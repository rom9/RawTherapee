--- conflicted
+++ resolved
@@ -1,4 +1,6 @@
 <?xml version="1.0" encoding="UTF-8" standalone="no"?>
+<!-- Created with Inkscape (http://www.inkscape.org/) -->
+
 <svg
    xmlns:dc="http://purl.org/dc/elements/1.1/"
    xmlns:cc="http://creativecommons.org/ns#"
@@ -6,41 +8,13 @@
    xmlns:svg="http://www.w3.org/2000/svg"
    xmlns="http://www.w3.org/2000/svg"
    xmlns:xlink="http://www.w3.org/1999/xlink"
+   xmlns:sodipodi="http://sodipodi.sourceforge.net/DTD/sodipodi-0.dtd"
+   xmlns:inkscape="http://www.inkscape.org/namespaces/inkscape"
+   width="552"
+   height="346"
+   viewBox="0 0 146.05 91.545836"
+   version="1.1"
    id="svg783"
-<<<<<<< HEAD
-   version="1.1"
-   viewBox="0 0 146.05 91.545836"
-   height="346"
-   width="552">
-  <defs
-     id="defs777">
-    <filter
-       style="color-interpolation-filters:sRGB"
-       height="1.4"
-       width="1.4"
-       y="-0.2"
-       x="-0.2"
-       id="filter3580">
-      <feGaussianBlur
-         id="feGaussianBlur3582"
-         stdDeviation="5"
-         result="result91" />
-      <feComposite
-         id="feComposite3584"
-         in2="result91"
-         in="SourceGraphic"
-         operator="over" />
-    </filter>
-    <linearGradient
-       y2="85.401268"
-       x2="77.581551"
-       y1="102.90127"
-       x1="89.69368"
-       gradientTransform="matrix(0.97301537,0,0,0.97301537,0.02024555,6.4916122)"
-       gradientUnits="userSpaceOnUse"
-       id="linearGradient3697"
-       xlink:href="#linearGradient3962-8" />
-=======
    inkscape:version="0.92.2 2405546, 2018-03-11"
    sodipodi:docname="rt-splash.svg"
    inkscape:export-filename="/tmp/splash.png"
@@ -49,242 +23,120 @@
    enable-background="new">
   <defs
      id="defs777">
->>>>>>> 1786731f
     <linearGradient
        id="linearGradient3962-8">
       <stop
-         style="stop-color:#38c102;stop-opacity:1"
+         id="stop3964-8"
          offset="0"
-         id="stop3964-8" />
-      <stop
-         style="stop-color:#bced02;stop-opacity:1;"
+         style="stop-color:#38c102;stop-opacity:1" />
+      <stop
+         id="stop3966-8"
          offset="1"
-         id="stop3966-8" />
+         style="stop-color:#bced02;stop-opacity:1;" />
     </linearGradient>
     <linearGradient
-<<<<<<< HEAD
-       y2="87.778229"
-       x2="69.426155"
-       y1="109.56621"
-       x1="69.426155"
-       gradientTransform="matrix(0.97301537,0,0,0.97301537,0.02024555,6.4916122)"
-       gradientUnits="userSpaceOnUse"
-       id="linearGradient3699"
-       xlink:href="#linearGradient3954-7" />
-    <linearGradient
-=======
->>>>>>> 1786731f
        id="linearGradient3954-7">
       <stop
-         style="stop-color:#009a01;stop-opacity:1"
+         id="stop3956-7"
          offset="0"
-         id="stop3956-7" />
-      <stop
-         style="stop-color:#01d901;stop-opacity:1;"
+         style="stop-color:#009a01;stop-opacity:1" />
+      <stop
+         id="stop3958-6"
          offset="1"
-         id="stop3958-6" />
+         style="stop-color:#01d901;stop-opacity:1;" />
     </linearGradient>
     <linearGradient
-<<<<<<< HEAD
-       y2="60.841156"
-       x2="51.94133"
-       y1="47.984013"
-       x1="35.142246"
-       gradientTransform="matrix(0.97301537,0,0,0.97301537,0.02024555,6.4916122)"
-       gradientUnits="userSpaceOnUse"
-       id="linearGradient3701"
-       xlink:href="#linearGradient4002-3" />
-    <linearGradient
-       id="linearGradient4002-3">
-=======
        id="linearGradient4002-3"
        inkscape:collect="always">
->>>>>>> 1786731f
-      <stop
-         style="stop-color:#5a1898;stop-opacity:1"
+      <stop
+         id="stop4004-0"
          offset="0"
-         id="stop4004-0" />
-      <stop
-         style="stop-color:#971ec6;stop-opacity:1"
+         style="stop-color:#5a1898;stop-opacity:1" />
+      <stop
+         id="stop4006-3"
          offset="1"
-         id="stop4006-3" />
+         style="stop-color:#971ec6;stop-opacity:1" />
     </linearGradient>
     <linearGradient
-<<<<<<< HEAD
-       y2="77.180672"
-       x2="51.05373"
-       y1="92.042343"
-       x1="35.907295"
-       gradientTransform="matrix(0.97301537,0,0,0.97301537,0.02024555,6.4916122)"
-       gradientUnits="userSpaceOnUse"
-       id="linearGradient3703"
-       xlink:href="#linearGradient4024-9" />
-    <linearGradient
-=======
->>>>>>> 1786731f
        id="linearGradient4024-9">
       <stop
-         style="stop-color:#053980;stop-opacity:1"
+         id="stop4026-2"
          offset="0"
-         id="stop4026-2" />
-      <stop
-         style="stop-color:#0293e4;stop-opacity:1;"
+         style="stop-color:#053980;stop-opacity:1" />
+      <stop
+         id="stop4028-5"
          offset="1"
-         id="stop4028-5" />
+         style="stop-color:#0293e4;stop-opacity:1;" />
     </linearGradient>
     <linearGradient
-<<<<<<< HEAD
-       y2="69.662819"
-       x2="49.506901"
-       y1="69.662819"
-       x1="28.165936"
-       gradientTransform="matrix(0.97301537,0,0,0.97301537,0.02024555,6.4916122)"
-       gradientUnits="userSpaceOnUse"
-       id="linearGradient3705"
-       xlink:href="#linearGradient4018-0" />
-    <linearGradient
-       id="linearGradient4018-0">
-=======
        id="linearGradient4018-0"
        inkscape:collect="always">
->>>>>>> 1786731f
-      <stop
-         style="stop-color:#151b92;stop-opacity:1"
+      <stop
+         id="stop4020-5"
          offset="0"
-         id="stop4020-5" />
-      <stop
-         style="stop-color:#1526c3;stop-opacity:1"
+         style="stop-color:#151b92;stop-opacity:1" />
+      <stop
+         id="stop4022-9"
          offset="1"
-         id="stop4022-9" />
+         style="stop-color:#1526c3;stop-opacity:1" />
     </linearGradient>
     <linearGradient
-<<<<<<< HEAD
-       y2="58.698296"
-       x2="85.538757"
-       y1="50.126869"
-       x1="104.45396"
-       gradientTransform="matrix(0.97301537,0,0,0.97301537,0.02024555,6.4916122)"
-       gradientUnits="userSpaceOnUse"
-       id="linearGradient3707"
-       xlink:href="#linearGradient3978-6" />
-    <linearGradient
-=======
->>>>>>> 1786731f
        id="linearGradient3978-6">
       <stop
-         id="stop4040-9"
+         style="stop-color:#f18e01;stop-opacity:1;"
          offset="0"
-         style="stop-color:#f18e01;stop-opacity:1;" />
-      <stop
-         style="stop-color:#ffd02b;stop-opacity:1;"
+         id="stop4040-9" />
+      <stop
+         id="stop3982-2"
          offset="1"
-         id="stop3982-2" />
+         style="stop-color:#ffd02b;stop-opacity:1;" />
     </linearGradient>
     <linearGradient
-<<<<<<< HEAD
-       y2="52.828865"
-       x2="59.551327"
-       y1="35.151196"
-       x1="48.471462"
-       gradientTransform="matrix(0.97301537,0,0,0.97301537,0.02024555,6.4916122)"
-       gradientUnits="userSpaceOnUse"
-       id="linearGradient3709"
-       xlink:href="#linearGradient3994-4" />
-    <linearGradient
-       id="linearGradient3994-4">
-=======
        id="linearGradient3994-4"
        inkscape:collect="always">
->>>>>>> 1786731f
-      <stop
-         style="stop-color:#d91566;stop-opacity:1"
+      <stop
+         id="stop3996-7"
          offset="0"
-         id="stop3996-7" />
-      <stop
-         style="stop-color:#fc12aa;stop-opacity:1"
+         style="stop-color:#d91566;stop-opacity:1" />
+      <stop
+         id="stop3998-7"
          offset="1"
-         id="stop3998-7" />
+         style="stop-color:#fc12aa;stop-opacity:1" />
     </linearGradient>
     <linearGradient
-<<<<<<< HEAD
-       y2="70.38826"
-       x2="87.602814"
-       y1="70.38826"
-       x1="108.90713"
-       gradientTransform="matrix(0.97301537,0,0,0.97301537,0.02024555,6.4916122)"
-       gradientUnits="userSpaceOnUse"
-       id="linearGradient3711"
-       xlink:href="#linearGradient3970-4" />
-    <linearGradient
-=======
->>>>>>> 1786731f
        id="linearGradient3970-4">
       <stop
-         style="stop-color:#f8bc00;stop-opacity:1;"
+         id="stop3972-8"
          offset="0"
-         id="stop3972-8" />
-      <stop
-         style="stop-color:#ffe309;stop-opacity:1;"
+         style="stop-color:#f8bc00;stop-opacity:1;" />
+      <stop
+         id="stop3974-1"
          offset="1"
-         id="stop3974-1" />
+         style="stop-color:#ffe309;stop-opacity:1;" />
     </linearGradient>
     <linearGradient
-<<<<<<< HEAD
-       y2="86.115555"
-       x2="58.130188"
-       y1="103.2584"
-       x1="49.885166"
-       gradientTransform="matrix(0.97301537,0,0,0.97301537,0.02024555,6.4916122)"
-       gradientUnits="userSpaceOnUse"
-       id="linearGradient3713"
-       xlink:href="#linearGradient3946-8" />
-    <linearGradient
-=======
->>>>>>> 1786731f
        id="linearGradient3946-8">
       <stop
-         style="stop-color:#0193be;stop-opacity:1;"
+         id="stop3948-9"
          offset="0"
-         id="stop3948-9" />
-      <stop
-         style="stop-color:#01d4ed;stop-opacity:1;"
+         style="stop-color:#0193be;stop-opacity:1;" />
+      <stop
+         id="stop3950-3"
          offset="1"
-         id="stop3950-3" />
+         style="stop-color:#01d4ed;stop-opacity:1;" />
     </linearGradient>
     <linearGradient
-<<<<<<< HEAD
-       y2="53.589558"
-       x2="77.581551"
-       y1="35.440266"
-       x1="90.159142"
-       gradientTransform="matrix(0.97301537,0,0,0.97301537,0.02024555,6.4916122)"
-       gradientUnits="userSpaceOnUse"
-       id="linearGradient3715"
-       xlink:href="#linearGradient3986-8" />
-    <linearGradient
-=======
->>>>>>> 1786731f
        id="linearGradient3986-8">
       <stop
-         style="stop-color:#fd4c0b;stop-opacity:1"
+         id="stop3988-0"
          offset="0"
-         id="stop3988-0" />
-      <stop
-         style="stop-color:#feab27;stop-opacity:1;"
+         style="stop-color:#fd4c0b;stop-opacity:1" />
+      <stop
+         id="stop3990-2"
          offset="1"
-         id="stop3990-2" />
+         style="stop-color:#feab27;stop-opacity:1;" />
     </linearGradient>
     <filter
-<<<<<<< HEAD
-       style="color-interpolation-filters:sRGB"
-       height="1"
-       width="1"
-       y="0"
-       x="0"
-       id="filter4905">
-      <feFlood
-         flood-color="rgb(255,255,255)"
-=======
        width="2"
        height="2"
        y="-0.5"
@@ -457,177 +309,28 @@
       <feFlood
          id="feFlood4907-7"
          result="result1"
->>>>>>> 1786731f
          flood-opacity="0"
-         result="result1"
-         id="feFlood4907" />
+         flood-color="rgb(255,255,255)" />
       <feBlend
-<<<<<<< HEAD
-         result="result2"
-         mode="normal"
-=======
          id="feBlend4909-8"
          in2="SourceGraphic"
          mode="normal"
          result="result2" />
       <feComposite
          id="feComposite4911-6"
->>>>>>> 1786731f
          in2="SourceGraphic"
-         id="feBlend4909" />
+         k2="1.2"
+         operator="arithmetic"
+         result="result3"
+         k1="0"
+         k4="0.2"
+         k3="0" />
       <feComposite
-         k3="0"
-         k4="0.2"
-         k1="0"
-         result="result3"
-         operator="arithmetic"
-         k2="1.2"
+         id="feComposite4913-88"
          in2="SourceGraphic"
-         id="feComposite4911" />
-      <feComposite
-<<<<<<< HEAD
-         operator="in"
-=======
-         id="feComposite4913-88"
->>>>>>> 1786731f
-         in2="SourceGraphic"
-         id="feComposite4913" />
+         operator="in" />
     </filter>
     <linearGradient
-<<<<<<< HEAD
-       y2="85.401268"
-       x2="77.581551"
-       y1="102.90127"
-       x1="89.69368"
-       gradientTransform="matrix(0.97997915,0,0,0.97997915,-15.63941,-144.68006)"
-       gradientUnits="userSpaceOnUse"
-       id="linearGradient3677"
-       xlink:href="#linearGradient3962-8" />
-    <linearGradient
-       y2="87.778229"
-       x2="69.426155"
-       y1="109.56621"
-       x1="69.426155"
-       gradientTransform="matrix(0.97997915,0,0,0.97997915,-15.63941,-144.68006)"
-       gradientUnits="userSpaceOnUse"
-       id="linearGradient3679"
-       xlink:href="#linearGradient3954-7" />
-    <linearGradient
-       y2="60.841156"
-       x2="51.94133"
-       y1="47.984013"
-       x1="35.142246"
-       gradientTransform="matrix(0.97997915,0,0,0.97997915,-15.63941,-144.68006)"
-       gradientUnits="userSpaceOnUse"
-       id="linearGradient3681"
-       xlink:href="#linearGradient4002-3" />
-    <linearGradient
-       y2="77.180672"
-       x2="51.05373"
-       y1="92.042343"
-       x1="35.907295"
-       gradientTransform="matrix(0.97997915,0,0,0.97997915,-15.63941,-144.68006)"
-       gradientUnits="userSpaceOnUse"
-       id="linearGradient3683"
-       xlink:href="#linearGradient4024-9" />
-    <linearGradient
-       y2="69.662819"
-       x2="49.506901"
-       y1="69.662819"
-       x1="28.165936"
-       gradientTransform="matrix(0.97997915,0,0,0.97997915,-15.63941,-144.68006)"
-       gradientUnits="userSpaceOnUse"
-       id="linearGradient3685"
-       xlink:href="#linearGradient4018-0" />
-    <linearGradient
-       y2="58.698296"
-       x2="85.538757"
-       y1="50.126869"
-       x1="104.45396"
-       gradientTransform="matrix(0.97997915,0,0,0.97997915,-15.63941,-144.68006)"
-       gradientUnits="userSpaceOnUse"
-       id="linearGradient3687"
-       xlink:href="#linearGradient3978-6" />
-    <linearGradient
-       y2="52.828865"
-       x2="59.551327"
-       y1="35.151196"
-       x1="48.471462"
-       gradientTransform="matrix(0.97997915,0,0,0.97997915,-15.63941,-144.68006)"
-       gradientUnits="userSpaceOnUse"
-       id="linearGradient3689"
-       xlink:href="#linearGradient3994-4" />
-    <linearGradient
-       y2="70.38826"
-       x2="87.602814"
-       y1="70.38826"
-       x1="108.90713"
-       gradientTransform="matrix(0.97997915,0,0,0.97997915,-15.63941,-144.68006)"
-       gradientUnits="userSpaceOnUse"
-       id="linearGradient3691"
-       xlink:href="#linearGradient3970-4" />
-    <linearGradient
-       y2="86.115555"
-       x2="58.130188"
-       y1="103.2584"
-       x1="49.885166"
-       gradientTransform="matrix(0.97997915,0,0,0.97997915,-15.63941,-144.68006)"
-       gradientUnits="userSpaceOnUse"
-       id="linearGradient3693"
-       xlink:href="#linearGradient3946-8" />
-    <linearGradient
-       y2="53.589558"
-       x2="77.581551"
-       y1="35.440266"
-       x1="90.159142"
-       gradientTransform="matrix(0.97997915,0,0,0.97997915,-15.63941,-144.68006)"
-       gradientUnits="userSpaceOnUse"
-       id="linearGradient3695"
-       xlink:href="#linearGradient3986-8" />
-    <filter
-       style="color-interpolation-filters:sRGB"
-       id="filter4749"
-       x="-0.2"
-       y="-0.2"
-       height="1.4"
-       width="1.4">
-      <feFlood
-         id="feFlood4751"
-         flood-opacity="0.40000000000000002"
-         flood-color="rgb(255,255,255)"
-         result="flood" />
-      <feComposite
-         id="feComposite4753"
-         in2="SourceGraphic"
-         in="flood"
-         operator="in"
-         result="composite1" />
-      <feGaussianBlur
-         id="feGaussianBlur4755"
-         stdDeviation="3.5"
-         result="blur" />
-      <feComposite
-         id="feComposite4757"
-         in2="blur"
-         in="SourceGraphic"
-         operator="over"
-         result="composite2" />
-    </filter>
-    <filter
-       style="color-interpolation-filters:sRGB"
-       id="filter894"
-       x="-0.2"
-       y="-0.2"
-       height="1.4"
-       width="1.4">
-      <feFlood
-         id="feFlood886"
-         flood-opacity="0.40000000000000002"
-         flood-color="rgb(255,255,255)"
-         result="flood" />
-      <feComposite
-         id="feComposite888"
-=======
        inkscape:collect="always"
        xlink:href="#linearGradient3970-4"
        id="linearGradient6718"
@@ -751,272 +454,22 @@
          result="flood" />
       <feComposite
          id="feComposite149"
->>>>>>> 1786731f
          in2="SourceGraphic"
          in="flood"
          operator="in"
          result="composite1" />
-<<<<<<< HEAD
-      <feGaussianBlur
-         id="feGaussianBlur890"
-         stdDeviation="3.5"
-         result="blur" />
-      <feComposite
-         id="feComposite892"
-         in2="blur"
-         in="SourceGraphic"
-         operator="over"
-         result="composite2" />
-    </filter>
-    <filter
-       style="color-interpolation-filters:sRGB"
-       id="filter904"
-       x="-0.2"
-       y="-0.2"
-       height="1.4"
-       width="1.4">
-      <feFlood
-         id="feFlood896"
-         flood-opacity="0.40000000000000002"
-         flood-color="rgb(255,255,255)"
-         result="flood" />
-      <feComposite
-         id="feComposite898"
-         in2="SourceGraphic"
-         in="flood"
-         operator="in"
-         result="composite1" />
-      <feGaussianBlur
-         id="feGaussianBlur900"
-         stdDeviation="3.5"
-         result="blur" />
-      <feComposite
-         id="feComposite902"
-         in2="blur"
-         in="SourceGraphic"
-         operator="over"
-         result="composite2" />
-    </filter>
-    <filter
-       style="color-interpolation-filters:sRGB"
-       id="filter914"
-       x="-0.2"
-       y="-0.2"
-       height="1.4"
-       width="1.4">
-      <feFlood
-         id="feFlood906"
-         flood-opacity="0.40000000000000002"
-         flood-color="rgb(255,255,255)"
-         result="flood" />
-      <feComposite
-         id="feComposite908"
-         in2="SourceGraphic"
-         in="flood"
-         operator="in"
-         result="composite1" />
-      <feGaussianBlur
-         id="feGaussianBlur910"
-         stdDeviation="3.5"
-         result="blur" />
-      <feComposite
-         id="feComposite912"
-=======
       <feGaussianBlur
          id="feGaussianBlur151"
          stdDeviation="3.5"
          result="blur" />
       <feComposite
          id="feComposite153"
->>>>>>> 1786731f
          in2="blur"
          in="SourceGraphic"
          operator="over"
          result="composite2" />
     </filter>
-    <linearGradient
-       y2="85.401268"
-       x2="77.581551"
-       y1="102.90127"
-       x1="89.69368"
-       gradientTransform="matrix(0.97301537,0,0,0.97301537,0.02024555,6.4916122)"
-       gradientUnits="userSpaceOnUse"
-       id="linearGradient1684"
-       xlink:href="#linearGradient3962-8" />
-    <linearGradient
-       y2="87.778229"
-       x2="69.426155"
-       y1="109.56621"
-       x1="69.426155"
-       gradientTransform="matrix(0.97301537,0,0,0.97301537,0.02024555,6.4916122)"
-       gradientUnits="userSpaceOnUse"
-       id="linearGradient1686"
-       xlink:href="#linearGradient3954-7" />
-    <linearGradient
-       y2="60.841156"
-       x2="51.94133"
-       y1="47.984013"
-       x1="35.142246"
-       gradientTransform="matrix(0.97301537,0,0,0.97301537,0.02024555,6.4916122)"
-       gradientUnits="userSpaceOnUse"
-       id="linearGradient1688"
-       xlink:href="#linearGradient4002-3" />
-    <linearGradient
-       y2="77.180672"
-       x2="51.05373"
-       y1="92.042343"
-       x1="35.907295"
-       gradientTransform="matrix(0.97301537,0,0,0.97301537,0.02024555,6.4916122)"
-       gradientUnits="userSpaceOnUse"
-       id="linearGradient1690"
-       xlink:href="#linearGradient4024-9" />
-    <linearGradient
-       y2="69.662819"
-       x2="49.506901"
-       y1="69.662819"
-       x1="28.165936"
-       gradientTransform="matrix(0.97301537,0,0,0.97301537,0.02024555,6.4916122)"
-       gradientUnits="userSpaceOnUse"
-       id="linearGradient1692"
-       xlink:href="#linearGradient4018-0" />
-    <linearGradient
-       y2="58.698296"
-       x2="85.538757"
-       y1="50.126869"
-       x1="104.45396"
-       gradientTransform="matrix(0.97301537,0,0,0.97301537,0.02024555,6.4916122)"
-       gradientUnits="userSpaceOnUse"
-       id="linearGradient1694"
-       xlink:href="#linearGradient3978-6" />
-    <linearGradient
-       y2="52.828865"
-       x2="59.551327"
-       y1="35.151196"
-       x1="48.471462"
-       gradientTransform="matrix(0.97301537,0,0,0.97301537,0.02024555,6.4916122)"
-       gradientUnits="userSpaceOnUse"
-       id="linearGradient1696"
-       xlink:href="#linearGradient3994-4" />
-    <linearGradient
-       y2="70.38826"
-       x2="87.602814"
-       y1="70.38826"
-       x1="108.90713"
-       gradientTransform="matrix(0.97301537,0,0,0.97301537,0.02024555,6.4916122)"
-       gradientUnits="userSpaceOnUse"
-       id="linearGradient1698"
-       xlink:href="#linearGradient3970-4" />
-    <linearGradient
-       y2="86.115555"
-       x2="58.130188"
-       y1="103.2584"
-       x1="49.885166"
-       gradientTransform="matrix(0.97301537,0,0,0.97301537,0.02024555,6.4916122)"
-       gradientUnits="userSpaceOnUse"
-       id="linearGradient1700"
-       xlink:href="#linearGradient3946-8" />
-    <linearGradient
-       y2="53.589558"
-       x2="77.581551"
-       y1="35.440266"
-       x1="90.159142"
-       gradientTransform="matrix(0.97301537,0,0,0.97301537,0.02024555,6.4916122)"
-       gradientUnits="userSpaceOnUse"
-       id="linearGradient1702"
-       xlink:href="#linearGradient3986-8" />
-    <linearGradient
-       y2="85.401268"
-       x2="77.581551"
-       y1="102.90127"
-       x1="89.69368"
-       gradientTransform="matrix(0.97997915,0,0,0.97997915,-15.63941,-144.68006)"
-       gradientUnits="userSpaceOnUse"
-       id="linearGradient1704"
-       xlink:href="#linearGradient3962-8" />
-    <linearGradient
-       y2="87.778229"
-       x2="69.426155"
-       y1="109.56621"
-       x1="69.426155"
-       gradientTransform="matrix(0.97997915,0,0,0.97997915,-15.63941,-144.68006)"
-       gradientUnits="userSpaceOnUse"
-       id="linearGradient1706"
-       xlink:href="#linearGradient3954-7" />
-    <linearGradient
-       y2="60.841156"
-       x2="51.94133"
-       y1="47.984013"
-       x1="35.142246"
-       gradientTransform="matrix(0.97997915,0,0,0.97997915,-15.63941,-144.68006)"
-       gradientUnits="userSpaceOnUse"
-       id="linearGradient1708"
-       xlink:href="#linearGradient4002-3" />
-    <linearGradient
-       y2="77.180672"
-       x2="51.05373"
-       y1="92.042343"
-       x1="35.907295"
-       gradientTransform="matrix(0.97997915,0,0,0.97997915,-15.63941,-144.68006)"
-       gradientUnits="userSpaceOnUse"
-       id="linearGradient1710"
-       xlink:href="#linearGradient4024-9" />
-    <linearGradient
-       y2="69.662819"
-       x2="49.506901"
-       y1="69.662819"
-       x1="28.165936"
-       gradientTransform="matrix(0.97997915,0,0,0.97997915,-15.63941,-144.68006)"
-       gradientUnits="userSpaceOnUse"
-       id="linearGradient1712"
-       xlink:href="#linearGradient4018-0" />
-    <linearGradient
-       y2="58.698296"
-       x2="85.538757"
-       y1="50.126869"
-       x1="104.45396"
-       gradientTransform="matrix(0.97997915,0,0,0.97997915,-15.63941,-144.68006)"
-       gradientUnits="userSpaceOnUse"
-       id="linearGradient1714"
-       xlink:href="#linearGradient3978-6" />
-    <linearGradient
-       y2="52.828865"
-       x2="59.551327"
-       y1="35.151196"
-       x1="48.471462"
-       gradientTransform="matrix(0.97997915,0,0,0.97997915,-15.63941,-144.68006)"
-       gradientUnits="userSpaceOnUse"
-       id="linearGradient1716"
-       xlink:href="#linearGradient3994-4" />
-    <linearGradient
-       y2="70.38826"
-       x2="87.602814"
-       y1="70.38826"
-       x1="108.90713"
-       gradientTransform="matrix(0.97997915,0,0,0.97997915,-15.63941,-144.68006)"
-       gradientUnits="userSpaceOnUse"
-       id="linearGradient1718"
-       xlink:href="#linearGradient3970-4" />
-    <linearGradient
-       y2="86.115555"
-       x2="58.130188"
-       y1="103.2584"
-       x1="49.885166"
-       gradientTransform="matrix(0.97997915,0,0,0.97997915,-15.63941,-144.68006)"
-       gradientUnits="userSpaceOnUse"
-       id="linearGradient1720"
-       xlink:href="#linearGradient3946-8" />
-    <linearGradient
-       y2="53.589558"
-       x2="77.581551"
-       y1="35.440266"
-       x1="90.159142"
-       gradientTransform="matrix(0.97997915,0,0,0.97997915,-15.63941,-144.68006)"
-       gradientUnits="userSpaceOnUse"
-       id="linearGradient1722"
-       xlink:href="#linearGradient3986-8" />
   </defs>
-<<<<<<< HEAD
-=======
   <sodipodi:namedview
      id="base"
      pagecolor="#ffffff"
@@ -1110,7 +563,6 @@
        id="guide2357"
        inkscape:locked="false" />
   </sodipodi:namedview>
->>>>>>> 1786731f
   <metadata
      id="metadata780">
     <rdf:RDF>
@@ -1119,572 +571,16 @@
         <dc:format>image/svg+xml</dc:format>
         <dc:type
            rdf:resource="http://purl.org/dc/dcmitype/StillImage" />
-        <dc:title></dc:title>
+        <dc:title />
       </cc:Work>
     </rdf:RDF>
   </metadata>
   <g
-     transform="translate(0,-205.45415)"
-     id="layer1">
+     inkscape:label="Layer 1"
+     inkscape:groupmode="layer"
+     id="layer1"
+     transform="translate(0,-205.45415)">
     <rect
-<<<<<<< HEAD
-       style="fill:#2a2a2a;fill-opacity:1;fill-rule:nonzero;stroke:none;stroke-width:0.26458338;enable-background:new"
-       id="rect4747"
-       width="146.05"
-       height="91.545853"
-       x="0"
-       y="205.45415" />
-    <rect
-       ry="1.1284066"
-       rx="3.1236236"
-       y="310.22934"
-       x="0"
-       height="32.22514"
-       width="146.05"
-       id="rect7772"
-       style="fill:#2a2a2a;fill-opacity:1;fill-rule:nonzero;stroke:none;stroke-width:0.26807371;enable-background:new" />
-    <g
-       style="filter:url(#filter3580);enable-background:new"
-       transform="matrix(0.6837777,0,0,0.68377778,2.6015099,222.16553)"
-       id="g3717">
-      <g
-         transform="matrix(1.0054447,0,0,1.0054447,35.903372,-17.90912)"
-         style="display:inline;enable-background:new"
-         id="g3490">
-        <path
-           style="color:#000000;fill:#fffb00;fill-opacity:1;stroke:#000000;stroke-width:0.19347176;stroke-miterlimit:4;stroke-dasharray:none;stroke-opacity:0.15686275"
-           d="m 79.512505,86.72535 15.011284,15.01129 A 39.313274,39.313274 0 0 0 104.69882,84.11297 L 84.193014,78.618478 a 18.084106,18.084106 0 0 1 -4.680509,8.106872 z"
-           id="path3492" />
-        <path
-           style="color:#000000;fill:url(#linearGradient3697);fill-opacity:1;stroke:#000000;stroke-width:0.19347176;stroke-miterlimit:4;stroke-dasharray:none;stroke-opacity:0.15686275"
-           d="m 71.405621,91.405866 5.494513,20.505804 A 39.313274,39.313274 0 0 0 94.523789,101.73664 L 79.512505,86.72535 a 18.084106,18.084106 0 0 1 -8.106884,4.680516 z"
-           id="path3494" />
-        <path
-           style="color:#000000;fill:url(#linearGradient3699);fill-opacity:1;stroke:#000000;stroke-width:0.19347176;stroke-miterlimit:4;stroke-dasharray:none;stroke-opacity:0.15686275"
-           d="m 62.044597,91.405866 -5.494508,20.505804 a 39.313274,39.313274 0 0 0 20.350045,0 L 71.405621,91.405866 a 18.084106,18.084106 0 0 1 -9.361024,0 z"
-           id="path3496" />
-        <path
-           style="color:#000000;fill:url(#linearGradient3701);fill-opacity:1;stroke:#000000;stroke-width:0.19347176;stroke-miterlimit:4;stroke-dasharray:none;stroke-opacity:0.15686275"
-           d="M 53.937714,61.150575 38.926428,46.139283 A 39.313274,39.313274 0 0 0 28.751406,63.762937 l 20.505804,5.49451 a 18.084106,18.084106 0 0 1 4.680504,-8.106872 z"
-           id="path3498" />
-        <path
-           style="color:#000000;fill:url(#linearGradient3703);fill-opacity:1;stroke:#000000;stroke-width:0.19347176;stroke-miterlimit:4;stroke-dasharray:none;stroke-opacity:0.15686275"
-           d="M 49.25721,78.618478 28.751406,84.11297 a 39.313274,39.313274 0 0 0 10.175022,17.62367 L 53.937714,86.72535 A 18.084106,18.084106 0 0 1 49.25721,78.618478 Z"
-           id="path3500" />
-        <path
-           style="color:#000000;fill:url(#linearGradient3705);fill-opacity:1;stroke:#000000;stroke-width:0.19347176;stroke-miterlimit:4;stroke-dasharray:none;stroke-opacity:0.15686275"
-           d="m 49.25721,69.257447 -20.505804,-5.49451 a 39.313274,39.313274 0 0 0 0,20.350033 L 49.25721,78.618478 a 18.084106,18.084106 0 0 1 0,-9.361031 z"
-           id="path3502" />
-        <path
-           style="color:#000000;fill:url(#linearGradient3707);fill-opacity:1;stroke:#000000;stroke-width:0.19347176;stroke-miterlimit:4;stroke-dasharray:none;stroke-opacity:0.15686275"
-           d="m 84.193014,69.257447 20.505806,-5.49451 A 39.313274,39.313274 0 0 0 94.523789,46.139283 L 79.512505,61.150575 a 18.084106,18.084106 0 0 1 4.680509,8.106872 z"
-           id="path3504" />
-        <path
-           style="color:#000000;fill:url(#linearGradient3709);fill-opacity:1;stroke:#000000;stroke-width:0.19347176;stroke-miterlimit:4;stroke-dasharray:none;stroke-opacity:0.15686275"
-           d="M 62.044597,56.47005 56.550089,35.964257 A 39.313274,39.313274 0 0 0 38.926428,46.139283 l 15.011286,15.011292 a 18.084106,18.084106 0 0 1 8.106883,-4.680525 z"
-           id="path3506" />
-        <path
-           style="color:#000000;fill:#ff0b0d;fill-opacity:1;stroke:#000000;stroke-width:0.19347176;stroke-miterlimit:4;stroke-dasharray:none;stroke-opacity:0.15686275"
-           d="m 71.405621,56.47005 5.494513,-20.505793 a 39.313274,39.313274 0 0 0 -20.350045,0 l 5.494508,20.505793 a 18.084106,18.084106 0 0 1 9.361024,0 z"
-           id="path3508" />
-        <path
-           style="color:#000000;fill:url(#linearGradient3711);fill-opacity:1;stroke:#000000;stroke-width:0.19347176;stroke-miterlimit:4;stroke-dasharray:none;stroke-opacity:0.15686275"
-           d="m 84.193014,78.618478 20.505806,5.494492 a 39.313274,39.313274 0 0 0 0,-20.350033 l -20.505806,5.49451 a 18.084106,18.084106 0 0 1 0,9.361031 z"
-           id="path3510" />
-        <path
-           style="color:#000000;fill:url(#linearGradient3713);fill-opacity:1;stroke:#000000;stroke-width:0.19347176;stroke-miterlimit:4;stroke-dasharray:none;stroke-opacity:0.15686275"
-           d="m 53.937714,86.72535 -15.011286,15.01129 a 39.313274,39.313274 0 0 0 17.623661,10.17503 L 62.044597,91.405866 A 18.084106,18.084106 0 0 1 53.937714,86.72535 Z"
-           id="path3512" />
-        <path
-           style="color:#000000;fill:url(#linearGradient3715);fill-opacity:1;stroke:#000000;stroke-width:0.19347176;stroke-miterlimit:4;stroke-dasharray:none;stroke-opacity:0.15686275"
-           d="M 79.512505,61.150575 94.523789,46.139283 A 39.313274,39.313274 0 0 0 76.900134,35.964257 L 71.405621,56.47005 a 18.084106,18.084106 0 0 1 8.106884,4.680525 z"
-           id="path3514" />
-        <g
-           transform="matrix(0.91220191,0,0,0.91220191,98.594146,6.3279996)"
-           id="g3516">
-          <path
-             id="circle3518"
-             d="m 8.3732165,74.117323 c 0,-23.919229 -19.3903675,-43.309597 -43.3095965,-43.309597 -23.919229,0 -43.309596,19.390368 -43.309596,43.309597 0,23.919229 19.390367,43.309597 43.309596,43.309597 23.919229,0 43.3095965,-19.390368 43.3095965,-43.309597 z"
-             style="color:#000000;fill:none;stroke:currentColor;stroke-width:0.27572104;stroke-miterlimit:4" />
-          <path
-             id="circle3520"
-             d="m -15.013965,74.117323 c 0,-11.002846 -8.919569,-19.922415 -19.922415,-19.922415 -11.002845,0 -19.922414,8.919569 -19.922414,19.922415 0,11.002845 8.919569,19.922414 19.922414,19.922414 11.002846,0 19.922415,-8.919569 19.922415,-19.922414 z"
-             style="color:#000000;fill:none;stroke:currentColor;stroke-width:0.27572104;stroke-miterlimit:4" />
-        </g>
-      </g>
-      <g
-         id="g4890"
-         style="filter:url(#filter4905)"
-         transform="matrix(0.99009898,0,0,0.98981713,51.959257,132.41167)">
-        <path
-           id="ID_3F-0-3-8"
-           d="m 86.289767,-67.451596 c -1.654296,6.199875 -4.894817,11.743482 -9.299415,16.148082 l 2.551465,2.551464 a 39.594635,39.594635 0 0 0 10.239428,-17.759533 z"
-           style="color:#000000;fill:#fffb00;fill-opacity:1;stroke:#000000;stroke-width:0.19790469;stroke-miterlimit:4;stroke-dasharray:none;stroke-opacity:0.15686275" />
-        <path
-           id="ID_41-5-5-6"
-           d="m 76.990352,-51.303514 c -4.404601,4.404599 -9.948207,7.645119 -16.148082,9.299416 l 0.940013,3.491476 A 39.594635,39.594635 0 0 0 79.541817,-48.75205 Z"
-           style="color:#000000;fill:url(#linearGradient3677);fill-opacity:1;stroke:#000000;stroke-width:0.19790469;stroke-miterlimit:4;stroke-dasharray:none;stroke-opacity:0.15686275" />
-        <path
-           id="ID_42-1-7-3"
-           d="m 42.243439,-42.004098 -0.940013,3.491476 a 39.594635,39.594635 0 0 0 20.478857,0 l -0.940013,-3.491476 c -2.967402,0.791783 -6.082497,1.24216 -9.299416,1.24216 -3.216918,0 -6.332013,-0.450377 -9.299415,-1.24216 z"
-           style="color:#000000;fill:url(#linearGradient3679);fill-opacity:1;stroke:#000000;stroke-width:0.19790469;stroke-miterlimit:4;stroke-dasharray:none;stroke-opacity:0.15686275" />
-        <path
-           id="ID_43-1-7-4"
-           d="m 23.543892,-104.74997 a 39.594635,39.594635 0 0 0 -10.239428,17.759529 l 3.491477,0.940014 c 1.654295,-6.199875 4.894815,-11.743481 9.299416,-16.148083 z"
-           style="color:#000000;fill:url(#linearGradient3681);fill-opacity:1;stroke:#000000;stroke-width:0.19790469;stroke-miterlimit:4;stroke-dasharray:none;stroke-opacity:0.15686275" />
-        <path
-           id="ID_44-0-3-7"
-           d="m 16.795941,-67.451596 -3.491477,0.940013 a 39.594635,39.594635 0 0 0 10.239428,17.759533 l 2.551465,-2.551464 c -4.404601,-4.4046 -7.645121,-9.948207 -9.299416,-16.148082 z"
-           style="color:#000000;fill:url(#linearGradient3683);fill-opacity:1;stroke:#000000;stroke-width:0.19790469;stroke-miterlimit:4;stroke-dasharray:none;stroke-opacity:0.15686275" />
-        <path
-           id="ID_45-8-3-6"
-           d="m 13.304464,-86.990441 a 39.594635,39.594635 0 0 0 0,20.478858 l 3.491477,-0.940013 c -0.791781,-2.967401 -1.24216,-6.082498 -1.24216,-9.299415 0,-3.216919 0.450379,-6.332015 1.24216,-9.299416 z"
-           style="color:#000000;fill:url(#linearGradient3685);fill-opacity:1;stroke:#000000;stroke-width:0.19790469;stroke-miterlimit:4;stroke-dasharray:none;stroke-opacity:0.15686275" />
-        <path
-           id="ID_46-5-2-6"
-           d="m 79.541817,-104.74997 -2.551465,2.55146 c 4.404598,4.404602 7.645119,9.948208 9.299415,16.148083 l 3.491478,-0.940014 A 39.594635,39.594635 0 0 0 79.541817,-104.74997 Z"
-           style="color:#000000;fill:url(#linearGradient3687);fill-opacity:1;stroke:#000000;stroke-width:0.19790469;stroke-miterlimit:4;stroke-dasharray:none;stroke-opacity:0.15686275" />
-        <path
-           id="ID_47-0-0-2"
-           d="m 41.303426,-114.9894 a 39.594635,39.594635 0 0 0 -17.759534,10.23943 l 2.551465,2.55146 c 4.4046,-4.4046 9.948207,-7.64512 16.148082,-9.29941 z"
-           style="color:#000000;fill:url(#linearGradient3689);fill-opacity:1;stroke:#000000;stroke-width:0.19790469;stroke-miterlimit:4;stroke-dasharray:none;stroke-opacity:0.15686275" />
-        <path
-           id="ID_48-6-74-3"
-           d="m 50.032118,-116.33228 a 39.594635,39.594635 0 0 0 -8.728692,1.34288 l 0.940013,3.49148 c 2.967402,-0.79179 6.082497,-1.24217 9.299415,-1.24217 3.216919,0 6.332014,0.45038 9.299416,1.24217 l 0.940013,-3.49148 a 39.594635,39.594635 0 0 0 -11.750165,-1.34288 z"
-           style="color:#000000;fill:#ff0b0d;fill-opacity:1;stroke:#000000;stroke-width:0.19790469;stroke-miterlimit:4;stroke-dasharray:none;stroke-opacity:0.15686275" />
-        <path
-           id="ID_49-4-7-6"
-           d="m 89.781245,-86.990441 -3.491478,0.940014 c 0.791785,2.967401 1.24216,6.082497 1.24216,9.299416 0,3.216917 -0.450375,6.332014 -1.24216,9.299415 l 3.491478,0.940013 a 39.594635,39.594635 0 0 0 0,-20.478858 z"
-           style="color:#000000;fill:url(#linearGradient3691);fill-opacity:1;stroke:#000000;stroke-width:0.19790469;stroke-miterlimit:4;stroke-dasharray:none;stroke-opacity:0.15686275" />
-        <path
-           id="ID_4A-6-6-4"
-           d="m 26.095357,-51.303514 -2.551465,2.551464 a 39.594635,39.594635 0 0 0 17.759534,10.239428 l 0.940013,-3.491476 c -6.199875,-1.654297 -11.743482,-4.894817 -16.148082,-9.299416 z"
-           style="color:#000000;fill:url(#linearGradient3693);fill-opacity:1;stroke:#000000;stroke-width:0.19790469;stroke-miterlimit:4;stroke-dasharray:none;stroke-opacity:0.15686275" />
-        <path
-           id="ID_51-2-8-1"
-           d="m 61.782283,-114.9894 -0.940013,3.49148 c 6.199875,1.65429 11.743481,4.89481 16.148082,9.29941 l 2.551465,-2.55146 A 39.594635,39.594635 0 0 0 61.782283,-114.9894 Z"
-           style="color:#000000;fill:url(#linearGradient3695);fill-opacity:1;stroke:#000000;stroke-width:0.19790469;stroke-miterlimit:4;stroke-dasharray:none;stroke-opacity:0.15686275" />
-        <path
-           id="ID_3F-5-8-8-5"
-           d="m 91.332703,-76.751011 c 0,-21.975326 -17.814523,-39.789839 -39.789849,-39.789839 -21.975315,0 -39.789842,17.814513 -39.789842,39.789839 0,21.975325 17.814527,39.789844 39.789842,39.789844 21.975326,0 39.789849,-17.814519 39.789849,-39.789844 z"
-           style="color:#000000;fill:none;stroke:none;stroke-width:1.06666672" />
-      </g>
-    </g>
-    <flowRoot
-       style="font-style:normal;font-variant:normal;font-weight:normal;font-stretch:normal;font-size:12.80000019px;line-height:0.01%;font-family:OxygenSans;-inkscape-font-specification:OxygenSans;text-align:justify;letter-spacing:0px;word-spacing:0px;text-anchor:start;fill:#ffffff;fill-opacity:1;stroke:none;stroke-width:1.06666672;enable-background:new"
-       id="flowRoot3757"
-       xml:space="preserve"
-       transform="matrix(0.25131908,0,0,0.25131908,-9.7713289,274.74183)"><flowRegion
-         style="stroke-width:1.06666672"
-         id="flowRegion3759"><rect
-           style="font-style:normal;font-variant:normal;font-weight:normal;font-stretch:normal;font-size:10.66666698px;font-family:OxygenSans;-inkscape-font-specification:OxygenSans;text-align:justify;text-anchor:start;fill:#ffffff;fill-opacity:1;stroke-width:1.13777781"
-           y="149.19244"
-           x="50.107433"
-           height="110.20292"
-           width="272.37619"
-           id="rect3761" /></flowRegion><flowPara
-         style="font-style:normal;font-variant:normal;font-weight:normal;font-stretch:normal;font-size:8.53333378px;line-height:1.25;font-family:OxygenSans;-inkscape-font-specification:OxygenSans;text-align:justify;text-anchor:start;fill:#ffffff;fill-opacity:1;stroke-width:1.06666672"
-         id="flowPara3763">Apply glow effects using filters. You might need to ungroup the circle elements before applying. You can change the flood color of the &quot;ring shadow&quot; effect to make it white if you want to make the logo usable on a dark background.</flowPara><flowPara
-         id="flowPara3676"
-         style="font-style:normal;font-variant:normal;font-weight:normal;font-stretch:normal;font-size:8.53333378px;line-height:1.25;font-family:OxygenSans;-inkscape-font-specification:OxygenSans;text-align:justify;text-anchor:start;fill:#ffffff;fill-opacity:1;stroke-width:1.06666672"> </flowPara><flowPara
-         id="flowPara4320"
-         style="font-style:normal;font-variant:normal;font-weight:normal;font-stretch:normal;font-size:8.53333378px;line-height:1.25;font-family:OxygenSans;-inkscape-font-specification:OxygenSans;text-align:justify;text-anchor:start;fill:#ffffff;fill-opacity:1;stroke-width:1.06666672">For logo specifics, refer to rt_logo.svg</flowPara></flowRoot>    <flowRoot
-       xml:space="preserve"
-       id="flowRoot11563"
-       style="font-style:normal;font-variant:normal;font-weight:normal;font-stretch:normal;font-size:12.80000019px;line-height:0.01%;font-family:OxygenSans;-inkscape-font-specification:OxygenSans;text-align:justify;letter-spacing:0px;word-spacing:0px;text-anchor:start;fill:#ffffff;fill-opacity:1;stroke:none;stroke-width:1.06666672;enable-background:new"
-       transform="matrix(0.25131908,0,0,0.25131908,-9.7713289,274.74183)"><flowRegion
-         style="stroke-width:1.06666672"
-         id="flowRegion11565"><rect
-           id="rect11567"
-           width="272.37619"
-           height="110.20292"
-           x="335.97409"
-           y="149.19244"
-           style="font-style:normal;font-variant:normal;font-weight:normal;font-stretch:normal;font-size:10.66666698px;font-family:OxygenSans;-inkscape-font-specification:OxygenSans;text-align:justify;text-anchor:start;fill:#ffffff;fill-opacity:1;stroke-width:1.13777781" /></flowRegion><flowPara
-         id="flowPara4343"
-         style="font-style:normal;font-variant:normal;font-weight:normal;font-stretch:normal;font-size:8.53333378px;line-height:1.25;font-family:OxygenSans;-inkscape-font-specification:OxygenSans;text-align:justify;text-anchor:start;fill:#ffffff;fill-opacity:1;stroke-width:1.06666672">&quot;Raw&quot;: font ITC Eras Std Ultra, appears in Inkscape as</flowPara><flowPara
-         id="flowPara4357"
-         style="font-style:normal;font-variant:normal;font-weight:normal;font-stretch:normal;font-size:8.53333378px;line-height:1.25;font-family:OxygenSans;-inkscape-font-specification:OxygenSans;text-align:justify;text-anchor:start;fill:#ffffff;fill-opacity:1;stroke-width:1.06666672">  ITC Eras Standard - Ultra-Bold,</flowPara><flowPara
-         id="flowPara4345"
-         style="font-style:normal;font-variant:normal;font-weight:normal;font-stretch:normal;font-size:8.53333378px;line-height:1.25;font-family:OxygenSans;-inkscape-font-specification:OxygenSans;text-align:justify;text-anchor:start;fill:#ffffff;fill-opacity:1;stroke-width:1.06666672">  60pt, -3px spacing between characters.</flowPara><flowPara
-         id="flowPara4347"
-         style="font-style:normal;font-variant:normal;font-weight:normal;font-stretch:normal;font-size:8.53333378px;line-height:1.25;font-family:OxygenSans;-inkscape-font-specification:OxygenSans;text-align:justify;text-anchor:start;fill:#ffffff;fill-opacity:1;stroke-width:1.06666672">&quot;Therapee&quot;: font ITC Eras Std Medium, appears in Inkscape as</flowPara><flowPara
-         id="flowPara4361"
-         style="font-style:normal;font-variant:normal;font-weight:normal;font-stretch:normal;font-size:8.53333378px;line-height:1.25;font-family:OxygenSans;-inkscape-font-specification:OxygenSans;text-align:justify;text-anchor:start;fill:#ffffff;fill-opacity:1;stroke-width:1.06666672">  ITC Eras Standard - Medium,</flowPara><flowPara
-         id="flowPara4349"
-         style="font-style:normal;font-variant:normal;font-weight:normal;font-stretch:normal;font-size:8.53333378px;line-height:1.25;font-family:OxygenSans;-inkscape-font-specification:OxygenSans;text-align:justify;text-anchor:start;fill:#ffffff;fill-opacity:1;stroke-width:1.06666672">  60pt, +1px spacing between characters.</flowPara><flowPara
-         id="flowPara4351"
-         style="font-style:normal;font-variant:normal;font-weight:normal;font-stretch:normal;font-size:8.53333378px;line-height:1.25;font-family:OxygenSans;-inkscape-font-specification:OxygenSans;text-align:justify;text-anchor:start;fill:#ffffff;fill-opacity:1;stroke-width:1.06666672">Version: font ITC Eras Std Bold, appears in Inkscape as</flowPara><flowPara
-         id="flowPara4365"
-         style="font-style:normal;font-variant:normal;font-weight:normal;font-stretch:normal;font-size:8.53333378px;line-height:1.25;font-family:OxygenSans;-inkscape-font-specification:OxygenSans;text-align:justify;text-anchor:start;fill:#ffffff;fill-opacity:1;stroke-width:1.06666672">  ITC Eras Standard - Bold,</flowPara><flowPara
-         id="flowPara4353"
-         style="font-style:normal;font-variant:normal;font-weight:normal;font-stretch:normal;font-size:8.53333378px;line-height:1.25;font-family:OxygenSans;-inkscape-font-specification:OxygenSans;text-align:justify;text-anchor:start;fill:#ffffff;fill-opacity:1;stroke-width:1.06666672">  64pt, skewed -3°.</flowPara></flowRoot>    <text
-       id="text11593"
-       y="340.74057"
-       x="32.400429"
-       style="font-style:normal;font-variant:normal;font-weight:500;font-stretch:normal;font-size:3.21688437px;line-height:0%;font-family:Salter;-inkscape-font-specification:'Salter Medium';letter-spacing:0px;word-spacing:0px;fill:#000000;fill-opacity:1;stroke:none;stroke-width:0.26807371;enable-background:new"
-       xml:space="preserve"><tspan
-         style="font-style:normal;font-variant:normal;font-weight:normal;font-stretch:normal;font-size:1.60844219px;line-height:1.25;font-family:OxygenSans;-inkscape-font-specification:OxygenSans;letter-spacing:0.26807371px;fill:#ffcc00;fill-opacity:1;stroke-width:0.26807371"
-         y="340.74057"
-         x="32.400429"
-         id="tspan11595">RawTherapee splash screen design version 1.1 from 2017-01-28 | www.rawtherapee.com</tspan></text>
-    <g
-       id="text3655"
-       style="font-style:normal;font-variant:normal;font-weight:800;font-stretch:normal;line-height:0%;font-family:'ITC Eras Std';-inkscape-font-specification:'ITC Eras Std Ultra-Bold';letter-spacing:0px;word-spacing:0px;fill:#ffffff;fill-opacity:1;stroke:none;stroke-width:1px;stroke-linecap:butt;stroke-linejoin:miter;stroke-opacity:1;filter:url(#filter4749);enable-background:new"
-       transform="matrix(0.26458334,0,0,0.26458337,-9.6441056,267.09967)"
-       aria-label="Raw">
-      <path
-         id="path1724"
-         style="font-size:75px;line-height:1.25;letter-spacing:-3px;word-spacing:0px"
-         d="m 91.42514,-195.2409 c 3.9,0 8.25,-0.075 8.25,3.9 0,4.275 -4.5,5.325 -8.025,5.325 -1.05,0 -2.175,-0.075 -3.225,-0.3 2.625,9.375 4.8,18.825 6.975,28.35 h 20.475 c -2.475,-7.125 -5.25,-14.175 -7.5,-21.45 6.45,-2.85 9.975,-7.65 9.975,-14.7 0,-13.05 -13.125,-13.875 -19.425,-13.875 h -29.925 c 0,16.725 -0.45,33.45 -2.55,50.025 h 19.125 c 0.15,-12.375 0.525,-24.825 1.35,-37.275 z" />
-      <path
-         id="path1726"
-         style="font-size:75px;line-height:1.25;letter-spacing:-3px;word-spacing:0px"
-         d="m 124.39701,-182.9409 c 4.95,-1.725 10.95,-3.3 16.2,-3.3 1.2,0 3.075,0 3.075,2.025 0,4.35 -24.75,0.3 -24.75,16.05 0,5.7 3.975,11.175 14.25,11.175 1.725,0 3.45,-0.15 5.175,-0.375 l 3.225,-10.35 c -0.75,0.3 -1.65,0.525 -2.55,0.525 -1.125,0 -2.4,-0.3 -2.4,-1.65 0,-2.25 5.4,-2.925 7.35,-3.675 -0.225,4.875 -0.45,9.75 -1.05,14.55 h 17.775 c 0.3,-15 1.425,-21 1.425,-28.95 0,-5.25 -5.025,-9.525 -15.75,-9.525 -6.75,0 -13.5,1.05 -20.175,2.4 z" />
-      <path
-         id="path1728"
-         style="font-size:75px;line-height:1.25;letter-spacing:-3px;word-spacing:0px"
-         d="m 233.64037,-195.4659 h -16.725 c -2.1,6.45 -3.9,12.975 -5.55,19.05 h -0.15 c -1.2,-6.075 -2.775,-12.6 -4.35,-19.05 h -17.25 c -2.1,6.45 -4.275,12.975 -5.925,19.05 h -0.15 c -1.2,-6.075 -2.4,-12.6 -4.125,-19.05 h -16.8 c 4.5,12.3 8.1,24.975 12.075,37.5 h 16.125 c 2.475,-6.15 4.275,-12.525 6.3,-18.225 h 0.15 l 3.975,18.225 h 16.8 z" />
-    </g>
-    <g
-       id="text3659"
-       style="font-style:normal;font-variant:normal;font-weight:500;font-stretch:normal;line-height:0%;font-family:'ITC Eras Std';-inkscape-font-specification:'ITC Eras Std Medium';letter-spacing:1px;word-spacing:0px;fill:#ffffff;fill-opacity:1;stroke:none;stroke-width:1px;stroke-linecap:butt;stroke-linejoin:miter;stroke-opacity:1;filter:url(#filter4749);enable-background:new"
-       transform="matrix(0.26458334,0,0,0.26458337,-9.6441056,267.09967)"
-       aria-label="Therapee">
-      <path
-         id="path1731"
-         style="font-size:75px;line-height:1.25;letter-spacing:1px"
-         d="m 242.01772,-207.9909 -0.225,5.25 c 2.625,-0.15 5.25,-0.375 7.875,-0.375 h 7.875 c -0.525,15.075 -0.975,30.15 -2.1,45.15 h 7.275 c 0,-15 0.9,-30 1.575,-45.15 h 6.375 c 1.8,0 6.075,0.075 9.225,0.375 l 0.225,-5.25 z" />
-      <path
-         id="path1733"
-         style="font-size:75px;line-height:1.25;letter-spacing:1px"
-         d="m 285.83921,-207.9909 c -0.225,16.725 -0.9,33.375 -2.025,50.025 h 6.675 c 0.075,-3.75 0.075,-16.35 1.5,-22.95 1.35,-6.15 6,-9.975 12.3,-9.975 6.15,0 10.05,2.475 10.05,8.85 0,6.525 -0.9,19.65 -1.2,24.075 h 6.525 c 0.075,-6.15 1.05,-23.7 1.05,-26.325 0,-8.7 -6.15,-11.625 -14.025,-11.625 -6.9,0 -12.225,2.025 -15.225,7.95 l -0.15,0.15 c 0.225,-6.675 0.675,-13.425 1.125,-20.175 z" />
-      <path
-         id="path1735"
-         style="font-size:75px;line-height:1.25;letter-spacing:1px"
-         d="m 363.52788,-177.3159 c 0.15,-1.35 0.225,-2.4 0.225,-3.375 0,-10.2 -6.3,-15.225 -16.125,-15.225 -12.075,0 -18.525,8.775 -18.525,20.25 0,9.15 3.9,18.525 19.275,18.525 3.825,0 7.575,-0.525 11.325,-1.5 l 1.05,-5.475 c -3.6,1.2 -7.65,2.325 -11.4,2.325 -8.475,0 -13.875,-4.8 -13.875,-13.425 v -2.1 z m -27.6,-3.9 c 1.125,-6.525 5.475,-10.8 12.3,-10.8 6.675,0 9.525,4.65 9.525,10.8 z" />
-      <path
-         id="path1737"
-         style="font-size:75px;line-height:1.25;letter-spacing:1px"
-         d="m 378.27514,-195.0909 h -6.225 c 0.075,15.6 -0.675,26.4 -1.275,37.125 h 6.6 c 0,-9.15 0,-17.55 0.75,-22.35 0.825,-5.55 4.05,-10.35 10.2,-10.35 1.425,0 2.85,0.225 4.2,0.6 l -0.225,-5.475 c -0.9,-0.225 -1.875,-0.375 -2.925,-0.375 -5.475,0 -8.775,2.175 -11.175,6.75 h -0.15 z" />
-      <path
-         id="path1739"
-         style="font-size:75px;line-height:1.25;letter-spacing:1px"
-         d="m 427.99936,-157.9659 c 0,-8.25 1.125,-22.8 1.125,-28.35 0,-4.8 -1.8,-9.6 -14.175,-9.6 -4.725,0 -9.3,0.75 -13.875,1.95 l -0.675,4.875 c 4.35,-1.875 9,-2.925 13.725,-2.925 3.525,0 8.625,0.825 8.625,5.325 0,10.125 -27.225,4.125 -27.225,19.725 0,8.7 8.1,9.825 13.575,9.825 2.475,0 4.95,-0.3 7.35,-0.75 l 1.2,-4.5 c -2.475,0.825 -5.1,1.35 -7.725,1.35 -3.825,0 -8.4,-1.35 -8.4,-6 0,-8.85 16.425,-7.8 21.225,-12.675 -0.375,7.35 -0.6,15.975 -1.35,21.75 z" />
-      <path
-         id="path1741"
-         style="font-size:75px;line-height:1.25;letter-spacing:1px"
-         d="m 444.99663,-141.4659 c 0,-9.6 0.525,-16.425 0.525,-23.025 h 0.15 c 2.85,4.95 7.65,7.35 12.9,7.35 12.075,0 17.55,-9.9 17.55,-20.85 0,-13.575 -8.4,-17.925 -18.3,-17.925 -6.45,0 -12,0.975 -17.4,2.175 -0.3,17.475 -0.9,34.875 -2.1,52.275 z m 1.5,-47.925 c 3.3,-1.125 6.825,-1.875 10.275,-1.875 8.55,0 12.975,4.95 12.975,13.35 0,7.65 -3.45,16.125 -12.3,16.125 -7.2,0 -11.4,-4.95 -11.4,-13.8 0,-5.625 0.375,-9.75 0.45,-13.8 z" />
-      <path
-         id="path1743"
-         style="font-size:75px;line-height:1.25;letter-spacing:1px"
-         d="m 517.52788,-177.3159 c 0.15,-1.35 0.225,-2.4 0.225,-3.375 0,-10.2 -6.3,-15.225 -16.125,-15.225 -12.075,0 -18.525,8.775 -18.525,20.25 0,9.15 3.9,18.525 19.275,18.525 3.825,0 7.575,-0.525 11.325,-1.5 l 1.05,-5.475 c -3.6,1.2 -7.65,2.325 -11.4,2.325 -8.475,0 -13.875,-4.8 -13.875,-13.425 v -2.1 z m -27.6,-3.9 c 1.125,-6.525 5.475,-10.8 12.3,-10.8 6.675,0 9.525,4.65 9.525,10.8 z" />
-      <path
-         id="path1745"
-         style="font-size:75px;line-height:1.25;letter-spacing:1px"
-         d="m 558.22514,-177.3159 c 0.15,-1.35 0.225,-2.4 0.225,-3.375 0,-10.2 -6.3,-15.225 -16.125,-15.225 -12.075,0 -18.525,8.775 -18.525,20.25 0,9.15 3.9,18.525 19.275,18.525 3.825,0 7.575,-0.525 11.325,-1.5 l 1.05,-5.475 c -3.6,1.2 -7.65,2.325 -11.4,2.325 -8.475,0 -13.875,-4.8 -13.875,-13.425 v -2.1 z m -27.6,-3.9 c 1.125,-6.525 5.475,-10.8 12.3,-10.8 6.675,0 9.525,4.65 9.525,10.8 z" />
-    </g>
-    <g
-       id="text3683"
-       style="font-style:normal;font-variant:normal;font-weight:500;font-stretch:normal;font-size:3.17500019px;line-height:0%;font-family:'ITC Eras Std';-inkscape-font-specification:'ITC Eras Std Medium';letter-spacing:0px;word-spacing:0px;fill:#ffffff;fill-opacity:1;stroke:none;stroke-width:0.26458338px;stroke-linecap:butt;stroke-linejoin:miter;stroke-opacity:1;enable-background:new"
-       aria-label="GNU GPLv3">
-      <path
-         id="path1748"
-         style="font-size:3.96875px;line-height:1.25;stroke-width:0.26458338px"
-         d="m 9.4972047,289.11539 h 0.5992813 l -0.03572,0.90488 c -0.218281,0.0635 -0.4484685,0.0992 -0.6746873,0.0992 -0.6627812,0 -1.0834687,-0.32544 -1.0834687,-1.02791 0,-0.63897 0.4167187,-1.17475 1.23825,-1.17475 0.28575,0 0.563562,0.0635 0.833437,0.15081 l -0.01984,-0.31353 c -0.269875,-0.0635 -0.5476878,-0.10319 -0.829469,-0.10319 -1.2819063,0 -1.5875,0.90488 -1.5875,1.45257 0,0.89693 0.6230937,1.2819 1.4525625,1.2819 0.3413125,0 0.6746875,-0.0595 1.0080625,-0.127 0.01587,-0.65087 0.03175,-1.0279 0.05953,-1.40097 H 9.509111 Z" />
-      <path
-         id="path1750"
-         style="font-size:3.96875px;line-height:1.25;stroke-width:0.26458338px"
-         d="m 11.04973,287.69458 c -0.01587,0.88503 -0.04763,1.76609 -0.115094,2.64716 h 0.34925 c 0.01191,-0.7501 0.04763,-1.49622 0.07937,-2.23044 h 0.0079 c 0.480219,0.73422 1.004094,1.46844 1.480344,2.23044 h 0.464343 c 0.02381,-0.88107 0.05556,-1.7661 0.119063,-2.64716 h -0.34925 c 0.004,0.46434 -0.05159,1.51606 -0.07541,2.25822 h -0.0079 c -0.488156,-0.74613 -1.012031,-1.48828 -1.484312,-2.25822 z" />
-      <path
-         id="path1752"
-         style="font-size:3.96875px;line-height:1.25;stroke-width:0.26458338px"
-         d="m 14.022138,287.69458 c -0.01587,0.60722 -0.07541,1.59941 -0.07541,1.86928 0,0.48419 0.369093,0.82153 1.099343,0.82153 0.928688,0 1.178719,-0.43259 1.194594,-0.97234 0.01984,-0.69453 0.0635,-1.2065 0.09128,-1.71847 h -0.381 c -0.004,0.381 -0.05953,1.66291 -0.111125,1.91294 -0.07937,0.37703 -0.41275,0.51197 -0.762,0.51197 -0.496093,0 -0.769937,-0.20241 -0.769937,-0.71835 0,-0.38497 0.05556,-1.143 0.09525,-1.70656 z" />
-      <path
-         id="path1754"
-         style="font-size:3.96875px;line-height:1.25;stroke-width:0.26458338px"
-         d="m 19.426831,289.11539 h 0.599281 l -0.03572,0.90488 c -0.218282,0.0635 -0.448469,0.0992 -0.674688,0.0992 -0.662781,0 -1.083469,-0.32544 -1.083469,-1.02791 0,-0.63897 0.416719,-1.17475 1.23825,-1.17475 0.28575,0 0.563563,0.0635 0.833438,0.15081 l -0.01984,-0.31353 c -0.269875,-0.0635 -0.547687,-0.10319 -0.829469,-0.10319 -1.281906,0 -1.5875,0.90488 -1.5875,1.45257 0,0.89693 0.623094,1.2819 1.452563,1.2819 0.341312,0 0.674687,-0.0595 1.008062,-0.127 0.01588,-0.65087 0.03175,-1.0279 0.05953,-1.40097 h -0.948532 z" />
-      <path
-         id="path1756"
-         style="font-size:3.96875px;line-height:1.25;stroke-width:0.26458338px"
-         d="m 21.912013,287.95255 c 0.186531,0 0.416719,0.0794 0.416719,0.39687 0,0.39291 -0.305594,0.5596 -0.658813,0.5596 -0.09922,0 -0.194469,-0.0119 -0.293687,-0.0278 l 0.06747,0.24606 c 0.103188,0.0159 0.206375,0.0278 0.309563,0.0278 0.504031,0 0.940594,-0.28178 0.940594,-0.8255 0,-0.23416 -0.123032,-0.635 -0.678657,-0.635 h -1.04775 c 0,0.34528 -0.02778,1.77006 -0.103187,2.64716 h 0.369094 c 0,-0.91679 0.03969,-1.651 0.07144,-2.38919 z" />
-      <path
-         id="path1758"
-         style="font-size:3.96875px;line-height:1.25;stroke-width:0.26458338px"
-         d="m 23.103258,287.69458 c -0.01191,1.01997 -0.03175,1.7145 -0.115094,2.64716 h 1.647031 l 0.01588,-0.26988 c -0.07938,0.004 -0.313531,0.0119 -0.567531,0.0119 H 23.38107 c 0.03572,-1.00013 0.07144,-1.69466 0.111125,-2.38919 z" />
-      <path
-         id="path1760"
-         style="font-size:3.96875px;line-height:1.25;stroke-width:0.26458338px"
-         d="m 26.252895,288.3772 -0.694531,1.67085 -0.555625,-1.67085 h -0.361156 l 0.710406,1.96454 h 0.381 c 0.277812,-0.66279 0.579437,-1.31366 0.881062,-1.96454 z" />
-      <path
-         id="path1762"
-         style="font-size:3.96875px;line-height:1.25;stroke-width:0.26458338px"
-         d="m 26.785452,290.28617 c 0.230187,0.0595 0.468312,0.0992 0.710406,0.0992 0.789781,0 1.071563,-0.41672 1.071563,-0.79772 0,-0.38497 -0.250032,-0.59531 -0.591344,-0.61515 v -0.008 c 0.246062,-0.0675 0.567531,-0.22622 0.567531,-0.67866 0,-0.53578 -0.500062,-0.635 -0.932656,-0.635 -0.202406,0 -0.404813,0.0278 -0.60325,0.0595 l -0.04763,0.27385 c 0.198437,-0.0595 0.404812,-0.0873 0.611187,-0.0873 0.297657,0 0.583407,0.0913 0.583407,0.43656 0,0.21034 -0.170657,0.508 -0.710407,0.508 -0.08731,0 -0.150812,-0.004 -0.214312,-0.0159 l -0.01588,0.27385 c 0.09128,-0.008 0.182562,-0.0119 0.273844,-0.0119 0.321468,0 0.714375,0.0754 0.714375,0.47228 0,0.39688 -0.333375,0.5596 -0.726282,0.5596 -0.254,0 -0.492125,-0.0595 -0.718343,-0.14685 z" />
-    </g>
-    <g
-       id="text3689"
-       style="font-style:normal;font-weight:normal;line-height:0%;font-family:sans-serif;letter-spacing:0px;word-spacing:0px;fill:#ffffff;fill-opacity:1;stroke:none;stroke-width:1px;stroke-linecap:butt;stroke-linejoin:miter;stroke-opacity:1;filter:url(#filter4749);enable-background:new"
-       transform="matrix(0.24127119,0,0.01264448,0.24127122,-5.5452432,265.42414)"
-       aria-label="5">
-      <path
-         id="path1788"
-         style="font-style:normal;font-variant:normal;font-weight:bold;font-stretch:normal;font-size:80px;line-height:1.25;font-family:'ITC Eras Std';-inkscape-font-specification:'ITC Eras Std Bold'"
-         d="m 310.65016,-39.682992 h 9.68 c 4.16,0 9.44,0.08 11.76,0.24 l 0.64,-11.68 h -37.92 c -0.48,10.16 -1.36,20.32 -2.24,30.4 3.76,-0.48 7.6,-0.88 11.44,-0.88 4,0 10.88,0.4 10.88,6.08 0,5.12 -6,7.0399996 -10.24,7.0399996 -4.56,0 -9.04,-1.04 -13.44,-2.3999996 l 1.12,12.3199996 c 4.72,1.2 9.6,1.76 14.56,1.76 21.28,0 26.8,-11.2 26.8,-18.7999996 0,-11.12 -9.84,-15.12 -19.52,-15.12 -1.44,0 -2.88,0.08 -4.32,0.16 z" />
-    </g>
-    <g
-       id="text3662"
-       style="font-style:normal;font-weight:normal;line-height:0%;font-family:sans-serif;letter-spacing:-10.28083324px;word-spacing:0px;fill:#ffffff;fill-opacity:1;stroke:none;stroke-width:1px;stroke-linecap:butt;stroke-linejoin:miter;stroke-opacity:1;filter:url(#filter4749);enable-background:new"
-       transform="matrix(0.24127119,0,0.01264448,0.24127122,3.5791443,267.19263)"
-       aria-label=". 5">
-      <path
-         id="path1791"
-         style="font-style:normal;font-variant:normal;font-weight:bold;font-stretch:normal;font-size:49.34799576px;line-height:1.25;font-family:'ITC Eras Std';-inkscape-font-specification:'ITC Eras Std Bold';letter-spacing:-10.28083324px"
-         d="m 296.97673,2.2370076 0.44413,-8.5865512 h -9.12938 l -0.34544,8.5865512 z" />
-      <path
-         id="path1793"
-         style="font-style:normal;font-variant:normal;font-weight:bold;font-stretch:normal;font-size:49.34799576px;line-height:1.25;font-family:'ITC Eras Std';-inkscape-font-specification:'ITC Eras Std Bold';letter-spacing:-10.28083324px"
-         d="m 313.36128,-23.621342 h 5.97111 c 2.5661,0 5.82307,0.04935 7.25416,0.148044 l 0.39478,-7.204808 h -23.39095 c -0.29609,6.267196 -0.83891,12.534391 -1.38174,18.752239 2.31935,-0.296088 4.68806,-0.542828 7.05676,-0.542828 2.4674,0 6.71133,0.24674 6.71133,3.7504476 0,3.1582717 -3.7011,4.3426236 -6.31654,4.3426236 -2.81284,0 -5.57633,-0.641524 -8.29047,-1.4804399 l 0.69087,7.5995914 c 2.91154,0.7402199 5.92176,1.0856559 8.98134,1.0856559 13.12657,0 16.53158,-6.9087194 16.53158,-11.596779 0,-6.8593716 -6.06981,-9.3267716 -12.04091,-9.3267716 -0.88827,0 -1.77653,0.04935 -2.6648,0.0987 z" />
-    </g>
-    <rect
-       y="279.20517"
-       x="153.45833"
-       height="9.4604874"
-       width="73.670166"
-       id="rect1167"
-       style="fill:#2a2a2a;fill-opacity:1;fill-rule:nonzero;stroke:none;stroke-width:0.26458338;enable-background:new" />
-    <g
-       id="g1249"
-       transform="matrix(0.24804687,0,0,0.2480469,-16.632726,273.1232)"
-       style="fill:#ffffff;enable-background:new">
-      <g
-         id="text1247"
-         style="font-style:normal;font-weight:normal;font-size:12.80000019px;line-height:0%;font-family:sans-serif;text-align:end;letter-spacing:-1.06666672px;word-spacing:0px;text-anchor:end;fill:#ffffff;fill-opacity:1;stroke:none;stroke-width:1.06666672px;stroke-linecap:butt;stroke-linejoin:miter;stroke-opacity:1"
-         transform="skewX(3)"
-         aria-label="Development">
-        <path
-           id="path1765"
-           style="font-style:normal;font-variant:normal;font-weight:bold;font-stretch:normal;font-size:17.06666565px;line-height:110.00000238%;font-family:'ITC Eras Std';-inkscape-font-specification:'ITC Eras Std Bold';text-align:end;letter-spacing:-1.06666672px;text-anchor:end;fill:#ffffff;stroke-width:1.06666672px"
-           d="m 497.35878,49.720543 c 0.6144,0 6.00747,0 6.00747,-6.0928 0,-4.113066 -2.42347,-5.290666 -5.2224,-5.290666 h -6.07573 c 0,4.130133 -0.3072,9.591466 -0.52907,11.383466 z m -1.9456,-8.942933 h 1.8432 c 1.36534,0 2.52587,0.7168 2.52587,2.798933 0,2.048 -0.95573,3.703467 -3.1744,3.703467 h -1.4848 z" />
-        <path
-           id="path1767"
-           style="font-style:normal;font-variant:normal;font-weight:bold;font-stretch:normal;font-size:17.06666565px;line-height:110.00000238%;font-family:'ITC Eras Std';-inkscape-font-specification:'ITC Eras Std Bold';text-align:end;letter-spacing:-1.06666672px;text-anchor:end;fill:#ffffff;stroke-width:1.06666672px"
-           d="m 512.44465,45.965876 c 0.0853,-0.426666 0.11947,-0.853333 0.11947,-1.279999 0,-2.372267 -1.536,-3.6864 -4.33494,-3.6864 -4.53973,0 -4.89813,3.84 -4.89813,4.744533 0,3.362133 2.37227,4.181333 5.08587,4.181333 0.98986,0 1.9968,-0.119467 2.9696,-0.324267 l 0.4096,-2.389333 c -0.95574,0.273067 -1.97974,0.5632 -2.98667,0.5632 -1.1264,0 -2.23573,-0.477867 -2.23573,-1.809067 z m -5.76853,-1.553066 c 0.0853,-0.733867 0.59733,-1.501867 1.51893,-1.501867 0.8192,0 1.2288,0.512 1.2288,1.501867 z" />
-        <path
-           id="path1769"
-           style="font-style:normal;font-variant:normal;font-weight:bold;font-stretch:normal;font-size:17.06666565px;line-height:110.00000238%;font-family:'ITC Eras Std';-inkscape-font-specification:'ITC Eras Std Bold';text-align:end;letter-spacing:-1.06666672px;text-anchor:end;fill:#ffffff;stroke-width:1.06666672px"
-           d="m 516.80092,46.61441 h -0.0341 l -1.46773,-5.410133 h -3.34507 c 0.98987,2.833066 1.9968,5.649066 2.8672,8.516266 h 3.54987 c 1.19467,-2.8672 2.42347,-5.717333 3.75467,-8.516266 h -3.39627 z" />
-        <path
-           id="path1771"
-           style="font-style:normal;font-variant:normal;font-weight:bold;font-stretch:normal;font-size:17.06666565px;line-height:110.00000238%;font-family:'ITC Eras Std';-inkscape-font-specification:'ITC Eras Std Bold';text-align:end;letter-spacing:-1.06666672px;text-anchor:end;fill:#ffffff;stroke-width:1.06666672px"
-           d="m 530.61131,45.965876 c 0.0853,-0.426666 0.11947,-0.853333 0.11947,-1.279999 0,-2.372267 -1.536,-3.6864 -4.33493,-3.6864 -4.53973,0 -4.89813,3.84 -4.89813,4.744533 0,3.362133 2.37226,4.181333 5.08586,4.181333 0.98987,0 1.9968,-0.119467 2.9696,-0.324267 l 0.4096,-2.389333 c -0.95573,0.273067 -1.97973,0.5632 -2.98667,0.5632 -1.1264,0 -2.23573,-0.477867 -2.23573,-1.809067 z m -5.76853,-1.553066 c 0.0853,-0.733867 0.59733,-1.501867 1.51893,-1.501867 0.8192,0 1.2288,0.512 1.2288,1.501867 z" />
-        <path
-           id="path1773"
-           style="font-style:normal;font-variant:normal;font-weight:bold;font-stretch:normal;font-size:17.06666565px;line-height:110.00000238%;font-family:'ITC Eras Std';-inkscape-font-specification:'ITC Eras Std Bold';text-align:end;letter-spacing:-1.06666672px;text-anchor:end;fill:#ffffff;stroke-width:1.06666672px"
-           d="m 531.41772,38.337077 c -0.1024,3.805866 -0.29014,7.594666 -0.6144,11.383466 h 3.39626 c 0.0512,-2.986667 0.42667,-9.472 0.6144,-11.383466 z" />
-        <path
-           id="path1775"
-           style="font-style:normal;font-variant:normal;font-weight:bold;font-stretch:normal;font-size:17.06666565px;line-height:110.00000238%;font-family:'ITC Eras Std';-inkscape-font-specification:'ITC Eras Std Bold';text-align:end;letter-spacing:-1.06666672px;text-anchor:end;fill:#ffffff;stroke-width:1.06666672px"
-           d="m 540.08518,40.999477 c -2.85013,0 -5.15413,1.655466 -5.15413,4.659199 0,1.3312 0.768,4.266667 5.00053,4.266667 2.8672,0 5.0688,-1.604267 5.0688,-4.625066 0,-2.8672 -2.2528,-4.3008 -4.9152,-4.3008 z m -0.0171,2.389333 c 1.10934,0 1.5872,0.8704 1.5872,1.877333 0,1.0752 -0.49493,2.269867 -1.77493,2.269867 -1.1264,0 -1.60427,-0.938667 -1.60427,-1.911467 0,-1.109333 0.52907,-2.235733 1.792,-2.235733 z" />
-        <path
-           id="path1777"
-           style="font-style:normal;font-variant:normal;font-weight:bold;font-stretch:normal;font-size:17.06666565px;line-height:110.00000238%;font-family:'ITC Eras Std';-inkscape-font-specification:'ITC Eras Std Bold';text-align:end;letter-spacing:-1.06666672px;text-anchor:end;fill:#ffffff;stroke-width:1.06666672px"
-           d="m 548.39478,53.611743 c 0,-1.570134 0.0853,-3.157333 0.13653,-4.744533 0.8704,0.699733 1.91147,1.058133 3.0208,1.058133 2.4576,0 3.66934,-2.269867 3.66934,-4.471467 0,-2.321066 -1.16054,-4.454399 -4.64214,-4.454399 -1.91146,0 -3.4304,0.187733 -4.9664,0.443733 0,4.061866 -0.23893,8.123733 -0.59733,12.168533 z m 0.44373,-10.103466 c 0.4096,-0.1024 0.8192,-0.187734 1.24587,-0.187734 1.26293,0 1.8944,0.785067 1.8944,2.013867 0,1.006933 -0.4608,2.269866 -1.67253,2.269866 -1.16054,0 -1.6384,-1.1264 -1.6384,-2.116266 0,-0.6656 0.0683,-1.3312 0.17066,-1.979733 z" />
-        <path
-           id="path1779"
-           style="font-style:normal;font-variant:normal;font-weight:bold;font-stretch:normal;font-size:17.06666565px;line-height:110.00000238%;font-family:'ITC Eras Std';-inkscape-font-specification:'ITC Eras Std Bold';text-align:end;letter-spacing:-1.06666672px;text-anchor:end;fill:#ffffff;stroke-width:1.06666672px"
-           d="m 558.95238,41.204277 h -3.14027 c -0.0341,2.850133 -0.2048,5.683199 -0.37546,8.516266 h 3.328 c 0.0512,-1.501867 0,-3.054933 0.22186,-4.539733 0.1024,-0.7168 0.34134,-1.6896 1.2288,-1.6896 0.7168,0 0.8704,0.6144 0.8704,1.211733 0,0.324267 -0.18773,3.908267 -0.3072,5.0176 h 3.328 c 0.0853,-1.553067 0,-3.140267 0.23894,-4.676266 0.1024,-0.682667 0.39253,-1.553067 1.2288,-1.553067 0.75093,0 0.85333,0.6656 0.85333,1.28 0,0.904533 -0.2048,4.1984 -0.27307,4.949333 h 3.31094 c 0.0683,-2.730667 0.3072,-5.973333 0.3072,-6.417066 0,-1.672534 -1.28,-2.304 -2.79894,-2.304 -1.16053,0 -2.1504,0.324266 -2.79893,1.348266 -0.512,-1.024 -1.45067,-1.348266 -2.54293,-1.348266 -1.14347,0 -2.08214,0.375466 -2.69654,1.262933 l -0.0341,0.03413 z" />
-        <path
-           id="path1781"
-           style="font-style:normal;font-variant:normal;font-weight:bold;font-stretch:normal;font-size:17.06666565px;line-height:110.00000238%;font-family:'ITC Eras Std';-inkscape-font-specification:'ITC Eras Std Bold';text-align:end;letter-spacing:-1.06666672px;text-anchor:end;fill:#ffffff;stroke-width:1.06666672px"
-           d="m 579.21131,45.965876 c 0.0853,-0.426666 0.11947,-0.853333 0.11947,-1.279999 0,-2.372267 -1.536,-3.6864 -4.33494,-3.6864 -4.53973,0 -4.89813,3.84 -4.89813,4.744533 0,3.362133 2.37227,4.181333 5.08587,4.181333 0.98986,0 1.9968,-0.119467 2.9696,-0.324267 l 0.4096,-2.389333 c -0.95574,0.273067 -1.97974,0.5632 -2.98667,0.5632 -1.1264,0 -2.23573,-0.477867 -2.23573,-1.809067 z m -5.76853,-1.553066 c 0.0853,-0.733867 0.59733,-1.501867 1.51893,-1.501867 0.8192,0 1.2288,0.512 1.2288,1.501867 z" />
-        <path
-           id="path1783"
-           style="font-style:normal;font-variant:normal;font-weight:bold;font-stretch:normal;font-size:17.06666565px;line-height:110.00000238%;font-family:'ITC Eras Std';-inkscape-font-specification:'ITC Eras Std Bold';text-align:end;letter-spacing:-1.06666672px;text-anchor:end;fill:#ffffff;stroke-width:1.06666672px"
-           d="m 583.24331,41.204277 h -3.328 c -0.0512,2.850133 -0.17067,5.700266 -0.512,8.516266 h 3.39627 c 0.0683,-1.826133 0.13653,-3.754667 0.42666,-4.6592 0.23894,-0.802133 0.8192,-1.399466 1.6896,-1.399466 0.98987,0 1.24587,0.768 1.24587,1.604266 0,1.4848 -0.1536,2.9696 -0.256,4.4544 h 3.36213 c 0,-2.133333 0.23894,-5.546666 0.23894,-6.007466 0,-2.082134 -1.45067,-2.7136 -3.1232,-2.7136 -1.31414,0 -2.38934,0.341333 -3.19147,1.348266 l -0.0341,-0.03413 z" />
-        <path
-           id="path1785"
-           style="font-style:normal;font-variant:normal;font-weight:bold;font-stretch:normal;font-size:17.06666565px;line-height:110.00000238%;font-family:'ITC Eras Std';-inkscape-font-specification:'ITC Eras Std Bold';text-align:end;letter-spacing:-1.06666672px;text-anchor:end;fill:#ffffff;stroke-width:1.06666672px"
-           d="m 596.21397,43.44001 0.0683,-2.235733 h -1.91147 l 0.0853,-2.235733 -3.10614,0.699733 -0.1024,1.536 h -1.3824 l -0.0853,2.235733 h 1.28 c -0.0512,1.518933 -0.23893,2.8672 -0.23893,4.215466 0,1.826134 1.09226,2.269867 2.73066,2.269867 0.75094,0 1.50187,-0.08533 2.23574,-0.273067 l 0.42666,-2.3552 c -0.39253,0.1024 -0.78506,0.187734 -1.19466,0.187734 -0.7168,0 -0.85334,-0.529067 -0.85334,-1.1776 0,-1.1264 0.0683,-1.911467 0.11947,-2.8672 z" />
-      </g>
-    </g>
-    <g
-       style="fill:#ffffff;enable-background:new"
-       transform="matrix(0.24804687,0,0,0.2480469,75.046794,273.10678)"
-       id="g3712">
-      <text
-         transform="skewX(3)"
-         id="text3690"
-         y="49.720543"
-         x="596.36224"
-         style="font-style:normal;font-weight:normal;font-size:12.80000019px;line-height:0%;font-family:sans-serif;text-align:end;letter-spacing:-1.06666672px;word-spacing:0px;text-anchor:end;fill:#ffffff;fill-opacity:1;stroke:none;stroke-width:1.06666672px;stroke-linecap:butt;stroke-linejoin:miter;stroke-opacity:1"
-         xml:space="preserve"><tspan
-           style="font-style:normal;font-variant:normal;font-weight:bold;font-stretch:normal;font-size:17.06666565px;line-height:110.00000238%;font-family:'ITC Eras Std';-inkscape-font-specification:'ITC Eras Std Bold';text-align:end;letter-spacing:-1.06666672px;text-anchor:end;fill:#ffffff;stroke-width:1.06666672px"
-           y="49.720543"
-           x="595.29559"
-           id="tspan3696">Release Candidate 1</tspan></text>
-    </g>
-    <rect
-       y="205.45415"
-       x="-158.74998"
-       height="91.545853"
-       width="146.05"
-       id="rect1594"
-       style="fill:#2a2a2a;fill-opacity:1;fill-rule:nonzero;stroke:none;stroke-width:0.26458338;enable-background:new" />
-    <g
-       id="g1656"
-       transform="matrix(0.6837777,0,0,0.68377778,-156.14851,222.16553)"
-       style="filter:url(#filter3580);enable-background:new">
-      <g
-         id="g1626"
-         style="display:inline;enable-background:new"
-         transform="matrix(1.0054447,0,0,1.0054447,35.903372,-17.90912)">
-        <path
-           id="path1596"
-           d="m 79.512505,86.72535 15.011284,15.01129 A 39.313274,39.313274 0 0 0 104.69882,84.11297 L 84.193014,78.618478 a 18.084106,18.084106 0 0 1 -4.680509,8.106872 z"
-           style="color:#000000;fill:#fffb00;fill-opacity:1;stroke:#000000;stroke-width:0.19347176;stroke-miterlimit:4;stroke-dasharray:none;stroke-opacity:0.15686275" />
-        <path
-           id="path1598"
-           d="m 71.405621,91.405866 5.494513,20.505804 A 39.313274,39.313274 0 0 0 94.523789,101.73664 L 79.512505,86.72535 a 18.084106,18.084106 0 0 1 -8.106884,4.680516 z"
-           style="color:#000000;fill:url(#linearGradient1684);fill-opacity:1;stroke:#000000;stroke-width:0.19347176;stroke-miterlimit:4;stroke-dasharray:none;stroke-opacity:0.15686275" />
-        <path
-           id="path1600"
-           d="m 62.044597,91.405866 -5.494508,20.505804 a 39.313274,39.313274 0 0 0 20.350045,0 L 71.405621,91.405866 a 18.084106,18.084106 0 0 1 -9.361024,0 z"
-           style="color:#000000;fill:url(#linearGradient1686);fill-opacity:1;stroke:#000000;stroke-width:0.19347176;stroke-miterlimit:4;stroke-dasharray:none;stroke-opacity:0.15686275" />
-        <path
-           id="path1602"
-           d="M 53.937714,61.150575 38.926428,46.139283 A 39.313274,39.313274 0 0 0 28.751406,63.762937 l 20.505804,5.49451 a 18.084106,18.084106 0 0 1 4.680504,-8.106872 z"
-           style="color:#000000;fill:url(#linearGradient1688);fill-opacity:1;stroke:#000000;stroke-width:0.19347176;stroke-miterlimit:4;stroke-dasharray:none;stroke-opacity:0.15686275" />
-        <path
-           id="path1604"
-           d="M 49.25721,78.618478 28.751406,84.11297 a 39.313274,39.313274 0 0 0 10.175022,17.62367 L 53.937714,86.72535 A 18.084106,18.084106 0 0 1 49.25721,78.618478 Z"
-           style="color:#000000;fill:url(#linearGradient1690);fill-opacity:1;stroke:#000000;stroke-width:0.19347176;stroke-miterlimit:4;stroke-dasharray:none;stroke-opacity:0.15686275" />
-        <path
-           id="path1606"
-           d="m 49.25721,69.257447 -20.505804,-5.49451 a 39.313274,39.313274 0 0 0 0,20.350033 L 49.25721,78.618478 a 18.084106,18.084106 0 0 1 0,-9.361031 z"
-           style="color:#000000;fill:url(#linearGradient1692);fill-opacity:1;stroke:#000000;stroke-width:0.19347176;stroke-miterlimit:4;stroke-dasharray:none;stroke-opacity:0.15686275" />
-        <path
-           id="path1608"
-           d="m 84.193014,69.257447 20.505806,-5.49451 A 39.313274,39.313274 0 0 0 94.523789,46.139283 L 79.512505,61.150575 a 18.084106,18.084106 0 0 1 4.680509,8.106872 z"
-           style="color:#000000;fill:url(#linearGradient1694);fill-opacity:1;stroke:#000000;stroke-width:0.19347176;stroke-miterlimit:4;stroke-dasharray:none;stroke-opacity:0.15686275" />
-        <path
-           id="path1610"
-           d="M 62.044597,56.47005 56.550089,35.964257 A 39.313274,39.313274 0 0 0 38.926428,46.139283 l 15.011286,15.011292 a 18.084106,18.084106 0 0 1 8.106883,-4.680525 z"
-           style="color:#000000;fill:url(#linearGradient1696);fill-opacity:1;stroke:#000000;stroke-width:0.19347176;stroke-miterlimit:4;stroke-dasharray:none;stroke-opacity:0.15686275" />
-        <path
-           id="path1612"
-           d="m 71.405621,56.47005 5.494513,-20.505793 a 39.313274,39.313274 0 0 0 -20.350045,0 l 5.494508,20.505793 a 18.084106,18.084106 0 0 1 9.361024,0 z"
-           style="color:#000000;fill:#ff0b0d;fill-opacity:1;stroke:#000000;stroke-width:0.19347176;stroke-miterlimit:4;stroke-dasharray:none;stroke-opacity:0.15686275" />
-        <path
-           id="path1614"
-           d="m 84.193014,78.618478 20.505806,5.494492 a 39.313274,39.313274 0 0 0 0,-20.350033 l -20.505806,5.49451 a 18.084106,18.084106 0 0 1 0,9.361031 z"
-           style="color:#000000;fill:url(#linearGradient1698);fill-opacity:1;stroke:#000000;stroke-width:0.19347176;stroke-miterlimit:4;stroke-dasharray:none;stroke-opacity:0.15686275" />
-        <path
-           id="path1616"
-           d="m 53.937714,86.72535 -15.011286,15.01129 a 39.313274,39.313274 0 0 0 17.623661,10.17503 L 62.044597,91.405866 A 18.084106,18.084106 0 0 1 53.937714,86.72535 Z"
-           style="color:#000000;fill:url(#linearGradient1700);fill-opacity:1;stroke:#000000;stroke-width:0.19347176;stroke-miterlimit:4;stroke-dasharray:none;stroke-opacity:0.15686275" />
-        <path
-           id="path1618"
-           d="M 79.512505,61.150575 94.523789,46.139283 A 39.313274,39.313274 0 0 0 76.900134,35.964257 L 71.405621,56.47005 a 18.084106,18.084106 0 0 1 8.106884,4.680525 z"
-           style="color:#000000;fill:url(#linearGradient1702);fill-opacity:1;stroke:#000000;stroke-width:0.19347176;stroke-miterlimit:4;stroke-dasharray:none;stroke-opacity:0.15686275" />
-        <g
-           id="g1624"
-           transform="matrix(0.91220191,0,0,0.91220191,98.594146,6.3279996)">
-          <path
-             style="color:#000000;fill:none;stroke:currentColor;stroke-width:0.27572104;stroke-miterlimit:4"
-             d="m 8.3732165,74.117323 c 0,-23.919229 -19.3903675,-43.309597 -43.3095965,-43.309597 -23.919229,0 -43.309596,19.390368 -43.309596,43.309597 0,23.919229 19.390367,43.309597 43.309596,43.309597 23.919229,0 43.3095965,-19.390368 43.3095965,-43.309597 z"
-             id="path1620" />
-          <path
-             style="color:#000000;fill:none;stroke:currentColor;stroke-width:0.27572104;stroke-miterlimit:4"
-             d="m -15.013965,74.117323 c 0,-11.002846 -8.919569,-19.922415 -19.922415,-19.922415 -11.002845,0 -19.922414,8.919569 -19.922414,19.922415 0,11.002845 8.919569,19.922414 19.922414,19.922414 11.002846,0 19.922415,-8.919569 19.922415,-19.922414 z"
-             id="path1622" />
-        </g>
-      </g>
-      <g
-         transform="matrix(0.99009898,0,0,0.98981713,51.959257,132.41167)"
-         style="filter:url(#filter4905)"
-         id="g1654">
-        <path
-           style="color:#000000;fill:#fffb00;fill-opacity:1;stroke:#000000;stroke-width:0.19790469;stroke-miterlimit:4;stroke-dasharray:none;stroke-opacity:0.15686275"
-           d="m 86.289767,-67.451596 c -1.654296,6.199875 -4.894817,11.743482 -9.299415,16.148082 l 2.551465,2.551464 a 39.594635,39.594635 0 0 0 10.239428,-17.759533 z"
-           id="path1628" />
-        <path
-           style="color:#000000;fill:url(#linearGradient1704);fill-opacity:1;stroke:#000000;stroke-width:0.19790469;stroke-miterlimit:4;stroke-dasharray:none;stroke-opacity:0.15686275"
-           d="m 76.990352,-51.303514 c -4.404601,4.404599 -9.948207,7.645119 -16.148082,9.299416 l 0.940013,3.491476 A 39.594635,39.594635 0 0 0 79.541817,-48.75205 Z"
-           id="path1630" />
-        <path
-           style="color:#000000;fill:url(#linearGradient1706);fill-opacity:1;stroke:#000000;stroke-width:0.19790469;stroke-miterlimit:4;stroke-dasharray:none;stroke-opacity:0.15686275"
-           d="m 42.243439,-42.004098 -0.940013,3.491476 a 39.594635,39.594635 0 0 0 20.478857,0 l -0.940013,-3.491476 c -2.967402,0.791783 -6.082497,1.24216 -9.299416,1.24216 -3.216918,0 -6.332013,-0.450377 -9.299415,-1.24216 z"
-           id="path1632" />
-        <path
-           style="color:#000000;fill:url(#linearGradient1708);fill-opacity:1;stroke:#000000;stroke-width:0.19790469;stroke-miterlimit:4;stroke-dasharray:none;stroke-opacity:0.15686275"
-           d="m 23.543892,-104.74997 a 39.594635,39.594635 0 0 0 -10.239428,17.759529 l 3.491477,0.940014 c 1.654295,-6.199875 4.894815,-11.743481 9.299416,-16.148083 z"
-           id="path1634" />
-        <path
-           style="color:#000000;fill:url(#linearGradient1710);fill-opacity:1;stroke:#000000;stroke-width:0.19790469;stroke-miterlimit:4;stroke-dasharray:none;stroke-opacity:0.15686275"
-           d="m 16.795941,-67.451596 -3.491477,0.940013 a 39.594635,39.594635 0 0 0 10.239428,17.759533 l 2.551465,-2.551464 c -4.404601,-4.4046 -7.645121,-9.948207 -9.299416,-16.148082 z"
-           id="path1636" />
-        <path
-           style="color:#000000;fill:url(#linearGradient1712);fill-opacity:1;stroke:#000000;stroke-width:0.19790469;stroke-miterlimit:4;stroke-dasharray:none;stroke-opacity:0.15686275"
-           d="m 13.304464,-86.990441 a 39.594635,39.594635 0 0 0 0,20.478858 l 3.491477,-0.940013 c -0.791781,-2.967401 -1.24216,-6.082498 -1.24216,-9.299415 0,-3.216919 0.450379,-6.332015 1.24216,-9.299416 z"
-           id="path1638" />
-        <path
-           style="color:#000000;fill:url(#linearGradient1714);fill-opacity:1;stroke:#000000;stroke-width:0.19790469;stroke-miterlimit:4;stroke-dasharray:none;stroke-opacity:0.15686275"
-           d="m 79.541817,-104.74997 -2.551465,2.55146 c 4.404598,4.404602 7.645119,9.948208 9.299415,16.148083 l 3.491478,-0.940014 A 39.594635,39.594635 0 0 0 79.541817,-104.74997 Z"
-           id="path1640" />
-        <path
-           style="color:#000000;fill:url(#linearGradient1716);fill-opacity:1;stroke:#000000;stroke-width:0.19790469;stroke-miterlimit:4;stroke-dasharray:none;stroke-opacity:0.15686275"
-           d="m 41.303426,-114.9894 a 39.594635,39.594635 0 0 0 -17.759534,10.23943 l 2.551465,2.55146 c 4.4046,-4.4046 9.948207,-7.64512 16.148082,-9.29941 z"
-           id="path1642" />
-        <path
-           style="color:#000000;fill:#ff0b0d;fill-opacity:1;stroke:#000000;stroke-width:0.19790469;stroke-miterlimit:4;stroke-dasharray:none;stroke-opacity:0.15686275"
-           d="m 50.032118,-116.33228 a 39.594635,39.594635 0 0 0 -8.728692,1.34288 l 0.940013,3.49148 c 2.967402,-0.79179 6.082497,-1.24217 9.299415,-1.24217 3.216919,0 6.332014,0.45038 9.299416,1.24217 l 0.940013,-3.49148 a 39.594635,39.594635 0 0 0 -11.750165,-1.34288 z"
-           id="path1644" />
-        <path
-           style="color:#000000;fill:url(#linearGradient1718);fill-opacity:1;stroke:#000000;stroke-width:0.19790469;stroke-miterlimit:4;stroke-dasharray:none;stroke-opacity:0.15686275"
-           d="m 89.781245,-86.990441 -3.491478,0.940014 c 0.791785,2.967401 1.24216,6.082497 1.24216,9.299416 0,3.216917 -0.450375,6.332014 -1.24216,9.299415 l 3.491478,0.940013 a 39.594635,39.594635 0 0 0 0,-20.478858 z"
-           id="path1646" />
-        <path
-           style="color:#000000;fill:url(#linearGradient1720);fill-opacity:1;stroke:#000000;stroke-width:0.19790469;stroke-miterlimit:4;stroke-dasharray:none;stroke-opacity:0.15686275"
-           d="m 26.095357,-51.303514 -2.551465,2.551464 a 39.594635,39.594635 0 0 0 17.759534,10.239428 l 0.940013,-3.491476 c -6.199875,-1.654297 -11.743482,-4.894817 -16.148082,-9.299416 z"
-           id="path1648" />
-        <path
-           style="color:#000000;fill:url(#linearGradient1722);fill-opacity:1;stroke:#000000;stroke-width:0.19790469;stroke-miterlimit:4;stroke-dasharray:none;stroke-opacity:0.15686275"
-           d="m 61.782283,-114.9894 -0.940013,3.49148 c 6.199875,1.65429 11.743481,4.89481 16.148082,9.29941 l 2.551465,-2.55146 A 39.594635,39.594635 0 0 0 61.782283,-114.9894 Z"
-           id="path1650" />
-        <path
-           style="color:#000000;fill:none;stroke:none;stroke-width:1.06666672"
-           d="m 91.332703,-76.751011 c 0,-21.975326 -17.814523,-39.789839 -39.789849,-39.789839 -21.975315,0 -39.789842,17.814513 -39.789842,39.789839 0,21.975325 17.814527,39.789844 39.789842,39.789844 21.975326,0 39.789849,-17.814519 39.789849,-39.789844 z"
-           id="path1652" />
-      </g>
-    </g>
-    <text
-       xml:space="preserve"
-       style="font-style:normal;font-variant:normal;font-weight:800;font-stretch:normal;line-height:0%;font-family:'ITC Eras Std';-inkscape-font-specification:'ITC Eras Std Ultra-Bold';letter-spacing:0px;word-spacing:0px;fill:#ffffff;fill-opacity:1;stroke:none;stroke-width:1px;stroke-linecap:butt;stroke-linejoin:miter;stroke-opacity:1;filter:url(#filter4749);enable-background:new"
-       x="61.72514"
-       y="-157.9659"
-       id="text1660"
-       transform="matrix(0.26458334,0,0,0.26458337,-168.39413,267.09967)"><tspan
-         id="tspan1658"
-         x="61.72514"
-         y="-157.9659"
-         style="font-size:75px;line-height:1.25;letter-spacing:-3px;word-spacing:0px"
-         dx="0">Raw</tspan></text>
-    <text
-       xml:space="preserve"
-       style="font-style:normal;font-variant:normal;font-weight:500;font-stretch:normal;line-height:0%;font-family:'ITC Eras Std';-inkscape-font-specification:'ITC Eras Std Medium';letter-spacing:1px;word-spacing:0px;fill:#ffffff;fill-opacity:1;stroke:none;stroke-width:1px;stroke-linecap:butt;stroke-linejoin:miter;stroke-opacity:1;filter:url(#filter4749);enable-background:new"
-       x="239.99272"
-       y="-157.9659"
-       id="text1664"
-       transform="matrix(0.26458334,0,0,0.26458337,-168.39413,267.09967)"><tspan
-         id="tspan1662"
-         x="239.99272"
-         y="-157.9659"
-         style="font-size:75px;line-height:1.25;letter-spacing:1px">Therapee</tspan></text>
-    <text
-       xml:space="preserve"
-       style="font-style:normal;font-variant:normal;font-weight:500;font-stretch:normal;font-size:3.17500019px;line-height:0%;font-family:'ITC Eras Std';-inkscape-font-specification:'ITC Eras Std Medium';letter-spacing:0px;word-spacing:0px;fill:#ffffff;fill-opacity:1;stroke:none;stroke-width:0.26458338px;stroke-linecap:butt;stroke-linejoin:miter;stroke-opacity:1;enable-background:new"
-       x="-151.06253"
-=======
        style="fill:#2a2a2a;fill-opacity:1;fill-rule:nonzero;stroke:none;stroke-width:0.16841719;enable-background:new"
        id="rect218"
        width="146.05"
@@ -1737,37 +633,12 @@
        xml:space="preserve"
        style="font-style:normal;font-variant:normal;font-weight:normal;font-stretch:normal;font-size:3.17500019px;line-height:0%;font-family:'Eras Bold ITC';-inkscape-font-specification:'Eras Bold ITC';letter-spacing:0px;word-spacing:0px;fill:#ffffff;fill-opacity:1;stroke:none;stroke-width:0.26458338px;stroke-linecap:butt;stroke-linejoin:miter;stroke-opacity:1;enable-background:new;"
        x="7.6874547"
->>>>>>> 1786731f
        y="290.34174"
-       id="text1668"><tspan
-         id="tspan1666"
-         x="-151.06253"
+       id="text3683"><tspan
+         sodipodi:role="line"
+         id="tspan3685"
+         x="7.6874547"
          y="290.34174"
-<<<<<<< HEAD
-         style="font-size:3.96875px;line-height:1.25;stroke-width:0.26458338px">GNU GPLv3</tspan></text>
-    <text
-       xml:space="preserve"
-       style="font-style:normal;font-weight:normal;line-height:0%;font-family:sans-serif;letter-spacing:0px;word-spacing:0px;fill:#ffffff;fill-opacity:1;stroke:none;stroke-width:1px;stroke-linecap:butt;stroke-linejoin:miter;stroke-opacity:1;filter:url(#filter4749);enable-background:new"
-       x="283.85016"
-       y="2.2370076"
-       id="text1672"
-       transform="matrix(0.24127119,0,0.01264448,0.24127122,-164.29527,265.42414)"><tspan
-         id="tspan1670"
-         x="283.85016"
-         y="2.2370076"
-         style="font-style:normal;font-variant:normal;font-weight:bold;font-stretch:normal;font-size:80px;line-height:1.25;font-family:'ITC Eras Std';-inkscape-font-specification:'ITC Eras Std Bold'">5</tspan></text>
-    <text
-       transform="matrix(0.24127119,0,0.01264448,0.24127122,-155.17087,267.19263)"
-       id="text1676"
-       y="2.2370076"
-       x="283.85016"
-       style="font-style:normal;font-weight:normal;line-height:0%;font-family:sans-serif;letter-spacing:-10.28083324px;word-spacing:0px;fill:#ffffff;fill-opacity:1;stroke:none;stroke-width:1px;stroke-linecap:butt;stroke-linejoin:miter;stroke-opacity:1;filter:url(#filter4749);enable-background:new"
-       xml:space="preserve"><tspan
-         style="font-style:normal;font-variant:normal;font-weight:bold;font-stretch:normal;font-size:49.34799576px;line-height:1.25;font-family:'ITC Eras Std';-inkscape-font-specification:'ITC Eras Std Bold';letter-spacing:-10.28083324px"
-         y="2.2370076"
-         x="283.85016"
-         id="tspan1674">. 5</tspan></text>
-=======
          style="font-size:3.96875px;line-height:1.25;stroke-width:0.26458338px;-inkscape-font-specification:'Eras Medium ITC';font-family:'Eras Medium ITC';font-weight:normal;font-style:normal;font-stretch:normal;font-variant:normal">GNU GPLv3</tspan></text>
     <rect
        style="fill:#2a2a2a;fill-opacity:1;fill-rule:nonzero;stroke:none;stroke-width:0.26458338;enable-background:new"
@@ -1776,14 +647,13 @@
        height="9.4604874"
        x="153.45833"
        y="279.20517" />
->>>>>>> 1786731f
     <g
        style="fill:#ffffff;enable-background:new"
-       transform="matrix(0.24804687,0,0,0.2480469,-175.38276,273.1232)"
-       id="g1682">
+       transform="matrix(0.24804687,0,0,0.2480469,-16.632726,273.1232)"
+       id="g1249">
       <text
          transform="skewX(3)"
-         id="text1680"
+         id="text1247"
          y="49.720543"
          x="596.36224"
          style="font-style:normal;font-weight:normal;font-size:12.80000019px;line-height:0%;font-family:sans-serif;text-align:end;letter-spacing:-1.06666672px;word-spacing:0px;text-anchor:end;fill:#ffffff;fill-opacity:1;stroke:none;stroke-width:1.06666672px;stroke-linecap:butt;stroke-linejoin:miter;stroke-opacity:1"
@@ -1791,9 +661,6 @@
            style="font-style:normal;font-variant:normal;font-weight:bold;font-stretch:normal;font-size:17.06666565px;line-height:110.00000238%;font-family:'Eras Bold ITC';-inkscape-font-specification:'Eras Bold ITC Bold';text-align:end;letter-spacing:-1.06666672px;text-anchor:end;fill:#ffffff;stroke-width:1.06666672px"
            y="49.720543"
            x="595.29559"
-<<<<<<< HEAD
-           id="tspan1678">Development</tspan></text>
-=======
            sodipodi:role="line"
            id="tspan1245">Development</tspan></text>
     </g>
@@ -1976,7 +843,6 @@
          id="path8773"
          inkscape:connector-curvature="0"
          sodipodi:nodetypes="sssss" />
->>>>>>> 1786731f
     </g>
     <text
        xml:space="preserve"
