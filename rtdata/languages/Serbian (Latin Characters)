--- conflicted
+++ resolved
@@ -1730,11 +1730,6 @@
 !SAMPLEFORMAT_4;LogLuv 24 bits
 !SAMPLEFORMAT_8;LogLuv 32 bits
 !SAMPLEFORMAT_16;32 bits floating point
-<<<<<<< HEAD
-!SOFTPROOF_GAMUTCHECK_TOOLTIP;If active, pixels with colors that are outside the gamut of the Printer/Output profile are highlighted.
-!SOFTPROOF_TOOLTIP;Soft-proofing\nIf active, lets you simulate the appearance of the image when printed (if a Printer profile set in Preferences > Color Management) or when viewed on a display that uses the current output profile (if no printer profile is selected).
-=======
->>>>>>> e9d700d6
 !THRESHOLDSELECTOR_BL;Bottom-left
 !TOOLBAR_TOOLTIP_COLORPICKER;Lockable Color Picker\n\nWhen enabled:\nClick in the preview with left mouse button to add a color picker\nDrag it around while pressing the left mouse button\nDelete the color picker with a right mouse button click\nDelete all color pickers with Shift + Right mouse button click\nRight click away from any color picker to go back to the Hand tool
 !TP_BWMIX_FILTER_TOOLTIP;The color filter simulates shots taken with a colored filter placed in front of the lens. Colored filters reduce the transmission of specific color ranges and therefore affect their lightness. E.g. a red filter darkens blue skies.
