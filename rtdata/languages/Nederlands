--- conflicted
+++ resolved
@@ -2037,27 +2037,6 @@
 ! Untranslated keys follow; remove the ! prefix after an entry is translated.
 !!!!!!!!!!!!!!!!!!!!!!!!!
 
-<<<<<<< HEAD
-!FILEBROWSER_SHOWORIGINALHINT;Show only original images.\n\nWhen several images exist with the same filename but different extensions, the one considered original is the one whose extension is nearest the top of the parsed extensions list in Preferences > File Browser > Parsed Extensions.
-!GENERAL_APPLY;Apply
-!GENERAL_OPEN;Open
-!HISTORY_MSG_166;Exposure - Reset
-!HISTORY_MSG_412;Retinex - Gaussian Gradient
-!HISTORY_MSG_416;Retinex
-!HISTORY_MSG_427;Output rendering intent
-!HISTORY_MSG_428;Monitor rendering intent
-!HISTORY_MSG_429;Retinex - Iterations
-!HISTORY_MSG_430;Retinex - Transmission Gradient
-!HISTORY_MSG_431;Retinex - Strength Gradient
-!HISTORY_MSG_432;Retinex - M - Highlights
-!HISTORY_MSG_433;Retinex - M - Highlights TW
-!HISTORY_MSG_434;Retinex - M - Shadows
-!HISTORY_MSG_435;Retinex - M - Shadows TW
-!HISTORY_MSG_436;Retinex - M - Radius
-!HISTORY_MSG_437;Retinex - M - Method
-!HISTORY_MSG_438;Retinex - M - Equalizer
-=======
->>>>>>> 1255d9e9
 !HISTORY_MSG_439;Retinex - Process
 !HISTORY_MSG_441;Retinex - Gain transmission
 !HISTORY_MSG_442;Retinex - Scale
