--- conflicted
+++ resolved
@@ -864,17 +864,14 @@
 HISTORY_MSG_609;Local - Exp Mask C
 HISTORY_MSG_610;Local - Exp Mask L
 HISTORY_MSG_611;Local - Color Mask H
-<<<<<<< HEAD
-HISTORY_MSG_612;Local - Use Color Mask
-HISTORY_MSG_613;Local - Use Exp Mask
-=======
 HISTORY_MSG_612;Local - Color Structure
 HISTORY_MSG_613;Local - Exp Structure
 HISTORY_MSG_614;Local - Exp Mask H
 HISTORY_MSG_615;Local - Blend color
 HISTORY_MSG_616;Local - Blend Exp
 HISTORY_MSG_617;Local - Blur Exp
->>>>>>> 1101484e
+HISTORY_MSG_618;Local - Use Color Mask
+HISTORY_MSG_619;Local - Use Exp Mask
 HISTORY_MSG_CLAMPOOG;Clip out-of-gamut colors
 HISTORY_MSG_COLORTONING_LABGRID_VALUE;CT - Color correction
 HISTORY_MSG_COLORTONING_LABREGION_AB;CT - Color correction
