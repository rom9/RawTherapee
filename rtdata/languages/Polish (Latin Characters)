#01 2007-12-24 Mateusz Ludwin
#02 2010-01-08 Bartosz "Simek" Kaszubowski
#03 2011-09-06 Dariusz 'Salvadhor' Duma
#04 2011-11-30 DrSlony
#05 2012-01-14 DrSlony
#06 2012-01-30 DrSlony
#07 2012-04-02 DrSlony
#08 2013-05-21 DrSlony
#09 2014-10-16 DrSlony

ABOUT_TAB_BUILD;Wersja
ABOUT_TAB_CREDITS;Zaslugi
ABOUT_TAB_LICENSE;Licencja
ABOUT_TAB_RELEASENOTES;Notatki eksploatacyjne
ABOUT_TAB_SPLASH;Ekran powitalny
ADJUSTER_RESET_TO_DEFAULT;Przywroc domyslne
BATCHQUEUE_AUTOSTART;Autostart
BATCHQUEUE_AUTOSTARTHINT;Rozpocznij przetwarzanie automatycznie gdy pojawi sie nowe zadanie.
BATCHQUEUE_DESTFILENAME;Sciezka i nazwa pliku
BATCH_PROCESSING;Przetwarzanie wsadowe
CURVEEDITOR_CURVE;Krzywa
CURVEEDITOR_CURVES;Krzywe
CURVEEDITOR_CUSTOM;Wlasna
CURVEEDITOR_DARKS;Ciemne
CURVEEDITOR_HIGHLIGHTS;Najjasniejsze
CURVEEDITOR_LIGHTS;Jasne
CURVEEDITOR_LINEAR;Liniowa
CURVEEDITOR_LOADDLGLABEL;Wczytaj krzywa...
CURVEEDITOR_MINMAXCPOINTS;Ekwalizator
CURVEEDITOR_NURBS;NURBS
CURVEEDITOR_PARAMETRIC;Parametryczna
CURVEEDITOR_SAVEDLGLABEL;Zapisz krzywa...
CURVEEDITOR_SHADOWS;Najciemniejsze
CURVEEDITOR_TOOLTIPCOPY;Skopiuj krzywa do schowka
CURVEEDITOR_TOOLTIPLINEAR;Zresetuj krzywa do liniowej
CURVEEDITOR_TOOLTIPLOAD;Wczytaj krzywa z pliku
CURVEEDITOR_TOOLTIPPASTE;Wstaw krzywa ze schowka
CURVEEDITOR_TOOLTIPSAVE;Zapisz krzywa
CURVEEDITOR_TYPE;Typ:
DIRBROWSER_FOLDERS;Katalogi
EDITWINDOW_TITLE;Edytor obrazu
EDIT_OBJECT_TOOLTIP;Wyswietla widzet na podgladzie ktory ulatwia ustawienie narzedzia.
EDIT_PIPETTE_TOOLTIP;Aby dodac punkt do krzywej nalezy trzymac wcisniety klawisz Ctrl podczas klikniecia lewym guzikiem myszki na danym obszarze glownego podgladu.\nAby zmienic ustawienie juz istniejacego punktu, nalezy trzymac wduszony klawisz Ctrl podczas klikniecia lewym guzikiem myszki na danym obszarze glownego podgladu, nastepnie nalezy puscic klawisz Ctrl (chyba ze chodzi nam o bardzo precyzyjne ustawienie dzieki spowolnieniu jakie trzymanie klawisza Ctrl nam daje) i podczas trzymania lewego guzika myszki nalezy myszka ruszac w pionie aby odpowiednio manipulowac punktem w pionie.
EXIFFILTER_APERTURE;Przyslona
EXIFFILTER_CAMERA;Aparat
EXIFFILTER_EXPOSURECOMPENSATION;Korekcja ekspozycji (EV)
EXIFFILTER_FILETYPE;Typ pliku
EXIFFILTER_FOCALLEN;Wartosc ogniskowej
EXIFFILTER_ISO;ISO
EXIFFILTER_LENS;Obiektyw
EXIFFILTER_METADATAFILTER;Wlacz filtry metadanych
EXIFFILTER_SHUTTER;Migawka
EXIFPANEL_ADDEDIT;Dodaj/Edytuj
EXIFPANEL_ADDEDITHINT;Dodaje nowa etykiete lub edytuje etykiete
EXIFPANEL_ADDTAGDLG_ENTERVALUE;Wpisz wartosc
EXIFPANEL_ADDTAGDLG_SELECTTAG;Wybierz etykiete
EXIFPANEL_ADDTAGDLG_TITLE;Dodaj/Edytuj etykiete
EXIFPANEL_KEEP;Zapamietaj
EXIFPANEL_KEEPHINT;Zapamietuje wybrane etykiety podczas zapisywania pliku wyjsciowego
EXIFPANEL_REMOVE;Usun
EXIFPANEL_REMOVEHINT;Usuwa wybrane etykiety podczas zapisywania pliku wyjsciowego
EXIFPANEL_RESET;Przywroc
EXIFPANEL_RESETALL;Przywroc wszystkie
EXIFPANEL_RESETALLHINT;Przywraca orginalne wartosci etykiet
EXIFPANEL_RESETHINT;Przywraca orginalne wartosci wybranych etykiet
EXIFPANEL_SUBDIRECTORY;Podkatalog
EXPORT_BYPASS_ALL;Zaznacz / Odznacz wszystkie
EXPORT_BYPASS_DEFRINGE;Pomin usuwanie widma
EXPORT_BYPASS_DIRPYRDENOISE;Pomin redukcje szumow
EXPORT_BYPASS_DIRPYREQUALIZER;Pomin kontrast wg. poziomu detali
EXPORT_BYPASS_RAW_CA;Pomin redukcje aberracji chromatycznej (raw)
EXPORT_BYPASS_RAW_CCSTEPS;Pomin tlumienie falszowania koloru (raw)
EXPORT_BYPASS_RAW_DCB_ENHANCE;Pomin poprawe DCB (raw)
EXPORT_BYPASS_RAW_DCB_ITERATIONS;Pomin liczbe powtorzen DCB (raw)
EXPORT_BYPASS_RAW_DF;Pomin czarna klatke (raw)
EXPORT_BYPASS_RAW_FF;Pomin puste pole (raw)
EXPORT_BYPASS_RAW_GREENTHRESH;Pomin wyrownanie zieleni (raw)
EXPORT_BYPASS_RAW_LINENOISE;Pomin redukcje szumow liniowych (raw)
EXPORT_BYPASS_RAW_LMMSE_ITERATIONS;Pomin poprawe LMMSE [raw]
EXPORT_BYPASS_SHARPENEDGE;Pomin wyostrzanie krawedzi
EXPORT_BYPASS_SHARPENING;Pomin wyostrzanie
EXPORT_BYPASS_SHARPENMICRO;Pomin mikrokontrast
EXPORT_BYPASS_SH_HQ;Pomin wysokiej jakosci korekte cieni/podswietlen
EXPORT_FASTEXPORTOPTIONS;<b>Opcje szybkiego eksportu</b>
EXPORT_INSTRUCTIONS;Opcje szybkiego eksportu umozliwiaja pominiecie pewnych narzedzi ktore moga byc dosc wymagajace na procesor oraz moga znacznie przedluzyc czas przetwarzania podczas eksportowania zdjec. Ta metoda jest zalecana w razie potrzeby szybkiego uzyskania zdjec o nizszej rozdzielczosci oraz jakosci kiedy zalezy nam na czasie a nie chcemy modyfikowac plikow PP3.
EXPORT_MAXHEIGHT;Maksymalna wysokosc:
EXPORT_MAXWIDTH;Maksymalna szerokosc:
EXPORT_PUTTOQUEUEFAST;  Dodaj do kolejki szybkiego eksportu  
EXPORT_RAW_DMETHOD;Algorytm demozaikowania
EXTPROGTARGET_1;raw
EXTPROGTARGET_2;wywolane w kolejce
FILEBROWSER_ADDDELTEMPLATE;Dodaj/Usun szablon...
FILEBROWSER_APPLYPROFILE;Zastosuj profil
FILEBROWSER_APPLYPROFILE_PARTIAL;Zastosuj czesciowy profil
FILEBROWSER_AUTODARKFRAME;Automatyczne uzycie czarnej klatki
FILEBROWSER_AUTOFLATFIELD;Automatyczne uzycie klatki typu puste pole
FILEBROWSER_BROWSEPATHBUTTONHINT;Nalezy kliknac, aby przegladac wybrana sciezke
FILEBROWSER_BROWSEPATHHINT;Umozliwia przegladanie wprowadzonej sciezki\n<b>Ctrl-o</b> zaznaczenie\n<b>Enter</b>, <b>Ctrl-Enter</b> (w menedzerze plikow) przegladanie\nSkroty:\n  <b>~</b>      - katalog domowy uzytkownika\n  <b>!</b>        - katalog z obrazami uzytkownia
FILEBROWSER_CACHE;Pamiec podreczna
FILEBROWSER_CACHECLEARFROMFULL;Czyszczenie pamieci podrecznej - pelne
FILEBROWSER_CACHECLEARFROMPARTIAL;Czyszczenie pamieci podrecznej - czesciowe
FILEBROWSER_CLEARPROFILE;Wyczysc profil
FILEBROWSER_COLORLABEL_TOOLTIP;Kolorowe etykiety\n\nUzyj za pomoca rozwijanej listy lub skrotow:\n<b>Shift-Ctrl-0</b> No Color\n<b>Shift-Ctrl-1</b> Czerwona\n<b>Shift-Ctrl-2</b> Zolta\n<b>Shift-Ctrl-3</b> Zielona\n<b>Shift-Ctrl-4</b> Niebieska\n<b>Shift-Ctrl-5</b> Purpurowa
FILEBROWSER_COPYPROFILE;Kopiuj profil
FILEBROWSER_CURRENT_NAME;Obecna nazwa:
FILEBROWSER_DARKFRAME;Czarna klatka
FILEBROWSER_DELETEDLGLABEL;Potwierdzenie usuniecia pliku
FILEBROWSER_DELETEDLGMSG;Na pewno usunac zaznaczone %1 plikow?
FILEBROWSER_DELETEDLGMSGINCLPROC;Na pewno usunac wybrany plik %1 WLACZNIE z wersja utworzona przez kolejke przetwarzania?
FILEBROWSER_EMPTYTRASH;Wyczysc kosz
FILEBROWSER_EMPTYTRASHHINT;Definitywnie usuwa pliki z kosza
FILEBROWSER_EXTPROGMENU;Otworz za pomoca
FILEBROWSER_FLATFIELD;Puste pole
FILEBROWSER_MOVETODARKFDIR;Przenies do katalogu zawierajacego czarne klatki
FILEBROWSER_MOVETOFLATFIELDDIR;Przenies do katalogu zawierajacego puste pola
FILEBROWSER_NEW_NAME;Nowa nazwa:
FILEBROWSER_OPENDEFAULTVIEWER;Domyslna przegladarka zdjec (z kolejki) 
FILEBROWSER_PARTIALPASTEPROFILE;Wklej czesciowo
FILEBROWSER_PASTEPROFILE;Wklej profil
FILEBROWSER_POPUPCANCELJOB;Anuluj zadanie
FILEBROWSER_POPUPCOLORLABEL;Kolorowa etykieta
FILEBROWSER_POPUPCOLORLABEL0;Etykieta: Brak
FILEBROWSER_POPUPCOLORLABEL1;Etykieta: Czerwona
FILEBROWSER_POPUPCOLORLABEL2;Etykieta: Zolta
FILEBROWSER_POPUPCOLORLABEL3;Etykieta: Zielona
FILEBROWSER_POPUPCOLORLABEL4;Etykieta: Niebieska
FILEBROWSER_POPUPCOLORLABEL5;Etykieta: Purpurowa
FILEBROWSER_POPUPCOPYTO;Skopiuj do...
FILEBROWSER_POPUPFILEOPERATIONS;Operacje na plikach
FILEBROWSER_POPUPMOVEEND;Przenies na koniec kolejki
FILEBROWSER_POPUPMOVEHEAD;Przenies na poczatek kolejki
FILEBROWSER_POPUPMOVETO;Przenies do...
FILEBROWSER_POPUPOPEN;Otworz
FILEBROWSER_POPUPOPENINEDITOR;Otworz w edytorze
FILEBROWSER_POPUPPROCESS;Umiesc w kolejce do przetwarzania
FILEBROWSER_POPUPPROCESSFAST;Dodaj do kolejki szybkiego eksportu
FILEBROWSER_POPUPPROFILEOPERATIONS;Profile przetwarzania
FILEBROWSER_POPUPRANK;Ocena
FILEBROWSER_POPUPRANK0;Usun ocene
FILEBROWSER_POPUPRANK1;Ocena 1 *
FILEBROWSER_POPUPRANK2;Ocena 2 **
FILEBROWSER_POPUPRANK3;Ocena 3 ***
FILEBROWSER_POPUPRANK4;Ocena 4 ****
FILEBROWSER_POPUPRANK5;Ocena 5 *****
FILEBROWSER_POPUPREMOVE;Usun z dysku
FILEBROWSER_POPUPREMOVEINCLPROC;Usun z dysku wraz z wynikiem przetwarzania
FILEBROWSER_POPUPRENAME;Zmien nazwe
FILEBROWSER_POPUPSELECTALL;Zaznacz wszystkie
FILEBROWSER_POPUPTRASH;Przenies do kosza
FILEBROWSER_POPUPUNRANK;Usun ocene
FILEBROWSER_POPUPUNTRASH;Usun z kosza
FILEBROWSER_QUERYBUTTONHINT;Wyczysc haslo szukania
FILEBROWSER_QUERYHINT;Wprowadz czesc nazwy, by zlokalizowac plik. Oddziel hasla przecinkami, np.\n<i>1001,1004,1199</i>\n\nWyklucz hasla poprzedzajac je znakiem <i>!=</i>\nnp.\n<i>!=1001,1004,1199</i>\n\nSkroty:\n<b>Ctrl-f</b> - przejdz do pola "Znajdz",\n<b>Enter</b> - szukaj,\n<b>Esc</b> - wyczysc pole "Znajdz",\n<b>Shift-Esc</b> - wyjdz z pola "Znajdz".
FILEBROWSER_QUERYLABEL; Znajdz:
FILEBROWSER_RANK1_TOOLTIP;Ocen 1 *\nSkrot: <b>Shift-1</b>
FILEBROWSER_RANK2_TOOLTIP;Ocen 2 *\nSkrot: <b>Shift-2</b>
FILEBROWSER_RANK3_TOOLTIP;Ocen 3 *\nSkrot: <b>Shift-3</b>
FILEBROWSER_RANK4_TOOLTIP;Ocen 4 *\nSkrot: <b>Shift-4</b>
FILEBROWSER_RANK5_TOOLTIP;Ocen 5 *\nSkrot: <b>Shift-5</b>
FILEBROWSER_RENAMEDLGLABEL;Zmien nazwe pliku
FILEBROWSER_SELECTDARKFRAME;Wybierz czarna klatke...
FILEBROWSER_SELECTFLATFIELD;Wybierz puste pole...
FILEBROWSER_SHOWCOLORLABEL1HINT;Pokazuje zdjecia z czerwona etykieta.\nSkrot: <b>Alt-1</b>
FILEBROWSER_SHOWCOLORLABEL2HINT;Pokazuje zdjecia z zolta etykieta.\nSkrot: <b>Alt-2</b>
FILEBROWSER_SHOWCOLORLABEL3HINT;Pokazuje zdjecia z zielona etykieta.\nSkrot: <b>Alt-3</b>
FILEBROWSER_SHOWCOLORLABEL4HINT;Pokazuje zdjecia z niebieska etykieta.\nSkrot: <b>Alt-4</b>
FILEBROWSER_SHOWCOLORLABEL5HINT;Pokazuje zdjecia z purpurowa etykieta.\nSkrot: <b>Alt-5</b>
FILEBROWSER_SHOWDIRHINT;Wylacza wyszstkie filtry.\nSkrot: <b>d</b>
FILEBROWSER_SHOWEDITEDHINT;Pokazuje edytowane zdjecia.\nSkrot: <b>7</b>
FILEBROWSER_SHOWEDITEDNOTHINT;Pokazuje nieedytowane zdjecia.\nSkrot: <b>6</b>
FILEBROWSER_SHOWEXIFINFO;Pokaz dane Exif.\n\nSkroty:\n<b>i</b> - Tryb wielu zakladek,\n<b>Alt-i</b> - Tryb jednej zakladki.
FILEBROWSER_SHOWRANK1HINT;Pokazuje zdjecia ocenione na 1 gwiazdke.\nSkrot: <b>1</b>
FILEBROWSER_SHOWRANK2HINT;Pokazuje zdjecia ocenione na 2 gwiazdki.\nSkrot: <b>2</b>
FILEBROWSER_SHOWRANK3HINT;Pokazuje zdjecia ocenione na 3 gwiazdki.\nSkrot: <b>3</b>
FILEBROWSER_SHOWRANK4HINT;Pokazuje zdjecia ocenione na 4 gwiazdki.\nSkrot: <b>4</b>
FILEBROWSER_SHOWRANK5HINT;Pokazuje zdjecia ocenione na 5 gwiazdek.\nSkrot: <b>5</b>
FILEBROWSER_SHOWRECENTLYSAVEDHINT;Pokazuje zapisane zdjecia.\nSkrot: <b>Alt-7</b>
FILEBROWSER_SHOWRECENTLYSAVEDNOTHINT;Pokazuje niezapisane zdjecia.\nSkrot: <b>Alt-6</b>
FILEBROWSER_SHOWTRASHHINT;Pokazuje zawartosc kosza.\nSkrot: <b>Ctrl-t</b>
FILEBROWSER_SHOWUNCOLORHINT;Pokazuje zdjecia bez kolorowej etykiety.\nSkrot: <b>Alt-0</b>
FILEBROWSER_SHOWUNRANKHINT;Pokazuje nieocenione zdjecia.\nSkrot: <b>0</b>
FILEBROWSER_THUMBSIZE;Rozmiar minaturek
FILEBROWSER_UNRANK_TOOLTIP;Usun ocene.\nSkrot: <b>Shift-0</b>
FILEBROWSER_ZOOMINHINT;Zwieksza rozmiar miniaturek.\n\nSkroty:\n<b>+</b> - Tryb wielu zakladek,\n<b>Alt</b>-<b>+</b> - Tryb pojedynczej zakladki.
FILEBROWSER_ZOOMOUTHINT;Zmniejsza rozmiar miniaturek.\n\nSkroty:\n<b>-</b> - Tryb wielu zakladek,\n<b>Alt</b>-<b>-</b> - Tryb pojedynczej zakladki.
GENERAL_ABOUT;O programie
GENERAL_AFTER;Po
GENERAL_AUTO;Automatyczne
GENERAL_BEFORE;Przed
GENERAL_CANCEL;Anuluj
GENERAL_CLOSE;Zamknij
GENERAL_DISABLE;Wylacz
GENERAL_DISABLED;Wylaczone
GENERAL_ENABLE;Wlacz
GENERAL_ENABLED;Wlaczone
GENERAL_FILE;Plik
GENERAL_LANDSCAPE;Poziomo
GENERAL_NA;nd.
GENERAL_NO;Nie
GENERAL_NONE;Zaden
GENERAL_OK;OK
GENERAL_PORTRAIT;Pionowo
GENERAL_SAVE;Zapisz
GENERAL_UNCHANGED;(Niezmienione)
GENERAL_WARNING;Uwaga
HISTOGRAM_TOOLTIP_B;Pokaz/Ukryj histogram blekitow.
HISTOGRAM_TOOLTIP_BAR;Pokazuje/Ukrywa wskaznik RGB.\nKlikniecie prawym przyciskiem myszy na podgladzie zdjecia blokuje/odblokowuje.
HISTOGRAM_TOOLTIP_CHRO;Pokaz/Ukryj histogram chromatycznosci.
HISTOGRAM_TOOLTIP_FULL;Przelacz histogram pelny (wylaczone)/skalowany (wlaczone).
HISTOGRAM_TOOLTIP_G;Pokaz/Ukryj histogram zieleni.
HISTOGRAM_TOOLTIP_L;Pokaz/Ukryj histogram luminancji CIELab.
HISTOGRAM_TOOLTIP_R;Pokaz/Ukryj histogram czerwieni.
HISTOGRAM_TOOLTIP_RAW;Pokaz/Ukryj histogram raw.
HISTORY_CHANGED;Zmieniono
HISTORY_CUSTOMCURVE;Krzywa wlasna
HISTORY_FROMCLIPBOARD;Ze schowka
HISTORY_LABEL;Historia
HISTORY_MSG_1;Zdjecie zaladowane
HISTORY_MSG_2;Profil zaladowany
HISTORY_MSG_3;Profil zmieniony
HISTORY_MSG_4;Przegladanie historii
HISTORY_MSG_5;Swiatlosc
HISTORY_MSG_6;Kontrast
HISTORY_MSG_7;Czern
HISTORY_MSG_8;Kompensacja ekspozycji
HISTORY_MSG_9;Kompresja podswietlen
HISTORY_MSG_10;Kompresja cieni
HISTORY_MSG_11;Krzywa tonalna
HISTORY_MSG_12;Automatyczna ekspozycja
HISTORY_MSG_13;Przycinanie ekspozycji
HISTORY_MSG_14;L*a*b* - Swiatlosc
HISTORY_MSG_15;L*a*b* - Kontrast
HISTORY_MSG_16;-
HISTORY_MSG_17;-
HISTORY_MSG_18;-
HISTORY_MSG_19;Krzywa L*
HISTORY_MSG_20;Wyostrzanie
HISTORY_MSG_21;USM - Promien
HISTORY_MSG_22;USM - Sila
HISTORY_MSG_23;USM - Prog wyostrzania
HISTORY_MSG_24;USM - Wyostrz tylko krawedzie
HISTORY_MSG_25;USM - Promien detekcji krawedzi
HISTORY_MSG_26;USM - Tolerancja krawedzi
HISTORY_MSG_27;USM - Kontrola poswiaty
HISTORY_MSG_28;USM - Stopien kontroli poswiaty
HISTORY_MSG_29;Metoda wyostrzania
HISTORY_MSG_30;RLD - Promien
HISTORY_MSG_31;RLD - Sila
HISTORY_MSG_32;RLD - Tlumienie
HISTORY_MSG_33;RLD - Powtorzenia
HISTORY_MSG_34;LCP - Korekcja dystorsji
HISTORY_MSG_35;LCP - Korekcja winietowania
HISTORY_MSG_36;LCP - Korekcja aberacji
HISTORY_MSG_37;Automatyczna ekspozycja
HISTORY_MSG_38;Metoda balansu bieli
HISTORY_MSG_39;BB - Temperatura
HISTORY_MSG_40;BB - Odcien
HISTORY_MSG_41;Tryb krzywej 1
HISTORY_MSG_42;Krzywa 1
HISTORY_MSG_43;Tryb krzywej 2
HISTORY_MSG_44;Odszumianie lum. - Promien
HISTORY_MSG_45;Odszumianie lum. - Tolerancja krawedzi
HISTORY_MSG_46;Odszumianie koloru
HISTORY_MSG_47;Mieszanie podswietlen ICC z matryca
HISTORY_MSG_48;Uzycie krzywej tonalnej z DCP
HISTORY_MSG_49;Illuminant DCP
HISTORY_MSG_50;Cienie/Podswietlenia
HISTORY_MSG_51;C/P - Podswietlenia
HISTORY_MSG_52;C/P - Cienie
HISTORY_MSG_53;C/P - Szerokosc tonalna podsw.
HISTORY_MSG_54;C/P - Szerokosc tonalna cieni
HISTORY_MSG_55;C/P - Kontrast lokalny
HISTORY_MSG_56;C/P - Promien
HISTORY_MSG_57;Obrot dyskretny
HISTORY_MSG_58;Odbicie w poziomie
HISTORY_MSG_59;Odbicie w pionie
HISTORY_MSG_60;Obrot
HISTORY_MSG_61;Auto-wypelnianie
HISTORY_MSG_62;Korekcja dystorsji obiektywu
HISTORY_MSG_63;Migawka wybrana
HISTORY_MSG_64;Kadrowanie
HISTORY_MSG_65;Korekcja aberracji chromatycznej
HISTORY_MSG_66;Rekonstrukcja przeswietlen
HISTORY_MSG_67;Rekonstrukcja przeswietlen - Sila
HISTORY_MSG_68;Rekonstrukcja przeswietlen - Metoda
HISTORY_MSG_69;Robocza przestrzen kolorow
HISTORY_MSG_70;Wyjsciowa przestrzen kolorow
HISTORY_MSG_71;Wejsciowa przestrzen kolorow
HISTORY_MSG_72;KW - Sila
HISTORY_MSG_73;Mieszacz kanalow
HISTORY_MSG_74;Zmiany rozmiaru - Skala
HISTORY_MSG_75;Zmiany rozmiaru - Metoda
HISTORY_MSG_76;Metadane Exif
HISTORY_MSG_77;Metadane IPTC
HISTORY_MSG_78;-
HISTORY_MSG_79;Zmiany rozmiaru - Szerokosc
HISTORY_MSG_80;Zmiany rozmiaru - Wysokosc
HISTORY_MSG_81;Zmiany rozmiaru
HISTORY_MSG_82;Profil zmieniony
HISTORY_MSG_83;C/P - Ostra maska
HISTORY_MSG_84;Korekcja perspektywy
HISTORY_MSG_85;LCP
HISTORY_MSG_86;Krzywe RGB - Tryb luminancji
HISTORY_MSG_87;Redukcja szumow impulsowych
HISTORY_MSG_88;RSI - Prog
HISTORY_MSG_89;Redukcja szumow
HISTORY_MSG_90;RS - Luminancja
HISTORY_MSG_91;RS - Chrominancja
HISTORY_MSG_92;RS - Gamma
HISTORY_MSG_93;Kontrast wg. poziomu detali
HISTORY_MSG_94;Kontrast wg. poziomu detali
HISTORY_MSG_95;L*a*b* - Chromatycznosc
HISTORY_MSG_96;Krzywa a*
HISTORY_MSG_97;Krzywa b*
HISTORY_MSG_98;Algorytm demozaikowania
HISTORY_MSG_99;Filtrowanie goracych pikseli
HISTORY_MSG_100;Nasycenie RGB
HISTORY_MSG_101;HSV - Odcien
HISTORY_MSG_102;HSV - Nasycenie
HISTORY_MSG_103;HSV - Mocy swiatla bialego
HISTORY_MSG_104;Ekwalizator HSV
HISTORY_MSG_105;Usuwanie widma
HISTORY_MSG_106;Usuwanie widma - Promien
HISTORY_MSG_107;Usuwanie widma - Prog
HISTORY_MSG_108;Prog kompresji przeswietlen
HISTORY_MSG_109;Zmiana rozmiaru - Wymiary obwodu
HISTORY_MSG_110;Zmiana rozmiaru dotyczy
HISTORY_MSG_111;L*a*b* - Unikaj przycinania koloru
HISTORY_MSG_112;-
HISTORY_MSG_113;L*a*b* - Ograniczenie nasyczenia
HISTORY_MSG_114;DCB - Liczba powtorzen
HISTORY_MSG_115;DCB - Zapobieganie falszowaniu koloru
HISTORY_MSG_116;DCB - Ulepszone
HISTORY_MSG_117;Korekcja aberracji raw - Czerwona
HISTORY_MSG_118;Korekcja aberracji raw - Niebieska
HISTORY_MSG_119;Redukcja szumow liniowych
HISTORY_MSG_120;Wyrownanie zieleni
HISTORY_MSG_121;Autokorekcja aberracji chromatycznej
HISTORY_MSG_122;Czarna klatka - Auto-wybor
HISTORY_MSG_123;Czarna klatka - Wybor
HISTORY_MSG_124;Korekcja punktu bieli
HISTORY_MSG_125;Zachowanie przeswietlen
HISTORY_MSG_126;Puste pole - Wybor
HISTORY_MSG_127;Puste pole - Auto-wybor
HISTORY_MSG_128;Puste pole - Promien rozmycia
HISTORY_MSG_129;Puste pole - Typ rozmycia
HISTORY_MSG_130;Automatyczna korekcja dystorsji
HISTORY_MSG_131;RS - Luma
HISTORY_MSG_132;RS - Chroma
HISTORY_MSG_133;Gamma wyjsciowa
HISTORY_MSG_134;Wolna gamma
HISTORY_MSG_135;Wolna gamma
HISTORY_MSG_136;Nachylenie gamma
HISTORY_MSG_137;Poziom czerni - Zielony 1
HISTORY_MSG_138;Poziom czerni - Czerwony
HISTORY_MSG_139;Poziom czerni - Niebieski
HISTORY_MSG_140;Poziom czerni - Zielony 2
HISTORY_MSG_141;Poziom czerni - Polacz zielone
HISTORY_MSG_142;WK - Powtorzenia
HISTORY_MSG_143;WK - Sila
HISTORY_MSG_144;Mikrokontrast - Sila
HISTORY_MSG_145;Mikrokontrast - Jednolitosc
HISTORY_MSG_146;Wyostrzanie krawedzi
HISTORY_MSG_147;Wyostrzanie krawedzi - tylko luminacja
HISTORY_MSG_148;Mikrokontrast
HISTORY_MSG_149;Mikrokontrast - matryca 3×3
HISTORY_MSG_150;Redukcja szumu i artefaktow po demozaikowaniu
HISTORY_MSG_151;Jaskrawosc
HISTORY_MSG_152;Jaskrawosc - Ppastelowe
HISTORY_MSG_153;Jaskrawosc - Nasycone
HISTORY_MSG_154;Jaskrawosc - Chron odcienie skory
HISTORY_MSG_155;Jaskrawosc - Zapobiegaj zmianom kolorow
HISTORY_MSG_156;Jaskrawosc - Polacz pastelowe i nasycone
HISTORY_MSG_157;Jaskrawosc - Prog pastelowych/nasyconych
HISTORY_MSG_158;TM - Sila
HISTORY_MSG_159;TM - Wyszukanie krawedzi
HISTORY_MSG_160;TM - Skala
HISTORY_MSG_161;TM - Powtarzanie rozwazania
HISTORY_MSG_162;Tone Mapping
HISTORY_MSG_163;Krzywe RGB - Czerwona
HISTORY_MSG_164;Krzywe RGB - Zielona
HISTORY_MSG_165;Krzywe RGB - Niebieska
HISTORY_MSG_167;Algorytm demozaikowania
HISTORY_MSG_168;L*a*b* - Krzywa CC
HISTORY_MSG_169;L*a*b* - Krzywa CH
HISTORY_MSG_170;Jaskrawosc - Krzywa HH
HISTORY_MSG_171;L*a*b* - Krzywa LC
HISTORY_MSG_172;L*a*b* - Ogranicz LC
HISTORY_MSG_174;CIECAM02
HISTORY_MSG_175;CAM02 - Adaptacja CAT02
HISTORY_MSG_176;CAM02 - Otoczenie
HISTORY_MSG_177;CAM02 - Luminancja sceny
HISTORY_MSG_178;CAM02 - Luminancja widowni
HISTORY_MSG_179;CAM02 - Model punktu bieli
HISTORY_MSG_180;CAM02 - Swiatlosc (J)
HISTORY_MSG_181;CAM02 - Chroma (C)
HISTORY_MSG_182;CAM02 - Automatyczne CAT02
HISTORY_MSG_183;CAM02 - Kontrast (J)
HISTORY_MSG_184;CAM02 - Otoczenie sceny
HISTORY_MSG_185;CAM02 - Kontrola gamma
HISTORY_MSG_186;CAM02 - Algorytm
HISTORY_MSG_187;CAM02 - Ochrona czerwieni/skory
HISTORY_MSG_188;CAM02 - Jasnosc (Q)
HISTORY_MSG_189;CAM02 - Kontrast (Q)
HISTORY_MSG_190;CAM02 - Nasycenie (S)
HISTORY_MSG_191;CAM02 - Barwistosc (M)
HISTORY_MSG_192;CAM02 - Odcien (hue, h)
HISTORY_MSG_193;CAM02 - Krzywa tonalna 1
HISTORY_MSG_194;CAM02 - Krzywa tonalna 2
HISTORY_MSG_195;CAM02 - Krzywa tonalna 1
HISTORY_MSG_196;CAM02 - Krzywa tonalna 2
HISTORY_MSG_197;CAM02 - Krzywa koloru
HISTORY_MSG_198;CAM02 - Krzywa koloru
HISTORY_MSG_199;CAM02 - Histogramy wyjsciowe
HISTORY_MSG_200;CAMO2 - Tone mapping
HISTORY_MSG_201;RS - Chrominancja - R&amp;G
HISTORY_MSG_202;RS - Chrominancja - B&amp;Y
HISTORY_MSG_204;Kroki poprawy LMMSE
HISTORY_MSG_205;CAM02 - Gorace/uszkodzone px
HISTORY_MSG_206;CAT02 - Auto luminancja sceny
HISTORY_MSG_207;Usuwanie widma - Krzywa odcieni
HISTORY_MSG_208;BB - Ekwalizator N/C
HISTORY_MSG_210;FP - Kat
HISTORY_MSG_211;Filtr Polowkowy
HISTORY_MSG_212;Winietowanie - Sila
HISTORY_MSG_213;Winietowanie
HISTORY_MSG_214;Czarno-biale (B&amp;W)
HISTORY_MSG_215;B&amp;W - MK - Czerwony
HISTORY_MSG_216;B&amp;W - MK - Zielony
HISTORY_MSG_217;B&amp;W - MK - Niebieski
HISTORY_MSG_218;B&amp;W - Gamma - Czerwony
HISTORY_MSG_219;B&amp;W - Gamma - Zielony
HISTORY_MSG_220;B&amp;W - Gamma - Niebieski
HISTORY_MSG_221;B&amp;W - Filtr barwny
HISTORY_MSG_222;B&amp;W - Ustawienia
HISTORY_MSG_223;B&amp;W - MK - Pomaranczowy
HISTORY_MSG_224;B&amp;W - MK - Zolty
HISTORY_MSG_225;B&amp;W - MK - Cyjanowy
HISTORY_MSG_226;B&amp;W - MK - Magenta
HISTORY_MSG_227;B&amp;W - MK - Purpurowy
HISTORY_MSG_228;B&amp;W - Ekwalizator luminancji
HISTORY_MSG_229;B&amp;W - Ekwalizator luminancji
HISTORY_MSG_230;B&amp;W - Tryb
HISTORY_MSG_231;B&amp;W - Krzywa 'Przed'
HISTORY_MSG_232;B&amp;W - Rodzaj krzywej 'Przed'
HISTORY_MSG_233;B&amp;W - Krzywa 'Po'
HISTORY_MSG_234;B&amp;W - Rodzaj krzywej 'Po'
HISTORY_MSG_235;B&amp;W - Auto-mieszanie kolorow
HISTORY_MSG_236;-
HISTORY_MSG_237;B&amp;W - Mieszacz
HISTORY_MSG_238;FP - Wtapianie
HISTORY_MSG_239;FP - Sila
HISTORY_MSG_240;FP - Srodek
HISTORY_MSG_241;Winietowanie - Wtapianie
HISTORY_MSG_242;Winietowanie - Okraglosc
HISTORY_MSG_243;Winietowanie - Promien
HISTORY_MSG_244;Winietowanie - Sila
HISTORY_MSG_245;Winietowanie - Srodek
HISTORY_MSG_246;Krzywa CL
HISTORY_MSG_247;Krzywa LH
HISTORY_MSG_248;Krzywa HH
HISTORY_MSG_249;KwgPS - Prog
HISTORY_MSG_250;RS - Ulepszona
HISTORY_MSG_251;B&amp;W - Algorytm
HISTORY_MSG_252;KwgPS - Odcienie skory
HISTORY_MSG_253;KwgPS - Redukcja bledow
HISTORY_MSG_254;KwgPS - Odcienie skory
HISTORY_MSG_255;RS - Filtr mediana
HISTORY_MSG_257;Koloryzacja
HISTORY_MSG_258;Koloryzacja - Kolor
HISTORY_MSG_259;Koloryzacja - Przezroczystosc
HISTORY_MSG_260;Koloryzacja - Przezroczystosc a*[b*]
HISTORY_MSG_261;Koloryzacja - Metoda
HISTORY_MSG_262;Koloryzacja - Przezroczystosc b*
HISTORY_MSG_263;Koloryzacja - Cienie - Czerwony
HISTORY_MSG_264;Koloryzacja - Cienie - Zielony
HISTORY_MSG_265;Koloryzacja - Cienie - Niebiski
HISTORY_MSG_266;Koloryzacja - Þolcienie - Czerwone
HISTORY_MSG_267;Koloryzacja - Þolcienie - Zielone
HISTORY_MSG_268;Koloryzacja - Þolcienie - Niebieskie
HISTORY_MSG_269;Koloryzacja - Podswietlenia - Czerwone
HISTORY_MSG_270;Koloryzacja - Podswietlenia - Zielona
HISTORY_MSG_271;Koloryzacja - Podswietlenia - Niebieskie
HISTORY_MSG_272;Koloryzacja - Balans
HISTORY_MSG_273;Koloryzacja - Reset
HISTORY_MSG_274;Koloryzacja - Nasycenie cieni
HISTORY_MSG_275;Koloryzacja - Nasycenie jasnych
HISTORY_MSG_276;Koloryzacja - Przezroczystosc
HISTORY_MSG_277;--unused--
HISTORY_MSG_278;Koloryzacja - Zachowaj luminancje
HISTORY_MSG_279;Koloryzacja - Cienie
HISTORY_MSG_280;Koloryzacja - Tony jasne
HISTORY_MSG_281;Koloryzacja - Sila nasycenia
HISTORY_MSG_282;Koloryzacja - Prog nasycenia
HISTORY_MSG_283;Koloryzacja - Sila
HISTORY_MSG_284;Koloryzacja - Auto ochrona przesycenia
HISTORY_MSG_285;RS - Mediana - Metoda
HISTORY_MSG_286;RS - Mediana - Typ
HISTORY_MSG_287;RS - Mediana - Powtarzanie
HISTORY_MSG_288;Puste pole - Zabezp. przed obcinaniem
HISTORY_MSG_289;Puste pole - Auto-zabezp. przed obcinaniem
HISTORY_MSG_290;Prog czerni - Czerwony
HISTORY_MSG_291;Prog czerni - Zielony
HISTORY_MSG_292;Prog czerni - Niebieski
HISTORY_MSG_293;Symulacja Kliszy
HISTORY_MSG_294;Symulacja Kliszy - Sila
HISTORY_MSG_295;Symulacja Kliszy - Klisza
HISTORY_MSG_296;RS - Modulacja luminancji
HISTORY_MSG_298;Filtrowanie martwych pikseli
HISTORY_NEWSNAPSHOT;Nowa migawka
HISTORY_NEWSNAPSHOT_TOOLTIP;Skrot: <b>Alt-s</b>
HISTORY_SNAPSHOT;Migawka
HISTORY_SNAPSHOTS;Migawki
IPTCPANEL_CATEGORY;Kategoria
IPTCPANEL_CITY;Miasto
IPTCPANEL_COPYHINT;Kopiuje ustawienia IPTC do schowka
IPTCPANEL_COUNTRY;Kraj
IPTCPANEL_CREDIT;Zasluga
IPTCPANEL_CREDITHINT;Identyfikuje dostawce zdjecia, niekoniecznie wlasciciela lub autora (Credit).
IPTCPANEL_DATECREATED;Data utworzenia
IPTCPANEL_EMBEDDED;Osadzony
IPTCPANEL_EMBEDDEDHINT;Resetuje dane IPTC do domyslnych ustawien osadzonych w orginalnym zdjeciu
IPTCPANEL_HEADLINE;Naglowek
IPTCPANEL_INSTRUCTIONS;Instrukcje
IPTCPANEL_KEYWORDS;Slowa kluczowe
IPTCPANEL_PASTEHINT;Wstawia ustawienia IPTC ze schowka
IPTCPANEL_RESET;Reset
IPTCPANEL_RESETHINT;Resetuje do domyslnych ustawien profilu
IPTCPANEL_SOURCE;Zrodlo
IPTCPANEL_TITLE;Tytul
MAIN_BUTTON_FULLSCREEN;Pelen ekran
MAIN_BUTTON_NAVNEXT_TOOLTIP;Przejdz do nastepnego zdjecia wzgledem zdjecia otwartego w Edytorze.\nSkrot: <b>Shift-F4</b>\n\nAby przejsc do nastepnego zdjecia wzgledem miniaturki wybranej w Nawigatorze Zdjec:\nSkrot: <b>F4</b>
MAIN_BUTTON_NAVPREV_TOOLTIP;Przejdz do poprzedniego zdjecia wzgledem zdjecia otwartego w Edytorze.\nSkrot: <b>Shift-F3</b> \n\nAby przejsc do poprzedniego zdjecia wzgledem miniaturki wybranej w Nawigatorze Zdjec:\nSkrot: <b>F3</b>
MAIN_BUTTON_NAVSYNC_TOOLTIP;Synchronizuj Nawigator Zdjec z Edytorem aby ukazac miniaturke obecnie otwartego zdjecia, oraz usun filtry w Nawigatorze Zdjec.\nSkrot: <b>x</b>\n\nJak wyzej, ale bez usuwania filtrow:\nSkrot: <b>y</b>\n(Miniaturka otwartego zdjecia nie zostanie wyswietlona jesli filtr ja ukrywa).
MAIN_BUTTON_PREFERENCES;Ustawienia
MAIN_BUTTON_PUTTOQUEUE_TOOLTIP;Dodaj biezace zdjecie do kolejki przetwarzania <b>Ctrl+B</b>
MAIN_BUTTON_SAVE_TOOLTIP;Zapisz biezace zdjecie<b>Ctrl+S</b>
MAIN_BUTTON_SENDTOEDITOR_TOOLTIP;Otworz biezace zdjecie w zewnetrznym edytorze.\nSkrot: <b>Ctrl+e</b>
MAIN_BUTTON_SHOWHIDESIDEPANELS_TOOLTIP;Pokaz/Ukryj wszystkie panele boczne.\nSkrot: <b>m</b>
MAIN_BUTTON_UNFULLSCREEN;Zwolnij ekran
MAIN_FRAME_BATCHQUEUE;Kolejka
MAIN_FRAME_BATCHQUEUE_TOOLTIP;Przetwarzanie wsadowe\nSkrot: <b>Ctrl-F3</b>
MAIN_FRAME_EDITOR;Edytor
MAIN_FRAME_EDITOR_TOOLTIP;Edytor.\nSkrot: <b>Ctrl-F4</b>
MAIN_FRAME_FILEBROWSER;Przegladarka plikow
MAIN_FRAME_FILEBROWSER_TOOLTIP; Przegladarka plikow.\nSkrot: <b>Ctrl-F2</b>
MAIN_FRAME_PLACES;Miejsca 
MAIN_FRAME_PLACES_ADD;Dodaj
MAIN_FRAME_PLACES_DEL;Usun
MAIN_FRAME_RECENT;Ostatnio uzywane foldery
MAIN_MSG_ALREADYEXISTS;Plik juz istnieje.
MAIN_MSG_CANNOTLOAD;Nie mozna wczytac obrazu
MAIN_MSG_CANNOTSAVE;Blad zapisu pliku
MAIN_MSG_CANNOTSTARTEDITOR;Nie mozna uruchomic edytora.
MAIN_MSG_CANNOTSTARTEDITOR_SECONDARY;Prosze wprowadzic prawidlowa sciezke w Ustawieniach.
MAIN_MSG_EMPTYFILENAME;Nie podano nazwy pliku!
MAIN_MSG_IMAGEUNPROCESSED;Ta komenda wymaga aby wszystkie wybrane zdjecia byly wpierw wywolane poprzez kolejke.
MAIN_MSG_NAVIGATOR;Nawigator
MAIN_MSG_OPERATIONCANCELLED;Operacje anulowano
MAIN_MSG_PATHDOESNTEXIST;Sciezka\n\n<b>%1</b>\n\nnie istnieje. Wybierz przawidlowa sciezke w Ustawieniach.
MAIN_MSG_QOVERWRITE;Zastapic?
MAIN_MSG_SETPATHFIRST;Aby uzyc tej funkcji nalezy wpierw wybrac odpowiednia sciezke docelowa w Ustawieniach!
MAIN_MSG_WRITEFAILED;Zapis nie powiodl sie:\n\n<b>"%1"</b>\n\nUpewnij sie, ze folder istnieje oraz ze mozna do niego zapisywac.
MAIN_TAB_COLOR;Kolor
MAIN_TAB_COLOR_TOOLTIP;Skrot: <b>Alt-c</b>
MAIN_TAB_DETAIL;Szczegoly
MAIN_TAB_DETAIL_TOOLTIP;Skrot: <b>Alt-d</b>
MAIN_TAB_DEVELOP; Przetwarzanie 
MAIN_TAB_EXIF;Exif
MAIN_TAB_EXPORT; Szybki eksport 
MAIN_TAB_EXPOSURE;Ekspozycja
MAIN_TAB_EXPOSURE_TOOLTIP;Skrot: <b>Alt-e</b>
MAIN_TAB_FILTER; Filtr 
MAIN_TAB_IPTC;IPTC
MAIN_TAB_METADATA;Metadane
MAIN_TAB_METADATA_TOOLTIP;Skrot: <b>Alt-m</b>
MAIN_TAB_RAW;Raw
MAIN_TAB_RAW_TOOLTIP;Skrot: <b>Alt-r</b>
MAIN_TAB_TRANSFORM;Transformacje
MAIN_TAB_TRANSFORM_TOOLTIP;Skrot: <b>Alt-t</b>
MAIN_TOOLTIP_BACKCOLOR0;Kolor tla podgladu: <b>Tematyczny</b>\nSkrot: <b>9</b>
MAIN_TOOLTIP_BACKCOLOR1;Kolor tla podgladu: <b>Czarny</b>\nSkrot: <b>9</b>
MAIN_TOOLTIP_BACKCOLOR2;Kolor tla podgladu: <b>Bialy</b>\nSkrot: <b>9</b>
MAIN_TOOLTIP_BEFOREAFTERLOCK;<b>Zablokuj</b> / <b>Odblokuj</b> widok <b>Przed</b>\n\n<b>Zablokuj</b>: nie zmieniaj widoku <b>Przed</b> - \nPrzydatne w porownywaniu zablokowanego obrazu z obrazem na ktorym wykonano wiele zmian.\n\n<b>Odblokuj</b>: widok <b>Przed</b> bedzie sledzil widok <b>Po</b> o jeden krok do tylu, pokazujac obraz przed efektem aktualnie uzytego narzedzia.
MAIN_TOOLTIP_HIDEHP;Pokaz/ukryj lewy panel (razem z historia).\nSkrot: <b>l</b>
MAIN_TOOLTIP_INDCLIPPEDH;Pokaz obciete przeswietlenia.\nSkrot: <b>&lt;</b>
MAIN_TOOLTIP_INDCLIPPEDS;Pokaz obciete niedoswietlenia.\nSkrot: <b>&gt;</b>
MAIN_TOOLTIP_PREVIEWB;Podglad <b>kanalu niebieskiego</b>.\nSkrot: <b>b</b>
MAIN_TOOLTIP_PREVIEWFOCUSMASK;Podglad <b>maski ostrosci</b>.\nSkrot: <b>Shift-f</b>\n\nDokladniejsze w przypadku zdjec o plytkiej glebi ostrosci, niskim pozimie szumow i o wiekszym przyblizeniu. W przypadku zdjec o wyzszym poziomie szumow maska ostrosci bedzie dokladniejsza przy mniejszym zoomie (10-30%).
MAIN_TOOLTIP_PREVIEWG;Podglad <b>kanalu zielonego</b>.\nSkrot: <b>g</b>
MAIN_TOOLTIP_PREVIEWL;Podglad <b>kanalu jasnosci</b>.\nSkrot: <b>v</b>\n\n0.299*R + 0.587*G + 0.114*B
MAIN_TOOLTIP_PREVIEWR;Podglad <b>kanalu czerwonego</b>.\nSkrot: <b>r</b>
MAIN_TOOLTIP_QINFO;Informacje o zdjeciu.\nSkrot: <b>i</b>
MAIN_TOOLTIP_SHOWHIDELP1;Pokaz/Ukryj lewy panel.\nSkrot: <b>l</b>
MAIN_TOOLTIP_SHOWHIDERP1;Pokaz/Ukryj prawy panel.\nSkrot: <b>Alt-l</b>
MAIN_TOOLTIP_SHOWHIDETP1;Pokaz/Ukryj gorny panel.\nSkrot: <b>Shift-l</b>
MAIN_TOOLTIP_THRESHOLD;Prog
MAIN_TOOLTIP_TOGGLE;Przelacz widok Przed/Po.\nSkrot: <b>Shift-b</b>
NAVIGATOR_B;B:
NAVIGATOR_G;G:
NAVIGATOR_H;H:
NAVIGATOR_LAB_A;a*:
NAVIGATOR_LAB_B;b*:
NAVIGATOR_LAB_L;L*:
NAVIGATOR_NA; --
NAVIGATOR_R;R:
NAVIGATOR_S;S:
NAVIGATOR_V;V:
NAVIGATOR_XY_FULL;Szerokosc: %1, Wysokosc: %2
NAVIGATOR_XY_NA;x: --, y: --
OPTIONS_DEFIMG_MISSING;Nie znaleziono domyslnego profilu dla plikow <b>innych niz raw</b>, lub profil nie jest ustawiony.\n\nProsze sprawdz folder z profilami - mozliwe ze zostal skasowany badz uszkodzony.\n\nDomyslne wewnetrzne ustawienia zostana uzyte.
OPTIONS_DEFRAW_MISSING;Nie znaleziono domyslnego profilu dla plikow <b>raw</b>, lub profil nie jest ustawiony.\n\nProsze sprawdz folder z profilami - mozliwe ze zostal skasowany badz uszkodzony.\n\nDomyslne wewnetrzne ustawienia zostana uzyte.
PARTIALPASTE_BASICGROUP;Podstawowe ustawienia
PARTIALPASTE_CACORRECTION;Korekcja aberacji chr.
PARTIALPASTE_CHANNELMIXER;Mieszacz kanalow
PARTIALPASTE_CHANNELMIXERBW;Czarno-biale
PARTIALPASTE_COARSETRANS;Obrot dyskretny / odbicie
PARTIALPASTE_COLORAPP;CIECAM02
PARTIALPASTE_COLORGROUP;Ustawienia zwiazane z kolorem
PARTIALPASTE_COLORTONING;Koloryzacja
PARTIALPASTE_COMMONTRANSFORMPARAMS;Auto-wypelnianie
PARTIALPASTE_COMPOSITIONGROUP;Ustawienia kompozycji
PARTIALPASTE_CROP;Kadrowanie
PARTIALPASTE_DARKFRAMEAUTOSELECT;Auto-wybor czarnej klatki
PARTIALPASTE_DARKFRAMEFILE;Wybor czarnej klatki
PARTIALPASTE_DEFRINGE;Usuwanie widma
PARTIALPASTE_DETAILGROUP;Ustawienia szczegolowe
PARTIALPASTE_DIALOGLABEL;Czesciowe wklejenie profilu przetwarzania
PARTIALPASTE_DIRPYRDENOISE;Redukcja szumu
PARTIALPASTE_DIRPYREQUALIZER;Kontrast wg. poziomu detali
PARTIALPASTE_DISTORTION;Korekcja znieksztalcenia
PARTIALPASTE_EPD;Tone Mapping
PARTIALPASTE_EVERYTHING;Wszystko
PARTIALPASTE_EXIFCHANGES;Exif
PARTIALPASTE_EXPOSURE;Ekspozycja
PARTIALPASTE_FILMSIMULATION;Symulacja kliszy
PARTIALPASTE_FLATFIELDAUTOSELECT;Puste pole - Auto-wybor
PARTIALPASTE_FLATFIELDBLURRADIUS;Puste pole - Promien
PARTIALPASTE_FLATFIELDBLURTYPE;Puste pole - Typ
PARTIALPASTE_FLATFIELDCLIPCONTROL;Puste pole - Zabezp. przed obcinaniem
PARTIALPASTE_FLATFIELDFILE;Puste pole - Wybor
PARTIALPASTE_GRADIENT;Filtr polowkowy
PARTIALPASTE_HSVEQUALIZER;Ekwalizator HSV
PARTIALPASTE_ICMSETTINGS;Ustawienia ICM
PARTIALPASTE_IMPULSEDENOISE;Redukcja szumow impulsowych
PARTIALPASTE_IPTCINFO;IPTC
PARTIALPASTE_LABCURVE;Regulacje L*a*b*
PARTIALPASTE_LENSGROUP;Ustawienia zwiazane z obiektywem
PARTIALPASTE_LENSPROFILE;Profil korekcji obiektywu LCP
PARTIALPASTE_METAGROUP;Metadane
PARTIALPASTE_PCVIGNETTE;Winietowanie
PARTIALPASTE_PERSPECTIVE;Perspektywa
PARTIALPASTE_PREPROCESS_DEADPIXFILT;Filtr martwych pikseli
PARTIALPASTE_PREPROCESS_GREENEQUIL;Wyrownanie zieleni
PARTIALPASTE_PREPROCESS_HOTPIXFILT;Filtr goracych pikseli
PARTIALPASTE_PREPROCESS_LINEDENOISE;Redukcja szumow liniowych
PARTIALPASTE_RAWCACORR_AUTO;Autokorekcja aberracji chr.
PARTIALPASTE_RAWEXPOS_BLACK;Poziomy czerni
PARTIALPASTE_RAWEXPOS_LINEAR;Korekcja punktu bieli
PARTIALPASTE_RAWEXPOS_PRESER;Zachowanie przeswietlen
PARTIALPASTE_RAWGROUP;Ustawienia raw
PARTIALPASTE_RAW_DCBENHANCE;Zastosuj poprawe DCB
PARTIALPASTE_RAW_DCBITERATIONS;Liczba powtorzen DCB
PARTIALPASTE_RAW_DMETHOD;Algorytm demozaikowania
PARTIALPASTE_RAW_FALSECOLOR;Tlumienie falszowania koloru
PARTIALPASTE_RAW_LMMSEITERATIONS;Kroki poprawy LMMSE
PARTIALPASTE_RESIZE;Zmiana rozmiaru
PARTIALPASTE_RGBCURVES;Krzywe RGB
PARTIALPASTE_ROTATION;Obrot
PARTIALPASTE_SHADOWSHIGHLIGHTS;Cienie/Podswietlenia
PARTIALPASTE_SHARPENEDGE;Krawedzie
PARTIALPASTE_SHARPENING;Wyostrzanie
PARTIALPASTE_SHARPENMICRO;Mikrokontrast
PARTIALPASTE_VIBRANCE;Jaskrawosc
PARTIALPASTE_VIGNETTING;Korekcja winietowania
PARTIALPASTE_WHITEBALANCE;Balans bieli
PREFERENCES_ADD;Dodaj
PREFERENCES_APPLNEXTSTARTUP;wymaga ponownego uruchomienia
PREFERENCES_AUTOMONPROFILE;Automatycznie uzyj systemowego profilu monitora
PREFERENCES_BATCH_PROCESSING;Przetwarzanie wsadowe
PREFERENCES_BEHADDALL;'Dodaj' wszystkie
PREFERENCES_BEHADDALLHINT;Ustaw wszystkie narzedzia w tryb <b>Dodaj</b>.\nZmiany parametrow w panelu edycji zbiorczej zostana traktowane jako <b>roznice</b> do poprzednich wartosci.
PREFERENCES_BEHAVIOR;Zachowanie
PREFERENCES_BEHSETALL;'Ustaw' wszystkie
PREFERENCES_BEHSETALLHINT;Ustaw wszystkie narzedzia w tryb <b>Ustaw</b>.\nZmiany parametrow w panelu edycji zbiorczej zostana traktowane jako <b>absolutne</b>, nie biorac pod uwage poprzednich wartosci.
PREFERENCES_BLACKBODY;Wolfram
PREFERENCES_CACHECLEARALL;Wyczysc wszystko
PREFERENCES_CACHECLEARPROFILES;Wyczysc profile
PREFERENCES_CACHECLEARTHUMBS;Wyczysc miniaturki
PREFERENCES_CACHEMAXENTRIES;Maksymalna liczba wpisow w pamieci podrecznej
PREFERENCES_CACHEOPTS;Opcje pamieci podrecznej
PREFERENCES_CACHETHUMBHEIGHT;Maksymalna wysokosc miniatury
PREFERENCES_CIEART;CIECAM02 optymalizacja
PREFERENCES_CIEART_LABEL;Uzyj precyzje zmiennoprzecinkowa zamiast podwojna.
PREFERENCES_CIEART_TOOLTIP;Gdy umozliwione, kalkulacje CIECAM02 sa wykonywane w notacji zmiennoprzecinkowej o pojedynczej precyzji zamiast podwojnej. Skraca to czas egzekucji kosztem nieistotnej zmiany w jakosci.
PREFERENCES_CLIPPINGIND;Pokazywanie obcietych przeswietlen/cieni
PREFERENCES_CLUTSDIR;Folder obrazow HaldCLUT
PREFERENCES_CUSTPROFBUILD;Zewnetrzny kreator profilow przetwarzania
PREFERENCES_CUSTPROFBUILDHINT;Plik wykonywalny (lub skrypt) uruchamiany kiedy trzeba wygenerowac profil przetwarzania dla zdjecia.\n\nSciezka pliku nosnego (w stylu *.ini czyli sekcje i klucze/parametry) wystepuje jako parametr wiersza polecen. Plik ten zawiera przerozne parametry oraz dane Exif dzieki ktorym odpowiedni program badz skrypt moze wygenerowac plik PP3 wedlug regul.\n\n<b>UWAGA:</b> Twoja odpowiedzialnoscia jest prawidlowe uzycie cudzyslowiow w przypadku sciezek zawierajacych spacje i znaki specjalne.
PREFERENCES_CUSTPROFBUILDKEYFORMAT;Rodzaj kluczy
PREFERENCES_CUSTPROFBUILDKEYFORMAT_NAME;Nazwa
PREFERENCES_CUSTPROFBUILDKEYFORMAT_TID;TagID
PREFERENCES_CUSTPROFBUILDPATH;Sciezka pliku wykonywalnego
PREFERENCES_CUTOVERLAYBRUSH;Kolor/przezroczystosc maski kadrowania
PREFERENCES_D50;5000K
PREFERENCES_D55;5500K
PREFERENCES_D60;6000K
PREFERENCES_D65;6500K
PREFERENCES_DARKFRAMEFOUND;Znaleziono
PREFERENCES_DARKFRAMESHOTS;zdjec(ia)
PREFERENCES_DARKFRAMETEMPLATES;szablonow(ny)
PREFERENCES_DATEFORMAT;Format daty
PREFERENCES_DATEFORMATHINT;<i>Dozwolone sa nastepujace kody formatujace:\n<b>%y</b>     - rok\n<b>%m</b>       - miesiac\n<b>%d</b>      - dzien\n\nNa przyklad wedlug standardu ISO 8601 format daty wyglada nastepujaco:\n<b>%y-%m-%d</b>
PREFERENCES_DIRDARKFRAMES;Katalog z czarnymi klatkami
PREFERENCES_DIRHOME;Katalog domowy
PREFERENCES_DIRLAST;Ostatnio odwiedzony katalog
PREFERENCES_DIROTHER;Inny
PREFERENCES_DIRSELECTDLG;Wybierz katalog z obrazami po uruchomieniu...
PREFERENCES_DIRSOFTWARE;Katalog instalacyjny
PREFERENCES_EDITORLAYOUT;Uklad edytora
PREFERENCES_EXTERNALEDITOR;Zewnetrzny edytor
PREFERENCES_FBROWSEROPTS;Opcje przegladarki plikow
PREFERENCES_FILEBROWSERTOOLBARSINGLEROW;Pojedynczy wiersz paska narzedzi (odznaczyc dla niskich rozdzielczosci)
PREFERENCES_FILEFORMAT;Format pliku
PREFERENCES_FLATFIELDFOUND;Znaleziono
PREFERENCES_FLATFIELDSDIR;Katalog z pustymi polami
PREFERENCES_FLATFIELDSHOTS;kadry
PREFERENCES_FLATFIELDTEMPLATES;szablony
PREFERENCES_FLUOF2;Fluorescent F2
PREFERENCES_FLUOF7;Fluorescent F7
PREFERENCES_FLUOF11;Fluorescent F11
PREFERENCES_FORIMAGE;Dla zdjec innych niz raw
PREFERENCES_FORRAW;Dla zdjec raw
PREFERENCES_GIMPPATH;Katalog, w ktorym zainstalowany jest GIMP
PREFERENCES_GREY;Luminancja Yb urzadzenia wyjsciowego (%)
PREFERENCES_GREY05;Yb=05 CIE L#30
PREFERENCES_GREY10;Yb=10 CIE L#40
PREFERENCES_GREY15;Yb=15 CIE L#45
PREFERENCES_GREY18;Yb=18 CIE L#50
PREFERENCES_GREY23;Yb=23 CIE L#55
PREFERENCES_GREY30;Yb=30 CIE L#60
PREFERENCES_GREY40;Yb=40 CIE L#70
PREFERENCES_HISTOGRAMPOSITIONLEFT;Histogram w lewym panelu
PREFERENCES_HISTOGRAMWORKING;Zastosuj profil roboczy do obliczenia glownego histogramu i Nawigatora
PREFERENCES_HISTOGRAM_TOOLTIP;Jesli opcja jest wlaczona profil roboczy jest uzyty do obliczenia glownego histogramu oraz panelu Nawigatora, inaczej profil wyjsciowy z korekta gamma zostanie uzyty.
PREFERENCES_HLTHRESHOLD;Prog dla przeswietlen
PREFERENCES_ICCDIR;Katalog z profilami koloru ICC
PREFERENCES_IMPROCPARAMS;Domyslne parametry przetwarzania obrazu
PREFERENCES_INTENT_ABSOLUTE;Absolutnie kolorymetryczny
PREFERENCES_INTENT_PERCEPTUAL;Percepcyjny
PREFERENCES_INTENT_RELATIVE;Wzglednie kolorymetryczny
PREFERENCES_INTENT_SATURATION;Nasyceniowy
PREFERENCES_INTERNALTHUMBIFUNTOUCHED;Pokaz osadzona miniature JPEG jesli plik raw jest nieedytowany
PREFERENCES_LANGAUTODETECT;Uzyj jezyka systemowego
PREFERENCES_MENUGROUPEXTPROGS;Grupuj "Otworz za pomoca"
PREFERENCES_MENUGROUPFILEOPERATIONS;Grupuj operacje plikow
PREFERENCES_MENUGROUPLABEL;Grupuj operacje etykiet
PREFERENCES_MENUGROUPPROFILEOPERATIONS;Grupuj operacje profili przetwarzania
PREFERENCES_MENUGROUPRANK;Grupuj operacje oceny
PREFERENCES_MENUOPTIONS;Opcje menu
PREFERENCES_METADATA;Metadane
PREFERENCES_MULTITAB;Tryb wielu zakladek
PREFERENCES_MULTITABDUALMON;Tryb wielu zakladek (na drugim monitorze jesli dostepny)
PREFERENCES_NAVGUIDEBRUSH;Kolor ramki Nawigatora
PREFERENCES_OUTDIR;Katalog wyjsciowy
PREFERENCES_OUTDIRFOLDER;Zapisz do katalogu
PREFERENCES_OUTDIRFOLDERHINT;Umieszcza zapisywane zdjecia w wybranym katalogu
PREFERENCES_OUTDIRTEMPLATE;Uzyj schemat
PREFERENCES_OUTDIRTEMPLATEHINT;Dozwolone sa nastepujace kody formatujace:\n<b>%f</b>, <b>%d1</b>, <b>%d2</b>, ..., <b>%p1</b>, <b>%p2</b>, ..., <b>%r</b>, <b>%s1</b>, <b>%s2</b>, ...\n\nKody formatujace odnosza sie do roznych elementow sciezki zdjecia, atrybutow zdjecia oraz do arbitralnego ciagu numerycznego operacji wsadowej.\n\nPrzykladowo, jesli zdjecie obrabiane ma nastepujaca sciezke:\n<b><i>/home/andrzej/zdjecia/2010-10-31/dsc0042.nef</i></b>\nznaczenie kodow formatujacych jest nastepujace:\n<b>%d4</b> = <i>home</i>\n<b>%d3</b> = <i>andrzej</i>\n<b>%d2</b> = <i>zdjecia</i>\n<b>%d1</b> = <i>2010-10-31</i>\n<b>%f</b> = <i>dsc0042</i>\n<b>%p1</b> = <i>/home/tom/photos/2010-10-31/</i>\n<b>%p2</b> = <i>/home/andrzej/zdjecia/</i>\n<b>%p3</b> = <i>/home/andrzej/</i>\n<b>%p4</b> = <i>/home/</i>\n\n<b>%r</b> zostanie zastapione ocena zdjecia. Jesli zdjecie nie posiada oceny, %r zostanie zastapione liczba '0'. Jesli zdjecie lezy w smietniku, %r zostanie zastapione znakiem 'x'.\n\n<b>%s1</b>, <b>%s2</b>, etc. zostanie zastapione ciagniem numerycznym dopelnionym od jednej do dziewieciu cyfr. Ciag ten zostanie rozpoczniety od "1" za kazdym razem gdy kolejka przetwarzania zostanie uruchomiona, i liczba jest zwiekszona o "1" dla kazdego zapisanego obrazu.\n\nJesli chcesz zapisac obraz wyjsciowy obok obrazu wejsciowego, napisz:\n<b>%p1/%f</b>\n\nJesli chcesz zapisac obraz wyjsciowy w folderze o nazwie "<i>wywolane</i>" znajdujacego sie w katalogu zawierajacym otwarty obraz, napisz:\n<b>%p1/wywolane/%f</b>\n\nJesli chcesz zapisac obraz wyjsciowy w folderze o nazwie "<i>/home/andrzej/zdjecia/wywolane/2010-10-31</i>", napisz:\n<b>%p2/wywolane/%d1/%f</b>
PREFERENCES_OVERLAY_FILENAMES;Nakladaj nazwy pliku na miniatury
PREFERENCES_OVERWRITEOUTPUTFILE;Nadpisuj istniejace pliki
PREFERENCES_PANFACTORLABEL;Wspolczynnik
PREFERENCES_PARSEDEXT;Przetwarzane rozszerzenia
PREFERENCES_PARSEDEXTADD;Dodaj rozszerzenie
PREFERENCES_PARSEDEXTADDHINT;Prosze wprowadzic rozszerzenie i zatwierdzic przyciskiem, by dodac do listy
PREFERENCES_PARSEDEXTDELHINT;Skasuje wybrane rozszerzenie z listy
PREFERENCES_PROFILEHANDLING;Obsluga profili
PREFERENCES_PROFILELOADPR;Priorytet wczytywania profilu
PREFERENCES_PROFILEPRCACHE;Profil w pamieci podrecznej
PREFERENCES_PROFILEPRFILE;Profil przy pliku wejsciowym
PREFERENCES_PROFILESAVECACHE;Zapisz parametry przetwarzania w pamieci podrecznej
PREFERENCES_PROFILESAVEINPUT;Zapisz parametry przetwarzania obok pliku wejsciowego
PREFERENCES_PROPERTY;Wlasnosc
PREFERENCES_PSPATH;Katalog w ktorym zainstalowany jest Adobe Photoshop
PREFERENCES_RGBDTL_LABEL;Maksymalna ilosc watkow redukcji szumow
PREFERENCES_RGBDTL_TOOLTIP;Redukcja szumow potrzebuje okolo 128MB RAMu dla zdjecia 10Mpix oraz 512MB dla zdjecia 40Mpix, i dodatkowo 128MB dla kazdego watku. Im wieksza liczba rownoleglych watkow, tym krotszy czas egzekucji. Zostawienie ustawienia na "0" automatycznie uzyje tyle watkow, ile mozliwe.
PREFERENCES_SELECTFONT;Wybierz czcionke
PREFERENCES_SELECTLANG;Wybierz jezyk
PREFERENCES_SELECTTHEME;Wybierz temat
PREFERENCES_SET;Ustaw
PREFERENCES_SHOWBASICEXIF;Pokaz podstawowe dane Exif
PREFERENCES_SHOWDATETIME;Pokaz date i czas
PREFERENCES_SHOWEXPOSURECOMPENSATION;Pokaz korekte ekspozycji
PREFERENCES_SHTHRESHOLD;Prog dla niedoswietlen
PREFERENCES_SINGLETAB;Tryb pojedynczej zakladki
PREFERENCES_SINGLETABVERTAB;Tryb pojedynczej zakladki, pionowy uklad
PREFERENCES_SND_BATCHQUEUEDONE;Zakonczono przetwarzanie wsadowe
PREFERENCES_SND_HELP;Nalezy wprowadzic sciezke do pliku, badz pozostawic niewypelnione (brak dzwiekow).\nW systemie Windows mozna stosowac "SystemDefault", "SystemAsterisk" itp. dla dzwiekow systemowych.\nW systemie Linux mozna stosowac "complete", "window-attention" etc. dla dzwiekow systemowych.
PREFERENCES_SND_LNGEDITPROCDONE;Praca edytora wykonana
PREFERENCES_SND_TRESHOLDSECS;po sekundach
PREFERENCES_STARTUPIMDIR;Katalog startowy
PREFERENCES_TAB_BROWSER;Przegladarka plikow
PREFERENCES_TAB_COLORMGR;Zarzadzanie kolorami
PREFERENCES_TAB_GENERAL;Ogolne
PREFERENCES_TAB_IMPROC;Przetwarzanie obrazu
PREFERENCES_TAB_PERFORMANCE;Wydajnosc
PREFERENCES_TAB_SOUND;Dzwieki
PREFERENCES_TP_LABEL;Panel narzedzi:
PREFERENCES_TP_USEICONORTEXT;Uzyj ikon w zakladkach zamiast tekstowych etykiet
PREFERENCES_TP_VSCROLLBAR;Ukry pionowy pasek przesuwania
PREFERENCES_USEBUNDLEDPROFILES;Uzyj zalaczone profile przetwarzania
PREFERENCES_VIEW;Balans bieli urzadzenia wyjsciowego (monitora, TV, projektora, widowni, etc.)
PREFERENCES_WORKFLOW;Tok pracy
PROFILEPANEL_COPYPPASTE;Parametry do skopiowania
PROFILEPANEL_GLOBALPROFILES;Zalaczone profile przetwarzania
PROFILEPANEL_LABEL;Profil przetwarzania
PROFILEPANEL_LOADDLGLABEL;Wczytaj profil przetwarzania koncowego...
PROFILEPANEL_LOADPPASTE;Parametry do zaladowania
PROFILEPANEL_MODE_TIP;Tryb wypelnienia parametrow przetwarzania.\n\nWduszone: czesciowe profile zostana przetworzone w profile pelne; brakujace wartosci zostana wypelnione domyslnymi, zakodowanymi w silniku RawTherapee.\n\nWylaczone: profile zostana zastosowane takie, jakie sa, zmieniajac tylko te wartosci, ktore zawieraja.
PROFILEPANEL_MYPROFILES;Moje profile przetwarzania
PROFILEPANEL_PASTEPPASTE;Parametry do wklejenia
PROFILEPANEL_PCUSTOM;Wlasny
PROFILEPANEL_PFILE;Z pliku
PROFILEPANEL_PINTERNAL;Neutralny
PROFILEPANEL_PLASTSAVED;Ostatnio zapisany
PROFILEPANEL_SAVEDLGLABEL;Zapisz profil przetwarzania...
PROFILEPANEL_SAVEPPASTE;Parametry do zapisania
PROFILEPANEL_TOOLTIPCOPY;Skopiuj aktualny profil do schowka
PROFILEPANEL_TOOLTIPLOAD;Laduj profil z pliku.\n<b>Ctrl+klik</b> aby wybrac parametry do ladowania.
PROFILEPANEL_TOOLTIPPASTE;Wklej profil ze schowka.\n<b>Ctrl+klik</b> aby wybrac parametry do wklejenia.
PROFILEPANEL_TOOLTIPSAVE;Zapisz aktualny profil.\n<b>Ctrl+klik</b> aby wybrac parametry do zapisania.
PROGRESSBAR_LOADING;Wczytywanie obrazu...
PROGRESSBAR_LOADINGTHUMBS;Wczytywanie miniatur...
PROGRESSBAR_LOADJPEG;Ladowanie pliku JPEG...
PROGRESSBAR_LOADPNG;Ladowanie pliku PNG...
PROGRESSBAR_LOADTIFF;Ladowanie pliku TIFF...
PROGRESSBAR_NOIMAGES;Nie znaleziono zadnych obrazow
PROGRESSBAR_PROCESSING;Przetwarzanie obrazu...
PROGRESSBAR_PROCESSING_PROFILESAVED;Zapisano profil przetwarzania
PROGRESSBAR_READY;Gotowe
PROGRESSBAR_SAVEJPEG;Zapisywanie pliku JPEG...
PROGRESSBAR_SAVEPNG;Zapisywanie pliku PNG...
PROGRESSBAR_SAVETIFF;Zapisywanie pliku TIFF...
PROGRESSBAR_SNAPSHOT_ADDED;Dodano migawke
PROGRESSDLG_PROFILECHANGEDINBROWSER;Profil zmieniony w przegladarce
QINFO_ISO;ISO
QINFO_NOEXIF;Dane Exif niedostepne.
SAVEDLG_AUTOSUFFIX;Automatycznie dodaj przyrostek, jezeli plik juz istnieje
SAVEDLG_FILEFORMAT;Format pliku
SAVEDLG_FORCEFORMATOPTS;Wymus opcje zapisu
SAVEDLG_JPEGQUAL;Jakosc JPEG
SAVEDLG_PNGCOMPR;Kompresja PNG
SAVEDLG_PUTTOQUEUE;Umiesc w kolejce przetwarzania
SAVEDLG_PUTTOQUEUEHEAD;Umiesc na poczatku kolejki przetwarzania
SAVEDLG_PUTTOQUEUETAIL;Umiesc na koncu kolejki przetwarzania
SAVEDLG_SAVEIMMEDIATELY;Zapisz natychmiast
SAVEDLG_SAVESPP;Zapisz parametry przetwarzania wraz z obrazem
SAVEDLG_SUBSAMP;Subsampling
SAVEDLG_SUBSAMP_1;Najlepsza kompresja
SAVEDLG_SUBSAMP_2;Pomiedzy
SAVEDLG_SUBSAMP_3;Najlepsza jakosc
SAVEDLG_TIFFUNCOMPRESSED;Nieskompresowany TIFF
SAVEDLG_WARNFILENAME;Plik zostanie nazwany
SHCSELECTOR_TOOLTIP;Kliknij prawym przyciskiem myszki aby zresetowac poycje trzech suwakow.
THRESHOLDSELECTOR_B;Dolny
THRESHOLDSELECTOR_BL;Dolny lewy
THRESHOLDSELECTOR_BR;Dolny prawy
THRESHOLDSELECTOR_HINT;Uzyj <b>Shift</b> aby przesuwac poszczegolne punkty kontrolne.
THRESHOLDSELECTOR_T;Top
THRESHOLDSELECTOR_TL;Gorny lewy
THRESHOLDSELECTOR_TR;Gorny prawy
TOOLBAR_TOOLTIP_CROP;<b>Kadruj</b>.\nSkrot: <b>c</b>\nMozna przesuwac obszar kadrowania za pomoca <b>Shift-przeciagniecia myszki</b>
TOOLBAR_TOOLTIP_HAND;Przesun.\nSkrot: <b>h</b>
TOOLBAR_TOOLTIP_STRAIGHTEN;<b>Wyprostuj</b> / <b>obroc</b>.\nSkrot: <b>s</b>\n\nWyznacz pionowa lub pozioma poprzez narysowanie linii prowadnicy na podgladzie. Kat obrotu zostanie pokazany obok linii prowadnicy. Punktem obrotu jest geometryczny srodek obrazu.
TOOLBAR_TOOLTIP_WB;Wskaz balans bieli.\nSkrot: <b>w</b>
TP_BWMIX_ALGO;Algorytm PZCRM
TP_BWMIX_ALGO_LI;Liniowy
TP_BWMIX_ALGO_SP;Efekty specjalne
TP_BWMIX_ALGO_TOOLTIP;Liniowy: mieszanie kanalow <b>liniowo</b>.\nEfekty specjalne: kanaly zostana mieszane <b>nieliniowo</b>.
TP_BWMIX_AUTOCH;Auto
TP_BWMIX_AUTOCH_TIP;Oblicza wartosci optymalizacji mieszacza kanalow.
TP_BWMIX_CC_ENABLED;Dopasuj barwy dopelniajace
TP_BWMIX_CC_TOOLTIP;Wlacz aby umozliwic automatyczne dopasowanie barw dopelniajacych w trybie CPZZCNPM.
TP_BWMIX_CHANNEL;Ekwalizator luminancji
TP_BWMIX_CURVEEDITOR1;Krzywa 'Przed'
TP_BWMIX_CURVEEDITOR2;Krzywa 'Po'
TP_BWMIX_CURVEEDITOR_AFTER_TOOLTIP;Krzywa po konwersji obrazu na czarnobialy.
TP_BWMIX_CURVEEDITOR_BEFORE_TOOLTIP;Krzywa przed konwersja obrazu na czarnobialy.\nWspolczynniki koloru moga miec wplyw.
TP_BWMIX_CURVEEDITOR_LH_TOOLTIP;Luminancja wedlug odcieni (hue) L=f(H).\nNalezy zwrocic uwage na ekstremalne ustawienia poniewaz moga pojawic sie znieksztalcenia sygnalu w obrazie.
TP_BWMIX_FILTER;Filtr barwny
TP_BWMIX_FILTER_BLUE;Niebieski
TP_BWMIX_FILTER_BLUEGREEN;Niebieski-Zielony
TP_BWMIX_FILTER_GREEN;Zielony
TP_BWMIX_FILTER_GREENYELLOW;Zielony-Zolty
TP_BWMIX_FILTER_NONE;Brak
TP_BWMIX_FILTER_PURPLE;Purpurowy
TP_BWMIX_FILTER_RED;Czerwony
TP_BWMIX_FILTER_REDYELLOW;Czerwony-Zolty
TP_BWMIX_FILTER_TOOLTIP;Filtr barwny symuluje dzialanie prawdziwego filtru barwnego usytuowanego przed obiektywem. Filtry barwne obnizaja transmitancje specyficznych kolorow a zatem maja wplyw na ich jasnosc, np. filtr czerwony przyciemnia niebieskie niebo.
TP_BWMIX_FILTER_YELLOW;Zolty
TP_BWMIX_GAMMA;Korekcja gamma
TP_BWMIX_GAM_TOOLTIP;Korekcja gamma dla kazdego kanalu RGB.
TP_BWMIX_LABEL;Czarno-Bialy
TP_BWMIX_MET;Metoda
TP_BWMIX_MET_CHANMIX;Mieszacz kanalow
TP_BWMIX_MET_DESAT;Desaturacja
TP_BWMIX_MET_LUMEQUAL;Ekwalizator luminancji
TP_BWMIX_MIXC;Mieszacz
TP_BWMIX_NEUTRAL;Zresetuj mieszacz
TP_BWMIX_NEUTRAL_TIP;Zresetuj wszystkie wartosci (filtru barwnego, mieszacza kanalow) na domyslne.
TP_BWMIX_RGBLABEL;R: %1%%   G: %2%%   B: %3%%   Total: %4%%
TP_BWMIX_RGBLABEL_HINT;Ostateczne wartosci RGB ktore uwzgledniaja wszystkie opcje mieszacza.\n"Total" wyswietla sume wartosci RGB:\n- zawsze 100% w trybie relatywnym,\n- ponad (jasniej) lub ponizej (ciemniej) 100% w trybie absolutnym.
TP_BWMIX_RGB_TOOLTIP;Miesza kanaly RGB. Kieruj sie gotowymi ustawieniami.\nNalezy zwrocic uwage na ujemne wartosci poniewaz moga pojawic sie znieksztalcenia sygnalu w obrazie lub dzialac w sposob nieprzewidywalny.
TP_BWMIX_SETTING;Gotowe ustawienia
TP_BWMIX_SETTING_TOOLTIP;Rozne gotowe ustawienia (klisza, krajobraz, etc.) oraz recznie ustawienia mieszacza kanalow.
TP_BWMIX_SET_HIGHCONTAST;Wysoki kontrast
TP_BWMIX_SET_HIGHSENSIT;Wysoka czulosc
TP_BWMIX_SET_HYPERPANCHRO;Hyper Panchromatic
TP_BWMIX_SET_INFRARED;Podczerwien
TP_BWMIX_SET_LANDSCAPE;Krajobraz
TP_BWMIX_SET_LOWSENSIT;Niska czulosc
TP_BWMIX_SET_LUMINANCE;Luminancja
TP_BWMIX_SET_NORMCONTAST;Normalny kontrast
TP_BWMIX_SET_ORTHOCHRO;Orthochromatic
TP_BWMIX_SET_PANCHRO;Panchromatic
TP_BWMIX_SET_PORTRAIT;Portret
TP_BWMIX_SET_RGBABS;Absolutny RGB
TP_BWMIX_SET_RGBREL;Relatywny RGB
TP_BWMIX_SET_ROYGCBPMABS;Absolutny CPZZCNPM
TP_BWMIX_SET_ROYGCBPMREL;Relatywny CPZZCNPM
TP_BWMIX_TCMODE_FILMLIKE;B&W Klisza
TP_BWMIX_TCMODE_SATANDVALBLENDING;B&W Mieszanie Nasycenia i Mocy Swiatla Bialego
TP_BWMIX_TCMODE_STANDARD;B&W Standardowa
TP_BWMIX_TCMODE_WEIGHTEDSTD;B&W Wazona Standardowa
TP_BWMIX_VAL;L
TP_CACORRECTION_BLUE;Niebieski
TP_CACORRECTION_LABEL;Korekcja aberracji chromatycznej
TP_CACORRECTION_RED;Czerwony
TP_CHMIXER_BLUE;Niebieski
TP_CHMIXER_GREEN;Zielony
TP_CHMIXER_LABEL;Mieszacz kanalow
TP_CHMIXER_RED;Czerwony
TP_CHROMATABERR_LABEL;Aberracja chromatyczna
TP_COARSETRAF_TOOLTIP_HFLIP;Odbij w poziomie
TP_COARSETRAF_TOOLTIP_ROTLEFT;Obroc w lewo.\n\nSkroty:\n<b>[</b> - Tryb wielu zakladek,\n<b>Alt-[</b> - Tryb jednej zakladki.
TP_COARSETRAF_TOOLTIP_ROTRIGHT;Obroc w prawo.\n\nSkroty:\n<b>]</b> - Tryb wielu zakladek,\n<b>Alt-]</b> - Tryb jednej zakladki.
TP_COARSETRAF_TOOLTIP_VFLIP;Odbij w pionie
TP_COLORAPP_ADAPTSCENE;Luminancji sceny
TP_COLORAPP_ADAPTSCENE_TOOLTIP;Bezwzgledna luminancja sceny (cd/m²).\n1)Obliczona za pomoca Exif:\nCzas naswietlania - ISO - Przyslona - Korekcja ekspozycji EV w aparacie.\n2)Obliczona rowniez na podstawie punktu bieli raw oraz korekty ekspozycji w RawTherapee
TP_COLORAPP_ADAPTVIEWING;Luminancji widowni (cd/m²)
TP_COLORAPP_ADAPTVIEWING_TOOLTIP;Bezwzgledna luminancja widowni\n(zazwyczaj 16cd/m²).
TP_COLORAPP_ADAP_AUTO_TOOLTIP;Jesli zaznaczone (polecamy), RawTherapee obliczy optymalna wartosc na podstawie Exif.\nAby ustawic wartosc recznie, nalezy wpierw odznaczyc pudlo.
TP_COLORAPP_ALGO;Algorytm
TP_COLORAPP_ALGO_ALL;Wszystkie
TP_COLORAPP_ALGO_JC;Swiatlosc + Chroma (JC)
TP_COLORAPP_ALGO_JS;Swiatlosc + Nasycenie (JS)
TP_COLORAPP_ALGO_QM;Jasnosc + Barwistosc (QM)
TP_COLORAPP_ALGO_TOOLTIP;Umozliwia wybor wszystkich parametrow lub ich podzespol.
TP_COLORAPP_BADPIXSL;Filtr pikseli goracych/uszkodzonych
TP_COLORAPP_BADPIXSL_TOOLTIP;Usuwanie goracych/uszkodzonych (swiecacych) pikseli.\n0 = Wylaczone\n1 = Metoda Mediana\n2 = Metoda Gaussa.\nMozna rowniez dostroic zdjecie tak, aby unikac bardzo ciemnych miejsc.\n\nTe anomalie wynikaja z limitacji CIECAM02.
TP_COLORAPP_BRIGHT;Jasnosc (Q)
TP_COLORAPP_BRIGHT_TOOLTIP;Jasnosc w CIECAM02 bierze pod uwage luminancje bieli i rozni sie od jasnosci L*a*b* oraz RGB.
TP_COLORAPP_CHROMA;Chroma (C)
TP_COLORAPP_CHROMA_M;Barwistosc (M)
TP_COLORAPP_CHROMA_M_TOOLTIP;Barwistosc w CIECAM02 rozni sie od barwistosci L*a*b* oraz RGB.
TP_COLORAPP_CHROMA_S;Nasycenie (S)
TP_COLORAPP_CHROMA_S_TOOLTIP;Nasycenie w CIECAM02 rozni sie od nasycenia L*a*b* oraz RGB.
TP_COLORAPP_CHROMA_TOOLTIP;Chroma w CIECAM02 rozni sie od chromy L*a*b* oraz RGB.
TP_COLORAPP_CIECAT_DEGREE;Adaptacja CAT02
TP_COLORAPP_CONTRAST;Kontrast (J)
TP_COLORAPP_CONTRAST_Q;Kontrast (Q)
TP_COLORAPP_CONTRAST_Q_TOOLTIP;Kontrast w CIECAM02 dla suwaka Q rozni sie od kontrastu L*a*b* oraz RGB.
TP_COLORAPP_CONTRAST_TOOLTIP;Kontrast w CIECAM02 dla suwaka J rozni sie od kontrastu L*a*b* oraz RGB.
TP_COLORAPP_CURVEEDITOR1;Krzywa tonalna 1
TP_COLORAPP_CURVEEDITOR1_TOOLTIP;Pokazuje histogram L* (L*a*b*) przed CIECAM02.\nJesli opcja "Pokaz histogramy wyjsciowe CIECAM02 za krzywymi" jest wlaczona, pokazuje histogram J i Q po CIECAM02.\n\nJ i Q nie sa pokazywane w glownym histogramie.\n\nEfekt koncowy jest przedstawiony w glownym histogramie.
TP_COLORAPP_CURVEEDITOR2;Krzywa tonalna 2
TP_COLORAPP_CURVEEDITOR2_TOOLTIP;Tak samo dziala jak krzywa tonalna 1.
TP_COLORAPP_CURVEEDITOR3;Krzywa koloru
TP_COLORAPP_CURVEEDITOR3_TOOLTIP;Ustawienie chromy, nasycenia badz barwistosci.\n\nPokazuje histogram chromatycznosci (L*a*b*) przed CIECAM02.\nJesli opcja "Pokaz histogramy wyjsciowe CIECAM02 za krzywymi" jest wlaczona, pokazuje histogram C, s badz M po CIECAM02.\n\nC, s oraz M nie sa pokazywane w glownym histogramie.\nEfekt koncowy jest przedstawiony w glownym histogramie.
TP_COLORAPP_DATACIE;Pokaz histogramy wyjsciowe CIECAM02 za krzywymi
TP_COLORAPP_DATACIE_TOOLTIP;Kiedy opcja jest wlaczona, histogramy za krzywymi CIECAM02 pokazuja przyblizone wartosci/zakresy J lub Q, oraz C, s lub M po korekcjach CIECAM02.\nTen wybor nie ma wplywu na glowny histogram.\n\nKiedy opcja jest wylaczona, histogramy za krzywymi CIECAM02 pokazuja wartosci L*a*b* przed korekcjami CIECAM02.
TP_COLORAPP_DEGREE_AUTO_TOOLTIP;Jesli opcja jest zaznaczona (zalecane), RawTherapee kalkuluje wartosc optymalna, ktora jest potem uzyta przez CAT02 oraz przez calosc CIECAM02.\nAby ustawic wartosc recznie, odznacz wpierw opcje (wartosci powyzej 65 zalecane).
TP_COLORAPP_DEGREE_TOOLTIP;Sila CIE Chromatic Adaptation Transform 2002
TP_COLORAPP_GAMUT;Kontrola gamma (L*a*b*).
TP_COLORAPP_GAMUT_TOOLTIP;Wlacz kontrole gamma w trybie L*a*b*.
TP_COLORAPP_HUE;Odcien (hue, h)
TP_COLORAPP_HUE_TOOLTIP;Odcien (hue, h) - kat pomiedzy 0° a 360°.
TP_COLORAPP_LABEL;CIE Color Appearance Model 2002
TP_COLORAPP_LABEL_CAM02;Ustawienia Obrazu
TP_COLORAPP_LABEL_SCENE;Ustawienia Sceny
TP_COLORAPP_LABEL_VIEWING;Wlasnosci Widowni
TP_COLORAPP_LIGHT;Swiatlosc (J)
TP_COLORAPP_LIGHT_TOOLTIP;Swiatlosc w CIECAM02 rozni sie od swiatlosci CIELab oraz RGB
TP_COLORAPP_MODEL;Model PB
TP_COLORAPP_MODEL_TOOLTIP;Model punktu bieli.\n\n<b>BB [RT] + [wyjsciowy]:</b>\nBalans bieli RawTherapee jest uzyty dla sceny, CIECAM02 jest ustawione na D50, i balans bieli urzadzenia wyjsciowego ustawiony jest w <i>Ustawieniach > Zarzadzanie Kolorami</i>\n\n<b>BB [RT+CAT02] + [wyjsciowe]:</b>\nUstawienia balansu bieli RawTherapee sa uzywane przez CAT02, i balans bieli urzadzenia wyjsciowego jest ustawione w <i>Ustawieniach > Zarzadzanie Kolorami</i>.
TP_COLORAPP_RSTPRO;Ochrona odcieni skory i czerwieni
TP_COLORAPP_RSTPRO_TOOLTIP;Ochrona odcieni skory i czerwieni (suwaki i krzywe)
TP_COLORAPP_SHARPCIE;-
TP_COLORAPP_SHARPCIE_TOOLTIP;-
TP_COLORAPP_SURROUND;Otoczenie
TP_COLORAPP_SURROUND_AVER;Srednie
TP_COLORAPP_SURROUND_DARK;Ciemne
TP_COLORAPP_SURROUND_DIM;Przycmione
TP_COLORAPP_SURROUND_EXDARK;Bardzo Ciemne (Cut-sheet)
TP_COLORAPP_SURROUND_TOOLTIP;Zmienia barwy i kolory aby wziac pod uwage wlasnosci widowni urzadzenia wyjsciowego.\n\n<b>Srednie</b>:\nSrednie swiatlo otoczenia (standardowe). Obraz sie nie zmieni.\n\n<b>Przycmione</b>:\nPrzycmione otoczenie (TV). Obraz stanie sie troszke ciemniejszy.\n\n<b>Ciemne</b>:\nCiemne otoczenie (projektor). Obraz stanie sie jeszcze ciemniejszy.\n\n<b>Bardzo Ciemne</b>:\nBardzo ciemne otoczenie (cut-sheet). Obraz stanie sie bardzo ciemny.
TP_COLORAPP_SURSOURCE;Ciemne otoczenie
TP_COLORAPP_SURSOURCE_TOOLTIP;Mozna uzyc kiedy np. obraz wejsciowy ma ciemne krawedzie.
TP_COLORAPP_TCMODE_BRIGHTNESS;Jasnosc
TP_COLORAPP_TCMODE_CHROMA;Chroma
TP_COLORAPP_TCMODE_COLORF;Barwistosc
TP_COLORAPP_TCMODE_LABEL1;Tryb krzywej 1
TP_COLORAPP_TCMODE_LABEL2;Tryb krzywej 2
TP_COLORAPP_TCMODE_LABEL3;Tryb krzywej chromy
TP_COLORAPP_TCMODE_LIGHTNESS;Swiatlosc
TP_COLORAPP_TCMODE_SATUR;Nasycenie
TP_COLORAPP_TONECIE;Tone mapping za pomoca jasnosci CIECAM02 (Q)
TP_COLORAPP_TONECIE_TOOLTIP;Jesli ta opcja jest wylaczona, tone mapping odbywa sie w przestrzeni kolorow L*a*b*, zas jesli jest wlaczona, w przestrzeni kolorow CIECAM02.\nNarzedzie Tone Mapping musi byc wlaczone aby to utawienie dzialalo.
TP_COLORAPP_WBCAM;BB [RT+CAT02] + [wyjsciowy]
TP_COLORAPP_WBRT;BB [RT] + [wyjsciowy]
TP_COLORTONING_AB;o C/L
TP_COLORTONING_AUTOSAT;Automatyczna
TP_COLORTONING_BALANCE;Balans
TP_COLORTONING_BY;o C/L
TP_COLORTONING_CHROMAC;Przezroczystosc
TP_COLORTONING_COLOR;Kolor
TP_COLORTONING_CURVEEDITOR_CL_TOOLTIP;Przezroczystosc chromy wedlug luminancji oC=f(L)
TP_COLORTONING_HIGHLIGHT;Podswietlenia
TP_COLORTONING_HUE;Odcien (hue)
TP_COLORTONING_LAB;Mieszanie L*a*b*
TP_COLORTONING_LABEL;Koloryzacja
TP_COLORTONING_LUMA;Luminancja
TP_COLORTONING_LUMAMODE;Zachowaj luminancje
TP_COLORTONING_LUMAMODE_TOOLTIP;Luminancja zostanie zachowana przy zmianie kolorow.
TP_COLORTONING_METHOD;Metoda
TP_COLORTONING_METHOD_TOOLTIP;"Mieszanie L*a*b*", "Suwaki RGB" oraz "Krzywe RGB" stosuja interpolacje do mieszania kolorow.\n"Balansowanie kolorow (cienie, polcienie, podswietlenia)" oraz "Nasycenie - Dwa Kolory" stosuja kolory bezposrednio.\n\nNarzedzie "Czarno-biale" mozna uzywac jednoczesnie z narzedziem "Koloryzacji", co umozliwi tonowanie zdjecia.
TP_COLORTONING_MIDTONES;Polcienie
TP_COLORTONING_NEUTRAL;Zresetuj suwaki
TP_COLORTONING_NEUTRAL_TIP;Zresetuj wszystkie wartosci (cienie, polcienie, podswietlenia) na domyslne.
TP_COLORTONING_OPACITY;Przezroczystosc
TP_COLORTONING_RGBCURVES;RGB - Krzywe
TP_COLORTONING_RGBSLIDERS;RGB - Suwaki
TP_COLORTONING_SA;Ochrona przed przesyceniem
TP_COLORTONING_SATURATEDOPACITY;Sila
TP_COLORTONING_SATURATIONTHRESHOLD;Prog
TP_COLORTONING_SHADOWS;Cienie
TP_COLORTONING_SPLITCO;Cienie/polcienie/podswietlenia
TP_COLORTONING_SPLITCOCO;Balans kolorow - cienie/polcienie/podswietlenia
TP_COLORTONING_SPLITLR;Nasycenie - dwa kolory
TP_COLORTONING_STR;Sila
TP_COLORTONING_STRENGTH;Sila
TP_COLORTONING_TWO2;Specjalna chroma 'dwa kolory'
TP_COLORTONING_TWOALL;Specjalna chroma
TP_COLORTONING_TWOBY;Specjalne a* i b*
TP_COLORTONING_TWOCOLOR_TOOLTIP;Standardowa chroma:\nLiniowe mieszanie kanalow, a* = b*.\n\nSpecjalna chroma:\nLiniowe mieszanie kanalow, a* = b*, ale nieograniczone - sprobuj krzywa zagiac pod przekatna.\n\nSpecialne a* i b*:\nLiniowe nieograniczone mieszanie kanalow z osobnymi krzywymi dla a* i b*. Przeznaczone dla efektow specjalnych.\n\nSpecjalna chroma - dwa kolory:\nBardziej nieprzewidywalne.
TP_COLORTONING_TWOSTD;Standardowa chroma
TP_CROP_FIXRATIO;Zablokuj proporcje
TP_CROP_GTDIAGONALS;Przekatna
TP_CROP_GTEPASSPORT;Paszport biometryczny
TP_CROP_GTFRAME;Ramka
TP_CROP_GTGRID;Siatka
TP_CROP_GTNONE;Nic
TP_CROP_GTRULETHIRDS;Trojpodzial
TP_CROP_GUIDETYPE;Typ pomocy:
TP_CROP_H;Wysokosc
TP_CROP_LABEL;Kadrowanie
TP_CROP_PPI;PPI=
TP_CROP_SELECTCROP;Wybierz kadr
TP_CROP_W;Szerokosc
TP_CROP_X;X
TP_CROP_Y;Y
TP_DARKFRAME_AUTOSELECT;Autowybor
TP_DARKFRAME_LABEL;Czarna klatka
TP_DEFRINGE_LABEL;Usuwanie widma
TP_DEFRINGE_RADIUS;Promien
TP_DEFRINGE_THRESHOLD;Prog
TP_DIRPYRDENOISE_CHROMINANCE_BLUEYELLOW;Chrominancja - Blekit-zolc
TP_DIRPYRDENOISE_CHROMINANCE_MASTER;Chrominancja - Glowna
TP_DIRPYRDENOISE_CHROMINANCE_REDGREEN;Chrominancja - Czerwien-zielen
TP_DIRPYRDENOISE_ENH;Tryb ulepszony
TP_DIRPYRDENOISE_ENH_TOOLTIP;Ulepsza jakosc usuwania szumow kosztem okolo 20% wzrostu czasu przetwarzania.
TP_DIRPYRDENOISE_LUMINANCE_CURVE;Krzywa luminancji
TP_DIRPYRDENOISE_LUMINANCE_DETAIL;Szczegolowosc luminancji
TP_DIRPYRDENOISE_LUMINANCE_SMOOTHING;Luminacja
TP_DIRPYRDENOISE_MAIN_COLORSPACE;Metoda
TP_DIRPYRDENOISE_MAIN_COLORSPACE_LABEL;Redukcja szumu
TP_DIRPYRDENOISE_MAIN_COLORSPACE_RGB;RGB
TP_DIRPYRDENOISE_MAIN_COLORSPACE_TOOLTIP;Dla obrazow raw mozna uzywac metody RGB oraz L*a*b*.\n\nDla obrazow nie-raw metoda L*a*b* zostanie uzyta niezaleznie od wyboru.
TP_DIRPYRDENOISE_MAIN_GAMMA;Gamma
TP_DIRPYRDENOISE_MAIN_GAMMA_TOOLTIP;Gamma skupia sile redukcji szumow na danym predziale zakresu tonalnego. Mniejsze wartosci gamma powoduja skupienie na ciemniejszych barwach, natomiast wieksze wartosci rozciagna zakres dzialania rowniez na barwy jasne.
TP_DIRPYRDENOISE_MAIN_MODE;Jakosc
TP_DIRPYRDENOISE_MAIN_MODE_AGGRESSIVE;Wysoka
TP_DIRPYRDENOISE_MAIN_MODE_CONSERVATIVE;Standardowa
TP_DIRPYRDENOISE_MAIN_MODE_TOOLTIP;Jakosc moze zostac dopasowana do wzoru szumow. Ustawienie "wysoka" ulepsza odszumianie okolo 20% wzrostu czasu przetwarzania.
TP_DIRPYRDENOISE_MEDIAN_METHOD;Metoda mediana
TP_DIRPYRDENOISE_MEDIAN_METHOD_LAB;L*a*b*
TP_DIRPYRDENOISE_MEDIAN_METHOD_LABEL;Filtr Mediana
TP_DIRPYRDENOISE_MEDIAN_METHOD_LUMINANCE;Tylko luminancja
TP_DIRPYRDENOISE_MEDIAN_METHOD_RGB;RGB
TP_DIRPYRDENOISE_MEDIAN_METHOD_TOOLTIP;Przy uzyciu metod "tylko luminancja" oraz "L*a*b*", filtrowanie mediana zostanie wykonane prosto po funkcji falki w procesie odszumiania.\nW trybie "RGB" filtrowanie to zostanie wykonana pod koniec calego procesu.
TP_DIRPYRDENOISE_MEDIAN_PASSES;Liczba powtorzen mediana
TP_DIRPYRDENOISE_MEDIAN_TYPE;Rodzaj mediana
TP_DIRPYREQUALIZER_ALGO;Zakres odcieni skory
TP_DIRPYREQUALIZER_ALGO_TOOLTIP;-
TP_DIRPYREQUALIZER_HUESKIN;Odcien skory
TP_DIRPYREQUALIZER_HUESKIN_TOOLTIP;Piramida wyznacza zakres kolorow uwazany jako zakres odcieni skory. Wiekszosc odcieni skory - bialej, czarnej, i pomiedzy - ma te sama odcien. Male poprawki sa dopuszczalne, jednak jesli potrzebna jest wieksza zmiana w lewo lub prawo, lub jesli sa widoczne artefakty, to najprawdopobniej <b>balans bieli jest niepoprawny</b>.
TP_DIRPYREQUALIZER_LABEL;Kontrast wg. precyzji detali
TP_DIRPYREQUALIZER_LUMACOARSEST;Zgrubne
TP_DIRPYREQUALIZER_LUMACONTRAST_MINUS;Kontrast-
TP_DIRPYREQUALIZER_LUMACONTRAST_PLUS;Kontrast+
TP_DIRPYREQUALIZER_LUMAFINEST;Delikatne
TP_DIRPYREQUALIZER_LUMANEUTRAL;Neutralne
TP_DIRPYREQUALIZER_SKIN;Ochrona/celowanie odcieni skory
TP_DIRPYREQUALIZER_SKIN_TOOLTIP;Przy -100 oddzialywanie efektu odbywa sie wylacznie na odcieniach skory.\nPrzy 0 oddzialywanie efektu odbywa sie jednakowo na wszystkich odcieniach.\nPrzy +100 odcienie skory sa pomijane podczas gdy oddzialywanie odbywa sie na wszystkich pozostalych odcieniach.
TP_DIRPYREQUALIZER_THRESHOLD;Prog
TP_DIRPYREQUALIZER_TOOLTIP;Zapobiega artefaktom w strefach przejscia pomiedzy odcieniom skory (hue, chrominancja, luminancja) a pozostalym odcieniom.
TP_DISTORTION_AMOUNT;Sila
TP_DISTORTION_LABEL;Dystorsja
TP_EPD_EDGESTOPPING;Wyszukiwanie krawedzi
TP_EPD_LABEL;Tone Mapping
TP_EPD_REWEIGHTINGITERATES;Powtarzanie rozwazania
TP_EPD_SCALE;Skala
TP_EPD_STRENGTH;Sila
TP_EPD_TOOLTIP;Tone mapping moze sie odbyc w przestrzeni kolorow L*a*b* (domyslnie) oraz CIECAM02.\n\nAby wykonac tone mapping w przestrzeni CIECAM02 nalezy wlaczyc nastepujace ustawienia:\n1. CIECAM02\n2. Algorytm="Jasnosc + Barwistosc (QM)"\n3. "Tone mapping za pomoca jasnosci CIECAM02 (Q)"
TP_EXPOSURE_AUTOLEVELS;Wyrownaj poziomy
TP_EXPOSURE_AUTOLEVELS_TIP;Dokonaj automatycznego ustawienia parametrow ekspozycji na podstawie analizy obrazu
TP_EXPOSURE_BLACKLEVEL;Czern
TP_EXPOSURE_BRIGHTNESS;Jasnosc
TP_EXPOSURE_CLIP;Przytnij %
TP_EXPOSURE_CLIP_TIP;Ulamek pikseli ktore maja zostac rozjasnione do punktu przeswietlenia podczas automatycznego wyrownania poziomow.
TP_EXPOSURE_COMPRHIGHLIGHTS;Kompresja podswietlen
TP_EXPOSURE_COMPRHIGHLIGHTSTHRESHOLD;Prog kompresji podswietlen
TP_EXPOSURE_COMPRSHADOWS;Kompresja cieni
TP_EXPOSURE_CONTRAST;Kontrast
TP_EXPOSURE_CURVEEDITOR;Krzywa tonalna
TP_EXPOSURE_CURVEEDITOR1;Krzywa Tonalna 1
TP_EXPOSURE_CURVEEDITOR2;Krzywa Tonalna 2
TP_EXPOSURE_CURVEEDITOR2_TOOLTIP;Wiecej informacji na temat optymalnego wykorzystania obu krzywych jest dostepne w podreczniku (RawTherapee Manual) w dziale:\nThe Toolbox > Exposure Tab > Exposure Panel > Tone Curve\n(Narzedzie > Zakladka Ekspozycji > Krzywe Tonalne)
TP_EXPOSURE_EXPCOMP;Korekcja ekspozycji (EV)
TP_EXPOSURE_LABEL;Ekspozycja
TP_EXPOSURE_SATURATION;Nasycenie
TP_EXPOSURE_TCMODE_FILMLIKE;Klisza
TP_EXPOSURE_TCMODE_LABEL1;Tryb krzywej 1
TP_EXPOSURE_TCMODE_LABEL2;Tryb krzywej 2
TP_EXPOSURE_TCMODE_SATANDVALBLENDING;Mieszanie nasycenia i mocy swiatla bialego
TP_EXPOSURE_TCMODE_STANDARD;Standardowa
TP_EXPOSURE_TCMODE_WEIGHTEDSTD;Wazona standardowa
TP_EXPOS_BLACKPOINT_LABEL;Punkt czerni raw
TP_EXPOS_WHITEPOINT_LABEL;Punkt bieli raw
TP_FILMSIMULATION_LABEL;Symulacja Kliszy
TP_FILMSIMULATION_STRENGTH;Sila
TP_FILMSIMULATION_ZEROCLUTSFOUND;Ustaw folder HaldCLUT w Ustawieniach
TP_FLATFIELD_AUTOSELECT;Autowybor
TP_FLATFIELD_BLURRADIUS;Promien rozmycia
TP_FLATFIELD_BLURTYPE;Typ rozmycia
TP_FLATFIELD_BT_AREA;Obszar
TP_FLATFIELD_BT_HORIZONTAL;Poziomy
TP_FLATFIELD_BT_VERTHORIZ;Poziomy + pionowy
TP_FLATFIELD_BT_VERTICAL;Pionowy
TP_FLATFIELD_CLIPCONTROL;Zabezpieczenie przed obcinaniem
TP_FLATFIELD_CLIPCONTROL_TOOLTIP;Funkcja ta chroni przed obcinaniem podswietlen ktore moze zaistniec przy stosowaniu obrazow type "puste pole". Nalezy zachowac ostroznosc, poniewaz jesli obciete rejony istnieja przed zastosowaniem pustego pola, funkcja ta moze spowodowac zabarwienie tych rejonow ktore powinny byc biale.
TP_FLATFIELD_LABEL;Puste pole
TP_GAMMA_CURV;Gamma
TP_GAMMA_FREE;Dowolna gamma
TP_GAMMA_OUTPUT;Wyjsciowa gamma
TP_GAMMA_SLOP;Nachylenie (liniowy)
TP_GENERAL_11SCALE_TOOLTIP;Efekty tego narzedzia sa widoczne badz poprawne przy przyblizeniu 100% lub wiecej.
TP_GRADIENT_CENTER;Srodek
TP_GRADIENT_CENTER_X;Srodek X
TP_GRADIENT_CENTER_X_TOOLTIP;Przesun filtr do lewej (ujemne wartosci) lub prawej (dodatne wartosci).
TP_GRADIENT_CENTER_Y;Srodek Y
TP_GRADIENT_CENTER_Y_TOOLTIP;Przesun filtr do gory (ujemne wartosci) lub do dolu (dodatne wartosci).
TP_GRADIENT_DEGREE;Kat
TP_GRADIENT_DEGREE_TOOLTIP;Kat obrotu filtra w stopniach.
TP_GRADIENT_FEATHER;Wtapianie
TP_GRADIENT_FEATHER_TOOLTIP;Szerokosc nachylenia zbocza w procentach przekatnej.
TP_GRADIENT_LABEL;Filtr Polowkowy
TP_GRADIENT_STRENGTH;Sila
TP_GRADIENT_STRENGTH_TOOLTIP;Sila filtru w jednostkach EV.
TP_HLREC_BLEND;Mieszanie
TP_HLREC_CIELAB;Mieszanie koloru CIELab
TP_HLREC_COLOR;Propagacja koloru
TP_HLREC_ENA_TOOLTIP;Moze zostac automatycznie wlaczone w skutek dzialania automatycznej ekspozycji
TP_HLREC_LABEL;Odzyskiwanie przeswietlen
TP_HLREC_LUMINANCE;Odzyskiwanie luminancji
TP_HLREC_METHOD;Metoda: 
TP_HSVEQUALIZER_CHANNEL;Kanal
TP_HSVEQUALIZER_HUE;H
TP_HSVEQUALIZER_LABEL;Ekwalizator HSV
TP_HSVEQUALIZER_SAT;S
TP_HSVEQUALIZER_VAL;V
TP_ICM_BLENDCMSMATRIX;Tlumienie przeswietlen danymi z matrycy
TP_ICM_BLENDCMSMATRIX_TOOLTIP;Wlacz odzyskiwanie przeswietlonych regionow jesli profil ICC wykorzystuje LUT (tablicowanie).
TP_ICM_DCPILLUMINANT;Iluminant
TP_ICM_DCPILLUMINANT_INTERPOLATED;Interpolowany
TP_ICM_DCPILLUMINANT_TOOLTIP;Wybierz ktory osadzony iluminant DCP nalezy uzyc. Domyslna opcja jest "interpolowany", czyli wartosc jest mieszanina pomiedzy dwoma osadzonymi wartosciami iluminantu zaleznie od balansu bieli. Ten wybor jest mozliwy jedynie kiedy DCP zawiera dwa iluminanty z mozliwoscia interpolacji.
TP_ICM_INPUTCAMERA;Domyslny aparatu
TP_ICM_INPUTCAMERAICC;Domyslny aparatu lub ICC
TP_ICM_INPUTCAMERAICC_TOOLTIP;Uzyj profil ICC stworzony specjalnie na potrzeby RawTherapee. Jest bardziej dokladny niz domyslny matrycowy profil ICC, lecz dostepny tylko dla niektorych aparatow.
TP_ICM_INPUTCAMERA_TOOLTIP;Uzyj prostej domyslnej matrycy kolorow z DCRAW badz zapisanej w DNG.
TP_ICM_INPUTCUSTOM;Wlasny
TP_ICM_INPUTCUSTOM_TOOLTIP;Wczytaj wlasny profil ICC z pliku.
TP_ICM_INPUTDLGLABEL;Wybierz wejsciowy profil ICC...
TP_ICM_INPUTEMBEDDED;Jesli to mozliwe, uzyj osadzonego
TP_ICM_INPUTEMBEDDED_TOOLTIP;Uzyj profil ICC zapisany w plikach innych niz raw.
TP_ICM_INPUTNONE;Bez profilu
TP_ICM_INPUTNONE_TOOLTIP;Nie uzywaj zadnego profilu kolorow. Pozyteczne jedynie w wyjatkowych przypadkach.
TP_ICM_INPUTPROFILE;Profil wejsciowy
TP_ICM_LABEL;ICM
TP_ICM_NOICM;Brak ICM: Wyjscie sRGB
TP_ICM_OUTPUTPROFILE;Profil wyjsciowy
TP_ICM_SAVEREFERENCE_TOOLTIP;Zapisz liniowy obraz TIFF zanim profil wejsciowy zostanie zastosowany. Obraz ten mozna uzyc do kalibracji oraz do wytworzenia profilu aparatu.
TP_ICM_TONECURVE;Uzyj krzywa tonalna z DCP
TP_ICM_TONECURVE_TOOLTIP;Wlacz aby uzyc krzywa tonalna znajdujaca sie w profilu DCP. Opcja ta jest tylko aktywna jesli profil DCP zawiera krzywa tonalna.
TP_ICM_WORKINGPROFILE;Profil roboczy
TP_IMPULSEDENOISE_LABEL;Redukcja Szumow Impulsowych
TP_IMPULSEDENOISE_THRESH;Prog
TP_LABCURVE_AVOIDCOLORSHIFT;Zapobiegaj zmianom koloru
TP_LABCURVE_AVOIDCOLORSHIFT_TOOLTIP;Umieszcza kolory w gamie roboczej przestrzeni kolorow i stosuje korekte Munsell'a
TP_LABCURVE_BRIGHTNESS;Swiatlosc
TP_LABCURVE_CHROMATICITY;Chromatycznosc
TP_LABCURVE_CHROMA_TOOLTIP;Aby zastosowac tonowanie zdjecia B&amp;W, ustaw chromatycznosc na -100.
TP_LABCURVE_CONTRAST;Kontrast
TP_LABCURVE_CURVEEDITOR;Krzywa luminacji
TP_LABCURVE_CURVEEDITOR_A_RANGE1;Zielone Nasycone
TP_LABCURVE_CURVEEDITOR_A_RANGE2;Zielone Pastelowe
TP_LABCURVE_CURVEEDITOR_A_RANGE3;Czerwone Pastelowe
TP_LABCURVE_CURVEEDITOR_A_RANGE4;Czerwone Nasycone
TP_LABCURVE_CURVEEDITOR_B_RANGE1;Niebieskie Nasycone
TP_LABCURVE_CURVEEDITOR_B_RANGE2;Niebieskie Pastelowe
TP_LABCURVE_CURVEEDITOR_B_RANGE3;Zolte Pastelowe
TP_LABCURVE_CURVEEDITOR_B_RANGE4;Zolte Nasycone
TP_LABCURVE_CURVEEDITOR_CC;CC
TP_LABCURVE_CURVEEDITOR_CC_RANGE1;Neutralne
TP_LABCURVE_CURVEEDITOR_CC_RANGE2;Metne
TP_LABCURVE_CURVEEDITOR_CC_RANGE3;Pastelowe
TP_LABCURVE_CURVEEDITOR_CC_RANGE4;Nasycone
TP_LABCURVE_CURVEEDITOR_CC_TOOLTIP;Chromatycznosc wedlug chromatycznosci C=f(C).
TP_LABCURVE_CURVEEDITOR_CH;CH
TP_LABCURVE_CURVEEDITOR_CH_TOOLTIP;Chromatycznosc wedlug odcieni (hue) C=f(H)
TP_LABCURVE_CURVEEDITOR_CL;CL
TP_LABCURVE_CURVEEDITOR_CL_TOOLTIP;Chromatycznosc wedlug luminancji C=f(L)
TP_LABCURVE_CURVEEDITOR_HH;HH
TP_LABCURVE_CURVEEDITOR_HH_TOOLTIP;Odcien (hue) wedlug odcieni H=f(H)
TP_LABCURVE_CURVEEDITOR_LC;LC
TP_LABCURVE_CURVEEDITOR_LC_TOOLTIP;Luminancja wedlug chromatycznosci L=f(C)
TP_LABCURVE_CURVEEDITOR_LH;LH
TP_LABCURVE_CURVEEDITOR_LH_TOOLTIP;Luminance wedlug odcieni (hue) L=f(H)
TP_LABCURVE_CURVEEDITOR_LL_TOOLTIP;Luminancja wedlug luminancji L=f(L)
TP_LABCURVE_LABEL;Regulacja L*a*b*
TP_LABCURVE_LCREDSK;Ogranicz LC do odcieni skory oraz czerwieni
TP_LABCURVE_LCREDSK_TIP;Kiedy opcja jest wlaczona, wplyw krzywej LC (Luminancja wedlug chromatycznosci) jest ograniczony do odcieni skory oraz czerwieni.\nKiedy opcja jest wylaczona, krzywa LC wplywa na wszystkie barwy.
TP_LABCURVE_RSTPROTECTION;Ochrona skory oraz czerwieni
TP_LABCURVE_RSTPRO_TOOLTIP;Ma wplyw na suwak Chromatycznosci oraz na krzywa CC.
TP_LENSGEOM_AUTOCROP;Auto-kadrowanie
TP_LENSGEOM_FILL;Auto-wypelnienie
TP_LENSGEOM_LABEL;Obiektyw / Geometria
TP_LENSPROFILE_LABEL;Profil korekcji obiektywu LCP
TP_LENSPROFILE_USECA;Korekja aberacji chromatycznej
TP_LENSPROFILE_USEDIST;Korekcja dystorsji
TP_LENSPROFILE_USEVIGN;Korekcja winietowania
TP_NEUTRAL_TIP;Zresetuj ustawienia do wartosci neutralnych.\nDziala na tych samych suwakach na ktorych funkcja "Wyrownaj poziomy" dziala, niezaleznie od tego czy funkcja ta byla uzyta czy nie.
TP_PCVIGNETTE_FEATHER;Wtapianie
TP_PCVIGNETTE_FEATHER_TOOLTIP;Wtapianie:\n0 = tylko brzegi,\n50 = w pol drogi do srodka,\n100 = az do srodka.
TP_PCVIGNETTE_LABEL;Winietowanie
TP_PCVIGNETTE_ROUNDNESS;Okraglosc
TP_PCVIGNETTE_ROUNDNESS_TOOLTIP;Okraglosc:\n0 = prostokat,\n50 = dopasowana elipsa,\n100 = okrag.
TP_PCVIGNETTE_STRENGTH;Sila
TP_PCVIGNETTE_STRENGTH_TOOLTIP;Sila filtru w katach w jednostkach EV.
TP_PERSPECTIVE_HORIZONTAL;Pozioma
TP_PERSPECTIVE_LABEL;Perspektywa
TP_PERSPECTIVE_VERTICAL;Pionowa
TP_PFCURVE_CURVEEDITOR_CH;Odcien
TP_PFCURVE_CURVEEDITOR_CH_TOOLTIP;Ogranicza natezenie usuwania widma wedlug kolorow.\nWyzej = bardziej,\nNizej = mniej.
TP_PREPROCESS_DEADPIXFILT;Filtr martwych pikseli
TP_PREPROCESS_DEADPIXFILT_TOOLTIP;Lata martwe piksele (pojedyncze czarne piksele).
TP_PREPROCESS_GREENEQUIL;Wyrownanie zieleni
TP_PREPROCESS_HOTPIXFILT;Filtr goracych pikseli
TP_PREPROCESS_HOTPIXFILT_TOOLTIP;Lata gorace piksele (pojedyncze swiecace, przesycone piksele).
TP_PREPROCESS_LABEL;Przetwarzanie poczatkowe
TP_PREPROCESS_LINEDENOISE;Filtr zaklocen liniowych
TP_PREPROCESS_NO_FOUND;Nic nie znaleziono
TP_RAWCACORR_AUTO;Autokorekcja
TP_RAWCACORR_CABLUE;Niebieski
TP_RAWCACORR_CARED;Czerwony
TP_RAWEXPOS_BLACKS;Poziomy czerni
TP_RAWEXPOS_BLACK_0;Zielony 1 (glowny)
TP_RAWEXPOS_BLACK_1;Czerwony
TP_RAWEXPOS_BLACK_2;Niebieski
TP_RAWEXPOS_BLACK_3;Zielony 2
TP_RAWEXPOS_BLACK_BLUE;Niebieski
TP_RAWEXPOS_BLACK_GREEN;Zielony
TP_RAWEXPOS_BLACK_RED;Czerwony
TP_RAWEXPOS_LINEAR;Liniowy wspolczynnik korekcji
TP_RAWEXPOS_PRESER;Zachowanie przeswietlen
TP_RAWEXPOS_RGB;Czerwony, Zielony, Niebieski
TP_RAWEXPOS_TWOGREEN;Polacz obie zielenie
TP_RAW_DCBENHANCE;Zastosuj poprawe DCB
TP_RAW_DCBITERATIONS;Liczba powtorzen DCB
TP_RAW_DMETHOD;Metoda
TP_RAW_DMETHOD_PROGRESSBAR;Demozaikowanie %1...
TP_RAW_DMETHOD_PROGRESSBAR_REFINE;Udoskonalanie demozaikowania...
TP_RAW_DMETHOD_TOOLTIP;IGV oraz LMMSE sa przeznaczone dla zdjec raw o wysokim poziomie szumow (wysokie ISO) aby zapobiec utworzeniu sie wzorkow w ksztalcie malych labiryntow, posteryzacji oraz mydlanego wygladu.
TP_RAW_FALSECOLOR;Kroki zapobiegajace falszowaniu kolorow
TP_RAW_LABEL;Demozaikowanie
TP_RAW_LMMSEITERATIONS;Ilosc krokow udoskonalenia LMMSE
TP_RAW_LMMSE_TOOLTIP;Aby zmniejszyc ilosc artefaktow i poprawic stosunek sygnalu do szumow, mozna wykorzystac nastepujace ustawienia:\n1: Gamma\n2-4: Srednia mediana\n5-6: Rafinowanie
TP_RAW_SENSOR_BAYER_LABEL;Matryca z filtrem Bayera
TP_RAW_SENSOR_XTRANS_DMETHOD_TOOLTIP;Trzy powtorzenia prowadza do najlepszych rezultatow (zalecane dla zdjec o niskim ISO).\nJedno powtorzenie jest prawie nie do odroznienia od trzech dla zdjec o wysokim ISO a jest znacznie szybsze.
TP_RAW_SENSOR_XTRANS_LABEL;Matryca z filtrem X-Trans
TP_RESIZE_APPLIESTO;Dotyczy:
TP_RESIZE_CROPPEDAREA;Obszaru kadrowanego
TP_RESIZE_FITBOX;Wymiary obwodu
TP_RESIZE_FULLIMAGE;Calego zdjecia
TP_RESIZE_H;Wysokosc:
TP_RESIZE_HEIGHT;Wysokosc
TP_RESIZE_LABEL;Zmiana rozmiaru
TP_RESIZE_LANCZOS;Lanczos
TP_RESIZE_METHOD;Metoda:
TP_RESIZE_NEAREST;Najblizsza
TP_RESIZE_SCALE;Skale
TP_RESIZE_SPECIFY;Okresl:
TP_RESIZE_W;Szerokosc
TP_RESIZE_WIDTH;Szerokosc
TP_RGBCURVES_BLUE;B
TP_RGBCURVES_CHANNEL;Kanal
TP_RGBCURVES_GREEN;G
TP_RGBCURVES_LABEL;Krzywe RGB
TP_RGBCURVES_LUMAMODE;Tryb Luminancji
TP_RGBCURVES_LUMAMODE_TOOLTIP;<b>Tryb Luminancji</b> pozwala na zmiane wplywu kanalow R, G i B na luminancje obrazu bez zmian kolorow.
TP_RGBCURVES_RED;R
TP_ROTATE_DEGREE;Stopnie
TP_ROTATE_LABEL;Obrot
TP_ROTATE_SELECTLINE;Wyprostuj obraz
TP_SAVEDIALOG_OK_TIP;Skrot: <b>Ctrl-Enter</b>
TP_SHADOWSHLIGHTS_HIGHLIGHTS;Podswietlenia
TP_SHADOWSHLIGHTS_HLTONALW;Szerokosc tonalna
TP_SHADOWSHLIGHTS_LABEL;Cienie/Podswietlenia
TP_SHADOWSHLIGHTS_LOCALCONTR;Kontrast lokalny
TP_SHADOWSHLIGHTS_RADIUS;Promien
TP_SHADOWSHLIGHTS_SHADOWS;Cienie
TP_SHADOWSHLIGHTS_SHARPMASK;Ostra maska
TP_SHADOWSHLIGHTS_SHTONALW;Szerokosc tonalna
TP_SHARPENEDGE_AMOUNT;Sila
TP_SHARPENEDGE_LABEL;Krawedzie
TP_SHARPENEDGE_PASSES;Powtorzenia
TP_SHARPENEDGE_THREE;Tylko luminancja
TP_SHARPENING_AMOUNT;Sila
TP_SHARPENING_EDRADIUS;Promien
TP_SHARPENING_EDTOLERANCE;Tolerancja krawedzi
TP_SHARPENING_HALOCONTROL;Kontrola poswiaty
TP_SHARPENING_HCAMOUNT;Sila
TP_SHARPENING_LABEL;Wyostrzanie
TP_SHARPENING_METHOD;Metoda
TP_SHARPENING_ONLYEDGES;Wyostrz tylko krawedzie
TP_SHARPENING_RADIUS;Promien
TP_SHARPENING_RLD;Dekonwolucja RL
TP_SHARPENING_RLD_AMOUNT;Sila
TP_SHARPENING_RLD_DAMPING;Tlumienie
TP_SHARPENING_RLD_ITERATIONS;Powtorzenia
TP_SHARPENING_THRESHOLD;Prog
TP_SHARPENING_USM;Maska wyostrzajaca
TP_SHARPENMICRO_AMOUNT;Sila
TP_SHARPENMICRO_LABEL;Mikrokontrast
TP_SHARPENMICRO_MATRIX;Matryca 3×3 zamiast 5×5
TP_SHARPENMICRO_UNIFORMITY;Jednolitosc
TP_VIBRANCE_AVOIDCOLORSHIFT;Zapobiegaj przesuniecia kolorow
TP_VIBRANCE_CURVEEDITOR_SKINTONES;HH
TP_VIBRANCE_CURVEEDITOR_SKINTONES_LABEL;Odcienie skory
TP_VIBRANCE_CURVEEDITOR_SKINTONES_RANGE1;Czerwone/Purpurowe
TP_VIBRANCE_CURVEEDITOR_SKINTONES_RANGE2;Czerwone
TP_VIBRANCE_CURVEEDITOR_SKINTONES_RANGE3;Czerwone/Zolte
TP_VIBRANCE_CURVEEDITOR_SKINTONES_RANGE4;Zolte
TP_VIBRANCE_CURVEEDITOR_SKINTONES_TOOLTIP;Odcien (hue) wedlug odcieni H=f(H)
TP_VIBRANCE_LABEL;Jaskrawosc
TP_VIBRANCE_PASTELS;Odcienie pastelowe
TP_VIBRANCE_PASTSATTOG;Polacz odcienie pastelowe i nasycone
TP_VIBRANCE_PROTECTSKINS;Zachowaj odcienie skory
TP_VIBRANCE_PSTHRESHOLD;Prog odcieni pastelowych/nasyconych
TP_VIBRANCE_PSTHRESHOLD_SATTHRESH;Prog nasycenia
TP_VIBRANCE_PSTHRESHOLD_TOOLTIP;Os pionowa odpowiada barwa pastelowym na dole oraz nasyconym na gorze.\nOs pozioma przedstawia zakres nasycenia.
TP_VIBRANCE_PSTHRESHOLD_WEIGTHING;Wazenie przejscia barw pastelowych/nasyconych
TP_VIBRANCE_SATURATED;Odcienie nasycone
TP_VIGNETTING_AMOUNT;Ilosc
TP_VIGNETTING_CENTER;Srodek
TP_VIGNETTING_CENTER_X;Srodek X
TP_VIGNETTING_CENTER_Y;Srodek Y
TP_VIGNETTING_LABEL;Korekcja winietowania
TP_VIGNETTING_RADIUS;Promien
TP_VIGNETTING_STRENGTH;Sila
TP_WBALANCE_AUTO;Auto
TP_WBALANCE_CAMERA;Z aparatu
TP_WBALANCE_CLOUDY;Pochmurnie
TP_WBALANCE_CUSTOM;Wlasny
TP_WBALANCE_DAYLIGHT;Swiatlo dzienne (slonecznie)
TP_WBALANCE_EQBLUERED;Ekwalizator niebieskosci/czerwieni
TP_WBALANCE_EQBLUERED_TOOLTIP;Pozwala na odchylke od typowego uzytku balansu bieli poprzez modulacje balansu niebieskosci/czerwieni.\nJest to przydatne kiedy:\na) warunki miejsca fotografii sa oddalone od standardowego iluminantu (swiatla o okreslonych parametrach za pomoca ktorego kalibruje sie profil wejsciowy aparatu), np. zdjecia robione pod woda,\nb) warunki fotografii sa oddalone od warunkow pod ktorymi kalibracje zostaly wykonane,\nc) macierze oraz profile ICC/DCP sa z jakiegos powodu nieodpowiednie.
TP_WBALANCE_FLASH55;Leica
TP_WBALANCE_FLASH60;Standardowe, Canon, Pentax, Olympus
TP_WBALANCE_FLASH65;Nikon, Panasonic, Sony, Minolta
TP_WBALANCE_FLASH_HEADER;Flash
TP_WBALANCE_FLUO1;F1 - Swiatlo dzienne
TP_WBALANCE_FLUO2;F2 - Chlodne biale
TP_WBALANCE_FLUO3;F3 - Biale
TP_WBALANCE_FLUO4;F4 - Cieple biale
TP_WBALANCE_FLUO5;F5 - Swiatlo dzienne
TP_WBALANCE_FLUO6;F6 - Biale Lite
TP_WBALANCE_FLUO7;F7 - D65 Symulator swiatla dziennego
TP_WBALANCE_FLUO8;F8 - D50 / Sylvania F40 Design
TP_WBALANCE_FLUO9;F9 - Chlodne biale deluxe
TP_WBALANCE_FLUO10;F10 - Philips TL85
TP_WBALANCE_FLUO11;F11 - Philips TL84
TP_WBALANCE_FLUO12;F12 - Philips TL83
TP_WBALANCE_FLUO_HEADER;Jarzeniowe
TP_WBALANCE_GREEN;Odcien
TP_WBALANCE_GTI;GTI
TP_WBALANCE_HMI;HMI
TP_WBALANCE_JUDGEIII;JudgeIII
TP_WBALANCE_LABEL;Balans bieli
TP_WBALANCE_LAMP_HEADER;Lamp
TP_WBALANCE_LED_CRS;CRS SP12 WWMR16
TP_WBALANCE_LED_HEADER;LED
TP_WBALANCE_LED_LSI;LSI Lumelex 2040
TP_WBALANCE_METHOD;Metoda
TP_WBALANCE_SHADE;Cien
TP_WBALANCE_SIZE;Wielkosc:
TP_WBALANCE_SOLUX35;Solux 3500K
TP_WBALANCE_SOLUX41;Solux 4100K
TP_WBALANCE_SOLUX47;Solux 4700K (vendor)
TP_WBALANCE_SOLUX47_NG;Solux 4700K (Nat. Gallery)
TP_WBALANCE_SPOTWB;Punktowy
TP_WBALANCE_TEMPERATURE;Temperatura
TP_WBALANCE_TUNGSTEN;Wolfram
TP_WBALANCE_WATER1;Pod woda 1
TP_WBALANCE_WATER2;Pod woda 2
TP_WBALANCE_WATER_HEADER;Pod woda
ZOOMPANEL_100;(100%)
ZOOMPANEL_NEWCROPWINDOW;Otworz (nowa) lupe
ZOOMPANEL_ZOOM100;Powieksz do 100%\nSkrot: <b>z</b>
ZOOMPANEL_ZOOMFITCROPSCREEN;Dopasuj kadr do ekranu\nSkrot: <b>Alt</b>-<b>f</b>
ZOOMPANEL_ZOOMFITSCREEN;Dopasuj caly obraz do ekranu\nSkrot: <b>f</b>
ZOOMPANEL_ZOOMIN;Przybliz\nSkrot: <b>+</b>
ZOOMPANEL_ZOOMOUT;Oddal\nSkrot: <b>-</b>

!!!!!!!!!!!!!!!!!!!!!!!!!
! Untranslated keys follow; remove the ! prefix after an entry is translated.
!!!!!!!!!!!!!!!!!!!!!!!!!

!BATCHQUEUE_STARTSTOPHINT;Start or stop processing the images in the queue.\n\nShortcut: <b>Ctrl</b>+<b>s</b>
!CURVEEDITOR_AXIS_IN;I:
!CURVEEDITOR_AXIS_LEFT_TAN;LT:
!CURVEEDITOR_AXIS_OUT;O:
!CURVEEDITOR_AXIS_RIGHT_TAN;RT:
!CURVEEDITOR_EDITPOINT_HINT;Enable edition of node in/out values.\n\nRight-click on a node to select it.\nRight-click on empty space to de-select the node.
!DONT_SHOW_AGAIN;Don't show this message again.
!DYNPROFILEEDITOR_DELETE;Delete
!DYNPROFILEEDITOR_EDIT;Edit
!DYNPROFILEEDITOR_EDIT_RULE;Edit Dynamic Profile Rule
!DYNPROFILEEDITOR_ENTRY_TOOLTIP;The matching is case insensitive.\nUse the "re:" prefix to enter\na regular expression.
!DYNPROFILEEDITOR_MOVE_DOWN;Move Down
!DYNPROFILEEDITOR_MOVE_UP;Move Up
!DYNPROFILEEDITOR_NEW;New
!DYNPROFILEEDITOR_NEW_RULE;New Dynamic Profile Rule
!DYNPROFILEEDITOR_PROFILE;Processing Profile
!EXIFPANEL_SHOWALL;Show all
!EXPORT_BYPASS;Processing steps to bypass
!EXPORT_BYPASS_EQUALIZER;Bypass Wavelet Levels
!EXPORT_PIPELINE;Processing pipeline
!EXPORT_USE_FAST_PIPELINE;Dedicated (full processing on resized image)
!EXPORT_USE_FAST_PIPELINE_TIP;Use a dedicated processing pipeline for images in Fast Export mode, that trades speed for quality. Resizing of the image is done as early as possible, instead of doing it at the end like in the normal pipeline. The speedup can be significant, but be prepared to see artifacts and a general degradation of output quality.
!EXPORT_USE_NORMAL_PIPELINE;Standard (bypass some steps, resize at the end)
!FILEBROWSER_RESETDEFAULTPROFILE;Reset to default
!FILEBROWSER_SHOWNOTTRASHHINT;Show only non-deleted images.
!FILEBROWSER_SHOWORIGINALHINT;Show only original images.\n\nWhen several images exist with the same filename but different extensions, the one considered original is the one whose extension is nearest the top of the parsed extensions list in Preferences > File Browser > Parsed Extensions.
!FILECHOOSER_FILTER_ANY;All files
!FILECHOOSER_FILTER_COLPROF;Color profiles
!FILECHOOSER_FILTER_CURVE;Curve files
!FILECHOOSER_FILTER_LCP;Lens correction profiles
!FILECHOOSER_FILTER_PP;Processing profiles
!FILECHOOSER_FILTER_SAME;Same format as current photo
!FILECHOOSER_FILTER_TIFF;TIFF files
!GENERAL_APPLY;Apply
!GENERAL_ASIMAGE;As Image
!GENERAL_OPEN;Open
!GENERAL_SLIDER;Slider
!GIMP_PLUGIN_INFO;Welcome to the RawTherapee GIMP plugin!\nOnce you are done editing, simply close the main RawTherapee window and the image will be automatically imported in GIMP.
!HISTORY_MSG_166;Exposure - Reset
!HISTORY_MSG_173;NR - Detail recovery
!HISTORY_MSG_203;NR - Color space
!HISTORY_MSG_256;NR - Median - Type
!HISTORY_MSG_297;NR - Mode
!HISTORY_MSG_299;NR - Chrominance curve
!HISTORY_MSG_300;-
!HISTORY_MSG_301;NR - Luma control
!HISTORY_MSG_302;NR - Chroma method
!HISTORY_MSG_303;NR - Chroma method
!HISTORY_MSG_304;W - Contrast levels
!HISTORY_MSG_305;Wavelet Levels
!HISTORY_MSG_306;W - Process
!HISTORY_MSG_307;W - Process
!HISTORY_MSG_308;W - Process direction
!HISTORY_MSG_309;W - ES - Detail
!HISTORY_MSG_310;W - Residual - Sky tar/prot
!HISTORY_MSG_311;W - Wavelet levels
!HISTORY_MSG_312;W - Residual - Shadows threshold
!HISTORY_MSG_313;W - Chroma - Sat/past
!HISTORY_MSG_314;W - Gamut - Reduce artifacts
!HISTORY_MSG_315;W - Residual - Contrast
!HISTORY_MSG_316;W - Gamut - Skin tar/prot
!HISTORY_MSG_317;W - Gamut - Skin hue
!HISTORY_MSG_318;W - Contrast - Highlight levels
!HISTORY_MSG_319;W - Contrast - Highlight range
!HISTORY_MSG_320;W - Contrast - Shadow range
!HISTORY_MSG_321;W - Contrast - Shadow levels
!HISTORY_MSG_322;W - Gamut - Avoid color shift
!HISTORY_MSG_323;W - ES - Local contrast
!HISTORY_MSG_324;W - Chroma - Pastel
!HISTORY_MSG_325;W - Chroma - Saturated
!HISTORY_MSG_326;W - Chroma - Method
!HISTORY_MSG_327;W - Contrast - Apply to
!HISTORY_MSG_328;W - Chroma - Link strength
!HISTORY_MSG_329;W - Toning - Opacity RG
!HISTORY_MSG_330;W - Toning - Opacity BY
!HISTORY_MSG_331;W - Contrast levels - Extra
!HISTORY_MSG_332;W - Tiling method
!HISTORY_MSG_333;W - Residual - Shadows
!HISTORY_MSG_334;W - Residual - Chroma
!HISTORY_MSG_335;W - Residual - Highlights
!HISTORY_MSG_336;W - Residual - Highlights threshold
!HISTORY_MSG_337;W - Residual - Sky hue
!HISTORY_MSG_338;W - ES - Radius
!HISTORY_MSG_339;W - ES - Strength
!HISTORY_MSG_340;W - Strength
!HISTORY_MSG_341;W - Edge performance
!HISTORY_MSG_342;W - ES - First level
!HISTORY_MSG_343;W - Chroma levels
!HISTORY_MSG_344;W - Meth chroma sl/cur
!HISTORY_MSG_345;W - ES - Local contrast
!HISTORY_MSG_346;W - ES - Local contrast method
!HISTORY_MSG_347;W - Denoise - Level 1
!HISTORY_MSG_348;W - Denoise - Level 2
!HISTORY_MSG_349;W - Denoise - Level 3
!HISTORY_MSG_350;W - ES - Edge detection
!HISTORY_MSG_351;W - Residual - HH curve
!HISTORY_MSG_352;W - Background
!HISTORY_MSG_353;W - ES - Gradient sensitivity
!HISTORY_MSG_354;W - ES - Enhanced
!HISTORY_MSG_355;W - ES - Threshold low
!HISTORY_MSG_356;W - ES - Threshold high
!HISTORY_MSG_357;W - Denoise - Link with ES
!HISTORY_MSG_358;W - Gamut - CH
!HISTORY_MSG_359;Hot/Dead - Threshold
!HISTORY_MSG_360;TM - Gamma
!HISTORY_MSG_361;W - Final - Chroma balance
!HISTORY_MSG_362;W - Residual - Compression method
!HISTORY_MSG_363;W - Residual - Compression strength
!HISTORY_MSG_364;W - Final - Contrast balance
!HISTORY_MSG_365;W - Final - Delta balance
!HISTORY_MSG_366;W - Residual - Compression gamma
!HISTORY_MSG_367;W - Final - 'After' contrast curve
!HISTORY_MSG_368;W - Final - Contrast balance
!HISTORY_MSG_369;W - Final - Balance method
!HISTORY_MSG_370;W - Final - Local contrast curve
!HISTORY_MSG_371;Post-Resize Sharpening
!HISTORY_MSG_372;PRS USM - Radius
!HISTORY_MSG_373;PRS USM - Amount
!HISTORY_MSG_374;PRS USM - Threshold
!HISTORY_MSG_375;PRS USM - Sharpen only edges
!HISTORY_MSG_376;PRS USM - Edge detection radius
!HISTORY_MSG_377;PRS USM - Edge tolerance
!HISTORY_MSG_378;PRS USM - Halo control
!HISTORY_MSG_379;PRS USM - Halo control amount
!HISTORY_MSG_380;PRS - Method
!HISTORY_MSG_381;PRS RLD - Radius
!HISTORY_MSG_382;PRS RLD - Amount
!HISTORY_MSG_383;PRS RLD - Damping
!HISTORY_MSG_384;PRS RLD - Iterations
!HISTORY_MSG_385;W - Residual - Color Balance
!HISTORY_MSG_386;W - Residual - CB green high
!HISTORY_MSG_387;W - Residual - CB blue high
!HISTORY_MSG_388;W - Residual - CB green mid
!HISTORY_MSG_389;W - Residual - CB blue mid
!HISTORY_MSG_390;W - Residual - CB green low
!HISTORY_MSG_391;W - Residual - CB blue low
!HISTORY_MSG_392;W - Residual - CB Reset
!HISTORY_MSG_393;DCP - Look table
!HISTORY_MSG_394;DCP - Baseline exposure
!HISTORY_MSG_395;DCP - Base table
!HISTORY_MSG_396;W - Contrast sub-tool
!HISTORY_MSG_397;W - Chroma sub-tool
!HISTORY_MSG_398;W - ES sub-tool
!HISTORY_MSG_399;W - Residual sub-tool
!HISTORY_MSG_400;W - Final sub-tool
!HISTORY_MSG_401;W - Toning sub-tool
!HISTORY_MSG_402;W - Denoise sub-tool
!HISTORY_MSG_403;W - ES - Edge sensitivity
!HISTORY_MSG_404;W - ES - Base amplification
!HISTORY_MSG_405;W - Denoise - Level 4
!HISTORY_MSG_406;W - ES - Neighboring pixels
!HISTORY_MSG_407;Retinex - Method
!HISTORY_MSG_408;Retinex - Radius
!HISTORY_MSG_409;Retinex - Contrast
!HISTORY_MSG_410;Retinex - Offset
!HISTORY_MSG_411;Retinex - Strength
!HISTORY_MSG_412;Retinex - Gaussian gradient
!HISTORY_MSG_413;Retinex - Contrast
!HISTORY_MSG_414;Retinex - Histogram - Lab
!HISTORY_MSG_415;Retinex - Transmission
!HISTORY_MSG_416;Retinex
!HISTORY_MSG_417;Retinex - Transmission median
!HISTORY_MSG_418;Retinex - Threshold
!HISTORY_MSG_419;Retinex - Color space
!HISTORY_MSG_420;Retinex - Histogram - HSL
!HISTORY_MSG_421;Retinex - Gamma
!HISTORY_MSG_422;Retinex - Gamma
!HISTORY_MSG_423;Retinex - Gamma slope
!HISTORY_MSG_424;Retinex - HL threshold
!HISTORY_MSG_425;Retinex - Log base
!HISTORY_MSG_426;Retinex - Hue equalizer
!HISTORY_MSG_427;Output rendering intent
!HISTORY_MSG_428;Monitor rendering intent
!HISTORY_MSG_429;Retinex - Iterations
!HISTORY_MSG_430;Retinex - Transmission gradient
!HISTORY_MSG_431;Retinex - Strength gradient
!HISTORY_MSG_432;Retinex - M - Highlights
!HISTORY_MSG_433;Retinex - M - Highlights TW
!HISTORY_MSG_434;Retinex - M - Shadows
!HISTORY_MSG_435;Retinex - M - Shadows TW
!HISTORY_MSG_436;Retinex - M - Radius
!HISTORY_MSG_437;Retinex - M - Method
!HISTORY_MSG_438;Retinex - M - Equalizer
!HISTORY_MSG_439;Retinex - Process
!HISTORY_MSG_440;CbDL - Method
!HISTORY_MSG_441;Retinex - Gain transmission
!HISTORY_MSG_442;Retinex - Scale
!HISTORY_MSG_443;Output black point compensation
!HISTORY_MSG_444;WB - Temp bias
!HISTORY_MSG_445;Raw sub-image
!HISTORY_MSG_449;PS - ISO adaption
!HISTORY_MSG_452;PS - Show motion
!HISTORY_MSG_453;PS - Show mask only
!HISTORY_MSG_457;PS - Check red/blue
!HISTORY_MSG_462;PS - Check green
!HISTORY_MSG_464;PS - Blur motion mask
!HISTORY_MSG_465;PS - Blur radius
!HISTORY_MSG_468;PS - Fill holes
!HISTORY_MSG_469;PS - Median
!HISTORY_MSG_471;PS - Motion correction
!HISTORY_MSG_472;PS - Smooth transitions
!HISTORY_MSG_473;PS - Use LMMSE
!HISTORY_MSG_474;PS - Equalize
!HISTORY_MSG_475;PS - Equalize channel
!HISTORY_MSG_476;CAM02 - Temp out
!HISTORY_MSG_477;CAM02 - Green out
!HISTORY_MSG_478;CAM02 - Yb out
!HISTORY_MSG_479;CAM02 - CAT02 adaptation out
!HISTORY_MSG_480;CAM02 - Automatic CAT02 out
!HISTORY_MSG_481;CAM02 - Temp scene
!HISTORY_MSG_482;CAM02 - Green scene
!HISTORY_MSG_483;CAM02 - Yb scene
!HISTORY_MSG_484;CAM02 - Auto Yb scene
!HISTORY_MSG_485;Lens Correction
!HISTORY_MSG_486;Lens Correction - Camera
!HISTORY_MSG_487;Lens Correction - Lens
!HISTORY_MSG_488;HDR Tone Mapping
!HISTORY_MSG_489;HDR TM - Threshold
!HISTORY_MSG_490;HDR TM - Amount
!HISTORY_MSG_491;White Balance
!HISTORY_MSG_492;RGB Curves
!HISTORY_MSG_493;L*a*b* Adjustments
!HISTORY_MSG_COLORTONING_LABGRID_VALUE;CT - Color correction
!HISTORY_MSG_HISTMATCHING;Auto-matched Tone Curve
!HISTORY_MSG_LOCALCONTRAST_AMOUNT;Local Contrast - Amount
!HISTORY_MSG_LOCALCONTRAST_DARKNESS;Local Contrast - Darkness
!HISTORY_MSG_LOCALCONTRAST_ENABLED;Local Contrast
!HISTORY_MSG_LOCALCONTRAST_LIGHTNESS;Local Contrast - Lightness
!HISTORY_MSG_LOCALCONTRAST_RADIUS;Local Contrast - Radius
!HISTORY_MSG_METADATA_MODE;Metadata copy mode
!HISTORY_MSG_TM_FATTAL_ANCHOR;HDR TM - Anchor
!IPTCPANEL_CATEGORYHINT;Identifies the subject of the image in the opinion of the provider.
!IPTCPANEL_CITYHINT;Enter the name of the city pictured in this image.
!IPTCPANEL_COPYRIGHT;Copyright notice
!IPTCPANEL_COPYRIGHTHINT;Enter a Notice on the current owner of the Copyright for this image, such as ©2008 Jane Doe.
!IPTCPANEL_COUNTRYHINT;Enter the name of the country pictured in this image.
!IPTCPANEL_CREATOR;Creator
!IPTCPANEL_CREATORHINT;Enter the name of the person that created this image.
!IPTCPANEL_CREATORJOBTITLE;Creator's job title
!IPTCPANEL_CREATORJOBTITLEHINT;Enter the Job Title of the person listed in the Creator field.
!IPTCPANEL_DATECREATEDHINT;Enter the Date the image was taken.
!IPTCPANEL_DESCRIPTION;Description
!IPTCPANEL_DESCRIPTIONHINT;Enter a "caption" describing the who, what, and why of what is happening in this image, this might include names of people, and/or their role in the action that is taking place within the image.
!IPTCPANEL_DESCRIPTIONWRITER;Description writer
!IPTCPANEL_DESCRIPTIONWRITERHINT;Enter the name of the person involved in writing, editing or correcting the description of the image.
!IPTCPANEL_HEADLINEHINT;Enter a brief publishable synopsis or summary of the contents of the image.
!IPTCPANEL_INSTRUCTIONSHINT;Enter information about embargoes, or other restrictions not covered by the Copyright field.
!IPTCPANEL_KEYWORDSHINT;Enter any number of keywords, terms or phrases used to express the subject matter in the image.
!IPTCPANEL_PROVINCE;Province or state
!IPTCPANEL_PROVINCEHINT;Enter the name of the province or state pictured in this image.
!IPTCPANEL_SOURCEHINT;Enter or edit the name of a person or party who has a role in the content supply chain, such as a person or entity from whom you received this image from.
!IPTCPANEL_SUPPCATEGORIES;Supplemental categories
!IPTCPANEL_SUPPCATEGORIESHINT;Further refines the subject of the image.
!IPTCPANEL_TITLEHINT;Enter a short verbal and human readable name for the image, this may be the file name.
!IPTCPANEL_TRANSREFERENCE;Job ID
!IPTCPANEL_TRANSREFERENCEHINT;Enter a number or identifier needed for workflow control or tracking.
!LENSPROFILE_CORRECTION_AUTOMATCH;Auto-matched correction parameters
!LENSPROFILE_CORRECTION_LCPFILE;LCP File
!LENSPROFILE_CORRECTION_MANUAL;Manual correction parameters
!LENSPROFILE_LENS_WARNING;Warning: the crop factor used for lens profiling is larger than the crop factor of the camera, the results might be wrong.
!MAIN_BUTTON_SENDTOEDITOR;Edit image in external editor
!MAIN_MSG_TOOMANYOPENEDITORS;Too many open editors.\nPlease close an editor to continue.
!MAIN_TAB_ADVANCED;Advanced
!MAIN_TAB_ADVANCED_TOOLTIP;Shortcut: <b>Alt-w</b>
!MAIN_TAB_INSPECT; Inspect
!MAIN_TOOLTIP_BACKCOLOR3;Background color of the preview: <b>Middle grey</b>\nShortcut: <b>9</b>
!MONITOR_PROFILE_SYSTEM;System default
!PARTIALPASTE_ADVANCEDGROUP;Advanced Settings
!PARTIALPASTE_EQUALIZER;Wavelet levels
!PARTIALPASTE_LOCALCONTRAST;Local contrast
!PARTIALPASTE_METADATA;Metadata mode
!PARTIALPASTE_PRSHARPENING;Post-resize sharpening
!PARTIALPASTE_RAWCACORR_CAREDBLUE;CA red & blue
!PARTIALPASTE_RAW_IMAGENUM;Sub-image
!PARTIALPASTE_RAW_PIXELSHIFT;Pixel Shift
!PARTIALPASTE_RETINEX;Retinex
!PARTIALPASTE_TM_FATTAL;HDR Tone mapping
!PREFERENCES_AUTLISLOW;Low
!PREFERENCES_AUTLISMAX;Max - Average of all tiles
!PREFERENCES_AUTLISSTD;High
!PREFERENCES_AUTLISVLOW;None
!PREFERENCES_AUTLOW;Low
!PREFERENCES_AUTOSAVE_TP_OPEN;Automatically save tools collapsed/expanded\nstate before exiting
!PREFERENCES_AUTSTD;Standard
!PREFERENCES_CIEART_FRAME;CIECAM02-Specific Settings
!PREFERENCES_CLUTSCACHE;HaldCLUT Cache
!PREFERENCES_CLUTSCACHE_LABEL;Maximum number of cached CLUTs
!PREFERENCES_CMMBPC;Black point compensation
!PREFERENCES_CROP;Crop editing
!PREFERENCES_CROP_AUTO_FIT;Automatically zoom to fit the crop area
!PREFERENCES_CROP_GUIDES;Guides shown when not editing the crop
!PREFERENCES_CROP_GUIDES_FRAME;Frame
!PREFERENCES_CROP_GUIDES_FULL;Original
!PREFERENCES_CROP_GUIDES_NONE;None
!PREFERENCES_CURVEBBOXPOS;Position of curve copy & paste buttons
!PREFERENCES_CURVEBBOXPOS_ABOVE;Above
!PREFERENCES_CURVEBBOXPOS_BELOW;Below
!PREFERENCES_CURVEBBOXPOS_LEFT;Left
!PREFERENCES_CURVEBBOXPOS_RIGHT;Right
!PREFERENCES_D50_OLD;5000K
!PREFERENCES_DAUB_LABEL;Use Daubechies D6 wavelets instead of D4
!PREFERENCES_DAUB_TOOLTIP;The Noise Reduction and Wavelet Levels tools use a Debauchies mother wavelet. If you choose D6 instead of D4 you increase the number of orthogonal Daubechies coefficients and probably increase quality of small-scale levels. There is no memory or processing time difference between the two.
!PREFERENCES_DIRECTORIES;Directories
!PREFERENCES_EDITORCMDLINE;Custom command line
!PREFERENCES_EXPAUT;Expert
!PREFERENCES_FSTRIP_SAME_THUMB_HEIGHT;Same thumbnail height between the Filmstrip and the File Browser
!PREFERENCES_FSTRIP_SAME_THUMB_HEIGHT_HINT;Having separate thumbnail size will require more processing time each time you'll switch between the single Editor tab and the File Browser.
!PREFERENCES_GREY18_OLD;Yb=18 CIE L#50
!PREFERENCES_GREYSC;Scene Yb luminance (%)
!PREFERENCES_GREYSC18;Yb=18 CIE L#50
!PREFERENCES_GREYSCA;Automatic
!PREFERENCES_IMG_RELOAD_NEEDED;These changes require the image to be reloaded (or a new image to be opened) to take effect.
!PREFERENCES_INSPECT_LABEL;Inspect
!PREFERENCES_INSPECT_MAXBUFFERS_LABEL;Maximum number of cached images
!PREFERENCES_INSPECT_MAXBUFFERS_TOOLTIP;Set the maximum number of images stored in cache when hovering over them in the File Browser; systems with little RAM (2GB) should keep this value set to 1 or 2.
!PREFERENCES_LANG;Language
!PREFERENCES_LEVAUTDN;Denoising level
!PREFERENCES_LEVDN;Cell size
!PREFERENCES_LISS;Auto multi-zone smoothing
!PREFERENCES_MAX;Maxi (Tile)
!PREFERENCES_MAXRECENTFOLDERS;Maximum number of recent folders
!PREFERENCES_MED;Medium (Tile/2)
!PREFERENCES_MIN;Mini (100x115)
!PREFERENCES_MONINTENT;Default rendering intent
!PREFERENCES_MONITOR;Monitor
!PREFERENCES_MONPROFILE;Default color profile
!PREFERENCES_MONPROFILE_WARNOSX;Due to MacOS limitations, only sRGB is supported.
!PREFERENCES_NAVIGATIONFRAME;Navigation
!PREFERENCES_NOISE;Noise Reduction
!PREFERENCES_OVERLAY_FILENAMES_FILMSTRIP;Overlay filenames on thumbnails in the editor pannel
!PREFERENCES_PARSEDEXTDOWNHINT;Move selected extension down in the list.
!PREFERENCES_PARSEDEXTUPHINT;Move selected extension up in the list.
!PREFERENCES_PREVDEMO;Preview Demosaic Method
!PREFERENCES_PREVDEMO_FAST;Fast
!PREFERENCES_PREVDEMO_LABEL;Demosaicing method used for the preview at <100% zoom:
!PREFERENCES_PREVDEMO_SIDECAR;As in PP3
!PREFERENCES_PRINTER;Printer (Soft-Proofing)
!PREFERENCES_PROFILESAVEBOTH;Save processing profile both to the cache and next to the input file
!PREFERENCES_PROFILESAVELOCATION;Processing profile saving location
!PREFERENCES_PROFILE_NONE;None
!PREFERENCES_PRTINTENT;Rendering intent
!PREFERENCES_PRTPROFILE;Color profile
!PREFERENCES_REMEMBERZOOMPAN;Remember zoom % and pan offset
!PREFERENCES_REMEMBERZOOMPAN_TOOLTIP;Remember the zoom % and pan offset of the current image when opening a new image.\n\nThis option only works in "Single Editor Tab Mode" and when "Demosaicing method used for the preview at <100% zoom" is set to "As in PP3".
!PREFERENCES_SAVE_TP_OPEN_NOW;Save tools collapsed/expanded state now
!PREFERENCES_SELECTFONT_COLPICKER;Select Color Picker's font
!PREFERENCES_SERIALIZE_TIFF_READ;Tiff Read Settings
!PREFERENCES_SERIALIZE_TIFF_READ_LABEL;Serialize read of tiff files
!PREFERENCES_SERIALIZE_TIFF_READ_TOOLTIP;When working with folders full of uncompressed tiff files enabling this option can increase performance of thumb generation.
!PREFERENCES_SHOWFILMSTRIPTOOLBAR;Show filmstrip toolbar
!PREFERENCES_SIMPLAUT;Tool mode
!PREFERENCES_SMA;Small (250x287)
!PREFERENCES_STDAUT;Standard
!PREFERENCES_TAB_DYNAMICPROFILE;Dynamic Profile Rules
!PREFERENCES_THEME;Theme
!PREFERENCES_TIMAX;High
!PREFERENCES_TINB;Number of tiles
!PREFERENCES_TISTD;Standard
!PREFERENCES_TUNNELMETADATA;Copy Exif/IPTC/XMP unchanged to output file
!PREFERENCES_WAVLEV;Increase wavelet level in quality 'high'
!PREFERENCES_WLONE;One level
!PREFERENCES_WLTWO;Two levels
!PREFERENCES_WLZER;No
!PROFILEPANEL_PDYNAMIC;Dynamic
!QINFO_FRAMECOUNT;%2 frames
!QINFO_HDR;HDR / %2 frame(s)
!QINFO_PIXELSHIFT;Pixel Shift / %2 frame(s)
!SAMPLEFORMAT_0;Unknown data format
!SAMPLEFORMAT_1;Unsigned 8 bits
!SAMPLEFORMAT_2;Unsigned 16 bits
!SAMPLEFORMAT_4;LogLuv 24 bits
!SAMPLEFORMAT_8;LogLuv 32 bits
!SAMPLEFORMAT_16;32 bits floating point
!SAVEDLG_SUBSAMP_TOOLTIP;Best compression:\nJ:a:b 4:2:0\nh/v 2/2\nChroma halved horizontally and vertically.\n\nBalanced:\nJ:a:b 4:2:2\nh/v 2/1\nChroma halved horizontally.\n\nBest quality:\nJ:a:b 4:4:4\nh/v 1/1\nNo chroma subsampling.
<<<<<<< HEAD
!SOFTPROOF_GAMUTCHECK_TOOLTIP;If active, pixels with colors that are outside the gamut of the Printer/Output profile are highlighted.
!SOFTPROOF_TOOLTIP;Soft-proofing\nIf active, lets you simulate the appearance of the image when printed (if a Printer profile set in Preferences > Color Management) or when viewed on a display that uses the current output profile (if no printer profile is selected).
=======
>>>>>>> e9d700d6
!TOOLBAR_TOOLTIP_COLORPICKER;Lockable Color Picker\n\nWhen enabled:\nClick in the preview with left mouse button to add a color picker\nDrag it around while pressing the left mouse button\nDelete the color picker with a right mouse button click\nDelete all color pickers with Shift + Right mouse button click\nRight click away from any color picker to go back to the Hand tool
!TP_CBDL_AFT;After Black-and-White
!TP_CBDL_BEF;Before Black-and-White
!TP_CBDL_METHOD;Process located
!TP_CBDL_METHOD_TOOLTIP;Choose whether the Contrast by Detail Levels tool is to be positioned after the Black-and-White tool, which makes it work in L*a*b* space, or before it, which makes it work in RGB space.
!TP_COLORAPP_FREE;Free temp+green + CAT02 + [output]
!TP_COLORAPP_NEUTRAL;Reset
!TP_COLORAPP_NEUTRAL_TIP;Reset all sliders checkbox and curves to their default values
!TP_COLORAPP_TEMP_TOOLTIP;To select an illuminant, always set Tint=1.\n\nA temp=2856\nD50 temp=5003\nD55 temp=5503\nD65 temp=6504\nD75 temp=7504
!TP_COLORAPP_YB;Yb% (mean luminance)
!TP_COLORAPP_YBSCENE;Yb% (mean luminance)
!TP_COLORAPP_YBSCENE_TOOLTIP;if auto is enabled, Yb is calculated from the mean value of the actual image's luminance
!TP_COLORTONING_LABGRID;L*a*b* color correction grid
!TP_COLORTONING_LABGRID_VALUES;HL: a=%1 b=%2\nS: a=%3 b=%4
!TP_CROP_GTHARMMEANS;Harmonic Means
!TP_CROP_GTTRIANGLE1;Golden Triangles 1
!TP_CROP_GTTRIANGLE2;Golden Triangles 2
!TP_DIRPYRDENOISE_CHROMINANCE_AMZ;Auto multi-zones
!TP_DIRPYRDENOISE_CHROMINANCE_AUTOGLOBAL;Automatic global
!TP_DIRPYRDENOISE_CHROMINANCE_AUTOGLOBAL_TOOLTIP;Try to evaluate chroma noise\nBe careful, this calculation is average, and is quite subjective !
!TP_DIRPYRDENOISE_CHROMINANCE_CURVE;Chrominance curve
!TP_DIRPYRDENOISE_CHROMINANCE_CURVE_TOOLTIP;Increase (multiply) the value of all chrominance sliders.\nThis curve lets you adjust the strength of chromatic noise reduction as a function of chromaticity, for instance to increase the action in areas of low saturation and to decrease it in those of high saturation.
!TP_DIRPYRDENOISE_CHROMINANCE_FRAME;Chrominance
!TP_DIRPYRDENOISE_CHROMINANCE_MANUAL;Manual
!TP_DIRPYRDENOISE_CHROMINANCE_METHOD;Method
!TP_DIRPYRDENOISE_CHROMINANCE_METHODADVANCED_TOOLTIP;Manual\nActs on the full image.\nYou control the noise reduction settings manually.\n\nAutomatic global\nActs on the full image.\n9 zones are used to calculate a global chrominance noise reduction setting.\n\nPreview\nActs on the whole image.\nThe part of the image visible in the preview is used to calculate global chrominance noise reduction settings.
!TP_DIRPYRDENOISE_CHROMINANCE_METHOD_TOOLTIP;Manual\nActs on the full image.\nYou control the noise reduction settings manually.\n\nAutomatic global\nActs on the full image.\n9 zones are used to calculate a global chrominance noise reduction setting.\n\nAutomatic multi-zones\nNo preview - works only during saving, but using the "Preview" method by matching the tile size and center to the preview size and center you can get an idea of the expected results.\nThe image is divided into tiles (about 10 to 70 depending on image size) and each tile receives its own chrominance noise reduction settings.\n\nPreview\nActs on the whole image.\nThe part of the image visible in the preview is used to calculate global chrominance noise reduction settings.
!TP_DIRPYRDENOISE_CHROMINANCE_PMZ;Preview multi-zones
!TP_DIRPYRDENOISE_CHROMINANCE_PREVIEW;Preview
!TP_DIRPYRDENOISE_CHROMINANCE_PREVIEWRESIDUAL_INFO_TOOLTIP;Displays the remaining noise levels of the part of the image visible in the preview after wavelet.\n\n>300 Very noisy\n100-300 Noisy\n50-100 A little noisy\n<50 Very low noise\n\nBeware, the values will differ between RGB and L*a*b* mode. The RGB values are less accurate because the RGB mode does not completely separate luminance and chrominance.
!TP_DIRPYRDENOISE_CHROMINANCE_PREVIEW_INFO;Preview size=%1, Center: Px=%2  Py=%3
!TP_DIRPYRDENOISE_CHROMINANCE_PREVIEW_NOISEINFO;Preview noise: Mean=%1  High=%2
!TP_DIRPYRDENOISE_CHROMINANCE_PREVIEW_NOISEINFO_EMPTY;Preview noise: Mean= -   High= -
!TP_DIRPYRDENOISE_CHROMINANCE_PREVIEW_TILEINFO;Tile size=%1, Center: Tx=%2  Ty=%3
!TP_DIRPYRDENOISE_LABEL;Noise Reduction
!TP_DIRPYRDENOISE_LUMINANCE_CONTROL;Luminance control
!TP_DIRPYRDENOISE_LUMINANCE_FRAME;Luminance
!TP_DIRPYRDENOISE_MAIN_COLORSPACE_LAB;L*a*b*
!TP_DIRPYRDENOISE_MEDIAN_METHOD_CHROMINANCE;Chroma only
!TP_DIRPYRDENOISE_MEDIAN_METHOD_WEIGHTED;Weighted L* (little) + a*b* (normal)
!TP_DIRPYRDENOISE_MEDIAN_PASSES_TOOLTIP;Applying three median filter iterations with a 3×3 window size often leads to better results than using one median filter iteration with a 7×7 window size.
!TP_DIRPYRDENOISE_MEDIAN_TYPE_TOOLTIP;Apply a median filter of the desired window size. The larger the window's size, the longer it takes.\n\n3×3 soft: treats 5 pixels in a 3×3 pixel window.\n3×3: treats 9 pixels in a 3×3 pixel window.\n5×5 soft: treats 13 pixels in a 5×5 pixel window.\n5×5: treats 25 pixels in a 5×5 pixel window.\n7×7: treats 49 pixels in a 7×7 pixel window.\n9×9: treats 81 pixels in a 9×9 pixel window.\n\nSometimes it is possible to achieve higher quality running several iterations with a smaller window size than one iteration with a larger one.
!TP_DIRPYRDENOISE_SLI;Slider
!TP_DIRPYRDENOISE_TYPE_3X3;3×3
!TP_DIRPYRDENOISE_TYPE_3X3SOFT;3×3 soft
!TP_DIRPYRDENOISE_TYPE_5X5;5×5
!TP_DIRPYRDENOISE_TYPE_5X5SOFT;5×5 soft
!TP_DIRPYRDENOISE_TYPE_7X7;7×7
!TP_DIRPYRDENOISE_TYPE_9X9;9×9
!TP_DIRPYREQUALIZER_ARTIF;Reduce artifacts
!TP_DISTORTION_AUTO_TIP;Automatically corrects lens distortion in raw files by matching it against the embedded JPEG image if one exists and has had its lens disortion auto-corrected by the camera.
!TP_EPD_GAMMA;Gamma
!TP_EXPOSURE_HISTMATCHING;Auto-matched Tone Curve
!TP_EXPOSURE_HISTMATCHING_TOOLTIP;Automatically adjust sliders and curves (except exposure compensation) to match the look of the embedded JPEG thumbnail.
!TP_EXPOSURE_TCMODE_LUMINANCE;Luminance
!TP_EXPOSURE_TCMODE_PERCEPTUAL;Perceptual
!TP_FILMSIMULATION_SLOWPARSEDIR;RawTherapee is configured to look for Hald CLUT images, which are used for the Film Simulation tool, in a folder which is taking too long to load.\nGo to Preferences > Image Processing > Film Simulation\nto see which folder is being used. You should either point RawTherapee to a folder which contains only Hald CLUT images and nothing more, or to an empty folder if you don't want to use the Film Simulation tool.\n\nRead the Film Simulation article in RawPedia for more information.\n\nDo you want to cancel the scan now?
!TP_ICM_APPLYBASELINEEXPOSUREOFFSET;Baseline exposure
!TP_ICM_APPLYBASELINEEXPOSUREOFFSET_TOOLTIP;Employ the embedded DCP baseline exposure offset. The setting is only available if the selected DCP has one.
!TP_ICM_APPLYHUESATMAP;Base table
!TP_ICM_APPLYHUESATMAP_TOOLTIP;Employ the embedded DCP base table (HueSatMap). The setting is only available if the selected DCP has one.
!TP_ICM_APPLYLOOKTABLE;Look table
!TP_ICM_APPLYLOOKTABLE_TOOLTIP;Employ the embedded DCP look table. The setting is only available if the selected DCP has one.
!TP_ICM_BPC;Black Point Compensation
!TP_ICM_PROFILEINTENT;Rendering Intent
!TP_ICM_SAVEREFERENCE;Save Reference Image
!TP_ICM_SAVEREFERENCE_APPLYWB;Apply white balance
!TP_ICM_SAVEREFERENCE_APPLYWB_TOOLTIP;Generally, apply the white balance when saving images to create ICC profiles, and do not apply the white balance to create DCP profiles.
!TP_LOCALCONTRAST_AMOUNT;Amount
!TP_LOCALCONTRAST_DARKNESS;Darkness level
!TP_LOCALCONTRAST_LABEL;Local Contrast
!TP_LOCALCONTRAST_LIGHTNESS;Lightness level
!TP_LOCALCONTRAST_RADIUS;Radius
!TP_METADATA_EDIT;Apply modifications
!TP_METADATA_MODE;Metadata copy mode
!TP_METADATA_STRIP;Strip all metadata
!TP_METADATA_TUNNEL;Copy unchanged
!TP_NEUTRAL;Reset
!TP_PRSHARPENING_LABEL;Post-Resize Sharpening
!TP_PRSHARPENING_TOOLTIP;Sharpens the image after resizing. Only works when the "Lanczos" resizing method is used. It is impossible to preview the effects of this tool. See RawPedia for usage instructions.
!TP_RAWCACORR_CASTR;Strength
!TP_RAW_1PASSMEDIUM;1-Pass (Medium)
!TP_RAW_3PASSBEST;3-Pass (Best)
!TP_RAW_AHD;AHD
!TP_RAW_AMAZE;AMaZE
!TP_RAW_DCB;DCB
!TP_RAW_EAHD;EAHD
!TP_RAW_FAST;Fast
!TP_RAW_HD;Threshold
!TP_RAW_HD_TOOLTIP;Lower values make hot/dead pixel detection more aggressive, but false positives may lead to artifacts. If you notice any artifacts appearing when enabling the Hot/Dead Pixel Filters, gradually increase the threshold value until they disappear.
!TP_RAW_HPHD;HPHD
!TP_RAW_IGV;IGV
!TP_RAW_IMAGENUM;Sub-image
!TP_RAW_IMAGENUM_TOOLTIP;Some raw files consist of several sub-images (Pentax/Sony Pixel Shift, Pentax 3-in-1 HDR, Canon Dual Pixel).\n\nWhen using any demosaicing method other than Pixel Shift, this selects which sub-image is used.\n\nWhen using the Pixel Shift demosaicing method on a Pixel Shift raw, all sub-images are used, and this selects which sub-image should be used for moving parts.
!TP_RAW_LMMSE;LMMSE
!TP_RAW_MONO;Mono
!TP_RAW_NONE;None (Shows sensor pattern)
!TP_RAW_PIXELSHIFT;Pixel Shift
!TP_RAW_PIXELSHIFTADAPTIVE;Adaptive detection
!TP_RAW_PIXELSHIFTBLUR;Blur motion mask
!TP_RAW_PIXELSHIFTEPERISO;ISO adaption
!TP_RAW_PIXELSHIFTEPERISO_TOOLTIP;The default value of 0 should work fine for base ISO.\nIncrease the value to improve motion detection for higher ISO.\nIncrease in small steps and watch the motion mask while increasing.
!TP_RAW_PIXELSHIFTEQUALBRIGHT;Equalize brightness of frames
!TP_RAW_PIXELSHIFTEQUALBRIGHTCHANNEL;Equalize per channel
!TP_RAW_PIXELSHIFTEQUALBRIGHTCHANNEL_TOOLTIP;Enabled: Equalize the RGB channels individually.\nDisabled: Use same equalization factor for all channels.
!TP_RAW_PIXELSHIFTEQUALBRIGHT_TOOLTIP;Equalize the brightness of the frames to the brightness of the selected frame.\nIf there are overexposed areas in the frames select the brightest frame to avoid magenta colour cast in overexposed areas or enable motion correction.
!TP_RAW_PIXELSHIFTEXP0;Experimental
!TP_RAW_PIXELSHIFTGREEN;Check green channel for motion
!TP_RAW_PIXELSHIFTHOLEFILL;Fill holes in motion mask
!TP_RAW_PIXELSHIFTHOLEFILL_TOOLTIP;Fill holes in motion mask
!TP_RAW_PIXELSHIFTLMMSE;Use LMMSE for moving parts
!TP_RAW_PIXELSHIFTLMMSE_TOOLTIP;Use LMMSE instead of AMaZE for areas of motion.\nUseful for high ISO images.
!TP_RAW_PIXELSHIFTMASKTHRESHOLD;3x3 new threshold
!TP_RAW_PIXELSHIFTMEDIAN;Use median for moving parts
!TP_RAW_PIXELSHIFTMEDIAN3;Exclude selected frame from median
!TP_RAW_PIXELSHIFTMEDIAN3_TOOLTIP;Excludes selected frame from median.\nUseful if moving objects overlap in frame 2 and 3
!TP_RAW_PIXELSHIFTMEDIAN_TOOLTIP;Use median of all frames instead of selected frame for regions with motion.\nRemoves objects which are at different places in all frames.\nGives motion effect on slow moving (overlapping) objects.
!TP_RAW_PIXELSHIFTMM_AUTO;Automatic
!TP_RAW_PIXELSHIFTMM_CUSTOM;Custom
!TP_RAW_PIXELSHIFTMM_OFF;Off
!TP_RAW_PIXELSHIFTMOTION;Motion detection level (deprecated)
!TP_RAW_PIXELSHIFTMOTIONCORRECTION;Green motion correction size
!TP_RAW_PIXELSHIFTMOTIONMETHOD;Motion Correction
!TP_RAW_PIXELSHIFTMOTION_TOOLTIP;0 means no motion detection.\n1 - 99 means motion will be detected according to this value. Increase value to increase detection rate.\n100 means the AMaZE-demosaiced frame will be used.
!TP_RAW_PIXELSHIFTNONGREENAMAZE;Check red/blue AMaZE
!TP_RAW_PIXELSHIFTNONGREENCROSS;Check red/blue channels for motion
!TP_RAW_PIXELSHIFTNONGREENCROSS2;Check green AMaZE
!TP_RAW_PIXELSHIFTNONGREENHORIZONTAL;Check red/blue horizontal
!TP_RAW_PIXELSHIFTNONGREENVERTICAL;Check red/blue vertical
!TP_RAW_PIXELSHIFTNREADISO;nRead
!TP_RAW_PIXELSHIFTONEGREEN;Use one green instead of average
!TP_RAW_PIXELSHIFTONEGREEN_TOOLTIP;Use one green instead of averaging two greens for regions without motion.
!TP_RAW_PIXELSHIFTPRNU;PRNU (%)
!TP_RAW_PIXELSHIFTREDBLUEWEIGHT;Red&Blue weight
!TP_RAW_PIXELSHIFTSHOWMOTION;Show motion mask
!TP_RAW_PIXELSHIFTSHOWMOTIONMASKONLY;Show only motion mask
!TP_RAW_PIXELSHIFTSHOWMOTIONMASKONLY_TOOLTIP;Shows the motion mask without the image.
!TP_RAW_PIXELSHIFTSHOWMOTION_TOOLTIP;Overlays the image with a mask showing the regions with motion.
!TP_RAW_PIXELSHIFTSIGMA;Blur radius
!TP_RAW_PIXELSHIFTSIGMA_TOOLTIP;The default radius of 1.0 usually fits well for base ISO.\nIncrease the value for high ISO shots, 5.0 is a good starting point.\nWatch the motion mask while changing the value.
!TP_RAW_PIXELSHIFTSMOOTH;Smooth transitions
!TP_RAW_PIXELSHIFTSMOOTH_TOOLTIP;Smooth transitions between areas with motion and areas without.\nSet to 0 to disable transition smoothing.\nSet to 1 to either get the AMaZE/LMMSE result of the selected frame (depending on whether "Use LMMSE" is selected), or the median of all four frames if "Use median" is selected.
!TP_RAW_PIXELSHIFTSTDDEVFACTORBLUE;StdDev factor Blue
!TP_RAW_PIXELSHIFTSTDDEVFACTORGREEN;StdDev factor Green
!TP_RAW_PIXELSHIFTSTDDEVFACTORRED;StdDev factor Red
!TP_RAW_RCD;RCD
!TP_RAW_VNG4;VNG4
!TP_RETINEX_CONTEDIT_HSL;Histogram equalizer HSL
!TP_RETINEX_CONTEDIT_LAB;Histogram equalizer L*a*b*
!TP_RETINEX_CONTEDIT_LH;Hue equalizer
!TP_RETINEX_CONTEDIT_MAP;Mask equalizer
!TP_RETINEX_CURVEEDITOR_CD;L=f(L)
!TP_RETINEX_CURVEEDITOR_CD_TOOLTIP;Luminance according to luminance L=f(L)\nCorrect raw data to reduce halos and artifacts.
!TP_RETINEX_CURVEEDITOR_LH;Strength=f(H)
!TP_RETINEX_CURVEEDITOR_LH_TOOLTIP;Strength according to hue Strength=f(H)\nThis curve also acts on chroma when using the "Highlight" retinex method.
!TP_RETINEX_CURVEEDITOR_MAP;L=f(L)
!TP_RETINEX_CURVEEDITOR_MAP_TOOLTIP;This curve can be applied alone or with a Gaussian mask or wavelet mask.\nBeware of artifacts!
!TP_RETINEX_EQUAL;Equalizer
!TP_RETINEX_FREEGAMMA;Free gamma
!TP_RETINEX_GAIN;Gain
!TP_RETINEX_GAINOFFS;Gain and Offset (brightness)
!TP_RETINEX_GAINTRANSMISSION;Gain transmission
!TP_RETINEX_GAINTRANSMISSION_TOOLTIP;Amplify or reduce transmission map to achieve luminance.\nAbscissa: transmission -min from 0, mean, and values (max).\nOrdinate: gain.
!TP_RETINEX_GAIN_TOOLTIP;Acts on the restored image.\n\nThis is very different from the others settings. Used for black or white pixels, and to help balance the histogram.
!TP_RETINEX_GAMMA;Gamma
!TP_RETINEX_GAMMA_FREE;Free
!TP_RETINEX_GAMMA_HIGH;High
!TP_RETINEX_GAMMA_LOW;Low
!TP_RETINEX_GAMMA_MID;Middle
!TP_RETINEX_GAMMA_NONE;None
!TP_RETINEX_GAMMA_TOOLTIP;Restore tones by applying gamma before and after Retinex. Different from Retinex curves or others curves (Lab, Exposure, etc.).
!TP_RETINEX_GRAD;Transmission gradient
!TP_RETINEX_GRADS;Strength gradient
!TP_RETINEX_GRADS_TOOLTIP;If slider at 0, all iterations are identical.\nIf > 0 Strength is reduced when iterations increase, and conversely.
!TP_RETINEX_GRAD_TOOLTIP;If slider at 0, all iterations are identical.\nIf > 0 Variance and Threshold are reduced when iterations increase, and conversely.
!TP_RETINEX_HIGH;High
!TP_RETINEX_HIGHLIG;Highlight
!TP_RETINEX_HIGHLIGHT;Highlight threshold
!TP_RETINEX_HIGHLIGHT_TOOLTIP;Increase action of High algorithm.\nMay require you to re-adjust "Neighboring pixels" and to increase the "White-point correction" in the Raw tab -> Raw White Points tool.
!TP_RETINEX_HSLSPACE_LIN;HSL-Linear
!TP_RETINEX_HSLSPACE_LOG;HSL-Logarithmic
!TP_RETINEX_ITER;Iterations (Tone-mapping)
!TP_RETINEX_ITERF;Tone mapping
!TP_RETINEX_ITER_TOOLTIP;Simulate a tone-mapping operator.\nHigh values increase the processing time.
!TP_RETINEX_LABEL;Retinex
!TP_RETINEX_LABEL_MASK;Mask
!TP_RETINEX_LABSPACE;L*a*b*
!TP_RETINEX_LOW;Low
!TP_RETINEX_MAP;Mask method
!TP_RETINEX_MAP_GAUS;Gaussian mask
!TP_RETINEX_MAP_MAPP;Sharp mask (wavelet partial)
!TP_RETINEX_MAP_MAPT;Sharp mask (wavelet total)
!TP_RETINEX_MAP_METHOD_TOOLTIP;Use the mask generated by the Gaussian function above (Radius, Method) to reduce halos and artifacts.\n\nCurve only: apply a diagonal contrast curve on the mask.\nBeware of artifacts!\n\nGaussian mask: generate and use a Gaussian blur of the original mask.\nQuick.\n\nSharp mask: generate and use a wavelet on the original mask.\nSlow.
!TP_RETINEX_MAP_NONE;None
!TP_RETINEX_MEDIAN;Transmission median filter
!TP_RETINEX_METHOD;Method
!TP_RETINEX_METHOD_TOOLTIP;Low = Reinforce low light.\nUniform = Equalize action.\nHigh = Reinforce high light.\nHighlights = Remove magenta in highlights.
!TP_RETINEX_MLABEL;Restored haze-free Min=%1 Max=%2
!TP_RETINEX_MLABEL_TOOLTIP;Should be near min=0 max=32768\nRestored image with no mixture.
!TP_RETINEX_NEIGHBOR;Radius
!TP_RETINEX_NEUTRAL;Reset
!TP_RETINEX_NEUTRAL_TIP;Reset all sliders and curves to their default values.
!TP_RETINEX_OFFSET;Offset (brightness)
!TP_RETINEX_SCALES;Gaussian gradient
!TP_RETINEX_SCALES_TOOLTIP;If slider at 0, all iterations are identical.\nIf > 0 Scale and radius are reduced when iterations increase, and conversely.
!TP_RETINEX_SETTINGS;Settings
!TP_RETINEX_SKAL;Scale
!TP_RETINEX_SLOPE;Free gamma slope
!TP_RETINEX_STRENGTH;Strength
!TP_RETINEX_THRESHOLD;Threshold
!TP_RETINEX_THRESHOLD_TOOLTIP;Limits in/out.\nIn = image source,\nOut = image gauss.
!TP_RETINEX_TLABEL;TM Min=%1 Max=%2 Mean=%3 Sigma=%4
!TP_RETINEX_TLABEL2;TM Tm=%1 TM=%2
!TP_RETINEX_TLABEL_TOOLTIP;Transmission map result.\nMin and Max are used by Variance.\nMean and Sigma.\nTm=Min TM=Max of transmission map.
!TP_RETINEX_TRANF;Transmission
!TP_RETINEX_TRANSMISSION;Transmission map
!TP_RETINEX_TRANSMISSION_TOOLTIP;Transmission according to transmission.\nAbscissa: transmission from negative values (min), mean, and positives values (max).\nOrdinate: amplification or reduction.
!TP_RETINEX_UNIFORM;Uniform
!TP_RETINEX_VARIANCE;Contrast
!TP_RETINEX_VARIANCE_TOOLTIP;Low variance increase local contrast and saturation, but can lead to artifacts.
!TP_RETINEX_VIEW;Process
!TP_RETINEX_VIEW_MASK;Mask
!TP_RETINEX_VIEW_METHOD_TOOLTIP;Standard - Normal display.\nMask -  Displays the mask.\nUnsharp mask - Displays the image with a high radius unsharp mask.\nTransmission - Auto/Fixed - Displays the file transmission-map, before any action on contrast and brightness.\n\nAttention: the mask does not correspond to reality, but is amplified to make it more visible.
!TP_RETINEX_VIEW_NONE;Standard
!TP_RETINEX_VIEW_TRAN;Transmission - Auto
!TP_RETINEX_VIEW_TRAN2;Transmission - Fixed
!TP_RETINEX_VIEW_UNSHARP;Unsharp mask
!TP_TM_FATTAL_AMOUNT;Amount
!TP_TM_FATTAL_ANCHOR;Anchor
!TP_TM_FATTAL_LABEL;HDR Tone Mapping
!TP_TM_FATTAL_THRESHOLD;Threshold
!TP_WAVELET_1;Level 1
!TP_WAVELET_2;Level 2
!TP_WAVELET_3;Level 3
!TP_WAVELET_4;Level 4
!TP_WAVELET_5;Level 5
!TP_WAVELET_6;Level 6
!TP_WAVELET_7;Level 7
!TP_WAVELET_8;Level 8
!TP_WAVELET_9;Level 9
!TP_WAVELET_APPLYTO;Apply To
!TP_WAVELET_AVOID;Avoid color shift
!TP_WAVELET_B0;Black
!TP_WAVELET_B1;Grey
!TP_WAVELET_B2;Residual
!TP_WAVELET_BACKGROUND;Background
!TP_WAVELET_BACUR;Curve
!TP_WAVELET_BALANCE;Contrast balance d/v-h
!TP_WAVELET_BALANCE_TOOLTIP;Alters the balance between the wavelet directions: vertical-horizontal and diagonal.\nIf contrast, chroma or residual tone mapping are activated, the effect due to balance is amplified.
!TP_WAVELET_BALCHRO;Chroma balance
!TP_WAVELET_BALCHRO_TOOLTIP;If enabled, the 'Contrast balance' curve or slider also modifies chroma balance.
!TP_WAVELET_BANONE;None
!TP_WAVELET_BASLI;Slider
!TP_WAVELET_BATYPE;Contrast balance method
!TP_WAVELET_CBENAB;Toning and Color Balance
!TP_WAVELET_CB_TOOLTIP;For strong values product color-toning by combining it or not with levels decomposition 'toning'\nFor low values you can change the white balance of the background (sky, ...) without changing that of the front plane, generally more contrasted
!TP_WAVELET_CCURVE;Local contrast
!TP_WAVELET_CH1;Whole chroma range
!TP_WAVELET_CH2;Saturated/pastel
!TP_WAVELET_CH3;Link contrast levels
!TP_WAVELET_CHCU;Curve
!TP_WAVELET_CHR;Chroma-contrast link strength
!TP_WAVELET_CHRO;Saturated/pastel threshold
!TP_WAVELET_CHRO_TOOLTIP;Sets the wavelet level which will be the threshold between saturated and pastel colors.\n1-x: saturated\nx-9: pastel\n\nIf the value exceeds the amount of wavelet levels you are using then it will be ignored.
!TP_WAVELET_CHR_TOOLTIP;Adjusts chroma as a function of "contrast levels" and "chroma-contrast link strength"
!TP_WAVELET_CHSL;Sliders
!TP_WAVELET_CHTYPE;Chrominance method
!TP_WAVELET_COLORT;Opacity Red-Green
!TP_WAVELET_COMPCONT;Contrast
!TP_WAVELET_COMPGAMMA;Compression gamma
!TP_WAVELET_COMPGAMMA_TOOLTIP;Adjusting the gamma of the residual image allows you to equilibrate the data and histogram.
!TP_WAVELET_COMPTM;Tone mapping
!TP_WAVELET_CONTEDIT;'After' contrast curve
!TP_WAVELET_CONTR;Gamut
!TP_WAVELET_CONTRA;Contrast
!TP_WAVELET_CONTRAST_MINUS;Contrast -
!TP_WAVELET_CONTRAST_PLUS;Contrast +
!TP_WAVELET_CONTRA_TOOLTIP;Changes contrast of the residual image.
!TP_WAVELET_CTYPE;Chrominance control
!TP_WAVELET_CURVEEDITOR_CC_TOOLTIP;Modifies local contrast as a function of the original local contrast (abscissa).\nLow abscissa values represent small local contrast (real values about 10..20).\n50% abscissa represents average local contrast (real value about 100..300).\n66% abscissa represents standard deviation of local contrast (real value about 300..800).\n100% abscissa represents maximum local contrast (real value about 3000..8000).
!TP_WAVELET_CURVEEDITOR_CH;Contrast levels=f(Hue)
!TP_WAVELET_CURVEEDITOR_CH_TOOLTIP;Modifies each level's contrast as a function of hue.\nTake care not to overwrite changes made with the Gamut sub-tool's hue controls.\nThe curve will only have an effect when wavelet contrast level sliders are non-zero.
!TP_WAVELET_CURVEEDITOR_CL;L
!TP_WAVELET_CURVEEDITOR_CL_TOOLTIP;Applies a final contrast luminance curve at the end of the wavelet treatment.
!TP_WAVELET_CURVEEDITOR_HH;HH
!TP_WAVELET_CURVEEDITOR_HH_TOOLTIP;Modifies the residual image's hue as a function of hue.
!TP_WAVELET_DALL;All directions
!TP_WAVELET_DAUB;Edge performance
!TP_WAVELET_DAUB2;D2 - low
!TP_WAVELET_DAUB4;D4 - standard
!TP_WAVELET_DAUB6;D6 - standard plus
!TP_WAVELET_DAUB10;D10 - medium
!TP_WAVELET_DAUB14;D14 - high
!TP_WAVELET_DAUB_TOOLTIP;Changes Daubechies coefficients:\nD4 = Standard,\nD14 = Often best performance, 10% more time-intensive.\n\nAffects edge detection as well as the general quality of the firsts levels. However the quality is not strictly related to this coefficient and can vary with images and uses.
!TP_WAVELET_DONE;Vertical
!TP_WAVELET_DTHR;Diagonal
!TP_WAVELET_DTWO;Horizontal
!TP_WAVELET_EDCU;Curve
!TP_WAVELET_EDGCONT;Local contrast
!TP_WAVELET_EDGCONT_TOOLTIP;Adjusting the points to the left decreases contrast, and to the right increases it.\nBottom-left, Top-Left, Top-Right, Bottom-right represent respectively local contast for low values, mean, mean+stdev, maxima
!TP_WAVELET_EDGE;Edge Sharpness
!TP_WAVELET_EDGEAMPLI;Base amplification
!TP_WAVELET_EDGEDETECT;Gradient sensitivity
!TP_WAVELET_EDGEDETECTTHR;Threshold low (noise)
!TP_WAVELET_EDGEDETECTTHR2;Threshold high (detection)
!TP_WAVELET_EDGEDETECTTHR_TOOLTIP;This adjuster lets you target edge detection for example to avoid applying edge sharpness to fine details, such as noise in the sky.
!TP_WAVELET_EDGEDETECT_TOOLTIP;Moving the slider to the right increases edge sensitivity. This affects local contrast, edge settings and noise.
!TP_WAVELET_EDGESENSI;Edge sensitivity
!TP_WAVELET_EDGREINF_TOOLTIP;Reinforce or reduce the action of the first level, do the opposite to the second level, and leave the rest unchanged.
!TP_WAVELET_EDGTHRESH;Detail
!TP_WAVELET_EDGTHRESH_TOOLTIP;Change the repartition between the first levels and the others. The higher the threshold the more the action is centred on the first levels. Be careful with negative values, they increase the action of high levels and can introduce artifacts.
!TP_WAVELET_EDRAD;Radius
!TP_WAVELET_EDRAD_TOOLTIP;This radius adjustment is very different from those in other sharpening tools. Its value is compared to each level through a complex function. In this sense, a value of zero still has an effect.
!TP_WAVELET_EDSL;Threshold Sliders
!TP_WAVELET_EDTYPE;Local contrast method
!TP_WAVELET_EDVAL;Strength
!TP_WAVELET_FINAL;Final Touchup
!TP_WAVELET_FINEST;Finest
!TP_WAVELET_HIGHLIGHT;Highlight luminance range
!TP_WAVELET_HS1;Whole luminance range
!TP_WAVELET_HS2;Shadows/Highlights
!TP_WAVELET_HUESKIN;Skin hue
!TP_WAVELET_HUESKIN_TOOLTIP;The bottom points set the beginning of the transition zone, and the upper points the end of it, where the effect is at its maximum.\n\nIf you need to move the area significantly, or if there are artifacts, then the <b>white balance is incorrect</b>.
!TP_WAVELET_HUESKY;Sky hue
!TP_WAVELET_HUESKY_TOOLTIP;The bottom points set the beginning of the transition zone, and the upper points the end of it, where the effect is at its maximum.\n\nIf you need to move the area significantly, or if there are artifacts, then the <b>white balance is incorrect</b>.
!TP_WAVELET_ITER;Delta balance levels
!TP_WAVELET_ITER_TOOLTIP;Left: increase low levels and reduce high levels,\nRight: reduce low levels and increase high levels.
!TP_WAVELET_LABEL;Wavelet Levels
!TP_WAVELET_LARGEST;Coarsest
!TP_WAVELET_LEVCH;Chroma
!TP_WAVELET_LEVDIR_ALL;All levels in all directions
!TP_WAVELET_LEVDIR_INF;Below or equal the level
!TP_WAVELET_LEVDIR_ONE;One level
!TP_WAVELET_LEVDIR_SUP;Above the level
!TP_WAVELET_LEVELS;Wavelet levels
!TP_WAVELET_LEVELS_TOOLTIP;Choose the number of detail levels the image is to be decomposed into. More levels require more RAM and require a longer processing time.
!TP_WAVELET_LEVF;Contrast
!TP_WAVELET_LEVLABEL;Preview maximum possible levels = %1
!TP_WAVELET_LEVONE;Level 2
!TP_WAVELET_LEVTHRE;Level 4
!TP_WAVELET_LEVTWO;Level 3
!TP_WAVELET_LEVZERO;Level 1
!TP_WAVELET_LINKEDG;Link with Edge Sharpness' Strength
!TP_WAVELET_LIPST;Enhanced algoritm
!TP_WAVELET_LOWLIGHT;Shadow luminance range
!TP_WAVELET_MEDGREINF;First level
!TP_WAVELET_MEDI;Reduce artifacts in blue sky
!TP_WAVELET_MEDILEV;Edge detection
!TP_WAVELET_MEDILEV_TOOLTIP;When you enable Edge Detection, it is recommanded:\n- to disabled low contrast levels to avoid artifacts,\n- to use high values of gradient sensitivity.\n\nYou can modulate the strength with 'refine' from Denoise and Refine.
!TP_WAVELET_NEUTRAL;Neutral
!TP_WAVELET_NOIS;Denoise
!TP_WAVELET_NOISE;Denoise and Refine
!TP_WAVELET_NPHIGH;High
!TP_WAVELET_NPLOW;Low
!TP_WAVELET_NPNONE;None
!TP_WAVELET_NPTYPE;Neighboring pixels
!TP_WAVELET_NPTYPE_TOOLTIP;This algorithm uses the proximity of a pixel and eight of its neighbors. If less difference, edges are reinforced.
!TP_WAVELET_OPACITY;Opacity Blue-Yellow
!TP_WAVELET_OPACITYW;Contrast balance d/v-h curve
!TP_WAVELET_OPACITYWL;Final local contrast
!TP_WAVELET_OPACITYWL_TOOLTIP;Modify the final local contrast at the end of the wavelet treatment.\n\nThe left side represents the smallest local contrast, progressing to the largest local contrast on the right.
!TP_WAVELET_PASTEL;Pastel chroma
!TP_WAVELET_PROC;Process
!TP_WAVELET_RE1;Reinforced
!TP_WAVELET_RE2;Unchanged
!TP_WAVELET_RE3;Reduced
!TP_WAVELET_RESCHRO;Chroma
!TP_WAVELET_RESCON;Shadows
!TP_WAVELET_RESCONH;Highlights
!TP_WAVELET_RESID;Residual Image
!TP_WAVELET_SAT;Saturated chroma
!TP_WAVELET_SETTINGS;Wavelet Settings
!TP_WAVELET_SKIN;Skin targetting/protection
!TP_WAVELET_SKIN_TOOLTIP;At -100 skin-tones are targetted.\nAt 0 all tones are treated equally.\nAt +100 skin-tones are protected while all other tones are affected.
!TP_WAVELET_SKY;Sky targetting/protection
!TP_WAVELET_SKY_TOOLTIP;At -100 sky-tones are targetted.\nAt 0 all tones are treated equally.\nAt +100 sky-tones are protected while all other tones are affected.
!TP_WAVELET_STREN;Strength
!TP_WAVELET_STRENGTH;Strength
!TP_WAVELET_SUPE;Extra
!TP_WAVELET_THR;Shadows threshold
!TP_WAVELET_THRESHOLD;Highlight levels
!TP_WAVELET_THRESHOLD2;Shadow levels
!TP_WAVELET_THRESHOLD2_TOOLTIP;Only levels between 9 and 9 minus the value will be affected by the shadow luminance range. Other levels will be fully treated. The highest level possible is limited by the highlight level value (9 minus highlight level value).
!TP_WAVELET_THRESHOLD_TOOLTIP;Only levels beyond the chosen value will be affected by the highlight luminance range. Other levels will be fully treated. The chosen value here limits the highest possible value of the shadow levels.
!TP_WAVELET_THRH;Highlights threshold
!TP_WAVELET_TILESBIG;Big tiles
!TP_WAVELET_TILESFULL;Full image
!TP_WAVELET_TILESIZE;Tiling method
!TP_WAVELET_TILESLIT;Little tiles
!TP_WAVELET_TILES_TOOLTIP;Processing the full image leads to better quality and is the recommended option, while using tiles is a fall-back solution for users with little RAM. Refer to RawPedia for memory requirements.
!TP_WAVELET_TMSTRENGTH;Compression strength
!TP_WAVELET_TMSTRENGTH_TOOLTIP;Control the strength of tone mapping or contrast compression of the residual image. When the value is different from 0, the Strength and Gamma sliders of the Tone Mapping tool in the Exposure tab will become grayed out.
!TP_WAVELET_TMTYPE;Compression method
!TP_WAVELET_TON;Toning
!TP_WBALANCE_TEMPBIAS;AWB temperature bias
!TP_WBALANCE_TEMPBIAS_TOOLTIP;Allows to alter the computation of the "auto white balance"\nby biasing it towards warmer or cooler temperatures. The bias\nis expressed as a percentage of the computed temperature,\nso that the result is given by "computedTemp + computedTemp * bias".<|MERGE_RESOLUTION|>--- conflicted
+++ resolved
@@ -1819,11 +1819,6 @@
 !SAMPLEFORMAT_8;LogLuv 32 bits
 !SAMPLEFORMAT_16;32 bits floating point
 !SAVEDLG_SUBSAMP_TOOLTIP;Best compression:\nJ:a:b 4:2:0\nh/v 2/2\nChroma halved horizontally and vertically.\n\nBalanced:\nJ:a:b 4:2:2\nh/v 2/1\nChroma halved horizontally.\n\nBest quality:\nJ:a:b 4:4:4\nh/v 1/1\nNo chroma subsampling.
-<<<<<<< HEAD
-!SOFTPROOF_GAMUTCHECK_TOOLTIP;If active, pixels with colors that are outside the gamut of the Printer/Output profile are highlighted.
-!SOFTPROOF_TOOLTIP;Soft-proofing\nIf active, lets you simulate the appearance of the image when printed (if a Printer profile set in Preferences > Color Management) or when viewed on a display that uses the current output profile (if no printer profile is selected).
-=======
->>>>>>> e9d700d6
 !TOOLBAR_TOOLTIP_COLORPICKER;Lockable Color Picker\n\nWhen enabled:\nClick in the preview with left mouse button to add a color picker\nDrag it around while pressing the left mouse button\nDelete the color picker with a right mouse button click\nDelete all color pickers with Shift + Right mouse button click\nRight click away from any color picker to go back to the Hand tool
 !TP_CBDL_AFT;After Black-and-White
 !TP_CBDL_BEF;Before Black-and-White
