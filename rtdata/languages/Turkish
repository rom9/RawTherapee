--- conflicted
+++ resolved
@@ -1331,11 +1331,6 @@
 !SAVEDLG_SUBSAMP_TOOLTIP;Best compression:\nJ:a:b 4:2:0\nh/v 2/2\nChroma halved horizontally and vertically.\n\nBalanced:\nJ:a:b 4:2:2\nh/v 2/1\nChroma halved horizontally.\n\nBest quality:\nJ:a:b 4:4:4\nh/v 1/1\nNo chroma subsampling.
 !SAVEDLG_WARNFILENAME;File will be named
 !SHCSELECTOR_TOOLTIP;Click right mouse button to reset the position of those 3 sliders.
-<<<<<<< HEAD
-!SOFTPROOF_GAMUTCHECK_TOOLTIP;If active, pixels with colors that are outside the gamut of the Printer/Output profile are highlighted.
-!SOFTPROOF_TOOLTIP;Soft-proofing\nIf active, lets you simulate the appearance of the image when printed (if a Printer profile set in Preferences > Color Management) or when viewed on a display that uses the current output profile (if no printer profile is selected).
-=======
->>>>>>> e9d700d6
 !THRESHOLDSELECTOR_B;Bottom
 !THRESHOLDSELECTOR_BL;Bottom-left
 !THRESHOLDSELECTOR_BR;Bottom-right
