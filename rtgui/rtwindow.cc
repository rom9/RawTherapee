/*
 *  This file is part of RawTherapee.
 *
 *  Copyright (c) 2004-2010 Gabor Horvath <hgabor@rawtherapee.com>, Oliver Duis <www.oliverduis.de>
 *
 *  RawTherapee is free software: you can redistribute it and/or modify
 *  it under the terms of the GNU General Public License as published by
 *  the Free Software Foundation, either version 3 of the License, or
 *  (at your option) any later version.
 *
 *  RawTherapee is distributed in the hope that it will be useful,
 *  but WITHOUT ANY WARRANTY; without even the implied warranty of
 *  MERCHANTABILITY or FITNESS FOR A PARTICULAR PURPOSE.  See the
 *  GNU General Public License for more details.
 *
 *  You should have received a copy of the GNU General Public License
 *  along with RawTherapee.  If not, see <http://www.gnu.org/licenses/>.
 */

#include <gtkmm.h>
#include <regex>
#include "rtwindow.h"
#include "options.h"
#include "preferences.h"
#include "cursormanager.h"
#include "rtimage.h"
#include "whitebalance.h"
#include "../rtengine/icons.h"

#if defined(__APPLE__)
static gboolean
osx_should_quit_cb (GtkosxApplication *app, gpointer data)
{
    RTWindow *rtWin = (RTWindow *)data;
    return rtWin->on_delete_event (0);
}

static void
osx_will_quit_cb (GtkosxApplication *app, gpointer data)
{
    RTWindow *rtWin = (RTWindow *)data;
    rtWin->on_delete_event (0);
    gtk_main_quit ();
}

bool RTWindow::osxFileOpenEvent (Glib::ustring path)
{

    CacheManager* cm = CacheManager::getInstance();
    Thumbnail* thm = cm->getEntry ( path );

    if (thm && fpanel) {
        std::vector<Thumbnail*> entries;
        entries.push_back (thm);
        fpanel->fileCatalog->openRequested (entries);
        return true;
    }

    return false;
}

static gboolean
osx_open_file_cb (GtkosxApplication *app, gchar *path_, gpointer data)
{
    RTWindow *rtWin = (RTWindow *)data;

    if (!argv1.empty()) {
        // skip handling if we have a file argument or else we get double open of same file
        return false;
    }

    Glib::ustring path = Glib::ustring (path_);
    Glib::ustring suffix = path.length() > 4 ? path.substr (path.length() - 3) : "";
    suffix = suffix.lowercase();

    if (suffix == "pp3")  {
        path = path.substr (0, path.length() - 4);
    }

    return rtWin->osxFileOpenEvent (path);
}
#endif // __APPLE__

RTWindow::RTWindow ()
    : mainNB (nullptr)
    , bpanel (nullptr)
    , splash (nullptr)
    , btn_fullscreen (nullptr)
    , epanel (nullptr)
    , fpanel (nullptr)
{

    cacheMgr->init ();
    WhiteBalance::init();
    ProfilePanel::init (this);

    Glib::ustring fName = "rt-logo-small.png";
    Glib::ustring fullPath = rtengine::findIconAbsolutePath (fName);

    try {
        set_default_icon_from_file (fullPath);
    } catch (Glib::Exception& ex) {
        printf ("%s\n", ex.what().c_str());
    }

#if defined(__APPLE__)
    {
        osxApp  = (GtkosxApplication *)g_object_new (GTKOSX_TYPE_APPLICATION, NULL);
        gboolean falseval = FALSE;
        gboolean trueval = TRUE;
        RTWindow *rtWin = this;
        g_signal_connect (osxApp, "NSApplicationBlockTermination", G_CALLBACK (osx_should_quit_cb), rtWin);
        g_signal_connect (osxApp, "NSApplicationWillTerminate",  G_CALLBACK (osx_will_quit_cb), rtWin);
        g_signal_connect (osxApp, "NSApplicationOpenFile", G_CALLBACK (osx_open_file_cb), rtWin);
        // RT don't have a menu, but we must create a dummy one to get the default OS X app menu working
        GtkWidget *menubar;
        menubar = gtk_menu_bar_new ();
        gtkosx_application_set_menu_bar (osxApp, GTK_MENU_SHELL (menubar));
        gtkosx_application_set_use_quartz_accelerators (osxApp, FALSE);
        gtkosx_application_ready (osxApp);
    }
#endif
    versionStr = "RawTherapee " + versionString;

    set_title_decorated ("");
    set_resizable (true);
    set_decorated (true);
    set_default_size (options.windowWidth, options.windowHeight);
    set_modal (false);

    Gdk::Rectangle lMonitorRect;
    get_screen()->get_monitor_geometry (std::min (options.windowMonitor, Gdk::Screen::get_default()->get_n_monitors() - 1), lMonitorRect);

    if (options.windowMaximized) {
        move (lMonitorRect.get_x(), lMonitorRect.get_y());
        maximize();
    } else {
        unmaximize();
        resize (options.windowWidth, options.windowHeight);

        if (options.windowX <= lMonitorRect.get_x() + lMonitorRect.get_width() && options.windowY <= lMonitorRect.get_y() + lMonitorRect.get_height()) {
            move (options.windowX, options.windowY);
        } else {
            move (lMonitorRect.get_x(), lMonitorRect.get_y());
        }
    }

    on_delete_has_run = false;
    is_fullscreen = false;
    property_destroy_with_parent().set_value (false);
    signal_window_state_event().connect ( sigc::mem_fun (*this, &RTWindow::on_window_state_event) );
    signal_key_press_event().connect ( sigc::mem_fun (*this, &RTWindow::keyPressed) );

    if (simpleEditor) {
        epanel = Gtk::manage ( new EditorPanel (nullptr) );
        epanel->setParent (this);
        epanel->setParentWindow (this);
        add (*epanel);
        show_all ();

        pldBridge = nullptr; // No progress listener

        CacheManager* cm = CacheManager::getInstance();
        Thumbnail* thm = cm->getEntry ( argv1 );

        if (thm) {
            int error;
            rtengine::InitialImage *ii = rtengine::InitialImage::load (argv1, thm->getType() == FT_Raw, &error, nullptr);
            epanel->open ( thm, ii );
        }
    } else {
        mainNB = Gtk::manage (new Gtk::Notebook ());
        mainNB->set_name ("MainNotebook");
        mainNB->set_scrollable (true);
        mainNB->signal_switch_page().connect_notify ( sigc::mem_fun (*this, &RTWindow::on_mainNB_switch_page) );

        // Editor panel
        fpanel =  new FilePanel () ;
        fpanel->setParent (this);

        // decorate tab
        Gtk::Grid* fpanelLabelGrid = Gtk::manage (new Gtk::Grid ());
        setExpandAlignProperties (fpanelLabelGrid, false, false, Gtk::ALIGN_CENTER, Gtk::ALIGN_CENTER);
        Gtk::Label* fpl = Gtk::manage (new Gtk::Label ( Glib::ustring (" ") + M ("MAIN_FRAME_EDITOR") ));

        if (options.mainNBVertical) {
            mainNB->set_tab_pos (Gtk::POS_LEFT);
            fpl->set_angle (90);
            fpanelLabelGrid->attach_next_to (*Gtk::manage (new RTImage ("gtk-directory.png")), Gtk::POS_TOP, 1, 1);
            fpanelLabelGrid->attach_next_to (*fpl, Gtk::POS_TOP, 1, 1);
        } else {
            fpanelLabelGrid->attach_next_to (*Gtk::manage (new RTImage ("gtk-directory.png")), Gtk::POS_RIGHT, 1, 1);
            fpanelLabelGrid->attach_next_to (*fpl, Gtk::POS_RIGHT, 1, 1);
        }

        fpanelLabelGrid->set_tooltip_markup (M ("MAIN_FRAME_FILEBROWSER_TOOLTIP"));
        fpanelLabelGrid->show_all ();
        mainNB->append_page (*fpanel, *fpanelLabelGrid);


        // Batch Queue panel
        bpanel = Gtk::manage ( new BatchQueuePanel (fpanel->fileCatalog) );

        // decorate tab, the label is unimportant since its updated in batchqueuepanel anyway
        Gtk::Label* lbq = Gtk::manage ( new Gtk::Label (M ("MAIN_FRAME_BATCHQUEUE")) );

        if (options.mainNBVertical) {
            lbq->set_angle (90);
        }

        mainNB->append_page (*bpanel, *lbq);


        if (isSingleTabMode()) {
            createSetmEditor();
        }

        mainNB->set_current_page (mainNB->page_num (*fpanel));

        //Gtk::VBox* mainBox = Gtk::manage (new Gtk::VBox ());
        //mainBox->pack_start (*mainNB);

        // filling bottom box
        iFullscreen = new RTImage ("fullscreen.png");
        iFullscreen_exit = new RTImage ("fullscreen-exit.png");

        //Gtk::LinkButton* rtWeb = Gtk::manage (new Gtk::LinkButton ("http://rawtherapee.com"));   // unused... but fail to be linked anyway !?
        //Gtk::Button* preferences = Gtk::manage (new Gtk::Button (M("MAIN_BUTTON_PREFERENCES")+"..."));
        Gtk::Button* preferences = Gtk::manage (new Gtk::Button ());
        setExpandAlignProperties (preferences, false, false, Gtk::ALIGN_CENTER, Gtk::ALIGN_CENTER);
        preferences->set_image (*Gtk::manage (new RTImage ("gtk-preferences.png")));
        preferences->set_tooltip_markup (M ("MAIN_BUTTON_PREFERENCES"));
        preferences->signal_clicked().connect ( sigc::mem_fun (*this, &RTWindow::showPreferences) );

        //btn_fullscreen = Gtk::manage( new Gtk::Button(M("MAIN_BUTTON_FULLSCREEN")));
        btn_fullscreen = Gtk::manage ( new Gtk::Button());
        setExpandAlignProperties (btn_fullscreen, false, false, Gtk::ALIGN_CENTER, Gtk::ALIGN_CENTER);
        btn_fullscreen->set_tooltip_markup (M ("MAIN_BUTTON_FULLSCREEN"));
        btn_fullscreen->set_image (*iFullscreen);
        btn_fullscreen->signal_clicked().connect ( sigc::mem_fun (*this, &RTWindow::toggle_fullscreen) );
        setExpandAlignProperties (&prProgBar, false, false, Gtk::ALIGN_CENTER, Gtk::ALIGN_CENTER);
        prProgBar.set_show_text (true);

        Gtk::Grid* actionGrid = Gtk::manage (new Gtk::Grid ());
        actionGrid->set_row_spacing (2);
        actionGrid->set_column_spacing (2);

        setExpandAlignProperties (actionGrid, false, false, Gtk::ALIGN_CENTER, Gtk::ALIGN_CENTER);

        if (options.mainNBVertical) {
            prProgBar.set_orientation (Gtk::ORIENTATION_VERTICAL);
            prProgBar.set_inverted (true);
            actionGrid->set_orientation (Gtk::ORIENTATION_VERTICAL);
            actionGrid->attach_next_to (prProgBar, Gtk::POS_BOTTOM, 1, 1);
            actionGrid->attach_next_to (*preferences, Gtk::POS_BOTTOM, 1, 1);
            actionGrid->attach_next_to (*btn_fullscreen, Gtk::POS_BOTTOM, 1, 1);
            mainNB->set_action_widget (actionGrid, Gtk::PACK_END);
        } else {
            prProgBar.set_orientation (Gtk::ORIENTATION_HORIZONTAL);
            actionGrid->set_orientation (Gtk::ORIENTATION_HORIZONTAL);
            actionGrid->attach_next_to (prProgBar, Gtk::POS_RIGHT, 1, 1);
            actionGrid->attach_next_to (*preferences, Gtk::POS_RIGHT, 1, 1);
            actionGrid->attach_next_to (*btn_fullscreen, Gtk::POS_RIGHT, 1, 1);
            mainNB->set_action_widget (actionGrid, Gtk::PACK_END);
        }

        actionGrid->show_all();

        pldBridge = new PLDBridge (static_cast<rtengine::ProgressListener*> (this));

        add (*mainNB);
        show_all ();

        bpanel->init (this);

        if (!argv1.empty() && !remote) {
            Thumbnail* thm = cacheMgr->getEntry (argv1);

            if (thm) {
                fpanel->fileCatalog->openRequested ({thm});
            }
        }
    }
}

RTWindow::~RTWindow()
{
    if (!simpleEditor) {
        delete pldBridge;
    }

    pldBridge = nullptr;
#if defined(__APPLE__)
    g_object_unref (osxApp);
#endif

    if (fpanel) {
        delete fpanel;
    }
}

void RTWindow::on_realize ()
{
    Gtk::Window::on_realize ();

    if ( fpanel ) {
        fpanel->setAspect();
    }

    if (simpleEditor) {
        epanel->setAspect();
    }

    mainWindowCursorManager.init (get_window());

    // Display release notes only if new major version.
    // Pattern matches "5.1" from "5.1-23-g12345678"
    std::string vs[] = {versionString, options.version};
    std::regex pat ("(^[0-9.]+).*");
    std::smatch sm;
    std::vector<std::string> vMajor;

    for (const auto &v : vs) {
        if (std::regex_match (v, sm, pat)) {
            if (sm.size() == 2) {
                std::ssub_match smsub = sm[1];
                vMajor.push_back (smsub.str());
            }
        }
    }

    if (vMajor.size() == 2) {
        if (vMajor[0] != vMajor[1]) {

            // Update the version parameter with the right value
            options.version = versionString;

            splash = new Splash (*this);
            splash->set_transient_for (*this);
            splash->signal_delete_event().connect ( sigc::mem_fun (*this, &RTWindow::splashClosed) );

            if (splash->hasReleaseNotes()) {
                splash->showReleaseNotes();
                splash->show ();
            } else {
                delete splash;
                splash = nullptr;
            }
        }
    }
}

bool RTWindow::on_configure_event (GdkEventConfigure* event)
{
    if (!is_maximized() && is_visible()) {
        get_size (options.windowWidth, options.windowHeight);
        get_position (options.windowX, options.windowY);
    }

    return Gtk::Widget::on_configure_event (event);
}

bool RTWindow::on_window_state_event (GdkEventWindowState* event)
{
    if (event->changed_mask & GDK_WINDOW_STATE_MAXIMIZED) {
        options.windowMaximized = event->new_window_state & GDK_WINDOW_STATE_MAXIMIZED;
    }

    return Gtk::Widget::on_window_state_event (event);
}

void RTWindow::on_mainNB_switch_page (Gtk::Widget* widget, guint page_num)
{
    if (!on_delete_has_run) {
        if (isEditorPanel (page_num)) {
            if (isSingleTabMode() && epanel) {
                MoveFileBrowserToEditor();
            }

            EditorPanel *ep = static_cast<EditorPanel*> (mainNB->get_nth_page (page_num));
            ep->setAspect();

            if (!isSingleTabMode()) {
                if (filesEdited.size() > 0) {
                    set_title_decorated (ep->getFileName());
                }
            }
        } else {
            // in single tab mode with command line filename epanel does not exist yet
            if (isSingleTabMode() && epanel) {
                // Save profile on leaving the editor panel
                epanel->saveProfile();

                // Moving the FileBrowser only if the user has switched to the FileBrowser tab
                if (mainNB->get_nth_page (page_num) == fpanel) {
                    MoveFileBrowserToMain();
                }
            }
        }
    }
}

void RTWindow::addEditorPanel (EditorPanel* ep, const std::string &name)
{
    if (options.multiDisplayMode > 0) {
        EditWindow * wndEdit = EditWindow::getInstance (this);
        wndEdit->show();
        wndEdit->addEditorPanel (ep, name);
        wndEdit->toFront();
    } else {
        ep->setParent (this);
        ep->setParentWindow (this);

        // construct closeable tab for the image
        Gtk::Grid* titleGrid = Gtk::manage (new Gtk::Grid ());
        titleGrid->set_tooltip_markup (name);
        RTImage *closebimg = Gtk::manage (new RTImage ("gtk-close.png"));
        Gtk::Button* closeb = Gtk::manage (new Gtk::Button ());
        closeb->set_name ("CloseButton");
        closeb->add (*closebimg);
        closeb->set_relief (Gtk::RELIEF_NONE);
        closeb->set_focus_on_click (false);
        closeb->signal_clicked().connect ( sigc::bind (sigc::mem_fun (*this, &RTWindow::remEditorPanel), ep));

        titleGrid->attach_next_to (*Gtk::manage (new RTImage ("rtwindow.png")), Gtk::POS_RIGHT, 1, 1);
        titleGrid->attach_next_to (*Gtk::manage (new Gtk::Label (Glib::path_get_basename (name))), Gtk::POS_RIGHT, 1, 1);
        titleGrid->attach_next_to (*closeb, Gtk::POS_RIGHT, 1, 1);
        titleGrid->show_all ();
//GTK318
#if GTK_MAJOR_VERSION == 3 && GTK_MINOR_VERSION < 20
        titleGrid->set_column_spacing (2);
#endif
//GTK318

        mainNB->append_page (*ep, *titleGrid);
        //ep->setAspect ();
        mainNB->set_current_page (mainNB->page_num (*ep));
        mainNB->set_tab_reorderable (*ep, true);

        set_title_decorated (name);
        epanels[ name ] = ep;
        filesEdited.insert ( name );
        fpanel->refreshEditedState (filesEdited);
        ep->tbTopPanel_1_visible (false); //hide the toggle Top Panel button
    }
}

void RTWindow::remEditorPanel (EditorPanel* ep)
{
    if (ep->getIsProcessing()) {
        return;    // Will crash if destroyed while loading
    }

    if (options.multiDisplayMode > 0) {
        EditWindow * wndEdit = EditWindow::getInstance (this);
        wndEdit->remEditorPanel (ep);
    } else {
        bool queueHadFocus = (mainNB->get_current_page() == mainNB->page_num (*bpanel));
        epanels.erase (ep->getFileName());
        filesEdited.erase (ep->getFileName ());
        fpanel->refreshEditedState (filesEdited);

        mainNB->remove_page (*ep);

        if (!isEditorPanel (mainNB->get_current_page())) {
            if (!queueHadFocus) {
                mainNB->set_current_page (mainNB->page_num (*fpanel));
            }

            set_title_decorated ("");
        } else {
            EditorPanel* ep = static_cast<EditorPanel*> (mainNB->get_nth_page (mainNB->get_current_page()));
            set_title_decorated (ep->getFileName());
        }

        // TODO: ask what to do: close & apply, close & apply selection, close & revert, cancel
    }
}

bool RTWindow::selectEditorPanel (const std::string &name)
{
    if (options.multiDisplayMode > 0) {
        EditWindow * wndEdit = EditWindow::getInstance (this);

        if (wndEdit->selectEditorPanel (name)) {
            set_title_decorated (name);
            wndEdit->toFront();
            return true;
        }
    } else {
        std::map<Glib::ustring, EditorPanel*>::iterator iep = epanels.find (name);

        if (iep != epanels.end()) {
            mainNB->set_current_page (mainNB->page_num (*iep->second));
            set_title_decorated (name);
            return true;
        } else {
            //set_title_decorated(name);
            //printf("RTWindow::selectEditorPanel - plain set\n");
        }
    }

    return false;
}

bool RTWindow::keyPressed (GdkEventKey* event)
{

    bool ctrl = event->state & GDK_CONTROL_MASK;
    //bool shift = event->state & GDK_SHIFT_MASK;

    bool try_quit = false;
#if defined(__APPLE__)
    bool apple_cmd = event->state & GDK_MOD2_MASK;

    if (event->keyval == GDK_KEY_q && apple_cmd) {
        try_quit = true;
    }

#else

    if (event->keyval == GDK_KEY_q && ctrl) {
        try_quit = true;
    }

#endif

    if (try_quit) {
        if (!on_delete_event (nullptr)) {
            gtk_main_quit();
        }
    }

    if (event->keyval == GDK_KEY_F11) {
        toggle_fullscreen();
    }

    if (simpleEditor)
        // in simpleEditor mode, there's no other tab that can handle pressed keys, so we can send the event to editor panel then return
    {
        return epanel->handleShortcutKey (event);
    };

    if (ctrl) {
        switch (event->keyval) {
            case GDK_KEY_F2: // file browser panel
                mainNB->set_current_page (mainNB->page_num (*fpanel));
                return true;

            case GDK_KEY_F3: // batch queue panel
                mainNB->set_current_page (mainNB->page_num (*bpanel));
                return true;

            case GDK_KEY_F4: //single tab mode, editor panel
                if (isSingleTabMode() && epanel) {
                    mainNB->set_current_page (mainNB->page_num (*epanel));
                }

                return true;

            case GDK_KEY_w: //multi-tab mode, close editor panel
                if (!isSingleTabMode() &&
                        mainNB->get_current_page() != mainNB->page_num (*fpanel) &&
                        mainNB->get_current_page() != mainNB->page_num (*bpanel)) {

                    EditorPanel* ep = static_cast<EditorPanel*> (mainNB->get_nth_page (mainNB->get_current_page()));
                    remEditorPanel (ep);
                    return true;
                }
        }
    }

    if (mainNB->get_current_page() == mainNB->page_num (*fpanel)) {
        return fpanel->handleShortcutKey (event);
    } else if (mainNB->get_current_page() == mainNB->page_num (*bpanel)) {
        return bpanel->handleShortcutKey (event);
    } else {
        EditorPanel* ep = static_cast<EditorPanel*> (mainNB->get_nth_page (mainNB->get_current_page()));
        return ep->handleShortcutKey (event);
    }

    return false;
}

void RTWindow::addBatchQueueJob (BatchQueueEntry* bqe, bool head)
{

    std::vector<BatchQueueEntry*> entries;
    entries.push_back (bqe);
    bpanel->addBatchQueueJobs (entries, head);
    fpanel->queue_draw ();
}

void RTWindow::addBatchQueueJobs (std::vector<BatchQueueEntry*> &entries)
{

    bpanel->addBatchQueueJobs (entries, false);
    fpanel->queue_draw ();
}

bool RTWindow::on_delete_event (GdkEventAny* event)
{

    if (on_delete_has_run) {
        // on Mac OSX we can get multiple events
        return false;
    }

    // Check if any editor is still processing, and do NOT quit if so. Otherwise crashes and inconsistent caches
    bool isProcessing = false;
    EditWindow* editWindow = nullptr;

    if (isSingleTabMode() || simpleEditor) {
        isProcessing = epanel->getIsProcessing();
    } else if (options.multiDisplayMode > 0) {
        editWindow = EditWindow::getInstance (this, false);
        isProcessing = editWindow->isProcessing();
    } else {
        int pageCount = mainNB->get_n_pages();

        for (int i = 0; i < pageCount && !isProcessing; i++) {
            if (isEditorPanel (i)) {
                isProcessing |= (static_cast<EditorPanel*> (mainNB->get_nth_page (i)))->getIsProcessing();
            }
        }
    }

    if (isProcessing) {
        return true;
    }

    if ( fpanel ) {
        fpanel->saveOptions ();
    }

    if ( bpanel ) {
        bpanel->saveOptions ();
    }

    if ((isSingleTabMode() || simpleEditor) && epanel->isRealized()) {
        epanel->saveProfile();
        epanel->writeOptions ();
    } else {
        if (options.multiDisplayMode > 0 && editWindow) {
            editWindow->closeOpenEditors();
            editWindow->writeOptions();
        } else if (epanels.size()) {
            // Storing the options of the last EditorPanel before Gtk destroys everything
            // Look at the active panel first, if any, otherwise look at the first one (sorted on the filename)

            int page = mainNB->get_current_page();
            Gtk::Widget *w = mainNB->get_nth_page (page);
            bool optionsWritten = false;

            for (std::map<Glib::ustring, EditorPanel*>::iterator i = epanels.begin(); i != epanels.end(); ++i) {
                if (i->second == w) {
                    i->second->writeOptions();
                    optionsWritten = true;
                }
            }

            if (!optionsWritten) {
                // fallback solution: save the options of the first editor panel
                std::map<Glib::ustring, EditorPanel*>::iterator i = epanels.begin();
                i->second->writeOptions();
            }
        }
    }

    cacheMgr->closeCache ();  // also makes cleanup if too large
    WhiteBalance::cleanup();
    ProfilePanel::cleanup();

    if (!options.windowMaximized) {
        get_size (options.windowWidth, options.windowHeight);
        get_position (options.windowX, options.windowY);
    }

    options.windowMonitor = get_screen()->get_monitor_at_window (get_window());
<<<<<<< HEAD

    try {
        Options::save ();
    } catch (Options::Error &e) {
        Gtk::MessageDialog msgd (getToplevelWindow (this), e.get_msg(), true, Gtk::MESSAGE_WARNING, Gtk::BUTTONS_CLOSE, true);
        msgd.run();
    }
=======
>>>>>>> f70ba32c

    hide();

    on_delete_has_run = true;
    return false;
}


void RTWindow::writeToolExpandedStatus (std::vector<int> &tpOpen)
{
    if ((isSingleTabMode() || gimpPlugin) && epanel->isRealized()) {
        epanel->writeToolExpandedStatus (tpOpen);
    } else {
        // Storing the options of the last EditorPanel before Gtk destroys everything
        // Look at the active panel first, if any, otherwise look at the first one (sorted on the filename)
        if (epanels.size()) {
            int page = mainNB->get_current_page();
            Gtk::Widget *w = mainNB->get_nth_page (page);
            bool optionsWritten = false;

            for (std::map<Glib::ustring, EditorPanel*>::iterator i = epanels.begin(); i != epanels.end(); ++i) {
                if (i->second == w) {
                    i->second->writeToolExpandedStatus (tpOpen);
                    optionsWritten = true;
                }
            }

            if (!optionsWritten) {
                // fallback solution: save the options of the first editor panel
                std::map<Glib::ustring, EditorPanel*>::iterator i = epanels.begin();
                i->second->writeToolExpandedStatus (tpOpen);
            }
        }
    }
}


void RTWindow::showPreferences ()
{
    Preferences *pref = new Preferences (this);
    pref->run ();
    delete pref;

    fpanel->optionsChanged ();

    if (epanel) {
        epanel->defaultMonitorProfileChanged (options.rtSettings.monitorProfile, options.rtSettings.autoMonitorProfile);
    }

    for (const auto &p : epanels) {
        p.second->defaultMonitorProfileChanged (options.rtSettings.monitorProfile, options.rtSettings.autoMonitorProfile);
    }
}

void RTWindow::setProgress (double p)
{
    prProgBar.set_fraction (p);
}

void RTWindow::setProgressStr (Glib::ustring str)
{
    if (!options.mainNBVertical) {
        prProgBar.set_text ( str );
    }
}

void RTWindow::setProgressState (bool inProcessing)
{
    if (inProcessing) {
        prProgBar.show();
    } else {
        prProgBar.hide();
    }
}

void RTWindow::toggle_fullscreen ()
{
    if (is_fullscreen) {
        unfullscreen();
        is_fullscreen = false;

        if (btn_fullscreen) {
            //btn_fullscreen->set_label(M("MAIN_BUTTON_FULLSCREEN"));
            btn_fullscreen->set_tooltip_markup (M ("MAIN_BUTTON_FULLSCREEN"));
            btn_fullscreen->set_image (*iFullscreen);
        }
    } else {
        fullscreen();
        is_fullscreen = true;

        if (btn_fullscreen) {
            //btn_fullscreen->set_label(M("MAIN_BUTTON_UNFULLSCREEN"));
            btn_fullscreen->set_tooltip_markup (M ("MAIN_BUTTON_UNFULLSCREEN"));
            btn_fullscreen->set_image (*iFullscreen_exit);
        }
    }
}

void RTWindow::error (Glib::ustring descr)
{
    prProgBar.set_text ( descr );
}

void RTWindow::SetEditorCurrent()
{
    mainNB->set_current_page (mainNB->page_num (*epanel));
}

void RTWindow::SetMainCurrent()
{
    mainNB->set_current_page (mainNB->page_num (*fpanel));
}

void RTWindow::MoveFileBrowserToMain()
{
    if ( fpanel->ribbonPane->get_children().empty()) {
        FileCatalog *fCatalog = fpanel->fileCatalog;
        epanel->catalogPane->remove (*fCatalog);
        fpanel->ribbonPane->add (*fCatalog);
        fCatalog->enableTabMode (false);
        fCatalog->tbLeftPanel_1_visible (true);
        fCatalog->tbRightPanel_1_visible (true);
    }
}

void RTWindow::MoveFileBrowserToEditor()
{
    if (epanel->catalogPane->get_children().empty() ) {
        FileCatalog *fCatalog = fpanel->fileCatalog;
        fpanel->ribbonPane->remove (*fCatalog);
        fCatalog->disableInspector();
        epanel->catalogPane->add (*fCatalog);
        epanel->showTopPanel (options.editorFilmStripOpened);
        fCatalog->enableTabMode (true);
        fCatalog->refreshHeight();
        fCatalog->tbLeftPanel_1_visible (false);
        fCatalog->tbRightPanel_1_visible (false);
    }
}

void RTWindow::updateProfiles (const Glib::ustring &printerProfile, rtengine::RenderingIntent printerIntent, bool printerBPC)
{
    if (epanel) {
        epanel->updateProfiles (printerProfile, printerIntent, printerBPC);
    }

    for (auto panel : epanels) {
        panel.second->updateProfiles (printerProfile, printerIntent, printerBPC);
    }
}

void RTWindow::updateTPVScrollbar (bool hide)
{
    fpanel->updateTPVScrollbar (hide);

    if (epanel) {
        epanel->updateTPVScrollbar (hide);
    }

    for (auto panel : epanels) {
        panel.second->updateTPVScrollbar (hide);
    }
}

void RTWindow::updateTabsUsesIcons (bool useIcons)
{
    fpanel->updateTabsUsesIcons (useIcons);

    if (epanel) {
        epanel->updateTabsUsesIcons (useIcons);
    }

    for (auto panel : epanels) {
        panel.second->updateTabsUsesIcons (useIcons);
    }
}

void RTWindow::updateFBQueryTB (bool singleRow)
{
    fpanel->fileCatalog->updateFBQueryTB (singleRow);
}

void RTWindow::updateFBToolBarVisibility (bool showFilmStripToolBar)
{
    fpanel->fileCatalog->updateFBToolBarVisibility (showFilmStripToolBar);
}

void RTWindow::updateHistogramPosition (int oldPosition, int newPosition)
{
    if (epanel) {
        epanel->updateHistogramPosition (oldPosition, newPosition);
    }

    for (auto panel : epanels) {
        panel.second->updateHistogramPosition (oldPosition, newPosition);
    }
}

bool RTWindow::splashClosed (GdkEventAny* event)
{
    delete splash;
    splash = nullptr;
    return true;
}

void RTWindow::set_title_decorated (Glib::ustring fname)
{
    Glib::ustring subtitle;

    if (!fname.empty()) {
        subtitle = " - " + fname;
    }

    set_title (versionStr + subtitle);
}

void RTWindow::closeOpenEditors()
{
    std::map<Glib::ustring, EditorPanel*>::const_iterator itr;
    itr = epanels.begin();

    while (itr != epanels.end()) {
        remEditorPanel ((*itr).second);
        itr = epanels.begin();
    }
}

bool RTWindow::isEditorPanel (Widget* panel)
{
    return (panel != bpanel) && (panel != fpanel);
}

bool RTWindow::isEditorPanel (guint pageNum)
{
    return isEditorPanel (mainNB->get_nth_page (pageNum));
}

void RTWindow::setEditorMode (bool tabbedUI)
{
    MoveFileBrowserToMain();
    closeOpenEditors();
    SetMainCurrent();

    if (tabbedUI) {
        mainNB->remove_page (*epanel);
        epanel = nullptr;
        set_title_decorated ("");
    } else {
        createSetmEditor();
        epanel->show_all();
        set_title_decorated ("");
    }
}

void RTWindow::createSetmEditor()
{
    // Editor panel, single-tab mode only
    epanel = Gtk::manage ( new EditorPanel (fpanel) );
    epanel->setParent (this);
    epanel->setParentWindow (this);

    // decorate tab
    Gtk::Grid* const editorLabelGrid = Gtk::manage (new Gtk::Grid ());
    setExpandAlignProperties (editorLabelGrid, false, false, Gtk::ALIGN_CENTER, Gtk::ALIGN_CENTER);
    Gtk::Label* const el = Gtk::manage (new Gtk::Label ( Glib::ustring (" ") + M ("MAIN_FRAME_EDITOR") ));

    const auto pos = options.mainNBVertical ? Gtk::POS_TOP : Gtk::POS_RIGHT;

    if (options.mainNBVertical) {
        el->set_angle (90);
    }

    editorLabelGrid->attach_next_to (*Gtk::manage (new RTImage ("rt-logo-small.png")), pos, 1, 1);
    editorLabelGrid->attach_next_to (*el, pos, 1, 1);

    editorLabelGrid->set_tooltip_markup (M ("MAIN_FRAME_EDITOR_TOOLTIP"));
    editorLabelGrid->show_all ();
    epanel->tbTopPanel_1_visible (true); //show the toggle Top Panel button
    mainNB->append_page (*epanel, *editorLabelGrid);

}<|MERGE_RESOLUTION|>--- conflicted
+++ resolved
@@ -677,7 +677,6 @@
     }
 
     options.windowMonitor = get_screen()->get_monitor_at_window (get_window());
-<<<<<<< HEAD
 
     try {
         Options::save ();
@@ -685,8 +684,6 @@
         Gtk::MessageDialog msgd (getToplevelWindow (this), e.get_msg(), true, Gtk::MESSAGE_WARNING, Gtk::BUTTONS_CLOSE, true);
         msgd.run();
     }
-=======
->>>>>>> f70ba32c
 
     hide();
 
