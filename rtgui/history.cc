/*
 *  This file is part of RawTherapee.
 *
 *  Copyright (c) 2004-2010 Gabor Horvath <hgabor@rawtherapee.com>
 *
 *  RawTherapee is free software: you can redistribute it and/or modify
 *  it under the terms of the GNU General Public License as published by
 *  the Free Software Foundation, either version 3 of the License, or
 *  (at your option) any later version.
 *
 *  RawTherapee is distributed in the hope that it will be useful,
 *  but WITHOUT ANY WARRANTY; without even the implied warranty of
 *  MERCHANTABILITY or FITNESS FOR A PARTICULAR PURPOSE.  See the
 *  GNU General Public License for more details.
 *
 *  You should have received a copy of the GNU General Public License
 *  along with RawTherapee.  If not, see <http://www.gnu.org/licenses/>.
 */
#include "history.h"
#include "multilangmgr.h"
#include "rtimage.h"
#include "guiutils.h"
#include "eventmapper.h"

using namespace rtengine;
using namespace rtengine::procparams;


History::History (bool bookmarkSupport) : historyVPaned (nullptr), blistener (nullptr), tpc (nullptr), bmnum (1)
{

    blistenerLock = false; // sets default that the Before preview will not be locked
    /*
        // fill history event message array
        for (int i = 0; i < NUMOFEVENTS; i++) {
            eventDescrArray[i] = M (Glib::ustring::compose ("HISTORY_MSG_%1", i + 1));
        }
    */
    // History List
    // ~~~~~~~~~~~~
    Gtk::ScrolledWindow* hscrollw = Gtk::manage (new Gtk::ScrolledWindow ());
    hscrollw->set_policy (Gtk::POLICY_NEVER, Gtk::POLICY_AUTOMATIC);

    Gtk::Frame* histFrame = Gtk::manage (new Gtk::Frame (M ("HISTORY_LABEL")));
    histFrame->set_name ("HistoryPanel");
    histFrame->add (*hscrollw);

    hTreeView = Gtk::manage (new Gtk::TreeView ());
    hscrollw->add (*hTreeView);

    historyModel = Gtk::ListStore::create (historyColumns);
    hTreeView->set_model (historyModel);
    hTreeView->set_headers_visible (false);
    hTreeView->set_hscroll_policy (Gtk::SCROLL_MINIMUM);
    hTreeView->set_vscroll_policy (Gtk::SCROLL_NATURAL);
    hTreeView->set_size_request (80, -1);

    Gtk::CellRendererText *changecrt = Gtk::manage (new Gtk::CellRendererText());
    changecrt->property_ellipsize() = Pango::ELLIPSIZE_END;
    Gtk::CellRendererText *valuecrt  = Gtk::manage (new Gtk::CellRendererText());
    valuecrt->property_ellipsize() = Pango::ELLIPSIZE_END;
    Gtk::TreeView::Column *hviewcol = Gtk::manage (new Gtk::TreeView::Column (""));
    hviewcol->pack_start (*changecrt, true);
    hviewcol->add_attribute (changecrt->property_markup (), historyColumns.text);
    hviewcol->set_expand (true);
    hviewcol->set_resizable (true);
    hviewcol->set_fixed_width (35);
    hviewcol->set_min_width (35);
    hviewcol->set_sizing (Gtk::TREE_VIEW_COLUMN_AUTOSIZE);

    Gtk::TreeView::Column *hviewcol2 = Gtk::manage (new Gtk::TreeView::Column (""));
    hviewcol2->pack_start (*valuecrt, true);
    hviewcol2->add_attribute (valuecrt->property_markup (), historyColumns.value);
    hviewcol2->set_expand (true);
    hviewcol2->set_resizable (true);
    hviewcol2->set_fixed_width (35);
    hviewcol2->set_min_width (35);
    hviewcol2->set_sizing (Gtk::TREE_VIEW_COLUMN_AUTOSIZE);
    valuecrt->set_alignment (1.f, 0.f);

    hTreeView->set_has_tooltip (true);
    hTreeView->signal_query_tooltip().connect ( sigc::mem_fun (*this, &History::on_query_tooltip) );
    hTreeView->append_column (*hviewcol);
    hTreeView->append_column (*hviewcol2);

    selchangehist = hTreeView->get_selection()->signal_changed().connect (sigc::mem_fun (*this, &History::historySelectionChanged));

    // Bookmark List
    // ~~~~~~~~~~~~~

    Gtk::HBox* ahbox = Gtk::manage (new Gtk::HBox ());
    addBookmark = Gtk::manage (new Gtk::Button ());  // M("HISTORY_NEWSNAPSHOT")
    setExpandAlignProperties (addBookmark, true, false, Gtk::ALIGN_FILL, Gtk::ALIGN_START);
    //addBookmark->get_style_context()->set_junction_sides(Gtk::JUNCTION_RIGHT);
<<<<<<< HEAD
    addBookmark->get_style_context()->add_class ("Left");
    addBookmark->set_tooltip_markup (M ("HISTORY_NEWSNAPSHOT_TOOLTIP"));
    Gtk::Image* addimg = Gtk::manage (new RTImage ("gtk-add.png"));
=======
    addBookmark->get_style_context()->add_class("Left");
    addBookmark->set_tooltip_markup (M("HISTORY_NEWSNAPSHOT_TOOLTIP"));
    Gtk::Image* addimg = Gtk::manage (new RTImage ("add-small.png"));
>>>>>>> d73e5428
    addBookmark->set_image (*addimg);
    ahbox->pack_start (*addBookmark);

    delBookmark = Gtk::manage (new Gtk::Button ());  // M("HISTORY_DELSNAPSHOT")
    setExpandAlignProperties (delBookmark, true, false, Gtk::ALIGN_FILL, Gtk::ALIGN_START);
    //delBookmark->get_style_context()->set_junction_sides(Gtk::JUNCTION_LEFT);
<<<<<<< HEAD
    delBookmark->get_style_context()->add_class ("Right");
    Gtk::Image* delimg = Gtk::manage (new RTImage ("list-remove.png"));
=======
    delBookmark->get_style_context()->add_class("Right");
    Gtk::Image* delimg = Gtk::manage (new RTImage ("remove-small.png"));
>>>>>>> d73e5428
    delBookmark->set_image (*delimg);
    ahbox->pack_start (*delBookmark);

    bscrollw = Gtk::manage (new Gtk::ScrolledWindow ());
//    bscrollw->set_policy (Gtk::POLICY_AUTOMATIC, Gtk::POLICY_AUTOMATIC);
    bscrollw->set_policy (Gtk::POLICY_NEVER, Gtk::POLICY_AUTOMATIC);
    bscrollw->set_size_request (-1, 45);

    Gtk::Frame* bmFrame = Gtk::manage (new Gtk::Frame (M ("HISTORY_SNAPSHOTS")));
    bmFrame->set_name ("Snapshots");
    Gtk::VBox* bmBox = Gtk::manage (new Gtk::VBox ());
    bmFrame->add (*bmBox);
    bmBox->pack_start (*bscrollw, Gtk::PACK_EXPAND_WIDGET, 4);
    bmBox->pack_end (*ahbox, Gtk::PACK_SHRINK, 4);
    bmBox->set_size_request (-1, 60);

    if (bookmarkSupport) {
        historyVPaned = Gtk::manage ( new Gtk::VPaned () );
        historyVPaned->pack1 (*histFrame, true, true);
        historyVPaned->pack2 (*bmFrame, false, false);
        pack_start (*historyVPaned);
    } else {
        pack_start (*histFrame);
    }


    bTreeView = Gtk::manage (new Gtk::TreeView ());
    bscrollw->add (*bTreeView);

    bookmarkModel = Gtk::ListStore::create (bookmarkColumns);
    bTreeView->set_model (bookmarkModel);
    bTreeView->set_headers_visible (false);
    bTreeView->append_column_editable (M ("HISTORY_SNAPSHOTS"), bookmarkColumns.text);

    selchangebm = bTreeView->get_selection()->signal_changed().connect (sigc::mem_fun (*this, &History::bookmarkSelectionChanged));

    addBookmark->signal_clicked().connect ( sigc::mem_fun (*this, &History::addBookmarkPressed) );
    delBookmark->signal_clicked().connect ( sigc::mem_fun (*this, &History::delBookmarkPressed) );

    //hTreeView->set_grid_lines (Gtk::TREE_VIEW_GRID_LINES_HORIZONTAL);
    hTreeView->set_grid_lines (Gtk::TREE_VIEW_GRID_LINES_BOTH);
    //hTreeView->signal_size_allocate().connect( sigc::mem_fun(*this, &History::resized) );

    hTreeView->set_enable_search (false);
    bTreeView->set_enable_search (false);

    show_all_children ();
}

void History::initHistory ()
{

    ConnectionBlocker selBlocker (selchangehist);
    historyModel->clear ();
    bookmarkModel->clear ();
}

void History::clearParamChanges ()
{

    initHistory ();
}

void History::historySelectionChanged ()
{

    Glib::RefPtr<Gtk::TreeSelection> selection = hTreeView->get_selection();
    Gtk::TreeModel::iterator iter = selection->get_selected();

    if (iter) {
        Gtk::TreeModel::Row row = *iter;

        if (row) {
            bTreeView->get_selection()->unselect_all ();
        }

        if (row && tpc) {
            ProcParams pparams = row[historyColumns.params];
            ParamsEdited pe (true);
            PartialProfile pp (&pparams, &pe);
            ParamsEdited paramsEdited = row[historyColumns.paramsEdited];
            tpc->profileChange (&pp, EvHistoryBrowsed, row[historyColumns.text], &paramsEdited);
        }

        if (blistener && !blistenerLock) {
            Gtk::TreeModel::Path path = historyModel->get_path (iter);
            path.prev ();
            iter = historyModel->get_iter (path);

            if (blistener && iter) {
                blistener->historyBeforeLineChanged (iter->get_value (historyColumns.params));
            }
        }
    }
}

void History::bookmarkSelectionChanged ()
{

    Glib::RefPtr<Gtk::TreeSelection> selection = bTreeView->get_selection();
    Gtk::TreeModel::iterator iter = selection->get_selected();

    if (iter) {
        Gtk::TreeModel::Row row = *iter;

        if (row) {
            hTreeView->get_selection()->unselect_all ();
        }

        if (row && tpc) {
            ProcParams pparams = row[bookmarkColumns.params];
            ParamsEdited pe (true);
            PartialProfile pp (&pparams, &pe);
            ParamsEdited paramsEdited = row[bookmarkColumns.paramsEdited];
            tpc->profileChange (&pp, EvBookmarkSelected, row[bookmarkColumns.text], &paramsEdited);
        }
    }
}

void History::procParamsChanged (ProcParams* params, ProcEvent ev, Glib::ustring descr, ParamsEdited* paramsEdited)
{

    // to prevent recursion, we filter out the events triggered by the history and events that should not be registered
    if (ev == EvHistoryBrowsed || ev == EvMonitorTransform || descr == "")  {
        return;
    }

    selchangehist.block (true);
    selchangebm.block (true);

    if (ev == EvPhotoLoaded) {
        initHistory ();
    }

    // construct formatted list content
    Glib::ustring text = M(ProcEventMapper::getInstance()->getHistoryMsg(ev));

    Glib::RefPtr<Gtk::TreeSelection> selection = hTreeView->get_selection();
    Gtk::TreeModel::iterator iter = selection->get_selected();

    // remove all rows after the selection
    if (iter) {
        ++iter;

        while (iter) {
            iter = historyModel->erase (iter);
        }
    }

    // lookup the last remaining item in the list
    int size = historyModel->children().size ();
    Gtk::TreeModel::Row row;

    if (size > 0) {
        row = historyModel->children()[size - 1];
    }

    // if there is no last item or its chev!=ev, create a new one
    if (size == 0 || !row || row[historyColumns.chev] != ev || ev == EvProfileChanged) {
//       Gtk::TreeModel::Row newrow = * (historyModel->append());
//       newrow[historyColumns.realText] = eventDescrArray[ev];
        Gtk::TreeModel::Row newrow = * (historyModel->append());
        newrow[historyColumns.text] = text;
        newrow[historyColumns.value] = g_markup_escape_text (descr.c_str(), -1);
        newrow[historyColumns.chev] = ev;
        newrow[historyColumns.params] = *params;
        newrow[historyColumns.paramsEdited] = paramsEdited ? *paramsEdited : defParamsEdited;

        if (ev != EvBookmarkSelected) {
            selection->select (newrow);
        }

        if (blistener && row && !blistenerLock) {
            blistener->historyBeforeLineChanged (row[historyColumns.params]);
        } else if (blistener && size == 0 && !blistenerLock) {
            blistener->historyBeforeLineChanged (newrow[historyColumns.params]);
        }
    }
    // else just update it
    else {
        row[historyColumns.text] = text;
        row[historyColumns.value] = g_markup_escape_text (descr.c_str(), -1);
        row[historyColumns.chev] = ev;
        row[historyColumns.params] = *params;
        row[historyColumns.paramsEdited] = paramsEdited ? *paramsEdited : defParamsEdited;

        if (ev != EvBookmarkSelected) {
            selection->select (row);
        }
    }

    if (ev != EvBookmarkSelected) {
        bTreeView->get_selection()->unselect_all ();
    }


    if (!selection->get_selected_rows().empty()) {
        std::vector<Gtk::TreeModel::Path> selp = selection->get_selected_rows();
        hTreeView->scroll_to_row (*selp.begin());
    }

    selchangehist.block (false);
    selchangebm.block (false);
}

void History::addBookmarkWithText (Glib::ustring text)
{

    // lookup the selected item in the history
    Glib::RefPtr<Gtk::TreeSelection> selection = hTreeView->get_selection();
    Gtk::TreeModel::iterator iter = selection->get_selected();
    Gtk::TreeModel::Row row = *iter;

    if (!row) {
        return;
    }

    // append new row to bookmarks
    Gtk::TreeModel::Row newrow = * (bookmarkModel->append());
    newrow[bookmarkColumns.text] = text;
    ProcParams params = row[historyColumns.params];
    newrow[bookmarkColumns.params] = params;
    ParamsEdited paramsEdited = row[historyColumns.paramsEdited];
    newrow[bookmarkColumns.paramsEdited] = paramsEdited;
}

void History::addBookmarkPressed ()
{

    if (hTreeView->get_selection()->get_selected()) {
        addBookmarkWithText (Glib::ustring::compose ("%1 %2", M ("HISTORY_SNAPSHOT"), bmnum++));
    }
}

void History::delBookmarkPressed ()
{

    // lookup the selected item in the bookmark
    Glib::RefPtr<Gtk::TreeSelection> selection = bTreeView->get_selection();
    Gtk::TreeModel::iterator iter = selection->get_selected();

    if (!iter) {
        return;
    }

    // remove selected bookmark
    bookmarkModel->erase (iter);
    // select last item in history
    int size = historyModel->children().size ();
    Gtk::TreeModel::Row row = historyModel->children()[size - 1];
    hTreeView->get_selection()->select (row);
}

void History::undo ()
{

    Glib::RefPtr<Gtk::TreeSelection> selection = hTreeView->get_selection();
    Gtk::TreeModel::iterator iter = selection->get_selected();

    if (iter && iter != historyModel->children().begin()) {
        selection->select (--iter);
    } else if (!iter) {
        int size = historyModel->children().size ();

        if (size > 1) {
            selection->select (historyModel->children().operator [] (size - 2));
        }
    }
}

void History::redo ()
{

    Glib::RefPtr<Gtk::TreeSelection> selection = hTreeView->get_selection();
    Gtk::TreeModel::iterator iter = selection->get_selected();

    if (iter) {
        ++iter;

        if (iter != historyModel->children().end()) {
            selection->select (iter);
        }
    } else {
        int size = historyModel->children().size ();

        if (size > 1) {
            selection->select (historyModel->children().operator [] (size - 2));
        }
    }
}

/*
void History::resized (Gtk::Allocation& req)
{
}
*/

bool History::getBeforeLineParams (rtengine::procparams::ProcParams& params)
{

    int size = historyModel->children().size ();

    if (size == 0 || !blistener) {
        return false;
    }

    Gtk::TreeModel::Row row;
    row = historyModel->children()[size == 1 ? 0 : size - 2];
    params = row[historyColumns.params];
    return true;
}

bool History::on_query_tooltip (int x, int y, bool keyboard_tooltip, const Glib::RefPtr<Gtk::Tooltip>& tooltip)
{
    bool displayTooltip = false;

    Gtk::TreeModel::Path path;
    int x2 = -1;
    int y2 = -1;
    hTreeView->convert_widget_to_bin_window_coords (x, y, x2, y2);
    bool hasPath = hTreeView->get_path_at_pos (x2, y2, path);

    if (hasPath) {
        if (path && !path.empty()) {
            Gtk::TreeModel::iterator iter = historyModel->get_iter (path);

            if (iter) {
//                Glib::ustring param, val;
//                iter->get_value<Glib::ustring> (1, param);
//                iter->get_value<Glib::ustring> (2, val);
                Glib::ustring text, val;
                iter->get_value<Glib::ustring> (0, text);
                iter->get_value<Glib::ustring> (1, val);

                /*
                 *
                 *
                 * Why this doesn't work ???
                 *
                 *
                 *
                Gtk::Label *left = Gtk::manage (new Gtk::Label(param+" :"));
                Gtk::Label *right = Gtk::manage (new Gtk::Label(val));
                right->set_justify(Gtk::JUSTIFY_LEFT);
                Gtk::HBox *hbox = Gtk::manage (new Gtk::HBox());
                hbox->set_spacing(5);
                hbox->pack_start(*left, Gtk::PACK_SHRINK, 0);
                hbox->pack_start(*right, Gtk::PACK_SHRINK, 0);
                tooltip->set_custom(*hbox);
                */

//               tooltip->set_text (param + " : " + val);
                tooltip->set_text (text + " : " + val);
                displayTooltip = true;
            }
        }
    }

    return displayTooltip;
}<|MERGE_RESOLUTION|>--- conflicted
+++ resolved
@@ -92,28 +92,17 @@
     addBookmark = Gtk::manage (new Gtk::Button ());  // M("HISTORY_NEWSNAPSHOT")
     setExpandAlignProperties (addBookmark, true, false, Gtk::ALIGN_FILL, Gtk::ALIGN_START);
     //addBookmark->get_style_context()->set_junction_sides(Gtk::JUNCTION_RIGHT);
-<<<<<<< HEAD
     addBookmark->get_style_context()->add_class ("Left");
     addBookmark->set_tooltip_markup (M ("HISTORY_NEWSNAPSHOT_TOOLTIP"));
-    Gtk::Image* addimg = Gtk::manage (new RTImage ("gtk-add.png"));
-=======
-    addBookmark->get_style_context()->add_class("Left");
-    addBookmark->set_tooltip_markup (M("HISTORY_NEWSNAPSHOT_TOOLTIP"));
     Gtk::Image* addimg = Gtk::manage (new RTImage ("add-small.png"));
->>>>>>> d73e5428
     addBookmark->set_image (*addimg);
     ahbox->pack_start (*addBookmark);
 
     delBookmark = Gtk::manage (new Gtk::Button ());  // M("HISTORY_DELSNAPSHOT")
     setExpandAlignProperties (delBookmark, true, false, Gtk::ALIGN_FILL, Gtk::ALIGN_START);
     //delBookmark->get_style_context()->set_junction_sides(Gtk::JUNCTION_LEFT);
-<<<<<<< HEAD
     delBookmark->get_style_context()->add_class ("Right");
-    Gtk::Image* delimg = Gtk::manage (new RTImage ("list-remove.png"));
-=======
-    delBookmark->get_style_context()->add_class("Right");
     Gtk::Image* delimg = Gtk::manage (new RTImage ("remove-small.png"));
->>>>>>> d73e5428
     delBookmark->set_image (*delimg);
     ahbox->pack_start (*delBookmark);
 
