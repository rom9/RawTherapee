--- conflicted
+++ resolved
@@ -264,20 +264,11 @@
     }
 
     // if there is no last item or its chev!=ev, create a new one
-<<<<<<< HEAD
     if (size == 0 || !row || row[historyColumns.chev] != ev || ev == EvProfileChanged
             || ev == EvLocallabSpotCreated || ev == EvLocallabSpotDeleted) { // Special cases: If Locallab spot is created , deleted or duplicated several times in a row, a new history row is used
-//       Gtk::TreeModel::Row newrow = * (historyModel->append());
-//       newrow[historyColumns.realText] = eventDescrArray[ev];
         Gtk::TreeModel::Row newrow = * (historyModel->append());
-        newrow[historyColumns.text] = text;
+        newrow[historyColumns.text] = ProcEventMapper::getInstance()->getHistoryMsg(ev);
         newrow[historyColumns.value] = g_markup_escape_text (descr.c_str(), -1);
-=======
-    if (size == 0 || !row || row[historyColumns.chev] != ev || ev == EvProfileChanged) {
-        Gtk::TreeModel::Row newrow = *(historyModel->append());
-        newrow[historyColumns.text] = ProcEventMapper::getInstance()->getHistoryMsg(ev);
-        newrow[historyColumns.value] = g_markup_escape_text(descr.c_str(), -1);
->>>>>>> 159e1784
         newrow[historyColumns.chev] = ev;
         newrow[historyColumns.params] = *params;
         newrow[historyColumns.paramsEdited] = paramsEdited ? *paramsEdited : defParamsEdited;
@@ -291,17 +282,8 @@
         } else if (blistener && size == 0 && !blistenerLock) {
             blistener->historyBeforeLineChanged(newrow[historyColumns.params]);
         }
-<<<<<<< HEAD
-    }
-    // else just update it
-    else {
-        row[historyColumns.text] = text;
-        row[historyColumns.value] = g_markup_escape_text (descr.c_str(), -1);
-        row[historyColumns.chev] = ev;
-=======
     } else { // else just update it
         row[historyColumns.value] = g_markup_escape_text(descr.c_str(), -1);
->>>>>>> 159e1784
         row[historyColumns.params] = *params;
         row[historyColumns.paramsEdited] = paramsEdited ? *paramsEdited : defParamsEdited;
 
