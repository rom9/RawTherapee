--- conflicted
+++ resolved
@@ -238,11 +238,7 @@
     }
 
     // construct formatted list content
-<<<<<<< HEAD
-    Glib::ustring text = M ("HISTORY_MSG_" + std::to_string (ev + 1));
-=======
     Glib::ustring text = M(ProcEventMapper::getInstance()->getHistoryMsg(ev));
->>>>>>> 62585bc4
 
     Glib::RefPtr<Gtk::TreeSelection> selection = hTreeView->get_selection();
     Gtk::TreeModel::iterator iter = selection->get_selected();
