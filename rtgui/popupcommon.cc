--- conflicted
+++ resolved
@@ -45,130 +45,53 @@
     }
 
     // Create the global container and put the button in it
-<<<<<<< HEAD
     buttonGroup = Gtk::manage( new Gtk::Grid());
     setExpandAlignProperties(buttonGroup, true, false, Gtk::ALIGN_FILL, Gtk::ALIGN_CENTER);
     buttonGroup->attach(*button, 0, 0, 1, 1);
-    // Create the list entry
-    imageFilenames.clear();
-    images.clear();
-    sItems.clear();
-    items.clear();
-    selected = -1;      // -1 : means that the button is invalid
-    menu = 0;
-    buttonImage = 0;
-    buttonHint = "";
-=======
-    buttonGroup = Gtk::manage( new Gtk::HBox(false, 0));
-    buttonGroup->pack_start(*button, Gtk::PACK_EXPAND_WIDGET, 0);
->>>>>>> a727460f
 }
 
 PopUpCommon::~PopUpCommon ()
 {
-<<<<<<< HEAD
-    for (std::vector<MyImageMenuItem*>::iterator i = items.begin(); i != items.end(); ++i) {
-        delete *i;
-    }
-
-    if (menu) {
-        delete menu;
-    }
-
-    if (buttonImage) {
-        delete buttonImage;
-    }
-
-    delete buttonGroup;
-}
-
-PopUpCommon::type_signal_changed PopUpCommon::signal_changed()
-{
-    return message;
-=======
-    for (std::vector<RTImage*>::iterator i = images.begin(); i != images.end(); ++i) {
-        delete *i;
-    }
-
     delete menu;
     delete buttonImage;
->>>>>>> a727460f
 }
 
 bool PopUpCommon::addEntry (const Glib::ustring& fileName, const Glib::ustring& label)
 {
-<<<<<<< HEAD
-    bool added = false;
-
-    if ( label.size() ) {
-        imageFilenames.push_back(fileName);
-        sItems.push_back(label);
-        // Create the menu item
-        MyImageMenuItem* newItem = new MyImageMenuItem (label, fileName);
-        images.push_back(newItem->getImage());
-        int currPos = (int)images.size();
-        items.push_back(newItem);
-
-        if (selected == -1) {
-            // Create the menu on the first item
-            menu = new Gtk::Menu ();
-            // Create the image for the button
-            buttonImage = new RTImage(fileName);
-            setExpandAlignProperties(buttonImage, true, false, Gtk::ALIGN_FILL, Gtk::ALIGN_CENTER);
-            // Use the first image by default
-            imageContainer->attach_next_to(*buttonImage, Gtk::POS_RIGHT, 1, 1);
-            selected = 0;
-        }
-
-        // When there is at least 1 choice, we add the arrow button
-        if (images.size() == 1) {
-            Gtk::Button* arrowButton = Gtk::manage( new Gtk::Button() );
-            RTImage* arrowImage = Gtk::manage( new RTImage("popuparrow.png") );
-            setExpandAlignProperties(arrowButton, false, false, Gtk::ALIGN_CENTER, Gtk::ALIGN_FILL);
-            arrowButton->add(*arrowImage); //menuSymbol);
-            buttonGroup->attach_next_to(*arrowButton, *button, Gtk::POS_RIGHT, 1, 1);
-            arrowButton->signal_button_release_event().connect_notify( sigc::mem_fun(*this, &PopUpCommon::showMenu) );
-            button->get_style_context()->add_class("Left");
-            arrowButton->get_style_context()->add_class("Right");
-            hasMenu = true;
-        }
-=======
     if (label.empty ())
          return false;
 
-    // Create the image
-    RTImage* newImage = new RTImage(fileName);
-    images.push_back(newImage);
-    imageFilenames.push_back(fileName);
-    int currPos = (int)images.size();
-    // Create the menu item
-    Gtk::ImageMenuItem* newItem = Gtk::manage(new Gtk::ImageMenuItem (*newImage, label));
+    // Create the menu item and image
+    MyImageMenuItem* newItem = Gtk::manage (new MyImageMenuItem (label, fileName));
+    imageFilenames.push_back (fileName);
+    images.push_back (newItem->getImage ());
 
     if (selected == -1) {
         // Create the menu on the first item
         menu = new Gtk::Menu ();
         // Create the image for the button
         buttonImage = new RTImage(fileName);
+        setExpandAlignProperties(buttonImage, true, false, Gtk::ALIGN_FILL, Gtk::ALIGN_CENTER);
         // Use the first image by default
-        imageContainer->pack_start(*buttonImage, Gtk::PACK_EXPAND_WIDGET);
+        imageContainer->attach_next_to(*buttonImage, Gtk::POS_RIGHT, 1, 1);
         selected = 0;
     }
->>>>>>> a727460f
 
     // When there is at least 1 choice, we add the arrow button
     if (images.size() == 1) {
         Gtk::Button* arrowButton = Gtk::manage( new Gtk::Button() );
         RTImage* arrowImage = Gtk::manage( new RTImage("popuparrow.png") );
+        setExpandAlignProperties(arrowButton, false, false, Gtk::ALIGN_CENTER, Gtk::ALIGN_FILL);
         arrowButton->add(*arrowImage); //menuSymbol);
-        arrowButton->set_relief (Gtk::RELIEF_NONE);
-        arrowButton->set_border_width (0);
-        buttonGroup->pack_start(*arrowButton, Gtk::PACK_SHRINK, 0);
+        buttonGroup->attach_next_to(*arrowButton, *button, Gtk::POS_RIGHT, 1, 1);
         arrowButton->signal_button_release_event().connect_notify( sigc::mem_fun(*this, &PopUpCommon::showMenu) );
+        button->get_style_context()->add_class("Left");
+        arrowButton->get_style_context()->add_class("Right");
         hasMenu = true;
     }
 
-    newItem->signal_activate().connect (sigc::bind(sigc::mem_fun(*this, &PopUpCommon::entrySelected), currPos - 1));
-    menu->attach (*newItem, 0, 1, currPos - 1, currPos);
+    newItem->signal_activate ().connect (sigc::bind (sigc::mem_fun (*this, &PopUpCommon::entrySelected), images.size () - 1));
+    menu->append (*newItem);
 
     return true;
 }
@@ -182,10 +105,10 @@
         message (selected);
 }
 
-void PopUpCommon::setItemSensitivity (int i, bool isSensitive) {
-    Gtk::Menu_Helpers::MenuList items = menu->items();
-    if (i < items.size()) {
-        items[i].set_sensitive(isSensitive);
+void PopUpCommon::setItemSensitivity (int index, bool isSensitive) {
+    const auto items = menu->get_children ();
+    if (index < items.size ()) {
+        items[index]->set_sensitive (isSensitive);
     }
 }
 
@@ -227,12 +150,12 @@
     }
 
     if (selected > -1) {
-        // HACK: Gtk::MenuItem::get_label does not seem to work reliably.
-        Gtk::MenuItem& item = menu->items ()[selected];
-        Gtk::Label* label = dynamic_cast<Gtk::Label*>(item.get_child ());
+        auto widget = menu->get_children ()[selected];
+        auto item = dynamic_cast<MyImageMenuItem*>(widget);
 
-        if (label)
-            hint += label->get_text ();
+        if (item) {
+            hint += item->getLabel ()->get_text ();
+        }
     }
 
     button->set_tooltip_markup(hint);
