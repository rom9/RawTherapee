/*
 *  This file is part of RawTherapee.
 *
 *  Copyright (c) 2004-2010 Gabor Horvath <hgabor@rawtherapee.com>
 *
 *  RawTherapee is free software: you can redistribute it and/or modify
 *  it under the terms of the GNU General Public License as published by
 *  the Free Software Foundation, either version 3 of the License, or
 *  (at your option) any later version.
 *
 *  RawTherapee is distributed in the hope that it will be useful,
 *  but WITHOUT ANY WARRANTY; without even the implied warranty of
 *  MERCHANTABILITY or FITNESS FOR A PARTICULAR PURPOSE.  See the
 *  GNU General Public License for more details.
 *
 *  You should have received a copy of the GNU General Public License
 *  along with RawTherapee.  If not, see <http://www.gnu.org/licenses/>.
 */
#include "cachemanager.h"

#include <memory>
#include <iostream>

#include <glib/gstdio.h>
#include <giomm.h>

#ifdef WIN32
#include <windows.h>
#endif

#include "guiutils.h"
#include "options.h"
#include "procparamchangers.h"
#include "thumbnail.h"
#include "md5helper.h"
namespace
{

constexpr int cacheDirMode = 0777;
constexpr const char* cacheDirs[] = { "profiles", "images", "aehistograms", "embprofiles", "data", "mip" };

}

CacheManager* CacheManager::getInstance ()
{
    static CacheManager instance;
    return &instance;
}

void CacheManager::init ()
{
    MyMutex::MyLock lock (mutex);

    openEntries.clear ();
    baseDir = options.cacheBaseDir;

    auto error = g_mkdir_with_parents (baseDir.c_str(), cacheDirMode);

    for (const auto& cacheDir : cacheDirs) {
        error |= g_mkdir_with_parents (Glib::build_filename (baseDir, cacheDir).c_str(), cacheDirMode);
    }

    if (error != 0 && options.rtSettings.verbose) {
        std::cerr << "Failed to create all cache directories: " << g_strerror (errno) << std::endl;
    }
}

Thumbnail* CacheManager::getEntry (const Glib::ustring& fname)
{
    std::unique_ptr<Thumbnail> thumbnail;

    // take manager lock and search for entry,
    // if found return it,
    // else release lock and create it
    {
        MyMutex::MyLock lock (mutex);

        // if it is open, return it
        const auto iterator = openEntries.find (fname);

        if (iterator != openEntries.end ()) {

            auto cachedThumbnail = iterator->second;

            cachedThumbnail->increaseRef ();
            return cachedThumbnail;
        }
    }

    // build path name
    const auto md5 = getMD5 (fname);

    if (md5.empty ()) {
        return nullptr;
    }

    const auto cacheName = getCacheFileName ("data", fname, ".txt", md5);

    // let's see if we have it in the cache
    {
        CacheImageData imageData;

        const auto error = imageData.load (cacheName);

        if (error == 0 && imageData.supported) {

            thumbnail.reset (new Thumbnail (this, fname, &imageData));

            if (!thumbnail->isSupported ()) {
                thumbnail.reset ();
            }
        }
    }

    // if not, create a new one
    if (!thumbnail) {

        thumbnail.reset (new Thumbnail (this, fname, md5));

        if (!thumbnail->isSupported ()) {
            thumbnail.reset ();
        }
    }

    // retake the lock and see if it was added while we we're unlocked, if it
    // was use it over our version. if not added we create the cache entry
    if (thumbnail) {
        MyMutex::MyLock lock (mutex);

        const auto iterator = openEntries.find (fname);

        if (iterator != openEntries.end ()) {

            auto cachedThumbnail = iterator->second;

            cachedThumbnail->increaseRef ();
            return cachedThumbnail;
        }

        // it wasn't, create a new entry
        openEntries.emplace (fname, thumbnail.get ());
    }

    return thumbnail.release ();
}


void CacheManager::deleteEntry (const Glib::ustring& fname)
{
    MyMutex::MyLock lock (mutex);

    // check if it is opened
    auto iterator = openEntries.find (fname);

    if (iterator == openEntries.end ()) {
        deleteFiles (fname, getMD5 (fname), true, true);
        return;
    }

    auto thumbnail = iterator->second;

    // decrease reference count;
    // this will call back into CacheManager,
    // so we release the lock for it
    {
        lock.release ();
        thumbnail->decreaseRef ();
        lock.acquire ();
    }

    // check again if in the editor,
    // the thumbnail still exists,
    // if not, delete it
    if (openEntries.count (fname) == 0) {
        deleteFiles (fname, thumbnail->getMD5 (), true, true);
    }
}

void CacheManager::clearFromCache (const Glib::ustring& fname, bool purge) const
{
    deleteFiles (fname, getMD5 (fname), purge, purge);
}

void CacheManager::renameEntry (const std::string& oldfilename, const std::string& oldmd5, const std::string& newfilename)
{
    MyMutex::MyLock lock (mutex);

    const auto newmd5 = getMD5 (newfilename);

    auto error = g_rename (getCacheFileName ("profiles", oldfilename, paramFileExtension, oldmd5).c_str (), getCacheFileName ("profiles", newfilename, paramFileExtension, newmd5).c_str ());
    error |= g_rename (getCacheFileName ("images", oldfilename, ".rtti", oldmd5).c_str (), getCacheFileName ("images", newfilename, ".rtti", newmd5).c_str ());
    error |= g_rename (getCacheFileName ("images", oldfilename, ".cust16", oldmd5).c_str (), getCacheFileName ("images", newfilename, ".cust16", newmd5).c_str ());
    error |= g_rename (getCacheFileName ("images", oldfilename, ".cust", oldmd5).c_str (), getCacheFileName ("images", newfilename, ".cust", newmd5).c_str ());
    error |= g_rename (getCacheFileName ("images", oldfilename, ".jpg", oldmd5).c_str (), getCacheFileName ("images", newfilename, ".jpg", newmd5).c_str ());
    error |= g_rename (getCacheFileName ("aehistograms", oldfilename, "", oldmd5).c_str (), getCacheFileName ("aehistograms", newfilename, "", newmd5).c_str ());
    error |= g_rename (getCacheFileName ("embprofiles", oldfilename, ".icc", oldmd5).c_str (), getCacheFileName ("embprofiles", newfilename, ".icc", newmd5).c_str ());
    error |= g_rename (getCacheFileName ("data", oldfilename, ".txt", oldmd5).c_str (), getCacheFileName ("data", newfilename, ".txt", newmd5).c_str ());
    error |= g_rename (getCacheFileName ("mip", oldfilename, ".mip", oldmd5).c_str (), getCacheFileName ("mip", newfilename, ".mip", newmd5).c_str ());

    if (error != 0 && options.rtSettings.verbose) {
        std::cerr << "Failed to rename all files for cache entry '" << oldfilename << "': " << g_strerror (errno) << std::endl;
    }

    // check if it is opened
    // if it is open, update md5
    const auto iterator = openEntries.find (oldfilename);

    if (iterator == openEntries.end ()) {
        return;
    }

    auto thumbnail = iterator->second;
    openEntries.erase (iterator);
    openEntries.emplace (newfilename, thumbnail);

    thumbnail->setFileName (newfilename);
    thumbnail->updateCache ();
    thumbnail->saveThumbnail ();
}

void CacheManager::closeThumbnail (Thumbnail* thumbnail)
{
    MyMutex::MyLock lock (mutex);

    openEntries.erase (thumbnail->getFileName ());
    delete thumbnail;
}

void CacheManager::closeCache () const
{
    MyMutex::MyLock lock (mutex);

    applyCacheSizeLimitation ();
}

void CacheManager::clearAll () const
{
    MyMutex::MyLock lock (mutex);

    for (const auto& cacheDir : cacheDirs) {
        deleteDir (cacheDir);
    }
}

void CacheManager::clearImages () const
{
    MyMutex::MyLock lock (mutex);

    deleteDir ("images");
    deleteDir ("aehistograms");
    deleteDir ("embprofiles");
}

void CacheManager::clearProfiles () const
{
    MyMutex::MyLock lock (mutex);

    deleteDir ("profiles");

}

void CacheManager::clearmip () const
{
    MyMutex::MyLock lock (mutex);

    deleteDir ("mip");

}

void CacheManager::deleteDir (const Glib::ustring& dirName) const
{
    try {

        Glib::Dir dir (Glib::build_filename (baseDir, dirName));

        auto error = 0;

        for (auto entry = dir.begin (); entry != dir.end (); ++entry) {
            error |= g_remove (Glib::build_filename (baseDir, dirName, *entry).c_str ());
        }

        if (error != 0 && options.rtSettings.verbose) {
            std::cerr << "Failed to delete all entries in cache directory '" << dirName << "': " << g_strerror (errno) << std::endl;
        }

    } catch (Glib::Error&) {}
}

void CacheManager::deleteFiles (const Glib::ustring& fname, const std::string& md5, bool purgeData, bool purgeProfile) const
{
    if (md5.empty ()) {
        return;
    }

    auto error = g_remove (getCacheFileName ("images", fname, ".rtti", md5).c_str ());
    error |= g_remove (getCacheFileName ("images", fname, ".cust16", md5).c_str ());
    error |= g_remove (getCacheFileName ("images", fname, ".cust", md5).c_str ());
    error |= g_remove (getCacheFileName ("images", fname, ".jpg", md5).c_str ());
    error |= g_remove (getCacheFileName ("aehistograms", fname, "", md5).c_str ());
    error |= g_remove (getCacheFileName ("embprofiles", fname, ".icc", md5).c_str ());

    if (purgeData) {
        error |= g_remove (getCacheFileName ("data", fname, ".txt", md5).c_str ());
    }

    if (purgeProfile) {
        error |= g_remove (getCacheFileName ("profiles", fname, paramFileExtension, md5).c_str ());
        error |= g_remove (getCacheFileName ("mip", fname, ".mip", md5).c_str ());

    }
<<<<<<< HEAD

    if (error != 0 && options.rtSettings.verbose) {
        std::cerr << "Failed to delete all files for cache entry '" << fname << "': " << g_strerror (errno) << std::endl;
    }
=======
}

std::string CacheManager::getMD5 (const Glib::ustring& fname)
{

#ifdef WIN32

    std::unique_ptr<wchar_t, GFreeFunc> wfname(reinterpret_cast<wchar_t*>(g_utf8_to_utf16 (fname.c_str (), -1, NULL, NULL, NULL)), g_free);

    WIN32_FILE_ATTRIBUTE_DATA fileAttr;
    if (GetFileAttributesExW(wfname.get(), GetFileExInfoStandard, &fileAttr)) {
        // We use name, size and creation time to identify a file.
        const auto identifier = Glib::ustring::compose("%1-%2-%3-%4", fileAttr.nFileSizeLow, fileAttr.ftCreationTime.dwHighDateTime, fileAttr.ftCreationTime.dwLowDateTime, fname);
        return Glib::Checksum::compute_checksum(Glib::Checksum::CHECKSUM_MD5, identifier);
    }

#else

    const auto file = Gio::File::create_for_path(fname);
    if (file) {

        try
        {
            const auto info = file->query_info("standard::*");
            if (info) {
                // We only use name and size to identify a file.
                const auto identifier = Glib::ustring::compose("%1%2", fname, info->get_size());
                return Glib::Checksum::compute_checksum(Glib::Checksum::CHECKSUM_MD5, identifier);
            }

        } catch(Gio::Error&) {}
    }

#endif

    return {};
>>>>>>> b1dd97da
}

Glib::ustring CacheManager::getCacheFileName (const Glib::ustring& subDir,
        const Glib::ustring& fname,
        const Glib::ustring& fext,
        const Glib::ustring& md5) const
{
    const auto dirName = Glib::build_filename (baseDir, subDir);
    const auto baseName = Glib::path_get_basename (fname) + "." + md5;
    return Glib::build_filename (dirName, baseName + fext);
}

void CacheManager::applyCacheSizeLimitation () const
{
    using FNameMTime = std::pair<Glib::ustring, Glib::TimeVal>;
    std::vector<FNameMTime> files;

    try {

        const auto dirName = Glib::build_filename (baseDir, "data");
        const auto dir = Gio::File::create_for_path (dirName);

        auto enumerator = dir->enumerate_children ("standard::name,time::modified");

        while (auto file = enumerator->next_file ()) {
            files.emplace_back (file->get_name (), file->modification_time ());
        }

    } catch (Glib::Exception&) {}

    if (files.size () <= options.maxCacheEntries) {
        return;
    }

    std::sort (files.begin (), files.end (), [] (const FNameMTime & lhs, const FNameMTime & rhs) {
        return lhs.second < rhs.second;
    });

    auto cacheEntries = files.size ();

    for (auto entry = files.begin (); cacheEntries-- > options.maxCacheEntries; ++entry) {

        const auto& name = entry->first;

        constexpr auto md5_size = 32;
        const auto name_size = name.size();

        if (name_size < md5_size + 5) {
            continue;
        }

        const auto fname = name.substr (0, name_size - md5_size - 5);
        const auto md5 = name.substr (name_size - md5_size - 4, md5_size);

        deleteFiles (fname, md5, true, false);
    }
}
<|MERGE_RESOLUTION|>--- conflicted
+++ resolved
@@ -32,7 +32,7 @@
 #include "options.h"
 #include "procparamchangers.h"
 #include "thumbnail.h"
-#include "md5helper.h"
+//#include "md5helper.h"
 namespace
 {
 
@@ -308,12 +308,6 @@
         error |= g_remove (getCacheFileName ("mip", fname, ".mip", md5).c_str ());
 
     }
-<<<<<<< HEAD
-
-    if (error != 0 && options.rtSettings.verbose) {
-        std::cerr << "Failed to delete all files for cache entry '" << fname << "': " << g_strerror (errno) << std::endl;
-    }
-=======
 }
 
 std::string CacheManager::getMD5 (const Glib::ustring& fname)
@@ -350,7 +344,6 @@
 #endif
 
     return {};
->>>>>>> b1dd97da
 }
 
 Glib::ustring CacheManager::getCacheFileName (const Glib::ustring& subDir,
