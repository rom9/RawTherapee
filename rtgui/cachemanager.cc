/*
 *  This file is part of RawTherapee.
 *
 *  Copyright (c) 2004-2010 Gabor Horvath <hgabor@rawtherapee.com>
 *
 *  RawTherapee is free software: you can redistribute it and/or modify
 *  it under the terms of the GNU General Public License as published by
 *  the Free Software Foundation, either version 3 of the License, or
 *  (at your option) any later version.
 *
 *  RawTherapee is distributed in the hope that it will be useful,
 *  but WITHOUT ANY WARRANTY; without even the implied warranty of
 *  MERCHANTABILITY or FITNESS FOR A PARTICULAR PURPOSE.  See the
 *  GNU General Public License for more details.
 *
 *  You should have received a copy of the GNU General Public License
 *  along with RawTherapee.  If not, see <https://www.gnu.org/licenses/>.
 */

#include <memory>
#include <iostream>

#include <dirent.h>
#include <giomm.h>
#include <glib/gstdio.h>

#ifdef WIN32
#include <windows.h>
#endif

#include "cachemanager.h"

#include "guiutils.h"
#include "options.h"
#include "thumbnail.h"
<<<<<<< HEAD
//#include "md5helper.h"
=======
#include "procparamchangers.h"

>>>>>>> ec5eaf9c
namespace
{

constexpr int cacheDirMode = 0777;
constexpr const char* cacheDirs[] = { "profiles", "images", "aehistograms", "embprofiles", "data"};

}

CacheManager* CacheManager::getInstance ()
{
    static CacheManager instance;
    return &instance;
}

void CacheManager::init ()
{
    MyMutex::MyLock lock (mutex);

    openEntries.clear ();
    baseDir = options.cacheBaseDir;

    auto error = g_mkdir_with_parents (baseDir.c_str(), cacheDirMode);

    for (const auto& cacheDir : cacheDirs) {
        if (strncmp(cacheDir, "aehistograms", 12)) {  // don't create aehistograms folder.
            error |= g_mkdir_with_parents (Glib::build_filename (baseDir, cacheDir).c_str(), cacheDirMode);
        }
    }

<<<<<<< HEAD
    if (error != 0 && options.rtSettings.verbose) {
        std::cerr << "Failed to create all cache directories: " << g_strerror (errno) << std::endl;
=======
    if (error != 0 && rtengine::settings->verbose) {
        std::cerr << "Failed to create all cache directories: " << g_strerror(errno) << std::endl;
>>>>>>> ec5eaf9c
    }
}

Thumbnail* CacheManager::getEntry (const Glib::ustring& fname)
{
    std::unique_ptr<Thumbnail> thumbnail;

    // take manager lock and search for entry,
    // if found return it,
    // else release lock and create it
    {
        MyMutex::MyLock lock (mutex);

        // if it is open, return it
        const auto iterator = openEntries.find (fname);

        if (iterator != openEntries.end ()) {

            auto cachedThumbnail = iterator->second;

            cachedThumbnail->increaseRef ();
            return cachedThumbnail;
        }
    }

    // build path name
    const auto md5 = getMD5 (fname);

    if (md5.empty ()) {
        return nullptr;
    }

    const auto cacheName = getCacheFileName ("data", fname, ".txt", md5);

    // let's see if we have it in the cache
    {
        CacheImageData imageData;

        const auto error = imageData.load (cacheName);

        if (error == 0 && imageData.supported) {

            thumbnail.reset (new Thumbnail (this, fname, &imageData));

            if (!thumbnail->isSupported ()) {
                thumbnail.reset ();
            }
        }
    }

    // if not, create a new one
    if (!thumbnail) {

        thumbnail.reset (new Thumbnail (this, fname, md5));

        if (!thumbnail->isSupported ()) {
            thumbnail.reset ();
        }
    }

    // retake the lock and see if it was added while we we're unlocked, if it
    // was use it over our version. if not added we create the cache entry
    if (thumbnail) {
        MyMutex::MyLock lock (mutex);

        const auto iterator = openEntries.find (fname);

        if (iterator != openEntries.end ()) {

            auto cachedThumbnail = iterator->second;

            cachedThumbnail->increaseRef ();
            return cachedThumbnail;
        }

        // it wasn't, create a new entry
        openEntries.emplace (fname, thumbnail.get ());
    }

    return thumbnail.release ();
}


void CacheManager::deleteEntry (const Glib::ustring& fname)
{
    MyMutex::MyLock lock (mutex);

    // check if it is opened
    auto iterator = openEntries.find (fname);

    if (iterator == openEntries.end ()) {
        deleteFiles (fname, getMD5 (fname), true, true);
        return;
    }

    auto thumbnail = iterator->second;

    // decrease reference count;
    // this will call back into CacheManager,
    // so we release the lock for it
    {
        lock.release ();
        thumbnail->decreaseRef ();
        lock.acquire ();
    }

    // check again if in the editor,
    // the thumbnail still exists,
    // if not, delete it
    if (openEntries.count (fname) == 0) {
        deleteFiles (fname, thumbnail->getMD5 (), true, true);
    }
}

void CacheManager::clearFromCache (const Glib::ustring& fname, bool purge) const
{
    deleteFiles (fname, getMD5 (fname), true, purge);
}

void CacheManager::renameEntry (const std::string& oldfilename, const std::string& oldmd5, const std::string& newfilename)
{
    MyMutex::MyLock lock (mutex);

    const auto newmd5 = getMD5 (newfilename);

    auto error = g_rename (getCacheFileName ("profiles", oldfilename, paramFileExtension, oldmd5).c_str (), getCacheFileName ("profiles", newfilename, paramFileExtension, newmd5).c_str ());
    error |= g_rename (getCacheFileName ("images", oldfilename, ".rtti", oldmd5).c_str (), getCacheFileName ("images", newfilename, ".rtti", newmd5).c_str ());
    error |= g_rename (getCacheFileName ("aehistograms", oldfilename, "", oldmd5).c_str (), getCacheFileName ("aehistograms", newfilename, "", newmd5).c_str ());
    error |= g_rename (getCacheFileName ("embprofiles", oldfilename, ".icc", oldmd5).c_str (), getCacheFileName ("embprofiles", newfilename, ".icc", newmd5).c_str ());
    error |= g_rename (getCacheFileName ("data", oldfilename, ".txt", oldmd5).c_str (), getCacheFileName ("data", newfilename, ".txt", newmd5).c_str ());

<<<<<<< HEAD
    if (error != 0 && options.rtSettings.verbose) {
        std::cerr << "Failed to rename all files for cache entry '" << oldfilename << "': " << g_strerror (errno) << std::endl;
=======
    if (error != 0 && rtengine::settings->verbose) {
        std::cerr << "Failed to rename all files for cache entry '" << oldfilename << "': " << g_strerror(errno) << std::endl;
>>>>>>> ec5eaf9c
    }

    // check if it is opened
    // if it is open, update md5
    const auto iterator = openEntries.find (oldfilename);

    if (iterator == openEntries.end ()) {
        return;
    }

    auto thumbnail = iterator->second;
    openEntries.erase (iterator);
    openEntries.emplace (newfilename, thumbnail);

    thumbnail->setFileName (newfilename);
    thumbnail->updateCache ();
    thumbnail->saveThumbnail ();
}

void CacheManager::closeThumbnail (Thumbnail* thumbnail)
{
    MyMutex::MyLock lock (mutex);

    openEntries.erase (thumbnail->getFileName ());
    delete thumbnail;
}

void CacheManager::closeCache () const
{
    MyMutex::MyLock lock (mutex);

    applyCacheSizeLimitation ();
}

void CacheManager::clearAll () const
{
    MyMutex::MyLock lock (mutex);

    for (const auto& cacheDir : cacheDirs) {
        deleteDir (cacheDir);
    }
}

void CacheManager::clearImages () const
{
    MyMutex::MyLock lock (mutex);

    deleteDir ("data");
    deleteDir ("images");
    deleteDir ("aehistograms");
    deleteDir ("embprofiles");
}

void CacheManager::clearProfiles () const
{
    MyMutex::MyLock lock (mutex);

    deleteDir ("profiles");

}


void CacheManager::deleteDir (const Glib::ustring& dirName) const
{
    try {

        Glib::Dir dir (Glib::build_filename (baseDir, dirName));

        auto error = 0;

        for (auto entry = dir.begin (); entry != dir.end (); ++entry) {
            error |= g_remove (Glib::build_filename (baseDir, dirName, *entry).c_str ());
        }

<<<<<<< HEAD
        if (error != 0 && options.rtSettings.verbose) {
            std::cerr << "Failed to delete all entries in cache directory '" << dirName << "': " << g_strerror (errno) << std::endl;
=======
        if (error != 0 && rtengine::settings->verbose) {
            std::cerr << "Failed to delete all entries in cache directory '" << dirName << "': " << g_strerror(errno) << std::endl;
>>>>>>> ec5eaf9c
        }

    } catch (Glib::Error&) {}
}

void CacheManager::deleteFiles (const Glib::ustring& fname, const std::string& md5, bool purgeData, bool purgeProfile) const
{
    if (md5.empty ()) {
        return;
    }

    auto error = g_remove (getCacheFileName ("images", fname, ".rtti", md5).c_str ());
    error |= g_remove (getCacheFileName ("aehistograms", fname, "", md5).c_str ());
    error |= g_remove (getCacheFileName ("embprofiles", fname, ".icc", md5).c_str ());

    if (purgeData) {
        error |= g_remove (getCacheFileName ("data", fname, ".txt", md5).c_str ());
    }

    if (purgeProfile) {
        error |= g_remove (getCacheFileName ("profiles", fname, paramFileExtension, md5).c_str ());

<<<<<<< HEAD
=======
    if (error != 0 && rtengine::settings->verbose) {
        std::cerr << "Failed to delete all files for cache entry '" << fname << "': " << g_strerror(errno) << std::endl;
>>>>>>> ec5eaf9c
    }
}

std::string CacheManager::getMD5 (const Glib::ustring& fname)
{

#ifdef WIN32

    std::unique_ptr<wchar_t, GFreeFunc> wfname(reinterpret_cast<wchar_t*>(g_utf8_to_utf16 (fname.c_str (), -1, NULL, NULL, NULL)), g_free);

    WIN32_FILE_ATTRIBUTE_DATA fileAttr;
    if (GetFileAttributesExW(wfname.get(), GetFileExInfoStandard, &fileAttr)) {
        // We use name, size and creation time to identify a file.
        const auto identifier = Glib::ustring::compose("%1-%2-%3-%4", fileAttr.nFileSizeLow, fileAttr.ftCreationTime.dwHighDateTime, fileAttr.ftCreationTime.dwLowDateTime, fname);
        return Glib::Checksum::compute_checksum(Glib::Checksum::CHECKSUM_MD5, identifier);
    }

#else

    const auto file = Gio::File::create_for_path(fname);
    if (file) {

        try
        {
            const auto info = file->query_info("standard::*");
            if (info) {
                // We only use name and size to identify a file.
                const auto identifier = Glib::ustring::compose("%1%2", fname, info->get_size());
                return Glib::Checksum::compute_checksum(Glib::Checksum::CHECKSUM_MD5, identifier);
            }

        } catch(Gio::Error&) {}
    }

#endif

    return {};
}

Glib::ustring CacheManager::getCacheFileName (const Glib::ustring& subDir,
        const Glib::ustring& fname,
        const Glib::ustring& fext,
        const Glib::ustring& md5) const
{
    const auto dirName = Glib::build_filename (baseDir, subDir);
    const auto baseName = Glib::path_get_basename (fname) + "." + md5;
    return Glib::build_filename (dirName, baseName + fext);
}

void CacheManager::applyCacheSizeLimitation () const
{
    // first count files without fetching file name and timestamp.
    auto cachedir = opendir(Glib::build_filename(baseDir, "data").c_str());
    if (!cachedir) {
        return;
    }

    std::size_t numFiles = 0;
    while (readdir(cachedir)) {
        ++numFiles;
    }

    closedir(cachedir);
    if (numFiles > 2) {
        numFiles -= 2; // because . and .. are counted
    }

    if (numFiles <= options.maxCacheEntries) {
        return;
    }

    using FNameMTime = std::pair<Glib::ustring, Glib::TimeVal>;

    std::vector<FNameMTime> files;
    files.reserve(numFiles);

    constexpr std::size_t md5_size = 32;
    // get filenames and timestamps
    try {
        const auto dir = Gio::File::create_for_path(Glib::build_filename(baseDir, "data"));
        const auto enumerator = dir->enumerate_children("standard::name,time::modified");

        while (const auto file = enumerator->next_file()) {
            const auto name = file->get_name();
            if (name.size() >= md5_size + 5) {
                files.emplace_back(name, file->modification_time());
            }
        }

    } catch (Glib::Exception&) {}

    if (files.size() <= options.maxCacheEntries) {
        // limit not reached
        return;
    }

    const std::size_t toDelete = files.size() - options.maxCacheEntries + options.maxCacheEntries * 5 / 100; // reserve 5% free cache space

    std::nth_element(
        files.begin(),
        files.begin() + toDelete,
        files.end(),
        [](const FNameMTime& lhs, const FNameMTime& rhs) -> bool
        {
            return lhs.second < rhs.second;
        }
    );

    for (std::vector<FNameMTime>::const_iterator entry = files.begin(), end = files.begin() + toDelete; entry != end; ++entry) {
        const auto& name = entry->first;
        const auto name_size = name.size() - md5_size;
        const auto fname = name.substr(0, name_size - 5);
        const auto md5 = name.substr(name_size - 4, md5_size);

        deleteFiles(fname, md5, true, false);
    }
}
<|MERGE_RESOLUTION|>--- conflicted
+++ resolved
@@ -33,12 +33,8 @@
 #include "guiutils.h"
 #include "options.h"
 #include "thumbnail.h"
-<<<<<<< HEAD
-//#include "md5helper.h"
-=======
 #include "procparamchangers.h"
 
->>>>>>> ec5eaf9c
 namespace
 {
 
@@ -68,13 +64,8 @@
         }
     }
 
-<<<<<<< HEAD
-    if (error != 0 && options.rtSettings.verbose) {
-        std::cerr << "Failed to create all cache directories: " << g_strerror (errno) << std::endl;
-=======
     if (error != 0 && rtengine::settings->verbose) {
         std::cerr << "Failed to create all cache directories: " << g_strerror(errno) << std::endl;
->>>>>>> ec5eaf9c
     }
 }
 
@@ -206,13 +197,8 @@
     error |= g_rename (getCacheFileName ("embprofiles", oldfilename, ".icc", oldmd5).c_str (), getCacheFileName ("embprofiles", newfilename, ".icc", newmd5).c_str ());
     error |= g_rename (getCacheFileName ("data", oldfilename, ".txt", oldmd5).c_str (), getCacheFileName ("data", newfilename, ".txt", newmd5).c_str ());
 
-<<<<<<< HEAD
-    if (error != 0 && options.rtSettings.verbose) {
-        std::cerr << "Failed to rename all files for cache entry '" << oldfilename << "': " << g_strerror (errno) << std::endl;
-=======
     if (error != 0 && rtengine::settings->verbose) {
         std::cerr << "Failed to rename all files for cache entry '" << oldfilename << "': " << g_strerror(errno) << std::endl;
->>>>>>> ec5eaf9c
     }
 
     // check if it is opened
@@ -287,13 +273,8 @@
             error |= g_remove (Glib::build_filename (baseDir, dirName, *entry).c_str ());
         }
 
-<<<<<<< HEAD
-        if (error != 0 && options.rtSettings.verbose) {
-            std::cerr << "Failed to delete all entries in cache directory '" << dirName << "': " << g_strerror (errno) << std::endl;
-=======
         if (error != 0 && rtengine::settings->verbose) {
             std::cerr << "Failed to delete all entries in cache directory '" << dirName << "': " << g_strerror(errno) << std::endl;
->>>>>>> ec5eaf9c
         }
 
     } catch (Glib::Error&) {}
@@ -315,12 +296,10 @@
 
     if (purgeProfile) {
         error |= g_remove (getCacheFileName ("profiles", fname, paramFileExtension, md5).c_str ());
-
-<<<<<<< HEAD
-=======
+    }
+
     if (error != 0 && rtengine::settings->verbose) {
         std::cerr << "Failed to delete all files for cache entry '" << fname << "': " << g_strerror(errno) << std::endl;
->>>>>>> ec5eaf9c
     }
 }
 
