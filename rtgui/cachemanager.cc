--- conflicted
+++ resolved
@@ -393,19 +393,7 @@
         return;
     }
 
-<<<<<<< HEAD
-    std::sort (files.begin (), files.end (), [] (const FNameMTime & lhs, const FNameMTime & rhs) {
-        return lhs.second < rhs.second;
-    });
-
-    auto cacheEntries = files.size ();
-
-    for (auto entry = files.begin (); cacheEntries-- > options.maxCacheEntries; ++entry) {
-
-        const auto& name = entry->first;
-=======
     const std::size_t toDelete = files.size() - options.maxCacheEntries + options.maxCacheEntries * 5 / 100; // reserve 5% free cache space
->>>>>>> 4ff41f7a
 
     std::nth_element(
         files.begin(),
