--- conflicted
+++ resolved
@@ -49,18 +49,6 @@
     loc         ->set_name ("PartialPasteHeader");
 
     // options in basic:
-<<<<<<< HEAD
-    wb          = Gtk::manage (new Gtk::CheckButton (M ("PARTIALPASTE_WHITEBALANCE")));
-    exposure    = Gtk::manage (new Gtk::CheckButton (M ("PARTIALPASTE_EXPOSURE")));
-    sh          = Gtk::manage (new Gtk::CheckButton (M ("PARTIALPASTE_SHADOWSHIGHLIGHTS")));
-    epd         = Gtk::manage (new Gtk::CheckButton (M ("PARTIALPASTE_EPD")));
-    fattal      = Gtk::manage (new Gtk::CheckButton (M ("PARTIALPASTE_TM_FATTAL")));
-    retinex     = Gtk::manage (new Gtk::CheckButton (M ("PARTIALPASTE_RETINEX")));
-    pcvignette  = Gtk::manage (new Gtk::CheckButton (M ("PARTIALPASTE_PCVIGNETTE")));
-    gradient    = Gtk::manage (new Gtk::CheckButton (M ("PARTIALPASTE_GRADIENT")));
-    labcurve    = Gtk::manage (new Gtk::CheckButton (M ("PARTIALPASTE_LABCURVE")));
-    colorappearance = Gtk::manage (new Gtk::CheckButton (M ("PARTIALPASTE_COLORAPP")));
-=======
     wb          = Gtk::manage (new Gtk::CheckButton (M("PARTIALPASTE_WHITEBALANCE")));
     exposure    = Gtk::manage (new Gtk::CheckButton (M("PARTIALPASTE_EXPOSURE")));
     localcontrast = Gtk::manage(new Gtk::CheckButton(M("PARTIALPASTE_LOCALCONTRAST")));
@@ -72,7 +60,6 @@
     gradient    = Gtk::manage (new Gtk::CheckButton (M("PARTIALPASTE_GRADIENT")));
     labcurve    = Gtk::manage (new Gtk::CheckButton (M("PARTIALPASTE_LABCURVE")));
     colorappearance = Gtk::manage (new Gtk::CheckButton (M("PARTIALPASTE_COLORAPP")));
->>>>>>> 62585bc4
 
     // options in detail:
     sharpen     = Gtk::manage (new Gtk::CheckButton (M ("PARTIALPASTE_SHARPENING")));
@@ -311,41 +298,6 @@
 
     // This can be improved
     // there is currently no binding of subsettings to CheckButton 'everything' for its inconsistent status
-<<<<<<< HEAD
-    everythingConn  = everything->signal_toggled().connect (sigc::mem_fun (*this, &PartialPasteDlg::everythingToggled));
-    basicConn       = basic->signal_toggled().connect (sigc::mem_fun (*this, &PartialPasteDlg::basicToggled));
-    detailConn      = detail->signal_toggled().connect (sigc::mem_fun (*this, &PartialPasteDlg::detailToggled));
-    colorConn       = color->signal_toggled().connect (sigc::mem_fun (*this, &PartialPasteDlg::colorToggled));
-    lensConn        = lens->signal_toggled().connect (sigc::mem_fun (*this, &PartialPasteDlg::lensToggled));
-    compositionConn = composition->signal_toggled().connect (sigc::mem_fun (*this, &PartialPasteDlg::compositionToggled));
-    metaConn        = meta->signal_toggled().connect (sigc::mem_fun (*this, &PartialPasteDlg::metaToggled));
-    rawConn         = raw->signal_toggled().connect (sigc::mem_fun (*this, &PartialPasteDlg::rawToggled));
-    wavConn         = wav->signal_toggled().connect (sigc::mem_fun (*this, &PartialPasteDlg::wavToggled));
-//    locConn         = loc->signal_toggled().connect (sigc::mem_fun (*this, &PartialPasteDlg::locToggled));
-
-    wbConn          = wb->signal_toggled().connect (sigc::bind (sigc::mem_fun (*basic, &Gtk::CheckButton::set_inconsistent), true));
-    exposureConn    = exposure->signal_toggled().connect (sigc::bind (sigc::mem_fun (*basic, &Gtk::CheckButton::set_inconsistent), true));
-    shConn          = sh->signal_toggled().connect (sigc::bind (sigc::mem_fun (*basic, &Gtk::CheckButton::set_inconsistent), true));
-    epdConn         = epd->signal_toggled().connect (sigc::bind (sigc::mem_fun (*basic, &Gtk::CheckButton::set_inconsistent), true));
-    fattalConn      = fattal->signal_toggled().connect (sigc::bind (sigc::mem_fun (*basic, &Gtk::CheckButton::set_inconsistent), true));
-    retinexConn     = retinex->signal_toggled().connect (sigc::bind (sigc::mem_fun (*basic, &Gtk::CheckButton::set_inconsistent), true));
-    pcvignetteConn  = pcvignette->signal_toggled().connect (sigc::bind (sigc::mem_fun (*basic, &Gtk::CheckButton::set_inconsistent), true));
-    gradientConn    = gradient->signal_toggled().connect (sigc::bind (sigc::mem_fun (*basic, &Gtk::CheckButton::set_inconsistent), true));
-    labcurveConn    = labcurve->signal_toggled().connect (sigc::bind (sigc::mem_fun (*basic, &Gtk::CheckButton::set_inconsistent), true));
-    colorappearanceConn = colorappearance->signal_toggled().connect (sigc::bind (sigc::mem_fun (*basic, &Gtk::CheckButton::set_inconsistent), true));
-
-    sharpenConn     = sharpen->signal_toggled().connect (sigc::bind (sigc::mem_fun (*detail, &Gtk::CheckButton::set_inconsistent), true));
-    gradsharpenConn = sharpenedge->signal_toggled().connect (sigc::bind (sigc::mem_fun (*detail, &Gtk::CheckButton::set_inconsistent), true));
-    microcontrastConn = sharpenmicro->signal_toggled().connect (sigc::bind (sigc::mem_fun (*detail, &Gtk::CheckButton::set_inconsistent), true));
-    impdenConn      = impden->signal_toggled().connect (sigc::bind (sigc::mem_fun (*detail, &Gtk::CheckButton::set_inconsistent), true));
-    dirpyrdenConn   = dirpyrden->signal_toggled().connect (sigc::bind (sigc::mem_fun (*detail, &Gtk::CheckButton::set_inconsistent), true));
-    dirpyreqConn    = dirpyreq->signal_toggled().connect (sigc::bind (sigc::mem_fun (*detail, &Gtk::CheckButton::set_inconsistent), true));
-    defringeConn    = defringe->signal_toggled().connect (sigc::bind (sigc::mem_fun (*detail, &Gtk::CheckButton::set_inconsistent), true));
-
-    waveletConn = wavelet->signal_toggled().connect (sigc::bind (sigc::mem_fun (*wav, &Gtk::CheckButton::set_inconsistent), true));
-  //  locallabConn     = locallab->signal_toggled().connect (sigc::bind (sigc::mem_fun (*basic, &Gtk::CheckButton::set_inconsistent), true));
-    icmConn         = icm->signal_toggled().connect (sigc::bind (sigc::mem_fun (*color, &Gtk::CheckButton::set_inconsistent), true));
-=======
     everythingConn  = everything->signal_toggled().connect (sigc::mem_fun(*this, &PartialPasteDlg::everythingToggled));
     basicConn       = basic->signal_toggled().connect (sigc::mem_fun(*this, &PartialPasteDlg::basicToggled));
     detailConn      = detail->signal_toggled().connect (sigc::mem_fun(*this, &PartialPasteDlg::detailToggled));
@@ -355,6 +307,7 @@
     metaConn        = meta->signal_toggled().connect (sigc::mem_fun(*this, &PartialPasteDlg::metaToggled));
     rawConn         = raw->signal_toggled().connect (sigc::mem_fun(*this, &PartialPasteDlg::rawToggled));
     wavConn         = wav->signal_toggled().connect (sigc::mem_fun(*this, &PartialPasteDlg::wavToggled));
+//    locConn         = loc->signal_toggled().connect (sigc::mem_fun (*this, &PartialPasteDlg::locToggled));
 
     wbConn          = wb->signal_toggled().connect (sigc::bind (sigc::mem_fun(*basic, &Gtk::CheckButton::set_inconsistent), true));
     exposureConn    = exposure->signal_toggled().connect (sigc::bind (sigc::mem_fun(*basic, &Gtk::CheckButton::set_inconsistent), true));
@@ -375,11 +328,11 @@
     dirpyrdenConn   = dirpyrden->signal_toggled().connect (sigc::bind (sigc::mem_fun(*detail, &Gtk::CheckButton::set_inconsistent), true));
     dirpyreqConn    = dirpyreq->signal_toggled().connect (sigc::bind (sigc::mem_fun(*detail, &Gtk::CheckButton::set_inconsistent), true));
     defringeConn    = defringe->signal_toggled().connect (sigc::bind (sigc::mem_fun(*detail, &Gtk::CheckButton::set_inconsistent), true));
+  //  locallabConn     = locallab->signal_toggled().connect (sigc::bind (sigc::mem_fun (*basic, &Gtk::CheckButton::set_inconsistent), true));
 
     waveletConn = wavelet->signal_toggled().connect (sigc::bind (sigc::mem_fun(*wav, &Gtk::CheckButton::set_inconsistent), true));
 
     icmConn         = icm->signal_toggled().connect (sigc::bind (sigc::mem_fun(*color, &Gtk::CheckButton::set_inconsistent), true));
->>>>>>> 62585bc4
     //gamcsconn      = gam->signal_toggled().connect (sigc::bind (sigc::mem_fun(*color, &Gtk::CheckButton::set_inconsistent), true));
     vibranceConn    = vibrance->signal_toggled().connect (sigc::bind (sigc::mem_fun (*color, &Gtk::CheckButton::set_inconsistent), true));
     chmixerConn     = chmixer->signal_toggled().connect (sigc::bind (sigc::mem_fun (*color, &Gtk::CheckButton::set_inconsistent), true));
