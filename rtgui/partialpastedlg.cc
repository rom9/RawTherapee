--- conflicted
+++ resolved
@@ -24,7 +24,6 @@
 PartialPasteDlg::PartialPasteDlg (const Glib::ustring &title, Gtk::Window* parent)
     : Gtk::Dialog (title, *parent, true)
 {
-<<<<<<< HEAD
     set_default_size (700, 600);
 
     everything  = Gtk::manage (new Gtk::CheckButton (M ("PARTIALPASTE_EVERYTHING")));
@@ -44,33 +43,10 @@
     meta        ->set_name ("PartialPasteHeader");
     raw         = Gtk::manage (new Gtk::CheckButton (M ("PARTIALPASTE_RAWGROUP")));
     raw         ->set_name ("PartialPasteHeader");
-    advanced         = Gtk::manage (new Gtk::CheckButton (M("PARTIALPASTE_ADVANCEDGROUP")));
-    advanced         ->set_name("PartialPasteHeader");
+    advanced    = Gtk::manage (new Gtk::CheckButton (M("PARTIALPASTE_ADVANCEDGROUP")));
+    advanced    ->set_name("PartialPasteHeader");
     loc         = Gtk::manage (new Gtk::CheckButton (M ("PARTIALPASTE_LOCGROUP")));
     loc         ->set_name ("PartialPasteHeader");
-=======
-    set_default_size(700, 600);
-
-    everything  = Gtk::manage (new Gtk::CheckButton (M("PARTIALPASTE_EVERYTHING")));
-    everything  ->set_name("PartialPasteHeader");
-
-    basic       = Gtk::manage (new Gtk::CheckButton (M("PARTIALPASTE_BASICGROUP")));
-    basic       ->set_name("PartialPasteHeader");
-    detail      = Gtk::manage (new Gtk::CheckButton (M("PARTIALPASTE_DETAILGROUP")));
-    detail      ->set_name("PartialPasteHeader");
-    color       = Gtk::manage (new Gtk::CheckButton (M("PARTIALPASTE_COLORGROUP")));
-    color       ->set_name("PartialPasteHeader");
-    lens        = Gtk::manage (new Gtk::CheckButton (M("PARTIALPASTE_LENSGROUP")));
-    lens        ->set_name("PartialPasteHeader");
-    composition = Gtk::manage (new Gtk::CheckButton (M("PARTIALPASTE_COMPOSITIONGROUP")));
-    composition ->set_name("PartialPasteHeader");
-    meta        = Gtk::manage (new Gtk::CheckButton (M("PARTIALPASTE_METAGROUP")));
-    meta        ->set_name("PartialPasteHeader");
-    raw         = Gtk::manage (new Gtk::CheckButton (M("PARTIALPASTE_RAWGROUP")));
-    raw         ->set_name("PartialPasteHeader");
-    advanced    = Gtk::manage (new Gtk::CheckButton (M("PARTIALPASTE_ADVANCEDGROUP")));
-    advanced    ->set_name("PartialPasteHeader");
->>>>>>> 24151b31
 
     // Basic Settings:
     wb          = Gtk::manage (new Gtk::CheckButton (M("PARTIALPASTE_WHITEBALANCE")));
@@ -83,39 +59,37 @@
     gradient    = Gtk::manage (new Gtk::CheckButton (M("PARTIALPASTE_GRADIENT")));
     labcurve    = Gtk::manage (new Gtk::CheckButton (M("PARTIALPASTE_LABCURVE")));
 
-<<<<<<< HEAD
-    // options in detail:
+    // Detail Settings:
     sharpen     = Gtk::manage (new Gtk::CheckButton (M ("PARTIALPASTE_SHARPENING")));
     sharpenedge = Gtk::manage (new Gtk::CheckButton (M ("PARTIALPASTE_SHARPENEDGE")));
     sharpenmicro = Gtk::manage (new Gtk::CheckButton (M ("PARTIALPASTE_SHARPENMICRO")));
     impden      = Gtk::manage (new Gtk::CheckButton (M ("PARTIALPASTE_IMPULSEDENOISE")));
-    dirpyreq    = Gtk::manage (new Gtk::CheckButton (M ("PARTIALPASTE_DIRPYREQUALIZER")));
+    dirpyrden   = Gtk::manage (new Gtk::CheckButton (M("PARTIALPASTE_DIRPYRDENOISE")));
     defringe    = Gtk::manage (new Gtk::CheckButton (M ("PARTIALPASTE_DEFRINGE")));
-
-    // options in wavelet:
-    wavelet     = Gtk::manage (new Gtk::CheckButton (M ("PARTIALPASTE_EQUALIZER"))); //TODO - rename to wavelet
-    // options in loc:
- //   locallab  = Gtk::manage (new Gtk::CheckButton (M ("PARTIALPASTE_LOCALLAB")));
-
-    // options in color:
+    dirpyreq    = Gtk::manage (new Gtk::CheckButton (M("PARTIALPASTE_DIRPYREQUALIZER")));
+
+    // Advanced Settings:
+    retinex     = Gtk::manage (new Gtk::CheckButton (M("PARTIALPASTE_RETINEX")));
+    colorappearance = Gtk::manage (new Gtk::CheckButton (M("PARTIALPASTE_COLORAPP")));
+    wavelet     = Gtk::manage (new Gtk::CheckButton (M("PARTIALPASTE_EQUALIZER")));
+
+    // Color-Related Settings
     icm         = Gtk::manage (new Gtk::CheckButton (M ("PARTIALPASTE_ICMSETTINGS")));
-    //gam         = Gtk::manage (new Gtk::CheckButton (M("PARTIALPASTE_ICMGAMMA")));
     vibrance    = Gtk::manage (new Gtk::CheckButton (M ("PARTIALPASTE_VIBRANCE")));
     chmixer     = Gtk::manage (new Gtk::CheckButton (M ("PARTIALPASTE_CHANNELMIXER")));
     blackwhite  = Gtk::manage (new Gtk::CheckButton (M ("PARTIALPASTE_CHANNELMIXERBW")));
-    dirpyrden   = Gtk::manage (new Gtk::CheckButton (M ("PARTIALPASTE_DIRPYRDENOISE")));
     hsveq       = Gtk::manage (new Gtk::CheckButton (M ("PARTIALPASTE_HSVEQUALIZER")));
     filmSimulation = Gtk::manage (new Gtk::CheckButton (M ("PARTIALPASTE_FILMSIMULATION")) );
     rgbcurves   = Gtk::manage (new Gtk::CheckButton (M ("PARTIALPASTE_RGBCURVES")));
     colortoning = Gtk::manage (new Gtk::CheckButton (M ("PARTIALPASTE_COLORTONING")));
 
-    // options in lens:
+    // Lens-Related Settings
     distortion  = Gtk::manage (new Gtk::CheckButton (M ("PARTIALPASTE_DISTORTION")));
     cacorr      = Gtk::manage (new Gtk::CheckButton (M ("PARTIALPASTE_CACORRECTION")));
     vignetting  = Gtk::manage (new Gtk::CheckButton (M ("PARTIALPASTE_VIGNETTING")));
     lcp         = Gtk::manage (new Gtk::CheckButton (M ("PARTIALPASTE_LENSPROFILE")));
 
-    // options in composition:
+    // Composition Settings:
     coarserot    = Gtk::manage (new Gtk::CheckButton (M ("PARTIALPASTE_COARSETRANS")));
     finerot      = Gtk::manage (new Gtk::CheckButton (M ("PARTIALPASTE_ROTATION")));
     crop         = Gtk::manage (new Gtk::CheckButton (M ("PARTIALPASTE_CROP")));
@@ -124,89 +98,19 @@
     perspective  = Gtk::manage (new Gtk::CheckButton (M ("PARTIALPASTE_PERSPECTIVE")));
     commonTrans  = Gtk::manage (new Gtk::CheckButton (M ("PARTIALPASTE_COMMONTRANSFORMPARAMS")));
 
-    // options in meta:
+    // Metadata:
+    metadata = Gtk::manage(new Gtk::CheckButton(M("PARTIALPASTE_METADATA")));
     exifch      = Gtk::manage (new Gtk::CheckButton (M ("PARTIALPASTE_EXIFCHANGES")));
     iptc        = Gtk::manage (new Gtk::CheckButton (M ("PARTIALPASTE_IPTCINFO")));
 
-    // options in raw:
-    raw_expos           = Gtk::manage (new Gtk::CheckButton (M ("PARTIALPASTE_RAWEXPOS_LINEAR")));
-    raw_preser          = Gtk::manage (new Gtk::CheckButton (M ("PARTIALPASTE_RAWEXPOS_PRESER")));
-    raw_black           = Gtk::manage (new Gtk::CheckButton (M ("PARTIALPASTE_RAWEXPOS_BLACK")));
-    raw_ca_autocorrect  = Gtk::manage (new Gtk::CheckButton (M ("PARTIALPASTE_RAWCACORR_AUTO")));
-    raw_caredblue       = Gtk::manage (new Gtk::CheckButton (M ("PARTIALPASTE_RAWCACORR_CAREDBLUE")));
-    raw_hotpix_filt     = Gtk::manage (new Gtk::CheckButton (M ("PARTIALPASTE_PREPROCESS_HOTPIXFILT")));
-    raw_deadpix_filt    = Gtk::manage (new Gtk::CheckButton (M ("PARTIALPASTE_PREPROCESS_DEADPIXFILT")));
-    raw_linenoise       = Gtk::manage (new Gtk::CheckButton (M ("PARTIALPASTE_PREPROCESS_LINEDENOISE")));
-    raw_greenthresh     = Gtk::manage (new Gtk::CheckButton (M ("PARTIALPASTE_PREPROCESS_GREENEQUIL")));
+    // Raw Settings:
     raw_method          = Gtk::manage (new Gtk::CheckButton (M ("PARTIALPASTE_RAW_DMETHOD")));
     raw_imagenum        = Gtk::manage (new Gtk::CheckButton (M ("PARTIALPASTE_RAW_IMAGENUM")));
     raw_pixelshift      = Gtk::manage (new Gtk::CheckButton (M ("PARTIALPASTE_RAW_PIXELSHIFT")));
     raw_ccSteps         = Gtk::manage (new Gtk::CheckButton (M ("PARTIALPASTE_RAW_FALSECOLOR")));
     raw_dcb_iterations  = Gtk::manage (new Gtk::CheckButton (M ("PARTIALPASTE_RAW_DCBITERATIONS")));
     raw_dcb_enhance     = Gtk::manage (new Gtk::CheckButton (M ("PARTIALPASTE_RAW_DCBENHANCE")));
-    //raw_all_enhance   = Gtk::manage (new Gtk::CheckButton (M("PARTIALPASTE_RAW_ALLENHANCE")));
     raw_lmmse_iterations = Gtk::manage (new Gtk::CheckButton (M ("PARTIALPASTE_RAW_LMMSEITERATIONS")));
-
-    df_file             = Gtk::manage (new Gtk::CheckButton (M ("PARTIALPASTE_DARKFRAMEFILE")));
-    df_AutoSelect       = Gtk::manage (new Gtk::CheckButton (M ("PARTIALPASTE_DARKFRAMEAUTOSELECT")));
-    ff_file             = Gtk::manage (new Gtk::CheckButton (M ("PARTIALPASTE_FLATFIELDFILE")));
-    ff_AutoSelect       = Gtk::manage (new Gtk::CheckButton (M ("PARTIALPASTE_FLATFIELDAUTOSELECT")));
-    ff_BlurRadius       = Gtk::manage (new Gtk::CheckButton (M ("PARTIALPASTE_FLATFIELDBLURRADIUS")));
-    ff_BlurType         = Gtk::manage (new Gtk::CheckButton (M ("PARTIALPASTE_FLATFIELDBLURTYPE")));
-    ff_ClipControl      = Gtk::manage (new Gtk::CheckButton (M ("PARTIALPASTE_FLATFIELDCLIPCONTROL")));
-=======
-    // Detail Settings:
-    sharpen     = Gtk::manage (new Gtk::CheckButton (M("PARTIALPASTE_SHARPENING")));
-    sharpenedge = Gtk::manage (new Gtk::CheckButton (M("PARTIALPASTE_SHARPENEDGE")));
-    sharpenmicro = Gtk::manage (new Gtk::CheckButton (M("PARTIALPASTE_SHARPENMICRO")));
-    impden      = Gtk::manage (new Gtk::CheckButton (M("PARTIALPASTE_IMPULSEDENOISE")));
-    dirpyrden   = Gtk::manage (new Gtk::CheckButton (M("PARTIALPASTE_DIRPYRDENOISE")));
-    defringe    = Gtk::manage (new Gtk::CheckButton (M("PARTIALPASTE_DEFRINGE")));
-    dirpyreq    = Gtk::manage (new Gtk::CheckButton (M("PARTIALPASTE_DIRPYREQUALIZER")));
-
-    // Advanced Settings:
-    retinex     = Gtk::manage (new Gtk::CheckButton (M("PARTIALPASTE_RETINEX")));
-    colorappearance = Gtk::manage (new Gtk::CheckButton (M("PARTIALPASTE_COLORAPP")));
-    wavelet     = Gtk::manage (new Gtk::CheckButton (M("PARTIALPASTE_EQUALIZER")));
-
-    // Color-Related Settings
-    icm         = Gtk::manage (new Gtk::CheckButton (M("PARTIALPASTE_ICMSETTINGS")));
-    vibrance    = Gtk::manage (new Gtk::CheckButton (M("PARTIALPASTE_VIBRANCE")));
-    chmixer     = Gtk::manage (new Gtk::CheckButton (M("PARTIALPASTE_CHANNELMIXER")));
-    blackwhite  = Gtk::manage (new Gtk::CheckButton (M("PARTIALPASTE_CHANNELMIXERBW")));
-    hsveq       = Gtk::manage (new Gtk::CheckButton (M("PARTIALPASTE_HSVEQUALIZER")));
-    filmSimulation = Gtk::manage (new Gtk::CheckButton (M("PARTIALPASTE_FILMSIMULATION")) );
-    rgbcurves   = Gtk::manage (new Gtk::CheckButton (M("PARTIALPASTE_RGBCURVES")));
-    colortoning = Gtk::manage (new Gtk::CheckButton (M("PARTIALPASTE_COLORTONING")));
-
-    // Lens-Related Settings
-    distortion  = Gtk::manage (new Gtk::CheckButton (M("PARTIALPASTE_DISTORTION")));
-    cacorr      = Gtk::manage (new Gtk::CheckButton (M("PARTIALPASTE_CACORRECTION")));
-    vignetting  = Gtk::manage (new Gtk::CheckButton (M("PARTIALPASTE_VIGNETTING")));
-    lcp         = Gtk::manage (new Gtk::CheckButton (M("PARTIALPASTE_LENSPROFILE")));
-
-    // Composition Settings:
-    coarserot    = Gtk::manage (new Gtk::CheckButton (M("PARTIALPASTE_COARSETRANS")));
-    finerot      = Gtk::manage (new Gtk::CheckButton (M("PARTIALPASTE_ROTATION")));
-    crop         = Gtk::manage (new Gtk::CheckButton (M("PARTIALPASTE_CROP")));
-    resize       = Gtk::manage (new Gtk::CheckButton (M("PARTIALPASTE_RESIZE")));
-    prsharpening = Gtk::manage (new Gtk::CheckButton (M("PARTIALPASTE_PRSHARPENING")));
-    perspective  = Gtk::manage (new Gtk::CheckButton (M("PARTIALPASTE_PERSPECTIVE")));
-    commonTrans  = Gtk::manage (new Gtk::CheckButton (M("PARTIALPASTE_COMMONTRANSFORMPARAMS")));
-
-    // Metadata:
-    metadata = Gtk::manage(new Gtk::CheckButton(M("PARTIALPASTE_METADATA")));
-    exifch      = Gtk::manage (new Gtk::CheckButton (M("PARTIALPASTE_EXIFCHANGES")));
-    iptc        = Gtk::manage (new Gtk::CheckButton (M("PARTIALPASTE_IPTCINFO")));
-
-    // Raw Settings:
-    raw_method          = Gtk::manage (new Gtk::CheckButton (M("PARTIALPASTE_RAW_DMETHOD")));
-    raw_imagenum        = Gtk::manage (new Gtk::CheckButton (M("PARTIALPASTE_RAW_IMAGENUM")));
-    raw_pixelshift      = Gtk::manage (new Gtk::CheckButton (M("PARTIALPASTE_RAW_PIXELSHIFT")));
-    raw_ccSteps         = Gtk::manage (new Gtk::CheckButton (M("PARTIALPASTE_RAW_FALSECOLOR")));
-    raw_dcb_iterations  = Gtk::manage (new Gtk::CheckButton (M("PARTIALPASTE_RAW_DCBITERATIONS")));
-    raw_dcb_enhance     = Gtk::manage (new Gtk::CheckButton (M("PARTIALPASTE_RAW_DCBENHANCE")));
-    raw_lmmse_iterations = Gtk::manage (new Gtk::CheckButton (M("PARTIALPASTE_RAW_LMMSEITERATIONS")));
     //---
     raw_linenoise       = Gtk::manage (new Gtk::CheckButton (M("PARTIALPASTE_PREPROCESS_LINEDENOISE")));
     raw_greenthresh     = Gtk::manage (new Gtk::CheckButton (M("PARTIALPASTE_PREPROCESS_GREENEQUIL")));
@@ -217,18 +121,17 @@
     raw_preser          = Gtk::manage (new Gtk::CheckButton (M("PARTIALPASTE_RAWEXPOS_PRESER")));
     raw_black           = Gtk::manage (new Gtk::CheckButton (M("PARTIALPASTE_RAWEXPOS_BLACK")));
     //---
-    df_file             = Gtk::manage (new Gtk::CheckButton (M("PARTIALPASTE_DARKFRAMEFILE")));
-    df_AutoSelect       = Gtk::manage (new Gtk::CheckButton (M("PARTIALPASTE_DARKFRAMEAUTOSELECT")));
+    df_file             = Gtk::manage (new Gtk::CheckButton (M ("PARTIALPASTE_DARKFRAMEFILE")));
+    df_AutoSelect       = Gtk::manage (new Gtk::CheckButton (M ("PARTIALPASTE_DARKFRAMEAUTOSELECT")));
     //---
-    ff_file             = Gtk::manage (new Gtk::CheckButton (M("PARTIALPASTE_FLATFIELDFILE")));
-    ff_AutoSelect       = Gtk::manage (new Gtk::CheckButton (M("PARTIALPASTE_FLATFIELDAUTOSELECT")));
-    ff_BlurType         = Gtk::manage (new Gtk::CheckButton (M("PARTIALPASTE_FLATFIELDBLURTYPE")));
+    ff_file             = Gtk::manage (new Gtk::CheckButton (M ("PARTIALPASTE_FLATFIELDFILE")));
+    ff_AutoSelect       = Gtk::manage (new Gtk::CheckButton (M ("PARTIALPASTE_FLATFIELDAUTOSELECT")));
+    ff_BlurType         = Gtk::manage (new Gtk::CheckButton (M ("PARTIALPASTE_FLATFIELDBLURTYPE")));
     ff_BlurRadius       = Gtk::manage (new Gtk::CheckButton (M("PARTIALPASTE_FLATFIELDBLURRADIUS")));
-    ff_ClipControl      = Gtk::manage (new Gtk::CheckButton (M("PARTIALPASTE_FLATFIELDCLIPCONTROL")));
+    ff_ClipControl      = Gtk::manage (new Gtk::CheckButton (M ("PARTIALPASTE_FLATFIELDCLIPCONTROL")));
     //---
     raw_ca_autocorrect  = Gtk::manage (new Gtk::CheckButton (M("PARTIALPASTE_RAWCACORR_AUTO")));
     raw_caredblue       = Gtk::manage (new Gtk::CheckButton (M("PARTIALPASTE_RAWCACORR_CAREDBLUE")));
->>>>>>> 24151b31
 
     Gtk::VBox* vboxes[9];
     Gtk::HSeparator* hseps[9];
@@ -303,57 +206,17 @@
     vboxes[5]->pack_start (*colorappearance, Gtk::PACK_SHRINK, 2);
     vboxes[5]->pack_start (*wavelet, Gtk::PACK_SHRINK, 2);
 
-<<<<<<< HEAD
-    //LOC
-    vboxes[6]->pack_start (*loc, Gtk::PACK_SHRINK, 2);
-    vboxes[6]->pack_start (*hseps[6], Gtk::PACK_SHRINK, 2);
- //   vboxes[6]->pack_start (*locallab, Gtk::PACK_SHRINK, 2);
-
-    //RAW
-    vboxes[7]->pack_start (*raw, Gtk::PACK_SHRINK, 2);
-    vboxes[7]->pack_start (*hseps[7], Gtk::PACK_SHRINK, 2);
-    vboxes[7]->pack_start (*raw_method, Gtk::PACK_SHRINK, 2);
-    vboxes[7]->pack_start (*raw_imagenum, Gtk::PACK_SHRINK, 2);
-    vboxes[7]->pack_start (*raw_pixelshift, Gtk::PACK_SHRINK, 2);
-    vboxes[7]->pack_start (*raw_ccSteps, Gtk::PACK_SHRINK, 2);
-    vboxes[7]->pack_start (*raw_dcb_iterations, Gtk::PACK_SHRINK, 2);
-    vboxes[7]->pack_start (*raw_dcb_enhance, Gtk::PACK_SHRINK, 2);
-    vboxes[7]->pack_start (*raw_lmmse_iterations, Gtk::PACK_SHRINK, 2);
-    //vboxes[6]->pack_start (*raw_all_enhance, Gtk::PACK_SHRINK, 2);
-    vboxes[7]->pack_start (*Gtk::manage (new Gtk::HSeparator ()), Gtk::PACK_SHRINK, 0);
-    vboxes[7]->pack_start (*raw_linenoise, Gtk::PACK_SHRINK, 2);
-    vboxes[7]->pack_start (*raw_greenthresh, Gtk::PACK_SHRINK, 2);
-    vboxes[7]->pack_start (*raw_hotpix_filt, Gtk::PACK_SHRINK, 2);
-    vboxes[7]->pack_start (*raw_deadpix_filt, Gtk::PACK_SHRINK, 2);
-    vboxes[7]->pack_start (*Gtk::manage (new Gtk::HSeparator ()), Gtk::PACK_SHRINK, 0);
-    vboxes[7]->pack_start (*raw_expos, Gtk::PACK_SHRINK, 2);
-    vboxes[7]->pack_start (*raw_preser, Gtk::PACK_SHRINK, 2);
-    vboxes[7]->pack_start (*raw_black, Gtk::PACK_SHRINK, 2);
-    vboxes[7]->pack_start (*Gtk::manage (new Gtk::HSeparator ()), Gtk::PACK_SHRINK, 0);
-    vboxes[7]->pack_start (*df_file, Gtk::PACK_SHRINK, 2);
-    vboxes[7]->pack_start (*df_AutoSelect, Gtk::PACK_SHRINK, 2);
-    vboxes[7]->pack_start (*Gtk::manage (new Gtk::HSeparator ()), Gtk::PACK_SHRINK, 0);
-    vboxes[7]->pack_start (*ff_file, Gtk::PACK_SHRINK, 2);
-    vboxes[7]->pack_start (*ff_AutoSelect, Gtk::PACK_SHRINK, 2);
-    vboxes[7]->pack_start (*ff_BlurType, Gtk::PACK_SHRINK, 2);
-    vboxes[7]->pack_start (*ff_BlurRadius, Gtk::PACK_SHRINK, 2);
-    vboxes[7]->pack_start (*ff_ClipControl, Gtk::PACK_SHRINK, 2);
-    vboxes[7]->pack_start (*Gtk::manage (new Gtk::HSeparator ()), Gtk::PACK_SHRINK, 0);
-    vboxes[7]->pack_start (*raw_ca_autocorrect, Gtk::PACK_SHRINK, 2);
-    vboxes[7]->pack_start (*raw_caredblue, Gtk::PACK_SHRINK, 2);
-
-    //META
-    vboxes[8]->pack_start (*meta, Gtk::PACK_SHRINK, 2);
-    vboxes[8]->pack_start (*hseps[8], Gtk::PACK_SHRINK, 2);
-    vboxes[8]->pack_start (*exifch, Gtk::PACK_SHRINK, 2);
-    vboxes[8]->pack_start (*iptc, Gtk::PACK_SHRINK, 2);
-=======
     //META
     vboxes[6]->pack_start (*meta, Gtk::PACK_SHRINK, 2);
     vboxes[6]->pack_start (*hseps[6], Gtk::PACK_SHRINK, 2);
     vboxes[6]->pack_start(*metadata, Gtk::PACK_SHRINK, 2);
     vboxes[6]->pack_start (*exifch, Gtk::PACK_SHRINK, 2);
     vboxes[6]->pack_start (*iptc, Gtk::PACK_SHRINK, 2);
+    vboxes[7]->pack_start (*raw_pixelshift, Gtk::PACK_SHRINK, 2);
+    vboxes[7]->pack_start (*raw_ccSteps, Gtk::PACK_SHRINK, 2);
+    vboxes[7]->pack_start (*raw_dcb_iterations, Gtk::PACK_SHRINK, 2);
+    vboxes[7]->pack_start (*raw_dcb_enhance, Gtk::PACK_SHRINK, 2);
+    vboxes[7]->pack_start (*raw_lmmse_iterations, Gtk::PACK_SHRINK, 2);
 
     //RAW
     vboxes[7]->pack_start (*raw, Gtk::PACK_SHRINK, 2);
@@ -386,7 +249,6 @@
     vboxes[7]->pack_start (*Gtk::manage (new Gtk::HSeparator ()), Gtk::PACK_SHRINK, 0);
     vboxes[7]->pack_start (*raw_ca_autocorrect, Gtk::PACK_SHRINK, 2);
     vboxes[7]->pack_start (*raw_caredblue, Gtk::PACK_SHRINK, 2);
->>>>>>> 24151b31
 
     Gtk::VBox* vbCol1 = Gtk::manage (new Gtk::VBox ());
     Gtk::VBox* vbCol2 = Gtk::manage (new Gtk::VBox ());
@@ -400,11 +262,7 @@
         vbCol2->pack_start (*vboxes[i], Gtk::PACK_SHRINK, 2);
     }
 
-<<<<<<< HEAD
-    for (int i = 7; i < 9; i++) {
-=======
     for (int i = 7; i < 8; i++) {
->>>>>>> 24151b31
         vbCol3->pack_start (*vboxes[i], Gtk::PACK_SHRINK, 2);
     }
 
@@ -448,12 +306,8 @@
     compositionConn = composition->signal_toggled().connect (sigc::mem_fun(*this, &PartialPasteDlg::compositionToggled));
     metaConn        = meta->signal_toggled().connect (sigc::mem_fun(*this, &PartialPasteDlg::metaToggled));
     rawConn         = raw->signal_toggled().connect (sigc::mem_fun(*this, &PartialPasteDlg::rawToggled));
-<<<<<<< HEAD
-    advancedConn         = advanced->signal_toggled().connect (sigc::mem_fun(*this, &PartialPasteDlg::advancedToggled));
+    advancedConn    = advanced->signal_toggled().connect (sigc::mem_fun(*this, &PartialPasteDlg::advancedToggled));
 //    locConn         = loc->signal_toggled().connect (sigc::mem_fun (*this, &PartialPasteDlg::locToggled));
-=======
-    advancedConn    = advanced->signal_toggled().connect (sigc::mem_fun(*this, &PartialPasteDlg::advancedToggled));
->>>>>>> 24151b31
 
     // Basic Settings
     wbConn          = wb->signal_toggled().connect (sigc::bind (sigc::mem_fun(*basic, &Gtk::CheckButton::set_inconsistent), true));
@@ -473,11 +327,7 @@
     impdenConn      = impden->signal_toggled().connect (sigc::bind (sigc::mem_fun(*detail, &Gtk::CheckButton::set_inconsistent), true));
     dirpyrdenConn   = dirpyrden->signal_toggled().connect (sigc::bind (sigc::mem_fun(*detail, &Gtk::CheckButton::set_inconsistent), true));
     defringeConn    = defringe->signal_toggled().connect (sigc::bind (sigc::mem_fun(*detail, &Gtk::CheckButton::set_inconsistent), true));
-<<<<<<< HEAD
-  //  locallabConn     = locallab->signal_toggled().connect (sigc::bind (sigc::mem_fun (*basic, &Gtk::CheckButton::set_inconsistent), true));
-=======
     dirpyreqConn    = dirpyreq->signal_toggled().connect (sigc::bind (sigc::mem_fun(*detail, &Gtk::CheckButton::set_inconsistent), true));
->>>>>>> 24151b31
 
     // Advanced Settings:
     retinexConn     = retinex->signal_toggled().connect (sigc::bind (sigc::mem_fun(*advanced, &Gtk::CheckButton::set_inconsistent), true));
@@ -486,8 +336,6 @@
 
     // Color-related Settings:
     icmConn         = icm->signal_toggled().connect (sigc::bind (sigc::mem_fun(*color, &Gtk::CheckButton::set_inconsistent), true));
-<<<<<<< HEAD
-    //gamcsconn      = gam->signal_toggled().connect (sigc::bind (sigc::mem_fun(*color, &Gtk::CheckButton::set_inconsistent), true));
     vibranceConn    = vibrance->signal_toggled().connect (sigc::bind (sigc::mem_fun (*color, &Gtk::CheckButton::set_inconsistent), true));
     chmixerConn     = chmixer->signal_toggled().connect (sigc::bind (sigc::mem_fun (*color, &Gtk::CheckButton::set_inconsistent), true));
     chmixerbwConn   = blackwhite->signal_toggled().connect (sigc::bind (sigc::mem_fun (*color, &Gtk::CheckButton::set_inconsistent), true));
@@ -496,11 +344,13 @@
     rgbcurvesConn   = rgbcurves->signal_toggled().connect (sigc::bind (sigc::mem_fun (*color, &Gtk::CheckButton::set_inconsistent), true));
     colortoningConn = colortoning->signal_toggled().connect (sigc::bind (sigc::mem_fun (*color, &Gtk::CheckButton::set_inconsistent), true));
 
+    // Lens-Related Settings:
     distortionConn  = distortion->signal_toggled().connect (sigc::bind (sigc::mem_fun (*lens, &Gtk::CheckButton::set_inconsistent), true));
     cacorrConn      = cacorr->signal_toggled().connect (sigc::bind (sigc::mem_fun (*lens, &Gtk::CheckButton::set_inconsistent), true));
     vignettingConn  = vignetting->signal_toggled().connect (sigc::bind (sigc::mem_fun (*lens, &Gtk::CheckButton::set_inconsistent), true));
     lcpConn         = lcp->signal_toggled().connect (sigc::bind (sigc::mem_fun (*lens, &Gtk::CheckButton::set_inconsistent), true));
 
+    // Composition Settings:
     coarserotConn   = coarserot->signal_toggled().connect (sigc::bind (sigc::mem_fun (*composition, &Gtk::CheckButton::set_inconsistent), true));
     finerotConn     = finerot->signal_toggled().connect (sigc::bind (sigc::mem_fun (*composition, &Gtk::CheckButton::set_inconsistent), true));
     cropConn        = crop->signal_toggled().connect (sigc::bind (sigc::mem_fun (*composition, &Gtk::CheckButton::set_inconsistent), true));
@@ -509,99 +359,43 @@
     perspectiveConn = perspective->signal_toggled().connect (sigc::bind (sigc::mem_fun (*composition, &Gtk::CheckButton::set_inconsistent), true));
     commonTransConn = commonTrans->signal_toggled().connect (sigc::bind (sigc::mem_fun (*composition, &Gtk::CheckButton::set_inconsistent), true));
 
+    // Metadata:
+    metadataConn = metadata->signal_toggled().connect(sigc::bind (sigc::mem_fun(*meta, &Gtk::CheckButton::set_inconsistent), true));
     exifchConn      = exifch->signal_toggled().connect (sigc::bind (sigc::mem_fun (*meta, &Gtk::CheckButton::set_inconsistent), true));
     iptcConn        = iptc->signal_toggled().connect (sigc::bind (sigc::mem_fun (*meta, &Gtk::CheckButton::set_inconsistent), true));
 
+    // Raw Settings:
     raw_methodConn          = raw_method->signal_toggled().connect (sigc::bind (sigc::mem_fun (*raw, &Gtk::CheckButton::set_inconsistent), true));
     raw_imagenumConn        = raw_imagenum->signal_toggled().connect (sigc::bind (sigc::mem_fun (*raw, &Gtk::CheckButton::set_inconsistent), true));
+    raw_pixelshiftConn      = raw_pixelshift->signal_toggled().connect (sigc::bind (sigc::mem_fun(*raw, &Gtk::CheckButton::set_inconsistent), true));
     raw_ccStepsConn         = raw_ccSteps->signal_toggled().connect (sigc::bind (sigc::mem_fun (*raw, &Gtk::CheckButton::set_inconsistent), true));
     raw_dcb_iterationsConn  = raw_dcb_iterations->signal_toggled().connect (sigc::bind (sigc::mem_fun (*raw, &Gtk::CheckButton::set_inconsistent), true));
     raw_dcb_enhanceConn     = raw_dcb_enhance->signal_toggled().connect (sigc::bind (sigc::mem_fun (*raw, &Gtk::CheckButton::set_inconsistent), true));
-    //raw_all_enhanceConn     = raw_all_enhance->signal_toggled().connect (sigc::bind (sigc::mem_fun(*raw, &Gtk::CheckButton::set_inconsistent), true));
     raw_lmmse_iterationsConn  = raw_lmmse_iterations->signal_toggled().connect (sigc::bind (sigc::mem_fun (*raw, &Gtk::CheckButton::set_inconsistent), true));
-    raw_pixelshiftConn      = raw_pixelshift->signal_toggled().connect (sigc::bind (sigc::mem_fun (*raw, &Gtk::CheckButton::set_inconsistent), true));
-
-    raw_exposConn           = raw_expos->signal_toggled().connect (sigc::bind (sigc::mem_fun (*raw, &Gtk::CheckButton::set_inconsistent), true));
-    raw_preserConn          = raw_preser->signal_toggled().connect (sigc::bind (sigc::mem_fun (*raw, &Gtk::CheckButton::set_inconsistent), true));
-    raw_blackConn           = raw_black->signal_toggled().connect (sigc::bind (sigc::mem_fun (*raw, &Gtk::CheckButton::set_inconsistent), true));
-    raw_ca_autocorrectConn  = raw_ca_autocorrect->signal_toggled().connect (sigc::bind (sigc::mem_fun (*raw, &Gtk::CheckButton::set_inconsistent), true));
-    raw_caredblueConn       = raw_caredblue->signal_toggled().connect (sigc::bind (sigc::mem_fun (*raw, &Gtk::CheckButton::set_inconsistent), true));
-    raw_hotpix_filtConn     = raw_hotpix_filt->signal_toggled().connect (sigc::bind (sigc::mem_fun (*raw, &Gtk::CheckButton::set_inconsistent), true));
-    raw_deadpix_filtConn    = raw_deadpix_filt->signal_toggled().connect (sigc::bind (sigc::mem_fun (*raw, &Gtk::CheckButton::set_inconsistent), true));
-    raw_linenoiseConn       = raw_linenoise->signal_toggled().connect (sigc::bind (sigc::mem_fun (*raw, &Gtk::CheckButton::set_inconsistent), true));
-    raw_greenthreshConn     = raw_greenthresh->signal_toggled().connect (sigc::bind (sigc::mem_fun (*raw, &Gtk::CheckButton::set_inconsistent), true));
-    df_fileConn             = df_file->signal_toggled().connect (sigc::bind (sigc::mem_fun (*raw, &Gtk::CheckButton::set_inconsistent), true));
-    df_AutoSelectConn       = df_AutoSelect->signal_toggled().connect (sigc::bind (sigc::mem_fun (*raw, &Gtk::CheckButton::set_inconsistent), true));
-    ff_fileConn             = ff_file->signal_toggled().connect (sigc::bind (sigc::mem_fun (*raw, &Gtk::CheckButton::set_inconsistent), true));
-    ff_AutoSelectConn       = ff_AutoSelect->signal_toggled().connect (sigc::bind (sigc::mem_fun (*raw, &Gtk::CheckButton::set_inconsistent), true));
-    ff_BlurRadiusConn       = ff_BlurRadius->signal_toggled().connect (sigc::bind (sigc::mem_fun (*raw, &Gtk::CheckButton::set_inconsistent), true));
-    ff_BlurTypeConn         = ff_BlurType->signal_toggled().connect (sigc::bind (sigc::mem_fun (*raw, &Gtk::CheckButton::set_inconsistent), true));
-    ff_ClipControlConn      = ff_ClipControl->signal_toggled().connect (sigc::bind (sigc::mem_fun (*raw, &Gtk::CheckButton::set_inconsistent), true));
-
-    add_button (M ("GENERAL_OK"), Gtk::RESPONSE_OK);
-    add_button (M ("GENERAL_CANCEL"), Gtk::RESPONSE_CANCEL);
-=======
-    vibranceConn    = vibrance->signal_toggled().connect (sigc::bind (sigc::mem_fun(*color, &Gtk::CheckButton::set_inconsistent), true));
-    chmixerConn     = chmixer->signal_toggled().connect (sigc::bind (sigc::mem_fun(*color, &Gtk::CheckButton::set_inconsistent), true));
-    chmixerbwConn   = blackwhite->signal_toggled().connect (sigc::bind (sigc::mem_fun(*color, &Gtk::CheckButton::set_inconsistent), true));
-    hsveqConn       = hsveq->signal_toggled().connect (sigc::bind (sigc::mem_fun(*color, &Gtk::CheckButton::set_inconsistent), true));
-    filmSimulationConn = filmSimulation->signal_toggled().connect (sigc::bind (sigc::mem_fun(*color, &Gtk::CheckButton::set_inconsistent), true));
-    rgbcurvesConn   = rgbcurves->signal_toggled().connect (sigc::bind (sigc::mem_fun(*color, &Gtk::CheckButton::set_inconsistent), true));
-    colortoningConn = colortoning->signal_toggled().connect (sigc::bind (sigc::mem_fun(*color, &Gtk::CheckButton::set_inconsistent), true));
-
-    // Lens-Related Settings:
-    distortionConn  = distortion->signal_toggled().connect (sigc::bind (sigc::mem_fun(*lens, &Gtk::CheckButton::set_inconsistent), true));
-    cacorrConn      = cacorr->signal_toggled().connect (sigc::bind (sigc::mem_fun(*lens, &Gtk::CheckButton::set_inconsistent), true));
-    vignettingConn  = vignetting->signal_toggled().connect (sigc::bind (sigc::mem_fun(*lens, &Gtk::CheckButton::set_inconsistent), true));
-    lcpConn         = lcp->signal_toggled().connect (sigc::bind (sigc::mem_fun(*lens, &Gtk::CheckButton::set_inconsistent), true));
-
-    // Composition Settings:
-    coarserotConn   = coarserot->signal_toggled().connect (sigc::bind (sigc::mem_fun(*composition, &Gtk::CheckButton::set_inconsistent), true));
-    finerotConn     = finerot->signal_toggled().connect (sigc::bind (sigc::mem_fun(*composition, &Gtk::CheckButton::set_inconsistent), true));
-    cropConn        = crop->signal_toggled().connect (sigc::bind (sigc::mem_fun(*composition, &Gtk::CheckButton::set_inconsistent), true));
-    resizeConn      = resize->signal_toggled().connect (sigc::bind (sigc::mem_fun(*composition, &Gtk::CheckButton::set_inconsistent), true));
-    prsharpeningConn = prsharpening->signal_toggled().connect (sigc::bind (sigc::mem_fun(*composition, &Gtk::CheckButton::set_inconsistent), true));
-    perspectiveConn = perspective->signal_toggled().connect (sigc::bind (sigc::mem_fun(*composition, &Gtk::CheckButton::set_inconsistent), true));
-    commonTransConn = commonTrans->signal_toggled().connect (sigc::bind (sigc::mem_fun(*composition, &Gtk::CheckButton::set_inconsistent), true));
-
-    // Metadata:
-    metadataConn = metadata->signal_toggled().connect(sigc::bind (sigc::mem_fun(*meta, &Gtk::CheckButton::set_inconsistent), true));
-    exifchConn      = exifch->signal_toggled().connect (sigc::bind (sigc::mem_fun(*meta, &Gtk::CheckButton::set_inconsistent), true));
-    iptcConn        = iptc->signal_toggled().connect (sigc::bind (sigc::mem_fun(*meta, &Gtk::CheckButton::set_inconsistent), true));
-
-    // Raw Settings:
-    raw_methodConn          = raw_method->signal_toggled().connect (sigc::bind (sigc::mem_fun(*raw, &Gtk::CheckButton::set_inconsistent), true));
-    raw_imagenumConn        = raw_imagenum->signal_toggled().connect (sigc::bind (sigc::mem_fun(*raw, &Gtk::CheckButton::set_inconsistent), true));
-    raw_pixelshiftConn      = raw_pixelshift->signal_toggled().connect (sigc::bind (sigc::mem_fun(*raw, &Gtk::CheckButton::set_inconsistent), true));
-    raw_ccStepsConn         = raw_ccSteps->signal_toggled().connect (sigc::bind (sigc::mem_fun(*raw, &Gtk::CheckButton::set_inconsistent), true));
-    raw_dcb_iterationsConn  = raw_dcb_iterations->signal_toggled().connect (sigc::bind (sigc::mem_fun(*raw, &Gtk::CheckButton::set_inconsistent), true));
-    raw_dcb_enhanceConn     = raw_dcb_enhance->signal_toggled().connect (sigc::bind (sigc::mem_fun(*raw, &Gtk::CheckButton::set_inconsistent), true));
-    raw_lmmse_iterationsConn  = raw_lmmse_iterations->signal_toggled().connect (sigc::bind (sigc::mem_fun(*raw, &Gtk::CheckButton::set_inconsistent), true));
     //---
     raw_linenoiseConn       = raw_linenoise->signal_toggled().connect (sigc::bind (sigc::mem_fun(*raw, &Gtk::CheckButton::set_inconsistent), true));
     raw_greenthreshConn     = raw_greenthresh->signal_toggled().connect (sigc::bind (sigc::mem_fun(*raw, &Gtk::CheckButton::set_inconsistent), true));
     raw_hotpix_filtConn     = raw_hotpix_filt->signal_toggled().connect (sigc::bind (sigc::mem_fun(*raw, &Gtk::CheckButton::set_inconsistent), true));
     raw_deadpix_filtConn    = raw_deadpix_filt->signal_toggled().connect (sigc::bind (sigc::mem_fun(*raw, &Gtk::CheckButton::set_inconsistent), true));
     //---
-    raw_exposConn           = raw_expos->signal_toggled().connect (sigc::bind (sigc::mem_fun(*raw, &Gtk::CheckButton::set_inconsistent), true));
-    raw_preserConn          = raw_preser->signal_toggled().connect (sigc::bind (sigc::mem_fun(*raw, &Gtk::CheckButton::set_inconsistent), true));
-    raw_blackConn           = raw_black->signal_toggled().connect (sigc::bind (sigc::mem_fun(*raw, &Gtk::CheckButton::set_inconsistent), true));
+    raw_exposConn           = raw_expos->signal_toggled().connect (sigc::bind (sigc::mem_fun (*raw, &Gtk::CheckButton::set_inconsistent), true));
+    raw_preserConn          = raw_preser->signal_toggled().connect (sigc::bind (sigc::mem_fun (*raw, &Gtk::CheckButton::set_inconsistent), true));
+    raw_blackConn           = raw_black->signal_toggled().connect (sigc::bind (sigc::mem_fun (*raw, &Gtk::CheckButton::set_inconsistent), true));
     //---
-    df_fileConn             = df_file->signal_toggled().connect (sigc::bind (sigc::mem_fun(*raw, &Gtk::CheckButton::set_inconsistent), true));
-    df_AutoSelectConn       = df_AutoSelect->signal_toggled().connect (sigc::bind (sigc::mem_fun(*raw, &Gtk::CheckButton::set_inconsistent), true));
+    df_fileConn             = df_file->signal_toggled().connect (sigc::bind (sigc::mem_fun (*raw, &Gtk::CheckButton::set_inconsistent), true));
+    df_AutoSelectConn       = df_AutoSelect->signal_toggled().connect (sigc::bind (sigc::mem_fun (*raw, &Gtk::CheckButton::set_inconsistent), true));
     //---
-    ff_fileConn             = ff_file->signal_toggled().connect (sigc::bind (sigc::mem_fun(*raw, &Gtk::CheckButton::set_inconsistent), true));
-    ff_AutoSelectConn       = ff_AutoSelect->signal_toggled().connect (sigc::bind (sigc::mem_fun(*raw, &Gtk::CheckButton::set_inconsistent), true));
-    ff_BlurTypeConn         = ff_BlurType->signal_toggled().connect (sigc::bind (sigc::mem_fun(*raw, &Gtk::CheckButton::set_inconsistent), true));
+    ff_fileConn             = ff_file->signal_toggled().connect (sigc::bind (sigc::mem_fun (*raw, &Gtk::CheckButton::set_inconsistent), true));
+    ff_AutoSelectConn       = ff_AutoSelect->signal_toggled().connect (sigc::bind (sigc::mem_fun (*raw, &Gtk::CheckButton::set_inconsistent), true));
+    ff_BlurTypeConn         = ff_BlurType->signal_toggled().connect (sigc::bind (sigc::mem_fun (*raw, &Gtk::CheckButton::set_inconsistent), true));
     ff_BlurRadiusConn       = ff_BlurRadius->signal_toggled().connect (sigc::bind (sigc::mem_fun(*raw, &Gtk::CheckButton::set_inconsistent), true));
-    ff_ClipControlConn      = ff_ClipControl->signal_toggled().connect (sigc::bind (sigc::mem_fun(*raw, &Gtk::CheckButton::set_inconsistent), true));
+    ff_ClipControlConn      = ff_ClipControl->signal_toggled().connect (sigc::bind (sigc::mem_fun (*raw, &Gtk::CheckButton::set_inconsistent), true));
     //---
     raw_ca_autocorrectConn  = raw_ca_autocorrect->signal_toggled().connect (sigc::bind (sigc::mem_fun(*raw, &Gtk::CheckButton::set_inconsistent), true));
     raw_caredblueConn       = raw_caredblue->signal_toggled().connect (sigc::bind (sigc::mem_fun(*raw, &Gtk::CheckButton::set_inconsistent), true));
 
-    add_button (M("GENERAL_OK"), Gtk::RESPONSE_OK);
-    add_button (M("GENERAL_CANCEL"), Gtk::RESPONSE_CANCEL);
->>>>>>> 24151b31
+    add_button (M ("GENERAL_OK"), Gtk::RESPONSE_OK);
+    add_button (M ("GENERAL_CANCEL"), Gtk::RESPONSE_CANCEL);
     set_response_sensitive (Gtk::RESPONSE_OK);
     set_default_response (Gtk::RESPONSE_OK);
     show_all_children ();
