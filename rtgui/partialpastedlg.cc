/*
 *  This file is part of RawTherapee.
 *
 *  Copyright (c) 2004-2010 Gabor Horvath <hgabor@rawtherapee.com>
 *
 *  RawTherapee is free software: you can redistribute it and/or modify
 *  it under the terms of the GNU General Public License as published by
 *  the Free Software Foundation, either version 3 of the License, or
 *  (at your option) any later version.
 *
 *  RawTherapee is distributed in the hope that it will be useful,
 *  but WITHOUT ANY WARRANTY; without even the implied warranty of
 *  MERCHANTABILITY or FITNESS FOR A PARTICULAR PURPOSE.  See the
 *  GNU General Public License for more details.
 *
 *  You should have received a copy of the GNU General Public License
 *  along with RawTherapee.  If not, see <http://www.gnu.org/licenses/>.
 */
#include "partialpastedlg.h"
#include "multilangmgr.h"
#include "paramsedited.h"
#include "guiutils.h"

PartialPasteDlg::PartialPasteDlg (const Glib::ustring &title, Gtk::Window* parent)
    : Gtk::Dialog (title, *parent, true)
{
    set_default_size (700, 600);

    everything  = Gtk::manage (new Gtk::CheckButton (M ("PARTIALPASTE_EVERYTHING")));
    everything  ->set_name ("PartialPasteHeader");

    basic       = Gtk::manage (new Gtk::CheckButton (M ("PARTIALPASTE_BASICGROUP")));
    basic       ->set_name ("PartialPasteHeader");
    detail      = Gtk::manage (new Gtk::CheckButton (M ("PARTIALPASTE_DETAILGROUP")));
    detail      ->set_name ("PartialPasteHeader");
    color       = Gtk::manage (new Gtk::CheckButton (M ("PARTIALPASTE_COLORGROUP")));
    color       ->set_name ("PartialPasteHeader");
    lens        = Gtk::manage (new Gtk::CheckButton (M ("PARTIALPASTE_LENSGROUP")));
    lens        ->set_name ("PartialPasteHeader");
    composition = Gtk::manage (new Gtk::CheckButton (M ("PARTIALPASTE_COMPOSITIONGROUP")));
    composition ->set_name ("PartialPasteHeader");
    meta        = Gtk::manage (new Gtk::CheckButton (M ("PARTIALPASTE_METAGROUP")));
    meta        ->set_name ("PartialPasteHeader");
    raw         = Gtk::manage (new Gtk::CheckButton (M ("PARTIALPASTE_RAWGROUP")));
    raw         ->set_name ("PartialPasteHeader");
    wav         = Gtk::manage (new Gtk::CheckButton (M ("PARTIALPASTE_WAVELETGROUP")));
    wav         ->set_name ("PartialPasteHeader");
    loc         = Gtk::manage (new Gtk::CheckButton (M ("PARTIALPASTE_LOCGROUP")));
    loc         ->set_name ("PartialPasteHeader");

    // options in basic:
    wb          = Gtk::manage (new Gtk::CheckButton (M ("PARTIALPASTE_WHITEBALANCE")));
    exposure    = Gtk::manage (new Gtk::CheckButton (M ("PARTIALPASTE_EXPOSURE")));
    sh          = Gtk::manage (new Gtk::CheckButton (M ("PARTIALPASTE_SHADOWSHIGHLIGHTS")));
    epd         = Gtk::manage (new Gtk::CheckButton (M ("PARTIALPASTE_EPD")));
    fattal      = Gtk::manage (new Gtk::CheckButton (M ("PARTIALPASTE_TM_FATTAL")));
    retinex     = Gtk::manage (new Gtk::CheckButton (M ("PARTIALPASTE_RETINEX")));
    pcvignette  = Gtk::manage (new Gtk::CheckButton (M ("PARTIALPASTE_PCVIGNETTE")));
    gradient    = Gtk::manage (new Gtk::CheckButton (M ("PARTIALPASTE_GRADIENT")));
    labcurve    = Gtk::manage (new Gtk::CheckButton (M ("PARTIALPASTE_LABCURVE")));
    colorappearance = Gtk::manage (new Gtk::CheckButton (M ("PARTIALPASTE_COLORAPP")));

    // options in detail:
    sharpen     = Gtk::manage (new Gtk::CheckButton (M ("PARTIALPASTE_SHARPENING")));
    sharpenedge = Gtk::manage (new Gtk::CheckButton (M ("PARTIALPASTE_SHARPENEDGE")));
    sharpenmicro = Gtk::manage (new Gtk::CheckButton (M ("PARTIALPASTE_SHARPENMICRO")));
    impden      = Gtk::manage (new Gtk::CheckButton (M ("PARTIALPASTE_IMPULSEDENOISE")));
    dirpyreq    = Gtk::manage (new Gtk::CheckButton (M ("PARTIALPASTE_DIRPYREQUALIZER")));
    defringe    = Gtk::manage (new Gtk::CheckButton (M ("PARTIALPASTE_DEFRINGE")));

    // options in wavelet:
    wavelet     = Gtk::manage (new Gtk::CheckButton (M ("PARTIALPASTE_EQUALIZER"))); //TODO - rename to wavelet
    // options in loc:
    locallab  = Gtk::manage (new Gtk::CheckButton (M ("PARTIALPASTE_LOCALLAB")));

    // options in color:
    icm         = Gtk::manage (new Gtk::CheckButton (M ("PARTIALPASTE_ICMSETTINGS")));
    //gam         = Gtk::manage (new Gtk::CheckButton (M("PARTIALPASTE_ICMGAMMA")));
    vibrance    = Gtk::manage (new Gtk::CheckButton (M ("PARTIALPASTE_VIBRANCE")));
    chmixer     = Gtk::manage (new Gtk::CheckButton (M ("PARTIALPASTE_CHANNELMIXER")));
    blackwhite  = Gtk::manage (new Gtk::CheckButton (M ("PARTIALPASTE_CHANNELMIXERBW")));
    dirpyrden   = Gtk::manage (new Gtk::CheckButton (M ("PARTIALPASTE_DIRPYRDENOISE")));
    hsveq       = Gtk::manage (new Gtk::CheckButton (M ("PARTIALPASTE_HSVEQUALIZER")));
    filmSimulation = Gtk::manage (new Gtk::CheckButton (M ("PARTIALPASTE_FILMSIMULATION")) );
    rgbcurves   = Gtk::manage (new Gtk::CheckButton (M ("PARTIALPASTE_RGBCURVES")));
    colortoning = Gtk::manage (new Gtk::CheckButton (M ("PARTIALPASTE_COLORTONING")));

    // options in lens:
    distortion  = Gtk::manage (new Gtk::CheckButton (M ("PARTIALPASTE_DISTORTION")));
    cacorr      = Gtk::manage (new Gtk::CheckButton (M ("PARTIALPASTE_CACORRECTION")));
    vignetting  = Gtk::manage (new Gtk::CheckButton (M ("PARTIALPASTE_VIGNETTING")));
    lcp         = Gtk::manage (new Gtk::CheckButton (M ("PARTIALPASTE_LENSPROFILE")));

    // options in composition:
    coarserot    = Gtk::manage (new Gtk::CheckButton (M ("PARTIALPASTE_COARSETRANS")));
    finerot      = Gtk::manage (new Gtk::CheckButton (M ("PARTIALPASTE_ROTATION")));
    crop         = Gtk::manage (new Gtk::CheckButton (M ("PARTIALPASTE_CROP")));
    resize       = Gtk::manage (new Gtk::CheckButton (M ("PARTIALPASTE_RESIZE")));
    prsharpening = Gtk::manage (new Gtk::CheckButton (M ("PARTIALPASTE_PRSHARPENING")));
    perspective  = Gtk::manage (new Gtk::CheckButton (M ("PARTIALPASTE_PERSPECTIVE")));
    commonTrans  = Gtk::manage (new Gtk::CheckButton (M ("PARTIALPASTE_COMMONTRANSFORMPARAMS")));

    // options in meta:
    exifch      = Gtk::manage (new Gtk::CheckButton (M ("PARTIALPASTE_EXIFCHANGES")));
    iptc        = Gtk::manage (new Gtk::CheckButton (M ("PARTIALPASTE_IPTCINFO")));

    // options in raw:
    raw_expos           = Gtk::manage (new Gtk::CheckButton (M ("PARTIALPASTE_RAWEXPOS_LINEAR")));
    raw_preser          = Gtk::manage (new Gtk::CheckButton (M ("PARTIALPASTE_RAWEXPOS_PRESER")));
    raw_black           = Gtk::manage (new Gtk::CheckButton (M ("PARTIALPASTE_RAWEXPOS_BLACK")));
    raw_ca_autocorrect  = Gtk::manage (new Gtk::CheckButton (M ("PARTIALPASTE_RAWCACORR_AUTO")));
    raw_caredblue       = Gtk::manage (new Gtk::CheckButton (M ("PARTIALPASTE_RAWCACORR_CAREDBLUE")));
    raw_hotpix_filt     = Gtk::manage (new Gtk::CheckButton (M ("PARTIALPASTE_PREPROCESS_HOTPIXFILT")));
    raw_deadpix_filt    = Gtk::manage (new Gtk::CheckButton (M ("PARTIALPASTE_PREPROCESS_DEADPIXFILT")));
    raw_linenoise       = Gtk::manage (new Gtk::CheckButton (M ("PARTIALPASTE_PREPROCESS_LINEDENOISE")));
    raw_greenthresh     = Gtk::manage (new Gtk::CheckButton (M ("PARTIALPASTE_PREPROCESS_GREENEQUIL")));
    raw_method          = Gtk::manage (new Gtk::CheckButton (M ("PARTIALPASTE_RAW_DMETHOD")));
    raw_imagenum        = Gtk::manage (new Gtk::CheckButton (M ("PARTIALPASTE_RAW_IMAGENUM")));
    raw_pixelshift      = Gtk::manage (new Gtk::CheckButton (M ("PARTIALPASTE_RAW_PIXELSHIFT")));
    raw_ccSteps         = Gtk::manage (new Gtk::CheckButton (M ("PARTIALPASTE_RAW_FALSECOLOR")));
    raw_dcb_iterations  = Gtk::manage (new Gtk::CheckButton (M ("PARTIALPASTE_RAW_DCBITERATIONS")));
    raw_dcb_enhance     = Gtk::manage (new Gtk::CheckButton (M ("PARTIALPASTE_RAW_DCBENHANCE")));
    //raw_all_enhance   = Gtk::manage (new Gtk::CheckButton (M("PARTIALPASTE_RAW_ALLENHANCE")));
    raw_lmmse_iterations = Gtk::manage (new Gtk::CheckButton (M ("PARTIALPASTE_RAW_LMMSEITERATIONS")));

    df_file             = Gtk::manage (new Gtk::CheckButton (M ("PARTIALPASTE_DARKFRAMEFILE")));
    df_AutoSelect       = Gtk::manage (new Gtk::CheckButton (M ("PARTIALPASTE_DARKFRAMEAUTOSELECT")));
    ff_file             = Gtk::manage (new Gtk::CheckButton (M ("PARTIALPASTE_FLATFIELDFILE")));
    ff_AutoSelect       = Gtk::manage (new Gtk::CheckButton (M ("PARTIALPASTE_FLATFIELDAUTOSELECT")));
    ff_BlurRadius       = Gtk::manage (new Gtk::CheckButton (M ("PARTIALPASTE_FLATFIELDBLURRADIUS")));
    ff_BlurType         = Gtk::manage (new Gtk::CheckButton (M ("PARTIALPASTE_FLATFIELDBLURTYPE")));
    ff_ClipControl      = Gtk::manage (new Gtk::CheckButton (M ("PARTIALPASTE_FLATFIELDCLIPCONTROL")));

    Gtk::VBox* vboxes[9];
    Gtk::HSeparator* hseps[9];

    for (int i = 0; i < 9; i++) {
        vboxes[i] = Gtk::manage (new Gtk::VBox ());
        vboxes[i]->set_name ("PartialPasteGroupContainer");
        hseps[i] = Gtk::manage (new Gtk::HSeparator ());
        hseps[i]->set_name ("PartialPasteHeaderSep");
    }

    //BASIC
    vboxes[0]->pack_start (*basic, Gtk::PACK_SHRINK, 2);
    vboxes[0]->pack_start (*hseps[0], Gtk::PACK_SHRINK, 2);
    vboxes[0]->pack_start (*wb, Gtk::PACK_SHRINK, 2);
    vboxes[0]->pack_start (*exposure, Gtk::PACK_SHRINK, 2);
    vboxes[0]->pack_start (*sh, Gtk::PACK_SHRINK, 2);
    vboxes[0]->pack_start (*epd, Gtk::PACK_SHRINK, 2);
    vboxes[0]->pack_start (*fattal, Gtk::PACK_SHRINK, 2);
    vboxes[0]->pack_start (*retinex, Gtk::PACK_SHRINK, 2);
    vboxes[0]->pack_start (*pcvignette, Gtk::PACK_SHRINK, 2);
    vboxes[0]->pack_start (*gradient, Gtk::PACK_SHRINK, 2);
    vboxes[0]->pack_start (*labcurve, Gtk::PACK_SHRINK, 2);
//  vboxes[0]->pack_start (*locallab, Gtk::PACK_SHRINK, 2);
    vboxes[0]->pack_start (*colorappearance, Gtk::PACK_SHRINK, 2);

    //DETAIL
    vboxes[1]->pack_start (*detail, Gtk::PACK_SHRINK, 2);
    vboxes[1]->pack_start (*hseps[1], Gtk::PACK_SHRINK, 2);
    vboxes[1]->pack_start (*sharpen, Gtk::PACK_SHRINK, 2);
    vboxes[1]->pack_start (*sharpenedge, Gtk::PACK_SHRINK, 2);
    vboxes[1]->pack_start (*sharpenmicro, Gtk::PACK_SHRINK, 2);
    vboxes[1]->pack_start (*impden, Gtk::PACK_SHRINK, 2);
    vboxes[1]->pack_start (*dirpyrden, Gtk::PACK_SHRINK, 2);
    vboxes[1]->pack_start (*defringe, Gtk::PACK_SHRINK, 2);
    vboxes[1]->pack_start (*dirpyreq, Gtk::PACK_SHRINK, 2);

    //COLOR
    vboxes[2]->pack_start (*color, Gtk::PACK_SHRINK, 2);
    vboxes[2]->pack_start (*hseps[2], Gtk::PACK_SHRINK, 2);
    vboxes[2]->pack_start (*icm, Gtk::PACK_SHRINK, 2);
    //vboxes[2]->pack_start (*gam, Gtk::PACK_SHRINK, 2);
    vboxes[2]->pack_start (*vibrance, Gtk::PACK_SHRINK, 2);
    vboxes[2]->pack_start (*chmixer, Gtk::PACK_SHRINK, 2);
    vboxes[2]->pack_start (*blackwhite, Gtk::PACK_SHRINK, 2);
    vboxes[2]->pack_start (*hsveq, Gtk::PACK_SHRINK, 2);
    vboxes[2]->pack_start (*filmSimulation, Gtk::PACK_SHRINK, 2);
    vboxes[2]->pack_start (*rgbcurves, Gtk::PACK_SHRINK, 2);
    vboxes[2]->pack_start (*colortoning, Gtk::PACK_SHRINK, 2);

    //LENS
    vboxes[3]->pack_start (*lens, Gtk::PACK_SHRINK, 2);
    vboxes[3]->pack_start (*hseps[3], Gtk::PACK_SHRINK, 2);
    vboxes[3]->pack_start (*distortion, Gtk::PACK_SHRINK, 2);
    vboxes[3]->pack_start (*cacorr, Gtk::PACK_SHRINK, 2);
    vboxes[3]->pack_start (*vignetting, Gtk::PACK_SHRINK, 2);
    vboxes[3]->pack_start (*lcp, Gtk::PACK_SHRINK, 2);

    //COMPOSITION
    vboxes[4]->pack_start (*composition, Gtk::PACK_SHRINK, 2);
    vboxes[4]->pack_start (*hseps[4], Gtk::PACK_SHRINK, 2);
    vboxes[4]->pack_start (*coarserot, Gtk::PACK_SHRINK, 2);
    vboxes[4]->pack_start (*finerot, Gtk::PACK_SHRINK, 2);
    vboxes[4]->pack_start (*crop, Gtk::PACK_SHRINK, 2);
    vboxes[4]->pack_start (*resize, Gtk::PACK_SHRINK, 2);
    vboxes[4]->pack_start (*prsharpening, Gtk::PACK_SHRINK, 2);
    vboxes[4]->pack_start (*perspective, Gtk::PACK_SHRINK, 2);
    vboxes[4]->pack_start (*commonTrans, Gtk::PACK_SHRINK, 2);

    //WAVELET
    vboxes[5]->pack_start (*wav, Gtk::PACK_SHRINK, 2);
    vboxes[5]->pack_start (*hseps[5], Gtk::PACK_SHRINK, 2);
    vboxes[5]->pack_start (*wavelet, Gtk::PACK_SHRINK, 2);

    //LOC
    vboxes[6]->pack_start (*loc, Gtk::PACK_SHRINK, 2);
    vboxes[6]->pack_start (*hseps[6], Gtk::PACK_SHRINK, 2);
    vboxes[6]->pack_start (*locallab, Gtk::PACK_SHRINK, 2);

    //RAW
    vboxes[7]->pack_start (*raw, Gtk::PACK_SHRINK, 2);
    vboxes[7]->pack_start (*hseps[7], Gtk::PACK_SHRINK, 2);
    vboxes[7]->pack_start (*raw_method, Gtk::PACK_SHRINK, 2);
    vboxes[7]->pack_start (*raw_imagenum, Gtk::PACK_SHRINK, 2);
    vboxes[7]->pack_start (*raw_pixelshift, Gtk::PACK_SHRINK, 2);
    vboxes[7]->pack_start (*raw_ccSteps, Gtk::PACK_SHRINK, 2);
    vboxes[7]->pack_start (*raw_dcb_iterations, Gtk::PACK_SHRINK, 2);
    vboxes[7]->pack_start (*raw_dcb_enhance, Gtk::PACK_SHRINK, 2);
    vboxes[7]->pack_start (*raw_lmmse_iterations, Gtk::PACK_SHRINK, 2);
    //vboxes[6]->pack_start (*raw_all_enhance, Gtk::PACK_SHRINK, 2);
    vboxes[7]->pack_start (*Gtk::manage (new Gtk::HSeparator ()), Gtk::PACK_SHRINK, 0);
    vboxes[7]->pack_start (*raw_linenoise, Gtk::PACK_SHRINK, 2);
    vboxes[7]->pack_start (*raw_greenthresh, Gtk::PACK_SHRINK, 2);
    vboxes[7]->pack_start (*raw_hotpix_filt, Gtk::PACK_SHRINK, 2);
    vboxes[7]->pack_start (*raw_deadpix_filt, Gtk::PACK_SHRINK, 2);
    vboxes[7]->pack_start (*Gtk::manage (new Gtk::HSeparator ()), Gtk::PACK_SHRINK, 0);
    vboxes[7]->pack_start (*raw_expos, Gtk::PACK_SHRINK, 2);
    vboxes[7]->pack_start (*raw_preser, Gtk::PACK_SHRINK, 2);
    vboxes[7]->pack_start (*raw_black, Gtk::PACK_SHRINK, 2);
    vboxes[7]->pack_start (*Gtk::manage (new Gtk::HSeparator ()), Gtk::PACK_SHRINK, 0);
    vboxes[7]->pack_start (*df_file, Gtk::PACK_SHRINK, 2);
    vboxes[7]->pack_start (*df_AutoSelect, Gtk::PACK_SHRINK, 2);
    vboxes[7]->pack_start (*Gtk::manage (new Gtk::HSeparator ()), Gtk::PACK_SHRINK, 0);
    vboxes[7]->pack_start (*ff_file, Gtk::PACK_SHRINK, 2);
    vboxes[7]->pack_start (*ff_AutoSelect, Gtk::PACK_SHRINK, 2);
    vboxes[7]->pack_start (*ff_BlurType, Gtk::PACK_SHRINK, 2);
    vboxes[7]->pack_start (*ff_BlurRadius, Gtk::PACK_SHRINK, 2);
    vboxes[7]->pack_start (*ff_ClipControl, Gtk::PACK_SHRINK, 2);
    vboxes[7]->pack_start (*Gtk::manage (new Gtk::HSeparator ()), Gtk::PACK_SHRINK, 0);
    vboxes[7]->pack_start (*raw_ca_autocorrect, Gtk::PACK_SHRINK, 2);
    vboxes[7]->pack_start (*raw_caredblue, Gtk::PACK_SHRINK, 2);

    //META
    vboxes[8]->pack_start (*meta, Gtk::PACK_SHRINK, 2);
    vboxes[8]->pack_start (*hseps[8], Gtk::PACK_SHRINK, 2);
    vboxes[8]->pack_start (*exifch, Gtk::PACK_SHRINK, 2);
    vboxes[8]->pack_start (*iptc, Gtk::PACK_SHRINK, 2);

    Gtk::VBox* vbCol1 = Gtk::manage (new Gtk::VBox ());
    Gtk::VBox* vbCol2 = Gtk::manage (new Gtk::VBox ());
    Gtk::VBox* vbCol3 = Gtk::manage (new Gtk::VBox ());

    for (int i = 0; i < 3; i++) {
        vbCol1->pack_start (*vboxes[i], Gtk::PACK_SHRINK, 2);
    }

    for (int i = 3; i < 7; i++) {
        vbCol2->pack_start (*vboxes[i], Gtk::PACK_SHRINK, 2);
    }

    for (int i = 7; i < 9; i++) {
        vbCol3->pack_start (*vboxes[i], Gtk::PACK_SHRINK, 2);
    }

    Gtk::VBox* vbtop = Gtk::manage (new Gtk::VBox ());
    vbtop->pack_start (*everything, Gtk::PACK_SHRINK, 2);

    Gtk::Dialog::get_content_area()->pack_start (*vbtop, Gtk::PACK_SHRINK, 2); // TODO replace with get_content_area() with GTK upgrade

    Gtk::HBox* hbmain = Gtk::manage (new Gtk::HBox ());
    hbmain->pack_start (*vbCol1);
    Gtk::VSeparator *vsep1 = Gtk::manage (new Gtk::VSeparator ());
    setExpandAlignProperties (vsep1, false, true, Gtk::ALIGN_CENTER, Gtk::ALIGN_FILL);
    hbmain->pack_start (*vsep1);
    hbmain->pack_start (*vbCol2);
    Gtk::VSeparator *vsep2 = Gtk::manage (new Gtk::VSeparator ());
    setExpandAlignProperties (vsep2, false, true, Gtk::ALIGN_CENTER, Gtk::ALIGN_FILL);
    hbmain->pack_start (*vsep2);
    hbmain->pack_start (*vbCol3);

    scrolledwindow = Gtk::manage ( new Gtk::ScrolledWindow() );
    scrolledwindow->set_name ("PartialPaste");
    scrolledwindow->set_can_focus (true);
    scrolledwindow->set_shadow_type (Gtk::SHADOW_NONE);
    scrolledwindow->set_policy (Gtk::POLICY_AUTOMATIC, Gtk::POLICY_AUTOMATIC);
    scrolledwindow->property_window_placement().set_value (Gtk::CORNER_TOP_LEFT);

    scrolledwindow->add (*hbmain);

    Gtk::Dialog::get_content_area()->pack_start (*scrolledwindow, Gtk::PACK_EXPAND_WIDGET, 2);// TODO replace with get_content_area() with GTK upgrade

    hbmain->show();
    scrolledwindow->show ();

    // This can be improved
    // there is currently no binding of subsettings to CheckButton 'everything' for its inconsistent status
    everythingConn  = everything->signal_toggled().connect (sigc::mem_fun (*this, &PartialPasteDlg::everythingToggled));
    basicConn       = basic->signal_toggled().connect (sigc::mem_fun (*this, &PartialPasteDlg::basicToggled));
    detailConn      = detail->signal_toggled().connect (sigc::mem_fun (*this, &PartialPasteDlg::detailToggled));
    colorConn       = color->signal_toggled().connect (sigc::mem_fun (*this, &PartialPasteDlg::colorToggled));
    lensConn        = lens->signal_toggled().connect (sigc::mem_fun (*this, &PartialPasteDlg::lensToggled));
    compositionConn = composition->signal_toggled().connect (sigc::mem_fun (*this, &PartialPasteDlg::compositionToggled));
    metaConn        = meta->signal_toggled().connect (sigc::mem_fun (*this, &PartialPasteDlg::metaToggled));
    rawConn         = raw->signal_toggled().connect (sigc::mem_fun (*this, &PartialPasteDlg::rawToggled));
    wavConn         = wav->signal_toggled().connect (sigc::mem_fun (*this, &PartialPasteDlg::wavToggled));
//    locConn         = loc->signal_toggled().connect (sigc::mem_fun (*this, &PartialPasteDlg::locToggled));

    wbConn          = wb->signal_toggled().connect (sigc::bind (sigc::mem_fun (*basic, &Gtk::CheckButton::set_inconsistent), true));
    exposureConn    = exposure->signal_toggled().connect (sigc::bind (sigc::mem_fun (*basic, &Gtk::CheckButton::set_inconsistent), true));
    shConn          = sh->signal_toggled().connect (sigc::bind (sigc::mem_fun (*basic, &Gtk::CheckButton::set_inconsistent), true));
    epdConn         = epd->signal_toggled().connect (sigc::bind (sigc::mem_fun (*basic, &Gtk::CheckButton::set_inconsistent), true));
    fattalConn      = fattal->signal_toggled().connect (sigc::bind (sigc::mem_fun (*basic, &Gtk::CheckButton::set_inconsistent), true));
    retinexConn     = retinex->signal_toggled().connect (sigc::bind (sigc::mem_fun (*basic, &Gtk::CheckButton::set_inconsistent), true));
    pcvignetteConn  = pcvignette->signal_toggled().connect (sigc::bind (sigc::mem_fun (*basic, &Gtk::CheckButton::set_inconsistent), true));
    gradientConn    = gradient->signal_toggled().connect (sigc::bind (sigc::mem_fun (*basic, &Gtk::CheckButton::set_inconsistent), true));
    labcurveConn    = labcurve->signal_toggled().connect (sigc::bind (sigc::mem_fun (*basic, &Gtk::CheckButton::set_inconsistent), true));
    colorappearanceConn = colorappearance->signal_toggled().connect (sigc::bind (sigc::mem_fun (*basic, &Gtk::CheckButton::set_inconsistent), true));

    sharpenConn     = sharpen->signal_toggled().connect (sigc::bind (sigc::mem_fun (*detail, &Gtk::CheckButton::set_inconsistent), true));
    gradsharpenConn = sharpenedge->signal_toggled().connect (sigc::bind (sigc::mem_fun (*detail, &Gtk::CheckButton::set_inconsistent), true));
    microcontrastConn = sharpenmicro->signal_toggled().connect (sigc::bind (sigc::mem_fun (*detail, &Gtk::CheckButton::set_inconsistent), true));
    impdenConn      = impden->signal_toggled().connect (sigc::bind (sigc::mem_fun (*detail, &Gtk::CheckButton::set_inconsistent), true));
    dirpyrdenConn   = dirpyrden->signal_toggled().connect (sigc::bind (sigc::mem_fun (*detail, &Gtk::CheckButton::set_inconsistent), true));
    dirpyreqConn    = dirpyreq->signal_toggled().connect (sigc::bind (sigc::mem_fun (*detail, &Gtk::CheckButton::set_inconsistent), true));
    defringeConn    = defringe->signal_toggled().connect (sigc::bind (sigc::mem_fun (*detail, &Gtk::CheckButton::set_inconsistent), true));

    waveletConn = wavelet->signal_toggled().connect (sigc::bind (sigc::mem_fun (*wav, &Gtk::CheckButton::set_inconsistent), true));
    locallabConn     = locallab->signal_toggled().connect (sigc::bind (sigc::mem_fun (*basic, &Gtk::CheckButton::set_inconsistent), true));
    icmConn         = icm->signal_toggled().connect (sigc::bind (sigc::mem_fun (*color, &Gtk::CheckButton::set_inconsistent), true));
    //gamcsconn      = gam->signal_toggled().connect (sigc::bind (sigc::mem_fun(*color, &Gtk::CheckButton::set_inconsistent), true));
    vibranceConn    = vibrance->signal_toggled().connect (sigc::bind (sigc::mem_fun (*color, &Gtk::CheckButton::set_inconsistent), true));
    chmixerConn     = chmixer->signal_toggled().connect (sigc::bind (sigc::mem_fun (*color, &Gtk::CheckButton::set_inconsistent), true));
    chmixerbwConn   = blackwhite->signal_toggled().connect (sigc::bind (sigc::mem_fun (*color, &Gtk::CheckButton::set_inconsistent), true));
    hsveqConn       = hsveq->signal_toggled().connect (sigc::bind (sigc::mem_fun (*color, &Gtk::CheckButton::set_inconsistent), true));
    filmSimulationConn = filmSimulation->signal_toggled().connect (sigc::bind (sigc::mem_fun (*color, &Gtk::CheckButton::set_inconsistent), true));
    rgbcurvesConn   = rgbcurves->signal_toggled().connect (sigc::bind (sigc::mem_fun (*color, &Gtk::CheckButton::set_inconsistent), true));
    colortoningConn = colortoning->signal_toggled().connect (sigc::bind (sigc::mem_fun (*color, &Gtk::CheckButton::set_inconsistent), true));

    distortionConn  = distortion->signal_toggled().connect (sigc::bind (sigc::mem_fun (*lens, &Gtk::CheckButton::set_inconsistent), true));
    cacorrConn      = cacorr->signal_toggled().connect (sigc::bind (sigc::mem_fun (*lens, &Gtk::CheckButton::set_inconsistent), true));
    vignettingConn  = vignetting->signal_toggled().connect (sigc::bind (sigc::mem_fun (*lens, &Gtk::CheckButton::set_inconsistent), true));
    lcpConn         = lcp->signal_toggled().connect (sigc::bind (sigc::mem_fun (*lens, &Gtk::CheckButton::set_inconsistent), true));

    coarserotConn   = coarserot->signal_toggled().connect (sigc::bind (sigc::mem_fun (*composition, &Gtk::CheckButton::set_inconsistent), true));
    finerotConn     = finerot->signal_toggled().connect (sigc::bind (sigc::mem_fun (*composition, &Gtk::CheckButton::set_inconsistent), true));
    cropConn        = crop->signal_toggled().connect (sigc::bind (sigc::mem_fun (*composition, &Gtk::CheckButton::set_inconsistent), true));
    resizeConn      = resize->signal_toggled().connect (sigc::bind (sigc::mem_fun (*composition, &Gtk::CheckButton::set_inconsistent), true));
    prsharpeningConn = prsharpening->signal_toggled().connect (sigc::bind (sigc::mem_fun (*composition, &Gtk::CheckButton::set_inconsistent), true));
    perspectiveConn = perspective->signal_toggled().connect (sigc::bind (sigc::mem_fun (*composition, &Gtk::CheckButton::set_inconsistent), true));
    commonTransConn = commonTrans->signal_toggled().connect (sigc::bind (sigc::mem_fun (*composition, &Gtk::CheckButton::set_inconsistent), true));

    exifchConn      = exifch->signal_toggled().connect (sigc::bind (sigc::mem_fun (*meta, &Gtk::CheckButton::set_inconsistent), true));
    iptcConn        = iptc->signal_toggled().connect (sigc::bind (sigc::mem_fun (*meta, &Gtk::CheckButton::set_inconsistent), true));

    raw_methodConn          = raw_method->signal_toggled().connect (sigc::bind (sigc::mem_fun (*raw, &Gtk::CheckButton::set_inconsistent), true));
    raw_imagenumConn        = raw_imagenum->signal_toggled().connect (sigc::bind (sigc::mem_fun (*raw, &Gtk::CheckButton::set_inconsistent), true));
    raw_ccStepsConn         = raw_ccSteps->signal_toggled().connect (sigc::bind (sigc::mem_fun (*raw, &Gtk::CheckButton::set_inconsistent), true));
    raw_dcb_iterationsConn  = raw_dcb_iterations->signal_toggled().connect (sigc::bind (sigc::mem_fun (*raw, &Gtk::CheckButton::set_inconsistent), true));
    raw_dcb_enhanceConn     = raw_dcb_enhance->signal_toggled().connect (sigc::bind (sigc::mem_fun (*raw, &Gtk::CheckButton::set_inconsistent), true));
    //raw_all_enhanceConn     = raw_all_enhance->signal_toggled().connect (sigc::bind (sigc::mem_fun(*raw, &Gtk::CheckButton::set_inconsistent), true));
    raw_lmmse_iterationsConn  = raw_lmmse_iterations->signal_toggled().connect (sigc::bind (sigc::mem_fun (*raw, &Gtk::CheckButton::set_inconsistent), true));
    raw_pixelshiftConn      = raw_pixelshift->signal_toggled().connect (sigc::bind (sigc::mem_fun (*raw, &Gtk::CheckButton::set_inconsistent), true));

    raw_exposConn           = raw_expos->signal_toggled().connect (sigc::bind (sigc::mem_fun (*raw, &Gtk::CheckButton::set_inconsistent), true));
    raw_preserConn          = raw_preser->signal_toggled().connect (sigc::bind (sigc::mem_fun (*raw, &Gtk::CheckButton::set_inconsistent), true));
    raw_blackConn           = raw_black->signal_toggled().connect (sigc::bind (sigc::mem_fun (*raw, &Gtk::CheckButton::set_inconsistent), true));
    raw_ca_autocorrectConn  = raw_ca_autocorrect->signal_toggled().connect (sigc::bind (sigc::mem_fun (*raw, &Gtk::CheckButton::set_inconsistent), true));
    raw_caredblueConn       = raw_caredblue->signal_toggled().connect (sigc::bind (sigc::mem_fun (*raw, &Gtk::CheckButton::set_inconsistent), true));
    raw_hotpix_filtConn     = raw_hotpix_filt->signal_toggled().connect (sigc::bind (sigc::mem_fun (*raw, &Gtk::CheckButton::set_inconsistent), true));
    raw_deadpix_filtConn    = raw_deadpix_filt->signal_toggled().connect (sigc::bind (sigc::mem_fun (*raw, &Gtk::CheckButton::set_inconsistent), true));
    raw_linenoiseConn       = raw_linenoise->signal_toggled().connect (sigc::bind (sigc::mem_fun (*raw, &Gtk::CheckButton::set_inconsistent), true));
    raw_greenthreshConn     = raw_greenthresh->signal_toggled().connect (sigc::bind (sigc::mem_fun (*raw, &Gtk::CheckButton::set_inconsistent), true));
    df_fileConn             = df_file->signal_toggled().connect (sigc::bind (sigc::mem_fun (*raw, &Gtk::CheckButton::set_inconsistent), true));
    df_AutoSelectConn       = df_AutoSelect->signal_toggled().connect (sigc::bind (sigc::mem_fun (*raw, &Gtk::CheckButton::set_inconsistent), true));
    ff_fileConn             = ff_file->signal_toggled().connect (sigc::bind (sigc::mem_fun (*raw, &Gtk::CheckButton::set_inconsistent), true));
    ff_AutoSelectConn       = ff_AutoSelect->signal_toggled().connect (sigc::bind (sigc::mem_fun (*raw, &Gtk::CheckButton::set_inconsistent), true));
    ff_BlurRadiusConn       = ff_BlurRadius->signal_toggled().connect (sigc::bind (sigc::mem_fun (*raw, &Gtk::CheckButton::set_inconsistent), true));
    ff_BlurTypeConn         = ff_BlurType->signal_toggled().connect (sigc::bind (sigc::mem_fun (*raw, &Gtk::CheckButton::set_inconsistent), true));
    ff_ClipControlConn      = ff_ClipControl->signal_toggled().connect (sigc::bind (sigc::mem_fun (*raw, &Gtk::CheckButton::set_inconsistent), true));

    add_button (M ("GENERAL_OK"), Gtk::RESPONSE_OK);
    add_button (M ("GENERAL_CANCEL"), Gtk::RESPONSE_CANCEL);
    set_response_sensitive (Gtk::RESPONSE_OK);
    set_default_response (Gtk::RESPONSE_OK);
    show_all_children ();
}

void PartialPasteDlg::everythingToggled ()
{

<<<<<<< HEAD
    basicConn.block (true);
    detailConn.block (true);
    colorConn.block (true);
    lensConn.block (true);
    compositionConn.block (true);
    metaConn.block (true);
    rawConn.block (true);
    wavConn.block (true);
    locConn.block (true);
=======
    ConnectionBlocker basicBlocker(basicConn);
    ConnectionBlocker detailBlocker(detailConn);
    ConnectionBlocker colorBlocker(colorConn);
    ConnectionBlocker lensBlocker(lensConn);
    ConnectionBlocker compositionBlocker(compositionConn);
    ConnectionBlocker metaBlocker(metaConn);
    ConnectionBlocker rawBlocker(rawConn);
    ConnectionBlocker wavBlocker(wavConn);
>>>>>>> 2a3f864a

    everything->set_inconsistent (false);

    //toggle group headings
    basic->set_active (everything->get_active());
    detail->set_active (everything->get_active());
    color->set_active (everything->get_active());
    lens->set_active (everything->get_active());
    composition->set_active (everything->get_active());
    meta->set_active (everything->get_active());
    raw->set_active (everything->get_active());
    wav->set_active (everything->get_active());
    loc->set_active (everything->get_active());

    //toggle group children
    PartialPasteDlg::basicToggled ();
    PartialPasteDlg::detailToggled ();
    PartialPasteDlg::colorToggled ();
    PartialPasteDlg::lensToggled ();
    PartialPasteDlg::compositionToggled ();
    PartialPasteDlg::metaToggled ();
    PartialPasteDlg::rawToggled ();
    PartialPasteDlg::wavToggled ();
<<<<<<< HEAD
    PartialPasteDlg::locToggled ();

    basicConn.block (false);
    detailConn.block (false);
    colorConn.block (false);
    lensConn.block (false);
    compositionConn.block (false);
    metaConn.block (false);
    rawConn.block (false);
    wavConn.block (false);
    locConn.block (false);
=======
>>>>>>> 2a3f864a
}

void PartialPasteDlg::rawToggled ()
{

    ConnectionBlocker raw_methodBlocker(raw_methodConn);
    ConnectionBlocker raw_imagenumBlocker(raw_imagenumConn);
    ConnectionBlocker raw_ccStepsBlocker(raw_ccStepsConn);
    ConnectionBlocker raw_dcb_iterationsBlocker(raw_dcb_iterationsConn);
    ConnectionBlocker raw_dcb_enhanceBlocker(raw_dcb_enhanceConn);
    //ConnectionBlocker raw_all_enhanceConnBlocker(raw_all_enhanceConnConn);
    ConnectionBlocker raw_lmmse_iterationsBlocker(raw_lmmse_iterationsConn);
    ConnectionBlocker raw_pixelshiftBlocker(raw_pixelshiftConn);
    ConnectionBlocker raw_exposBlocker(raw_exposConn);
    ConnectionBlocker raw_preserBlocker(raw_preserConn);
    ConnectionBlocker raw_blackBlocker(raw_blackConn);
    ConnectionBlocker raw_ca_autocorrectBlocker(raw_ca_autocorrectConn);
    ConnectionBlocker raw_caredblueBlocker(raw_caredblueConn);
    ConnectionBlocker raw_hotpix_filtBlocker(raw_hotpix_filtConn);
    ConnectionBlocker raw_deadpix_filtBlocker(raw_deadpix_filtConn);
    ConnectionBlocker raw_linenoiseBlocker(raw_linenoiseConn);
    ConnectionBlocker raw_greenthreshBlocker(raw_greenthreshConn);
    ConnectionBlocker df_fileBlocker(df_fileConn);
    ConnectionBlocker df_AutoSelectBlocker(df_AutoSelectConn);
    ConnectionBlocker ff_fileBlocker(ff_fileConn);
    ConnectionBlocker ff_AutoSelectBlocker(ff_AutoSelectConn);
    ConnectionBlocker ff_BlurRadiusBlocker(ff_BlurRadiusConn);
    ConnectionBlocker ff_BlurTypeBlocker(ff_BlurTypeConn);
    ConnectionBlocker ff_ClipControlBlocker(ff_ClipControlConn);

    raw->set_inconsistent (false);

    raw_method->set_active (raw->get_active ());
    raw_imagenum->set_active (raw->get_active ());
    raw_ccSteps->set_active (raw->get_active ());
    raw_dcb_iterations->set_active (raw->get_active ());
    raw_dcb_enhance->set_active (raw->get_active ());
    raw_lmmse_iterations->set_active (raw->get_active ());
    raw_pixelshift->set_active (raw->get_active ());
    //raw_all_enhance->set_active (raw->get_active ());
    raw_expos->set_active (raw->get_active ());
    raw_preser->set_active (raw->get_active ());
    raw_black->set_active (raw->get_active ());
    raw_ca_autocorrect->set_active (raw->get_active ());
    raw_caredblue->set_active (raw->get_active ());
    raw_hotpix_filt->set_active (raw->get_active ());
    raw_deadpix_filt->set_active (raw->get_active ());
    raw_linenoise->set_active (raw->get_active ());
    raw_greenthresh->set_active (raw->get_active ());
    df_file->set_active (raw->get_active ());
    df_AutoSelect->set_active (raw->get_active ());
    ff_file->set_active (raw->get_active ());
    ff_AutoSelect->set_active (raw->get_active ());
    ff_BlurRadius->set_active (raw->get_active ());
    ff_BlurType->set_active (raw->get_active ());
    ff_ClipControl->set_active (raw->get_active ());
}

void PartialPasteDlg::basicToggled ()
{

<<<<<<< HEAD
    wbConn.block (true);
    exposureConn.block (true);
    shConn.block (true);
    epdConn.block (true);
    pcvignetteConn.block (true);
    gradientConn.block (true);
    labcurveConn.block (true);
    colorappearanceConn.block (true);
    locallabConn.block (true);
    retinexConn.block (true);
=======
    ConnectionBlocker wbBlocker(wbConn);
    ConnectionBlocker exposureBlocker(exposureConn);
    ConnectionBlocker shBlocker(shConn);
    ConnectionBlocker epdBlocker(epdConn);
    ConnectionBlocker fattalBlocker(fattalConn);
    ConnectionBlocker pcvignetteBlocker(pcvignetteConn);
    ConnectionBlocker gradientBlocker(gradientConn);
    ConnectionBlocker retinexBlocker(retinexConn);
    ConnectionBlocker labcurveBlocker(labcurveConn);
    ConnectionBlocker colorappearanceBlocker(colorappearanceConn);
>>>>>>> 2a3f864a

    basic->set_inconsistent (false);

    wb->set_active (basic->get_active ());
    exposure->set_active (basic->get_active ());
    sh->set_active (basic->get_active ());
    epd->set_active (basic->get_active ());
    fattal->set_active (basic->get_active ());
    pcvignette->set_active (basic->get_active ());
    gradient->set_active (basic->get_active ());
    retinex->set_active (basic->get_active ());
    labcurve->set_active (basic->get_active ());
    colorappearance->set_active (basic->get_active ());
<<<<<<< HEAD
    locallab->set_active (basic->get_active ());

    wbConn.block (false);
    exposureConn.block (false);
    shConn.block (false);
    epdConn.block (false);
    pcvignetteConn.block (false);
    gradientConn.block (false);
    retinexConn.block (false);

    labcurveConn.block (false);
    locallabConn.block (false);
    colorappearanceConn.block (false);
=======
>>>>>>> 2a3f864a
}

void PartialPasteDlg::detailToggled ()
{

<<<<<<< HEAD
    sharpenConn.block (true);
    gradsharpenConn.block (true);
    microcontrastConn.block (true);
    impdenConn.block (true);
    dirpyrdenConn.block (true);
    defringeConn.block (true);
    dirpyreqConn.block (true);
=======
    ConnectionBlocker sharpenBlocker(sharpenConn);
    ConnectionBlocker gradsharpenBlocker(gradsharpenConn);
    ConnectionBlocker microcontrastBlocker(microcontrastConn);
    ConnectionBlocker impdenBlocker(impdenConn);
    ConnectionBlocker dirpyrdenBlocker(dirpyrdenConn);
    ConnectionBlocker defringeBlocker(defringeConn);
    ConnectionBlocker dirpyreqBlocker(dirpyreqConn);
>>>>>>> 2a3f864a

    detail->set_inconsistent (false);

    sharpen->set_active (detail->get_active ());
    sharpenedge->set_active (detail->get_active ());
    sharpenmicro->set_active (detail->get_active ());
    impden->set_active (detail->get_active ());
    dirpyrden->set_active (detail->get_active ());
    defringe->set_active (detail->get_active ());
    dirpyreq->set_active (detail->get_active ());
<<<<<<< HEAD

    sharpenConn.block (false);
    gradsharpenConn.block (false);
    microcontrastConn.block (false);
    impdenConn.block (false);
    dirpyrdenConn.block (false);
    defringeConn.block (false);
    dirpyreqConn.block (false);
=======
>>>>>>> 2a3f864a
}

void PartialPasteDlg::wavToggled ()
{

    ConnectionBlocker waveletBlocker(waveletConn);

    wav->set_inconsistent (false);
    wavelet->set_active (wav->get_active ());
}

void PartialPasteDlg::locToggled ()
{

    locallabConn.block (true);

    loc->set_inconsistent (false);
    locallab->set_active (loc->get_active ());

    locallabConn.block (false);
}


void PartialPasteDlg::colorToggled ()
{

    ConnectionBlocker icmBlocker(icmConn);
    ConnectionBlocker vibranceBlocker(vibranceConn);
    ConnectionBlocker chmixerBlocker(chmixerConn);
    ConnectionBlocker chmixerbwBlocker(chmixerbwConn);
    ConnectionBlocker hsveqBlocker(hsveqConn);
    ConnectionBlocker filmSimulationBlocker(filmSimulationConn);
    //ConnectionBlocker gamcsconnBlocker(gamcsconnConn);
    ConnectionBlocker rgbcurvesBlocker(rgbcurvesConn);
    ConnectionBlocker colortoningBlocker(colortoningConn);

    color->set_inconsistent (false);

    icm->set_active (color->get_active ());
    //gam->set_active (color->get_active ());
    vibrance->set_active (color->get_active ());
    chmixer->set_active (color->get_active ());
    blackwhite->set_active (color->get_active ());
    hsveq->set_active (color->get_active ());
    filmSimulation->set_active (color->get_active ());
    rgbcurves->set_active (color->get_active ());
<<<<<<< HEAD
    colortoning->set_active (color->get_active ());

    icmConn.block (false);
    //gamcsconn.block (false);
    vibranceConn.block (false);
    chmixerbwConn.block (false);
    chmixerConn.block (false);
    hsveqConn.block (false);
    filmSimulationConn.block (false);
    rgbcurvesConn.block (false);
    colortoningConn.block (false);
=======
    colortoning->set_active(color->get_active ());
>>>>>>> 2a3f864a
}

void PartialPasteDlg::lensToggled ()
{

    ConnectionBlocker distortionBlocker(distortionConn);
    ConnectionBlocker cacorrBlocker(cacorrConn);
    ConnectionBlocker vignettingBlocker(vignettingConn);
    ConnectionBlocker lcpBlocker(lcpConn);

    lens->set_inconsistent (false);

    distortion->set_active (lens->get_active ());
    cacorr->set_active (lens->get_active ());
    vignetting->set_active (lens->get_active ());
    lcp->set_active (lens->get_active ());
}

void PartialPasteDlg::compositionToggled ()
{

    ConnectionBlocker coarserotBlocker(coarserotConn);
    ConnectionBlocker finerotBlocker(finerotConn);
    ConnectionBlocker cropBlocker(cropConn);
    ConnectionBlocker resizeBlocker(resizeConn);
    ConnectionBlocker prsharpeningBlocker(prsharpeningConn);
    ConnectionBlocker perspectiveBlocker(perspectiveConn);
    ConnectionBlocker commonTransBlocker(commonTransConn);

    composition->set_inconsistent (false);

    coarserot->set_active (composition->get_active ());
    finerot->set_active (composition->get_active ());
    crop->set_active (composition->get_active ());
    resize->set_active (composition->get_active ());
    prsharpening->set_active (composition->get_active ());
    perspective->set_active (composition->get_active ());
    commonTrans->set_active (composition->get_active ());
}

void PartialPasteDlg::metaToggled ()
{

    ConnectionBlocker exifchBlocker(exifchConn);
    ConnectionBlocker iptcBlocker(iptcConn);

    meta->set_inconsistent (false);

    exifch->set_active (meta->get_active ());
    iptc->set_active (meta->get_active ());
}


/*
 * Copies the selected items from the source ProcParams+ParamsEdited(optional)
 * to the destination ProcParams.
 */
void PartialPasteDlg::applyPaste (rtengine::procparams::ProcParams* dstPP, ParamsEdited* dstPE, const rtengine::procparams::ProcParams* srcPP, const ParamsEdited* srcPE)
{

    ParamsEdited falsePE;  // falsePE is a workaround to set a group of ParamsEdited to false
    ParamsEdited filterPE (true); // Contains the initial information about the loaded values

    if (srcPE) {
        filterPE = *srcPE;
    }

    // the general section is always ignored, whichever operation we use the PartialPaste for
    filterPE.general = falsePE.general;

    // Now we filter out the filter depending on the checked items
    if (!wb->get_active ()) {
        filterPE.wb         = falsePE.wb;
    }

    if (!exposure->get_active ()) {
        filterPE.toneCurve  = falsePE.toneCurve;
    }

    if (!sh->get_active ()) {
        filterPE.sh         = falsePE.sh;
    }

    if (!epd->get_active ()) {
        filterPE.epd        = falsePE.epd;
    }

    if (!fattal->get_active ()) {
        filterPE.fattal     = falsePE.fattal;
    }

    if (!retinex->get_active ()) {
        filterPE.retinex        = falsePE.retinex;
    }

    if (!pcvignette->get_active ()) {
        filterPE.pcvignette = falsePE.pcvignette;
    }

    if (!gradient->get_active ()) {
        filterPE.gradient   = falsePE.gradient;
    }


    if (!locallab->get_active ()) {
        filterPE.locallab   = falsePE.locallab;
    }

    if (!labcurve->get_active ()) {
        filterPE.labCurve   = falsePE.labCurve;
    }

    if (!colorappearance->get_active ()) {
        filterPE.colorappearance = falsePE.colorappearance;
    }

    if (!sharpen->get_active ()) {
        filterPE.sharpening      = falsePE.sharpening;
    }

    if (!sharpenedge->get_active ()) {
        filterPE.sharpenEdge     = falsePE.sharpenEdge;
    }

    if (!sharpenmicro->get_active()) {
        filterPE.sharpenMicro    = falsePE.sharpenMicro;
    }

    if (!impden->get_active ()) {
        filterPE.impulseDenoise  = falsePE.impulseDenoise;
    }

    if (!dirpyreq->get_active ()) {
        filterPE.dirpyrequalizer = falsePE.dirpyrequalizer;
    }

    if (!defringe->get_active ()) {
        filterPE.defringe        = falsePE.defringe;
    }

    if (!dirpyrden->get_active ()) {
        filterPE.dirpyrDenoise   = falsePE.dirpyrDenoise;
    }

    if (!wavelet->get_active ()) {
        filterPE.wavelet = falsePE.wavelet;
    }

    if (!icm->get_active ()) {
        filterPE.icm          = falsePE.icm;
    }

    if (!vibrance->get_active ()) {
        filterPE.vibrance     = falsePE.vibrance;
    }

    if (!chmixer->get_active ()) {
        filterPE.chmixer      = falsePE.chmixer;
    }

    if (!blackwhite->get_active ()) {
        filterPE.blackwhite   = falsePE.blackwhite;
    }

    if (!hsveq->get_active ()) {
        filterPE.hsvequalizer = falsePE.hsvequalizer;
    }

    if (!filmSimulation->get_active ()) {
        filterPE.filmSimulation  = falsePE.filmSimulation;
    }

    if (!rgbcurves->get_active ()) {
        filterPE.rgbCurves    = falsePE.rgbCurves;
    }

    if (!colortoning->get_active ()) {
        filterPE.colorToning  = falsePE.colorToning;
    }

    if (!distortion->get_active ()) {
        filterPE.distortion   = falsePE.distortion;
    }

    if (!cacorr->get_active ()) {
        filterPE.cacorrection = falsePE.cacorrection;
    }

    if (!vignetting->get_active ()) {
        filterPE.vignetting   = falsePE.vignetting;
    }

    if (!lcp->get_active ()) {
        filterPE.lensProf     = falsePE.lensProf;
    }

    if (!coarserot->get_active ()) {
        filterPE.coarse      = falsePE.coarse;
    }

    if (!finerot->get_active ()) {
        filterPE.rotate      = falsePE.rotate;
    }

    if (!crop->get_active ()) {
        filterPE.crop        = falsePE.crop;
    }

    if (!resize->get_active ()) {
        filterPE.resize      = falsePE.resize;
    }

    if (!prsharpening->get_active ()) {
        filterPE.prsharpening      = falsePE.prsharpening;
    }

    if (!perspective->get_active ()) {
        filterPE.perspective = falsePE.perspective;
    }

    if (!commonTrans->get_active ()) {
        filterPE.commonTrans = falsePE.commonTrans;
    }

    if (!exifch->get_active ()) {
        filterPE.exif = falsePE.exif;
    }

    if (!iptc->get_active ()) {
        filterPE.iptc = falsePE.iptc;
    }

    if (!raw_method->get_active ()) {
        filterPE.raw.bayersensor.method   = falsePE.raw.bayersensor.method;
        filterPE.raw.xtranssensor.method  = falsePE.raw.xtranssensor.method;
    }

    if (!raw_imagenum->get_active ()) {
        filterPE.raw.bayersensor.imageNum = falsePE.raw.bayersensor.imageNum;
    }

    if (!raw_ccSteps->get_active ()) {
        filterPE.raw.bayersensor.ccSteps  = falsePE.raw.bayersensor.ccSteps;
        filterPE.raw.xtranssensor.ccSteps = falsePE.raw.xtranssensor.ccSteps;
    }

    if (!raw_dcb_iterations->get_active ()) {
        filterPE.raw.bayersensor.dcbIterations   = falsePE.raw.bayersensor.dcbIterations;
    }

    if (!raw_dcb_enhance->get_active ()) {
        filterPE.raw.bayersensor.dcbEnhance      = falsePE.raw.bayersensor.dcbEnhance;
    }

    //if (!raw_all_enhance->get_active ())     filterPE.raw.bayersensor.allEnhance      = falsePE.raw.bayersensor.allEnhance;
    if (!raw_lmmse_iterations->get_active ()) {
        filterPE.raw.bayersensor.lmmseIterations = falsePE.raw.bayersensor.lmmseIterations;
    }

    if (!raw_black->get_active ()) {
        filterPE.raw.bayersensor.exBlack0        = falsePE.raw.bayersensor.exBlack0;
        filterPE.raw.bayersensor.exBlack1        = falsePE.raw.bayersensor.exBlack1;
        filterPE.raw.bayersensor.exBlack2        = falsePE.raw.bayersensor.exBlack2;
        filterPE.raw.bayersensor.exBlack3        = falsePE.raw.bayersensor.exBlack3;
        filterPE.raw.bayersensor.exTwoGreen      = falsePE.raw.bayersensor.exTwoGreen;
        filterPE.raw.xtranssensor.exBlackRed     = falsePE.raw.xtranssensor.exBlackRed;
        filterPE.raw.xtranssensor.exBlackGreen   = falsePE.raw.xtranssensor.exBlackGreen;
        filterPE.raw.xtranssensor.exBlackBlue    = falsePE.raw.xtranssensor.exBlackBlue;
    }

    if (!raw_pixelshift->get_active ()) {
        filterPE.raw.bayersensor.pixelShiftAutomatic              = falsePE.raw.bayersensor.pixelShiftAutomatic;
        filterPE.raw.bayersensor.pixelShiftBlur                   = falsePE.raw.bayersensor.pixelShiftBlur;
        filterPE.raw.bayersensor.pixelShiftEperIso                = falsePE.raw.bayersensor.pixelShiftEperIso;
        filterPE.raw.bayersensor.pixelShiftEqualBright            = falsePE.raw.bayersensor.pixelShiftEqualBright;
        filterPE.raw.bayersensor.pixelShiftEqualBrightChannel     = falsePE.raw.bayersensor.pixelShiftEqualBrightChannel;
        filterPE.raw.bayersensor.pixelShiftExp0                   = falsePE.raw.bayersensor.pixelShiftExp0;
        filterPE.raw.bayersensor.pixelShiftGreen                  = falsePE.raw.bayersensor.pixelShiftGreen;
        filterPE.raw.bayersensor.pixelShiftHoleFill               = falsePE.raw.bayersensor.pixelShiftHoleFill;
        filterPE.raw.bayersensor.pixelShiftLmmse                  = falsePE.raw.bayersensor.pixelShiftLmmse;
        filterPE.raw.bayersensor.pixelShiftMedian                 = falsePE.raw.bayersensor.pixelShiftMedian;
        filterPE.raw.bayersensor.pixelShiftMedian3                = falsePE.raw.bayersensor.pixelShiftMedian3;
        filterPE.raw.bayersensor.pixelShiftMotion                 = falsePE.raw.bayersensor.pixelShiftMotion;
        filterPE.raw.bayersensor.pixelShiftMotionCorrection       = falsePE.raw.bayersensor.pixelShiftMotionCorrection;
        filterPE.raw.bayersensor.pixelShiftMotionCorrectionMethod = falsePE.raw.bayersensor.pixelShiftMotionCorrectionMethod;
        filterPE.raw.bayersensor.pixelShiftNonGreenAmaze          = falsePE.raw.bayersensor.pixelShiftNonGreenAmaze;
        filterPE.raw.bayersensor.pixelShiftNonGreenCross          = falsePE.raw.bayersensor.pixelShiftNonGreenCross;
        filterPE.raw.bayersensor.pixelShiftNonGreenCross2         = falsePE.raw.bayersensor.pixelShiftNonGreenCross2;
        filterPE.raw.bayersensor.pixelShiftNonGreenHorizontal     = falsePE.raw.bayersensor.pixelShiftNonGreenHorizontal;
        filterPE.raw.bayersensor.pixelShiftNonGreenVertical       = falsePE.raw.bayersensor.pixelShiftNonGreenVertical;
        filterPE.raw.bayersensor.pixelShiftNreadIso               = falsePE.raw.bayersensor.pixelShiftNreadIso;
        filterPE.raw.bayersensor.pixelShiftPrnu                   = falsePE.raw.bayersensor.pixelShiftPrnu;
        filterPE.raw.bayersensor.pixelShiftRedBlueWeight          = falsePE.raw.bayersensor.pixelShiftRedBlueWeight;
        filterPE.raw.bayersensor.pixelShiftSigma                  = falsePE.raw.bayersensor.pixelShiftSigma;
        filterPE.raw.bayersensor.pixelShiftSmooth                 = falsePE.raw.bayersensor.pixelShiftSmooth;
        filterPE.raw.bayersensor.pixelShiftStddevFactorBlue       = falsePE.raw.bayersensor.pixelShiftStddevFactorBlue;
        filterPE.raw.bayersensor.pixelShiftStddevFactorGreen      = falsePE.raw.bayersensor.pixelShiftStddevFactorGreen;
        filterPE.raw.bayersensor.pixelShiftStddevFactorRed        = falsePE.raw.bayersensor.pixelShiftStddevFactorRed;
        filterPE.raw.bayersensor.pixelShiftSum                    = falsePE.raw.bayersensor.pixelShiftSum;
        filterPE.raw.bayersensor.pixelShiftShowMotion             = falsePE.raw.bayersensor.pixelShiftShowMotion;
        filterPE.raw.bayersensor.pixelShiftShowMotionMaskOnly     = falsePE.raw.bayersensor.pixelShiftShowMotionMaskOnly;
    }

    if (!raw_linenoise->get_active ()) {
        filterPE.raw.bayersensor.linenoise       = falsePE.raw.bayersensor.linenoise;
    }

    if (!raw_greenthresh->get_active ()) {
        filterPE.raw.bayersensor.greenEq         = falsePE.raw.bayersensor.greenEq;
    }

    if (!raw_expos->get_active ()) {
        filterPE.raw.exPos              = falsePE.raw.exPos;
    }

    if (!raw_preser->get_active ()) {
        filterPE.raw.exPreser           = falsePE.raw.exPreser;
    }

    if (!raw_ca_autocorrect->get_active ()) {
        filterPE.raw.ca_autocorrect       = falsePE.raw.ca_autocorrect;
    }

    if (!raw_caredblue->get_active ()) {
        filterPE.raw.cared              = falsePE.raw.cared;
        filterPE.raw.cablue             = falsePE.raw.cablue;
    }

    if (!raw_hotpix_filt->get_active ())     {
        filterPE.raw.hotPixelFilter     = falsePE.raw.hotPixelFilter;
    }

    if (!raw_deadpix_filt->get_active ())    {
        filterPE.raw.deadPixelFilter    = falsePE.raw.deadPixelFilter;
    }

    if (!raw_deadpix_filt->get_active () && !raw_hotpix_filt->get_active ()) {
        filterPE.raw.hotdeadpix_thresh = falsePE.raw.hotdeadpix_thresh;
    }

    if (!df_file->get_active ()) {
        filterPE.raw.darkFrame          = falsePE.raw.darkFrame;
    }

    if (!df_AutoSelect->get_active ()) {
        filterPE.raw.df_autoselect             = falsePE.raw.df_autoselect;
    }

    if (!ff_file->get_active ()) {
        filterPE.raw.ff_file            = falsePE.raw.ff_file;
    }

    if (!ff_AutoSelect->get_active ()) {
        filterPE.raw.ff_AutoSelect      = falsePE.raw.ff_AutoSelect;
    }

    if (!ff_BlurRadius->get_active ()) {
        filterPE.raw.ff_BlurRadius      = falsePE.raw.ff_BlurRadius;
    }

    if (!ff_BlurType->get_active ()) {
        filterPE.raw.ff_BlurType        = falsePE.raw.ff_BlurType;
    }

    if (!ff_ClipControl->get_active ()) {
        filterPE.raw.ff_clipControl     = falsePE.raw.ff_clipControl;
        filterPE.raw.ff_AutoClipControl = falsePE.raw.ff_AutoClipControl;
    }

    if (dstPE) {
        *dstPE = filterPE;
    }

    // Apply the filter!
    filterPE.combine (*dstPP, *srcPP, true);
}
<|MERGE_RESOLUTION|>--- conflicted
+++ resolved
@@ -71,7 +71,7 @@
     // options in wavelet:
     wavelet     = Gtk::manage (new Gtk::CheckButton (M ("PARTIALPASTE_EQUALIZER"))); //TODO - rename to wavelet
     // options in loc:
-    locallab  = Gtk::manage (new Gtk::CheckButton (M ("PARTIALPASTE_LOCALLAB")));
+ //   locallab  = Gtk::manage (new Gtk::CheckButton (M ("PARTIALPASTE_LOCALLAB")));
 
     // options in color:
     icm         = Gtk::manage (new Gtk::CheckButton (M ("PARTIALPASTE_ICMSETTINGS")));
@@ -207,7 +207,7 @@
     //LOC
     vboxes[6]->pack_start (*loc, Gtk::PACK_SHRINK, 2);
     vboxes[6]->pack_start (*hseps[6], Gtk::PACK_SHRINK, 2);
-    vboxes[6]->pack_start (*locallab, Gtk::PACK_SHRINK, 2);
+ //   vboxes[6]->pack_start (*locallab, Gtk::PACK_SHRINK, 2);
 
     //RAW
     vboxes[7]->pack_start (*raw, Gtk::PACK_SHRINK, 2);
@@ -327,7 +327,7 @@
     defringeConn    = defringe->signal_toggled().connect (sigc::bind (sigc::mem_fun (*detail, &Gtk::CheckButton::set_inconsistent), true));
 
     waveletConn = wavelet->signal_toggled().connect (sigc::bind (sigc::mem_fun (*wav, &Gtk::CheckButton::set_inconsistent), true));
-    locallabConn     = locallab->signal_toggled().connect (sigc::bind (sigc::mem_fun (*basic, &Gtk::CheckButton::set_inconsistent), true));
+  //  locallabConn     = locallab->signal_toggled().connect (sigc::bind (sigc::mem_fun (*basic, &Gtk::CheckButton::set_inconsistent), true));
     icmConn         = icm->signal_toggled().connect (sigc::bind (sigc::mem_fun (*color, &Gtk::CheckButton::set_inconsistent), true));
     //gamcsconn      = gam->signal_toggled().connect (sigc::bind (sigc::mem_fun(*color, &Gtk::CheckButton::set_inconsistent), true));
     vibranceConn    = vibrance->signal_toggled().connect (sigc::bind (sigc::mem_fun (*color, &Gtk::CheckButton::set_inconsistent), true));
@@ -390,17 +390,6 @@
 void PartialPasteDlg::everythingToggled ()
 {
 
-<<<<<<< HEAD
-    basicConn.block (true);
-    detailConn.block (true);
-    colorConn.block (true);
-    lensConn.block (true);
-    compositionConn.block (true);
-    metaConn.block (true);
-    rawConn.block (true);
-    wavConn.block (true);
-    locConn.block (true);
-=======
     ConnectionBlocker basicBlocker(basicConn);
     ConnectionBlocker detailBlocker(detailConn);
     ConnectionBlocker colorBlocker(colorConn);
@@ -409,7 +398,7 @@
     ConnectionBlocker metaBlocker(metaConn);
     ConnectionBlocker rawBlocker(rawConn);
     ConnectionBlocker wavBlocker(wavConn);
->>>>>>> 2a3f864a
+	
 
     everything->set_inconsistent (false);
 
@@ -433,20 +422,7 @@
     PartialPasteDlg::metaToggled ();
     PartialPasteDlg::rawToggled ();
     PartialPasteDlg::wavToggled ();
-<<<<<<< HEAD
-    PartialPasteDlg::locToggled ();
-
-    basicConn.block (false);
-    detailConn.block (false);
-    colorConn.block (false);
-    lensConn.block (false);
-    compositionConn.block (false);
-    metaConn.block (false);
-    rawConn.block (false);
-    wavConn.block (false);
-    locConn.block (false);
-=======
->>>>>>> 2a3f864a
+//    PartialPasteDlg::locToggled ();
 }
 
 void PartialPasteDlg::rawToggled ()
@@ -508,18 +484,8 @@
 void PartialPasteDlg::basicToggled ()
 {
 
-<<<<<<< HEAD
-    wbConn.block (true);
-    exposureConn.block (true);
-    shConn.block (true);
-    epdConn.block (true);
-    pcvignetteConn.block (true);
-    gradientConn.block (true);
-    labcurveConn.block (true);
-    colorappearanceConn.block (true);
-    locallabConn.block (true);
-    retinexConn.block (true);
-=======
+ //   locallabConn.block (true);
+
     ConnectionBlocker wbBlocker(wbConn);
     ConnectionBlocker exposureBlocker(exposureConn);
     ConnectionBlocker shBlocker(shConn);
@@ -530,7 +496,7 @@
     ConnectionBlocker retinexBlocker(retinexConn);
     ConnectionBlocker labcurveBlocker(labcurveConn);
     ConnectionBlocker colorappearanceBlocker(colorappearanceConn);
->>>>>>> 2a3f864a
+	
 
     basic->set_inconsistent (false);
 
@@ -544,7 +510,7 @@
     retinex->set_active (basic->get_active ());
     labcurve->set_active (basic->get_active ());
     colorappearance->set_active (basic->get_active ());
-<<<<<<< HEAD
+/*
     locallab->set_active (basic->get_active ());
 
     wbConn.block (false);
@@ -558,22 +524,12 @@
     labcurveConn.block (false);
     locallabConn.block (false);
     colorappearanceConn.block (false);
-=======
->>>>>>> 2a3f864a
+	*/
 }
 
 void PartialPasteDlg::detailToggled ()
 {
 
-<<<<<<< HEAD
-    sharpenConn.block (true);
-    gradsharpenConn.block (true);
-    microcontrastConn.block (true);
-    impdenConn.block (true);
-    dirpyrdenConn.block (true);
-    defringeConn.block (true);
-    dirpyreqConn.block (true);
-=======
     ConnectionBlocker sharpenBlocker(sharpenConn);
     ConnectionBlocker gradsharpenBlocker(gradsharpenConn);
     ConnectionBlocker microcontrastBlocker(microcontrastConn);
@@ -581,7 +537,6 @@
     ConnectionBlocker dirpyrdenBlocker(dirpyrdenConn);
     ConnectionBlocker defringeBlocker(defringeConn);
     ConnectionBlocker dirpyreqBlocker(dirpyreqConn);
->>>>>>> 2a3f864a
 
     detail->set_inconsistent (false);
 
@@ -592,17 +547,6 @@
     dirpyrden->set_active (detail->get_active ());
     defringe->set_active (detail->get_active ());
     dirpyreq->set_active (detail->get_active ());
-<<<<<<< HEAD
-
-    sharpenConn.block (false);
-    gradsharpenConn.block (false);
-    microcontrastConn.block (false);
-    impdenConn.block (false);
-    dirpyrdenConn.block (false);
-    defringeConn.block (false);
-    dirpyreqConn.block (false);
-=======
->>>>>>> 2a3f864a
 }
 
 void PartialPasteDlg::wavToggled ()
@@ -613,7 +557,7 @@
     wav->set_inconsistent (false);
     wavelet->set_active (wav->get_active ());
 }
-
+/*
 void PartialPasteDlg::locToggled ()
 {
 
@@ -624,7 +568,7 @@
 
     locallabConn.block (false);
 }
-
+*/
 
 void PartialPasteDlg::colorToggled ()
 {
@@ -649,21 +593,7 @@
     hsveq->set_active (color->get_active ());
     filmSimulation->set_active (color->get_active ());
     rgbcurves->set_active (color->get_active ());
-<<<<<<< HEAD
-    colortoning->set_active (color->get_active ());
-
-    icmConn.block (false);
-    //gamcsconn.block (false);
-    vibranceConn.block (false);
-    chmixerbwConn.block (false);
-    chmixerConn.block (false);
-    hsveqConn.block (false);
-    filmSimulationConn.block (false);
-    rgbcurvesConn.block (false);
-    colortoningConn.block (false);
-=======
     colortoning->set_active(color->get_active ());
->>>>>>> 2a3f864a
 }
 
 void PartialPasteDlg::lensToggled ()
@@ -767,11 +697,11 @@
         filterPE.gradient   = falsePE.gradient;
     }
 
-
+/*
     if (!locallab->get_active ()) {
         filterPE.locallab   = falsePE.locallab;
     }
-
+*/
     if (!labcurve->get_active ()) {
         filterPE.labCurve   = falsePE.labCurve;
     }
