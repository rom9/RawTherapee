/*
 *  This file is part of RawTherapee.
 *
 *  Copyright (c) 2004-2010 Gabor Horvath <hgabor@rawtherapee.com>
 *
 *  RawTherapee is free software: you can redistribute it and/or modify
 *  it under the terms of the GNU General Public License as published by
 *  the Free Software Foundation, either version 3 of the License, or
 *  (at your option) any later version.
 *
 *  RawTherapee is distributed in the hope that it will be useful,
 *  but WITHOUT ANY WARRANTY; without even the implied warranty of
 *  MERCHANTABILITY or FITNESS FOR A PARTICULAR PURPOSE.  See the
 *  GNU General Public License for more details.
 *
 *  You should have received a copy of the GNU General Public License
 *  along with RawTherapee.  If not, see <http://www.gnu.org/licenses/>.
 */
#include "partialpastedlg.h"
#include "multilangmgr.h"
#include "paramsedited.h"
#include "guiutils.h"

PartialPasteDlg::PartialPasteDlg (const Glib::ustring &title, Gtk::Window* parent)
    : Gtk::Dialog (title, *parent, true)
{
    set_default_size (700, 600);

    everything  = Gtk::manage (new Gtk::CheckButton (M ("PARTIALPASTE_EVERYTHING")));
    everything  ->set_name ("PartialPasteHeader");

    basic       = Gtk::manage (new Gtk::CheckButton (M ("PARTIALPASTE_BASICGROUP")));
    basic       ->set_name ("PartialPasteHeader");
    detail      = Gtk::manage (new Gtk::CheckButton (M ("PARTIALPASTE_DETAILGROUP")));
    detail      ->set_name ("PartialPasteHeader");
    color       = Gtk::manage (new Gtk::CheckButton (M ("PARTIALPASTE_COLORGROUP")));
    color       ->set_name ("PartialPasteHeader");
    lens        = Gtk::manage (new Gtk::CheckButton (M ("PARTIALPASTE_LENSGROUP")));
    lens        ->set_name ("PartialPasteHeader");
    composition = Gtk::manage (new Gtk::CheckButton (M ("PARTIALPASTE_COMPOSITIONGROUP")));
    composition ->set_name ("PartialPasteHeader");
    meta        = Gtk::manage (new Gtk::CheckButton (M ("PARTIALPASTE_METAGROUP")));
    meta        ->set_name ("PartialPasteHeader");
    raw         = Gtk::manage (new Gtk::CheckButton (M ("PARTIALPASTE_RAWGROUP")));
    raw         ->set_name ("PartialPasteHeader");
    wav         = Gtk::manage (new Gtk::CheckButton (M ("PARTIALPASTE_WAVELETGROUP")));
    wav         ->set_name ("PartialPasteHeader");

    // options in basic:
    wb          = Gtk::manage (new Gtk::CheckButton (M ("PARTIALPASTE_WHITEBALANCE")));
    exposure    = Gtk::manage (new Gtk::CheckButton (M ("PARTIALPASTE_EXPOSURE")));
    sh          = Gtk::manage (new Gtk::CheckButton (M ("PARTIALPASTE_SHADOWSHIGHLIGHTS")));
    epd         = Gtk::manage (new Gtk::CheckButton (M ("PARTIALPASTE_EPD")));
    retinex     = Gtk::manage (new Gtk::CheckButton (M ("PARTIALPASTE_RETINEX")));
    pcvignette  = Gtk::manage (new Gtk::CheckButton (M ("PARTIALPASTE_PCVIGNETTE")));
    gradient    = Gtk::manage (new Gtk::CheckButton (M ("PARTIALPASTE_GRADIENT")));
    labcurve    = Gtk::manage (new Gtk::CheckButton (M ("PARTIALPASTE_LABCURVE")));
//    locallab  = Gtk::manage (new Gtk::CheckButton (M ("PARTIALPASTE_LOCALLAB")));
    colorappearance = Gtk::manage (new Gtk::CheckButton (M ("PARTIALPASTE_COLORAPP")));

    // options in detail:
    sharpen     = Gtk::manage (new Gtk::CheckButton (M ("PARTIALPASTE_SHARPENING")));
    sharpenedge = Gtk::manage (new Gtk::CheckButton (M ("PARTIALPASTE_SHARPENEDGE")));
    sharpenmicro = Gtk::manage (new Gtk::CheckButton (M ("PARTIALPASTE_SHARPENMICRO")));
    impden      = Gtk::manage (new Gtk::CheckButton (M ("PARTIALPASTE_IMPULSEDENOISE")));
    dirpyreq    = Gtk::manage (new Gtk::CheckButton (M ("PARTIALPASTE_DIRPYREQUALIZER")));
    defringe    = Gtk::manage (new Gtk::CheckButton (M ("PARTIALPASTE_DEFRINGE")));

    // options in wavelet:
    wavelet     = Gtk::manage (new Gtk::CheckButton (M ("PARTIALPASTE_EQUALIZER"))); //TODO - rename to wavelet

    // options in color:
    icm         = Gtk::manage (new Gtk::CheckButton (M ("PARTIALPASTE_ICMSETTINGS")));
    //gam         = Gtk::manage (new Gtk::CheckButton (M("PARTIALPASTE_ICMGAMMA")));
    vibrance    = Gtk::manage (new Gtk::CheckButton (M ("PARTIALPASTE_VIBRANCE")));
    chmixer     = Gtk::manage (new Gtk::CheckButton (M ("PARTIALPASTE_CHANNELMIXER")));
    blackwhite  = Gtk::manage (new Gtk::CheckButton (M ("PARTIALPASTE_CHANNELMIXERBW")));
    dirpyrden   = Gtk::manage (new Gtk::CheckButton (M ("PARTIALPASTE_DIRPYRDENOISE")));
    hsveq       = Gtk::manage (new Gtk::CheckButton (M ("PARTIALPASTE_HSVEQUALIZER")));
    filmSimulation = Gtk::manage (new Gtk::CheckButton (M ("PARTIALPASTE_FILMSIMULATION")) );
    rgbcurves   = Gtk::manage (new Gtk::CheckButton (M ("PARTIALPASTE_RGBCURVES")));
    colortoning = Gtk::manage (new Gtk::CheckButton (M ("PARTIALPASTE_COLORTONING")));

    // options in lens:
    distortion  = Gtk::manage (new Gtk::CheckButton (M ("PARTIALPASTE_DISTORTION")));
    cacorr      = Gtk::manage (new Gtk::CheckButton (M ("PARTIALPASTE_CACORRECTION")));
    vignetting  = Gtk::manage (new Gtk::CheckButton (M ("PARTIALPASTE_VIGNETTING")));
    lcp         = Gtk::manage (new Gtk::CheckButton (M ("PARTIALPASTE_LENSPROFILE")));

    // options in composition:
    coarserot    = Gtk::manage (new Gtk::CheckButton (M ("PARTIALPASTE_COARSETRANS")));
    finerot      = Gtk::manage (new Gtk::CheckButton (M ("PARTIALPASTE_ROTATION")));
    crop         = Gtk::manage (new Gtk::CheckButton (M ("PARTIALPASTE_CROP")));
    resize       = Gtk::manage (new Gtk::CheckButton (M ("PARTIALPASTE_RESIZE")));
    prsharpening = Gtk::manage (new Gtk::CheckButton (M ("PARTIALPASTE_PRSHARPENING")));
    perspective  = Gtk::manage (new Gtk::CheckButton (M ("PARTIALPASTE_PERSPECTIVE")));
    commonTrans  = Gtk::manage (new Gtk::CheckButton (M ("PARTIALPASTE_COMMONTRANSFORMPARAMS")));

    // options in meta:
    exifch      = Gtk::manage (new Gtk::CheckButton (M ("PARTIALPASTE_EXIFCHANGES")));
    iptc        = Gtk::manage (new Gtk::CheckButton (M ("PARTIALPASTE_IPTCINFO")));

    // options in raw:
<<<<<<< HEAD
    raw_expos           = Gtk::manage (new Gtk::CheckButton (M ("PARTIALPASTE_RAWEXPOS_LINEAR")));
    raw_preser          = Gtk::manage (new Gtk::CheckButton (M ("PARTIALPASTE_RAWEXPOS_PRESER")));
    raw_black           = Gtk::manage (new Gtk::CheckButton (M ("PARTIALPASTE_RAWEXPOS_BLACK")));
    raw_ca_autocorrect  = Gtk::manage (new Gtk::CheckButton (M ("PARTIALPASTE_RAWCACORR_AUTO")));
    raw_cared           = Gtk::manage (new Gtk::CheckButton (M ("PARTIALPASTE_RAWCACORR_CARED")));
    raw_cablue          = Gtk::manage (new Gtk::CheckButton (M ("PARTIALPASTE_RAWCACORR_CABLUE")));
    raw_hotpix_filt     = Gtk::manage (new Gtk::CheckButton (M ("PARTIALPASTE_PREPROCESS_HOTPIXFILT")));
    raw_deadpix_filt    = Gtk::manage (new Gtk::CheckButton (M ("PARTIALPASTE_PREPROCESS_DEADPIXFILT")));
    raw_linenoise       = Gtk::manage (new Gtk::CheckButton (M ("PARTIALPASTE_PREPROCESS_LINEDENOISE")));
    raw_greenthresh     = Gtk::manage (new Gtk::CheckButton (M ("PARTIALPASTE_PREPROCESS_GREENEQUIL")));
    raw_method          = Gtk::manage (new Gtk::CheckButton (M ("PARTIALPASTE_RAW_DMETHOD")));
    raw_ccSteps         = Gtk::manage (new Gtk::CheckButton (M ("PARTIALPASTE_RAW_FALSECOLOR")));
    raw_dcb_iterations  = Gtk::manage (new Gtk::CheckButton (M ("PARTIALPASTE_RAW_DCBITERATIONS")));
    raw_dcb_enhance     = Gtk::manage (new Gtk::CheckButton (M ("PARTIALPASTE_RAW_DCBENHANCE")));
=======
    raw_expos           = Gtk::manage (new Gtk::CheckButton (M("PARTIALPASTE_RAWEXPOS_LINEAR")));
    raw_preser          = Gtk::manage (new Gtk::CheckButton (M("PARTIALPASTE_RAWEXPOS_PRESER")));
    raw_black           = Gtk::manage (new Gtk::CheckButton (M("PARTIALPASTE_RAWEXPOS_BLACK")));
    raw_ca_autocorrect  = Gtk::manage (new Gtk::CheckButton (M("PARTIALPASTE_RAWCACORR_AUTO")));
    raw_cared           = Gtk::manage (new Gtk::CheckButton (M("PARTIALPASTE_RAWCACORR_CARED")));
    raw_cablue          = Gtk::manage (new Gtk::CheckButton (M("PARTIALPASTE_RAWCACORR_CABLUE")));
    raw_hotpix_filt     = Gtk::manage (new Gtk::CheckButton (M("PARTIALPASTE_PREPROCESS_HOTPIXFILT")));
    raw_deadpix_filt    = Gtk::manage (new Gtk::CheckButton (M("PARTIALPASTE_PREPROCESS_DEADPIXFILT")));
    raw_linenoise       = Gtk::manage (new Gtk::CheckButton (M("PARTIALPASTE_PREPROCESS_LINEDENOISE")));
    raw_greenthresh     = Gtk::manage (new Gtk::CheckButton (M("PARTIALPASTE_PREPROCESS_GREENEQUIL")));
    raw_method          = Gtk::manage (new Gtk::CheckButton (M("PARTIALPASTE_RAW_DMETHOD")));
    raw_imagenum        = Gtk::manage (new Gtk::CheckButton (M("PARTIALPASTE_RAW_IMAGENUM")));
    raw_ccSteps         = Gtk::manage (new Gtk::CheckButton (M("PARTIALPASTE_RAW_FALSECOLOR")));
    raw_dcb_iterations  = Gtk::manage (new Gtk::CheckButton (M("PARTIALPASTE_RAW_DCBITERATIONS")));
    raw_dcb_enhance     = Gtk::manage (new Gtk::CheckButton (M("PARTIALPASTE_RAW_DCBENHANCE")));
>>>>>>> 2228159f
    //raw_all_enhance   = Gtk::manage (new Gtk::CheckButton (M("PARTIALPASTE_RAW_ALLENHANCE")));
    raw_lmmse_iterations = Gtk::manage (new Gtk::CheckButton (M ("PARTIALPASTE_RAW_LMMSEITERATIONS")));

    df_file             = Gtk::manage (new Gtk::CheckButton (M ("PARTIALPASTE_DARKFRAMEFILE")));
    df_AutoSelect       = Gtk::manage (new Gtk::CheckButton (M ("PARTIALPASTE_DARKFRAMEAUTOSELECT")));
    ff_file             = Gtk::manage (new Gtk::CheckButton (M ("PARTIALPASTE_FLATFIELDFILE")));
    ff_AutoSelect       = Gtk::manage (new Gtk::CheckButton (M ("PARTIALPASTE_FLATFIELDAUTOSELECT")));
    ff_BlurRadius       = Gtk::manage (new Gtk::CheckButton (M ("PARTIALPASTE_FLATFIELDBLURRADIUS")));
    ff_BlurType         = Gtk::manage (new Gtk::CheckButton (M ("PARTIALPASTE_FLATFIELDBLURTYPE")));
    ff_ClipControl      = Gtk::manage (new Gtk::CheckButton (M ("PARTIALPASTE_FLATFIELDCLIPCONTROL")));

    Gtk::VBox* vboxes[8];
    Gtk::HSeparator* hseps[8];

    for (int i = 0; i < 8; i++) {
        vboxes[i] = Gtk::manage (new Gtk::VBox ());
        vboxes[i]->set_name ("PartialPasteGroupContainer");
        hseps[i] = Gtk::manage (new Gtk::HSeparator ());
        hseps[i]->set_name ("PartialPasteHeaderSep");
    }

    //BASIC
    vboxes[0]->pack_start (*basic, Gtk::PACK_SHRINK, 2);
    vboxes[0]->pack_start (*hseps[0], Gtk::PACK_SHRINK, 2);
    vboxes[0]->pack_start (*wb, Gtk::PACK_SHRINK, 2);
    vboxes[0]->pack_start (*exposure, Gtk::PACK_SHRINK, 2);
    vboxes[0]->pack_start (*sh, Gtk::PACK_SHRINK, 2);
    vboxes[0]->pack_start (*epd, Gtk::PACK_SHRINK, 2);
    vboxes[0]->pack_start (*retinex, Gtk::PACK_SHRINK, 2);
    vboxes[0]->pack_start (*pcvignette, Gtk::PACK_SHRINK, 2);
    vboxes[0]->pack_start (*gradient, Gtk::PACK_SHRINK, 2);
    vboxes[0]->pack_start (*labcurve, Gtk::PACK_SHRINK, 2);
//   vboxes[0]->pack_start (*locallab, Gtk::PACK_SHRINK, 2);
    vboxes[0]->pack_start (*colorappearance, Gtk::PACK_SHRINK, 2);

    //DETAIL
    vboxes[1]->pack_start (*detail, Gtk::PACK_SHRINK, 2);
    vboxes[1]->pack_start (*hseps[1], Gtk::PACK_SHRINK, 2);
    vboxes[1]->pack_start (*sharpen, Gtk::PACK_SHRINK, 2);
    vboxes[1]->pack_start (*sharpenedge, Gtk::PACK_SHRINK, 2);
    vboxes[1]->pack_start (*sharpenmicro, Gtk::PACK_SHRINK, 2);
    vboxes[1]->pack_start (*impden, Gtk::PACK_SHRINK, 2);
    vboxes[1]->pack_start (*dirpyrden, Gtk::PACK_SHRINK, 2);
    vboxes[1]->pack_start (*defringe, Gtk::PACK_SHRINK, 2);
    vboxes[1]->pack_start (*dirpyreq, Gtk::PACK_SHRINK, 2);

    //COLOR
    vboxes[2]->pack_start (*color, Gtk::PACK_SHRINK, 2);
    vboxes[2]->pack_start (*hseps[2], Gtk::PACK_SHRINK, 2);
    vboxes[2]->pack_start (*icm, Gtk::PACK_SHRINK, 2);
    //vboxes[2]->pack_start (*gam, Gtk::PACK_SHRINK, 2);
    vboxes[2]->pack_start (*vibrance, Gtk::PACK_SHRINK, 2);
    vboxes[2]->pack_start (*chmixer, Gtk::PACK_SHRINK, 2);
    vboxes[2]->pack_start (*blackwhite, Gtk::PACK_SHRINK, 2);
    vboxes[2]->pack_start (*hsveq, Gtk::PACK_SHRINK, 2);
    vboxes[2]->pack_start (*filmSimulation, Gtk::PACK_SHRINK, 2);
    vboxes[2]->pack_start (*rgbcurves, Gtk::PACK_SHRINK, 2);
    vboxes[2]->pack_start (*colortoning, Gtk::PACK_SHRINK, 2);

    //LENS
    vboxes[3]->pack_start (*lens, Gtk::PACK_SHRINK, 2);
    vboxes[3]->pack_start (*hseps[3], Gtk::PACK_SHRINK, 2);
    vboxes[3]->pack_start (*distortion, Gtk::PACK_SHRINK, 2);
    vboxes[3]->pack_start (*cacorr, Gtk::PACK_SHRINK, 2);
    vboxes[3]->pack_start (*vignetting, Gtk::PACK_SHRINK, 2);
    vboxes[3]->pack_start (*lcp, Gtk::PACK_SHRINK, 2);

    //COMPOSITION
    vboxes[4]->pack_start (*composition, Gtk::PACK_SHRINK, 2);
    vboxes[4]->pack_start (*hseps[4], Gtk::PACK_SHRINK, 2);
    vboxes[4]->pack_start (*coarserot, Gtk::PACK_SHRINK, 2);
    vboxes[4]->pack_start (*finerot, Gtk::PACK_SHRINK, 2);
    vboxes[4]->pack_start (*crop, Gtk::PACK_SHRINK, 2);
    vboxes[4]->pack_start (*resize, Gtk::PACK_SHRINK, 2);
    vboxes[4]->pack_start (*prsharpening, Gtk::PACK_SHRINK, 2);
    vboxes[4]->pack_start (*perspective, Gtk::PACK_SHRINK, 2);
    vboxes[4]->pack_start (*commonTrans, Gtk::PACK_SHRINK, 2);

    //WAVELET
    vboxes[5]->pack_start (*wav, Gtk::PACK_SHRINK, 2);
    vboxes[5]->pack_start (*hseps[5], Gtk::PACK_SHRINK, 2);
    vboxes[5]->pack_start (*wavelet, Gtk::PACK_SHRINK, 2);

    //RAW
    vboxes[6]->pack_start (*raw, Gtk::PACK_SHRINK, 2);
    vboxes[6]->pack_start (*hseps[6], Gtk::PACK_SHRINK, 2);
    vboxes[6]->pack_start (*raw_method, Gtk::PACK_SHRINK, 2);
    vboxes[6]->pack_start (*raw_imagenum, Gtk::PACK_SHRINK, 2);
    vboxes[6]->pack_start (*raw_ccSteps, Gtk::PACK_SHRINK, 2);
    vboxes[6]->pack_start (*raw_dcb_iterations, Gtk::PACK_SHRINK, 2);
    vboxes[6]->pack_start (*raw_dcb_enhance, Gtk::PACK_SHRINK, 2);
    vboxes[6]->pack_start (*raw_lmmse_iterations, Gtk::PACK_SHRINK, 2);
    //vboxes[6]->pack_start (*raw_all_enhance, Gtk::PACK_SHRINK, 2);
    vboxes[6]->pack_start (*Gtk::manage (new Gtk::HSeparator ()), Gtk::PACK_SHRINK, 0);
    vboxes[6]->pack_start (*raw_linenoise, Gtk::PACK_SHRINK, 2);
    vboxes[6]->pack_start (*raw_greenthresh, Gtk::PACK_SHRINK, 2);
    vboxes[6]->pack_start (*raw_hotpix_filt, Gtk::PACK_SHRINK, 2);
    vboxes[6]->pack_start (*raw_deadpix_filt, Gtk::PACK_SHRINK, 2);
    vboxes[6]->pack_start (*Gtk::manage (new Gtk::HSeparator ()), Gtk::PACK_SHRINK, 0);
    vboxes[6]->pack_start (*raw_expos, Gtk::PACK_SHRINK, 2);
    vboxes[6]->pack_start (*raw_preser, Gtk::PACK_SHRINK, 2);
    vboxes[6]->pack_start (*raw_black, Gtk::PACK_SHRINK, 2);
    vboxes[6]->pack_start (*Gtk::manage (new Gtk::HSeparator ()), Gtk::PACK_SHRINK, 0);
    vboxes[6]->pack_start (*df_file, Gtk::PACK_SHRINK, 2);
    vboxes[6]->pack_start (*df_AutoSelect, Gtk::PACK_SHRINK, 2);
    vboxes[6]->pack_start (*Gtk::manage (new Gtk::HSeparator ()), Gtk::PACK_SHRINK, 0);
    vboxes[6]->pack_start (*ff_file, Gtk::PACK_SHRINK, 2);
    vboxes[6]->pack_start (*ff_AutoSelect, Gtk::PACK_SHRINK, 2);
    vboxes[6]->pack_start (*ff_BlurType, Gtk::PACK_SHRINK, 2);
    vboxes[6]->pack_start (*ff_BlurRadius, Gtk::PACK_SHRINK, 2);
    vboxes[6]->pack_start (*ff_ClipControl, Gtk::PACK_SHRINK, 2);
    vboxes[6]->pack_start (*Gtk::manage (new Gtk::HSeparator ()), Gtk::PACK_SHRINK, 0);
    vboxes[6]->pack_start (*raw_ca_autocorrect, Gtk::PACK_SHRINK, 2);
    vboxes[6]->pack_start (*raw_cared, Gtk::PACK_SHRINK, 2);
    vboxes[6]->pack_start (*raw_cablue, Gtk::PACK_SHRINK, 2);

    //META
    vboxes[7]->pack_start (*meta, Gtk::PACK_SHRINK, 2);
    vboxes[7]->pack_start (*hseps[7], Gtk::PACK_SHRINK, 2);
    vboxes[7]->pack_start (*exifch, Gtk::PACK_SHRINK, 2);
    vboxes[7]->pack_start (*iptc, Gtk::PACK_SHRINK, 2);

    Gtk::VBox* vbCol1 = Gtk::manage (new Gtk::VBox ());
    Gtk::VBox* vbCol2 = Gtk::manage (new Gtk::VBox ());
    Gtk::VBox* vbCol3 = Gtk::manage (new Gtk::VBox ());

    for (int i = 0; i < 3; i++) {
        vbCol1->pack_start (*vboxes[i], Gtk::PACK_SHRINK, 2);
    }

    for (int i = 3; i < 6; i++) {
        vbCol2->pack_start (*vboxes[i], Gtk::PACK_SHRINK, 2);
    }

    for (int i = 6; i < 8; i++) {
        vbCol3->pack_start (*vboxes[i], Gtk::PACK_SHRINK, 2);
    }

    Gtk::VBox* vbtop = Gtk::manage (new Gtk::VBox ());
    vbtop->pack_start (*everything, Gtk::PACK_SHRINK, 2);

    Gtk::Dialog::get_content_area()->pack_start (*vbtop, Gtk::PACK_SHRINK, 2); // TODO replace with get_content_area() with GTK upgrade

    Gtk::HBox* hbmain = Gtk::manage (new Gtk::HBox ());
    hbmain->pack_start (*vbCol1);
    Gtk::VSeparator *vsep1 = Gtk::manage (new Gtk::VSeparator ());
    setExpandAlignProperties (vsep1, false, true, Gtk::ALIGN_CENTER, Gtk::ALIGN_FILL);
    hbmain->pack_start (*vsep1);
    hbmain->pack_start (*vbCol2);
    Gtk::VSeparator *vsep2 = Gtk::manage (new Gtk::VSeparator ());
    setExpandAlignProperties (vsep2, false, true, Gtk::ALIGN_CENTER, Gtk::ALIGN_FILL);
    hbmain->pack_start (*vsep2);
    hbmain->pack_start (*vbCol3);

    scrolledwindow = Gtk::manage ( new Gtk::ScrolledWindow() );
    scrolledwindow->set_name ("PartialPaste");
    scrolledwindow->set_can_focus (true);
    scrolledwindow->set_shadow_type (Gtk::SHADOW_NONE);
    scrolledwindow->set_policy (Gtk::POLICY_AUTOMATIC, Gtk::POLICY_AUTOMATIC);
    scrolledwindow->property_window_placement().set_value (Gtk::CORNER_TOP_LEFT);

    scrolledwindow->add (*hbmain);

    Gtk::Dialog::get_content_area()->pack_start (*scrolledwindow, Gtk::PACK_EXPAND_WIDGET, 2);// TODO replace with get_content_area() with GTK upgrade

    hbmain->show();
    scrolledwindow->show ();

    // This can be improved
    // there is currently no binding of subsettings to CheckButton 'everything' for its inconsistent status
    everythingConn  = everything->signal_toggled().connect (sigc::mem_fun (*this, &PartialPasteDlg::everythingToggled));
    basicConn       = basic->signal_toggled().connect (sigc::mem_fun (*this, &PartialPasteDlg::basicToggled));
    detailConn      = detail->signal_toggled().connect (sigc::mem_fun (*this, &PartialPasteDlg::detailToggled));
    colorConn       = color->signal_toggled().connect (sigc::mem_fun (*this, &PartialPasteDlg::colorToggled));
    lensConn        = lens->signal_toggled().connect (sigc::mem_fun (*this, &PartialPasteDlg::lensToggled));
    compositionConn = composition->signal_toggled().connect (sigc::mem_fun (*this, &PartialPasteDlg::compositionToggled));
    metaConn        = meta->signal_toggled().connect (sigc::mem_fun (*this, &PartialPasteDlg::metaToggled));
    rawConn         = raw->signal_toggled().connect (sigc::mem_fun (*this, &PartialPasteDlg::rawToggled));
    wavConn         = wav->signal_toggled().connect (sigc::mem_fun (*this, &PartialPasteDlg::wavToggled));

    wbConn          = wb->signal_toggled().connect (sigc::bind (sigc::mem_fun (*basic, &Gtk::CheckButton::set_inconsistent), true));
    exposureConn    = exposure->signal_toggled().connect (sigc::bind (sigc::mem_fun (*basic, &Gtk::CheckButton::set_inconsistent), true));
    shConn          = sh->signal_toggled().connect (sigc::bind (sigc::mem_fun (*basic, &Gtk::CheckButton::set_inconsistent), true));
    epdConn         = epd->signal_toggled().connect (sigc::bind (sigc::mem_fun (*basic, &Gtk::CheckButton::set_inconsistent), true));
    retinexConn     = retinex->signal_toggled().connect (sigc::bind (sigc::mem_fun (*basic, &Gtk::CheckButton::set_inconsistent), true));
    pcvignetteConn  = pcvignette->signal_toggled().connect (sigc::bind (sigc::mem_fun (*basic, &Gtk::CheckButton::set_inconsistent), true));
    gradientConn    = gradient->signal_toggled().connect (sigc::bind (sigc::mem_fun (*basic, &Gtk::CheckButton::set_inconsistent), true));
    labcurveConn    = labcurve->signal_toggled().connect (sigc::bind (sigc::mem_fun (*basic, &Gtk::CheckButton::set_inconsistent), true));
//   locallabConn     = locallab->signal_toggled().connect (sigc::bind (sigc::mem_fun (*basic, &Gtk::CheckButton::set_inconsistent), true));
    colorappearanceConn = colorappearance->signal_toggled().connect (sigc::bind (sigc::mem_fun (*basic, &Gtk::CheckButton::set_inconsistent), true));

    sharpenConn     = sharpen->signal_toggled().connect (sigc::bind (sigc::mem_fun (*detail, &Gtk::CheckButton::set_inconsistent), true));
    gradsharpenConn = sharpenedge->signal_toggled().connect (sigc::bind (sigc::mem_fun (*detail, &Gtk::CheckButton::set_inconsistent), true));
    microcontrastConn = sharpenmicro->signal_toggled().connect (sigc::bind (sigc::mem_fun (*detail, &Gtk::CheckButton::set_inconsistent), true));
    impdenConn      = impden->signal_toggled().connect (sigc::bind (sigc::mem_fun (*detail, &Gtk::CheckButton::set_inconsistent), true));
    dirpyrdenConn   = dirpyrden->signal_toggled().connect (sigc::bind (sigc::mem_fun (*detail, &Gtk::CheckButton::set_inconsistent), true));
    dirpyreqConn    = dirpyreq->signal_toggled().connect (sigc::bind (sigc::mem_fun (*detail, &Gtk::CheckButton::set_inconsistent), true));
    defringeConn    = defringe->signal_toggled().connect (sigc::bind (sigc::mem_fun (*detail, &Gtk::CheckButton::set_inconsistent), true));

    waveletConn = wavelet->signal_toggled().connect (sigc::bind (sigc::mem_fun (*wav, &Gtk::CheckButton::set_inconsistent), true));

    icmConn         = icm->signal_toggled().connect (sigc::bind (sigc::mem_fun (*color, &Gtk::CheckButton::set_inconsistent), true));
    //gamcsconn      = gam->signal_toggled().connect (sigc::bind (sigc::mem_fun(*color, &Gtk::CheckButton::set_inconsistent), true));
<<<<<<< HEAD
    vibranceConn    = vibrance->signal_toggled().connect (sigc::bind (sigc::mem_fun (*color, &Gtk::CheckButton::set_inconsistent), true));
    chmixerConn     = chmixer->signal_toggled().connect (sigc::bind (sigc::mem_fun (*color, &Gtk::CheckButton::set_inconsistent), true));
    chmixerbwConn   = blackwhite->signal_toggled().connect (sigc::bind (sigc::mem_fun (*color, &Gtk::CheckButton::set_inconsistent), true));
    hsveqConn       = hsveq->signal_toggled().connect (sigc::bind (sigc::mem_fun (*color, &Gtk::CheckButton::set_inconsistent), true));
    filmSimulationConn = filmSimulation->signal_toggled().connect (sigc::bind (sigc::mem_fun (*color, &Gtk::CheckButton::set_inconsistent), true));
    rgbcurvesConn   = rgbcurves->signal_toggled().connect (sigc::bind (sigc::mem_fun (*color, &Gtk::CheckButton::set_inconsistent), true));
    colortoningConn = colortoning->signal_toggled().connect (sigc::bind (sigc::mem_fun (*color, &Gtk::CheckButton::set_inconsistent), true));

    distortionConn  = distortion->signal_toggled().connect (sigc::bind (sigc::mem_fun (*lens, &Gtk::CheckButton::set_inconsistent), true));
    cacorrConn      = cacorr->signal_toggled().connect (sigc::bind (sigc::mem_fun (*lens, &Gtk::CheckButton::set_inconsistent), true));
    vignettingConn  = vignetting->signal_toggled().connect (sigc::bind (sigc::mem_fun (*lens, &Gtk::CheckButton::set_inconsistent), true));
    lcpConn         = lcp->signal_toggled().connect (sigc::bind (sigc::mem_fun (*lens, &Gtk::CheckButton::set_inconsistent), true));

    coarserotConn   = coarserot->signal_toggled().connect (sigc::bind (sigc::mem_fun (*composition, &Gtk::CheckButton::set_inconsistent), true));
    finerotConn     = finerot->signal_toggled().connect (sigc::bind (sigc::mem_fun (*composition, &Gtk::CheckButton::set_inconsistent), true));
    cropConn        = crop->signal_toggled().connect (sigc::bind (sigc::mem_fun (*composition, &Gtk::CheckButton::set_inconsistent), true));
    resizeConn      = resize->signal_toggled().connect (sigc::bind (sigc::mem_fun (*composition, &Gtk::CheckButton::set_inconsistent), true));
    prsharpeningConn = prsharpening->signal_toggled().connect (sigc::bind (sigc::mem_fun (*composition, &Gtk::CheckButton::set_inconsistent), true));
    perspectiveConn = perspective->signal_toggled().connect (sigc::bind (sigc::mem_fun (*composition, &Gtk::CheckButton::set_inconsistent), true));
    commonTransConn = commonTrans->signal_toggled().connect (sigc::bind (sigc::mem_fun (*composition, &Gtk::CheckButton::set_inconsistent), true));

    exifchConn      = exifch->signal_toggled().connect (sigc::bind (sigc::mem_fun (*meta, &Gtk::CheckButton::set_inconsistent), true));
    iptcConn        = iptc->signal_toggled().connect (sigc::bind (sigc::mem_fun (*meta, &Gtk::CheckButton::set_inconsistent), true));

    raw_methodConn         = raw_method->signal_toggled().connect (sigc::bind (sigc::mem_fun (*raw, &Gtk::CheckButton::set_inconsistent), true));
    raw_ccStepsConn         = raw_ccSteps->signal_toggled().connect (sigc::bind (sigc::mem_fun (*raw, &Gtk::CheckButton::set_inconsistent), true));
    raw_dcb_iterationsConn  = raw_dcb_iterations->signal_toggled().connect (sigc::bind (sigc::mem_fun (*raw, &Gtk::CheckButton::set_inconsistent), true));
    raw_dcb_enhanceConn     = raw_dcb_enhance->signal_toggled().connect (sigc::bind (sigc::mem_fun (*raw, &Gtk::CheckButton::set_inconsistent), true));
=======
    vibranceConn    = vibrance->signal_toggled().connect (sigc::bind (sigc::mem_fun(*color, &Gtk::CheckButton::set_inconsistent), true));
    chmixerConn     = chmixer->signal_toggled().connect (sigc::bind (sigc::mem_fun(*color, &Gtk::CheckButton::set_inconsistent), true));
    chmixerbwConn   = blackwhite->signal_toggled().connect (sigc::bind (sigc::mem_fun(*color, &Gtk::CheckButton::set_inconsistent), true));
    hsveqConn       = hsveq->signal_toggled().connect (sigc::bind (sigc::mem_fun(*color, &Gtk::CheckButton::set_inconsistent), true));
    filmSimulationConn = filmSimulation->signal_toggled().connect (sigc::bind (sigc::mem_fun(*color, &Gtk::CheckButton::set_inconsistent), true));
    rgbcurvesConn   = rgbcurves->signal_toggled().connect (sigc::bind (sigc::mem_fun(*color, &Gtk::CheckButton::set_inconsistent), true));
    colortoningConn = colortoning->signal_toggled().connect (sigc::bind (sigc::mem_fun(*color, &Gtk::CheckButton::set_inconsistent), true));

    distortionConn  = distortion->signal_toggled().connect (sigc::bind (sigc::mem_fun(*lens, &Gtk::CheckButton::set_inconsistent), true));
    cacorrConn      = cacorr->signal_toggled().connect (sigc::bind (sigc::mem_fun(*lens, &Gtk::CheckButton::set_inconsistent), true));
    vignettingConn  = vignetting->signal_toggled().connect (sigc::bind (sigc::mem_fun(*lens, &Gtk::CheckButton::set_inconsistent), true));
    lcpConn         = lcp->signal_toggled().connect (sigc::bind (sigc::mem_fun(*lens, &Gtk::CheckButton::set_inconsistent), true));

    coarserotConn   = coarserot->signal_toggled().connect (sigc::bind (sigc::mem_fun(*composition, &Gtk::CheckButton::set_inconsistent), true));
    finerotConn     = finerot->signal_toggled().connect (sigc::bind (sigc::mem_fun(*composition, &Gtk::CheckButton::set_inconsistent), true));
    cropConn        = crop->signal_toggled().connect (sigc::bind (sigc::mem_fun(*composition, &Gtk::CheckButton::set_inconsistent), true));
    resizeConn      = resize->signal_toggled().connect (sigc::bind (sigc::mem_fun(*composition, &Gtk::CheckButton::set_inconsistent), true));
    prsharpeningConn = prsharpening->signal_toggled().connect (sigc::bind (sigc::mem_fun(*composition, &Gtk::CheckButton::set_inconsistent), true));
    perspectiveConn = perspective->signal_toggled().connect (sigc::bind (sigc::mem_fun(*composition, &Gtk::CheckButton::set_inconsistent), true));
    commonTransConn = commonTrans->signal_toggled().connect (sigc::bind (sigc::mem_fun(*composition, &Gtk::CheckButton::set_inconsistent), true));

    exifchConn      = exifch->signal_toggled().connect (sigc::bind (sigc::mem_fun(*meta, &Gtk::CheckButton::set_inconsistent), true));
    iptcConn        = iptc->signal_toggled().connect (sigc::bind (sigc::mem_fun(*meta, &Gtk::CheckButton::set_inconsistent), true));

    raw_methodConn          = raw_method->signal_toggled().connect (sigc::bind (sigc::mem_fun(*raw, &Gtk::CheckButton::set_inconsistent), true));
    raw_imagenumConn        = raw_imagenum->signal_toggled().connect (sigc::bind (sigc::mem_fun(*raw, &Gtk::CheckButton::set_inconsistent), true));
    raw_ccStepsConn         = raw_ccSteps->signal_toggled().connect (sigc::bind (sigc::mem_fun(*raw, &Gtk::CheckButton::set_inconsistent), true));
    raw_dcb_iterationsConn  = raw_dcb_iterations->signal_toggled().connect (sigc::bind (sigc::mem_fun(*raw, &Gtk::CheckButton::set_inconsistent), true));
    raw_dcb_enhanceConn     = raw_dcb_enhance->signal_toggled().connect (sigc::bind (sigc::mem_fun(*raw, &Gtk::CheckButton::set_inconsistent), true));
>>>>>>> 2228159f
    //raw_all_enhanceConn     = raw_all_enhance->signal_toggled().connect (sigc::bind (sigc::mem_fun(*raw, &Gtk::CheckButton::set_inconsistent), true));
    raw_lmmse_iterationsConn  = raw_lmmse_iterations->signal_toggled().connect (sigc::bind (sigc::mem_fun (*raw, &Gtk::CheckButton::set_inconsistent), true));

    raw_exposConn           = raw_expos->signal_toggled().connect (sigc::bind (sigc::mem_fun (*raw, &Gtk::CheckButton::set_inconsistent), true));
    raw_preserConn          = raw_preser->signal_toggled().connect (sigc::bind (sigc::mem_fun (*raw, &Gtk::CheckButton::set_inconsistent), true));
    raw_blackConn           = raw_black->signal_toggled().connect (sigc::bind (sigc::mem_fun (*raw, &Gtk::CheckButton::set_inconsistent), true));
    raw_ca_autocorrectConn  = raw_ca_autocorrect->signal_toggled().connect (sigc::bind (sigc::mem_fun (*raw, &Gtk::CheckButton::set_inconsistent), true));
    raw_caredConn           = raw_cared->signal_toggled().connect (sigc::bind (sigc::mem_fun (*raw, &Gtk::CheckButton::set_inconsistent), true));
    raw_cablueConn          = raw_cablue->signal_toggled().connect (sigc::bind (sigc::mem_fun (*raw, &Gtk::CheckButton::set_inconsistent), true));
    raw_hotpix_filtConn     = raw_hotpix_filt->signal_toggled().connect (sigc::bind (sigc::mem_fun (*raw, &Gtk::CheckButton::set_inconsistent), true));
    raw_deadpix_filtConn    = raw_deadpix_filt->signal_toggled().connect (sigc::bind (sigc::mem_fun (*raw, &Gtk::CheckButton::set_inconsistent), true));
    raw_linenoiseConn       = raw_linenoise->signal_toggled().connect (sigc::bind (sigc::mem_fun (*raw, &Gtk::CheckButton::set_inconsistent), true));
    raw_greenthreshConn     = raw_greenthresh->signal_toggled().connect (sigc::bind (sigc::mem_fun (*raw, &Gtk::CheckButton::set_inconsistent), true));
    df_fileConn             = df_file->signal_toggled().connect (sigc::bind (sigc::mem_fun (*raw, &Gtk::CheckButton::set_inconsistent), true));
    df_AutoSelectConn       = df_AutoSelect->signal_toggled().connect (sigc::bind (sigc::mem_fun (*raw, &Gtk::CheckButton::set_inconsistent), true));
    ff_fileConn             = ff_file->signal_toggled().connect (sigc::bind (sigc::mem_fun (*raw, &Gtk::CheckButton::set_inconsistent), true));
    ff_AutoSelectConn       = ff_AutoSelect->signal_toggled().connect (sigc::bind (sigc::mem_fun (*raw, &Gtk::CheckButton::set_inconsistent), true));
    ff_BlurRadiusConn       = ff_BlurRadius->signal_toggled().connect (sigc::bind (sigc::mem_fun (*raw, &Gtk::CheckButton::set_inconsistent), true));
    ff_BlurTypeConn         = ff_BlurType->signal_toggled().connect (sigc::bind (sigc::mem_fun (*raw, &Gtk::CheckButton::set_inconsistent), true));
    ff_ClipControlConn      = ff_ClipControl->signal_toggled().connect (sigc::bind (sigc::mem_fun (*raw, &Gtk::CheckButton::set_inconsistent), true));

    add_button (M ("GENERAL_OK"), Gtk::RESPONSE_OK);
    add_button (M ("GENERAL_CANCEL"), Gtk::RESPONSE_CANCEL);
    set_response_sensitive (Gtk::RESPONSE_OK);
    set_default_response (Gtk::RESPONSE_OK);
    show_all_children ();
}

void PartialPasteDlg::everythingToggled ()
{

    basicConn.block (true);
    detailConn.block (true);
    colorConn.block (true);
    lensConn.block (true);
    compositionConn.block (true);
    metaConn.block (true);
    rawConn.block (true);
    wavConn.block (true);

    everything->set_inconsistent (false);

    //toggle group headings
    basic->set_active (everything->get_active());
    detail->set_active (everything->get_active());
    color->set_active (everything->get_active());
    lens->set_active (everything->get_active());
    composition->set_active (everything->get_active());
    meta->set_active (everything->get_active());
    raw->set_active (everything->get_active());
    wav->set_active (everything->get_active());

    //toggle group children
    PartialPasteDlg::basicToggled ();
    PartialPasteDlg::detailToggled ();
    PartialPasteDlg::colorToggled ();
    PartialPasteDlg::lensToggled ();
    PartialPasteDlg::compositionToggled ();
    PartialPasteDlg::metaToggled ();
    PartialPasteDlg::rawToggled ();
    PartialPasteDlg::wavToggled ();

    basicConn.block (false);
    detailConn.block (false);
    colorConn.block (false);
    lensConn.block (false);
    compositionConn.block (false);
    metaConn.block (false);
    rawConn.block (false);
    wavConn.block (false);
}

void PartialPasteDlg::rawToggled ()
{

    raw_methodConn.block (true);
    raw_imagenumConn.block (true);
    raw_ccStepsConn.block (true);
    raw_dcb_iterationsConn.block (true);
    raw_dcb_enhanceConn.block (true);
    //raw_all_enhanceConn.block (true);
    raw_lmmse_iterationsConn.block (true);
    raw_exposConn.block (true);
    raw_preserConn.block (true);
    raw_blackConn.block (true);
    raw_ca_autocorrectConn.block (true);
    raw_caredConn.block (true);
    raw_cablueConn.block (true);
    raw_hotpix_filtConn.block (true);
    raw_deadpix_filtConn.block (true);
    raw_linenoiseConn.block (true);
    raw_greenthreshConn.block (true);
    df_fileConn.block (true);
    df_AutoSelectConn.block (true);
    ff_fileConn.block (true);
    ff_AutoSelectConn.block (true);
    ff_BlurRadiusConn.block (true);
    ff_BlurTypeConn.block (true);
    ff_ClipControlConn.block (true);

    raw->set_inconsistent (false);

    raw_method->set_active (raw->get_active ());
    raw_imagenum->set_active (raw->get_active ());
    raw_ccSteps->set_active (raw->get_active ());
    raw_dcb_iterations->set_active (raw->get_active ());
    raw_dcb_enhance->set_active (raw->get_active ());
    raw_lmmse_iterations->set_active (raw->get_active ());
    //raw_all_enhance->set_active (raw->get_active ());
    raw_expos->set_active (raw->get_active ());
    raw_preser->set_active (raw->get_active ());
    raw_black->set_active (raw->get_active ());
    raw_ca_autocorrect->set_active (raw->get_active ());
    raw_cared->set_active (raw->get_active ());
    raw_cablue->set_active (raw->get_active ());
    raw_hotpix_filt->set_active (raw->get_active ());
    raw_deadpix_filt->set_active (raw->get_active ());
    raw_linenoise->set_active (raw->get_active ());
    raw_greenthresh->set_active (raw->get_active ());
    df_file->set_active (raw->get_active ());
    df_AutoSelect->set_active (raw->get_active ());
    ff_file->set_active (raw->get_active ());
    ff_AutoSelect->set_active (raw->get_active ());
    ff_BlurRadius->set_active (raw->get_active ());
    ff_BlurType->set_active (raw->get_active ());
    ff_ClipControl->set_active (raw->get_active ());

    raw_methodConn.block (false);
    raw_imagenumConn.block (false);
    raw_ccStepsConn.block (false);
    raw_dcb_iterationsConn.block (false);
    raw_dcb_enhanceConn.block (false);
    //raw_all_enhanceConn.block (false);
    raw_lmmse_iterationsConn.block (false);
    raw_exposConn.block (false);
    raw_preserConn.block (false);
    raw_blackConn.block (false);
    raw_ca_autocorrectConn.block (false);
    raw_caredConn.block (false);
    raw_cablueConn.block (false);
    raw_hotpix_filtConn.block (false);
    raw_deadpix_filtConn.block (false);
    raw_linenoiseConn.block (false);
    raw_greenthreshConn.block (false);
    df_fileConn.block (false);
    df_AutoSelectConn.block (false);
    ff_fileConn.block (false);
    ff_AutoSelectConn.block (false);
    ff_BlurRadiusConn.block (false);
    ff_BlurTypeConn.block (false);
    ff_ClipControlConn.block (false);
}

void PartialPasteDlg::basicToggled ()
{

    wbConn.block (true);
    exposureConn.block (true);
    shConn.block (true);
    epdConn.block (true);
    pcvignetteConn.block (true);
    gradientConn.block (true);
    labcurveConn.block (true);
    colorappearanceConn.block (true);
    //  locallabConn.block (true);
    retinexConn.block (true);

    basic->set_inconsistent (false);

    wb->set_active (basic->get_active ());
    exposure->set_active (basic->get_active ());
    sh->set_active (basic->get_active ());
    epd->set_active (basic->get_active ());
    pcvignette->set_active (basic->get_active ());
    gradient->set_active (basic->get_active ());
    retinex->set_active (basic->get_active ());
    labcurve->set_active (basic->get_active ());
    colorappearance->set_active (basic->get_active ());
    //  locallab->set_active (basic->get_active ());

    wbConn.block (false);
    exposureConn.block (false);
    shConn.block (false);
    epdConn.block (false);
    pcvignetteConn.block (false);
    gradientConn.block (false);
    retinexConn.block (false);

    labcurveConn.block (false);
//   locallabConn.block (false);
    colorappearanceConn.block (false);
}

void PartialPasteDlg::detailToggled ()
{

    sharpenConn.block (true);
    gradsharpenConn.block (true);
    microcontrastConn.block (true);
    impdenConn.block (true);
    dirpyrdenConn.block (true);
    defringeConn.block (true);
    dirpyreqConn.block (true);

    detail->set_inconsistent (false);

    sharpen->set_active (detail->get_active ());
    sharpenedge->set_active (detail->get_active ());
    sharpenmicro->set_active (detail->get_active ());
    impden->set_active (detail->get_active ());
    dirpyrden->set_active (detail->get_active ());
    defringe->set_active (detail->get_active ());
    dirpyreq->set_active (detail->get_active ());

    sharpenConn.block (false);
    gradsharpenConn.block (false);
    microcontrastConn.block (false);
    impdenConn.block (false);
    dirpyrdenConn.block (false);
    defringeConn.block (false);
    dirpyreqConn.block (false);
}

void PartialPasteDlg::wavToggled ()
{

    waveletConn.block (true);

    wav->set_inconsistent (false);
    wavelet->set_active (wav->get_active ());

    waveletConn.block (false);
}

void PartialPasteDlg::colorToggled ()
{

    icmConn.block (true);
    //gamcsconn.block (true);
    vibranceConn.block (true);
    chmixerConn.block (true);
    chmixerbwConn.block (true);
    hsveqConn.block (true);
    filmSimulationConn.block (true);
    rgbcurvesConn.block (true);
    colortoningConn.block (true);

    color->set_inconsistent (false);
    icm->set_active (color->get_active ());
    //gam->set_active (color->get_active ());
    vibrance->set_active (color->get_active ());
    chmixer->set_active (color->get_active ());
    blackwhite->set_active (color->get_active ());
    hsveq->set_active (color->get_active ());
    filmSimulation->set_active (color->get_active ());
    rgbcurves->set_active (color->get_active ());
    colortoning->set_active (color->get_active ());

    icmConn.block (false);
    //gamcsconn.block (false);
    vibranceConn.block (false);
    chmixerbwConn.block (false);
    chmixerConn.block (false);
    hsveqConn.block (false);
    filmSimulationConn.block (false);
    rgbcurvesConn.block (false);
    colortoningConn.block (false);
}

void PartialPasteDlg::lensToggled ()
{

    distortionConn.block (true);
    cacorrConn.block (true);
    vignettingConn.block (true);
    lcpConn.block (true);

    lens->set_inconsistent (false);

    distortion->set_active (lens->get_active ());
    cacorr->set_active (lens->get_active ());
    vignetting->set_active (lens->get_active ());
    lcp->set_active (lens->get_active ());

    distortionConn.block (false);
    cacorrConn.block (false);
    vignettingConn.block (false);
    lcpConn.block (false);
}

void PartialPasteDlg::compositionToggled ()
{

    coarserotConn.block (true);
    finerotConn.block (true);
    cropConn.block (true);
    resizeConn.block (true);
    prsharpeningConn.block (true);
    perspectiveConn.block (true);
    commonTransConn.block (true);

    composition->set_inconsistent (false);

    coarserot->set_active (composition->get_active ());
    finerot->set_active (composition->get_active ());
    crop->set_active (composition->get_active ());
    resize->set_active (composition->get_active ());
    prsharpening->set_active (composition->get_active ());
    perspective->set_active (composition->get_active ());
    commonTrans->set_active (composition->get_active ());

    coarserotConn.block (false);
    finerotConn.block (false);
    cropConn.block (false);
    resizeConn.block (false);
    prsharpeningConn.block (false);
    perspectiveConn.block (false);
    commonTransConn.block (false);
}

void PartialPasteDlg::metaToggled ()
{

    exifchConn.block (true);
    iptcConn.block (true);
    meta->set_inconsistent (false);

    exifch->set_active (meta->get_active ());
    iptc->set_active (meta->get_active ());

    exifchConn.block (false);
    iptcConn.block (false);
}


/*
 * Copies the selected items from the source ProcParams+ParamsEdited(optional)
 * to the destination ProcParams.
 */
void PartialPasteDlg::applyPaste (rtengine::procparams::ProcParams* dstPP, ParamsEdited* dstPE, const rtengine::procparams::ProcParams* srcPP, const ParamsEdited* srcPE)
{

    ParamsEdited falsePE;  // falsePE is a workaround to set a group of ParamsEdited to false
    ParamsEdited filterPE (true); // Contains the initial information about the loaded values

    if (srcPE) {
        filterPE = *srcPE;
    }

    // the general section is always ignored, whichever operation we use the PartialPaste for
    filterPE.general = falsePE.general;


    // Now we filter out the filter depending on the checked items
    if (!wb->get_active ()) {
        filterPE.wb         = falsePE.wb;
    }

    if (!exposure->get_active ()) {
        filterPE.toneCurve  = falsePE.toneCurve;
    }

    if (!sh->get_active ()) {
        filterPE.sh         = falsePE.sh;
    }

    if (!epd->get_active ()) {
        filterPE.epd        = falsePE.epd;
    }

    if (!retinex->get_active ()) {
        filterPE.retinex        = falsePE.retinex;
    }

    if (!pcvignette->get_active ()) {
        filterPE.pcvignette = falsePE.pcvignette;
    }

    if (!gradient->get_active ()) {
        filterPE.gradient   = falsePE.gradient;
    }

    /*
        if (!locallab->get_active ()) {
            filterPE.locallab   = falsePE.locallab;
        }
    */
    if (!labcurve->get_active ()) {
        filterPE.labCurve   = falsePE.labCurve;
    }

    if (!colorappearance->get_active ()) {
        filterPE.colorappearance = falsePE.colorappearance;
    }

    if (!sharpen->get_active ()) {
        filterPE.sharpening      = falsePE.sharpening;
    }

    if (!sharpenedge->get_active ()) {
        filterPE.sharpenEdge     = falsePE.sharpenEdge;
    }

    if (!sharpenmicro->get_active()) {
        filterPE.sharpenMicro    = falsePE.sharpenMicro;
    }

    if (!impden->get_active ()) {
        filterPE.impulseDenoise  = falsePE.impulseDenoise;
    }

    if (!dirpyreq->get_active ()) {
        filterPE.dirpyrequalizer = falsePE.dirpyrequalizer;
    }

    if (!defringe->get_active ()) {
        filterPE.defringe        = falsePE.defringe;
    }

    if (!dirpyrden->get_active ()) {
        filterPE.dirpyrDenoise   = falsePE.dirpyrDenoise;
    }

    if (!wavelet->get_active ()) {
        filterPE.wavelet = falsePE.wavelet;
    }

    if (!icm->get_active ()) {
        filterPE.icm          = falsePE.icm;
    }

    if (!vibrance->get_active ()) {
        filterPE.vibrance     = falsePE.vibrance;
    }

    if (!chmixer->get_active ()) {
        filterPE.chmixer      = falsePE.chmixer;
    }

    if (!blackwhite->get_active ()) {
        filterPE.blackwhite   = falsePE.blackwhite;
    }

    if (!hsveq->get_active ()) {
        filterPE.hsvequalizer = falsePE.hsvequalizer;
    }

    if (!filmSimulation->get_active ()) {
        filterPE.filmSimulation  = falsePE.filmSimulation;
    }

    if (!rgbcurves->get_active ()) {
        filterPE.rgbCurves    = falsePE.rgbCurves;
    }

    if (!colortoning->get_active ()) {
        filterPE.colorToning  = falsePE.colorToning;
    }

    if (!distortion->get_active ()) {
        filterPE.distortion   = falsePE.distortion;
    }

    if (!cacorr->get_active ()) {
        filterPE.cacorrection = falsePE.cacorrection;
    }

    if (!vignetting->get_active ()) {
        filterPE.vignetting   = falsePE.vignetting;
    }

    if (!lcp->get_active ()) {
        filterPE.lensProf     = falsePE.lensProf;
    }

    if (!coarserot->get_active ()) {
        filterPE.coarse      = falsePE.coarse;
    }

    if (!finerot->get_active ()) {
        filterPE.rotate      = falsePE.rotate;
    }

    if (!crop->get_active ()) {
        filterPE.crop        = falsePE.crop;
    }

    if (!resize->get_active ()) {
        filterPE.resize      = falsePE.resize;
    }

    if (!prsharpening->get_active ()) {
        filterPE.prsharpening      = falsePE.prsharpening;
    }

    if (!perspective->get_active ()) {
        filterPE.perspective = falsePE.perspective;
    }

    if (!commonTrans->get_active ()) {
        filterPE.commonTrans = falsePE.commonTrans;
    }

    if (!exifch->get_active ()) {
        filterPE.exif = falsePE.exif;
    }

    if (!iptc->get_active ()) {
        filterPE.iptc = falsePE.iptc;
    }

    if (!raw_method->get_active ()) {
        filterPE.raw.bayersensor.method   = falsePE.raw.bayersensor.method;
        filterPE.raw.xtranssensor.method  = falsePE.raw.xtranssensor.method;
    }

    if (!raw_imagenum->get_active ()) {
        filterPE.raw.bayersensor.imageNum = falsePE.raw.bayersensor.imageNum;
    }

    if (!raw_ccSteps->get_active ()) {
        filterPE.raw.bayersensor.ccSteps  = falsePE.raw.bayersensor.ccSteps;
        filterPE.raw.xtranssensor.ccSteps = falsePE.raw.xtranssensor.ccSteps;
    }

    if (!raw_dcb_iterations->get_active ()) {
        filterPE.raw.bayersensor.dcbIterations   = falsePE.raw.bayersensor.dcbIterations;
    }

    if (!raw_dcb_enhance->get_active ()) {
        filterPE.raw.bayersensor.dcbEnhance      = falsePE.raw.bayersensor.dcbEnhance;
    }

    //if (!raw_all_enhance->get_active ())     filterPE.raw.bayersensor.allEnhance      = falsePE.raw.bayersensor.allEnhance;
    if (!raw_lmmse_iterations->get_active ()) {
        filterPE.raw.bayersensor.lmmseIterations = falsePE.raw.bayersensor.lmmseIterations;
    }

    if (!raw_black->get_active ()) {
        filterPE.raw.bayersensor.exBlack0        = falsePE.raw.bayersensor.exBlack0;
        filterPE.raw.bayersensor.exBlack1        = falsePE.raw.bayersensor.exBlack1;
        filterPE.raw.bayersensor.exBlack2        = falsePE.raw.bayersensor.exBlack2;
        filterPE.raw.bayersensor.exBlack3        = falsePE.raw.bayersensor.exBlack3;
        filterPE.raw.bayersensor.exTwoGreen      = falsePE.raw.bayersensor.exTwoGreen;
        filterPE.raw.xtranssensor.exBlackRed     = falsePE.raw.xtranssensor.exBlackRed;
        filterPE.raw.xtranssensor.exBlackGreen   = falsePE.raw.xtranssensor.exBlackGreen;
        filterPE.raw.xtranssensor.exBlackBlue    = falsePE.raw.xtranssensor.exBlackBlue;
    }

    if (!raw_linenoise->get_active ()) {
        filterPE.raw.bayersensor.linenoise       = falsePE.raw.bayersensor.linenoise;
    }

    if (!raw_greenthresh->get_active ()) {
        filterPE.raw.bayersensor.greenEq         = falsePE.raw.bayersensor.greenEq;
    }

    if (!raw_expos->get_active ()) {
        filterPE.raw.exPos              = falsePE.raw.exPos;
    }

    if (!raw_preser->get_active ()) {
        filterPE.raw.exPreser           = falsePE.raw.exPreser;
    }

    if (!raw_ca_autocorrect->get_active ()) {
        filterPE.raw.caCorrection       = falsePE.raw.caCorrection;
    }

    if (!raw_cared->get_active ()) {
        filterPE.raw.caRed              = falsePE.raw.caRed;
    }

    if (!raw_cablue->get_active ()) {
        filterPE.raw.caBlue             = falsePE.raw.caBlue;
    }

    if (!raw_hotpix_filt->get_active ())     {
        filterPE.raw.hotPixelFilter     = falsePE.raw.hotPixelFilter;
    }

    if (!raw_deadpix_filt->get_active ())    {
        filterPE.raw.deadPixelFilter    = falsePE.raw.deadPixelFilter;
    }

    if (!raw_deadpix_filt->get_active () && !raw_hotpix_filt->get_active ()) {
        filterPE.raw.hotDeadPixelThresh = falsePE.raw.hotDeadPixelThresh;
    }

    if (!df_file->get_active ()) {
        filterPE.raw.darkFrame          = falsePE.raw.darkFrame;
    }

    if (!df_AutoSelect->get_active ()) {
        filterPE.raw.dfAuto             = falsePE.raw.dfAuto;
    }

    if (!ff_file->get_active ()) {
        filterPE.raw.ff_file            = falsePE.raw.ff_file;
    }

    if (!ff_AutoSelect->get_active ()) {
        filterPE.raw.ff_AutoSelect      = falsePE.raw.ff_AutoSelect;
    }

    if (!ff_BlurRadius->get_active ()) {
        filterPE.raw.ff_BlurRadius      = falsePE.raw.ff_BlurRadius;
    }

    if (!ff_BlurType->get_active ()) {
        filterPE.raw.ff_BlurType        = falsePE.raw.ff_BlurType;
    }

    if (!ff_ClipControl->get_active ()) {
        filterPE.raw.ff_clipControl     = falsePE.raw.ff_clipControl;
        filterPE.raw.ff_AutoClipControl = falsePE.raw.ff_AutoClipControl;
    }

    if (dstPE) {
        *dstPE = filterPE;
    }

    // Apply the filter!
    filterPE.combine (*dstPP, *srcPP, true);
}
<|MERGE_RESOLUTION|>--- conflicted
+++ resolved
@@ -101,22 +101,6 @@
     iptc        = Gtk::manage (new Gtk::CheckButton (M ("PARTIALPASTE_IPTCINFO")));
 
     // options in raw:
-<<<<<<< HEAD
-    raw_expos           = Gtk::manage (new Gtk::CheckButton (M ("PARTIALPASTE_RAWEXPOS_LINEAR")));
-    raw_preser          = Gtk::manage (new Gtk::CheckButton (M ("PARTIALPASTE_RAWEXPOS_PRESER")));
-    raw_black           = Gtk::manage (new Gtk::CheckButton (M ("PARTIALPASTE_RAWEXPOS_BLACK")));
-    raw_ca_autocorrect  = Gtk::manage (new Gtk::CheckButton (M ("PARTIALPASTE_RAWCACORR_AUTO")));
-    raw_cared           = Gtk::manage (new Gtk::CheckButton (M ("PARTIALPASTE_RAWCACORR_CARED")));
-    raw_cablue          = Gtk::manage (new Gtk::CheckButton (M ("PARTIALPASTE_RAWCACORR_CABLUE")));
-    raw_hotpix_filt     = Gtk::manage (new Gtk::CheckButton (M ("PARTIALPASTE_PREPROCESS_HOTPIXFILT")));
-    raw_deadpix_filt    = Gtk::manage (new Gtk::CheckButton (M ("PARTIALPASTE_PREPROCESS_DEADPIXFILT")));
-    raw_linenoise       = Gtk::manage (new Gtk::CheckButton (M ("PARTIALPASTE_PREPROCESS_LINEDENOISE")));
-    raw_greenthresh     = Gtk::manage (new Gtk::CheckButton (M ("PARTIALPASTE_PREPROCESS_GREENEQUIL")));
-    raw_method          = Gtk::manage (new Gtk::CheckButton (M ("PARTIALPASTE_RAW_DMETHOD")));
-    raw_ccSteps         = Gtk::manage (new Gtk::CheckButton (M ("PARTIALPASTE_RAW_FALSECOLOR")));
-    raw_dcb_iterations  = Gtk::manage (new Gtk::CheckButton (M ("PARTIALPASTE_RAW_DCBITERATIONS")));
-    raw_dcb_enhance     = Gtk::manage (new Gtk::CheckButton (M ("PARTIALPASTE_RAW_DCBENHANCE")));
-=======
     raw_expos           = Gtk::manage (new Gtk::CheckButton (M("PARTIALPASTE_RAWEXPOS_LINEAR")));
     raw_preser          = Gtk::manage (new Gtk::CheckButton (M("PARTIALPASTE_RAWEXPOS_PRESER")));
     raw_black           = Gtk::manage (new Gtk::CheckButton (M("PARTIALPASTE_RAWEXPOS_BLACK")));
@@ -132,7 +116,6 @@
     raw_ccSteps         = Gtk::manage (new Gtk::CheckButton (M("PARTIALPASTE_RAW_FALSECOLOR")));
     raw_dcb_iterations  = Gtk::manage (new Gtk::CheckButton (M("PARTIALPASTE_RAW_DCBITERATIONS")));
     raw_dcb_enhance     = Gtk::manage (new Gtk::CheckButton (M("PARTIALPASTE_RAW_DCBENHANCE")));
->>>>>>> 2228159f
     //raw_all_enhance   = Gtk::manage (new Gtk::CheckButton (M("PARTIALPASTE_RAW_ALLENHANCE")));
     raw_lmmse_iterations = Gtk::manage (new Gtk::CheckButton (M ("PARTIALPASTE_RAW_LMMSEITERATIONS")));
 
@@ -336,36 +319,6 @@
 
     icmConn         = icm->signal_toggled().connect (sigc::bind (sigc::mem_fun (*color, &Gtk::CheckButton::set_inconsistent), true));
     //gamcsconn      = gam->signal_toggled().connect (sigc::bind (sigc::mem_fun(*color, &Gtk::CheckButton::set_inconsistent), true));
-<<<<<<< HEAD
-    vibranceConn    = vibrance->signal_toggled().connect (sigc::bind (sigc::mem_fun (*color, &Gtk::CheckButton::set_inconsistent), true));
-    chmixerConn     = chmixer->signal_toggled().connect (sigc::bind (sigc::mem_fun (*color, &Gtk::CheckButton::set_inconsistent), true));
-    chmixerbwConn   = blackwhite->signal_toggled().connect (sigc::bind (sigc::mem_fun (*color, &Gtk::CheckButton::set_inconsistent), true));
-    hsveqConn       = hsveq->signal_toggled().connect (sigc::bind (sigc::mem_fun (*color, &Gtk::CheckButton::set_inconsistent), true));
-    filmSimulationConn = filmSimulation->signal_toggled().connect (sigc::bind (sigc::mem_fun (*color, &Gtk::CheckButton::set_inconsistent), true));
-    rgbcurvesConn   = rgbcurves->signal_toggled().connect (sigc::bind (sigc::mem_fun (*color, &Gtk::CheckButton::set_inconsistent), true));
-    colortoningConn = colortoning->signal_toggled().connect (sigc::bind (sigc::mem_fun (*color, &Gtk::CheckButton::set_inconsistent), true));
-
-    distortionConn  = distortion->signal_toggled().connect (sigc::bind (sigc::mem_fun (*lens, &Gtk::CheckButton::set_inconsistent), true));
-    cacorrConn      = cacorr->signal_toggled().connect (sigc::bind (sigc::mem_fun (*lens, &Gtk::CheckButton::set_inconsistent), true));
-    vignettingConn  = vignetting->signal_toggled().connect (sigc::bind (sigc::mem_fun (*lens, &Gtk::CheckButton::set_inconsistent), true));
-    lcpConn         = lcp->signal_toggled().connect (sigc::bind (sigc::mem_fun (*lens, &Gtk::CheckButton::set_inconsistent), true));
-
-    coarserotConn   = coarserot->signal_toggled().connect (sigc::bind (sigc::mem_fun (*composition, &Gtk::CheckButton::set_inconsistent), true));
-    finerotConn     = finerot->signal_toggled().connect (sigc::bind (sigc::mem_fun (*composition, &Gtk::CheckButton::set_inconsistent), true));
-    cropConn        = crop->signal_toggled().connect (sigc::bind (sigc::mem_fun (*composition, &Gtk::CheckButton::set_inconsistent), true));
-    resizeConn      = resize->signal_toggled().connect (sigc::bind (sigc::mem_fun (*composition, &Gtk::CheckButton::set_inconsistent), true));
-    prsharpeningConn = prsharpening->signal_toggled().connect (sigc::bind (sigc::mem_fun (*composition, &Gtk::CheckButton::set_inconsistent), true));
-    perspectiveConn = perspective->signal_toggled().connect (sigc::bind (sigc::mem_fun (*composition, &Gtk::CheckButton::set_inconsistent), true));
-    commonTransConn = commonTrans->signal_toggled().connect (sigc::bind (sigc::mem_fun (*composition, &Gtk::CheckButton::set_inconsistent), true));
-
-    exifchConn      = exifch->signal_toggled().connect (sigc::bind (sigc::mem_fun (*meta, &Gtk::CheckButton::set_inconsistent), true));
-    iptcConn        = iptc->signal_toggled().connect (sigc::bind (sigc::mem_fun (*meta, &Gtk::CheckButton::set_inconsistent), true));
-
-    raw_methodConn         = raw_method->signal_toggled().connect (sigc::bind (sigc::mem_fun (*raw, &Gtk::CheckButton::set_inconsistent), true));
-    raw_ccStepsConn         = raw_ccSteps->signal_toggled().connect (sigc::bind (sigc::mem_fun (*raw, &Gtk::CheckButton::set_inconsistent), true));
-    raw_dcb_iterationsConn  = raw_dcb_iterations->signal_toggled().connect (sigc::bind (sigc::mem_fun (*raw, &Gtk::CheckButton::set_inconsistent), true));
-    raw_dcb_enhanceConn     = raw_dcb_enhance->signal_toggled().connect (sigc::bind (sigc::mem_fun (*raw, &Gtk::CheckButton::set_inconsistent), true));
-=======
     vibranceConn    = vibrance->signal_toggled().connect (sigc::bind (sigc::mem_fun(*color, &Gtk::CheckButton::set_inconsistent), true));
     chmixerConn     = chmixer->signal_toggled().connect (sigc::bind (sigc::mem_fun(*color, &Gtk::CheckButton::set_inconsistent), true));
     chmixerbwConn   = blackwhite->signal_toggled().connect (sigc::bind (sigc::mem_fun(*color, &Gtk::CheckButton::set_inconsistent), true));
@@ -395,7 +348,6 @@
     raw_ccStepsConn         = raw_ccSteps->signal_toggled().connect (sigc::bind (sigc::mem_fun(*raw, &Gtk::CheckButton::set_inconsistent), true));
     raw_dcb_iterationsConn  = raw_dcb_iterations->signal_toggled().connect (sigc::bind (sigc::mem_fun(*raw, &Gtk::CheckButton::set_inconsistent), true));
     raw_dcb_enhanceConn     = raw_dcb_enhance->signal_toggled().connect (sigc::bind (sigc::mem_fun(*raw, &Gtk::CheckButton::set_inconsistent), true));
->>>>>>> 2228159f
     //raw_all_enhanceConn     = raw_all_enhance->signal_toggled().connect (sigc::bind (sigc::mem_fun(*raw, &Gtk::CheckButton::set_inconsistent), true));
     raw_lmmse_iterationsConn  = raw_lmmse_iterations->signal_toggled().connect (sigc::bind (sigc::mem_fun (*raw, &Gtk::CheckButton::set_inconsistent), true));
 
