/*
 *  This file is part of RawTherapee.
 *
 *  Copyright (c) 2004-2010 Gabor Horvath <hgabor@rawtherapee.com>
 *
 *  RawTherapee is free software: you can redistribute it and/or modify
 *  it under the terms of the GNU General Public License as published by
 *  the Free Software Foundation, either version 3 of the License, or
 *  (at your option) any later version.
 *
 *  RawTherapee is distributed in the hope that it will be useful,
 *  but WITHOUT ANY WARRANTY; without even the implied warranty of
 *  MERCHANTABILITY or FITNESS FOR A PARTICULAR PURPOSE.  See the
 *  GNU General Public License for more details.
 *
 *  You should have received a copy of the GNU General Public License
 *  along with RawTherapee.  If not, see <http://www.gnu.org/licenses/>.
 */

#include "edit.h"
#include "../rtengine/icons.h"

ObjectMOBuffer::ObjectMOBuffer (EditDataProvider *dataProvider) : objectMap (nullptr), objectMode (OM_255), dataProvider (dataProvider) {}

ObjectMOBuffer::~ObjectMOBuffer()
{
    flush();
}


/* Upgrade or downgrade the objectModeType */
void ObjectMOBuffer::setObjectMode (ObjectMode newType)
{
    if (!objectMap) {
        objectMode = newType;
        return;
    }

    int w = objectMap->get_width ();
    int h = objectMap->get_height ();

    if (w && h) {
        switch (newType) {
            case (OM_255):
                if (objectMode == OM_65535) {
                    objectMap->unreference();
                    objectMap = Cairo::ImageSurface::create (Cairo::FORMAT_A8, w, h);
                }

                break;

            case (OM_65535):
                if (objectMode == OM_255) {
                    objectMap->unreference();
                    objectMap = Cairo::ImageSurface::create (Cairo::FORMAT_RGB16_565, w, h);
                }

                break;
        }
    }

    objectMode = newType;
}

void ObjectMOBuffer::flush()
{
    if (objectMap ) {
        objectMap.clear();
    }
}

EditSubscriber *ObjectMOBuffer::getEditSubscriber ()
{
    if (dataProvider) {
        return dataProvider->getCurrSubscriber();
    } else {
        return nullptr;
    }
}


// Resize buffers if they already exist
void ObjectMOBuffer::resize (int newWidth, int newHeight)
{
    if (!dataProvider) {
        return;
    }

    if (const auto currSubscriber = dataProvider->getCurrSubscriber ()) {
        if (currSubscriber->getEditingType() == ET_OBJECTS) {
            if (objectMap && (objectMap->get_width() != newWidth || objectMap->get_height() != newHeight)) {
                objectMap.clear();
            }

            if (!objectMap && newWidth > 0 && newHeight > 0) {
                objectMap = Cairo::ImageSurface::create (objectMode == OM_255 ? Cairo::FORMAT_A8 : Cairo::FORMAT_RGB16_565, newWidth, newHeight);
            }

        } else {
            flush();
        }
    } else {
        flush();
    }
}

int ObjectMOBuffer::getObjectID (const rtengine::Coord& location)
{
    int id = 0;

    if (!objectMap || location.x < 0 || location.y < 0 || location.x >= objectMap->get_width() || location.y >= objectMap->get_height()) {
        return -1;
    }

    if (objectMode == OM_255) {
        id = (unsigned char) (* ( objectMap->get_data() + location.y * objectMap->get_stride() + location.x ));
    } else {
        id = (unsigned short) (* ( objectMap->get_data() + location.y * objectMap->get_stride() + location.x ));
    }

    return id - 1;
}

bool ObjectMOBuffer::bufferCreated()
{
    EditSubscriber* subscriber;

    if (dataProvider && (subscriber = dataProvider->getCurrSubscriber())) {
        return subscriber->getEditingType() == ET_OBJECTS ? bool (objectMap) : false;
    }

    return false;
}

RGBColor Geometry::getInnerLineColor ()
{
    RGBColor color;

    if (flags & F_AUTO_COLOR) {
        if      (state == NORMAL)   {
            color.setColor (1., 1., 1.);           // White
        } else if (state == ACTIVE) {
            color.setColor (1., 1., 0.);           // Yellow
        } else if (state == PRELIGHT) {
            color.setColor (1., 100. / 255., 0.);  // Orange
        } else if (state == DRAGGED) {
            color.setColor (1., 0., 0.);           // Red
        }
    } else {
        color = innerLineColor;
    }

    return color;
}

RGBColor Geometry::getOuterLineColor ()
{
    RGBColor color;

    if (flags & F_AUTO_COLOR) {
        /*
        if      (state == NORMAL)   { color.setColor (0., 0., 0.); }  // Black
        else if (state == PRELIGHT) { color.setColor (0., 0., 0.); }  // Black
        else if (state == DRAGGED)  { color.setColor (1., 0., 0.); }  // Black
        */
        color.setColor (0., 0., 0.);  // Black
    } else {
        color = outerLineColor;
    }

    return color;
}

void Circle::drawOuterGeometry (Cairo::RefPtr<Cairo::Context> &cr, ObjectMOBuffer *objectBuffer, EditCoordSystem &coordSystem)
{
    if ((flags & F_VISIBLE) && state != INSENSITIVE) {
        RGBColor color;

        if (flags & F_AUTO_COLOR) {
            color = getOuterLineColor();
        } else {
            color = outerLineColor;
        }

        cr->set_source_rgb (color.getR(), color.getG(), color.getB());
        cr->set_line_width ( getOuterLineWidth() );

        rtengine::Coord center_ = center;
        double radius_ = radiusInImageSpace ? coordSystem.scaleValueToCanvas (double (radius)) : double (radius);

        if (datum == IMAGE) {
            coordSystem.imageCoordToScreen (center.x, center.y, center_.x, center_.y);
        } else if (datum == CLICKED_POINT) {
            center_ += objectBuffer->getDataProvider()->posScreen;
        } else if (datum == CURSOR) {
            center_ += objectBuffer->getDataProvider()->posScreen + objectBuffer->getDataProvider()->deltaScreen;
        }

        cr->arc (center_.x + 0.5, center_.y + 0.5, radius_, 0., 2.*rtengine::RT_PI);
        cr->stroke();
    }
}

void Circle::drawInnerGeometry (Cairo::RefPtr<Cairo::Context> &cr, ObjectMOBuffer *objectBuffer, EditCoordSystem &coordSystem)
{
    if (flags & F_VISIBLE) {
        if (state != INSENSITIVE) {
            RGBColor color;

            if (flags & F_AUTO_COLOR) {
                color = getInnerLineColor();
            } else {
                color = innerLineColor;
            }

            cr->set_source_rgb (color.getR(), color.getG(), color.getB());
        }

        cr->set_line_width ( innerLineWidth );

        rtengine::Coord center_ = center;
        double radius_ = radiusInImageSpace ? coordSystem.scaleValueToCanvas (double (radius)) : double (radius);

        if (datum == IMAGE) {
            coordSystem.imageCoordToScreen (center.x, center.y, center_.x, center_.y);
        } else if (datum == CLICKED_POINT) {
            center_ += objectBuffer->getDataProvider()->posScreen;
        } else if (datum == CURSOR) {
            center_ += objectBuffer->getDataProvider()->posScreen + objectBuffer->getDataProvider()->deltaScreen;
        }

        if (filled && state != INSENSITIVE) {
            cr->arc (center_.x + 0.5, center_.y + 0.5, radius_, 0., 2.*rtengine::RT_PI);

            if (innerLineWidth > 0.) {
                cr->fill_preserve();
                cr->stroke();
            } else {
                cr->fill();
            }
        } else if (innerLineWidth > 0.) {
            cr->arc (center_.x + 0.5, center_.y + 0.5, radius_, 0., 2.*rtengine::RT_PI);

            if (state == INSENSITIVE) {
                std::valarray<double> ds (1);
                ds[0] = 4;
                cr->set_source_rgba (1.0, 1.0, 1.0, 0.618);
                cr->stroke_preserve();
                cr->set_source_rgba (0.0, 0.0, 0.0, 0.618);
                cr->set_dash (ds, 0);
                cr->stroke();
                ds.resize (0);
                cr->set_dash (ds, 0);
            } else {
                cr->stroke();
            }
        }
    }
}

void Circle::drawToMOChannel (Cairo::RefPtr<Cairo::Context> &cr, unsigned short id, ObjectMOBuffer *objectBuffer, EditCoordSystem &coordSystem)
{
    if (flags & F_HOVERABLE) {
        cr->set_line_width ( getMouseOverLineWidth() );
        rtengine::Coord center_ = center;
        double radius_ = radiusInImageSpace ? coordSystem.scaleValueToCanvas (double (radius)) : double (radius);

        if (datum == IMAGE) {
            coordSystem.imageCoordToCropCanvas (center.x, center.y, center_.x, center_.y);
        } else if (datum == CLICKED_POINT) {
            center_ += objectBuffer->getDataProvider()->posScreen;
        } else if (datum == CURSOR) {
            center_ += objectBuffer->getDataProvider()->posScreen + objectBuffer->getDataProvider()->deltaScreen;
        }

        // setting the color to the objet's ID
        if (objectBuffer->getObjectMode() == OM_255) {
            cr->set_source_rgba (0., 0., 0., ((id + 1) & 0xFF) / 255.);
        } else {
            cr->set_source_rgba (0., 0., 0., (id + 1) / 65535.);
        }

        cr->arc (center_.x + 0.5, center_.y + 0.5, radius_, 0., 2.*rtengine::RT_PI);


        if (filled) {
            if (innerLineWidth > 0.) {
                cr->fill_preserve();
                cr->stroke();
            } else {
                cr->fill();
            }
        } else {
            cr->stroke();
        }
    }
}

void Arcellipse::drawOuterGeometry (Cairo::RefPtr<Cairo::Context> &cr, ObjectMOBuffer *objectBuffer, EditCoordSystem &coordSystem)
{
    if ((flags & F_VISIBLE) && state != INSENSITIVE) {
        RGBColor color;

        if (flags & F_AUTO_COLOR) {
            color = getOuterLineColor();
        } else {
            color = outerLineColor;
        }

        cr->set_source_rgb (color.getR(), color.getG(), color.getB());
        cr->set_line_width ( getOuterLineWidth() );

        rtengine::Coord center_ = center;
        double radius_ = radiusInImageSpace ? coordSystem.scaleValueToCanvas (double (radius)) : double (radius);
        double radius2_ = radiusInImageSpace ? coordSystem.scaleValueToCanvas (double (radius2)) : double (radius2);
        double scalx_ = scalx; //radius2_ / radius_;

        double scaly_ = scaly;
        double begang_ = begang;
        double endang_ = endang;
        double translax_ = translax;
        double translay_ = translay;

        if (datum == IMAGE) {
            coordSystem.imageCoordToScreen (center.x, center.y, center_.x, center_.y);
        } else if (datum == CLICKED_POINT) {
            center_ += objectBuffer->getDataProvider()->posScreen;
        } else if (datum == CURSOR) {
            center_ += objectBuffer->getDataProvider()->posScreen + objectBuffer->getDataProvider()->deltaScreen;
        }

        cr->save();
        cr->translate (translax_, translay_);

        cr->scale (scalx_, scaly_);
        cr->translate (- translax_ , - translay_);

        cr->arc (center_.x + 0.5, center_.y + 0.5, radius_, begang_, endang_);

        cr->restore();
        cr->stroke();
    }
}



void Arcellipse::drawInnerGeometry (Cairo::RefPtr<Cairo::Context> &cr, ObjectMOBuffer *objectBuffer, EditCoordSystem &coordSystem)
{
    if (flags & F_VISIBLE) {
        if (state != INSENSITIVE) {
            RGBColor color;

            if (flags & F_AUTO_COLOR) {
                color = getInnerLineColor();
            } else {
                color = innerLineColor;
            }

            cr->set_source_rgb (color.getR(), color.getG(), color.getB());
        }

        cr->set_line_width ( innerLineWidth );

        rtengine::Coord center_ = center;
        double radius_ = radiusInImageSpace ? coordSystem.scaleValueToCanvas (double (radius)) : double (radius);
        double radius2_ = radiusInImageSpace ? coordSystem.scaleValueToCanvas (double (radius2)) : double (radius2);

        double scalx_ = scalx; //radius2_ / radius_;

        double scaly_ = scaly;
        double begang_ = begang;
        double endang_ = endang;
        double translax_ = translax;
        double translay_ = translay;

        if (datum == IMAGE) {
            coordSystem.imageCoordToScreen (center.x, center.y, center_.x, center_.y);
        } else if (datum == CLICKED_POINT) {
            center_ += objectBuffer->getDataProvider()->posScreen;
        } else if (datum == CURSOR) {
            center_ += objectBuffer->getDataProvider()->posScreen + objectBuffer->getDataProvider()->deltaScreen;
        }

        if (filled && state != INSENSITIVE) {
            cr->save();

            cr->translate (translax_, translay_);

            cr->scale (scalx_, scaly_);
            cr->translate (- translax_ , - translay_);

            cr->arc (center_.x + 0.5, center_.y + 0.5, radius_, begang_, endang_);

            cr->restore();

            if (innerLineWidth > 0.) {
                cr->fill_preserve();
                cr->stroke();
            } else {
                cr->fill();
            }
        } else if (innerLineWidth > 0.) {
            cr->save();

            cr->translate (translax_ , translay_);

            cr->scale (scalx_, scaly_);
            cr->translate (- translax_ , - translay_);

            cr->arc (center_.x + 0.5, center_.y + 0.5, radius_, begang_, endang_);

            cr->restore();

            if (state == INSENSITIVE) {
                std::valarray<double> ds (1);
                ds[0] = 4;
                cr->set_source_rgba (1.0, 1.0, 1.0, 0.618);
                cr->stroke_preserve();
                cr->set_source_rgba (0.0, 0.0, 0.0, 0.618);
                cr->set_dash (ds, 0);
                cr->stroke();
                ds.resize (0);
                cr->set_dash (ds, 0);
            } else {
                cr->stroke();
            }
        }
    }
}




void Arcellipse::drawToMOChannel (Cairo::RefPtr<Cairo::Context> &cr, unsigned short id, ObjectMOBuffer *objectBuffer, EditCoordSystem &coordSystem)
{
    if (flags & F_HOVERABLE) {
        cr->set_line_width ( getMouseOverLineWidth() );
        rtengine::Coord center_ = center;
        double radius_ = radiusInImageSpace ? coordSystem.scaleValueToCanvas (double (radius)) : double (radius);
        double radius2_ = radiusInImageSpace ? coordSystem.scaleValueToCanvas (double (radius2)) : double (radius2);

        double scalx_ = scalx ; //radius2_ / radius_;
        double scaly_ = scaly;
        double begang_ = begang;
        double endang_ = endang;
        double translax_ = translax;
        double translay_ = translay;

        if (datum == IMAGE) {
            coordSystem.imageCoordToCropCanvas (center.x, center.y, center_.x, center_.y);
        } else if (datum == CLICKED_POINT) {
            center_ += objectBuffer->getDataProvider()->posScreen;
        } else if (datum == CURSOR) {
            center_ += objectBuffer->getDataProvider()->posScreen + objectBuffer->getDataProvider()->deltaScreen;
        }

        cr->save();

        cr->translate (translax_ , translay_);

        cr->scale (scalx_, scaly_);
        cr->translate (- translax_ , - translay_);
        cr->arc (center_.x + 0.5, center_.y + 0.5, radius_, begang_, endang_);

        cr->restore();

        if (filled) {
            if (innerLineWidth > 0.) {
                cr->fill_preserve();
                cr->stroke();
            } else {
                cr->fill();
            }
        } else {
            cr->stroke();
        }
    }
}

void Beziers::drawOuterGeometry (Cairo::RefPtr<Cairo::Context> &cr, ObjectMOBuffer *objectBuffer, EditCoordSystem &coordSystem)
{
    if ((flags & F_VISIBLE) && state != INSENSITIVE) {
        RGBColor color;
        /*
                if (flags & F_AUTO_COLOR) {
                    color = getOuterLineColor();
                } else {
                    color = outerLineColor;
                }
        */
        //      cr->set_source_rgb (color.getR(), color.getG(), color.getB());
        //   cr->set_line_width ( getOuterLineWidth() );
        cr->set_line_width ( innerLineWidth );

        rtengine::Coord begin_ = begin;
        rtengine::Coord inter_ = inter;
        rtengine::Coord end_ = end;

        if (datum == IMAGE) {
            coordSystem.imageCoordToScreen (begin.x, begin.y, begin_.x, begin_.y);
            coordSystem.imageCoordToScreen (inter.x, inter.y, inter_.x, inter_.y);
            coordSystem.imageCoordToScreen (end.x, end.y, end_.x, end_.y);
        } else if (datum == CLICKED_POINT) {
            begin_ += objectBuffer->getDataProvider()->posScreen;
            inter_ += objectBuffer->getDataProvider()->posScreen;
            end_ += objectBuffer->getDataProvider()->posScreen;
        } else if (datum == CURSOR) {
            begin_ += objectBuffer->getDataProvider()->posScreen + objectBuffer->getDataProvider()->deltaScreen;
            inter_ += objectBuffer->getDataProvider()->posScreen + objectBuffer->getDataProvider()->deltaScreen;
            end_ += objectBuffer->getDataProvider()->posScreen + objectBuffer->getDataProvider()->deltaScreen;
        }

        cr->save();
        cr->move_to (begin_.x + 0.5, begin_.y + 0.5);
        cr->curve_to (begin_.x + 0.5, begin_.y + 0.5, inter_.x + 0.5, inter_.y + 0.5, end_.x + 0.5, end_.y + 0.5);
        cr->restore();
        cr->stroke();
    }
}

void Beziers::drawInnerGeometry (Cairo::RefPtr<Cairo::Context> &cr, ObjectMOBuffer *objectBuffer, EditCoordSystem &coordSystem)
{
    if ((flags & F_VISIBLE) && innerLineWidth > 0.) {
        /*
        if (state != INSENSITIVE) {
            RGBColor color;

            if (flags & F_AUTO_COLOR) {
                color = getInnerLineColor();
            } else {
                color = innerLineColor;
            }

            cr->set_source_rgb (color.getR(), color.getG(), color.getB());
        }
        */
        cr->set_line_width (innerLineWidth);

        rtengine::Coord begin_ = begin;
        rtengine::Coord inter_ = inter;
        rtengine::Coord end_ = end;

        if (datum == IMAGE) {
            coordSystem.imageCoordToScreen (begin.x, begin.y, begin_.x, begin_.y);
            coordSystem.imageCoordToScreen (inter.x, inter.y, inter_.x, inter_.y);
            coordSystem.imageCoordToScreen (end.x, end.y, end_.x, end_.y);
        } else if (datum == CLICKED_POINT) {
            begin_ += objectBuffer->getDataProvider()->posScreen;
            inter_ += objectBuffer->getDataProvider()->posScreen;
            end_ += objectBuffer->getDataProvider()->posScreen;
        } else if (datum == CURSOR) {
            begin_ += objectBuffer->getDataProvider()->posScreen + objectBuffer->getDataProvider()->deltaScreen;
            inter_ += objectBuffer->getDataProvider()->posScreen + objectBuffer->getDataProvider()->deltaScreen;
            end_ += objectBuffer->getDataProvider()->posScreen + objectBuffer->getDataProvider()->deltaScreen;
        }

        cr->save();

        cr->move_to (begin_.x + 0.5, begin_.y + 0.5);
        cr->curve_to (begin_.x + 0.5, begin_.y + 0.5, inter_.x + 0.5, inter_.y + 0.5, end_.x + 0.5, end_.y + 0.5);
        cr->restore();
        cr->stroke();
        /*
                if (state == INSENSITIVE) {
                    std::valarray<double> ds (1);
                    ds[0] = 4;
                    cr->set_source_rgba (1.0, 1.0, 1.0, 0.618);
                    cr->stroke_preserve();
                    cr->set_source_rgba (0.0, 0.0, 0.0, 0.618);
                    cr->set_dash (ds, 0);
                    cr->stroke();
                    ds.resize (0);
                    cr->set_dash (ds, 0);
                } else {
                    cr->stroke();
                }
                */
    }
}

void Beziers::drawToMOChannel (Cairo::RefPtr<Cairo::Context> &cr, unsigned short id, ObjectMOBuffer *objectBuffer, EditCoordSystem &coordSystem)
{
    if (flags & F_HOVERABLE) {
        cr->set_line_width ( getMouseOverLineWidth() );
        rtengine::Coord begin_ = begin;
        rtengine::Coord inter_ = inter;
        rtengine::Coord end_ = end;

        if (datum == IMAGE) {
            coordSystem.imageCoordToCropCanvas (begin.x, begin.y, begin_.x, begin_.y);
            coordSystem.imageCoordToCropCanvas (inter.x, inter.y, inter_.x, inter_.y);
            coordSystem.imageCoordToCropCanvas (end.x, end.y, end_.x, end_.y);
        } else if (datum == CLICKED_POINT) {
            begin_ += objectBuffer->getDataProvider()->posScreen;
            inter_ += objectBuffer->getDataProvider()->posScreen;
            end_ += objectBuffer->getDataProvider()->posScreen;
        } else if (datum == CURSOR) {
            begin_ += objectBuffer->getDataProvider()->posScreen + objectBuffer->getDataProvider()->deltaScreen;
            inter_ += objectBuffer->getDataProvider()->posScreen + objectBuffer->getDataProvider()->deltaScreen;
            end_ += objectBuffer->getDataProvider()->posScreen + objectBuffer->getDataProvider()->deltaScreen;
        }

        // setting the color to the objet's ID
        /*
        if (objectBuffer->getObjectMode() == OM_255) {
            cr->set_source_rgba (0., 0., 0., ((id + 1) & 0xFF) / 255.);
        } else {
            cr->set_source_rgba (0., 0., 0., (id + 1) / 65535.);
        }
        */
        cr->save();

        cr->move_to (begin_.x + 0.5, begin_.y + 0.5);
        cr->curve_to (begin_.x + 0.5, begin_.y + 0.5, inter_.x + 0.5, inter_.y + 0.5, end_.x + 0.5, end_.y + 0.5);
        cr->restore();

        cr->stroke();
    }
}

void Line::drawOuterGeometry (Cairo::RefPtr<Cairo::Context> &cr, ObjectMOBuffer *objectBuffer, EditCoordSystem &coordSystem)
{
    if ((flags & F_VISIBLE) && state != INSENSITIVE) {
        RGBColor color;

        if (flags & F_AUTO_COLOR) {
            color = getOuterLineColor();
        } else {
            color = outerLineColor;
        }

        cr->set_source_rgb (color.getR(), color.getG(), color.getB());
        cr->set_line_width ( getOuterLineWidth() );

        rtengine::Coord begin_ = begin;
        rtengine::Coord end_ = end;

        if (datum == IMAGE) {
            coordSystem.imageCoordToScreen (begin.x, begin.y, begin_.x, begin_.y);
            coordSystem.imageCoordToScreen (end.x, end.y, end_.x, end_.y);
        } else if (datum == CLICKED_POINT) {
            begin_ += objectBuffer->getDataProvider()->posScreen;
            end_ += objectBuffer->getDataProvider()->posScreen;
        } else if (datum == CURSOR) {
            begin_ += objectBuffer->getDataProvider()->posScreen + objectBuffer->getDataProvider()->deltaScreen;
            end_ += objectBuffer->getDataProvider()->posScreen + objectBuffer->getDataProvider()->deltaScreen;
        }

        cr->move_to (begin_.x + 0.5, begin_.y + 0.5);
        cr->line_to (end_.x + 0.5, end_.y + 0.5);
        cr->stroke();
    }
}

void Line::drawInnerGeometry (Cairo::RefPtr<Cairo::Context> &cr, ObjectMOBuffer *objectBuffer, EditCoordSystem &coordSystem)
{
    if ((flags & F_VISIBLE) && innerLineWidth > 0.) {
        if (state != INSENSITIVE) {
            RGBColor color;

            if (flags & F_AUTO_COLOR) {
                color = getInnerLineColor();
            } else {
                color = innerLineColor;
            }

            cr->set_source_rgb (color.getR(), color.getG(), color.getB());
        }

        cr->set_line_width (innerLineWidth);

        rtengine::Coord begin_ = begin;
        rtengine::Coord end_ = end;

        if (datum == IMAGE) {
            coordSystem.imageCoordToScreen (begin.x, begin.y, begin_.x, begin_.y);
            coordSystem.imageCoordToScreen (end.x, end.y, end_.x, end_.y);
        } else if (datum == CLICKED_POINT) {
            begin_ += objectBuffer->getDataProvider()->posScreen;
            end_ += objectBuffer->getDataProvider()->posScreen;
        } else if (datum == CURSOR) {
            begin_ += objectBuffer->getDataProvider()->posScreen + objectBuffer->getDataProvider()->deltaScreen;
            end_ += objectBuffer->getDataProvider()->posScreen + objectBuffer->getDataProvider()->deltaScreen;
        }

        cr->move_to (begin_.x + 0.5, begin_.y + 0.5);
        cr->line_to (end_.x + 0.5, end_.y + 0.5);

        if (state == INSENSITIVE) {
            std::valarray<double> ds (1);
            ds[0] = 4;
            cr->set_source_rgba (1.0, 1.0, 1.0, 0.618);
            cr->stroke_preserve();
            cr->set_source_rgba (0.0, 0.0, 0.0, 0.618);
            cr->set_dash (ds, 0);
            cr->stroke();
            ds.resize (0);
            cr->set_dash (ds, 0);
        } else {
            cr->stroke();
        }
    }
}

void Line::drawToMOChannel (Cairo::RefPtr<Cairo::Context> &cr, unsigned short id, ObjectMOBuffer *objectBuffer, EditCoordSystem &coordSystem)
{
    if (flags & F_HOVERABLE) {
        cr->set_line_width ( getMouseOverLineWidth() );
        rtengine::Coord begin_ = begin;
        rtengine::Coord end_ = end;

        if (datum == IMAGE) {
            coordSystem.imageCoordToCropCanvas (begin.x, begin.y, begin_.x, begin_.y);
            coordSystem.imageCoordToCropCanvas (end.x, end.y, end_.x, end_.y);
        } else if (datum == CLICKED_POINT) {
            begin_ += objectBuffer->getDataProvider()->posScreen;
            end_ += objectBuffer->getDataProvider()->posScreen;
        } else if (datum == CURSOR) {
            begin_ += objectBuffer->getDataProvider()->posScreen + objectBuffer->getDataProvider()->deltaScreen;
            end_ += objectBuffer->getDataProvider()->posScreen + objectBuffer->getDataProvider()->deltaScreen;
        }

        // setting the color to the objet's ID
        if (objectBuffer->getObjectMode() == OM_255) {
            cr->set_source_rgba (0., 0., 0., ((id + 1) & 0xFF) / 255.);
        } else {
            cr->set_source_rgba (0., 0., 0., (id + 1) / 65535.);
        }

        cr->move_to (begin_.x + 0.5, begin_.y + 0.5);
        cr->line_to (end_.x + 0.5, end_.y + 0.5);
        cr->stroke();
    }
}

void Polyline::drawOuterGeometry (Cairo::RefPtr<Cairo::Context> &cr, ObjectMOBuffer *objectBuffer, EditCoordSystem &coordSystem)
{
    if ((flags & F_VISIBLE) && state != INSENSITIVE && points.size() > 1) {
        RGBColor color;

        if (flags & F_AUTO_COLOR) {
            color = getOuterLineColor();
        } else {
            color = outerLineColor;
        }

        cr->set_source_rgb (color.getR(), color.getG(), color.getB());
        cr->set_line_width ( getOuterLineWidth() );

        rtengine::Coord currPos;

        for (unsigned int i = 0; i < points.size(); ++i) {
            currPos  = points.at (i);

            if      (datum == IMAGE) {
                coordSystem.imageCoordToScreen (points.at (i).x, points.at (i).y, currPos.x, currPos.y);
            } else if (datum == CLICKED_POINT) {
                currPos += objectBuffer->getDataProvider()->posScreen;
            } else if (datum == CURSOR) {
                currPos += objectBuffer->getDataProvider()->posScreen + objectBuffer->getDataProvider()->deltaScreen;
            }

            if (!i) {
                cr->move_to (currPos.x + 0.5, currPos.y + 0.5);
            } else {
                cr->line_to (currPos.x + 0.5, currPos.y + 0.5);
            }
        }

        if (filled) {
            cr->fill_preserve();
            cr->stroke();
        } else {
            cr->stroke();
        }
    }
}

void Polyline::drawInnerGeometry (Cairo::RefPtr<Cairo::Context> &cr, ObjectMOBuffer *objectBuffer, EditCoordSystem &coordSystem)
{
    if ((flags & F_VISIBLE) && points.size() > 1) {
        if (state != INSENSITIVE) {
            RGBColor color;

            if (flags & F_AUTO_COLOR) {
                color = getInnerLineColor();
            } else {
                color = innerLineColor;
            }

            cr->set_source_rgb (color.getR(), color.getG(), color.getB());
        }

        cr->set_line_width ( innerLineWidth );

        if (filled && state != INSENSITIVE) {
            rtengine::Coord currPos;

            for (unsigned int i = 0; i < points.size(); ++i) {
                currPos  = points.at (i);

                if      (datum == IMAGE) {
                    coordSystem.imageCoordToScreen (points.at (i).x, points.at (i).y, currPos.x, currPos.y);
                } else if (datum == CLICKED_POINT) {
                    currPos += objectBuffer->getDataProvider()->posScreen;
                } else if (datum == CURSOR) {
                    currPos += objectBuffer->getDataProvider()->posScreen + objectBuffer->getDataProvider()->deltaScreen;
                }

                if (!i) {
                    cr->move_to (currPos.x + 0.5, currPos.y + 0.5);
                } else {
                    cr->line_to (currPos.x + 0.5, currPos.y + 0.5);
                }
            }

            if (innerLineWidth > 0.) {
                cr->fill_preserve();
                cr->stroke();
            } else {
                cr->fill();
            }
        } else if (innerLineWidth > 0.) {
            rtengine::Coord currPos;

            for (unsigned int i = 0; i < points.size(); ++i) {
                currPos  = points.at (i);

                if (datum == IMAGE) {
                    coordSystem.imageCoordToScreen (points.at (i).x, points.at (i).y, currPos.x, currPos.y);
                } else if (datum == CLICKED_POINT) {
                    currPos += objectBuffer->getDataProvider()->posScreen;
                } else if (datum == CURSOR) {
                    currPos += objectBuffer->getDataProvider()->posScreen + objectBuffer->getDataProvider()->deltaScreen;
                }

                if (!i) {
                    cr->move_to (currPos.x + 0.5, currPos.y + 0.5);
                } else {
                    cr->line_to (currPos.x + 0.5, currPos.y + 0.5);
                }
            }

            if (state == INSENSITIVE) {
                std::valarray<double> ds (1);
                ds[0] = 4;
                cr->set_source_rgba (1.0, 1.0, 1.0, 0.618);
                cr->stroke_preserve();
                cr->set_source_rgba (0.0, 0.0, 0.0, 0.618);
                cr->set_dash (ds, 0);
                cr->stroke();
                ds.resize (0);
                cr->set_dash (ds, 0);
            } else {
                cr->stroke();
            }
        }
    }
}

void Polyline::drawToMOChannel (Cairo::RefPtr<Cairo::Context> &cr, unsigned short id, ObjectMOBuffer *objectBuffer, EditCoordSystem &coordSystem)
{
    if ((flags & F_HOVERABLE) && points.size() > 1) {
        rtengine::Coord currPos;

        // setting the color to the objet's ID
        if (objectBuffer->getObjectMode() == OM_255) {
            cr->set_source_rgba (0., 0., 0., ((id + 1) & 0xFF) / 255.);
        } else {
            cr->set_source_rgba (0., 0., 0., (id + 1) / 65535.);
        }

        for (unsigned int i = 0; i < points.size(); ++i) {
            cr->set_line_width ( getMouseOverLineWidth() );
            currPos  = points.at (i);

            if      (datum == IMAGE) {
                coordSystem.imageCoordToCropCanvas (points.at (i).x, points.at (i).y, currPos.x, currPos.y);
            } else if (datum == CLICKED_POINT) {
                currPos += objectBuffer->getDataProvider()->posScreen;
            } else if (datum == CURSOR) {
                currPos += objectBuffer->getDataProvider()->posScreen + objectBuffer->getDataProvider()->deltaScreen;
            }

            if (!i) {
                cr->move_to (currPos.x + 0.5, currPos.y + 0.5);
            } else {
                cr->line_to (currPos.x + 0.5, currPos.y + 0.5);
            }
        }

        if (filled) {
            if (innerLineWidth > 0.) {
                cr->fill_preserve();
                cr->stroke();
            } else {
                cr->fill();
            }
        } else {
            cr->stroke();
        }
    }
}

void Rectangle::setXYWH (int left, int top, int width, int height)
{
    topLeft.set (left, top);
    bottomRight.set (left + width, top + height);
}

void Rectangle::setXYXY (int left, int top, int right, int bottom)
{
    topLeft.set (left, top);
    bottomRight.set (right, bottom);
}

void Rectangle::setXYWH (rtengine::Coord topLeft, rtengine::Coord widthHeight)
{
    this->topLeft = topLeft;
    this->bottomRight = topLeft + widthHeight;
}

void Rectangle::setXYXY (rtengine::Coord topLeft, rtengine::Coord bottomRight)
{
    this->topLeft = topLeft;
    this->bottomRight = bottomRight;
}

void Rectangle::drawOuterGeometry (Cairo::RefPtr<Cairo::Context> &cr, ObjectMOBuffer *objectBuffer, EditCoordSystem &coordSystem)
{
    if ((flags & F_VISIBLE) && state != INSENSITIVE) {
        RGBColor color;

        if (flags & F_AUTO_COLOR) {
            color = getOuterLineColor();
        } else {
            color = outerLineColor;
        }

        cr->set_source_rgb (color.getR(), color.getG(), color.getB());
        cr->set_line_width ( getOuterLineWidth() );

        rtengine::Coord tl, br;

        if      (datum == IMAGE) {
            coordSystem.imageCoordToScreen (topLeft.x, topLeft.y, tl.x, tl.y);
        } else if (datum == CLICKED_POINT) {
            tl = topLeft + objectBuffer->getDataProvider()->posScreen;
        } else if (datum == CURSOR) {
            tl = topLeft + objectBuffer->getDataProvider()->posScreen + objectBuffer->getDataProvider()->deltaScreen;
        }

        if      (datum == IMAGE) {
            coordSystem.imageCoordToScreen (bottomRight.x, bottomRight.y, br.x, br.y);
        } else if (datum == CLICKED_POINT) {
            br = bottomRight + objectBuffer->getDataProvider()->posScreen;
        } else if (datum == CURSOR) {
            br = bottomRight + objectBuffer->getDataProvider()->posScreen + objectBuffer->getDataProvider()->deltaScreen;
        }

        cr->rectangle (tl.x + 0.5, tl.y + 0.5, br.x - tl.x, br.y - tl.y);

        if (filled) {
            cr->fill_preserve();
            cr->stroke();
        } else {
            cr->stroke();
        }
    }
}

void Rectangle::drawInnerGeometry (Cairo::RefPtr<Cairo::Context> &cr, ObjectMOBuffer *objectBuffer, EditCoordSystem &coordSystem)
{
    if (flags & F_VISIBLE) {
        if (state != INSENSITIVE) {
            RGBColor color;

            if (flags & F_AUTO_COLOR) {
                color = getInnerLineColor();
            } else {
                color = innerLineColor;
            }

            cr->set_source_rgb (color.getR(), color.getG(), color.getB());
        }

        cr->set_line_width ( innerLineWidth );

        rtengine::Coord tl, br;

        if      (datum == IMAGE) {
            coordSystem.imageCoordToScreen (topLeft.x, topLeft.y, tl.x, tl.y);
        } else if (datum == CLICKED_POINT) {
            tl = topLeft + objectBuffer->getDataProvider()->posScreen;
        } else if (datum == CURSOR) {
            tl = topLeft + objectBuffer->getDataProvider()->posScreen + objectBuffer->getDataProvider()->deltaScreen;
        }

        if      (datum == IMAGE) {
            coordSystem.imageCoordToScreen (bottomRight.x, bottomRight.y, br.x, br.y);
        } else if (datum == CLICKED_POINT) {
            br = bottomRight + objectBuffer->getDataProvider()->posScreen;
        } else if (datum == CURSOR) {
            br = bottomRight + objectBuffer->getDataProvider()->posScreen + objectBuffer->getDataProvider()->deltaScreen;
        }

        if (filled && state != INSENSITIVE) {
            cr->rectangle (tl.x + 0.5, tl.y + 0.5, br.x - tl.x, br.y - tl.y);

            if (innerLineWidth > 0.) {
                cr->fill_preserve();
                cr->stroke();
            } else {
                cr->fill();
            }
        } else if (innerLineWidth > 0.) {
            cr->rectangle (tl.x + 0.5, tl.y + 0.5, br.x - tl.x, br.y - tl.y);

            if (state == INSENSITIVE) {
                std::valarray<double> ds (1);
                ds[0] = 4;
                cr->set_source_rgba (1.0, 1.0, 1.0, 0.618);
                cr->stroke_preserve();
                cr->set_source_rgba (0.0, 0.0, 0.0, 0.618);
                cr->set_dash (ds, 0);
                cr->stroke();
                ds.resize (0);
                cr->set_dash (ds, 0);
            } else {
                cr->stroke();
            }
        }
    }
}

void Rectangle::drawToMOChannel (Cairo::RefPtr<Cairo::Context> &cr, unsigned short id, ObjectMOBuffer *objectBuffer, EditCoordSystem &coordSystem)
{
    if (flags & F_HOVERABLE) {
        cr->set_line_width ( getMouseOverLineWidth() );

        rtengine::Coord tl, br;

        if      (datum == IMAGE) {
            coordSystem.imageCoordToCropCanvas (topLeft.x, topLeft.y, tl.x, tl.y);
        } else if (datum == CLICKED_POINT) {
            tl = topLeft + objectBuffer->getDataProvider()->posScreen;
        } else if (datum == CURSOR) {
            tl = topLeft + objectBuffer->getDataProvider()->posScreen + objectBuffer->getDataProvider()->deltaScreen;
        }

        if      (datum == IMAGE) {
            coordSystem.imageCoordToCropCanvas (bottomRight.x, bottomRight.y, br.x, br.y);
        } else if (datum == CLICKED_POINT) {
            br = bottomRight + objectBuffer->getDataProvider()->posScreen;
        } else if (datum == CURSOR) {
            br = bottomRight + objectBuffer->getDataProvider()->posScreen + objectBuffer->getDataProvider()->deltaScreen;
        }

        // setting the color to the objet's ID
        if (objectBuffer->getObjectMode() == OM_255) {
            cr->set_source_rgba (0., 0., 0., ((id + 1) & 0xFF) / 255.);
        } else {
            cr->set_source_rgba (0., 0., 0., (id + 1) / 65535.);
        }

        cr->rectangle (tl.x + 0.5, tl.y + 0.5, br.x - tl.x, br.y - tl.y);

        if (filled) {
            if (innerLineWidth > 0.) {
                cr->fill_preserve();
                cr->stroke();
            } else {
                cr->fill();
            }
        } else {
            cr->stroke();
        }
    }
}

void OPIcon::drivenPointToRectangle (const rtengine::Coord &pos,
                                     rtengine::Coord &topLeft, rtengine::Coord &bottomRight, int W, int H)
{
    switch (drivenPoint) {
        case (DP_CENTERCENTER):
            topLeft.x = pos.x - W / 2;
            topLeft.y = pos.y - H / 2;
            break;

        case (DP_TOPLEFT):
            topLeft.x = pos.x;
            topLeft.y = pos.y;
            break;

        case (DP_TOPCENTER):
            topLeft.x = pos.x - W / 2;
            topLeft.y = pos.y;
            break;

        case (DP_TOPRIGHT):
            topLeft.x = pos.x - W;
            topLeft.y = pos.y;
            break;

        case (DP_CENTERRIGHT):
            topLeft.x = pos.x - W;
            topLeft.y = pos.y - H / 2;
            break;

        case (DP_BOTTOMRIGHT):
            topLeft.x = pos.x - W;
            topLeft.y = pos.y - H;
            break;

        case (DP_BOTTOMCENTER):
            topLeft.x = pos.x - W / 2;
            topLeft.y = pos.y - H;
            break;

        case (DP_BOTTOMLEFT):
            topLeft.x = pos.x;
            topLeft.y = pos.y - H;
            break;

        case (DP_CENTERLEFT):
            topLeft.x = pos.x;
            topLeft.y = pos.y - H / 2;
            break;
    }

    bottomRight.x = topLeft.x + W - 1;
    bottomRight.y = topLeft.y + H - 1;
}

OPIcon::OPIcon (const Cairo::RefPtr<Cairo::ImageSurface> &normal,
                const Cairo::RefPtr<Cairo::ImageSurface> &active,
                const Cairo::RefPtr<Cairo::ImageSurface> &prelight,
                const Cairo::RefPtr<Cairo::ImageSurface> &dragged,
                const Cairo::RefPtr<Cairo::ImageSurface> &insensitive,
                DrivenPoint drivenPoint) :
    drivenPoint (drivenPoint)
{
    if (normal) {
        normalImg = normal;
    }

    if (prelight) {
        prelightImg = prelight;
    }

    if (active) {
        activeImg = active;
    }

    if (dragged) {
        draggedImg = active;
    }

    if (insensitive) {
        insensitiveImg = insensitive;
    }
}

OPIcon::OPIcon (Glib::ustring normalImage, Glib::ustring activeImage, Glib::ustring prelightImage,
                Glib::ustring  draggedImage, Glib::ustring insensitiveImage, DrivenPoint drivenPoint) : drivenPoint (drivenPoint)
{
    if (!normalImage.empty()) {
<<<<<<< HEAD
        normalImg = Cairo::ImageSurface::create_from_png ( RTImage::findIconAbsolutePath (normalImage) );
    }

    if (!prelightImage.empty()) {
        prelightImg = Cairo::ImageSurface::create_from_png ( RTImage::findIconAbsolutePath (prelightImage) );
    }

    if (!activeImage.empty()) {
        activeImg = Cairo::ImageSurface::create_from_png ( RTImage::findIconAbsolutePath (activeImage) );
    }

    if (!draggedImage.empty()) {
        draggedImg = Cairo::ImageSurface::create_from_png ( RTImage::findIconAbsolutePath (draggedImage) );
    }

    if (!insensitiveImage.empty()) {
        insensitiveImg = Cairo::ImageSurface::create_from_png ( RTImage::findIconAbsolutePath (insensitiveImage) );
=======
        normalImg = Cairo::ImageSurface::create_from_png( rtengine::findIconAbsolutePath(normalImage) );
    }

    if (!prelightImage.empty()) {
        prelightImg = Cairo::ImageSurface::create_from_png( rtengine::findIconAbsolutePath(prelightImage) );
    }

    if (!activeImage.empty()) {
        activeImg = Cairo::ImageSurface::create_from_png( rtengine::findIconAbsolutePath(activeImage) );
    }

    if (!draggedImage.empty()) {
        draggedImg = Cairo::ImageSurface::create_from_png( rtengine::findIconAbsolutePath(draggedImage) );
    }

    if (!insensitiveImage.empty()) {
        insensitiveImg = Cairo::ImageSurface::create_from_png( rtengine::findIconAbsolutePath(insensitiveImage) );
>>>>>>> 2228159f
    }
}

const Cairo::RefPtr<Cairo::ImageSurface> OPIcon::getNormalImg()
{
    return normalImg;
}
const Cairo::RefPtr<Cairo::ImageSurface> OPIcon::getPrelightImg()
{
    return prelightImg;
}
const Cairo::RefPtr<Cairo::ImageSurface> OPIcon::getActiveImg()
{
    return activeImg;
}
const Cairo::RefPtr<Cairo::ImageSurface> OPIcon::getDraggedImg()
{
    return draggedImg;
}
const Cairo::RefPtr<Cairo::ImageSurface> OPIcon::getInsensitiveImg()
{
    return insensitiveImg;
}

void OPIcon::drawImage (const Cairo::RefPtr<Cairo::ImageSurface> &img,
                        Cairo::RefPtr<Cairo::Context> &cr, ObjectMOBuffer *objectBuffer,
                        EditCoordSystem &coordSystem)
{
    int imgW = img->get_width();
    int imgH = img->get_height();

    rtengine::Coord pos;

    if (datum == IMAGE) {
        coordSystem.imageCoordToScreen (position.x, position.y, pos.x, pos.y);
    } else if (datum == CLICKED_POINT) {
        pos = position + objectBuffer->getDataProvider()->posScreen;
    } else if (datum == CURSOR)
        pos = position + objectBuffer->getDataProvider()->posScreen
              + objectBuffer->getDataProvider()->deltaScreen;

    rtengine::Coord tl, br; // Coordinate of the rectangle in the CropBuffer coordinate system
    drivenPointToRectangle (pos, tl, br, imgW, imgH);

    cr->set_source (img, tl.x, tl.y);
    cr->set_line_width (0.);
    cr->rectangle (tl.x, tl.y, imgW, imgH);
    cr->fill();
}

void OPIcon::drawMOImage (const Cairo::RefPtr<Cairo::ImageSurface> &img, Cairo::RefPtr<Cairo::Context> &cr,
                          unsigned short id, ObjectMOBuffer *objectBuffer, EditCoordSystem &coordSystem)
{
    // test of F_HOVERABLE has already been done

    int imgW = img->get_width();
    int imgH = img->get_height();

    rtengine::Coord pos;

    if (datum == IMAGE) {
        coordSystem.imageCoordToCropCanvas (position.x, position.y, pos.x, pos.y);
    } else if (datum == CLICKED_POINT) {
        pos = position + objectBuffer->getDataProvider()->posScreen;
    } else if (datum == CURSOR)
        pos = position + objectBuffer->getDataProvider()->posScreen
              + objectBuffer->getDataProvider()->deltaScreen;

    rtengine::Coord tl, br; // Coordinate of the rectangle in the CropBuffer coordinate system
    drivenPointToRectangle (pos, tl, br, imgW, imgH);

    // drawing the lower byte's value
    if (objectBuffer->getObjectMode() == OM_255) {
        cr->set_source_rgba (0., 0., 0., ((id + 1) & 0xFF) / 255.);
    } else {
        cr->set_source_rgba (0., 0., 0., (id + 1) / 65535.);
    }

    cr->set_line_width (0.);
    cr->rectangle (tl.x, tl.y, imgW, imgH);
    cr->fill();
}

void OPIcon::drawOuterGeometry (Cairo::RefPtr<Cairo::Context> &cr,
                                ObjectMOBuffer *objectBuffer, EditCoordSystem &coordSystem) {}

void OPIcon::drawInnerGeometry (Cairo::RefPtr<Cairo::Context> &cr,
                                ObjectMOBuffer *objectBuffer, EditCoordSystem &coordSystem)
{
    if (flags & F_VISIBLE) {
        // Here we will handle fall-back solutions

        State tmpState = state;  // can be updated through the successive test

        if (tmpState == INSENSITIVE) {
            if (!insensitiveImg) {
                tmpState = NORMAL;
            } else {
                OPIcon::drawImage (insensitiveImg, cr, objectBuffer, coordSystem);
                return;
            }
        }

        if (tmpState == DRAGGED) {
            if (!draggedImg) {
                tmpState = ACTIVE;
            } else {
                OPIcon::drawImage (draggedImg, cr, objectBuffer, coordSystem);
                return;
            }
        }

        if (tmpState == ACTIVE) {
            if (!activeImg) {
                tmpState = PRELIGHT;
            } else {
                OPIcon::drawImage (activeImg, cr, objectBuffer, coordSystem);
                return;
            }
        }

        if (tmpState == PRELIGHT) {
            if (!prelightImg) {
                tmpState = NORMAL;
            } else {
                OPIcon::drawImage (prelightImg, cr, objectBuffer, coordSystem);
                return;
            }
        }

        if (tmpState == NORMAL && normalImg) {
            OPIcon::drawImage (normalImg, cr, objectBuffer, coordSystem);
        }
    }
}

void OPIcon::drawToMOChannel (Cairo::RefPtr<Cairo::Context> &cr, unsigned short id,
                              ObjectMOBuffer *objectBuffer, EditCoordSystem &coordSystem)
{
    if (flags & F_HOVERABLE) {
        // Here we will handle fallback solutions
        State tmpState = state;

        if (tmpState == INSENSITIVE) {
            if (!insensitiveImg) {
                tmpState = NORMAL;
            } else {
                OPIcon::drawMOImage (insensitiveImg, cr, id, objectBuffer, coordSystem);
                return;
            }
        }

        if (tmpState == DRAGGED) {
            if (!draggedImg) {
                tmpState = ACTIVE;
            } else {
                OPIcon::drawMOImage (draggedImg, cr, id, objectBuffer, coordSystem);
                return;
            }
        }

        if (tmpState == ACTIVE) {
            if (!activeImg) {
                tmpState = PRELIGHT;
            } else {
                OPIcon::drawMOImage (activeImg, cr, id, objectBuffer, coordSystem);
                return;
            }
        }

        if (tmpState == PRELIGHT) {
            if (!prelightImg) {
                tmpState = NORMAL;
            } else {
                OPIcon::drawMOImage (prelightImg, cr, id, objectBuffer, coordSystem);
                return;
            }
        }

        if (tmpState == NORMAL && normalImg) {
            OPIcon::drawMOImage (normalImg, cr, id, objectBuffer, coordSystem);
        }
    }
}

EditSubscriber::EditSubscriber (EditType editType) : ID (EUID_None), editingType (editType), bufferType (BT_SINGLEPLANE_FLOAT), provider (nullptr), action (ES_ACTION_NONE) {}

void EditSubscriber::setEditProvider (EditDataProvider *provider)
{
    this->provider = provider;
}

void EditSubscriber::setEditID (EditUniqueID ID, BufferType buffType)
{
    this->ID = ID;
    bufferType = buffType;
}

bool EditSubscriber::isCurrentSubscriber()
{
    //if (provider && provider->getCurrSubscriber())
    //  return provider->getCurrSubscriber()->getEditID() == ID;

    if (provider) {
        return provider->getCurrSubscriber() == this;
    }

    return false;
}

void EditSubscriber::subscribe()
{
    if (provider) {
        provider->subscribe (this);
    }
}

void EditSubscriber::unsubscribe()
{
    if (provider) {
        provider->unsubscribe();
    }
}

void EditSubscriber::switchOffEditMode()
{
    unsubscribe();
}

EditUniqueID EditSubscriber::getEditID()
{
    return ID;
}

EditType EditSubscriber::getEditingType()
{
    return editingType;
}

BufferType EditSubscriber::getPipetteBufferType()
{
    return bufferType;
}

bool EditSubscriber::isDragging()
{
    return action == ES_ACTION_DRAGGING;
}

bool EditSubscriber::isPicking()
{
    return action == ES_ACTION_PICKING;
}

//--------------------------------------------------------------------------------------------------


EditDataProvider::EditDataProvider() : currSubscriber (nullptr), object (0), posScreen (-1, -1), posImage (-1, -1),
    deltaScreen (0, 0), deltaImage (0, 0), deltaPrevScreen (0, 0), deltaPrevImage (0, 0)
{
    pipetteVal[0] = pipetteVal[1] = pipetteVal[2] = 0.f;
}

void EditDataProvider::subscribe (EditSubscriber *subscriber)
{
    if (currSubscriber) {
        currSubscriber->switchOffEditMode();
    }

    currSubscriber = subscriber;
}

void EditDataProvider::unsubscribe()
{
    currSubscriber = nullptr;
}

void EditDataProvider::switchOffEditMode()
{
    if (currSubscriber) {
        currSubscriber->switchOffEditMode ();
    }
}

CursorShape EditDataProvider::getCursor (int objectID)
{
    if (currSubscriber) {
        currSubscriber->getCursor (objectID);
    }

    return CSOpenHand;
}

EditSubscriber* EditDataProvider::getCurrSubscriber()
{
    return currSubscriber;
}
<|MERGE_RESOLUTION|>--- conflicted
+++ resolved
@@ -1165,25 +1165,6 @@
                 Glib::ustring  draggedImage, Glib::ustring insensitiveImage, DrivenPoint drivenPoint) : drivenPoint (drivenPoint)
 {
     if (!normalImage.empty()) {
-<<<<<<< HEAD
-        normalImg = Cairo::ImageSurface::create_from_png ( RTImage::findIconAbsolutePath (normalImage) );
-    }
-
-    if (!prelightImage.empty()) {
-        prelightImg = Cairo::ImageSurface::create_from_png ( RTImage::findIconAbsolutePath (prelightImage) );
-    }
-
-    if (!activeImage.empty()) {
-        activeImg = Cairo::ImageSurface::create_from_png ( RTImage::findIconAbsolutePath (activeImage) );
-    }
-
-    if (!draggedImage.empty()) {
-        draggedImg = Cairo::ImageSurface::create_from_png ( RTImage::findIconAbsolutePath (draggedImage) );
-    }
-
-    if (!insensitiveImage.empty()) {
-        insensitiveImg = Cairo::ImageSurface::create_from_png ( RTImage::findIconAbsolutePath (insensitiveImage) );
-=======
         normalImg = Cairo::ImageSurface::create_from_png( rtengine::findIconAbsolutePath(normalImage) );
     }
 
@@ -1201,7 +1182,6 @@
 
     if (!insensitiveImage.empty()) {
         insensitiveImg = Cairo::ImageSurface::create_from_png( rtengine::findIconAbsolutePath(insensitiveImage) );
->>>>>>> 2228159f
     }
 }
 
