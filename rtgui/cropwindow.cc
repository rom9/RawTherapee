--- conflicted
+++ resolved
@@ -1046,15 +1046,9 @@
 //          guint8* pix = cropHandler.cropPixbuf->get_pixels() + vy*cropHandler.cropPixbuf->get_rowstride() + vx*3;
 //          if (vx < cropHandler.cropPixbuf->get_width() && vy < cropHandler.cropPixbuf->get_height())
 //              pmlistener->pointerMoved (true, mx, my, pix[0], pix[1], pix[2]);
-<<<<<<< HEAD
             int imwidth = cropHandler.cropPixbuftrue->get_width();
             int imheight = cropHandler.cropPixbuftrue->get_height();
             guint8* pix = cropHandler.cropPixbuftrue->get_pixels() + vy * cropHandler.cropPixbuftrue->get_rowstride() + vx * 3;
-=======
-            int imwidth = cropHandler.cropPixbuf->get_width();
-            int imheight = cropHandler.cropPixbuf->get_height();
-            guint8* pix = cropHandler.cropPixbuf->get_pixels() + vy * cropHandler.cropPixbuf->get_rowstride() + vx * 3;
->>>>>>> 092159d7
 
             int rval = pix[0];
             int gval = pix[1];
@@ -1069,24 +1063,14 @@
                         isrc->getRawValues(mx, my, params.coarse.rotate, rval, gval, bval);
                     }
                 }
-<<<<<<< HEAD
 
                 // Updates the Navigator
                 // TODO: possible double color conversion if rval, gval, bval come from cropHandler.cropPixbuftrue ? see issue #4583
-                pmlistener->pointerMoved (true, cropHandler.colorParams.output, cropHandler.colorParams.working, mx, my, rval, gval, bval);
+                pmlistener->pointerMoved (true, cropHandler.colorParams.outputProfile, cropHandler.colorParams.workingProfile, mx, my, rval, gval, bval);
 
                 if (pmhlistener) {
                     // Updates the HistogramRGBArea
-                    pmhlistener->pointerMoved (true, cropHandler.colorParams.output, cropHandler.colorParams.working, mx, my, rval, gval, bval);
-=======
-                //      pmlistener->pointerMoved (true, cropHandler.colorParams.working, mx, my, pix[0], pix[1], pix[2]);
-                pmlistener->pointerMoved (true, cropHandler.colorParams.outputProfile, cropHandler.colorParams.workingProfile, mx, my, rval, gval, bval);
-
-                if (pmhlistener)
-                    //    pmhlistener->pointerMoved (true, cropHandler.colorParams.working, mx, my, pix[0], pix[1], pix[2]);
-                {
-                    pmhlistener->pointerMoved (true, cropHandler.colorParams.outputProfile, cropHandler.colorParams.workingProfile, mx, my, pix[0], pix[1], pix[2]);
->>>>>>> 092159d7
+                    pmhlistener->pointerMoved (true, cropHandler.colorParams.outputProfile, cropHandler.colorParams.workingProfile, mx, my, rval, gval, bval);
                 }
             }
         }
