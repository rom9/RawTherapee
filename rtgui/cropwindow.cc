/*
 *  This file is part of RawTherapee.
 *
 *  Copyright (c) 2004-2010 Gabor Horvath <hgabor@rawtherapee.com>
 *
 *  RawTherapee is free software: you can redistribute it and/or modify
 *  it under the terms of the GNU General Public License as published by
 *  the Free Software Foundation, either version 3 of the License, or
 *  (at your option) any later version.
 *
 *  RawTherapee is distributed in the hope that it will be useful,
 *  but WITHOUT ANY WARRANTY; without even the implied warranty of
 *  MERCHANTABILITY or FITNESS FOR A PARTICULAR PURPOSE.  See the
 *  GNU General Public License for more details.
 *
 *  You should have received a copy of the GNU General Public License
 *  along with RawTherapee.  If not, see <http://www.gnu.org/licenses/>.
 */
#include "cropwindow.h"

#include <iomanip>

#include "../rtengine/mytime.h"
#include "../rtengine/rt_math.h"
#include "../rtengine/dcrop.h"

#include "guiutils.h"
#include "threadutils.h"
#include "rtimage.h"
#include "cursormanager.h"
#include "options.h"
#include "imagearea.h"

using namespace rtengine;

struct ZoomStep {
    Glib::ustring label;
    double zoom;
    int czoom;
};

ZoomStep zoomSteps[] = {
    {"  1%",  0.01,    100},
    {"  2%",  0.02,    50},
    {"  5%",  0.05,    20},
    {"6.7%",  1.0 / 15.0, 15},
    {"  8%",  1.0 / 12.0, 12},
    {" 10%",  0.1,     10},
    {"12.5%", 0.125,   8},
    {" 14%",  1.0 / 7.0, 7},
    {"16.6%", 1.0 / 6.0, 6},
    {" 20%",  0.2,     5},
    {" 25%",  0.25,    4},
    {" 33%",  1.0 / 3.0, 3},
    {" 50%",  0.5,     2},
    {"100%",  1.0,     1000},
    {"200%",  2.0,     2000},
    {"300%",  3.0,     3000},
    {"400%",  4.0,     4000},
    {"500%",  5.0,     5000},
    {"600%",  6.0,     6000},
    {"700%",  7.0,     7000},
    {"800%",  8.0,     8000}
};
#define MAXZOOMSTEPS 20
#define ZOOM11INDEX  13

CropWindow::CropWindow (ImageArea* parent, rtengine::StagedImageProcessor* ipc_, bool isLowUpdatePriority_, bool isDetailWindow)
<<<<<<< HEAD
    : ObjectMOBuffer(parent), onResizeArea(false), deleted(false), fitZoomEnabled(true), fitZoom(false), isLowUpdatePriority(isLowUpdatePriority_),
      cursor_type(CSUndefined), backColor(options.bgcolor), decorated(true), titleHeight(30),
      sideBorderWidth(3), lowerBorderWidth(3), upperBorderWidth(1), sepWidth(2),
      xpos(30), ypos(30), imgX(-1), imgY(-1), imgW(1), imgH(1), iarea(parent),
      cropZoom(0), cropgl(NULL), pmlistener(NULL), observedCropWin(NULL), ipc(ipc_), isFlawnOver(false)
=======
    : ObjectMOBuffer(parent), state(SNormal), press_x(0), press_y(0), action_x(0), action_y(0), pickedObject(-1), pickModifierKey(0), rot_deg(0), onResizeArea(false), deleted(false),
      fitZoomEnabled(true), fitZoom(false), isLowUpdatePriority(isLowUpdatePriority_), cropLabel(Glib::ustring("100%")),
      backColor(options.bgcolor), decorated(true), isFlawnOver(false), titleHeight(30), sideBorderWidth(3), lowerBorderWidth(3),
      upperBorderWidth(1), sepWidth(2), xpos(30), ypos(30), width(0), height(0), imgAreaX(0), imgAreaY(0), imgAreaW(0), imgAreaH(0),
      imgX(-1), imgY(-1), imgW(1), imgH(1), iarea(parent), cropZoom(0), zoomVersion(0), exposeVersion(0), cropgl(NULL),
      pmlistener(NULL), pmhlistener(NULL), observedCropWin(NULL), ipc(ipc_)
>>>>>>> ffd40314
{
    Glib::RefPtr<Pango::Context> context = parent->get_pango_context () ;
    Pango::FontDescription fontd = context->get_font_description ();
    fontd.set_weight (Pango::WEIGHT_BOLD);
    fontd.set_size(8 * Pango::SCALE);
    context->set_font_description (fontd);
    Glib::RefPtr<Pango::Layout> cllayout = parent->create_pango_layout("1000%");

    int iw, ih;
    cllayout->get_pixel_size (iw, ih);

    titleHeight = ih;

    bZoomOut = new LWButton (RTImage::createFromPng ("gtk-zoom-out-small.png"), 0, NULL, LWButton::Left, LWButton::Center, "Zoom Out");
    bZoomIn  = new LWButton (RTImage::createFromPng ("gtk-zoom-in-small.png"),  1, NULL, LWButton::Left, LWButton::Center, "Zoom In");
    bZoom100 = new LWButton (RTImage::createFromPng ("gtk-zoom-100-small.png"), 2, NULL, LWButton::Left, LWButton::Center, "Zoom 100/%");
    //bZoomFit = new LWButton (RTImage::createFromPng ("gtk-zoom-fit.png"), 3, NULL, LWButton::Left, LWButton::Center, "Zoom Fit");
    bClose   = new LWButton (RTImage::createFromPng ("gtk-close-small.png"),    4, NULL, LWButton::Right, LWButton::Center, "Close");

    buttonSet.add (bZoomOut);
    buttonSet.add (bZoomIn);
    buttonSet.add (bZoom100);
    buttonSet.add (bClose);

    buttonSet.setColors (Gdk::RGBA("black"), Gdk::RGBA("white"));
    buttonSet.setButtonListener (this);

    int bsw, bsh;
    buttonSet.getMinimalDimensions (bsw, bsh);

    if (bsh > titleHeight) {
        titleHeight = bsh;
    }

    minWidth = bsw + iw + 2 * sideBorderWidth;

    cropHandler.setDisplayHandler(this);
    cropHandler.newImage (ipc_, isDetailWindow);
}

void CropWindow::enable()
{
    cropHandler.setEnabled (true);
}

void CropWindow::setPosition (int x, int y)
{

    if (y < 0) {
        y = 0;
    }

    xpos = x;
    ypos = y;

    if (decorated) {
        buttonSet.arrangeButtons (xpos + sideBorderWidth, ypos + upperBorderWidth, width - 2 * sideBorderWidth, titleHeight);
    }
}

void CropWindow::getPosition (int& x, int& y)
{

    x = xpos;
    y = ypos;
}

void CropWindow::getCropPosition (int& x, int& y)
{

    int cropX, cropY;
    cropHandler.getPosition (cropX, cropY);

    if (state != SCropImgMove) {
        x = cropX;
        y = cropY;
    } else {
        x = cropX + action_x;
        y = cropY + action_y;
    }
}

void CropWindow::getCropRectangle (int& x, int& y, int& w, int& h)
{

    cropHandler.getPosition (x, y);
    cropHandler.getSize (w, h);
}

void CropWindow::setCropPosition (int x, int y, bool update)
{

    cropHandler.setAnchorPosition (x, y, update);

    for (auto listener : listeners) {
        listener->cropPositionChanged (this);
    }
}

void CropWindow::centerCrop (bool update)
{

    cropHandler.centerAnchor (update);

    for (auto listener : listeners) {
        listener->cropPositionChanged (this);
    }
}

void CropWindow::setSize (int w, int h, bool norefresh)
{

    width = w;
    height = h;

    fitZoom = false;

    if (width < minWidth) {
        width = minWidth;
    }

    if (height < 64) {
        height = 64;
    }

    if (decorated) {
        imgAreaX = sideBorderWidth;
        imgAreaY = upperBorderWidth + titleHeight + sepWidth;
        imgAreaW = width - 2 * sideBorderWidth;
        imgAreaH = height - lowerBorderWidth - titleHeight - sepWidth - upperBorderWidth;
        buttonSet.arrangeButtons (xpos + sideBorderWidth, ypos + upperBorderWidth, width - 2 * sideBorderWidth, titleHeight);
    } else {
        imgAreaX = imgAreaY = 0;
        imgAreaW = width;
        imgAreaH = height;
    }

    if (!norefresh) {
        ObjectMOBuffer::resize(imgAreaW, imgAreaH);
        cropHandler.setWSize (imgAreaW, imgAreaH);
    }

    //iarea->redraw ();
}

void CropWindow::getSize (int& w, int& h)
{

    w = width;
    h = height;
}

void CropWindow::getCropSize (int& w, int& h)
{

    w = imgAreaW;
    h = imgAreaH;
}

void CropWindow::getCropAnchorPosition (int& x, int& y)
{
    cropHandler.getAnchorPosition(x, y);
}

void CropWindow::setCropAnchorPosition (int& x, int& y)
{
    cropHandler.setAnchorPosition(x, y);
}

bool CropWindow::isInside (int x, int y)
{

    return x >= xpos && x < xpos + width && y >= ypos && y < ypos + height;
}

void CropWindow::leaveNotify (GdkEventCrossing* event)
{
    EditSubscriber* subscriber = iarea->getCurrSubscriber();

    if (state == SNormal && subscriber && subscriber->getEditingType() == ET_PIPETTE) {
        iarea->pipetteVal[0] = iarea->pipetteVal[1] = iarea->pipetteVal[2] = -1.f;

        if (subscriber->mouseOver(0)) {
            iarea->redraw();
        }
    }
}

void CropWindow::flawnOver (bool isFlawnOver)
{
    this->isFlawnOver = isFlawnOver;
}

void CropWindow::buttonPress (int button, int type, int bstate, int x, int y)
{

    bool needRedraw = true;  // most common case ; not redrawing are exceptions
    const auto editSubscriber = iarea->getCurrSubscriber();

    iarea->grabFocus (this);

    if (button == 1) {
        if (type == GDK_2BUTTON_PRESS && onArea (CropImage, x, y) && (state == SNormal || state == SCropImgMove)) {
            if (fitZoomEnabled) {
                if (fitZoom) {
                    state = SNormal;
                    zoomVersion = exposeVersion;
                    screenCoordToImage (x, y, action_x, action_y);
                    changeZoom (ZOOM11INDEX, true, action_x, action_y);
                    fitZoom = false;
                } else {
                    zoomFit ();
                }
            } else {
                zoom11 ();
            }

            state = SNormal;
        }
        else if (type == GDK_BUTTON_PRESS && state == SNormal) {
            if (onArea (CropToolBar, x, y)) {
                if (!decorated || !buttonSet.pressNotify (x, y)) {
                    state = SCropWinMove;
                    action_x = x;
                    action_y = y;
                    press_x = xpos;
                    press_y = ypos;
                }
            } else if (onArea (CropResize, x, y)) {
                state = SCropWinResize;
                action_x = x;
                action_y = y;
                press_x = width;
                press_y = height;
            } else {
                if (onArea (CropImage, x, y)) {  // events inside of the image domain
                    if (onArea (CropTopLeft, x, y)) {
                        state = SResizeTL;
                        press_x = x;
                        action_x = cropHandler.cropParams.x;
                        press_y = y;
                        action_y = cropHandler.cropParams.y;
                    } else if (onArea (CropTopRight, x, y)) {
                        state = SResizeTR;
                        press_x = x;
                        action_x = cropHandler.cropParams.w;
                        press_y = y;
                        action_y = cropHandler.cropParams.y;
                    } else if (onArea (CropBottomLeft, x, y)) {
                        state = SResizeBL;
                        press_x = x;
                        action_x = cropHandler.cropParams.x;
                        press_y = y;
                        action_y = cropHandler.cropParams.h;
                    } else if (onArea (CropBottomRight, x, y)) {
                        state = SResizeBR;
                        press_x = x;
                        action_x = cropHandler.cropParams.w;
                        press_y = y;
                        action_y = cropHandler.cropParams.h;
                    } else if (onArea (CropTop, x, y)) {
                        state = SResizeH1;
                        press_y = y;
                        action_y = cropHandler.cropParams.y;
                    } else if (onArea (CropBottom, x, y)) {
                        state = SResizeH2;
                        press_y = y;
                        action_y = cropHandler.cropParams.h;
                    } else if (onArea (CropLeft, x, y)) {
                        state = SResizeW1;
                        press_x = x;
                        action_x = cropHandler.cropParams.x;
                    } else if (onArea (CropRight, x, y)) {
                        state = SResizeW2;
                        press_x = x;
                        action_x = cropHandler.cropParams.w;
                    } else if ((bstate & GDK_SHIFT_MASK) && onArea (CropInside, x, y)) {
                        state = SCropMove;
                        press_x = x;
                        press_y = y;
                        action_x = cropHandler.cropParams.x;
                        action_y = cropHandler.cropParams.y;
                    } else if (onArea (CropObserved, x, y)) {
                        state = SObservedMove;
                        press_x = x;
                        press_y = y;
                        action_x = 0;
                        action_y = 0;
                    } else if (iarea->getToolMode () == TMStraighten) {
                        state = SRotateSelecting;
                        press_x = x;
                        press_y = y;
                        action_x = x;
                        action_y = y;
                        rot_deg = 0;
                    } else if (iarea->getToolMode () == TMSpotWB) {
                        int spotx, spoty;
                        screenCoordToImage (x, y, spotx, spoty);
                        iarea->spotWBSelected (spotx, spoty);
                    } else if (iarea->getToolMode () == TMCropSelect && cropgl) {
                        state = SCropSelecting;
                        screenCoordToImage (x, y, press_x, press_y);
                        cropHandler.cropParams.enabled = true;
                        cropHandler.cropParams.x = press_x;
                        cropHandler.cropParams.y = press_y;
                        cropHandler.cropParams.w = cropHandler.cropParams.h = 1;
                        cropgl->cropInit (cropHandler.cropParams.x, cropHandler.cropParams.y, cropHandler.cropParams.w, cropHandler.cropParams.h);
                    } else if (iarea->getToolMode () == TMHand) {
                        if (editSubscriber) {
                            needRedraw = editSubscriber->button1Pressed(bstate);
                            if ((cropgl && cropgl->inImageArea(iarea->posImage.x, iarea->posImage.y) && (editSubscriber->getEditingType() == ET_PIPETTE && (bstate & GDK_CONTROL_MASK))) || editSubscriber->getEditingType() == ET_OBJECTS) {
                                if (editSubscriber->isDragging()) {
                                    state = SEditDrag1;
                                } else if (editSubscriber->isPicking()) {
                                    state = SEditPick1;
                                    pickedObject = iarea->object;
                                    pickModifierKey = bstate;
                                }
                                press_x = x;
                                press_y = y;
                                action_x = 0;
                                action_y = 0;
                            }
                        }
                        if (state != SEditDrag1) {
                            state = SCropImgMove;
                            press_x = x;
                            press_y = y;
                            action_x = 0;
                            action_y = 0;
                        }
                    } else { // if(zoomSteps[cropZoom].zoom > cropHandler.getFitZoom()) { // only allow move when image is only partial visible
                        state = SCropImgMove;
                        press_x = x;
                        press_y = y;
                        action_x = 0;
                        action_y = 0;
                    }

                } else if (iarea->getToolMode () == TMHand) {  // events outside of the image domain
                    EditSubscriber *editSubscriber = iarea->getCurrSubscriber();

                    if (editSubscriber && editSubscriber->getEditingType() == ET_OBJECTS) {
                        needRedraw = editSubscriber->button1Pressed(bstate);

                        if (editSubscriber->isDragging()) {
                            state = SEditDrag1;
                        } else if (editSubscriber->isPicking()) {
                            state = SEditPick1;
                            pickedObject = iarea->object;
                            pickModifierKey = bstate;
                        }

                        press_x = x;
                        press_y = y;
                        action_x = 0;
                        action_y = 0;
                    }
                }
            }
        }
    } else if (button == 2) {
        if (iarea->getToolMode () == TMHand) {
            EditSubscriber *editSubscriber = iarea->getCurrSubscriber();
            if (editSubscriber && editSubscriber->getEditingType() == ET_OBJECTS) {
                needRedraw = editSubscriber->button2Pressed(bstate);

                if (editSubscriber->isDragging()) {
                    state = SEditDrag2;
                } else if (editSubscriber->isPicking()) {
                    state = SEditPick2;
                    pickedObject = iarea->object;
                    pickModifierKey = bstate;
                }

                press_x = x;
                press_y = y;
                action_x = 0;
                action_y = 0;
            }
        }
    } else if (button == 3) {
        if (iarea->getToolMode () == TMHand) {
            EditSubscriber *editSubscriber = iarea->getCurrSubscriber();
            if (editSubscriber && editSubscriber->getEditingType() == ET_OBJECTS) {
                needRedraw = editSubscriber->button3Pressed(bstate);

                if (editSubscriber->isDragging()) {
                    state = SEditDrag3;
                } else if (editSubscriber->isPicking()) {
                    state = SEditPick3;
                    pickedObject = iarea->object;
                    pickModifierKey = bstate;
                }

                press_x = x;
                press_y = y;
                action_x = 0;
                action_y = 0;
            }
        }
    }

    if (needRedraw) {
        iarea->redraw ();
    }

    updateCursor (x, y);
}

void CropWindow::buttonRelease (int button, int num, int bstate, int x, int y)
{

    EditSubscriber *editSubscriber = iarea->getCurrSubscriber();

    bool needRedraw = false;

    if (state == SCropWinResize) {
        int newWidth = press_x + x - action_x;
        int newHeight = press_y + y - action_y;
        setSize(newWidth, newHeight);

        if (decorated) {
            options.detailWindowWidth = newWidth;
            options.detailWindowHeight = newHeight;
        }

        state = SNormal;

        for (auto listener : listeners) {
            listener->cropWindowSizeChanged (this);
        }

        needRedraw = true;
    } else if (state == SCropImgMove) {
        cropHandler.update ();

        state = SNormal;

        for (std::list<CropWindowListener*>::iterator i = listeners.begin(); i != listeners.end(); i++) {
            (*i)->cropPositionChanged (this);
        }

        needRedraw = true;
    } else if (state == SRotateSelecting) {
        iarea->straightenReady (rot_deg);
        iarea->setToolHand ();
        needRedraw = true;
    } else if (state == SObservedMove) {
        observedCropWin->remoteMoveReady ();
        state = SNormal;
        needRedraw = true;
    } else if (state == SEditDrag1 || state == SEditDrag2 || state == SEditDrag3) {
        if        (state == SEditDrag1) {
            needRedraw = editSubscriber->button1Released();
        } else if (state == SEditDrag2) {
            needRedraw = editSubscriber->button2Released();
        } else if (state == SEditDrag3) {
            needRedraw = editSubscriber->button3Released();
        }

        if (editSubscriber) {
            rtengine::Crop* crop = static_cast<rtengine::Crop*>(cropHandler.getCrop());
            Coord imgPos;
            action_x = x;
            action_y = y;
            screenCoordToImage (x, y, imgPos.x, imgPos.y);

            iarea->posImage.set(imgPos.x, imgPos.y);
            iarea->posScreen.set(x, y);

            Coord cropPos;
            if (state == SEditDrag1 && editSubscriber->getEditingType() == ET_PIPETTE) {
                screenCoordToCropBuffer (x, y, cropPos.x, cropPos.y);

                iarea->object = onArea (CropImage, x, y) && !onArea (CropObserved, x, y) ? 1 : 0;

                //iarea->object = cropgl && cropgl->inImageArea(iarea->posImage.x, iarea->posImage.y) ? 1 : 0;
                if (iarea->object) {
                    crop->getPipetteData(iarea->pipetteVal, cropPos.x, cropPos.y, iarea->getPipetteRectSize());
                    //printf("PipetteData:  %.3f  %.3f  %.3f\n", iarea->pipetteVal[0], iarea->pipetteVal[1], iarea->pipetteVal[2]);
                } else {
                    iarea->pipetteVal[0] = iarea->pipetteVal[1] = iarea->pipetteVal[2] = -1.f;
                }
            } else if (editSubscriber->getEditingType() == ET_OBJECTS) {
                screenCoordToCropCanvas (x, y, cropPos.x, cropPos.y);
                iarea->object = ObjectMOBuffer::getObjectID(cropPos);
            }

            needRedraw |= editSubscriber->mouseOver(bstate);
        } else {
            iarea->object = 0;
        }

        iarea->deltaImage.set(0, 0);
        iarea->deltaScreen.set(0, 0);
        iarea->deltaPrevImage.set(0, 0);
        iarea->deltaPrevScreen.set(0, 0);
    } else if (state == SEditPick1 || state == SEditPick2 || state == SEditPick3) {
        if (editSubscriber) {
            Coord imgPos;
            action_x = x;
            action_y = y;
            screenCoordToImage (x, y, imgPos.x, imgPos.y);

            iarea->posImage.set (imgPos.x, imgPos.y);
            iarea->posScreen.set (x, y);

            Coord cropPos;
            screenCoordToCropCanvas (x, y, cropPos.x, cropPos.y);

            iarea->object = ObjectMOBuffer::getObjectID(cropPos);

            bool elemPicked = iarea->object == pickedObject && bstate == pickModifierKey;

            if        (state == SEditPick1) {
                needRedraw = editSubscriber->pick1 (elemPicked);
            } else if (state == SEditPick2) {
                needRedraw = editSubscriber->pick2 (elemPicked);
            } else if (state == SEditPick3) {
                needRedraw = editSubscriber->pick3 (elemPicked);
            }

            iarea->object = pickedObject = -1;
            pickModifierKey = 0;

            needRedraw |= editSubscriber->mouseOver (bstate);
        } else {
            iarea->object = 0;
        }
    }

    if (cropgl && (state == SCropSelecting || state == SResizeH1 || state == SResizeH2 || state == SResizeW1 || state == SResizeW2 || state == SResizeTL || state == SResizeTR || state == SResizeBL || state == SResizeBR || state == SCropMove)) {
        cropgl->cropManipReady ();
        iarea->setToolHand ();
        needRedraw = true;
    }

    if (decorated) {
        buttonSet.releaseNotify (x, y);
    }

    if (deleted) {
        iarea->flawnOverWindow = NULL;
        delete this;
        return;
    }

    if (state != SEditDrag3 && state != SEditPick3 && button == 3 && !(bstate & (GDK_SHIFT_MASK|GDK_CONTROL_MASK))) {
        iarea->pipetteVal[0] = iarea->pipetteVal[1] = iarea->pipetteVal[2] = -1.f;

        if (editSubscriber && editSubscriber->getEditingType() == ET_PIPETTE) {
            editSubscriber->mouseOver(0);
        }

        iarea->setToolHand ();

        if (pmhlistener) {
            pmhlistener->toggleFreeze();
        }
    }

    state = SNormal;
    iarea->grabFocus (NULL);

    if (needRedraw) {
        iarea->redraw ();
    }

    updateCursor (x, y);
}

void CropWindow::pointerMoved (int bstate, int x, int y)
{

    EditSubscriber *editSubscriber = iarea->getCurrSubscriber();

    if (state == SCropWinMove) {
        setPosition (press_x + x - action_x, press_y + y - action_y);
        iarea->redraw ();
    } else if (state == SCropWinResize) {
        setSize (press_x + x - action_x, press_y + y - action_y, true);

        for (auto listener : listeners) {
            listener->cropWindowSizeChanged (this);
        }

        iarea->redraw ();
    } else if (state == SCropImgMove) {
        // multiplier is the amplification factor ; disabled if the user selected "1" (no amplification)
        double factor = options.panAccelFactor == 1 ? 1.0 : options.panAccelFactor * zoomSteps[cropZoom].zoom;

        // never move the preview slower than the cursor
        if (factor < 1.0) {
            factor = 1.0;
        }

        int newAction_x = (press_x - x) / zoomSteps[cropZoom].zoom * factor;
        int newAction_y = (press_y - y) / zoomSteps[cropZoom].zoom * factor;

        int deltaX = newAction_x - action_x;
        int deltaY = newAction_y - action_y;

        action_x =  newAction_x;
        action_y =  newAction_y;

        cropHandler.moveAnchor(deltaX, deltaY, false);

        for (auto listener : listeners) {
            listener->cropPositionChanged (this);
        }

        iarea->redraw ();
    } else if (state == SRotateSelecting) {
        action_x = x;
        action_y = y;
        iarea->redraw ();
    } else if (state == SNormal && iarea->getToolMode () == TMSpotWB) {
        action_x = x;
        action_y = y;
        iarea->redraw ();
    } else if (state == SResizeH1 && cropgl) {
        int oy = cropHandler.cropParams.y;
        cropHandler.cropParams.y = action_y + (y - press_y) / zoomSteps[cropZoom].zoom;
        cropHandler.cropParams.h += oy - cropHandler.cropParams.y;
        cropgl->cropHeight1Resized (cropHandler.cropParams.x, cropHandler.cropParams.y, cropHandler.cropParams.w, cropHandler.cropParams.h);
        iarea->redraw ();
    } else if (state == SResizeH2 && cropgl) {
        cropHandler.cropParams.h = action_y + (y - press_y) / zoomSteps[cropZoom].zoom;
        cropgl->cropHeight2Resized (cropHandler.cropParams.x, cropHandler.cropParams.y, cropHandler.cropParams.w, cropHandler.cropParams.h);
        iarea->redraw ();
    } else if (state == SResizeW1 && cropgl) {
        int ox = cropHandler.cropParams.x;
        cropHandler.cropParams.x = action_x + (x - press_x) / zoomSteps[cropZoom].zoom;
        cropHandler.cropParams.w += ox - cropHandler.cropParams.x;
        cropgl->cropWidth1Resized (cropHandler.cropParams.x, cropHandler.cropParams.y, cropHandler.cropParams.w, cropHandler.cropParams.h);
        iarea->redraw ();
    } else if (state == SResizeW2 && cropgl) {
        cropHandler.cropParams.w = action_x + (x - press_x) / zoomSteps[cropZoom].zoom;
        cropgl->cropWidth2Resized (cropHandler.cropParams.x, cropHandler.cropParams.y, cropHandler.cropParams.w, cropHandler.cropParams.h);
        iarea->redraw ();
    } else if (state == SResizeTL && cropgl) {
        int ox = cropHandler.cropParams.x;
        cropHandler.cropParams.x = action_x + (x - press_x) / zoomSteps[cropZoom].zoom;
        cropHandler.cropParams.w += ox - cropHandler.cropParams.x;
        int oy = cropHandler.cropParams.y;
        cropHandler.cropParams.y = action_y + (y - press_y) / zoomSteps[cropZoom].zoom;
        cropHandler.cropParams.h += oy - cropHandler.cropParams.y;
        cropgl->cropTopLeftResized (cropHandler.cropParams.x, cropHandler.cropParams.y, cropHandler.cropParams.w, cropHandler.cropParams.h);
        iarea->redraw ();
    } else if (state == SResizeTR && cropgl) {
        cropHandler.cropParams.w = action_x + (x - press_x) / zoomSteps[cropZoom].zoom;
        int oy = cropHandler.cropParams.y;
        cropHandler.cropParams.y = action_y + (y - press_y) / zoomSteps[cropZoom].zoom;
        cropHandler.cropParams.h += oy - cropHandler.cropParams.y;
        cropgl->cropTopRightResized (cropHandler.cropParams.x, cropHandler.cropParams.y, cropHandler.cropParams.w, cropHandler.cropParams.h);
        iarea->redraw ();
    } else if (state == SResizeBL && cropgl) {
        int ox = cropHandler.cropParams.x;
        cropHandler.cropParams.x = action_x + (x - press_x) / zoomSteps[cropZoom].zoom;
        cropHandler.cropParams.w += ox - cropHandler.cropParams.x;
        cropHandler.cropParams.h = action_y + (y - press_y) / zoomSteps[cropZoom].zoom;
        cropgl->cropBottomLeftResized (cropHandler.cropParams.x, cropHandler.cropParams.y, cropHandler.cropParams.w, cropHandler.cropParams.h);
        iarea->redraw ();
    } else if (state == SResizeBR && cropgl) {
        cropHandler.cropParams.w = action_x + (x - press_x) / zoomSteps[cropZoom].zoom;
        cropHandler.cropParams.h = action_y + (y - press_y) / zoomSteps[cropZoom].zoom;
        cropgl->cropBottomRightResized (cropHandler.cropParams.x, cropHandler.cropParams.y, cropHandler.cropParams.w, cropHandler.cropParams.h);
        iarea->redraw ();
    } else if (state == SCropMove && cropgl) {
        cropHandler.cropParams.x = action_x + (x - press_x) / zoomSteps[cropZoom].zoom;
        cropHandler.cropParams.y = action_y + (y - press_y) / zoomSteps[cropZoom].zoom;
        cropgl->cropMoved (cropHandler.cropParams.x, cropHandler.cropParams.y, cropHandler.cropParams.w, cropHandler.cropParams.h);
        iarea->redraw ();
    } else if (state == SCropSelecting && cropgl) {
        screenCoordToImage (x, y, action_x, action_y);
        int cx1 = press_x, cy1 = press_y;
        int cx2 = action_x, cy2 = action_y;
        cropgl->cropResized (cx1, cy1, cx2, cy2);

        if (cx2 > cx1) {
            cropHandler.cropParams.x = cx1;
            cropHandler.cropParams.w = cx2 - cx1 + 1;
        } else {
            cropHandler.cropParams.x = cx2;
            cropHandler.cropParams.w = cx1 - cx2 + 1;
        }

        if (cy2 > cy1) {
            cropHandler.cropParams.y = cy1;
            cropHandler.cropParams.h = cy2 - cy1 + 1;
        } else {
            cropHandler.cropParams.y = cy2;
            cropHandler.cropParams.h = cy1 - cy2 + 1;
        }

        iarea->redraw ();
    } else if (state == SObservedMove) {
        int new_action_x = x - press_x;
        int new_action_y = y - press_y;
        observedCropWin->remoteMove ((new_action_x - action_x) / zoomSteps[cropZoom].zoom, (new_action_y - action_y) / zoomSteps[cropZoom].zoom);
        action_x = new_action_x;
        action_y = new_action_y;
        iarea->redraw ();
    } else if (editSubscriber) {
        rtengine::Crop* crop = static_cast<rtengine::Crop*>(cropHandler.getCrop());

        if (state == SNormal || state == SEditPick1 || state == SEditPick2 || state == SEditPick3) {
            Coord imgPos;
            action_x = x;
            action_y = y;
            screenCoordToImage (x, y, imgPos.x, imgPos.y);

            iarea->posImage.set(imgPos.x, imgPos.y);
            iarea->posScreen.set(x, y);

            Coord cropPos;

            if (editSubscriber->getEditingType() == ET_PIPETTE) {
                screenCoordToCropBuffer (x, y, cropPos.x, cropPos.y);

                iarea->object = onArea (CropImage, x, y) && !onArea (CropObserved, x, y) ? 1 : 0;

                //iarea->object = cropgl && cropgl->inImageArea(iarea->posImage.x, iarea->posImage.y) ? 1 : 0;
                if (iarea->object) {
                    crop->getPipetteData(iarea->pipetteVal, cropPos.x, cropPos.y, iarea->getPipetteRectSize());
                    //printf("PipetteData:  %.3f  %.3f  %.3f\n", iarea->pipetteVal[0], iarea->pipetteVal[1], iarea->pipetteVal[2]);
                } else {
                    iarea->pipetteVal[0] = iarea->pipetteVal[1] = iarea->pipetteVal[2] = -1.f;
                }
            } else if (editSubscriber->getEditingType() == ET_OBJECTS) {
                screenCoordToCropCanvas (x, y, cropPos.x, cropPos.y);
                iarea->object = ObjectMOBuffer::getObjectID(cropPos);
            }

            if (editSubscriber->mouseOver(bstate)) {
                iarea->redraw ();
            }
        } else if (state == SEditDrag1 || state == SEditDrag2 || state == SEditDrag3) {
            Coord currPos;
            action_x = x;
            action_y = y;
            Coord oldPosImage = iarea->posImage + iarea->deltaImage;
            //printf(">>> IMG / ImgPrev(%d x %d) = (%d x %d) + (%d x %d)\n", oldPosImage.x, oldPosImage.y, iarea->posImage.x, iarea->posImage.y, iarea->deltaImage.x, iarea->deltaImage.y);
            screenCoordToImage (x, y, currPos.x, currPos.y);
            iarea->deltaImage     = currPos - iarea->posImage;
            iarea->deltaPrevImage = currPos - oldPosImage;
            //printf("          action_ & xy (%d x %d) -> (%d x %d) = (%d x %d) + (%d x %d) / deltaPrev(%d x %d)\n", action_x, action_y, currPos.x, currPos.y, iarea->posImage.x, iarea->posImage.y, iarea->deltaImage.x, iarea->deltaImage.y, iarea->deltaPrevImage.x, iarea->deltaPrevImage.y);

            Coord oldPosScreen = iarea->posScreen + iarea->deltaScreen;
            //printf(">>> SCR / ScrPrev(%d x %d) = (%d x %d) + (%d x %d)\n", oldPosScreen.x, oldPosScreen.y, iarea->posScreen.x, iarea->posScreen.y, iarea->deltaScreen.x, iarea->deltaScreen.y);
            currPos.set(x, y);
            iarea->deltaScreen     = currPos - iarea->posScreen;
            iarea->deltaPrevScreen = currPos - oldPosScreen;
            //printf("          action_ & xy (%d x %d) -> (%d x %d) = (%d x %d) + (%d x %d) / deltaPrev(%d x %d)\n", action_x, action_y, currPos.x, currPos.y, iarea->posScreen.x, iarea->posScreen.y, iarea->deltaScreen.x, iarea->deltaScreen.y, iarea->deltaPrevScreen.x, iarea->deltaPrevScreen.y);

            if (state == SEditDrag1) {
                if (editSubscriber->drag1(bstate)) {
                    iarea->redraw ();
                }
            } else if (state == SEditDrag2) {
                if (editSubscriber->drag2(bstate)) {
                    iarea->redraw ();
                }
            } else if (state == SEditDrag3) {
                if (editSubscriber->drag3(bstate)) {
                    iarea->redraw ();
                }
            }
        }
    }

    updateCursor (x, y);

    bool oRA = onArea (CropResize, x, y);

    if (oRA != onResizeArea) {
        onResizeArea = oRA;
        iarea->redraw ();
    }

    if (decorated) {
        buttonSet.motionNotify (x, y);
    }

    if (pmlistener) {
        int mx, my;
        screenCoordToImage (x, y, mx, my);

        if (!onArea (CropImage, x, y) || !cropHandler.cropPixbuf) {
            cropHandler.getFullImageSize(mx, my);
            //    pmlistener->pointerMoved (false, cropHandler.colorParams.working, mx, my, -1, -1, -1);
            //   if (pmhlistener) pmhlistener->pointerMoved (false, cropHandler.colorParams.working, mx, my, -1, -1, -1);
            /*    Glib::ustring outputProfile;
                outputProfile =cropHandler.colorParams.output ;
                printf("Using \"%s\" output\n", outputProfile.c_str());
                if(outputProfile=="RT_sRGB") printf("OK SRGB2");
            */
            pmlistener->pointerMoved (false, cropHandler.colorParams.output, cropHandler.colorParams.working, mx, my, -1, -1, -1);

            if (pmhlistener) {
                pmhlistener->pointerMoved (false, cropHandler.colorParams.output, cropHandler.colorParams.working, mx, my, -1, -1, -1);
            }

        } else {
            /*MyMutex::MyLock lock(cropHandler.cimg);

            int vx = x - xpos - imgX;
            int vy = y - ypos - imgY;
            guint8* pix = cropHandler.cropPixbuf->get_pixels() + vy*cropHandler.cropPixbuf->get_rowstride() + vx*3;
            if (vx < cropHandler.cropPixbuf->get_width() && vy < cropHandler.cropPixbuf->get_height())
            pmlistener->pointerMoved (true, mx, my, pix[0], pix[1], pix[2]);

            */

            cropHandler.cimg.lock ();
            int vx = x - xpos - imgX;
            int vy = y - ypos - imgY;
//          guint8* pix = cropHandler.cropPixbuf->get_pixels() + vy*cropHandler.cropPixbuf->get_rowstride() + vx*3;
//          if (vx < cropHandler.cropPixbuf->get_width() && vy < cropHandler.cropPixbuf->get_height())
//              pmlistener->pointerMoved (true, mx, my, pix[0], pix[1], pix[2]);
            int imwidth = cropHandler.cropPixbuf->get_width();
            int imheight = cropHandler.cropPixbuf->get_height();
            guint8* pix = cropHandler.cropPixbuftrue->get_pixels() + vy * cropHandler.cropPixbuf->get_rowstride() + vx * 3;

            if (vx < imwidth && vy < imheight) {
                //      pmlistener->pointerMoved (true, cropHandler.colorParams.working, mx, my, pix[0], pix[1], pix[2]);
                pmlistener->pointerMoved (true, cropHandler.colorParams.output, cropHandler.colorParams.working, mx, my, pix[0], pix[1], pix[2]);

                if (pmhlistener)
                    //    pmhlistener->pointerMoved (true, cropHandler.colorParams.working, mx, my, pix[0], pix[1], pix[2]);
                {
                    pmhlistener->pointerMoved (true, cropHandler.colorParams.output, cropHandler.colorParams.working, mx, my, pix[0], pix[1], pix[2]);
                }
            }

            cropHandler.cimg.unlock ();
        }
    }
}

bool CropWindow::onArea (CursorArea a, int x, int y)
{

    int CROPRESIZEBORDER = 6 / zoomSteps[cropZoom].zoom;
    int x1, y1, w, h;

    switch (a) {
    case CropWinButtons:
        return decorated && buttonSet.inside (x, y);

    case CropToolBar:
        return x > xpos && y > ypos && x < xpos + width - 1 && y < ypos + imgAreaY;

    case CropImage:
        return x >= xpos + imgX + imgAreaX && y >= ypos + imgY + imgAreaY && x < xpos + imgX + imgAreaX + imgW && y < ypos + imgY + imgAreaY + imgH;

    case CropBorder:
        return
            (x >= xpos + imgAreaX && y >= ypos + imgAreaY && x < xpos + imgAreaX + imgAreaW && y < ypos + imgAreaY + imgAreaH) &&
            !(x >= xpos + imgX && y >= ypos + imgY && x < xpos + imgX + imgW && y < ypos + imgY + imgH);

    case CropTopLeft:
        screenCoordToImage (x, y, x1, y1);
        return cropHandler.cropParams.enabled &&
               y1 >= cropHandler.cropParams.y - CROPRESIZEBORDER &&
               y1 <= cropHandler.cropParams.y + CROPRESIZEBORDER &&
               y >= ypos + imgY &&
               x1 >= cropHandler.cropParams.x - CROPRESIZEBORDER &&
               x1 <= cropHandler.cropParams.x + CROPRESIZEBORDER &&
               x >= xpos + imgX;

    case CropTopRight:
        screenCoordToImage (x, y, x1, y1);
        return cropHandler.cropParams.enabled &&
               y1 >= cropHandler.cropParams.y - CROPRESIZEBORDER &&
               y1 <= cropHandler.cropParams.y + CROPRESIZEBORDER &&
               y >= ypos + imgY &&
               x1 >= cropHandler.cropParams.x + cropHandler.cropParams.w - 1 - CROPRESIZEBORDER &&
               x1 <= cropHandler.cropParams.x + cropHandler.cropParams.w - 1 + CROPRESIZEBORDER &&
               x < xpos + imgX + imgW;

    case CropBottomLeft:
        screenCoordToImage (x, y, x1, y1);
        return cropHandler.cropParams.enabled &&
               y1 >= cropHandler.cropParams.y + cropHandler.cropParams.h - 1 - CROPRESIZEBORDER &&
               y1 <= cropHandler.cropParams.y + cropHandler.cropParams.h - 1 + CROPRESIZEBORDER &&
               y < ypos + imgY + imgH &&
               x1 >= cropHandler.cropParams.x - CROPRESIZEBORDER &&
               x1 <= cropHandler.cropParams.x + CROPRESIZEBORDER &&
               x >= xpos + imgX;

    case CropBottomRight:
        screenCoordToImage (x, y, x1, y1);
        return cropHandler.cropParams.enabled &&
               y1 >= cropHandler.cropParams.y + cropHandler.cropParams.h - 1 - CROPRESIZEBORDER &&
               y1 <= cropHandler.cropParams.y + cropHandler.cropParams.h - 1 + CROPRESIZEBORDER &&
               y < ypos + imgY + imgH &&
               x1 >= cropHandler.cropParams.x + cropHandler.cropParams.w - 1 - CROPRESIZEBORDER &&
               x1 <= cropHandler.cropParams.x + cropHandler.cropParams.w - 1 + CROPRESIZEBORDER &&
               x < xpos + imgX + imgW;

    case CropTop:
        screenCoordToImage (x, y, x1, y1);
        return cropHandler.cropParams.enabled &&
               x1 > cropHandler.cropParams.x + CROPRESIZEBORDER &&
               x1 < cropHandler.cropParams.x + cropHandler.cropParams.w - 1 - CROPRESIZEBORDER &&
               y1 > cropHandler.cropParams.y - CROPRESIZEBORDER &&
               y1 < cropHandler.cropParams.y + CROPRESIZEBORDER &&
               y >= ypos + imgY;

    case CropBottom:
        screenCoordToImage (x, y, x1, y1);
        return cropHandler.cropParams.enabled &&
               x1 > cropHandler.cropParams.x + CROPRESIZEBORDER &&
               x1 < cropHandler.cropParams.x + cropHandler.cropParams.w - 1 - CROPRESIZEBORDER &&
               y1 > cropHandler.cropParams.y + cropHandler.cropParams.h - 1 - CROPRESIZEBORDER &&
               y1 < cropHandler.cropParams.y + cropHandler.cropParams.h - 1 + CROPRESIZEBORDER &&
               y < ypos + imgY + imgH;

    case CropLeft:
        screenCoordToImage (x, y, x1, y1);
        return cropHandler.cropParams.enabled &&
               y1 > cropHandler.cropParams.y + CROPRESIZEBORDER &&
               y1 < cropHandler.cropParams.y + cropHandler.cropParams.h - 1 - CROPRESIZEBORDER &&
               x1 > cropHandler.cropParams.x - CROPRESIZEBORDER &&
               x1 < cropHandler.cropParams.x + CROPRESIZEBORDER &&
               x >= xpos + imgX;

    case CropRight:
        screenCoordToImage (x, y, x1, y1);
        return cropHandler.cropParams.enabled &&
               y1 > cropHandler.cropParams.y + CROPRESIZEBORDER &&
               y1 < cropHandler.cropParams.y + cropHandler.cropParams.h - 1 - CROPRESIZEBORDER &&
               x1 > cropHandler.cropParams.x + cropHandler.cropParams.w - 1 - CROPRESIZEBORDER &&
               x1 < cropHandler.cropParams.x + cropHandler.cropParams.w - 1 + CROPRESIZEBORDER &&
               x < xpos + imgX + imgW;

    case CropInside:
        screenCoordToImage (x, y, x1, y1);
        return cropHandler.cropParams.enabled &&
               y1 > cropHandler.cropParams.y &&
               y1 < cropHandler.cropParams.y + cropHandler.cropParams.h - 1 &&
               x1 > cropHandler.cropParams.x &&
               x1 < cropHandler.cropParams.x + cropHandler.cropParams.w - 1;

    case CropResize:
        return decorated && x >= xpos + width - 16 && y >= ypos + height - 16 && x < xpos + width && y < ypos + height;

    case CropObserved:
        if (!observedCropWin) {
            return false;
        }

        getObservedFrameArea (x1, y1, w, h);
        return x > x1 - 6 && y > y1 - 6 && x < x1 + w - 1 + 6 && y < y1 + h - 1 + 6 &&
               !(x > x1 + 2 && y > y1 + 2 && x < x1 + w - 1 - 2 && y < y1 + h - 1 - 2);
    }

    return false;
}

void CropWindow::updateCursor (int x, int y)
{

    EditSubscriber *editSubscriber = iarea->getCurrSubscriber();
    ToolMode tm = iarea->getToolMode ();

    CursorShape newType = cursor_type;

    if (state == SNormal) {
        if (onArea (CropWinButtons, x, y)) {
            newType = CSArrow;
        } else if (onArea (CropToolBar, x, y)) {
            newType = CSMove;
        } else if (onArea (CropResize, x, y)) {
            newType = CSResizeDiagonal;
        } else if (tm == TMHand && (onArea (CropTopLeft, x, y))) {
            newType = CSResizeTopLeft;
        } else if (tm == TMHand && (onArea (CropTopRight, x, y))) {
            newType = CSResizeTopRight;
        } else if (tm == TMHand && (onArea (CropBottomLeft, x, y))) {
            newType = CSResizeBottomLeft;
        } else if (tm == TMHand && (onArea (CropBottomRight, x, y))) {
            newType = CSResizeBottomRight;
        } else if (tm == TMHand && (onArea (CropTop, x, y) || onArea (CropBottom, x, y))) {
            newType = CSResizeHeight;
        } else if (tm == TMHand && (onArea (CropLeft, x, y) || onArea (CropRight, x, y))) {
            newType = CSResizeWidth;
        } else if (onArea (CropImage, x, y)) {
            int objectID = -1;

            if (editSubscriber && editSubscriber->getEditingType() == ET_OBJECTS) {
                Coord cropPos;
                screenCoordToCropCanvas (iarea->posScreen.x, iarea->posScreen.y, cropPos.x, cropPos.y);
                objectID = ObjectMOBuffer::getObjectID(cropPos);
            }

            if (objectID > -1) {
                newType = editSubscriber->getCursor(objectID);
            } else if (tm == TMHand) {
                if (onArea (CropObserved, x, y)) {
                    newType = CSMove;
                } else {
                    newType = CSOpenHand;
                }
            } else if (tm == TMSpotWB) {
                newType = CSSpotWB;
            } else if (tm == TMCropSelect) {
                newType = CSCropSelect;
            } else if (tm == TMStraighten) {
                newType = CSStraighten;
            }
        } else {
            int objectID = -1;

            if (editSubscriber && editSubscriber->getEditingType() == ET_OBJECTS) {
                Coord cropPos;
                screenCoordToCropCanvas (iarea->posScreen.x, iarea->posScreen.y, cropPos.x, cropPos.y);
                objectID = ObjectMOBuffer::getObjectID(cropPos);
            }

            if (objectID > -1) {
                newType = editSubscriber->getCursor(objectID);
            } else {
                newType = CSArrow;
            }
        }
    } else if (state == SCropSelecting) {
        newType = CSCropSelect;
    } else if (state == SRotateSelecting) {
        newType = CSStraighten;
    } else if (state == SCropMove || state == SCropWinMove || state == SObservedMove) {
        newType = CSMove;
    } else if (state == SHandMove || state == SCropImgMove) {
        newType = CSClosedHand;
    } else if (state == SResizeW1 || state == SResizeW2) {
        newType = CSResizeWidth;
    } else if (state == SResizeH1 || state == SResizeH2) {
        newType = CSResizeHeight;
    } else if (state == SResizeTL) {
        newType = CSResizeTopLeft;
    } else if (state == SResizeTR) {
        newType = CSResizeTopRight;
    } else if (state == SResizeBL) {
        newType = CSResizeBottomLeft;
    } else if (state == SResizeBR) {
        newType = CSResizeBottomRight;
    } else if (state == SCropWinResize) {
        newType = CSResizeDiagonal;
    }

    if (newType != cursor_type) {
        cursor_type = newType;
        CursorManager::setWidgetCursor(iarea->get_window(), cursor_type);
    }
}

void CropWindow::expose (Cairo::RefPtr<Cairo::Context> cr)
{
    MyMutex::MyLock lock(cropHandler.cimg);

    if (decorated) {
        drawDecoration (cr);
    }

    int x = xpos, y = ypos;

    // draw the background
    backColor = iarea->previewModePanel->GetbackColor();
    Glib::RefPtr<Gtk::StyleContext> style = iarea->get_style_context();
    options.bgcolor = backColor;

    if (backColor == 0) {
        style->render_background(cr, x + imgAreaX, y + imgAreaY, imgAreaW, imgAreaH);
    } else {
        if (backColor == 1) {
            cr->set_source_rgb (0, 0, 0);
        } else if (backColor == 2) {
            cr->set_source_rgb (1, 1, 1);
        }

        cr->set_line_width (0.);
        cr->rectangle (x + imgAreaX, y + imgAreaY, imgAreaW, imgAreaH);
        cr->stroke_preserve ();
        cr->fill ();
    }

    // draw image
    if (state == SCropImgMove || state == SCropWinResize) {
        // draw a rough image
        int cropX, cropY;
        cropHandler.getPosition (cropX, cropY);

        Glib::RefPtr<Gdk::Pixbuf> rough = iarea->getPreviewHandler()->getRoughImage (cropX, cropY, imgAreaW, imgAreaH, zoomSteps[cropZoom].zoom);

        if (rough) {
            int posX = x + imgAreaX + imgX;
            int posY = y + imgAreaY + imgY;
            Gdk::Cairo::set_source_pixbuf(cr, rough, posX, posY);
            cr->rectangle(posX, posY, rtengine::min (rough->get_width (), imgAreaW-imgX), rtengine::min (rough->get_height (), imgAreaH-imgY));
            cr->fill();
//            if (cropHandler.cropParams.enabled)
//                drawCrop (cr, x+imgX, y+imgY, imgW, imgH, cropX, cropY, zoomSteps[cropZoom].zoom, cropHandler.cropParams);
        }

        if (observedCropWin) {
            drawObservedFrame (cr);
        }
    } else {
        if (cropHandler.cropPixbuf) {
            imgW = cropHandler.cropPixbuf->get_width ();
            imgH = cropHandler.cropPixbuf->get_height ();
            exposeVersion++;

            bool showcs = iarea->indClippedPanel->showClippedShadows();
            bool showch = iarea->indClippedPanel->showClippedHighlights();
            const bool showR  = iarea->previewModePanel->showR(); // will show clipping if R channel is clipped
            const bool showG  = iarea->previewModePanel->showG(); // will show clipping if G channel is clipped
            const bool showB  = iarea->previewModePanel->showB(); // will show clipping if B channel is clipped
            const bool showL  = iarea->previewModePanel->showL(); // will show clipping if L value   is clipped
            const bool showFocusMask  = iarea->previewModePanel->showFocusMask();

            // While the Right-side ALT is pressed, auto-enable highlight and shadow clipping indicators
            // TODO: Add linux/MacOS specific functions for alternative
#ifdef WIN32

            if (GetKeyState(VK_RMENU) < 0) {
                showcs = true;
                showch = true;
            }

#endif

            if (showcs || showch || showR || showG || showB || showL || showFocusMask) {
                Glib::RefPtr<Gdk::Pixbuf> tmp = cropHandler.cropPixbuf->copy ();
                guint8* pix = tmp->get_pixels();
                guint8* pixWrkSpace = cropHandler.cropPixbuftrue->get_pixels();

                const int pixRowStride = tmp->get_rowstride ();
                const int pixWSRowStride = cropHandler.cropPixbuftrue->get_rowstride ();

                const int bHeight = tmp->get_height();
                const int bWidth = tmp->get_width();

                if (showFocusMask) { // modulate preview to display focus mask
                    const int blur_radius2 = 1;                             // radius of small kernel. 1 => 3x3 kernel
                    const int blur_dim2 = 2 * blur_radius2 + 1;             // dimension of small kernel
                    const int blur_radius = (blur_dim2 * blur_dim2) / 2;    // radius of big kernel
                    const float kernel_size = SQR(2.f * blur_radius + 1.f); // count of pixels in the big blur kernel
                    const float rkernel_size = 1.0f / kernel_size;          // reciprocal of kernel_size to avoid divisions
                    const float kernel_size2 = SQR(2.f * blur_radius2 + 1.f); // count of pixels in the small blur kernel
                    const float rkernel_size2 = 1.0f / kernel_size2;        // reciprocal of kernel_size to avoid divisions

                    // aloocate buffer for precalculated Luminance
                    float* tmpL = (float*)malloc(bHeight * bWidth * sizeof(float) );
                    // aloocate buffers for sums and sums of squares of small kernel
                    float* tmpLsum = (float*)malloc((bHeight) * (bWidth) * sizeof(float) );
                    float* tmpLsumSq = (float*)malloc((bHeight) * (bWidth) * sizeof(float) );
                    float* tmpstdDev2 = (float*)malloc((bHeight) * (bWidth) * sizeof(float) );
                    float maxstdDev_L2 = 0.f;

#ifdef _OPENMP
                    #pragma omp parallel
#endif
                    {
#ifdef _OPENMP
                        #pragma omp for
#endif

                        // precalculate Luminance
                        for(int i = 0; i < bHeight; i++) {
                            guint8* currWS = pixWrkSpace + i * pixWSRowStride;
                            float*  currL = tmpL + i * bWidth;

                            for(int j = 0; j < bWidth; j++) {
                                *currL = 0.299f * (currWS)[0] + 0.587f * (currWS)[1] + 0.114f * (currWS)[2];
                                currL++;
                                currWS += 3;
                            }
                        }

                        float maxthrstdDev_L2 = 0.f;
#ifdef _OPENMP
                        #pragma omp for nowait
#endif

                        // precalculate sum and sum of squares of small kernel
                        for(int i = blur_radius2; i < bHeight - blur_radius2; i++) {
                            for(int j = blur_radius2; j < bWidth - blur_radius2; j++) {
                                float sumL = 0.f;
                                float sumLSqu = 0.f;

                                for(int kh = -blur_radius2; kh <= blur_radius2; kh++) {
                                    for(int kw = -blur_radius2; kw <= blur_radius2; kw++) {
                                        float curL = tmpL[(i + kh) * bWidth + j + kw];
                                        sumL += curL;
                                        sumLSqu += SQR(curL);
                                    }
                                }

                                tmpLsum[i * bWidth + j] = sumL;
                                tmpLsumSq[i * bWidth + j] = sumLSqu;
                                float stdDev_L2 = rkernel_size2 * sqrtf(sumLSqu * kernel_size2 - sumL * sumL);

                                if(stdDev_L2 > maxthrstdDev_L2) {
                                    maxthrstdDev_L2 = stdDev_L2;
                                }

                                tmpstdDev2[i * bWidth + j] = stdDev_L2;
                            }
                        }

                        #pragma omp critical
                        {
                            if(maxthrstdDev_L2 > maxstdDev_L2) {
                                maxstdDev_L2 = maxthrstdDev_L2;
                            }
                        }
                    }

                    const float focus_thresh = 80.f;
                    maxstdDev_L2 = std::min(maxstdDev_L2, focus_thresh);
                    const float focus_threshby10 = focus_thresh / 10.f;
#ifdef _OPENMP
                    #pragma omp parallel for schedule(dynamic,16)
#endif

                    for (int i = blur_radius + 1; i < bHeight - blur_radius; i++) {
                        guint8* curr = pix + i * pixRowStride + 3 * (blur_radius + 1);
                        guint8* currWs = pixWrkSpace + i * pixWSRowStride + 3 * (blur_radius + 1);

                        for (int j = blur_radius + 1; j < bWidth - blur_radius; j++) {

                            //*************
                            // Copyright (c) 2011 Michael Ezra michael@michaelezra.com
                            // determine if pixel is in the sharp area of the image using
                            // standard deviation analysis on two different scales
                            //float focus_thresh2;
                            //float opacity = 0.9;//TODO: implement opacity
                            //TODO: evaluate effects of altering sampling frequency


                            //TODO: dynamically determine appropriate values based on image analysis

                            // calculate average in +-blur_radius pixels area around the current pixel
                            // speed up: calculate sum of squares in the same loops

                            float sum_L = 0.f;
                            float sumsq_L = 0.f;

                            // use precalculated values of small kernel to reduce number of iterations
                            for (int kh = -blur_radius + blur_radius2; kh <= blur_radius - blur_radius2; kh += blur_dim2) {
                                float* currLsum = &tmpLsum[(i + kh) * bWidth + j - blur_radius + 1];
                                float* currLsumSqu = &tmpLsumSq[(i + kh) * bWidth + j - blur_radius + 1];

                                for (int k = -blur_radius + blur_radius2; k <= blur_radius - blur_radius2; k += blur_dim2, currLsum += blur_dim2, currLsumSqu += blur_dim2) {
                                    sum_L += *currLsum;
                                    sumsq_L += *currLsumSqu;
                                }
                            }

                            //float sum_L2 = tmpLsum[i * bWidth + j];
                            //float sumsq_L2 = tmpLsumSq[i * bWidth + j];
                            //*************
                            // averages
                            // Optimized formulas to avoid divisions
                            float stdDev_L = rkernel_size * sqrtf(sumsq_L * kernel_size - sum_L * sum_L);
                            float stdDev_L2 = tmpstdDev2[i * bWidth + j];
//                          float stdDev_L2 = rkernel_size2 * sqrtf(sumsq_L2 * kernel_size2 - sum_L2 * sum_L2);

                            //TODO: try to normalize by average L of the entire (preview) image

                            //detection method 1: detect focus in features
                            //there is no strict condition between stdDev_L and stdDev_L2 themselves
                            /*                                if (stdDev_L2>focus_thresh2
                                                            && (stdDev_L <focus_thresh)){ // this excludes false positives due to high contrast edges

                                                                curr[1]=255;
                                                                curr[0]=0;
                                                                curr[2]=0;

                                                            }*/

                            //detection method 2: detect focus in texture
                            // key point is std deviation on lower scale is higher than for the larger scale
                            // plus some boundary conditions
                            if (focus_thresh >= stdDev_L2 //TODO: could vary this to bypass noise better
                                    && stdDev_L2 > stdDev_L //this is the key to select fine detail within lower contrast on larger scale
                                    && stdDev_L > focus_threshby10 //options.highlightThreshold
                               ) {
                                // transpareny depends on sdtDev_L2 and maxstdDev_L2
                                float transparency = 1.f - std::min(stdDev_L2 / maxstdDev_L2, 1.0f) ;
                                // first row of circle
                                guint8* currtmp = &curr[0] + (-3 * pixRowStride);
                                guint8* currtmpWS = &currWs[0] + (-3 * pixWSRowStride);

                                for(int jj = -3; jj <= 3; jj += 3) {
                                    guint8* currtmpl = currtmp + jj;
                                    guint8* currtmpWSl = currtmpWS + jj;
                                    //transparent green
                                    currtmpl[0] = transparency * currtmpWSl[0];
                                    currtmpl[1] = transparency * currtmpWSl[1] + (1.f - transparency) * 255.f;
                                    currtmpl[2] = transparency * currtmpWSl[2];
                                }

                                // second row of circle
                                currtmp = &curr[0] + (-2 * pixRowStride);
                                currtmpWS = &currWs[0] + (-2 * pixWSRowStride);

                                for(int jj = -6; jj <= 6; jj += 3) {
                                    guint8* currtmpl = currtmp + jj;
                                    guint8* currtmpWSl = currtmpWS + jj;
                                    //transparent green
                                    currtmpl[0] = transparency * currtmpWSl[0];
                                    currtmpl[1] = transparency * currtmpWSl[1] + (1.f - transparency) * 255.f;
                                    currtmpl[2] = transparency * currtmpWSl[2];
                                }

                                // three middle row of circle
                                for(int ii = -1; ii <= 1; ii++) {
                                    currtmp = &curr[0] + (ii * pixRowStride);
                                    currtmpWS = &currWs[0] + (ii * pixWSRowStride);

                                    for(int jj = -9; jj <= 9; jj += 3) {
                                        guint8* currtmpl = currtmp + jj;
                                        guint8* currtmpWSl = currtmpWS + jj;
                                        //transparent green
                                        currtmpl[0] = transparency * currtmpWSl[0];
                                        currtmpl[1] = transparency * currtmpWSl[1] + (1.f - transparency) * 255.f;
                                        currtmpl[2] = transparency * currtmpWSl[2];
                                    }
                                }

                                // second last row of circle
                                currtmp = &curr[0] + (2 * pixRowStride);
                                currtmpWS = &currWs[0] + (2 * pixWSRowStride);

                                for(int jj = -6; jj <= 6; jj += 3) {
                                    guint8* currtmpl = currtmp + jj;
                                    guint8* currtmpWSl = currtmpWS + jj;
                                    //transparent green
                                    currtmpl[0] = transparency * currtmpWSl[0];
                                    currtmpl[1] = transparency * currtmpWSl[1] + (1.f - transparency) * 255.f;
                                    currtmpl[2] = transparency * currtmpWSl[2];
                                }

                                // last row of circle
                                currtmp = &curr[0] + (3 * pixRowStride);
                                currtmpWS = &currWs[0] + (3 * pixWSRowStride);

                                for(int jj = -3; jj <= 3; jj += 3) {
                                    guint8* currtmpl = currtmp + jj;
                                    guint8* currtmpWSl = currtmpWS + jj;
                                    //transparent green
                                    currtmpl[0] = transparency * currtmpWSl[0];
                                    currtmpl[1] = transparency * currtmpWSl[1] + (1.f - transparency) * 255.f;
                                    currtmpl[2] = transparency * currtmpWSl[2];
                                }
                            }

                            curr += 3;
                            currWs += 3;
                        }
                    }

                    free(tmpL);
                    free(tmpLsum);
                    free(tmpLsumSq);
                    free(tmpstdDev2);

                } else { // !showFocusMask

                    const int hlThreshold = options.highlightThreshold;
                    const int shThreshold = options.shadowThreshold;
                    const float ShawdowFac = 64 / (options.shadowThreshold + 1);
                    const float HighlightFac = 64 / (256 - options.highlightThreshold);
                    const bool showclippedAny = (!showR && !showG && !showB && !showL); // will show clipping if any of RGB chanels is clipped

#ifdef _OPENMP
                    #pragma omp parallel for schedule(dynamic,16)
#endif

                    for (int i = 0; i < bHeight; i++) {
                        guint8* curr = pix + i * pixRowStride;
                        guint8* currWS = pixWrkSpace + i * pixWSRowStride;

                        for (int j = 0; j < bWidth; j++) {
                            // we must compare clippings in working space, since the cropPixbuf is in sRGB, with mon profile

                            bool changedHL = false;
                            bool changedSH = false;
                            int delta = 0;
                            // for efficiency, pre-calculate currWS_L as it may be needed in both
                            // if (showch) and if (showcs) branches
                            int currWS_L;

                            if (showL && (showch || showcs)) {
                                currWS_L = (int)(0.299f * currWS[0] + 0.587f * currWS[1] + 0.114f * currWS[2]);
                            }

                            if (showch) {
                                if ((showclippedAny || showR) && currWS[0] >= hlThreshold ) {
                                    delta += 255 - currWS[0];
                                    changedHL = true;
                                }

                                if ((showclippedAny || showG) && currWS[1] >= hlThreshold ) {
                                    delta += 255 - currWS[1];
                                    changedHL = true;
                                }

                                if ((showclippedAny || showB) && currWS[2] >= hlThreshold ) {
                                    delta += 255 - currWS[2];
                                    changedHL = true;
                                }

                                if (showL && currWS_L >= hlThreshold )                     {
                                    delta += 255 - currWS_L ;
                                    changedHL = true;
                                }

                                if (changedHL) {
                                    delta *= HighlightFac;

                                    if (showclippedAny) {
                                        curr[0] = curr[1] = curr[2] = delta;    // indicate clipped highlights in gray
                                    } else {
                                        curr[0] = 255;    // indicate clipped highlights in red
                                        curr[1] = curr[2] = delta;
                                    }
                                }
                            }

                            if (showcs) {
                                if ((showclippedAny || showR) && currWS[0] <= shThreshold ) {
                                    delta += currWS[0];
                                    changedSH = true;
                                }

                                if ((showclippedAny || showG) && currWS[1] <= shThreshold ) {
                                    delta += currWS[1];
                                    changedSH = true;
                                }

                                if ((showclippedAny || showB) && currWS[2] <= shThreshold ) {
                                    delta += currWS[2];
                                    changedSH = true;
                                }

                                if (showL && currWS_L <= shThreshold )                     {
                                    delta += currWS_L ;
                                    changedSH = true;
                                }

                                if (changedSH) {
                                    if (showclippedAny) {
                                        delta = 255 - (delta * ShawdowFac);
                                        curr[0] = curr[1] = curr[2] = delta; // indicate clipped shadows in gray
                                    } else {
                                        delta *= ShawdowFac;
                                        curr[2] = 255;
                                        curr[0] = curr[1] = delta; // indicate clipped shadows in blue
                                    }
                                }
                            } //if (showcs)

                            // modulate the preview of channels & L;
                            if (!changedHL && !changedSH && !showclippedAny) {         //This condition allows clipping indicators for RGB channels to remain in color
                                if (showR) {
                                    curr[1] = curr[2] = curr[0];    //Red   channel in grayscale
                                }

                                if (showG) {
                                    curr[0] = curr[2] = curr[1];    //Green channel in grayscale
                                }

                                if (showB) {
                                    curr[0] = curr[1] = curr[2];    //Blue  channel in grayscale
                                }

                                if (showL) {                        //Luminosity
                                    // see http://en.wikipedia.org/wiki/HSL_and_HSV#Lightness for more info
                                    //int L = (int)(0.212671*curr[0]+0.715160*curr[1]+0.072169*curr[2]);
                                    int L = (int)(0.299 * curr[0] + 0.587 * curr[1] + 0.114 * curr[2]); //Lightness - this matches Luminosity mode in Photoshop CS5
                                    curr[0] = curr[1] = curr[2] = L;
                                }
                            }

                            /*
                                if (showch && (currWS[0]>=options.highlightThreshold || currWS[1]>=options.highlightThreshold || currWS[2]>=options.highlightThreshold))
                                    curr[0] = curr[1] = curr[2] = 0;
                                else if (showcs && (currWS[0]<=options.shadowThreshold || currWS[1]<=options.shadowThreshold || currWS[2]<=options.shadowThreshold))
                                    curr[0] = curr[1] = curr[2] = 255;
                                //if (showch && ((0.299*curr[0]+0.587*curr[1]+0.114*curr[2])>=options.highlightThreshold))
                                //    curr[0] = curr[1] = curr[2] = 0;
                                //else if (showcs && ((0.299*curr[0]+0.587*curr[1]+0.114*curr[2])<=options.shadowThreshold))
                                //    curr[0] = curr[1] = curr[2] = 255;
                            */

                            curr += 3;
                            currWS += 3;
                        }
                    }
                }

                int posX = x + imgAreaX + imgX;
                int posY = y + imgAreaY + imgY;
                Gdk::Cairo::set_source_pixbuf(cr, tmp, posX, posY);
                cr->rectangle(posX, posY, rtengine::min (tmp->get_width (), imgAreaW-imgX), rtengine::min (tmp->get_height (), imgAreaH-imgY));
                cr->fill();
            } else {
                int posX = x + imgAreaX + imgX;
                int posY = y + imgAreaY + imgY;
                Gdk::Cairo::set_source_pixbuf(cr, cropHandler.cropPixbuf, posX, posY);
                cr->rectangle(posX, posY, rtengine::min (cropHandler.cropPixbuf->get_width (), imgAreaW-imgX), rtengine::min (cropHandler.cropPixbuf->get_height (), imgAreaH-imgY));
                cr->fill();
            }

            if (cropHandler.cropParams.enabled) {
                int cropX, cropY;
                cropHandler.getPosition (cropX, cropY);
                drawCrop (cr, x + imgAreaX + imgX, y + imgAreaY + imgY, imgW, imgH, cropX, cropY, zoomSteps[cropZoom].zoom, cropHandler.cropParams, (this == iarea->mainCropWindow), true, zoomSteps[cropZoom].zoom <= cropHandler.getFitZoom() );
            }

            if (observedCropWin) {
                drawObservedFrame (cr);
            }

            EditSubscriber *editSubscriber = iarea->getCurrSubscriber();
            if (editSubscriber && editSubscriber->getEditingType() == ET_OBJECTS && bufferCreated()) {

                if (this != iarea->mainCropWindow) {
                    cr->set_line_width (0.);
                    cr->rectangle (x + imgAreaX, y + imgAreaY, imgAreaW, imgAreaH);
                    cr->clip();
                }

                // drawing Subscriber's visible geometry
                const std::vector<Geometry*> visibleGeom = editSubscriber->getVisibleGeometry();
                cr->set_antialias(Cairo::ANTIALIAS_DEFAULT); // ANTIALIAS_SUBPIXEL ?
                cr->set_line_cap(Cairo::LINE_CAP_SQUARE);
                cr->set_line_join(Cairo::LINE_JOIN_ROUND);

                // drawing outer lines
                for (auto geom : visibleGeom) {
                    geom->drawOuterGeometry(cr, this, *this);
                }

                // drawing inner lines
                for (auto geom : visibleGeom) {
                    geom->drawInnerGeometry(cr, this, *this);
                }

                // drawing to the "mouse over" channel
                const auto mouseOverGeom = editSubscriber->getMouseOverGeometry();
                if (mouseOverGeom.size()) {
                    if (mouseOverGeom.size() > 65534) {
                        // once it has been switched to OM_65535, it won't return back to OM_255
                        // to avoid constant memory allocations in some particular situation.
                        // It will return to OM_255 on a new editing session
                        setObjectMode(OM_65535);
                    }

                    Cairo::RefPtr<Cairo::Context> crMO = Cairo::Context::create(ObjectMOBuffer::getObjectMap());
                    crMO->set_antialias(Cairo::ANTIALIAS_NONE);
                    crMO->set_line_cap(Cairo::LINE_CAP_SQUARE);
                    crMO->set_line_join(Cairo::LINE_JOIN_ROUND);
                    crMO->set_operator(Cairo::OPERATOR_SOURCE);

                    // clear the bitmap
                    crMO->set_source_rgba(0., 0., 0., 0.);
                    crMO->rectangle(0., 0., ObjectMOBuffer::getObjectMap()->get_width(), ObjectMOBuffer::getObjectMap()->get_height());
                    crMO->set_line_width(0.);
                    crMO->fill();

                    int a=0;
                    for (auto moGeom : mouseOverGeom) {
                        moGeom->drawToMOChannel(crMO, a, this, *this);
                        ++a;
                    }
                }
                if (this != iarea->mainCropWindow) {
                    cr->reset_clip();
                }

            }
        } else {
            // cropHandler.cropPixbuf is null
            int cropX, cropY;
            cropHandler.getPosition (cropX, cropY);
            Glib::RefPtr<Gdk::Pixbuf> rough = iarea->getPreviewHandler()->getRoughImage (cropX, cropY, imgAreaW, imgAreaH, zoomSteps[cropZoom].zoom);

            if (rough) {
                int posX = x + imgAreaX + imgX;
                int posY = y + imgAreaY + imgY;
                Gdk::Cairo::set_source_pixbuf(cr, rough, posX, posY);
                cr->rectangle(posX, posY, rtengine::min (rough->get_width (), imgAreaW-imgX), rtengine::min (rough->get_height (), imgAreaH-imgY));
                cr->fill();

                if (cropHandler.cropParams.enabled) {
                    drawCrop (cr, x + imgAreaX + imgX, y + imgAreaY + imgY, rough->get_width(), rough->get_height(), cropX, cropY, zoomSteps[cropZoom].zoom, cropHandler.cropParams, (this == iarea->mainCropWindow), true, zoomSteps[cropZoom].zoom <= cropHandler.getFitZoom());
                }

                if (observedCropWin) {
                    drawObservedFrame (cr);
                }
            }
        }
    }

    if (state == SRotateSelecting) {
        drawStraightenGuide (cr);
    }

    if (state == SNormal && isFlawnOver) {
        EditSubscriber *editSubscriber = iarea->getCurrSubscriber();

        if (iarea->getToolMode () == TMHand && editSubscriber && editSubscriber->getEditingType() == ET_PIPETTE && iarea->object) {
            drawUnscaledSpotRectangle (cr, iarea->getPipetteRectSize ());
        } else if (iarea->getToolMode () == TMSpotWB) {
            drawScaledSpotRectangle (cr, iarea->getSpotWBRectSize ());
        }
    }

    style->render_frame (cr, x + imgAreaX, y + imgAreaY, imgAreaW, imgAreaH);

    //t2.set ();
//    printf ("etime --> %d, %d\n", t2.etime (t1), t4.etime (t3));
}

void CropWindow::setEditSubscriber (EditSubscriber* newSubscriber) {
    // Delete, create, update all buffers based upon newSubscriber's type
    if (newSubscriber) {
        ObjectMOBuffer::resize (imgAreaW, imgAreaH);
    } else {
        ObjectMOBuffer::flush ();
    }
    cropHandler.setEditSubscriber(newSubscriber);
}

// zoom* is called from the zoomPanel or the scroll wheel in the preview area
void CropWindow::zoomIn (bool toCursor, int cursorX, int cursorY)
{

    int x = -1;
    int y = -1;

    if (toCursor) {
        x = cursorX;
        y = cursorY;
    } else {
        if (zoomSteps[cropZoom].zoom <= cropHandler.getFitZoom()) {
            if (cropHandler.cropParams.enabled) {
                x = cropHandler.cropParams.x + cropHandler.cropParams.w / 2;
                y = cropHandler.cropParams.y + cropHandler.cropParams.h / 2;
            } else {
                int fw, fh;
                cropHandler.getFullImageSize(fw, fh);
                x = fw / 2;
                y = fh / 2;
            }

            zoomVersion = exposeVersion;
        } else if (zoomVersion != exposeVersion) {
            screenCoordToImage(xpos + imgX + imgW / 2, ypos + imgY + imgH / 2, x, y);

            if (cropHandler.cropParams.enabled) {
                // add some gravity towards crop center
                int x1 = cropHandler.cropParams.x + cropHandler.cropParams.w / 2;
                int y1 = cropHandler.cropParams.y + cropHandler.cropParams.h / 2;
                double cropd = sqrt(cropHandler.cropParams.h * cropHandler.cropParams.h + cropHandler.cropParams.w * cropHandler.cropParams.w) * zoomSteps[cropZoom].zoom;
                double imd = sqrt(imgW * imgW + imgH + imgH);
                double d;

                // the more we can see of the crop, the more gravity towards crop center
                if (cropd > imd) {
                    d = 0.8;
                } else if (cropd < imd * 0.5) {
                    d = 0.0;
                } else {
                    d = 1.6 * (cropd - imd * 0.5) / imd;
                }

                x = d * x + (1.0 - d) * x1;
                y = d * y + (1.0 - d) * y1;
            }

            zoomVersion = exposeVersion;
        }
    }

    changeZoom (cropZoom + 1, true, x, y);
    fitZoom = false;
}

void CropWindow::zoomOut (bool toCursor, int cursorX, int cursorY)
{

    int x = -1;
    int y = -1;

    if (toCursor) {
        x = cursorX;
        y = cursorY;
    }

    zoomVersion = exposeVersion;
    changeZoom (cropZoom - 1, true, x, y);
    fitZoom = false;
}

void CropWindow::zoom11 ()
{

    int x = -1;
    int y = -1;

    if (zoomSteps[cropZoom].zoom <= cropHandler.getFitZoom()) {
        if (cropHandler.cropParams.enabled) {
            x = cropHandler.cropParams.x + cropHandler.cropParams.w / 2;
            y = cropHandler.cropParams.y + cropHandler.cropParams.h / 2;
        } else {
            int fw, fh;
            cropHandler.getFullImageSize(fw, fh);
            x = fw / 2;
            y = fh / 2;
        }

        zoomVersion = exposeVersion;
    }

    changeZoom (ZOOM11INDEX, true, x, y);
    fitZoom = false;
}

double CropWindow::getZoom ()
{

    return zoomSteps[cropZoom].zoom;
}

bool CropWindow::isMinZoom ()
{
    return cropZoom <= 0;
}

bool CropWindow::isMaxZoom ()
{
    return cropZoom >= MAXZOOMSTEPS;
}

void CropWindow::setZoom (double zoom)
{
    int cz = MAXZOOMSTEPS;

    if (zoom < zoomSteps[0].zoom) {
        cz = 0;
    } else
        for (int i = 0; i < MAXZOOMSTEPS; i++)
            if (zoomSteps[i].zoom <= zoom && zoomSteps[i + 1].zoom > zoom) {
                cz = i;
                break;
            }

    changeZoom (cz, false);
}

double CropWindow::getZoomFitVal ()
{
    double z = cropHandler.getFitZoom ();
    int cz = MAXZOOMSTEPS;

    if (z < zoomSteps[0].zoom) {
        cz = 0;
    } else
        for (int i = 0; i < MAXZOOMSTEPS; i++)
            if (zoomSteps[i].zoom <= z && zoomSteps[i + 1].zoom > z) {
                cz = i;
                break;
            }

    return zoomSteps[cz].zoom;
}


void CropWindow::zoomFit ()
{

    double z = cropHandler.getFitZoom ();
    int cz = MAXZOOMSTEPS;

    if (z < zoomSteps[0].zoom) {
        cz = 0;
    } else
        for (int i = 0; i < MAXZOOMSTEPS; i++)
            if (zoomSteps[i].zoom <= z && zoomSteps[i + 1].zoom > z) {
                cz = i;
                break;
            }

    zoomVersion = exposeVersion;
    changeZoom (cz, true, -1, -1);
    fitZoom = true;
}

void CropWindow::zoomFitCrop ()
{
    if(cropHandler.cropParams.enabled) {
        double z = cropHandler.getFitCropZoom ();
        int cz = MAXZOOMSTEPS;

        if (z < zoomSteps[0].zoom) {
            cz = 0;
        } else
            for (int i = 0; i < MAXZOOMSTEPS; i++)
                if (zoomSteps[i].zoom <= z && zoomSteps[i + 1].zoom > z) {
                    cz = i;
                    break;
                }

        zoomVersion = exposeVersion;
        int centerX, centerY;
        centerX = cropHandler.cropParams.x + cropHandler.cropParams.w / 2;
        centerY = cropHandler.cropParams.y + cropHandler.cropParams.h / 2;
        changeZoom (cz, true, centerX, centerY);
        fitZoom = false;
    }
}

void CropWindow::buttonPressed (LWButton* button, int actionCode, void* actionData)
{

    if (button == bZoomIn) { // zoom in
        zoomIn ();
    } else if (button == bZoomOut) { // zoom out
        zoomOut ();
    } else if (button == bZoom100) { // zoom 100
        zoom11 ();
    } else if (button == bClose) { // close
        if(ipc->updateTryLock()) {
            deleted = true;
            iarea->cropWindowClosed (this);
            ipc->updateUnLock();
        }
    }
}

void CropWindow::redrawNeeded (LWButton* button)
{

    iarea->redraw ();
}

void CropWindow::changeZoom  (int zoom, bool notify, int centerx, int centery)
{

    if (zoom < 0) {
        zoom = 0;
    } else if (zoom > MAXZOOMSTEPS) {
        zoom = MAXZOOMSTEPS;
    }

    cropZoom = zoom;

    cropLabel = zoomSteps[cropZoom].label;
    cropHandler.setZoom (zoomSteps[cropZoom].czoom, centerx, centery);

    if (notify)
        for (auto listener : listeners) {
            listener->cropZoomChanged (this);
        }

    iarea->redraw ();
}

void CropWindow::screenCoordToCropBuffer (int phyx, int phyy, int& cropx, int& cropy)
{

    rtengine::Crop* crop = static_cast<rtengine::Crop*>(cropHandler.getCrop());
    cropx = phyx - xpos - imgX - imgAreaX;
    cropy = phyy - ypos - imgY - imgAreaY;

    if (zoomSteps[cropZoom].zoom > 1.) {
        cropx = int(double(cropx) / zoomSteps[cropZoom].zoom);
        cropy = int(double(cropy) / zoomSteps[cropZoom].zoom);
    }

    cropx += crop->getLeftBorder();
    cropy += crop->getUpperBorder();
}

void CropWindow::screenCoordToImage (int phyx, int phyy, int& imgx, int& imgy)
{

    int cropX, cropY;
    cropHandler.getPosition (cropX, cropY);
    imgx = cropX + (phyx - xpos - imgX) / zoomSteps[cropZoom].zoom;
    imgy = cropY + (phyy - ypos - imgY) / zoomSteps[cropZoom].zoom;
}

void CropWindow::screenCoordToCropCanvas (int phyx, int phyy, int& prevx, int& prevy)
{

    prevx = phyx - xpos - imgAreaX;
    prevy = phyy - ypos - imgAreaY;
}

void CropWindow::imageCoordToScreen (int imgx, int imgy, int& phyx, int& phyy)
{

    int cropX, cropY;
    cropHandler.getPosition (cropX, cropY);
    phyx = (imgx - cropX) * zoomSteps[cropZoom].zoom + xpos + imgX + imgAreaX;
    phyy = (imgy - cropY) * zoomSteps[cropZoom].zoom + ypos + imgY + imgAreaY;
}

void CropWindow::imageCoordToCropCanvas (int imgx, int imgy, int& phyx, int& phyy)
{

    int cropX, cropY;
    cropHandler.getPosition (cropX, cropY);
    phyx = (imgx - cropX) * zoomSteps[cropZoom].zoom + imgX;
    phyy = (imgy - cropY) * zoomSteps[cropZoom].zoom + imgY;
}

void CropWindow::imageCoordToCropBuffer (int imgx, int imgy, int& phyx, int& phyy)
{
    int cropX, cropY;
    rtengine::Crop* crop = static_cast<rtengine::Crop*>(cropHandler.getCrop());
    cropHandler.getPosition (cropX, cropY);
    phyx = (imgx - cropX) * zoomSteps[cropZoom].zoom + /*xpos + imgX +*/ crop->getLeftBorder();
    phyy = (imgy - cropY) * zoomSteps[cropZoom].zoom + /*ypos + imgY +*/ crop->getUpperBorder();
}

int CropWindow::scaleValueToImage (int value)
{
    return int(double(value) / zoomSteps[cropZoom].zoom);
}

float CropWindow::scaleValueToImage (float value)
{
    return float(double(value) / zoomSteps[cropZoom].zoom);
}

double CropWindow::scaleValueToImage (double value)
{
    return value / zoomSteps[cropZoom].zoom;
}

int CropWindow::scaleValueToCanvas (int value)
{
    return int(double(value) * zoomSteps[cropZoom].zoom);
}

float CropWindow::scaleValueToCanvas (float value)
{
    return float(double(value) * zoomSteps[cropZoom].zoom);
}

double CropWindow::scaleValueToCanvas (double value)
{
    return value * zoomSteps[cropZoom].zoom;
}

void CropWindow::drawDecoration (Cairo::RefPtr<Cairo::Context> cr)
{

    int x = xpos, y = ypos;
    // prepare label
    Glib::RefPtr<Pango::Context> context = iarea->get_pango_context () ;
    Pango::FontDescription fontd = context->get_font_description ();
    fontd.set_weight (Pango::WEIGHT_BOLD);
    fontd.set_size(8 * Pango::SCALE);
    context->set_font_description (fontd);
    Glib::RefPtr<Pango::Layout> cllayout = iarea->create_pango_layout(cropLabel);
    int iw, ih;
    cllayout->get_pixel_size (iw, ih);

    // draw decoration (border)
    int h = height, w = width;

    cr->set_source_rgb (0.1, 0.1, 0.1);
    cr->set_line_width (1.0);
    cr->move_to (x + 2.5, y + titleHeight + 2.5 );
    cr->line_to (x + 2.5, y + h - 2.5);
    cr->line_to (x + w - 2.5, y + h - 2.5);
    cr->line_to (x + w - 2.5, y + titleHeight + 2.5 );

    cr->set_source_rgba (0.0, 0.0, 0.0, 0.5);
    cr->rectangle (x + 2.5, y + 0.5, w - 5, titleHeight + 2);
    cr->stroke_preserve ();
    cr->fill ();

    // draw label
    cr->set_source_rgba (1, 1, 1, 0.5);
    cr->move_to (x + 10 + sideBorderWidth + bZoomIn->getIcon()->get_width() + bZoomOut->getIcon()->get_width() + bZoom100->getIcon()->get_width(), y + 1 + upperBorderWidth + (titleHeight - ih) / 2);
    cllayout->add_to_cairo_context (cr);
    cr->fill ();

    buttonSet.redraw (cr);
}

void CropWindow::drawStraightenGuide (Cairo::RefPtr<Cairo::Context> cr)
{

    if (action_x != press_x || action_y != press_y) {
        double arg = (press_x - action_x) / sqrt(double((press_x - action_x) * (press_x - action_x) + (press_y - action_y) * (press_y - action_y)));
        double sol1, sol2;
        double pi = M_PI;

        if (press_y > action_y) {
            sol1 = acos(arg) * 180 / pi;
            sol2 = -acos(-arg) * 180 / pi;
        } else {
            sol1 = acos(-arg) * 180 / pi;
            sol2 = -acos(arg) * 180 / pi;
        }

        if (fabs(sol1) < fabs(sol2)) {
            rot_deg = sol1;
        } else {
            rot_deg = sol2;
        }

        if (rot_deg < -45) {
            rot_deg = 90.0 + rot_deg;
        } else if (rot_deg > 45) {
            rot_deg = - 90.0 + rot_deg;
        }
    } else {
        rot_deg = 0;
    }

    Glib::RefPtr<Pango::Context> context = iarea->get_pango_context () ;
    Pango::FontDescription fontd = context->get_font_description ();
    fontd.set_weight (Pango::WEIGHT_BOLD);
    fontd.set_size (8 * Pango::SCALE);
    context->set_font_description (fontd);
    Glib::RefPtr<Pango::Layout> deglayout = iarea->create_pango_layout(Glib::ustring::compose ("%1 deg", Glib::ustring::format(std::setprecision(2), rot_deg)));

    int x1 = press_x;
    int y1 = press_y;
    int y2 = action_y;
    int x2 = action_x;
    /*    if (x1<0) x1 = 0;
        if (y1<0) y1 = 0;
        if (x2<0) x2 = 0;
        if (y2<0) y2 = 0;
        if (x2>=image->getWidth()) x2 = image->getWidth()-1;
        if (y2>=image->getHeight()) y2 = image->getHeight()-1;
        if (x1>=image->getWidth()) x1 = image->getWidth()-1;
        if (y1>=image->getHeight()) y1 = image->getHeight()-1;
    */

    cr->set_line_width (1);
    cr->set_source_rgba (1.0, 1.0, 1.0, 0.618);
    cr->move_to (x1 + 0.5, y1 + 0.5);
    cr->line_to (x2 + 0.5, y2 + 0.5);
    cr->stroke ();
    cr->set_source_rgba (0.0, 0.0, 0.0, 0.618);
    std::valarray<double> ds (1);
    ds[0] = 4;
    cr->set_dash (ds, 0);
    cr->move_to (x1 + 0.5, y1 + 0.5);
    cr->line_to (x2 + 0.5, y2 + 0.5);
    cr->stroke ();

    if (press_x != action_x && press_y != action_y) {
        cr->set_source_rgb (0.0, 0.0, 0.0);
        cr->move_to ((x1 + x2) / 2 + 1, (y1 + y2) / 2 + 1);
        deglayout->add_to_cairo_context (cr);
        cr->move_to ((x1 + x2) / 2 + 1, (y1 + y2) / 2 - 1);
        deglayout->add_to_cairo_context (cr);
        cr->move_to ((x1 + x2) / 2 - 1, (y1 + y2) / 2 + 1);
        deglayout->add_to_cairo_context (cr);
        cr->move_to ((x1 + x2) / 2 + 1, (y1 + y2) / 2 + 1);
        deglayout->add_to_cairo_context (cr);
        cr->fill ();
        cr->set_source_rgb (1.0, 1.0, 1.0);
        cr->move_to ((x1 + x2) / 2, (y1 + y2) / 2);
        deglayout->add_to_cairo_context (cr);
        cr->fill ();
    }
}

void CropWindow::drawScaledSpotRectangle (Cairo::RefPtr<Cairo::Context> cr, int rectSize)
{

    int x1 = action_x / zoomSteps[cropZoom].zoom - rectSize;
    int y1 = action_y / zoomSteps[cropZoom].zoom - rectSize;
    int y2 = action_y / zoomSteps[cropZoom].zoom + rectSize;
    int x2 = action_x / zoomSteps[cropZoom].zoom + rectSize;

    cr->set_line_width (1.0);
    cr->rectangle (xpos + imgX + imgAreaX - 0.5, ypos + imgY + imgAreaY - 0.5, imgAreaW, imgAreaH);
    cr->clip ();

    cr->set_source_rgb (1.0, 1.0, 1.0);
    cr->rectangle (x1 * zoomSteps[cropZoom].zoom - 1.5, y1 * zoomSteps[cropZoom].zoom - 1.5, x2 * zoomSteps[cropZoom].zoom - x1 * zoomSteps[cropZoom].zoom + 2, y2 * zoomSteps[cropZoom].zoom - y1 * zoomSteps[cropZoom].zoom + 2);
    cr->stroke ();
    cr->set_source_rgb (0.0, 0.0, 0.0);
    cr->rectangle (x1 * zoomSteps[cropZoom].zoom - 0.5, y1 * zoomSteps[cropZoom].zoom - 0.5, x2 * zoomSteps[cropZoom].zoom - x1 * zoomSteps[cropZoom].zoom, y2 * zoomSteps[cropZoom].zoom - y1 * zoomSteps[cropZoom].zoom);
    cr->stroke ();

    cr->reset_clip ();
}

void CropWindow::drawUnscaledSpotRectangle (Cairo::RefPtr<Cairo::Context> cr, int rectSize)
{

    int x1 = action_x - rectSize;
    int y1 = action_y - rectSize;
    int y2 = action_y + rectSize;
    int x2 = action_x + rectSize;

    cr->set_line_width (1.0);
    cr->rectangle (xpos + imgX + imgAreaX - 0.5, ypos + imgY + imgAreaY - 0.5, imgAreaW, imgAreaH);
    cr->clip ();

    cr->set_source_rgb (1.0, 1.0, 1.0);
    cr->rectangle (x1 - 1.5, y1 - 1.5, x2 - x1 + 2, y2 - y1 + 2);
    cr->stroke ();
    cr->set_source_rgb (0.0, 0.0, 0.0);
    cr->rectangle (x1 - 0.5, y1 - 0.5, x2 - x1, y2 - y1);
    cr->stroke ();

    cr->reset_clip ();
}

void CropWindow::getObservedFrameArea (int& x, int& y, int& w, int& h, int rw, int rh)
{

    int observedCropX, observedCropY, observedCropW, observedCropH;
    observedCropWin->getCropRectangle (observedCropX, observedCropY, observedCropW, observedCropH);
    int mainCropX, mainCropY, mainCropW, mainCropH;
    getCropRectangle (mainCropX, mainCropY, mainCropW, mainCropH);

    // translate it to screen coordinates
    if (rw) {  // rw and rh are the rough image's dimension
        x = xpos + imgAreaX + (imgAreaW - rw) / 2 + (observedCropX - mainCropX) * zoomSteps[cropZoom].zoom;
        y = ypos + imgAreaY + (imgAreaH - rh) / 2 + (observedCropY - mainCropY) * zoomSteps[cropZoom].zoom;
    } else {
        x = xpos + imgX + (observedCropX - mainCropX) * zoomSteps[cropZoom].zoom;
        y = ypos + imgY + (observedCropY - mainCropY) * zoomSteps[cropZoom].zoom;
    }

    w = observedCropW * zoomSteps[cropZoom].zoom;
    h = observedCropH * zoomSteps[cropZoom].zoom;
}

void CropWindow::drawObservedFrame (Cairo::RefPtr<Cairo::Context> cr, int rw, int rh)
{

    int x, y, w, h;
    getObservedFrameArea (x, y, w, h, rw, rh);

    // draw a black "shadow" line
    cr->set_source_rgba( 0, 0, 0, 0.65);
    cr->set_line_width (1);
    cr->rectangle (x - 0.5, y - 0.5, w + 4, h + 4);
    cr->stroke ();

    // draw a "frame" line. Color of frame line can be set in preferences
    cr->set_source_rgba(options.navGuideBrush[0], options.navGuideBrush[1], options.navGuideBrush[2], options.navGuideBrush[3]); //( 1, 1, 1, 1.0);
    cr->rectangle (x - 1.5, y - 1.5, w + 4, h + 4);
    cr->stroke ();
}

void CropWindow::cropImageUpdated ()
{

    iarea->redraw ();
}

void CropWindow::cropWindowChanged ()
{

    if (!decorated) {
        iarea->syncBeforeAfterViews ();
    }

    iarea->redraw ();
}

void CropWindow::initialImageArrived ()
{

    for (auto listener : listeners) {
        listener->initialImageArrived (this);
    }
}

void CropWindow::setDisplayPosition (int x, int y) {
    imgX = x;
    imgY = y;
}

void CropWindow::remoteMove (int deltaX, int deltaY)
{

    state = SCropImgMove;
    cropHandler.moveAnchor(deltaX, deltaY, false);

    for (auto listener : listeners) {
        listener->cropPositionChanged (this);
    }
}

void CropWindow::remoteMoveReady ()
{

    cropHandler.update ();
    state = SNormal;

    for (auto listener : listeners) {
        listener->cropPositionChanged (this);
    }
}

void CropWindow::delCropWindowListener (CropWindowListener* l)
{

    std::list<CropWindowListener*>::iterator i = listeners.begin();

    while (i != listeners.end())
        if (*i == l) {
            i = listeners.erase (i);
        } else {
            i++;
        }
}

EditDataProvider* CropWindow::getImageArea()
{
    return iarea;
}<|MERGE_RESOLUTION|>--- conflicted
+++ resolved
@@ -66,20 +66,12 @@
 #define ZOOM11INDEX  13
 
 CropWindow::CropWindow (ImageArea* parent, rtengine::StagedImageProcessor* ipc_, bool isLowUpdatePriority_, bool isDetailWindow)
-<<<<<<< HEAD
-    : ObjectMOBuffer(parent), onResizeArea(false), deleted(false), fitZoomEnabled(true), fitZoom(false), isLowUpdatePriority(isLowUpdatePriority_),
-      cursor_type(CSUndefined), backColor(options.bgcolor), decorated(true), titleHeight(30),
-      sideBorderWidth(3), lowerBorderWidth(3), upperBorderWidth(1), sepWidth(2),
-      xpos(30), ypos(30), imgX(-1), imgY(-1), imgW(1), imgH(1), iarea(parent),
-      cropZoom(0), cropgl(NULL), pmlistener(NULL), observedCropWin(NULL), ipc(ipc_), isFlawnOver(false)
-=======
     : ObjectMOBuffer(parent), state(SNormal), press_x(0), press_y(0), action_x(0), action_y(0), pickedObject(-1), pickModifierKey(0), rot_deg(0), onResizeArea(false), deleted(false),
       fitZoomEnabled(true), fitZoom(false), isLowUpdatePriority(isLowUpdatePriority_), cropLabel(Glib::ustring("100%")),
       backColor(options.bgcolor), decorated(true), isFlawnOver(false), titleHeight(30), sideBorderWidth(3), lowerBorderWidth(3),
       upperBorderWidth(1), sepWidth(2), xpos(30), ypos(30), width(0), height(0), imgAreaX(0), imgAreaY(0), imgAreaW(0), imgAreaH(0),
       imgX(-1), imgY(-1), imgW(1), imgH(1), iarea(parent), cropZoom(0), zoomVersion(0), exposeVersion(0), cropgl(NULL),
       pmlistener(NULL), pmhlistener(NULL), observedCropWin(NULL), ipc(ipc_)
->>>>>>> ffd40314
 {
     Glib::RefPtr<Pango::Context> context = parent->get_pango_context () ;
     Pango::FontDescription fontd = context->get_font_description ();
