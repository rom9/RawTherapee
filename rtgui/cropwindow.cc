--- conflicted
+++ resolved
@@ -34,42 +34,6 @@
 
 using namespace rtengine;
 
-<<<<<<< HEAD
-=======
-struct ZoomStep {
-    Glib::ustring label;
-    double zoom;
-    int czoom;
-};
-
-ZoomStep zoomSteps[] = {
-    {"  1%",  0.01,    100},
-    {"  2%",  0.02,    50},
-    {"  5%",  0.05,    20},
-    {"6.7%",  1.0 / 15.0, 15},
-    {"  8%",  1.0 / 12.0, 12},
-    {" 10%",  0.1,     10},
-    {"12.5%", 0.125,   8},
-    {" 14%",  1.0 / 7.0, 7},
-    {"16.6%", 1.0 / 6.0, 6},
-    {" 20%",  0.2,     5},
-    {" 25%",  0.25,    4},
-    {" 33%",  1.0 / 3.0, 3},
-    {" 50%",  0.5,     2},
-    {"100%",  1.0,     1000},
-    {"200%",  2.0,     2000},
-    {"300%",  3.0,     3000},
-    {"400%",  4.0,     4000},
-    {"500%",  5.0,     5000},
-    {"600%",  6.0,     6000},
-    {"700%",  7.0,     7000},
-    {"800%",  8.0,     8000},
-    {"1600%", 16.0,    16000}
-};
-#define MAXZOOMSTEPS 21
-#define ZOOM11INDEX  13
-
->>>>>>> 99f0d723
 CropWindow::CropWindow (ImageArea* parent, bool isLowUpdatePriority_, bool isDetailWindow)
     : ObjectMOBuffer(parent), state(SNormal), press_x(0), press_y(0), action_x(0), action_y(0), pickedObject(-1), pickModifierKey(0), rot_deg(0), onResizeArea(false), deleted(false),
       fitZoomEnabled(true), fitZoom(false), isLowUpdatePriority(isLowUpdatePriority_), hoveredPicker(nullptr), cropLabel(Glib::ustring("100%")),
@@ -148,6 +112,7 @@
         sprintf(lbl, "%d00%%", s);
         zoomSteps.push_back(ZoomStep(lbl, s, s * 1000, true));
     }
+    zoomSteps.push_back(ZoomStep("1600%", 16, 16000, true));
 }
 
 void CropWindow::enable()
