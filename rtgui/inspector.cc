/*
 *  This file is part of RawTherapee.
 *
 *  Copyright (c) 2004-2010 Gabor Horvath <hgabor@rawtherapee.com>
 *
 *  RawTherapee is free software: you can redistribute it and/or modify
 *  it under the terms of the GNU General Public License as published by
 *  the Free Software Foundation, either version 3 of the License, or
 *  (at your option) any later version.
 *
 *  RawTherapee is distributed in the hope that it will be useful,
 *  but WITHOUT ANY WARRANTY; without even the implied warranty of
 *  MERCHANTABILITY or FITNESS FOR A PARTICULAR PURPOSE.  See the
 *  GNU General Public License for more details.
 *
 *  You should have received a copy of the GNU General Public License
 *  along with RawTherapee.  If not, see <http://www.gnu.org/licenses/>.
 */
#include "inspector.h"
#include "guiutils.h"
#include <gtkmm.h>
#include "cursormanager.h"
#include "guiutils.h"
#include "options.h"
#include "../rtengine/previewimage.h"

extern Options options;

InspectorBuffer::InspectorBuffer(const Glib::ustring &imagePath) : currTransform(0), fromRaw(false)
{
    if (!imagePath.empty() && Glib::file_test(imagePath, Glib::FILE_TEST_EXISTS) && !Glib::file_test(imagePath, Glib::FILE_TEST_IS_DIR)) {
        imgPath = imagePath;

        // generate thumbnail image
        Glib::ustring ext = getExtension (imagePath);

        if (ext == "") {
            imgPath.clear();
            return;
        }

        rtengine::PreviewImage pi(imagePath, ext, rtengine::PreviewImage::PIM_EmbeddedOrRaw);
        Cairo::RefPtr<Cairo::ImageSurface> imageSurface = pi.getImage();

        if (imageSurface) {
            imgBuffer.setSurface(imageSurface);
            fromRaw = true;
        } else {
            imgPath.clear();
        }
    }
}

/*
InspectorBuffer::~InspectorBuffer() {
}
*/

int InspectorBuffer::infoFromImage (const Glib::ustring& fname)
{

    rtengine::ImageMetaData* idata = rtengine::ImageMetaData::fromFile (fname, nullptr);

    if (!idata) {
        return 0;
    }

    int deg = 0;

    if (idata->hasExif()) {
        if      (idata->getOrientation() == "Rotate 90 CW" ) {
            deg = 90;
        } else if (idata->getOrientation() == "Rotate 180"   ) {
            deg = 180;
        } else if (idata->getOrientation() == "Rotate 270 CW") {
            deg = 270;
        }
    }

    delete idata;
    return deg;
}

<<<<<<< HEAD
Inspector::Inspector () : currImage(NULL), zoom(0.0), active(false)
{
    Glib::RefPtr<Gtk::StyleContext> style = get_style_context();
    style->add_class(GTK_STYLE_CLASS_BACKGROUND);
    style->add_class(GTK_STYLE_CLASS_FLAT);
}
=======
Inspector::Inspector () : currImage(nullptr), zoom(0.0), active(false) {}
>>>>>>> 3a346d91

Inspector::~Inspector()
{
    deleteBuffers();
}

bool Inspector::on_draw(const ::Cairo::RefPtr< Cairo::Context> &cr)
{

    Glib::RefPtr<Gdk::Window> win = get_window();

    if (!win) {
        return false;
    }

    if (!active) {
        active = true;
    }


    // cleanup the region


    if (currImage && currImage->imgBuffer.surfaceCreated()) {
        // this will eventually create/update the off-screen pixmap

        // compute the displayed area
        rtengine::Coord availableSize;
        rtengine::Coord topLeft;
        rtengine::Coord displayedSize;
        rtengine::Coord dest(0, 0);
        availableSize.x = win->get_width();
        availableSize.y = win->get_height();
        int imW = currImage->imgBuffer.getWidth();
        int imH = currImage->imgBuffer.getHeight();

        if (imW < availableSize.x) {
            // center the image in the available space along X
            topLeft.x = 0;
            displayedSize.x = availableSize.x;
            dest.x = (availableSize.x - imW) / 2;
        } else {
            // partial image display
            // double clamp
            topLeft.x = center.x + availableSize.x / 2;
            topLeft.x = rtengine::min<int>(topLeft.x, imW);
            topLeft.x -= availableSize.x;
            topLeft.x = rtengine::max<int>(topLeft.x, 0);
        }

        if (imH < availableSize.y) {
            // center the image in the available space along Y
            topLeft.y = 0;
            displayedSize.y = availableSize.y;
            dest.y = (availableSize.y - imH) / 2;
        } else {
            // partial image display
            // double clamp
            topLeft.y = center.y + availableSize.y / 2;
            topLeft.y = rtengine::min<int>(topLeft.y, imH);
            topLeft.y -= availableSize.y;
            topLeft.y = rtengine::max<int>(topLeft.y, 0);
        }

        //printf("center: %d, %d   (img: %d, %d)  (availableSize: %d, %d)  (topLeft: %d, %d)\n", center.x, center.y, imW, imH, availableSize.x, availableSize.y, topLeft.x, topLeft.y);

        // define the destination area
        currImage->imgBuffer.setDrawRectangle(win, dest.x, dest.y, rtengine::min<int>(availableSize.x - dest.x, imW), rtengine::min<int>(availableSize.y - dest.y, imH), false);
        currImage->imgBuffer.setSrcOffset(topLeft.x, topLeft.y);

        if (!currImage->imgBuffer.surfaceCreated()) {
            return false;
        }

        // Draw!

        Gdk::RGBA c;
        Glib::RefPtr<Gtk::StyleContext> style = get_style_context();

        // draw the background
        style->render_background(cr, 0, 0, get_width(), get_height());

        /* --- old method
        c = style->get_background_color (Gtk::STATE_FLAG_NORMAL);
        cr->set_source_rgb (c.get_red(), c.get_green(), c.get_blue());
        cr->set_line_width (0);
        cr->rectangle (0, 0, availableSize.x, availableSize.y);
        cr->fill ();
        */

        currImage->imgBuffer.copySurface(win);

        // draw the frame
        c = style->get_border_color (Gtk::STATE_FLAG_NORMAL);
        cr->set_source_rgb (c.get_red(), c.get_green(), c.get_blue());
        cr->set_line_width (1);
        cr->rectangle (0.5, 0.5, availableSize.x - 1, availableSize.y - 1);
        cr->stroke ();
    }

    return true;
}

void Inspector::mouseMove (rtengine::Coord2D pos, int transform)
{
    if (!active) {
        return;
    }

    if (currImage) {
        center.set(int(rtengine::LIM01(pos.x)*double(currImage->imgBuffer.getWidth())), int(rtengine::LIM01(pos.y)*double(currImage->imgBuffer.getHeight())));
    } else {
        center.set(0, 0);
    }

    queue_draw();
}

void Inspector::switchImage (const Glib::ustring &fullPath)
{
    if (!active) {
        return;
    }

    // we first check the size of the list, it may have been changed in Preference
    if (images.size() > size_t(options.maxInspectorBuffers)) {
        // deleting the last entries
        for (size_t i = images.size() - 1; i > size_t(options.maxInspectorBuffers - 1); --i) {
            delete images.at(i);
            images.at(i) = nullptr;
        }

        // resizing down
        images.resize(options.maxInspectorBuffers);
    }

    if (fullPath.empty()) {
        currImage = nullptr;
        queue_draw();
        return;
    } else {
        bool found = false;

        for (size_t i = 0; i < images.size(); ++i) {
            if (images.at(i) != nullptr && images.at(i)->imgPath == fullPath) {
                currImage = images.at(i);

                // rolling the list 1 step to the beginning
                for (size_t j = i; j < images.size() - 1; ++j) {
                    images.at(j) = images.at(j + 1);
                }

                images.at(images.size() - 1) = currImage; // move the last used image to the tail
                found = true;
                break;
            }
        }

        if (!found) {
            if (images.size() == size_t(options.maxInspectorBuffers)) {
                // The list is full, delete the first entry
                delete images.at(0);
                images.erase(images.begin());
            }

            // Loading a new image
            InspectorBuffer *iBuffer = new InspectorBuffer(fullPath);

            // and add it to the tail
            if (!iBuffer->imgPath.empty()) {
                images.push_back(iBuffer);
                currImage = images.at(images.size() - 1);
            } else {
                currImage = nullptr;
            }
        }
    }
}

void Inspector::deleteBuffers ()
{
    for (size_t i = 0; i < images.size(); ++i) {
        if (images.at(i) != nullptr) {
            delete images.at(i);
            images.at(i) = nullptr;
        }
    }

    images.resize(0);
    currImage = nullptr;
}

void Inspector::flushBuffers ()
{
    if (!active) {
        return;
    }

    deleteBuffers();
}

void Inspector::setActive(bool state)
{
    if (!state) {
        flushBuffers();
    }

    active = state;
}
<|MERGE_RESOLUTION|>--- conflicted
+++ resolved
@@ -81,16 +81,12 @@
     return deg;
 }
 
-<<<<<<< HEAD
-Inspector::Inspector () : currImage(NULL), zoom(0.0), active(false)
+Inspector::Inspector () : currImage(nullptr), zoom(0.0), active(false)
 {
     Glib::RefPtr<Gtk::StyleContext> style = get_style_context();
     style->add_class(GTK_STYLE_CLASS_BACKGROUND);
     style->add_class(GTK_STYLE_CLASS_FLAT);
 }
-=======
-Inspector::Inspector () : currImage(nullptr), zoom(0.0), active(false) {}
->>>>>>> 3a346d91
 
 Inspector::~Inspector()
 {
