--- conflicted
+++ resolved
@@ -115,20 +115,12 @@
         // this will eventually create/update the off-screen pixmap
 
         // compute the displayed area
-<<<<<<< HEAD
-        Coord availableSize;
-        Coord topLeft;
-        Coord displayedSize;
-        Coord dest(0, 0);
-        availableSize.x = win->get_width();
-        availableSize.y = win->get_height();
-=======
         rtengine::Coord availableSize;
         rtengine::Coord topLeft;
         rtengine::Coord displayedSize;
         rtengine::Coord dest(0, 0);
-        win->get_size(availableSize.x, availableSize.y);
->>>>>>> d4c808ef
+        availableSize.x = win->get_width();
+        availableSize.y = win->get_height();
         int imW = currImage->imgBuffer.getWidth();
         int imH = currImage->imgBuffer.getHeight();
 
