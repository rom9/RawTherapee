/*
 *  This file is part of RawTherapee.
 *
 *  Copyright (c) 2004-2010 Gabor Horvath <hgabor@rawtherapee.com>
 *
 *  RawTherapee is free software: you can redistribute it and/or modify
 *  it under the terms of the GNU General Public License as published by
 *  the Free Software Foundation, either version 3 of the License, or
 *  (at your option) any later version.
 *
 *  RawTherapee is distributed in the hope that it will be useful,
 *  but WITHOUT ANY WARRANTY; without even the implied warranty of
 *  MERCHANTABILITY or FITNESS FOR A PARTICULAR PURPOSE.  See the
 *  GNU General Public License for more details.
 *
 *  You should have received a copy of the GNU General Public License
 *  along with RawTherapee.  If not, see <http://www.gnu.org/licenses/>.
 */
#include <glibmm.h>
#include <glib/gstdio.h>
#include <cstring>
#include <functional>
#include "../rtengine/rt_math.h"

#include <fstream>
#include <iomanip>
#include <sstream>
#include <string>

#include "thumbnail.h"
#include "batchqueue.h"
#include "multilangmgr.h"
#include "filecatalog.h"
#include "batchqueuebuttonset.h"
#include "guiutils.h"
#include "rtimage.h"
#include <sys/time.h>

using namespace std;
using namespace rtengine;

namespace
{

struct NLParams {
    BatchQueueListener* listener;
    int qsize;
    bool queueRunning;
    bool queueError;
    Glib::ustring queueErrorMessage;
};

int bqnotifylistenerUI (void* data)
{
    NLParams* params = static_cast<NLParams*>(data);
    params->listener->queueSizeChanged (params->qsize, params->queueRunning, params->queueError, params->queueErrorMessage);
    delete params;
    return 0;
}

}

BatchQueue::BatchQueue (FileCatalog* aFileCatalog) : processing (nullptr), fileCatalog (aFileCatalog), sequence (0), listener (nullptr)
{

    location = THLOC_BATCHQUEUE;

    int p = 0;

    pmenu.attach (*Gtk::manage (open = new Gtk::MenuItem (M ("FILEBROWSER_POPUPOPENINEDITOR"))), 0, 1, p, p + 1);
    p++;
    pmenu.attach (*Gtk::manage (selall = new Gtk::MenuItem (M ("FILEBROWSER_POPUPSELECTALL"))), 0, 1, p, p + 1);
    p++;
    pmenu.attach (*Gtk::manage (new Gtk::SeparatorMenuItem ()), 0, 1, p, p + 1);
    p++;

    pmenu.attach (*Gtk::manage(head = new MyImageMenuItem (M("FILEBROWSER_POPUPMOVEHEAD"), "goto-start-small.png")), 0, 1, p, p + 1);
    p++;

    pmenu.attach (*Gtk::manage(tail = new MyImageMenuItem (M("FILEBROWSER_POPUPMOVEEND"), "goto-end-small.png")), 0, 1, p, p + 1);
    p++;

    pmenu.attach (*Gtk::manage (new Gtk::SeparatorMenuItem ()), 0, 1, p, p + 1);
    p++;

    pmenu.attach (*Gtk::manage(cancel = new MyImageMenuItem (M("FILEBROWSER_POPUPCANCELJOB"), "cancel-small.png")), 0, 1, p, p + 1);

    pmenu.show_all ();

    // Accelerators
    pmaccelgroup = Gtk::AccelGroup::create ();
    pmenu.set_accel_group (pmaccelgroup);
    open->add_accelerator ("activate", pmaccelgroup, GDK_KEY_e, Gdk::CONTROL_MASK, Gtk::ACCEL_VISIBLE);
    selall->add_accelerator ("activate", pmaccelgroup, GDK_KEY_a, Gdk::CONTROL_MASK, Gtk::ACCEL_VISIBLE);
    head->add_accelerator ("activate", pmaccelgroup, GDK_KEY_Home, (Gdk::ModifierType)0, Gtk::ACCEL_VISIBLE);
    tail->add_accelerator ("activate", pmaccelgroup, GDK_KEY_End, (Gdk::ModifierType)0, Gtk::ACCEL_VISIBLE);
    cancel->add_accelerator ("activate", pmaccelgroup, GDK_KEY_Delete, (Gdk::ModifierType)0, Gtk::ACCEL_VISIBLE);

    open->signal_activate().connect (sigc::mem_fun (*this, &BatchQueue::openLastSelectedItemInEditor));
    cancel->signal_activate().connect (std::bind (&BatchQueue::cancelItems, this, std::ref (selected)));
    head->signal_activate().connect (std::bind (&BatchQueue::headItems, this, std::ref (selected)));
    tail->signal_activate().connect (std::bind (&BatchQueue::tailItems, this, std::ref (selected)));
    selall->signal_activate().connect (sigc::mem_fun (*this, &BatchQueue::selectAll));

    setArrangement (ThumbBrowserBase::TB_Vertical);
}

BatchQueue::~BatchQueue ()
{
    idle_register.destroy();

    MYWRITERLOCK (l, entryRW);

    // The listener merges parameters with old values, so delete afterwards
    for (size_t i = 0; i < fd.size(); i++) {
        delete fd.at (i);
    }

    fd.clear ();
}

void BatchQueue::resizeLoadedQueue()
{
    MYWRITERLOCK (l, entryRW);

    const auto height = getThumbnailHeight ();

    for (const auto entry : fd) {
        entry->resize (height);
    }
}

// Reduce the max size of a thumb, since thumb is processed synchronously on adding to queue
// leading to very long waiting when adding more images
int BatchQueue::calcMaxThumbnailHeight()
{
    return std::min (options.maxThumbnailHeight, 200);
}

// Function for virtual override in thumbbrowser base
int BatchQueue::getMaxThumbnailHeight() const
{
    return calcMaxThumbnailHeight();
}

void BatchQueue::saveThumbnailHeight (int height)
{
    options.thumbSizeQueue = height;
}

int BatchQueue::getThumbnailHeight ()
{
    // The user could have manually forced the option to a too big value
    return std::max (std::min (options.thumbSizeQueue, 200), 10);
}

void BatchQueue::rightClicked (ThumbBrowserEntryBase* entry)
{
    pmenu.popup (3, this->eventTime);
}

void BatchQueue::doubleClicked (ThumbBrowserEntryBase* entry)
{
    openItemInEditor (entry);
}

bool BatchQueue::keyPressed (GdkEventKey* event)
{
    bool ctrl  = event->state & GDK_CONTROL_MASK;

    if ((event->keyval == GDK_KEY_A || event->keyval == GDK_KEY_a) && ctrl) {
        selectAll ();
        return true;
    } else if ((event->keyval == GDK_KEY_E || event->keyval == GDK_KEY_e) && ctrl) {
        openLastSelectedItemInEditor();
        return true;
    } else if (event->keyval == GDK_KEY_Home) {
        headItems (selected);
        return true;
    } else if (event->keyval == GDK_KEY_End) {
        tailItems (selected);
        return true;
    } else if (event->keyval == GDK_KEY_Delete) {
        cancelItems (selected);
        return true;
    }

    return false;
}

void BatchQueue::addEntries (const std::vector<BatchQueueEntry*>& entries, bool head, bool save)
{
    {
        MYWRITERLOCK (l, entryRW);

        for (const auto entry : entries) {

            entry->setParent (this);

            // BatchQueueButtonSet have to be added before resizing to take them into account
            const auto bqbs = new BatchQueueButtonSet (entry);
            bqbs->setButtonListener (this);
            entry->addButtonSet (bqbs);

            // batch queue might have smaller, restricted size
            entry->resize (getThumbnailHeight());

            // recovery save
            const auto tempFile = getTempFilenameForParams (entry->filename);

            if (!entry->params.save (tempFile)) {
                entry->savedParamsFile = tempFile;
            }

            entry->selected = false;

            // insert either at the end, or before the first non-processing entry
            auto pos = fd.end ();

            if (head)
                pos = std::find_if (fd.begin (), fd.end (), [] (const ThumbBrowserEntryBase * fdEntry) {
                return !fdEntry->processing;
            });

            fd.insert (pos, entry);

            if (entry->thumbnail) {
                entry->thumbnail->imageEnqueued ();
            }
        }
    }

    if (save) {
        saveBatchQueue ();
    }

    redraw ();
    notifyListener ();
}

bool BatchQueue::saveBatchQueue ()
{
    const auto fileName = Glib::build_filename (options.rtdir, "batch", "queue.csv");

    std::ofstream file (fileName, std::ios::binary | std::ios::trunc);

    if (!file.is_open ()) {
        return false;
    }

    {
        MYREADERLOCK (l, entryRW);

        if (fd.empty ()) {
            return true;
        }

        // The column's header is mandatory (the first line will be skipped when loaded)
        file << "input image full path|param file full path|output image full path|file format|jpeg quality|jpeg subsampling|"
             << "png bit depth|png compression|tiff bit depth|tiff is float|uncompressed tiff|save output params|force format options|fast export|<end of line>"
             << std::endl;

        // method is already running with entryLock, so no need to lock again
        for (const auto fdEntry : fd) {

            const auto entry = static_cast<BatchQueueEntry*> (fdEntry);
            const auto& saveFormat = entry->saveFormat;

            // Warning: for code's simplicity in loadBatchQueue, each field must end by the '|' character, safer than ';' or ',' since it can't be used in paths
#ifdef WIN32
            // on windows it crashes if we don't use c_str() and filename etc. contain special (e.g. chinese) characters, see issue 3387
            file << entry->filename.c_str() << '|' << entry->savedParamsFile.c_str() << '|' << entry->outFileName.c_str() << '|' << saveFormat.format << '|'
#else
            file << entry->filename << '|' << entry->savedParamsFile << '|' << entry->outFileName << '|' << saveFormat.format << '|'
#endif
                 << saveFormat.jpegQuality << '|' << saveFormat.jpegSubSamp << '|'
                 << saveFormat.pngBits << '|'
                 << saveFormat.tiffBits << '|'  << (saveFormat.tiffFloat ? 1 : 0) << '|'  << saveFormat.tiffUncompressed << '|'
                 << saveFormat.saveParams << '|' << entry->forceFormatOpts << '|'
                 << entry->fast_pipeline << '|'
                 << std::endl;
        }
    }

    return true;
}

bool BatchQueue::loadBatchQueue ()
{
    const auto fileName = Glib::build_filename (options.rtdir, "batch", "queue.csv");

    std::ifstream file (fileName, std::ios::binary);

    if (file.is_open ()) {
        // Yes, it's better to get the lock for the whole file reading,
        // to update the list in one shot without any other concurrent access!
        MYWRITERLOCK (l, entryRW);

        std::string row, column;
        std::vector<std::string> values;

        // skipping the first row
        std::getline (file, row);

        while (std::getline (file, row)) {

            std::istringstream line (row);

            values.clear ();

            while (std::getline (line, column, '|')) {
                values.push_back (column);
            }

            auto value = values.begin ();

            const auto nextStringOr = [&] (const Glib::ustring & defaultValue) -> Glib::ustring {
                return value != values.end () ? Glib::ustring (*value++) : defaultValue;
            };
            const auto nextIntOr = [&] (int defaultValue) -> int {
                try {
                    return value != values.end () ? std::stoi (*value++) : defaultValue;
                } catch (std::exception&)
                {
                    return defaultValue;
                }
            };

            const auto source = nextStringOr (Glib::ustring ());
            const auto paramsFile = nextStringOr (Glib::ustring ());

            if (source.empty () || paramsFile.empty ()) {
                continue;
            }

            const auto outputFile = nextStringOr (Glib::ustring ());
            const auto saveFmt = nextStringOr (options.saveFormat.format);
            const auto jpegQuality = nextIntOr (options.saveFormat.jpegQuality);
            const auto jpegSubSamp = nextIntOr (options.saveFormat.jpegSubSamp);
            const auto pngBits = nextIntOr (options.saveFormat.pngBits);
            const auto tiffBits = nextIntOr (options.saveFormat.tiffBits);
            const auto tiffFloat = nextIntOr (options.saveFormat.tiffFloat);
            const auto tiffUncompressed = nextIntOr (options.saveFormat.tiffUncompressed);
            const auto saveParams = nextIntOr (options.saveFormat.saveParams);
            const auto forceFormatOpts = nextIntOr (options.forceFormatOpts);
            const auto fast = nextIntOr (false);

            rtengine::procparams::ProcParams pparams;

            if (pparams.load (paramsFile)) {
                continue;
            }

            auto thumb = CacheManager::getInstance ()->getEntry (source);

            if (!thumb) {
                continue;
            }

            auto job = rtengine::ProcessingJob::create (source, thumb->getType () == FT_Raw, pparams, fast);

            auto prevh = getMaxThumbnailHeight ();
            auto prevw = prevh;
            thumb->getThumbnailSize (prevw, prevh, &pparams);

            auto entry = new BatchQueueEntry (job, pparams, source, prevw, prevh, thumb);
            thumb->decreaseRef ();  // Removing the refCount acquired by cacheMgr->getEntry
            entry->setParent (this);

            // BatchQueueButtonSet have to be added before resizing to take them into account
            auto bqbs = new BatchQueueButtonSet (entry);
            bqbs->setButtonListener (this);
            entry->addButtonSet (bqbs);

            entry->savedParamsFile = paramsFile;
            entry->selected = false;
            entry->outFileName = outputFile;

            if (!outputFile.empty ()) {
                auto& saveFormat = entry->saveFormat;
                saveFormat.format = saveFmt;
                saveFormat.jpegQuality = jpegQuality;
                saveFormat.jpegSubSamp = jpegSubSamp;
                saveFormat.pngBits = pngBits;
                saveFormat.tiffBits = tiffBits;
                saveFormat.tiffFloat = tiffFloat == 1;
                saveFormat.tiffUncompressed = tiffUncompressed != 0;
                saveFormat.saveParams = saveParams != 0;
                entry->forceFormatOpts = forceFormatOpts != 0;
            } else {
                entry->forceFormatOpts = false;
            }

            fd.push_back (entry);
        }
    }

    redraw ();
    notifyListener ();

    return !fd.empty ();
}

Glib::ustring BatchQueue::getTempFilenameForParams ( const Glib::ustring &filename )
{
    timeval tv;
    gettimeofday (&tv, nullptr);
    char mseconds[11];
    sprintf (mseconds, "%d", (int) (tv.tv_usec / 1000));
    time_t rawtime;
    struct tm *timeinfo;
    char stringTimestamp [80];
    time ( &rawtime );
    timeinfo = localtime ( &rawtime );
    strftime (stringTimestamp, sizeof (stringTimestamp), "_%Y%m%d%H%M%S_", timeinfo);
    Glib::ustring savedParamPath;
    savedParamPath = options.rtdir + "/batch/";
    g_mkdir_with_parents (savedParamPath.c_str (), 0755);
    savedParamPath += Glib::path_get_basename (filename);
    savedParamPath += stringTimestamp;
    savedParamPath += mseconds;
    savedParamPath += paramFileExtension;
    return savedParamPath;
}

void BatchQueue::cancelItems (const std::vector<ThumbBrowserEntryBase*>& items)
{
    {
        MYWRITERLOCK (l, entryRW);

        for (const auto item : items) {

            const auto entry = static_cast<BatchQueueEntry*> (item);

            if (entry->processing) {
                continue;
            }

            const auto pos = std::find (fd.begin (), fd.end (), entry);

            if (pos == fd.end ()) {
                continue;
            }

            fd.erase (pos);

            rtengine::ProcessingJob::destroy (entry->job);

            if (entry->thumbnail) {
                entry->thumbnail->imageRemovedFromQueue ();
            }

            const auto func = [] (gpointer data) -> gboolean {
                const BatchQueueEntry* const bqe = static_cast<BatchQueueEntry*> (data);

                ::g_remove (bqe->savedParamsFile.c_str());
                delete bqe;

                return FALSE;
            };

            idle_register.add (func, entry);
        }

        for (const auto entry : fd) {
            entry->selected = false;
        }

        lastClicked = nullptr;
        selected.clear ();
    }

    saveBatchQueue ();

    redraw ();
    notifyListener ();
}

void BatchQueue::headItems (const std::vector<ThumbBrowserEntryBase*>& items)
{
    {
        MYWRITERLOCK (l, entryRW);

        for (auto item = items.rbegin(); item != items.rend(); ++item) {

            const auto entry = static_cast<BatchQueueEntry*> (*item);

            if (entry->processing) {
                continue;
            }

            const auto pos = std::find (fd.begin (), fd.end (), entry);

            if (pos == fd.end () || pos == fd.begin ()) {
                continue;
            }

            fd.erase (pos);

            // find the first item that is not under processing
            const auto newPos = std::find_if (fd.begin (), fd.end (), [] (const ThumbBrowserEntryBase * fdEntry) {
                return !fdEntry->processing;
            });

            fd.insert (newPos, entry);
        }
    }

    saveBatchQueue ();

    redraw ();
}

void BatchQueue::tailItems (const std::vector<ThumbBrowserEntryBase*>& items)
{
    {
        MYWRITERLOCK (l, entryRW);

        for (const auto item : items) {

            const auto entry = static_cast<BatchQueueEntry*> (item);

            if (entry->processing) {
                continue;
            }

            const auto pos = std::find (fd.begin (), fd.end (), entry);

            if (pos == fd.end ()) {
                continue;
            }

            fd.erase (pos);

            fd.push_back (entry);
        }
    }

    saveBatchQueue ();

    redraw ();
}

void BatchQueue::selectAll ()
{
    {
        MYWRITERLOCK (l, entryRW);

        lastClicked = nullptr;
        selected.clear ();

        for (size_t i = 0; i < fd.size(); i++) {
            if (fd[i]->processing) {
                continue;
            }

            fd[i]->selected = true;
            selected.push_back (fd[i]);
        }
    }
    queue_draw ();
}

void BatchQueue::openLastSelectedItemInEditor()
{
    {
        MYREADERLOCK (l, entryRW);

        if (selected.size() > 0) {
            openItemInEditor (selected.back());
        }
    }
}

void BatchQueue::openItemInEditor (ThumbBrowserEntryBase* item)
{
    if (item) {
        std::vector< ::Thumbnail*> requestedItem;
        requestedItem.push_back (item->thumbnail);
        fileCatalog->openRequested (requestedItem);
    }
}


void BatchQueue::startProcessing ()
{

    if (!processing) {
        MYWRITERLOCK (l, entryRW);

        if (!fd.empty()) {
            BatchQueueEntry* next;

            next = static_cast<BatchQueueEntry*> (fd[0]);
            // tag it as processing and set sequence
            next->processing = true;
            next->sequence = sequence = 1;
            processing = next;

            // remove from selection
            if (processing->selected) {
                std::vector<ThumbBrowserEntryBase*>::iterator pos = std::find (selected.begin(), selected.end(), processing);

                if (pos != selected.end()) {
                    selected.erase (pos);
                }

                processing->selected = false;
            }

            MYWRITERLOCK_RELEASE (l);

            // remove button set
            next->removeButtonSet ();

            // start batch processing
            rtengine::startBatchProcessing (next->job, this);
            queue_draw ();

            notifyListener();
        }
    }
}

void BatchQueue::setProgress(double p)
{
    if (processing) {
        processing->progress = p;
    }

    // No need to acquire the GUI, setProgressUI will do it
    const auto func = [](gpointer data) -> gboolean {
        static_cast<BatchQueue*>(data)->redraw();
        return FALSE;
    };

    idle_register.add(func, this);
}

void BatchQueue::setProgressStr(const Glib::ustring& str)
{
}

void BatchQueue::setProgressState(bool inProcessing)
{
}

void BatchQueue::error(const Glib::ustring& descr)
{
    if (processing && processing->processing) {
        // restore failed thumb
        BatchQueueButtonSet* bqbs = new BatchQueueButtonSet (processing);
        bqbs->setButtonListener (this);
        processing->addButtonSet (bqbs);
        processing->processing = false;
        processing->job = rtengine::ProcessingJob::create(processing->filename, processing->thumbnail->getType() == FT_Raw, processing->params);
        processing = nullptr;
        redraw ();
    }

    if (listener) {
        NLParams* params = new NLParams;
        params->listener = listener;
        params->queueRunning = false;
        params->queueError = true;
        params->queueErrorMessage = descr;
        idle_register.add(bqnotifylistenerUI, params);
    }
}

rtengine::ProcessingJob* BatchQueue::imageReady(rtengine::IImagefloat* img)
{
    // save image img
    Glib::ustring fname;
    SaveFormat saveFormat;

    if (processing->outFileName == "") { // auto file name
        Glib::ustring s = calcAutoFileNameBase (processing->filename, processing->sequence);
        saveFormat = options.saveFormatBatch;
        fname = autoCompleteFileName (s, saveFormat.format);
    } else { // use the save-as filename with automatic completion for uniqueness
        if (processing->forceFormatOpts) {
            saveFormat = processing->saveFormat;
        } else {
            saveFormat = options.saveFormatBatch;
        }

        // The output filename's extension is forced to the current or selected output format,
        // despite what the user have set in the fielneame's field of the "Save as" dialgo box
        fname = autoCompleteFileName (removeExtension (processing->outFileName), saveFormat.format);
        //fname = autoCompleteFileName (removeExtension(processing->outFileName), getExtension(processing->outFileName));
    }

    //printf ("fname=%s, %s\n", fname.c_str(), removeExtension(fname).c_str());

    if (img && fname != "") {
        int err = 0;

        if (saveFormat.format == "tif") {
            err = img->saveAsTIFF (fname, saveFormat.tiffBits, saveFormat.tiffFloat, saveFormat.tiffUncompressed);
        } else if (saveFormat.format == "png") {
            err = img->saveAsPNG (fname, saveFormat.pngBits);
        } else if (saveFormat.format == "jpg") {
            err = img->saveAsJPEG (fname, saveFormat.jpegQuality, saveFormat.jpegSubSamp);
        }

        img->free ();

        if (err) {
            throw Glib::FileError (Glib::FileError::FAILED, M ("MAIN_MSG_CANNOTSAVE") + "\n" + fname);
        }

        if (saveFormat.saveParams) {
            // We keep the extension to avoid overwriting the profile when we have
            // the same output filename with different extension
            //processing->params.save (removeExtension(fname) + paramFileExtension);
            processing->params.save (fname + ".out" + paramFileExtension);
        }

        if (processing->thumbnail) {
            processing->thumbnail->imageDeveloped ();
            processing->thumbnail->imageRemovedFromQueue ();
        }
    }

    // save temporary params file name: delete as last thing
    Glib::ustring processedParams = processing->savedParamsFile;

    // delete from the queue
    bool remove_button_set = false;

    {
        MYWRITERLOCK (l, entryRW);

        delete processing;
        processing = nullptr;

        fd.erase (fd.begin());

        // return next job
<<<<<<< HEAD
        if (fd.empty()) {
            queueEmptied = true;
        } else if (listener && listener->canStartNext ()) {
            BatchQueueEntry* next = static_cast<BatchQueueEntry*> (fd[0]);
=======
        if (!fd.empty() && listener && listener->canStartNext ()) {
            BatchQueueEntry* next = static_cast<BatchQueueEntry*>(fd[0]);
>>>>>>> a1d4acf7
            // tag it as selected and set sequence
            next->processing = true;
            next->sequence = ++sequence;
            processing = next;

            // remove from selection
            if (processing->selected) {
                std::vector<ThumbBrowserEntryBase*>::iterator pos = std::find (selected.begin(), selected.end(), processing);

                if (pos != selected.end()) {
                    selected.erase (pos);
                }

                processing->selected = false;
            }

            // remove button set
            remove_button_set = true;
        }
    }

    if (remove_button_set) {
        // ButtonSet have Cairo::Surface which might be rendered while we're trying to delete them
        GThreadLock lock;
        processing->removeButtonSet ();
    }

    if (saveBatchQueue ()) {
        ::g_remove (processedParams.c_str ());

        // Delete all files in directory batch when finished, just to be sure to remove zombies
        auto isEmpty = false;

        {
            MYREADERLOCK (l, entryRW);
            isEmpty = fd.empty();
        }

        if (isEmpty) {

            const auto batchdir = Glib::build_filename (options.rtdir, "batch");

            try {

                auto dir = Gio::File::create_for_path (batchdir);
                auto enumerator = dir->enumerate_children ("standard::name");

                while (auto file = enumerator->next_file ()) {
                    ::g_remove (Glib::build_filename (batchdir, file->get_name ()).c_str ());
                }

            } catch (Glib::Exception&) {}
        }
    }

    redraw ();
    notifyListener ();

    return processing ? processing->job : nullptr;
}

// Calculates automatic filename of processed batch entry, but just the base name
// example output: "c:\out\converted\dsc0121"
Glib::ustring BatchQueue::calcAutoFileNameBase (const Glib::ustring& origFileName, int sequence)
{

    std::vector<Glib::ustring> pa;
    std::vector<Glib::ustring> da;

    for (size_t i = 0; i < origFileName.size(); i++) {
        while ((i < origFileName.size()) && (origFileName[i] == '\\' || origFileName[i] == '/')) {
            i++;
        }

        if (i >= origFileName.size()) {
            break;
        }

        Glib::ustring tok = "";

        while ((i < origFileName.size()) && ! (origFileName[i] == '\\' || origFileName[i] == '/')) {
            tok = tok + origFileName[i++];
        }

        da.push_back (tok);
    }

    if (origFileName[0] == '/') {
        pa.push_back ("/" + da[0]);
    } else if (origFileName[0] == '\\') {
        if (origFileName.size() > 1 && origFileName[1] == '\\') {
            pa.push_back ("\\\\" + da[0]);
        } else {
            pa.push_back ("/" + da[0]);
        }
    } else {
        pa.push_back (da[0]);
    }

    for (size_t i = 1; i < da.size(); i++) {
        pa.push_back (pa[i - 1] + "/" + da[i]);
    }

//    for (int i=0; i<da.size(); i++)
//        printf ("da: %s\n", da[i].c_str());
//    for (int i=0; i<pa.size(); i++)
//        printf ("pa: %s\n", pa[i].c_str());

    // extracting filebase
    Glib::ustring filename;

    int extpos = origFileName.size() - 1;

    for (; extpos >= 0 && origFileName[extpos] != '.'; extpos--);

    for (int k = extpos - 1; k >= 0 && origFileName[k] != '/' && origFileName[k] != '\\'; k--) {
        filename = origFileName[k] + filename;
    }

//    printf ("%d, |%s|\n", extpos, filename.c_str());

    // constructing full output path
//    printf ("path=|%s|\n", options.savePath.c_str());

    Glib::ustring path = "";

    if (options.saveUsePathTemplate) {
        int ix = 0;

        while (options.savePathTemplate[ix] != 0) {
            if (options.savePathTemplate[ix] == '%') {
                ix++;

                if (options.savePathTemplate[ix] == 'p') {
                    ix++;
                    unsigned int i = options.savePathTemplate[ix] - '0';

                    if (i < pa.size()) {
                        path = path + pa[pa.size() - i - 1] + '/';
                    }

                    ix++;
                } else if (options.savePathTemplate[ix] == 'd') {
                    ix++;
                    unsigned i = options.savePathTemplate[ix] - '0';

                    if (i < da.size()) {
                        path = path + da[da.size() - i - 1];
                    }
                } else if (options.savePathTemplate[ix] == 'f') {
                    path = path + filename;
                } else if (options.savePathTemplate[ix] == 'r') { // rank from pparams
                    char rank;
                    rtengine::procparams::ProcParams pparams;

                    if ( pparams.load (origFileName + paramFileExtension) == 0 ) {
                        if (!pparams.inTrash) {
                            rank = pparams.rank + '0';
                        } else {
                            rank = 'x';
                        }
                    } else {
                        rank = '0';    // if param file not loaded (e.g. does not exist), default to rank=0
                    }

                    path += rank;
                } else if (options.savePathTemplate[ix] == 's') { // sequence
                    std::ostringstream seqstr;

                    int w = options.savePathTemplate[ix + 1] - '0';

                    if (w >= 1 && w <= 9) {
                        ix++;
                        seqstr << std::setw (w) << std::setfill ('0');
                    }

                    seqstr << sequence;
                    path += seqstr.str ();
                }
            }

            else {
                path = path + options.savePathTemplate[ix];
            }

            ix++;
        }
    } else {
        path = Glib::build_filename (options.savePathFolder, filename);
    }

    return path;
}

Glib::ustring BatchQueue::autoCompleteFileName (const Glib::ustring& fileName, const Glib::ustring& format)
{

    // separate filename and the path to the destination directory
    Glib::ustring dstdir = Glib::path_get_dirname (fileName);
    Glib::ustring dstfname = Glib::path_get_basename (fileName);
    Glib::ustring fname;

    // create directory, if does not exist
    if (g_mkdir_with_parents (dstdir.c_str (), 0755)) {
        return Glib::ustring ();
    }

    // In overwrite mode we TRY to delete the old file first.
    // if that's not possible (e.g. locked by viewer, R/O), we revert to the standard naming scheme
    bool inOverwriteMode = options.overwriteOutputFile;

    for (int tries = 0; tries < 100; tries++) {
        if (tries == 0) {
            fname = Glib::ustring::compose ("%1.%2", Glib::build_filename (dstdir,  dstfname), format);
        } else {
            fname = Glib::ustring::compose ("%1-%2.%3", Glib::build_filename (dstdir,  dstfname), tries, format);
        }

        int fileExists = Glib::file_test (fname, Glib::FILE_TEST_EXISTS);

        if (inOverwriteMode && fileExists) {
            if (::g_remove (fname.c_str ()) != 0) {
                inOverwriteMode = false;    // failed to delete- revert to old naming scheme
            } else {
                fileExists = false;    // deleted now
            }
        }

        if (!fileExists) {
            return fname;
        }
    }

    return "";
}

void BatchQueue::buttonPressed (LWButton* button, int actionCode, void* actionData)
{

    std::vector<ThumbBrowserEntryBase*> bqe;
    bqe.push_back (static_cast<BatchQueueEntry*> (actionData));

    if (actionCode == 10) { // cancel
        cancelItems (bqe);
    } else if (actionCode == 8) { // to head
        headItems (bqe);
    } else if (actionCode == 9) { // to tail
        tailItems (bqe);
    }
}

void BatchQueue::notifyListener ()
{
    const bool queueRunning = processing;
    if (listener) {
        NLParams* params = new NLParams;
        params->listener = listener;
        {
            MYREADERLOCK (l, entryRW);
            params->qsize = fd.size();
        }
        params->queueRunning = queueRunning;
        params->queueError = false;
        idle_register.add (bqnotifylistenerUI, params);
    }
}

void BatchQueue::redrawNeeded (LWButton* button)
{
    GThreadLock lock;
    queue_draw ();
}<|MERGE_RESOLUTION|>--- conflicted
+++ resolved
@@ -738,15 +738,8 @@
         fd.erase (fd.begin());
 
         // return next job
-<<<<<<< HEAD
-        if (fd.empty()) {
-            queueEmptied = true;
-        } else if (listener && listener->canStartNext ()) {
+        if (!fd.empty() && listener && listener->canStartNext ()) {
             BatchQueueEntry* next = static_cast<BatchQueueEntry*> (fd[0]);
-=======
-        if (!fd.empty() && listener && listener->canStartNext ()) {
-            BatchQueueEntry* next = static_cast<BatchQueueEntry*>(fd[0]);
->>>>>>> a1d4acf7
             // tag it as selected and set sequence
             next->processing = true;
             next->sequence = ++sequence;
