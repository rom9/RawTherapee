--- conflicted
+++ resolved
@@ -39,9 +39,6 @@
 using namespace std;
 using namespace rtengine;
 
-<<<<<<< HEAD
-BatchQueue::BatchQueue (FileCatalog* aFileCatalog) : processing (nullptr), fileCatalog (aFileCatalog), sequence (0), listener (nullptr)
-=======
 namespace
 {
 
@@ -63,8 +60,7 @@
 
 }
 
-BatchQueue::BatchQueue (FileCatalog* aFileCatalog) : processing(nullptr), fileCatalog(aFileCatalog), sequence(0), listener(nullptr)
->>>>>>> 18f812d9
+BatchQueue::BatchQueue (FileCatalog* aFileCatalog) : processing (nullptr), fileCatalog (aFileCatalog), sequence (0), listener (nullptr)
 {
 
     location = THLOC_BATCHQUEUE;
@@ -981,25 +977,6 @@
     return "";
 }
 
-<<<<<<< HEAD
-void BatchQueue::setProgress (double p)
-{
-
-    if (processing) {
-        processing->progress = p;
-    }
-
-    // No need to acquire the GUI, setProgressUI will do it
-    const auto func = [] (gpointer data) -> gboolean {
-        static_cast<BatchQueue*> (data)->redraw();
-        return FALSE;
-    };
-
-    idle_register.add (func, this);
-}
-
-=======
->>>>>>> 18f812d9
 void BatchQueue::buttonPressed (LWButton* button, int actionCode, void* actionData)
 {
 
@@ -1015,25 +992,6 @@
     }
 }
 
-<<<<<<< HEAD
-struct NLParams {
-    BatchQueueListener* listener;
-    int qsize;
-    bool queueEmptied;
-    bool queueError;
-    Glib::ustring queueErrorMessage;
-};
-
-int bqnotifylistenerUI (void* data)
-{
-    NLParams* params = static_cast<NLParams*> (data);
-    params->listener->queueSizeChanged (params->qsize, params->queueEmptied, params->queueError, params->queueErrorMessage);
-    delete params;
-    return 0;
-}
-
-=======
->>>>>>> 18f812d9
 void BatchQueue::notifyListener (bool queueEmptied)
 {
 
@@ -1054,31 +1012,4 @@
 {
     GThreadLock lock;
     queue_draw ();
-<<<<<<< HEAD
-}
-
-void BatchQueue::error (Glib::ustring msg)
-{
-
-    if (processing && processing->processing) {
-        // restore failed thumb
-        BatchQueueButtonSet* bqbs = new BatchQueueButtonSet (processing);
-        bqbs->setButtonListener (this);
-        processing->addButtonSet (bqbs);
-        processing->processing = false;
-        processing->job = rtengine::ProcessingJob::create (processing->filename, processing->thumbnail->getType() == FT_Raw, processing->params);
-        processing = nullptr;
-        redraw ();
-    }
-
-    if (listener) {
-        NLParams* params = new NLParams;
-        params->listener = listener;
-        params->queueEmptied = false;
-        params->queueError = true;
-        params->queueErrorMessage = msg;
-        idle_register.add (bqnotifylistenerUI, params);
-    }
-=======
->>>>>>> 18f812d9
 }