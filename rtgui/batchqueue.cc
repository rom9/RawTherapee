/*
 *  This file is part of RawTherapee.
 *
 *  Copyright (c) 2004-2010 Gabor Horvath <hgabor@rawtherapee.com>
 *
 *  RawTherapee is free software: you can redistribute it and/or modify
 *  it under the terms of the GNU General Public License as published by
 *  the Free Software Foundation, either version 3 of the License, or
 *  (at your option) any later version.
 *
 *  RawTherapee is distributed in the hope that it will be useful,
 *  but WITHOUT ANY WARRANTY; without even the implied warranty of
 *  MERCHANTABILITY or FITNESS FOR A PARTICULAR PURPOSE.  See the
 *  GNU General Public License for more details.
 *
 *  You should have received a copy of the GNU General Public License
 *  along with RawTherapee.  If not, see <http://www.gnu.org/licenses/>.
 */
#include <glibmm.h>
#include <glib/gstdio.h>
#include <cstring>
#include "../rtengine/rt_math.h"

#include <fstream>
#include <iomanip>
#include <sstream>
#include <string>

#include "thumbnail.h"
#include "batchqueue.h"
#include "multilangmgr.h"
#include "filecatalog.h"
#include "batchqueuebuttonset.h"
#include "guiutils.h"
#include "rtimage.h"
#include <sys/time.h>

using namespace std;
using namespace rtengine;

BatchQueue::BatchQueue (FileCatalog* aFileCatalog) : processing (nullptr), fileCatalog (aFileCatalog), sequence (0), listener (nullptr)
{

    location = THLOC_BATCHQUEUE;

    int p = 0;

    pmenu.attach (*Gtk::manage (open = new Gtk::MenuItem (M ("FILEBROWSER_POPUPOPENINEDITOR"))), 0, 1, p, p + 1);
    p++;
    pmenu.attach (*Gtk::manage (selall = new Gtk::MenuItem (M ("FILEBROWSER_POPUPSELECTALL"))), 0, 1, p, p + 1);
    p++;
    pmenu.attach (*Gtk::manage (new Gtk::SeparatorMenuItem ()), 0, 1, p, p + 1);
    p++;

    pmenu.attach (*Gtk::manage (head = new MyImageMenuItem (M ("FILEBROWSER_POPUPMOVEHEAD"), "toleftend.png")), 0, 1, p, p + 1);
    p++;

    pmenu.attach (*Gtk::manage (tail = new MyImageMenuItem (M ("FILEBROWSER_POPUPMOVEEND"), "torightend.png")), 0, 1, p, p + 1);
    p++;

    pmenu.attach (*Gtk::manage (new Gtk::SeparatorMenuItem ()), 0, 1, p, p + 1);
    p++;

<<<<<<< HEAD
    pmenu.attach (*Gtk::manage (cancel = new MyImageMenuItem (M ("FILEBROWSER_POPUPCANCELJOB"), "gtk-close.png")), 0, 1, p, p + 1);
    p++;
=======
    pmenu.attach (*Gtk::manage(cancel = new MyImageMenuItem (M("FILEBROWSER_POPUPCANCELJOB"), "gtk-close.png")), 0, 1, p, p + 1);
>>>>>>> 3ff25193

    pmenu.show_all ();

    // Accelerators
    pmaccelgroup = Gtk::AccelGroup::create ();
    pmenu.set_accel_group (pmaccelgroup);
    open->add_accelerator ("activate", pmaccelgroup, GDK_KEY_e, Gdk::CONTROL_MASK, Gtk::ACCEL_VISIBLE);
    selall->add_accelerator ("activate", pmaccelgroup, GDK_KEY_a, Gdk::CONTROL_MASK, Gtk::ACCEL_VISIBLE);
    head->add_accelerator ("activate", pmaccelgroup, GDK_KEY_Home, (Gdk::ModifierType)0, Gtk::ACCEL_VISIBLE);
    tail->add_accelerator ("activate", pmaccelgroup, GDK_KEY_End, (Gdk::ModifierType)0, Gtk::ACCEL_VISIBLE);
    cancel->add_accelerator ("activate", pmaccelgroup, GDK_KEY_Delete, (Gdk::ModifierType)0, Gtk::ACCEL_VISIBLE);

    open->signal_activate().connect (sigc::mem_fun (*this, &BatchQueue::openLastSelectedItemInEditor));
    cancel->signal_activate().connect (std::bind (&BatchQueue::cancelItems, this, std::ref (selected)));
    head->signal_activate().connect (std::bind (&BatchQueue::headItems, this, std::ref (selected)));
    tail->signal_activate().connect (std::bind (&BatchQueue::tailItems, this, std::ref (selected)));
    selall->signal_activate().connect (sigc::mem_fun (*this, &BatchQueue::selectAll));

    setArrangement (ThumbBrowserBase::TB_Vertical);
}

BatchQueue::~BatchQueue ()
{
    idle_register.destroy();

    MYWRITERLOCK (l, entryRW);

    // The listener merges parameters with old values, so delete afterwards
    for (size_t i = 0; i < fd.size(); i++) {
        delete fd.at (i);
    }

    fd.clear ();
}

void BatchQueue::resizeLoadedQueue()
{
    MYWRITERLOCK (l, entryRW);

    const auto height = getThumbnailHeight ();

    for (const auto entry : fd) {
        entry->resize (height);
    }
}

// Reduce the max size of a thumb, since thumb is processed synchronously on adding to queue
// leading to very long waiting when adding more images
int BatchQueue::calcMaxThumbnailHeight()
{
    return std::min (options.maxThumbnailHeight, 200);
}

// Function for virtual override in thumbbrowser base
int BatchQueue::getMaxThumbnailHeight() const
{
    return calcMaxThumbnailHeight();
}

void BatchQueue::saveThumbnailHeight (int height)
{
    options.thumbSizeQueue = height;
}

int BatchQueue::getThumbnailHeight ()
{
    // The user could have manually forced the option to a too big value
    return std::max (std::min (options.thumbSizeQueue, 200), 10);
}

void BatchQueue::rightClicked (ThumbBrowserEntryBase* entry)
{
    pmenu.popup (3, this->eventTime);
}

void BatchQueue::doubleClicked (ThumbBrowserEntryBase* entry)
{
    openItemInEditor (entry);
}

bool BatchQueue::keyPressed (GdkEventKey* event)
{
    bool ctrl  = event->state & GDK_CONTROL_MASK;

    if ((event->keyval == GDK_KEY_A || event->keyval == GDK_KEY_a) && ctrl) {
        selectAll ();
        return true;
    } else if ((event->keyval == GDK_KEY_E || event->keyval == GDK_KEY_e) && ctrl) {
        openLastSelectedItemInEditor();
        return true;
    } else if (event->keyval == GDK_KEY_Home) {
        headItems (selected);
        return true;
    } else if (event->keyval == GDK_KEY_End) {
        tailItems (selected);
        return true;
    } else if (event->keyval == GDK_KEY_Delete) {
        cancelItems (selected);
        return true;
    }

    return false;
}

void BatchQueue::addEntries (const std::vector<BatchQueueEntry*>& entries, bool head, bool save)
{
    {
        MYWRITERLOCK (l, entryRW);

        for (const auto entry : entries) {

            entry->setParent (this);

            // BatchQueueButtonSet have to be added before resizing to take them into account
            const auto bqbs = new BatchQueueButtonSet (entry);
            bqbs->setButtonListener (this);
            entry->addButtonSet (bqbs);

            // batch queue might have smaller, restricted size
            entry->resize (getThumbnailHeight());

            // recovery save
            const auto tempFile = getTempFilenameForParams (entry->filename);

            if (!entry->params.save (tempFile)) {
                entry->savedParamsFile = tempFile;
            }

            entry->selected = false;

            // insert either at the end, or before the first non-processing entry
            auto pos = fd.end ();

            if (head)
                pos = std::find_if (fd.begin (), fd.end (), [] (const ThumbBrowserEntryBase * fdEntry) {
                return !fdEntry->processing;
            });

            fd.insert (pos, entry);

            if (entry->thumbnail) {
                entry->thumbnail->imageEnqueued ();
            }
        }
    }

    if (save) {
        saveBatchQueue ();
    }

    redraw ();
    notifyListener (false);
}

bool BatchQueue::saveBatchQueue ()
{
    const auto fileName = Glib::build_filename (options.rtdir, "batch", "queue.csv");

    std::ofstream file (fileName, std::ios::binary | std::ios::trunc);

    if (!file.is_open ()) {
        return false;
    }

    {
        MYREADERLOCK (l, entryRW);

        if (fd.empty ()) {
            return true;
        }

        // The column's header is mandatory (the first line will be skipped when loaded)
        file << "input image full path|param file full path|output image full path|file format|jpeg quality|jpeg subsampling|"
             << "png bit depth|png compression|tiff bit depth|uncompressed tiff|save output params|force format options|fast export|<end of line>"
             << std::endl;

        // method is already running with entryLock, so no need to lock again
        for (const auto fdEntry : fd) {

            const auto entry = static_cast<BatchQueueEntry*> (fdEntry);
            const auto& saveFormat = entry->saveFormat;

            // Warning: for code's simplicity in loadBatchQueue, each field must end by the '|' character, safer than ';' or ',' since it can't be used in paths
            file << entry->filename << '|' << entry->savedParamsFile << '|' << entry->outFileName << '|' << saveFormat.format << '|'
                 << saveFormat.jpegQuality << '|' << saveFormat.jpegSubSamp << '|'
                 << saveFormat.pngBits << '|' << saveFormat.pngCompression << '|'
                 << saveFormat.tiffBits << '|'  << saveFormat.tiffUncompressed << '|'
                 << saveFormat.saveParams << '|' << entry->forceFormatOpts << '|'
                 << entry->job->fastPipeline() << '|'
                 << std::endl;
        }
    }

    return true;
}

bool BatchQueue::loadBatchQueue ()
{
    const auto fileName = Glib::build_filename (options.rtdir, "batch", "queue.csv");

    std::ifstream file (fileName, std::ios::binary);

    if (file.is_open ()) {
        // Yes, it's better to get the lock for the whole file reading,
        // to update the list in one shot without any other concurrent access!
        MYWRITERLOCK (l, entryRW);

        std::string row, column;
        std::vector<std::string> values;

        // skipping the first row
        std::getline (file, row);

        while (std::getline (file, row)) {

            std::istringstream line (row);

            values.clear ();

            while (std::getline (line, column, '|')) {
                values.push_back (column);
            }

            auto value = values.begin ();

            const auto nextStringOr = [&] (const Glib::ustring & defaultValue) -> Glib::ustring {
                return value != values.end () ? Glib::ustring (*value++) : defaultValue;
            };
            const auto nextIntOr = [&] (int defaultValue) -> int {
                try {
                    return value != values.end () ? std::stoi (*value++) : defaultValue;
                } catch (std::exception&)
                {
                    return defaultValue;
                }
            };

            const auto source = nextStringOr (Glib::ustring ());
            const auto paramsFile = nextStringOr (Glib::ustring ());

            if (source.empty () || paramsFile.empty ()) {
                continue;
            }

            const auto outputFile = nextStringOr (Glib::ustring ());
            const auto saveFmt = nextStringOr (options.saveFormat.format);
            const auto jpegQuality = nextIntOr (options.saveFormat.jpegQuality);
            const auto jpegSubSamp = nextIntOr (options.saveFormat.jpegSubSamp);
            const auto pngBits = nextIntOr (options.saveFormat.pngBits);
            const auto pngCompression = nextIntOr (options.saveFormat.pngCompression);
            const auto tiffBits = nextIntOr (options.saveFormat.tiffBits);
            const auto tiffUncompressed = nextIntOr (options.saveFormat.tiffUncompressed);
            const auto saveParams = nextIntOr (options.saveFormat.saveParams);
            const auto forceFormatOpts = nextIntOr (options.forceFormatOpts);
            const auto fast = nextIntOr(false);

            rtengine::procparams::ProcParams pparams;

            if (pparams.load (paramsFile)) {
                continue;
            }

            auto thumb = CacheManager::getInstance ()->getEntry (source);

            if (!thumb) {
                continue;
            }

            auto job = rtengine::ProcessingJob::create (source, thumb->getType () == FT_Raw, pparams, fast);

            auto prevh = getMaxThumbnailHeight ();
            auto prevw = prevh;
            thumb->getThumbnailSize (prevw, prevh, &pparams);

            auto entry = new BatchQueueEntry (job, pparams, source, prevw, prevh, thumb);
            thumb->decreaseRef ();  // Removing the refCount acquired by cacheMgr->getEntry
            entry->setParent (this);

            // BatchQueueButtonSet have to be added before resizing to take them into account
            auto bqbs = new BatchQueueButtonSet (entry);
            bqbs->setButtonListener (this);
            entry->addButtonSet (bqbs);

            entry->savedParamsFile = paramsFile;
            entry->selected = false;
            entry->outFileName = outputFile;

            if (!outputFile.empty ()) {
                auto& saveFormat = entry->saveFormat;
                saveFormat.format = saveFmt;
                saveFormat.jpegQuality = jpegQuality;
                saveFormat.jpegSubSamp = jpegSubSamp;
                saveFormat.pngBits = pngBits;
                saveFormat.pngCompression = pngCompression;
                saveFormat.tiffBits = tiffBits;
                saveFormat.tiffUncompressed = tiffUncompressed != 0;
                saveFormat.saveParams = saveParams != 0;
                entry->forceFormatOpts = forceFormatOpts != 0;
            } else {
                entry->forceFormatOpts = false;
            }

            fd.push_back (entry);
        }
    }

    redraw ();
    notifyListener (false);

    return !fd.empty ();
}

Glib::ustring BatchQueue::getTempFilenameForParams ( const Glib::ustring &filename )
{
    timeval tv;
    gettimeofday (&tv, nullptr);
    char mseconds[4];
    sprintf (mseconds, "%d", (int) (tv.tv_usec / 1000));
    time_t rawtime;
    struct tm *timeinfo;
    char stringTimestamp [80];
    time ( &rawtime );
    timeinfo = localtime ( &rawtime );
    strftime (stringTimestamp, sizeof (stringTimestamp), "_%Y%m%d%H%M%S_", timeinfo);
    Glib::ustring savedParamPath;
    savedParamPath = options.rtdir + "/batch/";
    g_mkdir_with_parents (savedParamPath.c_str (), 0755);
    savedParamPath += Glib::path_get_basename (filename);
    savedParamPath += stringTimestamp;
    savedParamPath += mseconds;
    savedParamPath += paramFileExtension;
    return savedParamPath;
}

<<<<<<< HEAD
int cancelItemUI (void* data)
{
    const auto bqe = static_cast<BatchQueueEntry*> (data);

    g_remove (bqe->savedParamsFile.c_str ());
    delete bqe;

    return 0;
}

=======
>>>>>>> 3ff25193
void BatchQueue::cancelItems (const std::vector<ThumbBrowserEntryBase*>& items)
{
    {
        MYWRITERLOCK (l, entryRW);

        for (const auto item : items) {

            const auto entry = static_cast<BatchQueueEntry*> (item);

            if (entry->processing) {
                continue;
            }

            const auto pos = std::find (fd.begin (), fd.end (), entry);

            if (pos == fd.end ()) {
                continue;
            }

            fd.erase (pos);

            rtengine::ProcessingJob::destroy (entry->job);

            if (entry->thumbnail) {
                entry->thumbnail->imageRemovedFromQueue ();
            }

            const auto func = [](gpointer data) -> gboolean {
                const BatchQueueEntry* const bqe = static_cast<BatchQueueEntry*>(data);

                ::g_remove(bqe->savedParamsFile.c_str());
                delete bqe;

                return FALSE;
            };

            idle_register.add(func, entry);
        }

        for (const auto entry : fd) {
            entry->selected = false;
        }

        lastClicked = nullptr;
        selected.clear ();
    }

    saveBatchQueue ();

    redraw ();
    notifyListener (false);
}

void BatchQueue::headItems (const std::vector<ThumbBrowserEntryBase*>& items)
{
    {
        MYWRITERLOCK (l, entryRW);

        for (auto item = items.rbegin(); item != items.rend(); ++item) {

            const auto entry = static_cast<BatchQueueEntry*> (*item);

            if (entry->processing) {
                continue;
            }

            const auto pos = std::find (fd.begin (), fd.end (), entry);

            if (pos == fd.end () || pos == fd.begin ()) {
                continue;
            }

            fd.erase (pos);

            // find the first item that is not under processing
            const auto newPos = std::find_if (fd.begin (), fd.end (), [] (const ThumbBrowserEntryBase * fdEntry) {
                return !fdEntry->processing;
            });

            fd.insert (newPos, entry);
        }
    }

    saveBatchQueue ();

    redraw ();
}

void BatchQueue::tailItems (const std::vector<ThumbBrowserEntryBase*>& items)
{
    {
        MYWRITERLOCK (l, entryRW);

        for (const auto item : items) {

            const auto entry = static_cast<BatchQueueEntry*> (item);

            if (entry->processing) {
                continue;
            }

            const auto pos = std::find (fd.begin (), fd.end (), entry);

            if (pos == fd.end ()) {
                continue;
            }

            fd.erase (pos);

            fd.push_back (entry);
        }
    }

    saveBatchQueue ();

    redraw ();
}

void BatchQueue::selectAll ()
{
    {
        MYWRITERLOCK (l, entryRW);

        lastClicked = nullptr;
        selected.clear ();

        for (size_t i = 0; i < fd.size(); i++) {
            if (fd[i]->processing) {
                continue;
            }

            fd[i]->selected = true;
            selected.push_back (fd[i]);
        }
    }
    queue_draw ();
}

void BatchQueue::openLastSelectedItemInEditor()
{
    {
        MYREADERLOCK (l, entryRW);

        if (selected.size() > 0) {
            openItemInEditor (selected.back());
        }
    }
}

void BatchQueue::openItemInEditor (ThumbBrowserEntryBase* item)
{
    if (item) {
        std::vector< ::Thumbnail*> requestedItem;
        requestedItem.push_back (item->thumbnail);
        fileCatalog->openRequested (requestedItem);
    }
}


void BatchQueue::startProcessing ()
{

    if (!processing) {
        MYWRITERLOCK (l, entryRW);

        if (!fd.empty()) {
            BatchQueueEntry* next;

            next = static_cast<BatchQueueEntry*> (fd[0]);
            // tag it as processing and set sequence
            next->processing = true;
            next->sequence = sequence = 1;
            processing = next;

            // remove from selection
            if (processing->selected) {
                std::vector<ThumbBrowserEntryBase*>::iterator pos = std::find (selected.begin(), selected.end(), processing);

                if (pos != selected.end()) {
                    selected.erase (pos);
                }

                processing->selected = false;
            }

            MYWRITERLOCK_RELEASE (l);

            // remove button set
            next->removeButtonSet ();

            // start batch processing
            rtengine::startBatchProcessing (next->job, this, options.tunnelMetaData);
            queue_draw ();
        }
    }
}

rtengine::ProcessingJob* BatchQueue::imageReady (rtengine::IImage16* img)
{

    // save image img
    Glib::ustring fname;
    SaveFormat saveFormat;

    if (processing->outFileName == "") { // auto file name
        Glib::ustring s = calcAutoFileNameBase (processing->filename, processing->sequence);
        saveFormat = options.saveFormatBatch;
        fname = autoCompleteFileName (s, saveFormat.format);
    } else { // use the save-as filename with automatic completion for uniqueness
        if (processing->forceFormatOpts) {
            saveFormat = processing->saveFormat;
        } else {
            saveFormat = options.saveFormatBatch;
        }

        // The output filename's extension is forced to the current or selected output format,
        // despite what the user have set in the fielneame's field of the "Save as" dialgo box
        fname = autoCompleteFileName (removeExtension (processing->outFileName), saveFormat.format);
        //fname = autoCompleteFileName (removeExtension(processing->outFileName), getExtension(processing->outFileName));
    }

    //printf ("fname=%s, %s\n", fname.c_str(), removeExtension(fname).c_str());

    if (img && fname != "") {
        int err = 0;

        if (saveFormat.format == "tif") {
            err = img->saveAsTIFF (fname, saveFormat.tiffBits, saveFormat.tiffUncompressed);
        } else if (saveFormat.format == "png") {
            err = img->saveAsPNG (fname, saveFormat.pngCompression, saveFormat.pngBits);
        } else if (saveFormat.format == "jpg") {
            err = img->saveAsJPEG (fname, saveFormat.jpegQuality, saveFormat.jpegSubSamp);
        }

        img->free ();

        if (err) {
            throw Glib::FileError (Glib::FileError::FAILED, M ("MAIN_MSG_CANNOTSAVE") + "\n" + fname);
        }

        if (saveFormat.saveParams) {
            // We keep the extension to avoid overwriting the profile when we have
            // the same output filename with different extension
            //processing->params.save (removeExtension(fname) + paramFileExtension);
            processing->params.save (fname + ".out" + paramFileExtension);
        }

        if (processing->thumbnail) {
            processing->thumbnail->imageDeveloped ();
            processing->thumbnail->imageRemovedFromQueue ();
        }
    }

    // save temporary params file name: delete as last thing
    Glib::ustring processedParams = processing->savedParamsFile;

    // delete from the queue
    bool queueEmptied = false;
    bool remove_button_set = false;

    {
        MYWRITERLOCK (l, entryRW);

        delete processing;
        processing = nullptr;

        fd.erase (fd.begin());

        // return next job
        if (fd.empty()) {
            queueEmptied = true;
        } else if (listener && listener->canStartNext ()) {
            BatchQueueEntry* next = static_cast<BatchQueueEntry*> (fd[0]);
            // tag it as selected and set sequence
            next->processing = true;
            next->sequence = ++sequence;
            processing = next;

            // remove from selection
            if (processing->selected) {
                std::vector<ThumbBrowserEntryBase*>::iterator pos = std::find (selected.begin(), selected.end(), processing);

                if (pos != selected.end()) {
                    selected.erase (pos);
                }

                processing->selected = false;
            }

            // remove button set
            remove_button_set = true;
        }
    }

    if (remove_button_set) {
        // ButtonSet have Cairo::Surface which might be rendered while we're trying to delete them
        GThreadLock lock;
        processing->removeButtonSet ();
    }

    if (saveBatchQueue ()) {
        ::g_remove (processedParams.c_str ());

        // Delete all files in directory batch when finished, just to be sure to remove zombies
        auto isEmpty = false;

        {
            MYREADERLOCK (l, entryRW);
            isEmpty = fd.empty();
        }

        if (isEmpty) {

            const auto batchdir = Glib::build_filename (options.rtdir, "batch");

            try {

                auto dir = Gio::File::create_for_path (batchdir);
                auto enumerator = dir->enumerate_children ("standard::name");

                while (auto file = enumerator->next_file ()) {
                    ::g_remove (Glib::build_filename (batchdir, file->get_name ()).c_str ());
                }

            } catch (Glib::Exception&) {}
        }
    }

    redraw ();
    notifyListener (queueEmptied);

    return processing ? processing->job : nullptr;
}

// Calculates automatic filename of processed batch entry, but just the base name
// example output: "c:\out\converted\dsc0121"
Glib::ustring BatchQueue::calcAutoFileNameBase (const Glib::ustring& origFileName, int sequence)
{

    std::vector<Glib::ustring> pa;
    std::vector<Glib::ustring> da;

    for (size_t i = 0; i < origFileName.size(); i++) {
        while ((i < origFileName.size()) && (origFileName[i] == '\\' || origFileName[i] == '/')) {
            i++;
        }

        if (i >= origFileName.size()) {
            break;
        }

        Glib::ustring tok = "";

        while ((i < origFileName.size()) && ! (origFileName[i] == '\\' || origFileName[i] == '/')) {
            tok = tok + origFileName[i++];
        }

        da.push_back (tok);
    }

    if (origFileName[0] == '/' || origFileName[0] == '\\') {
        pa.push_back ("/" + da[0]);
    } else {
        pa.push_back (da[0]);
    }

    for (size_t i = 1; i < da.size(); i++) {
        pa.push_back (pa[i - 1] + "/" + da[i]);
    }

//    for (int i=0; i<da.size(); i++)
//        printf ("da: %s\n", da[i].c_str());
//    for (int i=0; i<pa.size(); i++)
//        printf ("pa: %s\n", pa[i].c_str());

    // extracting filebase
    Glib::ustring filename;

    int extpos = origFileName.size() - 1;

    for (; extpos >= 0 && origFileName[extpos] != '.'; extpos--);

    for (int k = extpos - 1; k >= 0 && origFileName[k] != '/' && origFileName[k] != '\\'; k--) {
        filename = origFileName[k] + filename;
    }

//    printf ("%d, |%s|\n", extpos, filename.c_str());

    // constructing full output path
//    printf ("path=|%s|\n", options.savePath.c_str());

    Glib::ustring path = "";

    if (options.saveUsePathTemplate) {
        int ix = 0;

        while (options.savePathTemplate[ix] != 0) {
            if (options.savePathTemplate[ix] == '%') {
                ix++;

                if (options.savePathTemplate[ix] == 'p') {
                    ix++;
                    unsigned int i = options.savePathTemplate[ix] - '0';

                    if (i < pa.size()) {
                        path = path + pa[pa.size() - i - 1] + '/';
                    }

                    ix++;
                } else if (options.savePathTemplate[ix] == 'd') {
                    ix++;
                    unsigned i = options.savePathTemplate[ix] - '0';

                    if (i < da.size()) {
                        path = path + da[da.size() - i - 1];
                    }
                } else if (options.savePathTemplate[ix] == 'f') {
                    path = path + filename;
                } else if (options.savePathTemplate[ix] == 'r') { // rank from pparams
                    char rank;
                    rtengine::procparams::ProcParams pparams;

                    if ( pparams.load (origFileName + paramFileExtension) == 0 ) {
                        if (!pparams.inTrash) {
                            rank = pparams.rank + '0';
                        } else {
                            rank = 'x';
                        }
                    } else {
                        rank = '0';    // if param file not loaded (e.g. does not exist), default to rank=0
                    }

                    path += rank;
                } else if (options.savePathTemplate[ix] == 's') { // sequence
                    std::ostringstream seqstr;

                    int w = options.savePathTemplate[ix + 1] - '0';

                    if (w >= 1 && w <= 9) {
                        ix++;
                        seqstr << std::setw (w) << std::setfill ('0');
                    }

                    seqstr << sequence;
                    path += seqstr.str ();
                }
            }

            else {
                path = path + options.savePathTemplate[ix];
            }

            ix++;
        }
    } else {
        path = Glib::build_filename (options.savePathFolder, filename);
    }

    return path;
}

Glib::ustring BatchQueue::autoCompleteFileName (const Glib::ustring& fileName, const Glib::ustring& format)
{

    // separate filename and the path to the destination directory
    Glib::ustring dstdir = Glib::path_get_dirname (fileName);
    Glib::ustring dstfname = Glib::path_get_basename (fileName);
    Glib::ustring fname;

    // create directory, if does not exist
    if (g_mkdir_with_parents (dstdir.c_str (), 0755)) {
        return Glib::ustring ();
    }

    // In overwrite mode we TRY to delete the old file first.
    // if that's not possible (e.g. locked by viewer, R/O), we revert to the standard naming scheme
    bool inOverwriteMode = options.overwriteOutputFile;

    for (int tries = 0; tries < 100; tries++) {
        if (tries == 0) {
            fname = Glib::ustring::compose ("%1.%2", Glib::build_filename (dstdir,  dstfname), format);
        } else {
            fname = Glib::ustring::compose ("%1-%2.%3", Glib::build_filename (dstdir,  dstfname), tries, format);
        }

        int fileExists = Glib::file_test (fname, Glib::FILE_TEST_EXISTS);

        if (inOverwriteMode && fileExists) {
            if (::g_remove (fname.c_str ()) != 0) {
                inOverwriteMode = false;    // failed to delete- revert to old naming scheme
            } else {
                fileExists = false;    // deleted now
            }
        }

        if (!fileExists) {
            return fname;
        }
    }

    return "";
}

<<<<<<< HEAD
int setProgressUI (void* p)
{
    (static_cast<BatchQueue*> (p))->redraw();
    return 0;
}

=======
>>>>>>> 3ff25193
void BatchQueue::setProgress (double p)
{

    if (processing) {
        processing->progress = p;
    }

    // No need to acquire the GUI, setProgressUI will do it
    const auto func = [](gpointer data) -> gboolean {
        static_cast<BatchQueue*>(data)->redraw();
        return FALSE;
    };

    idle_register.add(func, this);
}

void BatchQueue::buttonPressed (LWButton* button, int actionCode, void* actionData)
{

    std::vector<ThumbBrowserEntryBase*> bqe;
    bqe.push_back (static_cast<BatchQueueEntry*> (actionData));

    if (actionCode == 10) { // cancel
        cancelItems (bqe);
    } else if (actionCode == 8) { // to head
        headItems (bqe);
    } else if (actionCode == 9) { // to tail
        tailItems (bqe);
    }
}

struct NLParams {
    BatchQueueListener* listener;
    int qsize;
    bool queueEmptied;
    bool queueError;
    Glib::ustring queueErrorMessage;
};

int bqnotifylistenerUI (void* data)
{
    NLParams* params = static_cast<NLParams*> (data);
    params->listener->queueSizeChanged (params->qsize, params->queueEmptied, params->queueError, params->queueErrorMessage);
    delete params;
    return 0;
}

void BatchQueue::notifyListener (bool queueEmptied)
{

    if (listener) {
        NLParams* params = new NLParams;
        params->listener = listener;
        {
            MYREADERLOCK (l, entryRW);
            params->qsize = fd.size();
        }
        params->queueEmptied = queueEmptied;
        params->queueError = false;
        idle_register.add (bqnotifylistenerUI, params);
    }
}

void BatchQueue::redrawNeeded (LWButton* button)
{
    GThreadLock lock;
    queue_draw ();
}

void BatchQueue::error (Glib::ustring msg)
{

    if (processing && processing->processing) {
        // restore failed thumb
        BatchQueueButtonSet* bqbs = new BatchQueueButtonSet (processing);
        bqbs->setButtonListener (this);
        processing->addButtonSet (bqbs);
        processing->processing = false;
        processing->job = rtengine::ProcessingJob::create (processing->filename, processing->thumbnail->getType() == FT_Raw, processing->params);
        processing = nullptr;
        redraw ();
    }

    if (listener) {
        NLParams* params = new NLParams;
        params->listener = listener;
        params->queueEmptied = false;
        params->queueError = true;
        params->queueErrorMessage = msg;
        idle_register.add (bqnotifylistenerUI, params);
    }
}<|MERGE_RESOLUTION|>--- conflicted
+++ resolved
@@ -61,12 +61,7 @@
     pmenu.attach (*Gtk::manage (new Gtk::SeparatorMenuItem ()), 0, 1, p, p + 1);
     p++;
 
-<<<<<<< HEAD
     pmenu.attach (*Gtk::manage (cancel = new MyImageMenuItem (M ("FILEBROWSER_POPUPCANCELJOB"), "gtk-close.png")), 0, 1, p, p + 1);
-    p++;
-=======
-    pmenu.attach (*Gtk::manage(cancel = new MyImageMenuItem (M("FILEBROWSER_POPUPCANCELJOB"), "gtk-close.png")), 0, 1, p, p + 1);
->>>>>>> 3ff25193
 
     pmenu.show_all ();
 
@@ -321,7 +316,7 @@
             const auto tiffUncompressed = nextIntOr (options.saveFormat.tiffUncompressed);
             const auto saveParams = nextIntOr (options.saveFormat.saveParams);
             const auto forceFormatOpts = nextIntOr (options.forceFormatOpts);
-            const auto fast = nextIntOr(false);
+            const auto fast = nextIntOr (false);
 
             rtengine::procparams::ProcParams pparams;
 
@@ -401,19 +396,6 @@
     return savedParamPath;
 }
 
-<<<<<<< HEAD
-int cancelItemUI (void* data)
-{
-    const auto bqe = static_cast<BatchQueueEntry*> (data);
-
-    g_remove (bqe->savedParamsFile.c_str ());
-    delete bqe;
-
-    return 0;
-}
-
-=======
->>>>>>> 3ff25193
 void BatchQueue::cancelItems (const std::vector<ThumbBrowserEntryBase*>& items)
 {
     {
@@ -441,16 +423,16 @@
                 entry->thumbnail->imageRemovedFromQueue ();
             }
 
-            const auto func = [](gpointer data) -> gboolean {
-                const BatchQueueEntry* const bqe = static_cast<BatchQueueEntry*>(data);
-
-                ::g_remove(bqe->savedParamsFile.c_str());
+            const auto func = [] (gpointer data) -> gboolean {
+                const BatchQueueEntry* const bqe = static_cast<BatchQueueEntry*> (data);
+
+                ::g_remove (bqe->savedParamsFile.c_str());
                 delete bqe;
 
                 return FALSE;
             };
 
-            idle_register.add(func, entry);
+            idle_register.add (func, entry);
         }
 
         for (const auto entry : fd) {
@@ -917,15 +899,6 @@
     return "";
 }
 
-<<<<<<< HEAD
-int setProgressUI (void* p)
-{
-    (static_cast<BatchQueue*> (p))->redraw();
-    return 0;
-}
-
-=======
->>>>>>> 3ff25193
 void BatchQueue::setProgress (double p)
 {
 
@@ -934,12 +907,12 @@
     }
 
     // No need to acquire the GUI, setProgressUI will do it
-    const auto func = [](gpointer data) -> gboolean {
-        static_cast<BatchQueue*>(data)->redraw();
+    const auto func = [] (gpointer data) -> gboolean {
+        static_cast<BatchQueue*> (data)->redraw();
         return FALSE;
     };
 
-    idle_register.add(func, this);
+    idle_register.add (func, this);
 }
 
 void BatchQueue::buttonPressed (LWButton* button, int actionCode, void* actionData)
