--- conflicted
+++ resolved
@@ -53,27 +53,16 @@
     pmenu.attach (*Gtk::manage (new Gtk::SeparatorMenuItem ()), 0, 1, p, p + 1);
     p++;
 
-<<<<<<< HEAD
-    pmenu.attach (*Gtk::manage (head = new MyImageMenuItem (M ("FILEBROWSER_POPUPMOVEHEAD"), "toleftend.png")), 0, 1, p, p + 1);
-    p++;
-
-    pmenu.attach (*Gtk::manage (tail = new MyImageMenuItem (M ("FILEBROWSER_POPUPMOVEEND"), "torightend.png")), 0, 1, p, p + 1);
-=======
     pmenu.attach (*Gtk::manage(head = new MyImageMenuItem (M("FILEBROWSER_POPUPMOVEHEAD"), "goto-start-small.png")), 0, 1, p, p + 1);
     p++;
 
     pmenu.attach (*Gtk::manage(tail = new MyImageMenuItem (M("FILEBROWSER_POPUPMOVEEND"), "goto-end-small.png")), 0, 1, p, p + 1);
->>>>>>> d73e5428
     p++;
 
     pmenu.attach (*Gtk::manage (new Gtk::SeparatorMenuItem ()), 0, 1, p, p + 1);
     p++;
 
-<<<<<<< HEAD
-    pmenu.attach (*Gtk::manage (cancel = new MyImageMenuItem (M ("FILEBROWSER_POPUPCANCELJOB"), "gtk-close.png")), 0, 1, p, p + 1);
-=======
     pmenu.attach (*Gtk::manage(cancel = new MyImageMenuItem (M("FILEBROWSER_POPUPCANCELJOB"), "cancel-small.png")), 0, 1, p, p + 1);
->>>>>>> d73e5428
 
     pmenu.show_all ();
 
