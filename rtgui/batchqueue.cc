/*
 *  This file is part of RawTherapee.
 *
 *  Copyright (c) 2004-2010 Gabor Horvath <hgabor@rawtherapee.com>
 *
 *  RawTherapee is free software: you can redistribute it and/or modify
 *  it under the terms of the GNU General Public License as published by
 *  the Free Software Foundation, either version 3 of the License, or
 *  (at your option) any later version.
 *
 *  RawTherapee is distributed in the hope that it will be useful,
 *  but WITHOUT ANY WARRANTY; without even the implied warranty of
 *  MERCHANTABILITY or FITNESS FOR A PARTICULAR PURPOSE.  See the
 *  GNU General Public License for more details.
 *
 *  You should have received a copy of the GNU General Public License
 *  along with RawTherapee.  If not, see <http://www.gnu.org/licenses/>.
 */
#include <glibmm.h>
#include <glib/gstdio.h>
#include <cstring>
#include <functional>
#include "../rtengine/rt_math.h"
#include "../rtengine/procparams.h"

#include <fstream>
#include <iomanip>
#include <sstream>
#include <string>

#include "thumbnail.h"
#include "batchqueue.h"
#include "multilangmgr.h"
#include "filecatalog.h"
#include "batchqueuebuttonset.h"
#include "guiutils.h"
#include "rtimage.h"
#include <sys/time.h>

using namespace std;
using namespace rtengine;

<<<<<<< HEAD
namespace
{

struct NLParams {
    BatchQueueListener* listener;
    int qsize;
    bool queueRunning;
    bool queueError;
    Glib::ustring queueErrorMessage;
};

int bqnotifylistenerUI (void* data)
{
    NLParams* params = static_cast<NLParams*>(data);
    params->listener->queueSizeChanged (params->qsize, params->queueRunning, params->queueError, params->queueErrorMessage);
    delete params;
    return 0;
}

}

BatchQueue::BatchQueue (FileCatalog* aFileCatalog) : processing (nullptr), fileCatalog (aFileCatalog), sequence (0), listener (nullptr)
=======
BatchQueue::BatchQueue (FileCatalog* aFileCatalog) : processing(nullptr), fileCatalog(aFileCatalog), sequence(0), listener(nullptr)
>>>>>>> 86550c16
{

    location = THLOC_BATCHQUEUE;

    int p = 0;

    pmenu.attach (*Gtk::manage (open = new Gtk::MenuItem (M ("FILEBROWSER_POPUPOPENINEDITOR"))), 0, 1, p, p + 1);
    p++;
    pmenu.attach (*Gtk::manage (selall = new Gtk::MenuItem (M ("FILEBROWSER_POPUPSELECTALL"))), 0, 1, p, p + 1);
    p++;
    pmenu.attach (*Gtk::manage (new Gtk::SeparatorMenuItem ()), 0, 1, p, p + 1);
    p++;

    pmenu.attach (*Gtk::manage(head = new MyImageMenuItem (M("FILEBROWSER_POPUPMOVEHEAD"), "goto-start-small.png")), 0, 1, p, p + 1);
    p++;

    pmenu.attach (*Gtk::manage(tail = new MyImageMenuItem (M("FILEBROWSER_POPUPMOVEEND"), "goto-end-small.png")), 0, 1, p, p + 1);
    p++;

    pmenu.attach (*Gtk::manage (new Gtk::SeparatorMenuItem ()), 0, 1, p, p + 1);
    p++;

    pmenu.attach (*Gtk::manage(cancel = new MyImageMenuItem (M("FILEBROWSER_POPUPCANCELJOB"), "cancel-small.png")), 0, 1, p, p + 1);

    pmenu.show_all ();

    // Accelerators
    pmaccelgroup = Gtk::AccelGroup::create ();
    pmenu.set_accel_group (pmaccelgroup);
    open->add_accelerator ("activate", pmaccelgroup, GDK_KEY_e, Gdk::CONTROL_MASK, Gtk::ACCEL_VISIBLE);
    selall->add_accelerator ("activate", pmaccelgroup, GDK_KEY_a, Gdk::CONTROL_MASK, Gtk::ACCEL_VISIBLE);
    head->add_accelerator ("activate", pmaccelgroup, GDK_KEY_Home, (Gdk::ModifierType)0, Gtk::ACCEL_VISIBLE);
    tail->add_accelerator ("activate", pmaccelgroup, GDK_KEY_End, (Gdk::ModifierType)0, Gtk::ACCEL_VISIBLE);
    cancel->add_accelerator ("activate", pmaccelgroup, GDK_KEY_Delete, (Gdk::ModifierType)0, Gtk::ACCEL_VISIBLE);

    open->signal_activate().connect (sigc::mem_fun (*this, &BatchQueue::openLastSelectedItemInEditor));
    cancel->signal_activate().connect (std::bind (&BatchQueue::cancelItems, this, std::ref (selected)));
    head->signal_activate().connect (std::bind (&BatchQueue::headItems, this, std::ref (selected)));
    tail->signal_activate().connect (std::bind (&BatchQueue::tailItems, this, std::ref (selected)));
    selall->signal_activate().connect (sigc::mem_fun (*this, &BatchQueue::selectAll));

    setArrangement (ThumbBrowserBase::TB_Vertical);
}

BatchQueue::~BatchQueue ()
{
    std::set<BatchQueueEntry*> removable_bqes;

    mutex_removable_batch_queue_entries.lock();
    removable_batch_queue_entries.swap(removable_bqes);
    mutex_removable_batch_queue_entries.unlock();

    for (const auto entry : removable_bqes) {
        ::g_remove(entry->savedParamsFile.c_str());
        delete entry;
    }

    idle_register.destroy();

    MYWRITERLOCK (l, entryRW);

    // The listener merges parameters with old values, so delete afterwards
    for (size_t i = 0; i < fd.size(); i++) {
        delete fd.at (i);
    }

    fd.clear ();
}

void BatchQueue::resizeLoadedQueue()
{
    MYWRITERLOCK (l, entryRW);

    const auto height = getThumbnailHeight ();

    for (const auto entry : fd) {
        entry->resize (height);
    }
}

// Reduce the max size of a thumb, since thumb is processed synchronously on adding to queue
// leading to very long waiting when adding more images
int BatchQueue::calcMaxThumbnailHeight()
{
    return std::min (options.maxThumbnailHeight, 200);
}

// Function for virtual override in thumbbrowser base
int BatchQueue::getMaxThumbnailHeight() const
{
    return calcMaxThumbnailHeight();
}

void BatchQueue::saveThumbnailHeight (int height)
{
    options.thumbSizeQueue = height;
}

int BatchQueue::getThumbnailHeight ()
{
    // The user could have manually forced the option to a too big value
    return std::max (std::min (options.thumbSizeQueue, 200), 10);
}

void BatchQueue::rightClicked (ThumbBrowserEntryBase* entry)
{
    pmenu.popup (3, this->eventTime);
}

void BatchQueue::doubleClicked (ThumbBrowserEntryBase* entry)
{
    openItemInEditor (entry);
}

bool BatchQueue::keyPressed (GdkEventKey* event)
{
    bool ctrl  = event->state & GDK_CONTROL_MASK;

    if ((event->keyval == GDK_KEY_A || event->keyval == GDK_KEY_a) && ctrl) {
        selectAll ();
        return true;
    } else if ((event->keyval == GDK_KEY_E || event->keyval == GDK_KEY_e) && ctrl) {
        openLastSelectedItemInEditor();
        return true;
    } else if (event->keyval == GDK_KEY_Home) {
        headItems (selected);
        return true;
    } else if (event->keyval == GDK_KEY_End) {
        tailItems (selected);
        return true;
    } else if (event->keyval == GDK_KEY_Delete) {
        cancelItems (selected);
        return true;
    }

    return false;
}

void BatchQueue::addEntries (const std::vector<BatchQueueEntry*>& entries, bool head, bool save)
{
    {
        MYWRITERLOCK (l, entryRW);

        for (const auto entry : entries) {

            entry->setParent (this);

            // BatchQueueButtonSet have to be added before resizing to take them into account
            const auto bqbs = new BatchQueueButtonSet (entry);
            bqbs->setButtonListener (this);
            entry->addButtonSet (bqbs);

            // batch queue might have smaller, restricted size
            entry->resize (getThumbnailHeight());

            // recovery save
            const auto tempFile = getTempFilenameForParams (entry->filename);

<<<<<<< HEAD
            if (!entry->params.save (tempFile)) {
=======
            if (!entry->params->save (tempFile))
>>>>>>> 86550c16
                entry->savedParamsFile = tempFile;
            }

            entry->selected = false;

            // insert either at the end, or before the first non-processing entry
            auto pos = fd.end ();

            if (head)
                pos = std::find_if (fd.begin (), fd.end (), [] (const ThumbBrowserEntryBase * fdEntry) {
                return !fdEntry->processing;
            });

            fd.insert (pos, entry);

            if (entry->thumbnail) {
                entry->thumbnail->imageEnqueued ();
            }
        }
    }

    if (save) {
        saveBatchQueue ();
    }

    redraw ();
    notifyListener ();
}

bool BatchQueue::saveBatchQueue ()
{
    const auto fileName = Glib::build_filename (options.rtdir, "batch", "queue.csv");

    std::ofstream file (fileName, std::ios::binary | std::ios::trunc);

    if (!file.is_open ()) {
        return false;
    }

    {
        MYREADERLOCK (l, entryRW);

        if (fd.empty ()) {
            return true;
        }

        // The column's header is mandatory (the first line will be skipped when loaded)
        file << "input image full path|param file full path|output image full path|file format|jpeg quality|jpeg subsampling|"
             << "png bit depth|png compression|tiff bit depth|tiff is float|uncompressed tiff|save output params|force format options|fast export|<end of line>"
             << std::endl;

        // method is already running with entryLock, so no need to lock again
        for (const auto fdEntry : fd) {

            const auto entry = static_cast<BatchQueueEntry*> (fdEntry);
            const auto& saveFormat = entry->saveFormat;

            // Warning: for code's simplicity in loadBatchQueue, each field must end by the '|' character, safer than ';' or ',' since it can't be used in paths
#ifdef WIN32
            // on windows it crashes if we don't use c_str() and filename etc. contain special (e.g. chinese) characters, see issue 3387
            file << entry->filename.c_str() << '|' << entry->savedParamsFile.c_str() << '|' << entry->outFileName.c_str() << '|' << saveFormat.format << '|'
#else
            file << entry->filename << '|' << entry->savedParamsFile << '|' << entry->outFileName << '|' << saveFormat.format << '|'
#endif
                 << saveFormat.jpegQuality << '|' << saveFormat.jpegSubSamp << '|'
                 << saveFormat.pngBits << '|'
                 << saveFormat.tiffBits << '|'  << (saveFormat.tiffFloat ? 1 : 0) << '|'  << saveFormat.tiffUncompressed << '|'
                 << saveFormat.saveParams << '|' << entry->forceFormatOpts << '|'
                 << entry->fast_pipeline << '|'
                 << std::endl;
        }
    }

    return true;
}

bool BatchQueue::loadBatchQueue ()
{
    const auto fileName = Glib::build_filename (options.rtdir, "batch", "queue.csv");

    std::ifstream file (fileName, std::ios::binary);

    if (file.is_open ()) {
        // Yes, it's better to get the lock for the whole file reading,
        // to update the list in one shot without any other concurrent access!
        MYWRITERLOCK (l, entryRW);

        std::string row, column;
        std::vector<std::string> values;

        // skipping the first row
        std::getline (file, row);

        while (std::getline (file, row)) {

            std::istringstream line (row);

            values.clear ();

            while (std::getline (line, column, '|')) {
                values.push_back (column);
            }

            auto value = values.begin ();

            const auto nextStringOr = [&] (const Glib::ustring & defaultValue) -> Glib::ustring {
                return value != values.end () ? Glib::ustring (*value++) : defaultValue;
            };
            const auto nextIntOr = [&] (int defaultValue) -> int {
                try {
                    return value != values.end () ? std::stoi (*value++) : defaultValue;
                } catch (std::exception&)
                {
                    return defaultValue;
                }
            };

            const auto source = nextStringOr (Glib::ustring ());
            const auto paramsFile = nextStringOr (Glib::ustring ());

            if (source.empty () || paramsFile.empty ()) {
                continue;
            }

            const auto outputFile = nextStringOr (Glib::ustring ());
            const auto saveFmt = nextStringOr (options.saveFormat.format);
            const auto jpegQuality = nextIntOr (options.saveFormat.jpegQuality);
            const auto jpegSubSamp = nextIntOr (options.saveFormat.jpegSubSamp);
            const auto pngBits = nextIntOr (options.saveFormat.pngBits);
            const auto tiffBits = nextIntOr (options.saveFormat.tiffBits);
            const auto tiffFloat = nextIntOr (options.saveFormat.tiffFloat);
            const auto tiffUncompressed = nextIntOr (options.saveFormat.tiffUncompressed);
            const auto saveParams = nextIntOr (options.saveFormat.saveParams);
            const auto forceFormatOpts = nextIntOr (options.forceFormatOpts);
            const auto fast = nextIntOr (false);

            rtengine::procparams::ProcParams pparams;

            if (pparams.load (paramsFile)) {
                continue;
            }

            auto thumb = CacheManager::getInstance ()->getEntry (source);

            if (!thumb) {
                continue;
            }

            auto job = rtengine::ProcessingJob::create (source, thumb->getType () == FT_Raw, pparams, fast);

            auto prevh = getMaxThumbnailHeight ();
            auto prevw = prevh;
            thumb->getThumbnailSize (prevw, prevh, &pparams);

            auto entry = new BatchQueueEntry (job, pparams, source, prevw, prevh, thumb);
            thumb->decreaseRef ();  // Removing the refCount acquired by cacheMgr->getEntry
            entry->setParent (this);

            // BatchQueueButtonSet have to be added before resizing to take them into account
            auto bqbs = new BatchQueueButtonSet (entry);
            bqbs->setButtonListener (this);
            entry->addButtonSet (bqbs);

            entry->savedParamsFile = paramsFile;
            entry->selected = false;
            entry->outFileName = outputFile;

            if (!outputFile.empty ()) {
                auto& saveFormat = entry->saveFormat;
                saveFormat.format = saveFmt;
                saveFormat.jpegQuality = jpegQuality;
                saveFormat.jpegSubSamp = jpegSubSamp;
                saveFormat.pngBits = pngBits;
                saveFormat.tiffBits = tiffBits;
                saveFormat.tiffFloat = tiffFloat == 1;
                saveFormat.tiffUncompressed = tiffUncompressed != 0;
                saveFormat.saveParams = saveParams != 0;
                entry->forceFormatOpts = forceFormatOpts != 0;
            } else {
                entry->forceFormatOpts = false;
            }

            fd.push_back (entry);
        }
    }

    redraw ();
    notifyListener ();

    return !fd.empty ();
}

Glib::ustring BatchQueue::getTempFilenameForParams ( const Glib::ustring &filename )
{
    timeval tv;
    gettimeofday (&tv, nullptr);
    char mseconds[11];
    sprintf (mseconds, "%d", (int) (tv.tv_usec / 1000));
    time_t rawtime;
    struct tm *timeinfo;
    char stringTimestamp [80];
    time ( &rawtime );
    timeinfo = localtime ( &rawtime );
    strftime (stringTimestamp, sizeof (stringTimestamp), "_%Y%m%d%H%M%S_", timeinfo);
    Glib::ustring savedParamPath;
    savedParamPath = options.rtdir + "/batch/";
    g_mkdir_with_parents (savedParamPath.c_str (), 0755);
    savedParamPath += Glib::path_get_basename (filename);
    savedParamPath += stringTimestamp;
    savedParamPath += mseconds;
    savedParamPath += paramFileExtension;
    return savedParamPath;
}

void BatchQueue::cancelItems (const std::vector<ThumbBrowserEntryBase*>& items)
{
    std::set<BatchQueueEntry*> removable_bqes;

    {
        MYWRITERLOCK (l, entryRW);

        for (const auto item : items) {

            const auto entry = static_cast<BatchQueueEntry*> (item);

            if (entry->processing) {
                continue;
            }

            const auto pos = std::find (fd.begin (), fd.end (), entry);

            if (pos == fd.end ()) {
                continue;
            }

            fd.erase (pos);

            rtengine::ProcessingJob::destroy (entry->job);

            if (entry->thumbnail) {
                entry->thumbnail->imageRemovedFromQueue ();
            }

<<<<<<< HEAD
            const auto func = [] (gpointer data) -> gboolean {
                const BatchQueueEntry* const bqe = static_cast<BatchQueueEntry*> (data);

                ::g_remove (bqe->savedParamsFile.c_str());
                delete bqe;

                return FALSE;
            };

            idle_register.add (func, entry);
=======
            removable_bqes.insert(entry);
>>>>>>> 86550c16
        }

        for (const auto entry : fd) {
            entry->selected = false;
        }

        lastClicked = nullptr;
        selected.clear ();
    }

    if (!removable_bqes.empty()) {
        mutex_removable_batch_queue_entries.lock();
        removable_batch_queue_entries.insert(removable_bqes.begin(), removable_bqes.end());
        mutex_removable_batch_queue_entries.unlock();

        idle_register.add(
            [this]() -> bool
            {
                std::set<BatchQueueEntry*> removable_bqes;

                mutex_removable_batch_queue_entries.lock();
                removable_batch_queue_entries.swap(removable_bqes);
                mutex_removable_batch_queue_entries.unlock();

                for (const auto entry : removable_bqes) {
                    ::g_remove(entry->savedParamsFile.c_str());
                    delete entry;
                }

                return false;
            }
        );
    }

    saveBatchQueue ();

    redraw ();
    notifyListener ();
}

void BatchQueue::headItems (const std::vector<ThumbBrowserEntryBase*>& items)
{
    {
        MYWRITERLOCK (l, entryRW);

        for (auto item = items.rbegin(); item != items.rend(); ++item) {

            const auto entry = static_cast<BatchQueueEntry*> (*item);

            if (entry->processing) {
                continue;
            }

            const auto pos = std::find (fd.begin (), fd.end (), entry);

            if (pos == fd.end () || pos == fd.begin ()) {
                continue;
            }

            fd.erase (pos);

            // find the first item that is not under processing
            const auto newPos = std::find_if (fd.begin (), fd.end (), [] (const ThumbBrowserEntryBase * fdEntry) {
                return !fdEntry->processing;
            });

            fd.insert (newPos, entry);
        }
    }

    saveBatchQueue ();

    redraw ();
}

void BatchQueue::tailItems (const std::vector<ThumbBrowserEntryBase*>& items)
{
    {
        MYWRITERLOCK (l, entryRW);

        for (const auto item : items) {

            const auto entry = static_cast<BatchQueueEntry*> (item);

            if (entry->processing) {
                continue;
            }

            const auto pos = std::find (fd.begin (), fd.end (), entry);

            if (pos == fd.end ()) {
                continue;
            }

            fd.erase (pos);

            fd.push_back (entry);
        }
    }

    saveBatchQueue ();

    redraw ();
}

void BatchQueue::selectAll ()
{
    {
        MYWRITERLOCK (l, entryRW);

        lastClicked = nullptr;
        selected.clear ();

        for (size_t i = 0; i < fd.size(); i++) {
            if (fd[i]->processing) {
                continue;
            }

            fd[i]->selected = true;
            selected.push_back (fd[i]);
        }
    }
    queue_draw ();
}

void BatchQueue::openLastSelectedItemInEditor()
{
    {
        MYREADERLOCK (l, entryRW);

        if (selected.size() > 0) {
            openItemInEditor (selected.back());
        }
    }
}

void BatchQueue::openItemInEditor (ThumbBrowserEntryBase* item)
{
    if (item) {
        std::vector< ::Thumbnail*> requestedItem;
        requestedItem.push_back (item->thumbnail);
        fileCatalog->openRequested (requestedItem);
    }
}


void BatchQueue::startProcessing ()
{

    if (!processing) {
        MYWRITERLOCK (l, entryRW);

        if (!fd.empty()) {
            BatchQueueEntry* next;

            next = static_cast<BatchQueueEntry*> (fd[0]);
            // tag it as processing and set sequence
            next->processing = true;
            next->sequence = sequence = 1;
            processing = next;

            // remove from selection
            if (processing->selected) {
                std::vector<ThumbBrowserEntryBase*>::iterator pos = std::find (selected.begin(), selected.end(), processing);

                if (pos != selected.end()) {
                    selected.erase (pos);
                }

                processing->selected = false;
            }

            MYWRITERLOCK_RELEASE (l);

            // remove button set
            next->removeButtonSet ();

            // start batch processing
            rtengine::startBatchProcessing (next->job, this);
            queue_draw ();

            notifyListener();
        }
    }
}

void BatchQueue::setProgress(double p)
{
    if (processing) {
        processing->progress = p;
    }

    // No need to acquire the GUI, setProgressUI will do it
    idle_register.add(
        [this]() -> bool
        {
            redraw();
            return false;
        }
    );
}

void BatchQueue::setProgressStr(const Glib::ustring& str)
{
}

void BatchQueue::setProgressState(bool inProcessing)
{
}

void BatchQueue::error(const Glib::ustring& descr)
{
    if (processing && processing->processing) {
        // restore failed thumb
        BatchQueueButtonSet* bqbs = new BatchQueueButtonSet (processing);
        bqbs->setButtonListener (this);
        processing->addButtonSet (bqbs);
        processing->processing = false;
        processing->job = rtengine::ProcessingJob::create(processing->filename, processing->thumbnail->getType() == FT_Raw, *processing->params);
        processing = nullptr;
        redraw ();
    }

    if (listener) {
        BatchQueueListener* const bql = listener;

        idle_register.add(
            [bql, descr]() -> bool
            {
                bql->queueSizeChanged(0, false, true, descr);
                return false;
            }
        );
    }
}

rtengine::ProcessingJob* BatchQueue::imageReady(rtengine::IImagefloat* img)
{
    // save image img
    Glib::ustring fname;
    SaveFormat saveFormat;

    if (processing->outFileName == "") { // auto file name
        Glib::ustring s = calcAutoFileNameBase (processing->filename, processing->sequence);
        saveFormat = options.saveFormatBatch;
        fname = autoCompleteFileName (s, saveFormat.format);
    } else { // use the save-as filename with automatic completion for uniqueness
        if (processing->forceFormatOpts) {
            saveFormat = processing->saveFormat;
        } else {
            saveFormat = options.saveFormatBatch;
        }

        // The output filename's extension is forced to the current or selected output format,
        // despite what the user have set in the fielneame's field of the "Save as" dialgo box
        fname = autoCompleteFileName (removeExtension (processing->outFileName), saveFormat.format);
        //fname = autoCompleteFileName (removeExtension(processing->outFileName), getExtension(processing->outFileName));
    }

    //printf ("fname=%s, %s\n", fname.c_str(), removeExtension(fname).c_str());

    if (img && fname != "") {
        int err = 0;

        if (saveFormat.format == "tif") {
            err = img->saveAsTIFF (fname, saveFormat.tiffBits, saveFormat.tiffFloat, saveFormat.tiffUncompressed);
        } else if (saveFormat.format == "png") {
            err = img->saveAsPNG (fname, saveFormat.pngBits);
        } else if (saveFormat.format == "jpg") {
            err = img->saveAsJPEG (fname, saveFormat.jpegQuality, saveFormat.jpegSubSamp);
        }

        img->free ();

        if (err) {
            throw Glib::FileError (Glib::FileError::FAILED, M ("MAIN_MSG_CANNOTSAVE") + "\n" + fname);
        }

        if (saveFormat.saveParams) {
            // We keep the extension to avoid overwriting the profile when we have
            // the same output filename with different extension
            //processing->params.save (removeExtension(fname) + paramFileExtension);
            processing->params->save (fname + ".out" + paramFileExtension);
        }

        if (processing->thumbnail) {
            processing->thumbnail->imageDeveloped ();
            processing->thumbnail->imageRemovedFromQueue ();
        }
    }

    // save temporary params file name: delete as last thing
    Glib::ustring processedParams = processing->savedParamsFile;

    // delete from the queue
    bool remove_button_set = false;

    {
        MYWRITERLOCK (l, entryRW);

        delete processing;
        processing = nullptr;

        fd.erase (fd.begin());

        // return next job
        if (!fd.empty() && listener && listener->canStartNext ()) {
            BatchQueueEntry* next = static_cast<BatchQueueEntry*> (fd[0]);
            // tag it as selected and set sequence
            next->processing = true;
            next->sequence = ++sequence;
            processing = next;

            // remove from selection
            if (processing->selected) {
                std::vector<ThumbBrowserEntryBase*>::iterator pos = std::find (selected.begin(), selected.end(), processing);

                if (pos != selected.end()) {
                    selected.erase (pos);
                }

                processing->selected = false;
            }

            // remove button set
            remove_button_set = true;
        }
    }

    if (remove_button_set) {
        // ButtonSet have Cairo::Surface which might be rendered while we're trying to delete them
        GThreadLock lock;
        processing->removeButtonSet ();
    }

    if (saveBatchQueue ()) {
        ::g_remove (processedParams.c_str ());

        // Delete all files in directory batch when finished, just to be sure to remove zombies
        auto isEmpty = false;

        {
            MYREADERLOCK (l, entryRW);
            isEmpty = fd.empty();
        }

        if (isEmpty) {

            const auto batchdir = Glib::build_filename (options.rtdir, "batch");

            try {

                auto dir = Gio::File::create_for_path (batchdir);
                auto enumerator = dir->enumerate_children ("standard::name");

                while (auto file = enumerator->next_file ()) {
                    ::g_remove (Glib::build_filename (batchdir, file->get_name ()).c_str ());
                }

            } catch (Glib::Exception&) {}
        }
    }

    redraw ();
    notifyListener ();

    return processing ? processing->job : nullptr;
}

// Calculates automatic filename of processed batch entry, but just the base name
// example output: "c:\out\converted\dsc0121"
Glib::ustring BatchQueue::calcAutoFileNameBase (const Glib::ustring& origFileName, int sequence)
{

    std::vector<Glib::ustring> pa;
    std::vector<Glib::ustring> da;

    for (size_t i = 0; i < origFileName.size(); i++) {
        while ((i < origFileName.size()) && (origFileName[i] == '\\' || origFileName[i] == '/')) {
            i++;
        }

        if (i >= origFileName.size()) {
            break;
        }

        Glib::ustring tok = "";

        while ((i < origFileName.size()) && ! (origFileName[i] == '\\' || origFileName[i] == '/')) {
            tok = tok + origFileName[i++];
        }

        da.push_back (tok);
    }

    if (origFileName[0] == '/') {
        pa.push_back ("/" + da[0]);
    } else if (origFileName[0] == '\\') {
        if (origFileName.size() > 1 && origFileName[1] == '\\') {
            pa.push_back ("\\\\" + da[0]);
        } else {
            pa.push_back ("/" + da[0]);
        }
    } else {
        pa.push_back (da[0]);
    }

    for (size_t i = 1; i < da.size(); i++) {
        pa.push_back (pa[i - 1] + "/" + da[i]);
    }

//    for (int i=0; i<da.size(); i++)
//        printf ("da: %s\n", da[i].c_str());
//    for (int i=0; i<pa.size(); i++)
//        printf ("pa: %s\n", pa[i].c_str());

    // extracting filebase
    Glib::ustring filename;

    int extpos = origFileName.size() - 1;

    for (; extpos >= 0 && origFileName[extpos] != '.'; extpos--);

    for (int k = extpos - 1; k >= 0 && origFileName[k] != '/' && origFileName[k] != '\\'; k--) {
        filename = origFileName[k] + filename;
    }

//    printf ("%d, |%s|\n", extpos, filename.c_str());

    // constructing full output path
//    printf ("path=|%s|\n", options.savePath.c_str());

    Glib::ustring path = "";

    if (options.saveUsePathTemplate) {
        int ix = 0;

        while (options.savePathTemplate[ix] != 0) {
            if (options.savePathTemplate[ix] == '%') {
                ix++;

                if (options.savePathTemplate[ix] == 'p') {
                    ix++;
                    unsigned int i = options.savePathTemplate[ix] - '0';

                    if (i < pa.size()) {
                        path = path + pa[pa.size() - i - 1] + '/';
                    }

                    ix++;
                } else if (options.savePathTemplate[ix] == 'd') {
                    ix++;
                    unsigned i = options.savePathTemplate[ix] - '0';

                    if (i < da.size()) {
                        path = path + da[da.size() - i - 1];
                    }
                } else if (options.savePathTemplate[ix] == 'f') {
                    path = path + filename;
                } else if (options.savePathTemplate[ix] == 'r') { // rank from pparams
                    char rank;
                    rtengine::procparams::ProcParams pparams;

                    if ( pparams.load (origFileName + paramFileExtension) == 0 ) {
                        if (!pparams.inTrash) {
                            rank = pparams.rank + '0';
                        } else {
                            rank = 'x';
                        }
                    } else {
                        rank = '0';    // if param file not loaded (e.g. does not exist), default to rank=0
                    }

                    path += rank;
                } else if (options.savePathTemplate[ix] == 's') { // sequence
                    std::ostringstream seqstr;

                    int w = options.savePathTemplate[ix + 1] - '0';

                    if (w >= 1 && w <= 9) {
                        ix++;
                        seqstr << std::setw (w) << std::setfill ('0');
                    }

                    seqstr << sequence;
                    path += seqstr.str ();
                }
            }

            else {
                path = path + options.savePathTemplate[ix];
            }

            ix++;
        }
    } else {
        path = Glib::build_filename (options.savePathFolder, filename);
    }

    return path;
}

Glib::ustring BatchQueue::autoCompleteFileName (const Glib::ustring& fileName, const Glib::ustring& format)
{

    // separate filename and the path to the destination directory
    Glib::ustring dstdir = Glib::path_get_dirname (fileName);
    Glib::ustring dstfname = Glib::path_get_basename (fileName);
    Glib::ustring fname;

    // create directory, if does not exist
    if (g_mkdir_with_parents (dstdir.c_str (), 0755)) {
        return Glib::ustring ();
    }

    // In overwrite mode we TRY to delete the old file first.
    // if that's not possible (e.g. locked by viewer, R/O), we revert to the standard naming scheme
    bool inOverwriteMode = options.overwriteOutputFile;

    for (int tries = 0; tries < 100; tries++) {
        if (tries == 0) {
            fname = Glib::ustring::compose ("%1.%2", Glib::build_filename (dstdir,  dstfname), format);
        } else {
            fname = Glib::ustring::compose ("%1-%2.%3", Glib::build_filename (dstdir,  dstfname), tries, format);
        }

        int fileExists = Glib::file_test (fname, Glib::FILE_TEST_EXISTS);

        if (inOverwriteMode && fileExists) {
            if (::g_remove (fname.c_str ()) != 0) {
                inOverwriteMode = false;    // failed to delete- revert to old naming scheme
            } else {
                fileExists = false;    // deleted now
            }
        }

        if (!fileExists) {
            return fname;
        }
    }

    return "";
}

void BatchQueue::buttonPressed (LWButton* button, int actionCode, void* actionData)
{
<<<<<<< HEAD

    std::vector<ThumbBrowserEntryBase*> bqe;
    bqe.push_back (static_cast<BatchQueueEntry*> (actionData));
=======
    const std::vector<ThumbBrowserEntryBase*> bqe = {static_cast<BatchQueueEntry*>(actionData)};
>>>>>>> 86550c16

    if (actionCode == 10) { // cancel
        cancelItems (bqe);
    } else if (actionCode == 8) { // to head
        headItems (bqe);
    } else if (actionCode == 9) { // to tail
        tailItems (bqe);
    }
}

void BatchQueue::notifyListener ()
{
    const bool queueRunning = processing;
    if (listener) {
        BatchQueueListener* const bql = listener;

        int qsize = 0;
        {
<<<<<<< HEAD
            MYREADERLOCK (l, entryRW);
            params->qsize = fd.size();
        }
        params->queueRunning = queueRunning;
        params->queueError = false;
        idle_register.add (bqnotifylistenerUI, params);
=======
            MYREADERLOCK(l, entryRW);
            qsize = fd.size();
        }

        idle_register.add(
            [bql, qsize, queueRunning]() -> bool
            {
                bql->queueSizeChanged(qsize, queueRunning, false, {});
                return false;
            }
        );
>>>>>>> 86550c16
    }
}

void BatchQueue::redrawNeeded (LWButton* button)
{
    GThreadLock lock;
    queue_draw ();
}<|MERGE_RESOLUTION|>--- conflicted
+++ resolved
@@ -40,43 +40,18 @@
 using namespace std;
 using namespace rtengine;
 
-<<<<<<< HEAD
-namespace
-{
-
-struct NLParams {
-    BatchQueueListener* listener;
-    int qsize;
-    bool queueRunning;
-    bool queueError;
-    Glib::ustring queueErrorMessage;
-};
-
-int bqnotifylistenerUI (void* data)
-{
-    NLParams* params = static_cast<NLParams*>(data);
-    params->listener->queueSizeChanged (params->qsize, params->queueRunning, params->queueError, params->queueErrorMessage);
-    delete params;
-    return 0;
-}
-
-}
-
-BatchQueue::BatchQueue (FileCatalog* aFileCatalog) : processing (nullptr), fileCatalog (aFileCatalog), sequence (0), listener (nullptr)
-=======
 BatchQueue::BatchQueue (FileCatalog* aFileCatalog) : processing(nullptr), fileCatalog(aFileCatalog), sequence(0), listener(nullptr)
->>>>>>> 86550c16
 {
 
     location = THLOC_BATCHQUEUE;
 
     int p = 0;
 
-    pmenu.attach (*Gtk::manage (open = new Gtk::MenuItem (M ("FILEBROWSER_POPUPOPENINEDITOR"))), 0, 1, p, p + 1);
+    pmenu.attach (*Gtk::manage(open = new Gtk::MenuItem (M("FILEBROWSER_POPUPOPENINEDITOR"))), 0, 1, p, p + 1);
     p++;
-    pmenu.attach (*Gtk::manage (selall = new Gtk::MenuItem (M ("FILEBROWSER_POPUPSELECTALL"))), 0, 1, p, p + 1);
+    pmenu.attach (*Gtk::manage(selall = new Gtk::MenuItem (M("FILEBROWSER_POPUPSELECTALL"))), 0, 1, p, p + 1);
     p++;
-    pmenu.attach (*Gtk::manage (new Gtk::SeparatorMenuItem ()), 0, 1, p, p + 1);
+    pmenu.attach (*Gtk::manage(new Gtk::SeparatorMenuItem ()), 0, 1, p, p + 1);
     p++;
 
     pmenu.attach (*Gtk::manage(head = new MyImageMenuItem (M("FILEBROWSER_POPUPMOVEHEAD"), "goto-start-small.png")), 0, 1, p, p + 1);
@@ -85,7 +60,7 @@
     pmenu.attach (*Gtk::manage(tail = new MyImageMenuItem (M("FILEBROWSER_POPUPMOVEEND"), "goto-end-small.png")), 0, 1, p, p + 1);
     p++;
 
-    pmenu.attach (*Gtk::manage (new Gtk::SeparatorMenuItem ()), 0, 1, p, p + 1);
+    pmenu.attach (*Gtk::manage(new Gtk::SeparatorMenuItem ()), 0, 1, p, p + 1);
     p++;
 
     pmenu.attach (*Gtk::manage(cancel = new MyImageMenuItem (M("FILEBROWSER_POPUPCANCELJOB"), "cancel-small.png")), 0, 1, p, p + 1);
@@ -101,11 +76,11 @@
     tail->add_accelerator ("activate", pmaccelgroup, GDK_KEY_End, (Gdk::ModifierType)0, Gtk::ACCEL_VISIBLE);
     cancel->add_accelerator ("activate", pmaccelgroup, GDK_KEY_Delete, (Gdk::ModifierType)0, Gtk::ACCEL_VISIBLE);
 
-    open->signal_activate().connect (sigc::mem_fun (*this, &BatchQueue::openLastSelectedItemInEditor));
+    open->signal_activate().connect(sigc::mem_fun(*this, &BatchQueue::openLastSelectedItemInEditor));
     cancel->signal_activate().connect (std::bind (&BatchQueue::cancelItems, this, std::ref (selected)));
     head->signal_activate().connect (std::bind (&BatchQueue::headItems, this, std::ref (selected)));
     tail->signal_activate().connect (std::bind (&BatchQueue::tailItems, this, std::ref (selected)));
-    selall->signal_activate().connect (sigc::mem_fun (*this, &BatchQueue::selectAll));
+    selall->signal_activate().connect (sigc::mem_fun(*this, &BatchQueue::selectAll));
 
     setArrangement (ThumbBrowserBase::TB_Vertical);
 }
@@ -125,11 +100,11 @@
 
     idle_register.destroy();
 
-    MYWRITERLOCK (l, entryRW);
+    MYWRITERLOCK(l, entryRW);
 
     // The listener merges parameters with old values, so delete afterwards
     for (size_t i = 0; i < fd.size(); i++) {
-        delete fd.at (i);
+        delete fd.at(i);
     }
 
     fd.clear ();
@@ -137,20 +112,19 @@
 
 void BatchQueue::resizeLoadedQueue()
 {
-    MYWRITERLOCK (l, entryRW);
+    MYWRITERLOCK(l, entryRW);
 
     const auto height = getThumbnailHeight ();
 
-    for (const auto entry : fd) {
-        entry->resize (height);
-    }
+    for (const auto entry : fd)
+        entry->resize(height);
 }
 
 // Reduce the max size of a thumb, since thumb is processed synchronously on adding to queue
 // leading to very long waiting when adding more images
 int BatchQueue::calcMaxThumbnailHeight()
 {
-    return std::min (options.maxThumbnailHeight, 200);
+    return std::min(options.maxThumbnailHeight, 200);
 }
 
 // Function for virtual override in thumbbrowser base
@@ -167,7 +141,7 @@
 int BatchQueue::getThumbnailHeight ()
 {
     // The user could have manually forced the option to a too big value
-    return std::max (std::min (options.thumbSizeQueue, 200), 10);
+    return std::max(std::min(options.thumbSizeQueue, 200), 10);
 }
 
 void BatchQueue::rightClicked (ThumbBrowserEntryBase* entry)
@@ -175,9 +149,9 @@
     pmenu.popup (3, this->eventTime);
 }
 
-void BatchQueue::doubleClicked (ThumbBrowserEntryBase* entry)
-{
-    openItemInEditor (entry);
+void BatchQueue::doubleClicked(ThumbBrowserEntryBase* entry)
+{
+    openItemInEditor(entry);
 }
 
 bool BatchQueue::keyPressed (GdkEventKey* event)
@@ -207,7 +181,7 @@
 void BatchQueue::addEntries (const std::vector<BatchQueueEntry*>& entries, bool head, bool save)
 {
     {
-        MYWRITERLOCK (l, entryRW);
+        MYWRITERLOCK(l, entryRW);
 
         for (const auto entry : entries) {
 
@@ -224,13 +198,8 @@
             // recovery save
             const auto tempFile = getTempFilenameForParams (entry->filename);
 
-<<<<<<< HEAD
-            if (!entry->params.save (tempFile)) {
-=======
             if (!entry->params->save (tempFile))
->>>>>>> 86550c16
                 entry->savedParamsFile = tempFile;
-            }
 
             entry->selected = false;
 
@@ -238,21 +207,17 @@
             auto pos = fd.end ();
 
             if (head)
-                pos = std::find_if (fd.begin (), fd.end (), [] (const ThumbBrowserEntryBase * fdEntry) {
-                return !fdEntry->processing;
-            });
+                pos = std::find_if (fd.begin (), fd.end (), [] (const ThumbBrowserEntryBase* fdEntry) { return !fdEntry->processing; });
 
             fd.insert (pos, entry);
 
-            if (entry->thumbnail) {
+            if (entry->thumbnail)
                 entry->thumbnail->imageEnqueued ();
-            }
-        }
-    }
-
-    if (save) {
+        }
+    }
+
+    if (save)
         saveBatchQueue ();
-    }
 
     redraw ();
     notifyListener ();
@@ -264,16 +229,14 @@
 
     std::ofstream file (fileName, std::ios::binary | std::ios::trunc);
 
-    if (!file.is_open ()) {
+    if (!file.is_open ())
         return false;
-    }
 
     {
-        MYREADERLOCK (l, entryRW);
-
-        if (fd.empty ()) {
+        MYREADERLOCK(l, entryRW);
+
+        if (fd.empty ())
             return true;
-        }
 
         // The column's header is mandatory (the first line will be skipped when loaded)
         file << "input image full path|param file full path|output image full path|file format|jpeg quality|jpeg subsampling|"
@@ -314,7 +277,7 @@
     if (file.is_open ()) {
         // Yes, it's better to get the lock for the whole file reading,
         // to update the list in one shot without any other concurrent access!
-        MYWRITERLOCK (l, entryRW);
+        MYWRITERLOCK(l, entryRW);
 
         std::string row, column;
         std::vector<std::string> values;
@@ -328,20 +291,22 @@
 
             values.clear ();
 
-            while (std::getline (line, column, '|')) {
+            while (std::getline(line, column, '|')) {
                 values.push_back (column);
             }
 
             auto value = values.begin ();
 
-            const auto nextStringOr = [&] (const Glib::ustring & defaultValue) -> Glib::ustring {
-                return value != values.end () ? Glib::ustring (*value++) : defaultValue;
+            const auto nextStringOr = [&] (const Glib::ustring& defaultValue) -> Glib::ustring
+            {
+                return value != values.end () ? Glib::ustring(*value++) : defaultValue;
             };
-            const auto nextIntOr = [&] (int defaultValue) -> int {
+            const auto nextIntOr = [&] (int defaultValue) -> int
+            {
                 try {
-                    return value != values.end () ? std::stoi (*value++) : defaultValue;
-                } catch (std::exception&)
-                {
+                    return value != values.end () ? std::stoi(*value++) : defaultValue;
+                }
+                catch (std::exception&) {
                     return defaultValue;
                 }
             };
@@ -349,9 +314,8 @@
             const auto source = nextStringOr (Glib::ustring ());
             const auto paramsFile = nextStringOr (Glib::ustring ());
 
-            if (source.empty () || paramsFile.empty ()) {
+            if (source.empty () || paramsFile.empty ())
                 continue;
-            }
 
             const auto outputFile = nextStringOr (Glib::ustring ());
             const auto saveFmt = nextStringOr (options.saveFormat.format);
@@ -363,19 +327,17 @@
             const auto tiffUncompressed = nextIntOr (options.saveFormat.tiffUncompressed);
             const auto saveParams = nextIntOr (options.saveFormat.saveParams);
             const auto forceFormatOpts = nextIntOr (options.forceFormatOpts);
-            const auto fast = nextIntOr (false);
+            const auto fast = nextIntOr(false);
 
             rtengine::procparams::ProcParams pparams;
 
-            if (pparams.load (paramsFile)) {
+            if (pparams.load (paramsFile))
                 continue;
-            }
 
             auto thumb = CacheManager::getInstance ()->getEntry (source);
 
-            if (!thumb) {
+            if (!thumb)
                 continue;
-            }
 
             auto job = rtengine::ProcessingJob::create (source, thumb->getType () == FT_Raw, pparams, fast);
 
@@ -421,18 +383,18 @@
     return !fd.empty ();
 }
 
-Glib::ustring BatchQueue::getTempFilenameForParams ( const Glib::ustring &filename )
+Glib::ustring BatchQueue::getTempFilenameForParams( const Glib::ustring &filename )
 {
     timeval tv;
-    gettimeofday (&tv, nullptr);
+    gettimeofday(&tv, nullptr);
     char mseconds[11];
-    sprintf (mseconds, "%d", (int) (tv.tv_usec / 1000));
+    sprintf(mseconds, "%d", (int)(tv.tv_usec / 1000));
     time_t rawtime;
     struct tm *timeinfo;
     char stringTimestamp [80];
     time ( &rawtime );
     timeinfo = localtime ( &rawtime );
-    strftime (stringTimestamp, sizeof (stringTimestamp), "_%Y%m%d%H%M%S_", timeinfo);
+    strftime (stringTimestamp, sizeof(stringTimestamp), "_%Y%m%d%H%M%S_", timeinfo);
     Glib::ustring savedParamPath;
     savedParamPath = options.rtdir + "/batch/";
     g_mkdir_with_parents (savedParamPath.c_str (), 0755);
@@ -448,49 +410,32 @@
     std::set<BatchQueueEntry*> removable_bqes;
 
     {
-        MYWRITERLOCK (l, entryRW);
+        MYWRITERLOCK(l, entryRW);
 
         for (const auto item : items) {
 
             const auto entry = static_cast<BatchQueueEntry*> (item);
 
-            if (entry->processing) {
+            if (entry->processing)
                 continue;
-            }
 
             const auto pos = std::find (fd.begin (), fd.end (), entry);
 
-            if (pos == fd.end ()) {
+            if (pos == fd.end ())
                 continue;
-            }
 
             fd.erase (pos);
 
             rtengine::ProcessingJob::destroy (entry->job);
 
-            if (entry->thumbnail) {
+            if (entry->thumbnail)
                 entry->thumbnail->imageRemovedFromQueue ();
-            }
-
-<<<<<<< HEAD
-            const auto func = [] (gpointer data) -> gboolean {
-                const BatchQueueEntry* const bqe = static_cast<BatchQueueEntry*> (data);
-
-                ::g_remove (bqe->savedParamsFile.c_str());
-                delete bqe;
-
-                return FALSE;
-            };
-
-            idle_register.add (func, entry);
-=======
+
             removable_bqes.insert(entry);
->>>>>>> 86550c16
-        }
-
-        for (const auto entry : fd) {
+        }
+
+        for (const auto entry : fd)
             entry->selected = false;
-        }
 
         lastClicked = nullptr;
         selected.clear ();
@@ -529,28 +474,24 @@
 void BatchQueue::headItems (const std::vector<ThumbBrowserEntryBase*>& items)
 {
     {
-        MYWRITERLOCK (l, entryRW);
+        MYWRITERLOCK(l, entryRW);
 
         for (auto item = items.rbegin(); item != items.rend(); ++item) {
 
             const auto entry = static_cast<BatchQueueEntry*> (*item);
 
-            if (entry->processing) {
+            if (entry->processing)
                 continue;
-            }
 
             const auto pos = std::find (fd.begin (), fd.end (), entry);
 
-            if (pos == fd.end () || pos == fd.begin ()) {
+            if (pos == fd.end () || pos == fd.begin ())
                 continue;
-            }
 
             fd.erase (pos);
 
             // find the first item that is not under processing
-            const auto newPos = std::find_if (fd.begin (), fd.end (), [] (const ThumbBrowserEntryBase * fdEntry) {
-                return !fdEntry->processing;
-            });
+            const auto newPos = std::find_if (fd.begin (), fd.end (), [] (const ThumbBrowserEntryBase* fdEntry) { return !fdEntry->processing; });
 
             fd.insert (newPos, entry);
         }
@@ -564,21 +505,19 @@
 void BatchQueue::tailItems (const std::vector<ThumbBrowserEntryBase*>& items)
 {
     {
-        MYWRITERLOCK (l, entryRW);
+        MYWRITERLOCK(l, entryRW);
 
         for (const auto item : items) {
 
             const auto entry = static_cast<BatchQueueEntry*> (item);
 
-            if (entry->processing) {
+            if (entry->processing)
                 continue;
-            }
 
             const auto pos = std::find (fd.begin (), fd.end (), entry);
 
-            if (pos == fd.end ()) {
+            if (pos == fd.end ())
                 continue;
-            }
 
             fd.erase (pos);
 
@@ -594,7 +533,7 @@
 void BatchQueue::selectAll ()
 {
     {
-        MYWRITERLOCK (l, entryRW);
+        MYWRITERLOCK(l, entryRW);
 
         lastClicked = nullptr;
         selected.clear ();
@@ -614,20 +553,20 @@
 void BatchQueue::openLastSelectedItemInEditor()
 {
     {
-        MYREADERLOCK (l, entryRW);
+        MYREADERLOCK(l, entryRW);
 
         if (selected.size() > 0) {
-            openItemInEditor (selected.back());
-        }
-    }
-}
-
-void BatchQueue::openItemInEditor (ThumbBrowserEntryBase* item)
+            openItemInEditor(selected.back());
+        }
+    }
+}
+
+void BatchQueue::openItemInEditor(ThumbBrowserEntryBase* item)
 {
     if (item) {
         std::vector< ::Thumbnail*> requestedItem;
-        requestedItem.push_back (item->thumbnail);
-        fileCatalog->openRequested (requestedItem);
+        requestedItem.push_back(item->thumbnail);
+        fileCatalog->openRequested(requestedItem);
     }
 }
 
@@ -636,12 +575,12 @@
 {
 
     if (!processing) {
-        MYWRITERLOCK (l, entryRW);
+        MYWRITERLOCK(l, entryRW);
 
         if (!fd.empty()) {
             BatchQueueEntry* next;
 
-            next = static_cast<BatchQueueEntry*> (fd[0]);
+            next = static_cast<BatchQueueEntry*>(fd[0]);
             // tag it as processing and set sequence
             next->processing = true;
             next->sequence = sequence = 1;
@@ -658,7 +597,7 @@
                 processing->selected = false;
             }
 
-            MYWRITERLOCK_RELEASE (l);
+            MYWRITERLOCK_RELEASE(l);
 
             // remove button set
             next->removeButtonSet ();
@@ -741,7 +680,7 @@
 
         // The output filename's extension is forced to the current or selected output format,
         // despite what the user have set in the fielneame's field of the "Save as" dialgo box
-        fname = autoCompleteFileName (removeExtension (processing->outFileName), saveFormat.format);
+        fname = autoCompleteFileName (removeExtension(processing->outFileName), saveFormat.format);
         //fname = autoCompleteFileName (removeExtension(processing->outFileName), getExtension(processing->outFileName));
     }
 
@@ -761,7 +700,7 @@
         img->free ();
 
         if (err) {
-            throw Glib::FileError (Glib::FileError::FAILED, M ("MAIN_MSG_CANNOTSAVE") + "\n" + fname);
+            throw Glib::FileError(Glib::FileError::FAILED, M("MAIN_MSG_CANNOTSAVE") + "\n" + fname);
         }
 
         if (saveFormat.saveParams) {
@@ -784,7 +723,7 @@
     bool remove_button_set = false;
 
     {
-        MYWRITERLOCK (l, entryRW);
+        MYWRITERLOCK(l, entryRW);
 
         delete processing;
         processing = nullptr;
@@ -793,7 +732,7 @@
 
         // return next job
         if (!fd.empty() && listener && listener->canStartNext ()) {
-            BatchQueueEntry* next = static_cast<BatchQueueEntry*> (fd[0]);
+            BatchQueueEntry* next = static_cast<BatchQueueEntry*>(fd[0]);
             // tag it as selected and set sequence
             next->processing = true;
             next->sequence = ++sequence;
@@ -828,7 +767,7 @@
         auto isEmpty = false;
 
         {
-            MYREADERLOCK (l, entryRW);
+            MYREADERLOCK(l, entryRW);
             isEmpty = fd.empty();
         }
 
@@ -874,7 +813,7 @@
 
         Glib::ustring tok = "";
 
-        while ((i < origFileName.size()) && ! (origFileName[i] == '\\' || origFileName[i] == '/')) {
+        while ((i < origFileName.size()) && !(origFileName[i] == '\\' || origFileName[i] == '/')) {
             tok = tok + origFileName[i++];
         }
 
@@ -949,7 +888,7 @@
                     char rank;
                     rtengine::procparams::ProcParams pparams;
 
-                    if ( pparams.load (origFileName + paramFileExtension) == 0 ) {
+                    if( pparams.load(origFileName + paramFileExtension) == 0 ) {
                         if (!pparams.inTrash) {
                             rank = pparams.rank + '0';
                         } else {
@@ -1032,13 +971,7 @@
 
 void BatchQueue::buttonPressed (LWButton* button, int actionCode, void* actionData)
 {
-<<<<<<< HEAD
-
-    std::vector<ThumbBrowserEntryBase*> bqe;
-    bqe.push_back (static_cast<BatchQueueEntry*> (actionData));
-=======
     const std::vector<ThumbBrowserEntryBase*> bqe = {static_cast<BatchQueueEntry*>(actionData)};
->>>>>>> 86550c16
 
     if (actionCode == 10) { // cancel
         cancelItems (bqe);
@@ -1057,14 +990,6 @@
 
         int qsize = 0;
         {
-<<<<<<< HEAD
-            MYREADERLOCK (l, entryRW);
-            params->qsize = fd.size();
-        }
-        params->queueRunning = queueRunning;
-        params->queueError = false;
-        idle_register.add (bqnotifylistenerUI, params);
-=======
             MYREADERLOCK(l, entryRW);
             qsize = fd.size();
         }
@@ -1076,7 +1001,6 @@
                 return false;
             }
         );
->>>>>>> 86550c16
     }
 }
 
