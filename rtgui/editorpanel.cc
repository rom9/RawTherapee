--- conflicted
+++ resolved
@@ -1486,7 +1486,6 @@
             }
 
             break;
-<<<<<<< HEAD
 
         case GDK_KEY_m: // Maximize preview panel: hide top AND right AND history panels
             if (!ctrl && !alt) {
@@ -1496,17 +1495,6 @@
 
             break;
 
-=======
-
-        case GDK_KEY_m: // Maximize preview panel: hide top AND right AND history panels
-            if (!ctrl && !alt) {
-                toggleSidePanels();
-                return true;
-            }
-
-            break;
-
->>>>>>> 29944a31
         case GDK_KEY_M: // Maximize preview panel: hide top AND right AND history panels AND (fit image preview)
             if (!ctrl && !alt) {
                 toggleSidePanelsZoomFit();
@@ -1600,18 +1588,12 @@
                     iareapanel->imageArea->zoomPanel->zoomFitClicked();
                     return true;
 
-<<<<<<< HEAD
-
-                case GDK_KEY_greater:
-                    iareapanel->imageArea->indClippedPanel->toggleClipped (false);
-=======
                 case GDK_KEY_less:
                     iareapanel->imageArea->indClippedPanel->toggleClipped (false);
                     return true;
 
                 case GDK_KEY_greater:
                     iareapanel->imageArea->indClippedPanel->toggleClipped (true);
->>>>>>> 29944a31
                     return true;
 
                 case GDK_KEY_F5:
@@ -1649,27 +1631,13 @@
 
                     return true;
 
-<<<<<<< HEAD
-                    return true;
-=======
                 case GDK_KEY_b:
                     if (!gimpPlugin && !simpleEditor) {
                         queueImgPressed();
                     }
->>>>>>> 29944a31
-
-                    return true;
-
-<<<<<<< HEAD
-                case GDK_KEY_z:
-                    history->undo ();
-                    return true;
-
-                case GDK_KEY_Z:
-                    history->redo ();
-                    return true;
-
-=======
+
+                    return true;
+
                 case GDK_KEY_e:
                     if (!gimpPlugin) {
                         sendToGimpPressed();
@@ -1685,7 +1653,6 @@
                     history->redo ();
                     return true;
 
->>>>>>> 29944a31
                 case GDK_KEY_F5:
                     openThm->openDefaultViewer (3);
                     return true;
