/*
 *  This file is part of RawTherapee.
 *
 *  Copyright (c) 2004-2010 Gabor Horvath <hgabor@rawtherapee.com>
 *  Copyright (c) 2010 Oliver Duis <www.oliverduis.de>
 *
 *  RawTherapee is free software: you can redistribute it and/or modify
 *  it under the terms of the GNU General Public License as published by
 *  the Free Software Foundation, either version 3 of the License, or
 *  (at your option) any later version.
 *
 *  RawTherapee is distributed in the hope that it will be useful,
 *  but WITHOUT ANY WARRANTY; without even the implied warranty of
 *  MERCHANTABILITY or FITNESS FOR A PARTICULAR PURPOSE.  See the
 *  GNU General Public License for more details.
 *
 *  You should have received a copy of the GNU General Public License
 *  along with RawTherapee.  If not, see <http://www.gnu.org/licenses/>.
 */
#include "editorpanel.h"

#include <iostream>

#include "../rtengine/imagesource.h"
#include "../rtengine/iccstore.h"
#include "soundman.h"
#include "rtimage.h"
#include "rtwindow.h"
#include "guiutils.h"
#include "popupbutton.h"
#include "options.h"
#include "progressconnector.h"
#include "procparamchangers.h"
#include "placesbrowser.h"

using namespace rtengine::procparams;

namespace
{

struct spparams {
    double val;
    Glib::ustring str;
    MyProgressBar *pProgress;
    Glib::RefPtr<Gtk::CssProvider> cssProvider;
};

int setprogressStrUI ( void *p )
{
    spparams *s = static_cast<spparams*> (p);

    if ( ! s->str.empty() ) {
        s->pProgress->set_text ( M (s->str) );
    }

    if ( s->val >= 0 ) {
        s->pProgress->set_fraction ( s->val );

        if (s->cssProvider) {
            if ( s->val < 1.0 ) {
                s->cssProvider->load_from_data ("ProgressBar { background-color: red }");
            } else {
                s->cssProvider->load_from_data ("ProgressBar { background-color: grey }");
            }

            s->pProgress->get_style_context()->set_background (s->pProgress->get_window());
        }
    }

    delete s;
    return FALSE;
}


bool find_default_monitor_profile(GdkWindow *rootwin, Glib::ustring &defprof, Glib::ustring &defprofname)
{
#ifdef WIN32
    HDC hDC = GetDC(nullptr);

    if (hDC != nullptr) {
        if (SetICMMode(hDC, ICM_ON)) {
            char profileName[MAX_PATH + 1];
            DWORD profileLength = MAX_PATH;

            if (GetICMProfileA(hDC, &profileLength, profileName)) {
                defprof = Glib::ustring(profileName);
                defprofname = Glib::path_get_basename(defprof);
                size_t pos = defprofname.rfind(".");

                if (pos != Glib::ustring::npos) {
                    defprofname = defprofname.substr(0, pos);
                }
                defprof = Glib::ustring("file:") + defprof;
                return true;
            }

            // might fail if e.g. the monitor has no profile
        }

        ReleaseDC(NULL, hDC);
    }
#elif !defined(__APPLE__)
    // taken from geeqie (image.c) and adapted
    // Originally licensed as GPL v2+, with the following copyright:
    // * Copyright (C) 2006 John Ellis
    // * Copyright (C) 2008 - 2016 The Geeqie Team
    // 
    guchar *prof = nullptr;
    gint proflen;
    GdkAtom type = GDK_NONE;
    gint format = 0;
    if (gdk_property_get(rootwin, gdk_atom_intern("_ICC_PROFILE", FALSE), GDK_NONE, 0, 64 * 1024 * 1024, FALSE, &type, &format, &proflen, &prof) && proflen > 0) {
        cmsHPROFILE p = cmsOpenProfileFromMem(prof, proflen);
        if (p) {
            defprofname = "from GDK";
            defprof = Glib::build_filename(Options::rtdir, "GDK_ICC_PROFILE.icc");
            if (cmsSaveProfileToFile(p, defprof.c_str())) {
                cmsCloseProfile(p);
                if (prof) {
                    g_free(prof);
                }
                defprof = Glib::ustring("file:") + defprof;
                return true;
            }
        }
    }
    if (prof) {
        g_free(prof);
    }
#endif
    return false;
}


}

class EditorPanel::ColorManagementToolbar
{
private:
#if !defined(__APPLE__) // monitor profile not supported on apple
    MyComboBoxText profileBox;
#endif
    PopUpButton intentBox;
    Gtk::ToggleButton softProof;
    Gtk::ToggleButton spGamutCheck;
    sigc::connection profileConn, intentConn, softproofConn;
    bool canSProof;
    Glib::ustring defprof;

    rtengine::StagedImageProcessor* const& processor;

private:
#if !defined(__APPLE__) // monitor profile not supported on apple
    void prepareProfileBox ()
    {
        profileBox.setPreferredWidth (70, 200);
        setExpandAlignProperties (&profileBox, false, false, Gtk::ALIGN_CENTER, Gtk::ALIGN_FILL);

        profileBox.append (M ("PREFERENCES_PROFILE_NONE"));
        Glib::ustring defprofname;
        if (find_default_monitor_profile(profileBox.get_root_window()->gobj(), defprof, defprofname)) {
            profileBox.append (M ("MONITOR_PROFILE_SYSTEM") + " (" + defprofname + ")");
            if (options.rtSettings.autoMonitorProfile) {
                rtengine::ICCStore::getInstance()->setDefaultMonitorProfileName(defprof);
                profileBox.set_active(1);
            } else {
                profileBox.set_active(0);
            }
        } else {
            profileBox.set_active (0);
        }
        const std::vector<Glib::ustring> profiles = rtengine::ICCStore::getInstance()->getProfiles (rtengine::ICCStore::ProfileType::MONITOR);

        for (const auto profile : profiles) {
            profileBox.append (profile);
        }

        profileBox.set_tooltip_text (profileBox.get_active_text ());
    }
#endif

    void prepareIntentBox ()
    {
        // same order as the enum
        intentBox.addEntry ("intent-perceptual.png", M ("PREFERENCES_INTENT_PERCEPTUAL"));
        intentBox.addEntry ("intent-relative.png", M ("PREFERENCES_INTENT_RELATIVE"));
        intentBox.addEntry ("intent-absolute.png", M ("PREFERENCES_INTENT_ABSOLUTE"));
        setExpandAlignProperties (intentBox.buttonGroup, false, false, Gtk::ALIGN_CENTER, Gtk::ALIGN_FILL);

        intentBox.setSelected (1);
        intentBox.show ();
    }

    void prepareSoftProofingBox ()
    {
        Gtk::Image *softProofImage = Gtk::manage (new RTImage ("softProof.png"));
        softProofImage->set_padding (0, 0);
        softProof.add (*softProofImage);
        softProof.set_relief (Gtk::RELIEF_NONE);
        softProof.set_tooltip_markup (M ("SOFTPROOF_TOOLTIP"));

        softProof.set_active (false);
        softProof.set_sensitive (canSProof);
        softProof.show ();

        Gtk::Image *spGamutCheckImage = Gtk::manage (new RTImage ("spGamutCheck.png"));
        spGamutCheckImage->set_padding (0, 0);
        spGamutCheck.add (*spGamutCheckImage);
        spGamutCheck.set_relief (Gtk::RELIEF_NONE);
        spGamutCheck.set_tooltip_markup (M ("SOFTPROOF_GAMUTCHECK_TOOLTIP"));

        spGamutCheck.set_active (false);
        spGamutCheck.set_sensitive (false);
        spGamutCheck.show ();
    }

#if !defined(__APPLE__)
    void profileBoxChanged ()
    {
        updateParameters ();
    }
#endif

    void intentBoxChanged (int)
    {
        updateParameters ();
    }

    void softProofToggled ()
    {
        updateSoftProofParameters ();
    }

    void spGamutCheckToggled ()
    {
        updateSoftProofParameters ();
    }

    void updateParameters (bool noEvent = false)
    {
#if !defined(__APPLE__) // monitor profile not supported on apple
        ConnectionBlocker profileBlocker (profileConn);
#endif
        ConnectionBlocker intentBlocker (intentConn);

        Glib::ustring profile;

#if !defined(__APPLE__) // monitor profile not supported on apple
        if (!defprof.empty() && profileBox.get_active_row_number () == 1) {
            profile = defprof;
            if (profile.empty ()) {
                profile = options.rtSettings.monitorProfile;
            }

            if (profile.empty ()) {
                profile = "sRGB IEC61966-2.1";
            }
        } else if (profileBox.get_active_row_number () > 0) {
            profile = profileBox.get_active_text ();
        }
#else
        profile = "RT_sRGB";
#endif

#if !defined(__APPLE__) // monitor profile not supported on apple

        if (profileBox.get_active_row_number () == 0) {

            profile.clear ();

            intentBox.set_sensitive (false);
            intentBox.setSelected (1);
            softProof.set_sensitive (false);
            spGamutCheck.set_sensitive (false);

            profileBox.set_tooltip_text ("");

        } else {
            const uint8_t supportedIntents = rtengine::ICCStore::getInstance()->getProofIntents (profile);
            const bool supportsRelativeColorimetric = supportedIntents & 1 << INTENT_RELATIVE_COLORIMETRIC;
            const bool supportsPerceptual = supportedIntents & 1 << INTENT_PERCEPTUAL;
            const bool supportsAbsoluteColorimetric = supportedIntents & 1 << INTENT_ABSOLUTE_COLORIMETRIC;

            if (supportsPerceptual || supportsRelativeColorimetric || supportsAbsoluteColorimetric) {
                intentBox.set_sensitive (true);
                intentBox.setItemSensitivity (0, supportsPerceptual);
                intentBox.setItemSensitivity (1, supportsRelativeColorimetric);
                intentBox.setItemSensitivity (2, supportsAbsoluteColorimetric);
                softProof.set_sensitive (canSProof);
                spGamutCheck.set_sensitive (canSProof);
            } else {
                intentBox.setItemSensitivity (0, true);
                intentBox.setItemSensitivity (1, true);
                intentBox.setItemSensitivity (2, true);
                intentBox.set_sensitive (false);
                intentBox.setSelected (1);
                softProof.set_sensitive (false);
                spGamutCheck.set_sensitive (false);
            }

            profileBox.set_tooltip_text (profileBox.get_active_text ());
        }

#endif
        rtengine::RenderingIntent intent;

        switch (intentBox.getSelected ()) {
            default:
            case 0:
                intent = rtengine::RI_PERCEPTUAL;
                break;

            case 1:
                intent = rtengine::RI_RELATIVE;
                break;

            case 2:
                intent = rtengine::RI_ABSOLUTE;
                break;
        }

        if (!processor) {
            return;
        }

        if (!noEvent) {
            processor->beginUpdateParams ();
        }

        processor->setMonitorProfile (profile, intent);
        processor->setSoftProofing (softProof.get_sensitive() && softProof.get_active(), spGamutCheck.get_sensitive() && spGamutCheck.get_active());

        if (!noEvent) {
            processor->endUpdateParams (rtengine::EvMonitorTransform);
        }
    }

    void updateSoftProofParameters (bool noEvent = false)
    {
        if (!canSProof) {
            ConnectionBlocker profileBlocker (softproofConn);
            softProof.set_active (false);
            softProof.set_sensitive (false);
#if !defined(__APPLE__) // monitor profile not supported on apple
        } else {
            softProof.set_sensitive (profileBox.get_active_row_number () > 0);
#endif
        }

        spGamutCheck.set_sensitive (softProof.get_sensitive() && softProof.get_active());

#if !defined(__APPLE__) // monitor profile not supported on apple

        if (profileBox.get_active_row_number () > 0) {
#endif

            if (processor) {
                if (!noEvent) {
                    processor->beginUpdateParams ();
                }

                processor->setSoftProofing (softProof.get_sensitive() && softProof.get_active(), spGamutCheck.get_sensitive() && spGamutCheck.get_active());

                if (!noEvent) {
                    processor->endUpdateParams (rtengine::EvMonitorTransform);
                }
            }

#if !defined(__APPLE__) // monitor profile not supported on apple
        }

#endif
    }

public:
    explicit ColorManagementToolbar (rtengine::StagedImageProcessor* const& ipc) :
        intentBox (Glib::ustring (), true),
        canSProof (!options.rtSettings.printerProfile.empty() && options.rtSettings.printerProfile != "None"), // assuming the printer profile exist!
        processor (ipc)
    {
#if !defined(__APPLE__) // monitor profile not supported on apple
        prepareProfileBox ();
#endif
        prepareIntentBox ();
        prepareSoftProofingBox ();

        reset ();

        softproofConn = softProof.signal_toggled().connect (sigc::mem_fun (this, &ColorManagementToolbar::softProofToggled));
        spGamutCheck.signal_toggled().connect (sigc::mem_fun (this, &ColorManagementToolbar::spGamutCheckToggled));
#if !defined(__APPLE__) // monitor profile not supported on apple
        profileConn = profileBox.signal_changed ().connect (sigc::mem_fun (this, &ColorManagementToolbar::profileBoxChanged));
#endif
        intentConn = intentBox.signal_changed ().connect (sigc::mem_fun (this, &ColorManagementToolbar::intentBoxChanged));
    }

    void pack_right_in (Gtk::Grid* grid)
    {
#if !defined(__APPLE__) // monitor profile not supported on apple
        grid->attach_next_to (profileBox, Gtk::POS_RIGHT, 1, 1);
#endif
        grid->attach_next_to (*intentBox.buttonGroup, Gtk::POS_RIGHT, 1, 1);
        grid->attach_next_to (softProof, Gtk::POS_RIGHT, 1, 1);
        grid->attach_next_to (spGamutCheck, Gtk::POS_RIGHT, 1, 1);
    }

    void canSoftProof (bool canSP)
    {
        canSProof = canSP;
        updateSoftProofParameters();
    }

    void updateProcessor()
    {
        if (processor) {
            updateParameters (true);
        }
    }

    void reset ()
    {
        ConnectionBlocker intentBlocker (intentConn);
#if !defined(__APPLE__) // monitor profile not supported on apple
        ConnectionBlocker profileBlocker (profileConn);

        if (!defprof.empty() && options.rtSettings.autoMonitorProfile) {
            profileBox.set_active(1);
        } else {
            setActiveTextOrIndex (profileBox, options.rtSettings.monitorProfile, 0);
        }
#endif

        switch (options.rtSettings.monitorIntent) {
            default:
            case rtengine::RI_PERCEPTUAL:
                intentBox.setSelected (0);
                break;

            case rtengine::RI_RELATIVE:
                intentBox.setSelected (1);
                break;

            case rtengine::RI_ABSOLUTE:
                intentBox.setSelected (2);
                break;
        }

        updateParameters ();
    }

    void defaultMonitorProfileChanged(const Glib::ustring &profile_name, bool auto_monitor_profile)
    {
        ConnectionBlocker profileBlocker (profileConn);
        
        if (auto_monitor_profile && !defprof.empty()) {
            rtengine::ICCStore::getInstance()->setDefaultMonitorProfileName(defprof);
#ifndef __APPLE__
            profileBox.set_active(1);
#endif
        } else {
            rtengine::ICCStore::getInstance()->setDefaultMonitorProfileName(profile_name);
#ifndef __APPLE__
            setActiveTextOrIndex(profileBox, profile_name, 0);
#endif
        }
    }

};

EditorPanel::EditorPanel (FilePanel* filePanel)
    : catalogPane(nullptr), realized(false), tbBeforeLock(nullptr), iHistoryShow(nullptr), iHistoryHide(nullptr), iTopPanel_1_Show(nullptr), iTopPanel_1_Hide(nullptr), iRightPanel_1_Show(nullptr), iRightPanel_1_Hide(nullptr), iBeforeLockON(nullptr), iBeforeLockOFF(nullptr), previewHandler(nullptr), beforePreviewHandler(nullptr), beforeIarea(nullptr), beforeBox(nullptr), afterBox(nullptr), beforeLabel(nullptr), afterLabel(nullptr), beforeHeaderBox(nullptr), afterHeaderBox(nullptr), parent(nullptr), openThm(nullptr), isrc(nullptr), ipc(nullptr), beforeIpc(nullptr), err(0), isProcessing(false)
{

    epih = new EditorPanelIdleHelper;
    epih->epanel = this;
    epih->destroyed = false;
    epih->pending = 0;
    //rtengine::befaf=true;
    processingStartedTime = 0;
    firstProcessingDone = false;

    // construct toolpanelcoordinator
    tpc = new ToolPanelCoordinator ();

    // build GUI

    // build left side panel
    leftbox = new Gtk::VBox ();
    leftbox->set_size_request (230, 250);

    histogramPanel = nullptr;

    profilep = Gtk::manage (new ProfilePanel ());
    ppframe = new Gtk::Frame ();
    ppframe->set_name ("ProfilePanel");
    ppframe->add (*profilep);
    ppframe->set_label (M ("PROFILEPANEL_LABEL"));
    //leftbox->pack_start (*ppframe, Gtk::PACK_SHRINK, 4);

    navigator = Gtk::manage (new Navigator ());
    navigator->previewWindow->set_size_request (-1, 150);
    leftbox->pack_start (*navigator, Gtk::PACK_SHRINK, 2);

    history = Gtk::manage (new History ());
    leftbox->pack_start (*history);

    leftbox->show_all ();

    // build the middle of the screen
    Gtk::VBox* editbox = Gtk::manage (new Gtk::VBox ());

    info = Gtk::manage (new Gtk::ToggleButton ());
    Gtk::Image* infoimg = Gtk::manage (new RTImage ("info.png"));
    info->add (*infoimg);
    info->set_relief (Gtk::RELIEF_NONE);
    info->set_tooltip_markup (M ("MAIN_TOOLTIP_QINFO"));

    beforeAfter = Gtk::manage (new Gtk::ToggleButton ());
    Gtk::Image* beforeAfterIcon = Gtk::manage (new RTImage ("beforeafter.png"));
    beforeAfter->add (*beforeAfterIcon);
    beforeAfter->set_relief (Gtk::RELIEF_NONE);
    beforeAfter->set_tooltip_markup (M ("MAIN_TOOLTIP_TOGGLE"));

    iBeforeLockON = new RTImage ("lock-on.png");
    iBeforeLockOFF = new RTImage ("lock-off.png");

    Gtk::VSeparator* vsept = Gtk::manage (new Gtk::VSeparator ());
    Gtk::VSeparator* vsepz = Gtk::manage (new Gtk::VSeparator ());
    Gtk::VSeparator* vsepi = Gtk::manage (new Gtk::VSeparator ());
    Gtk::VSeparator* vseph = Gtk::manage (new Gtk::VSeparator ());

    hidehp = Gtk::manage (new Gtk::ToggleButton ());

    iHistoryShow = new RTImage ("panel-to-right.png");
    iHistoryHide = new RTImage ("panel-to-left.png");

    hidehp->set_relief (Gtk::RELIEF_NONE);
    hidehp->set_active (options.showHistory);
    hidehp->set_tooltip_markup (M ("MAIN_TOOLTIP_HIDEHP"));

    if (options.showHistory) {
        hidehp->set_image (*iHistoryHide);
    } else {
        hidehp->set_image (*iHistoryShow);
    }

    tbTopPanel_1 = nullptr;

    if (!simpleEditor && filePanel) {
        tbTopPanel_1 = new Gtk::ToggleButton ();
        iTopPanel_1_Show = new RTImage ("panel-to-bottom.png");
        iTopPanel_1_Hide = new RTImage ("panel-to-top.png");
        tbTopPanel_1->set_relief (Gtk::RELIEF_NONE);
        tbTopPanel_1->set_active (true);
        tbTopPanel_1->set_tooltip_markup (M ("MAIN_TOOLTIP_SHOWHIDETP1"));
        tbTopPanel_1->set_image (*iTopPanel_1_Hide);
    }

    Gtk::VSeparator* vsepcl = Gtk::manage (new Gtk::VSeparator ());
    Gtk::VSeparator* vsepz2 = Gtk::manage (new Gtk::VSeparator ());
    Gtk::VSeparator* vsepz3 = Gtk::manage (new Gtk::VSeparator ());
    Gtk::VSeparator* vsepz4 = Gtk::manage (new Gtk::VSeparator ());

    Gtk::VSeparator* vsep1 = Gtk::manage (new Gtk::VSeparator ());
    Gtk::VSeparator* vsep2 = Gtk::manage (new Gtk::VSeparator ());

    iareapanel = new ImageAreaPanel ();
    tpc->setEditProvider (iareapanel->imageArea);
    tpc->getToolBar()->setLockablePickerToolListener (iareapanel->imageArea);

    Gtk::HBox* toolBarPanel = Gtk::manage (new Gtk::HBox ());
    toolBarPanel->set_name ("EditorTopPanel");
    toolBarPanel->pack_start (*hidehp, Gtk::PACK_SHRINK, 1);
    toolBarPanel->pack_start (*vseph, Gtk::PACK_SHRINK, 2);
    toolBarPanel->pack_start (*info, Gtk::PACK_SHRINK, 1);
    toolBarPanel->pack_start (*beforeAfter, Gtk::PACK_SHRINK, 1);
    toolBarPanel->pack_start (*vsepi, Gtk::PACK_SHRINK, 2);
    toolBarPanel->pack_start (*tpc->getToolBar(), Gtk::PACK_SHRINK, 1);
    toolBarPanel->pack_start (*vsept, Gtk::PACK_SHRINK, 2);

    if (tbTopPanel_1) {
        Gtk::VSeparator* vsep = Gtk::manage (new Gtk::VSeparator ());
        toolBarPanel->pack_end   (*tbTopPanel_1, Gtk::PACK_SHRINK, 1);
        toolBarPanel->pack_end   (*vsep, Gtk::PACK_SHRINK, 2);
    }

    toolBarPanel->pack_end   (*tpc->coarse, Gtk::PACK_SHRINK, 2);
    toolBarPanel->pack_end   (*vsepcl, Gtk::PACK_SHRINK, 2);
    toolBarPanel->pack_end   (*iareapanel->imageArea->indClippedPanel, Gtk::PACK_SHRINK, 0);
    toolBarPanel->pack_end   (*vsepz, Gtk::PACK_SHRINK, 2);
    toolBarPanel->pack_end   (*iareapanel->imageArea->previewModePanel, Gtk::PACK_SHRINK, 0);
    toolBarPanel->pack_end   (*vsepz4, Gtk::PACK_SHRINK, 2);

    afterBox = Gtk::manage (new Gtk::VBox ());
    afterBox->pack_start (*iareapanel);

    beforeAfterBox = Gtk::manage (new Gtk::HBox());
    beforeAfterBox->set_name ("BeforeAfterContainer");
    beforeAfterBox->pack_start (*afterBox);

    editbox->pack_start (*toolBarPanel, Gtk::PACK_SHRINK, 2);
    editbox->pack_start (*beforeAfterBox);

    // build right side panel
    vboxright = new Gtk::VBox (false, 0);
    vboxright->set_size_request (300, 250);

    vboxright->pack_start (*ppframe, Gtk::PACK_SHRINK, 2);
    // main notebook
    vboxright->pack_start (*tpc->toolPanelNotebook);

    // Save buttons
    Gtk::Grid *iops = new Gtk::Grid ();
    iops->set_name ("IopsPanel");
    iops->set_orientation (Gtk::ORIENTATION_HORIZONTAL);
    iops->set_row_spacing (2);
    iops->set_column_spacing (2);

    Gtk::Image *saveButtonImage =  Gtk::manage (new RTImage ("gtk-save-large.png"));
    saveimgas = Gtk::manage (new Gtk::Button ());
    saveimgas->add (*saveButtonImage);
    saveimgas->set_tooltip_markup (M ("MAIN_BUTTON_SAVE_TOOLTIP"));
    setExpandAlignProperties (saveimgas, false, false, Gtk::ALIGN_CENTER, Gtk::ALIGN_FILL);

    Gtk::Image *queueButtonImage = Gtk::manage (new RTImage ("processing.png"));
    queueimg = Gtk::manage (new Gtk::Button ());
    queueimg->add (*queueButtonImage);
    queueimg->set_tooltip_markup (M ("MAIN_BUTTON_PUTTOQUEUE_TOOLTIP"));
    setExpandAlignProperties (queueimg, false, false, Gtk::ALIGN_CENTER, Gtk::ALIGN_FILL);

    Gtk::Image *sendToEditorButtonImage = Gtk::manage (new RTImage ("image-editor.png"));
    sendtogimp = Gtk::manage (new Gtk::Button ());
    sendtogimp->add (*sendToEditorButtonImage);
    sendtogimp->set_tooltip_markup (M ("MAIN_BUTTON_SENDTOEDITOR_TOOLTIP"));
    setExpandAlignProperties (sendtogimp, false, false, Gtk::ALIGN_CENTER, Gtk::ALIGN_FILL);

    // Status box
    progressLabel = Gtk::manage (new MyProgressBar (300));
    progressLabel->set_show_text (true);
    setExpandAlignProperties (progressLabel, true, false, Gtk::ALIGN_START, Gtk::ALIGN_FILL);
    progressLabel->set_fraction (0.0);

    // tbRightPanel_1
    tbRightPanel_1 = new Gtk::ToggleButton ();
    iRightPanel_1_Show = new RTImage ("panel-to-left.png");
    iRightPanel_1_Hide = new RTImage ("panel-to-right.png");
    tbRightPanel_1->set_relief (Gtk::RELIEF_NONE);
    tbRightPanel_1->set_active (true);
    tbRightPanel_1->set_tooltip_markup (M ("MAIN_TOOLTIP_SHOWHIDERP1"));
    tbRightPanel_1->set_image (*iRightPanel_1_Hide);
    setExpandAlignProperties (tbRightPanel_1, false, false, Gtk::ALIGN_CENTER, Gtk::ALIGN_FILL);

    // ShowHideSidePanels
    tbShowHideSidePanels = new Gtk::ToggleButton ();
    iShowHideSidePanels = new RTImage ("crossed-arrows-out.png");
    iShowHideSidePanels_exit = new RTImage ("crossed-arrows-in.png");
    tbShowHideSidePanels->set_relief (Gtk::RELIEF_NONE);
    tbShowHideSidePanels->set_active (false);
    tbShowHideSidePanels->set_tooltip_markup (M ("MAIN_BUTTON_SHOWHIDESIDEPANELS_TOOLTIP"));
    tbShowHideSidePanels->set_image (*iShowHideSidePanels);
    setExpandAlignProperties (tbShowHideSidePanels, false, false, Gtk::ALIGN_CENTER, Gtk::ALIGN_FILL);

    navPrev = navNext = navSync = nullptr;

    if (!simpleEditor && !options.tabbedUI) {
        // Navigation buttons
        Gtk::Image *navPrevImage = Gtk::manage (new RTImage ("nav-prev.png"));
        navPrevImage->set_padding (0, 0);
        navPrev = Gtk::manage (new Gtk::Button ());
        navPrev->add (*navPrevImage);
        navPrev->set_relief (Gtk::RELIEF_NONE);
        navPrev->set_tooltip_markup (M ("MAIN_BUTTON_NAVPREV_TOOLTIP"));
        setExpandAlignProperties (navPrev, false, false, Gtk::ALIGN_CENTER, Gtk::ALIGN_FILL);

        Gtk::Image *navNextImage = Gtk::manage (new RTImage ("nav-next.png"));
        navNextImage->set_padding (0, 0);
        navNext = Gtk::manage (new Gtk::Button ());
        navNext->add (*navNextImage);
        navNext->set_relief (Gtk::RELIEF_NONE);
        navNext->set_tooltip_markup (M ("MAIN_BUTTON_NAVNEXT_TOOLTIP"));
        setExpandAlignProperties (navNext, false, false, Gtk::ALIGN_CENTER, Gtk::ALIGN_FILL);

        Gtk::Image *navSyncImage = Gtk::manage (new RTImage ("nav-sync.png"));
        navSyncImage->set_padding (0, 0);
        navSync = Gtk::manage (new Gtk::Button ());
        navSync->add (*navSyncImage);
        navSync->set_relief (Gtk::RELIEF_NONE);
        navSync->set_tooltip_markup (M ("MAIN_BUTTON_NAVSYNC_TOOLTIP"));
        setExpandAlignProperties (navSync, false, false, Gtk::ALIGN_CENTER, Gtk::ALIGN_FILL);
    }

    // ==================  PACKING THE BOTTOM WIDGETS =================

    // Adding widgets from center to the left, on the left side (using Gtk::POS_LEFT)
    iops->attach_next_to (*vsep2, Gtk::POS_LEFT, 1, 1);
    iops->attach_next_to (*progressLabel, Gtk::POS_LEFT, 1, 1);
    iops->attach_next_to (*vsep1, Gtk::POS_LEFT, 1, 1);
    if (!gimpPlugin) {
        iops->attach_next_to (*sendtogimp, Gtk::POS_LEFT, 1, 1);
    }

    if (!gimpPlugin && !simpleEditor) {
        iops->attach_next_to (*queueimg, Gtk::POS_LEFT, 1, 1);
    }

    if (!gimpPlugin) {
        iops->attach_next_to (*saveimgas, Gtk::POS_LEFT, 1, 1);
    }


    // Color management toolbar
    colorMgmtToolBar.reset (new ColorManagementToolbar (ipc));
    colorMgmtToolBar->pack_right_in (iops);

    if (!simpleEditor && !options.tabbedUI) {
        Gtk::VSeparator* vsep3 = Gtk::manage (new Gtk::VSeparator ());
        iops->attach_next_to (*vsep3, Gtk::POS_RIGHT, 1, 1);
        iops->attach_next_to (*navPrev, Gtk::POS_RIGHT, 1, 1);
        iops->attach_next_to (*navSync, Gtk::POS_RIGHT, 1, 1);
        iops->attach_next_to (*navNext, Gtk::POS_RIGHT, 1, 1);
    }

    iops->attach_next_to (*vsepz2, Gtk::POS_RIGHT, 1, 1);
    iops->attach_next_to (*iareapanel->imageArea->zoomPanel, Gtk::POS_RIGHT, 1, 1);
    iops->attach_next_to (*vsepz3, Gtk::POS_RIGHT, 1, 1);
    iops->attach_next_to (*tbShowHideSidePanels, Gtk::POS_RIGHT, 1, 1);
    iops->attach_next_to (*tbRightPanel_1, Gtk::POS_RIGHT, 1, 1);

    editbox->pack_start (*iops, Gtk::PACK_SHRINK, 0);
    editbox->show_all ();

    // build screen
    hpanedl = Gtk::manage (new Gtk::Paned (Gtk::ORIENTATION_HORIZONTAL));
    hpanedl->set_name ("EditorLeftPaned");
    hpanedr = Gtk::manage (new Gtk::Paned (Gtk::ORIENTATION_HORIZONTAL));
    hpanedr->set_name ("EditorRightPaned");
    leftbox->reference ();
    vboxright->reference ();

    if (options.showHistory) {
        hpanedl->pack1 (*leftbox, false, false);
        hpanedl->set_position (options.historyPanelWidth);
    }


    Gtk::VPaned * viewpaned = Gtk::manage (new Gtk::VPaned());
    fPanel = filePanel;

    if (filePanel) {
        catalogPane = new Gtk::Paned();
        viewpaned->pack1 (*catalogPane, false, true);
    }

    viewpaned->pack2 (*editbox, true, true);

    hpanedl->pack2 (*viewpaned, true, true);

    hpanedr->pack1 (*hpanedl, true, false);
    hpanedr->pack2 (*vboxright, false, false);
    hpanedl->signal_button_release_event().connect_notify ( sigc::mem_fun (*this, &EditorPanel::leftPaneButtonReleased) );
    hpanedr->signal_button_release_event().connect_notify ( sigc::mem_fun (*this, &EditorPanel::rightPaneButtonReleased) );

    pack_start (*hpanedr);

    updateHistogramPosition (0, options.histogramPosition);

    show_all ();
    /*
        // save as dialog
        if (Glib::file_test (options.lastSaveAsPath, Glib::FILE_TEST_IS_DIR))
            saveAsDialog = new SaveAsDialog (options.lastSaveAsPath);
        else
            saveAsDialog = new SaveAsDialog (safe_get_user_picture_dir());

        saveAsDialog->set_default_size (options.saveAsDialogWidth, options.saveAsDialogHeight);
    */
    // connect listeners
    profilep->setProfileChangeListener (tpc);
    history->setProfileChangeListener (tpc);
    history->setHistoryBeforeLineListener (this);
    tpc->addPParamsChangeListener (profilep);
    tpc->addPParamsChangeListener (history);
    tpc->addPParamsChangeListener (this);
    iareapanel->imageArea->setCropGUIListener (tpc->getCropGUIListener());
    iareapanel->imageArea->setPointerMotionListener (navigator);
    iareapanel->imageArea->setImageAreaToolListener (tpc);

    // initialize components
    info->set_active (options.showInfo);
    tpc->readOptions ();

    // connect event handlers
    info->signal_toggled().connect ( sigc::mem_fun (*this, &EditorPanel::info_toggled) );
    beforeAfter->signal_toggled().connect ( sigc::mem_fun (*this, &EditorPanel::beforeAfterToggled) );
    hidehp->signal_toggled().connect ( sigc::mem_fun (*this, &EditorPanel::hideHistoryActivated) );
    tbRightPanel_1->signal_toggled().connect ( sigc::mem_fun (*this, &EditorPanel::tbRightPanel_1_toggled) );
    saveimgas->signal_pressed().connect ( sigc::mem_fun (*this, &EditorPanel::saveAsPressed) );
    queueimg->signal_pressed().connect ( sigc::mem_fun (*this, &EditorPanel::queueImgPressed) );
    sendtogimp->signal_pressed().connect ( sigc::mem_fun (*this, &EditorPanel::sendToGimpPressed) );

    if (navPrev) {
        navPrev->signal_pressed().connect ( sigc::mem_fun (*this, &EditorPanel::openPreviousEditorImage) );
    }

    if (navNext) {
        navNext->signal_pressed().connect ( sigc::mem_fun (*this, &EditorPanel::openNextEditorImage) );
    }

    if (navSync) {
        navSync->signal_pressed().connect ( sigc::mem_fun (*this, &EditorPanel::syncFileBrowser) );
    }

    ShowHideSidePanelsconn = tbShowHideSidePanels->signal_toggled().connect ( sigc::mem_fun (*this, &EditorPanel::toggleSidePanels), true);

    if (tbTopPanel_1) {
        tbTopPanel_1->signal_toggled().connect ( sigc::mem_fun (*this, &EditorPanel::tbTopPanel_1_toggled) );
    }
}

EditorPanel::~EditorPanel ()
{
    idle_register.destroy();

    history->setHistoryBeforeLineListener (nullptr);
    // the order is important!
    iareapanel->setBeforeAfterViews (nullptr, iareapanel);
    delete iareapanel;
    iareapanel = nullptr;

    if (beforeIpc) {
        beforeIpc->stopProcessing ();
    }

    delete beforeIarea;
    beforeIarea = nullptr;

    if (beforeIpc) {
        beforeIpc->setPreviewImageListener (nullptr);
    }

    delete beforePreviewHandler;
    beforePreviewHandler = nullptr;

    if (beforeIpc) {
        rtengine::StagedImageProcessor::destroy (beforeIpc);
    }

    beforeIpc = nullptr;

    close ();

    if (epih->pending) {
        epih->destroyed = true;
    } else {
        delete epih;
    }

    delete tpc;

    delete ppframe;
    delete leftbox;
    delete vboxright;

    //delete saveAsDialog;
    if (catalogPane) {
        delete catalogPane;
    }

    if (iTopPanel_1_Show) {
        delete iTopPanel_1_Show;
    }

    if (iTopPanel_1_Hide) {
        delete iTopPanel_1_Hide;
    }

    if (iHistoryShow) {
        delete iHistoryShow;
    }

    if (iHistoryHide) {
        delete iHistoryHide;
    }

    if (iBeforeLockON) {
        delete iBeforeLockON;
    }

    if (iBeforeLockOFF) {
        delete iBeforeLockOFF;
    }

    if (iRightPanel_1_Show) {
        delete iRightPanel_1_Show;
    }

    if (iRightPanel_1_Hide) {
        delete iRightPanel_1_Hide;
    }
}

void EditorPanel::leftPaneButtonReleased (GdkEventButton *event)
{
    if (event->button == 1) {
        // Button 1 released : it's a resize
        options.historyPanelWidth = hpanedl->get_position();
    }

    /*else if (event->button == 3) {
    }*/
}

void EditorPanel::rightPaneButtonReleased (GdkEventButton *event)
{
    if (event->button == 1) {
        int winW, winH;
        parent->get_size (winW, winH);
        // Button 1 released : it's a resize
        options.toolPanelWidth = winW - hpanedr->get_position();
    }

    /*else if (event->button == 3) {
    }*/
}

void EditorPanel::writeOptions()
{
    if (profilep) {
        profilep->writeOptions();
    }

    if (tpc) {
        tpc->writeOptions();
    }
}

void EditorPanel::showTopPanel (bool show)
{
    if (tbTopPanel_1->get_active() != show) {
        tbTopPanel_1->set_active (show);
    }
}

void EditorPanel::setAspect ()
{
    int winW, winH;
    parent->get_size (winW, winH);
    hpanedl->set_position (options.historyPanelWidth);
    hpanedr->set_position (winW - options.toolPanelWidth);

    // initialize components
    if (info->get_active() != options.showInfo) {
        info->set_active (options.showInfo);
    }
}

void EditorPanel::on_realize ()
{
    realized = true;
    Gtk::VBox::on_realize ();
    // This line is needed to avoid autoexpansion of the window :-/
    //vboxright->set_size_request (options.toolPanelWidth, -1);
    tpc->updateToolState();
}

void EditorPanel::open (Thumbnail* tmb, rtengine::InitialImage* isrc)
{

    close();

    isProcessing = true; // prevents closing-on-init

    // initialize everything
    openThm = tmb;
    openThm->increaseRef ();

    fname = openThm->getFileName();
    lastSaveAsFileName = removeExtension (Glib::path_get_basename (fname));

    previewHandler = new PreviewHandler ();

    this->isrc = isrc;
    ipc = rtengine::StagedImageProcessor::create (isrc);
    ipc->setProgressListener (this);
    colorMgmtToolBar->updateProcessor();
    ipc->setPreviewImageListener (previewHandler);
    ipc->setPreviewScale (10);  // Important
    tpc->initImage (ipc, tmb->getType() == FT_Raw);
    ipc->setHistogramListener (this);

//    iarea->fitZoom ();   // tell to the editorPanel that the next image has to be fitted to the screen
    iareapanel->imageArea->setPreviewHandler (previewHandler);
    iareapanel->imageArea->setImProcCoordinator (ipc);
    navigator->previewWindow->setPreviewHandler (previewHandler);
    navigator->previewWindow->setImageArea (iareapanel->imageArea);

    rtengine::ImageSource* is = isrc->getImageSource();
    is->setProgressListener ( this );

    // try to load the last saved parameters from the cache or from the paramfile file
    ProcParams* ldprof = openThm->createProcParamsForUpdate (true, false); // will be freed by initProfile

    // initialize profile
    Glib::ustring defProf = openThm->getType() == FT_Raw ? options.defProfRaw : options.defProfImg;
    profilep->initProfile (defProf, ldprof);
    profilep->setInitialFileName (fname);

    openThm->addThumbnailListener (this);
    info_toggled ();

    if (beforeIarea) {
        beforeAfterToggled();
        beforeAfterToggled();
    }

    // If in single tab mode, the main crop window is not constructed the very first time
    // since there was no resize event
    if (iareapanel->imageArea->mainCropWindow) {
        iareapanel->imageArea->mainCropWindow->cropHandler.newImage (ipc, false);
        iareapanel->imageArea->mainCropWindow->initialImageArrived();

        // In single tab mode, the image is not always updated between switches
        // normal redraw don't work, so this is the hard way
        // Disabled this with Issue 2435 because it seems to work fine now
//        if (!options.tabbedUI && iareapanel->imageArea->mainCropWindow->getZoomFitVal() == 1.0) {
//          iareapanel->imageArea->mainCropWindow->cropHandler.update();
//        }
    } else {
        Gtk::Allocation alloc;
        iareapanel->imageArea->on_resized (alloc);
    }

    history->resetSnapShotNumber();
}

void EditorPanel::close ()
{
    if (ipc) {
        saveProfile ();
        // close image processor and the current thumbnail
        tpc->closeImage ();    // this call stops image processing
        tpc->writeOptions ();
        rtengine::ImageSource* is = isrc->getImageSource();
        is->setProgressListener ( nullptr );

        if (ipc) {
            ipc->setPreviewImageListener (nullptr);
        }

        if (beforeIpc) {
            beforeIpc->setPreviewImageListener (nullptr);
        }

        delete previewHandler;
        previewHandler = nullptr;

        if (iareapanel) {
            iareapanel->imageArea->setPreviewHandler (nullptr);
            iareapanel->imageArea->setImProcCoordinator (nullptr);
            iareapanel->imageArea->unsubscribe();
        }

        rtengine::StagedImageProcessor::destroy (ipc);
        ipc = nullptr;
        navigator->previewWindow->setPreviewHandler (nullptr);

        // If the file was deleted somewhere, the openThm.descreaseRef delete the object, but we don't know here
        if (Glib::file_test (fname, Glib::FILE_TEST_EXISTS)) {
            openThm->removeThumbnailListener (this);
            openThm->decreaseRef ();
        }
    }
}

void EditorPanel::saveProfile ()
{
    if (!ipc || !openThm) {
        return;
    }

    // If the file was deleted, do not generate ghost entries
    if (Glib::file_test (fname, Glib::FILE_TEST_EXISTS)) {
        ProcParams params;
        ipc->getParams (&params);

        // Will call updateCache, which will update both the cached and sidecar files if necessary
        openThm->setProcParams (params, nullptr, EDITOR);
    }
}

Glib::ustring EditorPanel::getShortName ()
{
    if (openThm) {
        return Glib::path_get_basename (openThm->getFileName ());
    } else {
        return "";
    }
}

Glib::ustring EditorPanel::getFileName ()
{
    if (openThm) {
        return openThm->getFileName ();
    } else {
        return "";
    }
}

// TODO!!!
void EditorPanel::procParamsChanged (rtengine::procparams::ProcParams* params, rtengine::ProcEvent ev, Glib::ustring descr, ParamsEdited* paramsEdited)
{

//    if (ev!=EvPhotoLoaded)
//        saveLabel->set_markup (Glib::ustring("<span foreground=\"#AA0000\" weight=\"bold\">") + M("MAIN_BUTTON_SAVE") + "</span>");
}

void EditorPanel::setProgressState (bool inProcessing)
{
    struct spsparams {
        bool inProcessing;
        EditorPanelIdleHelper* epih;
    };

    epih->pending++;

    spsparams* p = new spsparams;
    p->inProcessing = inProcessing;
    p->epih = epih;

    const auto func = [] (gpointer data) -> gboolean {
        spsparams* const p = static_cast<spsparams*> (data);

        if (p->epih->destroyed)
        {
            if (p->epih->pending == 1) {
                delete p->epih;
            } else {
                p->epih->pending--;
            }

            delete p;

            return 0;
        }

        p->epih->epanel->refreshProcessingState (p->inProcessing);
        p->epih->pending--;
        delete p;

        return FALSE;
    };

    idle_register.add (func, p);
}

void EditorPanel::setProgress (double p)
{
    spparams *s = new spparams;
    s->val = p;
    s->pProgress = progressLabel;
    idle_register.add (setprogressStrUI, s);
}

void EditorPanel::setProgressStr (Glib::ustring str)
{
    spparams *s = new spparams;
    s->str = str;
    s->val = -1;
    s->pProgress = progressLabel;
    idle_register.add (setprogressStrUI, s);
}

// This is only called from the ThreadUI, so within the gtk thread
void EditorPanel::refreshProcessingState (bool inProcessingP)
{
    spparams *s = new spparams;
    s->pProgress = progressLabel;

    if (inProcessingP) {
        if (processingStartedTime == 0) {
            processingStartedTime = ::time (nullptr);
        }

        s->str = "PROGRESSBAR_PROCESSING";
        s->val = 1.0;
    } else {
        // Set proc params of thumbnail. It saves it into the cache and updates the file browser.
        if (ipc && openThm && tpc->getChangedState()) {
            rtengine::procparams::ProcParams pparams;
            ipc->getParams (&pparams);
            openThm->setProcParams (pparams, nullptr, EDITOR, false);
        }

        // Ring a sound if it was a long event
        if (processingStartedTime != 0) {
            time_t curTime = ::time (nullptr);

            if (::difftime (curTime, processingStartedTime) > options.sndLngEditProcDoneSecs) {
                SoundManager::playSoundAsync (options.sndLngEditProcDone);
            }

            processingStartedTime = 0;
        }

        // Set progress bar "done"
        s->str = "PROGRESSBAR_READY";
        s->val = 0.0;

#ifdef WIN32

        // Maybe accessing "parent", which is a Gtk object, can justify to get the Gtk lock...
        if (!firstProcessingDone && static_cast<RTWindow*> (parent)->getIsFullscreen()) {
            parent->fullscreen();
        }

#endif
        firstProcessingDone = true;
    }

    isProcessing = inProcessingP;

    setprogressStrUI (s);
}

void EditorPanel::displayError (Glib::ustring title, Glib::ustring descr)
{
    GtkWidget* msgd = gtk_message_dialog_new_with_markup (nullptr,
                      GTK_DIALOG_DESTROY_WITH_PARENT,
                      GTK_MESSAGE_ERROR,
                      GTK_BUTTONS_OK,
                      "<b>%s</b>",
                      descr.data());
    gtk_window_set_title ((GtkWindow*)msgd, title.data());
    g_signal_connect_swapped (msgd, "response",
                              G_CALLBACK (gtk_widget_destroy),
                              msgd);
    gtk_widget_show_all (msgd);
}

void EditorPanel::error (Glib::ustring title, Glib::ustring descr)
{
    struct errparams {
        Glib::ustring descr;
        Glib::ustring title;
        EditorPanelIdleHelper* epih;
    };

    epih->pending++;
    errparams* const p = new errparams;
    p->descr = descr;
    p->title = title;
    p->epih = epih;

    const auto func = [] (gpointer data) -> gboolean {
        errparams* const p = static_cast<errparams*> (data);

        if (p->epih->destroyed)
        {
            if (p->epih->pending == 1) {
                delete p->epih;
            } else {
                p->epih->pending--;
            }

            delete p;

            return 0;
        }

        p->epih->epanel->displayError (p->title, p->descr);
        p->epih->pending--;
        delete p;

        return FALSE;
    };

    idle_register.add (func, p);
}

void EditorPanel::info_toggled ()
{

    Glib::ustring infoString;
    Glib::ustring infoString1; //1-st line
    Glib::ustring infoString2; //2-nd line
    Glib::ustring infoString3; //3-rd line
    Glib::ustring infoString4; //4-th line
    Glib::ustring expcomp;

    if (!ipc || !openThm) {
        return;
    }

    const rtengine::ImageMetaData* idata = ipc->getInitialImage()->getMetaData();

    if (idata && idata->hasExif()) {
        infoString1 = Glib::ustring::compose ("%1 + %2",
                                              Glib::ustring (idata->getMake() + " " + idata->getModel()),
                                              Glib::ustring (idata->getLens()));

        infoString2 = Glib::ustring::compose ("<span size=\"small\">f/</span><span size=\"large\">%1</span>  <span size=\"large\">%2</span><span size=\"small\">s</span>  <span size=\"small\">%3</span><span size=\"large\">%4</span>  <span size=\"large\">%5</span><span size=\"small\">mm</span>",
                                              Glib::ustring (idata->apertureToString (idata->getFNumber())),
                                              Glib::ustring (idata->shutterToString (idata->getShutterSpeed())),
                                              M ("QINFO_ISO"), idata->getISOSpeed(),
                                              Glib::ustring::format (std::setw (3), std::fixed, std::setprecision (2), idata->getFocalLen()));

        expcomp = Glib::ustring (idata->expcompToString (idata->getExpComp(), true)); // maskZeroexpcomp

        if (expcomp != "") {
            infoString2 = Glib::ustring::compose ("%1  <span size=\"large\">%2</span><span size=\"small\">EV</span>",
                                                  infoString2,
                                                  expcomp /*Glib::ustring(idata->expcompToString(idata->getExpComp()))*/);
        }

        infoString3 = Glib::ustring::compose ("<span size=\"small\">%1</span><span>%2</span>",
                                              escapeHtmlChars (Glib::path_get_dirname (openThm->getFileName())) + G_DIR_SEPARATOR_S,
                                              escapeHtmlChars (Glib::path_get_basename (openThm->getFileName()))  );

        int ww = ipc->getFullWidth();
        int hh = ipc->getFullHeight();
        //megapixels
        infoString4 = Glib::ustring::compose ("<span size=\"small\">%1 MP (%2x%3)</span>", Glib::ustring::format (std::setw (4), std::fixed, std::setprecision (1), (float)ww * hh / 1000000), ww, hh);

        infoString = Glib::ustring::compose ("%1\n%2\n%3\n%4", infoString1, infoString2, infoString3, infoString4);
    } else {
        infoString = M ("QINFO_NOEXIF");
    }

    iareapanel->imageArea->setInfoText (infoString);
    iareapanel->imageArea->infoEnabled (info->get_active ());
}

void EditorPanel::hideHistoryActivated ()
{

    removeIfThere (hpanedl, leftbox, false);

    if (hidehp->get_active()) {
        hpanedl->pack1 (*leftbox, false, false);
    }

    options.showHistory = hidehp->get_active();

    if (options.showHistory) {
        hidehp->set_image (*iHistoryHide);
    } else {
        hidehp->set_image (*iHistoryShow);
    }

    tbShowHideSidePanels_managestate();
}


void EditorPanel::tbRightPanel_1_toggled ()
{
    /*
        removeIfThere (hpanedr, vboxright, false);
        if (tbRightPanel_1->get_active()){
            hpanedr->pack2(*vboxright, false, true);
            tbRightPanel_1->set_image (*iRightPanel_1_Hide);
        }
        else {
            tbRightPanel_1->set_image (*iRightPanel_1_Show);
        }
        tbShowHideSidePanels_managestate();
        */
    if (vboxright) {
        if (tbRightPanel_1->get_active()) {
            vboxright->show();
            tbRightPanel_1->set_image (*iRightPanel_1_Hide);
        } else {
            vboxright->hide();
            tbRightPanel_1->set_image (*iRightPanel_1_Show);
        }

        tbShowHideSidePanels_managestate();
    }
}

void EditorPanel::tbTopPanel_1_visible (bool visible)
{
    if (!tbTopPanel_1) {
        return;
    }

    if (visible) {
        tbTopPanel_1->show();
    } else {
        tbTopPanel_1->hide();
    }
}

void EditorPanel::tbTopPanel_1_toggled ()
{

    if (catalogPane) { // catalogPane does not exist in multitab mode

        if (tbTopPanel_1->get_active()) {
            catalogPane->show();
            tbTopPanel_1->set_image (*iTopPanel_1_Hide);
            options.editorFilmStripOpened = true;
        } else {
            catalogPane->hide();
            tbTopPanel_1->set_image (*iTopPanel_1_Show);
            options.editorFilmStripOpened = false;
        }

        tbShowHideSidePanels_managestate();
    }
}

/*
 * WARNING: Take care of the simpleEditor value when adding or modifying shortcut keys,
 *          since handleShortcutKey is now also triggered in simple editor mode
 */
bool EditorPanel::handleShortcutKey (GdkEventKey* event)
{

    bool ctrl = event->state & GDK_CONTROL_MASK;
    bool shift = event->state & GDK_SHIFT_MASK;
    bool alt = event->state & GDK_MOD1_MASK;
#ifdef __WIN32__
    bool altgr = event->state & GDK_MOD2_MASK;
#else
    bool altgr = event->state & GDK_MOD5_MASK;
#endif

    // Editor Layout
    switch (event->keyval) {
        case GDK_KEY_L:
            if (tbTopPanel_1) {
                tbTopPanel_1->set_active (!tbTopPanel_1->get_active());    // toggle top panel
            }

            if (ctrl) {
                hidehp->set_active (!hidehp->get_active());    // toggle History (left panel)
            }

            if (alt) {
                tbRightPanel_1->set_active (!tbRightPanel_1->get_active());    // toggle right panel
            }

            return true;
            break;

        case GDK_KEY_l:
            if (!shift && !alt /*&& !ctrl*/) {
                hidehp->set_active (!hidehp->get_active()); // toggle History (left panel)
                return true;
            }

            if (alt && !ctrl) { // toggle right panel
                tbRightPanel_1->set_active (!tbRightPanel_1->get_active());
                return true;
            }

            if (alt && ctrl) { // toggle left and right panels
                hidehp->set_active (!hidehp->get_active());
                tbRightPanel_1->set_active (!tbRightPanel_1->get_active());
                return true;
            }

            break;

        case GDK_KEY_m: // Maximize preview panel: hide top AND right AND history panels
            if (!ctrl && !alt) {
                toggleSidePanels();
                return true;
            }

            break;

        case GDK_KEY_M: // Maximize preview panel: hide top AND right AND history panels AND (fit image preview)
            if (!ctrl && !alt) {
                toggleSidePanelsZoomFit();
                return true;
            }

            break;
    }

#ifdef __WIN32__

    if (!alt && !ctrl && !altgr && event->hardware_keycode == 0x39 ) {
        iareapanel->imageArea->previewModePanel->togglebackColor();
        return true;
    }

#else

    if (!alt && !ctrl && !altgr && event->hardware_keycode == 0x12 ) {
        iareapanel->imageArea->previewModePanel->togglebackColor();
        return true;
    }

#endif

    if (!alt) {
        if (!ctrl) {
            // Normal
            switch (event->keyval) {
                case GDK_KEY_bracketright:
                    tpc->coarse->rotateRight();
                    return true;

                case GDK_KEY_bracketleft:
                    tpc->coarse->rotateLeft();
                    return true;

                case GDK_KEY_i:
                case GDK_KEY_I:
                    info->set_active (!info->get_active());
                    return true;

                case GDK_KEY_B:
                    beforeAfter->set_active (!beforeAfter->get_active());
                    return true;

                case GDK_KEY_plus:
                case GDK_KEY_equal:
                case GDK_KEY_KP_Add:
                    iareapanel->imageArea->zoomPanel->zoomInClicked();
                    return true;

                case GDK_KEY_minus:
                case GDK_KEY_underscore:
                case GDK_KEY_KP_Subtract:
                    iareapanel->imageArea->zoomPanel->zoomOutClicked();
                    return true;

                case GDK_KEY_z://GDK_1
                    iareapanel->imageArea->zoomPanel->zoom11Clicked();
                    return true;

                /*
                #ifndef __WIN32__
                                case GDK_KEY_9: // toggle background color of the preview
                                    iareapanel->imageArea->previewModePanel->togglebackColor();
                                    return true;
                #endif
                */
                case GDK_KEY_r: //preview mode Red
                    iareapanel->imageArea->previewModePanel->toggleR();
                    return true;

                case GDK_KEY_g: //preview mode Green
                    iareapanel->imageArea->previewModePanel->toggleG();
                    return true;

                case GDK_KEY_b: //preview mode Blue
                    iareapanel->imageArea->previewModePanel->toggleB();
                    return true;

                case GDK_KEY_v: //preview mode Luminosity
                    iareapanel->imageArea->previewModePanel->toggleL();
                    return true;

                case GDK_KEY_F: //preview mode Focus Mask
                    iareapanel->imageArea->previewModePanel->toggleFocusMask();
                    return true;

                case GDK_KEY_f:
                    iareapanel->imageArea->zoomPanel->zoomFitClicked();
                    return true;

                case GDK_KEY_less:
                    iareapanel->imageArea->indClippedPanel->toggleClipped (true);
                    return true;

                case GDK_KEY_greater:
                    iareapanel->imageArea->indClippedPanel->toggleClipped (false);
                    return true;

                case GDK_KEY_F5:
                    openThm->openDefaultViewer ((event->state & GDK_SHIFT_MASK) ? 2 : 1);
                    return true;

                case GDK_KEY_y: // synchronize filebrowser with image in Editor
                    if (!simpleEditor && fPanel && !fname.empty()) {
                        fPanel->fileCatalog->selectImage (fname, false);
                        return true;
                    }

                    break; // to avoid gcc complain

                case GDK_KEY_x: // clear filters and synchronize filebrowser with image in Editor
                    if (!simpleEditor && fPanel && !fname.empty()) {
                        fPanel->fileCatalog->selectImage (fname, true);
                        return true;
                    }

                    break; // to avoid gcc complain
            }
        } else {
            // With control
            switch (event->keyval) {
                case GDK_KEY_S:
                    saveProfile();
                    setProgressStr (M ("PROGRESSBAR_PROCESSING_PROFILESAVED"));
                    return true;

            case GDK_KEY_s:
                if (!gimpPlugin) {
                    saveAsPressed();
                }
                return true;

<<<<<<< HEAD
                case GDK_KEY_b:
                    if (!simpleEditor) {
                        queueImgPressed();
                    }
=======
            case GDK_KEY_b:
                if (!gimpPlugin && !simpleEditor) {
                    queueImgPressed();
                }
>>>>>>> 5f97800e

                    return true;

            case GDK_KEY_e:
                if (!gimpPlugin) {
                    sendToGimpPressed();
                }
                return true;

                case GDK_KEY_z:
                    history->undo ();
                    return true;

                case GDK_KEY_Z:
                    history->redo ();
                    return true;

                case GDK_KEY_F5:
                    openThm->openDefaultViewer (3);
                    return true;
            }
        } //if (!ctrl)
    } //if (!alt)

    if (alt) {
        switch (event->keyval) {
            case GDK_KEY_s:
                history->addBookmarkPressed ();
                setProgressStr (M ("PROGRESSBAR_SNAPSHOT_ADDED"));
                return true;

            case GDK_KEY_f:
                iareapanel->imageArea->zoomPanel->zoomFitCropClicked();
                return true;
        }
    }

    if (shift) {
        switch (event->keyval) {
            case GDK_KEY_F3: // open Previous image from Editor's perspective
                if (!simpleEditor && fPanel && !fname.empty()) {
                    EditorPanel::openPreviousEditorImage();
                    return true;
                }

                break; // to avoid gcc complain

            case GDK_KEY_F4: // open next image from Editor's perspective
                if (!simpleEditor && fPanel && !fname.empty()) {
                    EditorPanel::openNextEditorImage();
                    return true;
                }

                break; // to avoid gcc complain
        }
    }

    if (tpc->getToolBar() && tpc->getToolBar()->handleShortcutKey (event)) {
        return true;
    }

    if (tpc->handleShortcutKey (event)) {
        return true;
    }

    if (!simpleEditor && fPanel) {
        if (fPanel->handleShortcutKey (event)) {
            return true;
        }
    }

    return false;
}

void EditorPanel::procParamsChanged (Thumbnail* thm, int whoChangedIt)
{

    if (whoChangedIt != EDITOR) {
        PartialProfile pp (true);
        pp.set (true);
        * (pp.pparams) = openThm->getProcParams();
        tpc->profileChange (&pp, rtengine::EvProfileChangeNotification, M ("PROGRESSDLG_PROFILECHANGEDINBROWSER"));
        pp.deleteInstance();
    }
}

bool EditorPanel::idle_saveImage (ProgressConnector<rtengine::IImage16*> *pc, Glib::ustring fname, SaveFormat sf)
{
    rtengine::IImage16* img = pc->returnValue();
    delete pc;

    if ( img ) {
        setProgressStr (M ("GENERAL_SAVE"));
        setProgress (0.9f);

        ProgressConnector<int> *ld = new ProgressConnector<int>();
        img->setSaveProgressListener (parent->getProgressListener());

        if (sf.format == "tif")
            ld->startFunc (sigc::bind (sigc::mem_fun (img, &rtengine::IImage16::saveAsTIFF), fname, sf.tiffBits, sf.tiffUncompressed),
                           sigc::bind (sigc::mem_fun (*this, &EditorPanel::idle_imageSaved), ld, img, fname, sf));
        else if (sf.format == "png")
            ld->startFunc (sigc::bind (sigc::mem_fun (img, &rtengine::IImage16::saveAsPNG), fname, sf.pngCompression, sf.pngBits),
                           sigc::bind (sigc::mem_fun (*this, &EditorPanel::idle_imageSaved), ld, img, fname, sf));
        else if (sf.format == "jpg")
            ld->startFunc (sigc::bind (sigc::mem_fun (img, &rtengine::IImage16::saveAsJPEG), fname, sf.jpegQuality, sf.jpegSubSamp),
                           sigc::bind (sigc::mem_fun (*this, &EditorPanel::idle_imageSaved), ld, img, fname, sf));
        else
            delete ld;
    } else {
        Glib::ustring msg_ = Glib::ustring ("<b>") + fname + ": Error during image processing\n</b>";
        Gtk::MessageDialog msgd (*parent, msg_, true, Gtk::MESSAGE_ERROR, Gtk::BUTTONS_OK, true);
        msgd.run ();

        saveimgas->set_sensitive (true);
        sendtogimp->set_sensitive (true);
        isProcessing = false;

    }

    rtengine::ImageSource* imgsrc = isrc->getImageSource ();
    imgsrc->setProgressListener (this);
    return false;
}

bool EditorPanel::idle_imageSaved (ProgressConnector<int> *pc, rtengine::IImage16* img, Glib::ustring fname, SaveFormat sf)
{
    img->free ();

    if (! pc->returnValue() ) {
        openThm->imageDeveloped ();

        // save processing parameters, if needed
        if (sf.saveParams) {
            rtengine::procparams::ProcParams pparams;
            ipc->getParams (&pparams);
            // We keep the extension to avoid overwriting the profile when we have
            // the same output filename with different extension
            //pparams.save (removeExtension (fname) + ".out" + paramFileExtension);
            pparams.save (fname + ".out" + paramFileExtension);
        }
    } else {
        error (M ("MAIN_MSG_CANNOTSAVE"), fname);
    }

    saveimgas->set_sensitive (true);
    sendtogimp->set_sensitive (true);

    parent->setProgressStr ("");
    parent->setProgress (0.);

    setProgressState (false);

    delete pc;
    SoundManager::playSoundAsync (options.sndBatchQueueDone);
    isProcessing = false;
    return false;
}

BatchQueueEntry* EditorPanel::createBatchQueueEntry ()
{

    rtengine::procparams::ProcParams pparams;
    ipc->getParams (&pparams);
    //rtengine::ProcessingJob* job = rtengine::ProcessingJob::create (ipc->getInitialImage(), pparams);
    rtengine::ProcessingJob* job = rtengine::ProcessingJob::create (openThm->getFileName (), openThm->getType() == FT_Raw, pparams);
    int fullW = 0, fullH = 0;
    isrc->getImageSource()->getFullSize (fullW, fullH, pparams.coarse.rotate == 90 || pparams.coarse.rotate == 270 ? TR_R90 : TR_NONE);
    int prevh = BatchQueue::calcMaxThumbnailHeight();
    int prevw = int ((size_t)fullW * (size_t)prevh / (size_t)fullH);
    return new BatchQueueEntry (job, pparams, openThm->getFileName(), prevw, prevh, openThm);
}



void EditorPanel::saveAsPressed ()
{
    if (!ipc || !openThm) {
        return;
    }

    bool fnameOK = false;
    Glib::ustring fnameOut;

    SaveAsDialog* saveAsDialog;
    auto toplevel = static_cast<Gtk::Window*> (get_toplevel ());

    if (Glib::file_test (options.lastSaveAsPath, Glib::FILE_TEST_IS_DIR)) {
        saveAsDialog = new SaveAsDialog (options.lastSaveAsPath, toplevel);
    } else {
        saveAsDialog = new SaveAsDialog (PlacesBrowser::userPicturesDir (), toplevel);
    }

    saveAsDialog->set_default_size (options.saveAsDialogWidth, options.saveAsDialogHeight);
    saveAsDialog->setInitialFileName (lastSaveAsFileName);
    saveAsDialog->setImagePath (fname);

    do {
        int result = saveAsDialog->run ();

        // The SaveAsDialog ensure that a filename has been specified
        fnameOut = saveAsDialog->getFileName ();

        options.lastSaveAsPath = saveAsDialog->getDirectory ();
        saveAsDialog->get_size (options.saveAsDialogWidth, options.saveAsDialogHeight);
        options.autoSuffix = saveAsDialog->getAutoSuffix ();
        options.saveMethodNum = saveAsDialog->getSaveMethodNum ();
        lastSaveAsFileName = Glib::path_get_basename (removeExtension (fnameOut));
        SaveFormat sf = saveAsDialog->getFormat ();
        options.saveFormat = sf;
        options.forceFormatOpts = saveAsDialog->getForceFormatOpts ();

        if (result != Gtk::RESPONSE_OK) {
            break;
        }

        if (saveAsDialog->getImmediately ()) {
            // separate filename and the path to the destination directory
            Glib::ustring dstdir = Glib::path_get_dirname (fnameOut);
            Glib::ustring dstfname = Glib::path_get_basename (removeExtension (fnameOut));
            Glib::ustring dstext = getExtension (fnameOut);

            if (saveAsDialog->getAutoSuffix()) {

                Glib::ustring fnameTemp;

                for (int tries = 0; tries < 100; tries++) {
                    if (tries == 0) {
                        fnameTemp = Glib::ustring::compose ("%1.%2", Glib::build_filename (dstdir,  dstfname), dstext);
                    } else {
                        fnameTemp = Glib::ustring::compose ("%1-%2.%3", Glib::build_filename (dstdir,  dstfname), tries, dstext);
                    }

                    if (!Glib::file_test (fnameTemp, Glib::FILE_TEST_EXISTS)) {
                        fnameOut = fnameTemp;
                        fnameOK = true;
                        break;
                    }
                }
            }

            // check if it exists
            if (!fnameOK) {
                fnameOK = confirmOverwrite (*saveAsDialog, fnameOut);
            }

            if (fnameOK) {
                isProcessing = true;
                // save image
                rtengine::procparams::ProcParams pparams;
                ipc->getParams (&pparams);
                rtengine::ProcessingJob* job = rtengine::ProcessingJob::create (ipc->getInitialImage(), pparams);

                ProgressConnector<rtengine::IImage16*> *ld = new ProgressConnector<rtengine::IImage16*>();
                ld->startFunc (sigc::bind (sigc::ptr_fun (&rtengine::processImage), job, err, parent->getProgressListener(), options.tunnelMetaData, false ),
                               sigc::bind (sigc::mem_fun ( *this, &EditorPanel::idle_saveImage ), ld, fnameOut, sf ));
                saveimgas->set_sensitive (false);
                sendtogimp->set_sensitive (false);
            }
        } else {
            BatchQueueEntry* bqe = createBatchQueueEntry ();
            bqe->outFileName = fnameOut;
            bqe->saveFormat = saveAsDialog->getFormat ();
            bqe->forceFormatOpts = saveAsDialog->getForceFormatOpts ();
            parent->addBatchQueueJob (bqe, saveAsDialog->getToHeadOfQueue ());
            fnameOK = true;
        }

        // ask parent to redraw file browser
        // ... or does it automatically when the tab is switched to it
    } while (!fnameOK);

    saveAsDialog->hide();

    delete saveAsDialog;
}

void EditorPanel::queueImgPressed ()
{
    if (!ipc || !openThm) {
        return;
    }

    saveProfile ();
    parent->addBatchQueueJob (createBatchQueueEntry ());
}

void EditorPanel::sendToGimpPressed ()
{
    if (!ipc || !openThm) {
        return;
    }

    // develop image
    rtengine::procparams::ProcParams pparams;
    ipc->getParams (&pparams);
    rtengine::ProcessingJob* job = rtengine::ProcessingJob::create (ipc->getInitialImage(), pparams);
    ProgressConnector<rtengine::IImage16*> *ld = new ProgressConnector<rtengine::IImage16*>();
    ld->startFunc (sigc::bind (sigc::ptr_fun (&rtengine::processImage), job, err, parent->getProgressListener(), options.tunnelMetaData, false ),
                   sigc::bind (sigc::mem_fun ( *this, &EditorPanel::idle_sendToGimp ), ld, openThm->getFileName() ));
    saveimgas->set_sensitive (false);
    sendtogimp->set_sensitive (false);
}


bool EditorPanel::saveImmediately(const Glib::ustring &filename, const SaveFormat &sf)
{
    rtengine::procparams::ProcParams pparams;
    ipc->getParams (&pparams);
    std::unique_ptr<rtengine::ProcessingJob> job(rtengine::ProcessingJob::create (ipc->getInitialImage(), pparams));

    // save immediately
    rtengine::IImage16 *img = rtengine::processImage(job.get(), err, nullptr, options.tunnelMetaData, false);

    int err = 0;
    if (sf.format == "tif") {
        err = img->saveAsTIFF(filename, sf.tiffBits, sf.tiffUncompressed);
    } else if (sf.format == "png") {
        err = img->saveAsPNG(filename, sf.pngCompression, sf.pngBits);
    } else if (sf.format == "jpg") {
        err = img->saveAsJPEG(filename, sf.jpegQuality, sf.jpegSubSamp);
    } else {
        err = 1;
    }
    img->free();
    return !err;
}


void EditorPanel::openPreviousEditorImage()
{
    if (!simpleEditor && fPanel && !fname.empty()) {
        fPanel->fileCatalog->openNextPreviousEditorImage (fname, false, NAV_PREVIOUS);
    }
}

void EditorPanel::openNextEditorImage()
{
    if (!simpleEditor && fPanel && !fname.empty()) {
        fPanel->fileCatalog->openNextPreviousEditorImage (fname, false, NAV_NEXT);
    }
}

void EditorPanel::syncFileBrowser()   // synchronize filebrowser with image in Editor
{
    if (!simpleEditor && fPanel && !fname.empty()) {
        fPanel->fileCatalog->selectImage (fname, false);
    }
}

bool EditorPanel::idle_sendToGimp ( ProgressConnector<rtengine::IImage16*> *pc, Glib::ustring fname)
{

    rtengine::IImage16* img = pc->returnValue();
    delete pc;

    if (img) {
        // get file name base
        Glib::ustring shortname = removeExtension (Glib::path_get_basename (fname));
        Glib::ustring dirname = Glib::get_tmp_dir ();
        Glib::ustring fname = Glib::build_filename (dirname, shortname);

        SaveFormat sf;
        sf.format = "tif";
        sf.tiffBits = 16;
        sf.tiffUncompressed = true;
        sf.saveParams = true;

        Glib::ustring fileName = Glib::ustring::compose ("%1.%2", fname, sf.format);

        // TODO: Just list all file with a suitable name instead of brute force...
        int tries = 1;

        while (Glib::file_test (fileName, Glib::FILE_TEST_EXISTS) && tries < 1000) {
            fileName = Glib::ustring::compose ("%1-%2.%3", fname, tries, sf.format);
            tries++;
        }

        if (tries == 1000) {
            img->free ();
            return false;
        }

        ProgressConnector<int> *ld = new ProgressConnector<int>();
        img->setSaveProgressListener (parent->getProgressListener());
        ld->startFunc (sigc::bind (sigc::mem_fun (img, &rtengine::IImage16::saveAsTIFF), fileName, sf.tiffBits, sf.tiffUncompressed),
                       sigc::bind (sigc::mem_fun (*this, &EditorPanel::idle_sentToGimp), ld, img, fileName));
    } else {
        Glib::ustring msg_ = Glib::ustring ("<b> Error during image processing\n</b>");
        Gtk::MessageDialog msgd (*parent, msg_, true, Gtk::MESSAGE_ERROR, Gtk::BUTTONS_OK, true);
        msgd.run ();
        saveimgas->set_sensitive (true);
        sendtogimp->set_sensitive (true);
    }

    return false;
}

bool EditorPanel::idle_sentToGimp (ProgressConnector<int> *pc, rtengine::IImage16* img, Glib::ustring filename)
{
    img->free ();
    int errore = pc->returnValue();
    delete pc;

    if (!errore) {
        saveimgas->set_sensitive (true);
        sendtogimp->set_sensitive (true);
        parent->setProgressStr ("");
        parent->setProgress (0.);
        bool success = false;

        if (options.editorToSendTo == 1) {
            success = ExtProgStore::openInGimp (filename);
        } else if (options.editorToSendTo == 2) {
            success = ExtProgStore::openInPhotoshop (filename);
        } else if (options.editorToSendTo == 3) {
            success = ExtProgStore::openInCustomEditor (filename);
        }

        if (!success) {
            Gtk::MessageDialog msgd (*parent, M ("MAIN_MSG_CANNOTSTARTEDITOR"), false, Gtk::MESSAGE_ERROR, Gtk::BUTTONS_OK, true);
            msgd.set_secondary_text (M ("MAIN_MSG_CANNOTSTARTEDITOR_SECONDARY"));
            msgd.set_title (M ("MAIN_BUTTON_SENDTOEDITOR"));
            msgd.run ();
        }
    }

    return false;
}

void EditorPanel::historyBeforeLineChanged (const rtengine::procparams::ProcParams& params)
{

    if (beforeIpc) {
        ProcParams* pparams = beforeIpc->beginUpdateParams ();
        *pparams = params;
        beforeIpc->endUpdateParams (rtengine::EvProfileChanged);  // starts the IPC processing
    }
}

void EditorPanel::beforeAfterToggled ()
{

    if (!ipc) {
        return;
    }

    removeIfThere (beforeAfterBox,  beforeBox, false);
    removeIfThere (afterBox,  afterHeaderBox, false);

    if (beforeIarea) {
        if (beforeIpc) {
            beforeIpc->stopProcessing ();
        }

        iareapanel->setBeforeAfterViews (nullptr, iareapanel);
        iareapanel->imageArea->iLinkedImageArea = nullptr;
        delete beforeIarea;
        beforeIarea = nullptr;

        if (beforeIpc) {
            beforeIpc->setPreviewImageListener (nullptr);
        }

        delete beforePreviewHandler;
        beforePreviewHandler = nullptr;

        if (beforeIpc) {
            rtengine::StagedImageProcessor::destroy (beforeIpc);
        }

        beforeIpc = nullptr;
    }

    if (beforeAfter->get_active ()) {

        int errorCode = 0;
        rtengine::InitialImage *beforeImg = rtengine::InitialImage::load ( isrc->getImageSource ()->getFileName(),  openThm->getType() == FT_Raw , &errorCode, nullptr);

        if ( !beforeImg || errorCode ) {
            return;
        }

        beforeIarea = new ImageAreaPanel ();

        int HeaderBoxHeight = 17;

        beforeLabel = Gtk::manage (new Gtk::Label ());
        beforeLabel->set_markup (Glib::ustring ("<b>") + M ("GENERAL_BEFORE") + "</b>");
        tbBeforeLock = Gtk::manage (new Gtk::ToggleButton ());
        tbBeforeLock->set_tooltip_markup (M ("MAIN_TOOLTIP_BEFOREAFTERLOCK"));
        tbBeforeLock->signal_toggled().connect ( sigc::mem_fun (*this, &EditorPanel::tbBeforeLock_toggled) );
        beforeHeaderBox = Gtk::manage (new Gtk::HBox ());
        beforeHeaderBox->pack_end (*tbBeforeLock, Gtk::PACK_SHRINK, 2);
        beforeHeaderBox->pack_end (*beforeLabel, Gtk::PACK_SHRINK, 2);
        beforeHeaderBox->set_size_request (0, HeaderBoxHeight);

        history->blistenerLock ? tbBeforeLock->set_image (*iBeforeLockON) : tbBeforeLock->set_image (*iBeforeLockOFF);
        tbBeforeLock->set_active (history->blistenerLock);

        beforeBox = Gtk::manage (new Gtk::VBox ());
        beforeBox->pack_start (*beforeHeaderBox, Gtk::PACK_SHRINK, 2);
        beforeBox->pack_start (*beforeIarea);

        afterLabel = Gtk::manage (new Gtk::Label ());
        afterLabel->set_markup (Glib::ustring ("<b>") + M ("GENERAL_AFTER") + "</b>");
        afterHeaderBox = Gtk::manage (new Gtk::HBox ());
        afterHeaderBox->set_size_request (0, HeaderBoxHeight);
        afterHeaderBox->pack_end (*afterLabel, Gtk::PACK_SHRINK, 2);
        afterBox->pack_start (*afterHeaderBox, Gtk::PACK_SHRINK, 2);
        afterBox->reorder_child (*afterHeaderBox, 0);

        beforeAfterBox->pack_start (*beforeBox);
        beforeAfterBox->reorder_child (*beforeBox, 0);
        beforeAfterBox->show_all ();

        beforePreviewHandler = new PreviewHandler ();

        beforeIpc = rtengine::StagedImageProcessor::create (beforeImg);
        beforeIpc->setPreviewScale (10);
        beforeIpc->setPreviewImageListener (beforePreviewHandler);
        beforeIarea->imageArea->setPreviewHandler (beforePreviewHandler);
        beforeIarea->imageArea->setImProcCoordinator (beforeIpc);

        beforeIarea->imageArea->setPreviewModePanel (iareapanel->imageArea->previewModePanel);
        beforeIarea->imageArea->setIndicateClippedPanel (iareapanel->imageArea->indClippedPanel);
        iareapanel->imageArea->iLinkedImageArea = beforeIarea->imageArea;

        iareapanel->setBeforeAfterViews (beforeIarea, iareapanel);
        beforeIarea->setBeforeAfterViews (beforeIarea, iareapanel);

        rtengine::procparams::ProcParams params;

        if (history->getBeforeLineParams (params)) {
            historyBeforeLineChanged (params);
        }
    }
}

void EditorPanel::tbBeforeLock_toggled ()
{
    history->blistenerLock = tbBeforeLock->get_active();
    tbBeforeLock->get_active() ? tbBeforeLock->set_image (*iBeforeLockON) : tbBeforeLock->set_image (*iBeforeLockOFF);
}

void EditorPanel::histogramChanged (LUTu & histRed, LUTu & histGreen, LUTu & histBlue, LUTu & histLuma, LUTu & histToneCurve, LUTu & histLCurve, LUTu & histCCurve, /*LUTu & histCLurve, LUTu & histLLCurve,*/ LUTu & histLCAM, LUTu & histCCAM,
                                    LUTu & histRedRaw, LUTu & histGreenRaw, LUTu & histBlueRaw , LUTu & histChroma, LUTu & histLRETI)
{

    if (histogramPanel) {
        histogramPanel->histogramChanged (histRed, histGreen, histBlue, histLuma, histRedRaw, histGreenRaw, histBlueRaw, histChroma);
    }

    tpc->updateCurveBackgroundHistogram (histToneCurve, histLCurve, histCCurve,/*histCLurve,  histLLCurve,*/ histLCAM, histCCAM, histRed, histGreen, histBlue, histLuma, histLRETI);
}

bool EditorPanel::CheckSidePanelsVisibility()
{
    if (tbTopPanel_1) {
        return tbTopPanel_1->get_active() || tbRightPanel_1->get_active() || hidehp->get_active();
    }

    return tbRightPanel_1->get_active() || hidehp->get_active();
}

void EditorPanel::toggleSidePanels()
{
    // Maximize preview panel:
    // toggle top AND right AND history panels

    bool bAllSidePanelsVisible;
    bAllSidePanelsVisible = CheckSidePanelsVisibility();

    if (tbTopPanel_1) {
        tbTopPanel_1->set_active (!bAllSidePanelsVisible);
    }

    tbRightPanel_1->set_active (!bAllSidePanelsVisible);
    hidehp->set_active (!bAllSidePanelsVisible);

    if (!bAllSidePanelsVisible) {
        tbShowHideSidePanels->set_image (*iShowHideSidePanels);
    } else {
        tbShowHideSidePanels->set_image (*iShowHideSidePanels_exit);
    }
}

void EditorPanel::toggleSidePanelsZoomFit()
{
    toggleSidePanels();

    // fit image preview
    // !!! TODO this does not want to work... seems to have an effect on a subsequent key press
    // iarea->imageArea->zoomPanel->zoomFitClicked();
}

void EditorPanel::tbShowHideSidePanels_managestate()
{
    bool bAllSidePanelsVisible;
    bAllSidePanelsVisible = CheckSidePanelsVisibility();
    ShowHideSidePanelsconn.block (true);

    tbShowHideSidePanels->set_active (!bAllSidePanelsVisible);

    ShowHideSidePanelsconn.block (false);
}

void EditorPanel::updateProfiles (const Glib::ustring &printerProfile, rtengine::RenderingIntent printerIntent, bool printerBPC)
{
    colorMgmtToolBar->canSoftProof (!printerProfile.empty() && printerProfile != "None");
}

void EditorPanel::updateTPVScrollbar (bool hide)
{
    tpc->updateTPVScrollbar (hide);
}

void EditorPanel::updateTabsUsesIcons (bool useIcons)
{
    tpc->updateTabsUsesIcons (useIcons);
}

void EditorPanel::updateHistogramPosition (int oldPosition, int newPosition)
{

    switch (newPosition) {
        case 0:

            // No histogram
            if (!oldPosition) {
                // An histogram actually exist, we delete it
                delete histogramPanel;
                histogramPanel = nullptr;
            }

            // else no need to create it
            break;

        case 1:

            // Histogram on the left pane
            if (oldPosition == 0) {
                // There was no Histogram before, so we create it
                histogramPanel = Gtk::manage (new HistogramPanel ());
                leftbox->pack_start (*histogramPanel, Gtk::PACK_SHRINK, 2);
            } else if (oldPosition == 2) {
                // The histogram was on the right side, so we move it to the left
                histogramPanel->reference();
                removeIfThere (vboxright, histogramPanel, false);
                leftbox->pack_start (*histogramPanel, Gtk::PACK_SHRINK, 2);
                histogramPanel->unreference();
            }

            histogramPanel->reorder (Gtk::POS_LEFT);
            leftbox->reorder_child (*histogramPanel, 0);
            break;

        case 2:
        default:

            // Histogram on the right pane
            if (oldPosition == 0) {
                // There was no Histogram before, so we create it
                histogramPanel = Gtk::manage (new HistogramPanel ());
                vboxright->pack_start (*histogramPanel, Gtk::PACK_SHRINK, 2);
            } else if (oldPosition == 1) {
                // The histogram was on the left side, so we move it to the right
                histogramPanel->reference();
                removeIfThere (leftbox, histogramPanel, false);
                vboxright->pack_start (*histogramPanel, Gtk::PACK_SHRINK, 2);
                histogramPanel->unreference();
            }

            histogramPanel->reorder (Gtk::POS_RIGHT);
            vboxright->reorder_child (*histogramPanel, 0);
            break;
    }

    iareapanel->imageArea->setPointerMotionHListener (histogramPanel);
}


void EditorPanel::defaultMonitorProfileChanged(const Glib::ustring &profile_name, bool auto_monitor_profile)
{
    colorMgmtToolBar->defaultMonitorProfileChanged(profile_name, auto_monitor_profile);
}
<|MERGE_RESOLUTION|>--- conflicted
+++ resolved
@@ -1605,17 +1605,10 @@
                 }
                 return true;
 
-<<<<<<< HEAD
-                case GDK_KEY_b:
-                    if (!simpleEditor) {
-                        queueImgPressed();
-                    }
-=======
             case GDK_KEY_b:
                 if (!gimpPlugin && !simpleEditor) {
                     queueImgPressed();
                 }
->>>>>>> 5f97800e
 
                     return true;
 
