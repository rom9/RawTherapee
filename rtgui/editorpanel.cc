--- conflicted
+++ resolved
@@ -63,17 +63,9 @@
 #else
         profileBox.set_active (0);
 #endif
-<<<<<<< HEAD
-
-        const std::vector<Glib::ustring> profiles = rtengine::iccStore->getProfiles (true);
-
-        for (std::vector<Glib::ustring>::const_iterator iterator = profiles.begin (); iterator != profiles.end (); ++iterator) {
-            profileBox.append (*iterator);
-=======
         const std::vector<Glib::ustring> profiles = rtengine::iccStore->getProfiles (rtengine::ICCStore::ProfileType::MONITOR);
         for (const auto profile: profiles) {
-            profileBox.append_text (profile);
->>>>>>> d29a94c2
+            profileBox.append (profile);
         }
         profileBox.set_tooltip_text (profileBox.get_active_text ());
     }
@@ -143,32 +135,20 @@
 
         Glib::ustring profile;
 
-<<<<<<< HEAD
-#ifdef WIN32
-
-=======
 #if !defined(__APPLE__) // monitor profile not supported on apple
     #ifdef WIN32
->>>>>>> d29a94c2
         if (profileBox.get_active_row_number () == 1) {
             profile = rtengine::iccStore->getDefaultMonitorProfileName ();
-
             if (profile.empty ()) {
                 profile = options.rtSettings.monitorProfile;
             }
-
             if (profile.empty ()) {
                 profile = "sRGB IEC61966-2.1";
             }
         } else if (profileBox.get_active_row_number () > 1) {
             profile = profileBox.get_active_text ();
         }
-<<<<<<< HEAD
-
-#else
-=======
     #else
->>>>>>> d29a94c2
         profile = profileBox.get_active_row_number () > 0 ? profileBox.get_active_text () : Glib::ustring ();
     #endif
 #else
@@ -214,7 +194,6 @@
         }
 #endif
         rtengine::RenderingIntent intent;
-
         switch (intentBox.getSelected ()) {
         default:
         case 0:
@@ -294,25 +273,18 @@
 
     void pack_right_in (Gtk::Grid* grid)
     {
-<<<<<<< HEAD
+#if !defined(__APPLE__) // monitor profile not supported on apple
         grid->attach_next_to (profileBox, Gtk::POS_RIGHT, 1, 1);
+#endif
         grid->attach_next_to (*intentBox.buttonGroup, Gtk::POS_RIGHT, 1, 1);
         grid->attach_next_to (softProof, Gtk::POS_RIGHT, 1, 1);
         grid->attach_next_to (spGamutCheck, Gtk::POS_RIGHT, 1, 1);
-=======
-        box->pack_end (spGamutCheck, Gtk::PACK_SHRINK, 0);
-        box->pack_end (softProof, Gtk::PACK_SHRINK, 0);
-        box->pack_end (*intentBox.buttonGroup, Gtk::PACK_SHRINK, 0);
-#if !defined(__APPLE__) // monitor profile not supported on apple
-        box->pack_end (profileBox, Gtk::PACK_SHRINK, 0);
-#endif
     }
 
     void canSoftProof(bool canSP)
     {
         canSProof = canSP;
         updateSoftProofParameters();
->>>>>>> d29a94c2
     }
 
     void updateProcessor()
@@ -328,23 +300,13 @@
 #if !defined(__APPLE__) // monitor profile not supported on apple
         ConnectionBlocker profileBlocker (profileConn);
 
-<<<<<<< HEAD
-#ifdef WIN32
-
-=======
     #ifdef WIN32
->>>>>>> d29a94c2
         if (options.rtSettings.autoMonitorProfile) {
             setActiveTextOrIndex (profileBox, options.rtSettings.monitorProfile, 1);
         } else {
             setActiveTextOrIndex (profileBox, options.rtSettings.monitorProfile, 0);
         }
-<<<<<<< HEAD
-
-#else
-=======
     #else
->>>>>>> d29a94c2
         setActiveTextOrIndex (profileBox, options.rtSettings.monitorProfile, 0);
     #endif
 #endif
