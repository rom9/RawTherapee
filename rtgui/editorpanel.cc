/*
 *  This file is part of RawTherapee.
 *
 *  Copyright (c) 2004-2010 Gabor Horvath <hgabor@rawtherapee.com>
 *  Copyright (c) 2010 Oliver Duis <www.oliverduis.de>
 *
 *  RawTherapee is free software: you can redistribute it and/or modify
 *  it under the terms of the GNU General Public License as published by
 *  the Free Software Foundation, either version 3 of the License, or
 *  (at your option) any later version.
 *
 *  RawTherapee is distributed in the hope that it will be useful,
 *  but WITHOUT ANY WARRANTY; without even the implied warranty of
 *  MERCHANTABILITY or FITNESS FOR A PARTICULAR PURPOSE.  See the
 *  GNU General Public License for more details.
 *
 *  You should have received a copy of the GNU General Public License
 *  along with RawTherapee.  If not, see <http://www.gnu.org/licenses/>.
 */
#include "editorpanel.h"

#include <iostream>

#include "../rtengine/imagesource.h"
#include "../rtengine/iccstore.h"
#include "soundman.h"
#include "rtimage.h"
#include "rtwindow.h"
#include "guiutils.h"
#include "popupbutton.h"
#include "options.h"
#include "progressconnector.h"
#include "procparamchangers.h"
#include "placesbrowser.h"

using namespace rtengine::procparams;

namespace
{

struct spparams {
    double val;
    Glib::ustring str;
    MyProgressBar *pProgress;
    Glib::RefPtr<Gtk::CssProvider> cssProvider;
};

int setprogressStrUI ( void *p )
{
    spparams *s = static_cast<spparams*> (p);

    if ( ! s->str.empty() ) {
        s->pProgress->set_text ( M (s->str) );
    }

    if ( s->val >= 0 ) {
        s->pProgress->set_fraction ( s->val );

        if (s->cssProvider) {
            if ( s->val < 1.0 ) {
                s->cssProvider->load_from_data ("ProgressBar { background-color: red }");
            } else {
                s->cssProvider->load_from_data ("ProgressBar { background-color: grey }");
            }

            s->pProgress->get_style_context()->set_background (s->pProgress->get_window());
        }
    }

    delete s;
    return FALSE;
}

}

class EditorPanel::ColorManagementToolbar
{
private:
#if !defined(__APPLE__) // monitor profile not supported on apple
    MyComboBoxText profileBox;
#endif
    PopUpButton intentBox;
    Gtk::ToggleButton softProof;
    Gtk::ToggleButton spGamutCheck;
    sigc::connection profileConn, intentConn, softproofConn;
    bool canSProof;

    rtengine::StagedImageProcessor* const& processor;

private:
#if !defined(__APPLE__) // monitor profile not supported on apple
    void prepareProfileBox ()
    {
        profileBox.setPreferredWidth (70, 200);
        setExpandAlignProperties (&profileBox, false, false, Gtk::ALIGN_CENTER, Gtk::ALIGN_FILL);

        profileBox.append (M ("PREFERENCES_PROFILE_NONE"));
#ifdef WIN32
        profileBox.append (M ("MONITOR_PROFILE_SYSTEM") + " (" + rtengine::ICCStore::getInstance()->getDefaultMonitorProfileName() + ")");
        profileBox.set_active (options.rtSettings.autoMonitorProfile ? 1 : 0);
#else
        profileBox.set_active (0);
#endif
        const std::vector<Glib::ustring> profiles = rtengine::ICCStore::getInstance()->getProfiles (rtengine::ICCStore::ProfileType::MONITOR);

        for (const auto profile : profiles) {
            profileBox.append (profile);
        }

        profileBox.set_tooltip_text (profileBox.get_active_text ());
    }
#endif

    void prepareIntentBox ()
    {
        // same order as the enum
        intentBox.addEntry ("intent-perceptual.png", M ("PREFERENCES_INTENT_PERCEPTUAL"));
        intentBox.addEntry ("intent-relative.png", M ("PREFERENCES_INTENT_RELATIVE"));
        intentBox.addEntry ("intent-absolute.png", M ("PREFERENCES_INTENT_ABSOLUTE"));
        setExpandAlignProperties (intentBox.buttonGroup, false, false, Gtk::ALIGN_CENTER, Gtk::ALIGN_FILL);

        intentBox.setSelected (1);
        intentBox.show ();
    }

    void prepareSoftProofingBox ()
    {
        Gtk::Image *softProofImage = Gtk::manage (new RTImage ("softProof.png"));
        softProofImage->set_padding (0, 0);
        softProof.add (*softProofImage);
        softProof.set_relief (Gtk::RELIEF_NONE);
        softProof.set_tooltip_markup (M ("SOFTPROOF_TOOLTIP"));

        softProof.set_active (false);
        softProof.set_sensitive (canSProof);
        softProof.show ();

        Gtk::Image *spGamutCheckImage = Gtk::manage (new RTImage ("spGamutCheck.png"));
        spGamutCheckImage->set_padding (0, 0);
        spGamutCheck.add (*spGamutCheckImage);
        spGamutCheck.set_relief (Gtk::RELIEF_NONE);
        spGamutCheck.set_tooltip_markup (M ("SOFTPROOF_GAMUTCHECK_TOOLTIP"));

        spGamutCheck.set_active (false);
        spGamutCheck.set_sensitive (false);
        spGamutCheck.show ();
    }

    void profileBoxChanged ()
    {
        updateParameters ();
    }

    void intentBoxChanged (int)
    {
        updateParameters ();
    }

    void softProofToggled ()
    {
        updateSoftProofParameters ();
    }

    void spGamutCheckToggled ()
    {
        updateSoftProofParameters ();
    }

    void updateParameters (bool noEvent = false)
    {
#if !defined(__APPLE__) // monitor profile not supported on apple
        ConnectionBlocker profileBlocker (profileConn);
#endif
        ConnectionBlocker intentBlocker (intentConn);

        Glib::ustring profile;

#if !defined(__APPLE__) // monitor profile not supported on apple
#ifdef WIN32
//#ifdef WIN32

        if (profileBox.get_active_row_number () == 1) {
            profile = rtengine::ICCStore::getInstance()->getDefaultMonitorProfileName ();

            if (profile.empty ()) {
                profile = options.rtSettings.monitorProfile;
            }

            if (profile.empty ()) {
                profile = "sRGB IEC61966-2.1";
            }
        } else if (profileBox.get_active_row_number () > 1) {
            profile = profileBox.get_active_text ();
        }

#else
        profile = profileBox.get_active_row_number () > 0 ? profileBox.get_active_text () : Glib::ustring ();
#endif
#else
        profile = "RT_sRGB";
#endif

#if !defined(__APPLE__) // monitor profile not supported on apple

        if (profileBox.get_active_row_number () == 0) {

            profile.clear ();

            intentBox.set_sensitive (false);
            intentBox.setSelected (1);
            softProof.set_sensitive (false);
            spGamutCheck.set_sensitive (false);

            profileBox.set_tooltip_text ("");

        } else {
            const uint8_t supportedIntents = rtengine::ICCStore::getInstance()->getProofIntents (profile);
            const bool supportsRelativeColorimetric = supportedIntents & 1 << INTENT_RELATIVE_COLORIMETRIC;
            const bool supportsPerceptual = supportedIntents & 1 << INTENT_PERCEPTUAL;
            const bool supportsAbsoluteColorimetric = supportedIntents & 1 << INTENT_ABSOLUTE_COLORIMETRIC;

            if (supportsPerceptual || supportsRelativeColorimetric || supportsAbsoluteColorimetric) {
                intentBox.set_sensitive (true);
                intentBox.setItemSensitivity (0, supportsPerceptual);
                intentBox.setItemSensitivity (1, supportsRelativeColorimetric);
                intentBox.setItemSensitivity (2, supportsAbsoluteColorimetric);
                softProof.set_sensitive (canSProof);
                spGamutCheck.set_sensitive (canSProof);
            } else {
                intentBox.setItemSensitivity (0, true);
                intentBox.setItemSensitivity (1, true);
                intentBox.setItemSensitivity (2, true);
                intentBox.set_sensitive (false);
                intentBox.setSelected (1);
                softProof.set_sensitive (false);
                spGamutCheck.set_sensitive (false);
            }

            profileBox.set_tooltip_text (profileBox.get_active_text ());
        }

#endif
        rtengine::RenderingIntent intent;

        switch (intentBox.getSelected ()) {
            default:
            case 0:
                intent = rtengine::RI_PERCEPTUAL;
                break;

            case 1:
                intent = rtengine::RI_RELATIVE;
                break;

            case 2:
                intent = rtengine::RI_ABSOLUTE;
                break;
        }

        if (!processor) {
            return;
        }

        if (!noEvent) {
            processor->beginUpdateParams ();
        }

        processor->setMonitorProfile (profile, intent);
        processor->setSoftProofing (softProof.get_sensitive() && softProof.get_active(), spGamutCheck.get_sensitive() && spGamutCheck.get_active());

        if (!noEvent) {
            processor->endUpdateParams (rtengine::EvMonitorTransform);
        }
    }

    void updateSoftProofParameters (bool noEvent = false)
    {
        if (!canSProof) {
            ConnectionBlocker profileBlocker (softproofConn);
            softProof.set_active (false);
            softProof.set_sensitive (false);
#if !defined(__APPLE__) // monitor profile not supported on apple
        } else {
            softProof.set_sensitive (profileBox.get_active_row_number () > 0);
#endif
        }

        spGamutCheck.set_sensitive (softProof.get_sensitive() && softProof.get_active());

#if !defined(__APPLE__) // monitor profile not supported on apple

        if (profileBox.get_active_row_number () > 0) {
#endif

            if (processor) {
                if (!noEvent) {
                    processor->beginUpdateParams ();
                }

                processor->setSoftProofing (softProof.get_sensitive() && softProof.get_active(), spGamutCheck.get_sensitive() && spGamutCheck.get_active());

                if (!noEvent) {
                    processor->endUpdateParams (rtengine::EvMonitorTransform);
                }
            }

#if !defined(__APPLE__) // monitor profile not supported on apple
        }

#endif
    }

public:
    explicit ColorManagementToolbar (rtengine::StagedImageProcessor* const& ipc) :
        intentBox (Glib::ustring (), true),
        canSProof (!options.rtSettings.printerProfile.empty() && options.rtSettings.printerProfile != "None"), // assuming the printer profile exist!
        processor (ipc)
    {
#if !defined(__APPLE__) // monitor profile not supported on apple
        prepareProfileBox ();
#endif
        prepareIntentBox ();
        prepareSoftProofingBox ();

        reset ();

        softproofConn = softProof.signal_toggled().connect (sigc::mem_fun (this, &ColorManagementToolbar::softProofToggled));
        spGamutCheck.signal_toggled().connect (sigc::mem_fun (this, &ColorManagementToolbar::spGamutCheckToggled));
#if !defined(__APPLE__) // monitor profile not supported on apple
        profileConn = profileBox.signal_changed ().connect (sigc::mem_fun (this, &ColorManagementToolbar::profileBoxChanged));
#endif
        intentConn = intentBox.signal_changed ().connect (sigc::mem_fun (this, &ColorManagementToolbar::intentBoxChanged));
    }

    void pack_right_in (Gtk::Grid* grid)
    {
#if !defined(__APPLE__) // monitor profile not supported on apple
        grid->attach_next_to (profileBox, Gtk::POS_RIGHT, 1, 1);
#endif
        grid->attach_next_to (*intentBox.buttonGroup, Gtk::POS_RIGHT, 1, 1);
        grid->attach_next_to (softProof, Gtk::POS_RIGHT, 1, 1);
        grid->attach_next_to (spGamutCheck, Gtk::POS_RIGHT, 1, 1);
    }

    void canSoftProof (bool canSP)
    {
        canSProof = canSP;
        updateSoftProofParameters();
    }

    void updateProcessor()
    {
        if (processor) {
            updateParameters (true);
        }
    }

    void reset ()
    {
        ConnectionBlocker intentBlocker (intentConn);
#if !defined(__APPLE__) // monitor profile not supported on apple
        ConnectionBlocker profileBlocker (profileConn);

#ifdef WIN32

        if (options.rtSettings.autoMonitorProfile) {
            setActiveTextOrIndex (profileBox, options.rtSettings.monitorProfile, 1);
        } else {
            setActiveTextOrIndex (profileBox, options.rtSettings.monitorProfile, 0);
        }

#else
        setActiveTextOrIndex (profileBox, options.rtSettings.monitorProfile, 0);
#endif
#endif

        switch (options.rtSettings.monitorIntent) {
            default:
            case rtengine::RI_PERCEPTUAL:
                intentBox.setSelected (0);
                break;

            case rtengine::RI_RELATIVE:
                intentBox.setSelected (1);
                break;

            case rtengine::RI_ABSOLUTE:
                intentBox.setSelected (2);
                break;
        }

        updateParameters ();
    }

};

EditorPanel::EditorPanel (FilePanel* filePanel)
    : catalogPane (nullptr), realized (false), iHistoryShow (nullptr), iHistoryHide (nullptr), iTopPanel_1_Show (nullptr), iTopPanel_1_Hide (nullptr), iRightPanel_1_Show (nullptr), iRightPanel_1_Hide (nullptr), iBeforeLockON (nullptr), iBeforeLockOFF (nullptr), beforePreviewHandler (nullptr), beforeIarea (nullptr), beforeBox (nullptr), afterBox (nullptr), afterHeaderBox (nullptr), parent (nullptr), openThm (nullptr), ipc (nullptr), beforeIpc (nullptr), isProcessing (false)
{

    epih = new EditorPanelIdleHelper;
    epih->epanel = this;
    epih->destroyed = false;
    epih->pending = 0;
    //rtengine::befaf=true;
    processingStartedTime = 0;
    firstProcessingDone = false;

    // construct toolpanelcoordinator
    tpc = new ToolPanelCoordinator ();

    // build GUI

    // build left side panel
    leftbox = new Gtk::VBox ();
    leftbox->set_size_request (230, 250);

    histogramPanel = nullptr;

    profilep = Gtk::manage (new ProfilePanel ());
    ppframe = new Gtk::Frame ();
    ppframe->set_name ("ProfilePanel");
    ppframe->add (*profilep);
    ppframe->set_label (M ("PROFILEPANEL_LABEL"));
    //leftbox->pack_start (*ppframe, Gtk::PACK_SHRINK, 4);

    navigator = Gtk::manage (new Navigator ());
    navigator->previewWindow->set_size_request (-1, 150);
    leftbox->pack_start (*navigator, Gtk::PACK_SHRINK, 2);

    history = Gtk::manage (new History ());
    leftbox->pack_start (*history);

    leftbox->show_all ();

    // build the middle of the screen
    Gtk::VBox* editbox = Gtk::manage (new Gtk::VBox ());

    info = Gtk::manage (new Gtk::ToggleButton ());
    Gtk::Image* infoimg = Gtk::manage (new RTImage ("info.png"));
    info->add (*infoimg);
    info->set_relief (Gtk::RELIEF_NONE);
    info->set_tooltip_markup (M ("MAIN_TOOLTIP_QINFO"));

    beforeAfter = Gtk::manage (new Gtk::ToggleButton ());
    Gtk::Image* beforeAfterIcon = Gtk::manage (new RTImage ("beforeafter.png"));
    beforeAfter->add (*beforeAfterIcon);
    beforeAfter->set_relief (Gtk::RELIEF_NONE);
    beforeAfter->set_tooltip_markup (M ("MAIN_TOOLTIP_TOGGLE"));

    iBeforeLockON = new RTImage ("lock-on.png");
    iBeforeLockOFF = new RTImage ("lock-off.png");

    Gtk::VSeparator* vsept = Gtk::manage (new Gtk::VSeparator ());
    Gtk::VSeparator* vsepz = Gtk::manage (new Gtk::VSeparator ());
    Gtk::VSeparator* vsepi = Gtk::manage (new Gtk::VSeparator ());
    Gtk::VSeparator* vseph = Gtk::manage (new Gtk::VSeparator ());

    hidehp = Gtk::manage (new Gtk::ToggleButton ());

    iHistoryShow = new RTImage ("panel-to-right.png");
    iHistoryHide = new RTImage ("panel-to-left.png");

    hidehp->set_relief (Gtk::RELIEF_NONE);
    hidehp->set_active (options.showHistory);
    hidehp->set_tooltip_markup (M ("MAIN_TOOLTIP_HIDEHP"));

    if (options.showHistory) {
        hidehp->set_image (*iHistoryHide);
    } else {
        hidehp->set_image (*iHistoryShow);
    }

    tbTopPanel_1 = nullptr;

    if (!simpleEditor && filePanel) {
        tbTopPanel_1 = new Gtk::ToggleButton ();
        iTopPanel_1_Show = new RTImage ("panel-to-bottom.png");
        iTopPanel_1_Hide = new RTImage ("panel-to-top.png");
        tbTopPanel_1->set_relief (Gtk::RELIEF_NONE);
        tbTopPanel_1->set_active (true);
        tbTopPanel_1->set_tooltip_markup (M ("MAIN_TOOLTIP_SHOWHIDETP1"));
        tbTopPanel_1->set_image (*iTopPanel_1_Hide);
    }

    Gtk::VSeparator* vsepcl = Gtk::manage (new Gtk::VSeparator ());
    Gtk::VSeparator* vsepz2 = Gtk::manage (new Gtk::VSeparator ());
    Gtk::VSeparator* vsepz3 = Gtk::manage (new Gtk::VSeparator ());
    Gtk::VSeparator* vsepz4 = Gtk::manage (new Gtk::VSeparator ());

    Gtk::VSeparator* vsep1 = Gtk::manage (new Gtk::VSeparator ());
    Gtk::VSeparator* vsep2 = Gtk::manage (new Gtk::VSeparator ());
    Gtk::VSeparator* vsep3 = Gtk::manage (new Gtk::VSeparator ());

    iareapanel = new ImageAreaPanel ();
    tpc->setEditProvider (iareapanel->imageArea);
    tpc->getToolBar()->setLockablePickerToolListener (iareapanel->imageArea);

    Gtk::HBox* toolBarPanel = Gtk::manage (new Gtk::HBox ());
    toolBarPanel->set_name ("EditorTopPanel");
    toolBarPanel->pack_start (*hidehp, Gtk::PACK_SHRINK, 1);
    toolBarPanel->pack_start (*vseph, Gtk::PACK_SHRINK, 2);
    toolBarPanel->pack_start (*info, Gtk::PACK_SHRINK, 1);
    toolBarPanel->pack_start (*beforeAfter, Gtk::PACK_SHRINK, 1);
    toolBarPanel->pack_start (*vsepi, Gtk::PACK_SHRINK, 2);
    toolBarPanel->pack_start (*tpc->getToolBar(), Gtk::PACK_SHRINK, 1);
    toolBarPanel->pack_start (*vsept, Gtk::PACK_SHRINK, 2);

    if (tbTopPanel_1) {
        Gtk::VSeparator* vsep = Gtk::manage (new Gtk::VSeparator ());
        toolBarPanel->pack_end   (*tbTopPanel_1, Gtk::PACK_SHRINK, 1);
        toolBarPanel->pack_end   (*vsep, Gtk::PACK_SHRINK, 2);
    }

    toolBarPanel->pack_end   (*tpc->coarse, Gtk::PACK_SHRINK, 2);
    toolBarPanel->pack_end   (*vsepcl, Gtk::PACK_SHRINK, 2);
    toolBarPanel->pack_end   (*iareapanel->imageArea->indClippedPanel, Gtk::PACK_SHRINK, 0);
    toolBarPanel->pack_end   (*vsepz, Gtk::PACK_SHRINK, 2);
    toolBarPanel->pack_end   (*iareapanel->imageArea->previewModePanel, Gtk::PACK_SHRINK, 0);
    toolBarPanel->pack_end   (*vsepz4, Gtk::PACK_SHRINK, 2);

    afterBox = Gtk::manage (new Gtk::VBox ());
    afterBox->pack_start (*iareapanel);

    beforeAfterBox = Gtk::manage (new Gtk::HBox());
    beforeAfterBox->set_name ("BeforeAfterContainer");
    beforeAfterBox->pack_start (*afterBox);

    editbox->pack_start (*toolBarPanel, Gtk::PACK_SHRINK, 2);
    editbox->pack_start (*beforeAfterBox);

    // build right side panel
    vboxright = new Gtk::VBox (false, 0);
    vboxright->set_size_request (300, 250);

    vboxright->pack_start (*ppframe, Gtk::PACK_SHRINK, 2);
    // main notebook
    vboxright->pack_start (*tpc->toolPanelNotebook);

    // Save buttons
    Gtk::Grid *iops = new Gtk::Grid ();
    iops->set_name ("IopsPanel");
    iops->set_orientation (Gtk::ORIENTATION_HORIZONTAL);
    iops->set_row_spacing (2);
    iops->set_column_spacing (2);

    Gtk::Image *saveButtonImage =  Gtk::manage (new RTImage ("gtk-save-large.png"));
    saveimgas = Gtk::manage (new Gtk::Button ());
    saveimgas->add (*saveButtonImage);
    saveimgas->set_tooltip_markup (M ("MAIN_BUTTON_SAVE_TOOLTIP"));
    setExpandAlignProperties (saveimgas, false, false, Gtk::ALIGN_CENTER, Gtk::ALIGN_FILL);

    Gtk::Image *queueButtonImage = Gtk::manage (new RTImage ("processing.png"));
    queueimg = Gtk::manage (new Gtk::Button ());
    queueimg->add (*queueButtonImage);
    queueimg->set_tooltip_markup (M ("MAIN_BUTTON_PUTTOQUEUE_TOOLTIP"));
    setExpandAlignProperties (queueimg, false, false, Gtk::ALIGN_CENTER, Gtk::ALIGN_FILL);

    Gtk::Image *sendToEditorButtonImage = Gtk::manage (new RTImage ("image-editor.png"));
    sendtogimp = Gtk::manage (new Gtk::Button ());
    sendtogimp->add (*sendToEditorButtonImage);
    sendtogimp->set_tooltip_markup (M ("MAIN_BUTTON_SENDTOEDITOR_TOOLTIP"));
    setExpandAlignProperties (sendtogimp, false, false, Gtk::ALIGN_CENTER, Gtk::ALIGN_FILL);

    // Status box
    progressLabel = Gtk::manage (new MyProgressBar (300));
    progressLabel->set_show_text (true);
    setExpandAlignProperties (progressLabel, true, false, Gtk::ALIGN_START, Gtk::ALIGN_FILL);
    progressLabel->set_fraction (0.0);

    // tbRightPanel_1
    tbRightPanel_1 = new Gtk::ToggleButton ();
    iRightPanel_1_Show = new RTImage ("panel-to-left.png");
    iRightPanel_1_Hide = new RTImage ("panel-to-right.png");
    tbRightPanel_1->set_relief (Gtk::RELIEF_NONE);
    tbRightPanel_1->set_active (true);
    tbRightPanel_1->set_tooltip_markup (M ("MAIN_TOOLTIP_SHOWHIDERP1"));
    tbRightPanel_1->set_image (*iRightPanel_1_Hide);
    setExpandAlignProperties (tbRightPanel_1, false, false, Gtk::ALIGN_CENTER, Gtk::ALIGN_FILL);

    // ShowHideSidePanels
    tbShowHideSidePanels = new Gtk::ToggleButton ();
    iShowHideSidePanels = new RTImage ("crossed-arrows-out.png");
    iShowHideSidePanels_exit = new RTImage ("crossed-arrows-in.png");
    tbShowHideSidePanels->set_relief (Gtk::RELIEF_NONE);
    tbShowHideSidePanels->set_active (false);
    tbShowHideSidePanels->set_tooltip_markup (M ("MAIN_BUTTON_SHOWHIDESIDEPANELS_TOOLTIP"));
    tbShowHideSidePanels->set_image (*iShowHideSidePanels);
    setExpandAlignProperties (tbShowHideSidePanels, false, false, Gtk::ALIGN_CENTER, Gtk::ALIGN_FILL);

    navPrev = navNext = navSync = nullptr;

    if (!simpleEditor && !options.tabbedUI) {
        // Navigation buttons
        Gtk::Image *navPrevImage = Gtk::manage (new RTImage ("nav-prev.png"));
        navPrevImage->set_padding (0, 0);
        navPrev = Gtk::manage (new Gtk::Button ());
        navPrev->add (*navPrevImage);
        navPrev->set_relief (Gtk::RELIEF_NONE);
        navPrev->set_tooltip_markup (M ("MAIN_BUTTON_NAVPREV_TOOLTIP"));
        setExpandAlignProperties (navPrev, false, false, Gtk::ALIGN_CENTER, Gtk::ALIGN_FILL);

        Gtk::Image *navNextImage = Gtk::manage (new RTImage ("nav-next.png"));
        navNextImage->set_padding (0, 0);
        navNext = Gtk::manage (new Gtk::Button ());
        navNext->add (*navNextImage);
        navNext->set_relief (Gtk::RELIEF_NONE);
        navNext->set_tooltip_markup (M ("MAIN_BUTTON_NAVNEXT_TOOLTIP"));
        setExpandAlignProperties (navNext, false, false, Gtk::ALIGN_CENTER, Gtk::ALIGN_FILL);

        Gtk::Image *navSyncImage = Gtk::manage (new RTImage ("nav-sync.png"));
        navSyncImage->set_padding (0, 0);
        navSync = Gtk::manage (new Gtk::Button ());
        navSync->add (*navSyncImage);
        navSync->set_relief (Gtk::RELIEF_NONE);
        navSync->set_tooltip_markup (M ("MAIN_BUTTON_NAVSYNC_TOOLTIP"));
        setExpandAlignProperties (navSync, false, false, Gtk::ALIGN_CENTER, Gtk::ALIGN_FILL);
    }

    // ==================  PACKING THE BOTTOM WIDGETS =================

    // Adding widgets from center to the left, on the left side (using Gtk::POS_LEFT)
    iops->attach_next_to (*vsep2, Gtk::POS_LEFT, 1, 1);
    iops->attach_next_to (*progressLabel, Gtk::POS_LEFT, 1, 1);
    iops->attach_next_to (*vsep1, Gtk::POS_LEFT, 1, 1);
    iops->attach_next_to (*sendtogimp, Gtk::POS_LEFT, 1, 1);

    if (!simpleEditor) {
        iops->attach_next_to (*queueimg, Gtk::POS_LEFT, 1, 1);
    }

    iops->attach_next_to (*saveimgas, Gtk::POS_LEFT, 1, 1);


    // Color management toolbar
    colorMgmtToolBar.reset (new ColorManagementToolbar (ipc));
    colorMgmtToolBar->pack_right_in (iops);

    if (!simpleEditor && !options.tabbedUI) {
        iops->attach_next_to (*vsep3, Gtk::POS_RIGHT, 1, 1);
        iops->attach_next_to (*navPrev, Gtk::POS_RIGHT, 1, 1);
        iops->attach_next_to (*navSync, Gtk::POS_RIGHT, 1, 1);
        iops->attach_next_to (*navNext, Gtk::POS_RIGHT, 1, 1);
    }

    iops->attach_next_to (*vsepz2, Gtk::POS_RIGHT, 1, 1);
    iops->attach_next_to (*iareapanel->imageArea->zoomPanel, Gtk::POS_RIGHT, 1, 1);
    iops->attach_next_to (*vsepz3, Gtk::POS_RIGHT, 1, 1);
    iops->attach_next_to (*tbShowHideSidePanels, Gtk::POS_RIGHT, 1, 1);
    iops->attach_next_to (*tbRightPanel_1, Gtk::POS_RIGHT, 1, 1);

    editbox->pack_start (*iops, Gtk::PACK_SHRINK, 0);
    editbox->show_all ();

    // build screen
    hpanedl = Gtk::manage (new Gtk::Paned (Gtk::ORIENTATION_HORIZONTAL));
    hpanedl->set_name ("EditorLeftPaned");
    hpanedr = Gtk::manage (new Gtk::Paned (Gtk::ORIENTATION_HORIZONTAL));
    hpanedr->set_name ("EditorRightPaned");
    leftbox->reference ();
    vboxright->reference ();

    if (options.showHistory) {
        hpanedl->pack1 (*leftbox, false, false);
        hpanedl->set_position (options.historyPanelWidth);
    }


    Gtk::VPaned * viewpaned = Gtk::manage (new Gtk::VPaned());
    fPanel = filePanel;

    if (filePanel) {
        catalogPane = new Gtk::Paned();
        viewpaned->pack1 (*catalogPane, false, true);
    }

    viewpaned->pack2 (*editbox, true, true);

    hpanedl->pack2 (*viewpaned, true, true);

    hpanedr->pack1 (*hpanedl, true, false);
    hpanedr->pack2 (*vboxright, false, false);
    hpanedl->signal_button_release_event().connect_notify ( sigc::mem_fun (*this, &EditorPanel::leftPaneButtonReleased) );
    hpanedr->signal_button_release_event().connect_notify ( sigc::mem_fun (*this, &EditorPanel::rightPaneButtonReleased) );

    pack_start (*hpanedr);

    updateHistogramPosition (0, options.histogramPosition);

    show_all ();
    /*
        // save as dialog
        if (Glib::file_test (options.lastSaveAsPath, Glib::FILE_TEST_IS_DIR))
            saveAsDialog = new SaveAsDialog (options.lastSaveAsPath);
        else
            saveAsDialog = new SaveAsDialog (safe_get_user_picture_dir());

        saveAsDialog->set_default_size (options.saveAsDialogWidth, options.saveAsDialogHeight);
    */
    // connect listeners
    profilep->setProfileChangeListener (tpc);
    history->setProfileChangeListener (tpc);
    history->setHistoryBeforeLineListener (this);
    tpc->addPParamsChangeListener (profilep);
    tpc->addPParamsChangeListener (history);
    tpc->addPParamsChangeListener (this);
    iareapanel->imageArea->setCropGUIListener (tpc->getCropGUIListener());
    iareapanel->imageArea->setPointerMotionListener (navigator);
    iareapanel->imageArea->setImageAreaToolListener (tpc);

    // initialize components
    info->set_active (options.showInfo);
    tpc->readOptions ();

    // connect event handlers
    info->signal_toggled().connect ( sigc::mem_fun (*this, &EditorPanel::info_toggled) );
    beforeAfter->signal_toggled().connect ( sigc::mem_fun (*this, &EditorPanel::beforeAfterToggled) );
    hidehp->signal_toggled().connect ( sigc::mem_fun (*this, &EditorPanel::hideHistoryActivated) );
    tbRightPanel_1->signal_toggled().connect ( sigc::mem_fun (*this, &EditorPanel::tbRightPanel_1_toggled) );
    saveimgas->signal_pressed().connect ( sigc::mem_fun (*this, &EditorPanel::saveAsPressed) );
    queueimg->signal_pressed().connect ( sigc::mem_fun (*this, &EditorPanel::queueImgPressed) );
    sendtogimp->signal_pressed().connect ( sigc::mem_fun (*this, &EditorPanel::sendToGimpPressed) );

    if (navPrev) {
        navPrev->signal_pressed().connect ( sigc::mem_fun (*this, &EditorPanel::openPreviousEditorImage) );
    }

    if (navNext) {
        navNext->signal_pressed().connect ( sigc::mem_fun (*this, &EditorPanel::openNextEditorImage) );
    }

    if (navSync) {
        navSync->signal_pressed().connect ( sigc::mem_fun (*this, &EditorPanel::syncFileBrowser) );
    }

    ShowHideSidePanelsconn = tbShowHideSidePanels->signal_toggled().connect ( sigc::mem_fun (*this, &EditorPanel::toggleSidePanels), true);

    if (tbTopPanel_1) {
        tbTopPanel_1->signal_toggled().connect ( sigc::mem_fun (*this, &EditorPanel::tbTopPanel_1_toggled) );
    }
}

EditorPanel::~EditorPanel ()
{
    idle_register.destroy();

    history->setHistoryBeforeLineListener (nullptr);
    // the order is important!
    iareapanel->setBeforeAfterViews (nullptr, iareapanel);
    delete iareapanel;
    iareapanel = nullptr;

    if (beforeIpc) {
        beforeIpc->stopProcessing ();
    }

    delete beforeIarea;
    beforeIarea = nullptr;

    if (beforeIpc) {
        beforeIpc->setPreviewImageListener (nullptr);
    }

    delete beforePreviewHandler;
    beforePreviewHandler = nullptr;

    if (beforeIpc) {
        rtengine::StagedImageProcessor::destroy (beforeIpc);
    }

    beforeIpc = nullptr;

    close ();

    if (epih->pending) {
        epih->destroyed = true;
    } else {
        delete epih;
    }

    delete tpc;

    delete ppframe;
    delete leftbox;
    delete vboxright;

    //delete saveAsDialog;
    if (catalogPane) {
        delete catalogPane;
    }

    if (iTopPanel_1_Show) {
        delete iTopPanel_1_Show;
    }

    if (iTopPanel_1_Hide) {
        delete iTopPanel_1_Hide;
    }

    if (iHistoryShow) {
        delete iHistoryShow;
    }

    if (iHistoryHide) {
        delete iHistoryHide;
    }

    if (iBeforeLockON) {
        delete iBeforeLockON;
    }

    if (iBeforeLockOFF) {
        delete iBeforeLockOFF;
    }

    if (iRightPanel_1_Show) {
        delete iRightPanel_1_Show;
    }

    if (iRightPanel_1_Hide) {
        delete iRightPanel_1_Hide;
    }
}

void EditorPanel::leftPaneButtonReleased (GdkEventButton *event)
{
    if (event->button == 1) {
        // Button 1 released : it's a resize
        options.historyPanelWidth = hpanedl->get_position();
    }

    /*else if (event->button == 3) {
    }*/
}

void EditorPanel::rightPaneButtonReleased (GdkEventButton *event)
{
    if (event->button == 1) {
        int winW, winH;
        parent->get_size (winW, winH);
        // Button 1 released : it's a resize
        options.toolPanelWidth = winW - hpanedr->get_position();
    }

    /*else if (event->button == 3) {
    }*/
}

void EditorPanel::writeOptions()
{
    if (profilep) {
        profilep->writeOptions();
    }

    if (tpc) {
        tpc->writeOptions();
    }
}

void EditorPanel::showTopPanel (bool show)
{
    if (tbTopPanel_1->get_active() != show) {
        tbTopPanel_1->set_active (show);
    }
}

void EditorPanel::setAspect ()
{
    int winW, winH;
    parent->get_size (winW, winH);
    hpanedl->set_position (options.historyPanelWidth);
    hpanedr->set_position (winW - options.toolPanelWidth);

    // initialize components
    if (info->get_active() != options.showInfo) {
        info->set_active (options.showInfo);
    }
}

void EditorPanel::on_realize ()
{
    realized = true;
    Gtk::VBox::on_realize ();
    // This line is needed to avoid autoexpansion of the window :-/
    //vboxright->set_size_request (options.toolPanelWidth, -1);
    tpc->updateToolState();
}

void EditorPanel::open (Thumbnail* tmb, rtengine::InitialImage* isrc)
{

    close();

    isProcessing = true; // prevents closing-on-init

    // initialize everything
    openThm = tmb;
    openThm->increaseRef ();

    fname = openThm->getFileName();
    lastSaveAsFileName = removeExtension (Glib::path_get_basename (fname));

    previewHandler = new PreviewHandler ();

    this->isrc = isrc;
    ipc = rtengine::StagedImageProcessor::create (isrc);
    ipc->setProgressListener (this);
    colorMgmtToolBar->updateProcessor();
    ipc->setPreviewImageListener (previewHandler);
    ipc->setPreviewScale (10);  // Important
    tpc->initImage (ipc, tmb->getType() == FT_Raw);
    ipc->setHistogramListener (this);

//    iarea->fitZoom ();   // tell to the editorPanel that the next image has to be fitted to the screen
    iareapanel->imageArea->setPreviewHandler (previewHandler);
    iareapanel->imageArea->setImProcCoordinator (ipc);
    navigator->previewWindow->setPreviewHandler (previewHandler);
    navigator->previewWindow->setImageArea (iareapanel->imageArea);

    rtengine::ImageSource* is = isrc->getImageSource();
    is->setProgressListener ( this );

    // try to load the last saved parameters from the cache or from the paramfile file
    ProcParams* ldprof = openThm->createProcParamsForUpdate (true, false); // will be freed by initProfile

    // initialize profile
    Glib::ustring defProf = openThm->getType() == FT_Raw ? options.defProfRaw : options.defProfImg;
    profilep->initProfile (defProf, ldprof);
    profilep->setInitialFileName (fname);

    openThm->addThumbnailListener (this);
    info_toggled ();

    if (beforeIarea) {
        beforeAfterToggled();
        beforeAfterToggled();
    }

    // If in single tab mode, the main crop window is not constructed the very first time
    // since there was no resize event
    if (iareapanel->imageArea->mainCropWindow) {
        iareapanel->imageArea->mainCropWindow->cropHandler.newImage (ipc, false);
        iareapanel->imageArea->mainCropWindow->initialImageArrived();

        // In single tab mode, the image is not always updated between switches
        // normal redraw don't work, so this is the hard way
        // Disabled this with Issue 2435 because it seems to work fine now
//        if (!options.tabbedUI && iareapanel->imageArea->mainCropWindow->getZoomFitVal() == 1.0) {
//          iareapanel->imageArea->mainCropWindow->cropHandler.update();
//        }
    } else {
        Gtk::Allocation alloc;
        iareapanel->imageArea->on_resized (alloc);
    }

    history->resetSnapShotNumber();
}

void EditorPanel::close ()
{
    if (ipc) {
        saveProfile ();
        // close image processor and the current thumbnail
        tpc->closeImage ();    // this call stops image processing
        tpc->writeOptions ();
        rtengine::ImageSource* is = isrc->getImageSource();
        is->setProgressListener ( nullptr );

        if (ipc) {
            ipc->setPreviewImageListener (nullptr);
        }

        if (beforeIpc) {
            beforeIpc->setPreviewImageListener (nullptr);
        }

        delete previewHandler;
        previewHandler = nullptr;

        if (iareapanel) {
            iareapanel->imageArea->setPreviewHandler (nullptr);
            iareapanel->imageArea->setImProcCoordinator (nullptr);
            iareapanel->imageArea->unsubscribe();
        }

        rtengine::StagedImageProcessor::destroy (ipc);
        ipc = nullptr;
        navigator->previewWindow->setPreviewHandler (nullptr);

        // If the file was deleted somewhere, the openThm.descreaseRef delete the object, but we don't know here
        if (Glib::file_test (fname, Glib::FILE_TEST_EXISTS)) {
            openThm->removeThumbnailListener (this);
            openThm->decreaseRef ();
        }
    }
}

void EditorPanel::saveProfile ()
{
    if (!ipc || !openThm) {
        return;
    }

    // If the file was deleted, do not generate ghost entries
    if (Glib::file_test (fname, Glib::FILE_TEST_EXISTS)) {
        ProcParams params;
        ipc->getParams (&params);

        // Will call updateCache, which will update both the cached and sidecar files if necessary
        openThm->setProcParams (params, nullptr, EDITOR);
    }
}

Glib::ustring EditorPanel::getShortName ()
{
    if (openThm) {
        return Glib::path_get_basename (openThm->getFileName ());
    } else {
        return "";
    }
}

Glib::ustring EditorPanel::getFileName ()
{
    if (openThm) {
        return openThm->getFileName ();
    } else {
        return "";
    }
}

// TODO!!!
void EditorPanel::procParamsChanged (rtengine::procparams::ProcParams* params, rtengine::ProcEvent ev, Glib::ustring descr, ParamsEdited* paramsEdited)
{

//    if (ev!=EvPhotoLoaded)
//        saveLabel->set_markup (Glib::ustring("<span foreground=\"#AA0000\" weight=\"bold\">") + M("MAIN_BUTTON_SAVE") + "</span>");
}

void EditorPanel::setProgressState (bool inProcessing)
{
    struct spsparams {
        bool inProcessing;
        EditorPanelIdleHelper* epih;
    };

    epih->pending++;

    spsparams* p = new spsparams;
    p->inProcessing = inProcessing;
    p->epih = epih;

    const auto func = [](gpointer data) -> gboolean {
        spsparams* const p = static_cast<spsparams*>(data);

        if (p->epih->destroyed) {
            if (p->epih->pending == 1) {
                delete p->epih;
            } else {
                p->epih->pending--;
            }

            delete p;

            return 0;
        }

        p->epih->epanel->refreshProcessingState (p->inProcessing);
        p->epih->pending--;
        delete p;

        return FALSE;
    };

    idle_register.add(func, p);
}

void EditorPanel::setProgress (double p)
{
    spparams *s = new spparams;
    s->val = p;
    s->pProgress = progressLabel;
    idle_register.add (setprogressStrUI, s);
}

void EditorPanel::setProgressStr (Glib::ustring str)
{
    spparams *s = new spparams;
    s->str = str;
    s->val = -1;
    s->pProgress = progressLabel;
    idle_register.add (setprogressStrUI, s);
}

// This is only called from the ThreadUI, so within the gtk thread
void EditorPanel::refreshProcessingState (bool inProcessingP)
{
    spparams *s = new spparams;
    s->pProgress = progressLabel;

    if (inProcessingP) {
        if (processingStartedTime == 0) {
            processingStartedTime = ::time (nullptr);
        }

        s->str = "PROGRESSBAR_PROCESSING";
        s->val = 1.0;
    } else {
        // Set proc params of thumbnail. It saves it into the cache and updates the file browser.
        if (ipc && openThm && tpc->getChangedState()) {
            rtengine::procparams::ProcParams pparams;
            ipc->getParams (&pparams);
            openThm->setProcParams (pparams, nullptr, EDITOR, false);
        }

        // Ring a sound if it was a long event
        if (processingStartedTime != 0) {
            time_t curTime = ::time (nullptr);

            if (::difftime (curTime, processingStartedTime) > options.sndLngEditProcDoneSecs) {
                SoundManager::playSoundAsync (options.sndLngEditProcDone);
            }

            processingStartedTime = 0;
        }

        // Set progress bar "done"
        s->str = "PROGRESSBAR_READY";
        s->val = 0.0;

#ifdef WIN32

        // Maybe accessing "parent", which is a Gtk object, can justify to get the Gtk lock...
        if (!firstProcessingDone && static_cast<RTWindow*> (parent)->getIsFullscreen()) {
            parent->fullscreen();
        }

#endif
        firstProcessingDone = true;
    }

    isProcessing = inProcessingP;

    setprogressStrUI (s);
}

void EditorPanel::displayError (Glib::ustring title, Glib::ustring descr)
{
    GtkWidget* msgd = gtk_message_dialog_new_with_markup (nullptr,
                      GTK_DIALOG_DESTROY_WITH_PARENT,
                      GTK_MESSAGE_ERROR,
                      GTK_BUTTONS_OK,
                      "<b>%s</b>",
                      descr.data());
    gtk_window_set_title ((GtkWindow*)msgd, title.data());
    g_signal_connect_swapped (msgd, "response",
                              G_CALLBACK (gtk_widget_destroy),
                              msgd);
    gtk_widget_show_all (msgd);
}

void EditorPanel::error (Glib::ustring title, Glib::ustring descr)
{
    struct errparams {
        Glib::ustring descr;
        Glib::ustring title;
        EditorPanelIdleHelper* epih;
    };

    epih->pending++;
    errparams* const p = new errparams;
    p->descr = descr;
    p->title = title;
    p->epih = epih;

    const auto func = [](gpointer data) -> gboolean {
        errparams* const p = static_cast<errparams*> (data);

        if (p->epih->destroyed) {
            if (p->epih->pending == 1) {
                delete p->epih;
            } else {
                p->epih->pending--;
            }

            delete p;

            return 0;
        }

        p->epih->epanel->displayError (p->title, p->descr);
        p->epih->pending--;
        delete p;

        return FALSE;
    };

    idle_register.add(func, p);
}

void EditorPanel::info_toggled ()
{

    Glib::ustring infoString;
    Glib::ustring infoString1; //1-st line
    Glib::ustring infoString2; //2-nd line
    Glib::ustring infoString3; //3-rd line
    Glib::ustring infoString4; //4-th line
    Glib::ustring expcomp;

    if (!ipc || !openThm) {
        return;
    }

    const rtengine::ImageMetaData* idata = ipc->getInitialImage()->getMetaData();

    if (idata && idata->hasExif()) {
        infoString1 = Glib::ustring::compose ("%1 + %2",
                                              Glib::ustring (idata->getMake() + " " + idata->getModel()),
                                              Glib::ustring (idata->getLens()));

        infoString2 = Glib::ustring::compose ("<span size=\"small\">f/</span><span size=\"large\">%1</span>  <span size=\"large\">%2</span><span size=\"small\">s</span>  <span size=\"small\">%3</span><span size=\"large\">%4</span>  <span size=\"large\">%5</span><span size=\"small\">mm</span>",
                                              Glib::ustring (idata->apertureToString (idata->getFNumber())),
                                              Glib::ustring (idata->shutterToString (idata->getShutterSpeed())),
                                              M ("QINFO_ISO"), idata->getISOSpeed(),
                                              Glib::ustring::format (std::setw (3), std::fixed, std::setprecision (2), idata->getFocalLen()));

        expcomp = Glib::ustring (idata->expcompToString (idata->getExpComp(), true)); // maskZeroexpcomp

        if (expcomp != "") {
            infoString2 = Glib::ustring::compose ("%1  <span size=\"large\">%2</span><span size=\"small\">EV</span>",
                                                  infoString2,
                                                  expcomp /*Glib::ustring(idata->expcompToString(idata->getExpComp()))*/);
        }

        infoString3 = Glib::ustring::compose ("<span size=\"small\">%1</span><span>%2</span>",
                                              escapeHtmlChars (Glib::path_get_dirname (openThm->getFileName())) + G_DIR_SEPARATOR_S,
                                              escapeHtmlChars (Glib::path_get_basename (openThm->getFileName()))  );

        int ww = ipc->getFullWidth();
        int hh = ipc->getFullHeight();
        //megapixels
        infoString4 = Glib::ustring::compose ("<span size=\"small\">%1 MP (%2x%3)</span>", Glib::ustring::format (std::setw (4), std::fixed, std::setprecision (1), (float)ww * hh / 1000000), ww, hh);

        infoString = Glib::ustring::compose ("%1\n%2\n%3\n%4", infoString1, infoString2, infoString3, infoString4);
    } else {
        infoString = M ("QINFO_NOEXIF");
    }

    iareapanel->imageArea->setInfoText (infoString);
    iareapanel->imageArea->infoEnabled (info->get_active ());
}

void EditorPanel::hideHistoryActivated ()
{

    removeIfThere (hpanedl, leftbox, false);

    if (hidehp->get_active()) {
        hpanedl->pack1 (*leftbox, false, false);
    }

    options.showHistory = hidehp->get_active();

    if (options.showHistory) {
        hidehp->set_image (*iHistoryHide);
    } else {
        hidehp->set_image (*iHistoryShow);
    }

    tbShowHideSidePanels_managestate();
}


void EditorPanel::tbRightPanel_1_toggled ()
{
    /*
        removeIfThere (hpanedr, vboxright, false);
        if (tbRightPanel_1->get_active()){
            hpanedr->pack2(*vboxright, false, true);
            tbRightPanel_1->set_image (*iRightPanel_1_Hide);
        }
        else {
            tbRightPanel_1->set_image (*iRightPanel_1_Show);
        }
        tbShowHideSidePanels_managestate();
        */
    if (vboxright) {
        if (tbRightPanel_1->get_active()) {
            vboxright->show();
            tbRightPanel_1->set_image (*iRightPanel_1_Hide);
        } else {
            vboxright->hide();
            tbRightPanel_1->set_image (*iRightPanel_1_Show);
        }

        tbShowHideSidePanels_managestate();
    }
}

void EditorPanel::tbTopPanel_1_visible (bool visible)
{
    if (!tbTopPanel_1) {
        return;
    }

    if (visible) {
        tbTopPanel_1->show();
    } else {
        tbTopPanel_1->hide();
    }
}

void EditorPanel::tbTopPanel_1_toggled ()
{

    if (catalogPane) { // catalogPane does not exist in multitab mode

        if (tbTopPanel_1->get_active()) {
            catalogPane->show();
            tbTopPanel_1->set_image (*iTopPanel_1_Hide);
            options.editorFilmStripOpened = true;
        } else {
            catalogPane->hide();
            tbTopPanel_1->set_image (*iTopPanel_1_Show);
            options.editorFilmStripOpened = false;
        }

        tbShowHideSidePanels_managestate();
    }
}

/*
 * WARNING: Take care of the simpleEditor value when adding or modifying shortcut keys,
 *          since handleShortcutKey is now also triggered in simple editor mode
 */
bool EditorPanel::handleShortcutKey (GdkEventKey* event)
{

    bool ctrl = event->state & GDK_CONTROL_MASK;
    bool shift = event->state & GDK_SHIFT_MASK;
    bool alt = event->state & GDK_MOD1_MASK;
#ifdef __WIN32__
    bool altgr = event->state & GDK_MOD2_MASK;
#else
    bool altgr = event->state & GDK_MOD5_MASK;
#endif

    // Editor Layout
    switch (event->keyval) {
        case GDK_KEY_L:
            if (tbTopPanel_1) {
                tbTopPanel_1->set_active (!tbTopPanel_1->get_active());    // toggle top panel
            }

            if (ctrl) {
                hidehp->set_active (!hidehp->get_active());    // toggle History (left panel)
            }

            if (alt) {
                tbRightPanel_1->set_active (!tbRightPanel_1->get_active());    // toggle right panel
            }

            return true;
            break;

        case GDK_KEY_l:
            if (!shift && !alt /*&& !ctrl*/) {
                hidehp->set_active (!hidehp->get_active()); // toggle History (left panel)
                return true;
            }

            if (alt && !ctrl) { // toggle right panel
                tbRightPanel_1->set_active (!tbRightPanel_1->get_active());
                return true;
            }

            if (alt && ctrl) { // toggle left and right panels
                hidehp->set_active (!hidehp->get_active());
                tbRightPanel_1->set_active (!tbRightPanel_1->get_active());
                return true;
            }

            break;

        case GDK_KEY_m: // Maximize preview panel: hide top AND right AND history panels
            if (!ctrl && !alt) {
                toggleSidePanels();
                return true;
            }

            break;

        case GDK_KEY_M: // Maximize preview panel: hide top AND right AND history panels AND (fit image preview)
            if (!ctrl && !alt) {
                toggleSidePanelsZoomFit();
                return true;
            }

            break;
    }

#ifdef __WIN32__

    if (!alt && !ctrl && !altgr && event->hardware_keycode == 0x39 ) {
        iareapanel->imageArea->previewModePanel->togglebackColor();
        return true;
    }

#else

    if (!alt && !ctrl && !altgr && event->hardware_keycode == 0x12 ) {
        iareapanel->imageArea->previewModePanel->togglebackColor();
        return true;
    }

#endif

    if (!alt) {
        if (!ctrl) {
            // Normal
            switch (event->keyval) {
                case GDK_KEY_bracketright:
                    tpc->coarse->rotateRight();
                    return true;

                case GDK_KEY_bracketleft:
                    tpc->coarse->rotateLeft();
                    return true;

                case GDK_KEY_i:
                case GDK_KEY_I:
                    info->set_active (!info->get_active());
                    return true;

                case GDK_KEY_B:
                    beforeAfter->set_active (!beforeAfter->get_active());
                    return true;

                case GDK_KEY_plus:
                case GDK_KEY_equal:
                case GDK_KEY_KP_Add:
                    iareapanel->imageArea->zoomPanel->zoomInClicked();
                    return true;

                case GDK_KEY_minus:
                case GDK_KEY_underscore:
                case GDK_KEY_KP_Subtract:
                    iareapanel->imageArea->zoomPanel->zoomOutClicked();
                    return true;

                case GDK_KEY_z://GDK_1
                    iareapanel->imageArea->zoomPanel->zoom11Clicked();
                    return true;

                /*
                #ifndef __WIN32__
                                case GDK_KEY_9: // toggle background color of the preview
                                    iareapanel->imageArea->previewModePanel->togglebackColor();
                                    return true;
                #endif
                */
                case GDK_KEY_r: //preview mode Red
                    iareapanel->imageArea->previewModePanel->toggleR();
                    return true;

                case GDK_KEY_g: //preview mode Green
                    iareapanel->imageArea->previewModePanel->toggleG();
                    return true;

                case GDK_KEY_b: //preview mode Blue
                    iareapanel->imageArea->previewModePanel->toggleB();
                    return true;

                case GDK_KEY_v: //preview mode Luminosity
                    iareapanel->imageArea->previewModePanel->toggleL();
                    return true;

                case GDK_KEY_F: //preview mode Focus Mask
                    iareapanel->imageArea->previewModePanel->toggleFocusMask();
                    return true;

                case GDK_KEY_f:
                    iareapanel->imageArea->zoomPanel->zoomFitClicked();
                    return true;

                case GDK_KEY_less:
                    iareapanel->imageArea->indClippedPanel->toggleClipped (true);
                    return true;

                case GDK_KEY_greater:
                    iareapanel->imageArea->indClippedPanel->toggleClipped (false);
                    return true;

                case GDK_KEY_F5:
                    openThm->openDefaultViewer ((event->state & GDK_SHIFT_MASK) ? 2 : 1);
                    return true;

                case GDK_KEY_y: // synchronize filebrowser with image in Editor
                    if (!simpleEditor && fPanel && !fname.empty()) {
                        fPanel->fileCatalog->selectImage (fname, false);
                        return true;
                    }

                    break; // to avoid gcc complain

                case GDK_KEY_x: // clear filters and synchronize filebrowser with image in Editor
                    if (!simpleEditor && fPanel && !fname.empty()) {
                        fPanel->fileCatalog->selectImage (fname, true);
                        return true;
                    }

                    break; // to avoid gcc complain
            }
        } else {
            // With control
            switch (event->keyval) {
                case GDK_KEY_S:
                    saveProfile();
                    setProgressStr (M ("PROGRESSBAR_PROCESSING_PROFILESAVED"));
                    return true;

                case GDK_KEY_s:
                    saveAsPressed();
                    return true;

                case GDK_KEY_b:
                    if (!simpleEditor) {
                        queueImgPressed();
                    }

                    return true;

                case GDK_KEY_e:
                    sendToGimpPressed();
                    return true;

                case GDK_KEY_z:
                    history->undo ();
                    return true;

                case GDK_KEY_Z:
                    history->redo ();
                    return true;

                case GDK_KEY_F5:
                    openThm->openDefaultViewer (3);
                    return true;
            }
        } //if (!ctrl)
    } //if (!alt)

    if (alt) {
        switch (event->keyval) {
            case GDK_KEY_s:
                history->addBookmarkPressed ();
                setProgressStr (M ("PROGRESSBAR_SNAPSHOT_ADDED"));
                return true;

            case GDK_KEY_f:
                iareapanel->imageArea->zoomPanel->zoomFitCropClicked();
                return true;
        }
    }

    if (shift) {
        switch (event->keyval) {
            case GDK_KEY_F3: // open Previous image from Editor's perspective
                if (!simpleEditor && fPanel && !fname.empty()) {
                    EditorPanel::openPreviousEditorImage();
                    return true;
                }

                break; // to avoid gcc complain

            case GDK_KEY_F4: // open next image from Editor's perspective
                if (!simpleEditor && fPanel && !fname.empty()) {
                    EditorPanel::openNextEditorImage();
                    return true;
                }

                break; // to avoid gcc complain
        }
    }

    if (tpc->getToolBar() && tpc->getToolBar()->handleShortcutKey (event)) {
        return true;
    }

    if (tpc->handleShortcutKey (event)) {
        return true;
    }

    if (!simpleEditor && fPanel) {
        if (fPanel->handleShortcutKey (event)) {
            return true;
        }
    }

    return false;
}

void EditorPanel::procParamsChanged (Thumbnail* thm, int whoChangedIt)
{

    if (whoChangedIt != EDITOR) {
        PartialProfile pp (true);
        pp.set (true);
        * (pp.pparams) = openThm->getProcParams();
        tpc->profileChange (&pp, rtengine::EvProfileChangeNotification, M ("PROGRESSDLG_PROFILECHANGEDINBROWSER"));
        pp.deleteInstance();
    }
}

bool EditorPanel::idle_saveImage (ProgressConnector<rtengine::IImage16*> *pc, Glib::ustring fname, SaveFormat sf)
{
    rtengine::IImage16* img = pc->returnValue();
    delete pc;

    if ( img ) {
        setProgressStr (M ("GENERAL_SAVE"));
        setProgress (0.9f);

        ProgressConnector<int> *ld = new ProgressConnector<int>();
        img->setSaveProgressListener (parent->getProgressListener());

        if (sf.format == "tif")
            ld->startFunc (sigc::bind (sigc::mem_fun (img, &rtengine::IImage16::saveAsTIFF), fname, sf.tiffBits, sf.tiffUncompressed),
                           sigc::bind (sigc::mem_fun (*this, &EditorPanel::idle_imageSaved), ld, img, fname, sf));
        else if (sf.format == "png")
            ld->startFunc (sigc::bind (sigc::mem_fun (img, &rtengine::IImage16::saveAsPNG), fname, sf.pngCompression, sf.pngBits),
                           sigc::bind (sigc::mem_fun (*this, &EditorPanel::idle_imageSaved), ld, img, fname, sf));
        else if (sf.format == "jpg")
            ld->startFunc (sigc::bind (sigc::mem_fun (img, &rtengine::IImage16::saveAsJPEG), fname, sf.jpegQuality, sf.jpegSubSamp),
                           sigc::bind (sigc::mem_fun (*this, &EditorPanel::idle_imageSaved), ld, img, fname, sf));
    } else {
        Glib::ustring msg_ = Glib::ustring ("<b>") + fname + ": Error during image processing\n</b>";
        Gtk::MessageDialog msgd (*parent, msg_, true, Gtk::MESSAGE_ERROR, Gtk::BUTTONS_OK, true);
        msgd.run ();

        saveimgas->set_sensitive (true);
        sendtogimp->set_sensitive (true);
        isProcessing = false;

    }

    rtengine::ImageSource* imgsrc = isrc->getImageSource ();
    imgsrc->setProgressListener (this);
    return false;
}

bool EditorPanel::idle_imageSaved (ProgressConnector<int> *pc, rtengine::IImage16* img, Glib::ustring fname, SaveFormat sf)
{
    img->free ();

    if (! pc->returnValue() ) {
        openThm->imageDeveloped ();

        // save processing parameters, if needed
        if (sf.saveParams) {
            rtengine::procparams::ProcParams pparams;
            ipc->getParams (&pparams);
            // We keep the extension to avoid overwriting the profile when we have
            // the same output filename with different extension
            //pparams.save (removeExtension (fname) + ".out" + paramFileExtension);
            pparams.save (fname + ".out" + paramFileExtension);
        }
    } else {
        error (M ("MAIN_MSG_CANNOTSAVE"), fname);
    }

    saveimgas->set_sensitive (true);
    sendtogimp->set_sensitive (true);

    parent->setProgressStr ("");
    parent->setProgress (0.);

    setProgressState (false);

    delete pc;
    SoundManager::playSoundAsync (options.sndBatchQueueDone);
    isProcessing = false;
    return false;
}

BatchQueueEntry* EditorPanel::createBatchQueueEntry ()
{

    rtengine::procparams::ProcParams pparams;
    ipc->getParams (&pparams);
    //rtengine::ProcessingJob* job = rtengine::ProcessingJob::create (ipc->getInitialImage(), pparams);
    rtengine::ProcessingJob* job = rtengine::ProcessingJob::create (openThm->getFileName (), openThm->getType() == FT_Raw, pparams);
    int fullW = 0, fullH = 0;
    isrc->getImageSource()->getFullSize (fullW, fullH, pparams.coarse.rotate == 90 || pparams.coarse.rotate == 270 ? TR_R90 : TR_NONE);
    int prevh = BatchQueue::calcMaxThumbnailHeight();
    int prevw = int ((size_t)fullW * (size_t)prevh / (size_t)fullH);
    return new BatchQueueEntry (job, pparams, openThm->getFileName(), prevw, prevh, openThm);
}



void EditorPanel::saveAsPressed ()
{
    if (!ipc || !openThm) {
        return;
    }

    bool fnameOK = false;
    Glib::ustring fnameOut;

    SaveAsDialog* saveAsDialog;
    auto toplevel = static_cast<Gtk::Window*> (get_toplevel ());

    if (Glib::file_test (options.lastSaveAsPath, Glib::FILE_TEST_IS_DIR)) {
        saveAsDialog = new SaveAsDialog (options.lastSaveAsPath, toplevel);
    } else {
        saveAsDialog = new SaveAsDialog (PlacesBrowser::userPicturesDir (), toplevel);
    }

    saveAsDialog->set_default_size (options.saveAsDialogWidth, options.saveAsDialogHeight);
    saveAsDialog->setInitialFileName (lastSaveAsFileName);
    saveAsDialog->setImagePath (fname);

    do {
        int result = saveAsDialog->run ();

        // The SaveAsDialog ensure that a filename has been specified
        fnameOut = saveAsDialog->getFileName ();

        options.lastSaveAsPath = saveAsDialog->getDirectory ();
        saveAsDialog->get_size (options.saveAsDialogWidth, options.saveAsDialogHeight);
        options.autoSuffix = saveAsDialog->getAutoSuffix ();
        options.saveMethodNum = saveAsDialog->getSaveMethodNum ();
        lastSaveAsFileName = Glib::path_get_basename (removeExtension (fnameOut));
        SaveFormat sf = saveAsDialog->getFormat ();
        options.saveFormat = sf;
        options.forceFormatOpts = saveAsDialog->getForceFormatOpts ();

        if (result != Gtk::RESPONSE_OK) {
            break;
        }

        if (saveAsDialog->getImmediately ()) {
            // separate filename and the path to the destination directory
            Glib::ustring dstdir = Glib::path_get_dirname (fnameOut);
            Glib::ustring dstfname = Glib::path_get_basename (removeExtension (fnameOut));
            Glib::ustring dstext = getExtension (fnameOut);

            if (saveAsDialog->getAutoSuffix()) {

                Glib::ustring fnameTemp;

                for (int tries = 0; tries < 100; tries++) {
                    if (tries == 0) {
                        fnameTemp = Glib::ustring::compose ("%1.%2", Glib::build_filename (dstdir,  dstfname), dstext);
                    } else {
                        fnameTemp = Glib::ustring::compose ("%1-%2.%3", Glib::build_filename (dstdir,  dstfname), tries, dstext);
                    }

                    if (!Glib::file_test (fnameTemp, Glib::FILE_TEST_EXISTS)) {
                        fnameOut = fnameTemp;
                        fnameOK = true;
                        break;
                    }
                }
            }

            // check if it exists
            if (!fnameOK) {
                fnameOK = confirmOverwrite (*saveAsDialog, fnameOut);
            }

            if (fnameOK) {
                isProcessing = true;
                // save image
                rtengine::procparams::ProcParams pparams;
                ipc->getParams (&pparams);
                rtengine::ProcessingJob* job = rtengine::ProcessingJob::create (ipc->getInitialImage(), pparams);

                ProgressConnector<rtengine::IImage16*> *ld = new ProgressConnector<rtengine::IImage16*>();
                ld->startFunc (sigc::bind (sigc::ptr_fun (&rtengine::processImage), job, err, parent->getProgressListener(), options.tunnelMetaData, false ),
                               sigc::bind (sigc::mem_fun ( *this, &EditorPanel::idle_saveImage ), ld, fnameOut, sf ));
                saveimgas->set_sensitive (false);
                sendtogimp->set_sensitive (false);
            }
        } else {
            BatchQueueEntry* bqe = createBatchQueueEntry ();
            bqe->outFileName = fnameOut;
            bqe->saveFormat = saveAsDialog->getFormat ();
            bqe->forceFormatOpts = saveAsDialog->getForceFormatOpts ();
            parent->addBatchQueueJob (bqe, saveAsDialog->getToHeadOfQueue ());
            fnameOK = true;
        }

        // ask parent to redraw file browser
        // ... or does it automatically when the tab is switched to it
    } while (!fnameOK);

    saveAsDialog->hide();

    delete saveAsDialog;
}

void EditorPanel::queueImgPressed ()
{
    if (!ipc || !openThm) {
        return;
    }

    saveProfile ();
    parent->addBatchQueueJob (createBatchQueueEntry ());
}

void EditorPanel::sendToGimpPressed ()
{
    if (!ipc || !openThm) {
        return;
    }

    // develop image
    rtengine::procparams::ProcParams pparams;
    ipc->getParams (&pparams);
    rtengine::ProcessingJob* job = rtengine::ProcessingJob::create (ipc->getInitialImage(), pparams);
    ProgressConnector<rtengine::IImage16*> *ld = new ProgressConnector<rtengine::IImage16*>();
    ld->startFunc (sigc::bind (sigc::ptr_fun (&rtengine::processImage), job, err, parent->getProgressListener(), options.tunnelMetaData, false ),
                   sigc::bind (sigc::mem_fun ( *this, &EditorPanel::idle_sendToGimp ), ld, openThm->getFileName() ));
    saveimgas->set_sensitive (false);
    sendtogimp->set_sensitive (false);
}


void EditorPanel::openPreviousEditorImage()
{
    if (!simpleEditor && fPanel && !fname.empty()) {
        fPanel->fileCatalog->openNextPreviousEditorImage (fname, false, NAV_PREVIOUS);
    }
}

void EditorPanel::openNextEditorImage()
{
    if (!simpleEditor && fPanel && !fname.empty()) {
        fPanel->fileCatalog->openNextPreviousEditorImage (fname, false, NAV_NEXT);
    }
}

void EditorPanel::syncFileBrowser()   // synchronize filebrowser with image in Editor
{
    if (!simpleEditor && fPanel && !fname.empty()) {
        fPanel->fileCatalog->selectImage (fname, false);
    }
}

bool EditorPanel::idle_sendToGimp ( ProgressConnector<rtengine::IImage16*> *pc, Glib::ustring fname)
{

    rtengine::IImage16* img = pc->returnValue();
    delete pc;

    if (img) {
        // get file name base
        Glib::ustring shortname = removeExtension (Glib::path_get_basename (fname));
        Glib::ustring dirname = Glib::get_tmp_dir ();
        Glib::ustring fname = Glib::build_filename (dirname, shortname);

        SaveFormat sf;
        sf.format = "tif";
        sf.tiffBits = 16;
        sf.tiffUncompressed = true;
        sf.saveParams = true;

        Glib::ustring fileName = Glib::ustring::compose ("%1.%2", fname, sf.format);

        // TODO: Just list all file with a suitable name instead of brute force...
        int tries = 1;

        while (Glib::file_test (fileName, Glib::FILE_TEST_EXISTS) && tries < 1000) {
            fileName = Glib::ustring::compose ("%1-%2.%3", fname, tries, sf.format);
            tries++;
        }

        if (tries == 1000) {
            img->free ();
            return false;
        }

        ProgressConnector<int> *ld = new ProgressConnector<int>();
        img->setSaveProgressListener (parent->getProgressListener());
        ld->startFunc (sigc::bind (sigc::mem_fun (img, &rtengine::IImage16::saveAsTIFF), fileName, sf.tiffBits, sf.tiffUncompressed),
                       sigc::bind (sigc::mem_fun (*this, &EditorPanel::idle_sentToGimp), ld, img, fileName));
    } else {
        Glib::ustring msg_ = Glib::ustring ("<b> Error during image processing\n</b>");
        Gtk::MessageDialog msgd (*parent, msg_, true, Gtk::MESSAGE_ERROR, Gtk::BUTTONS_OK, true);
        msgd.run ();
        saveimgas->set_sensitive (true);
        sendtogimp->set_sensitive (true);
    }

    return false;
}

bool EditorPanel::idle_sentToGimp (ProgressConnector<int> *pc, rtengine::IImage16* img, Glib::ustring filename)
{
    img->free ();
    int errore = pc->returnValue();
    delete pc;

    if (!errore) {
        saveimgas->set_sensitive (true);
        sendtogimp->set_sensitive (true);
        parent->setProgressStr ("");
        parent->setProgress (0.);
        bool success = false;

        if (options.editorToSendTo == 1) {
            success = ExtProgStore::openInGimp (filename);
        } else if (options.editorToSendTo == 2) {
            success = ExtProgStore::openInPhotoshop (filename);
        } else if (options.editorToSendTo == 3) {
            success = ExtProgStore::openInCustomEditor (filename);
        }

        if (!success) {
            Gtk::MessageDialog msgd (*parent, M ("MAIN_MSG_CANNOTSTARTEDITOR"), false, Gtk::MESSAGE_ERROR, Gtk::BUTTONS_OK, true);
            msgd.set_secondary_text (M ("MAIN_MSG_CANNOTSTARTEDITOR_SECONDARY"));
            msgd.set_title (M ("MAIN_BUTTON_SENDTOEDITOR"));
            msgd.run ();
        }
    }

    return false;
}

void EditorPanel::historyBeforeLineChanged (const rtengine::procparams::ProcParams& params)
{

    if (beforeIpc) {
        ProcParams* pparams = beforeIpc->beginUpdateParams ();
        *pparams = params;
        beforeIpc->endUpdateParams (rtengine::EvProfileChanged);  // starts the IPC processing
    }
}

void EditorPanel::beforeAfterToggled ()
{

    if (!ipc) {
        return;
    }

    removeIfThere (beforeAfterBox,  beforeBox, false);
    removeIfThere (afterBox,  afterHeaderBox, false);

    if (beforeIarea) {
        if (beforeIpc) {
            beforeIpc->stopProcessing ();
        }

        iareapanel->setBeforeAfterViews (nullptr, iareapanel);
        iareapanel->imageArea->iLinkedImageArea = nullptr;
        delete beforeIarea;
        beforeIarea = nullptr;

        if (beforeIpc) {
            beforeIpc->setPreviewImageListener (nullptr);
        }

        delete beforePreviewHandler;
        beforePreviewHandler = nullptr;

        if (beforeIpc) {
            rtengine::StagedImageProcessor::destroy (beforeIpc);
        }

        beforeIpc = nullptr;
    }

    if (beforeAfter->get_active ()) {

        int errorCode = 0;
        rtengine::InitialImage *beforeImg = rtengine::InitialImage::load ( isrc->getImageSource ()->getFileName(),  openThm->getType() == FT_Raw , &errorCode, nullptr);

        if ( !beforeImg || errorCode ) {
            return;
        }

        beforeIarea = new ImageAreaPanel ();

        int HeaderBoxHeight = 17;

        beforeLabel = Gtk::manage (new Gtk::Label ());
        beforeLabel->set_markup (Glib::ustring ("<b>") + M ("GENERAL_BEFORE") + "</b>");
        tbBeforeLock = Gtk::manage (new Gtk::ToggleButton ());
        tbBeforeLock->set_tooltip_markup (M ("MAIN_TOOLTIP_BEFOREAFTERLOCK"));
        tbBeforeLock->signal_toggled().connect ( sigc::mem_fun (*this, &EditorPanel::tbBeforeLock_toggled) );
        beforeHeaderBox = Gtk::manage (new Gtk::HBox ());
        beforeHeaderBox->pack_end (*tbBeforeLock, Gtk::PACK_SHRINK, 2);
        beforeHeaderBox->pack_end (*beforeLabel, Gtk::PACK_SHRINK, 2);
        beforeHeaderBox->set_size_request (0, HeaderBoxHeight);

        history->blistenerLock ? tbBeforeLock->set_image (*iBeforeLockON) : tbBeforeLock->set_image (*iBeforeLockOFF);
        tbBeforeLock->set_active (history->blistenerLock);

        beforeBox = Gtk::manage (new Gtk::VBox ());
        beforeBox->pack_start (*beforeHeaderBox, Gtk::PACK_SHRINK, 2);
        beforeBox->pack_start (*beforeIarea);

        afterLabel = Gtk::manage (new Gtk::Label ());
        afterLabel->set_markup (Glib::ustring ("<b>") + M ("GENERAL_AFTER") + "</b>");
        afterHeaderBox = Gtk::manage (new Gtk::HBox ());
        afterHeaderBox->set_size_request (0, HeaderBoxHeight);
        afterHeaderBox->pack_end (*afterLabel, Gtk::PACK_SHRINK, 2);
        afterBox->pack_start (*afterHeaderBox, Gtk::PACK_SHRINK, 2);
        afterBox->reorder_child (*afterHeaderBox, 0);

        beforeAfterBox->pack_start (*beforeBox);
        beforeAfterBox->reorder_child (*beforeBox, 0);
        beforeAfterBox->show_all ();

        beforePreviewHandler = new PreviewHandler ();

        beforeIpc = rtengine::StagedImageProcessor::create (beforeImg);
        beforeIpc->setPreviewScale (10);
        beforeIpc->setPreviewImageListener (beforePreviewHandler);
        beforeIarea->imageArea->setPreviewHandler (beforePreviewHandler);
        beforeIarea->imageArea->setImProcCoordinator (beforeIpc);

        beforeIarea->imageArea->setPreviewModePanel (iareapanel->imageArea->previewModePanel);
        beforeIarea->imageArea->setIndicateClippedPanel (iareapanel->imageArea->indClippedPanel);
        iareapanel->imageArea->iLinkedImageArea = beforeIarea->imageArea;

        iareapanel->setBeforeAfterViews (beforeIarea, iareapanel);
        beforeIarea->setBeforeAfterViews (beforeIarea, iareapanel);

        rtengine::procparams::ProcParams params;

        if (history->getBeforeLineParams (params)) {
            historyBeforeLineChanged (params);
        }
    }
}

void EditorPanel::tbBeforeLock_toggled ()
{
    history->blistenerLock = tbBeforeLock->get_active();
    tbBeforeLock->get_active() ? tbBeforeLock->set_image (*iBeforeLockON) : tbBeforeLock->set_image (*iBeforeLockOFF);
}

void EditorPanel::histogramChanged (LUTu & histRed, LUTu & histGreen, LUTu & histBlue, LUTu & histLuma, LUTu & histToneCurve, LUTu & histLCurve, LUTu & histCCurve, /*LUTu & histCLurve, LUTu & histLLCurve,*/ LUTu & histLCAM, LUTu & histCCAM,
                                    LUTu & histRedRaw, LUTu & histGreenRaw, LUTu & histBlueRaw , LUTu & histChroma, LUTu & histLRETI)
{

    if (histogramPanel) {
        histogramPanel->histogramChanged (histRed, histGreen, histBlue, histLuma, histRedRaw, histGreenRaw, histBlueRaw, histChroma);
    }

    tpc->updateCurveBackgroundHistogram (histToneCurve, histLCurve, histCCurve,/*histCLurve,  histLLCurve,*/ histLCAM, histCCAM, histRed, histGreen, histBlue, histLuma, histLRETI);
}

bool EditorPanel::CheckSidePanelsVisibility()
{
    if (tbTopPanel_1) {
        return tbTopPanel_1->get_active() || tbRightPanel_1->get_active() || hidehp->get_active();
    }

    return tbRightPanel_1->get_active() || hidehp->get_active();
}

void EditorPanel::toggleSidePanels()
{
    // Maximize preview panel:
    // toggle top AND right AND history panels

    bool bAllSidePanelsVisible;
    bAllSidePanelsVisible = CheckSidePanelsVisibility();

    if (tbTopPanel_1) {
        tbTopPanel_1->set_active (!bAllSidePanelsVisible);
    }

    tbRightPanel_1->set_active (!bAllSidePanelsVisible);
    hidehp->set_active (!bAllSidePanelsVisible);

    if (!bAllSidePanelsVisible) {
        tbShowHideSidePanels->set_image (*iShowHideSidePanels);
    } else {
        tbShowHideSidePanels->set_image (*iShowHideSidePanels_exit);
    }
}

void EditorPanel::toggleSidePanelsZoomFit()
{
    toggleSidePanels();

    // fit image preview
    // !!! TODO this does not want to work... seems to have an effect on a subsequent key press
    // iarea->imageArea->zoomPanel->zoomFitClicked();
}

void EditorPanel::tbShowHideSidePanels_managestate()
{
    bool bAllSidePanelsVisible;
    bAllSidePanelsVisible = CheckSidePanelsVisibility();
    ShowHideSidePanelsconn.block (true);

    tbShowHideSidePanels->set_active (!bAllSidePanelsVisible);

    ShowHideSidePanelsconn.block (false);
}

void EditorPanel::updateProfiles (const Glib::ustring &printerProfile, rtengine::RenderingIntent printerIntent, bool printerBPC)
{
    colorMgmtToolBar->canSoftProof (!printerProfile.empty() && printerProfile != "None");
}

void EditorPanel::updateTPVScrollbar (bool hide)
{
    tpc->updateTPVScrollbar (hide);
}

void EditorPanel::updateTabsUsesIcons (bool useIcons)
{
    tpc->updateTabsUsesIcons (useIcons);
}

void EditorPanel::updateHistogramPosition (int oldPosition, int newPosition)
{

    switch (newPosition) {
        case 0:

<<<<<<< HEAD
            // No histogram
            if (!oldPosition) {
                // An histogram actually exist, we delete it
                if      (oldPosition == 1) {
                    removeIfThere (leftbox, histogramPanel, false);
                } else if (oldPosition == 2) {
                    removeIfThere (vboxright, histogramPanel, false);
                }

                delete histogramPanel;
                histogramPanel = nullptr;
            }

            // else no need to create it
            break;

        case 1:

            // Histogram on the left pane
            if (oldPosition == 0) {
                // There was no Histogram before, so we create it
                histogramPanel = Gtk::manage (new HistogramPanel ());
                leftbox->pack_start (*histogramPanel, Gtk::PACK_SHRINK, 2);
            } else if (oldPosition == 2) {
                // The histogram was on the right side, so we move it to the left
                histogramPanel->reference();
                removeIfThere (vboxright, histogramPanel, false);
                leftbox->pack_start (*histogramPanel, Gtk::PACK_SHRINK, 2);
                histogramPanel->unreference();
            }

            histogramPanel->reorder (Gtk::POS_LEFT);
            leftbox->reorder_child (*histogramPanel, 0);
            break;
=======
        // No histogram
        if (!oldPosition) {
            // An histogram actually exist, we delete it
            delete histogramPanel;
            histogramPanel = nullptr;
        }
>>>>>>> 3ff25193

        case 2:
        default:

            // Histogram on the right pane
            if (oldPosition == 0) {
                // There was no Histogram before, so we create it
                histogramPanel = Gtk::manage (new HistogramPanel ());
                vboxright->pack_start (*histogramPanel, Gtk::PACK_SHRINK, 2);
            } else if (oldPosition == 1) {
                // The histogram was on the left side, so we move it to the right
                histogramPanel->reference();
                removeIfThere (leftbox, histogramPanel, false);
                vboxright->pack_start (*histogramPanel, Gtk::PACK_SHRINK, 2);
                histogramPanel->unreference();
            }

            histogramPanel->reorder (Gtk::POS_RIGHT);
            vboxright->reorder_child (*histogramPanel, 0);
            break;
    }

    iareapanel->imageArea->setPointerMotionHListener (histogramPanel);
}<|MERGE_RESOLUTION|>--- conflicted
+++ resolved
@@ -1050,10 +1050,11 @@
     p->inProcessing = inProcessing;
     p->epih = epih;
 
-    const auto func = [](gpointer data) -> gboolean {
-        spsparams* const p = static_cast<spsparams*>(data);
-
-        if (p->epih->destroyed) {
+    const auto func = [] (gpointer data) -> gboolean {
+        spsparams* const p = static_cast<spsparams*> (data);
+
+        if (p->epih->destroyed)
+        {
             if (p->epih->pending == 1) {
                 delete p->epih;
             } else {
@@ -1072,7 +1073,7 @@
         return FALSE;
     };
 
-    idle_register.add(func, p);
+    idle_register.add (func, p);
 }
 
 void EditorPanel::setProgress (double p)
@@ -1173,10 +1174,11 @@
     p->title = title;
     p->epih = epih;
 
-    const auto func = [](gpointer data) -> gboolean {
+    const auto func = [] (gpointer data) -> gboolean {
         errparams* const p = static_cast<errparams*> (data);
 
-        if (p->epih->destroyed) {
+        if (p->epih->destroyed)
+        {
             if (p->epih->pending == 1) {
                 delete p->epih;
             } else {
@@ -1195,7 +1197,7 @@
         return FALSE;
     };
 
-    idle_register.add(func, p);
+    idle_register.add (func, p);
 }
 
 void EditorPanel::info_toggled ()
@@ -2128,16 +2130,9 @@
     switch (newPosition) {
         case 0:
 
-<<<<<<< HEAD
             // No histogram
             if (!oldPosition) {
                 // An histogram actually exist, we delete it
-                if      (oldPosition == 1) {
-                    removeIfThere (leftbox, histogramPanel, false);
-                } else if (oldPosition == 2) {
-                    removeIfThere (vboxright, histogramPanel, false);
-                }
-
                 delete histogramPanel;
                 histogramPanel = nullptr;
             }
@@ -2163,14 +2158,6 @@
             histogramPanel->reorder (Gtk::POS_LEFT);
             leftbox->reorder_child (*histogramPanel, 0);
             break;
-=======
-        // No histogram
-        if (!oldPosition) {
-            // An histogram actually exist, we delete it
-            delete histogramPanel;
-            histogramPanel = nullptr;
-        }
->>>>>>> 3ff25193
 
         case 2:
         default:
@@ -2194,4 +2181,4 @@
     }
 
     iareapanel->imageArea->setPointerMotionHListener (histogramPanel);
-}+}
