--- conflicted
+++ resolved
@@ -93,12 +93,8 @@
     void neutral_pressed ();
     void neutralchPressed ();
     void tmrToggled ();
-<<<<<<< HEAD
-    void wavChanged (double nlevel);
-=======
     void updatewavLabel ();
     void wavChanged (double nlevel) override;
->>>>>>> b968f956
 
     void HSmethodUpdateUI();
     void CHmethodUpdateUI();
@@ -256,6 +252,7 @@
     sigc::connection neutralchPressedConn;
 
     bool lastmedian, lastmedianlev, lastlinkedg, lastavoid, lastlipst, lasttmr, lastcbenab;
+    int nextnlevel;
 
     IdleRegister idle_register;
 };