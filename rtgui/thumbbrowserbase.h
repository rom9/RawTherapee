--- conflicted
+++ resolved
@@ -49,26 +49,9 @@
     public:
         Internal ();
         void setParent (ThumbBrowserBase* p);
-<<<<<<< HEAD
-        void on_realize();
-        void on_style_updated();
-        bool on_configure_event(GdkEventConfigure *configure_event);
-        bool on_draw(const ::Cairo::RefPtr< Cairo::Context> &cr);
-
-        Gtk::SizeRequestMode get_request_mode_vfunc () const;
-        void get_preferred_height_vfunc (int &minimum_height, int &natural_height) const;
-        void get_preferred_width_vfunc (int &minimum_width, int &natural_width) const;
-        void get_preferred_height_for_width_vfunc (int width, int &minimum_height, int &natural_height) const;
-        void get_preferred_width_for_height_vfunc (int height, int &minimum_width, int &natural_width) const;
-
-        bool on_button_press_event (GdkEventButton* event);
-        bool on_button_release_event (GdkEventButton* event);
-        bool on_motion_notify_event (GdkEventMotion* event);
-        bool on_scroll_event (GdkEventScroll* event);
-        bool on_key_press_event (GdkEventKey* event);
-=======
         void on_realize() override;
         void on_style_updated() override;
+        bool on_configure_event(GdkEventConfigure *configure_event) override;
         bool on_draw(const ::Cairo::RefPtr< Cairo::Context> &cr) override;
 
         Gtk::SizeRequestMode get_request_mode_vfunc () const override;
@@ -82,7 +65,6 @@
         bool on_motion_notify_event (GdkEventMotion* event) override;
         bool on_scroll_event (GdkEventScroll* event) override;
         bool on_key_press_event (GdkEventKey* event) override;
->>>>>>> 15c18325
         bool on_query_tooltip (int x, int y, bool keyboard_tooltip, const Glib::RefPtr<Gtk::Tooltip>& tooltip);
         void setPosition (int x, int y);
 
