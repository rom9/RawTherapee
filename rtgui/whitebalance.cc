--- conflicted
+++ resolved
@@ -44,21 +44,6 @@
 
 void WhiteBalance::init()
 {
-<<<<<<< HEAD
-    wbPixbufs[toUnderlying(WBEntry::Type::CAMERA)]      = RTImage::createFromFile("wb-camera.png");
-    wbPixbufs[toUnderlying(WBEntry::Type::AUTO)]        = RTImage::createFromFile("wb-auto.png");
-    wbPixbufs[toUnderlying(WBEntry::Type::DAYLIGHT)]    = RTImage::createFromFile("wb-sun.png");
-    wbPixbufs[toUnderlying(WBEntry::Type::CLOUDY)]      = RTImage::createFromFile("wb-cloudy.png");
-    wbPixbufs[toUnderlying(WBEntry::Type::SHADE)]       = RTImage::createFromFile("wb-shade.png");
-    wbPixbufs[toUnderlying(WBEntry::Type::WATER)]       = RTImage::createFromFile("wb-water.png");
-//    wbPixbufs[WBEntry::Type::WATER2]       = RTImage::createFromFile ("wb-water.png");
-    wbPixbufs[toUnderlying(WBEntry::Type::TUNGSTEN)]    = RTImage::createFromFile("wb-tungsten.png");
-    wbPixbufs[toUnderlying(WBEntry::Type::FLUORESCENT)] = RTImage::createFromFile("wb-fluorescent.png");
-    wbPixbufs[toUnderlying(WBEntry::Type::LAMP)]        = RTImage::createFromFile("wb-lamp.png");
-    wbPixbufs[toUnderlying(WBEntry::Type::FLASH)]       = RTImage::createFromFile("wb-flash.png");
-    wbPixbufs[toUnderlying(WBEntry::Type::LED)]         = RTImage::createFromFile("wb-led.png");
-    wbPixbufs[toUnderlying(WBEntry::Type::CUSTOM)]      = RTImage::createFromFile("wb-custom.png");
-=======
     wbPixbufs[toUnderlying(WBEntry::Type::CAMERA)]      = RTImage::createFromFile ("wb-camera-small.png");
     wbPixbufs[toUnderlying(WBEntry::Type::AUTO)]        = RTImage::createFromFile ("wb-auto-small.png");
     wbPixbufs[toUnderlying(WBEntry::Type::DAYLIGHT)]    = RTImage::createFromFile ("wb-sun-small.png");
@@ -72,7 +57,6 @@
     wbPixbufs[toUnderlying(WBEntry::Type::FLASH)]       = RTImage::createFromFile ("wb-flash-small.png");
     wbPixbufs[toUnderlying(WBEntry::Type::LED)]         = RTImage::createFromFile ("wb-led-small.png");
     wbPixbufs[toUnderlying(WBEntry::Type::CUSTOM)]      = RTImage::createFromFile ("wb-custom-small.png");
->>>>>>> d73e5428
 }
 
 void WhiteBalance::cleanup()
@@ -311,22 +295,13 @@
     spotbox->set_spacing(4);
     spotbox->show();
 
-<<<<<<< HEAD
     spotbutton = Gtk::manage(new Gtk::Button());
+    spotbutton->get_style_context()->add_class("independent");
     spotbutton->set_tooltip_text(M("TP_WBALANCE_SPOTWB"));
-    Gtk::Image* spotimg = Gtk::manage(new RTImage("gtk-color-picker-small.png"));
+    Gtk::Image* spotimg = Gtk::manage (new RTImage ("color-picker.png"));
     spotimg->show();
     spotbutton->set_image(*spotimg);
     spotbutton->show();
-=======
-    spotbutton = Gtk::manage (new Gtk::Button ());
-    spotbutton->get_style_context()->add_class("independent");
-    spotbutton->set_tooltip_text(M("TP_WBALANCE_SPOTWB"));
-    Gtk::Image* spotimg = Gtk::manage (new RTImage ("color-picker.png"));
-    spotimg->show ();
-    spotbutton->set_image (*spotimg);
-    spotbutton->show ();
->>>>>>> d73e5428
 
     spotbox->pack_start(*spotbutton);
 
@@ -365,42 +340,10 @@
         spotsize->set_active(4);
     }
 
-<<<<<<< HEAD
     spotbox->pack_end(*spotsize, Gtk::PACK_EXPAND_WIDGET, 0);
     spotbox->pack_end(*slab, Gtk::PACK_SHRINK, 0);
 
     pack_start(*spotbox, Gtk::PACK_SHRINK, 0);
-
-    Gtk::Image* itempL =  Gtk::manage(new RTImage("ajd-wb-temp1.png"));
-    Gtk::Image* itempR =  Gtk::manage(new RTImage("ajd-wb-temp2.png"));
-    Gtk::Image* igreenL = Gtk::manage(new RTImage("ajd-wb-green1.png"));
-    Gtk::Image* igreenR = Gtk::manage(new RTImage("ajd-wb-green2.png"));
-    Gtk::Image* iblueredL = Gtk::manage(new RTImage("ajd-wb-bluered1.png"));
-    Gtk::Image* iblueredR = Gtk::manage(new RTImage("ajd-wb-bluered2.png"));
-    Gtk::Image* itempbiasL =  Gtk::manage(new RTImage("ajd-wb-temp1.png"));
-    Gtk::Image* itempbiasR =  Gtk::manage(new RTImage("ajd-wb-temp2.png"));
-    StudLabel = Gtk::manage(new Gtk::Label("---", Gtk::ALIGN_CENTER));
-    StudLabel->set_tooltip_text(M("TP_WBALANCE_STUDLABEL_TOOLTIP"));
-
-    temp = Gtk::manage(new Adjuster(M("TP_WBALANCE_TEMPERATURE"), MINTEMP, MAXTEMP, 5, CENTERTEMP, itempL, itempR, &wbSlider2Temp, &wbTemp2Slider));
-    green = Gtk::manage(new Adjuster(M("TP_WBALANCE_GREEN"), MINGREEN, MAXGREEN, 0.001, 1.0, igreenL, igreenR));
-    equal = Gtk::manage(new Adjuster(M("TP_WBALANCE_EQBLUERED"), MINEQUAL, MAXEQUAL, 0.001, 1.0, iblueredL, iblueredR));
-    tempBias = Gtk::manage(new Adjuster(M("TP_WBALANCE_TEMPBIAS"), -0.5, 0.5, 0.01, 0.0, itempbiasL, itempbiasR));
-    cache_customTemp(0);
-    cache_customGreen(0);
-    cache_customEqual(0);
-
-    equal->set_tooltip_markup(M("TP_WBALANCE_EQBLUERED_TOOLTIP"));
-    tempBias->set_tooltip_markup(M("TP_WBALANCE_TEMPBIAS_TOOLTIP"));
-    temp->show();
-    green->show();
-    equal->show();
-    tempBias->show();
-=======
-    spotbox->pack_end (*spotsize, Gtk::PACK_EXPAND_WIDGET, 0);
-    spotbox->pack_end (*slab, Gtk::PACK_SHRINK, 0);
-
-    pack_start (*spotbox, Gtk::PACK_SHRINK, 0);
 
     Gtk::Image* itempL =  Gtk::manage (new RTImage ("circle-blue-small.png"));
     Gtk::Image* itempR =  Gtk::manage (new RTImage ("circle-yellow-small.png"));
@@ -411,20 +354,23 @@
     Gtk::Image* itempbiasL =  Gtk::manage (new RTImage ("circle-blue-small.png"));
     Gtk::Image* itempbiasR =  Gtk::manage (new RTImage ("circle-yellow-small.png"));
 
-    temp = Gtk::manage (new Adjuster (M("TP_WBALANCE_TEMPERATURE"), MINTEMP, MAXTEMP, 5, CENTERTEMP, itempL, itempR, &wbSlider2Temp, &wbTemp2Slider));
-    green = Gtk::manage (new Adjuster (M("TP_WBALANCE_GREEN"), MINGREEN, MAXGREEN, 0.001, 1.0, igreenL, igreenR));
-    equal = Gtk::manage (new Adjuster (M("TP_WBALANCE_EQBLUERED"), MINEQUAL, MAXEQUAL, 0.001, 1.0, iblueredL, iblueredR));
-    tempBias = Gtk::manage (new Adjuster(M("TP_WBALANCE_TEMPBIAS"), -0.5, 0.5, 0.01, 0.0, itempbiasL, itempbiasR));
-    cache_customTemp (0);
-    cache_customGreen (0);
-    cache_customEqual (0);
-    equal->set_tooltip_markup (M("TP_WBALANCE_EQBLUERED_TOOLTIP"));
-    tempBias->set_tooltip_markup (M("TP_WBALANCE_TEMPBIAS_TOOLTIP"));
-    temp->show ();
-    green->show ();
-    equal->show ();
-    tempBias->show ();
->>>>>>> d73e5428
+    StudLabel = Gtk::manage(new Gtk::Label("---", Gtk::ALIGN_CENTER));
+    StudLabel->set_tooltip_text(M("TP_WBALANCE_STUDLABEL_TOOLTIP"));
+
+    temp = Gtk::manage(new Adjuster(M("TP_WBALANCE_TEMPERATURE"), MINTEMP, MAXTEMP, 5, CENTERTEMP, itempL, itempR, &wbSlider2Temp, &wbTemp2Slider));
+    green = Gtk::manage(new Adjuster(M("TP_WBALANCE_GREEN"), MINGREEN, MAXGREEN, 0.001, 1.0, igreenL, igreenR));
+    equal = Gtk::manage(new Adjuster(M("TP_WBALANCE_EQBLUERED"), MINEQUAL, MAXEQUAL, 0.001, 1.0, iblueredL, iblueredR));
+    tempBias = Gtk::manage(new Adjuster(M("TP_WBALANCE_TEMPBIAS"), -0.5, 0.5, 0.01, 0.0, itempbiasL, itempbiasR));
+    cache_customTemp(0);
+    cache_customGreen(0);
+    cache_customEqual(0);
+
+    equal->set_tooltip_markup(M("TP_WBALANCE_EQBLUERED_TOOLTIP"));
+    tempBias->set_tooltip_markup(M("TP_WBALANCE_TEMPBIAS_TOOLTIP"));
+    temp->show();
+    green->show();
+    equal->show();
+    tempBias->show();
 
     /*  Gtk::HBox* boxgreen = Gtk::manage (new Gtk::HBox ());
     boxgreen->show ();
