/*
 *  This file is part of RawTherapee.
 *
 *  Copyright (c) 2004-2010 Gabor Horvath <hgabor@rawtherapee.com>
 *
 *  RawTherapee is free software: you can redistribute it and/or modify
 *  it under the terms of the GNU General Public License as published by
 *  the Free Software Foundation, either version 3 of the License, or
 *  (at your option) any later version.
 *
 *  RawTherapee is distributed in the hope that it will be useful,
 *  but WITHOUT ANY WARRANTY; without even the implied warranty of
 *  MERCHANTABILITY or FITNESS FOR A PARTICULAR PURPOSE.  See the
 *  GNU General Public License for more details.
 *
 *  You should have received a copy of the GNU General Public License
 *  along with RawTherapee.  If not, see <http://www.gnu.org/licenses/>.
 */
#include "whitebalance.h"

#include <iomanip>

#include "rtimage.h"
#include "options.h"

#define MINTEMP 1500   //1200
#define MAXTEMP 60000  //12000
#define CENTERTEMP 4750
#define MINGREEN 0.02
#define MAXGREEN 10.0
#define MINEQUAL 0.8
#define MAXEQUAL 1.5

using namespace rtengine;
using namespace rtengine::procparams;

Glib::RefPtr<Gdk::Pixbuf> WhiteBalance::wbPixbufs[toUnderlying(WBEntry::Type::CUSTOM) + 1];
/*
Glib::RefPtr<Gdk::Pixbuf> WhiteBalance::wbCameraPB, WhiteBalance::wbAutoPB, WhiteBalance::wbSunPB, WhiteBalance::wbTungstenPB,
                          WhiteBalance::wbCloudyPB, WhiteBalance::wbShadePB, WhiteBalance::wbFluorescentPB, WhiteBalance::wbLampPB,
                          WhiteBalance::wbFlashPB, WhiteBalance::wbLedPB, WhiteBalance::wbCustomPB;
*/

void WhiteBalance::init ()
{
<<<<<<< HEAD
    wbPixbufs[WBT_CAMERA]      = RTImage::createFromFile ("wb-camera.png");
    wbPixbufs[WBT_AUTO]        = RTImage::createFromFile ("wb-auto.png");
    wbPixbufs[WBT_DAYLIGHT]    = RTImage::createFromFile ("wb-sun.png");
    wbPixbufs[WBT_CLOUDY]      = RTImage::createFromFile ("wb-cloudy.png");
    wbPixbufs[WBT_SHADE]       = RTImage::createFromFile ("wb-shade.png");
    wbPixbufs[WBT_WATER]       = RTImage::createFromFile ("wb-water.png");
    wbPixbufs[WBT_TUNGSTEN]    = RTImage::createFromFile ("wb-tungsten.png");
    wbPixbufs[WBT_FLUORESCENT] = RTImage::createFromFile ("wb-fluorescent.png");
    wbPixbufs[WBT_LAMP]        = RTImage::createFromFile ("wb-lamp.png");
    wbPixbufs[WBT_FLASH]       = RTImage::createFromFile ("wb-flash.png");
    wbPixbufs[WBT_LED]         = RTImage::createFromFile ("wb-led.png");
    wbPixbufs[WBT_CUSTOM]      = RTImage::createFromFile ("wb-custom.png");
=======
    wbPixbufs[toUnderlying(WBEntry::Type::CAMERA)]      = RTImage::createFromFile ("wb-camera.png");
    wbPixbufs[toUnderlying(WBEntry::Type::AUTO)]        = RTImage::createFromFile ("wb-auto.png");
    wbPixbufs[toUnderlying(WBEntry::Type::DAYLIGHT)]    = RTImage::createFromFile ("wb-sun.png");
    wbPixbufs[toUnderlying(WBEntry::Type::CLOUDY)]      = RTImage::createFromFile ("wb-cloudy.png");
    wbPixbufs[toUnderlying(WBEntry::Type::SHADE)]       = RTImage::createFromFile ("wb-shade.png");
    wbPixbufs[toUnderlying(WBEntry::Type::WATER)]       = RTImage::createFromFile ("wb-water.png");
//    wbPixbufs[WBEntry::Type::WATER2]       = RTImage::createFromFile ("wb-water.png");
    wbPixbufs[toUnderlying(WBEntry::Type::TUNGSTEN)]    = RTImage::createFromFile ("wb-tungsten.png");
    wbPixbufs[toUnderlying(WBEntry::Type::FLUORESCENT)] = RTImage::createFromFile ("wb-fluorescent.png");
    wbPixbufs[toUnderlying(WBEntry::Type::LAMP)]        = RTImage::createFromFile ("wb-lamp.png");
    wbPixbufs[toUnderlying(WBEntry::Type::FLASH)]       = RTImage::createFromFile ("wb-flash.png");
    wbPixbufs[toUnderlying(WBEntry::Type::LED)]         = RTImage::createFromFile ("wb-led.png");
    wbPixbufs[toUnderlying(WBEntry::Type::CUSTOM)]      = RTImage::createFromFile ("wb-custom.png");
>>>>>>> 309eef69
}

void WhiteBalance::cleanup ()
{
    for (unsigned int i = 0; i < toUnderlying(WBEntry::Type::CUSTOM) + 1; i++) {
        wbPixbufs[i].reset();
    }
}

static double wbSlider2Temp (double sval)
{

    // slider range: 0 - 10000
    double temp;

    if (sval <= 5000) {
        // linear below center-temp
        temp = MINTEMP + (sval / 5000.0) * (CENTERTEMP - MINTEMP);
    } else {
        const double slope = (double) (CENTERTEMP - MINTEMP) / (MAXTEMP - CENTERTEMP);
        double x = (sval - 5000) / 5000; // x 0..1
        double y = x * slope + (1.0 - slope) * pow (x, 4.0);
        //double y = pow(x, 4.0);
        temp = CENTERTEMP + y * (MAXTEMP - CENTERTEMP);
    }

    if (temp < MINTEMP) {
        temp = MINTEMP;
    }

    if (temp > MAXTEMP) {
        temp = MAXTEMP;
    }

    return temp;
}

static double wbTemp2Slider (double temp)
{

    double sval;

    if (temp <= CENTERTEMP) {
        sval = ((temp - MINTEMP) / (CENTERTEMP - MINTEMP)) * 5000.0;
    } else {
        const double slope = (double) (CENTERTEMP - MINTEMP) / (MAXTEMP - CENTERTEMP);
        const double y = (temp - CENTERTEMP) / (MAXTEMP - CENTERTEMP);
        double x = pow (y, 0.25); // rough guess of x, will be a little lower
        double k = 0.1;
        bool add = true;

        // the y=f(x) function is a mess to invert, therefore we have this trial-refinement loop instead.
        // from tests, worst case is about 20 iterations, ie no problem
        for (;;) {
            double y1 = x * slope + (1.0 - slope) * pow (x, 4.0);

            if (5000 * fabs (y1 - y) < 0.1) {
                break;
            }

            if (y1 < y) {
                if (!add) {
                    k /= 2;
                }

                x += k;
                add = true;
            } else {
                if (add) {
                    k /= 2;
                }

                x -= k;
                add = false;
            }
        }

        sval = 5000.0 + x * 5000.0;
    }

    if (sval < 0) {
        sval = 0;
    }

    if (sval > 10000) {
        sval = 10000;
    }

    return sval;
}

<<<<<<< HEAD
WhiteBalance::WhiteBalance () : FoldableToolPanel (this, "whitebalance", M ("TP_WBALANCE_LABEL")), wbp (nullptr), wblistener (nullptr)
=======
WhiteBalance::WhiteBalance () : FoldableToolPanel(this, "whitebalance", M("TP_WBALANCE_LABEL"), false, true), wbp(nullptr), wblistener(nullptr)
>>>>>>> 309eef69
{

    Gtk::HBox* hbox = Gtk::manage (new Gtk::HBox ());
    hbox->set_spacing (4);
    hbox->show ();
    Gtk::Label* lab = Gtk::manage (new Gtk::Label (M ("TP_WBALANCE_METHOD")));
    lab->show ();

    // Create the Tree model
    refTreeModel = Gtk::TreeStore::create (methodColumns);
    // Create the Combobox
    method = Gtk::manage (new MyComboBox ());
    // Assign the model to the Combobox
    method->set_model (refTreeModel);

    WBEntry::Type oldType = WBParams::getWbEntries()[0].type;
    WBEntry::Type currType;
    Gtk::TreeModel::Row row, childrow;

    for (unsigned int i = 0; i < WBParams::getWbEntries().size(); i++) {
        if (oldType != (currType = WBParams::getWbEntries()[i].type)) {
            // New entry type
            if (currType == WBEntry::Type::FLUORESCENT) {
                // Creating the Fluorescent subcategory header
<<<<<<< HEAD
                row = * (refTreeModel->append());
                row[methodColumns.colIcon] = wbPixbufs[currType];
                row[methodColumns.colLabel] = M ("TP_WBALANCE_FLUO_HEADER");
                row[methodColumns.colId] = i + 100;
            }

            if (currType == WBT_AUTO) {
                // Creating the Autos subcategory header
                row = * (refTreeModel->append());
                row[methodColumns.colIcon] = wbPixbufs[currType];
                row[methodColumns.colLabel] = M ("TP_WBALANCE_AUTO_HEADER");
=======
                row = *(refTreeModel->append());
                row[methodColumns.colIcon] = wbPixbufs[toUnderlying(currType)];
                row[methodColumns.colLabel] = M("TP_WBALANCE_FLUO_HEADER");
>>>>>>> 309eef69
                row[methodColumns.colId] = i + 100;
            }

            if (currType == WBEntry::Type::WATER) {
                // Creating the under water subcategory header
<<<<<<< HEAD
                row = * (refTreeModel->append());
                row[methodColumns.colIcon] = wbPixbufs[currType];
                row[methodColumns.colLabel] = M ("TP_WBALANCE_WATER_HEADER");
=======
                row = *(refTreeModel->append());
                row[methodColumns.colIcon] = wbPixbufs[toUnderlying(currType)];
                row[methodColumns.colLabel] = M("TP_WBALANCE_WATER_HEADER");
>>>>>>> 309eef69
                row[methodColumns.colId] = i + 100;
            }

            if (currType == WBEntry::Type::LAMP) {
                // Creating the Lamp subcategory header
<<<<<<< HEAD
                row = * (refTreeModel->append());
                row[methodColumns.colIcon] = wbPixbufs[currType];
                row[methodColumns.colLabel] = M ("TP_WBALANCE_LAMP_HEADER");
=======
                row = *(refTreeModel->append());
                row[methodColumns.colIcon] = wbPixbufs[toUnderlying(currType)];
                row[methodColumns.colLabel] = M("TP_WBALANCE_LAMP_HEADER");
>>>>>>> 309eef69
                row[methodColumns.colId] = i + 100;
            }

            if (currType == WBEntry::Type::LED) {
                // Creating the LED subcategory header
<<<<<<< HEAD
                row = * (refTreeModel->append());
                row[methodColumns.colIcon] = wbPixbufs[currType];
                row[methodColumns.colLabel] = M ("TP_WBALANCE_LED_HEADER");
=======
                row = *(refTreeModel->append());
                row[methodColumns.colIcon] = wbPixbufs[toUnderlying(currType)];
                row[methodColumns.colLabel] = M("TP_WBALANCE_LED_HEADER");
>>>>>>> 309eef69
                row[methodColumns.colId] = i + 100;
            }

            if (currType == WBEntry::Type::FLASH) {
                // Creating the Flash subcategory header
<<<<<<< HEAD
                row = * (refTreeModel->append());
                row[methodColumns.colIcon] = wbPixbufs[currType];
                row[methodColumns.colLabel] = M ("TP_WBALANCE_FLASH_HEADER");
=======
                row = *(refTreeModel->append());
                row[methodColumns.colIcon] = wbPixbufs[toUnderlying(currType)];
                row[methodColumns.colLabel] = M("TP_WBALANCE_FLASH_HEADER");
>>>>>>> 309eef69
                row[methodColumns.colId] = i + 100;
            }
        }

<<<<<<< HEAD
        if (currType == WBT_FLUORESCENT
                || currType == WBT_LAMP
                || currType == WBT_WATER
                || currType == WBT_FLASH
                || currType == WBT_LED
                || currType == WBT_AUTO

           ) {
            childrow = * (refTreeModel->append (row.children()));
            childrow[methodColumns.colIcon] = wbPixbufs[currType];
            childrow[methodColumns.colLabel] = WBParams::wbEntries[i]->GUILabel;
            childrow[methodColumns.colId] = i;
        } else {
            row = * (refTreeModel->append());
            row[methodColumns.colIcon] = wbPixbufs[currType];
            row[methodColumns.colLabel] = WBParams::wbEntries[i]->GUILabel;
=======
        if (currType == WBEntry::Type::FLUORESCENT
                || currType == WBEntry::Type::LAMP
                || currType == WBEntry::Type::WATER
                || currType == WBEntry::Type::FLASH
                || currType == WBEntry::Type::LED
           ) {
            childrow = *(refTreeModel->append(row.children()));
            childrow[methodColumns.colIcon] = wbPixbufs[toUnderlying(currType)];
            childrow[methodColumns.colLabel] = WBParams::getWbEntries()[i].GUILabel;
            childrow[methodColumns.colId] = i;
        } else {
            row = *(refTreeModel->append());
            row[methodColumns.colIcon] = wbPixbufs[toUnderlying(currType)];
            row[methodColumns.colLabel] = WBParams::getWbEntries()[i].GUILabel;
>>>>>>> 309eef69
            row[methodColumns.colId] = i;
        }

        oldType = currType;

        custom_green = 1.0;
        custom_equal = 1.0;
    }

    //Add the model columns to the Combo (which is a kind of view),
    //rendering them in the default way:
    method->pack_start (methodColumns.colIcon, false);
    method->pack_start (methodColumns.colLabel, true);

    std::vector<Gtk::CellRenderer*> cells = method->get_cells();
    Gtk::CellRendererText* cellRenderer = dynamic_cast<Gtk::CellRendererText*> (cells.at (1));
    cellRenderer->property_ellipsize() = Pango::ELLIPSIZE_MIDDLE;

    method->set_active (0); // Camera
    method->show ();
    hbox->pack_start (*lab, Gtk::PACK_SHRINK, 0);
    hbox->pack_start (*method);
    pack_start (*hbox, Gtk::PACK_SHRINK, 0);
    opt = 0;

    Gtk::HBox* catbox = Gtk::manage (new Gtk::HBox ());
    catbox->set_spacing (4);
    catbox->show ();
	
    cat02 = Gtk::manage (new Adjuster (M ("TP_WBALANCE_CAT"), 0, 100, 1, 0));
    cat02->set_tooltip_markup (M ("TP_WBALANCE_CAT_TOOLTIP"));
    cat02->show ();
    catbox->pack_start (*cat02);
    pack_start (*catbox);

    Gtk::HBox* cambox = Gtk::manage (new Gtk::HBox ());
    cambox->set_spacing (4);
    cambox->show ();
	
    Gtk::Label* labcam = Gtk::manage (new Gtk::Label (M ("TP_LOCALRGB_CAM") + ":"));
    labcam->show ();
    wbcamMethod = Gtk::manage (new MyComboBoxText ());
    wbcamMethod->append (M ("TP_LOCALWBCAM_NONE"));
    wbcamMethod->append (M ("TP_LOCALWBCAM_GAM"));
//    wbcamMethod->append (M ("TP_LOCALWBCAM_CAT02"));
//    wbcamMethod->append (M ("TP_LOCALWBCAM_GACAT"));
    wbcamMethod->set_active (1);
    wbcamMethodConn = wbcamMethod->signal_changed().connect ( sigc::mem_fun (*this, &WhiteBalance::wbcamMethodChanged) );
    wbcamMethod->set_tooltip_markup (M ("TP_LOCALWBCAM_TOOLTIP"));
    wbcamMethod->show ();
    cambox->pack_start (*labcam, Gtk::PACK_SHRINK, 4);
    cambox->pack_start (*wbcamMethod);

    pack_start (*cambox);


    Gtk::HBox* spotbox = Gtk::manage (new Gtk::HBox ());
    spotbox->set_spacing (4);
    spotbox->show ();

    spotbutton = Gtk::manage (new Gtk::Button ());
    spotbutton->set_tooltip_text (M ("TP_WBALANCE_SPOTWB"));
    Gtk::Image* spotimg = Gtk::manage (new RTImage ("gtk-color-picker-small.png"));
    spotimg->show ();
    spotbutton->set_image (*spotimg);
    spotbutton->show ();

    spotbox->pack_start (*spotbutton);

    Gtk::Label* slab = Gtk::manage (new Gtk::Label (M ("TP_WBALANCE_SIZE")));
    slab->show ();

    spotsize = Gtk::manage (new MyComboBoxText ());
    spotsize->show ();
    spotsize->append ("2");

    if (options.whiteBalanceSpotSize == 2) {
        spotsize->set_active (0);
    }

    spotsize->append ("4");

    if (options.whiteBalanceSpotSize == 4) {
        spotsize->set_active (1);
    }

    spotsize->append ("8");

    if (options.whiteBalanceSpotSize == 8) {
        spotsize->set_active (2);
    }

    spotsize->append ("16");

    if (options.whiteBalanceSpotSize == 16) {
        spotsize->set_active (3);
    }

    spotsize->append ("32");

    if (options.whiteBalanceSpotSize == 32) {
        spotsize->set_active (4);
    }

    spotbox->pack_end (*spotsize, Gtk::PACK_EXPAND_WIDGET, 0);
    spotbox->pack_end (*slab, Gtk::PACK_SHRINK, 0);

    pack_start (*spotbox, Gtk::PACK_SHRINK, 0);

    Gtk::Image* itempL =  Gtk::manage (new RTImage ("ajd-wb-temp1.png"));
    Gtk::Image* itempR =  Gtk::manage (new RTImage ("ajd-wb-temp2.png"));
    Gtk::Image* igreenL = Gtk::manage (new RTImage ("ajd-wb-green1.png"));
    Gtk::Image* igreenR = Gtk::manage (new RTImage ("ajd-wb-green2.png"));
    Gtk::Image* iblueredL = Gtk::manage (new RTImage ("ajd-wb-bluered1.png"));
    Gtk::Image* iblueredR = Gtk::manage (new RTImage ("ajd-wb-bluered2.png"));
    Gtk::Image* itempbiasL =  Gtk::manage (new RTImage ("ajd-wb-temp1.png"));
    Gtk::Image* itempbiasR =  Gtk::manage (new RTImage ("ajd-wb-temp2.png"));

    temp = Gtk::manage (new Adjuster (M ("TP_WBALANCE_TEMPERATURE"), MINTEMP, MAXTEMP, 5, CENTERTEMP, itempL, itempR, &wbSlider2Temp, &wbTemp2Slider));
    green = Gtk::manage (new Adjuster (M ("TP_WBALANCE_GREEN"), MINGREEN, MAXGREEN, 0.001, 1.0, igreenL, igreenR));
    equal = Gtk::manage (new Adjuster (M ("TP_WBALANCE_EQBLUERED"), MINEQUAL, MAXEQUAL, 0.001, 1.0, iblueredL, iblueredR));
    tempBias = Gtk::manage (new Adjuster (M ("TP_WBALANCE_TEMPBIAS"), -0.5, 0.5, 0.01, 0.0, itempbiasL, itempbiasR));
    cache_customTemp (0);
    cache_customGreen (0);
    cache_customEqual (0);
    equal->set_tooltip_markup (M ("TP_WBALANCE_EQBLUERED_TOOLTIP"));
    tempBias->set_tooltip_markup (M ("TP_WBALANCE_TEMPBIAS_TOOLTIP"));
    temp->show ();
    green->show ();
    equal->show ();
    tempBias->show ();

    /*  Gtk::HBox* boxgreen = Gtk::manage (new Gtk::HBox ());
    boxgreen->show ();

    boxgreen->pack_start(*igreenL);
    boxgreen->pack_start(*green);
    boxgreen->pack_start(*igreenR);*/

    pack_start (*temp);
    //pack_start (*boxgreen);
    pack_start (*green);
    pack_start (*equal);
    pack_start (*tempBias);

    temp->setAdjusterListener (this);
    green->setAdjusterListener (this);
    equal->setAdjusterListener (this);
    tempBias->setAdjusterListener (this);
    cat02->setAdjusterListener (this);

    spotbutton->signal_pressed().connect ( sigc::mem_fun (*this, &WhiteBalance::spotPressed) );
    methconn = method->signal_changed().connect ( sigc::mem_fun (*this, &WhiteBalance::optChanged) );
    spotsize->signal_changed().connect ( sigc::mem_fun (*this, &WhiteBalance::spotSizeChanged) );
}


void WhiteBalance::enabledChanged()
{
    if (listener) {
        if (get_inconsistent()) {
            listener->panelChanged(EvWBEnabled, M("GENERAL_UNCHANGED"));
        } else if (getEnabled()) {
            listener->panelChanged(EvWBEnabled, M("GENERAL_ENABLED"));
        } else {
            listener->panelChanged(EvWBEnabled, M("GENERAL_DISABLED"));
        }
    }
}


void WhiteBalance::adjusterChanged (Adjuster* a, double newval)
{
    int tVal = (int)temp->getValue();
    double gVal = green->getValue();
    double eVal = equal->getValue();
    Gtk::TreeModel::Row row = getActiveMethod();

    if (row == refTreeModel->children().end()) {
        return;
    }

    Glib::ustring colLabel = row[methodColumns.colLabel];
<<<<<<< HEAD
    WBEntry* ppMethod = findWBEntry (row[methodColumns.colLabel], WBLT_GUI);
    WBEntry* wbCustom = findWBEntry ("Custom", WBLT_PP);

    if (!ppMethod || (ppMethod->ppLabel != wbCustom->ppLabel && ! ((a == equal || a == tempBias) && ppMethod->type == WBT_AUTO)) ) {
        methconn.block (true);
        opt = setActiveMethod (wbCustom->GUILabel);
        tempBias->set_sensitive (false);
        wbcamMethod->set_sensitive (false);

=======
    const std::pair<bool, const WBEntry&> ppMethod = findWBEntry (row[methodColumns.colLabel], WBLT_GUI);
    const std::pair<bool, const WBEntry&> wbCustom = findWBEntry ("Custom", WBLT_PP);

    if (
        !ppMethod.first
        || (
            ppMethod.second.ppLabel != wbCustom.second.ppLabel
            && !(
                (
                    a == equal
                    || a == tempBias
                )
                && ppMethod.second.type == WBEntry::Type::AUTO
            )
        )
    ) {
        methconn.block(true);
        opt = setActiveMethod(wbCustom.second.GUILabel);
        tempBias->set_sensitive(false);
        
>>>>>>> 309eef69
        cache_customWB (tVal, gVal);

        if (a != equal) {
            cache_customEqual (eVal);
        }

        methconn.block (false);
    }

    //cache custom WB setting to allow its recall
    if (a == temp) {
        cache_customTemp (tVal);
    } else if (a == green) {
        cache_customGreen (gVal);
    } else if (a == equal) {
        cache_customEqual (eVal);
    }

    // Recomputing AutoWB if it's the current method will happen in improccoordinator.cc

    if (listener && getEnabled()) {
        if (a == temp) {
            listener->panelChanged (EvWBTemp, Glib::ustring::format ((int)a->getValue()));
        } else if (a == green) {
            listener->panelChanged (EvWBGreen, Glib::ustring::format (std::setw (4), std::fixed, std::setprecision (3), a->getValue()));
        } else if (a == equal) {
            listener->panelChanged (EvWBequal, Glib::ustring::format (std::setw (4), std::fixed, std::setprecision (3), a->getValue()));
        } else if (a == cat02) {
            listener->panelChanged (EvWBcat02, Glib::ustring::format (std::setw (4), std::fixed, std::setprecision (3), a->getValue()));
        } else if (a == tempBias) {
            listener->panelChanged (EvWBtempBias, Glib::ustring::format (std::setw (4), std::fixed, std::setprecision (2), a->getValue()));
        }
    }
}

void WhiteBalance::optChanged ()
{
    Gtk::TreeModel::Row row = getActiveMethod();

    if (row == refTreeModel->children().end()) {
        return;
    }

    if (row[methodColumns.colId] >= 100) {
        // "Header" solutions are trapped ; the combo is then set to the previous value
        bool prevState = methconn.block (true);
        method->set_active (opt);
        methconn.block (prevState);
        return;
    }

    if (opt != row[methodColumns.colId]) {

        opt = row[methodColumns.colId];

        if (row[methodColumns.colLabel] == M ("GENERAL_UNCHANGED")) {
            temp->setEditedState (UnEdited);
            green->setEditedState (UnEdited);
            equal->setEditedState (UnEdited);
            cat02->setEditedState (UnEdited);
            tempBias->setEditedState (UnEdited);
        } else {
            unsigned int methodId = findWBEntryId (row[methodColumns.colLabel], WBLT_GUI);
            const WBEntry& currMethod = WBParams::getWbEntries()[methodId];

<<<<<<< HEAD
            tempBias->set_sensitive (currMethod->type == WBT_AUTO);
            wbcamMethod->set_sensitive (currMethod->type == WBT_AUTO);

=======
            tempBias->set_sensitive(currMethod.type == WBEntry::Type::AUTO);

            switch (currMethod.type) {
            case WBEntry::Type::CAMERA:
                if (wbp) {
                    double ctemp, cgreen;
                    wbp->getCamWB (ctemp, cgreen);
                    temp->setValue (temp->getAddMode() ? 0.0 : (int)ctemp);
                    green->setValue (green->getAddMode() ? 0.0 : cgreen);
                    equal->setValue (equal->getAddMode() ? 0.0 : 1.0);
>>>>>>> 309eef69

            switch (currMethod->type) {
                case WBT_CAMERA:
                    if (wbp) {
                        double ctemp, cgreen;
                        wbp->getCamWB (ctemp, cgreen);
                        temp->setValue (temp->getAddMode() ? 0.0 : (int)ctemp);
                        green->setValue (green->getAddMode() ? 0.0 : cgreen);
                        equal->setValue (equal->getAddMode() ? 0.0 : 1.0);

                        if (batchMode) {
                            temp->setEditedState (UnEdited);
                            green->setEditedState (UnEdited);
                            equal->setEditedState (UnEdited);
                        }
                    }

                    break;

<<<<<<< HEAD
                case WBT_AUTO:
                    if (wbp) {
                        if (batchMode) {
                            temp->setEditedState (UnEdited);
                            green->setEditedState (UnEdited);
                            // equal remain as is
                        }
=======
            case WBEntry::Type::AUTO:
                if (wbp) {
                    if (batchMode) {
                        temp->setEditedState (UnEdited);
                        green->setEditedState (UnEdited);
                        // equal remain as is
                    }

                    // Recomputing AutoWB will happen in improccoordinator.cc
                }
>>>>>>> 309eef69

                        // Recomputing AutoWB will happen in improccoordinator.cc
                    }

<<<<<<< HEAD
                    break;

                case WBT_CUSTOM:
                    if (custom_temp > 0) {
                        temp->setValue (temp->getAddMode() ? 0.0 : custom_temp);
                        green->setValue (green->getAddMode() ? 0.0 : custom_green);
                        equal->setValue (equal->getAddMode() ? 0.0 : custom_equal);
                    } else {
                        cache_customTemp (temp->getValue());
                        cache_customGreen (green->getValue());
                        cache_customEqual (equal->getValue());
                    }
=======
            case WBEntry::Type::CUSTOM:
                if (custom_temp > 0) {
                    temp->setValue (temp->getAddMode() ? 0.0 : custom_temp);
                    green->setValue (green->getAddMode() ? 0.0 : custom_green);
                    equal->setValue (equal->getAddMode() ? 0.0 : custom_equal);
                } else {
                    cache_customTemp (temp->getValue());
                    cache_customGreen (green->getValue());
                    cache_customEqual (equal->getValue());
                }
>>>>>>> 309eef69

                    if (batchMode) {
                        temp->setEditedState (Edited);
                        green->setEditedState (Edited);
                        equal->setEditedState (Edited);
                    }

                    break;

                /* All other solution are the default cases
                case WBT_DAYLIGHT:
                case WBT_CLOUDY:
                case WBT_SHADE:
                case WBT_TUNGSTEN:
                case WBT_FLUORESCENT:
                case WBT_LAMP:
                case WBT_FLASH:
                case WBT_LED:*/
                default:
                    // recall custom WB settings if it exists, set to 1.0 otherwise
                    temp->setValue  ( temp->getAddMode() ? 0.0 : (double) (currMethod->temperature));
                    green->setValue (green->getAddMode() ? 0.0 : (double) (currMethod->green));
                    equal->setValue (equal->getAddMode() ? 0.0 : (double) (currMethod->equal));

<<<<<<< HEAD
                    if (batchMode) {
                        temp->setEditedState (Edited);
                        green->setEditedState (Edited);
                        equal->setEditedState (Edited);
                    }
=======
            /* All other solution are the default cases
            case WBEntry::Type::DAYLIGHT:
            case WBEntry::Type::CLOUDY:
            case WBEntry::Type::SHADE:
            case WBEntry::Type::TUNGSTEN:
            case WBEntry::Type::FLUORESCENT:
            case WBEntry::Type::LAMP:
            case WBEntry::Type::FLASH:
            case WBEntry::Type::LED:*/
            default:
                // recall custom WB settings if it exists, set to 1.0 otherwise
                temp->setValue  ( temp->getAddMode() ? 0.0 : (double)(currMethod.temperature));
                green->setValue (green->getAddMode() ? 0.0 : (double)(currMethod.green));
                equal->setValue (equal->getAddMode() ? 0.0 : (double)(currMethod.equal));

                if (batchMode) {
                    temp->setEditedState (Edited);
                    green->setEditedState (Edited);
                    equal->setEditedState (Edited);
                }
>>>>>>> 309eef69

                    break;
            }
        }

        if (listener && getEnabled()) {
            listener->panelChanged (EvWBMethod, row[methodColumns.colLabel]);
        }
    }
}

void WhiteBalance::spotPressed ()
{
    if (wblistener) {
        wblistener->spotWBRequested (getSize());
    }
}

void WhiteBalance::spotSizeChanged ()
{
    options.whiteBalanceSpotSize = getSize();

    if (wblistener) {
        wblistener->spotWBRequested (getSize());
    }
}

void WhiteBalance::read (const ProcParams* pp, const ParamsEdited* pedited)
{
    disableListener ();

    methconn.block (true);
    equal->setValue (pp->wb.equal);
    cat02->setValue (pp->wb.cat02);
    tempBias->setValue (pp->wb.tempBias);
    tempBias->set_sensitive (true);
    if (pedited) {
        // By default, temperature and green are said "UnEdited", but it may change later
        temp->setEditedState (UnEdited);
        green->setEditedState (UnEdited);
        equal->setEditedState (pedited->wb.equal ? Edited : UnEdited);
        tempBias->setEditedState (pedited->wb.tempBias ? Edited : UnEdited);
        cat02->setEditedState (pedited->wb.cat02 ? Edited : UnEdited);

        if (!pedited->wb.wbcamMethod) {
            wbcamMethod->set_active_text (M ("GENERAL_UNCHANGED"));
        }

    }

    if (pedited && !pedited->wb.method) {
        opt = setActiveMethod (M ("GENERAL_UNCHANGED"));
    } else {
<<<<<<< HEAD
        WBEntry* wbValues = findWBEntry (pp->wb.method, WBLT_PP);

        if (!wbValues) {
            wbValues = findWBEntry ("Camera", WBLT_PP);
        }

        opt = setActiveMethod (wbValues->GUILabel);

        // temperature is reset to the associated temperature, or 0.0 if addMode is set.
        switch (wbValues->type) {
            case WBT_CUSTOM:
                temp->setValue (temp->getAddMode() ? 0.0 : pp->wb.temperature);
                green->setValue (green->getAddMode() ? 0.0 : pp->wb.green);
                equal->setValue (equal->getAddMode() ? 0.0 : pp->wb.equal);
                tempBias->setValue (tempBias->getAddMode() ? 0.0 : pp->wb.tempBias);
                cache_customTemp (pp->wb.temperature);
                cache_customGreen (pp->wb.green);
                cache_customEqual (pp->wb.equal);

                if (pedited) {
                    // The user may have changed the temperature and green value
                    temp->setEditedState (pedited->wb.temperature ? Edited : UnEdited);
                    green->setEditedState (pedited->wb.green ? Edited : UnEdited);
                }

                break;

            case WBT_CAMERA:
                if (wbp) {
                    double ctemp = -1.0;
                    double cgreen = -1.0;
                    wbp->getCamWB (ctemp, cgreen);

                    if (ctemp != -1.0) {
                        // Set the camera's temperature value, or 0.0 if in ADD mode
                        temp->setValue (temp->getAddMode() ? 0.0 : ctemp);
                        // Set the camera's green value, or 0.0 if in ADD mode
                        green->setValue (green->getAddMode() ? 0.0 : cgreen);
                        equal->setValue (equal->getAddMode() ? 0.0 : 1.);
                    } else {
                        temp->setValue (temp->getAddMode() ? 0.0 : pp->wb.temperature);
                        green->setValue (green->getAddMode() ? 0.0 : pp->wb.green);
                        equal->setValue (equal->getAddMode() ? 0.0 : pp->wb.equal);
                    }

                    tempBias->setValue (equal->getAddMode() ? 0.0 : pp->wb.tempBias);
=======
        const WBEntry& wbValues =
            [this, pp]() -> const WBEntry&
            {
                const std::pair<bool, const WBEntry&> res = findWBEntry(pp->wb.method, WBLT_PP);
                return
                    !res.first
                        ? findWBEntry("Camera", WBLT_PP).second
                        : res.second;
            }();

        opt = setActiveMethod(wbValues.GUILabel);

        // temperature is reset to the associated temperature, or 0.0 if addMode is set.
        switch (wbValues.type) {
        case WBEntry::Type::CUSTOM:
            temp->setValue (temp->getAddMode() ? 0.0 : pp->wb.temperature);
            green->setValue (green->getAddMode() ? 0.0 : pp->wb.green);
            equal->setValue (equal->getAddMode() ? 0.0 : pp->wb.equal);
            tempBias->setValue (tempBias->getAddMode() ? 0.0 : pp->wb.tempBias);
            cache_customTemp (pp->wb.temperature);
            cache_customGreen (pp->wb.green);
            cache_customEqual (pp->wb.equal);

            if (pedited) {
                // The user may have changed the temperature and green value
                temp->setEditedState (pedited->wb.temperature ? Edited : UnEdited);
                green->setEditedState (pedited->wb.green ? Edited : UnEdited);
            }

            break;

        case WBEntry::Type::CAMERA:
            if (wbp) {
                double ctemp = -1.0;
                double cgreen = -1.0;
                wbp->getCamWB (ctemp, cgreen);

                if (ctemp != -1.0) {
                    // Set the camera's temperature value, or 0.0 if in ADD mode
                    temp->setValue (temp->getAddMode() ? 0.0 : ctemp);
                    // Set the camera's green value, or 0.0 if in ADD mode
                    green->setValue (green->getAddMode() ? 0.0 : cgreen);
                    equal->setValue (equal->getAddMode() ? 0.0 : 1.);
                } else {
                    temp->setValue (temp->getAddMode() ? 0.0 : pp->wb.temperature);
                    green->setValue (green->getAddMode() ? 0.0 : pp->wb.green);
                    equal->setValue (equal->getAddMode() ? 0.0 : pp->wb.equal);
>>>>>>> 309eef69
                }

                break;

            case WBT_AUTO:
                // the equalizer's value is restored for the AutoWB
                equal->setValue (equal->getAddMode() ? 0.0 : pp->wb.equal);
                tempBias->setValue (tempBias->getAddMode() ? 0.0 : pp->wb.tempBias);

                // set default values first if in ADD mode, otherwise keep the current ones
                if (temp->getAddMode() ) {
                    temp->setValue (0.0);
                }

                if (green->getAddMode()) {
                    green->setValue (0.0);
                }

                // Recomputing AutoWB will happen in improccoordinator.cc

                break;

            /*
            All those types are the "default" case:
            case WBT_DAYLIGHT:
            case WBT_CLOUDY:
            case WBT_SHADE:
            case WBT_TUNGSTEN:
            case WBT_FLUORESCENT:
            case WBT_LAMP:
            case WBT_FLASH:
            case WBT_LED:
            */
            default:
                // Set the associated temperature, or 0.0 if in ADD mode
                temp->setValue (temp->getAddMode() ? 0.0 : (double)wbValues->temperature);
                // Set the stored temperature, or 0.0 if in ADD mode
                green->setValue (green->getAddMode() ? 0.0 : pp->wb.green);
                equal->setValue (equal->getAddMode() ? 0.0 : pp->wb.equal);
                tempBias->setValue (equal->getAddMode() ? 0.0 : pp->wb.tempBias);

                // The user may have changed the green value even for predefined WB values
                if (pedited) {
                    green->setEditedState (pedited->wb.green ? Edited : UnEdited);
                    equal->setEditedState (pedited->wb.equal ? Edited : UnEdited);
                    tempBias->setEditedState (pedited->wb.tempBias ? Edited : UnEdited);
                }

<<<<<<< HEAD
                //cache_customGreen (pp->wb.green);
                break;
        }
=======
        case WBEntry::Type::AUTO:
            // the equalizer's value is restored for the AutoWB
            equal->setValue (equal->getAddMode() ? 0.0 : pp->wb.equal);
            tempBias->setValue (tempBias->getAddMode() ? 0.0 : pp->wb.tempBias);
            
            // set default values first if in ADD mode, otherwise keep the current ones
            if (temp->getAddMode() ) {
                temp->setValue (0.0);
            }
>>>>>>> 309eef69

        tempBias->set_sensitive (wbValues->type == WBT_AUTO);
        wbcamMethod->set_sensitive (wbValues->type == WBT_AUTO);

    }

    wbcamMethodConn.block (true);

    if (pp->wb.wbcamMethod == "none") {
        wbcamMethod->set_active (0);
    } else if (pp->wb.wbcamMethod == "gam") {
        wbcamMethod->set_active (1);
        /*
<<<<<<< HEAD
        } else if (pp->wb.wbcamMethod == "cat") {
        wbcamMethod->set_active (2);
        } else if (pp->wb.wbcamMethod == "gamcat") {
        wbcamMethod->set_active (3);
        */
    }
=======
        All those types are the "default" case:
        case WBEntry::Type::DAYLIGHT:
        case WBEntry::Type::CLOUDY:
        case WBEntry::Type::SHADE:
        case WBEntry::Type::TUNGSTEN:
        case WBEntry::Type::FLUORESCENT:
        case WBEntry::Type::LAMP:
        case WBEntry::Type::FLASH:
        case WBEntry::Type::LED:
        */
        default:
            // Set the associated temperature, or 0.0 if in ADD mode
            temp->setValue(temp->getAddMode() ? 0.0 : (double)wbValues.temperature);
            // Set the stored temperature, or 0.0 if in ADD mode
            green->setValue(green->getAddMode() ? 0.0 : pp->wb.green);
            equal->setValue(equal->getAddMode() ? 0.0 : pp->wb.equal);
            tempBias->setValue(equal->getAddMode() ? 0.0 : pp->wb.tempBias);

            // The user may have changed the green value even for predefined WB values
            if (pedited) {
                green->setEditedState (pedited->wb.green ? Edited : UnEdited);
                equal->setEditedState (pedited->wb.equal ? Edited : UnEdited);
                tempBias->setEditedState (pedited->wb.tempBias ? Edited : UnEdited);
            }
>>>>>>> 309eef69

    wbcamMethodConn.block (false);

<<<<<<< HEAD
    wbcamMethodChanged ();
=======
        tempBias->set_sensitive(wbValues.type == WBEntry::Type::AUTO);
    }

    setEnabled(pp->wb.enabled);
    if (pedited) {
        set_inconsistent(multiImage && !pedited->wb.enabled);
    }
>>>>>>> 309eef69

    methconn.block (false);
    enableListener ();
}

void WhiteBalance::write (ProcParams* pp, ParamsEdited* pedited)
{

    Gtk::TreeModel::Row row = getActiveMethod();

    if (pedited) {
        pedited->wb.temperature = temp->getEditedState ();
        pedited->wb.green = green->getEditedState ();
        pedited->wb.equal = equal->getEditedState ();
        pedited->wb.cat02 = cat02->getEditedState ();
        pedited->wb.tempBias = tempBias->getEditedState ();
<<<<<<< HEAD
        pedited->wb.method = row[methodColumns.colLabel] != M ("GENERAL_UNCHANGED");
        pedited->wb.wbcamMethod    = wbcamMethod->get_active_text() != M ("GENERAL_UNCHANGED");
=======
        pedited->wb.method = row[methodColumns.colLabel] != M("GENERAL_UNCHANGED");
        pedited->wb.enabled = !get_inconsistent();
>>>>>>> 309eef69
    }

    pp->wb.enabled = getEnabled();

    const std::pair<bool, const WBEntry&> ppMethod = findWBEntry (row[methodColumns.colLabel], WBLT_GUI);

    if (ppMethod.first) {
        pp->wb.method = ppMethod.second.ppLabel;
    }

    pp->wb.temperature = temp->getIntValue ();
    pp->wb.green = green->getValue ();
    pp->wb.equal = equal->getValue ();
    pp->wb.tempBias = tempBias->getValue ();
    pp->wb.cat02 = cat02->getValue ();

    if (wbcamMethod->get_active_row_number() == 0) {
        pp->wb.wbcamMethod = "none";
    } else if (wbcamMethod->get_active_row_number() == 1) {
        pp->wb.wbcamMethod = "gam";
        /*    } else if (wbcamMethod->get_active_row_number() == 2) {
                pp->wb.wbcamMethod = "cat";
            } else if (wbcamMethod->get_active_row_number() == 3) {
                pp->wb.wbcamMethod = "gamcat";
        */
    }


}

void WhiteBalance::wbcamMethodChanged()
{
    if (!batchMode) {
    }

    if (listener) {
        listener->panelChanged (EvWBcamMethod, wbcamMethod->get_active_text ());
    }
}


void WhiteBalance::setDefaults (const ProcParams* defParams, const ParamsEdited* pedited)
{

    equal->setDefault (defParams->wb.equal);
    tempBias->setDefault (defParams->wb.tempBias);
    cat02->setDefault (defParams->wb.cat02);

    if (wbp && defParams->wb.method == "Camera") {
        double ctemp;
        double cgreen;
        wbp->getCamWB (ctemp, cgreen);

        // FIXME: Seems to be always -1.0, called too early? Broken!
        if (ctemp != -1.0) {
            temp->setDefault (temp->getAddMode() ? 0 : (int)ctemp);
            green->setDefault (green->getAddMode() ? 0 : cgreen);
        }
    } else {
        temp->setDefault (defParams->wb.temperature);
        green->setDefault (defParams->wb.green);
    }

    // Recomputing AutoWB if it's the current method will happen in improccoordinator.cc

    if (pedited) {
        temp->setDefaultEditedState (pedited->wb.temperature ? Edited : UnEdited);
        green->setDefaultEditedState (pedited->wb.green ? Edited : UnEdited);
        equal->setDefaultEditedState (pedited->wb.equal ? Edited : UnEdited);
        cat02->setDefaultEditedState (pedited->wb.cat02 ? Edited : UnEdited);
        tempBias->setDefaultEditedState (pedited->wb.tempBias ? Edited : UnEdited);
    } else {
        temp->setDefaultEditedState (Irrelevant);
        green->setDefaultEditedState (Irrelevant);
        equal->setDefaultEditedState (Irrelevant);
        cat02->setDefaultEditedState (Irrelevant);
        tempBias->setDefaultEditedState (Irrelevant);
    }
}

void WhiteBalance::setBatchMode (bool batchMode)
{

    ToolPanel::setBatchMode (batchMode);
    temp->showEditedCB ();
    green->showEditedCB ();
    equal->showEditedCB ();
    cat02->showEditedCB ();
    tempBias->showEditedCB ();
<<<<<<< HEAD
    Gtk::TreeModel::Row row = * (refTreeModel->append());
    row[methodColumns.colId] = WBParams::wbEntries.size();
    row[methodColumns.colLabel] = M ("GENERAL_UNCHANGED");
=======
    Gtk::TreeModel::Row row = *(refTreeModel->append());
    row[methodColumns.colId] = WBParams::getWbEntries().size();
    row[methodColumns.colLabel] = M("GENERAL_UNCHANGED");
>>>>>>> 309eef69

}

int WhiteBalance::getSize ()
{

    return atoi (spotsize->get_active_text().c_str());
}

void WhiteBalance::setWB (int vtemp, double vgreen)
{

<<<<<<< HEAD
    methconn.block (true);
    WBEntry *wbValues = findWBEntry ("Custom", WBLT_PP);
    temp->setValue (vtemp);
    green->setValue (vgreen);
    opt = setActiveMethod (wbValues->GUILabel);
=======
    methconn.block(true);
    const std::pair<bool, const WBEntry&> wbValues = findWBEntry("Custom", WBLT_PP);
    setEnabled(true);
    temp->setValue (vtemp);
    green->setValue (vgreen);
    opt = setActiveMethod(wbValues.second.GUILabel);
>>>>>>> 309eef69
    cache_customWB (vtemp, vgreen); // sequence in which this call is made is important; must be before "method->set_active (2);"
    cache_customEqual (equal->getValue());
    temp->setEditedState (Edited);
    green->setEditedState (Edited);
    methconn.block (false);

    if (listener) {
        listener->panelChanged (EvWBTemp, Glib::ustring::compose ("%1, %2", (int)temp->getValue(), Glib::ustring::format (std::setw (4), std::fixed, std::setprecision (3), green->getValue())));
    }
}

void WhiteBalance::setAdjusterBehavior (bool tempadd, bool greenadd, bool equaladd, bool tempbiasadd)
{

    temp->setAddMode (tempadd);
    green->setAddMode (greenadd);
    equal->setAddMode (equaladd);
    tempBias->setAddMode (tempbiasadd);
}

void WhiteBalance::trimValues (rtengine::procparams::ProcParams* pp)
{

    temp->trimValue (pp->wb.temperature);
    green->trimValue (pp->wb.green);
    equal->trimValue (pp->wb.equal);
    cat02->trimValue (pp->wb.cat02);
    tempBias->trimValue (pp->wb.tempBias);
}

inline void WhiteBalance::cache_customTemp (int temp)
{
    custom_temp = temp;
}

void WhiteBalance::cache_customGreen (double green)
{
    custom_green = green;
}
void WhiteBalance::cache_customEqual (double equal)
{
    custom_equal = equal;
}

void WhiteBalance::cache_customWB (int temp, double green)
{
    cache_customTemp (temp);
    cache_customGreen (green);
}

unsigned int WhiteBalance::findWBEntryId (const Glib::ustring& label, enum WB_LabelType lblType)
{
    for (unsigned int i = 0; i < WBParams::getWbEntries().size(); i++) {
        if (label == (lblType == WBLT_GUI ? WBParams::getWbEntries()[i].GUILabel : WBParams::getWbEntries()[i].ppLabel)) {
            return i;
        }
    }

    return 0; // default to camera wb
}

std::pair<bool, const WBEntry&> WhiteBalance::findWBEntry(const Glib::ustring& label, enum WB_LabelType lblType)
{
    for (unsigned int i = 0; i < WBParams::getWbEntries().size(); ++i) {
        if (label == (lblType == WBLT_GUI ? WBParams::getWbEntries()[i].GUILabel : WBParams::getWbEntries()[i].ppLabel)) {
            return {true, WBParams::getWbEntries()[i]};
        }
    }

    return {false, WBParams::getWbEntries()[0]};
}

int WhiteBalance::_setActiveMethod (Glib::ustring &label, Gtk::TreeModel::Children &children)
{
    int found = -1;

    for (Gtk::TreeModel::Children::iterator iter = children.begin(); iter != children.end() && found == -1; ++iter) {
        Gtk::TreeModel::Row row = *iter;

        if (row[methodColumns.colLabel] == label) {
            method->set_active (iter);
            found = method->get_active_row_number();
        }

        if (found != -1) {
            return found;
        }

        Gtk::TreeModel::Children childs = row.children();

        if (childs.size()) {
            found = _setActiveMethod (label, childs);

            if (found != -1) {
                return found;
            }
        }
    }

    // Entry not found
    return -1;
}

int WhiteBalance::setActiveMethod (Glib::ustring label)
{
    Gtk::TreeModel::Children children = refTreeModel->children();
    return _setActiveMethod (label, children);
}

inline Gtk::TreeRow WhiteBalance::getActiveMethod ()
{
    return * (method->get_active());
}

void WhiteBalance::WBChanged (double temperature, double greenVal)
{
    GThreadLock lock;
    disableListener();
<<<<<<< HEAD
    temp->setValue (temperature);
    green->setValue (greenVal);
    temp->setDefault (temperature);
    green->setDefault (greenVal);
=======
    setEnabled(true);
    temp->setValue(temperature);
    green->setValue(greenVal);
    temp->setDefault(temperature);
    green->setDefault(greenVal);
>>>>>>> 309eef69
    enableListener();
}<|MERGE_RESOLUTION|>--- conflicted
+++ resolved
@@ -41,46 +41,31 @@
                           WhiteBalance::wbFlashPB, WhiteBalance::wbLedPB, WhiteBalance::wbCustomPB;
 */
 
-void WhiteBalance::init ()
-{
-<<<<<<< HEAD
-    wbPixbufs[WBT_CAMERA]      = RTImage::createFromFile ("wb-camera.png");
-    wbPixbufs[WBT_AUTO]        = RTImage::createFromFile ("wb-auto.png");
-    wbPixbufs[WBT_DAYLIGHT]    = RTImage::createFromFile ("wb-sun.png");
-    wbPixbufs[WBT_CLOUDY]      = RTImage::createFromFile ("wb-cloudy.png");
-    wbPixbufs[WBT_SHADE]       = RTImage::createFromFile ("wb-shade.png");
-    wbPixbufs[WBT_WATER]       = RTImage::createFromFile ("wb-water.png");
-    wbPixbufs[WBT_TUNGSTEN]    = RTImage::createFromFile ("wb-tungsten.png");
-    wbPixbufs[WBT_FLUORESCENT] = RTImage::createFromFile ("wb-fluorescent.png");
-    wbPixbufs[WBT_LAMP]        = RTImage::createFromFile ("wb-lamp.png");
-    wbPixbufs[WBT_FLASH]       = RTImage::createFromFile ("wb-flash.png");
-    wbPixbufs[WBT_LED]         = RTImage::createFromFile ("wb-led.png");
-    wbPixbufs[WBT_CUSTOM]      = RTImage::createFromFile ("wb-custom.png");
-=======
-    wbPixbufs[toUnderlying(WBEntry::Type::CAMERA)]      = RTImage::createFromFile ("wb-camera.png");
-    wbPixbufs[toUnderlying(WBEntry::Type::AUTO)]        = RTImage::createFromFile ("wb-auto.png");
-    wbPixbufs[toUnderlying(WBEntry::Type::DAYLIGHT)]    = RTImage::createFromFile ("wb-sun.png");
-    wbPixbufs[toUnderlying(WBEntry::Type::CLOUDY)]      = RTImage::createFromFile ("wb-cloudy.png");
-    wbPixbufs[toUnderlying(WBEntry::Type::SHADE)]       = RTImage::createFromFile ("wb-shade.png");
-    wbPixbufs[toUnderlying(WBEntry::Type::WATER)]       = RTImage::createFromFile ("wb-water.png");
+void WhiteBalance::init()
+{
+    wbPixbufs[toUnderlying(WBEntry::Type::CAMERA)]      = RTImage::createFromFile("wb-camera.png");
+    wbPixbufs[toUnderlying(WBEntry::Type::AUTO)]        = RTImage::createFromFile("wb-auto.png");
+    wbPixbufs[toUnderlying(WBEntry::Type::DAYLIGHT)]    = RTImage::createFromFile("wb-sun.png");
+    wbPixbufs[toUnderlying(WBEntry::Type::CLOUDY)]      = RTImage::createFromFile("wb-cloudy.png");
+    wbPixbufs[toUnderlying(WBEntry::Type::SHADE)]       = RTImage::createFromFile("wb-shade.png");
+    wbPixbufs[toUnderlying(WBEntry::Type::WATER)]       = RTImage::createFromFile("wb-water.png");
 //    wbPixbufs[WBEntry::Type::WATER2]       = RTImage::createFromFile ("wb-water.png");
-    wbPixbufs[toUnderlying(WBEntry::Type::TUNGSTEN)]    = RTImage::createFromFile ("wb-tungsten.png");
-    wbPixbufs[toUnderlying(WBEntry::Type::FLUORESCENT)] = RTImage::createFromFile ("wb-fluorescent.png");
-    wbPixbufs[toUnderlying(WBEntry::Type::LAMP)]        = RTImage::createFromFile ("wb-lamp.png");
-    wbPixbufs[toUnderlying(WBEntry::Type::FLASH)]       = RTImage::createFromFile ("wb-flash.png");
-    wbPixbufs[toUnderlying(WBEntry::Type::LED)]         = RTImage::createFromFile ("wb-led.png");
-    wbPixbufs[toUnderlying(WBEntry::Type::CUSTOM)]      = RTImage::createFromFile ("wb-custom.png");
->>>>>>> 309eef69
-}
-
-void WhiteBalance::cleanup ()
+    wbPixbufs[toUnderlying(WBEntry::Type::TUNGSTEN)]    = RTImage::createFromFile("wb-tungsten.png");
+    wbPixbufs[toUnderlying(WBEntry::Type::FLUORESCENT)] = RTImage::createFromFile("wb-fluorescent.png");
+    wbPixbufs[toUnderlying(WBEntry::Type::LAMP)]        = RTImage::createFromFile("wb-lamp.png");
+    wbPixbufs[toUnderlying(WBEntry::Type::FLASH)]       = RTImage::createFromFile("wb-flash.png");
+    wbPixbufs[toUnderlying(WBEntry::Type::LED)]         = RTImage::createFromFile("wb-led.png");
+    wbPixbufs[toUnderlying(WBEntry::Type::CUSTOM)]      = RTImage::createFromFile("wb-custom.png");
+}
+
+void WhiteBalance::cleanup()
 {
     for (unsigned int i = 0; i < toUnderlying(WBEntry::Type::CUSTOM) + 1; i++) {
         wbPixbufs[i].reset();
     }
 }
 
-static double wbSlider2Temp (double sval)
+static double wbSlider2Temp(double sval)
 {
 
     // slider range: 0 - 10000
@@ -90,9 +75,9 @@
         // linear below center-temp
         temp = MINTEMP + (sval / 5000.0) * (CENTERTEMP - MINTEMP);
     } else {
-        const double slope = (double) (CENTERTEMP - MINTEMP) / (MAXTEMP - CENTERTEMP);
+        const double slope = (double)(CENTERTEMP - MINTEMP) / (MAXTEMP - CENTERTEMP);
         double x = (sval - 5000) / 5000; // x 0..1
-        double y = x * slope + (1.0 - slope) * pow (x, 4.0);
+        double y = x * slope + (1.0 - slope) * pow(x, 4.0);
         //double y = pow(x, 4.0);
         temp = CENTERTEMP + y * (MAXTEMP - CENTERTEMP);
     }
@@ -108,7 +93,7 @@
     return temp;
 }
 
-static double wbTemp2Slider (double temp)
+static double wbTemp2Slider(double temp)
 {
 
     double sval;
@@ -116,18 +101,18 @@
     if (temp <= CENTERTEMP) {
         sval = ((temp - MINTEMP) / (CENTERTEMP - MINTEMP)) * 5000.0;
     } else {
-        const double slope = (double) (CENTERTEMP - MINTEMP) / (MAXTEMP - CENTERTEMP);
+        const double slope = (double)(CENTERTEMP - MINTEMP) / (MAXTEMP - CENTERTEMP);
         const double y = (temp - CENTERTEMP) / (MAXTEMP - CENTERTEMP);
-        double x = pow (y, 0.25); // rough guess of x, will be a little lower
+        double x = pow(y, 0.25);  // rough guess of x, will be a little lower
         double k = 0.1;
         bool add = true;
 
         // the y=f(x) function is a mess to invert, therefore we have this trial-refinement loop instead.
         // from tests, worst case is about 20 iterations, ie no problem
         for (;;) {
-            double y1 = x * slope + (1.0 - slope) * pow (x, 4.0);
-
-            if (5000 * fabs (y1 - y) < 0.1) {
+            double y1 = x * slope + (1.0 - slope) * pow(x, 4.0);
+
+            if (5000 * fabs(y1 - y) < 0.1) {
                 break;
             }
 
@@ -162,25 +147,21 @@
     return sval;
 }
 
-<<<<<<< HEAD
-WhiteBalance::WhiteBalance () : FoldableToolPanel (this, "whitebalance", M ("TP_WBALANCE_LABEL")), wbp (nullptr), wblistener (nullptr)
-=======
-WhiteBalance::WhiteBalance () : FoldableToolPanel(this, "whitebalance", M("TP_WBALANCE_LABEL"), false, true), wbp(nullptr), wblistener(nullptr)
->>>>>>> 309eef69
-{
-
-    Gtk::HBox* hbox = Gtk::manage (new Gtk::HBox ());
-    hbox->set_spacing (4);
-    hbox->show ();
-    Gtk::Label* lab = Gtk::manage (new Gtk::Label (M ("TP_WBALANCE_METHOD")));
-    lab->show ();
+WhiteBalance::WhiteBalance() : FoldableToolPanel(this, "whitebalance", M("TP_WBALANCE_LABEL"), false, true), wbp(nullptr), wblistener(nullptr)
+{
+
+    Gtk::HBox* hbox = Gtk::manage(new Gtk::HBox());
+    hbox->set_spacing(4);
+    hbox->show();
+    Gtk::Label* lab = Gtk::manage(new Gtk::Label(M("TP_WBALANCE_METHOD")));
+    lab->show();
 
     // Create the Tree model
-    refTreeModel = Gtk::TreeStore::create (methodColumns);
+    refTreeModel = Gtk::TreeStore::create(methodColumns);
     // Create the Combobox
-    method = Gtk::manage (new MyComboBox ());
+    method = Gtk::manage(new MyComboBox());
     // Assign the model to the Combobox
-    method->set_model (refTreeModel);
+    method->set_model(refTreeModel);
 
     WBEntry::Type oldType = WBParams::getWbEntries()[0].type;
     WBEntry::Type currType;
@@ -191,106 +172,60 @@
             // New entry type
             if (currType == WBEntry::Type::FLUORESCENT) {
                 // Creating the Fluorescent subcategory header
-<<<<<<< HEAD
-                row = * (refTreeModel->append());
-                row[methodColumns.colIcon] = wbPixbufs[currType];
-                row[methodColumns.colLabel] = M ("TP_WBALANCE_FLUO_HEADER");
-                row[methodColumns.colId] = i + 100;
-            }
-
-            if (currType == WBT_AUTO) {
-                // Creating the Autos subcategory header
-                row = * (refTreeModel->append());
-                row[methodColumns.colIcon] = wbPixbufs[currType];
-                row[methodColumns.colLabel] = M ("TP_WBALANCE_AUTO_HEADER");
-=======
                 row = *(refTreeModel->append());
                 row[methodColumns.colIcon] = wbPixbufs[toUnderlying(currType)];
                 row[methodColumns.colLabel] = M("TP_WBALANCE_FLUO_HEADER");
->>>>>>> 309eef69
                 row[methodColumns.colId] = i + 100;
             }
 
+            if (currType == WBEntry::Type::AUTO) {
+                // Creating the under water subcategory header
+                row = *(refTreeModel->append());
+                row[methodColumns.colIcon] = wbPixbufs[toUnderlying(currType)];
+                row[methodColumns.colLabel] = M("TP_WBALANCE_AUTO_HEADER");
+                row[methodColumns.colId] = i + 100;
+            }
+
             if (currType == WBEntry::Type::WATER) {
                 // Creating the under water subcategory header
-<<<<<<< HEAD
-                row = * (refTreeModel->append());
-                row[methodColumns.colIcon] = wbPixbufs[currType];
-                row[methodColumns.colLabel] = M ("TP_WBALANCE_WATER_HEADER");
-=======
                 row = *(refTreeModel->append());
                 row[methodColumns.colIcon] = wbPixbufs[toUnderlying(currType)];
                 row[methodColumns.colLabel] = M("TP_WBALANCE_WATER_HEADER");
->>>>>>> 309eef69
                 row[methodColumns.colId] = i + 100;
             }
 
             if (currType == WBEntry::Type::LAMP) {
                 // Creating the Lamp subcategory header
-<<<<<<< HEAD
-                row = * (refTreeModel->append());
-                row[methodColumns.colIcon] = wbPixbufs[currType];
-                row[methodColumns.colLabel] = M ("TP_WBALANCE_LAMP_HEADER");
-=======
                 row = *(refTreeModel->append());
                 row[methodColumns.colIcon] = wbPixbufs[toUnderlying(currType)];
                 row[methodColumns.colLabel] = M("TP_WBALANCE_LAMP_HEADER");
->>>>>>> 309eef69
                 row[methodColumns.colId] = i + 100;
             }
 
             if (currType == WBEntry::Type::LED) {
                 // Creating the LED subcategory header
-<<<<<<< HEAD
-                row = * (refTreeModel->append());
-                row[methodColumns.colIcon] = wbPixbufs[currType];
-                row[methodColumns.colLabel] = M ("TP_WBALANCE_LED_HEADER");
-=======
                 row = *(refTreeModel->append());
                 row[methodColumns.colIcon] = wbPixbufs[toUnderlying(currType)];
                 row[methodColumns.colLabel] = M("TP_WBALANCE_LED_HEADER");
->>>>>>> 309eef69
                 row[methodColumns.colId] = i + 100;
             }
 
             if (currType == WBEntry::Type::FLASH) {
                 // Creating the Flash subcategory header
-<<<<<<< HEAD
-                row = * (refTreeModel->append());
-                row[methodColumns.colIcon] = wbPixbufs[currType];
-                row[methodColumns.colLabel] = M ("TP_WBALANCE_FLASH_HEADER");
-=======
                 row = *(refTreeModel->append());
                 row[methodColumns.colIcon] = wbPixbufs[toUnderlying(currType)];
                 row[methodColumns.colLabel] = M("TP_WBALANCE_FLASH_HEADER");
->>>>>>> 309eef69
                 row[methodColumns.colId] = i + 100;
             }
         }
 
-<<<<<<< HEAD
-        if (currType == WBT_FLUORESCENT
-                || currType == WBT_LAMP
-                || currType == WBT_WATER
-                || currType == WBT_FLASH
-                || currType == WBT_LED
-                || currType == WBT_AUTO
-
-           ) {
-            childrow = * (refTreeModel->append (row.children()));
-            childrow[methodColumns.colIcon] = wbPixbufs[currType];
-            childrow[methodColumns.colLabel] = WBParams::wbEntries[i]->GUILabel;
-            childrow[methodColumns.colId] = i;
-        } else {
-            row = * (refTreeModel->append());
-            row[methodColumns.colIcon] = wbPixbufs[currType];
-            row[methodColumns.colLabel] = WBParams::wbEntries[i]->GUILabel;
-=======
         if (currType == WBEntry::Type::FLUORESCENT
                 || currType == WBEntry::Type::LAMP
                 || currType == WBEntry::Type::WATER
                 || currType == WBEntry::Type::FLASH
                 || currType == WBEntry::Type::LED
+                || currType == WBEntry::Type::AUTO
+
            ) {
             childrow = *(refTreeModel->append(row.children()));
             childrow[methodColumns.colIcon] = wbPixbufs[toUnderlying(currType)];
@@ -300,7 +235,6 @@
             row = *(refTreeModel->append());
             row[methodColumns.colIcon] = wbPixbufs[toUnderlying(currType)];
             row[methodColumns.colLabel] = WBParams::getWbEntries()[i].GUILabel;
->>>>>>> 309eef69
             row[methodColumns.colId] = i;
         }
 
@@ -312,126 +246,126 @@
 
     //Add the model columns to the Combo (which is a kind of view),
     //rendering them in the default way:
-    method->pack_start (methodColumns.colIcon, false);
-    method->pack_start (methodColumns.colLabel, true);
+    method->pack_start(methodColumns.colIcon, false);
+    method->pack_start(methodColumns.colLabel, true);
 
     std::vector<Gtk::CellRenderer*> cells = method->get_cells();
-    Gtk::CellRendererText* cellRenderer = dynamic_cast<Gtk::CellRendererText*> (cells.at (1));
+    Gtk::CellRendererText* cellRenderer = dynamic_cast<Gtk::CellRendererText*>(cells.at(1));
     cellRenderer->property_ellipsize() = Pango::ELLIPSIZE_MIDDLE;
 
-    method->set_active (0); // Camera
-    method->show ();
-    hbox->pack_start (*lab, Gtk::PACK_SHRINK, 0);
-    hbox->pack_start (*method);
-    pack_start (*hbox, Gtk::PACK_SHRINK, 0);
+    method->set_active(0);  // Camera
+    method->show();
+    hbox->pack_start(*lab, Gtk::PACK_SHRINK, 0);
+    hbox->pack_start(*method);
+    pack_start(*hbox, Gtk::PACK_SHRINK, 0);
     opt = 0;
 
-    Gtk::HBox* catbox = Gtk::manage (new Gtk::HBox ());
-    catbox->set_spacing (4);
-    catbox->show ();
-	
-    cat02 = Gtk::manage (new Adjuster (M ("TP_WBALANCE_CAT"), 0, 100, 1, 0));
-    cat02->set_tooltip_markup (M ("TP_WBALANCE_CAT_TOOLTIP"));
-    cat02->show ();
-    catbox->pack_start (*cat02);
-    pack_start (*catbox);
-
-    Gtk::HBox* cambox = Gtk::manage (new Gtk::HBox ());
-    cambox->set_spacing (4);
-    cambox->show ();
-	
-    Gtk::Label* labcam = Gtk::manage (new Gtk::Label (M ("TP_LOCALRGB_CAM") + ":"));
-    labcam->show ();
-    wbcamMethod = Gtk::manage (new MyComboBoxText ());
-    wbcamMethod->append (M ("TP_LOCALWBCAM_NONE"));
-    wbcamMethod->append (M ("TP_LOCALWBCAM_GAM"));
+    Gtk::HBox* catbox = Gtk::manage(new Gtk::HBox());
+    catbox->set_spacing(4);
+    catbox->show();
+
+    cat02 = Gtk::manage(new Adjuster(M("TP_WBALANCE_CAT"), 0, 100, 1, 0));
+    cat02->set_tooltip_markup(M("TP_WBALANCE_CAT_TOOLTIP"));
+    cat02->show();
+    catbox->pack_start(*cat02);
+    pack_start(*catbox);
+
+    Gtk::HBox* cambox = Gtk::manage(new Gtk::HBox());
+    cambox->set_spacing(4);
+    cambox->show();
+
+    Gtk::Label* labcam = Gtk::manage(new Gtk::Label(M("TP_LOCALRGB_CAM") + ":"));
+    labcam->show();
+    wbcamMethod = Gtk::manage(new MyComboBoxText());
+    wbcamMethod->append(M("TP_LOCALWBCAM_NONE"));
+    wbcamMethod->append(M("TP_LOCALWBCAM_GAM"));
 //    wbcamMethod->append (M ("TP_LOCALWBCAM_CAT02"));
 //    wbcamMethod->append (M ("TP_LOCALWBCAM_GACAT"));
-    wbcamMethod->set_active (1);
-    wbcamMethodConn = wbcamMethod->signal_changed().connect ( sigc::mem_fun (*this, &WhiteBalance::wbcamMethodChanged) );
-    wbcamMethod->set_tooltip_markup (M ("TP_LOCALWBCAM_TOOLTIP"));
-    wbcamMethod->show ();
-    cambox->pack_start (*labcam, Gtk::PACK_SHRINK, 4);
-    cambox->pack_start (*wbcamMethod);
-
-    pack_start (*cambox);
-
-
-    Gtk::HBox* spotbox = Gtk::manage (new Gtk::HBox ());
-    spotbox->set_spacing (4);
-    spotbox->show ();
-
-    spotbutton = Gtk::manage (new Gtk::Button ());
-    spotbutton->set_tooltip_text (M ("TP_WBALANCE_SPOTWB"));
-    Gtk::Image* spotimg = Gtk::manage (new RTImage ("gtk-color-picker-small.png"));
-    spotimg->show ();
-    spotbutton->set_image (*spotimg);
-    spotbutton->show ();
-
-    spotbox->pack_start (*spotbutton);
-
-    Gtk::Label* slab = Gtk::manage (new Gtk::Label (M ("TP_WBALANCE_SIZE")));
-    slab->show ();
-
-    spotsize = Gtk::manage (new MyComboBoxText ());
-    spotsize->show ();
-    spotsize->append ("2");
+    wbcamMethod->set_active(1);
+    wbcamMethodConn = wbcamMethod->signal_changed().connect(sigc::mem_fun(*this, &WhiteBalance::wbcamMethodChanged));
+    wbcamMethod->set_tooltip_markup(M("TP_LOCALWBCAM_TOOLTIP"));
+    wbcamMethod->show();
+    cambox->pack_start(*labcam, Gtk::PACK_SHRINK, 4);
+    cambox->pack_start(*wbcamMethod);
+
+    pack_start(*cambox);
+
+
+    Gtk::HBox* spotbox = Gtk::manage(new Gtk::HBox());
+    spotbox->set_spacing(4);
+    spotbox->show();
+
+    spotbutton = Gtk::manage(new Gtk::Button());
+    spotbutton->set_tooltip_text(M("TP_WBALANCE_SPOTWB"));
+    Gtk::Image* spotimg = Gtk::manage(new RTImage("gtk-color-picker-small.png"));
+    spotimg->show();
+    spotbutton->set_image(*spotimg);
+    spotbutton->show();
+
+    spotbox->pack_start(*spotbutton);
+
+    Gtk::Label* slab = Gtk::manage(new Gtk::Label(M("TP_WBALANCE_SIZE")));
+    slab->show();
+
+    spotsize = Gtk::manage(new MyComboBoxText());
+    spotsize->show();
+    spotsize->append("2");
 
     if (options.whiteBalanceSpotSize == 2) {
-        spotsize->set_active (0);
-    }
-
-    spotsize->append ("4");
+        spotsize->set_active(0);
+    }
+
+    spotsize->append("4");
 
     if (options.whiteBalanceSpotSize == 4) {
-        spotsize->set_active (1);
-    }
-
-    spotsize->append ("8");
+        spotsize->set_active(1);
+    }
+
+    spotsize->append("8");
 
     if (options.whiteBalanceSpotSize == 8) {
-        spotsize->set_active (2);
-    }
-
-    spotsize->append ("16");
+        spotsize->set_active(2);
+    }
+
+    spotsize->append("16");
 
     if (options.whiteBalanceSpotSize == 16) {
-        spotsize->set_active (3);
-    }
-
-    spotsize->append ("32");
+        spotsize->set_active(3);
+    }
+
+    spotsize->append("32");
 
     if (options.whiteBalanceSpotSize == 32) {
-        spotsize->set_active (4);
-    }
-
-    spotbox->pack_end (*spotsize, Gtk::PACK_EXPAND_WIDGET, 0);
-    spotbox->pack_end (*slab, Gtk::PACK_SHRINK, 0);
-
-    pack_start (*spotbox, Gtk::PACK_SHRINK, 0);
-
-    Gtk::Image* itempL =  Gtk::manage (new RTImage ("ajd-wb-temp1.png"));
-    Gtk::Image* itempR =  Gtk::manage (new RTImage ("ajd-wb-temp2.png"));
-    Gtk::Image* igreenL = Gtk::manage (new RTImage ("ajd-wb-green1.png"));
-    Gtk::Image* igreenR = Gtk::manage (new RTImage ("ajd-wb-green2.png"));
-    Gtk::Image* iblueredL = Gtk::manage (new RTImage ("ajd-wb-bluered1.png"));
-    Gtk::Image* iblueredR = Gtk::manage (new RTImage ("ajd-wb-bluered2.png"));
-    Gtk::Image* itempbiasL =  Gtk::manage (new RTImage ("ajd-wb-temp1.png"));
-    Gtk::Image* itempbiasR =  Gtk::manage (new RTImage ("ajd-wb-temp2.png"));
-
-    temp = Gtk::manage (new Adjuster (M ("TP_WBALANCE_TEMPERATURE"), MINTEMP, MAXTEMP, 5, CENTERTEMP, itempL, itempR, &wbSlider2Temp, &wbTemp2Slider));
-    green = Gtk::manage (new Adjuster (M ("TP_WBALANCE_GREEN"), MINGREEN, MAXGREEN, 0.001, 1.0, igreenL, igreenR));
-    equal = Gtk::manage (new Adjuster (M ("TP_WBALANCE_EQBLUERED"), MINEQUAL, MAXEQUAL, 0.001, 1.0, iblueredL, iblueredR));
-    tempBias = Gtk::manage (new Adjuster (M ("TP_WBALANCE_TEMPBIAS"), -0.5, 0.5, 0.01, 0.0, itempbiasL, itempbiasR));
-    cache_customTemp (0);
-    cache_customGreen (0);
-    cache_customEqual (0);
-    equal->set_tooltip_markup (M ("TP_WBALANCE_EQBLUERED_TOOLTIP"));
-    tempBias->set_tooltip_markup (M ("TP_WBALANCE_TEMPBIAS_TOOLTIP"));
-    temp->show ();
-    green->show ();
-    equal->show ();
-    tempBias->show ();
+        spotsize->set_active(4);
+    }
+
+    spotbox->pack_end(*spotsize, Gtk::PACK_EXPAND_WIDGET, 0);
+    spotbox->pack_end(*slab, Gtk::PACK_SHRINK, 0);
+
+    pack_start(*spotbox, Gtk::PACK_SHRINK, 0);
+
+    Gtk::Image* itempL =  Gtk::manage(new RTImage("ajd-wb-temp1.png"));
+    Gtk::Image* itempR =  Gtk::manage(new RTImage("ajd-wb-temp2.png"));
+    Gtk::Image* igreenL = Gtk::manage(new RTImage("ajd-wb-green1.png"));
+    Gtk::Image* igreenR = Gtk::manage(new RTImage("ajd-wb-green2.png"));
+    Gtk::Image* iblueredL = Gtk::manage(new RTImage("ajd-wb-bluered1.png"));
+    Gtk::Image* iblueredR = Gtk::manage(new RTImage("ajd-wb-bluered2.png"));
+    Gtk::Image* itempbiasL =  Gtk::manage(new RTImage("ajd-wb-temp1.png"));
+    Gtk::Image* itempbiasR =  Gtk::manage(new RTImage("ajd-wb-temp2.png"));
+
+    temp = Gtk::manage(new Adjuster(M("TP_WBALANCE_TEMPERATURE"), MINTEMP, MAXTEMP, 5, CENTERTEMP, itempL, itempR, &wbSlider2Temp, &wbTemp2Slider));
+    green = Gtk::manage(new Adjuster(M("TP_WBALANCE_GREEN"), MINGREEN, MAXGREEN, 0.001, 1.0, igreenL, igreenR));
+    equal = Gtk::manage(new Adjuster(M("TP_WBALANCE_EQBLUERED"), MINEQUAL, MAXEQUAL, 0.001, 1.0, iblueredL, iblueredR));
+    tempBias = Gtk::manage(new Adjuster(M("TP_WBALANCE_TEMPBIAS"), -0.5, 0.5, 0.01, 0.0, itempbiasL, itempbiasR));
+    cache_customTemp(0);
+    cache_customGreen(0);
+    cache_customEqual(0);
+    equal->set_tooltip_markup(M("TP_WBALANCE_EQBLUERED_TOOLTIP"));
+    tempBias->set_tooltip_markup(M("TP_WBALANCE_TEMPBIAS_TOOLTIP"));
+    temp->show();
+    green->show();
+    equal->show();
+    tempBias->show();
 
     /*  Gtk::HBox* boxgreen = Gtk::manage (new Gtk::HBox ());
     boxgreen->show ();
@@ -440,21 +374,21 @@
     boxgreen->pack_start(*green);
     boxgreen->pack_start(*igreenR);*/
 
-    pack_start (*temp);
+    pack_start(*temp);
     //pack_start (*boxgreen);
-    pack_start (*green);
-    pack_start (*equal);
-    pack_start (*tempBias);
-
-    temp->setAdjusterListener (this);
-    green->setAdjusterListener (this);
-    equal->setAdjusterListener (this);
-    tempBias->setAdjusterListener (this);
-    cat02->setAdjusterListener (this);
-
-    spotbutton->signal_pressed().connect ( sigc::mem_fun (*this, &WhiteBalance::spotPressed) );
-    methconn = method->signal_changed().connect ( sigc::mem_fun (*this, &WhiteBalance::optChanged) );
-    spotsize->signal_changed().connect ( sigc::mem_fun (*this, &WhiteBalance::spotSizeChanged) );
+    pack_start(*green);
+    pack_start(*equal);
+    pack_start(*tempBias);
+
+    temp->setAdjusterListener(this);
+    green->setAdjusterListener(this);
+    equal->setAdjusterListener(this);
+    tempBias->setAdjusterListener(this);
+    cat02->setAdjusterListener(this);
+
+    spotbutton->signal_pressed().connect(sigc::mem_fun(*this, &WhiteBalance::spotPressed));
+    methconn = method->signal_changed().connect(sigc::mem_fun(*this, &WhiteBalance::optChanged));
+    spotsize->signal_changed().connect(sigc::mem_fun(*this, &WhiteBalance::spotSizeChanged));
 }
 
 
@@ -472,7 +406,7 @@
 }
 
 
-void WhiteBalance::adjusterChanged (Adjuster* a, double newval)
+void WhiteBalance::adjusterChanged(Adjuster* a, double newval)
 {
     int tVal = (int)temp->getValue();
     double gVal = green->getValue();
@@ -484,19 +418,8 @@
     }
 
     Glib::ustring colLabel = row[methodColumns.colLabel];
-<<<<<<< HEAD
-    WBEntry* ppMethod = findWBEntry (row[methodColumns.colLabel], WBLT_GUI);
-    WBEntry* wbCustom = findWBEntry ("Custom", WBLT_PP);
-
-    if (!ppMethod || (ppMethod->ppLabel != wbCustom->ppLabel && ! ((a == equal || a == tempBias) && ppMethod->type == WBT_AUTO)) ) {
-        methconn.block (true);
-        opt = setActiveMethod (wbCustom->GUILabel);
-        tempBias->set_sensitive (false);
-        wbcamMethod->set_sensitive (false);
-
-=======
-    const std::pair<bool, const WBEntry&> ppMethod = findWBEntry (row[methodColumns.colLabel], WBLT_GUI);
-    const std::pair<bool, const WBEntry&> wbCustom = findWBEntry ("Custom", WBLT_PP);
+    const std::pair<bool, const WBEntry&> ppMethod = findWBEntry(row[methodColumns.colLabel], WBLT_GUI);
+    const std::pair<bool, const WBEntry&> wbCustom = findWBEntry("Custom", WBLT_PP);
 
     if (
         !ppMethod.first
@@ -514,44 +437,44 @@
         methconn.block(true);
         opt = setActiveMethod(wbCustom.second.GUILabel);
         tempBias->set_sensitive(false);
-        
->>>>>>> 309eef69
-        cache_customWB (tVal, gVal);
+        wbcamMethod->set_sensitive(false);
+
+        cache_customWB(tVal, gVal);
 
         if (a != equal) {
-            cache_customEqual (eVal);
-        }
-
-        methconn.block (false);
+            cache_customEqual(eVal);
+        }
+
+        methconn.block(false);
     }
 
     //cache custom WB setting to allow its recall
     if (a == temp) {
-        cache_customTemp (tVal);
+        cache_customTemp(tVal);
     } else if (a == green) {
-        cache_customGreen (gVal);
+        cache_customGreen(gVal);
     } else if (a == equal) {
-        cache_customEqual (eVal);
+        cache_customEqual(eVal);
     }
 
     // Recomputing AutoWB if it's the current method will happen in improccoordinator.cc
 
     if (listener && getEnabled()) {
         if (a == temp) {
-            listener->panelChanged (EvWBTemp, Glib::ustring::format ((int)a->getValue()));
+            listener->panelChanged(EvWBTemp, Glib::ustring::format((int)a->getValue()));
         } else if (a == green) {
-            listener->panelChanged (EvWBGreen, Glib::ustring::format (std::setw (4), std::fixed, std::setprecision (3), a->getValue()));
+            listener->panelChanged(EvWBGreen, Glib::ustring::format(std::setw(4), std::fixed, std::setprecision(3), a->getValue()));
         } else if (a == equal) {
-            listener->panelChanged (EvWBequal, Glib::ustring::format (std::setw (4), std::fixed, std::setprecision (3), a->getValue()));
+            listener->panelChanged(EvWBequal, Glib::ustring::format(std::setw(4), std::fixed, std::setprecision(3), a->getValue()));
         } else if (a == cat02) {
-            listener->panelChanged (EvWBcat02, Glib::ustring::format (std::setw (4), std::fixed, std::setprecision (3), a->getValue()));
+            listener->panelChanged(EvWBcat02, Glib::ustring::format(std::setw(4), std::fixed, std::setprecision(3), a->getValue()));
         } else if (a == tempBias) {
-            listener->panelChanged (EvWBtempBias, Glib::ustring::format (std::setw (4), std::fixed, std::setprecision (2), a->getValue()));
-        }
-    }
-}
-
-void WhiteBalance::optChanged ()
+            listener->panelChanged(EvWBtempBias, Glib::ustring::format(std::setw(4), std::fixed, std::setprecision(2), a->getValue()));
+        }
+    }
+}
+
+void WhiteBalance::optChanged()
 {
     Gtk::TreeModel::Row row = getActiveMethod();
 
@@ -561,9 +484,9 @@
 
     if (row[methodColumns.colId] >= 100) {
         // "Header" solutions are trapped ; the combo is then set to the previous value
-        bool prevState = methconn.block (true);
-        method->set_active (opt);
-        methconn.block (prevState);
+        bool prevState = methconn.block(true);
+        method->set_active(opt);
+        methconn.block(prevState);
         return;
     }
 
@@ -571,132 +494,217 @@
 
         opt = row[methodColumns.colId];
 
-        if (row[methodColumns.colLabel] == M ("GENERAL_UNCHANGED")) {
-            temp->setEditedState (UnEdited);
-            green->setEditedState (UnEdited);
-            equal->setEditedState (UnEdited);
-            cat02->setEditedState (UnEdited);
-            tempBias->setEditedState (UnEdited);
+        if (row[methodColumns.colLabel] == M("GENERAL_UNCHANGED")) {
+            temp->setEditedState(UnEdited);
+            green->setEditedState(UnEdited);
+            equal->setEditedState(UnEdited);
+            cat02->setEditedState(UnEdited);
+            tempBias->setEditedState(UnEdited);
         } else {
-            unsigned int methodId = findWBEntryId (row[methodColumns.colLabel], WBLT_GUI);
+            unsigned int methodId = findWBEntryId(row[methodColumns.colLabel], WBLT_GUI);
             const WBEntry& currMethod = WBParams::getWbEntries()[methodId];
 
-<<<<<<< HEAD
-            tempBias->set_sensitive (currMethod->type == WBT_AUTO);
-            wbcamMethod->set_sensitive (currMethod->type == WBT_AUTO);
-
-=======
             tempBias->set_sensitive(currMethod.type == WBEntry::Type::AUTO);
+            wbcamMethod->set_sensitive(currMethod.type == WBEntry::Type::AUTO);
+
 
             switch (currMethod.type) {
+                case WBEntry::Type::CAMERA:
+                    if (wbp) {
+                        double ctemp, cgreen;
+                        wbp->getCamWB(ctemp, cgreen);
+                        temp->setValue(temp->getAddMode() ? 0.0 : (int)ctemp);
+                        green->setValue(green->getAddMode() ? 0.0 : cgreen);
+                        equal->setValue(equal->getAddMode() ? 0.0 : 1.0);
+
+                        if (batchMode) {
+                            temp->setEditedState(UnEdited);
+                            green->setEditedState(UnEdited);
+                            equal->setEditedState(UnEdited);
+                        }
+                    }
+
+                    break;
+
+                case WBEntry::Type::AUTO:
+                    if (wbp) {
+                        if (batchMode) {
+                            temp->setEditedState(UnEdited);
+                            green->setEditedState(UnEdited);
+                            // equal remain as is
+                        }
+
+                        // Recomputing AutoWB will happen in improccoordinator.cc
+                    }
+
+                    break;
+
+                case WBEntry::Type::CUSTOM:
+                    if (custom_temp > 0) {
+                        temp->setValue(temp->getAddMode() ? 0.0 : custom_temp);
+                        green->setValue(green->getAddMode() ? 0.0 : custom_green);
+                        equal->setValue(equal->getAddMode() ? 0.0 : custom_equal);
+                    } else {
+                        cache_customTemp(temp->getValue());
+                        cache_customGreen(green->getValue());
+                        cache_customEqual(equal->getValue());
+                    }
+
+                    if (batchMode) {
+                        temp->setEditedState(Edited);
+                        green->setEditedState(Edited);
+                        equal->setEditedState(Edited);
+                    }
+
+                    break;
+
+                /* All other solution are the default cases
+                case WBEntry::Type::DAYLIGHT:
+                case WBEntry::Type::CLOUDY:
+                case WBEntry::Type::SHADE:
+                case WBEntry::Type::TUNGSTEN:
+                case WBEntry::Type::FLUORESCENT:
+                case WBEntry::Type::LAMP:
+                case WBEntry::Type::FLASH:
+                case WBEntry::Type::LED:*/
+                default:
+                    // recall custom WB settings if it exists, set to 1.0 otherwise
+                    temp->setValue(temp->getAddMode() ? 0.0 : (double)(currMethod.temperature));
+                    green->setValue(green->getAddMode() ? 0.0 : (double)(currMethod.green));
+                    equal->setValue(equal->getAddMode() ? 0.0 : (double)(currMethod.equal));
+
+                    if (batchMode) {
+                        temp->setEditedState(Edited);
+                        green->setEditedState(Edited);
+                        equal->setEditedState(Edited);
+                    }
+
+                    break;
+            }
+        }
+
+        if (listener && getEnabled()) {
+            listener->panelChanged(EvWBMethod, row[methodColumns.colLabel]);
+        }
+    }
+}
+
+void WhiteBalance::spotPressed()
+{
+    if (wblistener) {
+        wblistener->spotWBRequested(getSize());
+    }
+}
+
+void WhiteBalance::spotSizeChanged()
+{
+    options.whiteBalanceSpotSize = getSize();
+
+    if (wblistener) {
+        wblistener->spotWBRequested(getSize());
+    }
+}
+
+void WhiteBalance::read(const ProcParams* pp, const ParamsEdited* pedited)
+{
+    disableListener();
+
+    methconn.block(true);
+    equal->setValue(pp->wb.equal);
+    cat02->setValue(pp->wb.cat02);
+    tempBias->setValue(pp->wb.tempBias);
+    tempBias->set_sensitive(true);
+
+    if (pedited) {
+        // By default, temperature and green are said "UnEdited", but it may change later
+        temp->setEditedState(UnEdited);
+        green->setEditedState(UnEdited);
+        equal->setEditedState(pedited->wb.equal ? Edited : UnEdited);
+        tempBias->setEditedState(pedited->wb.tempBias ? Edited : UnEdited);
+        cat02->setEditedState(pedited->wb.cat02 ? Edited : UnEdited);
+
+        if (!pedited->wb.wbcamMethod) {
+            wbcamMethod->set_active_text(M("GENERAL_UNCHANGED"));
+        }
+
+    }
+
+    if (pedited && !pedited->wb.method) {
+        opt = setActiveMethod(M("GENERAL_UNCHANGED"));
+    } else {
+        const WBEntry& wbValues =
+        [this, pp]() -> const WBEntry& {
+            const std::pair<bool, const WBEntry&> res = findWBEntry(pp->wb.method, WBLT_PP);
+            return
+            !res.first
+            ? findWBEntry("Camera", WBLT_PP).second
+            : res.second;
+        }();
+
+        opt = setActiveMethod(wbValues.GUILabel);
+
+        // temperature is reset to the associated temperature, or 0.0 if addMode is set.
+        switch (wbValues.type) {
+            case WBEntry::Type::CUSTOM:
+                temp->setValue(temp->getAddMode() ? 0.0 : pp->wb.temperature);
+                green->setValue(green->getAddMode() ? 0.0 : pp->wb.green);
+                equal->setValue(equal->getAddMode() ? 0.0 : pp->wb.equal);
+                tempBias->setValue(tempBias->getAddMode() ? 0.0 : pp->wb.tempBias);
+                cache_customTemp(pp->wb.temperature);
+                cache_customGreen(pp->wb.green);
+                cache_customEqual(pp->wb.equal);
+
+                if (pedited) {
+                    // The user may have changed the temperature and green value
+                    temp->setEditedState(pedited->wb.temperature ? Edited : UnEdited);
+                    green->setEditedState(pedited->wb.green ? Edited : UnEdited);
+                }
+
+                break;
+
             case WBEntry::Type::CAMERA:
                 if (wbp) {
-                    double ctemp, cgreen;
-                    wbp->getCamWB (ctemp, cgreen);
-                    temp->setValue (temp->getAddMode() ? 0.0 : (int)ctemp);
-                    green->setValue (green->getAddMode() ? 0.0 : cgreen);
-                    equal->setValue (equal->getAddMode() ? 0.0 : 1.0);
->>>>>>> 309eef69
-
-            switch (currMethod->type) {
-                case WBT_CAMERA:
-                    if (wbp) {
-                        double ctemp, cgreen;
-                        wbp->getCamWB (ctemp, cgreen);
-                        temp->setValue (temp->getAddMode() ? 0.0 : (int)ctemp);
-                        green->setValue (green->getAddMode() ? 0.0 : cgreen);
-                        equal->setValue (equal->getAddMode() ? 0.0 : 1.0);
-
-                        if (batchMode) {
-                            temp->setEditedState (UnEdited);
-                            green->setEditedState (UnEdited);
-                            equal->setEditedState (UnEdited);
-                        }
+                    double ctemp = -1.0;
+                    double cgreen = -1.0;
+                    wbp->getCamWB(ctemp, cgreen);
+
+                    if (ctemp != -1.0) {
+                        // Set the camera's temperature value, or 0.0 if in ADD mode
+                        temp->setValue(temp->getAddMode() ? 0.0 : ctemp);
+                        // Set the camera's green value, or 0.0 if in ADD mode
+                        green->setValue(green->getAddMode() ? 0.0 : cgreen);
+                        equal->setValue(equal->getAddMode() ? 0.0 : 1.);
+                    } else {
+                        temp->setValue(temp->getAddMode() ? 0.0 : pp->wb.temperature);
+                        green->setValue(green->getAddMode() ? 0.0 : pp->wb.green);
+                        equal->setValue(equal->getAddMode() ? 0.0 : pp->wb.equal);
                     }
 
-                    break;
-
-<<<<<<< HEAD
-                case WBT_AUTO:
-                    if (wbp) {
-                        if (batchMode) {
-                            temp->setEditedState (UnEdited);
-                            green->setEditedState (UnEdited);
-                            // equal remain as is
-                        }
-=======
+                    tempBias->setValue(equal->getAddMode() ? 0.0 : pp->wb.tempBias);
+                }
+
+                break;
+
             case WBEntry::Type::AUTO:
-                if (wbp) {
-                    if (batchMode) {
-                        temp->setEditedState (UnEdited);
-                        green->setEditedState (UnEdited);
-                        // equal remain as is
-                    }
-
-                    // Recomputing AutoWB will happen in improccoordinator.cc
+                // the equalizer's value is restored for the AutoWB
+                equal->setValue(equal->getAddMode() ? 0.0 : pp->wb.equal);
+                tempBias->setValue(tempBias->getAddMode() ? 0.0 : pp->wb.tempBias);
+
+                // set default values first if in ADD mode, otherwise keep the current ones
+                if (temp->getAddMode()) {
+                    temp->setValue(0.0);
                 }
->>>>>>> 309eef69
-
-                        // Recomputing AutoWB will happen in improccoordinator.cc
-                    }
-
-<<<<<<< HEAD
-                    break;
-
-                case WBT_CUSTOM:
-                    if (custom_temp > 0) {
-                        temp->setValue (temp->getAddMode() ? 0.0 : custom_temp);
-                        green->setValue (green->getAddMode() ? 0.0 : custom_green);
-                        equal->setValue (equal->getAddMode() ? 0.0 : custom_equal);
-                    } else {
-                        cache_customTemp (temp->getValue());
-                        cache_customGreen (green->getValue());
-                        cache_customEqual (equal->getValue());
-                    }
-=======
-            case WBEntry::Type::CUSTOM:
-                if (custom_temp > 0) {
-                    temp->setValue (temp->getAddMode() ? 0.0 : custom_temp);
-                    green->setValue (green->getAddMode() ? 0.0 : custom_green);
-                    equal->setValue (equal->getAddMode() ? 0.0 : custom_equal);
-                } else {
-                    cache_customTemp (temp->getValue());
-                    cache_customGreen (green->getValue());
-                    cache_customEqual (equal->getValue());
+
+                if (green->getAddMode()) {
+                    green->setValue(0.0);
                 }
->>>>>>> 309eef69
-
-                    if (batchMode) {
-                        temp->setEditedState (Edited);
-                        green->setEditedState (Edited);
-                        equal->setEditedState (Edited);
-                    }
-
-                    break;
-
-                /* All other solution are the default cases
-                case WBT_DAYLIGHT:
-                case WBT_CLOUDY:
-                case WBT_SHADE:
-                case WBT_TUNGSTEN:
-                case WBT_FLUORESCENT:
-                case WBT_LAMP:
-                case WBT_FLASH:
-                case WBT_LED:*/
-                default:
-                    // recall custom WB settings if it exists, set to 1.0 otherwise
-                    temp->setValue  ( temp->getAddMode() ? 0.0 : (double) (currMethod->temperature));
-                    green->setValue (green->getAddMode() ? 0.0 : (double) (currMethod->green));
-                    equal->setValue (equal->getAddMode() ? 0.0 : (double) (currMethod->equal));
-
-<<<<<<< HEAD
-                    if (batchMode) {
-                        temp->setEditedState (Edited);
-                        green->setEditedState (Edited);
-                        equal->setEditedState (Edited);
-                    }
-=======
-            /* All other solution are the default cases
+
+                // Recomputing AutoWB will happen in improccoordinator.cc
+
+                break;
+
+            /*
+            All those types are the "default" case:
             case WBEntry::Type::DAYLIGHT:
             case WBEntry::Type::CLOUDY:
             case WBEntry::Type::SHADE:
@@ -704,329 +712,83 @@
             case WBEntry::Type::FLUORESCENT:
             case WBEntry::Type::LAMP:
             case WBEntry::Type::FLASH:
-            case WBEntry::Type::LED:*/
-            default:
-                // recall custom WB settings if it exists, set to 1.0 otherwise
-                temp->setValue  ( temp->getAddMode() ? 0.0 : (double)(currMethod.temperature));
-                green->setValue (green->getAddMode() ? 0.0 : (double)(currMethod.green));
-                equal->setValue (equal->getAddMode() ? 0.0 : (double)(currMethod.equal));
-
-                if (batchMode) {
-                    temp->setEditedState (Edited);
-                    green->setEditedState (Edited);
-                    equal->setEditedState (Edited);
-                }
->>>>>>> 309eef69
-
-                    break;
-            }
-        }
-
-        if (listener && getEnabled()) {
-            listener->panelChanged (EvWBMethod, row[methodColumns.colLabel]);
-        }
-    }
-}
-
-void WhiteBalance::spotPressed ()
-{
-    if (wblistener) {
-        wblistener->spotWBRequested (getSize());
-    }
-}
-
-void WhiteBalance::spotSizeChanged ()
-{
-    options.whiteBalanceSpotSize = getSize();
-
-    if (wblistener) {
-        wblistener->spotWBRequested (getSize());
-    }
-}
-
-void WhiteBalance::read (const ProcParams* pp, const ParamsEdited* pedited)
-{
-    disableListener ();
-
-    methconn.block (true);
-    equal->setValue (pp->wb.equal);
-    cat02->setValue (pp->wb.cat02);
-    tempBias->setValue (pp->wb.tempBias);
-    tempBias->set_sensitive (true);
-    if (pedited) {
-        // By default, temperature and green are said "UnEdited", but it may change later
-        temp->setEditedState (UnEdited);
-        green->setEditedState (UnEdited);
-        equal->setEditedState (pedited->wb.equal ? Edited : UnEdited);
-        tempBias->setEditedState (pedited->wb.tempBias ? Edited : UnEdited);
-        cat02->setEditedState (pedited->wb.cat02 ? Edited : UnEdited);
-
-        if (!pedited->wb.wbcamMethod) {
-            wbcamMethod->set_active_text (M ("GENERAL_UNCHANGED"));
-        }
-
-    }
-
-    if (pedited && !pedited->wb.method) {
-        opt = setActiveMethod (M ("GENERAL_UNCHANGED"));
-    } else {
-<<<<<<< HEAD
-        WBEntry* wbValues = findWBEntry (pp->wb.method, WBLT_PP);
-
-        if (!wbValues) {
-            wbValues = findWBEntry ("Camera", WBLT_PP);
-        }
-
-        opt = setActiveMethod (wbValues->GUILabel);
-
-        // temperature is reset to the associated temperature, or 0.0 if addMode is set.
-        switch (wbValues->type) {
-            case WBT_CUSTOM:
-                temp->setValue (temp->getAddMode() ? 0.0 : pp->wb.temperature);
-                green->setValue (green->getAddMode() ? 0.0 : pp->wb.green);
-                equal->setValue (equal->getAddMode() ? 0.0 : pp->wb.equal);
-                tempBias->setValue (tempBias->getAddMode() ? 0.0 : pp->wb.tempBias);
-                cache_customTemp (pp->wb.temperature);
-                cache_customGreen (pp->wb.green);
-                cache_customEqual (pp->wb.equal);
-
-                if (pedited) {
-                    // The user may have changed the temperature and green value
-                    temp->setEditedState (pedited->wb.temperature ? Edited : UnEdited);
-                    green->setEditedState (pedited->wb.green ? Edited : UnEdited);
-                }
-
-                break;
-
-            case WBT_CAMERA:
-                if (wbp) {
-                    double ctemp = -1.0;
-                    double cgreen = -1.0;
-                    wbp->getCamWB (ctemp, cgreen);
-
-                    if (ctemp != -1.0) {
-                        // Set the camera's temperature value, or 0.0 if in ADD mode
-                        temp->setValue (temp->getAddMode() ? 0.0 : ctemp);
-                        // Set the camera's green value, or 0.0 if in ADD mode
-                        green->setValue (green->getAddMode() ? 0.0 : cgreen);
-                        equal->setValue (equal->getAddMode() ? 0.0 : 1.);
-                    } else {
-                        temp->setValue (temp->getAddMode() ? 0.0 : pp->wb.temperature);
-                        green->setValue (green->getAddMode() ? 0.0 : pp->wb.green);
-                        equal->setValue (equal->getAddMode() ? 0.0 : pp->wb.equal);
-                    }
-
-                    tempBias->setValue (equal->getAddMode() ? 0.0 : pp->wb.tempBias);
-=======
-        const WBEntry& wbValues =
-            [this, pp]() -> const WBEntry&
-            {
-                const std::pair<bool, const WBEntry&> res = findWBEntry(pp->wb.method, WBLT_PP);
-                return
-                    !res.first
-                        ? findWBEntry("Camera", WBLT_PP).second
-                        : res.second;
-            }();
-
-        opt = setActiveMethod(wbValues.GUILabel);
-
-        // temperature is reset to the associated temperature, or 0.0 if addMode is set.
-        switch (wbValues.type) {
-        case WBEntry::Type::CUSTOM:
-            temp->setValue (temp->getAddMode() ? 0.0 : pp->wb.temperature);
-            green->setValue (green->getAddMode() ? 0.0 : pp->wb.green);
-            equal->setValue (equal->getAddMode() ? 0.0 : pp->wb.equal);
-            tempBias->setValue (tempBias->getAddMode() ? 0.0 : pp->wb.tempBias);
-            cache_customTemp (pp->wb.temperature);
-            cache_customGreen (pp->wb.green);
-            cache_customEqual (pp->wb.equal);
-
-            if (pedited) {
-                // The user may have changed the temperature and green value
-                temp->setEditedState (pedited->wb.temperature ? Edited : UnEdited);
-                green->setEditedState (pedited->wb.green ? Edited : UnEdited);
-            }
-
-            break;
-
-        case WBEntry::Type::CAMERA:
-            if (wbp) {
-                double ctemp = -1.0;
-                double cgreen = -1.0;
-                wbp->getCamWB (ctemp, cgreen);
-
-                if (ctemp != -1.0) {
-                    // Set the camera's temperature value, or 0.0 if in ADD mode
-                    temp->setValue (temp->getAddMode() ? 0.0 : ctemp);
-                    // Set the camera's green value, or 0.0 if in ADD mode
-                    green->setValue (green->getAddMode() ? 0.0 : cgreen);
-                    equal->setValue (equal->getAddMode() ? 0.0 : 1.);
-                } else {
-                    temp->setValue (temp->getAddMode() ? 0.0 : pp->wb.temperature);
-                    green->setValue (green->getAddMode() ? 0.0 : pp->wb.green);
-                    equal->setValue (equal->getAddMode() ? 0.0 : pp->wb.equal);
->>>>>>> 309eef69
-                }
-
-                break;
-
-            case WBT_AUTO:
-                // the equalizer's value is restored for the AutoWB
-                equal->setValue (equal->getAddMode() ? 0.0 : pp->wb.equal);
-                tempBias->setValue (tempBias->getAddMode() ? 0.0 : pp->wb.tempBias);
-
-                // set default values first if in ADD mode, otherwise keep the current ones
-                if (temp->getAddMode() ) {
-                    temp->setValue (0.0);
-                }
-
-                if (green->getAddMode()) {
-                    green->setValue (0.0);
-                }
-
-                // Recomputing AutoWB will happen in improccoordinator.cc
-
-                break;
-
-            /*
-            All those types are the "default" case:
-            case WBT_DAYLIGHT:
-            case WBT_CLOUDY:
-            case WBT_SHADE:
-            case WBT_TUNGSTEN:
-            case WBT_FLUORESCENT:
-            case WBT_LAMP:
-            case WBT_FLASH:
-            case WBT_LED:
+            case WBEntry::Type::LED:
             */
             default:
                 // Set the associated temperature, or 0.0 if in ADD mode
-                temp->setValue (temp->getAddMode() ? 0.0 : (double)wbValues->temperature);
+                temp->setValue(temp->getAddMode() ? 0.0 : (double)wbValues.temperature);
                 // Set the stored temperature, or 0.0 if in ADD mode
-                green->setValue (green->getAddMode() ? 0.0 : pp->wb.green);
-                equal->setValue (equal->getAddMode() ? 0.0 : pp->wb.equal);
-                tempBias->setValue (equal->getAddMode() ? 0.0 : pp->wb.tempBias);
+                green->setValue(green->getAddMode() ? 0.0 : pp->wb.green);
+                equal->setValue(equal->getAddMode() ? 0.0 : pp->wb.equal);
+                tempBias->setValue(equal->getAddMode() ? 0.0 : pp->wb.tempBias);
 
                 // The user may have changed the green value even for predefined WB values
                 if (pedited) {
-                    green->setEditedState (pedited->wb.green ? Edited : UnEdited);
-                    equal->setEditedState (pedited->wb.equal ? Edited : UnEdited);
-                    tempBias->setEditedState (pedited->wb.tempBias ? Edited : UnEdited);
+                    green->setEditedState(pedited->wb.green ? Edited : UnEdited);
+                    equal->setEditedState(pedited->wb.equal ? Edited : UnEdited);
+                    tempBias->setEditedState(pedited->wb.tempBias ? Edited : UnEdited);
                 }
 
-<<<<<<< HEAD
                 //cache_customGreen (pp->wb.green);
                 break;
         }
-=======
-        case WBEntry::Type::AUTO:
-            // the equalizer's value is restored for the AutoWB
-            equal->setValue (equal->getAddMode() ? 0.0 : pp->wb.equal);
-            tempBias->setValue (tempBias->getAddMode() ? 0.0 : pp->wb.tempBias);
-            
-            // set default values first if in ADD mode, otherwise keep the current ones
-            if (temp->getAddMode() ) {
-                temp->setValue (0.0);
-            }
->>>>>>> 309eef69
-
-        tempBias->set_sensitive (wbValues->type == WBT_AUTO);
-        wbcamMethod->set_sensitive (wbValues->type == WBT_AUTO);
-
-    }
-
-    wbcamMethodConn.block (true);
+
+        tempBias->set_sensitive(wbValues.type == WBEntry::Type::AUTO);
+        wbcamMethod->set_sensitive(wbValues.type == WBEntry::Type::AUTO);
+
+    }
+
+    wbcamMethodConn.block(true);
 
     if (pp->wb.wbcamMethod == "none") {
-        wbcamMethod->set_active (0);
+        wbcamMethod->set_active(0);
     } else if (pp->wb.wbcamMethod == "gam") {
-        wbcamMethod->set_active (1);
+        wbcamMethod->set_active(1);
         /*
-<<<<<<< HEAD
         } else if (pp->wb.wbcamMethod == "cat") {
         wbcamMethod->set_active (2);
         } else if (pp->wb.wbcamMethod == "gamcat") {
         wbcamMethod->set_active (3);
         */
     }
-=======
-        All those types are the "default" case:
-        case WBEntry::Type::DAYLIGHT:
-        case WBEntry::Type::CLOUDY:
-        case WBEntry::Type::SHADE:
-        case WBEntry::Type::TUNGSTEN:
-        case WBEntry::Type::FLUORESCENT:
-        case WBEntry::Type::LAMP:
-        case WBEntry::Type::FLASH:
-        case WBEntry::Type::LED:
-        */
-        default:
-            // Set the associated temperature, or 0.0 if in ADD mode
-            temp->setValue(temp->getAddMode() ? 0.0 : (double)wbValues.temperature);
-            // Set the stored temperature, or 0.0 if in ADD mode
-            green->setValue(green->getAddMode() ? 0.0 : pp->wb.green);
-            equal->setValue(equal->getAddMode() ? 0.0 : pp->wb.equal);
-            tempBias->setValue(equal->getAddMode() ? 0.0 : pp->wb.tempBias);
-
-            // The user may have changed the green value even for predefined WB values
-            if (pedited) {
-                green->setEditedState (pedited->wb.green ? Edited : UnEdited);
-                equal->setEditedState (pedited->wb.equal ? Edited : UnEdited);
-                tempBias->setEditedState (pedited->wb.tempBias ? Edited : UnEdited);
-            }
->>>>>>> 309eef69
-
-    wbcamMethodConn.block (false);
-
-<<<<<<< HEAD
-    wbcamMethodChanged ();
-=======
-        tempBias->set_sensitive(wbValues.type == WBEntry::Type::AUTO);
-    }
-
-    setEnabled(pp->wb.enabled);
+
+    wbcamMethodConn.block(false);
+
+    wbcamMethodChanged();
+
+    methconn.block(false);
+    enableListener();
+}
+
+void WhiteBalance::write(ProcParams* pp, ParamsEdited* pedited)
+{
+
+    Gtk::TreeModel::Row row = getActiveMethod();
+
     if (pedited) {
-        set_inconsistent(multiImage && !pedited->wb.enabled);
-    }
->>>>>>> 309eef69
-
-    methconn.block (false);
-    enableListener ();
-}
-
-void WhiteBalance::write (ProcParams* pp, ParamsEdited* pedited)
-{
-
-    Gtk::TreeModel::Row row = getActiveMethod();
-
-    if (pedited) {
-        pedited->wb.temperature = temp->getEditedState ();
-        pedited->wb.green = green->getEditedState ();
-        pedited->wb.equal = equal->getEditedState ();
-        pedited->wb.cat02 = cat02->getEditedState ();
-        pedited->wb.tempBias = tempBias->getEditedState ();
-<<<<<<< HEAD
-        pedited->wb.method = row[methodColumns.colLabel] != M ("GENERAL_UNCHANGED");
-        pedited->wb.wbcamMethod    = wbcamMethod->get_active_text() != M ("GENERAL_UNCHANGED");
-=======
+        pedited->wb.temperature = temp->getEditedState();
+        pedited->wb.green = green->getEditedState();
+        pedited->wb.equal = equal->getEditedState();
+        pedited->wb.cat02 = cat02->getEditedState();
+        pedited->wb.tempBias = tempBias->getEditedState();
         pedited->wb.method = row[methodColumns.colLabel] != M("GENERAL_UNCHANGED");
+        pedited->wb.wbcamMethod    = wbcamMethod->get_active_text() != M("GENERAL_UNCHANGED");
         pedited->wb.enabled = !get_inconsistent();
->>>>>>> 309eef69
     }
 
     pp->wb.enabled = getEnabled();
 
-    const std::pair<bool, const WBEntry&> ppMethod = findWBEntry (row[methodColumns.colLabel], WBLT_GUI);
+    const std::pair<bool, const WBEntry&> ppMethod = findWBEntry(row[methodColumns.colLabel], WBLT_GUI);
 
     if (ppMethod.first) {
         pp->wb.method = ppMethod.second.ppLabel;
     }
 
-    pp->wb.temperature = temp->getIntValue ();
-    pp->wb.green = green->getValue ();
-    pp->wb.equal = equal->getValue ();
-    pp->wb.tempBias = tempBias->getValue ();
-    pp->wb.cat02 = cat02->getValue ();
+    pp->wb.temperature = temp->getIntValue();
+    pp->wb.green = green->getValue();
+    pp->wb.equal = equal->getValue();
+    pp->wb.tempBias = tempBias->getValue();
+    pp->wb.cat02 = cat02->getValue();
 
     if (wbcamMethod->get_active_row_number() == 0) {
         pp->wb.wbcamMethod = "none";
@@ -1048,145 +810,131 @@
     }
 
     if (listener) {
-        listener->panelChanged (EvWBcamMethod, wbcamMethod->get_active_text ());
-    }
-}
-
-
-void WhiteBalance::setDefaults (const ProcParams* defParams, const ParamsEdited* pedited)
-{
-
-    equal->setDefault (defParams->wb.equal);
-    tempBias->setDefault (defParams->wb.tempBias);
-    cat02->setDefault (defParams->wb.cat02);
+        listener->panelChanged(EvWBcamMethod, wbcamMethod->get_active_text());
+    }
+}
+
+
+void WhiteBalance::setDefaults(const ProcParams* defParams, const ParamsEdited* pedited)
+{
+
+    equal->setDefault(defParams->wb.equal);
+    tempBias->setDefault(defParams->wb.tempBias);
+    cat02->setDefault(defParams->wb.cat02);
 
     if (wbp && defParams->wb.method == "Camera") {
         double ctemp;
         double cgreen;
-        wbp->getCamWB (ctemp, cgreen);
+        wbp->getCamWB(ctemp, cgreen);
 
         // FIXME: Seems to be always -1.0, called too early? Broken!
         if (ctemp != -1.0) {
-            temp->setDefault (temp->getAddMode() ? 0 : (int)ctemp);
-            green->setDefault (green->getAddMode() ? 0 : cgreen);
+            temp->setDefault(temp->getAddMode() ? 0 : (int)ctemp);
+            green->setDefault(green->getAddMode() ? 0 : cgreen);
         }
     } else {
-        temp->setDefault (defParams->wb.temperature);
-        green->setDefault (defParams->wb.green);
+        temp->setDefault(defParams->wb.temperature);
+        green->setDefault(defParams->wb.green);
     }
 
     // Recomputing AutoWB if it's the current method will happen in improccoordinator.cc
 
     if (pedited) {
-        temp->setDefaultEditedState (pedited->wb.temperature ? Edited : UnEdited);
-        green->setDefaultEditedState (pedited->wb.green ? Edited : UnEdited);
-        equal->setDefaultEditedState (pedited->wb.equal ? Edited : UnEdited);
-        cat02->setDefaultEditedState (pedited->wb.cat02 ? Edited : UnEdited);
-        tempBias->setDefaultEditedState (pedited->wb.tempBias ? Edited : UnEdited);
+        temp->setDefaultEditedState(pedited->wb.temperature ? Edited : UnEdited);
+        green->setDefaultEditedState(pedited->wb.green ? Edited : UnEdited);
+        equal->setDefaultEditedState(pedited->wb.equal ? Edited : UnEdited);
+        cat02->setDefaultEditedState(pedited->wb.cat02 ? Edited : UnEdited);
+        tempBias->setDefaultEditedState(pedited->wb.tempBias ? Edited : UnEdited);
     } else {
-        temp->setDefaultEditedState (Irrelevant);
-        green->setDefaultEditedState (Irrelevant);
-        equal->setDefaultEditedState (Irrelevant);
-        cat02->setDefaultEditedState (Irrelevant);
-        tempBias->setDefaultEditedState (Irrelevant);
-    }
-}
-
-void WhiteBalance::setBatchMode (bool batchMode)
-{
-
-    ToolPanel::setBatchMode (batchMode);
-    temp->showEditedCB ();
-    green->showEditedCB ();
-    equal->showEditedCB ();
-    cat02->showEditedCB ();
-    tempBias->showEditedCB ();
-<<<<<<< HEAD
+        temp->setDefaultEditedState(Irrelevant);
+        green->setDefaultEditedState(Irrelevant);
+        equal->setDefaultEditedState(Irrelevant);
+        cat02->setDefaultEditedState(Irrelevant);
+        tempBias->setDefaultEditedState(Irrelevant);
+    }
+}
+
+void WhiteBalance::setBatchMode(bool batchMode)
+{
+
+    ToolPanel::setBatchMode(batchMode);
+    temp->showEditedCB();
+    green->showEditedCB();
+    equal->showEditedCB();
+    cat02->showEditedCB();
+    tempBias->showEditedCB();
     Gtk::TreeModel::Row row = * (refTreeModel->append());
-    row[methodColumns.colId] = WBParams::wbEntries.size();
-    row[methodColumns.colLabel] = M ("GENERAL_UNCHANGED");
-=======
-    Gtk::TreeModel::Row row = *(refTreeModel->append());
     row[methodColumns.colId] = WBParams::getWbEntries().size();
     row[methodColumns.colLabel] = M("GENERAL_UNCHANGED");
->>>>>>> 309eef69
-
-}
-
-int WhiteBalance::getSize ()
-{
-
-    return atoi (spotsize->get_active_text().c_str());
-}
-
-void WhiteBalance::setWB (int vtemp, double vgreen)
-{
-
-<<<<<<< HEAD
-    methconn.block (true);
-    WBEntry *wbValues = findWBEntry ("Custom", WBLT_PP);
-    temp->setValue (vtemp);
-    green->setValue (vgreen);
-    opt = setActiveMethod (wbValues->GUILabel);
-=======
+
+}
+
+int WhiteBalance::getSize()
+{
+
+    return atoi(spotsize->get_active_text().c_str());
+}
+
+void WhiteBalance::setWB(int vtemp, double vgreen)
+{
+
     methconn.block(true);
     const std::pair<bool, const WBEntry&> wbValues = findWBEntry("Custom", WBLT_PP);
     setEnabled(true);
-    temp->setValue (vtemp);
-    green->setValue (vgreen);
+    temp->setValue(vtemp);
+    green->setValue(vgreen);
     opt = setActiveMethod(wbValues.second.GUILabel);
->>>>>>> 309eef69
-    cache_customWB (vtemp, vgreen); // sequence in which this call is made is important; must be before "method->set_active (2);"
-    cache_customEqual (equal->getValue());
-    temp->setEditedState (Edited);
-    green->setEditedState (Edited);
-    methconn.block (false);
+    cache_customWB(vtemp, vgreen);  // sequence in which this call is made is important; must be before "method->set_active (2);"
+    cache_customEqual(equal->getValue());
+    temp->setEditedState(Edited);
+    green->setEditedState(Edited);
+    methconn.block(false);
 
     if (listener) {
-        listener->panelChanged (EvWBTemp, Glib::ustring::compose ("%1, %2", (int)temp->getValue(), Glib::ustring::format (std::setw (4), std::fixed, std::setprecision (3), green->getValue())));
-    }
-}
-
-void WhiteBalance::setAdjusterBehavior (bool tempadd, bool greenadd, bool equaladd, bool tempbiasadd)
-{
-
-    temp->setAddMode (tempadd);
-    green->setAddMode (greenadd);
-    equal->setAddMode (equaladd);
-    tempBias->setAddMode (tempbiasadd);
-}
-
-void WhiteBalance::trimValues (rtengine::procparams::ProcParams* pp)
-{
-
-    temp->trimValue (pp->wb.temperature);
-    green->trimValue (pp->wb.green);
-    equal->trimValue (pp->wb.equal);
-    cat02->trimValue (pp->wb.cat02);
-    tempBias->trimValue (pp->wb.tempBias);
-}
-
-inline void WhiteBalance::cache_customTemp (int temp)
+        listener->panelChanged(EvWBTemp, Glib::ustring::compose("%1, %2", (int)temp->getValue(), Glib::ustring::format(std::setw(4), std::fixed, std::setprecision(3), green->getValue())));
+    }
+}
+
+void WhiteBalance::setAdjusterBehavior(bool tempadd, bool greenadd, bool equaladd, bool tempbiasadd)
+{
+
+    temp->setAddMode(tempadd);
+    green->setAddMode(greenadd);
+    equal->setAddMode(equaladd);
+    tempBias->setAddMode(tempbiasadd);
+}
+
+void WhiteBalance::trimValues(rtengine::procparams::ProcParams* pp)
+{
+
+    temp->trimValue(pp->wb.temperature);
+    green->trimValue(pp->wb.green);
+    equal->trimValue(pp->wb.equal);
+    cat02->trimValue(pp->wb.cat02);
+    tempBias->trimValue(pp->wb.tempBias);
+}
+
+inline void WhiteBalance::cache_customTemp(int temp)
 {
     custom_temp = temp;
 }
 
-void WhiteBalance::cache_customGreen (double green)
+void WhiteBalance::cache_customGreen(double green)
 {
     custom_green = green;
 }
-void WhiteBalance::cache_customEqual (double equal)
+void WhiteBalance::cache_customEqual(double equal)
 {
     custom_equal = equal;
 }
 
-void WhiteBalance::cache_customWB (int temp, double green)
-{
-    cache_customTemp (temp);
-    cache_customGreen (green);
-}
-
-unsigned int WhiteBalance::findWBEntryId (const Glib::ustring& label, enum WB_LabelType lblType)
+void WhiteBalance::cache_customWB(int temp, double green)
+{
+    cache_customTemp(temp);
+    cache_customGreen(green);
+}
+
+unsigned int WhiteBalance::findWBEntryId(const Glib::ustring& label, enum WB_LabelType lblType)
 {
     for (unsigned int i = 0; i < WBParams::getWbEntries().size(); i++) {
         if (label == (lblType == WBLT_GUI ? WBParams::getWbEntries()[i].GUILabel : WBParams::getWbEntries()[i].ppLabel)) {
@@ -1208,7 +956,7 @@
     return {false, WBParams::getWbEntries()[0]};
 }
 
-int WhiteBalance::_setActiveMethod (Glib::ustring &label, Gtk::TreeModel::Children &children)
+int WhiteBalance::_setActiveMethod(Glib::ustring &label, Gtk::TreeModel::Children &children)
 {
     int found = -1;
 
@@ -1216,7 +964,7 @@
         Gtk::TreeModel::Row row = *iter;
 
         if (row[methodColumns.colLabel] == label) {
-            method->set_active (iter);
+            method->set_active(iter);
             found = method->get_active_row_number();
         }
 
@@ -1227,7 +975,7 @@
         Gtk::TreeModel::Children childs = row.children();
 
         if (childs.size()) {
-            found = _setActiveMethod (label, childs);
+            found = _setActiveMethod(label, childs);
 
             if (found != -1) {
                 return found;
@@ -1239,32 +987,25 @@
     return -1;
 }
 
-int WhiteBalance::setActiveMethod (Glib::ustring label)
+int WhiteBalance::setActiveMethod(Glib::ustring label)
 {
     Gtk::TreeModel::Children children = refTreeModel->children();
-    return _setActiveMethod (label, children);
-}
-
-inline Gtk::TreeRow WhiteBalance::getActiveMethod ()
+    return _setActiveMethod(label, children);
+}
+
+inline Gtk::TreeRow WhiteBalance::getActiveMethod()
 {
     return * (method->get_active());
 }
 
-void WhiteBalance::WBChanged (double temperature, double greenVal)
+void WhiteBalance::WBChanged(double temperature, double greenVal)
 {
     GThreadLock lock;
     disableListener();
-<<<<<<< HEAD
-    temp->setValue (temperature);
-    green->setValue (greenVal);
-    temp->setDefault (temperature);
-    green->setDefault (greenVal);
-=======
     setEnabled(true);
     temp->setValue(temperature);
     green->setValue(greenVal);
     temp->setDefault(temperature);
     green->setDefault(greenVal);
->>>>>>> 309eef69
     enableListener();
 }