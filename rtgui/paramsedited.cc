/*
 *  This file is part of RawTherapee.
 *
 *  Copyright (c) 2004-2010 Gabor Horvath <hgabor@rawtherapee.com>
 *
 *  RawTherapee is free software: you can redistribute it and/or modify
 *  it under the terms of the GNU General Public License as published by
 *  the Free Software Foundation, either version 3 of the License, or
 *  (at your option) any later version.
 *
 *  RawTherapee is distributed in the hope that it will be useful,
 *  but WITHOUT ANY WARRANTY; without even the implied warranty of
 *  MERCHANTABILITY or FITNESS FOR A PARTICULAR PURPOSE.  See the
 *  GNU General Public License for more details.
 *
 *  You should have received a copy of the GNU General Public License
 *  along with RawTherapee.  If not, see <http://www.gnu.org/licenses/>.
 */
#include "paramsedited.h"
#include <cstring>
#include "options.h"
#include "addsetids.h"

ParamsEdited::ParamsEdited(bool value)
{

    set(value);
}

void ParamsEdited::set(bool v)
{

    general.rank         = v;
    general.colorlabel   = v;
    general.intrash      = v;
    toneCurve.curve      = v;
    toneCurve.curve2     = v;
    toneCurve.curveMode  = v;
    toneCurve.curveMode2 = v;
    toneCurve.brightness = v;
    toneCurve.black      = v;
    toneCurve.contrast   = v;
    toneCurve.saturation = v;
    toneCurve.shcompr    = v;
    toneCurve.hlcompr    = v;
    toneCurve.hlcomprthresh = v;
    toneCurve.autoexp    = v;
    toneCurve.clip       = v;
    toneCurve.expcomp    = v;
    toneCurve.hrenabled   = v;
    toneCurve.method    = v;
    toneCurve.histmatching = v;
    toneCurve.fromHistMatching = v;
    toneCurve.clampOOG = v;
    retinex.cdcurve    = v;
    retinex.mapcurve    = v;
    retinex.cdHcurve    = v;
    retinex.lhcurve    = v;
    retinex.retinexMethod    = v;
    retinex.mapMethod    = v;
    retinex.viewMethod    = v;
    retinex.retinexcolorspace    = v;
    retinex.gammaretinex    = v;
    retinex.enabled    = v;
    retinex.str    = v;
    retinex.scal    = v;
    retinex.iter    = v;
    retinex.grad    = v;
    retinex.grads    = v;
    retinex.gam    = v;
    retinex.slope    = v;
    retinex.neigh    = v;
    retinex.offs    = v;
    retinex.vart    = v;
    retinex.limd    = v;
    retinex.highl    = v;
    retinex.skal    = v;
    retinex.medianmap = v;
    retinex.transmissionCurve   = v;
    retinex.gaintransmissionCurve   = v;
    retinex.highlights    = v;
    retinex.htonalwidth   = v;
    retinex.shadows       = v;
    retinex.stonalwidth   = v;
    retinex.radius        = v;

    retinex.retinex = v;
    labCurve.enabled = v;
    labCurve.lcurve      = v;
    labCurve.acurve      = v;
    labCurve.bcurve      = v;
    labCurve.cccurve     = v;
    labCurve.chcurve     = v;
    labCurve.lhcurve     = v;
    labCurve.hhcurve     = v;
    labCurve.lccurve    = v;
    labCurve.clcurve    = v;
    labCurve.brightness  = v;
    labCurve.contrast    = v;
    labCurve.chromaticity    = v;
    labCurve.avoidcolorshift = v;
    labCurve.rstprotection   = v;
    labCurve.lcredsk         = v;
    localContrast.enabled = v;
    localContrast.radius = v;
    localContrast.amount = v;
    localContrast.darkness = v;
    localContrast.lightness = v;
    rgbCurves.enabled = v;
    rgbCurves.lumamode       = v;
    rgbCurves.rcurve         = v;
    rgbCurves.gcurve         = v;
    rgbCurves.bcurve         = v;
    colorToning.enabled      = v;
    colorToning.autosat      = v;
    colorToning.opacityCurve = v;
    colorToning.colorCurve   = v;
    colorToning.satprotectionthreshold = v;
    colorToning.saturatedopacity       = v;
    colorToning.strength               = v;
    colorToning.shadowsColSat          = v;
    colorToning.hlColSat   = v;
    colorToning.balance    = v;
    colorToning.clcurve    = v;
    colorToning.method     = v;
    colorToning.twocolor   = v;
    colorToning.cl2curve   = v;
    colorToning.redlow     = v;
    colorToning.greenlow   = v;
    colorToning.bluelow    = v;
    colorToning.satlow     = v;
    colorToning.sathigh    = v;
    colorToning.redmed     = v;
    colorToning.greenmed   = v;
    colorToning.bluemed    = v;
    colorToning.redhigh    = v;
    colorToning.greenhigh  = v;
    colorToning.bluehigh   = v;
    colorToning.lumamode   = v;
    colorToning.labgridALow = v;
    colorToning.labgridBLow = v;
    colorToning.labgridAHigh = v;
    colorToning.labgridBHigh = v;
    colorToning.labregions = v;
    colorToning.labregionsShowMask = v;

    sharpening.enabled            = v;
    sharpening.contrast           = v;
    sharpening.radius             = v;
    sharpening.blurradius         = v;
    sharpening.amount             = v;
    sharpening.threshold          = v;
    sharpening.edgesonly          = v;
    sharpening.edges_radius       = v;
    sharpening.edges_tolerance    = v;
    sharpening.halocontrol        = v;
    sharpening.halocontrol_amount = v;
    sharpening.method         = v;
    sharpening.deconvamount   = v;
    sharpening.deconvradius   = v;
    sharpening.deconviter     = v;
    sharpening.deconvdamping  = v;
    prsharpening.enabled            = v;
    prsharpening.contrast           = v;
    prsharpening.radius             = v;
    prsharpening.amount             = v;
    prsharpening.threshold          = v;
    prsharpening.edgesonly          = v;
    prsharpening.edges_radius       = v;
    prsharpening.edges_tolerance    = v;
    prsharpening.halocontrol        = v;
    prsharpening.halocontrol_amount = v;
    prsharpening.method         = v;
    prsharpening.deconvamount   = v;
    prsharpening.deconvradius   = v;
    prsharpening.deconviter     = v;
    prsharpening.deconvdamping  = v;
    sharpenEdge.enabled       = v;
    sharpenEdge.passes        = v;
    sharpenEdge.amount        = v;
    sharpenEdge.threechannels = v;
    sharpenMicro.enabled      = v;
    sharpenMicro.matrix       = v;
    sharpenMicro.contrast     = v;
    sharpenMicro.amount       = v;
    sharpenMicro.uniformity   = v;
    vibrance.enabled          = v;
    vibrance.pastels          = v;
    vibrance.saturated        = v;
    vibrance.psthreshold      = v;
    vibrance.protectskins     = v;
    vibrance.avoidcolorshift  = v;
    vibrance.pastsattog       = v;
    vibrance.skintonescurve   = v;
    colorappearance.enabled    = v;
    colorappearance.degree     = v;
    colorappearance.autodegree = v;
    colorappearance.degreeout     = v;
    colorappearance.autodegreeout = v;
    colorappearance.surround     = v;
    colorappearance.surrsrc     = v;
    colorappearance.adapscen    = v;
    colorappearance.autoadapscen = v;
    colorappearance.ybscen    = v;
    colorappearance.autoybscen = v;
    colorappearance.adaplum    = v;
    colorappearance.badpixsl    = v;
    colorappearance.wbmodel    = v;
    colorappearance.algo    = v;

    colorappearance.jlight     = v;
    colorappearance.qbright     = v;
    colorappearance.chroma     = v;
    colorappearance.schroma     = v;
    colorappearance.mchroma     = v;
    colorappearance.contrast     = v;
    colorappearance.qcontrast     = v;
    colorappearance.colorh     = v;
    colorappearance.rstprotection     = v;
    colorappearance.surrsource = v;
    colorappearance.gamut = v;
//  colorappearance.badpix = v;
    colorappearance.datacie = v;
    colorappearance.tonecie = v;
//  colorappearance.sharpcie = v;
    colorappearance.curve      = v;
    colorappearance.curve2     = v;
    colorappearance.curve3     = v;
    colorappearance.curveMode  = v;
    colorappearance.curveMode2 = v;
    colorappearance.curveMode3 = v;
    colorappearance.tempout     = v;
    colorappearance.greenout     = v;
    colorappearance.ybout     = v;
    colorappearance.tempsc     = v;
    colorappearance.greensc     = v;

    //colorBoost.amount         = v;
    //colorBoost.avoidclip      = v;
    //colorBoost.enable_saturationlimiter = v;
    //colorBoost.saturationlimit = v;
    wb.enabled                 = v;
    wb.method                  = v;
    wb.green                   = v;
    wb.temperature             = v;
    wb.equal                   = v;
    wb.tempBias                = v;
    //colorShift.a               = v;
    //colorShift.b               = v;
    //lumaDenoise.enabled        = v;
    //lumaDenoise.radius         = v;
    //lumaDenoise.edgetolerance  = v;
    //colorDenoise.enabled       = v;
    //colorDenoise.amount        = v;
    defringe.enabled           = v;
    defringe.radius            = v;
    defringe.threshold         = v;
    defringe.huecurve          = v;
    impulseDenoise.enabled     = v;
    impulseDenoise.thresh      = v;
    dirpyrDenoise.enabled      = v;
    dirpyrDenoise.enhance      = v;
//  dirpyrDenoise.perform      = v;
    dirpyrDenoise.lcurve      = v;
    dirpyrDenoise.cccurve      = v;
    dirpyrDenoise.median      = v;
    dirpyrDenoise.luma         = v;
    dirpyrDenoise.Ldetail      = v;
    dirpyrDenoise.chroma       = v;
    dirpyrDenoise.redchro      = v;
    dirpyrDenoise.bluechro     = v;
    dirpyrDenoise.gamma        = v;
    dirpyrDenoise.passes        = v;
    dirpyrDenoise.dmethod      = v;
    dirpyrDenoise.Lmethod      = v;
    dirpyrDenoise.Cmethod      = v;
    dirpyrDenoise.C2method      = v;
    dirpyrDenoise.smethod      = v;
    dirpyrDenoise.medmethod      = v;
    dirpyrDenoise.methodmed      = v;
    dirpyrDenoise.rgbmethod      = v;
    epd.enabled                = v;
    epd.strength            = v;
    epd.gamma            = v;
    epd.edgeStopping        = v;
    epd.scale               = v;
    epd.reweightingIterates = v;
    fattal.enabled   = v;
    fattal.threshold = v;
    fattal.amount    = v;
    fattal.anchor    = v;
    sh.enabled       = v;
    sh.highlights    = v;
    sh.htonalwidth   = v;
    sh.shadows       = v;
    sh.stonalwidth   = v;
    sh.radius        = v;
    sh.lab           = v;
    crop.enabled = v;
    crop.x       = v;
    crop.y       = v;
    crop.w       = v;
    crop.h       = v;
    crop.fixratio = v;
    crop.ratio   = v;
    crop.orientation = v;
    crop.guide   = v;
    coarse.rotate = v;
    coarse.hflip = v;
    coarse.vflip = v;
    commonTrans.autofill = v;
    rotate.degree = v;
    distortion.amount = v;
    lensProf.lcMode = v;
    lensProf.lcpFile = v;
    lensProf.useDist = v;
    lensProf.useVign = v;
    lensProf.useCA = v;
    lensProf.useLensfun = v;
    lensProf.lfAutoMatch = v;
    lensProf.lfCameraMake = v;
    lensProf.lfCameraModel = v;
    lensProf.lfLens = v;
    perspective.horizontal = v;
    perspective.vertical = v;
    gradient.enabled = v;
    gradient.degree = v;
    gradient.feather = v;
    gradient.strength = v;
    gradient.centerX = v;
    gradient.centerY = v;

    locallab.enabled = v;
    locallab.nbspot = v;
    locallab.selspot = v;
    locallab.id = v;
<<<<<<< HEAD
=======
    locallab.name = v;
    locallab.isvisible = v;
    locallab.shape = v;
    locallab.spotMethod = v;
    locallab.sensiexclu = v;
    locallab.struc = v;
    locallab.shapeMethod = v;
    locallab.locX = v;
    locallab.locXL = v;
    locallab.locY = v;
    locallab.locYT = v;
    locallab.centerX = v;
    locallab.centerY = v;
    locallab.circrad = v;
    locallab.qualityMethod = v;
    locallab.transit = v;
    locallab.thresh = v;
    locallab.iter = v;
    // Color & Light
    locallab.expcolor = v;
    locallab.curvactiv = v;
    locallab.lightness = v;
    locallab.contrast = v;
    locallab.chroma = v;
    locallab.sensi = v;
    locallab.qualitycurveMethod = v;
    locallab.llcurve = v;
    locallab.cccurve = v;
    locallab.LHcurve = v;
    locallab.HHcurve = v;
    locallab.invers = v;
    // Exposure
    locallab.expexpose = v;
    locallab.expcomp = v;
    locallab.hlcompr = v;
    locallab.hlcomprthresh = v;
    locallab.black = v;
    locallab.shcompr = v;
    locallab.warm = v;
    locallab.sensiex = v;
    locallab.excurve = v;
    // Vibrance
    locallab.expvibrance = v;
    locallab.saturated = v;
    locallab.pastels = v;
    locallab.psthreshold = v;
    locallab.protectskins = v;
    locallab.avoidcolorshift = v;
    locallab.pastsattog = v;
    locallab.sensiv = v;
    locallab.skintonescurve = v;
    //Soft Light
    locallab.expsoft = v;
    locallab.streng = v;
    locallab.sensisf = v;
    //Lab region
    locallab.explabregion = v;
    // Blur & Noise
    locallab.expblur = v;
    locallab.radius = v;
    locallab.strength = v;
    locallab.sensibn = v;
    locallab.blurMethod = v;
    locallab.activlum = v;
    // Tone Mapping
    locallab.exptonemap = v;
    locallab.stren = v;
    locallab.gamma = v;
    locallab.estop = v;
    locallab.scaltm = v;
    locallab.rewei = v;
    locallab.sensitm = v;
    // Retinex
    locallab.expreti = v;
    locallab.retinexMethod = v;
    locallab.str = v;
    locallab.chrrt = v;
    locallab.neigh = v;
    locallab.vart = v;
    locallab.dehaz = v;
    locallab.sensih = v;
    locallab.localTgaincurve = v;
    locallab.inversret = v;
    // Sharpening
    locallab.expsharp = v;
    locallab.sharcontrast = v;
    locallab.sharradius = v;
    locallab.sharamount = v;
    locallab.shardamping = v;
    locallab.shariter = v;
    locallab.sharblur = v;
    locallab.sensisha = v;
    locallab.inverssha = v;
    //local contrast
    locallab.expcontrast = v;
    locallab.lcradius = v;
    locallab.lcamount = v;
    locallab.lcdarkness = v;
    locallab.lclightness = v;
    locallab.sensilc = v;
    // Contrast by detail levels
    locallab.expcbdl = v;
>>>>>>> cc6cf81c

    for (size_t i = 0; i < locallab.spots.size(); i++) {
        locallab.spots.at(i).set(v);
    }

    pcvignette.enabled = v;
    pcvignette.strength = v;
    pcvignette.feather = v;
    pcvignette.roundness = v;
    cacorrection.red = v;
    cacorrection.blue = v;
    vignetting.amount = v;
    vignetting.radius = v;
    vignetting.strength = v;
    vignetting.centerX = v;
    vignetting.centerY = v;
    chmixer.enabled = v;
    chmixer.red[0] = v;
    chmixer.red[1] = v;
    chmixer.red[2] = v;
    chmixer.green[0] = v;
    chmixer.green[1] = v;
    chmixer.green[2] = v;
    chmixer.blue[0] = v;
    chmixer.blue[1] = v;
    chmixer.blue[2] = v;
    blackwhite.enabled   = v;
    blackwhite.enabledcc   = v;
    blackwhite.mixerRed   = v;
    blackwhite.mixerOrange   = v;
    blackwhite.mixerYellow   = v;
    blackwhite.mixerGreen   = v;
    blackwhite.mixerCyan   = v;
    blackwhite.mixerBlue   = v;
    blackwhite.mixerMagenta   = v;
    blackwhite.mixerPurple   = v;
    blackwhite.gammaRed   = v;
    blackwhite.gammaGreen   = v;
    blackwhite.gammaBlue   = v;
    blackwhite.filter   = v;
    blackwhite.setting   = v;
    blackwhite.method   = v;
    blackwhite.luminanceCurve = v;
    blackwhite.beforeCurve      = v;
    blackwhite.beforeCurveMode  = v;
    blackwhite.afterCurve      = v;
    blackwhite.afterCurveMode  = v;
    blackwhite.autoc    = v;
    blackwhite.algo    = v;


    resize.scale     = v;
    resize.appliesTo = v;
    resize.method    = v;
    resize.dataspec  = v;
    resize.width     = v;
    resize.height    = v;
    resize.enabled   = v;
    resize.allowUpscaling = v;
    icm.inputProfile = v;
    icm.toneCurve = v;
    icm.applyLookTable = v;
    icm.applyBaselineExposureOffset = v;
    icm.applyHueSatMap = v;
    icm.dcpIlluminant = v;
    icm.workingProfile = v;
    icm.outputProfile = v;
    icm.outputIntent = v;
    icm.outputBPC = v;
    icm.workingTRCGamma = v;
    icm.workingTRCSlope = v;
    icm.workingTRC = v;
    raw.bayersensor.method = v;
    raw.bayersensor.border = v;
    raw.bayersensor.imageNum = v;
    raw.bayersensor.ccSteps = v;
    raw.bayersensor.exBlack0 = v;
    raw.bayersensor.exBlack1 = v;
    raw.bayersensor.exBlack2 = v;
    raw.bayersensor.exBlack3 = v;
    raw.bayersensor.exTwoGreen = v;
    raw.bayersensor.dcbIterations = v;
    raw.bayersensor.dcbEnhance = v;
    //raw.bayersensor.allEnhance = v;
    raw.bayersensor.lmmseIterations = v;
    raw.bayersensor.dualDemosaicAutoContrast = v;
    raw.bayersensor.dualDemosaicContrast = v;
    raw.bayersensor.pixelShiftMotionCorrectionMethod = v;
    raw.bayersensor.pixelShiftEperIso = v;
    raw.bayersensor.pixelShiftSigma = v;
    raw.bayersensor.pixelShiftShowMotion = v;
    raw.bayersensor.pixelShiftShowMotionMaskOnly = v;
    raw.bayersensor.pixelShiftHoleFill = v;
    raw.bayersensor.pixelShiftMedian = v;
    raw.bayersensor.pixelShiftGreen = v;
    raw.bayersensor.pixelShiftBlur = v;
    raw.bayersensor.pixelShiftSmooth = v;
    raw.bayersensor.pixelShiftEqualBright = v;
    raw.bayersensor.pixelShiftEqualBrightChannel = v;
    raw.bayersensor.pixelShiftNonGreenCross = v;
    raw.bayersensor.pixelShiftDemosaicMethod = v;
    raw.bayersensor.greenEq = v;
    raw.bayersensor.linenoise = v;
    raw.bayersensor.linenoiseDirection = v;
    raw.bayersensor.pdafLinesFilter = v;
    raw.xtranssensor.method = v;
    raw.xtranssensor.dualDemosaicAutoContrast = v;
    raw.xtranssensor.dualDemosaicContrast = v;
    raw.xtranssensor.ccSteps = v;
    raw.xtranssensor.exBlackRed = v;
    raw.xtranssensor.exBlackGreen = v;
    raw.xtranssensor.exBlackBlue = v;
    raw.ca_autocorrect = v;
    raw.ca_avoidcolourshift = v;
    raw.caautoiterations  = v;
    raw.cablue  = v;
    raw.cared   = v;
    raw.hotPixelFilter = v;
    raw.deadPixelFilter = v;
    raw.hotdeadpix_thresh = v;
    raw.darkFrame = v;
    raw.df_autoselect = v;
    raw.ff_file = v;
    raw.ff_AutoSelect = v;
    raw.ff_BlurRadius = v;
    raw.ff_BlurType = v;
    raw.ff_AutoClipControl = v;
    raw.ff_clipControl = v;
    raw.exPos = v;
    raw.exPreser = v;
    wavelet.enabled = v;
    wavelet.strength = v;
    wavelet.balance = v;
    wavelet.iter = v;
    wavelet.median = v;
    wavelet.medianlev = v;
    wavelet.linkedg = v;
    wavelet.cbenab = v;
    wavelet.greenhigh = v;
    wavelet.greenmed = v;
    wavelet.greenlow = v;
    wavelet.bluehigh = v;
    wavelet.bluemed = v;
    wavelet.bluelow = v;
    wavelet.lipst = v;
    wavelet.Medgreinf = v;
    wavelet.avoid = v;
    wavelet.tmr = v;
    wavelet.Lmethod = v;
    wavelet.CLmethod = v;
    wavelet.Backmethod = v;
    wavelet.Tilesmethod = v;
    wavelet.daubcoeffmethod = v;
    wavelet.CHmethod = v;
    wavelet.CHSLmethod = v;
    wavelet.EDmethod = v;
    wavelet.NPmethod = v;
    wavelet.BAmethod = v;
    wavelet.TMmethod = v;
    wavelet.HSmethod = v;
    wavelet.Dirmethod = v;
    wavelet.rescon = v;
    wavelet.resconH = v;
    wavelet.reschro = v;
    wavelet.tmrs = v;
    wavelet.gamma = v;
    wavelet.sup = v;
    wavelet.sky = v;
    wavelet.thres = v;
    wavelet.threshold = v;
    wavelet.threshold2 = v;
    wavelet.edgedetect = v;
    wavelet.edgedetectthr = v;
    wavelet.edgedetectthr2 = v;
    wavelet.edgesensi = v;
    wavelet.edgeampli = v;
    wavelet.chroma = v;
    wavelet.chro = v;
    wavelet.contrast = v;
    wavelet.edgrad = v;
    wavelet.edgval = v;
    wavelet.edgthresh = v;
    wavelet.thr = v;
    wavelet.thrH = v;
    wavelet.skinprotect = v;
    wavelet.hueskin = v;
    wavelet.hueskin2 = v;
    wavelet.hllev = v;
    wavelet.bllev = v;
    wavelet.edgcont = v;
    wavelet.level0noise = v;
    wavelet.level1noise = v;
    wavelet.level2noise = v;
    wavelet.level3noise = v;
    wavelet.ccwcurve = v;
    wavelet.opacityCurveRG   = v;
    wavelet.opacityCurveBY   = v;
    wavelet.opacityCurveW   = v;
    wavelet.opacityCurveWL   = v;
    wavelet.hhcurve     = v;
    wavelet.Chcurve     = v;
    wavelet.wavclCurve     = v;

    wavelet.pastlev = v;
    wavelet.satlev = v;
//  wavelet.enacont = v;
//  wavelet.enachrom = v;
//  wavelet.enaedge = v;
//  wavelet.enares = v;
    wavelet.expfinal = v;
    wavelet.expcontrast = v;
    wavelet.expchroma = v;
    wavelet.expedge = v;
    wavelet.expresid = v;
    wavelet.exptoning = v;
    wavelet.expnoise = v;

    for (int i = 0; i < 9; i++) {
        wavelet.c[i] = v;
    }

    for (int i = 0; i < 9; i++) {
        wavelet.ch[i] = v;
    }

    dirpyrequalizer.enabled = v;
    dirpyrequalizer.gamutlab = v;
    dirpyrequalizer.cbdlMethod = v;


    for (int i = 0; i < 6; i++) {
        dirpyrequalizer.mult[i] = v;
    }

    dirpyrequalizer.threshold = v;
    dirpyrequalizer.skinprotect = v;
    dirpyrequalizer.hueskin = v;
    //dirpyrequalizer.algo = v;
    hsvequalizer.enabled = v;
    hsvequalizer.hcurve = v;
    hsvequalizer.scurve = v;
    hsvequalizer.vcurve = v;
    filmSimulation.enabled = v;
    filmSimulation.clutFilename = v;
    filmSimulation.strength = v;
    softlight.enabled = v;
    softlight.strength = v;
    dehaze.enabled = v;
    dehaze.strength = v;
    dehaze.showDepthMap = v;
    dehaze.depth = v;
    metadata.mode = v;

    exif = v;
    iptc = v;
}

using namespace rtengine;
using namespace rtengine::procparams;

void ParamsEdited::initFrom(const std::vector<rtengine::procparams::ProcParams>& src)
{

    set(true);

    if (src.empty()) {
        return;
    }

    const ProcParams& p = src[0];

    // Resize LocallabSpotEdited according to src[0]
    locallab.spots.clear();
    locallab.spots.resize(p.locallab.nbspot, new LocallabParamsEdited::LocallabSpotEdited(true));

    for (size_t i = 1; i < src.size(); i++) {
        const ProcParams& other = src[i];
        toneCurve.curve = toneCurve.curve && p.toneCurve.curve == other.toneCurve.curve;
        toneCurve.curve2 = toneCurve.curve2 && p.toneCurve.curve2 == other.toneCurve.curve2;
        toneCurve.curveMode = toneCurve.curveMode && p.toneCurve.curveMode == other.toneCurve.curveMode;
        toneCurve.curveMode2 = toneCurve.curveMode2 && p.toneCurve.curveMode2 == other.toneCurve.curveMode2;
        toneCurve.brightness = toneCurve.brightness && p.toneCurve.brightness == other.toneCurve.brightness;
        toneCurve.black = toneCurve.black && p.toneCurve.black == other.toneCurve.black;
        toneCurve.contrast = toneCurve.contrast && p.toneCurve.contrast == other.toneCurve.contrast;
        toneCurve.saturation = toneCurve.saturation && p.toneCurve.saturation == other.toneCurve.saturation;
        toneCurve.shcompr = toneCurve.shcompr && p.toneCurve.shcompr == other.toneCurve.shcompr;
        toneCurve.hlcompr = toneCurve.hlcompr && p.toneCurve.hlcompr == other.toneCurve.hlcompr;
        toneCurve.hlcomprthresh = toneCurve.hlcomprthresh && p.toneCurve.hlcomprthresh == other.toneCurve.hlcomprthresh;
        toneCurve.autoexp = toneCurve.autoexp && p.toneCurve.autoexp == other.toneCurve.autoexp;
        toneCurve.clip = toneCurve.clip && p.toneCurve.clip == other.toneCurve.clip;
        toneCurve.expcomp = toneCurve.expcomp && p.toneCurve.expcomp == other.toneCurve.expcomp;
        toneCurve.hrenabled = toneCurve.hrenabled && p.toneCurve.hrenabled == other.toneCurve.hrenabled;
        toneCurve.method = toneCurve.method && p.toneCurve.method == other.toneCurve.method;
        toneCurve.histmatching = toneCurve.histmatching && p.toneCurve.histmatching == other.toneCurve.histmatching;
        toneCurve.fromHistMatching = toneCurve.fromHistMatching && p.toneCurve.fromHistMatching == other.toneCurve.fromHistMatching;
        toneCurve.clampOOG = toneCurve.clampOOG && p.toneCurve.clampOOG == other.toneCurve.clampOOG;
        retinex.cdcurve = retinex.cdcurve && p.retinex.cdcurve == other.retinex.cdcurve;
        retinex.mapcurve = retinex.mapcurve && p.retinex.mapcurve == other.retinex.mapcurve;
        retinex.cdHcurve = retinex.cdHcurve && p.retinex.cdHcurve == other.retinex.cdHcurve;
        retinex.lhcurve = retinex.lhcurve && p.retinex.lhcurve == other.retinex.lhcurve;
        retinex.transmissionCurve = retinex.transmissionCurve && p.retinex.transmissionCurve == other.retinex.transmissionCurve;
        retinex.gaintransmissionCurve = retinex.gaintransmissionCurve && p.retinex.gaintransmissionCurve == other.retinex.gaintransmissionCurve;
        retinex.retinexMethod = retinex.retinexMethod && p.retinex.retinexMethod == other.retinex.retinexMethod;
        retinex.mapMethod = retinex.mapMethod && p.retinex.mapMethod == other.retinex.mapMethod;
        retinex.viewMethod = retinex.viewMethod && p.retinex.viewMethod == other.retinex.viewMethod;
        retinex.retinexcolorspace = retinex.retinexcolorspace && p.retinex.retinexcolorspace == other.retinex.retinexcolorspace;
        retinex.gammaretinex = retinex.gammaretinex && p.retinex.gammaretinex == other.retinex.gammaretinex;
        retinex.str = retinex.str && p.retinex.str == other.retinex.str;
        retinex.scal = retinex.scal && p.retinex.scal == other.retinex.scal;
        retinex.iter = retinex.iter && p.retinex.iter == other.retinex.iter;
        retinex.grad = retinex.grad && p.retinex.grad == other.retinex.grad;
        retinex.grads = retinex.grads && p.retinex.grads == other.retinex.grads;
        retinex.gam = retinex.gam && p.retinex.gam == other.retinex.gam;
        retinex.slope = retinex.slope && p.retinex.slope == other.retinex.slope;
        retinex.neigh = retinex.neigh && p.retinex.neigh == other.retinex.neigh;
        retinex.offs = retinex.offs && p.retinex.offs == other.retinex.offs;
        retinex.vart = retinex.vart && p.retinex.vart == other.retinex.vart;
        retinex.limd = retinex.limd && p.retinex.limd == other.retinex.limd;
        retinex.highl = retinex.highl && p.retinex.highl == other.retinex.highl;
        retinex.skal = retinex.skal && p.retinex.skal == other.retinex.skal;
        retinex.medianmap = retinex.medianmap && p.retinex.medianmap == other.retinex.medianmap;
        retinex.highlights = retinex.highlights && p.retinex.highlights == other.retinex.highlights;
        retinex.htonalwidth = retinex.htonalwidth && p.retinex.htonalwidth == other.retinex.htonalwidth;
        retinex.shadows = retinex.shadows && p.retinex.shadows == other.retinex.shadows;
        retinex.stonalwidth = retinex.stonalwidth && p.retinex.stonalwidth == other.retinex.stonalwidth;
        retinex.radius = retinex.radius && p.retinex.radius == other.retinex.radius;

        retinex.enabled = retinex.enabled && p.retinex.enabled == other.retinex.enabled;
        labCurve.enabled = labCurve.enabled && p.labCurve.enabled == other.labCurve.enabled;
        labCurve.lcurve = labCurve.lcurve && p.labCurve.lcurve == other.labCurve.lcurve;
        labCurve.acurve = labCurve.acurve && p.labCurve.acurve == other.labCurve.acurve;
        labCurve.bcurve = labCurve.bcurve && p.labCurve.bcurve == other.labCurve.bcurve;
        labCurve.cccurve = labCurve.cccurve && p.labCurve.cccurve == other.labCurve.cccurve;
        labCurve.chcurve = labCurve.chcurve && p.labCurve.chcurve == other.labCurve.chcurve;
        labCurve.lhcurve = labCurve.lhcurve && p.labCurve.lhcurve == other.labCurve.lhcurve;
        labCurve.hhcurve = labCurve.hhcurve && p.labCurve.hhcurve == other.labCurve.hhcurve;
        labCurve.lccurve = labCurve.lccurve && p.labCurve.lccurve == other.labCurve.lccurve;
        labCurve.clcurve = labCurve.clcurve && p.labCurve.clcurve == other.labCurve.clcurve;
        labCurve.brightness = labCurve.brightness && p.labCurve.brightness == other.labCurve.brightness;
        labCurve.contrast = labCurve.contrast && p.labCurve.contrast == other.labCurve.contrast;
        labCurve.chromaticity = labCurve.chromaticity && p.labCurve.chromaticity == other.labCurve.chromaticity;
        labCurve.avoidcolorshift = labCurve.avoidcolorshift && p.labCurve.avoidcolorshift == other.labCurve.avoidcolorshift;
        labCurve.rstprotection = labCurve.rstprotection && p.labCurve.rstprotection == other.labCurve.rstprotection;
        labCurve.lcredsk = labCurve.lcredsk && p.labCurve.lcredsk == other.labCurve.lcredsk;

        localContrast.enabled = localContrast.enabled && p.localContrast.enabled == other.localContrast.enabled;
        localContrast.radius = localContrast.radius && p.localContrast.radius == other.localContrast.radius;
        localContrast.amount = localContrast.amount && p.localContrast.amount == other.localContrast.amount;
        localContrast.darkness = localContrast.darkness && p.localContrast.darkness == other.localContrast.darkness;
        localContrast.lightness = localContrast.lightness && p.localContrast.lightness == other.localContrast.lightness;

        rgbCurves.enabled = rgbCurves.enabled && p.rgbCurves.enabled == other.rgbCurves.enabled;
        rgbCurves.lumamode = rgbCurves.lumamode && p.rgbCurves.lumamode == other.rgbCurves.lumamode;
        rgbCurves.rcurve = rgbCurves.rcurve && p.rgbCurves.rcurve == other.rgbCurves.rcurve;
        rgbCurves.gcurve = rgbCurves.gcurve && p.rgbCurves.gcurve == other.rgbCurves.gcurve;
        rgbCurves.bcurve = rgbCurves.bcurve && p.rgbCurves.bcurve == other.rgbCurves.bcurve;
        colorToning.enabled = colorToning.enabled && p.colorToning.enabled == other.colorToning.enabled;
        colorToning.twocolor = colorToning.twocolor && p.colorToning.twocolor == other.colorToning.twocolor;
        colorToning.opacityCurve = colorToning.opacityCurve && p.colorToning.opacityCurve == other.colorToning.opacityCurve;
        colorToning.colorCurve = colorToning.colorCurve && p.colorToning.colorCurve == other.colorToning.colorCurve;
        colorToning.autosat = colorToning.autosat && p.colorToning.autosat == other.colorToning.autosat;
        colorToning.satprotectionthreshold = colorToning.satprotectionthreshold && p.colorToning.satProtectionThreshold == other.colorToning.satProtectionThreshold;
        colorToning.saturatedopacity = colorToning.saturatedopacity && p.colorToning.saturatedOpacity == other.colorToning.saturatedOpacity;
        colorToning.strength = colorToning.strength && p.colorToning.strength == other.colorToning.strength;
        colorToning.shadowsColSat = colorToning.shadowsColSat && p.colorToning.shadowsColSat == other.colorToning.shadowsColSat;
        colorToning.hlColSat = colorToning.hlColSat && p.colorToning.hlColSat == other.colorToning.hlColSat;
        colorToning.balance = colorToning.balance && p.colorToning.balance == other.colorToning.balance;
        colorToning.clcurve = colorToning.clcurve && p.colorToning.clcurve == other.colorToning.clcurve;
        colorToning.cl2curve = colorToning.cl2curve && p.colorToning.cl2curve == other.colorToning.cl2curve;
        colorToning.method = colorToning.method && p.colorToning.method == other.colorToning.method;
        colorToning.redlow = colorToning.redlow && p.colorToning.redlow == other.colorToning.redlow;
        colorToning.greenlow = colorToning.greenlow && p.colorToning.greenlow == other.colorToning.greenlow;
        colorToning.bluelow = colorToning.bluelow && p.colorToning.bluelow == other.colorToning.bluelow;
        colorToning.satlow = colorToning.satlow && p.colorToning.satlow == other.colorToning.satlow;
        colorToning.sathigh = colorToning.sathigh && p.colorToning.sathigh == other.colorToning.sathigh;
        colorToning.redmed = colorToning.redmed && p.colorToning.redmed == other.colorToning.redmed;
        colorToning.greenmed = colorToning.greenmed && p.colorToning.greenmed == other.colorToning.greenmed;
        colorToning.bluemed = colorToning.bluemed && p.colorToning.bluemed == other.colorToning.bluemed;
        colorToning.redhigh = colorToning.redhigh && p.colorToning.redhigh == other.colorToning.redhigh;
        colorToning.greenhigh = colorToning.greenhigh && p.colorToning.greenhigh == other.colorToning.greenhigh;
        colorToning.bluehigh = colorToning.bluehigh && p.colorToning.bluehigh == other.colorToning.bluehigh;
        colorToning.lumamode = colorToning.lumamode && p.colorToning.lumamode == other.colorToning.lumamode;
        colorToning.labgridALow = colorToning.labgridALow && p.colorToning.labgridALow == other.colorToning.labgridALow;
        colorToning.labgridBLow = colorToning.labgridBLow && p.colorToning.labgridBLow == other.colorToning.labgridBLow;
        colorToning.labgridAHigh = colorToning.labgridAHigh && p.colorToning.labgridAHigh == other.colorToning.labgridAHigh;
        colorToning.labgridBHigh = colorToning.labgridBHigh && p.colorToning.labgridBHigh == other.colorToning.labgridBHigh;
        colorToning.labregions = colorToning.labregions && p.colorToning.labregions == other.colorToning.labregions;
        colorToning.labregionsShowMask = colorToning.labregionsShowMask && p.colorToning.labregionsShowMask == other.colorToning.labregionsShowMask;
        sharpenEdge.enabled = sharpenEdge.enabled && p.sharpenEdge.enabled == other.sharpenEdge.enabled;
        sharpenEdge.passes = sharpenEdge.passes && p.sharpenEdge.passes == other.sharpenEdge.passes;
        sharpenEdge.amount = sharpenEdge.amount && p.sharpenEdge.amount == other.sharpenEdge.amount;
        sharpenEdge.threechannels = sharpenEdge.threechannels && p.sharpenEdge.threechannels == other.sharpenEdge.threechannels;
        sharpenMicro.enabled = sharpenMicro.enabled && p.sharpenMicro.enabled == other.sharpenMicro.enabled;
        sharpenMicro.matrix = sharpenMicro.matrix && p.sharpenMicro.matrix == other.sharpenMicro.matrix;
        sharpenMicro.amount = sharpenMicro.amount && p.sharpenMicro.amount == other.sharpenMicro.amount;
        sharpenMicro.contrast = sharpenMicro.contrast && p.sharpenMicro.contrast == other.sharpenMicro.contrast;
        sharpenMicro.uniformity = sharpenMicro.uniformity && p.sharpenMicro.uniformity == other.sharpenMicro.uniformity;
        sharpening.enabled = sharpening.enabled && p.sharpening.enabled == other.sharpening.enabled;
        sharpening.contrast = sharpening.contrast && p.sharpening.contrast == other.sharpening.contrast;
        sharpening.radius = sharpening.radius && p.sharpening.radius == other.sharpening.radius;
        sharpening.blurradius = sharpening.blurradius && p.sharpening.blurradius == other.sharpening.blurradius;
        sharpening.amount = sharpening.amount && p.sharpening.amount == other.sharpening.amount;
        sharpening.threshold = sharpening.threshold && p.sharpening.threshold == other.sharpening.threshold;
        sharpening.edgesonly = sharpening.edgesonly && p.sharpening.edgesonly == other.sharpening.edgesonly;
        sharpening.edges_radius = sharpening.edges_radius && p.sharpening.edges_radius == other.sharpening.edges_radius;
        sharpening.edges_tolerance = sharpening.edges_tolerance && p.sharpening.edges_tolerance == other.sharpening.edges_tolerance;
        sharpening.halocontrol = sharpening.halocontrol && p.sharpening.halocontrol == other.sharpening.halocontrol;
        sharpening.halocontrol_amount = sharpening.halocontrol_amount && p.sharpening.halocontrol_amount == other.sharpening.halocontrol_amount;
        sharpening.method = sharpening.method && p.sharpening.method == other.sharpening.method;
        sharpening.deconvamount = sharpening.deconvamount && p.sharpening.deconvamount == other.sharpening.deconvamount;
        sharpening.deconvradius = sharpening.deconvradius && p.sharpening.deconvradius == other.sharpening.deconvradius;
        sharpening.deconviter = sharpening.deconviter && p.sharpening.deconviter == other.sharpening.deconviter;
        sharpening.deconvdamping = sharpening.deconvdamping && p.sharpening.deconvdamping == other.sharpening.deconvdamping;
        prsharpening.enabled = prsharpening.enabled && p.prsharpening.enabled == other.prsharpening.enabled;
        prsharpening.contrast = prsharpening.contrast && p.prsharpening.contrast == other.prsharpening.contrast;
        prsharpening.radius = prsharpening.radius && p.prsharpening.radius == other.prsharpening.radius;
        prsharpening.amount = prsharpening.amount && p.prsharpening.amount == other.prsharpening.amount;
        prsharpening.threshold = prsharpening.threshold && p.prsharpening.threshold == other.prsharpening.threshold;
        prsharpening.edgesonly = prsharpening.edgesonly && p.prsharpening.edgesonly == other.prsharpening.edgesonly;
        prsharpening.edges_radius = prsharpening.edges_radius && p.prsharpening.edges_radius == other.prsharpening.edges_radius;
        prsharpening.edges_tolerance = prsharpening.edges_tolerance && p.prsharpening.edges_tolerance == other.prsharpening.edges_tolerance;
        prsharpening.halocontrol = prsharpening.halocontrol && p.prsharpening.halocontrol == other.prsharpening.halocontrol;
        prsharpening.halocontrol_amount = prsharpening.halocontrol_amount && p.prsharpening.halocontrol_amount == other.prsharpening.halocontrol_amount;
        prsharpening.method = prsharpening.method && p.prsharpening.method == other.prsharpening.method;
        prsharpening.deconvamount = prsharpening.deconvamount && p.prsharpening.deconvamount == other.prsharpening.deconvamount;
        prsharpening.deconvradius = prsharpening.deconvradius && p.prsharpening.deconvradius == other.prsharpening.deconvradius;
        prsharpening.deconviter = prsharpening.deconviter && p.prsharpening.deconviter == other.prsharpening.deconviter;
        prsharpening.deconvdamping = prsharpening.deconvdamping && p.prsharpening.deconvdamping == other.prsharpening.deconvdamping;
        vibrance.enabled = vibrance.enabled && p.vibrance.enabled == other.vibrance.enabled;
        vibrance.pastels = vibrance.pastels && p.vibrance.pastels == other.vibrance.pastels;
        vibrance.saturated = vibrance.saturated && p.vibrance.saturated == other.vibrance.saturated;
        vibrance.psthreshold = vibrance.psthreshold && p.vibrance.psthreshold == other.vibrance.psthreshold;
        vibrance.protectskins = vibrance.protectskins && p.vibrance.protectskins == other.vibrance.protectskins;
        vibrance.avoidcolorshift = vibrance.avoidcolorshift && p.vibrance.avoidcolorshift == other.vibrance.avoidcolorshift;
        vibrance.pastsattog = vibrance.pastsattog && p.vibrance.pastsattog == other.vibrance.pastsattog;
        vibrance.skintonescurve = vibrance.skintonescurve && p.vibrance.skintonescurve == other.vibrance.skintonescurve;

        colorappearance.enabled = colorappearance.enabled && p.colorappearance.enabled == other.colorappearance.enabled;
        colorappearance.degree = colorappearance.degree && p.colorappearance.degree == other.colorappearance.degree;
        colorappearance.autodegree = colorappearance.autodegree && p.colorappearance.autodegree == other.colorappearance.autodegree;
        colorappearance.degreeout = colorappearance.degreeout && p.colorappearance.degreeout == other.colorappearance.degreeout;
        colorappearance.autodegreeout = colorappearance.autodegreeout && p.colorappearance.autodegreeout == other.colorappearance.autodegreeout;
        colorappearance.surround = colorappearance.surround && p.colorappearance.surround == other.colorappearance.surround;
        colorappearance.surrsrc = colorappearance.surrsrc && p.colorappearance.surrsrc == other.colorappearance.surrsrc;
        colorappearance.adapscen = colorappearance.adapscen && p.colorappearance.adapscen == other.colorappearance.adapscen;
        colorappearance.autoadapscen = colorappearance.autoadapscen && p.colorappearance.autoadapscen == other.colorappearance.autoadapscen;
        colorappearance.ybscen = colorappearance.ybscen && p.colorappearance.ybscen == other.colorappearance.ybscen;
        colorappearance.autoybscen = colorappearance.autoybscen && p.colorappearance.autoybscen == other.colorappearance.autoybscen;
        colorappearance.adaplum = colorappearance.adaplum && p.colorappearance.adaplum == other.colorappearance.adaplum;
        colorappearance.badpixsl = colorappearance.badpixsl && p.colorappearance.badpixsl == other.colorappearance.badpixsl;
        colorappearance.wbmodel = colorappearance.wbmodel && p.colorappearance.wbmodel == other.colorappearance.wbmodel;
        colorappearance.algo = colorappearance.algo && p.colorappearance.algo == other.colorappearance.algo;
        colorappearance.jlight = colorappearance.jlight && p.colorappearance.jlight == other.colorappearance.jlight;
        colorappearance.qbright = colorappearance.qbright && p.colorappearance.qbright == other.colorappearance.qbright;
        colorappearance.chroma = colorappearance.chroma && p.colorappearance.chroma == other.colorappearance.chroma;
        colorappearance.schroma = colorappearance.schroma && p.colorappearance.schroma == other.colorappearance.schroma;
        colorappearance.mchroma = colorappearance.mchroma && p.colorappearance.mchroma == other.colorappearance.mchroma;
        colorappearance.rstprotection = colorappearance.rstprotection && p.colorappearance.rstprotection == other.colorappearance.rstprotection;
        colorappearance.contrast = colorappearance.contrast && p.colorappearance.contrast == other.colorappearance.contrast;
        colorappearance.qcontrast = colorappearance.qcontrast && p.colorappearance.qcontrast == other.colorappearance.qcontrast;
        colorappearance.colorh = colorappearance.colorh && p.colorappearance.colorh == other.colorappearance.colorh;
        colorappearance.surrsource = colorappearance.surrsource && p.colorappearance.surrsource == other.colorappearance.surrsource;
        colorappearance.gamut = colorappearance.gamut && p.colorappearance.gamut == other.colorappearance.gamut;
//       colorappearance.badpix = colorappearance.badpix && p.colorappearance.badpix == other.colorappearance.badpix;
        colorappearance.datacie = colorappearance.datacie && p.colorappearance.datacie == other.colorappearance.datacie;
        colorappearance.tonecie = colorappearance.tonecie && p.colorappearance.tonecie == other.colorappearance.tonecie;
        //     colorappearance.sharpcie = colorappearance.sharpcie && p.colorappearance.sharpcie == other.colorappearance.sharpcie;
        colorappearance.curve = colorappearance.curve && p.colorappearance.curve == other.colorappearance.curve;
        colorappearance.curve3 = colorappearance.curve3 && p.colorappearance.curve3 == other.colorappearance.curve3;
        colorappearance.curve2 = colorappearance.curve2 && p.colorappearance.curve2 == other.colorappearance.curve2;
        colorappearance.curveMode = colorappearance.curveMode && p.colorappearance.curveMode == other.colorappearance.curveMode;
        colorappearance.curveMode2 = colorappearance.curveMode2 && p.colorappearance.curveMode2 == other.colorappearance.curveMode2;
        colorappearance.curveMode3 = colorappearance.curveMode3 && p.colorappearance.curveMode3 == other.colorappearance.curveMode3;
        colorappearance.tempout = colorappearance.tempout && p.colorappearance.tempout == other.colorappearance.tempout;
        colorappearance.greenout = colorappearance.greenout && p.colorappearance.greenout == other.colorappearance.greenout;
        colorappearance.ybout = colorappearance.ybout && p.colorappearance.ybout == other.colorappearance.ybout;
        colorappearance.tempsc = colorappearance.tempsc && p.colorappearance.tempsc == other.colorappearance.tempsc;
        colorappearance.greensc = colorappearance.greensc && p.colorappearance.greensc == other.colorappearance.greensc;

        //colorBoost.amount = colorBoost.amount && p.colorBoost.amount == other.colorBoost.amount;
        //colorBoost.avoidclip = colorBoost.avoidclip && p.colorBoost.avoidclip == other.colorBoost.avoidclip;
        //colorBoost.enable_saturationlimiter = colorBoost.enable_saturationlimiter && p.colorBoost.enable_saturationlimiter == other.colorBoost.enable_saturationlimiter;
        //colorBoost.saturationlimit = colorBoost.saturationlimit && p.colorBoost.saturationlimit == other.colorBoost.saturationlimit;
        wb.enabled = wb.enabled && p.wb.enabled == other.wb.enabled;
        wb.method = wb.method && p.wb.method == other.wb.method;
        wb.green = wb.green && p.wb.green == other.wb.green;
        wb.equal = wb.equal && p.wb.equal == other.wb.equal;
        wb.temperature = wb.temperature && p.wb.temperature == other.wb.temperature;
        wb.tempBias = wb.tempBias && p.wb.tempBias == other.wb.tempBias;
        //colorShift.a = colorShift.a && p.colorShift.a == other.colorShift.a;
        //colorShift.b = colorShift.b && p.colorShift.b == other.colorShift.b;
        //lumaDenoise.enabled = lumaDenoise.enabled && p.lumaDenoise.enabled == other.lumaDenoise.enabled;
        //lumaDenoise.radius = lumaDenoise.radius && p.lumaDenoise.radius == other.lumaDenoise.radius;
        //lumaDenoise.edgetolerance = lumaDenoise.edgetolerance && p.lumaDenoise.edgetolerance == other.lumaDenoise.edgetolerance;
        //colorDenoise.enabled = colorDenoise.enabled && p.colorDenoise.enabled == other.colorDenoise.enabled;
        //colorDenoise.amount = colorDenoise.amount && p.colorDenoise.amount == other.colorDenoise.amount;
        defringe.enabled = defringe.enabled && p.defringe.enabled == other.defringe.enabled;
        defringe.radius = defringe.radius && p.defringe.radius == other.defringe.radius;
        defringe.threshold = defringe.threshold && p.defringe.threshold == other.defringe.threshold;
        defringe.huecurve = defringe.huecurve && p.defringe.huecurve == other.defringe.huecurve;

        impulseDenoise.enabled = impulseDenoise.enabled && p.impulseDenoise.enabled == other.impulseDenoise.enabled;
        impulseDenoise.thresh = impulseDenoise.thresh && p.impulseDenoise.thresh == other.impulseDenoise.thresh;

        dirpyrDenoise.enabled = dirpyrDenoise.enabled && p.dirpyrDenoise.enabled == other.dirpyrDenoise.enabled;
        dirpyrDenoise.enhance = dirpyrDenoise.enhance && p.dirpyrDenoise.enhance == other.dirpyrDenoise.enhance;
        dirpyrDenoise.median = dirpyrDenoise.median && p.dirpyrDenoise.median == other.dirpyrDenoise.median;
//       dirpyrDenoise.perform = dirpyrDenoise.perform && p.dirpyrDenoise.perform == other.dirpyrDenoise.perform;
        dirpyrDenoise.luma = dirpyrDenoise.luma && p.dirpyrDenoise.luma == other.dirpyrDenoise.luma;
        dirpyrDenoise.lcurve = dirpyrDenoise.lcurve && p.dirpyrDenoise.lcurve == other.dirpyrDenoise.lcurve;
        dirpyrDenoise.cccurve = dirpyrDenoise.cccurve && p.dirpyrDenoise.cccurve == other.dirpyrDenoise.cccurve;
        dirpyrDenoise.Ldetail = dirpyrDenoise.Ldetail && p.dirpyrDenoise.Ldetail == other.dirpyrDenoise.Ldetail;
        dirpyrDenoise.chroma = dirpyrDenoise.chroma && p.dirpyrDenoise.chroma == other.dirpyrDenoise.chroma;
        dirpyrDenoise.redchro = dirpyrDenoise.redchro && p.dirpyrDenoise.redchro == other.dirpyrDenoise.redchro;
        dirpyrDenoise.bluechro = dirpyrDenoise.bluechro && p.dirpyrDenoise.bluechro == other.dirpyrDenoise.bluechro;
        dirpyrDenoise.gamma = dirpyrDenoise.gamma && p.dirpyrDenoise.gamma == other.dirpyrDenoise.gamma;
        dirpyrDenoise.passes = dirpyrDenoise.passes && p.dirpyrDenoise.passes == other.dirpyrDenoise.passes;
        dirpyrDenoise.dmethod = dirpyrDenoise.dmethod && p.dirpyrDenoise.dmethod == other.dirpyrDenoise.dmethod;
        dirpyrDenoise.Lmethod = dirpyrDenoise.Lmethod && p.dirpyrDenoise.Lmethod == other.dirpyrDenoise.Lmethod;
        dirpyrDenoise.Cmethod = dirpyrDenoise.Cmethod && p.dirpyrDenoise.Cmethod == other.dirpyrDenoise.Cmethod;
        dirpyrDenoise.C2method = dirpyrDenoise.C2method && p.dirpyrDenoise.C2method == other.dirpyrDenoise.C2method;
        dirpyrDenoise.smethod = dirpyrDenoise.smethod && p.dirpyrDenoise.smethod == other.dirpyrDenoise.smethod;
        dirpyrDenoise.medmethod = dirpyrDenoise.medmethod && p.dirpyrDenoise.medmethod == other.dirpyrDenoise.medmethod;
        dirpyrDenoise.methodmed = dirpyrDenoise.methodmed && p.dirpyrDenoise.methodmed == other.dirpyrDenoise.methodmed;
        dirpyrDenoise.rgbmethod = dirpyrDenoise.rgbmethod && p.dirpyrDenoise.rgbmethod == other.dirpyrDenoise.rgbmethod;

        epd.enabled = epd.enabled && p.epd.enabled == other.epd.enabled;
        epd.strength = epd.strength && p.epd.strength == other.epd.strength;
        epd.gamma = epd.gamma && p.epd.gamma == other.epd.gamma;
        epd.edgeStopping = epd.edgeStopping && p.epd.edgeStopping == other.epd.edgeStopping;
        epd.scale = epd.scale && p.epd.scale == other.epd.scale;
        epd.reweightingIterates = epd.reweightingIterates && p.epd.reweightingIterates == other.epd.reweightingIterates;

        fattal.enabled = fattal.enabled && p.fattal.enabled == other.fattal.enabled;
        fattal.threshold = fattal.threshold && p.fattal.threshold == other.fattal.threshold;
        fattal.amount = fattal.amount && p.fattal.amount == other.fattal.amount;
        fattal.anchor = fattal.anchor && p.fattal.anchor == other.fattal.anchor;

        sh.enabled = sh.enabled && p.sh.enabled == other.sh.enabled;
        sh.highlights = sh.highlights && p.sh.highlights == other.sh.highlights;
        sh.htonalwidth = sh.htonalwidth && p.sh.htonalwidth == other.sh.htonalwidth;
        sh.shadows = sh.shadows && p.sh.shadows == other.sh.shadows;
        sh.stonalwidth = sh.stonalwidth && p.sh.stonalwidth == other.sh.stonalwidth;
        sh.radius = sh.radius && p.sh.radius == other.sh.radius;
        sh.lab = sh.lab && p.sh.lab == other.sh.lab;
        crop.enabled = crop.enabled && p.crop.enabled == other.crop.enabled;
        crop.x = crop.x && p.crop.x == other.crop.x;
        crop.y = crop.y && p.crop.y == other.crop.y;
        crop.w = crop.w && p.crop.w == other.crop.w;
        crop.h = crop.h && p.crop.h == other.crop.h;
        crop.fixratio = crop.fixratio && p.crop.fixratio == other.crop.fixratio;
        crop.ratio = crop.ratio && p.crop.ratio == other.crop.ratio;
        crop.orientation = crop.orientation && p.crop.orientation == other.crop.orientation;
        crop.guide = crop.guide && p.crop.guide == other.crop.guide;
        coarse.rotate = coarse.rotate && p.coarse.rotate == other.coarse.rotate;
        coarse.hflip = coarse.hflip && p.coarse.hflip == other.coarse.hflip;
        coarse.vflip = coarse.vflip && p.coarse.vflip == other.coarse.vflip;
        commonTrans.autofill = commonTrans.autofill && p.commonTrans.autofill == other.commonTrans.autofill;
        rotate.degree = rotate.degree && p.rotate.degree == other.rotate.degree;
        distortion.amount = distortion.amount && p.distortion.amount == other.distortion.amount;
        lensProf.lcMode = lensProf.lcMode && p.lensProf.lcMode == other.lensProf.lcMode;
        lensProf.lcpFile = lensProf.lcpFile && p.lensProf.lcpFile == other.lensProf.lcpFile;
        lensProf.useDist = lensProf.useDist && p.lensProf.useDist == other.lensProf.useDist;
        lensProf.useVign = lensProf.useVign && p.lensProf.useVign == other.lensProf.useVign;
        lensProf.useCA = lensProf.useCA && p.lensProf.useCA == other.lensProf.useCA;
        lensProf.useLensfun = lensProf.useLensfun && p.lensProf.useLensfun() == other.lensProf.useLensfun();
        lensProf.lfAutoMatch = lensProf.lfAutoMatch && p.lensProf.lfAutoMatch() == other.lensProf.lfAutoMatch();
        lensProf.lfCameraMake = lensProf.lfCameraMake && p.lensProf.lfCameraMake == other.lensProf.lfCameraMake;
        lensProf.lfCameraModel = lensProf.lfCameraModel && p.lensProf.lfCameraModel == other.lensProf.lfCameraModel;
        lensProf.lfLens = lensProf.lfLens && p.lensProf.lfLens == other.lensProf.lfLens;
        perspective.horizontal = perspective.horizontal && p.perspective.horizontal == other.perspective.horizontal;
        perspective.vertical = perspective.vertical && p.perspective.vertical == other.perspective.vertical;
        gradient.enabled = gradient.enabled && p.gradient.enabled == other.gradient.enabled;
        gradient.degree = gradient.degree && p.gradient.degree == other.gradient.degree;
        gradient.feather = gradient.feather && p.gradient.feather == other.gradient.feather;
        gradient.strength = gradient.strength && p.gradient.strength == other.gradient.strength;
        gradient.centerX = gradient.centerX && p.gradient.centerX == other.gradient.centerX;
        gradient.centerY = gradient.centerY && p.gradient.centerY == other.gradient.centerY;

        locallab.enabled = locallab.enabled && p.locallab.enabled == other.locallab.enabled;
        locallab.nbspot = locallab.nbspot && p.locallab.nbspot == other.locallab.nbspot;
        locallab.selspot = locallab.selspot && p.locallab.selspot == other.locallab.selspot;
<<<<<<< HEAD
=======
        // Control spot settings
        locallab.id = locallab.id && p.locallab.id == other.locallab.id;
        locallab.name = locallab.name && p.locallab.name == other.locallab.name;
        locallab.isvisible = locallab.isvisible && p.locallab.isvisible == other.locallab.isvisible;
        locallab.shape = locallab.shape && p.locallab.shape == other.locallab.shape;
        locallab.spotMethod = locallab.spotMethod && p.locallab.spotMethod == other.locallab.spotMethod;
        locallab.sensiexclu = locallab.sensiexclu && p.locallab.sensiexclu == other.locallab.sensiexclu;
        locallab.struc = locallab.struc && p.locallab.struc == other.locallab.struc;
        locallab.shapeMethod = locallab.shapeMethod && p.locallab.shapeMethod == other.locallab.shapeMethod;
        locallab.locX = locallab.locX && p.locallab.locX == other.locallab.locX;
        locallab.locXL = locallab.locXL && p.locallab.locXL == other.locallab.locXL;
        locallab.locY = locallab.locY && p.locallab.locY == other.locallab.locY;
        locallab.locYT = locallab.locYT && p.locallab.locYT == other.locallab.locYT;
        locallab.centerX = locallab.centerX && p.locallab.centerX == other.locallab.centerX;
        locallab.centerY = locallab.centerY && p.locallab.centerY == other.locallab.centerY;
        locallab.circrad = locallab.circrad && p.locallab.circrad == other.locallab.circrad;
        locallab.qualityMethod = locallab.qualityMethod && p.locallab.qualityMethod == other.locallab.qualityMethod;
        locallab.transit = locallab.transit && p.locallab.transit == other.locallab.transit;
        locallab.thresh = locallab.thresh && p.locallab.thresh == other.locallab.thresh;
        locallab.iter = locallab.iter && p.locallab.iter == other.locallab.iter;
        // Color & Light
        locallab.expcolor = locallab.expcolor && p.locallab.expcolor == other.locallab.expcolor;
        locallab.curvactiv = locallab.curvactiv && p.locallab.curvactiv == other.locallab.curvactiv;
        locallab.lightness = locallab.lightness && p.locallab.lightness == other.locallab.lightness;
        locallab.contrast = locallab.contrast && p.locallab.contrast == other.locallab.contrast;
        locallab.chroma = locallab.chroma && p.locallab.chroma == other.locallab.chroma;
        locallab.sensi = locallab.sensi && p.locallab.sensi == other.locallab.sensi;
        locallab.qualitycurveMethod = locallab.qualitycurveMethod && p.locallab.qualitycurveMethod == other.locallab.qualitycurveMethod;
        locallab.llcurve = locallab.llcurve && p.locallab.llcurve == other.locallab.llcurve;
        locallab.cccurve = locallab.cccurve && p.locallab.cccurve == other.locallab.cccurve;
        locallab.LHcurve = locallab.LHcurve && p.locallab.LHcurve == other.locallab.LHcurve;
        locallab.HHcurve = locallab.HHcurve && p.locallab.HHcurve == other.locallab.HHcurve;
        locallab.invers = locallab.invers && p.locallab.invers == other.locallab.invers;
        // Exposure
        locallab.expexpose = locallab.expexpose && p.locallab.expexpose == other.locallab.expexpose;
        locallab.expcomp = locallab.expcomp && p.locallab.expcomp == other.locallab.expcomp;
        locallab.hlcompr = locallab.hlcompr && p.locallab.hlcompr == other.locallab.hlcompr;
        locallab.hlcomprthresh = locallab.hlcomprthresh && p.locallab.hlcomprthresh == other.locallab.hlcomprthresh;
        locallab.black = locallab.black && p.locallab.black == other.locallab.black;
        locallab.shcompr = locallab.shcompr && p.locallab.shcompr == other.locallab.shcompr;
        locallab.warm = locallab.warm && p.locallab.warm == other.locallab.warm;
        locallab.sensiex = locallab.sensiex && p.locallab.sensiex == other.locallab.sensiex;
        locallab.excurve = locallab.excurve && p.locallab.excurve == other.locallab.excurve;
        // Vibrance
        locallab.expvibrance = locallab.expvibrance && p.locallab.expvibrance == other.locallab.expvibrance;
        locallab.saturated = locallab.saturated && p.locallab.saturated == other.locallab.saturated;
        locallab.pastels = locallab.pastels && p.locallab.pastels == other.locallab.pastels;
        locallab.psthreshold = locallab.psthreshold && p.locallab.psthreshold == other.locallab.psthreshold;
        locallab.protectskins = locallab.protectskins && p.locallab.protectskins == other.locallab.protectskins;
        locallab.avoidcolorshift = locallab.avoidcolorshift && p.locallab.avoidcolorshift == other.locallab.avoidcolorshift;
        locallab.pastsattog = locallab.pastsattog && p.locallab.pastsattog == other.locallab.pastsattog;
        locallab.sensiv = locallab.sensiv && p.locallab.sensiv == other.locallab.sensiv;
        locallab.skintonescurve = locallab.skintonescurve && p.locallab.skintonescurve == other.locallab.skintonescurve;
        //Soft Light
        locallab.expsoft = locallab.expsoft && p.locallab.expsoft == other.locallab.expsoft;
        locallab.streng = locallab.streng && p.locallab.streng == other.locallab.streng;
        locallab.sensisf = locallab.sensisf && p.locallab.sensisf == other.locallab.sensisf;
        //Lab region
        locallab.explabregion = locallab.explabregion && p.locallab.explabregion == other.locallab.explabregion;
        // Blur & Noise
        locallab.expblur = locallab.expblur && p.locallab.expblur == other.locallab.expblur;
        locallab.radius = locallab.radius && p.locallab.radius == other.locallab.radius;
        locallab.strength = locallab.strength && p.locallab.strength == other.locallab.strength;
        locallab.sensibn = locallab.sensibn && p.locallab.sensibn == other.locallab.sensibn;
        locallab.blurMethod = locallab.blurMethod && p.locallab.blurMethod == other.locallab.blurMethod;
        locallab.activlum = locallab.activlum && p.locallab.activlum == other.locallab.activlum;
        // Tone Mapping
        locallab.exptonemap = locallab.exptonemap && p.locallab.exptonemap == other.locallab.exptonemap;
        locallab.stren = locallab.stren && p.locallab.stren == other.locallab.stren;
        locallab.gamma = locallab.gamma && p.locallab.gamma == other.locallab.gamma;
        locallab.estop = locallab.estop && p.locallab.estop == other.locallab.estop;
        locallab.scaltm = locallab.scaltm && p.locallab.scaltm == other.locallab.scaltm;
        locallab.rewei = locallab.rewei && p.locallab.rewei == other.locallab.rewei;
        locallab.sensitm = locallab.sensitm && p.locallab.sensitm == other.locallab.sensitm;
        // Retinex
        locallab.expreti = locallab.expreti && p.locallab.expreti == other.locallab.expreti;
        locallab.retinexMethod = locallab.retinexMethod && p.locallab.retinexMethod == other.locallab.retinexMethod;
        locallab.str = locallab.str && p.locallab.str == other.locallab.str;
        locallab.chrrt = locallab.chrrt && p.locallab.chrrt == other.locallab.chrrt;
        locallab.neigh = locallab.neigh && p.locallab.neigh == other.locallab.neigh;
        locallab.vart = locallab.vart && p.locallab.vart == other.locallab.vart;
        locallab.dehaz = locallab.dehaz && p.locallab.dehaz == other.locallab.dehaz;
        locallab.sensih = locallab.sensih && p.locallab.sensih == other.locallab.sensih;
        locallab.localTgaincurve = locallab.localTgaincurve && p.locallab.localTgaincurve == other.locallab.localTgaincurve;
        locallab.inversret = locallab.inversret && p.locallab.inversret == other.locallab.inversret;
        // Sharpening
        locallab.expsharp = locallab.expsharp && p.locallab.expsharp == other.locallab.expsharp;
        locallab.sharcontrast = locallab.sharcontrast && p.locallab.sharcontrast == other.locallab.sharcontrast;
        locallab.sharradius = locallab.sharradius && p.locallab.sharradius == other.locallab.sharradius;
        locallab.sharamount = locallab.sharamount && p.locallab.sharamount == other.locallab.sharamount;
        locallab.shardamping = locallab.shardamping && p.locallab.shardamping == other.locallab.shardamping;
        locallab.shariter = locallab.shariter && p.locallab.shariter == other.locallab.shariter;
        locallab.sharblur = locallab.sharblur && p.locallab.sharblur == other.locallab.sharblur;
        locallab.sensisha = locallab.sensisha && p.locallab.sensisha == other.locallab.sensisha;
        locallab.inverssha = locallab.inverssha && p.locallab.inverssha == other.locallab.inverssha;
        //local contrast
        locallab.expcontrast = locallab.expcontrast && p.locallab.expcontrast == other.locallab.expcontrast;
        locallab.lcradius = locallab.lcradius && p.locallab.lcradius == other.locallab.lcradius;
        locallab.lcamount = locallab.lcamount && p.locallab.lcamount == other.locallab.lcamount;
        locallab.lcdarkness = locallab.lcdarkness && p.locallab.lcdarkness == other.locallab.lcdarkness;
        locallab.lclightness = locallab.lclightness && p.locallab.lclightness == other.locallab.lclightness;
        locallab.sensilc = locallab.sensilc && p.locallab.sensilc == other.locallab.sensilc;
        // Contrast by detail levels
        locallab.expcbdl = locallab.expcbdl && p.locallab.expcbdl == other.locallab.expcbdl;
>>>>>>> cc6cf81c

        if (locallab.nbspot) {
            for (size_t j = 0; j < locallab.spots.size() && j < p.locallab.spots.size() && j < other.locallab.spots.size(); j++) {
                const LocallabParams::LocallabSpot& pSpot = p.locallab.spots.at(j);
                const LocallabParams::LocallabSpot& otherSpot = other.locallab.spots.at(j);
                // Control spot settings
                locallab.id = locallab.id && pSpot.id == otherSpot.id;
                locallab.spots.at(j).name = locallab.spots.at(j).name && pSpot.name == otherSpot.name;
                locallab.spots.at(j).isvisible = locallab.spots.at(j).isvisible && pSpot.isvisible == otherSpot.isvisible;
                locallab.spots.at(j).shape = locallab.spots.at(j).shape && pSpot.shape == otherSpot.shape;
                locallab.spots.at(j).spotMethod = locallab.spots.at(j).spotMethod && pSpot.spotMethod == otherSpot.spotMethod;
                locallab.spots.at(j).sensiexclu = locallab.spots.at(j).sensiexclu && pSpot.sensiexclu == otherSpot.sensiexclu;
                locallab.spots.at(j).struc = locallab.spots.at(j).struc && pSpot.struc == otherSpot.struc;
                locallab.spots.at(j).shapeMethod = locallab.spots.at(j).shapeMethod && pSpot.shapeMethod == otherSpot.shapeMethod;
                locallab.spots.at(j).locX = locallab.spots.at(j).locX && pSpot.locX == otherSpot.locX;
                locallab.spots.at(j).locXL = locallab.spots.at(j).locXL && pSpot.locXL == otherSpot.locXL;
                locallab.spots.at(j).locY = locallab.spots.at(j).locY && pSpot.locY == otherSpot.locY;
                locallab.spots.at(j).locYT = locallab.spots.at(j).locYT && pSpot.locYT == otherSpot.locYT;
                locallab.spots.at(j).centerX = locallab.spots.at(j).centerX && pSpot.centerX == otherSpot.centerX;
                locallab.spots.at(j).centerY = locallab.spots.at(j).centerY && pSpot.centerY == otherSpot.centerY;
                locallab.spots.at(j).circrad = locallab.spots.at(j).circrad && pSpot.circrad == otherSpot.circrad;
                locallab.spots.at(j).qualityMethod = locallab.spots.at(j).qualityMethod && pSpot.qualityMethod == otherSpot.qualityMethod;
                locallab.spots.at(j).transit = locallab.spots.at(j).transit && pSpot.transit == otherSpot.transit;
                locallab.spots.at(j).thresh = locallab.spots.at(j).thresh && pSpot.thresh == otherSpot.thresh;
                locallab.spots.at(j).iter = locallab.spots.at(j).iter && pSpot.iter == otherSpot.iter;
                // Color & Light
                locallab.spots.at(j).expcolor = locallab.spots.at(j).expcolor && pSpot.expcolor == otherSpot.expcolor;
                locallab.spots.at(j).curvactiv = locallab.spots.at(j).curvactiv && pSpot.curvactiv == otherSpot.curvactiv;
                locallab.spots.at(j).lightness = locallab.spots.at(j).lightness && pSpot.lightness == otherSpot.lightness;
                locallab.spots.at(j).contrast = locallab.spots.at(j).contrast && pSpot.contrast == otherSpot.contrast;
                locallab.spots.at(j).chroma = locallab.spots.at(j).chroma && pSpot.chroma == otherSpot.chroma;
                locallab.spots.at(j).sensi = locallab.spots.at(j).sensi && pSpot.sensi == otherSpot.sensi;
                locallab.spots.at(j).qualitycurveMethod = locallab.spots.at(j).qualitycurveMethod && pSpot.qualitycurveMethod == otherSpot.qualitycurveMethod;
                locallab.spots.at(j).llcurve = locallab.spots.at(j).llcurve && pSpot.llcurve == otherSpot.llcurve;
                locallab.spots.at(j).cccurve = locallab.spots.at(j).cccurve && pSpot.cccurve == otherSpot.cccurve;
                locallab.spots.at(j).LHcurve = locallab.spots.at(j).LHcurve && pSpot.LHcurve == otherSpot.LHcurve;
                locallab.spots.at(j).HHcurve = locallab.spots.at(j).HHcurve && pSpot.HHcurve == otherSpot.HHcurve;
                locallab.spots.at(j).invers = locallab.spots.at(j).invers && pSpot.invers == otherSpot.invers;
                // Exposure
                locallab.spots.at(j).expexpose = locallab.spots.at(j).expexpose && pSpot.expexpose == otherSpot.expexpose;
                locallab.spots.at(j).expcomp = locallab.spots.at(j).expcomp && pSpot.expcomp == otherSpot.expcomp;
                locallab.spots.at(j).hlcompr = locallab.spots.at(j).hlcompr && pSpot.hlcompr == otherSpot.hlcompr;
                locallab.spots.at(j).hlcomprthresh = locallab.spots.at(j).hlcomprthresh && pSpot.hlcomprthresh == otherSpot.hlcomprthresh;
                locallab.spots.at(j).black = locallab.spots.at(j).black && pSpot.black == otherSpot.black;
                locallab.spots.at(j).shcompr = locallab.spots.at(j).shcompr && pSpot.shcompr == otherSpot.shcompr;
                locallab.spots.at(j).warm = locallab.spots.at(j).warm && pSpot.warm == otherSpot.warm;
                locallab.spots.at(j).sensiex = locallab.spots.at(j).sensiex && pSpot.sensiex == otherSpot.sensiex;
                locallab.spots.at(j).excurve = locallab.spots.at(j).excurve && pSpot.excurve == otherSpot.excurve;
                // Vibrance
                locallab.spots.at(j).expvibrance = locallab.spots.at(j).expvibrance && pSpot.expvibrance == otherSpot.expvibrance;
                locallab.spots.at(j).saturated = locallab.spots.at(j).saturated && pSpot.saturated == otherSpot.saturated;
                locallab.spots.at(j).pastels = locallab.spots.at(j).pastels && pSpot.pastels == otherSpot.pastels;
                locallab.spots.at(j).psthreshold = locallab.spots.at(j).psthreshold && pSpot.psthreshold == otherSpot.psthreshold;
                locallab.spots.at(j).protectskins = locallab.spots.at(j).protectskins && pSpot.protectskins == otherSpot.protectskins;
                locallab.spots.at(j).avoidcolorshift = locallab.spots.at(j).avoidcolorshift && pSpot.avoidcolorshift == otherSpot.avoidcolorshift;
                locallab.spots.at(j).pastsattog = locallab.spots.at(j).pastsattog && pSpot.pastsattog == otherSpot.pastsattog;
                locallab.spots.at(j).sensiv = locallab.spots.at(j).sensiv && pSpot.sensiv == otherSpot.sensiv;
                locallab.spots.at(j).skintonescurve = locallab.spots.at(j).skintonescurve && pSpot.skintonescurve == otherSpot.skintonescurve;
                // Blur & Noise
                locallab.spots.at(j).expblur = locallab.spots.at(j).expblur && pSpot.expblur == otherSpot.expblur;
                locallab.spots.at(j).radius = locallab.spots.at(j).radius && pSpot.radius == otherSpot.radius;
                locallab.spots.at(j).strength = locallab.spots.at(j).strength && pSpot.strength == otherSpot.strength;
                locallab.spots.at(j).sensibn = locallab.spots.at(j).sensibn && pSpot.sensibn == otherSpot.sensibn;
                locallab.spots.at(j).blurMethod = locallab.spots.at(j).blurMethod && pSpot.blurMethod == otherSpot.blurMethod;
                locallab.spots.at(j).activlum = locallab.spots.at(j).activlum && pSpot.activlum == otherSpot.activlum;
                // Tone Mapping
                locallab.spots.at(j).exptonemap = locallab.spots.at(j).exptonemap && pSpot.exptonemap == otherSpot.exptonemap;
                locallab.spots.at(j).stren = locallab.spots.at(j).stren && pSpot.stren == otherSpot.stren;
                locallab.spots.at(j).gamma = locallab.spots.at(j).gamma && pSpot.gamma == otherSpot.gamma;
                locallab.spots.at(j).estop = locallab.spots.at(j).estop && pSpot.estop == otherSpot.estop;
                locallab.spots.at(j).scaltm = locallab.spots.at(j).scaltm && pSpot.scaltm == otherSpot.scaltm;
                locallab.spots.at(j).rewei = locallab.spots.at(j).rewei && pSpot.rewei == otherSpot.rewei;
                locallab.spots.at(j).sensitm = locallab.spots.at(j).sensitm && pSpot.sensitm == otherSpot.sensitm;
                // Retinex
                locallab.spots.at(j).expreti = locallab.spots.at(j).expreti && pSpot.expreti == otherSpot.expreti;
                locallab.spots.at(j).retinexMethod = locallab.spots.at(j).retinexMethod && pSpot.retinexMethod == otherSpot.retinexMethod;
                locallab.spots.at(j).str = locallab.spots.at(j).str && pSpot.str == otherSpot.str;
                locallab.spots.at(j).chrrt = locallab.spots.at(j).chrrt && pSpot.chrrt == otherSpot.chrrt;
                locallab.spots.at(j).neigh = locallab.spots.at(j).neigh && pSpot.neigh == otherSpot.neigh;
                locallab.spots.at(j).vart = locallab.spots.at(j).vart && pSpot.vart == otherSpot.vart;
                locallab.spots.at(j).sensih = locallab.spots.at(j).sensih && pSpot.sensih == otherSpot.sensih;
                locallab.spots.at(j).localTgaincurve = locallab.spots.at(j).localTgaincurve && pSpot.localTgaincurve == otherSpot.localTgaincurve;
                locallab.spots.at(j).inversret = locallab.spots.at(j).inversret &&pSpot.inversret == otherSpot.inversret;
                // Sharpening
                locallab.spots.at(j).expsharp = locallab.spots.at(j).expsharp && pSpot.expsharp == otherSpot.expsharp;
                locallab.spots.at(j).sharradius = locallab.spots.at(j).sharradius && pSpot.sharradius == otherSpot.sharradius;
                locallab.spots.at(j).sharamount = locallab.spots.at(j).sharamount && pSpot.sharamount == otherSpot.sharamount;
                locallab.spots.at(j).shardamping = locallab.spots.at(j).shardamping && pSpot.shardamping == otherSpot.shardamping;
                locallab.spots.at(j).shariter = locallab.spots.at(j).shariter && pSpot.shariter == otherSpot.shariter;
                locallab.spots.at(j).sensisha = locallab.spots.at(j).sensisha && pSpot.sensisha == otherSpot.sensisha;
                locallab.spots.at(j).inverssha = locallab.spots.at(j).inverssha && pSpot.inverssha == otherSpot.inverssha;
                // Contrast by detail levels
                locallab.spots.at(j).expcbdl = locallab.spots.at(j).expcbdl && pSpot.expcbdl == otherSpot.expcbdl;

                for (int k = 0; k < 5; k++) {
                    locallab.spots.at(j).mult[k] = locallab.spots.at(j).mult[k] && pSpot.mult[k] == otherSpot.mult[k];
                }

                locallab.spots.at(j).chromacbdl = locallab.spots.at(j).chromacbdl && pSpot.chromacbdl == otherSpot.chromacbdl;
                locallab.spots.at(j).threshold = locallab.spots.at(j).threshold && pSpot.threshold == otherSpot.threshold;
                locallab.spots.at(j).sensicb = locallab.spots.at(j).sensicb && pSpot.sensicb == otherSpot.sensicb;
                // Denoise
                locallab.spots.at(j).expdenoi = locallab.spots.at(j).expdenoi && pSpot.expdenoi == otherSpot.expdenoi;
                locallab.spots.at(j).noiselumf = locallab.spots.at(j).noiselumf && pSpot.noiselumf == otherSpot.noiselumf;
                locallab.spots.at(j).noiselumc = locallab.spots.at(j).noiselumc && pSpot.noiselumc == otherSpot.noiselumc;
                locallab.spots.at(j).noiselumdetail = locallab.spots.at(j).noiselumdetail && pSpot.noiselumdetail == otherSpot.noiselumdetail;
                locallab.spots.at(j).noiselequal = locallab.spots.at(j).noiselequal && pSpot.noiselequal == otherSpot.noiselequal;
                locallab.spots.at(j).noisechrof = locallab.spots.at(j).noisechrof && pSpot.noisechrof == otherSpot.noisechrof;
                locallab.spots.at(j).noisechroc = locallab.spots.at(j).noisechroc && pSpot.noisechroc == otherSpot.noisechroc;
                locallab.spots.at(j).noisechrodetail = locallab.spots.at(j).noisechrodetail && pSpot.noisechrodetail == otherSpot.noisechrodetail;
                locallab.spots.at(j).adjblur = locallab.spots.at(j).adjblur && pSpot.adjblur == otherSpot.adjblur;
                locallab.spots.at(j).bilateral = locallab.spots.at(j).bilateral && pSpot.bilateral == otherSpot.bilateral;
                locallab.spots.at(j).sensiden = locallab.spots.at(j).sensiden && pSpot.sensiden == otherSpot.sensiden;
                // Others
                locallab.spots.at(j).avoid = locallab.spots.at(j).avoid && pSpot.avoid == otherSpot.avoid;
            }
        }

        if (!locallab.nbspot || !locallab.id) {
            // locallab.id and locallab.spots are set to false because cannot be combined
            locallab.id = false;
            locallab.spots.clear();
            locallab.spots.resize(p.locallab.nbspot, new LocallabParamsEdited::LocallabSpotEdited(false));
        }

        pcvignette.enabled = pcvignette.enabled && p.pcvignette.enabled == other.pcvignette.enabled;
        pcvignette.strength = pcvignette.strength && p.pcvignette.strength == other.pcvignette.strength;
        pcvignette.feather = pcvignette.feather && p.pcvignette.feather == other.pcvignette.feather;
        pcvignette.roundness = pcvignette.roundness && p.pcvignette.roundness == other.pcvignette.roundness;
        cacorrection.red = cacorrection.red && p.cacorrection.red == other.cacorrection.red;
        cacorrection.blue = cacorrection.blue && p.cacorrection.blue == other.cacorrection.blue;
        vignetting.amount = vignetting.amount && p.vignetting.amount == other.vignetting.amount;
        vignetting.radius = vignetting.radius && p.vignetting.radius == other.vignetting.radius;
        vignetting.strength = vignetting.strength && p.vignetting.strength == other.vignetting.strength;
        vignetting.centerX = vignetting.centerX && p.vignetting.centerX == other.vignetting.centerX;
        vignetting.centerY = vignetting.centerY && p.vignetting.centerY == other.vignetting.centerY;
        chmixer.enabled = chmixer.enabled && p.chmixer.enabled == other.chmixer.enabled;
        chmixer.red[0] = chmixer.red[0] && p.chmixer.red[0] == other.chmixer.red[0];
        chmixer.red[1] = chmixer.red[1] && p.chmixer.red[1] == other.chmixer.red[1];
        chmixer.red[2] = chmixer.red[2] && p.chmixer.red[2] == other.chmixer.red[2];
        chmixer.green[0] = chmixer.green[0] && p.chmixer.green[0] == other.chmixer.green[0];
        chmixer.green[1] = chmixer.green[1] && p.chmixer.green[1] == other.chmixer.green[1];
        chmixer.green[2] = chmixer.green[2] && p.chmixer.green[2] == other.chmixer.green[2];
        chmixer.blue[0] = chmixer.blue[0] && p.chmixer.blue[0] == other.chmixer.blue[0];
        chmixer.blue[1] = chmixer.blue[1] && p.chmixer.blue[1] == other.chmixer.blue[1];
        chmixer.blue[2] = chmixer.blue[2] && p.chmixer.blue[2] == other.chmixer.blue[2];
        blackwhite.enabledcc = blackwhite.enabledcc && p.blackwhite.enabledcc == other.blackwhite.enabledcc;
        blackwhite.enabled = blackwhite.enabled && p.blackwhite.enabled == other.blackwhite.enabled;
        blackwhite.mixerRed = blackwhite.mixerRed && p.blackwhite.mixerRed == other.blackwhite.mixerRed;
        blackwhite.mixerOrange = blackwhite.mixerOrange && p.blackwhite.mixerOrange == other.blackwhite.mixerOrange;
        blackwhite.mixerYellow = blackwhite.mixerYellow && p.blackwhite.mixerYellow == other.blackwhite.mixerYellow;
        blackwhite.mixerGreen = blackwhite.mixerGreen && p.blackwhite.mixerGreen == other.blackwhite.mixerGreen;
        blackwhite.mixerCyan = blackwhite.mixerCyan && p.blackwhite.mixerCyan == other.blackwhite.mixerCyan;
        blackwhite.mixerBlue = blackwhite.mixerBlue && p.blackwhite.mixerBlue == other.blackwhite.mixerBlue;
        blackwhite.mixerMagenta = blackwhite.mixerMagenta && p.blackwhite.mixerMagenta == other.blackwhite.mixerMagenta;
        blackwhite.mixerPurple = blackwhite.mixerPurple && p.blackwhite.mixerPurple == other.blackwhite.mixerPurple;
        blackwhite.gammaRed = blackwhite.gammaRed && p.blackwhite.gammaRed == other.blackwhite.gammaRed;
        blackwhite.gammaGreen = blackwhite.gammaGreen && p.blackwhite.gammaGreen == other.blackwhite.gammaGreen;
        blackwhite.gammaBlue = blackwhite.gammaBlue && p.blackwhite.gammaBlue == other.blackwhite.gammaBlue;
        blackwhite.filter = blackwhite.filter && p.blackwhite.filter == other.blackwhite.filter;
        blackwhite.setting = blackwhite.setting && p.blackwhite.setting == other.blackwhite.setting;
        blackwhite.luminanceCurve = blackwhite.luminanceCurve && p.blackwhite.luminanceCurve == other.blackwhite.luminanceCurve;
        blackwhite.method = blackwhite.method && p.blackwhite.method == other.blackwhite.method;
        blackwhite.beforeCurve = blackwhite.beforeCurve && p.blackwhite.beforeCurve == other.blackwhite.beforeCurve;
        blackwhite.beforeCurveMode = blackwhite.beforeCurveMode && p.blackwhite.beforeCurveMode == other.blackwhite.beforeCurveMode;
        blackwhite.afterCurve = blackwhite.afterCurve && p.blackwhite.afterCurve == other.blackwhite.afterCurve;
        blackwhite.afterCurveMode = blackwhite.afterCurveMode && p.blackwhite.afterCurveMode == other.blackwhite.afterCurveMode;
        blackwhite.autoc = blackwhite.autoc && p.blackwhite.autoc == other.blackwhite.autoc;
        blackwhite.algo = blackwhite.algo && p.blackwhite.algo == other.blackwhite.algo;
        resize.scale = resize.scale && p.resize.scale == other.resize.scale;
        resize.appliesTo = resize.appliesTo && p.resize.appliesTo == other.resize.appliesTo;
        resize.method = resize.method && p.resize.method == other.resize.method;
        resize.dataspec = resize.dataspec && p.resize.dataspec == other.resize.dataspec;
        resize.width = resize.width && p.resize.width == other.resize.width;
        resize.height = resize.height && p.resize.height == other.resize.height;
        resize.enabled = resize.enabled && p.resize.enabled == other.resize.enabled;
        resize.allowUpscaling = resize.allowUpscaling && p.resize.allowUpscaling == other.resize.allowUpscaling;
        icm.inputProfile = icm.inputProfile && p.icm.inputProfile == other.icm.inputProfile;
        icm.toneCurve = icm.toneCurve && p.icm.toneCurve == other.icm.toneCurve;
        icm.applyLookTable = icm.applyLookTable && p.icm.applyLookTable == other.icm.applyLookTable;
        icm.applyBaselineExposureOffset = icm.applyBaselineExposureOffset && p.icm.applyBaselineExposureOffset == other.icm.applyBaselineExposureOffset;
        icm.applyHueSatMap = icm.applyHueSatMap && p.icm.applyHueSatMap == other.icm.applyHueSatMap;
        icm.dcpIlluminant = icm.dcpIlluminant && p.icm.dcpIlluminant == other.icm.dcpIlluminant;
        icm.workingProfile = icm.workingProfile && p.icm.workingProfile == other.icm.workingProfile;
        icm.outputProfile = icm.outputProfile && p.icm.outputProfile == other.icm.outputProfile;
        icm.outputIntent = icm.outputIntent && p.icm.outputIntent == other.icm.outputIntent;
        icm.outputBPC = icm.outputBPC && p.icm.outputBPC == other.icm.outputBPC ;
        icm.workingTRCGamma = icm.workingTRCGamma && p.icm.workingTRCGamma == other.icm.workingTRCGamma;
        icm.workingTRCSlope = icm.workingTRCSlope && p.icm.workingTRCSlope == other.icm.workingTRCSlope;
        icm.workingTRC = icm.workingTRC && p.icm.workingTRC == other.icm.workingTRC;
        raw.bayersensor.method = raw.bayersensor.method && p.raw.bayersensor.method == other.raw.bayersensor.method;
        raw.bayersensor.border = raw.bayersensor.border && p.raw.bayersensor.border == other.raw.bayersensor.border;
        raw.bayersensor.imageNum = raw.bayersensor.imageNum && p.raw.bayersensor.imageNum == other.raw.bayersensor.imageNum;
        raw.bayersensor.ccSteps = raw.bayersensor.ccSteps && p.raw.bayersensor.ccSteps == other.raw.bayersensor.ccSteps;
        raw.bayersensor.exBlack0 = raw.bayersensor.exBlack0 && p.raw.bayersensor.black0 == other.raw.bayersensor.black0;
        raw.bayersensor.exBlack1 = raw.bayersensor.exBlack1 && p.raw.bayersensor.black1 == other.raw.bayersensor.black1;
        raw.bayersensor.exBlack2 = raw.bayersensor.exBlack2 && p.raw.bayersensor.black2 == other.raw.bayersensor.black2;
        raw.bayersensor.exBlack3 = raw.bayersensor.exBlack3 && p.raw.bayersensor.black3 == other.raw.bayersensor.black3;
        raw.bayersensor.exTwoGreen = raw.bayersensor.exTwoGreen && p.raw.bayersensor.twogreen == other.raw.bayersensor.twogreen;
        raw.bayersensor.dcbIterations = raw.bayersensor.dcbIterations && p.raw.bayersensor.dcb_iterations == other.raw.bayersensor.dcb_iterations;
        raw.bayersensor.dcbEnhance = raw.bayersensor.dcbEnhance && p.raw.bayersensor.dcb_enhance == other.raw.bayersensor.dcb_enhance;
        //raw.bayersensor.allEnhance = raw.bayersensor.allEnhance && p.raw.bayersensor.all_enhance == other.raw.bayersensor.all_enhance;
        raw.bayersensor.lmmseIterations = raw.bayersensor.lmmseIterations && p.raw.bayersensor.lmmse_iterations == other.raw.bayersensor.lmmse_iterations;
        raw.bayersensor.dualDemosaicAutoContrast = raw.bayersensor.dualDemosaicAutoContrast && p.raw.bayersensor.dualDemosaicAutoContrast == other.raw.bayersensor.dualDemosaicAutoContrast;
        raw.bayersensor.dualDemosaicContrast = raw.bayersensor.dualDemosaicContrast && p.raw.bayersensor.dualDemosaicContrast == other.raw.bayersensor.dualDemosaicContrast;
        raw.bayersensor.pixelShiftMotionCorrectionMethod = raw.bayersensor.pixelShiftMotionCorrectionMethod && p.raw.bayersensor.pixelShiftMotionCorrectionMethod == other.raw.bayersensor.pixelShiftMotionCorrectionMethod;
        raw.bayersensor.pixelShiftEperIso = raw.bayersensor.pixelShiftEperIso && p.raw.bayersensor.pixelShiftEperIso == other.raw.bayersensor.pixelShiftEperIso;
        raw.bayersensor.pixelShiftSigma = raw.bayersensor.pixelShiftSigma && p.raw.bayersensor.pixelShiftSigma == other.raw.bayersensor.pixelShiftSigma;
        raw.bayersensor.pixelShiftShowMotion = raw.bayersensor.pixelShiftShowMotion && p.raw.bayersensor.pixelShiftShowMotion == other.raw.bayersensor.pixelShiftShowMotion;
        raw.bayersensor.pixelShiftShowMotionMaskOnly = raw.bayersensor.pixelShiftShowMotionMaskOnly && p.raw.bayersensor.pixelShiftShowMotionMaskOnly == other.raw.bayersensor.pixelShiftShowMotionMaskOnly;
        raw.bayersensor.pixelShiftHoleFill = raw.bayersensor.pixelShiftHoleFill && p.raw.bayersensor.pixelShiftHoleFill == other.raw.bayersensor.pixelShiftHoleFill;
        raw.bayersensor.pixelShiftMedian = raw.bayersensor.pixelShiftMedian && p.raw.bayersensor.pixelShiftMedian == other.raw.bayersensor.pixelShiftMedian;
        raw.bayersensor.pixelShiftGreen = raw.bayersensor.pixelShiftGreen && p.raw.bayersensor.pixelShiftGreen == other.raw.bayersensor.pixelShiftGreen;
        raw.bayersensor.pixelShiftBlur = raw.bayersensor.pixelShiftBlur && p.raw.bayersensor.pixelShiftBlur == other.raw.bayersensor.pixelShiftBlur;
        raw.bayersensor.pixelShiftSmooth = raw.bayersensor.pixelShiftSmooth && p.raw.bayersensor.pixelShiftSmoothFactor == other.raw.bayersensor.pixelShiftSmoothFactor;
        raw.bayersensor.pixelShiftEqualBright = raw.bayersensor.pixelShiftEqualBright && p.raw.bayersensor.pixelShiftEqualBright == other.raw.bayersensor.pixelShiftEqualBright;
        raw.bayersensor.pixelShiftEqualBrightChannel = raw.bayersensor.pixelShiftEqualBrightChannel && p.raw.bayersensor.pixelShiftEqualBrightChannel == other.raw.bayersensor.pixelShiftEqualBrightChannel;
        raw.bayersensor.pixelShiftNonGreenCross = raw.bayersensor.pixelShiftNonGreenCross && p.raw.bayersensor.pixelShiftNonGreenCross == other.raw.bayersensor.pixelShiftNonGreenCross;
        raw.bayersensor.pixelShiftDemosaicMethod = raw.bayersensor.pixelShiftDemosaicMethod && p.raw.bayersensor.pixelShiftDemosaicMethod == other.raw.bayersensor.pixelShiftDemosaicMethod;
        raw.bayersensor.greenEq = raw.bayersensor.greenEq && p.raw.bayersensor.greenthresh == other.raw.bayersensor.greenthresh;
        raw.bayersensor.linenoise = raw.bayersensor.linenoise && p.raw.bayersensor.linenoise == other.raw.bayersensor.linenoise;
        raw.bayersensor.linenoiseDirection = raw.bayersensor.linenoiseDirection && p.raw.bayersensor.linenoiseDirection == other.raw.bayersensor.linenoiseDirection;
        raw.bayersensor.pdafLinesFilter = raw.bayersensor.pdafLinesFilter && p.raw.bayersensor.pdafLinesFilter == other.raw.bayersensor.pdafLinesFilter;
        raw.xtranssensor.method = raw.xtranssensor.method && p.raw.xtranssensor.method == other.raw.xtranssensor.method;
        raw.xtranssensor.dualDemosaicAutoContrast = raw.xtranssensor.dualDemosaicAutoContrast && p.raw.xtranssensor.dualDemosaicAutoContrast == other.raw.xtranssensor.dualDemosaicAutoContrast;
        raw.xtranssensor.dualDemosaicContrast = raw.xtranssensor.dualDemosaicContrast && p.raw.xtranssensor.dualDemosaicContrast == other.raw.xtranssensor.dualDemosaicContrast;
        raw.xtranssensor.ccSteps = raw.xtranssensor.ccSteps && p.raw.xtranssensor.ccSteps == other.raw.xtranssensor.ccSteps;
        raw.xtranssensor.exBlackRed = raw.xtranssensor.exBlackRed && p.raw.xtranssensor.blackred == other.raw.xtranssensor.blackred;
        raw.xtranssensor.exBlackGreen = raw.xtranssensor.exBlackGreen && p.raw.xtranssensor.blackgreen == other.raw.xtranssensor.blackgreen;
        raw.xtranssensor.exBlackBlue = raw.xtranssensor.exBlackBlue && p.raw.xtranssensor.blackblue == other.raw.xtranssensor.blackblue;
        raw.ca_autocorrect = raw.ca_autocorrect && p.raw.ca_autocorrect == other.raw.ca_autocorrect;
        raw.ca_avoidcolourshift = raw.ca_avoidcolourshift && p.raw.ca_avoidcolourshift == other.raw.ca_avoidcolourshift;
        raw.caautoiterations = raw.caautoiterations && p.raw.caautoiterations == other.raw.caautoiterations;
        raw.cared = raw.cared && p.raw.cared == other.raw.cared;
        raw.cablue = raw.cablue && p.raw.cablue == other.raw.cablue;
        raw.hotPixelFilter = raw.hotPixelFilter && p.raw.hotPixelFilter == other.raw.hotPixelFilter;
        raw.deadPixelFilter = raw.deadPixelFilter && p.raw.deadPixelFilter == other.raw.deadPixelFilter;
        raw.hotdeadpix_thresh = raw.hotdeadpix_thresh && p.raw.hotdeadpix_thresh == other.raw.hotdeadpix_thresh;
        raw.darkFrame = raw.darkFrame && p.raw.dark_frame == other.raw.dark_frame;
        raw.df_autoselect = raw.df_autoselect && p.raw.df_autoselect == other.raw.df_autoselect;
        raw.ff_file = raw.ff_file && p.raw.ff_file == other.raw.ff_file;
        raw.ff_AutoSelect = raw.ff_AutoSelect && p.raw.ff_AutoSelect == other.raw.ff_AutoSelect;
        raw.ff_BlurRadius = raw.ff_BlurRadius && p.raw.ff_BlurRadius == other.raw.ff_BlurRadius;
        raw.ff_BlurType = raw.ff_BlurType && p.raw.ff_BlurType == other.raw.ff_BlurType;
        raw.ff_AutoClipControl = raw.ff_AutoClipControl && p.raw.ff_AutoClipControl == other.raw.ff_AutoClipControl;
        raw.ff_clipControl = raw.ff_clipControl && p.raw.ff_clipControl == other.raw.ff_clipControl;
        raw.exPos = raw.exPos && p.raw.expos == other.raw.expos;
        raw.exPreser = raw.exPreser && p.raw.preser == other.raw.preser;
        wavelet.enabled = wavelet.enabled && p.wavelet.enabled == other.wavelet.enabled;
        wavelet.strength = wavelet.strength && p.wavelet.strength == other.wavelet.strength;
        wavelet.balance = wavelet.balance && p.wavelet.balance == other.wavelet.balance;
        wavelet.iter = wavelet.iter && p.wavelet.iter == other.wavelet.iter;
        wavelet.median = wavelet.median && p.wavelet.median == other.wavelet.median;
        wavelet.medianlev = wavelet.medianlev && p.wavelet.medianlev == other.wavelet.medianlev;
        wavelet.linkedg = wavelet.linkedg && p.wavelet.linkedg == other.wavelet.linkedg;
        wavelet.cbenab = wavelet.cbenab && p.wavelet.cbenab == other.wavelet.cbenab;
        wavelet.greenmed = wavelet.greenmed && p.wavelet.greenmed == other.wavelet.greenmed;
        wavelet.bluemed = wavelet.bluemed && p.wavelet.bluemed == other.wavelet.bluemed;
        wavelet.greenhigh = wavelet.greenhigh && p.wavelet.greenhigh == other.wavelet.greenhigh;
        wavelet.bluehigh = wavelet.bluehigh && p.wavelet.bluehigh == other.wavelet.bluehigh;
        wavelet.greenlow = wavelet.greenlow && p.wavelet.greenlow == other.wavelet.greenlow;
        wavelet.bluelow = wavelet.bluelow && p.wavelet.bluelow == other.wavelet.bluelow;
        wavelet.lipst = wavelet.lipst && p.wavelet.lipst == other.wavelet.lipst;
        wavelet.Medgreinf = wavelet.Medgreinf && p.wavelet.Medgreinf == other.wavelet.Medgreinf;
        wavelet.avoid = wavelet.avoid && p.wavelet.avoid == other.wavelet.avoid;
        wavelet.tmr = wavelet.tmr && p.wavelet.tmr == other.wavelet.tmr;
        wavelet.Lmethod = wavelet.Lmethod && p.wavelet.Lmethod == other.wavelet.Lmethod;
        wavelet.CLmethod = wavelet.CLmethod && p.wavelet.CLmethod == other.wavelet.CLmethod;
        wavelet.Backmethod = wavelet.Backmethod && p.wavelet.Backmethod == other.wavelet.Backmethod;
        wavelet.Tilesmethod = wavelet.Tilesmethod && p.wavelet.Tilesmethod == other.wavelet.Tilesmethod;
        wavelet.daubcoeffmethod = wavelet.daubcoeffmethod && p.wavelet.daubcoeffmethod == other.wavelet.daubcoeffmethod;
        wavelet.CHmethod = wavelet.CHmethod && p.wavelet.CHmethod == other.wavelet.CHmethod;
        wavelet.CHSLmethod = wavelet.CHSLmethod && p.wavelet.CHSLmethod == other.wavelet.CHSLmethod;
        wavelet.EDmethod = wavelet.EDmethod && p.wavelet.EDmethod == other.wavelet.EDmethod;
        wavelet.NPmethod = wavelet.NPmethod && p.wavelet.NPmethod == other.wavelet.NPmethod;
        wavelet.BAmethod = wavelet.BAmethod && p.wavelet.BAmethod == other.wavelet.BAmethod;
        wavelet.TMmethod = wavelet.TMmethod && p.wavelet.TMmethod == other.wavelet.TMmethod;
        wavelet.HSmethod = wavelet.HSmethod && p.wavelet.HSmethod == other.wavelet.HSmethod;
        wavelet.Dirmethod = wavelet.Dirmethod && p.wavelet.Dirmethod == other.wavelet.Dirmethod;
        wavelet.rescon = wavelet.rescon && p.wavelet.rescon == other.wavelet.rescon;
        wavelet.resconH = wavelet.resconH && p.wavelet.resconH == other.wavelet.resconH;
        wavelet.reschro = wavelet.reschro && p.wavelet.reschro == other.wavelet.reschro;
        wavelet.tmrs = wavelet.tmrs && p.wavelet.tmrs == other.wavelet.tmrs;
        wavelet.gamma = wavelet.gamma && p.wavelet.gamma == other.wavelet.gamma;
        wavelet.sup = wavelet.sup && p.wavelet.sup == other.wavelet.sup;
        wavelet.sky = wavelet.sky && p.wavelet.sky == other.wavelet.sky;
        wavelet.threshold = wavelet.threshold && p.wavelet.threshold == other.wavelet.threshold;
        wavelet.threshold2 = wavelet.threshold2 && p.wavelet.threshold2 == other.wavelet.threshold2;
        wavelet.edgedetect = wavelet.edgedetect && p.wavelet.edgedetect == other.wavelet.edgedetect;
        wavelet.edgedetectthr = wavelet.edgedetectthr && p.wavelet.edgedetectthr == other.wavelet.edgedetectthr;
        wavelet.edgedetectthr2 = wavelet.edgedetectthr2 && p.wavelet.edgedetectthr2 == other.wavelet.edgedetectthr2;
        wavelet.edgesensi = wavelet.edgesensi && p.wavelet.edgesensi == other.wavelet.edgesensi;
        wavelet.edgeampli = wavelet.edgeampli && p.wavelet.edgeampli == other.wavelet.edgeampli;
        wavelet.thres = wavelet.thres && p.wavelet.thres == other.wavelet.thres;
        wavelet.chroma = wavelet.chroma && p.wavelet.chroma == other.wavelet.chroma;
        wavelet.chro = wavelet.chro && p.wavelet.chro == other.wavelet.chro;
        wavelet.contrast = wavelet.contrast && p.wavelet.contrast == other.wavelet.contrast;
        wavelet.edgrad = wavelet.edgrad && p.wavelet.edgrad == other.wavelet.edgrad;
        wavelet.edgval = wavelet.edgval && p.wavelet.edgval == other.wavelet.edgval;
        wavelet.edgthresh = wavelet.edgthresh && p.wavelet.edgthresh == other.wavelet.edgthresh;
        wavelet.thr = wavelet.thr && p.wavelet.thr == other.wavelet.thr;
        wavelet.thrH = wavelet.thrH && p.wavelet.thrH == other.wavelet.thrH;
        wavelet.hueskin = wavelet.hueskin && p.wavelet.hueskin == other.wavelet.hueskin;
        wavelet.hueskin2 = wavelet.hueskin2 && p.wavelet.hueskin2 == other.wavelet.hueskin2;
        wavelet.hllev = wavelet.hllev && p.wavelet.hllev == other.wavelet.hllev;
        wavelet.bllev = wavelet.bllev && p.wavelet.bllev == other.wavelet.bllev;
        wavelet.edgcont = wavelet.edgcont && p.wavelet.edgcont == other.wavelet.edgcont;
        wavelet.level0noise = wavelet.level0noise && p.wavelet.level0noise == other.wavelet.level0noise;
        wavelet.level1noise = wavelet.level1noise && p.wavelet.level1noise == other.wavelet.level1noise;
        wavelet.level2noise = wavelet.level2noise && p.wavelet.level2noise == other.wavelet.level2noise;
        wavelet.level3noise = wavelet.level3noise && p.wavelet.level3noise == other.wavelet.level3noise;
        wavelet.pastlev = wavelet.pastlev && p.wavelet.pastlev == other.wavelet.pastlev;
        wavelet.satlev = wavelet.satlev && p.wavelet.satlev == other.wavelet.satlev;
        wavelet.ccwcurve = wavelet.ccwcurve && p.wavelet.ccwcurve == other.wavelet.ccwcurve;
        wavelet.opacityCurveRG = wavelet.opacityCurveRG && p.wavelet.opacityCurveRG == other.wavelet.opacityCurveRG;
        wavelet.opacityCurveBY = wavelet.opacityCurveBY && p.wavelet.opacityCurveBY == other.wavelet.opacityCurveBY;
        wavelet.opacityCurveW = wavelet.opacityCurveW && p.wavelet.opacityCurveW == other.wavelet.opacityCurveW;
        wavelet.opacityCurveWL = wavelet.opacityCurveWL && p.wavelet.opacityCurveWL == other.wavelet.opacityCurveWL;
        wavelet.wavclCurve = wavelet.wavclCurve && p.wavelet.wavclCurve == other.wavelet.wavclCurve;
        wavelet.hhcurve = wavelet.hhcurve && p.wavelet.hhcurve == other.wavelet.hhcurve;
        wavelet.Chcurve = wavelet.Chcurve && p.wavelet.Chcurve == other.wavelet.Chcurve;
        wavelet.skinprotect = wavelet.skinprotect && p.wavelet.skinprotect == other.wavelet.skinprotect;
        //    wavelet.enacont = wavelet.enacont && p.wavelet.enacont == other.wavelet.enacont;
        wavelet.expcontrast = wavelet.expcontrast && p.wavelet.expcontrast == other.wavelet.expcontrast;
        wavelet.expchroma = wavelet.expchroma && p.wavelet.expchroma == other.wavelet.expchroma;
        wavelet.expedge = wavelet.expedge && p.wavelet.expedge == other.wavelet.expedge;
        wavelet.expresid = wavelet.expresid && p.wavelet.expresid == other.wavelet.expresid;
        wavelet.expfinal = wavelet.expfinal && p.wavelet.expfinal == other.wavelet.expfinal;
        wavelet.exptoning = wavelet.exptoning && p.wavelet.exptoning == other.wavelet.exptoning;
        wavelet.expnoise = wavelet.expnoise && p.wavelet.expnoise == other.wavelet.expnoise;

        for (int i = 0; i < 9; i++) {
            wavelet.c[i] = wavelet.c[i] && p.wavelet.c[i] == other.wavelet.c[i];
        }

        for (int i = 0; i < 9; i++) {
            wavelet.ch[i] = wavelet.ch[i] && p.wavelet.ch[i] == other.wavelet.ch[i];
        }

        dirpyrequalizer.enabled = dirpyrequalizer.enabled && p.dirpyrequalizer.enabled == other.dirpyrequalizer.enabled;
        dirpyrequalizer.gamutlab = dirpyrequalizer.gamutlab && p.dirpyrequalizer.gamutlab == other.dirpyrequalizer.gamutlab;
        dirpyrequalizer.cbdlMethod = dirpyrequalizer.cbdlMethod && p.dirpyrequalizer.cbdlMethod == other.dirpyrequalizer.cbdlMethod;

        for (int i = 0; i < 6; i++) {
            dirpyrequalizer.mult[i] = dirpyrequalizer.mult[i] && p.dirpyrequalizer.mult[i] == other.dirpyrequalizer.mult[i];
        }

        dirpyrequalizer.threshold = dirpyrequalizer.threshold && p.dirpyrequalizer.threshold == other.dirpyrequalizer.threshold;
        dirpyrequalizer.skinprotect = dirpyrequalizer.skinprotect && p.dirpyrequalizer.skinprotect == other.dirpyrequalizer.skinprotect;
        //    dirpyrequalizer.algo = dirpyrequalizer.algo && p.dirpyrequalizer.algo == other.dirpyrequalizer.algo;
        dirpyrequalizer.hueskin = dirpyrequalizer.hueskin && p.dirpyrequalizer.hueskin == other.dirpyrequalizer.hueskin;
        hsvequalizer.enabled = hsvequalizer.enabled && p.hsvequalizer.enabled == other.hsvequalizer.enabled;
        hsvequalizer.hcurve = hsvequalizer.hcurve && p.hsvequalizer.hcurve == other.hsvequalizer.hcurve;
        hsvequalizer.scurve = hsvequalizer.scurve && p.hsvequalizer.scurve == other.hsvequalizer.scurve;
        hsvequalizer.vcurve = hsvequalizer.vcurve && p.hsvequalizer.vcurve == other.hsvequalizer.vcurve;
        filmSimulation.enabled = filmSimulation.enabled && p.filmSimulation.enabled == other.filmSimulation.enabled;
        filmSimulation.clutFilename = filmSimulation.clutFilename && p.filmSimulation.clutFilename == other.filmSimulation.clutFilename;
        filmSimulation.strength = filmSimulation.strength && p.filmSimulation.strength == other.filmSimulation.strength;
        softlight.enabled = softlight.enabled && p.softlight.enabled == other.softlight.enabled;
        softlight.strength = softlight.strength && p.softlight.strength == other.softlight.strength;
        dehaze.enabled = dehaze.enabled && p.dehaze.enabled == other.dehaze.enabled;
        dehaze.strength = dehaze.strength && p.dehaze.strength == other.dehaze.strength;
        dehaze.showDepthMap = dehaze.showDepthMap && p.dehaze.showDepthMap == other.dehaze.showDepthMap;
        dehaze.depth = dehaze.depth && p.dehaze.depth == other.dehaze.depth;
        metadata.mode = metadata.mode && p.metadata.mode == other.metadata.mode;

//      How the hell can we handle that???
//      exif = exif && p.exif==other.exif
//      iptc = other.iptc;
    }
}

void ParamsEdited::combine(rtengine::procparams::ProcParams& toEdit, const rtengine::procparams::ProcParams& mods, bool forceSet)
{

    bool dontforceSet = !forceSet;

    if (toneCurve.curve) {
        toEdit.toneCurve.curve      = mods.toneCurve.curve;
    }

    if (toneCurve.curve2) {
        toEdit.toneCurve.curve2     = mods.toneCurve.curve2;
    }

    if (toneCurve.curveMode) {
        toEdit.toneCurve.curveMode  = mods.toneCurve.curveMode;
    }

    if (toneCurve.curveMode2) {
        toEdit.toneCurve.curveMode2 = mods.toneCurve.curveMode2;
    }

    if (toneCurve.brightness) {
        toEdit.toneCurve.brightness = dontforceSet && options.baBehav[ADDSET_TC_BRIGHTNESS] ? toEdit.toneCurve.brightness + mods.toneCurve.brightness : mods.toneCurve.brightness;
    }

    if (toneCurve.black) {
        toEdit.toneCurve.black        = dontforceSet && options.baBehav[ADDSET_TC_BLACKLEVEL] ? toEdit.toneCurve.black + mods.toneCurve.black : mods.toneCurve.black;
    }

    if (toneCurve.contrast) {
        toEdit.toneCurve.contrast     = dontforceSet && options.baBehav[ADDSET_TC_CONTRAST] ? toEdit.toneCurve.contrast + mods.toneCurve.contrast : mods.toneCurve.contrast;
    }

    if (toneCurve.saturation) {
        toEdit.toneCurve.saturation = dontforceSet && options.baBehav[ADDSET_TC_SATURATION] ? toEdit.toneCurve.saturation + mods.toneCurve.saturation : mods.toneCurve.saturation;
    }

    if (toneCurve.shcompr) {
        toEdit.toneCurve.shcompr  = dontforceSet && options.baBehav[ADDSET_TC_SHCOMP] ? toEdit.toneCurve.shcompr + mods.toneCurve.shcompr : mods.toneCurve.shcompr;
    }

    if (toneCurve.autoexp) {
        toEdit.toneCurve.autoexp  = mods.toneCurve.autoexp;
    }

    if (toneCurve.clip) {
        toEdit.toneCurve.clip         = mods.toneCurve.clip;
    }

    if (toneCurve.expcomp) {
        toEdit.toneCurve.expcomp  = dontforceSet && options.baBehav[ADDSET_TC_EXPCOMP] ? toEdit.toneCurve.expcomp + mods.toneCurve.expcomp : mods.toneCurve.expcomp;
    }

    if (toneCurve.hlcompr) {
        toEdit.toneCurve.hlcompr  = dontforceSet && options.baBehav[ADDSET_TC_HLCOMPAMOUNT] ? toEdit.toneCurve.hlcompr + mods.toneCurve.hlcompr : mods.toneCurve.hlcompr;
    }

    if (toneCurve.hlcomprthresh) {
        toEdit.toneCurve.hlcomprthresh   = dontforceSet && options.baBehav[ADDSET_TC_HLCOMPTHRESH] ? toEdit.toneCurve.hlcomprthresh + mods.toneCurve.hlcomprthresh : mods.toneCurve.hlcomprthresh;
    }

    if (toneCurve.hrenabled) {
        toEdit.toneCurve.hrenabled    = mods.toneCurve.hrenabled;
    }

    if (toneCurve.method) {
        toEdit.toneCurve.method   = mods.toneCurve.method;
    }

    if (toneCurve.histmatching) {
        toEdit.toneCurve.histmatching   = mods.toneCurve.histmatching;
    }

    if (toneCurve.fromHistMatching) {
        toEdit.toneCurve.fromHistMatching   = mods.toneCurve.fromHistMatching;
    }

    if (toneCurve.clampOOG) {
        toEdit.toneCurve.clampOOG = mods.toneCurve.clampOOG;
    }

    if (retinex.enabled) {
        toEdit.retinex.enabled        = mods.retinex.enabled;
    }

    if (retinex.cdcurve) {
        toEdit.retinex.cdcurve    = mods.retinex.cdcurve;
    }

    if (retinex.mapcurve) {
        toEdit.retinex.mapcurve    = mods.retinex.mapcurve;
    }

    if (retinex.cdHcurve) {
        toEdit.retinex.cdHcurve    = mods.retinex.cdHcurve;
    }

    if (retinex.lhcurve) {
        toEdit.retinex.lhcurve    = mods.retinex.lhcurve;
    }

    if (retinex.transmissionCurve) {
        toEdit.retinex.transmissionCurve    = mods.retinex.transmissionCurve;
    }

    if (retinex.gaintransmissionCurve) {
        toEdit.retinex.gaintransmissionCurve    = mods.retinex.gaintransmissionCurve;
    }

    if (retinex.retinexMethod) {
        toEdit.retinex.retinexMethod    = mods.retinex.retinexMethod;
    }

    if (retinex.mapMethod) {
        toEdit.retinex.mapMethod    = mods.retinex.mapMethod;
    }

    if (retinex.viewMethod) {
        toEdit.retinex.viewMethod    = mods.retinex.viewMethod;
    }

    if (retinex.retinexcolorspace) {
        toEdit.retinex.retinexcolorspace    = mods.retinex.retinexcolorspace;
    }

    if (retinex.gammaretinex) {
        toEdit.retinex.gammaretinex    = mods.retinex.gammaretinex;
    }

    if (retinex.gam) {
        toEdit.retinex.gam   = dontforceSet && options.baBehav[ADDSET_RETI_GAM] ? toEdit.retinex.gam + mods.retinex.gam : mods.retinex.gam;
    }

    if (retinex.slope) {
        toEdit.retinex.slope   = dontforceSet && options.baBehav[ADDSET_RETI_SLO] ? toEdit.retinex.slope + mods.retinex.slope : mods.retinex.slope;
    }

    if (retinex.str) {
        toEdit.retinex.str   = dontforceSet && options.baBehav[ADDSET_RETI_STR] ? toEdit.retinex.str + mods.retinex.str : mods.retinex.str;
    }

    if (retinex.scal) {
        toEdit.retinex.scal    = mods.retinex.scal;
    }

    if (retinex.iter) {
        toEdit.retinex.iter    = mods.retinex.iter;
    }

    if (retinex.grad) {
        toEdit.retinex.grad    = mods.retinex.grad;
    }

    if (retinex.grads) {
        toEdit.retinex.grads    = mods.retinex.grads;
    }

//    if (retinex.scal) {
//        toEdit.retinex.scal   = dontforceSet && options.baBehav[ADDSET_RETI_SCAL] ? toEdit.retinex.scal + mods.retinex.scal : mods.retinex.scal;
//    }

    if (retinex.medianmap) {
        toEdit.retinex.medianmap  = mods.retinex.medianmap;
    }

    if (retinex.neigh) {
        toEdit.retinex.neigh   = dontforceSet && options.baBehav[ADDSET_RETI_NEIGH] ? toEdit.retinex.neigh + mods.retinex.neigh : mods.retinex.neigh;
    }

    if (retinex.limd) {
        toEdit.retinex.limd   = dontforceSet && options.baBehav[ADDSET_RETI_LIMD] ? toEdit.retinex.limd + mods.retinex.limd : mods.retinex.limd;
    }

    if (retinex.highl) {
        toEdit.retinex.highl   = mods.retinex.highl;
    }

    if (retinex.skal) {
        toEdit.retinex.skal   = mods.retinex.skal;
    }

    if (retinex.offs) {
        toEdit.retinex.offs   = dontforceSet && options.baBehav[ADDSET_RETI_OFFS] ? toEdit.retinex.offs + mods.retinex.offs : mods.retinex.offs;
    }

    if (retinex.vart) {
        toEdit.retinex.vart   = dontforceSet && options.baBehav[ADDSET_RETI_VART] ? toEdit.retinex.vart + mods.retinex.vart : mods.retinex.vart;
    }

    if (retinex.highlights) {
        toEdit.retinex.highlights     = mods.retinex.highlights;
    }

    if (retinex.htonalwidth) {
        toEdit.retinex.htonalwidth     = mods.retinex.htonalwidth;
    }

    if (retinex.shadows) {
        toEdit.retinex.shadows     = mods.retinex.shadows;

    }

    if (retinex.stonalwidth) {
        toEdit.retinex.stonalwidth     = mods.retinex.stonalwidth;
    }

    if (retinex.radius) {
        toEdit.retinex.radius      = mods.retinex.radius;
    }


    if (labCurve.enabled) {
        toEdit.labCurve.enabled = mods.labCurve.enabled;
    }

    if (labCurve.lcurve) {
        toEdit.labCurve.lcurve        = mods.labCurve.lcurve;
    }

    if (labCurve.acurve) {
        toEdit.labCurve.acurve        = mods.labCurve.acurve;
    }

    if (labCurve.bcurve) {
        toEdit.labCurve.bcurve        = mods.labCurve.bcurve;
    }

    if (labCurve.cccurve) {
        toEdit.labCurve.cccurve     = mods.labCurve.cccurve;
    }

    if (labCurve.chcurve) {
        toEdit.labCurve.chcurve     = mods.labCurve.chcurve;
    }

    if (labCurve.lhcurve) {
        toEdit.labCurve.lhcurve     = mods.labCurve.lhcurve;
    }

    if (labCurve.hhcurve) {
        toEdit.labCurve.hhcurve     = mods.labCurve.hhcurve;
    }

    if (labCurve.lccurve) {
        toEdit.labCurve.lccurve    = mods.labCurve.lccurve;
    }

    if (labCurve.clcurve) {
        toEdit.labCurve.clcurve    = mods.labCurve.clcurve;
    }

    if (labCurve.brightness) {
        toEdit.labCurve.brightness   = dontforceSet && options.baBehav[ADDSET_LC_BRIGHTNESS] ? toEdit.labCurve.brightness + mods.labCurve.brightness : mods.labCurve.brightness;
    }

    if (labCurve.contrast) {
        toEdit.labCurve.contrast     = dontforceSet && options.baBehav[ADDSET_LC_CONTRAST] ? toEdit.labCurve.contrast + mods.labCurve.contrast : mods.labCurve.contrast;
    }

    if (labCurve.chromaticity) {
        toEdit.labCurve.chromaticity = dontforceSet && options.baBehav[ADDSET_LC_CHROMATICITY] ? toEdit.labCurve.chromaticity + mods.labCurve.chromaticity : mods.labCurve.chromaticity;
    }

    if (labCurve.avoidcolorshift) {
        toEdit.labCurve.avoidcolorshift = mods.labCurve.avoidcolorshift;
    }

    if (labCurve.rstprotection) {
        toEdit.labCurve.rstprotection = mods.labCurve.rstprotection;
    }

    if (labCurve.lcredsk) {
        toEdit.labCurve.lcredsk     = mods.labCurve.lcredsk;
    }

    if (localContrast.enabled) {
        toEdit.localContrast.enabled = mods.localContrast.enabled;
    }

#define ADDSETVAL_(v, i)                                                                        \
    do {                                                                                        \
        if ( v ) {                                                                              \
            toEdit. v = dontforceSet && options.baBehav[ i ] ? toEdit. v + mods. v : mods. v ;  \
        }                                                                                       \
    } while (false)

    ADDSETVAL_(localContrast.radius, ADDSET_LOCALCONTRAST_RADIUS);
    ADDSETVAL_(localContrast.amount, ADDSET_LOCALCONTRAST_AMOUNT);
    ADDSETVAL_(localContrast.darkness, ADDSET_LOCALCONTRAST_DARKNESS);
    ADDSETVAL_(localContrast.lightness, ADDSET_LOCALCONTRAST_LIGHTNESS);
#undef ADDSETVAL_

    if (rgbCurves.enabled) {
        toEdit.rgbCurves.enabled = mods.rgbCurves.enabled;
    }

    if (rgbCurves.lumamode) {
        toEdit.rgbCurves.lumamode   = mods.rgbCurves.lumamode;
    }

    if (rgbCurves.rcurve) {
        toEdit.rgbCurves.rcurve     = mods.rgbCurves.rcurve;
    }

    if (rgbCurves.gcurve) {
        toEdit.rgbCurves.gcurve     = mods.rgbCurves.gcurve;
    }

    if (rgbCurves.bcurve) {
        toEdit.rgbCurves.bcurve     = mods.rgbCurves.bcurve;
    }

    if (colorToning.enabled) {
        toEdit.colorToning.enabled  = mods.colorToning.enabled;
    }

    if (colorToning.twocolor) {
        toEdit.colorToning.twocolor = mods.colorToning.twocolor;
    }

    if (colorToning.opacityCurve) {
        toEdit.colorToning.opacityCurve   = mods.colorToning.opacityCurve;
    }

    if (colorToning.colorCurve) {
        toEdit.colorToning.colorCurve = mods.colorToning.colorCurve;
    }

    if (colorToning.enabled) {
        toEdit.colorToning.enabled        = mods.colorToning.enabled;
    }

    if (colorToning.opacityCurve) {
        toEdit.colorToning.opacityCurve   = mods.colorToning.opacityCurve;
    }

    if (colorToning.satprotectionthreshold) {
        toEdit.colorToning.satProtectionThreshold = dontforceSet && options.baBehav[ADDSET_COLORTONING_SATTHRESHOLD] ? toEdit.colorToning.satProtectionThreshold + mods.colorToning.satProtectionThreshold : mods.colorToning.satProtectionThreshold;
    }

    if (colorToning.autosat) {
        toEdit.colorToning.autosat        = mods.colorToning.autosat;
    }

    if (colorToning.saturatedopacity) {
        toEdit.colorToning.saturatedOpacity = dontforceSet && options.baBehav[ADDSET_COLORTONING_SATOPACITY] ? toEdit.colorToning.saturatedOpacity + mods.colorToning.saturatedOpacity : mods.colorToning.saturatedOpacity;
    }

    if (colorToning.strength) {
        toEdit.colorToning.strength       = dontforceSet && options.baBehav[ADDSET_COLORTONING_STRENGTH] ? toEdit.colorToning.strength + mods.colorToning.strength : mods.colorToning.strength;
    }

    if (colorToning.shadowsColSat) {
        toEdit.colorToning.shadowsColSat  = mods.colorToning.shadowsColSat;
    }

    if (colorToning.hlColSat) {
        toEdit.colorToning.hlColSat   = mods.colorToning.hlColSat;
    }

    if (colorToning.balance) {
        toEdit.colorToning.balance    = dontforceSet && options.baBehav[ADDSET_COLORTONING_BALANCE] ? toEdit.colorToning.balance + mods.colorToning.balance : mods.colorToning.balance;
    }

    if (colorToning.clcurve) {
        toEdit.colorToning.clcurve    = mods.colorToning.clcurve;
    }

    if (colorToning.method) {
        toEdit.colorToning.method = mods.colorToning.method;
    }

    if (colorToning.cl2curve) {
        toEdit.colorToning.cl2curve   = mods.colorToning.cl2curve;
    }

    if (colorToning.lumamode) {
        toEdit.colorToning.lumamode   = mods.colorToning.lumamode;
    }

    if (colorToning.satlow) {
        toEdit.colorToning.satlow = dontforceSet && options.baBehav[ADDSET_COLORTONING_SPLIT] ? toEdit.colorToning.satlow + mods.colorToning.satlow : mods.colorToning.satlow;
    }

    if (colorToning.sathigh) {
        toEdit.colorToning.sathigh    = dontforceSet && options.baBehav[ADDSET_COLORTONING_SPLIT] ? toEdit.colorToning.sathigh + mods.colorToning.sathigh : mods.colorToning.sathigh;
    }

    if (colorToning.redlow) {
        toEdit.colorToning.redlow = dontforceSet && options.baBehav[ADDSET_COLORTONING_SPLIT] ? toEdit.colorToning.redlow + mods.colorToning.redlow : mods.colorToning.redlow;
    }

    if (colorToning.greenlow) {
        toEdit.colorToning.greenlow   = dontforceSet && options.baBehav[ADDSET_COLORTONING_SPLIT] ? toEdit.colorToning.greenlow + mods.colorToning.greenlow : mods.colorToning.greenlow;
    }

    if (colorToning.bluelow) {
        toEdit.colorToning.bluelow    = dontforceSet && options.baBehav[ADDSET_COLORTONING_SPLIT] ? toEdit.colorToning.bluelow + mods.colorToning.bluelow : mods.colorToning.bluelow;
    }

    if (colorToning.redmed) {
        toEdit.colorToning.redmed = dontforceSet && options.baBehav[ADDSET_COLORTONING_SPLIT] ? toEdit.colorToning.redmed + mods.colorToning.redmed : mods.colorToning.redmed;
    }

    if (colorToning.greenmed) {
        toEdit.colorToning.greenmed   = dontforceSet && options.baBehav[ADDSET_COLORTONING_SPLIT] ? toEdit.colorToning.greenmed + mods.colorToning.greenmed : mods.colorToning.greenmed;
    }

    if (colorToning.bluemed) {
        toEdit.colorToning.bluemed    = dontforceSet && options.baBehav[ADDSET_COLORTONING_SPLIT] ? toEdit.colorToning.bluemed + mods.colorToning.bluemed : mods.colorToning.bluemed;
    }

    if (colorToning.redhigh) {
        toEdit.colorToning.redhigh    = dontforceSet && options.baBehav[ADDSET_COLORTONING_SPLIT] ? toEdit.colorToning.redhigh + mods.colorToning.redhigh : mods.colorToning.redhigh;
    }

    if (colorToning.greenhigh) {
        toEdit.colorToning.greenhigh = dontforceSet && options.baBehav[ADDSET_COLORTONING_SPLIT] ? toEdit.colorToning.greenhigh + mods.colorToning.greenhigh : mods.colorToning.greenhigh;
    }

    if (colorToning.bluehigh) {
        toEdit.colorToning.bluehigh   = dontforceSet && options.baBehav[ADDSET_COLORTONING_SPLIT] ? toEdit.colorToning.bluehigh + mods.colorToning.bluehigh : mods.colorToning.bluehigh;
    }

    if (colorToning.labgridALow) {
        toEdit.colorToning.labgridALow = mods.colorToning.labgridALow;
    }

    if (colorToning.labgridBLow) {
        toEdit.colorToning.labgridBLow = mods.colorToning.labgridBLow;
    }

    if (colorToning.labgridAHigh) {
        toEdit.colorToning.labgridAHigh = mods.colorToning.labgridAHigh;
    }

    if (colorToning.labgridBHigh) {
        toEdit.colorToning.labgridBHigh = mods.colorToning.labgridBHigh;
    }

    if (colorToning.labregions) {
        toEdit.colorToning.labregions = mods.colorToning.labregions;
    }

    if (colorToning.labregionsShowMask) {
        toEdit.colorToning.labregionsShowMask = mods.colorToning.labregionsShowMask;
    }
    
    if (sharpenEdge.enabled) {
        toEdit.sharpenEdge.enabled    = mods.sharpenEdge.enabled;
    }

    if (sharpenEdge.passes) {
        toEdit.sharpenEdge.passes = dontforceSet && options.baBehav[ADDSET_SHARPENEDGE_PASS] ? toEdit.sharpenEdge.passes + mods.sharpenEdge.passes : mods.sharpenEdge.passes;
    }

    if (sharpenEdge.amount) {
        toEdit.sharpenEdge.amount = dontforceSet && options.baBehav[ADDSET_SHARPENEDGE_AMOUNT] ? toEdit.sharpenEdge.amount + mods.sharpenEdge.amount : mods.sharpenEdge.amount;
    }

    if (sharpenEdge.threechannels) {
        toEdit.sharpenEdge.threechannels  = mods.sharpenEdge.threechannels;
    }

    if (sharpenMicro.enabled) {
        toEdit.sharpenMicro.enabled   = mods.sharpenMicro.enabled;
    }

    if (sharpenMicro.matrix) {
        toEdit.sharpenMicro.matrix    = mods.sharpenMicro.matrix;
    }

    if (sharpenMicro.amount) {
        toEdit.sharpenMicro.amount    = dontforceSet && options.baBehav[ADDSET_SHARPENMICRO_AMOUNT] ? toEdit.sharpenMicro.amount + mods.sharpenMicro.amount : mods.sharpenMicro.amount;
    }

    if (sharpenMicro.contrast) {
        toEdit.sharpenMicro.contrast    = dontforceSet && options.baBehav[ADDSET_SHARPENMICRO_CONTRAST] ? toEdit.sharpenMicro.contrast + mods.sharpenMicro.contrast : mods.sharpenMicro.contrast;
    }

    if (sharpenMicro.uniformity) {
        toEdit.sharpenMicro.uniformity    = dontforceSet && options.baBehav[ADDSET_SHARPENMICRO_UNIFORMITY] ? toEdit.sharpenMicro.uniformity + mods.sharpenMicro.uniformity : mods.sharpenMicro.uniformity;
    }

    if (sharpening.enabled) {
        toEdit.sharpening.enabled     = mods.sharpening.enabled;
    }

    if (sharpening.contrast) {
        toEdit.sharpening.contrast  = dontforceSet && options.baBehav[ADDSET_SHARP_CONTRAST] ? toEdit.sharpening.contrast + mods.sharpening.contrast : mods.sharpening.contrast;
    }

    if (sharpening.radius) {
        toEdit.sharpening.radius  = dontforceSet && options.baBehav[ADDSET_SHARP_RADIUS] ? toEdit.sharpening.radius + mods.sharpening.radius : mods.sharpening.radius;
    }

    if (sharpening.blurradius) {
        toEdit.sharpening.blurradius  = dontforceSet && options.baBehav[ADDSET_SHARP_RADIUS] ? toEdit.sharpening.blurradius + mods.sharpening.blurradius : mods.sharpening.blurradius;
    }

    if (sharpening.amount) {
        toEdit.sharpening.amount  = dontforceSet && options.baBehav[ADDSET_SHARP_AMOUNT] ? toEdit.sharpening.amount + mods.sharpening.amount : mods.sharpening.amount;
    }

    if (sharpening.threshold) {
        toEdit.sharpening.threshold = mods.sharpening.threshold;
    }

    if (sharpening.edgesonly) {
        toEdit.sharpening.edgesonly   = mods.sharpening.edgesonly;
    }

    if (sharpening.edges_radius) {
        toEdit.sharpening.edges_radius = dontforceSet && options.baBehav[ADDSET_SHARP_RADIUS] ? toEdit.sharpening.edges_radius + mods.sharpening.edges_radius : mods.sharpening.edges_radius;
    }

    if (sharpening.edges_tolerance) {
        toEdit.sharpening.edges_tolerance = dontforceSet && options.baBehav[ADDSET_SHARP_EDGETOL] ? toEdit.sharpening.edges_tolerance + mods.sharpening.edges_tolerance : mods.sharpening.edges_tolerance;
    }

    if (sharpening.halocontrol) {
        toEdit.sharpening.halocontrol = mods.sharpening.halocontrol;
    }

    if (sharpening.halocontrol_amount) {
        toEdit.sharpening.halocontrol_amount = dontforceSet && options.baBehav[ADDSET_SHARP_HALOCTRL] ? toEdit.sharpening.halocontrol_amount + mods.sharpening.halocontrol_amount : mods.sharpening.halocontrol_amount;
    }

    if (sharpening.method) {
        toEdit.sharpening.method      = mods.sharpening.method;
    }

    if (sharpening.deconvamount) {
        toEdit.sharpening.deconvamount  = dontforceSet && options.baBehav[ADDSET_SHARP_AMOUNT] ? toEdit.sharpening.deconvamount + mods.sharpening.deconvamount : mods.sharpening.deconvamount;
    }

    if (sharpening.deconvradius) {
        toEdit.sharpening.deconvradius  = dontforceSet && options.baBehav[ADDSET_SHARP_RADIUS] ? toEdit.sharpening.deconvradius + mods.sharpening.deconvradius : mods.sharpening.deconvradius;
    }

    if (sharpening.deconviter) {
        toEdit.sharpening.deconviter    = dontforceSet && options.baBehav[ADDSET_SHARP_ITER] ? toEdit.sharpening.deconviter + mods.sharpening.deconviter : mods.sharpening.deconviter;
    }

    if (sharpening.deconvdamping) {
        toEdit.sharpening.deconvdamping = dontforceSet && options.baBehav[ADDSET_SHARP_DAMPING] ? toEdit.sharpening.deconvdamping + mods.sharpening.deconvdamping : mods.sharpening.deconvdamping;
    }

    if (prsharpening.enabled) {
        toEdit.prsharpening.enabled   = mods.prsharpening.enabled;
    }

    if (prsharpening.contrast) {
        toEdit.prsharpening.contrast  = dontforceSet && options.baBehav[ADDSET_SHARP_CONTRAST] ? toEdit.prsharpening.contrast + mods.prsharpening.contrast : mods.prsharpening.contrast;
    }

    if (prsharpening.radius) {
        toEdit.prsharpening.radius  = dontforceSet && options.baBehav[ADDSET_SHARP_RADIUS] ? toEdit.prsharpening.radius + mods.prsharpening.radius : mods.prsharpening.radius;
    }

    if (prsharpening.amount) {
        toEdit.prsharpening.amount    = dontforceSet && options.baBehav[ADDSET_SHARP_AMOUNT] ? toEdit.prsharpening.amount + mods.prsharpening.amount : mods.prsharpening.amount;
    }

    if (prsharpening.threshold) {
        toEdit.prsharpening.threshold = mods.prsharpening.threshold;
    }

    if (prsharpening.edgesonly) {
        toEdit.prsharpening.edgesonly     = mods.prsharpening.edgesonly;
    }

    if (prsharpening.edges_radius) {
        toEdit.prsharpening.edges_radius  = dontforceSet && options.baBehav[ADDSET_SHARP_RADIUS] ? toEdit.prsharpening.edges_radius + mods.prsharpening.edges_radius : mods.prsharpening.edges_radius;
    }

    if (prsharpening.edges_tolerance) {
        toEdit.prsharpening.edges_tolerance = dontforceSet && options.baBehav[ADDSET_SHARP_EDGETOL] ? toEdit.prsharpening.edges_tolerance + mods.prsharpening.edges_tolerance : mods.prsharpening.edges_tolerance;
    }

    if (prsharpening.halocontrol) {
        toEdit.prsharpening.halocontrol        = mods.prsharpening.halocontrol;
    }

    if (prsharpening.halocontrol_amount) {
        toEdit.prsharpening.halocontrol_amount = dontforceSet && options.baBehav[ADDSET_SHARP_HALOCTRL] ? toEdit.prsharpening.halocontrol_amount + mods.prsharpening.halocontrol_amount : mods.prsharpening.halocontrol_amount;
    }

    if (prsharpening.method) {
        toEdit.prsharpening.method        = mods.prsharpening.method;
    }

    if (prsharpening.deconvamount) {
        toEdit.prsharpening.deconvamount  = dontforceSet && options.baBehav[ADDSET_SHARP_AMOUNT] ? toEdit.prsharpening.deconvamount + mods.prsharpening.deconvamount : mods.prsharpening.deconvamount;
    }

    if (prsharpening.deconvradius) {
        toEdit.prsharpening.deconvradius  = dontforceSet && options.baBehav[ADDSET_SHARP_RADIUS] ? toEdit.prsharpening.deconvradius + mods.prsharpening.deconvradius : mods.prsharpening.deconvradius;
    }

    if (prsharpening.deconviter) {
        toEdit.prsharpening.deconviter    = dontforceSet && options.baBehav[ADDSET_SHARP_ITER] ? toEdit.prsharpening.deconviter + mods.prsharpening.deconviter : mods.prsharpening.deconviter;
    }

    if (prsharpening.deconvdamping) {
        toEdit.prsharpening.deconvdamping = dontforceSet && options.baBehav[ADDSET_SHARP_DAMPING] ? toEdit.prsharpening.deconvdamping + mods.prsharpening.deconvdamping : mods.prsharpening.deconvdamping;
    }

    if (vibrance.enabled) {
        toEdit.vibrance.enabled           = mods.vibrance.enabled;
    }

    if (vibrance.pastels) {
        toEdit.vibrance.pastels           = dontforceSet && options.baBehav[ADDSET_VIBRANCE_PASTELS] ? toEdit.vibrance.pastels + mods.vibrance.pastels : mods.vibrance.pastels;
    }

    if (vibrance.saturated) {
        toEdit.vibrance.saturated     = dontforceSet && options.baBehav[ADDSET_VIBRANCE_SATURATED] ? toEdit.vibrance.saturated + mods.vibrance.saturated : mods.vibrance.saturated;
    }

    if (vibrance.psthreshold) {
        toEdit.vibrance.psthreshold       = mods.vibrance.psthreshold;
    }

    if (vibrance.protectskins) {
        toEdit.vibrance.protectskins  = mods.vibrance.protectskins;
    }

    if (vibrance.avoidcolorshift) {
        toEdit.vibrance.avoidcolorshift   = mods.vibrance.avoidcolorshift;
    }

    if (vibrance.pastsattog) {
        toEdit.vibrance.pastsattog        = mods.vibrance.pastsattog;
    }

    if (vibrance.skintonescurve) {
        toEdit.vibrance.skintonescurve    = mods.vibrance.skintonescurve;
    }

    //if (colorBoost.amount)                    toEdit.colorBoost.amount        = dontforceSet && options.baBehav[ADDSET_CBOOST_AMOUNT] ? toEdit.colorBoost.amount + mods.colorBoost.amount : mods.colorBoost.amount;
    //if (colorBoost.avoidclip)             toEdit.colorBoost.avoidclip     = mods.colorBoost.avoidclip;
    //if (colorBoost.enable_saturationlimiter)toEdit.colorBoost.enable_saturationlimiter    = mods.colorBoost.enable_saturationlimiter;
    //if (colorBoost.saturationlimit)           toEdit.colorBoost.saturationlimit   = mods.colorBoost.saturationlimit;
    if (wb.enabled) {
        toEdit.wb.enabled = mods.wb.enabled;
    }

    if (wb.method) {
        toEdit.wb.method  = mods.wb.method;
    }

    if (wb.equal) {
        toEdit.wb.equal   = dontforceSet && options.baBehav[ADDSET_WB_EQUAL] ? toEdit.wb.equal + mods.wb.equal : mods.wb.equal;
    }

    if (wb.tempBias) {
        toEdit.wb.tempBias   = dontforceSet && options.baBehav[ADDSET_WB_TEMPBIAS] ? toEdit.wb.tempBias + mods.wb.tempBias : mods.wb.tempBias;
    }

    if (wb.green) {
        toEdit.wb.green   = dontforceSet && options.baBehav[ADDSET_WB_GREEN] ? toEdit.wb.green + mods.wb.green : mods.wb.green;
    }

    if (wb.temperature) {
        toEdit.wb.temperature     = dontforceSet && options.baBehav[ADDSET_WB_TEMPERATURE] ? toEdit.wb.temperature + mods.wb.temperature : mods.wb.temperature;
    }

    //if (colorShift.a)                     toEdit.colorShift.a     = dontforceSet && options.baBehav[ADDSET_CS_BLUEYELLOW] ? toEdit.colorShift.a + mods.colorShift.a : mods.colorShift.a;
    //if (colorShift.b)                     toEdit.colorShift.b     = dontforceSet && options.baBehav[ADDSET_CS_GREENMAGENTA] ? toEdit.colorShift.b + mods.colorShift.b : mods.colorShift.b;
    //if (lumaDenoise.enabled)              toEdit.lumaDenoise.enabled  = mods.lumaDenoise.enabled;
    //if (lumaDenoise.radius)                   toEdit.lumaDenoise.radius   = mods.lumaDenoise.radius;
    //if (lumaDenoise.edgetolerance)            toEdit.lumaDenoise.edgetolerance    = dontforceSet && options.baBehav[ADDSET_LD_EDGETOLERANCE] ? toEdit.lumaDenoise.edgetolerance + mods.lumaDenoise.edgetolerance : mods.lumaDenoise.edgetolerance;
    //if (colorDenoise.enabled)             toEdit.colorDenoise.enabled     = mods.colorDenoise.enabled;
    //if (colorDenoise.amount)              toEdit.colorDenoise.amount  = mods.colorDenoise.amount;

    if (defringe.enabled) {
        toEdit.defringe.enabled   = mods.defringe.enabled;
    }

    if (defringe.radius) {
        toEdit.defringe.radius    = mods.defringe.radius;
    }

    if (defringe.threshold) {
        toEdit.defringe.threshold = mods.defringe.threshold;
    }

    if (defringe.huecurve) {
        toEdit.defringe.huecurve  = mods.defringe.huecurve;
    }

    if (colorappearance.curve) {
        toEdit.colorappearance.curve      = mods.colorappearance.curve;
    }

    if (colorappearance.curve2) {
        toEdit.colorappearance.curve2     = mods.colorappearance.curve2;
    }

    if (colorappearance.curve3) {
        toEdit.colorappearance.curve3     = mods.colorappearance.curve3;
    }

    if (colorappearance.curveMode) {
        toEdit.colorappearance.curveMode  = mods.colorappearance.curveMode;
    }

    if (colorappearance.curveMode2) {
        toEdit.colorappearance.curveMode2 = mods.colorappearance.curveMode2;
    }

    if (colorappearance.curveMode3) {
        toEdit.colorappearance.curveMode3 = mods.colorappearance.curveMode3;
    }

    if (colorappearance.enabled) {
        toEdit.colorappearance.enabled        = mods.colorappearance.enabled;
    }

    if (colorappearance.degree) {
        toEdit.colorappearance.degree     = dontforceSet && options.baBehav[ADDSET_CAT_DEGREE] ? toEdit.colorappearance.degree + mods.colorappearance.degree : mods.colorappearance.degree;
    }

    if (colorappearance.autodegree) {
        toEdit.colorappearance.autodegree = mods.colorappearance.autodegree;
    }

    if (colorappearance.degreeout) {
        toEdit.colorappearance.degreeout     = mods.colorappearance.degreeout;
    }

    if (colorappearance.autodegreeout) {
        toEdit.colorappearance.autodegreeout = mods.colorappearance.autodegreeout;
    }

    if (colorappearance.surround) {
        toEdit.colorappearance.surround       = mods.colorappearance.surround;
    }

    if (colorappearance.surrsrc) {
        toEdit.colorappearance.surrsrc       = mods.colorappearance.surrsrc;
    }

    if (colorappearance.autoadapscen) {
        toEdit.colorappearance.autoadapscen   = mods.colorappearance.autoadapscen;
    }

    if (colorappearance.adapscen) {
        toEdit.colorappearance.adapscen   = dontforceSet && options.baBehav[ADDSET_CAT_ADAPTSCENE] ? toEdit.colorappearance.adapscen + mods.colorappearance.adapscen : mods.colorappearance.adapscen;
    }

    if (colorappearance.autoybscen) {
        toEdit.colorappearance.autoybscen   = mods.colorappearance.autoybscen;
    }

    if (colorappearance.ybscen) {
        toEdit.colorappearance.ybscen   = mods.colorappearance.ybscen;
    }

    if (colorappearance.adaplum) {
        toEdit.colorappearance.adaplum        = dontforceSet && options.baBehav[ADDSET_CAT_ADAPTVIEWING] ? toEdit.colorappearance.adaplum + mods.colorappearance.adaplum : mods.colorappearance.adaplum;
    }

    if (colorappearance.badpixsl) {
        toEdit.colorappearance.badpixsl       = dontforceSet && options.baBehav[ADDSET_CAT_BADPIX] ? toEdit.colorappearance.badpixsl + mods.colorappearance.badpixsl : mods.colorappearance.badpixsl;
    }

    if (colorappearance.wbmodel) {
        toEdit.colorappearance.wbmodel        = mods.colorappearance.wbmodel;
    }

    if (colorappearance.algo) {
        toEdit.colorappearance.algo       = mods.colorappearance.algo;
    }

    if (colorappearance.tempout) {
        toEdit.colorappearance.tempout       = mods.colorappearance.tempout;
    }

    if (colorappearance.greenout) {
        toEdit.colorappearance.greenout       = mods.colorappearance.greenout;
    }

    if (colorappearance.tempsc) {
        toEdit.colorappearance.tempsc       = mods.colorappearance.tempsc;
    }

    if (colorappearance.greensc) {
        toEdit.colorappearance.greensc       = mods.colorappearance.greensc;
    }

    if (colorappearance.ybout) {
        toEdit.colorappearance.ybout       = mods.colorappearance.ybout;
    }

    if (colorappearance.jlight) {
        toEdit.colorappearance.jlight     = dontforceSet && options.baBehav[ADDSET_CAT_LIGHT] ? toEdit.colorappearance.jlight + mods.colorappearance.jlight : mods.colorappearance.jlight;
    }

    if (colorappearance.qbright) {
        toEdit.colorappearance.qbright        = dontforceSet && options.baBehav[ADDSET_CAT_BRIGHT] ? toEdit.colorappearance.qbright + mods.colorappearance.qbright : mods.colorappearance.qbright;
    }

    if (colorappearance.chroma) {
        toEdit.colorappearance.chroma     = dontforceSet && options.baBehav[ADDSET_CAT_CHROMA] ? toEdit.colorappearance.chroma + mods.colorappearance.chroma : mods.colorappearance.chroma;
    }

    if (colorappearance.schroma) {
        toEdit.colorappearance.schroma        = dontforceSet && options.baBehav[ADDSET_CAT_CHROMA_S] ? toEdit.colorappearance.schroma + mods.colorappearance.schroma : mods.colorappearance.schroma;
    }

    if (colorappearance.mchroma) {
        toEdit.colorappearance.mchroma        = dontforceSet && options.baBehav[ADDSET_CAT_CHROMA_M] ? toEdit.colorappearance.mchroma + mods.colorappearance.mchroma : mods.colorappearance.mchroma;
    }

    if (colorappearance.contrast) {
        toEdit.colorappearance.contrast       = dontforceSet && options.baBehav[ADDSET_CAT_CONTRAST] ? toEdit.colorappearance.contrast + mods.colorappearance.contrast : mods.colorappearance.contrast;
    }

    if (colorappearance.qcontrast) {
        toEdit.colorappearance.qcontrast  = dontforceSet && options.baBehav[ADDSET_CAT_CONTRAST_Q] ? toEdit.colorappearance.qcontrast + mods.colorappearance.qcontrast : mods.colorappearance.qcontrast;
    }

    if (colorappearance.colorh) {
        toEdit.colorappearance.colorh     = dontforceSet && options.baBehav[ADDSET_CAT_HUE] ? toEdit.colorappearance.colorh + mods.colorappearance.colorh : mods.colorappearance.colorh;
    }

    if (colorappearance.rstprotection) {
        toEdit.colorappearance.rstprotection = dontforceSet && options.baBehav[ADDSET_CAT_RSTPRO] ? toEdit.colorappearance.rstprotection + mods.colorappearance.rstprotection : mods.colorappearance.rstprotection;
    }

    if (colorappearance.surrsource) {
        toEdit.colorappearance.surrsource = mods.colorappearance.surrsource;
    }

    if (colorappearance.gamut) {
        toEdit.colorappearance.gamut = mods.colorappearance.gamut;
    }

//  if (colorappearance.badpix)             toEdit.colorappearance.badpix = mods.colorappearance.badpix;
    if (colorappearance.datacie) {
        toEdit.colorappearance.datacie = mods.colorappearance.datacie;
    }

    if (colorappearance.tonecie) {
        toEdit.colorappearance.tonecie = mods.colorappearance.tonecie;
    }

//  if (colorappearance.sharpcie)           toEdit.colorappearance.sharpcie = mods.colorappearance.sharpcie;
    if (impulseDenoise.enabled) {
        toEdit.impulseDenoise.enabled     = mods.impulseDenoise.enabled;
    }

    if (impulseDenoise.thresh) {
        toEdit.impulseDenoise.thresh  = mods.impulseDenoise.thresh;
    }

    if (dirpyrDenoise.enabled) {
        toEdit.dirpyrDenoise.enabled  = mods.dirpyrDenoise.enabled;
    }

    if (dirpyrDenoise.enhance) {
        toEdit.dirpyrDenoise.enhance  = mods.dirpyrDenoise.enhance;
    }

    if (dirpyrDenoise.median) {
        toEdit.dirpyrDenoise.median   = mods.dirpyrDenoise.median;
    }

    if (dirpyrDenoise.luma) {
        toEdit.dirpyrDenoise.luma     = dontforceSet && options.baBehav[ADDSET_DIRPYRDN_LUMA] ? toEdit.dirpyrDenoise.luma + mods.dirpyrDenoise.luma : mods.dirpyrDenoise.luma;
    }

    if (dirpyrDenoise.lcurve) {
        toEdit.dirpyrDenoise.lcurve       = mods.dirpyrDenoise.lcurve;
    }

    if (dirpyrDenoise.cccurve) {
        toEdit.dirpyrDenoise.cccurve      = mods.dirpyrDenoise.cccurve;
    }

    if (dirpyrDenoise.Ldetail) {
        toEdit.dirpyrDenoise.Ldetail  = dontforceSet && options.baBehav[ADDSET_DIRPYRDN_LUMDET] ? toEdit.dirpyrDenoise.Ldetail + mods.dirpyrDenoise.Ldetail : mods.dirpyrDenoise.Ldetail;
    }

    if (dirpyrDenoise.chroma) {
        toEdit.dirpyrDenoise.chroma       = dontforceSet && options.baBehav[ADDSET_DIRPYRDN_CHROMA] ? toEdit.dirpyrDenoise.chroma + mods.dirpyrDenoise.chroma : mods.dirpyrDenoise.chroma;
    }

    if (dirpyrDenoise.redchro) {
        toEdit.dirpyrDenoise.redchro  = dontforceSet && options.baBehav[ADDSET_DIRPYRDN_CHROMARED] ? toEdit.dirpyrDenoise.redchro + mods.dirpyrDenoise.redchro : mods.dirpyrDenoise.redchro;
    }

    if (dirpyrDenoise.bluechro) {
        toEdit.dirpyrDenoise.bluechro = dontforceSet && options.baBehav[ADDSET_DIRPYRDN_CHROMABLUE] ? toEdit.dirpyrDenoise.bluechro + mods.dirpyrDenoise.bluechro : mods.dirpyrDenoise.bluechro;
    }

    if (dirpyrDenoise.gamma) {
        toEdit.dirpyrDenoise.gamma        = dontforceSet && options.baBehav[ADDSET_DIRPYRDN_GAMMA] ? toEdit.dirpyrDenoise.gamma + mods.dirpyrDenoise.gamma : mods.dirpyrDenoise.gamma;
    }

    if (dirpyrDenoise.passes) {
        toEdit.dirpyrDenoise.passes       = dontforceSet && options.baBehav[ADDSET_DIRPYRDN_PASSES] ? toEdit.dirpyrDenoise.passes + mods.dirpyrDenoise.passes : mods.dirpyrDenoise.passes;
    }

//  if (dirpyrDenoise.perform)              toEdit.dirpyrDenoise.perform    = mods.dirpyrDenoise.perform;
    if (dirpyrDenoise.dmethod) {
        toEdit.dirpyrDenoise.dmethod      = mods.dirpyrDenoise.dmethod;
    }

    if (dirpyrDenoise.Lmethod) {
        toEdit.dirpyrDenoise.Lmethod      = mods.dirpyrDenoise.Lmethod;
    }

    if (dirpyrDenoise.Cmethod) {
        toEdit.dirpyrDenoise.Cmethod      = mods.dirpyrDenoise.Cmethod;
    }

    if (dirpyrDenoise.C2method) {
        toEdit.dirpyrDenoise.C2method     = mods.dirpyrDenoise.C2method;
    }

    if (dirpyrDenoise.smethod) {
        toEdit.dirpyrDenoise.smethod      = mods.dirpyrDenoise.smethod;
    }

    if (dirpyrDenoise.medmethod) {
        toEdit.dirpyrDenoise.medmethod        = mods.dirpyrDenoise.medmethod;
    }

    if (dirpyrDenoise.methodmed) {
        toEdit.dirpyrDenoise.methodmed        = mods.dirpyrDenoise.methodmed;
    }

    if (dirpyrDenoise.rgbmethod) {
        toEdit.dirpyrDenoise.rgbmethod        = mods.dirpyrDenoise.rgbmethod;
    }

    if (epd.enabled) {
        toEdit.epd.enabled                = mods.epd.enabled;
    }

    if (epd.strength) {
        toEdit.epd.strength               = mods.epd.strength;
    }

    if (epd.gamma) {
        toEdit.epd.gamma              = mods.epd.gamma;
    }

    if (epd.edgeStopping) {
        toEdit.epd.edgeStopping           = mods.epd.edgeStopping;
    }

    if (epd.scale) {
        toEdit.epd.scale              = mods.epd.scale;
    }

    if (epd.reweightingIterates) {
        toEdit.epd.reweightingIterates    = mods.epd.reweightingIterates;
    }

    if (fattal.enabled) {
        toEdit.fattal.enabled = mods.fattal.enabled;
    }

    if (fattal.threshold) {
        toEdit.fattal.threshold = mods.fattal.threshold;
    }

    if (fattal.amount) {
        toEdit.fattal.amount = mods.fattal.amount;
    }

    if (fattal.anchor) {
        toEdit.fattal.anchor = mods.fattal.anchor;
    }

    if (sh.enabled) {
        toEdit.sh.enabled         = mods.sh.enabled;
    }

    if (sh.highlights) {
        toEdit.sh.highlights  = dontforceSet && options.baBehav[ADDSET_SH_HIGHLIGHTS] ? toEdit.sh.highlights + mods.sh.highlights : mods.sh.highlights;
    }

    if (sh.htonalwidth) {
        toEdit.sh.htonalwidth     = mods.sh.htonalwidth;
    }

    if (sh.shadows) {
        toEdit.sh.shadows         = dontforceSet && options.baBehav[ADDSET_SH_SHADOWS] ? toEdit.sh.shadows + mods.sh.shadows : mods.sh.shadows;
    }

    if (sh.stonalwidth) {
        toEdit.sh.stonalwidth     = mods.sh.stonalwidth;
    }

    if (sh.radius) {
        toEdit.sh.radius      = mods.sh.radius;
    }

    if (sh.lab) {
        toEdit.sh.lab      = mods.sh.lab;
    }

    if (crop.enabled) {
        toEdit.crop.enabled = mods.crop.enabled;
    }

    if (crop.x) {
        toEdit.crop.x         = mods.crop.x;
    }

    if (crop.y) {
        toEdit.crop.y         = mods.crop.y;
    }

    if (crop.w) {
        toEdit.crop.w         = mods.crop.w;
    }

    if (crop.h) {
        toEdit.crop.h         = mods.crop.h;
    }

    if (crop.fixratio) {
        toEdit.crop.fixratio  = mods.crop.fixratio;
    }

    if (crop.ratio) {
        toEdit.crop.ratio         = mods.crop.ratio;
    }

    if (crop.orientation) {
        toEdit.crop.orientation = mods.crop.orientation;
    }

    if (crop.guide) {
        toEdit.crop.guide         = mods.crop.guide;
    }

    if (coarse.rotate) {
        toEdit.coarse.rotate  = mods.coarse.rotate;
    }

    if (coarse.hflip) {
        toEdit.coarse.hflip   = mods.coarse.hflip;
    }

    if (coarse.vflip) {
        toEdit.coarse.vflip   = mods.coarse.vflip;
    }

    if (commonTrans.autofill) {
        toEdit.commonTrans.autofill       = mods.commonTrans.autofill;
    }

    if (rotate.degree) {
        toEdit.rotate.degree          = dontforceSet && options.baBehav[ADDSET_ROTATE_DEGREE] ? toEdit.rotate.degree + mods.rotate.degree : mods.rotate.degree;
    }

    if (distortion.amount) {
        toEdit.distortion.amount      = dontforceSet && options.baBehav[ADDSET_DIST_AMOUNT] ? toEdit.distortion.amount + mods.distortion.amount : mods.distortion.amount;
    }

    if (lensProf.lcMode) {
        toEdit.lensProf.lcMode         = mods.lensProf.lcMode;
    }

    if (lensProf.lcpFile) {
        toEdit.lensProf.lcpFile         = mods.lensProf.lcpFile;
    }

    if (lensProf.useDist) {
        toEdit.lensProf.useDist         = mods.lensProf.useDist;
    }

    if (lensProf.useVign) {
        toEdit.lensProf.useVign         = mods.lensProf.useVign;
    }

    if (lensProf.useCA) {
        toEdit.lensProf.useCA           = mods.lensProf.useCA;
    }

    if (lensProf.lfCameraMake) {
        toEdit.lensProf.lfCameraMake = mods.lensProf.lfCameraMake;
    }

    if (lensProf.lfCameraModel) {
        toEdit.lensProf.lfCameraModel = mods.lensProf.lfCameraModel;
    }

    if (lensProf.lfLens) {
        toEdit.lensProf.lfLens = mods.lensProf.lfLens;
    }

    if (perspective.horizontal) {
        toEdit.perspective.horizontal     = dontforceSet && options.baBehav[ADDSET_PERSPECTIVE] ? toEdit.perspective.horizontal + mods.perspective.horizontal : mods.perspective.horizontal;
    }

    if (perspective.vertical) {
        toEdit.perspective.vertical   = dontforceSet && options.baBehav[ADDSET_PERSPECTIVE] ? toEdit.perspective.vertical + mods.perspective.vertical : mods.perspective.vertical;
    }

    if (gradient.enabled) {
        toEdit.gradient.enabled   = mods.gradient.enabled;
    }

    if (gradient.degree) {
        toEdit.gradient.degree    = dontforceSet && options.baBehav[ADDSET_GRADIENT_DEGREE] ? toEdit.gradient.degree + mods.gradient.degree : mods.gradient.degree;
    }

    if (gradient.feather) {
        toEdit.gradient.feather   = dontforceSet && options.baBehav[ADDSET_GRADIENT_FEATHER] ? toEdit.gradient.feather + mods.gradient.feather : mods.gradient.feather;
    }

    if (gradient.strength) {
        toEdit.gradient.strength  = dontforceSet && options.baBehav[ADDSET_GRADIENT_STRENGTH] ? toEdit.gradient.strength + mods.gradient.strength : mods.gradient.strength;
    }

    if (gradient.centerX) {
        toEdit.gradient.centerX   = dontforceSet && options.baBehav[ADDSET_GRADIENT_CENTER] ? toEdit.gradient.centerX + mods.gradient.centerX : mods.gradient.centerX;
    }

    if (gradient.centerY) {
        toEdit.gradient.centerY   = dontforceSet && options.baBehav[ADDSET_GRADIENT_CENTER] ? toEdit.gradient.centerY + mods.gradient.centerY : mods.gradient.centerY;
    }


    if (locallab.enabled) {
        toEdit.locallab.enabled   = mods.locallab.enabled;
    }

    if (locallab.nbspot || locallab.id) { // For locallab to work, id order needs to be maintained when adding or deleting spots
        // Saving toEdit locallab temporarily
        LocallabParams tmpLocallab = toEdit.locallab;

        // Removing all spots in toEdit and recreating spots based on mods id
        toEdit.locallab.spots.clear();
        for (size_t i = 0; i < mods.locallab.spots.size(); i++) {
            LocallabParams::LocallabSpot *newSpot = new LocallabParams::LocallabSpot();
            newSpot->id = mods.locallab.spots.at(i).id;
            toEdit.locallab.spots.push_back(*newSpot);
        }

        // Common spots in tmpLocallab and mods are restored in toEdit
        for (size_t i = 0; i < toEdit.locallab.spots.size(); i++) {
            for (size_t j = 0; j < tmpLocallab.spots.size(); j++) {
                if (toEdit.locallab.spots.at(i).id == tmpLocallab.spots.at(j).id) {
                    toEdit.locallab.spots.at(i) = tmpLocallab.spots.at(j);
                }
            }
        }

        // Updating nbspot accordingly
        toEdit.locallab.nbspot   = mods.locallab.nbspot;
    }

    if (locallab.selspot) {
        toEdit.locallab.selspot   = mods.locallab.selspot;
    }

    for (size_t i = 0; i < toEdit.locallab.spots.size() && i < mods.locallab.spots.size() && i < locallab.spots.size(); i++) {
        // Control spot settings
        if (locallab.spots.at(i).name) {
            toEdit.locallab.spots.at(i).name = mods.locallab.spots.at(i).name;
        }

        if (locallab.spots.at(i).isvisible) {
            toEdit.locallab.spots.at(i).isvisible = mods.locallab.spots.at(i).isvisible;
        }

        if (locallab.spots.at(i).shape) {
            toEdit.locallab.spots.at(i).shape = mods.locallab.spots.at(i).shape;
        }

        if (locallab.spots.at(i).spotMethod) {
            toEdit.locallab.spots.at(i).spotMethod = mods.locallab.spots.at(i).spotMethod;
        }

        if (locallab.spots.at(i).sensiexclu) {
            toEdit.locallab.spots.at(i).sensiexclu = mods.locallab.spots.at(i).sensiexclu;
        }

        if (locallab.spots.at(i).struc) {
            toEdit.locallab.spots.at(i).struc = mods.locallab.spots.at(i).struc;
        }

        if (locallab.spots.at(i).shapeMethod) {
            toEdit.locallab.spots.at(i).shapeMethod = mods.locallab.spots.at(i).shapeMethod;
        }

        if (locallab.spots.at(i).locX) {
            toEdit.locallab.spots.at(i).locX = mods.locallab.spots.at(i).locX;
        }

        if (locallab.spots.at(i).locXL) {
            toEdit.locallab.spots.at(i).locXL = mods.locallab.spots.at(i).locXL;
        }

        if (locallab.spots.at(i).locY) {
            toEdit.locallab.spots.at(i).locY = mods.locallab.spots.at(i).locY;
        }

        if (locallab.spots.at(i).locYT) {
            toEdit.locallab.spots.at(i).locYT = mods.locallab.spots.at(i).locYT;
        }

        if (locallab.spots.at(i).centerX) {
            toEdit.locallab.spots.at(i).centerX = mods.locallab.spots.at(i).centerX;
        }

        if (locallab.spots.at(i).centerY) {
            toEdit.locallab.spots.at(i).centerY = mods.locallab.spots.at(i).centerY;
        }

        if (locallab.spots.at(i).circrad) {
            toEdit.locallab.spots.at(i).circrad = mods.locallab.spots.at(i).circrad;
        }

        if (locallab.spots.at(i).qualityMethod) {
            toEdit.locallab.spots.at(i).qualityMethod = mods.locallab.spots.at(i).qualityMethod;
        }

        if (locallab.spots.at(i).transit) {
            toEdit.locallab.spots.at(i).transit = mods.locallab.spots.at(i).transit;
        }

        if (locallab.spots.at(i).thresh) {
            toEdit.locallab.spots.at(i).thresh = mods.locallab.spots.at(i).thresh;
        }

        if (locallab.spots.at(i).iter) {
            toEdit.locallab.spots.at(i).iter = mods.locallab.spots.at(i).iter;
        }

        // Color & Light
        if (locallab.spots.at(i).expcolor) {
            toEdit.locallab.spots.at(i).expcolor = mods.locallab.spots.at(i).expcolor;
        }

        if (locallab.spots.at(i).curvactiv) {
            toEdit.locallab.spots.at(i).curvactiv = mods.locallab.spots.at(i).curvactiv;
        }

        if (locallab.spots.at(i).lightness) {
            toEdit.locallab.spots.at(i).lightness = mods.locallab.spots.at(i).lightness;
        }

        if (locallab.spots.at(i).contrast) {
            toEdit.locallab.spots.at(i).contrast = mods.locallab.spots.at(i).contrast;
        }

        if (locallab.spots.at(i).chroma) {
            toEdit.locallab.spots.at(i).chroma = mods.locallab.spots.at(i).chroma;
        }

        if (locallab.spots.at(i).sensi) {
            toEdit.locallab.spots.at(i).sensi = mods.locallab.spots.at(i).sensi;
        }

        if (locallab.spots.at(i).qualitycurveMethod) {
            toEdit.locallab.spots.at(i).qualitycurveMethod = mods.locallab.spots.at(i).qualitycurveMethod;
        }

        if (locallab.spots.at(i).llcurve) {
            toEdit.locallab.spots.at(i).llcurve = mods.locallab.spots.at(i).llcurve;
        }

        if (locallab.spots.at(i).cccurve) {
            toEdit.locallab.spots.at(i).cccurve = mods.locallab.spots.at(i).cccurve;
        }

        if (locallab.spots.at(i).LHcurve) {
            toEdit.locallab.spots.at(i).LHcurve = mods.locallab.spots.at(i).LHcurve;
        }

        if (locallab.spots.at(i).HHcurve) {
            toEdit.locallab.spots.at(i).HHcurve = mods.locallab.spots.at(i).HHcurve;
        }

        if (locallab.spots.at(i).invers) {
            toEdit.locallab.spots.at(i).invers = mods.locallab.spots.at(i).invers;
        }

        // Exposure
        if (locallab.spots.at(i).expexpose) {
            toEdit.locallab.spots.at(i).expexpose = mods.locallab.spots.at(i).expexpose;
        }

        if (locallab.spots.at(i).expcomp) {
            toEdit.locallab.spots.at(i).expcomp = mods.locallab.spots.at(i).expcomp;
        }

        if (locallab.spots.at(i).hlcompr) {
            toEdit.locallab.spots.at(i).hlcompr = mods.locallab.spots.at(i).hlcompr;
        }

        if (locallab.spots.at(i).hlcomprthresh) {
            toEdit.locallab.spots.at(i).hlcomprthresh = mods.locallab.spots.at(i).hlcomprthresh;
        }

        if (locallab.spots.at(i).black) {
            toEdit.locallab.spots.at(i).black = mods.locallab.spots.at(i).black;
        }

        if (locallab.spots.at(i).shcompr) {
            toEdit.locallab.spots.at(i).shcompr = mods.locallab.spots.at(i).shcompr;
        }

        if (locallab.spots.at(i).warm) {
            toEdit.locallab.spots.at(i).warm = mods.locallab.spots.at(i).warm;
        }

        if (locallab.spots.at(i).sensiex) {
            toEdit.locallab.spots.at(i).sensiex = mods.locallab.spots.at(i).sensiex;
        }

        if (locallab.spots.at(i).excurve) {
            toEdit.locallab.spots.at(i).excurve = mods.locallab.spots.at(i).excurve;
        }

        // Vibrance
        if (locallab.spots.at(i).expvibrance) {
            toEdit.locallab.spots.at(i).expvibrance = mods.locallab.spots.at(i).expvibrance;
        }

        if (locallab.spots.at(i).saturated) {
            toEdit.locallab.spots.at(i).saturated = mods.locallab.spots.at(i).saturated;
        }

        if (locallab.spots.at(i).pastels) {
            toEdit.locallab.spots.at(i).pastels = mods.locallab.spots.at(i).pastels;
        }

        if (locallab.spots.at(i).psthreshold) {
            toEdit.locallab.spots.at(i).psthreshold = mods.locallab.spots.at(i).psthreshold;
        }

        if (locallab.spots.at(i).protectskins) {
            toEdit.locallab.spots.at(i).protectskins = mods.locallab.spots.at(i).protectskins;
        }

        if (locallab.spots.at(i).avoidcolorshift) {
            toEdit.locallab.spots.at(i).avoidcolorshift = mods.locallab.spots.at(i).avoidcolorshift;
        }

        if (locallab.spots.at(i).pastsattog) {
            toEdit.locallab.spots.at(i).pastsattog = mods.locallab.spots.at(i).pastsattog;
        }

        if (locallab.spots.at(i).sensiv) {
            toEdit.locallab.spots.at(i).sensiv = mods.locallab.spots.at(i).sensiv;
        }

        if (locallab.spots.at(i).skintonescurve) {
            toEdit.locallab.spots.at(i).skintonescurve = mods.locallab.spots.at(i).skintonescurve;
        }

<<<<<<< HEAD
        // Blur & Noise
        if (locallab.spots.at(i).expblur) {
            toEdit.locallab.spots.at(i).expblur = mods.locallab.spots.at(i).expblur;
        }
=======
    //Soft Light
    if (locallab.expsoft) {
        toEdit.locallab.expsoft   = mods.locallab.expsoft;
    }

    if (locallab.streng) {
        toEdit.locallab.streng   = mods.locallab.streng;
    }

    if (locallab.sensisf) {
        toEdit.locallab.sensisf   = mods.locallab.sensisf;
    }

    //Lab region
    if (locallab.explabregion) {
        toEdit.locallab.explabregion   = mods.locallab.explabregion;
    }

    // Blur & Noise
    if (locallab.expblur) {
        toEdit.locallab.expblur   = mods.locallab.expblur;
    }
>>>>>>> cc6cf81c

        if (locallab.spots.at(i).radius) {
            toEdit.locallab.spots.at(i).radius = mods.locallab.spots.at(i).radius;
        }

        if (locallab.spots.at(i).strength) {
            toEdit.locallab.spots.at(i).strength = mods.locallab.spots.at(i).strength;
        }

        if (locallab.spots.at(i).sensibn) {
            toEdit.locallab.spots.at(i).sensibn = mods.locallab.spots.at(i).sensibn;
        }

        if (locallab.spots.at(i).blurMethod) {
            toEdit.locallab.spots.at(i).blurMethod = mods.locallab.spots.at(i).blurMethod;
        }

        if (locallab.spots.at(i).activlum) {
            toEdit.locallab.spots.at(i).activlum = mods.locallab.spots.at(i).activlum;
        }

        // Tone Mapping
        if (locallab.spots.at(i).exptonemap) {
            toEdit.locallab.spots.at(i).exptonemap = mods.locallab.spots.at(i).exptonemap;
        }

        if (locallab.spots.at(i).stren) {
            toEdit.locallab.spots.at(i).stren = mods.locallab.spots.at(i).stren;
        }

        if (locallab.spots.at(i).gamma) {
            toEdit.locallab.spots.at(i).gamma = mods.locallab.spots.at(i).gamma;
        }

        if (locallab.spots.at(i).estop) {
            toEdit.locallab.spots.at(i).estop = mods.locallab.spots.at(i).estop;
        }

        if (locallab.spots.at(i).scaltm) {
            toEdit.locallab.spots.at(i).scaltm = mods.locallab.spots.at(i).scaltm;
        }

        if (locallab.spots.at(i).rewei) {
            toEdit.locallab.spots.at(i).rewei = mods.locallab.spots.at(i).rewei;
        }

        if (locallab.spots.at(i).sensitm) {
            toEdit.locallab.spots.at(i).sensitm = mods.locallab.spots.at(i).sensitm;
        }

        // Retinex
        if (locallab.spots.at(i).expreti) {
            toEdit.locallab.spots.at(i).expreti = mods.locallab.spots.at(i).expreti;
        }

        if (locallab.spots.at(i).retinexMethod) {
            toEdit.locallab.spots.at(i).retinexMethod = mods.locallab.spots.at(i).retinexMethod;
        }

        if (locallab.spots.at(i).str) {
            toEdit.locallab.spots.at(i).str = mods.locallab.spots.at(i).str;
        }

        if (locallab.spots.at(i).chrrt) {
            toEdit.locallab.spots.at(i).chrrt = mods.locallab.spots.at(i).chrrt;
        }

        if (locallab.spots.at(i).neigh) {
            toEdit.locallab.spots.at(i).neigh = mods.locallab.spots.at(i).neigh;
        }

        if (locallab.spots.at(i).vart) {
            toEdit.locallab.spots.at(i).vart = mods.locallab.spots.at(i).vart;
        }

<<<<<<< HEAD
        if (locallab.spots.at(i).sensih) {
            toEdit.locallab.spots.at(i).sensih = mods.locallab.spots.at(i).sensih;
        }
=======
    if (locallab.dehaz) {
        toEdit.locallab.dehaz     = mods.locallab.dehaz;
    }

    if (locallab.sensih) {
        toEdit.locallab.sensih     = mods.locallab.sensih;
    }
>>>>>>> cc6cf81c

        if (locallab.spots.at(i).localTgaincurve) {
            toEdit.locallab.spots.at(i).localTgaincurve = mods.locallab.spots.at(i).localTgaincurve;
        }

        if (locallab.spots.at(i).inversret) {
            toEdit.locallab.spots.at(i).inversret = mods.locallab.spots.at(i).inversret;
        }

        // Sharpening
        if (locallab.spots.at(i).expsharp) {
            toEdit.locallab.spots.at(i).expsharp = mods.locallab.spots.at(i).expsharp;
        }

<<<<<<< HEAD
        if (locallab.spots.at(i).sharradius) {
            toEdit.locallab.spots.at(i).sharradius = mods.locallab.spots.at(i).sharradius;
        }
=======
    if (locallab.sharcontrast) {
        toEdit.locallab.sharcontrast    = mods.locallab.sharcontrast;
    }

    if (locallab.sharradius) {
        toEdit.locallab.sharradius    = mods.locallab.sharradius;
    }
>>>>>>> cc6cf81c

        if (locallab.spots.at(i).sharamount) {
            toEdit.locallab.spots.at(i).sharamount = mods.locallab.spots.at(i).sharamount;
        }

        if (locallab.spots.at(i).shardamping) {
            toEdit.locallab.spots.at(i).shardamping = mods.locallab.spots.at(i).shardamping;
        }

        if (locallab.spots.at(i).shariter) {
            toEdit.locallab.spots.at(i).shariter = mods.locallab.spots.at(i).shariter;
        }

<<<<<<< HEAD
        if (locallab.spots.at(i).sensisha) {
            toEdit.locallab.spots.at(i).sensisha = mods.locallab.spots.at(i).sensisha;
        }

        if (locallab.spots.at(i).inverssha) {
            toEdit.locallab.spots.at(i).inverssha = mods.locallab.spots.at(i).inverssha;
        }

        // Contrast by detail levels
        if (locallab.spots.at(i).expcbdl) {
            toEdit.locallab.spots.at(i).expcbdl = mods.locallab.spots.at(i).expcbdl;
        }
=======
    if (locallab.sharblur) {
        toEdit.locallab.sharblur    = mods.locallab.sharblur;
    }
    
    if (locallab.sensisha) {
        toEdit.locallab.sensisha     = mods.locallab.sensisha;
    }

    if (locallab.inverssha) {
        toEdit.locallab.inverssha     = mods.locallab.inverssha;
    }
    //local contrast
    if (locallab.expcontrast) {
        toEdit.locallab.expcontrast   = mods.locallab.expcontrast;
    }

    if (locallab.lcradius) {
        toEdit.locallab.lcradius   = mods.locallab.lcradius;
    }

    if (locallab.lcamount) {
        toEdit.locallab.lcamount   = mods.locallab.lcamount;
    }

    if (locallab.lcdarkness) {
        toEdit.locallab.lcdarkness   = mods.locallab.lcdarkness;
    }

    if (locallab.lclightness) {
        toEdit.locallab.lclightness   = mods.locallab.lclightness;
    }

    if (locallab.sensilc) {
        toEdit.locallab.sensilc   = mods.locallab.sensilc;
    }
    // Contrast by detail levels
    if (locallab.expcbdl) {
        toEdit.locallab.expcbdl   = mods.locallab.expcbdl;
    }
>>>>>>> cc6cf81c

        for (int j = 0; j < 5; j++) {
            if (locallab.spots.at(i).mult[j]) {
                toEdit.locallab.spots.at(i).mult[j] = mods.locallab.spots.at(i).mult[j];
            }
        }

        if (locallab.spots.at(i).chromacbdl) {
            toEdit.locallab.spots.at(i).chromacbdl = mods.locallab.spots.at(i).chromacbdl;
        }

        if (locallab.spots.at(i).threshold) {
            toEdit.locallab.spots.at(i).threshold = mods.locallab.spots.at(i).threshold;
        }

        if (locallab.spots.at(i).sensicb) {
            toEdit.locallab.spots.at(i).sensicb = mods.locallab.spots.at(i).sensicb;
        }

        // Denoise
        if (locallab.spots.at(i).expdenoi) {
            toEdit.locallab.spots.at(i).expdenoi = mods.locallab.spots.at(i).expdenoi;
        }

        if (locallab.spots.at(i).noiselumf) {
            toEdit.locallab.spots.at(i).noiselumf = mods.locallab.spots.at(i).noiselumf;
        }

        if (locallab.spots.at(i).noiselumc) {
            toEdit.locallab.spots.at(i).noiselumc = mods.locallab.spots.at(i).noiselumc;
        }

        if (locallab.spots.at(i).noiselumdetail) {
            toEdit.locallab.spots.at(i).noiselumdetail = mods.locallab.spots.at(i).noiselumdetail;
        }

        if (locallab.spots.at(i).noiselequal) {
            toEdit.locallab.spots.at(i).noiselequal = mods.locallab.spots.at(i).noiselequal;
        }

        if (locallab.spots.at(i).noisechrof) {
            toEdit.locallab.spots.at(i).noisechrof = mods.locallab.spots.at(i).noisechrof;
        }

        if (locallab.spots.at(i).noisechroc) {
            toEdit.locallab.spots.at(i).noisechroc = mods.locallab.spots.at(i).noisechroc;
        }

        if (locallab.spots.at(i).noisechrodetail) {
            toEdit.locallab.spots.at(i).noisechrodetail = mods.locallab.spots.at(i).noisechrodetail;
        }

        if (locallab.spots.at(i).adjblur) {
            toEdit.locallab.spots.at(i).adjblur = mods.locallab.spots.at(i).adjblur;
        }

        if (locallab.spots.at(i).bilateral) {
            toEdit.locallab.spots.at(i).bilateral = mods.locallab.spots.at(i).bilateral;
        }

        if (locallab.spots.at(i).sensiden) {
            toEdit.locallab.spots.at(i).sensiden = mods.locallab.spots.at(i).sensiden;
        }

        // Others
        if (locallab.spots.at(i).avoid) {
            toEdit.locallab.spots.at(i).avoid = mods.locallab.spots.at(i).avoid;
        }
    }


    if (pcvignette.enabled) {
        toEdit.pcvignette.enabled     = mods.pcvignette.enabled;
    }

    if (pcvignette.strength) {
        toEdit.pcvignette.strength  = dontforceSet && options.baBehav[ADDSET_PCVIGNETTE_STRENGTH] ? toEdit.pcvignette.strength + mods.pcvignette.strength : mods.pcvignette.strength;
    }

    if (pcvignette.feather) {
        toEdit.pcvignette.feather   = dontforceSet && options.baBehav[ADDSET_PCVIGNETTE_FEATHER] ? toEdit.pcvignette.feather + mods.pcvignette.feather : mods.pcvignette.feather;
    }

    if (pcvignette.roundness) {
        toEdit.pcvignette.roundness = dontforceSet && options.baBehav[ADDSET_PCVIGNETTE_ROUNDNESS] ? toEdit.pcvignette.roundness + mods.pcvignette.roundness : mods.pcvignette.roundness;
    }

    if (cacorrection.red) {
        toEdit.cacorrection.red   = dontforceSet && options.baBehav[ADDSET_CA] ? toEdit.cacorrection.red + mods.cacorrection.red : mods.cacorrection.red;
    }

    if (cacorrection.blue) {
        toEdit.cacorrection.blue  = dontforceSet && options.baBehav[ADDSET_CA] ? toEdit.cacorrection.blue + mods.cacorrection.blue : mods.cacorrection.blue;
    }

    if (vignetting.amount) {
        toEdit.vignetting.amount  = dontforceSet && options.baBehav[ADDSET_VIGN_AMOUNT] ? toEdit.vignetting.amount + mods.vignetting.amount : mods.vignetting.amount;
    }

    if (vignetting.radius) {
        toEdit.vignetting.radius  = dontforceSet && options.baBehav[ADDSET_VIGN_RADIUS] ? toEdit.vignetting.radius + mods.vignetting.radius : mods.vignetting.radius;
    }

    if (vignetting.strength) {
        toEdit.vignetting.strength = dontforceSet && options.baBehav[ADDSET_VIGN_STRENGTH] ? toEdit.vignetting.strength + mods.vignetting.strength : mods.vignetting.strength;
    }

    if (vignetting.centerX) {
        toEdit.vignetting.centerX = dontforceSet && options.baBehav[ADDSET_VIGN_CENTER] ? toEdit.vignetting.centerX + mods.vignetting.centerX : mods.vignetting.centerX;
    }

    if (vignetting.centerY) {
        toEdit.vignetting.centerY = dontforceSet && options.baBehav[ADDSET_VIGN_CENTER] ? toEdit.vignetting.centerY + mods.vignetting.centerY : mods.vignetting.centerY;
    }

    if (chmixer.enabled) {
        toEdit.chmixer.enabled = mods.chmixer.enabled;
    }

    for (int i = 0; i < 3; i++) {
        if (chmixer.red[i]) {
            toEdit.chmixer.red[i]     = dontforceSet && options.baBehav[ADDSET_CHMIXER] ? toEdit.chmixer.red[i] + mods.chmixer.red[i] : mods.chmixer.red[i];
        }

        if (chmixer.green[i]) {
            toEdit.chmixer.green[i]   = dontforceSet && options.baBehav[ADDSET_CHMIXER] ? toEdit.chmixer.green[i] + mods.chmixer.green[i] : mods.chmixer.green[i];
        }

        if (chmixer.blue[i]) {
            toEdit.chmixer.blue[i]    = dontforceSet && options.baBehav[ADDSET_CHMIXER] ? toEdit.chmixer.blue[i] + mods.chmixer.blue[i] : mods.chmixer.blue[i];
        }
    }

    if (blackwhite.enabled) {
        toEdit.blackwhite.enabled         = mods.blackwhite.enabled;
    }

    if (blackwhite.method) {
        toEdit.blackwhite.method          = mods.blackwhite.method;
    }

    if (blackwhite.luminanceCurve) {
        toEdit.blackwhite.luminanceCurve  = mods.blackwhite.luminanceCurve;
    }

    if (blackwhite.autoc) {
        toEdit.blackwhite.autoc               = mods.blackwhite.autoc;
    }

    if (blackwhite.setting) {
        toEdit.blackwhite.setting         = mods.blackwhite.setting;
    }

    if (blackwhite.enabledcc) {
        toEdit.blackwhite.enabledcc           = mods.blackwhite.enabledcc;
    }

    if (blackwhite.filter) {
        toEdit.blackwhite.filter          = mods.blackwhite.filter;
    }

    if (blackwhite.mixerRed) {
        toEdit.blackwhite.mixerRed            = dontforceSet && options.baBehav[ADDSET_BLACKWHITE_HUES] ? toEdit.blackwhite.mixerRed + mods.blackwhite.mixerRed : mods.blackwhite.mixerRed;
    }

    if (blackwhite.mixerOrange) {
        toEdit.blackwhite.mixerOrange         = dontforceSet && options.baBehav[ADDSET_BLACKWHITE_HUES] ? toEdit.blackwhite.mixerOrange + mods.blackwhite.mixerOrange : mods.blackwhite.mixerOrange;
    }

    if (blackwhite.mixerYellow) {
        toEdit.blackwhite.mixerYellow         = dontforceSet && options.baBehav[ADDSET_BLACKWHITE_HUES] ? toEdit.blackwhite.mixerYellow + mods.blackwhite.mixerYellow : mods.blackwhite.mixerYellow;
    }

    if (blackwhite.mixerGreen) {
        toEdit.blackwhite.mixerGreen      = dontforceSet && options.baBehav[ADDSET_BLACKWHITE_HUES] ? toEdit.blackwhite.mixerGreen + mods.blackwhite.mixerGreen : mods.blackwhite.mixerGreen;
    }

    if (blackwhite.mixerCyan) {
        toEdit.blackwhite.mixerCyan       = dontforceSet && options.baBehav[ADDSET_BLACKWHITE_HUES] ? toEdit.blackwhite.mixerCyan + mods.blackwhite.mixerCyan : mods.blackwhite.mixerCyan;
    }

    if (blackwhite.mixerBlue) {
        toEdit.blackwhite.mixerBlue       = dontforceSet && options.baBehav[ADDSET_BLACKWHITE_HUES] ? toEdit.blackwhite.mixerBlue + mods.blackwhite.mixerBlue : mods.blackwhite.mixerBlue;
    }

    if (blackwhite.mixerMagenta) {
        toEdit.blackwhite.mixerMagenta        = dontforceSet && options.baBehav[ADDSET_BLACKWHITE_HUES] ? toEdit.blackwhite.mixerMagenta + mods.blackwhite.mixerMagenta : mods.blackwhite.mixerMagenta;
    }

    if (blackwhite.mixerPurple) {
        toEdit.blackwhite.mixerPurple         = dontforceSet && options.baBehav[ADDSET_BLACKWHITE_HUES] ? toEdit.blackwhite.mixerPurple + mods.blackwhite.mixerPurple : mods.blackwhite.mixerPurple;
    }

    if (blackwhite.gammaRed) {
        toEdit.blackwhite.gammaRed            = dontforceSet && options.baBehav[ADDSET_BLACKWHITE_GAMMA] ? toEdit.blackwhite.gammaRed + mods.blackwhite.gammaRed : mods.blackwhite.gammaRed;
    }

    if (blackwhite.gammaGreen) {
        toEdit.blackwhite.gammaGreen      = dontforceSet && options.baBehav[ADDSET_BLACKWHITE_GAMMA] ? toEdit.blackwhite.gammaGreen + mods.blackwhite.gammaGreen : mods.blackwhite.gammaGreen;
    }

    if (blackwhite.gammaBlue) {
        toEdit.blackwhite.gammaBlue       = dontforceSet && options.baBehav[ADDSET_BLACKWHITE_GAMMA] ? toEdit.blackwhite.gammaBlue + mods.blackwhite.gammaBlue : mods.blackwhite.gammaBlue;
    }

    if (blackwhite.beforeCurve) {
        toEdit.blackwhite.beforeCurve     = mods.blackwhite.beforeCurve;
    }

    if (blackwhite.beforeCurveMode) {
        toEdit.blackwhite.beforeCurveMode = mods.blackwhite.beforeCurveMode;
    }

    if (blackwhite.afterCurve) {
        toEdit.blackwhite.afterCurve      = mods.blackwhite.afterCurve;
    }

    if (blackwhite.afterCurveMode) {
        toEdit.blackwhite.afterCurveMode  = mods.blackwhite.afterCurveMode;
    }

    if (blackwhite.algo) {
        toEdit.blackwhite.algo                = mods.blackwhite.algo;
    }

    if (resize.scale) {
        toEdit.resize.scale   = dontforceSet && options.baBehav[ADDSET_RESIZE_SCALE] ? toEdit.resize.scale + mods.resize.scale : mods.resize.scale;
    }

    if (resize.appliesTo) {
        toEdit.resize.appliesTo = mods.resize.appliesTo;
    }

    if (resize.method) {
        toEdit.resize.method  = mods.resize.method;
    }

    if (resize.dataspec) {
        toEdit.resize.dataspec    = mods.resize.dataspec;
    }

    if (resize.width) {
        toEdit.resize.width   = mods.resize.width;
    }

    if (resize.height) {
        toEdit.resize.height  = mods.resize.height;
    }

    if (resize.enabled) {
        toEdit.resize.enabled     = mods.resize.enabled;
    }

    if (resize.allowUpscaling) {
        toEdit.resize.allowUpscaling = mods.resize.allowUpscaling;
    }

    if (icm.inputProfile) {
        toEdit.icm.inputProfile = mods.icm.inputProfile;
    }

    if (icm.toneCurve) {
        toEdit.icm.toneCurve = mods.icm.toneCurve;
    }

    if (icm.applyLookTable) {
        toEdit.icm.applyLookTable = mods.icm.applyLookTable;
    }

    if (icm.applyBaselineExposureOffset) {
        toEdit.icm.applyBaselineExposureOffset = mods.icm.applyBaselineExposureOffset;
    }

    if (icm.applyHueSatMap) {
        toEdit.icm.applyHueSatMap = mods.icm.applyHueSatMap;
    }

    if (icm.dcpIlluminant) {
        toEdit.icm.dcpIlluminant = mods.icm.dcpIlluminant;
    }

    if (icm.workingProfile) {
        toEdit.icm.workingProfile = mods.icm.workingProfile;
    }

    if (icm.outputProfile) {
        toEdit.icm.outputProfile = mods.icm.outputProfile;
    }

    if (icm.outputIntent) {
        toEdit.icm.outputIntent = mods.icm.outputIntent;
    }

    if (icm.outputBPC) {
        toEdit.icm.outputBPC = mods.icm.outputBPC;
    }

    if (icm.workingTRCGamma) {
        toEdit.icm.workingTRCGamma = mods.icm.workingTRCGamma;
    }

    if (icm.workingTRCSlope) {
        toEdit.icm.workingTRCSlope = mods.icm.workingTRCSlope;
    }

    if (icm.workingTRC) {
        toEdit.icm.workingTRC = mods.icm.workingTRC;
    }

    if (raw.bayersensor.method) {
        toEdit.raw.bayersensor.method           = mods.raw.bayersensor.method;
    }

    if (raw.bayersensor.border) {
        toEdit.raw.bayersensor.border         = mods.raw.bayersensor.border;
    }

    if (raw.bayersensor.imageNum) {
        toEdit.raw.bayersensor.imageNum         = mods.raw.bayersensor.imageNum;
    }

    if (raw.bayersensor.ccSteps) {
        toEdit.raw.bayersensor.ccSteps          = mods.raw.bayersensor.ccSteps;
    }

    if (raw.bayersensor.exBlack0) {
        toEdit.raw.bayersensor.black0           = dontforceSet && options.baBehav[ADDSET_RAWEXPOS_BLACKS] ? toEdit.raw.bayersensor.black0 + mods.raw.bayersensor.black0 : mods.raw.bayersensor.black0;
    }

    if (raw.bayersensor.exBlack1) {
        toEdit.raw.bayersensor.black1           = dontforceSet && options.baBehav[ADDSET_RAWEXPOS_BLACKS] ? toEdit.raw.bayersensor.black1 + mods.raw.bayersensor.black1 : mods.raw.bayersensor.black1;
    }

    if (raw.bayersensor.exBlack2) {
        toEdit.raw.bayersensor.black2           = dontforceSet && options.baBehav[ADDSET_RAWEXPOS_BLACKS] ? toEdit.raw.bayersensor.black2 + mods.raw.bayersensor.black2 : mods.raw.bayersensor.black2;
    }

    if (raw.bayersensor.exBlack3) {
        toEdit.raw.bayersensor.black3           = dontforceSet && options.baBehav[ADDSET_RAWEXPOS_BLACKS] ? toEdit.raw.bayersensor.black3 + mods.raw.bayersensor.black3 : mods.raw.bayersensor.black3;
    }

    if (raw.bayersensor.exTwoGreen) {
        toEdit.raw.bayersensor.twogreen         = mods.raw.bayersensor.twogreen;
    }

    if (raw.bayersensor.dcbIterations) {
        toEdit.raw.bayersensor.dcb_iterations   = mods.raw.bayersensor.dcb_iterations;
    }

    if (raw.bayersensor.dcbEnhance) {
        toEdit.raw.bayersensor.dcb_enhance      = mods.raw.bayersensor.dcb_enhance;
    }

    if (raw.bayersensor.lmmseIterations) {
        toEdit.raw.bayersensor.lmmse_iterations = mods.raw.bayersensor.lmmse_iterations;
    }

    if (raw.bayersensor.dualDemosaicAutoContrast) {
        toEdit.raw.bayersensor.dualDemosaicAutoContrast = mods.raw.bayersensor.dualDemosaicAutoContrast;
    }

    if (raw.bayersensor.dualDemosaicContrast) {
        toEdit.raw.bayersensor.dualDemosaicContrast = mods.raw.bayersensor.dualDemosaicContrast;
    }

    if (raw.bayersensor.pixelShiftMotionCorrectionMethod) {
        toEdit.raw.bayersensor.pixelShiftMotionCorrectionMethod = mods.raw.bayersensor.pixelShiftMotionCorrectionMethod;
    }

    if (raw.bayersensor.pixelShiftEperIso) {
        toEdit.raw.bayersensor.pixelShiftEperIso = mods.raw.bayersensor.pixelShiftEperIso;
    }

    if (raw.bayersensor.pixelShiftSigma) {
        toEdit.raw.bayersensor.pixelShiftSigma = mods.raw.bayersensor.pixelShiftSigma;
    }

    if (raw.bayersensor.pixelShiftShowMotion) {
        toEdit.raw.bayersensor.pixelShiftShowMotion = mods.raw.bayersensor.pixelShiftShowMotion;
    }

    if (raw.bayersensor.pixelShiftShowMotionMaskOnly) {
        toEdit.raw.bayersensor.pixelShiftShowMotionMaskOnly = mods.raw.bayersensor.pixelShiftShowMotionMaskOnly;
    }

    if (raw.bayersensor.pixelShiftHoleFill) {
        toEdit.raw.bayersensor.pixelShiftHoleFill = mods.raw.bayersensor.pixelShiftHoleFill;
    }

    if (raw.bayersensor.pixelShiftMedian) {
        toEdit.raw.bayersensor.pixelShiftMedian = mods.raw.bayersensor.pixelShiftMedian;
    }

    if (raw.bayersensor.pixelShiftGreen) {
        toEdit.raw.bayersensor.pixelShiftGreen = mods.raw.bayersensor.pixelShiftGreen;
    }

    if (raw.bayersensor.pixelShiftBlur) {
        toEdit.raw.bayersensor.pixelShiftBlur = mods.raw.bayersensor.pixelShiftBlur;
    }

    if (raw.bayersensor.pixelShiftSmooth) {
        toEdit.raw.bayersensor.pixelShiftSmoothFactor = mods.raw.bayersensor.pixelShiftSmoothFactor;
    }

    if (raw.bayersensor.pixelShiftEqualBright) {
        toEdit.raw.bayersensor.pixelShiftEqualBright = mods.raw.bayersensor.pixelShiftEqualBright;
    }

    if (raw.bayersensor.pixelShiftEqualBrightChannel) {
        toEdit.raw.bayersensor.pixelShiftEqualBrightChannel = mods.raw.bayersensor.pixelShiftEqualBrightChannel;
    }

    if (raw.bayersensor.pixelShiftNonGreenCross) {
        toEdit.raw.bayersensor.pixelShiftNonGreenCross = mods.raw.bayersensor.pixelShiftNonGreenCross;
    }

    if (raw.bayersensor.pixelShiftDemosaicMethod) {
        toEdit.raw.bayersensor.pixelShiftDemosaicMethod = mods.raw.bayersensor.pixelShiftDemosaicMethod;
    }

    if (raw.bayersensor.greenEq) {
        toEdit.raw.bayersensor.greenthresh      = dontforceSet && options.baBehav[ADDSET_PREPROCESS_GREENEQUIL] ? toEdit.raw.bayersensor.greenthresh + mods.raw.bayersensor.greenthresh : mods.raw.bayersensor.greenthresh;
    }

    if (raw.bayersensor.linenoise) {
        toEdit.raw.bayersensor.linenoise        = dontforceSet && options.baBehav[ADDSET_PREPROCESS_LINEDENOISE] ? toEdit.raw.bayersensor.linenoise + mods.raw.bayersensor.linenoise : mods.raw.bayersensor.linenoise;
    }

    if (raw.bayersensor.linenoiseDirection) {
        toEdit.raw.bayersensor.linenoiseDirection = mods.raw.bayersensor.linenoiseDirection;
    }

    if (raw.bayersensor.pdafLinesFilter) {
        toEdit.raw.bayersensor.pdafLinesFilter = mods.raw.bayersensor.pdafLinesFilter;
    }

    if (raw.xtranssensor.method) {
        toEdit.raw.xtranssensor.method          = mods.raw.xtranssensor.method;
    }

    if (raw.xtranssensor.dualDemosaicAutoContrast) {
        toEdit.raw.xtranssensor.dualDemosaicAutoContrast          = mods.raw.xtranssensor.dualDemosaicAutoContrast;
    }

    if (raw.xtranssensor.dualDemosaicContrast) {
        toEdit.raw.xtranssensor.dualDemosaicContrast          = mods.raw.xtranssensor.dualDemosaicContrast;
    }

    if (raw.xtranssensor.ccSteps) {
        toEdit.raw.xtranssensor.ccSteps         = mods.raw.xtranssensor.ccSteps;
    }

    if (raw.xtranssensor.exBlackRed) {
        toEdit.raw.xtranssensor.blackred        = dontforceSet && options.baBehav[ADDSET_RAWEXPOS_BLACKS] ? toEdit.raw.xtranssensor.blackred + mods.raw.xtranssensor.blackred : mods.raw.xtranssensor.blackred;
    }

    if (raw.xtranssensor.exBlackGreen) {
        toEdit.raw.xtranssensor.blackgreen      = dontforceSet && options.baBehav[ADDSET_RAWEXPOS_BLACKS] ? toEdit.raw.xtranssensor.blackgreen + mods.raw.xtranssensor.blackgreen : mods.raw.xtranssensor.blackgreen;
    }

    if (raw.xtranssensor.exBlackBlue) {
        toEdit.raw.xtranssensor.blackblue       = dontforceSet && options.baBehav[ADDSET_RAWEXPOS_BLACKS] ? toEdit.raw.xtranssensor.blackblue + mods.raw.xtranssensor.blackblue : mods.raw.xtranssensor.blackblue;
    }

    if (raw.ca_autocorrect) {
        toEdit.raw.ca_autocorrect  = mods.raw.ca_autocorrect;
    }

    if (raw.ca_avoidcolourshift) {
        toEdit.raw.ca_avoidcolourshift  = mods.raw.ca_avoidcolourshift;
    }

    if (raw.caautoiterations) {
        toEdit.raw.caautoiterations           = dontforceSet && options.baBehav[ADDSET_RAWCACORR] ? toEdit.raw.caautoiterations + mods.raw.caautoiterations : mods.raw.caautoiterations;
    }

    if (raw.cared) {
        toEdit.raw.cared           = dontforceSet && options.baBehav[ADDSET_RAWCACORR] ? toEdit.raw.cared + mods.raw.cared : mods.raw.cared;
    }

    if (raw.cablue) {
        toEdit.raw.cablue          = dontforceSet && options.baBehav[ADDSET_RAWCACORR] ? toEdit.raw.cablue + mods.raw.cablue : mods.raw.cablue;
    }

    if (raw.exPos) {
        toEdit.raw.expos           = dontforceSet && options.baBehav[ADDSET_RAWEXPOS_LINEAR] ? toEdit.raw.expos + mods.raw.expos : mods.raw.expos;
    }

    if (raw.exPreser) {
        toEdit.raw.preser          = dontforceSet && options.baBehav[ADDSET_RAWEXPOS_PRESER] ? toEdit.raw.preser + mods.raw.preser : mods.raw.preser;
    }

    if (raw.hotPixelFilter) {
        toEdit.raw.hotPixelFilter    = mods.raw.hotPixelFilter;
    }

    if (raw.deadPixelFilter) {
        toEdit.raw.deadPixelFilter   = mods.raw.deadPixelFilter;
    }

    if (raw.hotdeadpix_thresh) {
        toEdit.raw.hotdeadpix_thresh = mods.raw.hotdeadpix_thresh;
    }

    if (raw.darkFrame) {
        toEdit.raw.dark_frame        = mods.raw.dark_frame;
    }

    if (raw.df_autoselect) {
        toEdit.raw.df_autoselect     = mods.raw.df_autoselect;
    }

    if (raw.ff_file) {
        toEdit.raw.ff_file            = mods.raw.ff_file;
    }

    if (raw.ff_AutoSelect) {
        toEdit.raw.ff_AutoSelect      = mods.raw.ff_AutoSelect;
    }

    if (raw.ff_BlurRadius) {
        toEdit.raw.ff_BlurRadius      = mods.raw.ff_BlurRadius;
    }

    if (raw.ff_BlurType) {
        toEdit.raw.ff_BlurType        = mods.raw.ff_BlurType;
    }

    if (raw.ff_AutoClipControl) {
        toEdit.raw.ff_AutoClipControl = mods.raw.ff_AutoClipControl;
    }

    if (raw.ff_clipControl) {
        toEdit.raw.ff_clipControl     = dontforceSet && options.baBehav[ADDSET_RAWFFCLIPCONTROL] ? toEdit.raw.ff_clipControl + mods.raw.ff_clipControl : mods.raw.ff_clipControl;
    }

    if (wavelet.enabled) {
        toEdit.wavelet.enabled   = mods.wavelet.enabled;
    }

    if (wavelet.strength) {
        toEdit.wavelet.strength   = mods.wavelet.strength;
    }

    if (wavelet.balance) {
        toEdit.wavelet.balance   = mods.wavelet.balance;
    }

    if (wavelet.iter) {
        toEdit.wavelet.iter   = mods.wavelet.iter;
    }

    if (wavelet.median) {
        toEdit.wavelet.median   = mods.wavelet.median;
    }

    if (wavelet.medianlev) {
        toEdit.wavelet.medianlev   = mods.wavelet.medianlev;
    }

    if (wavelet.linkedg) {
        toEdit.wavelet.linkedg   = mods.wavelet.linkedg;
    }

    if (wavelet.cbenab) {
        toEdit.wavelet.cbenab   = mods.wavelet.cbenab;
    }

    if (wavelet.greenhigh) {
        toEdit.wavelet.greenhigh   = mods.wavelet.greenhigh;
    }

    if (wavelet.bluehigh) {
        toEdit.wavelet.bluehigh   = mods.wavelet.bluehigh;
    }

    if (wavelet.greenmed) {
        toEdit.wavelet.greenmed   = mods.wavelet.greenmed;
    }

    if (wavelet.bluemed) {
        toEdit.wavelet.bluemed   = mods.wavelet.bluemed;
    }

    if (wavelet.greenlow) {
        toEdit.wavelet.greenlow   = mods.wavelet.greenlow;
    }

    if (wavelet.bluelow) {
        toEdit.wavelet.bluelow   = mods.wavelet.bluelow;
    }

    if (wavelet.lipst) {
        toEdit.wavelet.lipst   = mods.wavelet.lipst;
    }

    if (wavelet.Medgreinf) {
        toEdit.wavelet.Medgreinf   = mods.wavelet.Medgreinf;
    }

    if (wavelet.avoid) {
        toEdit.wavelet.avoid   = mods.wavelet.avoid;
    }

    if (wavelet.tmr) {
        toEdit.wavelet.tmr   = mods.wavelet.tmr;
    }

    if (wavelet.Lmethod) {
        toEdit.wavelet.Lmethod        = mods.wavelet.Lmethod;
    }

    if (wavelet.CLmethod) {
        toEdit.wavelet.CLmethod       = mods.wavelet.CLmethod;
    }

    if (wavelet.Backmethod) {
        toEdit.wavelet.Backmethod     = mods.wavelet.Backmethod;
    }

    if (wavelet.Tilesmethod) {
        toEdit.wavelet.Tilesmethod        = mods.wavelet.Tilesmethod;
    }

    if (wavelet.daubcoeffmethod) {
        toEdit.wavelet.daubcoeffmethod        = mods.wavelet.daubcoeffmethod;
    }

    if (wavelet.CHmethod) {
        toEdit.wavelet.CHmethod       = mods.wavelet.CHmethod;
    }

    if (wavelet.CHSLmethod) {
        toEdit.wavelet.CHSLmethod     = mods.wavelet.CHSLmethod;
    }

    if (wavelet.EDmethod) {
        toEdit.wavelet.EDmethod       = mods.wavelet.EDmethod;
    }

    if (wavelet.NPmethod) {
        toEdit.wavelet.NPmethod       = mods.wavelet.NPmethod;
    }

    if (wavelet.BAmethod) {
        toEdit.wavelet.BAmethod       = mods.wavelet.BAmethod;
    }

    if (wavelet.TMmethod) {
        toEdit.wavelet.TMmethod       = mods.wavelet.TMmethod;
    }

    if (wavelet.HSmethod) {
        toEdit.wavelet.HSmethod       = mods.wavelet.HSmethod;
    }

    if (wavelet.Dirmethod) {
        toEdit.wavelet.Dirmethod      = mods.wavelet.Dirmethod;
    }

    if (wavelet.edgthresh) {
        toEdit.wavelet.edgthresh      = mods.wavelet.edgthresh;
    }

    if (wavelet.sky) {
        toEdit.wavelet.sky = dontforceSet && options.baBehav[ADDSET_WA_SKYPROTECT] ? toEdit.wavelet.sky + mods.wavelet.sky : mods.wavelet.sky;
    }

    if (wavelet.thr) {
        toEdit.wavelet.thr = dontforceSet && options.baBehav[ADDSET_WA_THRR] ? toEdit.wavelet.thr + mods.wavelet.thr : mods.wavelet.thr;
    }

    if (wavelet.thrH) {
        toEdit.wavelet.thrH = dontforceSet && options.baBehav[ADDSET_WA_THRRH] ? toEdit.wavelet.thrH + mods.wavelet.thrH : mods.wavelet.thrH;
    }

    if (wavelet.sup) {
        toEdit.wavelet.sup        = mods.wavelet.sup;
    }

    if (wavelet.hllev) {
        toEdit.wavelet.hllev  = mods.wavelet.hllev;
    }

    if (wavelet.bllev) {
        toEdit.wavelet.bllev  = mods.wavelet.bllev;
    }

    if (wavelet.edgcont) {
        toEdit.wavelet.edgcont    = mods.wavelet.edgcont;
    }

    if (wavelet.level0noise) {
        toEdit.wavelet.level0noise    = mods.wavelet.level0noise;
    }

    if (wavelet.level1noise) {
        toEdit.wavelet.level1noise    = mods.wavelet.level1noise;
    }

    if (wavelet.level2noise) {
        toEdit.wavelet.level2noise    = mods.wavelet.level2noise;
    }

    if (wavelet.level3noise) {
        toEdit.wavelet.level3noise    = mods.wavelet.level3noise;
    }

    if (wavelet.pastlev) {
        toEdit.wavelet.pastlev    = mods.wavelet.pastlev;
    }

    if (wavelet.satlev) {
        toEdit.wavelet.satlev = mods.wavelet.satlev;
    }

    if (wavelet.ccwcurve) {
        toEdit.wavelet.ccwcurve   = mods.wavelet.ccwcurve;
    }

    if (wavelet.opacityCurveRG) {
        toEdit.wavelet.opacityCurveRG = mods.wavelet.opacityCurveRG;
    }

    if (wavelet.opacityCurveBY) {
        toEdit.wavelet.opacityCurveBY = mods.wavelet.opacityCurveBY;
    }

    if (wavelet.opacityCurveW) {
        toEdit.wavelet.opacityCurveW  = mods.wavelet.opacityCurveW;
    }

    if (wavelet.opacityCurveWL) {
        toEdit.wavelet.opacityCurveWL = mods.wavelet.opacityCurveWL;
    }

    if (wavelet.hhcurve) {
        toEdit.wavelet.hhcurve    = mods.wavelet.hhcurve;
    }

    if (wavelet.Chcurve) {
        toEdit.wavelet.Chcurve    = mods.wavelet.Chcurve;
    }

    if (wavelet.wavclCurve) {
        toEdit.wavelet.wavclCurve = mods.wavelet.wavclCurve;
    }

    //if (wavelet.enacont)  toEdit.wavelet.enacont   = mods.wavelet.enacont;
    if (wavelet.expcontrast) {
        toEdit.wavelet.expcontrast   = mods.wavelet.expcontrast;
    }

    if (wavelet.expchroma) {
        toEdit.wavelet.expchroma   = mods.wavelet.expchroma;
    }

    if (wavelet.expedge) {
        toEdit.wavelet.expedge   = mods.wavelet.expedge;
    }

    if (wavelet.expresid) {
        toEdit.wavelet.expresid   = mods.wavelet.expresid;
    }

    if (wavelet.expfinal) {
        toEdit.wavelet.expfinal   = mods.wavelet.expfinal;
    }

    if (wavelet.exptoning) {
        toEdit.wavelet.exptoning   = mods.wavelet.exptoning;
    }

    if (wavelet.expnoise) {
        toEdit.wavelet.expnoise   = mods.wavelet.expnoise;
    }

    for (int i = 0; i < 9; i++) {
        if (wavelet.c[i]) {
            toEdit.wavelet.c[i] = dontforceSet && options.baBehav[ADDSET_WA] ? toEdit.wavelet.c[i] + mods.wavelet.c[i] : mods.wavelet.c[i];
        }
    }

    for (int i = 0; i < 9; i++) {
        if (wavelet.ch[i]) {
            toEdit.wavelet.ch[i] = dontforceSet && options.baBehav[ADDSET_WA] ? toEdit.wavelet.ch[i] + mods.wavelet.ch[i] : mods.wavelet.ch[i];
        }
    }

    if (wavelet.skinprotect) {
        toEdit.wavelet.skinprotect = dontforceSet && options.baBehav[ADDSET_WA_SKINPROTECT] ? toEdit.wavelet.skinprotect + mods.wavelet.skinprotect : mods.wavelet.skinprotect;
    }

    if (wavelet.hueskin) {
        toEdit.wavelet.hueskin    = mods.wavelet.hueskin;
    }

    if (wavelet.hueskin2) {
        toEdit.wavelet.hueskin2   = mods.wavelet.hueskin2;
    }

    if (wavelet.edgesensi) {
        toEdit.wavelet.edgesensi  = mods.wavelet.edgesensi;
    }

    if (wavelet.edgeampli) {
        toEdit.wavelet.edgeampli  = mods.wavelet.edgeampli;
    }

    if (wavelet.resconH) {
        toEdit.wavelet.resconH = dontforceSet && options.baBehav[ADDSET_WA_RESCONH] ? toEdit.wavelet.resconH + mods.wavelet.resconH : mods.wavelet.resconH;
    }

    if (wavelet.reschro) {
        toEdit.wavelet.reschro = dontforceSet && options.baBehav[ADDSET_WA_RESCHRO] ? toEdit.wavelet.reschro + mods.wavelet.reschro : mods.wavelet.reschro;
    }

    if (wavelet.tmrs) {
        toEdit.wavelet.tmrs = dontforceSet && options.baBehav[ADDSET_WA_TMRS] ? toEdit.wavelet.tmrs + mods.wavelet.tmrs : mods.wavelet.tmrs;
    }

    if (wavelet.gamma) {
        toEdit.wavelet.gamma = dontforceSet && options.baBehav[ADDSET_WA_GAMMA] ? toEdit.wavelet.gamma + mods.wavelet.gamma : mods.wavelet.gamma;
    }

    if (wavelet.rescon) {
        toEdit.wavelet.rescon = dontforceSet && options.baBehav[ADDSET_WA_RESCON] ? toEdit.wavelet.rescon + mods.wavelet.rescon : mods.wavelet.rescon;
    }

    if (wavelet.thres) {
        toEdit.wavelet.thres = dontforceSet && options.baBehav[ADDSET_WA_THRES] ? toEdit.wavelet.thres + mods.wavelet.thres : mods.wavelet.thres;
    }

    if (wavelet.threshold) {
        toEdit.wavelet.threshold = dontforceSet && options.baBehav[ADDSET_WA_THRESHOLD] ? toEdit.wavelet.threshold + mods.wavelet.threshold : mods.wavelet.threshold;
    }

    if (wavelet.threshold2) {
        toEdit.wavelet.threshold2 = dontforceSet && options.baBehav[ADDSET_WA_THRESHOLD2] ? toEdit.wavelet.threshold2 + mods.wavelet.threshold2 : mods.wavelet.threshold2;
    }

    if (wavelet.edgedetect) {
        toEdit.wavelet.edgedetect = dontforceSet && options.baBehav[ADDSET_WA_EDGEDETECT] ? toEdit.wavelet.edgedetect + mods.wavelet.edgedetect : mods.wavelet.edgedetect;
    }

    if (wavelet.edgedetectthr) {
        toEdit.wavelet.edgedetectthr = dontforceSet && options.baBehav[ADDSET_WA_EDGEDETECTTHR] ? toEdit.wavelet.edgedetectthr + mods.wavelet.edgedetectthr : mods.wavelet.edgedetectthr;
    }

    if (wavelet.edgedetectthr2) {
        toEdit.wavelet.edgedetectthr2 = dontforceSet && options.baBehav[ADDSET_WA_EDGEDETECTTHR2] ? toEdit.wavelet.edgedetectthr2 + mods.wavelet.edgedetectthr2 : mods.wavelet.edgedetectthr2;
    }

    if (wavelet.chro) {
        toEdit.wavelet.chro = dontforceSet && options.baBehav[ADDSET_WA_CHRO] ? toEdit.wavelet.chro + mods.wavelet.chro : mods.wavelet.chro;
    }

    if (wavelet.chroma) {
        toEdit.wavelet.chroma = dontforceSet && options.baBehav[ADDSET_WA_CHROMA] ? toEdit.wavelet.chroma + mods.wavelet.chroma : mods.wavelet.chroma;
    }

    if (wavelet.contrast) {
        toEdit.wavelet.contrast = dontforceSet && options.baBehav[ADDSET_WA_CONTRAST] ? toEdit.wavelet.contrast + mods.wavelet.contrast : mods.wavelet.contrast;
    }

    if (wavelet.edgrad) {
        toEdit.wavelet.edgrad = dontforceSet && options.baBehav[ADDSET_WA_EDGRAD] ? toEdit.wavelet.edgrad + mods.wavelet.edgrad : mods.wavelet.edgrad;
    }

    if (wavelet.edgval) {
        toEdit.wavelet.edgval = dontforceSet && options.baBehav[ADDSET_WA_EDGVAL] ? toEdit.wavelet.edgval + mods.wavelet.edgval : mods.wavelet.edgval;
    }

    if (wavelet.strength) {
        toEdit.wavelet.strength = dontforceSet && options.baBehav[ADDSET_WA_STRENGTH] ? toEdit.wavelet.strength + mods.wavelet.strength : mods.wavelet.strength;
    }


    if (dirpyrequalizer.enabled) {
        toEdit.dirpyrequalizer.enabled    = mods.dirpyrequalizer.enabled;
    }

    if (dirpyrequalizer.gamutlab) {
        toEdit.dirpyrequalizer.gamutlab   = mods.dirpyrequalizer.gamutlab;
    }

    if (dirpyrequalizer.cbdlMethod) {
        toEdit.dirpyrequalizer.cbdlMethod   = mods.dirpyrequalizer.cbdlMethod;
    }

    for (int i = 0; i < 6; i++) {
        if (dirpyrequalizer.mult[i]) {
            toEdit.dirpyrequalizer.mult[i]    = dontforceSet && options.baBehav[ADDSET_DIRPYREQ] ? toEdit.dirpyrequalizer.mult[i] + mods.dirpyrequalizer.mult[i] : mods.dirpyrequalizer.mult[i];
        }
    }

    if (dirpyrequalizer.threshold) {
        toEdit.dirpyrequalizer.threshold = dontforceSet && options.baBehav[ADDSET_DIRPYREQ_THRESHOLD] ? toEdit.dirpyrequalizer.threshold + mods.dirpyrequalizer.threshold : mods.dirpyrequalizer.threshold;
    }

    if (dirpyrequalizer.skinprotect) {
        toEdit.dirpyrequalizer.skinprotect = dontforceSet && options.baBehav[ADDSET_DIRPYREQ_SKINPROTECT] ? toEdit.dirpyrequalizer.skinprotect + mods.dirpyrequalizer.skinprotect : mods.dirpyrequalizer.skinprotect;
    }

    if (dirpyrequalizer.hueskin) {
        toEdit.dirpyrequalizer.hueskin    = mods.dirpyrequalizer.hueskin;
    }

//  if (dirpyrequalizer.algo)       toEdit.dirpyrequalizer.algo     = mods.dirpyrequalizer.algo;
    if (hsvequalizer.enabled) {
        toEdit.hsvequalizer.enabled = mods.hsvequalizer.enabled;
    }

    if (hsvequalizer.hcurve) {
        toEdit.hsvequalizer.hcurve        = mods.hsvequalizer.hcurve;
    }

    if (hsvequalizer.scurve) {
        toEdit.hsvequalizer.scurve        = mods.hsvequalizer.scurve;
    }

    if (hsvequalizer.vcurve) {
        toEdit.hsvequalizer.vcurve        = mods.hsvequalizer.vcurve;
    }

    if (filmSimulation.enabled) {
        toEdit.filmSimulation.enabled     = mods.filmSimulation.enabled;
    }

    if (filmSimulation.clutFilename) {
        toEdit.filmSimulation.clutFilename    = mods.filmSimulation.clutFilename;
    }

    if (filmSimulation.strength) {
        toEdit.filmSimulation.strength        = dontforceSet && options.baBehav[ADDSET_FILMSIMULATION_STRENGTH] ? toEdit.filmSimulation.strength + mods.filmSimulation.strength : mods.filmSimulation.strength;
    }

    if (softlight.enabled) {
        toEdit.softlight.enabled     = mods.softlight.enabled;
    }

    if (softlight.strength) {
        toEdit.softlight.strength        = dontforceSet && options.baBehav[ADDSET_SOFTLIGHT_STRENGTH] ? toEdit.softlight.strength + mods.softlight.strength : mods.softlight.strength;
    }

<<<<<<< HEAD
=======
    if (dehaze.enabled) {
        toEdit.dehaze.enabled     = mods.dehaze.enabled;
    }

    if (dehaze.strength) {
        toEdit.dehaze.strength        = dontforceSet && options.baBehav[ADDSET_DEHAZE_STRENGTH] ? toEdit.dehaze.strength + mods.dehaze.strength : mods.dehaze.strength;
    }
    
    if (dehaze.depth) {
        toEdit.dehaze.depth     = mods.dehaze.depth;
    }

    if (dehaze.showDepthMap) {
        toEdit.dehaze.showDepthMap     = mods.dehaze.showDepthMap;
    }

>>>>>>> cc6cf81c
    if (metadata.mode) {
        toEdit.metadata.mode     = mods.metadata.mode;
    }

    // Exif changes are added to the existing ones
    if (exif)
        for (procparams::ExifPairs::const_iterator i = mods.exif.begin(); i != mods.exif.end(); ++i) {
            toEdit.exif[i->first] = i->second;
        }

    // IPTC changes are added to the existing ones
    if (iptc)
        for (procparams::IPTCPairs::const_iterator i = mods.iptc.begin(); i != mods.iptc.end(); ++i) {
            toEdit.iptc[i->first] = i->second;
        }
}

bool RAWParamsEdited::BayerSensor::isUnchanged() const
{
    return  method && border && imageNum && dcbIterations && dcbEnhance && lmmseIterations && dualDemosaicAutoContrast && dualDemosaicContrast /*&& allEnhance*/ &&  greenEq
            && pixelShiftMotionCorrectionMethod && pixelShiftEperIso && pixelShiftSigma && pixelShiftShowMotion && pixelShiftShowMotionMaskOnly
            && pixelShiftHoleFill && pixelShiftMedian && pixelShiftNonGreenCross && pixelShiftDemosaicMethod && pixelShiftGreen && pixelShiftBlur && pixelShiftSmooth && pixelShiftEqualBright && pixelShiftEqualBrightChannel
            && linenoise && linenoiseDirection && pdafLinesFilter && exBlack0 && exBlack1 && exBlack2 && exBlack3 && exTwoGreen;
}

bool RAWParamsEdited::XTransSensor::isUnchanged() const
{
    return method && exBlackRed && exBlackGreen && exBlackBlue && dualDemosaicAutoContrast && dualDemosaicContrast;
}

bool RAWParamsEdited::isUnchanged() const
{
    return  bayersensor.isUnchanged() && xtranssensor.isUnchanged() && ca_autocorrect && ca_avoidcolourshift && caautoiterations && cared && cablue && hotPixelFilter && deadPixelFilter && hotdeadpix_thresh && darkFrame
            && df_autoselect && ff_file && ff_AutoSelect && ff_BlurRadius && ff_BlurType && exPos && exPreser && ff_AutoClipControl && ff_clipControl;
}

bool LensProfParamsEdited::isUnchanged() const
{
    return lcMode && lcpFile && useVign && lfLens;
}

bool RetinexParamsEdited::isUnchanged() const
{
    return enabled && retinexcolorspace && gammaretinex && gam && slope;
}

LocallabParamsEdited::LocallabSpotEdited::LocallabSpotEdited(bool v) :
    // Control spot settings
    name(v),
    isvisible(v),
    shape(v),
    spotMethod(v),
    sensiexclu(v),
    struc(v),
    shapeMethod(v),
    locX(v),
    locXL(v),
    locY(v),
    locYT(v),
    centerX(v),
    centerY(v),
    circrad(v),
    qualityMethod(v),
    transit(v),
    thresh(v),
    iter(v),
    // Color & Light
    expcolor(v),
    curvactiv(v),
    lightness(v),
    contrast(v),
    chroma(v),
    sensi(v),
    qualitycurveMethod(v),
    llcurve(v),
    cccurve(v),
    LHcurve(v),
    HHcurve(v),
    invers(v),
    // Exposure
    expexpose(v),
    expcomp(v),
    hlcompr(v),
    hlcomprthresh(v),
    black(v),
    shcompr(v),
    warm(v),
    sensiex(v),
    excurve(v),
    // Vibrance
    expvibrance(v),
    saturated(v),
    pastels(v),
    psthreshold(v),
    protectskins(v),
    avoidcolorshift(v),
    pastsattog(v),
    sensiv(v),
    skintonescurve(v),
    // Blur & Noise
    expblur(v),
    radius(v),
    strength(v),
    sensibn(v),
    blurMethod(v),
    activlum(v),
    // Tone Mapping
    exptonemap(v),
    stren(v),
    gamma(v),
    estop(v),
    scaltm(v),
    rewei(v),
    sensitm(v),
    // Retinex
    expreti(v),
    retinexMethod(v),
    str(v),
    chrrt(v),
    neigh(v),
    vart(v),
    sensih(v),
    localTgaincurve(v),
    inversret(v),
    // Sharpening
    expsharp(v),
    sharradius(v),
    sharamount(v),
    shardamping(v),
    shariter(v),
    sensisha(v),
    inverssha(v),
    // Contrast by detail levels
    expcbdl(v),
    mult{v, v, v, v, v},
    chromacbdl(v),
    threshold(v),
    sensicb(v),
    // Denoise
    expdenoi(v),
    noiselumf(v),
    noiselumc(v),
    noiselumdetail(v),
    noiselequal(v),
    noisechrof(v),
    noisechroc(v),
    noisechrodetail(v),
    adjblur(v),
    bilateral(v),
    sensiden(v),
    // Others
    avoid(v)
{
}

void LocallabParamsEdited::LocallabSpotEdited::set(bool v)
{
    name = v;
    isvisible = v;
    shape = v;
    spotMethod = v;
    sensiexclu = v;
    struc = v;
    shapeMethod = v;
    locX = v;
    locXL = v;
    locY = v;
    locYT = v;
    centerX = v;
    centerY = v;
    circrad = v;
    qualityMethod = v;
    transit = v;
    thresh = v;
    iter = v;
    // Color & Light
    expcolor = v;
    curvactiv = v;
    lightness = v;
    contrast = v;
    chroma = v;
    sensi = v;
    qualitycurveMethod = v;
    llcurve = v;
    cccurve = v;
    LHcurve = v;
    HHcurve = v;
    invers = v;
    // Exposure
    expexpose = v;
    expcomp = v;
    hlcompr = v;
    hlcomprthresh = v;
    black = v;
    shcompr = v;
    warm = v;
    sensiex = v;
    excurve = v;
    // Vibrance
    expvibrance = v;
    saturated = v;
    pastels = v;
    psthreshold = v;
    protectskins = v;
    avoidcolorshift = v;
    pastsattog = v;
    sensiv = v;
    skintonescurve = v;
    // Blur & Noise
    expblur = v;
    radius = v;
    strength = v;
    sensibn = v;
    blurMethod = v;
    activlum = v;
    // Tone Mapping
    exptonemap = v;
    stren = v;
    gamma = v;
    estop = v;
    scaltm = v;
    rewei = v;
    sensitm = v;
    // Retinex
    expreti = v;
    retinexMethod = v;
    str = v;
    chrrt = v;
    neigh = v;
    vart = v;
    sensih = v;
    localTgaincurve = v;
    inversret = v;
    // Sharpening
    expsharp = v;
    sharradius = v;
    sharamount = v;
    shardamping = v;
    shariter = v;
    sensisha = v;
    inverssha = v;
    // Contrast by detail levels
    expcbdl = v;

    for (int i = 0; i < 5; i++) {
        mult[i] = v;
    }

    chromacbdl = v;
    threshold = v;
    sensicb = v;
    // Denoise
    expdenoi = v;
    noiselumf = v;
    noiselumc = v;
    noiselumdetail = v;
    noiselequal = v;
    noisechrof = v;
    noisechroc = v;
    noisechrodetail = v;
    adjblur = v;
    bilateral = v;
    sensiden = v;
    // Others
    avoid = v;
}<|MERGE_RESOLUTION|>--- conflicted
+++ resolved
@@ -334,111 +334,6 @@
     locallab.nbspot = v;
     locallab.selspot = v;
     locallab.id = v;
-<<<<<<< HEAD
-=======
-    locallab.name = v;
-    locallab.isvisible = v;
-    locallab.shape = v;
-    locallab.spotMethod = v;
-    locallab.sensiexclu = v;
-    locallab.struc = v;
-    locallab.shapeMethod = v;
-    locallab.locX = v;
-    locallab.locXL = v;
-    locallab.locY = v;
-    locallab.locYT = v;
-    locallab.centerX = v;
-    locallab.centerY = v;
-    locallab.circrad = v;
-    locallab.qualityMethod = v;
-    locallab.transit = v;
-    locallab.thresh = v;
-    locallab.iter = v;
-    // Color & Light
-    locallab.expcolor = v;
-    locallab.curvactiv = v;
-    locallab.lightness = v;
-    locallab.contrast = v;
-    locallab.chroma = v;
-    locallab.sensi = v;
-    locallab.qualitycurveMethod = v;
-    locallab.llcurve = v;
-    locallab.cccurve = v;
-    locallab.LHcurve = v;
-    locallab.HHcurve = v;
-    locallab.invers = v;
-    // Exposure
-    locallab.expexpose = v;
-    locallab.expcomp = v;
-    locallab.hlcompr = v;
-    locallab.hlcomprthresh = v;
-    locallab.black = v;
-    locallab.shcompr = v;
-    locallab.warm = v;
-    locallab.sensiex = v;
-    locallab.excurve = v;
-    // Vibrance
-    locallab.expvibrance = v;
-    locallab.saturated = v;
-    locallab.pastels = v;
-    locallab.psthreshold = v;
-    locallab.protectskins = v;
-    locallab.avoidcolorshift = v;
-    locallab.pastsattog = v;
-    locallab.sensiv = v;
-    locallab.skintonescurve = v;
-    //Soft Light
-    locallab.expsoft = v;
-    locallab.streng = v;
-    locallab.sensisf = v;
-    //Lab region
-    locallab.explabregion = v;
-    // Blur & Noise
-    locallab.expblur = v;
-    locallab.radius = v;
-    locallab.strength = v;
-    locallab.sensibn = v;
-    locallab.blurMethod = v;
-    locallab.activlum = v;
-    // Tone Mapping
-    locallab.exptonemap = v;
-    locallab.stren = v;
-    locallab.gamma = v;
-    locallab.estop = v;
-    locallab.scaltm = v;
-    locallab.rewei = v;
-    locallab.sensitm = v;
-    // Retinex
-    locallab.expreti = v;
-    locallab.retinexMethod = v;
-    locallab.str = v;
-    locallab.chrrt = v;
-    locallab.neigh = v;
-    locallab.vart = v;
-    locallab.dehaz = v;
-    locallab.sensih = v;
-    locallab.localTgaincurve = v;
-    locallab.inversret = v;
-    // Sharpening
-    locallab.expsharp = v;
-    locallab.sharcontrast = v;
-    locallab.sharradius = v;
-    locallab.sharamount = v;
-    locallab.shardamping = v;
-    locallab.shariter = v;
-    locallab.sharblur = v;
-    locallab.sensisha = v;
-    locallab.inverssha = v;
-    //local contrast
-    locallab.expcontrast = v;
-    locallab.lcradius = v;
-    locallab.lcamount = v;
-    locallab.lcdarkness = v;
-    locallab.lclightness = v;
-    locallab.sensilc = v;
-    // Contrast by detail levels
-    locallab.expcbdl = v;
->>>>>>> cc6cf81c
 
     for (size_t i = 0; i < locallab.spots.size(); i++) {
         locallab.spots.at(i).set(v);
@@ -1021,113 +916,6 @@
         locallab.enabled = locallab.enabled && p.locallab.enabled == other.locallab.enabled;
         locallab.nbspot = locallab.nbspot && p.locallab.nbspot == other.locallab.nbspot;
         locallab.selspot = locallab.selspot && p.locallab.selspot == other.locallab.selspot;
-<<<<<<< HEAD
-=======
-        // Control spot settings
-        locallab.id = locallab.id && p.locallab.id == other.locallab.id;
-        locallab.name = locallab.name && p.locallab.name == other.locallab.name;
-        locallab.isvisible = locallab.isvisible && p.locallab.isvisible == other.locallab.isvisible;
-        locallab.shape = locallab.shape && p.locallab.shape == other.locallab.shape;
-        locallab.spotMethod = locallab.spotMethod && p.locallab.spotMethod == other.locallab.spotMethod;
-        locallab.sensiexclu = locallab.sensiexclu && p.locallab.sensiexclu == other.locallab.sensiexclu;
-        locallab.struc = locallab.struc && p.locallab.struc == other.locallab.struc;
-        locallab.shapeMethod = locallab.shapeMethod && p.locallab.shapeMethod == other.locallab.shapeMethod;
-        locallab.locX = locallab.locX && p.locallab.locX == other.locallab.locX;
-        locallab.locXL = locallab.locXL && p.locallab.locXL == other.locallab.locXL;
-        locallab.locY = locallab.locY && p.locallab.locY == other.locallab.locY;
-        locallab.locYT = locallab.locYT && p.locallab.locYT == other.locallab.locYT;
-        locallab.centerX = locallab.centerX && p.locallab.centerX == other.locallab.centerX;
-        locallab.centerY = locallab.centerY && p.locallab.centerY == other.locallab.centerY;
-        locallab.circrad = locallab.circrad && p.locallab.circrad == other.locallab.circrad;
-        locallab.qualityMethod = locallab.qualityMethod && p.locallab.qualityMethod == other.locallab.qualityMethod;
-        locallab.transit = locallab.transit && p.locallab.transit == other.locallab.transit;
-        locallab.thresh = locallab.thresh && p.locallab.thresh == other.locallab.thresh;
-        locallab.iter = locallab.iter && p.locallab.iter == other.locallab.iter;
-        // Color & Light
-        locallab.expcolor = locallab.expcolor && p.locallab.expcolor == other.locallab.expcolor;
-        locallab.curvactiv = locallab.curvactiv && p.locallab.curvactiv == other.locallab.curvactiv;
-        locallab.lightness = locallab.lightness && p.locallab.lightness == other.locallab.lightness;
-        locallab.contrast = locallab.contrast && p.locallab.contrast == other.locallab.contrast;
-        locallab.chroma = locallab.chroma && p.locallab.chroma == other.locallab.chroma;
-        locallab.sensi = locallab.sensi && p.locallab.sensi == other.locallab.sensi;
-        locallab.qualitycurveMethod = locallab.qualitycurveMethod && p.locallab.qualitycurveMethod == other.locallab.qualitycurveMethod;
-        locallab.llcurve = locallab.llcurve && p.locallab.llcurve == other.locallab.llcurve;
-        locallab.cccurve = locallab.cccurve && p.locallab.cccurve == other.locallab.cccurve;
-        locallab.LHcurve = locallab.LHcurve && p.locallab.LHcurve == other.locallab.LHcurve;
-        locallab.HHcurve = locallab.HHcurve && p.locallab.HHcurve == other.locallab.HHcurve;
-        locallab.invers = locallab.invers && p.locallab.invers == other.locallab.invers;
-        // Exposure
-        locallab.expexpose = locallab.expexpose && p.locallab.expexpose == other.locallab.expexpose;
-        locallab.expcomp = locallab.expcomp && p.locallab.expcomp == other.locallab.expcomp;
-        locallab.hlcompr = locallab.hlcompr && p.locallab.hlcompr == other.locallab.hlcompr;
-        locallab.hlcomprthresh = locallab.hlcomprthresh && p.locallab.hlcomprthresh == other.locallab.hlcomprthresh;
-        locallab.black = locallab.black && p.locallab.black == other.locallab.black;
-        locallab.shcompr = locallab.shcompr && p.locallab.shcompr == other.locallab.shcompr;
-        locallab.warm = locallab.warm && p.locallab.warm == other.locallab.warm;
-        locallab.sensiex = locallab.sensiex && p.locallab.sensiex == other.locallab.sensiex;
-        locallab.excurve = locallab.excurve && p.locallab.excurve == other.locallab.excurve;
-        // Vibrance
-        locallab.expvibrance = locallab.expvibrance && p.locallab.expvibrance == other.locallab.expvibrance;
-        locallab.saturated = locallab.saturated && p.locallab.saturated == other.locallab.saturated;
-        locallab.pastels = locallab.pastels && p.locallab.pastels == other.locallab.pastels;
-        locallab.psthreshold = locallab.psthreshold && p.locallab.psthreshold == other.locallab.psthreshold;
-        locallab.protectskins = locallab.protectskins && p.locallab.protectskins == other.locallab.protectskins;
-        locallab.avoidcolorshift = locallab.avoidcolorshift && p.locallab.avoidcolorshift == other.locallab.avoidcolorshift;
-        locallab.pastsattog = locallab.pastsattog && p.locallab.pastsattog == other.locallab.pastsattog;
-        locallab.sensiv = locallab.sensiv && p.locallab.sensiv == other.locallab.sensiv;
-        locallab.skintonescurve = locallab.skintonescurve && p.locallab.skintonescurve == other.locallab.skintonescurve;
-        //Soft Light
-        locallab.expsoft = locallab.expsoft && p.locallab.expsoft == other.locallab.expsoft;
-        locallab.streng = locallab.streng && p.locallab.streng == other.locallab.streng;
-        locallab.sensisf = locallab.sensisf && p.locallab.sensisf == other.locallab.sensisf;
-        //Lab region
-        locallab.explabregion = locallab.explabregion && p.locallab.explabregion == other.locallab.explabregion;
-        // Blur & Noise
-        locallab.expblur = locallab.expblur && p.locallab.expblur == other.locallab.expblur;
-        locallab.radius = locallab.radius && p.locallab.radius == other.locallab.radius;
-        locallab.strength = locallab.strength && p.locallab.strength == other.locallab.strength;
-        locallab.sensibn = locallab.sensibn && p.locallab.sensibn == other.locallab.sensibn;
-        locallab.blurMethod = locallab.blurMethod && p.locallab.blurMethod == other.locallab.blurMethod;
-        locallab.activlum = locallab.activlum && p.locallab.activlum == other.locallab.activlum;
-        // Tone Mapping
-        locallab.exptonemap = locallab.exptonemap && p.locallab.exptonemap == other.locallab.exptonemap;
-        locallab.stren = locallab.stren && p.locallab.stren == other.locallab.stren;
-        locallab.gamma = locallab.gamma && p.locallab.gamma == other.locallab.gamma;
-        locallab.estop = locallab.estop && p.locallab.estop == other.locallab.estop;
-        locallab.scaltm = locallab.scaltm && p.locallab.scaltm == other.locallab.scaltm;
-        locallab.rewei = locallab.rewei && p.locallab.rewei == other.locallab.rewei;
-        locallab.sensitm = locallab.sensitm && p.locallab.sensitm == other.locallab.sensitm;
-        // Retinex
-        locallab.expreti = locallab.expreti && p.locallab.expreti == other.locallab.expreti;
-        locallab.retinexMethod = locallab.retinexMethod && p.locallab.retinexMethod == other.locallab.retinexMethod;
-        locallab.str = locallab.str && p.locallab.str == other.locallab.str;
-        locallab.chrrt = locallab.chrrt && p.locallab.chrrt == other.locallab.chrrt;
-        locallab.neigh = locallab.neigh && p.locallab.neigh == other.locallab.neigh;
-        locallab.vart = locallab.vart && p.locallab.vart == other.locallab.vart;
-        locallab.dehaz = locallab.dehaz && p.locallab.dehaz == other.locallab.dehaz;
-        locallab.sensih = locallab.sensih && p.locallab.sensih == other.locallab.sensih;
-        locallab.localTgaincurve = locallab.localTgaincurve && p.locallab.localTgaincurve == other.locallab.localTgaincurve;
-        locallab.inversret = locallab.inversret && p.locallab.inversret == other.locallab.inversret;
-        // Sharpening
-        locallab.expsharp = locallab.expsharp && p.locallab.expsharp == other.locallab.expsharp;
-        locallab.sharcontrast = locallab.sharcontrast && p.locallab.sharcontrast == other.locallab.sharcontrast;
-        locallab.sharradius = locallab.sharradius && p.locallab.sharradius == other.locallab.sharradius;
-        locallab.sharamount = locallab.sharamount && p.locallab.sharamount == other.locallab.sharamount;
-        locallab.shardamping = locallab.shardamping && p.locallab.shardamping == other.locallab.shardamping;
-        locallab.shariter = locallab.shariter && p.locallab.shariter == other.locallab.shariter;
-        locallab.sharblur = locallab.sharblur && p.locallab.sharblur == other.locallab.sharblur;
-        locallab.sensisha = locallab.sensisha && p.locallab.sensisha == other.locallab.sensisha;
-        locallab.inverssha = locallab.inverssha && p.locallab.inverssha == other.locallab.inverssha;
-        //local contrast
-        locallab.expcontrast = locallab.expcontrast && p.locallab.expcontrast == other.locallab.expcontrast;
-        locallab.lcradius = locallab.lcradius && p.locallab.lcradius == other.locallab.lcradius;
-        locallab.lcamount = locallab.lcamount && p.locallab.lcamount == other.locallab.lcamount;
-        locallab.lcdarkness = locallab.lcdarkness && p.locallab.lcdarkness == other.locallab.lcdarkness;
-        locallab.lclightness = locallab.lclightness && p.locallab.lclightness == other.locallab.lclightness;
-        locallab.sensilc = locallab.sensilc && p.locallab.sensilc == other.locallab.sensilc;
-        // Contrast by detail levels
-        locallab.expcbdl = locallab.expcbdl && p.locallab.expcbdl == other.locallab.expcbdl;
->>>>>>> cc6cf81c
 
         if (locallab.nbspot) {
             for (size_t j = 0; j < locallab.spots.size() && j < p.locallab.spots.size() && j < other.locallab.spots.size(); j++) {
@@ -1186,6 +974,12 @@
                 locallab.spots.at(j).pastsattog = locallab.spots.at(j).pastsattog && pSpot.pastsattog == otherSpot.pastsattog;
                 locallab.spots.at(j).sensiv = locallab.spots.at(j).sensiv && pSpot.sensiv == otherSpot.sensiv;
                 locallab.spots.at(j).skintonescurve = locallab.spots.at(j).skintonescurve && pSpot.skintonescurve == otherSpot.skintonescurve;
+                // Soft Light
+                locallab.spots.at(j).expsoft = locallab.spots.at(j).expsoft && pSpot.expsoft == otherSpot.expsoft;
+                locallab.spots.at(j).streng = locallab.spots.at(j).streng && pSpot.streng == otherSpot.streng;
+                locallab.spots.at(j).sensisf = locallab.spots.at(j).sensisf && pSpot.sensisf == otherSpot.sensisf;
+                // Lab Region
+                locallab.spots.at(j).explabregion = locallab.spots.at(j).explabregion && pSpot.explabregion == otherSpot.explabregion;
                 // Blur & Noise
                 locallab.spots.at(j).expblur = locallab.spots.at(j).expblur && pSpot.expblur == otherSpot.expblur;
                 locallab.spots.at(j).radius = locallab.spots.at(j).radius && pSpot.radius == otherSpot.radius;
@@ -1208,17 +1002,27 @@
                 locallab.spots.at(j).chrrt = locallab.spots.at(j).chrrt && pSpot.chrrt == otherSpot.chrrt;
                 locallab.spots.at(j).neigh = locallab.spots.at(j).neigh && pSpot.neigh == otherSpot.neigh;
                 locallab.spots.at(j).vart = locallab.spots.at(j).vart && pSpot.vart == otherSpot.vart;
+                locallab.spots.at(j).dehaz = locallab.spots.at(j).dehaz && pSpot.dehaz == otherSpot.dehaz;
                 locallab.spots.at(j).sensih = locallab.spots.at(j).sensih && pSpot.sensih == otherSpot.sensih;
                 locallab.spots.at(j).localTgaincurve = locallab.spots.at(j).localTgaincurve && pSpot.localTgaincurve == otherSpot.localTgaincurve;
                 locallab.spots.at(j).inversret = locallab.spots.at(j).inversret &&pSpot.inversret == otherSpot.inversret;
                 // Sharpening
                 locallab.spots.at(j).expsharp = locallab.spots.at(j).expsharp && pSpot.expsharp == otherSpot.expsharp;
+                locallab.spots.at(j).sharcontrast = locallab.spots.at(j).sharcontrast && pSpot.sharcontrast == otherSpot.sharcontrast;
                 locallab.spots.at(j).sharradius = locallab.spots.at(j).sharradius && pSpot.sharradius == otherSpot.sharradius;
                 locallab.spots.at(j).sharamount = locallab.spots.at(j).sharamount && pSpot.sharamount == otherSpot.sharamount;
                 locallab.spots.at(j).shardamping = locallab.spots.at(j).shardamping && pSpot.shardamping == otherSpot.shardamping;
                 locallab.spots.at(j).shariter = locallab.spots.at(j).shariter && pSpot.shariter == otherSpot.shariter;
+                locallab.spots.at(j).sharblur = locallab.spots.at(j).sharblur && pSpot.sharblur == otherSpot.sharblur;
                 locallab.spots.at(j).sensisha = locallab.spots.at(j).sensisha && pSpot.sensisha == otherSpot.sensisha;
                 locallab.spots.at(j).inverssha = locallab.spots.at(j).inverssha && pSpot.inverssha == otherSpot.inverssha;
+                // Local Contrast
+                locallab.spots.at(j).expcontrast = locallab.spots.at(j).expcontrast && pSpot.expcontrast == otherSpot.expcontrast;
+                locallab.spots.at(j).lcradius = locallab.spots.at(j).lcradius && pSpot.lcradius == otherSpot.lcradius;
+                locallab.spots.at(j).lcamount = locallab.spots.at(j).lcamount && pSpot.lcamount == otherSpot.lcamount;
+                locallab.spots.at(j).lcdarkness = locallab.spots.at(j).lcdarkness && pSpot.lcdarkness == otherSpot.lcdarkness;
+                locallab.spots.at(j).lclightness = locallab.spots.at(j).lclightness && pSpot.lclightness == otherSpot.lclightness;
+                locallab.spots.at(j).sensilc = locallab.spots.at(j).sensilc && pSpot.sensilc == otherSpot.sensilc;
                 // Contrast by detail levels
                 locallab.spots.at(j).expcbdl = locallab.spots.at(j).expcbdl && pSpot.expcbdl == otherSpot.expcbdl;
 
@@ -2862,35 +2666,28 @@
             toEdit.locallab.spots.at(i).skintonescurve = mods.locallab.spots.at(i).skintonescurve;
         }
 
-<<<<<<< HEAD
+        // Soft Light
+        if (locallab.spots.at(i).expsoft) {
+            toEdit.locallab.spots.at(i).expsoft = mods.locallab.spots.at(i).expsoft;
+        }
+
+        if (locallab.spots.at(i).streng) {
+            toEdit.locallab.spots.at(i).streng = mods.locallab.spots.at(i).streng;
+        }
+
+        if (locallab.spots.at(i).sensisf) {
+            toEdit.locallab.spots.at(i).sensisf = mods.locallab.spots.at(i).sensisf;
+        }
+
+        // Lab Region
+        if (locallab.spots.at(i).explabregion) {
+            toEdit.locallab.spots.at(i).explabregion = mods.locallab.spots.at(i).explabregion;
+        }
+
         // Blur & Noise
         if (locallab.spots.at(i).expblur) {
             toEdit.locallab.spots.at(i).expblur = mods.locallab.spots.at(i).expblur;
         }
-=======
-    //Soft Light
-    if (locallab.expsoft) {
-        toEdit.locallab.expsoft   = mods.locallab.expsoft;
-    }
-
-    if (locallab.streng) {
-        toEdit.locallab.streng   = mods.locallab.streng;
-    }
-
-    if (locallab.sensisf) {
-        toEdit.locallab.sensisf   = mods.locallab.sensisf;
-    }
-
-    //Lab region
-    if (locallab.explabregion) {
-        toEdit.locallab.explabregion   = mods.locallab.explabregion;
-    }
-
-    // Blur & Noise
-    if (locallab.expblur) {
-        toEdit.locallab.expblur   = mods.locallab.expblur;
-    }
->>>>>>> cc6cf81c
 
         if (locallab.spots.at(i).radius) {
             toEdit.locallab.spots.at(i).radius = mods.locallab.spots.at(i).radius;
@@ -2966,19 +2763,13 @@
             toEdit.locallab.spots.at(i).vart = mods.locallab.spots.at(i).vart;
         }
 
-<<<<<<< HEAD
+        if (locallab.spots.at(i).dehaz) {
+            toEdit.locallab.spots.at(i).dehaz = mods.locallab.spots.at(i).dehaz;
+        }
+
         if (locallab.spots.at(i).sensih) {
             toEdit.locallab.spots.at(i).sensih = mods.locallab.spots.at(i).sensih;
         }
-=======
-    if (locallab.dehaz) {
-        toEdit.locallab.dehaz     = mods.locallab.dehaz;
-    }
-
-    if (locallab.sensih) {
-        toEdit.locallab.sensih     = mods.locallab.sensih;
-    }
->>>>>>> cc6cf81c
 
         if (locallab.spots.at(i).localTgaincurve) {
             toEdit.locallab.spots.at(i).localTgaincurve = mods.locallab.spots.at(i).localTgaincurve;
@@ -2993,19 +2784,13 @@
             toEdit.locallab.spots.at(i).expsharp = mods.locallab.spots.at(i).expsharp;
         }
 
-<<<<<<< HEAD
+        if (locallab.spots.at(i).sharcontrast) {
+            toEdit.locallab.spots.at(i).sharcontrast    = mods.locallab.spots.at(i).sharcontrast;
+        }
+
         if (locallab.spots.at(i).sharradius) {
             toEdit.locallab.spots.at(i).sharradius = mods.locallab.spots.at(i).sharradius;
         }
-=======
-    if (locallab.sharcontrast) {
-        toEdit.locallab.sharcontrast    = mods.locallab.sharcontrast;
-    }
-
-    if (locallab.sharradius) {
-        toEdit.locallab.sharradius    = mods.locallab.sharradius;
-    }
->>>>>>> cc6cf81c
 
         if (locallab.spots.at(i).sharamount) {
             toEdit.locallab.spots.at(i).sharamount = mods.locallab.spots.at(i).sharamount;
@@ -3019,60 +2804,47 @@
             toEdit.locallab.spots.at(i).shariter = mods.locallab.spots.at(i).shariter;
         }
 
-<<<<<<< HEAD
+        if (locallab.spots.at(i).sharblur) {
+            toEdit.locallab.spots.at(i).sharblur    = mods.locallab.spots.at(i).sharblur;
+        }
+
         if (locallab.spots.at(i).sensisha) {
             toEdit.locallab.spots.at(i).sensisha = mods.locallab.spots.at(i).sensisha;
         }
 
         if (locallab.spots.at(i).inverssha) {
             toEdit.locallab.spots.at(i).inverssha = mods.locallab.spots.at(i).inverssha;
+        }
+
+        // Local Contrast
+        if (locallab.spots.at(i).expcontrast) {
+            toEdit.locallab.spots.at(i).expcontrast   = mods.locallab.spots.at(i).expcontrast;
+        }
+
+        if (locallab.spots.at(i).lcradius) {
+            toEdit.locallab.spots.at(i).lcradius   = mods.locallab.spots.at(i).lcradius;
+        }
+
+        if (locallab.spots.at(i).lcamount) {
+            toEdit.locallab.spots.at(i).lcamount   = mods.locallab.spots.at(i).lcamount;
+        }
+
+        if (locallab.spots.at(i).lcdarkness) {
+            toEdit.locallab.spots.at(i).lcdarkness   = mods.locallab.spots.at(i).lcdarkness;
+        }
+
+        if (locallab.spots.at(i).lclightness) {
+            toEdit.locallab.spots.at(i).lclightness   = mods.locallab.spots.at(i).lclightness;
+        }
+
+        if (locallab.spots.at(i).sensilc) {
+            toEdit.locallab.spots.at(i).sensilc   = mods.locallab.spots.at(i).sensilc;
         }
 
         // Contrast by detail levels
         if (locallab.spots.at(i).expcbdl) {
             toEdit.locallab.spots.at(i).expcbdl = mods.locallab.spots.at(i).expcbdl;
         }
-=======
-    if (locallab.sharblur) {
-        toEdit.locallab.sharblur    = mods.locallab.sharblur;
-    }
-    
-    if (locallab.sensisha) {
-        toEdit.locallab.sensisha     = mods.locallab.sensisha;
-    }
-
-    if (locallab.inverssha) {
-        toEdit.locallab.inverssha     = mods.locallab.inverssha;
-    }
-    //local contrast
-    if (locallab.expcontrast) {
-        toEdit.locallab.expcontrast   = mods.locallab.expcontrast;
-    }
-
-    if (locallab.lcradius) {
-        toEdit.locallab.lcradius   = mods.locallab.lcradius;
-    }
-
-    if (locallab.lcamount) {
-        toEdit.locallab.lcamount   = mods.locallab.lcamount;
-    }
-
-    if (locallab.lcdarkness) {
-        toEdit.locallab.lcdarkness   = mods.locallab.lcdarkness;
-    }
-
-    if (locallab.lclightness) {
-        toEdit.locallab.lclightness   = mods.locallab.lclightness;
-    }
-
-    if (locallab.sensilc) {
-        toEdit.locallab.sensilc   = mods.locallab.sensilc;
-    }
-    // Contrast by detail levels
-    if (locallab.expcbdl) {
-        toEdit.locallab.expcbdl   = mods.locallab.expcbdl;
-    }
->>>>>>> cc6cf81c
 
         for (int j = 0; j < 5; j++) {
             if (locallab.spots.at(i).mult[j]) {
@@ -4019,8 +3791,6 @@
         toEdit.softlight.strength        = dontforceSet && options.baBehav[ADDSET_SOFTLIGHT_STRENGTH] ? toEdit.softlight.strength + mods.softlight.strength : mods.softlight.strength;
     }
 
-<<<<<<< HEAD
-=======
     if (dehaze.enabled) {
         toEdit.dehaze.enabled     = mods.dehaze.enabled;
     }
@@ -4037,7 +3807,6 @@
         toEdit.dehaze.showDepthMap     = mods.dehaze.showDepthMap;
     }
 
->>>>>>> cc6cf81c
     if (metadata.mode) {
         toEdit.metadata.mode     = mods.metadata.mode;
     }
@@ -4137,6 +3906,12 @@
     pastsattog(v),
     sensiv(v),
     skintonescurve(v),
+    // Soft Light
+    expsoft(v),
+    streng(v),
+    sensisf(v),
+    // Lab Region
+    explabregion(v),
     // Blur & Noise
     expblur(v),
     radius(v),
@@ -4159,17 +3934,27 @@
     chrrt(v),
     neigh(v),
     vart(v),
+    dehaz(v),
     sensih(v),
     localTgaincurve(v),
     inversret(v),
     // Sharpening
     expsharp(v),
+    sharcontrast(v),
     sharradius(v),
     sharamount(v),
     shardamping(v),
     shariter(v),
+    sharblur(v),
     sensisha(v),
     inverssha(v),
+    // Local Contrast
+    expcontrast(v),
+    lcradius(v),
+    lcamount(v),
+    lcdarkness(v),
+    lclightness(v),
+    sensilc(v),
     // Contrast by detail levels
     expcbdl(v),
     mult{v, v, v, v, v},
@@ -4246,6 +4031,12 @@
     pastsattog = v;
     sensiv = v;
     skintonescurve = v;
+    // Soft Light
+    expsoft = v;
+    streng = v;
+    sensisf = v;
+    // Lab Region
+    explabregion = v;
     // Blur & Noise
     expblur = v;
     radius = v;
@@ -4268,17 +4059,27 @@
     chrrt = v;
     neigh = v;
     vart = v;
+    dehaz = v;
     sensih = v;
     localTgaincurve = v;
     inversret = v;
     // Sharpening
     expsharp = v;
+    sharcontrast = v;
     sharradius = v;
     sharamount = v;
     shardamping = v;
     shariter = v;
+    sharblur = v;
     sensisha = v;
     inverssha = v;
+    // Local Contrast
+    expcontrast = v;
+    lcradius = v;
+    lcamount = v;
+    lcdarkness = v;
+    lclightness = v;
+    sensilc = v;
     // Contrast by detail levels
     expcbdl = v;
 
