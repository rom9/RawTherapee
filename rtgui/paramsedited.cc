--- conflicted
+++ resolved
@@ -67,11 +67,7 @@
     retinex.gam    = v;
     retinex.slope    = v;
     retinex.neigh    = v;
-<<<<<<< HEAD
     retinex.chrrt    = v;
-    retinex.gain    = v;
-=======
->>>>>>> aab3a603
     retinex.offs    = v;
     retinex.vart    = v;
     retinex.limd    = v;
@@ -655,11 +651,7 @@
         retinex.gam = retinex.gam && p.retinex.gam == other.retinex.gam;
         retinex.slope = retinex.slope && p.retinex.slope == other.retinex.slope;
         retinex.neigh = retinex.neigh && p.retinex.neigh == other.retinex.neigh;
-<<<<<<< HEAD
         retinex.chrrt = retinex.chrrt && p.retinex.chrrt == other.retinex.chrrt;
-        retinex.gain = retinex.gain && p.retinex.gain == other.retinex.gain;
-=======
->>>>>>> aab3a603
         retinex.offs = retinex.offs && p.retinex.offs == other.retinex.offs;
         retinex.vart = retinex.vart && p.retinex.vart == other.retinex.vart;
         retinex.limd = retinex.limd && p.retinex.limd == other.retinex.limd;
