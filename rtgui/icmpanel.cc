/*
 *  This file is part of RawTherapee.
 *
 *  Copyright (c) 2004-2010 Gabor Horvath <hgabor@rawtherapee.com>
 *
 *  RawTherapee is free software: you can redistribute it and/or modify
 *  it under the terms of the GNU General Public License as published by
 *  the Free Software Foundation, either version 3 of the License, or
 *  (at your option) any later version.
 *
 *  RawTherapee is distributed in the hope that it will be useful,
 *  but WITHOUT ANY WARRANTY; without even the implied warranty of
 *  MERCHANTABILITY or FITNESS FOR A PARTICULAR PURPOSE.  See the
 *  GNU General Public License for more details.
 *
 *  You should have received a copy of the GNU General Public License
 *  along with RawTherapee.  If not, see <http://www.gnu.org/licenses/>.
 */
#include <iomanip>
#include "icmpanel.h"
#include "options.h"
#include "guiutils.h"
#include "../rtengine/iccstore.h"
#include "../rtengine/dcp.h"
#include "rtimage.h"

using namespace rtengine;
using namespace rtengine::procparams;

extern Options options;

ICMPanel::ICMPanel () : FoldableToolPanel(this, "icm", M("TP_ICM_LABEL")), iunchanged(NULL), icmplistener(NULL), lastRefFilename(""), camName("")
{

    isBatchMode = lastToneCurve = lastApplyLookTable = lastApplyBaselineExposureOffset = lastApplyHueSatMap = lastBlendCMSMatrix = lastgamfree = false;

    ipDialog = Gtk::manage (new MyFileChooserButton (M("TP_ICM_INPUTDLGLABEL"), Gtk::FILE_CHOOSER_ACTION_OPEN));
    ipDialog->set_tooltip_text (M("TP_ICM_INPUTCUSTOM_TOOLTIP"));
    bindCurrentFolder (*ipDialog, options.lastIccDir);


    // ------------------------------- Input profile


    Gtk::Frame *iFrame = Gtk::manage (new Gtk::Frame(M("TP_ICM_INPUTPROFILE")) );
    iFrame->set_label_align(0.025, 0.5);

    iVBox = Gtk::manage ( new Gtk::VBox());
    iVBox->set_spacing(2);

    inone = Gtk::manage (new Gtk::RadioButton (M("TP_ICM_INPUTNONE")));
    inone->set_tooltip_text (M("TP_ICM_INPUTNONE_TOOLTIP"));
    iVBox->pack_start (*inone, Gtk::PACK_SHRINK);

    iembedded = Gtk::manage (new Gtk::RadioButton (M("TP_ICM_INPUTEMBEDDED")));
    iembedded->set_tooltip_text (M("TP_ICM_INPUTEMBEDDED_TOOLTIP"));
    iVBox->pack_start (*iembedded, Gtk::PACK_SHRINK);

    icamera = Gtk::manage (new Gtk::RadioButton (M("TP_ICM_INPUTCAMERA")));
    icamera->set_tooltip_text (M("TP_ICM_INPUTCAMERA_TOOLTIP"));
    iVBox->pack_start (*icamera, Gtk::PACK_SHRINK);

    icameraICC = Gtk::manage (new Gtk::RadioButton (M("TP_ICM_INPUTCAMERAICC")));
    icameraICC->set_tooltip_text (M("TP_ICM_INPUTCAMERAICC_TOOLTIP"));
    iVBox->pack_start (*icameraICC, Gtk::PACK_SHRINK);

    ifromfile = Gtk::manage (new Gtk::RadioButton (M("TP_ICM_INPUTCUSTOM") + ":"));
    Gtk::HBox* ffbox = Gtk::manage (new Gtk::HBox ());
    ifromfile->set_tooltip_text (M("TP_ICM_INPUTCUSTOM_TOOLTIP"));
    ffbox->pack_start (*ifromfile, Gtk::PACK_SHRINK);
    ffbox->pack_start (*ipDialog);

    iVBox->pack_start (*ffbox, Gtk::PACK_SHRINK);

    opts = icamera->get_group();
    icameraICC->set_group (opts);
    iembedded->set_group (opts);
    ifromfile->set_group (opts);
    inone->set_group (opts);

    dcpFrame = Gtk::manage (new Gtk::Frame ("DCP"));

    Gtk::Grid* dcpGrid = Gtk::manage ( new Gtk::Grid());
    dcpGrid->set_column_homogeneous(false);
    dcpGrid->set_row_homogeneous(false);
    dcpGrid->set_column_spacing(2);
    dcpGrid->set_row_spacing(2);

    Gtk::Grid* dcpIllGrid = Gtk::manage ( new Gtk::Grid());
    dcpIllGrid->set_column_homogeneous(false);
    dcpIllGrid->set_row_homogeneous(false);
    dcpIllGrid->set_column_spacing(2);
    dcpIllGrid->set_row_spacing(2);

    dcpIllLabel = Gtk::manage (new Gtk::Label (M("TP_ICM_DCPILLUMINANT") + ":"));
    setExpandAlignProperties(dcpIllLabel, false, false, Gtk::ALIGN_START, Gtk::ALIGN_CENTER);
    dcpIllLabel->set_tooltip_text (M("TP_ICM_DCPILLUMINANT_TOOLTIP"));
    dcpIllLabel->show ();
    dcpIll = Gtk::manage (new MyComboBoxText ());
    setExpandAlignProperties(dcpIll, true, false, Gtk::ALIGN_FILL, Gtk::ALIGN_CENTER);
    dcpIll->set_tooltip_text (M("TP_ICM_DCPILLUMINANT_TOOLTIP"));
    dcpIll->append (M("TP_ICM_DCPILLUMINANT_INTERPOLATED"));
    dcpIll->append (M("TP_ICM_DCPILLUMINANT") + " 1");
    dcpIll->append (M("TP_ICM_DCPILLUMINANT") + " 2");
    dcpIll->show ();
    dcpTemperatures[0] = 0;
    dcpTemperatures[1] = 0;
    ignoreDcpSignal = true;
    dcpIllGrid->attach_next_to(*dcpIllLabel, Gtk::POS_LEFT, 1, 1);
    dcpIllGrid->attach_next_to(*dcpIll, *dcpIllLabel, Gtk::POS_RIGHT, 1, 1);

    ckbToneCurve = Gtk::manage (new Gtk::CheckButton (M("TP_ICM_TONECURVE")));
    ckbToneCurve->set_sensitive (false);
    ckbToneCurve->set_tooltip_text (M("TP_ICM_TONECURVE_TOOLTIP"));
    setExpandAlignProperties(ckbToneCurve, false, false, Gtk::ALIGN_START, Gtk::ALIGN_CENTER);

    ckbApplyLookTable = Gtk::manage (new Gtk::CheckButton (M("TP_ICM_APPLYLOOKTABLE")));
    ckbApplyLookTable->set_sensitive (false);
    ckbApplyLookTable->set_tooltip_text (M("TP_ICM_APPLYLOOKTABLE_TOOLTIP"));
    setExpandAlignProperties(ckbApplyLookTable, false, false, Gtk::ALIGN_START, Gtk::ALIGN_CENTER);

    ckbApplyHueSatMap = Gtk::manage (new Gtk::CheckButton (M("TP_ICM_APPLYHUESATMAP")));
    ckbApplyHueSatMap->set_sensitive (false);
    ckbApplyHueSatMap->set_tooltip_text (M("TP_ICM_APPLYHUESATMAP_TOOLTIP"));
    setExpandAlignProperties(ckbApplyHueSatMap, false, false, Gtk::ALIGN_START, Gtk::ALIGN_CENTER);

    ckbApplyBaselineExposureOffset = Gtk::manage (new Gtk::CheckButton (M("TP_ICM_APPLYBASELINEEXPOSUREOFFSET")));
    ckbApplyBaselineExposureOffset->set_sensitive (false);
    ckbApplyBaselineExposureOffset->set_tooltip_text (M("TP_ICM_APPLYBASELINEEXPOSUREOFFSET_TOOLTIP"));
    setExpandAlignProperties(ckbApplyBaselineExposureOffset, false, false, Gtk::ALIGN_START, Gtk::ALIGN_CENTER);

    dcpGrid->attach_next_to(*dcpIllGrid, Gtk::POS_BOTTOM, 1, 1);
    dcpGrid->attach_next_to(*ckbToneCurve, Gtk::POS_BOTTOM, 1, 1);
    dcpGrid->attach_next_to(*ckbApplyHueSatMap, Gtk::POS_BOTTOM, 1, 1);
    dcpGrid->attach_next_to(*ckbApplyLookTable, Gtk::POS_BOTTOM, 1, 1);
    dcpGrid->attach_next_to(*ckbApplyBaselineExposureOffset, Gtk::POS_BOTTOM, 1, 1);

    dcpFrame->add(*dcpGrid);
    dcpFrame->set_sensitive(false);
    iVBox->pack_start (*dcpFrame);

    ckbBlendCMSMatrix = Gtk::manage (new Gtk::CheckButton (M("TP_ICM_BLENDCMSMATRIX")));
    ckbBlendCMSMatrix->set_sensitive (false);
    ckbBlendCMSMatrix->set_tooltip_text (M("TP_ICM_BLENDCMSMATRIX_TOOLTIP"));
    // blend cms matrix no longer used
    //iVBox->pack_start (*ckbBlendCMSMatrix, Gtk::PACK_SHRINK, 2);

    saveRef = Gtk::manage (new Gtk::Button ());  // M("TP_ICM_SAVEREFERENCE")
    saveRef->set_image (*Gtk::manage (new RTImage ("gtk-save-large.png")));
    saveRef->set_tooltip_markup (M("TP_ICM_SAVEREFERENCE_TOOLTIP"));
    iVBox->pack_start (*saveRef, Gtk::PACK_SHRINK);

    iFrame->add(*iVBox);
    pack_start (*iFrame, Gtk::PACK_EXPAND_WIDGET);


    // ---------------------------- Working profile


    Gtk::Frame *wFrame = Gtk::manage (new Gtk::Frame(M("TP_ICM_WORKINGPROFILE")) );
    wFrame->set_label_align(0.025, 0.5);

    Gtk::VBox *wVBox = Gtk::manage ( new Gtk::VBox());
    wVBox->set_spacing(2);

    wnames = Gtk::manage (new MyComboBoxText ());
    wVBox->pack_start (*wnames, Gtk::PACK_SHRINK);

    std::vector<Glib::ustring> wpnames = rtengine::getWorkingProfiles ();

    for (size_t i = 0; i < wpnames.size(); i++) {
        wnames->append (wpnames[i]);
    }

    wnames->set_active (0);

    wFrame->add(*wVBox);
    pack_start (*wFrame, Gtk::PACK_EXPAND_WIDGET);


    // ---------------------------- Output profile


    Gtk::Frame *oFrame = Gtk::manage (new Gtk::Frame(M("TP_ICM_OUTPUTPROFILE")) );
    oFrame->set_label_align(0.025, 0.5);

    Gtk::VBox *oVBox = Gtk::manage ( new Gtk::VBox());
    oVBox->set_spacing(2);

    onames = Gtk::manage (new MyComboBoxText ());
    oVBox->pack_start (*onames, Gtk::PACK_SHRINK);

    onames->append (M("TP_ICM_NOICM"));
    onames->set_active (0);

    std::vector<Glib::ustring> opnames = iccStore->getProfiles ();

    for (size_t i = 0; i < opnames.size(); i++) {
        onames->append (opnames[i]);
    }

    onames->set_active (0);

    // Rendering intent
    Gtk::HBox *riHBox = Gtk::manage ( new Gtk::HBox());
    Gtk::Label* outputIntentLbl = Gtk::manage (new Gtk::Label(M("TP_ICM_PROFILEINTENT")+":"));
    riHBox->pack_start (*outputIntentLbl, Gtk::PACK_SHRINK);
    ointent = Gtk::manage (new MyComboBoxText ());
    riHBox->pack_start (*ointent, Gtk::PACK_EXPAND_WIDGET);
    ointent->append (M("PREFERENCES_INTENT_PERCEPTUAL"));
    ointent->append (M("PREFERENCES_INTENT_RELATIVE"));
    ointent->append (M("PREFERENCES_INTENT_SATURATION"));
    ointent->append (M("PREFERENCES_INTENT_ABSOLUTE"));
    ointent->set_active (1);
    oVBox->pack_start(*riHBox, Gtk::PACK_SHRINK);

    // Output gamma

    Gtk::HBox* gaHBox = Gtk::manage (new Gtk::HBox ());
    Gtk::Label* galab = Gtk::manage (new Gtk::Label (M("TP_GAMMA_OUTPUT") + ":"));
    //galab->set_alignment (0.0, 0.5);

    gaHBox->pack_start (*galab, Gtk::PACK_SHRINK);
    wgamma = Gtk::manage (new MyComboBoxText ());
    gaHBox->pack_start (*wgamma, Gtk::PACK_EXPAND_WIDGET);

    oVBox->pack_start(*gaHBox, Gtk::PACK_EXPAND_WIDGET);

    std::vector<Glib::ustring> wpgamma = rtengine::getGamma ();

    for (size_t i = 0; i < wpgamma.size(); i++) {
        wgamma->append (wpgamma[i]);
    }

    wgamma->set_active (0);

    Gtk::Frame* fgFrame = Gtk::manage (new Gtk::Frame ());

    Gtk::VBox *fgVBox = Gtk::manage ( new Gtk::VBox());
    fgVBox->set_spacing(2);

    freegamma = Gtk::manage(new Gtk::CheckButton((M("TP_GAMMA_FREE"))));
    freegamma->set_active (false);
    fgFrame->set_label_widget(*freegamma);

    gampos = Gtk::manage(new Adjuster (M("TP_GAMMA_CURV"), 1, 3.5, 0.01, 2.22));
    gampos->setAdjusterListener (this);

    if (gampos->delay < options.adjusterMaxDelay) {
        gampos->delay = options.adjusterMaxDelay;
    }

    gampos->show();
    slpos = Gtk::manage(new Adjuster (M("TP_GAMMA_SLOP"), 0, 15, 0.01, 4.5));
    slpos->setAdjusterListener (this);

    if (slpos->delay < options.adjusterMaxDelay) {
        slpos->delay = options.adjusterMaxDelay;
    }

    slpos->show();
    fgVBox->pack_start( *gampos, Gtk::PACK_SHRINK);//gamma
    fgVBox->pack_start( *slpos, Gtk::PACK_SHRINK);//slope

    fgFrame->add(*fgVBox);
    oVBox->pack_start(*fgFrame, Gtk::PACK_EXPAND_WIDGET);

    oFrame->add(*oVBox);
    pack_start (*oFrame, Gtk::PACK_EXPAND_WIDGET);


    // ---------------------------- Output gamma list entries


    Glib::RefPtr<Gtk::FileFilter> filter_icc = Gtk::FileFilter::create();
    filter_icc->set_name(M("FILECHOOSER_FILTER_COLPROF"));
    filter_icc->add_pattern("*.dcp");
    filter_icc->add_pattern("*.DCP");
    filter_icc->add_pattern("*.icc");
    filter_icc->add_pattern("*.icm");
    filter_icc->add_pattern("*.ICC");
    filter_icc->add_pattern("*.ICM");
    Glib::RefPtr<Gtk::FileFilter> filter_iccdng = Gtk::FileFilter::create();
    filter_iccdng->set_name(M("FILECHOOSER_FILTER_COLPROF") + " + DNG");
    filter_iccdng->add_pattern("*.dcp");
    filter_iccdng->add_pattern("*.DCP");
    filter_iccdng->add_pattern("*.dng");
    filter_iccdng->add_pattern("*.DNG");
    filter_iccdng->add_pattern("*.icc");
    filter_iccdng->add_pattern("*.icm");
    filter_iccdng->add_pattern("*.ICC");
    filter_iccdng->add_pattern("*.ICM");
    Glib::RefPtr<Gtk::FileFilter> filter_any = Gtk::FileFilter::create();
    filter_any->set_name(M("FILECHOOSER_FILTER_ANY"));
    filter_any->add_pattern("*");

    ipDialog->add_filter (filter_icc);
    ipDialog->add_filter (filter_iccdng);
    ipDialog->add_filter (filter_any);

    oldip = "";

    wnames->signal_changed().connect( sigc::mem_fun(*this, &ICMPanel::wpChanged) );
    onames->signal_changed().connect( sigc::mem_fun(*this, &ICMPanel::opChanged) );
    ointent->signal_changed().connect( sigc::mem_fun(*this, &ICMPanel::oiChanged) );
    wgamma->signal_changed().connect( sigc::mem_fun(*this, &ICMPanel::gpChanged) );
    dcpIll->signal_changed().connect( sigc::mem_fun(*this, &ICMPanel::dcpIlluminantChanged) );

    gamcsconn = freegamma->signal_toggled().connect ( sigc::mem_fun(*this, &ICMPanel::GamChanged));
    tcurveconn = ckbToneCurve->signal_toggled().connect ( sigc::mem_fun(*this, &ICMPanel::toneCurveChanged));
    ltableconn = ckbApplyLookTable->signal_toggled().connect ( sigc::mem_fun(*this, &ICMPanel::applyLookTableChanged));
    beoconn = ckbApplyBaselineExposureOffset->signal_toggled().connect ( sigc::mem_fun(*this, &ICMPanel::applyBaselineExposureOffsetChanged));
    hsmconn = ckbApplyHueSatMap->signal_toggled().connect ( sigc::mem_fun(*this, &ICMPanel::applyHueSatMapChanged));
    blendcmsconn = ckbBlendCMSMatrix->signal_toggled().connect ( sigc::mem_fun(*this, &ICMPanel::blendCMSMatrixChanged));

    icamera->signal_toggled().connect( sigc::mem_fun(*this, &ICMPanel::ipChanged) );
    icameraICC->signal_toggled().connect( sigc::mem_fun(*this, &ICMPanel::ipChanged) );
    iembedded->signal_toggled().connect( sigc::mem_fun(*this, &ICMPanel::ipChanged) );
    ifromfile->signal_toggled().connect( sigc::mem_fun(*this, &ICMPanel::ipChanged) );

    ipc = ipDialog->signal_selection_changed().connect( sigc::mem_fun(*this, &ICMPanel::ipSelectionChanged) );
    saveRef->signal_pressed().connect( sigc::mem_fun(*this, &ICMPanel::saveReferencePressed) );

    show_all ();
}

void ICMPanel::updateDCP (int dcpIlluminant, Glib::ustring dcp_name)
{

    if (isBatchMode) {
        dcpFrame->set_sensitive(true);
        ckbToneCurve->set_sensitive (true);
        ckbApplyLookTable->set_sensitive (true);
        ckbApplyBaselineExposureOffset->set_sensitive (true);
        ckbApplyHueSatMap->set_sensitive (true);
        dcpIllLabel->set_sensitive (true);
        dcpIll->set_sensitive (true);

        if (dcpTemperatures[0] != 0 || dcpTemperatures[1] != 0) {
            int curr_active = dcpIll->get_active_row_number();
            ignoreDcpSignal = true;
            dcpIll->remove_all ();
            dcpIll->append (M("TP_ICM_DCPILLUMINANT_INTERPOLATED"));
            dcpIll->append (M("TP_ICM_DCPILLUMINANT") + " 1");
            dcpIll->append (M("TP_ICM_DCPILLUMINANT") + " 2");
            dcpIll->append (M("GENERAL_UNCHANGED"));
            dcpTemperatures[0] = 0;
            dcpTemperatures[1] = 0;
            dcpIll->set_active (curr_active);
            ignoreDcpSignal = false;
        }

        if (dcpIll->get_active_row_number() == -1 && dcpIlluminant == -1) {
            dcpIll->set_active(0);
        } else if (dcpIlluminant >= 0 && dcpIlluminant != dcpIll->get_active_row_number()) {
            dcpIll->set_active(dcpIlluminant);
        }

        dcpIll->set_sensitive (true);
        dcpIllLabel->set_sensitive (true);
        return;
    }

    ckbToneCurve->set_sensitive (false);
    ckbApplyLookTable->set_sensitive (false);
    ckbApplyBaselineExposureOffset->set_sensitive (false);
    ckbApplyHueSatMap->set_sensitive (false);
    dcpIllLabel->set_sensitive (false);
    dcpIll->set_sensitive (false);
    dcpFrame->set_sensitive(false);

    DCPProfile* dcp = NULL;

    if(dcp_name == "(cameraICC)") {
        dcp = DCPStore::getInstance()->getStdProfile(camName);
    } else if (ifromfile->get_active() && DCPStore::getInstance()->isValidDCPFileName(dcp_name)) {
        dcp = DCPStore::getInstance()->getProfile(dcp_name);
    }

    if (dcp) {
        dcpFrame->set_sensitive(true);

        if (dcp->getHasToneCurve()) {
            ckbToneCurve->set_sensitive (true);
        }

        if (dcp->getHasLookTable()) {
            ckbApplyLookTable->set_sensitive (true);
        }

        if (dcp->getHasBaselineExposureOffset()) {
            ckbApplyBaselineExposureOffset->set_sensitive (true);
        }

        if (dcp->getHasHueSatMap()) {
            ckbApplyHueSatMap->set_sensitive (true);
        }

        const DCPProfile::Illuminants illuminants = dcp->getIlluminants();

        if (illuminants.will_interpolate) {
            if (dcpTemperatures[0] != illuminants.temperature_1 || dcpTemperatures[1] != illuminants.temperature_2) {
                char tempstr1[64], tempstr2[64];
                sprintf(tempstr1, "%.0fK", illuminants.temperature_1);
                sprintf(tempstr2, "%.0fK", illuminants.temperature_2);
                int curr_active = dcpIll->get_active_row_number();
                ignoreDcpSignal = true;
<<<<<<< HEAD
                dcpIll->remove_all ();
                dcpIll->append (M("TP_ICM_DCPILLUMINANT_INTERPOLATED"));
                dcpIll->append (tempstr1);
                dcpIll->append (tempstr2);
                dcpTemperatures[0] = temp1;
                dcpTemperatures[1] = temp2;
=======
                dcpIll->clear_items ();
                dcpIll->append_text (M("TP_ICM_DCPILLUMINANT_INTERPOLATED"));
                dcpIll->append_text (tempstr1);
                dcpIll->append_text (tempstr2);
                dcpTemperatures[0] = illuminants.temperature_1;
                dcpTemperatures[1] = illuminants.temperature_2;
>>>>>>> a824b718
                dcpIll->set_active (curr_active);
                ignoreDcpSignal = false;
            }

            if (dcpIlluminant > 2) {
                dcpIlluminant = 0;
            }

            if (dcpIll->get_active_row_number() == -1 && dcpIlluminant == -1) {
                ignoreDcpSignal = true;
                dcpIll->set_active(0);
                ignoreDcpSignal = false;
            } else if (dcpIlluminant >= 0 && dcpIlluminant != dcpIll->get_active_row_number()) {
                ignoreDcpSignal = true;
                dcpIll->set_active(dcpIlluminant);
                ignoreDcpSignal = false;
            }

            dcpIll->set_sensitive (true);
            dcpIllLabel->set_sensitive (true);
        } else {
            if (dcpIll->get_active_row_number() != -1) {
                ignoreDcpSignal = true;
                dcpIll->set_active(-1);
                ignoreDcpSignal = false;
            }
        }
    }

    if (!dcpIllLabel->get_sensitive() && dcpIll->get_active_row_number() != 0) {
        if (dcpTemperatures[0] != 0 || dcpTemperatures[1] != 0) {
            int curr_active = dcpIll->get_active_row_number();
            ignoreDcpSignal = true;
            dcpIll->remove_all ();
            dcpIll->append (M("TP_ICM_DCPILLUMINANT_INTERPOLATED"));
            dcpIll->append (M("TP_ICM_DCPILLUMINANT") + " 1");
            dcpIll->append (M("TP_ICM_DCPILLUMINANT") + " 2");

            if (isBatchMode) {
                dcpIll->append (M("GENERAL_UNCHANGED"));
            }

            dcpTemperatures[0] = 0;
            dcpTemperatures[1] = 0;
            dcpIll->set_active (curr_active);
            ignoreDcpSignal = false;
        }
    }
}

void ICMPanel::read (const ProcParams* pp, const ParamsEdited* pedited)
{

    disableListener ();

    ipc.block (true);
    gamcsconn.block (true);
    tcurveconn.block(true);
    ltableconn.block(true);
    beoconn.block(true);
    hsmconn.block(true);
    blendcmsconn.block(true);

    if(pp->icm.input.substr(0, 5) != "file:" && !ipDialog->get_filename().empty()) {
        ipDialog->set_filename(pp->icm.input);
    }

    if (pp->icm.input == "(none)") {
        inone->set_active (true);
        ckbBlendCMSMatrix->set_sensitive (false);
        updateDCP(pp->icm.dcpIlluminant, "");
    } else if (pp->icm.input == "(embedded)" || ((pp->icm.input == "(camera)" || pp->icm.input == "") && icamera->get_state() == Gtk::STATE_INSENSITIVE)) {
        iembedded->set_active (true);
        ckbBlendCMSMatrix->set_sensitive (false);
        updateDCP(pp->icm.dcpIlluminant, "");
    } else if ((pp->icm.input == "(cameraICC)") && icameraICC->get_state() != Gtk::STATE_INSENSITIVE) {
        icameraICC->set_active (true);
        ckbBlendCMSMatrix->set_sensitive (true);
        updateDCP(pp->icm.dcpIlluminant, "(cameraICC)");
    } else if ((pp->icm.input == "(cameraICC)") && icamera->get_state() != Gtk::STATE_INSENSITIVE && icameraICC->get_state() == Gtk::STATE_INSENSITIVE) {
        // this is the case when (cameraICC) is instructed by packaged profiles, but ICC file is not found
        // therefore falling back UI to explicitly reflect the (camera) option
        icamera->set_active (true);
        ckbBlendCMSMatrix->set_sensitive (false);
        updateDCP(pp->icm.dcpIlluminant, "");
    } else if ((pp->icm.input == "(cameraICC)") && icamera->get_state() == Gtk::STATE_INSENSITIVE && icameraICC->get_state() == Gtk::STATE_INSENSITIVE) {
        // If neither (camera) nor (cameraICC) are available, as is the case when loading a non-raw, activate (embedded).
        iembedded->set_active (true);
        ckbBlendCMSMatrix->set_sensitive (false);
        updateDCP(pp->icm.dcpIlluminant, "(cameraICC)");
    } else if ((pp->icm.input == "(camera)" || pp->icm.input == "") && icamera->get_state() != Gtk::STATE_INSENSITIVE) {
        icamera->set_active (true);
        ckbBlendCMSMatrix->set_sensitive (false);
        updateDCP(pp->icm.dcpIlluminant, "");
    } else {
        ifromfile->set_active (true);
        oldip = pp->icm.input.substr(5);  // cut of "file:"
        ipDialog->set_filename (pp->icm.input.substr(5));
        ckbBlendCMSMatrix->set_sensitive (true);
        updateDCP(pp->icm.dcpIlluminant, pp->icm.input.substr(5));
    }

    wnames->set_active_text (pp->icm.working);
    wgamma->set_active_text (pp->icm.gamma);

    if (pp->icm.output == ColorManagementParams::NoICMString) {
        onames->set_active_text (M("TP_ICM_NOICM"));
    } else {
        onames->set_active_text (pp->icm.output);
    }

    if (onames->get_active_row_number() == -1) {
        onames->set_active_text (M("TP_ICM_NOICM"));
    }
    ointent->set_active(pp->icm.outputIntent);

    ckbToneCurve->set_active (pp->icm.toneCurve);
    lastToneCurve = pp->icm.toneCurve;
    ckbApplyLookTable->set_active (pp->icm.applyLookTable);
    lastApplyLookTable = pp->icm.applyLookTable;
    ckbApplyBaselineExposureOffset->set_active (pp->icm.applyBaselineExposureOffset);
    lastApplyBaselineExposureOffset = pp->icm.applyBaselineExposureOffset;
    ckbApplyHueSatMap->set_active (pp->icm.applyHueSatMap);
    lastApplyHueSatMap = pp->icm.applyHueSatMap;

    ckbBlendCMSMatrix->set_active (pp->icm.blendCMSMatrix);
    lastBlendCMSMatrix = pp->icm.blendCMSMatrix;

    onames->set_sensitive(wgamma->get_active_row_number() == 0 || freegamma->get_active()); //"default"
    wgamma->set_sensitive(!freegamma->get_active());

    freegamma->set_active (pp->icm.freegamma);
    lastgamfree = pp->icm.freegamma;

    gampos->setValue (pp->icm.gampos);
    slpos->setValue (pp->icm.slpos);

    if (pedited) {
        iunchanged->set_active (!pedited->icm.input);
        ckbToneCurve->set_inconsistent(!pedited->icm.toneCurve);
        ckbApplyLookTable->set_inconsistent(!pedited->icm.applyLookTable);
        ckbApplyBaselineExposureOffset->set_inconsistent(!pedited->icm.applyBaselineExposureOffset);
        ckbApplyHueSatMap->set_inconsistent(!pedited->icm.applyHueSatMap);
        ckbBlendCMSMatrix->set_inconsistent(!pedited->icm.blendCMSMatrix);

        if (!pedited->icm.working) {
            wnames->set_active_text(M("GENERAL_UNCHANGED"));
        }

        if (!pedited->icm.output) {
            onames->set_active_text(M("GENERAL_UNCHANGED"));
        }

        if (!pedited->icm.outputIntent) {
            ointent->set_active_text(M("GENERAL_UNCHANGED"));
        }

        if (!pedited->icm.dcpIlluminant) {
            dcpIll->set_active_text(M("GENERAL_UNCHANGED"));
        }

        if (!pedited->icm.gamma) {
            wgamma->set_active_text(M("GENERAL_UNCHANGED"));
            wgamma->set_active_text(M("GENERAL_UNCHANGED"));
        }

        gampos->setEditedState (pedited->icm.gampos ? Edited : UnEdited);
        slpos->setEditedState  (pedited->icm.slpos  ? Edited : UnEdited);

    }

    blendcmsconn.block(false);
    tcurveconn.block(false);
    ltableconn.block(false);
    beoconn.block(false);
    hsmconn.block(false);
    gamcsconn.block (false);
    ipc.block (false);

    enableListener ();
}

void ICMPanel::write (ProcParams* pp, ParamsEdited* pedited)
{

    if (inone->get_active()) {
        pp->icm.input = "(none)";
    } else if (iembedded->get_active ()) {
        pp->icm.input = "(embedded)";
    } else if (icamera->get_active ()) {
        pp->icm.input = "(camera)";
    } else if (icameraICC->get_active ()) {
        pp->icm.input = "(cameraICC)";
    } else {
        if (Glib::file_test (ipDialog->get_filename (), Glib::FILE_TEST_EXISTS) && !Glib::file_test (ipDialog->get_filename (), Glib::FILE_TEST_IS_DIR)) {
            pp->icm.input = "file:" + ipDialog->get_filename ();
        } else {
            pp->icm.input = "";    // just a directory
        }

        Glib::ustring p = Glib::path_get_dirname(ipDialog->get_filename ());
    }

    pp->icm.working = wnames->get_active_text ();
    pp->icm.gamma = wgamma->get_active_text ();
    pp->icm.dcpIlluminant = dcpIll->get_active_row_number();

    if (pp->icm.dcpIlluminant < 0) {
        pp->icm.dcpIlluminant = 0;
    }

    if (onames->get_active_text() == M("TP_ICM_NOICM")) {
        pp->icm.output  = ColorManagementParams::NoICMString;
    } else {
        pp->icm.output  = onames->get_active_text();
    }

    int ointentVal = ointent->get_active_row_number();
    if (ointentVal >= 0 && ointentVal < RI__COUNT) {
        pp->icm.outputIntent  = static_cast<RenderingIntent>(ointentVal);
    } else {
        pp->icm.outputIntent  = rtengine::RI_RELATIVE;
    }

    pp->icm.freegamma = freegamma->get_active();

    DCPProfile* dcp = NULL;

    if (ifromfile->get_active() && pp->icm.input.substr(0, 5) == "file:" && DCPStore::getInstance()->isValidDCPFileName(pp->icm.input.substr(5))) {
        dcp = DCPStore::getInstance()->getProfile(pp->icm.input.substr(5));
    } else if(icameraICC->get_active()) {
        dcp = DCPStore::getInstance()->getStdProfile(camName);
    }

    if (dcp) {
        if (dcp->getHasToneCurve()) {
            pp->icm.toneCurve = ckbToneCurve->get_active ();
        }

        if (dcp->getHasLookTable()) {
            pp->icm.applyLookTable = ckbApplyLookTable->get_active ();
        }

        if (dcp->getHasBaselineExposureOffset()) {
            pp->icm.applyBaselineExposureOffset = ckbApplyBaselineExposureOffset->get_active ();
        }

        if (dcp->getHasHueSatMap()) {
            pp->icm.applyHueSatMap = ckbApplyHueSatMap->get_active ();
        }
    }

    pp->icm.blendCMSMatrix = ckbBlendCMSMatrix->get_active ();
    pp->icm.gampos = (double) gampos->getValue();
    pp->icm.slpos = (double) slpos->getValue();

    if (pedited) {
        pedited->icm.input = !iunchanged->get_active ();
        pedited->icm.working = wnames->get_active_text() != M("GENERAL_UNCHANGED");
        pedited->icm.output = onames->get_active_text() != M("GENERAL_UNCHANGED");
        pedited->icm.outputIntent = ointent->get_active_text() != M("GENERAL_UNCHANGED");
        pedited->icm.dcpIlluminant = dcpIll->get_active_text() != M("GENERAL_UNCHANGED");
        pedited->icm.toneCurve = !ckbToneCurve->get_inconsistent ();
        pedited->icm.applyLookTable = !ckbApplyLookTable->get_inconsistent ();
        pedited->icm.applyBaselineExposureOffset = !ckbApplyBaselineExposureOffset->get_inconsistent ();
        pedited->icm.applyHueSatMap = !ckbApplyHueSatMap->get_inconsistent ();
        pedited->icm.blendCMSMatrix = !ckbBlendCMSMatrix->get_inconsistent ();
        pedited->icm.gamma = wgamma->get_active_text() != M("GENERAL_UNCHANGED");
        pedited->icm.freegamma = !freegamma->get_inconsistent();
        pedited->icm.gampos = gampos->getEditedState ();
        pedited->icm.slpos = slpos->getEditedState ();
    }
}

void ICMPanel::setDefaults (const ProcParams* defParams, const ParamsEdited* pedited)
{
    gampos->setDefault (defParams->icm.gampos);
    slpos->setDefault (defParams->icm.slpos);

    if (pedited) {
        gampos->setDefaultEditedState (pedited->icm.gampos ? Edited : UnEdited);
        slpos->setDefaultEditedState (pedited->icm.slpos ? Edited : UnEdited);
    } else {
        gampos->setDefaultEditedState (Irrelevant);
        slpos->setDefaultEditedState (Irrelevant);
    }
}

void ICMPanel::setAdjusterBehavior (bool gammaadd, bool slopeadd)
{
    gampos->setAddMode (gammaadd);
    slpos->setAddMode (slopeadd);
}

void ICMPanel::adjusterChanged (Adjuster* a, double newval)
{

    if (listener && freegamma->get_active()) {

        Glib::ustring costr = Glib::ustring::format (std::setw(3), std::fixed, std::setprecision(2), newval);

        if (a == gampos) {
            listener->panelChanged (EvGAMPOS, costr);
        } else if (a == slpos) {
            listener->panelChanged (EvSLPOS, costr);
        }
    }
}

void ICMPanel::wpChanged ()
{

    if (listener) {
        listener->panelChanged (EvWProfile, wnames->get_active_text ());
    }
}

void ICMPanel::gpChanged ()
{

    if (listener) {
        listener->panelChanged (EvGAMMA, wgamma->get_active_text ());
        onames->set_sensitive(wgamma->get_active_row_number() == 0); //"default"
    }
}

void ICMPanel::dcpIlluminantChanged()
{
    if (listener && !ignoreDcpSignal) {
        listener->panelChanged (EvDCPIlluminant, dcpIll->get_active_text ());
    }
}

void ICMPanel::toneCurveChanged()
{
    if (batchMode) {
        if (ckbToneCurve->get_inconsistent()) {
            ckbToneCurve->set_inconsistent (false);
            tcurveconn.block (true);
            ckbToneCurve->set_active (false);
            tcurveconn.block (false);
        } else if (lastToneCurve) {
            ckbToneCurve->set_inconsistent (true);
        }

        lastToneCurve = ckbToneCurve->get_active ();
    }

    if (listener) {
        listener->panelChanged (EvDCPToneCurve, ckbToneCurve->get_active() ? M("GENERAL_ENABLED") : M("GENERAL_DISABLED"));
    }
}

void ICMPanel::applyLookTableChanged()
{
    if (batchMode) {
        if (ckbApplyLookTable->get_inconsistent()) {
            ckbApplyLookTable->set_inconsistent (false);
            ltableconn.block (true);
            ckbApplyLookTable->set_active (false);
            ltableconn.block (false);
        } else if (lastApplyLookTable) {
            ckbApplyLookTable->set_inconsistent (true);
        }

        lastApplyLookTable = ckbApplyLookTable->get_active ();
    }

    if (listener) {
        listener->panelChanged (EvDCPApplyLookTable, ckbApplyLookTable->get_active() ? M("GENERAL_ENABLED") : M("GENERAL_DISABLED"));
    }
}

void ICMPanel::applyBaselineExposureOffsetChanged()
{
    if (batchMode) {
        if (ckbApplyBaselineExposureOffset->get_inconsistent()) {
            ckbApplyBaselineExposureOffset->set_inconsistent (false);
            beoconn.block (true);
            ckbApplyBaselineExposureOffset->set_active (false);
            beoconn.block (false);
        } else if (lastApplyBaselineExposureOffset) {
            ckbApplyBaselineExposureOffset->set_inconsistent (true);
        }

        lastApplyBaselineExposureOffset = ckbApplyBaselineExposureOffset->get_active ();
    }

    if (listener) {
        listener->panelChanged (EvDCPApplyBaselineExposureOffset, ckbApplyBaselineExposureOffset->get_active() ? M("GENERAL_ENABLED") : M("GENERAL_DISABLED"));
    }
}

void ICMPanel::applyHueSatMapChanged()
{
    if (batchMode) {
        if (ckbApplyHueSatMap->get_inconsistent()) {
            ckbApplyHueSatMap->set_inconsistent (false);
            hsmconn.block (true);
            ckbApplyHueSatMap->set_active (false);
            hsmconn.block (false);
        } else if (lastApplyHueSatMap) {
            ckbApplyHueSatMap->set_inconsistent (true);
        }

        lastApplyHueSatMap = ckbApplyHueSatMap->get_active ();
    }

    if (listener) {
        listener->panelChanged (EvDCPApplyHueSatMap, ckbApplyHueSatMap->get_active() ? M("GENERAL_ENABLED") : M("GENERAL_DISABLED"));
    }
}

void ICMPanel::ipChanged ()
{

    Glib::ustring profname;

    if (inone->get_active()) {
        profname = "(none)";
        ckbBlendCMSMatrix->set_sensitive(false);
    } else if (iembedded->get_active ()) {
        profname = "(embedded)";
        ckbBlendCMSMatrix->set_sensitive(false);
    } else if (icamera->get_active ()) {
        profname = "(camera)";
        ckbBlendCMSMatrix->set_sensitive(false);
    } else if (icameraICC->get_active ()) {
        profname = "(cameraICC)";
        ckbBlendCMSMatrix->set_sensitive(true);
    } else {
        profname = ipDialog->get_filename ();
        ckbBlendCMSMatrix->set_sensitive(true);
    }

    updateDCP(-1, profname);

    if (listener && profname != oldip) {
        listener->panelChanged (EvIProfile, profname);
    }

    oldip = profname;
}

void ICMPanel::blendCMSMatrixChanged()
{
    if (batchMode) {
        if (ckbBlendCMSMatrix->get_inconsistent()) {
            ckbBlendCMSMatrix->set_inconsistent (false);
            blendcmsconn.block (true);
            ckbBlendCMSMatrix->set_active (false);
            blendcmsconn.block (false);
        } else if (lastBlendCMSMatrix) {
            ckbBlendCMSMatrix->set_inconsistent (true);
        }

        lastBlendCMSMatrix = ckbBlendCMSMatrix->get_active ();
    }

    if (listener) {
        listener->panelChanged (EvBlendCMSMatrix, ckbBlendCMSMatrix->get_active() ? M("GENERAL_ENABLED") : M("GENERAL_DISABLED"));
    }
}

void ICMPanel::GamChanged()
{
    if (batchMode) {
        if (freegamma->get_inconsistent()) {
            freegamma->set_inconsistent (false);
            gamcsconn.block (true);
            freegamma->set_active (false);
            gamcsconn.block (false);
        } else if (lastgamfree) {
            freegamma->set_inconsistent (true);
        }

        lastgamfree = freegamma->get_active ();
    }

    if (listener) {
        if (freegamma->get_active()) {
            listener->panelChanged (EvGAMFREE, M("GENERAL_ENABLED"));
            onames->set_sensitive(!freegamma->get_active());//disabled choice
            wgamma->set_sensitive(!freegamma->get_active());
        } else {
            listener->panelChanged (EvGAMFREE, M("GENERAL_DISABLED"));
            onames->set_sensitive(!freegamma->get_active() && wgamma->get_active_row_number() == 0);
            wgamma->set_sensitive(!freegamma->get_active());
        }
    }
}

void ICMPanel::opChanged ()
{

    if (listener) {
        listener->panelChanged (EvOProfile, onames->get_active_text());
    }
}

void ICMPanel::oiChanged ()
{

    if (listener) {
        listener->panelChanged (EvOIntent, ointent->get_active_text());
    }
}

void ICMPanel::setRawMeta (bool raw, const rtengine::ImageData* pMeta)
{

    disableListener ();

    icamera->set_active (raw);
    iembedded->set_active (!raw);
    icamera->set_sensitive (raw);
    camName = pMeta->getCamera();
    icameraICC->set_sensitive (raw && (iccStore->getStdProfile(pMeta->getCamera()) != NULL || DCPStore::getInstance()->getStdProfile(pMeta->getCamera()) != NULL));
    iembedded->set_sensitive (!raw);

    enableListener ();
}

void ICMPanel::ipSelectionChanged()
{

    if (ipDialog->get_filename() == "") {
        return;
    }

    ipChanged();
}

void ICMPanel::saveReferencePressed ()
{

    if (!icmplistener) {
        return;
    }

    Gtk::FileChooserDialog dialog (getToplevelWindow (this), M("TP_ICM_SAVEREFERENCE"), Gtk::FILE_CHOOSER_ACTION_SAVE);
    bindCurrentFolder (dialog, options.lastProfilingReferenceDir);
    dialog.set_current_name (lastRefFilename);

    dialog.add_button(M("GENERAL_CANCEL"), Gtk::RESPONSE_CANCEL);
    dialog.add_button(M("GENERAL_SAVE"), Gtk::RESPONSE_OK);

    Gtk::CheckButton applyWB(M("TP_ICM_SAVEREFERENCE_APPLYWB"));
    applyWB.set_tooltip_text (M("TP_ICM_SAVEREFERENCE_APPLYWB_TOOLTIP"));
    Gtk::HBox* hbox = Gtk::manage( new Gtk::HBox() );
    hbox->pack_end(applyWB, Gtk::PACK_SHRINK, 2);
    Gtk::Box *box = dialog.get_content_area();
    box->pack_end(*hbox, Gtk::PACK_SHRINK, 2);

    Glib::RefPtr<Gtk::FileFilter> filter_tif = Gtk::FileFilter::create();
    filter_tif->set_name(M("FILECHOOSER_FILTER_TIFF"));
    filter_tif->add_pattern("*.tif");
    filter_tif->add_pattern("*.tiff");
    dialog.add_filter(filter_tif);

    Glib::RefPtr<Gtk::FileFilter> filter_any = Gtk::FileFilter::create();
    filter_any->set_name(M("FILECHOOSER_FILTER_ANY"));
    filter_any->add_pattern("*");
    dialog.add_filter(filter_any);

    dialog.show_all_children();
    //dialog.set_do_overwrite_confirmation (true);

    bool done = false;

    do {
        int result = dialog.run();

        if (result != Gtk::RESPONSE_OK) {
            done = true;
        } else {
            std::string fname = dialog.get_filename();
            Glib::ustring ext = getExtension(fname);

            if (ext != "tif" && ext != "tiff") {
                fname += ".tif";
            }

            if (confirmOverwrite(dialog, fname)) {
                icmplistener->saveInputICCReference (fname, applyWB.get_active());
                lastRefFilename = Glib::path_get_basename (fname);
                done = true;
            }
        }
    } while (!done);

    return;
}

void ICMPanel::setBatchMode (bool batchMode)
{

    isBatchMode = true;
    ignoreDcpSignal = false;
    ToolPanel::setBatchMode (batchMode);
    iunchanged = Gtk::manage (new Gtk::RadioButton (M("GENERAL_UNCHANGED")));
    iunchanged->set_group (opts);
    iVBox->pack_start (*iunchanged, Gtk::PACK_SHRINK, 4);
    iVBox->reorder_child (*iunchanged, 5);
    removeIfThere (this, saveRef);
    onames->append (M("GENERAL_UNCHANGED"));
    wnames->append (M("GENERAL_UNCHANGED"));
    wgamma->append (M("GENERAL_UNCHANGED"));
    dcpIll->append (M("GENERAL_UNCHANGED"));
    gampos->showEditedCB ();
    slpos->showEditedCB ();
}
<|MERGE_RESOLUTION|>--- conflicted
+++ resolved
@@ -405,21 +405,12 @@
                 sprintf(tempstr2, "%.0fK", illuminants.temperature_2);
                 int curr_active = dcpIll->get_active_row_number();
                 ignoreDcpSignal = true;
-<<<<<<< HEAD
                 dcpIll->remove_all ();
                 dcpIll->append (M("TP_ICM_DCPILLUMINANT_INTERPOLATED"));
                 dcpIll->append (tempstr1);
                 dcpIll->append (tempstr2);
-                dcpTemperatures[0] = temp1;
-                dcpTemperatures[1] = temp2;
-=======
-                dcpIll->clear_items ();
-                dcpIll->append_text (M("TP_ICM_DCPILLUMINANT_INTERPOLATED"));
-                dcpIll->append_text (tempstr1);
-                dcpIll->append_text (tempstr2);
                 dcpTemperatures[0] = illuminants.temperature_1;
                 dcpTemperatures[1] = illuminants.temperature_2;
->>>>>>> a824b718
                 dcpIll->set_active (curr_active);
                 ignoreDcpSignal = false;
             }
