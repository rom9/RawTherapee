--- conflicted
+++ resolved
@@ -36,11 +36,7 @@
 Glib::RefPtr<Gtk::CssProvider> themecss;
 Glib::RefPtr<Gtk::CssProvider> fontcss;
 
-<<<<<<< HEAD
 Preferences::Preferences (RTWindow *rtwindow)
-=======
-Preferences::Preferences  (RTWindow *rtwindow)
->>>>>>> b39f072b
     : Gtk::Dialog (M ("MAIN_BUTTON_PREFERENCES"), *rtwindow, true)
     , splash (nullptr)
     , rprofiles (nullptr)
@@ -230,11 +226,7 @@
 
     mi = behModel->append ();
     mi->set_value (behavColumns.label, M ("TP_DIRPYRDENOISE_LABEL"));
-<<<<<<< HEAD
     //appendBehavList (mi, M("TP_DIRPYRDENOISE_LUMA")+", "+M("TP_DIRPYRDENOISE_CHROMA"), ADDSET_DIRPYRDN_CHLUM, true);
-=======
-    //  appendBehavList (mi, M("TP_DIRPYRDENOISE_LUMA")+", "+M("TP_DIRPYRDENOISE_CHROMA"), ADDSET_DIRPYRDN_CHLUM, true);
->>>>>>> b39f072b
     appendBehavList (mi, M ("TP_DIRPYRDENOISE_LUMA"), ADDSET_DIRPYRDN_LUMA, true);
     appendBehavList (mi, M ("TP_DIRPYRDENOISE_LDETAIL"), ADDSET_DIRPYRDN_LUMDET, true);
     appendBehavList (mi, M ("TP_DIRPYRDENOISE_CHROMA"), ADDSET_DIRPYRDN_CHROMA, true);
@@ -342,11 +334,7 @@
     mi = behModel->append ();
     mi->set_value (behavColumns.label, M ("TP_WAVELET_LABEL"));
     appendBehavList (mi, M ("TP_WAVELET_LEVELS"), ADDSET_WA_THRES, true);
-<<<<<<< HEAD
     //appendBehavList (mi, M("TP_WAVELET_CONTRAST"), ADDSET_WA, true);
-=======
-    //  appendBehavList (mi, M("TP_WAVELET_CONTRAST"), ADDSET_WA, true);
->>>>>>> b39f072b
     appendBehavList (mi, M ("TP_WAVELET_THRESHOLD"), ADDSET_WA_THRESHOLD, true);
     appendBehavList (mi, M ("TP_WAVELET_THRESHOLD2"), ADDSET_WA_THRESHOLD2, true);
     appendBehavList (mi, M ("TP_WAVELET_CHRO"), ADDSET_WA_CHRO, true);
@@ -406,11 +394,7 @@
     buttonpanel1->pack_end (*behAddAll, Gtk::PACK_SHRINK, 4);
     vbbeh->pack_start (*buttonpanel1, Gtk::PACK_SHRINK, 4);
 
-<<<<<<< HEAD
     chOverwriteOutputFile = Gtk::manage ( new Gtk::CheckButton (M ("PREFERENCES_OVERWRITEOUTPUTFILE")) );
-=======
-    chOverwriteOutputFile =  Gtk::manage ( new Gtk::CheckButton (M ("PREFERENCES_OVERWRITEOUTPUTFILE")) );
->>>>>>> b39f072b
     mvbpp->pack_start (*chOverwriteOutputFile, Gtk::PACK_SHRINK, 4);
 
     return mvbpp;
@@ -529,17 +513,10 @@
     hb42->pack_start (*darkFrameDir, Gtk::PACK_EXPAND_WIDGET, 4);
     dfLabel = Gtk::manage (new Gtk::Label ("Found:"));
     Gtk::VBox* vbdf = Gtk::manage (new Gtk::VBox ());
-<<<<<<< HEAD
     vbdf->pack_start (*hb42, Gtk::PACK_SHRINK, 4);
     vbdf->pack_start (*dfLabel, Gtk::PACK_SHRINK, 4 );
     fdf->add (*vbdf );
     mvbpp->pack_start (*fdf, Gtk::PACK_SHRINK, 4);
-=======
-    vbdf->pack_start ( *hb42, Gtk::PACK_SHRINK, 4);
-    vbdf->pack_start ( *dfLabel, Gtk::PACK_SHRINK, 4 );
-    fdf->add ( *vbdf );
-    mvbpp->pack_start ( *fdf, Gtk::PACK_SHRINK, 4);
->>>>>>> b39f072b
 
     //dfconn = darkFrameDir->signal_file_set().connect ( sigc::mem_fun(*this, &Preferences::darkFrameChanged), true);
     dfconn = darkFrameDir->signal_selection_changed().connect ( sigc::mem_fun (*this, &Preferences::darkFrameChanged), true);
@@ -553,17 +530,10 @@
     hb43->pack_start (*flatFieldDir);
     ffLabel = Gtk::manage (new Gtk::Label ("Found:"));
     Gtk::VBox* vbff = Gtk::manage (new Gtk::VBox ());
-<<<<<<< HEAD
     vbff->pack_start (*hb43, Gtk::PACK_SHRINK, 4);
     vbff->pack_start (*ffLabel, Gtk::PACK_SHRINK, 4 );
     fff->add (*vbff );
     mvbpp->pack_start (*fff, Gtk::PACK_SHRINK, 4);
-=======
-    vbff->pack_start ( *hb43, Gtk::PACK_SHRINK, 4);
-    vbff->pack_start ( *ffLabel, Gtk::PACK_SHRINK, 4 );
-    fff->add ( *vbff );
-    mvbpp->pack_start ( *fff, Gtk::PACK_SHRINK, 4);
->>>>>>> b39f072b
 
     //ffconn = flatFieldDir->signal_file_set().connect ( sigc::mem_fun(*this, &Preferences::flatFieldChanged), true);
     ffconn = flatFieldDir->signal_selection_changed().connect ( sigc::mem_fun (*this, &Preferences::flatFieldChanged), true);
@@ -574,19 +544,11 @@
     clutsDir = Gtk::manage (new Gtk::FileChooserButton (M ("PREFERENCES_CLUTSDIR"), Gtk::FILE_CHOOSER_ACTION_SELECT_FOLDER));
     Gtk::Label *clutsDirLabel = Gtk::manage (new Gtk::Label (M ("PREFERENCES_CLUTSDIR") + ":"));
     Gtk::Label* clutsRestartNeeded = Gtk::manage ( new Gtk::Label (Glib::ustring (" (") + M ("PREFERENCES_APPLNEXTSTARTUP") + ")") );
-<<<<<<< HEAD
     clutsDirBox->pack_start (*clutsDirLabel, Gtk::PACK_SHRINK, 4 );
     clutsDirBox->pack_start (*clutsDir );
     clutsDirBox->pack_start (*clutsRestartNeeded, Gtk::PACK_SHRINK, 4 );
     clutsDirFrame->add (*clutsDirBox );
     mvbpp->pack_start (*clutsDirFrame, Gtk::PACK_SHRINK, 4 );
-=======
-    clutsDirBox->pack_start ( *clutsDirLabel, Gtk::PACK_SHRINK, 4 );
-    clutsDirBox->pack_start ( *clutsDir );
-    clutsDirBox->pack_start ( *clutsRestartNeeded, Gtk::PACK_SHRINK, 4 );
-    clutsDirFrame->add ( *clutsDirBox );
-    mvbpp->pack_start ( *clutsDirFrame, Gtk::PACK_SHRINK, 4 );
->>>>>>> b39f072b
 
     Gtk::Frame* fmd = Gtk::manage (new Gtk::Frame (M ("PREFERENCES_METADATA")));
     Gtk::VBox* vbmd = Gtk::manage (new Gtk::VBox ());
@@ -641,11 +603,7 @@
     fclut->add (*clutCacheSizeHB);
     mainContainer->pack_start (*fclut, Gtk::PACK_SHRINK, 4);
 
-<<<<<<< HEAD
     Gtk::Frame* finspect = Gtk::manage ( new Gtk::Frame (M ("PREFERENCES_INSPECT_LABEL")) );
-=======
-    Gtk::Frame* finspect = Gtk::manage (  new Gtk::Frame (M ("PREFERENCES_INSPECT_LABEL")) );
->>>>>>> b39f072b
     Gtk::HBox* maxIBuffersHB = Gtk::manage ( new Gtk::HBox () );
     maxIBuffersHB->set_spacing (4);
     maxIBuffersHB->set_tooltip_text (M ("PREFERENCES_INSPECT_MAXBUFFERS_TOOLTIP"));
@@ -654,11 +612,7 @@
     maxInspectorBuffersSB->set_digits (0);
     maxInspectorBuffersSB->set_increments (1, 5);
     maxInspectorBuffersSB->set_max_length (2);
-<<<<<<< HEAD
     maxInspectorBuffersSB->set_range (1, 12); // ... we have to set a limit, 12 seem to be enough even for systems with tons of RAM
-=======
-    maxInspectorBuffersSB->set_range (1, 12);  // ... we have to set a limit, 12 seem to be enough even for systems with tons of RAM
->>>>>>> b39f072b
     maxIBuffersHB->pack_start (*maxIBufferLbl, Gtk::PACK_SHRINK, 0);
     maxIBuffersHB->pack_end (*maxInspectorBuffersSB, Gtk::PACK_SHRINK, 0);
     finspect->add (*maxIBuffersHB);
@@ -810,11 +764,7 @@
 //#if defined(WIN32) // Auto-detection not implemented for Linux, see issue 851
     cbAutoMonProfile = Gtk::manage (new Gtk::CheckButton (M ("PREFERENCES_AUTOMONPROFILE")));
     setExpandAlignProperties (cbAutoMonProfile, false, false, Gtk::ALIGN_START, Gtk::ALIGN_CENTER);
-<<<<<<< HEAD
     autoMonProfileConn = cbAutoMonProfile->signal_toggled().connect (sigc::mem_fun (*this, &Preferences::autoMonProfileToggled));
-=======
-    autoMonProfileConn  = cbAutoMonProfile->signal_toggled().connect (sigc::mem_fun (*this, &Preferences::autoMonProfileToggled));
->>>>>>> b39f072b
 //#endif
 
     int row = 0;
@@ -892,7 +842,6 @@
 //#endif
 
     fprinter->add (*gprinter);
-<<<<<<< HEAD
 
     mvbcm->pack_start (*fprinter, Gtk::PACK_SHRINK);
 
@@ -937,46 +886,6 @@
     greySc->append (M ("PREFERENCES_GREYSCA"));
     greySc->append (M ("PREFERENCES_GREYSC18"));
 */
-=======
-
-    mvbcm->pack_start (*fprinter, Gtk::PACK_SHRINK);
-
-    //-------------------------  CIECAM ----------------------
-
-    Gtk::Label* viewlab = Gtk::manage (new Gtk::Label (M ("PREFERENCES_VIEW") + ":", Gtk::ALIGN_START));
-    setExpandAlignProperties (viewlab, false, false, Gtk::ALIGN_START, Gtk::ALIGN_CENTER);
-
-    view = Gtk::manage (new Gtk::ComboBoxText ());
-    setExpandAlignProperties (view, true, false, Gtk::ALIGN_FILL, Gtk::ALIGN_CENTER);
-    view->append (M ("PREFERENCES_D50"));
-    view->append (M ("PREFERENCES_D55"));
-    view->append (M ("PREFERENCES_D60"));
-    view->append (M ("PREFERENCES_D65"));
-    view->append (M ("PREFERENCES_BLACKBODY"));
-    view->append (M ("PREFERENCES_FLUOF2"));
-    view->append (M ("PREFERENCES_FLUOF7"));
-    view->append (M ("PREFERENCES_FLUOF11"));
-
-    Gtk::Label* greylab = Gtk::manage (new Gtk::Label (M ("PREFERENCES_GREY") + ":", Gtk::ALIGN_START));
-    setExpandAlignProperties (greylab, false, false, Gtk::ALIGN_START, Gtk::ALIGN_CENTER);
-    grey = Gtk::manage (new Gtk::ComboBoxText ());
-    setExpandAlignProperties (grey, true, false, Gtk::ALIGN_FILL, Gtk::ALIGN_CENTER);
-    grey->append (M ("PREFERENCES_GREY05"));
-    grey->append (M ("PREFERENCES_GREY10"));
-    grey->append (M ("PREFERENCES_GREY15"));
-    grey->append (M ("PREFERENCES_GREY18"));
-    grey->append (M ("PREFERENCES_GREY23"));
-    grey->append (M ("PREFERENCES_GREY30"));
-    grey->append (M ("PREFERENCES_GREY40"));
-
-    Gtk::Label* greySclab = Gtk::manage (new Gtk::Label (M ("PREFERENCES_GREYSC") + ":", Gtk::ALIGN_START));
-    setExpandAlignProperties (greySclab, false, false, Gtk::ALIGN_START, Gtk::ALIGN_CENTER);
-    greySc = Gtk::manage (new Gtk::ComboBoxText ());
-    setExpandAlignProperties (greySc, true, false, Gtk::ALIGN_FILL, Gtk::ALIGN_CENTER);
-    greySc->append (M ("PREFERENCES_GREYSCA"));
-    greySc->append (M ("PREFERENCES_GREYSC18"));
-
->>>>>>> b39f072b
     Gtk::Frame* fcielab = Gtk::manage ( new Gtk::Frame (M ("PREFERENCES_CIEART_FRAME")) );
     setExpandAlignProperties (fcielab, true, false, Gtk::ALIGN_FILL, Gtk::ALIGN_START);
 
@@ -984,7 +893,6 @@
     setExpandAlignProperties (colo, true, false, Gtk::ALIGN_FILL, Gtk::ALIGN_FILL);
     Gtk::Label* lreloadneeded1 = Gtk::manage (new Gtk::Label (M ("PREFERENCES_IMG_RELOAD_NEEDED"), Gtk::ALIGN_START));
     setExpandAlignProperties (lreloadneeded1, true, false, Gtk::ALIGN_START, Gtk::ALIGN_CENTER);
-<<<<<<< HEAD
     colo->attach    (*lreloadneeded1, 0, 0, 2, 1);
     /*
         colo->attach    (*viewlab,        0, 1, 1, 1);
@@ -994,15 +902,6 @@
     */
 //    colo->attach    (*greySclab,      0, 3, 1, 1);
 //    colo->attach    (*greySc,         1, 3, 1, 1);
-=======
-    colo->attach (*lreloadneeded1, 0, 0, 2, 1);
-    colo->attach (*viewlab, 0, 1, 1, 1);
-    colo->attach (*view, 1, 1, 1, 1);
-    colo->attach (*greylab, 0, 2, 1, 1);
-    colo->attach (*grey, 1, 2, 1, 1);
-    colo->attach (*greySclab, 0, 3, 1, 1);
-    colo->attach (*greySc, 1, 3, 1, 1);
->>>>>>> b39f072b
     cbciecamfloat = Gtk::manage (new Gtk::CheckButton (M ("PREFERENCES_CIEART_LABEL")));
     setExpandAlignProperties (cbciecamfloat, false, false, Gtk::ALIGN_START, Gtk::ALIGN_CENTER);
     colo->attach (*cbciecamfloat, 0, 4, 2, 1);
@@ -1063,46 +962,26 @@
     workflowGrid->attach_next_to (*curveBBoxPosC, *editorLayout, Gtk::POS_BOTTOM, 1, 1);
     workflowGrid->attach_next_to (*curveBBoxPosRestartL, *lNextStart, Gtk::POS_BOTTOM, 1, 1);
 
-<<<<<<< HEAD
     ckbHistogramPositionLeft = Gtk::manage ( new Gtk::CheckButton (M ("PREFERENCES_HISTOGRAMPOSITIONLEFT")) );
     setExpandAlignProperties (ckbHistogramPositionLeft, false, false, Gtk::ALIGN_START, Gtk::ALIGN_BASELINE);
     ckbHistogramWorking = Gtk::manage ( new Gtk::CheckButton (M ("PREFERENCES_HISTOGRAMWORKING")) );
-=======
-    ckbHistogramPositionLeft =  Gtk::manage ( new Gtk::CheckButton (M ("PREFERENCES_HISTOGRAMPOSITIONLEFT")) );
-    setExpandAlignProperties (ckbHistogramPositionLeft, false, false, Gtk::ALIGN_START, Gtk::ALIGN_BASELINE);
-    ckbHistogramWorking =  Gtk::manage ( new Gtk::CheckButton (M ("PREFERENCES_HISTOGRAMWORKING")) );
->>>>>>> b39f072b
     setExpandAlignProperties (ckbHistogramWorking, false, false, Gtk::ALIGN_START, Gtk::ALIGN_BASELINE);
     ckbHistogramWorking->set_tooltip_markup (M ("PREFERENCES_HISTOGRAM_TOOLTIP"));
     workflowGrid->attach_next_to (*ckbHistogramPositionLeft, *curveBBoxPosL, Gtk::POS_BOTTOM, 1, 1);
     workflowGrid->attach_next_to (*ckbHistogramWorking, *curveBBoxPosC, Gtk::POS_BOTTOM, 2, 1);
 
-<<<<<<< HEAD
     ckbFileBrowserToolbarSingleRow = Gtk::manage ( new Gtk::CheckButton (M ("PREFERENCES_FILEBROWSERTOOLBARSINGLEROW")) );
     setExpandAlignProperties (ckbFileBrowserToolbarSingleRow, false, false, Gtk::ALIGN_START, Gtk::ALIGN_START);
     ckbShowFilmStripToolBar = Gtk::manage ( new Gtk::CheckButton (M ("PREFERENCES_SHOWFILMSTRIPTOOLBAR")) );
-=======
-    ckbFileBrowserToolbarSingleRow =  Gtk::manage ( new Gtk::CheckButton (M ("PREFERENCES_FILEBROWSERTOOLBARSINGLEROW")) );
-    setExpandAlignProperties (ckbFileBrowserToolbarSingleRow, false, false, Gtk::ALIGN_START, Gtk::ALIGN_START);
-    ckbShowFilmStripToolBar =  Gtk::manage ( new Gtk::CheckButton (M ("PREFERENCES_SHOWFILMSTRIPTOOLBAR")) );
->>>>>>> b39f072b
     setExpandAlignProperties (ckbShowFilmStripToolBar, false, false, Gtk::ALIGN_START, Gtk::ALIGN_START);
     workflowGrid->attach_next_to (*ckbFileBrowserToolbarSingleRow, *ckbHistogramPositionLeft, Gtk::POS_BOTTOM, 1, 1);
     workflowGrid->attach_next_to (*ckbShowFilmStripToolBar, *ckbHistogramWorking, Gtk::POS_BOTTOM, 2, 1);
 
-<<<<<<< HEAD
     Gtk::Label* hb4label = Gtk::manage ( new Gtk::Label (M ("PREFERENCES_TP_LABEL")) );
     setExpandAlignProperties (hb4label, false, false, Gtk::ALIGN_START, Gtk::ALIGN_BASELINE);
     ckbHideTPVScrollbar = Gtk::manage ( new Gtk::CheckButton (M ("PREFERENCES_TP_VSCROLLBAR")) );
     setExpandAlignProperties (ckbHideTPVScrollbar, false, false, Gtk::ALIGN_START, Gtk::ALIGN_BASELINE);
     ckbUseIconNoText = Gtk::manage ( new Gtk::CheckButton (M ("PREFERENCES_TP_USEICONORTEXT")) );
-=======
-    Gtk::Label* hb4label =  Gtk::manage ( new Gtk::Label (M ("PREFERENCES_TP_LABEL")) );
-    setExpandAlignProperties (hb4label, false, false, Gtk::ALIGN_START, Gtk::ALIGN_BASELINE);
-    ckbHideTPVScrollbar =  Gtk::manage ( new Gtk::CheckButton (M ("PREFERENCES_TP_VSCROLLBAR")) );
-    setExpandAlignProperties (ckbHideTPVScrollbar, false, false, Gtk::ALIGN_START, Gtk::ALIGN_BASELINE);
-    ckbUseIconNoText =  Gtk::manage ( new Gtk::CheckButton (M ("PREFERENCES_TP_USEICONORTEXT")) );
->>>>>>> b39f072b
     setExpandAlignProperties (ckbUseIconNoText, false, false, Gtk::ALIGN_START, Gtk::ALIGN_BASELINE);
     workflowGrid->attach_next_to (*hb4label, *ckbFileBrowserToolbarSingleRow, Gtk::POS_BOTTOM, 1, 1);
     workflowGrid->attach_next_to (*ckbHideTPVScrollbar, *hb4label, Gtk::POS_RIGHT, 1, 1);
@@ -1113,22 +992,14 @@
 
     // ---------------------------------------------
 
-<<<<<<< HEAD
     Gtk::Frame* flang = Gtk::manage ( new Gtk::Frame (M ("PREFERENCES_LANG")) );
-=======
-    Gtk::Frame* flang = Gtk::manage ( new Gtk::Frame (M ("PREFERENCES_DEFAULTLANG")) );
->>>>>>> b39f072b
     setExpandAlignProperties (flang, true, false, Gtk::ALIGN_FILL, Gtk::ALIGN_START);
     Gtk::Grid* langGrid = Gtk::manage ( new Gtk::Grid() );
     langGrid->set_column_spacing (4);
     langGrid->set_row_spacing (4);
     setExpandAlignProperties (langGrid, false, false, Gtk::ALIGN_FILL, Gtk::ALIGN_BASELINE);
 
-<<<<<<< HEAD
     ckbLangAutoDetect = Gtk::manage ( new Gtk::CheckButton (M ("PREFERENCES_LANGAUTODETECT")) );
-=======
-    ckbLangAutoDetect =  Gtk::manage ( new Gtk::CheckButton (M ("PREFERENCES_LANGAUTODETECT")) );
->>>>>>> b39f072b
     setExpandAlignProperties (ckbLangAutoDetect, false, false, Gtk::ALIGN_START, Gtk::ALIGN_BASELINE);
 
     Gtk::Label* langlab = Gtk::manage ( new Gtk::Label (M ("PREFERENCES_SELECTLANG") + ":") );
@@ -1156,11 +1027,7 @@
 
     // ---------------------------------------------
 
-<<<<<<< HEAD
     Gtk::Frame* ftheme = Gtk::manage ( new Gtk::Frame (M ("PREFERENCES_THEME")) );
-=======
-    Gtk::Frame* ftheme = Gtk::manage ( new Gtk::Frame (M ("PREFERENCES_DEFAULTTHEME")) );
->>>>>>> b39f072b
     setExpandAlignProperties (ftheme, true, false, Gtk::ALIGN_FILL, Gtk::ALIGN_START);
     Gtk::Grid* themeGrid = Gtk::manage ( new Gtk::Grid() );
     themeGrid->set_column_spacing (4);
@@ -1370,17 +1237,10 @@
 
     Gtk::Frame* fsd = Gtk::manage ( new Gtk::Frame (M ("PREFERENCES_STARTUPIMDIR")) );
 
-<<<<<<< HEAD
     sdcurrent  = Gtk::manage ( new Gtk::RadioButton (M ("PREFERENCES_DIRSOFTWARE")) );
     sdlast     = Gtk::manage ( new Gtk::RadioButton (M ("PREFERENCES_DIRLAST")) );
     sdhome     = Gtk::manage ( new Gtk::RadioButton (M ("PREFERENCES_DIRHOME")) );
     sdother    = Gtk::manage ( new Gtk::RadioButton (M ("PREFERENCES_DIROTHER") + ": ") );
-=======
-    sdcurrent = Gtk::manage ( new Gtk::RadioButton (M ("PREFERENCES_DIRSOFTWARE")) );
-    sdlast    = Gtk::manage ( new Gtk::RadioButton (M ("PREFERENCES_DIRLAST")) );
-    sdhome    = Gtk::manage ( new Gtk::RadioButton (M ("PREFERENCES_DIRHOME")) );
-    sdother   = Gtk::manage ( new Gtk::RadioButton (M ("PREFERENCES_DIROTHER") + ": ") );
->>>>>>> b39f072b
     startupdir = Gtk::manage ( new Gtk::Entry () );
 
     Gtk::Button* sdselect = Gtk::manage ( new Gtk::Button () );
@@ -1580,11 +1440,7 @@
     Gtk::VBox* pSnd = new Gtk::VBox ();
 
     ckbSndEnable = Gtk::manage ( new Gtk::CheckButton (M ("GENERAL_ENABLE")));
-<<<<<<< HEAD
     sndEnableConn = ckbSndEnable->signal_toggled().connect (sigc::mem_fun (*this, &Preferences::sndEnableToggled));
-=======
-    sndEnableConn  = ckbSndEnable->signal_toggled().connect (sigc::mem_fun (*this, &Preferences::sndEnableToggled));
->>>>>>> b39f072b
 
     pSnd->pack_start (*ckbSndEnable, Gtk::PACK_SHRINK, 4);
 
@@ -1747,11 +1603,7 @@
     moptions.shadowThreshold = (int)shThresh->get_value ();
     moptions.language = languages->get_active_text ();
     moptions.languageAutoDetect = ckbLangAutoDetect->get_active ();
-<<<<<<< HEAD
     moptions.theme = themeFNames.at (theme->get_active_row_number ()).longFName;
-=======
-    moptions.theme           = themeFNames.at (theme->get_active_row_number ()).longFName;
->>>>>>> b39f072b
 
     Gdk::RGBA cropCol = butCropCol->get_rgba();
     moptions.cutOverlayBrush[0] = cropCol.get_red();
