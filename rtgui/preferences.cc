--- conflicted
+++ resolved
@@ -2436,23 +2436,8 @@
 void Preferences::workflowUpdate ()
 {
 
-<<<<<<< HEAD
-    if (moptions.tabbedUI != options.tabbedUI) {
-        parent->MoveFileBrowserToMain();
-        parent->CloseOpenEditors();
-        parent->SetMainCurrent();
-
-        if (moptions.tabbedUI) {
-            parent->epanel->hide();
-            parent->set_title_decorated ("");
-        } else {
-            parent->epanel->show_all();
-            parent->set_title_decorated (parent->epanel->getFileName());
-        }
-=======
     if(moptions.tabbedUI != options.tabbedUI) {
         parent->setEditorMode(moptions.tabbedUI);
->>>>>>> b1dd97da
     }
 
     if (moptions.hideTPVScrollbar != options.hideTPVScrollbar) {
