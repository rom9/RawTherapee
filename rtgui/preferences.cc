/*
 *  This file is part of RawTherapee.
 *
 *  Copyright (c) 2004-2010 Gabor Horvath <hgabor@rawtherapee.com>, Oliver Duis <www.oliverduis.de>
 *
 *  RawTherapee is free software: you can redistribute it and/or modify
 *  it under the terms of the GNU General Public License as published by
 *  the Free Software Foundation, either version 3 of the License, or
 *  (at your option) any later version.
 *
 *  RawTherapee is distributed in the hope that it will be useful,
 *  but WITHOUT ANY WARRANTY; without even the implied warranty of
 *  MERCHANTABILITY or FITNESS FOR A PARTICULAR PURPOSE.  See the
 *  GNU General Public License for more details.
 *
 *  You should have received a copy of the GNU General Public License
 *  along with RawTherapee.  If not, see <http://www.gnu.org/licenses/>.
 */
#include <sigc++/slot.h>
#include "preferences.h"
#include "multilangmgr.h"
#include "splash.h"
#include "cachemanager.h"
#include "addsetids.h"
#include "../rtengine/icons.h"
#include "../rtengine/dfmanager.h"
#include "../rtengine/ffmanager.h"
#include <sstream>
#include "rtimage.h"
#ifdef _OPENMP
#include <omp.h>
#endif

extern Options options;
extern Glib::ustring argv0;
Glib::RefPtr<Gtk::CssProvider> themecss;
Glib::RefPtr<Gtk::CssProvider> fontcss;

Preferences::Preferences(RTWindow *rtwindow)
    : Gtk::Dialog(M("MAIN_BUTTON_PREFERENCES"), *rtwindow, true)
    , splash(nullptr)
    , rprofiles(nullptr)
    , iprofiles(nullptr)
    , parent(rtwindow)
    , newFont(false)
    , newCPFont(false)
{
    regex = Glib::Regex::create(THEMEREGEXSTR, Glib::RegexCompileFlags::REGEX_CASELESS);

    moptions.copyFrom(&options);

    /*
     * Do not increase height, since it's not visible on e.g. smaller netbook
     * screens. The default height is about 620 pixels currently, that's why
     * we do not set the height anymore. Netbook users will most certainly set
     * a smaller font, so they'll be able to shrink the Preferences window and
     * close it.
     */
    set_size_request(650, -1);
    set_default_size(options.preferencesWidth, options.preferencesHeight);

    Pango::FontDescription defaultFont = get_style_context()->get_font();
    initialFontFamily = defaultFont.get_family();
    initialFontSize = defaultFont.get_size() / Pango::SCALE;

    Gtk::Box* mainBox = get_content_area();
//GTK318
#if GTK_MAJOR_VERSION == 3 && GTK_MINOR_VERSION < 20
    mainBox->set_spacing(8);
#endif
//GTK318
    //set_has_separator (false);

    Gtk::Notebook* nb = Gtk::manage(new Gtk::Notebook());
    nb->set_name("PrefNotebook");
    mainBox->pack_start(*nb);

    Gtk::Button* about  = Gtk::manage(new Gtk::Button(M("GENERAL_ABOUT")));
    Gtk::Button* ok     = Gtk::manage(new Gtk::Button(M("GENERAL_OK")));
    Gtk::Button* cancel = Gtk::manage(new Gtk::Button(M("GENERAL_CANCEL")));

    about->signal_clicked().connect(sigc::mem_fun(*this, &Preferences::aboutPressed));
    ok->signal_clicked().connect(sigc::mem_fun(*this, &Preferences::okPressed));
    cancel->signal_clicked().connect(sigc::mem_fun(*this, &Preferences::cancelPressed));

    get_action_area()->pack_start(*about);
    get_action_area()->pack_end(*ok);
    get_action_area()->pack_end(*cancel);

    nb->append_page(*getGeneralPanel(),         M("PREFERENCES_TAB_GENERAL"));
    nb->append_page(*getProcParamsPanel(),      M("PREFERENCES_TAB_IMPROC"));
    nb->append_page(*getDynProfilePanel(),      M("PREFERENCES_TAB_DYNAMICPROFILE"));
    nb->append_page(*getFileBrowserPanel(),     M("PREFERENCES_TAB_BROWSER"));
    nb->append_page(*getColorManagementPanel(), M("PREFERENCES_TAB_COLORMGR"));
    nb->append_page(*getBatchProcPanel(),       M("PREFERENCES_BATCH_PROCESSING"));
    nb->append_page(*getPerformancePanel(),     M("PREFERENCES_TAB_PERFORMANCE"));
    // Sounds only on Windows and Linux
#if defined(WIN32) || defined(__linux__)
    nb->append_page(*getSoundPanel(),           M("PREFERENCES_TAB_SOUND"));
#endif
    nb->set_current_page(0);

    ProfileStore::getInstance()->addListener(this);

    fillPreferences();

    show_all_children();
}


Preferences::~Preferences()
{

    ProfileStore::getInstance()->removeListener(this);
    get_size(options.preferencesWidth, options.preferencesHeight);
}

int Preferences::getThemeRowNumber(Glib::ustring& longThemeFName)
{

    if (regex->match(longThemeFName + ".css", matchInfo)) {
        for (size_t i = 0 ; i < themeFNames.size(); ++i) {
            if (themeFNames.at(i).longFName == longThemeFName) {
                return (int)i;
            }
        }
    }

    return -1;
}

Gtk::Widget* Preferences::getBatchProcPanel()
{

    Gtk::VBox* mvbpp = Gtk::manage(new Gtk::VBox());

    Gtk::ScrolledWindow* behscrollw = Gtk::manage(new Gtk::ScrolledWindow());
    behscrollw->set_policy(Gtk::POLICY_AUTOMATIC, Gtk::POLICY_AUTOMATIC);
    behscrollw->set_size_request(-1, 60);
    Gtk::VBox* vbbeh = Gtk::manage(new Gtk::VBox());
    vbbeh->pack_start(*behscrollw, Gtk::PACK_EXPAND_WIDGET);
    Gtk::Frame* behFrame = Gtk::manage(new Gtk::Frame(M("PREFERENCES_BEHAVIOR")));
    behFrame->add(*vbbeh);
    //mvbpp->pack_start (*behFrame);
    mvbpp->pack_start(*behFrame, Gtk::PACK_EXPAND_WIDGET, 4);
    Gtk::TreeView* behTreeView = Gtk::manage(new Gtk::TreeView());
    behscrollw->add(*behTreeView);

    behModel = Gtk::TreeStore::create(behavColumns);
    behTreeView->set_model(behModel);

    behTreeView->append_column(M("PREFERENCES_PROPERTY"), behavColumns.label);
    behTreeView->append_column_editable(M("PREFERENCES_ADD"), behavColumns.badd);
    behTreeView->append_column_editable(M("PREFERENCES_SET"), behavColumns.bset);

    Gtk::CellRendererToggle* cr_add = static_cast<Gtk::CellRendererToggle*>(behTreeView->get_column(1)->get_first_cell());
    Gtk::CellRendererToggle* cr_set = static_cast<Gtk::CellRendererToggle*>(behTreeView->get_column(2)->get_first_cell());

    cr_add->set_radio(true);
    cr_add->set_property("xalign", 0.0f);
    sigc::connection addc = cr_add->signal_toggled().connect(sigc::mem_fun(*this, &Preferences::behAddRadioToggled));
    cr_set->set_radio(true);
    cr_set->set_property("xalign", 0.0f);
    sigc::connection setc = cr_set->signal_toggled().connect(sigc::mem_fun(*this, &Preferences::behSetRadioToggled));

    behTreeView->get_column(1)->add_attribute(*cr_add, "visible", behavColumns.visible);
    behTreeView->get_column(1)->set_sizing(Gtk::TREE_VIEW_COLUMN_FIXED);
    behTreeView->get_column(1)->set_fixed_width(50);
    behTreeView->get_column(2)->add_attribute(*cr_set, "visible", behavColumns.visible);
    behTreeView->get_column(2)->set_sizing(Gtk::TREE_VIEW_COLUMN_FIXED);
    behTreeView->get_column(2)->set_fixed_width(50);

    // fill model
    Gtk::TreeModel::iterator mi, ci;

    /*
     * The TRUE/FALSE values of appendBehavList are replaced by the one defined in options.cc,
     */
    mi = behModel->append();
    mi->set_value(behavColumns.label, M("TP_EXPOSURE_LABEL"));
    appendBehavList(mi, M("TP_EXPOSURE_EXPCOMP"), ADDSET_TC_EXPCOMP, false);
    appendBehavList(mi, M("TP_EXPOSURE_COMPRHIGHLIGHTS"), ADDSET_TC_HLCOMPAMOUNT, false);
    appendBehavList(mi, M("TP_EXPOSURE_COMPRHIGHLIGHTSTHRESHOLD"), ADDSET_TC_HLCOMPTHRESH, false);
    appendBehavList(mi, M("TP_EXPOSURE_BLACKLEVEL"), ADDSET_TC_BLACKLEVEL, false);
    appendBehavList(mi, M("TP_EXPOSURE_COMPRSHADOWS"), ADDSET_TC_SHCOMP, false);
    appendBehavList(mi, M("TP_EXPOSURE_BRIGHTNESS"), ADDSET_TC_BRIGHTNESS, false);
    appendBehavList(mi, M("TP_EXPOSURE_CONTRAST"), ADDSET_TC_CONTRAST, false);
    appendBehavList(mi, M("TP_EXPOSURE_SATURATION"), ADDSET_TC_SATURATION, false);

    mi = behModel->append();
    mi->set_value(behavColumns.label, M("TP_LOCALCONTRAST_LABEL"));
    appendBehavList(mi, M("TP_LOCALCONTRAST_RADIUS"), ADDSET_LOCALCONTRAST_RADIUS, false);
    appendBehavList(mi, M("TP_LOCALCONTRAST_AMOUNT"), ADDSET_LOCALCONTRAST_AMOUNT, false);
    appendBehavList(mi, M("TP_LOCALCONTRAST_DARKNESS"), ADDSET_LOCALCONTRAST_DARKNESS, false);
    appendBehavList(mi, M("TP_LOCALCONTRAST_LIGHTNESS"), ADDSET_LOCALCONTRAST_LIGHTNESS, false);


    mi = behModel->append();
    mi->set_value(behavColumns.label, M("TP_EPD_LABEL"));
    appendBehavList(mi, M("TP_EPD_STRENGTH"), ADDSET_EPD_STRENGTH, false);
    appendBehavList(mi, M("TP_EPD_GAMMA"), ADDSET_EPD_GAMMA, false);
    appendBehavList(mi, M("TP_EPD_EDGESTOPPING"), ADDSET_EPD_EDGESTOPPING, false);
    appendBehavList(mi, M("TP_EPD_SCALE"), ADDSET_EPD_SCALE, false);
    appendBehavList(mi, M("TP_EPD_REWEIGHTINGITERATES"), ADDSET_EPD_REWEIGHTINGITERATES, false);

    mi = behModel->append();
    mi->set_value(behavColumns.label, M("TP_TM_FATTAL_LABEL"));
    appendBehavList(mi, M("TP_TM_FATTAL_THRESHOLD"), ADDSET_FATTAL_ALPHA, false);
    appendBehavList(mi, M("TP_TM_FATTAL_AMOUNT"), ADDSET_FATTAL_BETA, false);

    mi = behModel->append();
    mi->set_value(behavColumns.label, M("TP_RETINEX_LABEL"));
    appendBehavList(mi, M("TP_RETINEX_STRENGTH"), ADDSET_RETI_STR, false);
    appendBehavList(mi, M("TP_RETINEX_NEIGHBOR"), ADDSET_RETI_NEIGH, false);
    appendBehavList(mi, M("TP_RETINEX_VARIANCE"), ADDSET_RETI_VART, false);
    appendBehavList(mi, M("TP_RETINEX_GAMMA"), ADDSET_RETI_GAM, false);
    appendBehavList(mi, M("TP_RETINEX_SLOPE"), ADDSET_RETI_SLO, false);
    appendBehavList(mi, M("TP_RETINEX_GAIN"), ADDSET_RETI_GAIN, false);
    appendBehavList(mi, M("TP_RETINEX_OFFSET"), ADDSET_RETI_OFFS, false);
    appendBehavList(mi, M("TP_RETINEX_THRESHOLD"), ADDSET_RETI_LIMD, false);

    mi = behModel->append();
    mi->set_value(behavColumns.label, M("TP_SHADOWSHLIGHTS_LABEL"));
    appendBehavList(mi, M("TP_SHADOWSHLIGHTS_HIGHLIGHTS"), ADDSET_SH_HIGHLIGHTS, false);
    appendBehavList(mi, M("TP_SHADOWSHLIGHTS_SHADOWS"), ADDSET_SH_SHADOWS, false);

    mi = behModel->append();
    mi->set_value(behavColumns.label, M("TP_LABCURVE_LABEL"));
    appendBehavList(mi, M("TP_LABCURVE_BRIGHTNESS"), ADDSET_LC_BRIGHTNESS, false);
    appendBehavList(mi, M("TP_LABCURVE_CONTRAST"), ADDSET_LC_CONTRAST, false);
    appendBehavList(mi, M("TP_LABCURVE_CHROMATICITY"), ADDSET_LC_CHROMATICITY, false);

    mi = behModel->append();  // Used for both Resize and Post-Resize sharpening
    mi->set_value(behavColumns.label, M("TP_SHARPENING_LABEL"));
    appendBehavList(mi, M("TP_SHARPENING_RADIUS"), ADDSET_SHARP_RADIUS, false);
    appendBehavList(mi, M("TP_SHARPENING_AMOUNT"), ADDSET_SHARP_AMOUNT, false);
    appendBehavList(mi, M("TP_SHARPENING_RLD_DAMPING"), ADDSET_SHARP_DAMPING, false);
    appendBehavList(mi, M("TP_SHARPENING_RLD_ITERATIONS"), ADDSET_SHARP_ITER, false);
    appendBehavList(mi, M("TP_SHARPENING_EDTOLERANCE"), ADDSET_SHARP_EDGETOL, false);
    appendBehavList(mi, M("TP_SHARPENING_HALOCONTROL"), ADDSET_SHARP_HALOCTRL, false);

    mi = behModel->append();
    mi->set_value(behavColumns.label, M("TP_SHARPENEDGE_LABEL"));
    appendBehavList(mi, M("TP_SHARPENEDGE_PASSES"), ADDSET_SHARPENEDGE_PASS, false);
    appendBehavList(mi, M("TP_SHARPENEDGE_AMOUNT"), ADDSET_SHARPENEDGE_AMOUNT, false);

    mi = behModel->append();
    mi->set_value(behavColumns.label, M("TP_SHARPENMICRO_LABEL"));
    appendBehavList(mi, M("TP_SHARPENMICRO_AMOUNT"), ADDSET_SHARPENMICRO_AMOUNT, false);
    appendBehavList(mi, M("TP_SHARPENMICRO_UNIFORMITY"), ADDSET_SHARPENMICRO_UNIFORMITY, false);

    mi = behModel->append();
    mi->set_value(behavColumns.label, M("TP_DIRPYRDENOISE_LABEL"));
    //appendBehavList (mi, M("TP_DIRPYRDENOISE_LUMA")+", "+M("TP_DIRPYRDENOISE_CHROMA"), ADDSET_DIRPYRDN_CHLUM, true);
    appendBehavList(mi, M("TP_DIRPYRDENOISE_LUMA"), ADDSET_DIRPYRDN_LUMA, true);
    appendBehavList(mi, M("TP_DIRPYRDENOISE_LDETAIL"), ADDSET_DIRPYRDN_LUMDET, true);
    appendBehavList(mi, M("TP_DIRPYRDENOISE_CHROMA"), ADDSET_DIRPYRDN_CHROMA, true);
    appendBehavList(mi, M("TP_DIRPYRDENOISE_RED"), ADDSET_DIRPYRDN_CHROMARED, true);
    appendBehavList(mi, M("TP_DIRPYRDENOISE_BLUE"), ADDSET_DIRPYRDN_CHROMABLUE, true);
    appendBehavList(mi, M("TP_DIRPYRDENOISE_GAMMA"), ADDSET_DIRPYRDN_GAMMA, true);
    appendBehavList(mi, M("TP_DIRPYRDENOISE_PASSES"), ADDSET_DIRPYRDN_PASSES, true);

    mi = behModel->append();
    mi->set_value(behavColumns.label, M("TP_WBALANCE_LABEL"));
    appendBehavList(mi, M("TP_WBALANCE_TEMPERATURE"), ADDSET_WB_TEMPERATURE, true);
    appendBehavList(mi, M("TP_WBALANCE_GREEN"), ADDSET_WB_GREEN, true);
    appendBehavList(mi, M("TP_WBALANCE_EQBLUERED"), ADDSET_WB_EQUAL, true);
    appendBehavList(mi, M("TP_WBALANCE_TEMPBIAS"), ADDSET_WB_TEMPBIAS, true);

    mi = behModel->append();
    mi->set_value(behavColumns.label, M("TP_COLORAPP_LABEL"));
    appendBehavList(mi, M("TP_COLORAPP_CIECAT_DEGREE"), ADDSET_CAT_DEGREE, true);
    appendBehavList(mi, M("TP_COLORAPP_ADAPTSCENE"), ADDSET_CAT_ADAPTSCENE, true);
    appendBehavList(mi, M("TP_COLORAPP_LIGHT"), ADDSET_CAT_LIGHT, true);
    appendBehavList(mi, M("TP_COLORAPP_BRIGHT"), ADDSET_CAT_BRIGHT, true);
    appendBehavList(mi, M("TP_COLORAPP_CHROMA"), ADDSET_CAT_CHROMA, true);
    appendBehavList(mi, M("TP_COLORAPP_RSTPRO"), ADDSET_CAT_RSTPRO, true);
    appendBehavList(mi, M("TP_COLORAPP_CONTRAST"), ADDSET_CAT_CONTRAST, true);
    appendBehavList(mi, M("TP_COLORAPP_CONTRAST_Q"), ADDSET_CAT_CONTRAST_Q, true);
    appendBehavList(mi, M("TP_COLORAPP_CHROMA_S"), ADDSET_CAT_CHROMA_S, true);
    appendBehavList(mi, M("TP_COLORAPP_CHROMA_M"), ADDSET_CAT_CHROMA_M, true);
    appendBehavList(mi, M("TP_COLORAPP_HUE"), ADDSET_CAT_HUE, true);
    appendBehavList(mi, M("TP_COLORAPP_ADAPTVIEWING"), ADDSET_CAT_ADAPTVIEWING, true);
    appendBehavList(mi, M("TP_COLORAPP_BADPIXSL"), ADDSET_CAT_BADPIX, true);

    mi = behModel->append();
    mi->set_value(behavColumns.label, M("TP_VIBRANCE_LABEL"));
    appendBehavList(mi, M("TP_VIBRANCE_PASTELS"), ADDSET_VIBRANCE_PASTELS, false);
    appendBehavList(mi, M("TP_VIBRANCE_SATURATED"), ADDSET_VIBRANCE_SATURATED, false);

    mi = behModel->append();
    mi->set_value(behavColumns.label, M("TP_GAMMA_OUTPUT"));
    appendBehavList(mi, M("TP_GAMMA_CURV"), ADDSET_FREE_OUPUT_GAMMA, false);
    appendBehavList(mi, M("TP_GAMMA_SLOP"), ADDSET_FREE_OUTPUT_SLOPE, false);

    mi = behModel->append();
    mi->set_value(behavColumns.label, M("TP_CHMIXER_LABEL"));
    appendBehavList(mi, M("TP_CHMIXER_RED") + ", " + M("TP_CHMIXER_GREEN") + ", " + M("TP_CHMIXER_BLUE"), ADDSET_CHMIXER, false);

    mi = behModel->append();
    mi->set_value(behavColumns.label, M("TP_BWMIX_LABEL"));
    appendBehavList(mi, M("TP_BWMIX_MIXC"), ADDSET_BLACKWHITE_HUES, false);
    appendBehavList(mi, M("TP_BWMIX_GAMMA"), ADDSET_BLACKWHITE_GAMMA, false);

    mi = behModel->append();
    mi->set_value(behavColumns.label, M("TP_FILMSIMULATION_LABEL"));
    appendBehavList(mi, M("TP_FILMSIMULATION_STRENGTH"), ADDSET_FILMSIMULATION_STRENGTH, true);

    mi = behModel->append();
    mi->set_value(behavColumns.label, M("TP_COLORTONING_LABEL"));
    appendBehavList(mi, M("TP_COLORTONING_SPLITCOCO"), ADDSET_COLORTONING_SPLIT, true);
    appendBehavList(mi, M("TP_COLORTONING_SATURATIONTHRESHOLD"), ADDSET_COLORTONING_SATTHRESHOLD, true);
    appendBehavList(mi, M("TP_COLORTONING_SATURATEDOPACITY"), ADDSET_COLORTONING_SATOPACITY, true);
    appendBehavList(mi, M("TP_COLORTONING_BALANCE"), ADDSET_COLORTONING_BALANCE, true);
    appendBehavList(mi, M("TP_COLORTONING_STRENGTH"), ADDSET_COLORTONING_STRENGTH, true);

    mi = behModel->append();
    mi->set_value(behavColumns.label, M("TP_ROTATE_LABEL"));
    appendBehavList(mi, M("TP_ROTATE_DEGREE"), ADDSET_ROTATE_DEGREE, false);

    mi = behModel->append();
    mi->set_value(behavColumns.label, M("TP_RESIZE_LABEL"));
    appendBehavList(mi, M("TP_RESIZE_SCALE"), ADDSET_RESIZE_SCALE, true);


    mi = behModel->append();
    mi->set_value(behavColumns.label, M("TP_DISTORTION_LABEL"));
    appendBehavList(mi, M("TP_DISTORTION_AMOUNT"), ADDSET_DIST_AMOUNT, false);

    mi = behModel->append();
    mi->set_value(behavColumns.label, M("TP_PERSPECTIVE_LABEL"));
    appendBehavList(mi, M("TP_PERSPECTIVE_HORIZONTAL") + ", " + M("TP_PERSPECTIVE_VERTICAL"), ADDSET_PERSPECTIVE, false);

    mi = behModel->append();
    mi->set_value(behavColumns.label, M("TP_GRADIENT_LABEL"));
    appendBehavList(mi, M("TP_GRADIENT_DEGREE"), ADDSET_GRADIENT_DEGREE, false);
    appendBehavList(mi, M("TP_GRADIENT_FEATHER"), ADDSET_GRADIENT_FEATHER, false);
    appendBehavList(mi, M("TP_GRADIENT_STRENGTH"), ADDSET_GRADIENT_STRENGTH, false);
    appendBehavList(mi, M("TP_GRADIENT_CENTER_X") + ", " + M("TP_GRADIENT_CENTER_Y"), ADDSET_GRADIENT_CENTER, false);

    mi = behModel->append();
    mi->set_value(behavColumns.label, M("TP_PCVIGNETTE_LABEL"));
    appendBehavList(mi, M("TP_PCVIGNETTE_STRENGTH"), ADDSET_PCVIGNETTE_STRENGTH, false);
    appendBehavList(mi, M("TP_PCVIGNETTE_FEATHER"), ADDSET_PCVIGNETTE_FEATHER, false);
    appendBehavList(mi, M("TP_PCVIGNETTE_ROUNDNESS"), ADDSET_PCVIGNETTE_ROUNDNESS, false);

    mi = behModel->append();
    mi->set_value(behavColumns.label, M("TP_CACORRECTION_LABEL"));
    appendBehavList(mi, M("TP_CACORRECTION_BLUE") + ", " + M("TP_CACORRECTION_RED"), ADDSET_CA, true);

    mi = behModel->append();
    mi->set_value(behavColumns.label, M("TP_VIGNETTING_LABEL"));
    appendBehavList(mi, M("TP_VIGNETTING_AMOUNT"), ADDSET_VIGN_AMOUNT, false);
    appendBehavList(mi, M("TP_VIGNETTING_RADIUS"), ADDSET_VIGN_RADIUS, false);
    appendBehavList(mi, M("TP_VIGNETTING_STRENGTH"), ADDSET_VIGN_STRENGTH, false);
    appendBehavList(mi, M("TP_VIGNETTING_CENTER_X") + ", " + M("TP_VIGNETTING_CENTER_Y"), ADDSET_VIGN_CENTER, false);

    mi = behModel->append();
    mi->set_value(behavColumns.label, M("TP_DIRPYREQUALIZER_LABEL"));
    appendBehavList(mi, M("TP_EXPOSURE_CONTRAST"), ADDSET_DIRPYREQ, true);
    appendBehavList(mi, M("TP_DIRPYREQUALIZER_THRESHOLD"), ADDSET_DIRPYREQ_THRESHOLD, true);
    appendBehavList(mi, M("TP_DIRPYREQUALIZER_SKIN"), ADDSET_DIRPYREQ_SKINPROTECT, true);

    mi = behModel->append();
    mi->set_value(behavColumns.label, M("TP_WAVELET_LABEL"));
    appendBehavList(mi, M("TP_WAVELET_LEVELS"), ADDSET_WA_THRES, true);
    appendBehavList(mi, M("TP_WAVELET_THRESHOLD"), ADDSET_WA_THRESHOLD, true);
    appendBehavList(mi, M("TP_WAVELET_THRESHOLD2"), ADDSET_WA_THRESHOLD2, true);
    appendBehavList(mi, M("TP_WAVELET_CHRO"), ADDSET_WA_CHRO, true);
    appendBehavList(mi, M("TP_WAVELET_CHR"), ADDSET_WA_CHROMA, true);
    appendBehavList(mi, M("TP_WAVELET_SKIN"), ADDSET_WA_SKINPROTECT, true);
    appendBehavList(mi, M("TP_WAVELET_EDRAD"), ADDSET_WA_EDGRAD, true);
    appendBehavList(mi, M("TP_WAVELET_EDVAL"), ADDSET_WA_EDGVAL, true);
    appendBehavList(mi, M("TP_WAVELET_RESCON"), ADDSET_WA_RESCON, true);
    appendBehavList(mi, M("TP_WAVELET_THR"), ADDSET_WA_THRR, true);
    appendBehavList(mi, M("TP_WAVELET_RESCONH"), ADDSET_WA_RESCONH, true);
    appendBehavList(mi, M("TP_WAVELET_THRH"), ADDSET_WA_THRRH, true);
    appendBehavList(mi, M("TP_WAVELET_RESCHRO"), ADDSET_WA_RESCHRO, true);
    appendBehavList(mi, M("TP_WAVELET_TMSTRENGTH"), ADDSET_WA_TMRS, true);
    appendBehavList(mi, M("TP_WAVELET_SKY"), ADDSET_WA_SKYPROTECT, true);
    appendBehavList(mi, M("TP_WAVELET_CONTRA"), ADDSET_WA_CONTRAST, true);
    appendBehavList(mi, M("TP_WAVELET_STRENGTH"), ADDSET_WA_STRENGTH, true);
    appendBehavList(mi, M("TP_WAVELET_COMPGAMMA"), ADDSET_WA_GAMMA, true);
    appendBehavList(mi, M("TP_WAVELET_EDGEDETECT"), ADDSET_WA_EDGEDETECT, true);
    appendBehavList(mi, M("TP_WAVELET_EDGEDETECTTHR"), ADDSET_WA_EDGEDETECTTHR, true);
    appendBehavList(mi, M("TP_WAVELET_EDGEDETECTTHR2"), ADDSET_WA_EDGEDETECTTHR2, true);

    mi = behModel->append();
    mi->set_value(behavColumns.label, M("TP_PREPROCESS_LABEL"));
    appendBehavList(mi, M("TP_PREPROCESS_GREENEQUIL"), ADDSET_PREPROCESS_GREENEQUIL, false);
    appendBehavList(mi, M("TP_PREPROCESS_LINEDENOISE"), ADDSET_PREPROCESS_LINEDENOISE, true);

    mi = behModel->append();
    mi->set_value(behavColumns.label, M("TP_EXPOS_WHITEPOINT_LABEL"));
    appendBehavList(mi, M("TP_RAWEXPOS_LINEAR"), ADDSET_RAWEXPOS_LINEAR, false);
    appendBehavList(mi, M("TP_RAWEXPOS_PRESER"), ADDSET_RAWEXPOS_PRESER, false);

    mi = behModel->append();
    mi->set_value(behavColumns.label, M("TP_RAWEXPOS_BLACKS"));
    appendBehavList(mi, M("TP_RAWEXPOS_RGB"), ADDSET_RAWEXPOS_BLACKS, false);

    mi = behModel->append();
    mi->set_value(behavColumns.label, M("TP_FLATFIELD_LABEL"));
    appendBehavList(mi, M("TP_FLATFIELD_CLIPCONTROL"), ADDSET_RAWFFCLIPCONTROL, true);

    mi = behModel->append();
    mi->set_value(behavColumns.label, M("TP_CHROMATABERR_LABEL"));
    appendBehavList(mi, M("TP_RAWCACORR_CARED") + ", " + M("TP_RAWCACORR_CABLUE"), ADDSET_RAWCACORR, true);

    behTreeView->expand_all();

    behAddAll = Gtk::manage(new Gtk::Button(M("PREFERENCES_BEHADDALL")));
    behSetAll = Gtk::manage(new Gtk::Button(M("PREFERENCES_BEHSETALL")));
    behAddAll->set_tooltip_markup(M("PREFERENCES_BEHADDALLHINT"));
    behSetAll->set_tooltip_markup(M("PREFERENCES_BEHSETALLHINT"));

    behAddAll->signal_clicked().connect(sigc::mem_fun(*this, &Preferences::behAddAllPressed));
    behSetAll->signal_clicked().connect(sigc::mem_fun(*this, &Preferences::behSetAllPressed));

    Gtk::HBox* buttonpanel1 = Gtk::manage(new Gtk::HBox());
    //buttonpanel1->set_spacing(8);
    buttonpanel1->pack_end(*behSetAll, Gtk::PACK_SHRINK, 4);
    buttonpanel1->pack_end(*behAddAll, Gtk::PACK_SHRINK, 4);
    vbbeh->pack_start(*buttonpanel1, Gtk::PACK_SHRINK, 4);

    chOverwriteOutputFile = Gtk::manage(new Gtk::CheckButton(M("PREFERENCES_OVERWRITEOUTPUTFILE")));
    mvbpp->pack_start(*chOverwriteOutputFile, Gtk::PACK_SHRINK, 4);

    return mvbpp;
}

void Preferences::appendBehavList(Gtk::TreeModel::iterator& parent, Glib::ustring label, int id, bool set)
{

    Gtk::TreeModel::iterator ci = behModel->append(parent->children());
    ci->set_value(behavColumns.label, label);
    ci->set_value(behavColumns.visible, true);
    ci->set_value(behavColumns.badd, !set);
    ci->set_value(behavColumns.bset, set);
    ci->set_value(behavColumns.addsetid, id);
}

void Preferences::behAddSetRadioToggled(const Glib::ustring& path, bool add)
{
    Gtk::TreeModel::iterator iter = behModel->get_iter(path);
    iter->set_value(behavColumns.badd, add);
    iter->set_value(behavColumns.bset, !add);
}

void Preferences::behAddRadioToggled(const Glib::ustring& path)
{
    behAddSetRadioToggled(path, true);
}

void Preferences::behSetRadioToggled(const Glib::ustring& path)
{
    behAddSetRadioToggled(path, false);
}


Gtk::Widget *Preferences::getDynProfilePanel()
{
    dynProfilePanel = Gtk::manage(new DynamicProfilePanel());
    return dynProfilePanel;
}


Gtk::Widget* Preferences::getProcParamsPanel()
{

    Gtk::VBox* mvbpp = Gtk::manage(new Gtk::VBox());

    Gtk::Frame* fpp = Gtk::manage(new Gtk::Frame(M("PREFERENCES_IMPROCPARAMS")));
    Gtk::VBox* vbpp = Gtk::manage(new Gtk::VBox());
    Gtk::Label* drlab = Gtk::manage(new Gtk::Label(M("PREFERENCES_FORRAW") + ":", Gtk::ALIGN_START));
    rprofiles = Gtk::manage(new ProfileStoreComboBox());
    const ProfileStoreEntry* dynpse = ProfileStore::getInstance()->getInternalDynamicPSE();
    rprofiles->addRow(dynpse);
    setExpandAlignProperties(rprofiles, true, false, Gtk::ALIGN_FILL, Gtk::ALIGN_CENTER);
    rprofiles->set_size_request(50, -1);
    rpconn = rprofiles->signal_changed().connect(sigc::mem_fun(*this, &Preferences::forRAWComboChanged));
    Gtk::Label* drimg = Gtk::manage(new Gtk::Label(M("PREFERENCES_FORIMAGE") + ":", Gtk::ALIGN_START));
    iprofiles = Gtk::manage(new ProfileStoreComboBox());
    iprofiles->addRow(dynpse);
    iprofiles->set_size_request(50, -1);
    setExpandAlignProperties(iprofiles, true, false, Gtk::ALIGN_FILL, Gtk::ALIGN_FILL);
    ipconn = iprofiles->signal_changed().connect(sigc::mem_fun(*this, &Preferences::forImageComboChanged));
    Gtk::Table* defpt = Gtk::manage(new Gtk::Table(2, 2));
    defpt->attach(*drlab, 0, 1, 0, 1, Gtk::FILL, Gtk::SHRINK, 2, 2);
    defpt->attach(*rprofiles, 1, 2, 0, 1, Gtk::EXPAND | Gtk::FILL | Gtk::SHRINK, Gtk::SHRINK, 2, 2);
    defpt->attach(*drimg, 0, 1, 1, 2, Gtk::FILL, Gtk::SHRINK, 2, 2);
    defpt->attach(*iprofiles, 1, 2, 1, 2, Gtk::EXPAND | Gtk::FILL | Gtk::SHRINK, Gtk::SHRINK, 2, 2);
    vbpp->pack_start(*defpt, Gtk::PACK_SHRINK, 4);
    useBundledProfiles = Gtk::manage(new Gtk::CheckButton(M("PREFERENCES_USEBUNDLEDPROFILES")));
    bpconn = useBundledProfiles->signal_clicked().connect(sigc::mem_fun(*this, &Preferences::bundledProfilesChanged));
    vbpp->pack_start(*useBundledProfiles, Gtk::PACK_SHRINK, 4);
    fpp->add(*vbpp);
    mvbpp->pack_start(*fpp, Gtk::PACK_SHRINK, 4);

    // Custom profile builder box
    Gtk::Frame* cpfrm = Gtk::manage(new Gtk::Frame(M("PREFERENCES_CUSTPROFBUILD")));
    Gtk::Label* cplab = Gtk::manage(new Gtk::Label(M("PREFERENCES_CUSTPROFBUILDPATH") + ":", Gtk::ALIGN_START));
    txtCustProfBuilderPath = Gtk::manage(new Gtk::Entry());
    txtCustProfBuilderPath->set_tooltip_markup(M("PREFERENCES_CUSTPROFBUILDHINT"));
    Gtk::Label* cpltypelab = Gtk::manage(new Gtk::Label(M("PREFERENCES_CUSTPROFBUILDKEYFORMAT") + ":", Gtk::ALIGN_START));
    custProfBuilderLabelType = Gtk::manage(new Gtk::ComboBoxText());
    custProfBuilderLabelType->append(M("PREFERENCES_CUSTPROFBUILDKEYFORMAT_TID"));
    custProfBuilderLabelType->append(M("PREFERENCES_CUSTPROFBUILDKEYFORMAT_NAME"));
    custProfBuilderLabelType->append(M("PREFERENCES_CUSTPROFBUILDKEYFORMAT_TID") + "_" + M("PREFERENCES_CUSTPROFBUILDKEYFORMAT_NAME"));
    Gtk::Table* cpbt = Gtk::manage(new Gtk::Table(2, 2));
    cpbt->attach(*cplab, 0, 1, 0, 1, Gtk::FILL, Gtk::SHRINK, 2, 2);
    cpbt->attach(*txtCustProfBuilderPath, 1, 2, 0, 1, Gtk::EXPAND | Gtk::FILL | Gtk::SHRINK, Gtk::SHRINK, 2, 2);
    cpbt->attach(*cpltypelab, 0, 1, 1, 2, Gtk::FILL, Gtk::SHRINK, 2, 2);
    cpbt->attach(*custProfBuilderLabelType, 1, 2, 1, 2, Gtk::EXPAND | Gtk::FILL | Gtk::SHRINK, Gtk::SHRINK, 2, 2);
    cpfrm->add(*cpbt);
    mvbpp->pack_start(*cpfrm, Gtk::PACK_SHRINK, 4);

    Gtk::Frame* fdp = Gtk::manage(new Gtk::Frame(M("PREFERENCES_PROFILEHANDLING")));
    Gtk::Table* vbdp = Gtk::manage(new Gtk::Table(2, 2));
    saveParamsPreference = Gtk::manage(new Gtk::ComboBoxText());
    saveParamsPreference->append(M("PREFERENCES_PROFILESAVEINPUT"));
    saveParamsPreference->append(M("PREFERENCES_PROFILESAVECACHE"));
    saveParamsPreference->append(M("PREFERENCES_PROFILESAVEBOTH"));
    Gtk::Label *splab = Gtk::manage(new Gtk::Label(M("PREFERENCES_PROFILESAVELOCATION") + ":"));
    vbdp->attach(*splab, 0, 1, 0, 1, Gtk::FILL, Gtk::SHRINK, 2, 2);
    vbdp->attach(*saveParamsPreference, 1, 2, 0, 1, Gtk::EXPAND | Gtk::FILL | Gtk::SHRINK, Gtk::SHRINK, 2, 2);
    Gtk::Label* lplab = Gtk::manage(new Gtk::Label(M("PREFERENCES_PROFILELOADPR") + ":"));
    loadParamsPreference = Gtk::manage(new Gtk::ComboBoxText());
    loadParamsPreference->append(M("PREFERENCES_PROFILEPRCACHE"));
    loadParamsPreference->append(M("PREFERENCES_PROFILEPRFILE"));
    vbdp->attach(*lplab, 0, 1, 1, 2, Gtk::FILL, Gtk::SHRINK, 2, 2);
    vbdp->attach(*loadParamsPreference, 1, 2, 1, 2, Gtk::EXPAND | Gtk::FILL | Gtk::SHRINK, Gtk::SHRINK, 2, 2);
    fdp->add(*vbdp);
    mvbpp->pack_start(*fdp, Gtk::PACK_SHRINK, 4);

    Gtk::Frame* fmip = Gtk::manage(new Gtk::Frame(M("PREFERENCES_MIP")));
    Gtk::HBox* hbmip = Gtk::manage(new Gtk::HBox(false, 4));
    Gtk::Label* lmip = Gtk::manage(new Gtk::Label(M("PREFERENCES_MIP_LABEL")));
    cmip = Gtk::manage(new Gtk::ComboBoxText());
    cmip->append(M("PREFERENCES_MIP_PREV"));
    cmip->append(M("PREFERENCES_MIP_OPT"));
    cmip->set_active(1);
    cmip->set_tooltip_text(M("PREFERENCES_MIP_TOOLTIP"));

    hbmip->pack_start(*lmip, Gtk::PACK_SHRINK);
    hbmip->pack_start(*cmip);
    fmip->add(*hbmip);
    hbmip->set_border_width(4);
    mvbpp->pack_start(*fmip, Gtk::PACK_SHRINK, 4);

//    Gtk::Frame* fdf = Gtk::manage (new Gtk::Frame (M ("PREFERENCES_DARKFRAME")) );
//    Gtk::HBox* hb42 = Gtk::manage (new Gtk::HBox ());
//    darkFrameDir = Gtk::manage (new Gtk::FileChooserButton (M ("PREFERENCES_DIRDARKFRAMES"), Gtk::FILE_CHOOSER_ACTION_SELECT_FOLDER));
    // Directories
    Gtk::Frame* cdf = Gtk::manage(new Gtk::Frame(M("PREFERENCES_DIRECTORIES")));
    Gtk::Grid* dirgrid = Gtk::manage(new Gtk::Grid());
    setExpandAlignProperties(dirgrid, true, false, Gtk::ALIGN_FILL, Gtk::ALIGN_CENTER);

    Gtk::Label *dfLab = Gtk::manage(new Gtk::Label(M("PREFERENCES_DIRDARKFRAMES") + ":"));
    setExpandAlignProperties(dfLab, false, false, Gtk::ALIGN_START, Gtk::ALIGN_CENTER);
    darkFrameDir = Gtk::manage(new MyFileChooserButton(M("PREFERENCES_DIRDARKFRAMES"), Gtk::FILE_CHOOSER_ACTION_SELECT_FOLDER));
    setExpandAlignProperties(darkFrameDir, true, false, Gtk::ALIGN_FILL, Gtk::ALIGN_CENTER);
    dfLabel = Gtk::manage(new Gtk::Label("Found:"));
    setExpandAlignProperties(dfLabel, false, false, Gtk::ALIGN_START, Gtk::ALIGN_CENTER);

    dirgrid->attach_next_to(*dfLab, Gtk::POS_TOP, 1, 1);
    dirgrid->attach_next_to(*darkFrameDir, *dfLab, Gtk::POS_RIGHT, 1, 1);
    dirgrid->attach_next_to(*dfLabel, *darkFrameDir, Gtk::POS_RIGHT, 1, 1);

    //dfconn = darkFrameDir->signal_file_set().connect ( sigc::mem_fun(*this, &Preferences::darkFrameChanged), true);
    dfconn = darkFrameDir->signal_selection_changed().connect(sigc::mem_fun(*this, &Preferences::darkFrameChanged));    //, true);

    // FLATFIELD
    Gtk::Label *ffLab = Gtk::manage(new Gtk::Label(M("PREFERENCES_FLATFIELDSDIR") + ":"));
    setExpandAlignProperties(ffLab, false, false, Gtk::ALIGN_START, Gtk::ALIGN_CENTER);
    flatFieldDir = Gtk::manage(new MyFileChooserButton(M("PREFERENCES_FLATFIELDSDIR"), Gtk::FILE_CHOOSER_ACTION_SELECT_FOLDER));
    setExpandAlignProperties(flatFieldDir, true, false, Gtk::ALIGN_FILL, Gtk::ALIGN_CENTER);
    ffLabel = Gtk::manage(new Gtk::Label("Found:"));
    setExpandAlignProperties(ffLabel, false, false, Gtk::ALIGN_START, Gtk::ALIGN_CENTER);

    dirgrid->attach_next_to(*ffLab, *dfLab, Gtk::POS_BOTTOM, 1, 1);
    dirgrid->attach_next_to(*flatFieldDir, *ffLab, Gtk::POS_RIGHT, 1, 1);
    dirgrid->attach_next_to(*ffLabel, *flatFieldDir, Gtk::POS_RIGHT, 1, 1);

    //ffconn = flatFieldDir->signal_file_set().connect ( sigc::mem_fun(*this, &Preferences::flatFieldChanged), true);
    ffconn = flatFieldDir->signal_selection_changed().connect(sigc::mem_fun(*this, &Preferences::flatFieldChanged));    //, true);

    //Cluts Dir
    Gtk::Label *clutsDirLabel = Gtk::manage(new Gtk::Label(M("PREFERENCES_CLUTSDIR") + ":"));
    setExpandAlignProperties(clutsDirLabel, false, false, Gtk::ALIGN_START, Gtk::ALIGN_CENTER);
    clutsDir = Gtk::manage(new MyFileChooserButton(M("PREFERENCES_CLUTSDIR"), Gtk::FILE_CHOOSER_ACTION_SELECT_FOLDER));
    setExpandAlignProperties(clutsDir, true, false, Gtk::ALIGN_FILL, Gtk::ALIGN_CENTER);
    Gtk::Label* clutsRestartNeeded = Gtk::manage(new Gtk::Label(Glib::ustring(" (") + M("PREFERENCES_APPLNEXTSTARTUP") + ")"));
    setExpandAlignProperties(clutsRestartNeeded, false, false, Gtk::ALIGN_START, Gtk::ALIGN_CENTER);

    dirgrid->attach_next_to(*clutsDirLabel, *ffLab, Gtk::POS_BOTTOM, 1, 1);
    dirgrid->attach_next_to(*clutsDir, *clutsDirLabel, Gtk::POS_RIGHT, 1, 1);
    dirgrid->attach_next_to(*clutsRestartNeeded, *clutsDir, Gtk::POS_RIGHT, 1, 1);

    cdf->add(*dirgrid);
    mvbpp->pack_start(*cdf, Gtk::PACK_SHRINK, 4);

    // Crop
    Gtk::Frame *cropframe = Gtk::manage(new Gtk::Frame(M("PREFERENCES_CROP")));
    Gtk::VBox *cropvb = Gtk::manage(new Gtk::VBox());
    Gtk::HBox *crophb = Gtk::manage(new Gtk::HBox());
    cropGuides = Gtk::manage(new Gtk::ComboBoxText());
    cropGuides->append(M("PREFERENCES_CROP_GUIDES_NONE"));
    cropGuides->append(M("PREFERENCES_CROP_GUIDES_FRAME"));
    cropGuides->append(M("PREFERENCES_CROP_GUIDES_FULL"));
    crophb->pack_start(*Gtk::manage(new Gtk::Label(M("PREFERENCES_CROP_GUIDES") + ": ")), Gtk::PACK_SHRINK, 4);
    crophb->pack_start(*cropGuides);
    cropvb->pack_start(*crophb);
    cropAutoFit = Gtk::manage(new Gtk::CheckButton(M("PREFERENCES_CROP_AUTO_FIT")));
    cropvb->pack_start(*cropAutoFit);
    cropframe->add(*cropvb);
    mvbpp->pack_start(*cropframe, Gtk::PACK_SHRINK, 4);

    return mvbpp;
}

Gtk::Widget* Preferences::getPerformancePanel()
{
    Gtk::VBox* mainContainer = Gtk::manage(new Gtk::VBox());
    mainContainer->set_spacing(4);

    Gtk::Frame* fprevdemo = Gtk::manage(new Gtk::Frame(M("PREFERENCES_PREVDEMO")));
    Gtk::HBox* hbprevdemo = Gtk::manage(new Gtk::HBox(false, 4));
    Gtk::Label* lprevdemo = Gtk::manage(new Gtk::Label(M("PREFERENCES_PREVDEMO_LABEL")));
    cprevdemo = Gtk::manage(new Gtk::ComboBoxText());
    cprevdemo->append(M("PREFERENCES_PREVDEMO_FAST"));
    cprevdemo->append(M("PREFERENCES_PREVDEMO_SIDECAR"));
    cprevdemo->set_active(1);
    hbprevdemo->pack_start(*lprevdemo, Gtk::PACK_SHRINK);
    hbprevdemo->pack_start(*cprevdemo);
    fprevdemo->add(*hbprevdemo);
    mainContainer->pack_start(*fprevdemo, Gtk::PACK_SHRINK, 4);

    Gtk::Frame* ftiffserialize = Gtk::manage(new Gtk::Frame(M("PREFERENCES_SERIALIZE_TIFF_READ")));
    Gtk::HBox* htiffserialize = Gtk::manage(new Gtk::HBox(false, 4));
    ctiffserialize = Gtk::manage(new Gtk::CheckButton(M("PREFERENCES_SERIALIZE_TIFF_READ_LABEL")));
    ctiffserialize->set_tooltip_text(M("PREFERENCES_SERIALIZE_TIFF_READ_TOOLTIP"));
    htiffserialize->pack_start(*ctiffserialize);
    ftiffserialize->add(*htiffserialize);
    mainContainer->pack_start(*ftiffserialize, Gtk::PACK_SHRINK, 4);

    Gtk::Frame* fclut = Gtk::manage(new Gtk::Frame(M("PREFERENCES_CLUTSCACHE")));
    Gtk::HBox* clutCacheSizeHB = Gtk::manage(new Gtk::HBox());
    clutCacheSizeHB->set_spacing(4);
    Gtk::Label* CLUTLl = Gtk::manage(new Gtk::Label(M("PREFERENCES_CLUTSCACHE_LABEL") + ":", Gtk::ALIGN_START));
    clutCacheSizeSB = Gtk::manage(new Gtk::SpinButton());
    clutCacheSizeSB->set_digits(0);
    clutCacheSizeSB->set_increments(1, 5);
    clutCacheSizeSB->set_max_length(2);  // Will this be sufficient? :)
#ifdef _OPENMP
    clutCacheSizeSB->set_range(1, 3 * omp_get_num_procs());
#else
    clutCacheSizeSB->set_range(1, 12);
#endif
    clutCacheSizeHB->pack_start(*CLUTLl, Gtk::PACK_SHRINK, 0);
    clutCacheSizeHB->pack_end(*clutCacheSizeSB, Gtk::PACK_SHRINK, 0);
    fclut->add(*clutCacheSizeHB);
    mainContainer->pack_start(*fclut, Gtk::PACK_SHRINK, 4);

    Gtk::Frame* finspect = Gtk::manage(new Gtk::Frame(M("PREFERENCES_INSPECT_LABEL")));
    Gtk::HBox* maxIBuffersHB = Gtk::manage(new Gtk::HBox());
    maxIBuffersHB->set_spacing(4);
    maxIBuffersHB->set_tooltip_text(M("PREFERENCES_INSPECT_MAXBUFFERS_TOOLTIP"));
    Gtk::Label* maxIBufferLbl = Gtk::manage(new Gtk::Label(M("PREFERENCES_INSPECT_MAXBUFFERS_LABEL") + ":", Gtk::ALIGN_START));
    maxInspectorBuffersSB = Gtk::manage(new Gtk::SpinButton());
    maxInspectorBuffersSB->set_digits(0);
    maxInspectorBuffersSB->set_increments(1, 5);
    maxInspectorBuffersSB->set_max_length(2);
    maxInspectorBuffersSB->set_range(1, 12);  // ... we have to set a limit, 12 seem to be enough even for systems with tons of RAM
    maxIBuffersHB->pack_start(*maxIBufferLbl, Gtk::PACK_SHRINK, 0);
    maxIBuffersHB->pack_end(*maxInspectorBuffersSB, Gtk::PACK_SHRINK, 0);
    finspect->add(*maxIBuffersHB);
    mainContainer->pack_start(*finspect, Gtk::PACK_SHRINK, 4);

    Gtk::Frame* fdenoise = Gtk::manage(new Gtk::Frame(M("PREFERENCES_NOISE")));
    Gtk::VBox* vbdenoise = Gtk::manage(new Gtk::VBox(Gtk::PACK_SHRINK, 4));

    Gtk::Label* lreloadneeded2 = Gtk::manage(new Gtk::Label(M("PREFERENCES_IMG_RELOAD_NEEDED"), Gtk::ALIGN_START));
    Gtk::HBox* threadLimitHB = Gtk::manage(new Gtk::HBox(Gtk::PACK_SHRINK, 4));
    threadLimitHB->set_tooltip_text(M("PREFERENCES_RGBDTL_TOOLTIP"));
    Gtk::Label* RGBDTLl = Gtk::manage(new Gtk::Label(M("PREFERENCES_RGBDTL_LABEL") + ":", Gtk::ALIGN_START));
    rgbDenoiseTreadLimitSB = Gtk::manage(new Gtk::SpinButton());
    rgbDenoiseTreadLimitSB->set_digits(0);
    rgbDenoiseTreadLimitSB->set_increments(1, 5);
    rgbDenoiseTreadLimitSB->set_max_length(2);  // Will this be sufficient? :)
#ifdef _OPENMP
    int maxThreadNumber = omp_get_max_threads();
#else
    int maxThreadNumber = 10;
#endif
    rgbDenoiseTreadLimitSB->set_range(0, maxThreadNumber);
    threadLimitHB->pack_start(*RGBDTLl, Gtk::PACK_SHRINK, 2);
    threadLimitHB->pack_end(*rgbDenoiseTreadLimitSB, Gtk::PACK_SHRINK, 2);

    Gtk::Label* dnlab = Gtk::manage(new Gtk::Label(M("PREFERENCES_LEVDN") + ":", Gtk::ALIGN_START));
    Gtk::Label* dnautlab = Gtk::manage(new Gtk::Label(M("PREFERENCES_LEVAUTDN") + ":", Gtk::ALIGN_START));
    Gtk::Label* dnautsimpllab = Gtk::manage(new Gtk::Label(M("PREFERENCES_SIMPLAUT") + ":", Gtk::ALIGN_START));
    Gtk::Label* dntilab = Gtk::manage(new Gtk::Label(M("PREFERENCES_TINB") + ":", Gtk::ALIGN_START));
    Gtk::Label* dnwavlab = Gtk::manage(new Gtk::Label(M("PREFERENCES_WAVLEV") + ":", Gtk::ALIGN_START));
    Gtk::Label* dnlisslab = Gtk::manage(new Gtk::Label(M("PREFERENCES_LISS") + ":", Gtk::ALIGN_START));

    dnv = Gtk::manage(new Gtk::ComboBoxText());
    dnv->append(M("PREFERENCES_MIN"));
    dnv->append(M("PREFERENCES_SMA"));
    dnv->append(M("PREFERENCES_MED"));
    dnv->append(M("PREFERENCES_MAX"));
    dnaut = Gtk::manage(new Gtk::ComboBoxText());
    dnaut->append(M("PREFERENCES_AUTLOW"));
    dnaut->append(M("PREFERENCES_AUTSTD"));

    dnautsimpl = Gtk::manage(new Gtk::ComboBoxText());
    dnautsimpl->append(M("PREFERENCES_STDAUT"));
    dnautsimpl->append(M("PREFERENCES_EXPAUT"));

    dnliss = Gtk::manage(new Gtk::ComboBoxText());
    dnliss->append(M("PREFERENCES_AUTLISVLOW"));   //very low
    dnliss->append(M("PREFERENCES_AUTLISLOW"));   //low
    dnliss->append(M("PREFERENCES_AUTLISSTD"));   //med
    dnliss->append(M("PREFERENCES_AUTLISMAX"));   //max

    dnti = Gtk::manage(new Gtk::ComboBoxText());
    dnti->append(M("PREFERENCES_TISTD"));
    dnti->append(M("PREFERENCES_TIMAX"));

    dnwavlev = Gtk::manage(new Gtk::ComboBoxText());
    dnwavlev->append(M("PREFERENCES_WLZER"));
    dnwavlev->append(M("PREFERENCES_WLONE"));
    dnwavlev->append(M("PREFERENCES_WLTWO"));

    Gtk::Table* colon = Gtk::manage(new Gtk::Table(6, 2));
    colon->attach(*dnlab, 0, 1, 0, 1, Gtk::FILL, Gtk::SHRINK, 2, 2);
    colon->attach(*dnv, 1, 2, 0, 1, Gtk::EXPAND | Gtk::FILL | Gtk::SHRINK, Gtk::SHRINK, 2, 2);
    colon->attach(*dnautlab, 0, 1, 1, 2, Gtk::FILL, Gtk::SHRINK, 2, 2);
    colon->attach(*dnaut, 1, 2, 1, 2, Gtk::EXPAND | Gtk::FILL | Gtk::SHRINK, Gtk::SHRINK, 2, 2);
    colon->attach(*dnautsimpllab, 0, 1, 2, 3, Gtk::FILL, Gtk::SHRINK, 2, 2);
    colon->attach(*dnautsimpl, 1, 2, 2, 3, Gtk::EXPAND | Gtk::FILL | Gtk::SHRINK, Gtk::SHRINK, 2, 2);
    colon->attach(*dnlisslab, 0, 1, 3, 4, Gtk::FILL, Gtk::SHRINK, 2, 2);
    colon->attach(*dnliss, 1, 2, 3, 4, Gtk::EXPAND | Gtk::FILL | Gtk::SHRINK, Gtk::SHRINK, 2, 2);
    colon->attach(*dntilab, 0, 1, 4, 5, Gtk::FILL, Gtk::SHRINK, 2, 2);
    colon->attach(*dnti, 1, 2, 4, 5, Gtk::EXPAND | Gtk::FILL | Gtk::SHRINK, Gtk::SHRINK, 2, 2);
    colon->attach(*dnwavlab, 0, 1, 5, 6, Gtk::FILL, Gtk::SHRINK, 2, 2);
    colon->attach(*dnwavlev, 1, 2, 5, 6, Gtk::EXPAND | Gtk::FILL | Gtk::SHRINK, Gtk::SHRINK, 2, 2);

    vbdenoise->pack_start(*lreloadneeded2, Gtk::PACK_SHRINK);
    vbdenoise->pack_start(*colon, Gtk::PACK_SHRINK);
    vbdenoise->pack_start(*threadLimitHB, Gtk::PACK_SHRINK);
    // <--- To be hard-coded and removed once tested
    cbdaubech = Gtk::manage(new Gtk::CheckButton(M("PREFERENCES_DAUB_LABEL"), Gtk::ALIGN_START));
    cbdaubech->set_tooltip_markup(M("PREFERENCES_DAUB_TOOLTIP"));
//   vbdenoise->pack_start (*cbdaubech, Gtk::PACK_SHRINK);
    // --->
    fdenoise->add(*vbdenoise);
    mainContainer->pack_start(*fdenoise, Gtk::PACK_SHRINK, 4);
    /*
        Gtk::Frame* flocalajust = Gtk::manage (new Gtk::Frame (M ("PREFERENCES_LOCAL")));
        Gtk::HBox* hblocalajust = Gtk::manage (new Gtk::HBox (false, 4));
        Gtk::Label* llocalajust = Gtk::manage (new Gtk::Label (M ("PREFERENCES_LOCALAJUST_LABEL")));
        clocalajust = Gtk::manage (new Gtk::ComboBoxText ());
        clocalajust->append (M ("PREFERENCES_LOCALAJUST_STD"));
        clocalajust->append (M ("PREFERENCES_LOCALAJUST_ENH"));
        clocalajust->append (M ("PREFERENCES_LOCALAJUST_ENHDEN"));
        clocalajust->set_active (2);
        hblocalajust->pack_start (*llocalajust, Gtk::PACK_SHRINK);
        hblocalajust->pack_start (*clocalajust);
        flocalajust->add (*hblocalajust);
        mainContainer->pack_start (*flocalajust, Gtk::PACK_SHRINK, 4);
    */

    return mainContainer;
}

Gtk::Widget* Preferences::getColorManagementPanel()
{

    Gtk::VBox* mvbcm = Gtk::manage(new Gtk::VBox());
    mvbcm->set_spacing(4);

    iccDir = Gtk::manage(new MyFileChooserButton(M("PREFERENCES_ICCDIR"), Gtk::FILE_CHOOSER_ACTION_SELECT_FOLDER));
    setExpandAlignProperties(iccDir, true, false, Gtk::ALIGN_FILL, Gtk::ALIGN_CENTER);
    Gtk::Label* pdlabel = Gtk::manage(new Gtk::Label(M("PREFERENCES_ICCDIR") + ":", Gtk::ALIGN_START));
    setExpandAlignProperties(pdlabel, false, false, Gtk::ALIGN_FILL, Gtk::ALIGN_CENTER);

    Gtk::Grid* iccdgrid = Gtk::manage(new Gtk::Grid());
    setExpandAlignProperties(iccdgrid, true, false, Gtk::ALIGN_FILL, Gtk::ALIGN_FILL);
    iccdgrid->set_column_spacing(4);

<<<<<<< HEAD
    iccdgrid->attach(*pdlabel, 0, 0, 1, 1);
    iccdgrid->attach(*iccDir, 1, 0, 1, 1);
=======
    Gtk::Label* monProfileRestartNeeded = Gtk::manage ( new Gtk::Label (Glib::ustring (" (") + M ("PREFERENCES_APPLNEXTSTARTUP") + ")") );
    setExpandAlignProperties(monProfileRestartNeeded, false, false, Gtk::ALIGN_START, Gtk::ALIGN_BASELINE);

    iccdgrid->attach (*pdlabel, 0, 0, 1, 1);
    iccdgrid->attach (*iccDir, 1, 0, 1, 1);
    iccdgrid->attach (*monProfileRestartNeeded, 2, 0, 1, 1);
>>>>>>> 61e411b4

    iccDir->signal_selection_changed().connect(sigc::mem_fun(this, &Preferences::iccDirChanged));

    mvbcm->pack_start(*iccdgrid, Gtk::PACK_SHRINK);

    //------------------------- MONITOR ----------------------

    Gtk::Frame* fmonitor = Gtk::manage(new Gtk::Frame(M("PREFERENCES_MONITOR")));
    Gtk::Grid* gmonitor = Gtk::manage(new Gtk::Grid());
    gmonitor->set_column_spacing(4);

    monProfile = Gtk::manage(new Gtk::ComboBoxText());
    setExpandAlignProperties(monProfile, true, false, Gtk::ALIGN_FILL, Gtk::ALIGN_CENTER);
    Gtk::Label* mplabel = Gtk::manage(new Gtk::Label(M("PREFERENCES_MONPROFILE") + ":", Gtk::ALIGN_START));
    setExpandAlignProperties(mplabel, false, false, Gtk::ALIGN_START, Gtk::ALIGN_CENTER);

    monIntent = Gtk::manage(new Gtk::ComboBoxText());
    setExpandAlignProperties(monIntent, true, false, Gtk::ALIGN_FILL, Gtk::ALIGN_CENTER);
    Gtk::Label* milabel = Gtk::manage(new Gtk::Label(M("PREFERENCES_MONINTENT") + ":", Gtk::ALIGN_START));
    setExpandAlignProperties(milabel, false, false, Gtk::ALIGN_START, Gtk::ALIGN_CENTER);

    monProfile->append(M("PREFERENCES_PROFILE_NONE"));
    monProfile->set_active(0);

    const std::vector<Glib::ustring> profiles = rtengine::ICCStore::getInstance()->getProfiles(rtengine::ICCStore::ProfileType::MONITOR);

    for (const auto profile : profiles) {
        if (profile.find("file:") != 0) {
            monProfile->append(profile);
        }
    }

    // same order as the enum
    monIntent->append(M("PREFERENCES_INTENT_PERCEPTUAL"));
    monIntent->append(M("PREFERENCES_INTENT_RELATIVE"));
    monIntent->append(M("PREFERENCES_INTENT_ABSOLUTE"));
    monIntent->set_active(1);
    monIntent->set_size_request(120, -1);

    monBPC = Gtk::manage(new Gtk::CheckButton(M("PREFERENCES_CMMBPC")));
    setExpandAlignProperties(monBPC, false, false, Gtk::ALIGN_START, Gtk::ALIGN_CENTER);
    monBPC->set_active(true);

//#if defined(WIN32) // Auto-detection not implemented for Linux, see issue 851
    cbAutoMonProfile = Gtk::manage(new Gtk::CheckButton(M("PREFERENCES_AUTOMONPROFILE")));
    setExpandAlignProperties(cbAutoMonProfile, false, false, Gtk::ALIGN_START, Gtk::ALIGN_CENTER);
    autoMonProfileConn = cbAutoMonProfile->signal_toggled().connect(sigc::mem_fun(*this, &Preferences::autoMonProfileToggled));
//#endif

    int row = 0;
    gmonitor->attach(*mplabel, 0, row, 1, 1);
#if defined(__APPLE__) // monitor profile not supported on apple
    Gtk::Label *osxwarn = Gtk::manage(new Gtk::Label(M("PREFERENCES_MONPROFILE_WARNOSX"), Gtk::ALIGN_START));
    setExpandAlignProperties(osxwarn, false, false, Gtk::ALIGN_CENTER, Gtk::ALIGN_CENTER);
    gmonitor->attach(*osxwarn, 1, row, 1, 1);
#else
    gmonitor->attach(*monProfile, 1, row, 1, 1);
#endif
    ++row;
//#if defined(WIN32)
    gmonitor->attach(*cbAutoMonProfile, 1, row, 1, 1);
    ++row;
//#endif
    gmonitor->attach(*milabel, 0, row, 1, 1);
    gmonitor->attach(*monIntent, 1, row, 1, 1);
    ++row;
    gmonitor->attach(*monBPC, 0, row, 2, 1);

//#if defined(WIN32)
    autoMonProfileToggled();
//#endif

    fmonitor->add(*gmonitor);

    mvbcm->pack_start(*fmonitor, Gtk::PACK_SHRINK);

    //------------------------- PRINTER ----------------------

    Gtk::Frame* fprinter = Gtk::manage(new Gtk::Frame(M("PREFERENCES_PRINTER")));
    Gtk::Grid* gprinter = Gtk::manage(new Gtk::Grid());
    gprinter->set_column_spacing(4);
    prtProfile = Gtk::manage(new Gtk::ComboBoxText());
    setExpandAlignProperties(prtProfile, true, false, Gtk::ALIGN_FILL, Gtk::ALIGN_CENTER);
    Gtk::Label* pplabel = Gtk::manage(new Gtk::Label(M("PREFERENCES_PRTPROFILE") + ":"));
    setExpandAlignProperties(pplabel, false, false, Gtk::ALIGN_START, Gtk::ALIGN_CENTER);

    prtIntent = Gtk::manage(new Gtk::ComboBoxText());
    setExpandAlignProperties(prtIntent, true, false, Gtk::ALIGN_FILL, Gtk::ALIGN_CENTER);
    Gtk::Label* pilabel = Gtk::manage(new Gtk::Label(M("PREFERENCES_PRTINTENT") + ":"));
    setExpandAlignProperties(pilabel, false, false, Gtk::ALIGN_START, Gtk::ALIGN_CENTER);

    prtProfile->append(M("PREFERENCES_PROFILE_NONE"));
    prtProfile->set_active(0);

    const std::vector<Glib::ustring> prtprofiles = rtengine::ICCStore::getInstance()->getProfiles(rtengine::ICCStore::ProfileType::PRINTER);

    for (const auto prtprofile : prtprofiles) {
        prtProfile->append(prtprofile);
    }

    // same order as the enum
    prtIntent->append(M("PREFERENCES_INTENT_PERCEPTUAL"));
    prtIntent->append(M("PREFERENCES_INTENT_RELATIVE"));
    prtIntent->append(M("PREFERENCES_INTENT_ABSOLUTE"));
    prtIntent->set_active(1);

    prtBPC = Gtk::manage(new Gtk::CheckButton(M("PREFERENCES_CMMBPC")));
    setExpandAlignProperties(prtBPC, false, false, Gtk::ALIGN_START, Gtk::ALIGN_CENTER);
    prtBPC->set_active(true);

    row = 0;
    gprinter->attach(*pplabel, 0, row, 1, 1);
    gprinter->attach(*prtProfile, 1, row, 1, 1);
    ++row;
    gprinter->attach(*pilabel, 0, row, 1, 1);
    gprinter->attach(*prtIntent, 1, row, 1, 1);
    ++row;
    gprinter->attach(*prtBPC, 0, row, 2, 1);

//#if defined(WIN32)
    autoMonProfileToggled();
//#endif

    fprinter->add(*gprinter);

    mvbcm->pack_start(*fprinter, Gtk::PACK_SHRINK);
    Gtk::Frame* fcielab = Gtk::manage(new Gtk::Frame(M("PREFERENCES_CIEART_FRAME")));
    setExpandAlignProperties(fcielab, true, false, Gtk::ALIGN_FILL, Gtk::ALIGN_START);

    Gtk::Grid* colo = Gtk::manage(new Gtk::Grid());
    setExpandAlignProperties(colo, true, false, Gtk::ALIGN_FILL, Gtk::ALIGN_FILL);
    Gtk::Label* lreloadneeded1 = Gtk::manage(new Gtk::Label(M("PREFERENCES_IMG_RELOAD_NEEDED"), Gtk::ALIGN_START));
    setExpandAlignProperties(lreloadneeded1, true, false, Gtk::ALIGN_START, Gtk::ALIGN_CENTER);
    colo->attach(*lreloadneeded1, 0, 0, 2, 1);
    /*
        colo->attach    (*viewlab,        0, 1, 1, 1);
        colo->attach    (*view,           1, 1, 1, 1);
        colo->attach    (*greylab,        0, 2, 1, 1);
        colo->attach    (*grey,           1, 2, 1, 1);
    */
//    colo->attach    (*greySclab,      0, 3, 1, 1);
//    colo->attach    (*greySc,         1, 3, 1, 1);
    cbciecamfloat = Gtk::manage(new Gtk::CheckButton(M("PREFERENCES_CIEART_LABEL")));
    setExpandAlignProperties(cbciecamfloat, false, false, Gtk::ALIGN_START, Gtk::ALIGN_CENTER);
    colo->attach(*cbciecamfloat, 0, 4, 2, 1);
    cbciecamfloat->set_tooltip_markup(M("PREFERENCES_CIEART_TOOLTIP"));
    fcielab->add(*colo);

    mvbcm->pack_start(*fcielab, Gtk::PACK_SHRINK, 4);

    return mvbcm;
}

Gtk::Widget* Preferences::getGeneralPanel()
{

    Gtk::Grid* mvbsd = Gtk::manage(new Gtk::Grid());
    mvbsd->set_column_spacing(4);
    mvbsd->set_row_spacing(4);

    Gtk::Frame* fworklflow = Gtk::manage(new Gtk::Frame(M("PREFERENCES_WORKFLOW")));
    setExpandAlignProperties(fworklflow, true, false, Gtk::ALIGN_FILL, Gtk::ALIGN_START);
    Gtk::Grid* workflowGrid = Gtk::manage(new Gtk::Grid());
    workflowGrid->set_column_spacing(4);
    workflowGrid->set_row_spacing(4);
    setExpandAlignProperties(workflowGrid, false, false, Gtk::ALIGN_FILL, Gtk::ALIGN_FILL);

    Gtk::Label* flayoutlab = Gtk::manage(new Gtk::Label(M("PREFERENCES_EDITORLAYOUT") + ":"));
    setExpandAlignProperties(flayoutlab, false, false, Gtk::ALIGN_START, Gtk::ALIGN_BASELINE);
    editorLayout = Gtk::manage(new Gtk::ComboBoxText());
    setExpandAlignProperties(editorLayout, true, false, Gtk::ALIGN_FILL, Gtk::ALIGN_BASELINE);
    editorLayout->append(M("PREFERENCES_SINGLETAB"));
    editorLayout->append(M("PREFERENCES_SINGLETABVERTAB"));
    editorLayout->append(M("PREFERENCES_MULTITAB"));
    editorLayout->append(M("PREFERENCES_MULTITABDUALMON"));
    editorLayout->set_active(2);
    Gtk::CellRendererText* cellRenderer = dynamic_cast<Gtk::CellRendererText*>(editorLayout->get_first_cell());
    cellRenderer->property_ellipsize() = Pango::ELLIPSIZE_MIDDLE;
    cellRenderer->property_ellipsize_set() = true;
    editorLayout->signal_changed().connect(sigc::mem_fun(*this, &Preferences::layoutComboChanged));
    layoutComboChanged(); // update the tooltip
    Gtk::Label* lNextStart = Gtk::manage(new Gtk::Label(Glib::ustring("(") + M("PREFERENCES_APPLNEXTSTARTUP") + ")"));
    setExpandAlignProperties(lNextStart, false, false, Gtk::ALIGN_START, Gtk::ALIGN_BASELINE);
    workflowGrid->attach_next_to(*flayoutlab, Gtk::POS_LEFT, 1, 1);
    workflowGrid->attach_next_to(*editorLayout, *flayoutlab, Gtk::POS_RIGHT, 1, 1);
    workflowGrid->attach_next_to(*lNextStart, *editorLayout, Gtk::POS_RIGHT, 1, 1);

    Gtk::Label* curveBBoxPosL = Gtk::manage(new Gtk::Label(M("PREFERENCES_CURVEBBOXPOS") + ":"));
    setExpandAlignProperties(curveBBoxPosL, false, false, Gtk::ALIGN_START, Gtk::ALIGN_BASELINE);
    curveBBoxPosC = Gtk::manage(new Gtk::ComboBoxText());
    setExpandAlignProperties(curveBBoxPosC, true, false, Gtk::ALIGN_FILL, Gtk::ALIGN_BASELINE);
    curveBBoxPosC->append(M("PREFERENCES_CURVEBBOXPOS_ABOVE"));
    curveBBoxPosC->append(M("PREFERENCES_CURVEBBOXPOS_RIGHT"));
    curveBBoxPosC->append(M("PREFERENCES_CURVEBBOXPOS_BELOW"));
    curveBBoxPosC->append(M("PREFERENCES_CURVEBBOXPOS_LEFT"));
    curveBBoxPosC->set_active(1);
    Gtk::Label* curveBBoxPosRestartL = Gtk::manage(new Gtk::Label(Glib::ustring("(") + M("PREFERENCES_APPLNEXTSTARTUP") + ")"));
    setExpandAlignProperties(curveBBoxPosRestartL, false, false, Gtk::ALIGN_START, Gtk::ALIGN_BASELINE);
    workflowGrid->attach_next_to(*curveBBoxPosL, *flayoutlab, Gtk::POS_BOTTOM, 1, 1);
    workflowGrid->attach_next_to(*curveBBoxPosC, *editorLayout, Gtk::POS_BOTTOM, 1, 1);
    workflowGrid->attach_next_to(*curveBBoxPosRestartL, *lNextStart, Gtk::POS_BOTTOM, 1, 1);

    ckbHistogramPositionLeft = Gtk::manage(new Gtk::CheckButton(M("PREFERENCES_HISTOGRAMPOSITIONLEFT")));
    setExpandAlignProperties(ckbHistogramPositionLeft, false, false, Gtk::ALIGN_START, Gtk::ALIGN_BASELINE);
    workflowGrid->attach_next_to(*ckbHistogramPositionLeft, *curveBBoxPosL, Gtk::POS_BOTTOM, 1, 1);

    ckbFileBrowserToolbarSingleRow = Gtk::manage(new Gtk::CheckButton(M("PREFERENCES_FILEBROWSERTOOLBARSINGLEROW")));
    setExpandAlignProperties(ckbFileBrowserToolbarSingleRow, false, false, Gtk::ALIGN_START, Gtk::ALIGN_START);
    ckbShowFilmStripToolBar = Gtk::manage(new Gtk::CheckButton(M("PREFERENCES_SHOWFILMSTRIPTOOLBAR")));
    setExpandAlignProperties(ckbShowFilmStripToolBar, false, false, Gtk::ALIGN_START, Gtk::ALIGN_START);
    workflowGrid->attach_next_to(*ckbFileBrowserToolbarSingleRow, *ckbHistogramPositionLeft, Gtk::POS_BOTTOM, 1, 1);
    workflowGrid->attach_next_to(*ckbShowFilmStripToolBar, *curveBBoxPosC, Gtk::POS_BOTTOM, 2, 1);

    Gtk::Label* hb4label = Gtk::manage(new Gtk::Label(M("PREFERENCES_TP_LABEL")));
    setExpandAlignProperties(hb4label, false, false, Gtk::ALIGN_START, Gtk::ALIGN_BASELINE);
    ckbHideTPVScrollbar = Gtk::manage(new Gtk::CheckButton(M("PREFERENCES_TP_VSCROLLBAR")));
    setExpandAlignProperties(ckbHideTPVScrollbar, false, false, Gtk::ALIGN_START, Gtk::ALIGN_BASELINE);
#if defined(__linux__) && ((GTK_MAJOR_VERSION == 3 && GTK_MINOR_VERSION > 18) || GTK_MAJOR_VERSION > 3)
    // Cannot scroll toolbox with mousewheel when HideTPVScrollbar=true #3413
    ckbHideTPVScrollbar->set_active(false);
    ckbHideTPVScrollbar->set_sensitive(false);
#endif
    ckbUseIconNoText = Gtk::manage(new Gtk::CheckButton(M("PREFERENCES_TP_USEICONORTEXT")));
    setExpandAlignProperties(ckbUseIconNoText, false, false, Gtk::ALIGN_START, Gtk::ALIGN_BASELINE);
    workflowGrid->attach_next_to(*hb4label, *ckbFileBrowserToolbarSingleRow, Gtk::POS_BOTTOM, 1, 1);
    workflowGrid->attach_next_to(*ckbHideTPVScrollbar, *hb4label, Gtk::POS_RIGHT, 1, 1);
    workflowGrid->attach_next_to(*ckbUseIconNoText, *ckbHideTPVScrollbar, Gtk::POS_RIGHT, 1, 1);
    ckbAutoSaveTpOpen = Gtk::manage(new Gtk::CheckButton(M("PREFERENCES_AUTOSAVE_TP_OPEN")));
    workflowGrid->attach_next_to(*ckbAutoSaveTpOpen, *hb4label, Gtk::POS_BOTTOM, 1, 1);
    btnSaveTpOpenNow = Gtk::manage(new Gtk::Button(M("PREFERENCES_SAVE_TP_OPEN_NOW")));
    setExpandAlignProperties(btnSaveTpOpenNow, false, false, Gtk::ALIGN_START, Gtk::ALIGN_BASELINE);
    workflowGrid->attach_next_to(*btnSaveTpOpenNow, *ckbAutoSaveTpOpen, Gtk::POS_RIGHT, 1, 1);

    auto save_tp_open_now =
    [&]() -> void {
        parent->writeToolExpandedStatus(moptions.tpOpen);
    };
    btnSaveTpOpenNow->signal_clicked().connect(save_tp_open_now);

    fworklflow->add(*workflowGrid);

    mvbsd->attach_next_to(*fworklflow, Gtk::POS_TOP, 2, 1);

    // ---------------------------------------------

    Gtk::Frame* flang = Gtk::manage(new Gtk::Frame(M("PREFERENCES_LANG")));
    setExpandAlignProperties(flang, true, false, Gtk::ALIGN_FILL, Gtk::ALIGN_START);
    Gtk::Grid* langGrid = Gtk::manage(new Gtk::Grid());
    langGrid->set_column_spacing(4);
    langGrid->set_row_spacing(4);
    setExpandAlignProperties(langGrid, false, false, Gtk::ALIGN_FILL, Gtk::ALIGN_BASELINE);

    ckbLangAutoDetect =  Gtk::manage(new Gtk::CheckButton(M("PREFERENCES_LANGAUTODETECT")));
    setExpandAlignProperties(ckbLangAutoDetect, false, false, Gtk::ALIGN_START, Gtk::ALIGN_BASELINE);

    Gtk::Label* langlab = Gtk::manage(new Gtk::Label(M("PREFERENCES_SELECTLANG") + ":"));
    setExpandAlignProperties(langlab, false, false, Gtk::ALIGN_START, Gtk::ALIGN_BASELINE);
    languages = Gtk::manage(new Gtk::ComboBoxText());
    setExpandAlignProperties(languages, false, false, Gtk::ALIGN_START, Gtk::ALIGN_BASELINE);

    std::vector<Glib::ustring> langs;
    parseDir(argv0 + "/languages", langs, "");

    for (size_t i = 0; i < langs.size(); i++) {
        if ("default" != langs[i] && "README" != langs[i] && "LICENSE" != langs[i]) {
            languages->append(langs[i]);
        }
    }

    Gtk::Label* langw = Gtk::manage(new Gtk::Label(Glib::ustring(" (") + M("PREFERENCES_APPLNEXTSTARTUP") + ")"));
    setExpandAlignProperties(langw, false, false, Gtk::ALIGN_START, Gtk::ALIGN_BASELINE);
    langGrid->attach_next_to(*ckbLangAutoDetect, Gtk::POS_LEFT, 3, 1);
    langGrid->attach_next_to(*langlab, *ckbLangAutoDetect, Gtk::POS_BOTTOM, 1, 1);
    langGrid->attach_next_to(*languages, *langlab, Gtk::POS_RIGHT, 1, 1);
    langGrid->attach_next_to(*langw, *languages, Gtk::POS_RIGHT, 1, 1);
    flang->add(*langGrid);
    mvbsd->attach_next_to(*flang, *fworklflow, Gtk::POS_BOTTOM, 2, 1);

    // ---------------------------------------------


    Gtk::Frame* flocal = Gtk::manage(new Gtk::Frame(M("PREFERENCES_LOCAL")));
    setExpandAlignProperties(flocal, true, false, Gtk::ALIGN_FILL, Gtk::ALIGN_START);
    Gtk::Grid* localGrid = Gtk::manage(new Gtk::Grid());
    localGrid->set_column_spacing(4);
    localGrid->set_row_spacing(4);
    setExpandAlignProperties(localGrid, false, false, Gtk::ALIGN_FILL, Gtk::ALIGN_BASELINE);

    ckbShowdelimspot =  Gtk::manage(new Gtk::CheckButton(M("PREFERENCES_LOCALSHOWDELIMSPOT")));
    setExpandAlignProperties(ckbShowdelimspot, false, false, Gtk::ALIGN_START, Gtk::ALIGN_START);
    localGrid->attach_next_to(*ckbShowdelimspot, Gtk::POS_LEFT, 3, 1);

    flocal->add(*localGrid);
    mvbsd->attach_next_to(*flocal, *flang, Gtk::POS_BOTTOM, 2, 1);

    //--------------------------------------------------

    Gtk::Frame* ftheme = Gtk::manage(new Gtk::Frame(M("PREFERENCES_THEME")));
    setExpandAlignProperties(ftheme, true, false, Gtk::ALIGN_FILL, Gtk::ALIGN_START);
    Gtk::Grid* themeGrid = Gtk::manage(new Gtk::Grid());
    themeGrid->set_column_spacing(4);
    themeGrid->set_row_spacing(4);
    setExpandAlignProperties(themeGrid, false, false, Gtk::ALIGN_FILL, Gtk::ALIGN_FILL);

    Gtk::Label* themelab = Gtk::manage(new Gtk::Label(M("PREFERENCES_SELECTTHEME") + ":"));
    setExpandAlignProperties(themelab, false, false, Gtk::ALIGN_START, Gtk::ALIGN_BASELINE);
    theme = Gtk::manage(new Gtk::ComboBoxText());
    setExpandAlignProperties(theme, false, false, Gtk::ALIGN_START, Gtk::ALIGN_BASELINE);

    theme->set_active(0);
    parseThemeDir(Glib::build_filename(argv0, "themes"));

    for (size_t i = 0; i < themeFNames.size(); i++) {
        theme->append(themeFNames.at(i).shortFName);
    }

    themeGrid->attach_next_to(*themelab, Gtk::POS_LEFT, 1, 1);
    themeGrid->attach_next_to(*theme, *themelab, Gtk::POS_RIGHT, 1, 1);

    Gtk::Label* fontlab = Gtk::manage(new Gtk::Label(M("PREFERENCES_SELECTFONT")));
    setExpandAlignProperties(fontlab, false, false, Gtk::ALIGN_FILL, Gtk::ALIGN_BASELINE);
    fontButton = Gtk::manage(new Gtk::FontButton());
    setExpandAlignProperties(fontButton, false, false, Gtk::ALIGN_FILL, Gtk::ALIGN_BASELINE);
    fontButton->set_use_size(true);

    if (options.fontFamily == "default") {
        fontButton->set_font_name(Glib::ustring::compose("%1 %2", initialFontFamily, initialFontSize));
    } else {
        fontButton->set_font_name(Glib::ustring::compose("%1 %2", options.fontFamily, options.fontSize));
    }

    themeGrid->attach_next_to(*fontlab, *theme, Gtk::POS_RIGHT, 1, 1);
    themeGrid->attach_next_to(*fontButton, *fontlab, Gtk::POS_RIGHT, 1, 1);

    Gtk::Label* cpfontlab = Gtk::manage(new Gtk::Label(M("PREFERENCES_SELECTFONT_COLPICKER") + ":"));
    setExpandAlignProperties(cpfontlab, false, false, Gtk::ALIGN_FILL, Gtk::ALIGN_BASELINE);
    colorPickerFontButton = Gtk::manage(new Gtk::FontButton());
    setExpandAlignProperties(fontButton, false, false, Gtk::ALIGN_FILL, Gtk::ALIGN_BASELINE);
    colorPickerFontButton->set_use_size(true);

    if (options.fontFamily == "default") {
        colorPickerFontButton->set_font_name(Glib::ustring::compose("%1 %2", initialFontFamily, initialFontSize));
    } else {
        colorPickerFontButton->set_font_name(Glib::ustring::compose("%1 %2", options.CPFontFamily, options.CPFontSize));
    }

    themeGrid->attach_next_to(*cpfontlab, *fontButton, Gtk::POS_RIGHT, 1, 1);
    themeGrid->attach_next_to(*colorPickerFontButton, *cpfontlab, Gtk::POS_RIGHT, 1, 1);

    Gtk::Label* cutOverlayLabel = Gtk::manage(new Gtk::Label(M("PREFERENCES_CUTOVERLAYBRUSH") + ":"));
    setExpandAlignProperties(cutOverlayLabel, false, false, Gtk::ALIGN_START, Gtk::ALIGN_BASELINE);
    butCropCol = Gtk::manage(new Gtk::ColorButton());
    setExpandAlignProperties(butCropCol, false, false, Gtk::ALIGN_START, Gtk::ALIGN_CENTER);
    butCropCol->set_use_alpha(true);
    themeGrid->attach_next_to(*cutOverlayLabel, *themelab, Gtk::POS_BOTTOM, 1, 1);
    themeGrid->attach_next_to(*butCropCol, *cutOverlayLabel, Gtk::POS_RIGHT, 1, 1);

    Gtk::Label* navGuideLabel = Gtk::manage(new Gtk::Label(M("PREFERENCES_NAVGUIDEBRUSH") + ":"));
    setExpandAlignProperties(navGuideLabel, false, false, Gtk::ALIGN_START, Gtk::ALIGN_BASELINE);
    butNavGuideCol = Gtk::manage(new Gtk::ColorButton());
    setExpandAlignProperties(butNavGuideCol, false, false, Gtk::ALIGN_START, Gtk::ALIGN_CENTER);
    butNavGuideCol->set_use_alpha(true);
    themeGrid->attach_next_to(*navGuideLabel, *butCropCol, Gtk::POS_RIGHT, 2, 1);
    themeGrid->attach_next_to(*butNavGuideCol, *navGuideLabel, Gtk::POS_RIGHT, 1, 1);

    ftheme->add(*themeGrid);
    mvbsd->attach_next_to(*ftheme, *flocal, Gtk::POS_BOTTOM, 2, 1);

    // ---------------------------------------------

    Gtk::Frame* fclip = Gtk::manage(new Gtk::Frame(M("PREFERENCES_CLIPPINGIND")));
    setExpandAlignProperties(fclip, true, false, Gtk::ALIGN_FILL, Gtk::ALIGN_FILL);
    Gtk::Grid* clipGrid = Gtk::manage(new Gtk::Grid());
    clipGrid->set_column_spacing(4);
    clipGrid->set_row_spacing(4);
    setExpandAlignProperties(clipGrid, false, false, Gtk::ALIGN_FILL, Gtk::ALIGN_FILL);

    Gtk::Label* hll = Gtk::manage(new Gtk::Label(M("PREFERENCES_HLTHRESHOLD") + ": "));
    setExpandAlignProperties(hll, true, false, Gtk::ALIGN_START, Gtk::ALIGN_BASELINE);
    hlThresh = Gtk::manage(new Gtk::SpinButton());
    setExpandAlignProperties(hlThresh, false, false, Gtk::ALIGN_END, Gtk::ALIGN_BASELINE);
    hlThresh->set_digits(0);
    hlThresh->set_increments(1, 10);
    hlThresh->set_range(0, 255);
    clipGrid->attach_next_to(*hll, Gtk::POS_LEFT, 1, 1);
    clipGrid->attach_next_to(*hlThresh, *hll, Gtk::POS_RIGHT, 1, 1);

    Gtk::Label* shl = Gtk::manage(new Gtk::Label(M("PREFERENCES_SHTHRESHOLD") + ": "));
    setExpandAlignProperties(shl, true, false, Gtk::ALIGN_START, Gtk::ALIGN_BASELINE);
    shThresh = Gtk::manage(new Gtk::SpinButton());
    setExpandAlignProperties(shThresh, false, false, Gtk::ALIGN_END, Gtk::ALIGN_BASELINE);
    shThresh->show();
    shThresh->set_digits(0);
    shThresh->set_increments(1, 10);
    shThresh->set_range(0, 255);
    clipGrid->attach_next_to(*shl, *hll, Gtk::POS_BOTTOM, 1, 1);
    clipGrid->attach_next_to(*shThresh, *shl, Gtk::POS_RIGHT, 1, 1);

    fclip->add(*clipGrid);
    mvbsd->attach_next_to(*fclip, *ftheme, Gtk::POS_BOTTOM, 1, 1);

    // ---------------------------------------------

    Gtk::Frame* fnav = Gtk::manage(new Gtk::Frame(M("PREFERENCES_NAVIGATIONFRAME")));
    setExpandAlignProperties(fclip, true, false, Gtk::ALIGN_FILL, Gtk::ALIGN_FILL);
    Gtk::Grid* navigationGrid = Gtk::manage(new Gtk::Grid());
    navigationGrid->set_column_spacing(4);
    navigationGrid->set_row_spacing(4);
    setExpandAlignProperties(fclip, false, false, Gtk::ALIGN_START, Gtk::ALIGN_FILL);

    Gtk::Label* panFactorLabel = Gtk::manage(new Gtk::Label(M("PREFERENCES_PANFACTORLABEL") + ":", Gtk::ALIGN_START));
    setExpandAlignProperties(panFactorLabel, false, false, Gtk::ALIGN_START, Gtk::ALIGN_BASELINE);
    panFactor = Gtk::manage(new Gtk::SpinButton());
    setExpandAlignProperties(panFactor, true, false, Gtk::ALIGN_START, Gtk::ALIGN_BASELINE);
    panFactor->set_digits(0);
    panFactor->set_increments(1, 5);
    panFactor->set_range(1, 10);
    navigationGrid->attach_next_to(*panFactorLabel, Gtk::POS_LEFT, 1, 1);
    navigationGrid->attach_next_to(*panFactor, *panFactorLabel, Gtk::POS_RIGHT, 1, 1);

    rememberZoomPanCheckbutton = Gtk::manage(new Gtk::CheckButton(M("PREFERENCES_REMEMBERZOOMPAN")));
    setExpandAlignProperties(rememberZoomPanCheckbutton, false, false, Gtk::ALIGN_START, Gtk::ALIGN_BASELINE);
    rememberZoomPanCheckbutton->set_tooltip_text(M("PREFERENCES_REMEMBERZOOMPAN_TOOLTIP"));

    navigationGrid->attach_next_to(*rememberZoomPanCheckbutton, *panFactorLabel, Gtk::POS_BOTTOM, 2, 1);

    fnav->add(*navigationGrid);
    mvbsd->attach_next_to(*fnav, *fclip, Gtk::POS_RIGHT, 1, 1);

    // ---------------------------------------------

    Gtk::Frame* fdg = Gtk::manage(new Gtk::Frame(M("PREFERENCES_EXTERNALEDITOR")));
    setExpandAlignProperties(fdg, true, false, Gtk::ALIGN_FILL, Gtk::ALIGN_FILL);
    Gtk::Grid* externaleditorGrid = Gtk::manage(new Gtk::Grid());
    externaleditorGrid->set_column_spacing(4);
    externaleditorGrid->set_row_spacing(4);
    setExpandAlignProperties(externaleditorGrid, false, false, Gtk::ALIGN_FILL, Gtk::ALIGN_FILL);

    edOther = Gtk::manage(new Gtk::RadioButton(M("PREFERENCES_EDITORCMDLINE") + ":"));
    setExpandAlignProperties(edOther, false, false, Gtk::ALIGN_START, Gtk::ALIGN_CENTER);
    editorToSendTo = Gtk::manage(new Gtk::Entry());
    setExpandAlignProperties(editorToSendTo, true, false, Gtk::ALIGN_FILL, Gtk::ALIGN_BASELINE);
    Gtk::RadioButton::Group ge = edOther->get_group();

#ifdef __APPLE__
    edGimp = Gtk::manage(new Gtk::RadioButton("GIMP"));
    setExpandAlignProperties(edGimp, false, false, Gtk::ALIGN_START, Gtk::ALIGN_CENTER);
    edGimp->set_group(ge);
    externaleditorGrid->attach_next_to(*edGimp, Gtk::POS_TOP, 2, 1);

    edPS = Gtk::manage(new Gtk::RadioButton(M("PREFERENCES_PSPATH") + ":"));
    setExpandAlignProperties(edPS, false, false, Gtk::ALIGN_START, Gtk::ALIGN_CENTER);
    psDir = Gtk::manage(new MyFileChooserButton(M("PREFERENCES_PSPATH"), Gtk::FILE_CHOOSER_ACTION_SELECT_FOLDER));
    setExpandAlignProperties(psDir, true, false, Gtk::ALIGN_FILL, Gtk::ALIGN_CENTER);
    externaleditorGrid->attach_next_to(*edPS, *edGimp, Gtk::POS_BOTTOM, 1, 1);
    externaleditorGrid->attach_next_to(*psDir, *edPS, Gtk::POS_RIGHT, 1, 1);
    edPS->set_group(ge);

    externaleditorGrid->attach_next_to(*edOther, *edPS, Gtk::POS_BOTTOM, 1, 1);
    externaleditorGrid->attach_next_to(*editorToSendTo, *edOther, Gtk::POS_RIGHT, 1, 1);
#elif defined WIN32
    edGimp = Gtk::manage(new Gtk::RadioButton(M("PREFERENCES_GIMPPATH") + ":"));
    setExpandAlignProperties(edGimp, false, false, Gtk::ALIGN_START, Gtk::ALIGN_CENTER);
    gimpDir = Gtk::manage(new MyFileChooserButton(M("PREFERENCES_GIMPPATH"), Gtk::FILE_CHOOSER_ACTION_SELECT_FOLDER));
    setExpandAlignProperties(gimpDir, true, false, Gtk::ALIGN_FILL, Gtk::ALIGN_CENTER);
    externaleditorGrid->attach_next_to(*edGimp, Gtk::POS_TOP, 1, 1);
    externaleditorGrid->attach_next_to(*gimpDir, *edGimp, Gtk::POS_RIGHT, 1, 1);
    edGimp->set_group(ge);

    edPS = Gtk::manage(new Gtk::RadioButton(M("PREFERENCES_PSPATH") + ":"));
    setExpandAlignProperties(edPS, false, false, Gtk::ALIGN_START, Gtk::ALIGN_CENTER);
    psDir = Gtk::manage(new MyFileChooserButton(M("PREFERENCES_PSPATH"), Gtk::FILE_CHOOSER_ACTION_SELECT_FOLDER));
    setExpandAlignProperties(psDir, true, false, Gtk::ALIGN_FILL, Gtk::ALIGN_CENTER);
    externaleditorGrid->attach_next_to(*edPS, *edGimp, Gtk::POS_BOTTOM, 1, 1);
    externaleditorGrid->attach_next_to(*psDir, *edPS, Gtk::POS_RIGHT, 1, 1);
    edPS->set_group(ge);

    externaleditorGrid->attach_next_to(*edOther, *edPS, Gtk::POS_BOTTOM, 1, 1);
    externaleditorGrid->attach_next_to(*editorToSendTo, *edOther, Gtk::POS_RIGHT, 1, 1);
#else
    edGimp = Gtk::manage(new Gtk::RadioButton("GIMP"));
    setExpandAlignProperties(edGimp, false, false, Gtk::ALIGN_START, Gtk::ALIGN_CENTER);
    externaleditorGrid->attach_next_to(*edGimp, Gtk::POS_TOP, 2, 1);
    edGimp->set_group(ge);

    externaleditorGrid->attach_next_to(*edOther, *edGimp, Gtk::POS_BOTTOM, 1, 1);
    externaleditorGrid->attach_next_to(*editorToSendTo, *edOther, Gtk::POS_RIGHT, 1, 1);
#endif

    fdg->add(*externaleditorGrid);
    mvbsd->attach_next_to(*fdg, *fclip, Gtk::POS_BOTTOM, 2, 1);
    langAutoDetectConn = ckbLangAutoDetect->signal_toggled().connect(sigc::mem_fun(*this, &Preferences::langAutoDetectToggled));
    tconn = theme->signal_changed().connect(sigc::mem_fun(*this, &Preferences::themeChanged));
    fconn = fontButton->signal_font_set().connect(sigc::mem_fun(*this, &Preferences::fontChanged));
    cpfconn = colorPickerFontButton->signal_font_set().connect(sigc::mem_fun(*this, &Preferences::cpFontChanged));

    return mvbsd;
}

Gtk::Widget* Preferences::getFileBrowserPanel()
{

    Gtk::VBox* mvbfb = Gtk::manage(new Gtk::VBox());

    Gtk::Frame* fsd = Gtk::manage(new Gtk::Frame(M("PREFERENCES_STARTUPIMDIR")));

    sdcurrent  = Gtk::manage(new Gtk::RadioButton(M("PREFERENCES_DIRSOFTWARE")));
    sdlast     = Gtk::manage(new Gtk::RadioButton(M("PREFERENCES_DIRLAST")));
    sdhome     = Gtk::manage(new Gtk::RadioButton(M("PREFERENCES_DIRHOME")));
    sdother    = Gtk::manage(new Gtk::RadioButton(M("PREFERENCES_DIROTHER") + ": "));
    startupdir = Gtk::manage(new Gtk::Entry());

    Gtk::Button* sdselect = Gtk::manage(new Gtk::Button());
    sdselect->set_image(*Gtk::manage(new RTImage("gtk-open.png")));

    Gtk::RadioButton::Group opts = sdcurrent->get_group();
    sdlast->set_group(opts);
    sdhome->set_group(opts);
    sdother->set_group(opts);

    Gtk::VBox* vbsd = Gtk::manage(new Gtk::VBox());
    vbsd->pack_start(*sdcurrent, Gtk::PACK_SHRINK, 0);
    vbsd->pack_start(*sdlast, Gtk::PACK_SHRINK, 0);
    vbsd->pack_start(*sdhome, Gtk::PACK_SHRINK, 0);
    Gtk::HBox* otherbox = Gtk::manage(new Gtk::HBox());
    otherbox->pack_start(*sdother, Gtk::PACK_SHRINK);
    otherbox->pack_start(*startupdir);
    otherbox->pack_end(*sdselect, Gtk::PACK_SHRINK, 4);
    vbsd->pack_start(*otherbox, Gtk::PACK_SHRINK, 0);

    fsd->add(*vbsd);
    mvbfb->pack_start(*fsd, Gtk::PACK_SHRINK, 4);

    sdselect->signal_clicked().connect(sigc::mem_fun(*this, &Preferences::selectStartupDir));

//---


    Gtk::Frame* fro = Gtk::manage(new Gtk::Frame(M("PREFERENCES_FBROWSEROPTS")));
    showDateTime = Gtk::manage(new Gtk::CheckButton(M("PREFERENCES_SHOWDATETIME")));
    showBasicExif = Gtk::manage(new Gtk::CheckButton(M("PREFERENCES_SHOWBASICEXIF")));
    showExpComp = Gtk::manage(new Gtk::CheckButton(M("PREFERENCES_SHOWEXPOSURECOMPENSATION")));
    Gtk::VBox* vbro = Gtk::manage(new Gtk::VBox());
    Gtk::HBox* hbro1 = Gtk::manage(new Gtk::HBox());
    Gtk::HBox* hbro0 = Gtk::manage(new Gtk::HBox());
    overlayedFileNames = Gtk::manage(new Gtk::CheckButton(M("PREFERENCES_OVERLAY_FILENAMES")));
    filmStripOverlayedFileNames = Gtk::manage(new Gtk::CheckButton(M("PREFERENCES_OVERLAY_FILENAMES_FILMSTRIP")));
    sameThumbSize = Gtk::manage(new Gtk::CheckButton(M("PREFERENCES_FSTRIP_SAME_THUMB_HEIGHT")));
    sameThumbSize->set_tooltip_text(M("PREFERENCES_FSTRIP_SAME_THUMB_HEIGHT_HINT"));
    ckbInternalThumbIfUntouched = Gtk::manage(new Gtk::CheckButton(M("PREFERENCES_INTERNALTHUMBIFUNTOUCHED")));

    vbro->pack_start(*showDateTime, Gtk::PACK_SHRINK, 0);
    Gtk::Label* dflab = Gtk::manage(new Gtk::Label(M("PREFERENCES_DATEFORMAT") + ":", Gtk::ALIGN_START));
    dateformat = Gtk::manage(new Gtk::Entry());
    dateformat->set_tooltip_markup(M("PREFERENCES_DATEFORMATHINT"));
    dflab->set_tooltip_markup(M("PREFERENCES_DATEFORMATHINT"));
    hbro0->pack_start(*dflab, Gtk::PACK_SHRINK, 4);
    hbro0->pack_start(*dateformat, Gtk::PACK_SHRINK, 0);

    vbro->pack_start(*hbro0, Gtk::PACK_SHRINK, 0);
    hbro1->pack_start(*showBasicExif, Gtk::PACK_SHRINK, 0);
    hbro1->pack_start(*showExpComp, Gtk::PACK_SHRINK, 4);
    vbro->pack_start(*hbro1, Gtk::PACK_SHRINK, 0);
    vbro->pack_start(*overlayedFileNames, Gtk::PACK_SHRINK, 0);
    vbro->pack_start(*filmStripOverlayedFileNames, Gtk::PACK_SHRINK, 0);
    vbro->pack_start(*sameThumbSize, Gtk::PACK_SHRINK, 0);
    vbro->pack_start(*ckbInternalThumbIfUntouched, Gtk::PACK_SHRINK, 0);

    Gtk::HBox* hbrecent = Gtk::manage(new Gtk::HBox());
    Gtk::Label* labrecent = Gtk::manage(new Gtk::Label(M("PREFERENCES_MAXRECENTFOLDERS") + ":"));
    maxRecentFolders = Gtk::manage(new Gtk::SpinButton());
    hbrecent->pack_start(*labrecent, Gtk::PACK_SHRINK, 4);
    hbrecent->pack_start(*maxRecentFolders, Gtk::PACK_SHRINK, 4);
    maxRecentFolders->set_digits(0);
    maxRecentFolders->set_increments(1, 5);
    maxRecentFolders->set_range(1, 25);
    vbro->pack_start(*hbrecent, Gtk::PACK_SHRINK, 4);

    fro->add(*vbro);


    Gtk::Frame* frmnu = Gtk::manage(new Gtk::Frame(M("PREFERENCES_MENUOPTIONS")));
    ckbmenuGroupRank = Gtk::manage(new Gtk::CheckButton(M("PREFERENCES_MENUGROUPRANK")));
    ckbmenuGroupLabel = Gtk::manage(new Gtk::CheckButton(M("PREFERENCES_MENUGROUPLABEL")));
    ckbmenuGroupFileOperations = Gtk::manage(new Gtk::CheckButton(M("PREFERENCES_MENUGROUPFILEOPERATIONS")));
    ckbmenuGroupProfileOperations = Gtk::manage(new Gtk::CheckButton(M("PREFERENCES_MENUGROUPPROFILEOPERATIONS")));
    ckbmenuGroupExtProg = Gtk::manage(new Gtk::CheckButton(M("PREFERENCES_MENUGROUPEXTPROGS")));
    Gtk::VBox* vbmnu = Gtk::manage(new Gtk::VBox());

    vbmnu->pack_start(*ckbmenuGroupRank, Gtk::PACK_SHRINK, 0);
    vbmnu->pack_start(*ckbmenuGroupLabel, Gtk::PACK_SHRINK, 0);
    vbmnu->pack_start(*ckbmenuGroupFileOperations, Gtk::PACK_SHRINK, 0);
    vbmnu->pack_start(*ckbmenuGroupProfileOperations, Gtk::PACK_SHRINK, 0);
    vbmnu->pack_start(*ckbmenuGroupExtProg, Gtk::PACK_SHRINK, 0);

    frmnu->add(*vbmnu);


    Gtk::Frame* fre = Gtk::manage(new Gtk::Frame(M("PREFERENCES_PARSEDEXT")));
    Gtk::VBox* vbre = Gtk::manage(new Gtk::VBox());
    Gtk::HBox* hb0 = Gtk::manage(new Gtk::HBox());
    Gtk::Label* elab = Gtk::manage(new Gtk::Label(M("PREFERENCES_PARSEDEXTADD") + ":"));
    hb0->pack_start(*elab, Gtk::PACK_SHRINK, 4);
    extension = Gtk::manage(new Gtk::Entry());
    extension->set_width_chars(5);
    extension->set_max_width_chars(5);
    hb0->pack_start(*extension);
    addExt = Gtk::manage(new Gtk::Button());
    delExt = Gtk::manage(new Gtk::Button());
    moveExtUp = Gtk::manage(new Gtk::Button());
    moveExtDown = Gtk::manage(new Gtk::Button());
    addExt->set_tooltip_text(M("PREFERENCES_PARSEDEXTADDHINT"));
    delExt->set_tooltip_text(M("PREFERENCES_PARSEDEXTDELHINT"));
    moveExtUp->set_tooltip_text(M("PREFERENCES_PARSEDEXTUPHINT"));
    moveExtDown->set_tooltip_text(M("PREFERENCES_PARSEDEXTDOWNHINT"));
    Gtk::Image* addExtImg = Gtk::manage(new RTImage("list-add-small.png"));
    Gtk::Image* delExtImg = Gtk::manage(new RTImage("list-remove-red-small.png"));
    Gtk::Image* moveExtUpImg = Gtk::manage(new RTImage("arrow-up-small.png"));
    Gtk::Image* moveExtDownImg = Gtk::manage(new RTImage("arrow-down-small.png"));
    addExt->add(*addExtImg);
    delExt->add(*delExtImg);
    moveExtUp->set_image(*moveExtUpImg);
    moveExtDown->set_image(*moveExtDownImg);
    hb0->pack_end(*moveExtDown, Gtk::PACK_SHRINK, 4);
    hb0->pack_end(*moveExtUp, Gtk::PACK_SHRINK, 4);
    hb0->pack_end(*delExt, Gtk::PACK_SHRINK, 4);
    hb0->pack_end(*addExt, Gtk::PACK_SHRINK, 4);
    extensions = Gtk::manage(new Gtk::TreeView());
    Gtk::ScrolledWindow* hscrollw = Gtk::manage(new Gtk::ScrolledWindow());
    hscrollw->set_policy(Gtk::POLICY_AUTOMATIC, Gtk::POLICY_ALWAYS);
    hscrollw->add(*extensions);
    extensionModel = Gtk::ListStore::create(extensionColumns);
    extensions->set_model(extensionModel);
    extensions->append_column_editable("Enabled", extensionColumns.enabled);
    extensions->append_column("Extension", extensionColumns.ext);
    extensions->set_headers_visible(false);
    vbre->pack_start(*hscrollw);
    vbre->pack_start(*hb0, Gtk::PACK_SHRINK, 4);

    fre->add(*vbre);

    Gtk::Frame* frc = Gtk::manage(new Gtk::Frame(M("PREFERENCES_CACHEOPTS")));
    Gtk::VBox* vbc = Gtk::manage(new Gtk::VBox());
    frc->add(*vbc);

    Gtk::HBox* hb3 = Gtk::manage(new Gtk::HBox());
    Gtk::Label* chlab = Gtk::manage(new Gtk::Label(M("PREFERENCES_CACHETHUMBHEIGHT") + ":"));
    maxThumbSize = Gtk::manage(new Gtk::SpinButton());
    hb3->pack_start(*chlab, Gtk::PACK_SHRINK, 4);
    hb3->pack_start(*maxThumbSize, Gtk::PACK_SHRINK, 4);

    maxThumbSize->set_digits(0);
    maxThumbSize->set_increments(1, 10);
    maxThumbSize->set_range(40, 800);
    vbc->pack_start(*hb3, Gtk::PACK_SHRINK, 4);

    Gtk::HBox* hb4 = Gtk::manage(new Gtk::HBox());
    Gtk::Label* celab = Gtk::manage(new Gtk::Label(M("PREFERENCES_CACHEMAXENTRIES") + ":"));
    maxCacheEntries = Gtk::manage(new Gtk::SpinButton());
    hb4->pack_start(*celab, Gtk::PACK_SHRINK, 4);
    hb4->pack_start(*maxCacheEntries, Gtk::PACK_SHRINK, 4);

    maxCacheEntries->set_digits(0);
    maxCacheEntries->set_increments(1, 10);
    maxCacheEntries->set_range(10, 100000);
    vbc->pack_start(*hb4, Gtk::PACK_SHRINK, 4);

    Gtk::HBox* hb5 = Gtk::manage(new Gtk::HBox());
    clearThumbnails = Gtk::manage(new Gtk::Button(M("PREFERENCES_CACHECLEARTHUMBS")));
    clearProfiles = Gtk::manage(new Gtk::Button(M("PREFERENCES_CACHECLEARPROFILES")));
    clearmip = Gtk::manage(new Gtk::Button(M("PREFERENCES_CACHECLEARMIP")));
    clearAll = Gtk::manage(new Gtk::Button(M("PREFERENCES_CACHECLEARALL")));
    hb5->pack_start(*clearThumbnails, Gtk::PACK_SHRINK, 4);
    hb5->pack_start(*clearProfiles, Gtk::PACK_SHRINK, 4);
    hb5->pack_start(*clearmip, Gtk::PACK_SHRINK, 4);
    hb5->pack_start(*clearAll, Gtk::PACK_SHRINK, 4);
    vbc->pack_start(*hb5, Gtk::PACK_SHRINK, 4);

    Gtk::HBox* hb6 = Gtk::manage(new Gtk::HBox());
    Gtk::VBox* vb6 = Gtk::manage(new Gtk::VBox());

    vb6->pack_start(*fro);
    vb6->pack_start(*frmnu);
    vb6->pack_end(*frc);
    hb6->pack_start(*vb6);
    hb6->pack_start(*fre);
    hb6->set_spacing(4);

    mvbfb->pack_start(*hb6, Gtk::PACK_SHRINK, 4);

// mvbfb->pack_start (*fro, Gtk::PACK_SHRINK, 4);
// mvbfb->pack_start (*fre);
// mvbfb->pack_start (*frc, Gtk::PACK_SHRINK, 4);

    addExt->signal_clicked().connect(sigc::mem_fun(*this, &Preferences::addExtPressed));
    delExt->signal_clicked().connect(sigc::mem_fun(*this, &Preferences::delExtPressed));
    moveExtUp->signal_clicked().connect(sigc::mem_fun(*this, &Preferences::moveExtUpPressed));
    moveExtDown->signal_clicked().connect(sigc::mem_fun(*this, &Preferences::moveExtDownPressed));
    extension->signal_activate().connect(sigc::mem_fun(*this, &Preferences::addExtPressed));
    clearThumbnails->signal_clicked().connect(sigc::mem_fun(*this, &Preferences::clearThumbImagesPressed));
    clearProfiles->signal_clicked().connect(sigc::mem_fun(*this, &Preferences::clearProfilesPressed));
    clearmip->signal_clicked().connect(sigc::mem_fun(*this, &Preferences::clearmipPressed));
    clearAll->signal_clicked().connect(sigc::mem_fun(*this, &Preferences::clearAllPressed));

    return mvbfb;
}

Gtk::Widget* Preferences::getSoundPanel()
{
    Gtk::VBox* pSnd = new Gtk::VBox();

    ckbSndEnable = Gtk::manage(new Gtk::CheckButton(M("GENERAL_ENABLE")));
    sndEnableConn = ckbSndEnable->signal_toggled().connect(sigc::mem_fun(*this, &Preferences::sndEnableToggled));

    pSnd->pack_start(*ckbSndEnable, Gtk::PACK_SHRINK, 4);

    Gtk::HBox* hblSndHelp = Gtk::manage(new Gtk::HBox());
    Gtk::Label* lSndHelp = Gtk::manage(new Gtk::Label(M("PREFERENCES_SND_HELP")));
    hblSndHelp->pack_start(*lSndHelp, Gtk::PACK_SHRINK, 4);
    pSnd->pack_start(*hblSndHelp, Gtk::PACK_SHRINK, 4);

    // BatchQueueDone
    Gtk::HBox* pBatchQueueDone = Gtk::manage(new Gtk::HBox());

    Gtk::Label* lSndBatchQueueDone = Gtk::manage(new Gtk::Label(M("PREFERENCES_SND_BATCHQUEUEDONE") + Glib::ustring(":")));
    pBatchQueueDone->pack_start(*lSndBatchQueueDone, Gtk::PACK_SHRINK, 4);

    txtSndBatchQueueDone = Gtk::manage(new Gtk::Entry());
    pBatchQueueDone->pack_end(*txtSndBatchQueueDone, Gtk::PACK_EXPAND_WIDGET, 4);

    pSnd->pack_start(*pBatchQueueDone, Gtk::PACK_SHRINK, 4);

    // LngEditProcDone
    Gtk::HBox* pSndLngEditProcDone = Gtk::manage(new Gtk::HBox());

    Gtk::Label* lSndLngEditProcDone = Gtk::manage(new Gtk::Label(M("PREFERENCES_SND_LNGEDITPROCDONE") + Glib::ustring(":")));
    pSndLngEditProcDone->pack_start(*lSndLngEditProcDone, Gtk::PACK_SHRINK, 4);

    txtSndLngEditProcDone = Gtk::manage(new Gtk::Entry());
    pSndLngEditProcDone->pack_start(*txtSndLngEditProcDone, Gtk::PACK_EXPAND_WIDGET, 4);

    Gtk::Label* lSndLngEditProcDoneSecs = Gtk::manage(new Gtk::Label(M("PREFERENCES_SND_TRESHOLDSECS") + Glib::ustring(":")));
    pSndLngEditProcDone->pack_start(*lSndLngEditProcDoneSecs, Gtk::PACK_SHRINK, 12);

    spbSndLngEditProcDoneSecs = Gtk::manage(new Gtk::SpinButton());
    spbSndLngEditProcDoneSecs->set_digits(1);
    spbSndLngEditProcDoneSecs->set_increments(0.5, 1);
    spbSndLngEditProcDoneSecs->set_range(0, 10);
    pSndLngEditProcDone->pack_end(*spbSndLngEditProcDoneSecs, Gtk::PACK_SHRINK, 4);

    pSnd->pack_start(*pSndLngEditProcDone, Gtk::PACK_SHRINK, 4);

    sndEnableToggled();

    return pSnd;
}

void Preferences::parseDir(Glib::ustring dirname, std::vector<Glib::ustring>& items, Glib::ustring ext)
{

    if (dirname.empty()) {
        return;
    }

    // process directory
    Glib::Dir* dir = nullptr;

    try {
        dir = new Glib::Dir(dirname);
    } catch (const Glib::Error& e) {
        return;
    }

    for (Glib::DirIterator i = dir->begin(); i != dir->end(); ++i) {
        Glib::ustring fname = Glib::build_filename(dirname, *i);
        Glib::ustring sname = *i;

        // ignore directories
        if (!Glib::file_test(fname, Glib::FILE_TEST_IS_DIR) && sname.size() >= ext.size() && sname.substr(sname.size() - ext.size(), ext.size()).casefold() == ext) {
            items.push_back(sname.substr(0, sname.size() - ext.size()));
        }
    }

    std::sort(items.begin(), items.end());
    delete dir;
}

void Preferences::parseThemeDir(Glib::ustring dirname)
{

    if (dirname.empty()) {
        return;
    }

    // process directory
    Glib::Dir* dir = nullptr;

    try {
        dir = new Glib::Dir(dirname);
    } catch (const Glib::Error& e) {
        return;
    }

    for (Glib::DirIterator i = dir->begin(); i != dir->end(); ++i) {
        Glib::ustring fname = Glib::build_filename(dirname, *i);
        Glib::ustring sname = *i;

        // ignore directories and filter out unsupported theme
        if (regex->match(sname, matchInfo) && !Glib::file_test(fname, Glib::FILE_TEST_IS_DIR) && sname.size() >= 4) {
            bool keepIt = false;
            Glib::ustring fname2 = matchInfo.fetch(1);
            Glib::ustring minMinor = matchInfo.fetch(2);
            Glib::ustring maxMinor = matchInfo.fetch(3);

            if (!minMinor.empty()) {
                guint64 minMinorVal = g_ascii_strtoll(minMinor.c_str(), 0, 0);

                if ((guint64)GTK_MINOR_VERSION >= minMinorVal) {
                    keepIt = true;
                }
            }

            if (!maxMinor.empty()) {
                guint64 maxMinorVal = g_ascii_strtoll(maxMinor.c_str(), 0, 0);

                if ((guint64)GTK_MINOR_VERSION <= maxMinorVal) {
                    keepIt = true;
                }
            }

            if (keepIt) {
                themeFNames.push_back(ThemeFilename(matchInfo.fetch(1), sname.substr(0, sname.size() - 4)));
            }
        }
    }

    std::sort(themeFNames.begin(), themeFNames.end(), [](const ThemeFilename & firstDir, const ThemeFilename & secondDir) {
        return firstDir.longFName < secondDir.longFName;
    });

    delete dir;
}

void Preferences::storePreferences()
{

// With the new mechanism, we can't be sure of the availability of the DEFPROFILE_RAW & DEFPROFILE_IMG profiles,
// because useBundledProfiles may be false. We're now using DEFPROFILE_INTERNAL instead, which is always available.
    moptions.defProfRaw = rprofiles->getFullPathFromActiveRow();

    if (moptions.defProfRaw.empty()) {
        moptions.defProfRaw = DEFPROFILE_INTERNAL;
    }

    moptions.defProfImg = iprofiles->getFullPathFromActiveRow();

    if (moptions.defProfImg.empty()) {
        moptions.defProfImg = DEFPROFILE_INTERNAL;
    }

    moptions.dateFormat = dateformat->get_text();
    moptions.panAccelFactor = (int)panFactor->get_value();
    moptions.rememberZoomAndPan = rememberZoomPanCheckbutton->get_active();
    moptions.fbShowDateTime = showDateTime->get_active();
    moptions.fbShowBasicExif = showBasicExif->get_active();
    moptions.fbShowExpComp = showExpComp->get_active();
    moptions.menuGroupRank = ckbmenuGroupRank->get_active();
    moptions.menuGroupLabel = ckbmenuGroupLabel->get_active();
    moptions.menuGroupFileOperations = ckbmenuGroupFileOperations->get_active();
    moptions.menuGroupProfileOperations = ckbmenuGroupProfileOperations->get_active();
    moptions.menuGroupExtProg = ckbmenuGroupExtProg->get_active();
    moptions.highlightThreshold = (int)hlThresh->get_value();
    moptions.shadowThreshold = (int)shThresh->get_value();
    moptions.language = languages->get_active_text();
    moptions.languageAutoDetect = ckbLangAutoDetect->get_active();
    moptions.theme = themeFNames.at(theme->get_active_row_number()).longFName;

    Gdk::RGBA cropCol = butCropCol->get_rgba();
    moptions.cutOverlayBrush[0] = cropCol.get_red();
    moptions.cutOverlayBrush[1] = cropCol.get_green();
    moptions.cutOverlayBrush[2] = cropCol.get_blue();
    moptions.cutOverlayBrush[3] = butCropCol->get_alpha() / 65535.0;

    Gdk::RGBA NavGuideCol = butNavGuideCol->get_rgba();
    moptions.navGuideBrush[0] = NavGuideCol.get_red();
    moptions.navGuideBrush[1] = NavGuideCol.get_green();
    moptions.navGuideBrush[2] = NavGuideCol.get_blue();
    moptions.navGuideBrush[3] = butNavGuideCol->get_alpha() / 65535.0;
    Pango::FontDescription fd(fontButton->get_font_name());


    if (newFont) {
        moptions.fontFamily = fd.get_family();
        moptions.fontSize = fd.get_size() / Pango::SCALE;
    }

    Pango::FontDescription cpfd(colorPickerFontButton->get_font_name());

    if (newCPFont) {
        moptions.CPFontFamily = cpfd.get_family();
        moptions.CPFontSize = cpfd.get_size() / Pango::SCALE;
    }

#ifdef WIN32
    moptions.gimpDir = gimpDir->get_filename();
    moptions.psDir = psDir->get_filename();
#elif defined __APPLE__
    moptions.psDir = psDir->get_filename();
#endif
    moptions.customEditorProg = editorToSendTo->get_text();

    if (edGimp->get_active()) {
        moptions.editorToSendTo = 1;
    }

#ifdef WIN32
    else if (edPS->get_active()) {
        moptions.editorToSendTo = 2;
    }

#elif defined __APPLE__
    else if (edPS->get_active()) {
        moptions.editorToSendTo = 2;
    }

#endif
    else if (edOther->get_active()) {
        moptions.editorToSendTo = 3;
    }

    moptions.CPBPath = txtCustProfBuilderPath->get_text();
    moptions.CPBKeys = CPBKeyType(custProfBuilderLabelType->get_active_row_number());

    if (!prtProfile->get_active_row_number()) {
        moptions.rtSettings.printerProfile = "";
    } else {
        moptions.rtSettings.printerProfile = prtProfile->get_active_text();
    }

    switch (prtIntent->get_active_row_number()) {
        default:
        case 0:
            moptions.rtSettings.printerIntent = rtengine::RI_PERCEPTUAL;
            break;

        case 1:
            moptions.rtSettings.printerIntent = rtengine::RI_RELATIVE;
            break;

        case 2:
            moptions.rtSettings.printerIntent = rtengine::RI_ABSOLUTE;
            break;
    }

    moptions.rtSettings.printerBPC = prtBPC->get_active();

#if !defined(__APPLE__) // monitor profile not supported on apple

    if (!monProfile->get_active_row_number()) {
        moptions.rtSettings.monitorProfile = "";
    } else {
        moptions.rtSettings.monitorProfile = monProfile->get_active_text();
    }

    switch (monIntent->get_active_row_number()) {
        default:
        case 0:
            moptions.rtSettings.monitorIntent = rtengine::RI_PERCEPTUAL;
            break;

        case 1:
            moptions.rtSettings.monitorIntent = rtengine::RI_RELATIVE;
            break;

        case 2:
            moptions.rtSettings.monitorIntent = rtengine::RI_ABSOLUTE;
            break;
    }

    moptions.rtSettings.monitorBPC = monBPC->get_active();
//#if defined(WIN32)
    moptions.rtSettings.autoMonitorProfile = cbAutoMonProfile->get_active();
//#endif
#endif

    moptions.rtSettings.iccDirectory = iccDir->get_filename();
// moptions.rtSettings.viewingdevice = view->get_active_row_number ();
// moptions.rtSettings.viewingdevicegrey = grey->get_active_row_number ();
//    moptions.rtSettings.viewinggreySc = greySc->get_active_row_number ();
// moptions.rtSettings.autocielab = cbAutocielab->get_active ();
    moptions.rtSettings.ciecamfloat = cbciecamfloat->get_active();
    moptions.rtSettings.leveldnv = dnv->get_active_row_number();
    moptions.rtSettings.leveldnti = dnti->get_active_row_number();
    moptions.rtSettings.leveldnliss = dnliss->get_active_row_number();
    moptions.rtSettings.leveldnaut = dnaut->get_active_row_number();
    moptions.rtSettings.nrwavlevel = dnwavlev->get_active_row_number();
    moptions.rtSettings.leveldnautsimpl = dnautsimpl->get_active_row_number();
    moptions.rtSettings.daubech = cbdaubech->get_active();

    moptions.prevdemo = (prevdemo_t)cprevdemo->get_active_row_number();
    moptions.serializeTiffRead = ctiffserialize->get_active();
    moptions.mip = (mip_t)cmip->get_active_row_number();
//    moptions.locaaju = (locaaju_t)clocalajust->get_active_row_number ();

    if (sdcurrent->get_active()) {
        moptions.startupDir = STARTUPDIR_CURRENT;
    } else if (sdhome->get_active()) {
        moptions.startupDir = STARTUPDIR_HOME;
    } else if (sdlast->get_active()) {
        moptions.startupDir = STARTUPDIR_LAST;
    } else if (sdother->get_active()) {
        moptions.startupDir = STARTUPDIR_CUSTOM;
        moptions.startupPath = startupdir->get_text();
    }

    moptions.parseExtensions.clear();
    moptions.parseExtensionsEnabled.clear();
    Gtk::TreeNodeChildren c = extensionModel->children();

    for (size_t i = 0; i < c.size(); i++) {
        moptions.parseExtensions.push_back(c[i][extensionColumns.ext]);
        moptions.parseExtensionsEnabled.push_back(c[i][extensionColumns.enabled]);
    }

    moptions.maxRecentFolders = (int)maxRecentFolders->get_value();
    moptions.maxThumbnailHeight = (int)maxThumbSize->get_value();
    moptions.maxCacheEntries = (int)maxCacheEntries->get_value();
    moptions.overlayedFileNames = overlayedFileNames->get_active();
    moptions.filmStripOverlayedFileNames = filmStripOverlayedFileNames->get_active();
    moptions.sameThumbSize = sameThumbSize->get_active();
    moptions.internalThumbIfUntouched = ckbInternalThumbIfUntouched->get_active();

    auto save_where = saveParamsPreference->get_active_row_number();
    moptions.saveParamsFile = save_where == 0 || save_where == 2;
    moptions.saveParamsCache = save_where == 1 || save_where == 2;
    moptions.paramsLoadLocation = (PPLoadLocation)loadParamsPreference->get_active_row_number();
    moptions.useBundledProfiles = useBundledProfiles->get_active();

    moptions.rtSettings.darkFramesPath = darkFrameDir->get_filename();
    moptions.rtSettings.flatFieldsPath = flatFieldDir->get_filename();

    moptions.clutsDir = clutsDir->get_filename();

    moptions.baBehav.resize(ADDSET_PARAM_NUM);

    for (Gtk::TreeIter sections = behModel->children().begin(); sections != behModel->children().end(); sections++)
        for (Gtk::TreeIter adjs = sections->children().begin(); adjs != sections->children().end(); adjs++) {
            moptions.baBehav[adjs->get_value(behavColumns.addsetid)] = adjs->get_value(behavColumns.badd);
        }

    int editorMode = editorLayout->get_active_row_number();
    moptions.tabbedUI = (editorMode > 1);
    moptions.multiDisplayMode = editorMode == 3 ? 1 : 0;
    moptions.mainNBVertical = editorMode == 1;

    moptions.curvebboxpos = curveBBoxPosC->get_active_row_number();
    moptions.histogramPosition = ckbHistogramPositionLeft->get_active() ? 1 : 2;
    moptions.FileBrowserToolbarSingleRow = ckbFileBrowserToolbarSingleRow->get_active();
    moptions.showFilmStripToolBar = ckbShowFilmStripToolBar->get_active();
    moptions.showdelimspot = ckbShowdelimspot->get_active();
    moptions.hideTPVScrollbar = ckbHideTPVScrollbar->get_active();
    moptions.overwriteOutputFile = chOverwriteOutputFile->get_active();
    moptions.UseIconNoText = ckbUseIconNoText->get_active();

    moptions.autoSaveTpOpen = ckbAutoSaveTpOpen->get_active();

    moptions.rgbDenoiseThreadLimit = rgbDenoiseTreadLimitSB->get_value_as_int();
    moptions.clutCacheSize = clutCacheSizeSB->get_value_as_int();
    moptions.maxInspectorBuffers = maxInspectorBuffersSB->get_value_as_int();

// Sounds only on Windows and Linux
#if defined(WIN32) || defined(__linux__)
    moptions.sndEnable = ckbSndEnable->get_active();
    moptions.sndBatchQueueDone = txtSndBatchQueueDone->get_text();
    moptions.sndLngEditProcDone = txtSndLngEditProcDone->get_text();
    moptions.sndLngEditProcDoneSecs = spbSndLngEditProcDoneSecs->get_value();
#endif

    moptions.cropGuides = Options::CropGuidesMode(cropGuides->get_active_row_number());
    moptions.cropAutoFit = cropAutoFit->get_active();
}

void Preferences::fillPreferences()
{

    tconn.block(true);
    fconn.block(true);
    cpfconn.block(true);
    sconn.block(true);
    dfconn.block(true);
    ffconn.block(true);
    rpconn.block(true);
    ipconn.block(true);
    bpconn.block(true);

    rprofiles->setActiveRowFromFullPath(moptions.defProfRaw);
    forRAWComboChanged(); // update the tooltip
    iprofiles->setActiveRowFromFullPath(moptions.defProfImg);
    forImageComboChanged(); // update the tooltip
    dateformat->set_text(moptions.dateFormat);
    panFactor->set_value(moptions.panAccelFactor);
    rememberZoomPanCheckbutton->set_active(moptions.rememberZoomAndPan);
    ctiffserialize->set_active(moptions.serializeTiffRead);

    setActiveTextOrIndex(*prtProfile, moptions.rtSettings.printerProfile, 0);

    switch (moptions.rtSettings.printerIntent) {
        default:
        case rtengine::RI_PERCEPTUAL:
            prtIntent->set_active(0);
            break;

        case rtengine::RI_RELATIVE:
            prtIntent->set_active(1);
            break;

        case rtengine::RI_ABSOLUTE:
            prtIntent->set_active(2);
            break;
    }

    prtBPC->set_active(moptions.rtSettings.printerBPC);

#if !defined(__APPLE__) // monitor profile not supported on apple
    setActiveTextOrIndex(*monProfile, moptions.rtSettings.monitorProfile, 0);

    switch (moptions.rtSettings.monitorIntent) {
        default:
        case rtengine::RI_PERCEPTUAL:
            monIntent->set_active(0);
            break;

        case rtengine::RI_RELATIVE:
            monIntent->set_active(1);
            break;

        case rtengine::RI_ABSOLUTE:
            monIntent->set_active(2);
            break;
    }

    monBPC->set_active(moptions.rtSettings.monitorBPC);
//#if defined(WIN32)
    cbAutoMonProfile->set_active(moptions.rtSettings.autoMonitorProfile);
//#endif
#endif

    if (Glib::file_test(moptions.rtSettings.iccDirectory, Glib::FILE_TEST_IS_DIR)) {
        iccDir->set_current_folder(moptions.rtSettings.iccDirectory);
    }

//   view->set_active (moptions.rtSettings.viewingdevice);
//   grey->set_active (moptions.rtSettings.viewingdevicegrey);
//    greySc->set_active (moptions.rtSettings.viewinggreySc);
    dnv->set_active(moptions.rtSettings.leveldnv);
    dnti->set_active(moptions.rtSettings.leveldnti);
    dnliss->set_active(moptions.rtSettings.leveldnliss);
    dnaut->set_active(moptions.rtSettings.leveldnaut);
    dnautsimpl->set_active(moptions.rtSettings.leveldnautsimpl);
    dnwavlev->set_active(moptions.rtSettings.nrwavlevel);
    cprevdemo->set_active(moptions.prevdemo);
    cbdaubech->set_active(moptions.rtSettings.daubech);
    cmip->set_active(moptions.mip);
//    clocalajust->set_active (moptions.locaaju);

//  cbAutocielab->set_active (moptions.rtSettings.autocielab);
    cbciecamfloat->set_active(moptions.rtSettings.ciecamfloat);
    languages->set_active_text(moptions.language);
    ckbLangAutoDetect->set_active(moptions.languageAutoDetect);
    int themeNbr = getThemeRowNumber(moptions.theme);
    theme->set_active(themeNbr == -1 ? 0 : themeNbr);

    Gdk::RGBA cropCol;
    cropCol.set_rgba(moptions.cutOverlayBrush[0], moptions.cutOverlayBrush[1], moptions.cutOverlayBrush[2]);
    butCropCol->set_rgba(cropCol);
    butCropCol->set_alpha((unsigned short)(moptions.cutOverlayBrush[3] * 65535.0));

    Gdk::RGBA NavGuideCol;
    NavGuideCol.set_rgba(moptions.navGuideBrush[0], moptions.navGuideBrush[1], moptions.navGuideBrush[2]);
    butNavGuideCol->set_rgba(NavGuideCol);
    butNavGuideCol->set_alpha((unsigned short)(moptions.navGuideBrush[3] * 65535.0));

    if (options.fontFamily == "default") {
        fontButton->set_font_name(Glib::ustring::compose("%1 %2", initialFontFamily, initialFontSize));
    } else {
        fontButton->set_font_name(Glib::ustring::compose("%1 %2", options.fontFamily, options.fontSize));
    }

    if (options.CPFontFamily == "default") {
        colorPickerFontButton->set_font_name(Glib::ustring::compose("%1 %2", initialFontFamily, initialFontSize));
    } else {
        colorPickerFontButton->set_font_name(Glib::ustring::compose("%1 %2", options.CPFontFamily, options.CPFontSize));
    }

    showDateTime->set_active(moptions.fbShowDateTime);
    showBasicExif->set_active(moptions.fbShowBasicExif);
    showExpComp->set_active(moptions.fbShowExpComp);
    ckbmenuGroupRank->set_active(moptions.menuGroupRank);
    ckbmenuGroupLabel->set_active(moptions.menuGroupLabel);
    ckbmenuGroupFileOperations->set_active(moptions.menuGroupFileOperations);
    ckbmenuGroupProfileOperations->set_active(moptions.menuGroupProfileOperations);
    ckbmenuGroupExtProg->set_active(moptions.menuGroupExtProg);

    hlThresh->set_value(moptions.highlightThreshold);
    shThresh->set_value(moptions.shadowThreshold);

    edGimp->set_active(moptions.editorToSendTo == 1);
    edOther->set_active(moptions.editorToSendTo == 3);
#ifdef WIN32
    edPS->set_active(moptions.editorToSendTo == 2);

    if (Glib::file_test(moptions.gimpDir, Glib::FILE_TEST_IS_DIR)) {
        gimpDir->set_current_folder(moptions.gimpDir);
    } else {
        gimpDir->set_current_folder(Glib::get_home_dir());
    }

    if (Glib::file_test(moptions.psDir, Glib::FILE_TEST_IS_DIR)) {
        psDir->set_current_folder(moptions.psDir);
    } else {
        psDir->set_current_folder(Glib::get_home_dir());
    }

#elif defined __APPLE__
    edPS->set_active(moptions.editorToSendTo == 2);

    if (Glib::file_test(moptions.psDir, Glib::FILE_TEST_IS_DIR)) {
        psDir->set_current_folder(moptions.psDir);
    } else {
        psDir->set_current_folder(Glib::get_home_dir());
    }

#endif
    editorToSendTo->set_text(moptions.customEditorProg);

    txtCustProfBuilderPath->set_text(moptions.CPBPath);
    custProfBuilderLabelType->set_active(moptions.CPBKeys);


    if (moptions.startupDir == STARTUPDIR_CURRENT) {
        sdcurrent->set_active();
    } else if (moptions.startupDir == STARTUPDIR_LAST) {
        sdlast->set_active();
    } else if (moptions.startupDir == STARTUPDIR_HOME) {
        sdhome->set_active();
    } else if (moptions.startupDir == STARTUPDIR_CUSTOM) {
        sdother->set_active();
        startupdir->set_text(moptions.startupPath);
    }

    extensionModel->clear();

    for (size_t i = 0; i < moptions.parseExtensions.size(); i++) {
        Gtk::TreeRow row = * (extensionModel->append());
        row[extensionColumns.enabled] = moptions.parseExtensionsEnabled[i];
        row[extensionColumns.ext]     = moptions.parseExtensions[i];
    }

    maxThumbSize->set_value(moptions.maxThumbnailHeight);
    maxRecentFolders->set_value(moptions.maxRecentFolders);
    maxCacheEntries->set_value(moptions.maxCacheEntries);
    overlayedFileNames->set_active(moptions.overlayedFileNames);
    filmStripOverlayedFileNames->set_active(moptions.filmStripOverlayedFileNames);
    sameThumbSize->set_active(moptions.sameThumbSize);
    ckbInternalThumbIfUntouched->set_active(moptions.internalThumbIfUntouched);

    saveParamsPreference->set_active(moptions.saveParamsFile ? (moptions.saveParamsCache ? 2 : 0) : 1);

    loadParamsPreference->set_active(moptions.paramsLoadLocation);
    useBundledProfiles->set_active(moptions.useBundledProfiles);

    if (!moptions.tabbedUI) {
        editorLayout->set_active(moptions.mainNBVertical ? 1 : 0);
    } else {
        editorLayout->set_active(moptions.multiDisplayMode ? 3 : 2);
    }

    curveBBoxPosC->set_active(moptions.curvebboxpos);
    ckbHistogramPositionLeft->set_active(moptions.histogramPosition == 1);
//   ckbHistogramWorking->set_active(moptions.histogramWorking==1);
    ckbFileBrowserToolbarSingleRow->set_active(moptions.FileBrowserToolbarSingleRow);
    ckbShowFilmStripToolBar->set_active(moptions.showFilmStripToolBar);
    ckbShowdelimspot->set_active(moptions.showdelimspot);
    ckbHideTPVScrollbar->set_active(moptions.hideTPVScrollbar);
    ckbUseIconNoText->set_active(moptions.UseIconNoText);

    ckbAutoSaveTpOpen->set_active(moptions.autoSaveTpOpen);

    rgbDenoiseTreadLimitSB->set_value(moptions.rgbDenoiseThreadLimit);
    clutCacheSizeSB->set_value(moptions.clutCacheSize);
    maxInspectorBuffersSB->set_value(moptions.maxInspectorBuffers);

    darkFrameDir->set_current_folder(moptions.rtSettings.darkFramesPath);
    darkFrameChanged();

    flatFieldDir->set_current_folder(moptions.rtSettings.flatFieldsPath);
    flatFieldChanged();

    clutsDir->set_current_folder(moptions.clutsDir);

    addc.block(true);
    setc.block(true);

    moptions.baBehav.resize(ADDSET_PARAM_NUM);

    for (Gtk::TreeIter sections = behModel->children().begin(); sections != behModel->children().end(); ++sections) {
        for (Gtk::TreeIter adjs = sections->children().begin(); adjs != sections->children().end(); ++adjs) {
            const bool add = moptions.baBehav[adjs->get_value(behavColumns.addsetid)];
            adjs->set_value(behavColumns.badd, add);
            adjs->set_value(behavColumns.bset, !add);
        }
    }

    cropGuides->set_active(moptions.cropGuides);
    cropAutoFit->set_active(moptions.cropAutoFit);

    addc.block(false);
    setc.block(false);
    cpfconn.block(false);
    fconn.block(false);
    tconn.block(false);
    sconn.block(false);
    dfconn.block(false);
    ffconn.block(false);
    rpconn.block(true);
    ipconn.block(true);
    bpconn.block(false);

    chOverwriteOutputFile->set_active(moptions.overwriteOutputFile);

    // Sounds only on Windows and Linux
#if defined(WIN32) || defined(__linux__)
    ckbSndEnable->set_active(moptions.sndEnable);
    txtSndBatchQueueDone->set_text(moptions.sndBatchQueueDone);
    txtSndLngEditProcDone->set_text(moptions.sndLngEditProcDone);
    spbSndLngEditProcDoneSecs->set_value(moptions.sndLngEditProcDoneSecs);
#endif
}

/*
void Preferences::loadPressed () {

    moptions.copyFrom (&options);
    fillPreferences ();
}

void Preferences::savePressed () {

    storePreferences ();
    options.copyFrom (&moptions);
    Options::save ();
}
*/

//#if defined(WIN32)
void Preferences::autoMonProfileToggled()
{
    monProfile->set_sensitive(!cbAutoMonProfile->get_active());
}
//#endif
/*
void Preferences::autocielabToggled () {
//  cbAutocielab->set_sensitive(cbAutocielab->get_active());
}
*/
void Preferences::sndEnableToggled()
{
    txtSndBatchQueueDone->set_sensitive(ckbSndEnable->get_active());
    txtSndLngEditProcDone->set_sensitive(ckbSndEnable->get_active());
    spbSndLngEditProcDoneSecs->set_sensitive(ckbSndEnable->get_active());
}

void Preferences::langAutoDetectToggled()
{
    languages->set_sensitive(!ckbLangAutoDetect->get_active());
}

void Preferences::okPressed()
{

    storePreferences();
    workflowUpdate();
    options.copyFrom(&moptions);
    options.filterOutParsedExtensions();

    try {
        Options::save();
    } catch (Options::Error &e) {
        Gtk::MessageDialog msgd(getToplevelWindow(this), e.get_msg(), true, Gtk::MESSAGE_WARNING, Gtk::BUTTONS_CLOSE, true);
        msgd.run();
    }

    dynProfilePanel->save();
    hide();
}

void Preferences::cancelPressed()
{
    // set the initial theme back
    if (themeFNames.at(theme->get_active_row_number()).longFName != options.theme) {
        rtengine::setPaths();
        RTImage::updateImages();
        switchThemeTo(options.theme);
    }

    // set the initial font back
    Pango::FontDescription fd(fontButton->get_font_name());

    if (fd.get_family() != options.fontFamily && (fd.get_size() / Pango::SCALE) != options.fontSize) {
        if (options.fontFamily == "default") {
            switchFontTo(initialFontFamily, initialFontSize);
        } else {
            switchFontTo(options.fontFamily, options.fontSize);
        }
    }

    // update the profileStore
    if (useBundledProfiles->get_active() != options.useBundledProfiles) {
        // we have to rescan with the old value;
        bpconn.block(true);
        useBundledProfiles->set_active(false);
        bundledProfilesChanged();
        bpconn.block(false);
    }

    hide();
}

void Preferences::selectStartupDir()
{

    Gtk::FileChooserDialog dialog(getToplevelWindow(this), M("PREFERENCES_DIRSELECTDLG"), Gtk::FILE_CHOOSER_ACTION_SELECT_FOLDER);
//    dialog.set_transient_for(*this);

    //Add response buttons the the dialog:
    dialog.add_button(M("GENERAL_CANCEL"), Gtk::RESPONSE_CANCEL);
    dialog.add_button(M("GENERAL_OPEN"), Gtk::RESPONSE_OK);

    int result = dialog.run();

    if (result == Gtk::RESPONSE_OK) {
        startupdir->set_text(dialog.get_filename());
    }
}

void Preferences::aboutPressed()
{

    splash = new Splash(*this);
    splash->set_transient_for(*this);
    splash->signal_delete_event().connect(sigc::mem_fun(*this, &Preferences::splashClosed));
    splash->show();
}

void Preferences::themeChanged()
{

    moptions.theme = themeFNames.at(theme->get_active_row_number()).longFName;
    rtengine::setPaths();
    RTImage::updateImages();
    switchThemeTo(moptions.theme);
}

void Preferences::forRAWComboChanged()
{
    if (!rprofiles) {
        return;
    }

    const ProfileStoreEntry *selectedEntry = rprofiles->getSelectedEntry();

    if (!selectedEntry) {
        return;
    }

    if (selectedEntry->type == PSET_FOLDER) {
        rpconn.block(true);
        rprofiles->set_active(currRawRow);
        rpconn.block(false);
    } else {
        currRawRow = rprofiles->get_active();
    }

    rprofiles->set_tooltip_text(selectedEntry->label);
}

void Preferences::forImageComboChanged()
{
    if (!iprofiles) {
        return;
    }

    const ProfileStoreEntry *selectedEntry = iprofiles->getSelectedEntry();

    if (!selectedEntry) {
        return;
    }

    if (selectedEntry->type == PSET_FOLDER) {
        ipconn.block(true);
        iprofiles->set_active(currImgRow);
        ipconn.block(false);
    } else {
        currImgRow = rprofiles->get_active();
    }

    iprofiles->set_tooltip_text(iprofiles->getSelectedEntry()->label);
}

void Preferences::layoutComboChanged()
{
    editorLayout->set_tooltip_text(editorLayout->get_active_text());
}

void Preferences::bundledProfilesChanged()
{
    rpconn.block(true);
    ipconn.block(true);

    // parseProfiles does use options.useBundledProfiles, so we temporarily change its value
    bool currValue = options.useBundledProfiles;
    options.useBundledProfiles = useBundledProfiles->get_active();

    // rescan the file's tree
    ProfileStore::getInstance()->parseProfiles(); // This will call Preferences::updateProfileList in return

    // restoring back the old value
    options.useBundledProfiles = currValue;

    ipconn.block(false);
    rpconn.block(false);
}

void Preferences::iccDirChanged()
{
    const auto currentSelection = monProfile->get_active_text();
    const auto profiles = rtengine::ICCStore::getInstance()->getProfilesFromDir(iccDir->get_filename());

    monProfile->remove_all();

    monProfile->append(M("PREFERENCES_PROFILE_NONE"));

    for (const auto& profile : profiles) {
        monProfile->append(profile);
    }

    setActiveTextOrIndex(*monProfile, currentSelection, 0);
}

void Preferences::storeCurrentValue()
{
    // TODO: Find a way to get and restore the current selection; the following line can't work anymore
    storedValueRaw = rprofiles->getFullPathFromActiveRow();
    storedValueImg = iprofiles->getFullPathFromActiveRow();
}

void Preferences::updateProfileList()
{
    rprofiles->updateProfileList();
    iprofiles->updateProfileList();
    const ProfileStoreEntry* dynpse = ProfileStore::getInstance()->getInternalDynamicPSE();
    rprofiles->addRow(dynpse);
    iprofiles->addRow(dynpse);
}

void Preferences::restoreValue()
{
    if (!rprofiles->setActiveRowFromFullPath(storedValueRaw)) {
        moptions.defProfRaw = DEFPROFILE_INTERNAL;
        rpconn.block(true);
        rprofiles->setInternalEntry();
        rpconn.block(false);
    }

    currRawRow = rprofiles->get_active();

    if (!iprofiles->setActiveRowFromFullPath(storedValueImg)) {
        moptions.defProfImg = DEFPROFILE_INTERNAL;
        ipconn.block(true);
        iprofiles->setInternalEntry();
        ipconn.block(false);
    }

    currImgRow = iprofiles->get_active();

    storedValueRaw = "";
    storedValueImg = "";
}

void Preferences::switchThemeTo(Glib::ustring newTheme)
{

    Glib::ustring filename(Glib::build_filename(argv0, "themes", newTheme + ".css"));

    if (!themecss) {
        themecss = Gtk::CssProvider::create();
        Glib::RefPtr<Gdk::Screen> screen = Gdk::Screen::get_default();
        Gtk::StyleContext::add_provider_for_screen(screen, themecss, GTK_STYLE_PROVIDER_PRIORITY_USER);
    }

    try {
        themecss->load_from_path(filename);
    } catch (Glib::Error &err) {
        printf("Error: Can't load css file \"%s\"\nMessage: %s\n", filename.c_str(), err.what().c_str());
    } catch (...) {
        printf("Error: Can't load css file \"%s\"\n", filename.c_str());
    }
}

void Preferences::fontChanged()
{
    newFont = true;
    Pango::FontDescription fd(fontButton->get_font_name());
    switchFontTo(fd.get_family(), fd.get_size() / Pango::SCALE);
}

void Preferences::cpFontChanged()
{

    newCPFont = true;
}

void Preferences::switchFontTo(const Glib::ustring &newFontFamily, const int newFontSize)
{

    if (newFontFamily != "default") {
        if (!fontcss) {
            fontcss = Gtk::CssProvider::create();
            Glib::RefPtr<Gdk::Screen> screen = Gdk::Screen::get_default();
            Gtk::StyleContext::add_provider_for_screen(screen, fontcss, GTK_STYLE_PROVIDER_PRIORITY_USER);
        }

        try {
            //GTK318
#if GTK_MAJOR_VERSION == 3 && GTK_MINOR_VERSION < 20
            fontcss->load_from_data(Glib::ustring::compose("* { font-family: %1; font-size: %2px }", newFontFamily, newFontSize));
#else
            fontcss->load_from_data(Glib::ustring::compose("* { font-family: %1; font-size: %2pt }", newFontFamily, newFontSize));
#endif
            //GTK318
        } catch (Glib::Error &err) {
            printf("Error: \"%s\"\n", err.what().c_str());
        } catch (...) {
            printf("Error: Can't find the font named \"%s\"\n", newFontFamily.c_str());
        }
    } else {
        if (fontcss) {
            fontcss = Gtk::CssProvider::create();
            Glib::RefPtr<Gdk::Screen> screen = Gdk::Screen::get_default();
            Gtk::StyleContext::remove_provider_for_screen(screen, fontcss);
        }
    }
}

void Preferences::workflowUpdate()
{

    if (moptions.tabbedUI != options.tabbedUI) {
        parent->setEditorMode(moptions.tabbedUI);
    }

    if (moptions.hideTPVScrollbar != options.hideTPVScrollbar) {
        // Update the tool panels
        parent->updateTPVScrollbar(moptions.hideTPVScrollbar);
    }

    if (moptions.UseIconNoText != options.UseIconNoText) {
        // Update the tool's tab titles
        parent->updateTabsUsesIcons(moptions.UseIconNoText);
    }

    if (moptions.FileBrowserToolbarSingleRow != options.FileBrowserToolbarSingleRow) {
        // Update the position of the Query toolbar
        parent->updateFBQueryTB(moptions.FileBrowserToolbarSingleRow);
    }

    if (moptions.showFilmStripToolBar != options.showFilmStripToolBar) {
        // Update the visibility of FB toolbar
        parent->updateFBToolBarVisibility(moptions.showFilmStripToolBar);
    }

    if (moptions.histogramPosition != options.histogramPosition) {
        // Update the position of the Histogram
        parent->updateHistogramPosition(options.histogramPosition, moptions.histogramPosition);
    }

    if (moptions.rtSettings.printerProfile != options.rtSettings.printerProfile
            || moptions.rtSettings.printerBPC     != options.rtSettings.printerBPC
            || moptions.rtSettings.printerIntent  != options.rtSettings.printerIntent) {
        // Update the position of the Histogram
        parent->updateProfiles(moptions.rtSettings.printerProfile, moptions.rtSettings.printerIntent, moptions.rtSettings.printerBPC);
    }

}

void Preferences::addExtPressed()
{

    Gtk::TreeNodeChildren c = extensionModel->children();

    for (size_t i = 0; i < c.size(); i++)
        if (c[i][extensionColumns.ext] == extension->get_text()) {
            return;
        }

    Gtk::TreeRow row = * (extensionModel->append());

    row[extensionColumns.enabled] = true;
    row[extensionColumns.ext]     = extension->get_text();
}

void Preferences::delExtPressed()
{

    extensionModel->erase(extensions->get_selection()->get_selected());
}

void Preferences::moveExtUpPressed()
{
    const Glib::RefPtr<Gtk::TreeSelection> selection = extensions->get_selection();

    if (!selection) {
        return;
    }

    const Gtk::TreeModel::iterator selected = selection->get_selected();

    if (!selected || selected == extensionModel->children().begin()) {
        return;
    }

    Gtk::TreeModel::iterator previous = selected;
    --previous;
    extensionModel->iter_swap(selected, previous);
}

void Preferences::moveExtDownPressed()
{
    const Glib::RefPtr<Gtk::TreeSelection> selection = extensions->get_selection();

    if (!selection) {
        return;
    }

    const Gtk::TreeModel::iterator selected = selection->get_selected();

    if (!selected) {
        return;
    }

    Gtk::TreeModel::iterator next = selected;

    if (++next) {
        extensionModel->iter_swap(selected, next);
    }
}

void Preferences::clearProfilesPressed()
{

    cacheMgr->clearProfiles();
}

void Preferences::clearmipPressed()
{

    cacheMgr->clearmip();
}

void Preferences::clearThumbImagesPressed()
{

    cacheMgr->clearImages();
}

void Preferences::clearAllPressed()
{

    cacheMgr->clearAll();
}

void Preferences::darkFrameChanged()
{
    //Glib::ustring s(darkFrameDir->get_filename());
    Glib::ustring s(darkFrameDir->get_current_folder());
    //if( s.compare( rtengine::dfm.getPathname()) !=0 ){
    rtengine::dfm.init(s);
    updateDFinfos();
    //}
}

void Preferences::flatFieldChanged()
{
    //Glib::ustring s(flatFieldDir->get_filename());
    Glib::ustring s(flatFieldDir->get_current_folder());
    //if( s.compare( rtengine::ffm.getPathname()) !=0 ){
    rtengine::ffm.init(s);
    updateFFinfos();
    //}
}

void Preferences::updateDFinfos()
{
    int t1, t2;
    rtengine::dfm.getStat(t1, t2);
    Glib::ustring s = Glib::ustring::compose("%1: %2 %3, %4 %5", M("PREFERENCES_DARKFRAMEFOUND"), t1, M("PREFERENCES_DARKFRAMESHOTS"), t2, M("PREFERENCES_DARKFRAMETEMPLATES"));
    dfLabel->set_text(s);
}

void Preferences::updateFFinfos()
{
    int t1, t2;
    rtengine::ffm.getStat(t1, t2);
    Glib::ustring s = Glib::ustring::compose("%1: %2 %3, %4 %5", M("PREFERENCES_FLATFIELDFOUND"), t1, M("PREFERENCES_FLATFIELDSHOTS"), t2, M("PREFERENCES_FLATFIELDTEMPLATES"));
    ffLabel->set_text(s);
}

bool Preferences::splashClosed(GdkEventAny* event)
{
    delete splash;
    splash = nullptr;
    return true;
}

void Preferences::behAddSetAllPressed(bool add)
{
    moptions.baBehav.assign(ADDSET_PARAM_NUM, add);

    for (Gtk::TreeIter sections = behModel->children().begin(); sections != behModel->children().end(); ++sections) {
        for (Gtk::TreeIter adjs = sections->children().begin(); adjs != sections->children().end(); ++adjs) {
            adjs->set_value(behavColumns.badd, add);
            adjs->set_value(behavColumns.bset, !add);
        }
    }
}

void Preferences::behAddAllPressed()
{
    behAddSetAllPressed(true);
}

void Preferences::behSetAllPressed()
{
    behAddSetAllPressed(false);
}<|MERGE_RESOLUTION|>--- conflicted
+++ resolved
@@ -789,17 +789,12 @@
     setExpandAlignProperties(iccdgrid, true, false, Gtk::ALIGN_FILL, Gtk::ALIGN_FILL);
     iccdgrid->set_column_spacing(4);
 
-<<<<<<< HEAD
+    Gtk::Label* monProfileRestartNeeded = Gtk::manage ( new Gtk::Label (Glib::ustring (" (") + M ("PREFERENCES_APPLNEXTSTARTUP") + ")") );
+    setExpandAlignProperties(monProfileRestartNeeded, false, false, Gtk::ALIGN_START, Gtk::ALIGN_BASELINE);
+
     iccdgrid->attach(*pdlabel, 0, 0, 1, 1);
     iccdgrid->attach(*iccDir, 1, 0, 1, 1);
-=======
-    Gtk::Label* monProfileRestartNeeded = Gtk::manage ( new Gtk::Label (Glib::ustring (" (") + M ("PREFERENCES_APPLNEXTSTARTUP") + ")") );
-    setExpandAlignProperties(monProfileRestartNeeded, false, false, Gtk::ALIGN_START, Gtk::ALIGN_BASELINE);
-
-    iccdgrid->attach (*pdlabel, 0, 0, 1, 1);
-    iccdgrid->attach (*iccDir, 1, 0, 1, 1);
     iccdgrid->attach (*monProfileRestartNeeded, 2, 0, 1, 1);
->>>>>>> 61e411b4
 
     iccDir->signal_selection_changed().connect(sigc::mem_fun(this, &Preferences::iccDirChanged));
 
