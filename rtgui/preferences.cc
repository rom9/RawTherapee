--- conflicted
+++ resolved
@@ -505,39 +505,21 @@
     cpfrm->add (*cpbt);
     mvbpp->pack_start (*cpfrm, Gtk::PACK_SHRINK, 4);
 
-<<<<<<< HEAD
     Gtk::Frame* fdp = Gtk::manage (new Gtk::Frame (M ("PREFERENCES_PROFILEHANDLING")));
-    Gtk::VBox* vbdp = Gtk::manage (new Gtk::VBox ());
-    saveParamsFile = Gtk::manage (new Gtk::CheckButton (M ("PREFERENCES_PROFILESAVEINPUT")));
-    vbdp->pack_start (*saveParamsFile, Gtk::PACK_SHRINK, 4);
-    saveParamsCache = Gtk::manage (new Gtk::CheckButton (M ("PREFERENCES_PROFILESAVECACHE")));
-    vbdp->pack_start (*saveParamsCache, Gtk::PACK_SHRINK, 4);
+    Gtk::Table* vbdp = Gtk::manage (new Gtk::Table (2, 2));
+    saveParamsPreference = Gtk::manage (new Gtk::ComboBoxText ());
+    saveParamsPreference->append (M ("PREFERENCES_PROFILESAVEINPUT"));
+    saveParamsPreference->append (M ("PREFERENCES_PROFILESAVECACHE"));
+    saveParamsPreference->append (M ("PREFERENCES_PROFILESAVEBOTH"));
+    Gtk::Label *splab = Gtk::manage (new Gtk::Label (M ("PREFERENCES_PROFILESAVELOCATION") + ":"));
+    vbdp->attach (*splab, 0, 1, 0, 1, Gtk::FILL, Gtk::SHRINK, 2, 2);
+    vbdp->attach (*saveParamsPreference, 1, 2, 0, 1, Gtk::EXPAND | Gtk::FILL | Gtk::SHRINK, Gtk::SHRINK, 2, 2);
     Gtk::Label* lplab = Gtk::manage (new Gtk::Label (M ("PREFERENCES_PROFILELOADPR") + ":"));
     loadParamsPreference = Gtk::manage (new Gtk::ComboBoxText ());
     loadParamsPreference->append (M ("PREFERENCES_PROFILEPRCACHE"));
     loadParamsPreference->append (M ("PREFERENCES_PROFILEPRFILE"));
-    Gtk::HBox* hb41 = Gtk::manage (new Gtk::HBox ());
-    hb41->pack_start (*lplab, Gtk::PACK_SHRINK, 0);
-    hb41->pack_start (*loadParamsPreference, Gtk::PACK_EXPAND_WIDGET, 0);
-    hb41->set_spacing (4);
-    vbdp->pack_start (*hb41, Gtk::PACK_EXPAND_WIDGET, 4);
-=======
-    Gtk::Frame* fdp = Gtk::manage (new Gtk::Frame (M("PREFERENCES_PROFILEHANDLING")));
-    Gtk::Table* vbdp = Gtk::manage (new Gtk::Table (2, 2));
-    saveParamsPreference = Gtk::manage (new Gtk::ComboBoxText ());
-    saveParamsPreference->append(M("PREFERENCES_PROFILESAVEINPUT"));
-    saveParamsPreference->append(M("PREFERENCES_PROFILESAVECACHE"));
-    saveParamsPreference->append(M("PREFERENCES_PROFILESAVEBOTH"));
-    Gtk::Label *splab = Gtk::manage(new Gtk::Label(M("PREFERENCES_PROFILESAVELOCATION") + ":"));
-    vbdp->attach(*splab, 0, 1, 0, 1, Gtk::FILL, Gtk::SHRINK, 2, 2);
-    vbdp->attach(*saveParamsPreference, 1, 2, 0, 1, Gtk::EXPAND | Gtk::FILL | Gtk::SHRINK, Gtk::SHRINK, 2, 2);
-    Gtk::Label* lplab = Gtk::manage (new Gtk::Label (M("PREFERENCES_PROFILELOADPR") + ":"));
-    loadParamsPreference = Gtk::manage (new Gtk::ComboBoxText ());
-    loadParamsPreference->append (M("PREFERENCES_PROFILEPRCACHE"));
-    loadParamsPreference->append (M("PREFERENCES_PROFILEPRFILE"));
-    vbdp->attach(*lplab, 0, 1, 1, 2, Gtk::FILL, Gtk::SHRINK, 2, 2);
-    vbdp->attach(*loadParamsPreference, 1, 2, 1, 2, Gtk::EXPAND | Gtk::FILL | Gtk::SHRINK, Gtk::SHRINK, 2, 2);
->>>>>>> e33457cb
+    vbdp->attach (*lplab, 0, 1, 1, 2, Gtk::FILL, Gtk::SHRINK, 2, 2);
+    vbdp->attach (*loadParamsPreference, 1, 2, 1, 2, Gtk::EXPAND | Gtk::FILL | Gtk::SHRINK, Gtk::SHRINK, 2, 2);
     fdp->add (*vbdp);
     mvbpp->pack_start (*fdp, Gtk::PACK_SHRINK, 4);
 
@@ -798,7 +780,7 @@
     const std::vector<Glib::ustring> profiles = rtengine::ICCStore::getInstance ()->getProfiles (rtengine::ICCStore::ProfileType::MONITOR);
 
     for (const auto profile : profiles) {
-        if (profile.find("file:") != 0) {
+        if (profile.find ("file:") != 0) {
             monProfile->append (profile);
         }
     }
@@ -815,9 +797,9 @@
     monBPC->set_active (true);
 
 //#if defined(WIN32) // Auto-detection not implemented for Linux, see issue 851
-    cbAutoMonProfile = Gtk::manage (new Gtk::CheckButton (M("PREFERENCES_AUTOMONPROFILE")));
-    setExpandAlignProperties(cbAutoMonProfile, false, false, Gtk::ALIGN_START, Gtk::ALIGN_CENTER);
-    autoMonProfileConn  = cbAutoMonProfile->signal_toggled().connect (sigc::mem_fun(*this, &Preferences::autoMonProfileToggled));
+    cbAutoMonProfile = Gtk::manage (new Gtk::CheckButton (M ("PREFERENCES_AUTOMONPROFILE")));
+    setExpandAlignProperties (cbAutoMonProfile, false, false, Gtk::ALIGN_START, Gtk::ALIGN_CENTER);
+    autoMonProfileConn  = cbAutoMonProfile->signal_toggled().connect (sigc::mem_fun (*this, &Preferences::autoMonProfileToggled));
 //#endif
 
     int row = 0;
@@ -1932,7 +1914,7 @@
 
     monBPC->set_active (moptions.rtSettings.monitorBPC);
 //#if defined(WIN32)
-    cbAutoMonProfile->set_active(moptions.rtSettings.autoMonitorProfile);
+    cbAutoMonProfile->set_active (moptions.rtSettings.autoMonitorProfile);
 //#endif
 #endif
 
@@ -2055,7 +2037,7 @@
     sameThumbSize->set_active (moptions.sameThumbSize);
     ckbInternalThumbIfUntouched->set_active (moptions.internalThumbIfUntouched);
 
-    saveParamsPreference->set_active(moptions.saveParamsFile ? (moptions.saveParamsCache ? 2 : 0) : 1);
+    saveParamsPreference->set_active (moptions.saveParamsFile ? (moptions.saveParamsCache ? 2 : 0) : 1);
 
     loadParamsPreference->set_active (moptions.paramsLoadLocation);
     useBundledProfiles->set_active (moptions.useBundledProfiles);
