--- conflicted
+++ resolved
@@ -1537,13 +1537,8 @@
     txtSndLngEditProcDone = Gtk::manage(new Gtk::Entry());
     pSndLngEditProcDone->pack_start(*txtSndLngEditProcDone, Gtk::PACK_EXPAND_WIDGET, 4);
 
-<<<<<<< HEAD
-    Gtk::Label* lSndLngEditProcDoneSecs = Gtk::manage(new Gtk::Label(M("PREFERENCES_SND_TRESHOLDSECS") + Glib::ustring(":")));
+    Gtk::Label* lSndLngEditProcDoneSecs = Gtk::manage (new Gtk::Label (M ("PREFERENCES_SND_THRESHOLDSECS") + Glib::ustring (":")));
     pSndLngEditProcDone->pack_start(*lSndLngEditProcDoneSecs, Gtk::PACK_SHRINK, 12);
-=======
-    Gtk::Label* lSndLngEditProcDoneSecs = Gtk::manage (new Gtk::Label (M ("PREFERENCES_SND_THRESHOLDSECS") + Glib::ustring (":")));
-    pSndLngEditProcDone->pack_start (*lSndLngEditProcDoneSecs, Gtk::PACK_SHRINK, 12);
->>>>>>> 4511b693
 
     spbSndLngEditProcDoneSecs = Gtk::manage(new Gtk::SpinButton());
     spbSndLngEditProcDoneSecs->set_digits(1);
@@ -2235,15 +2230,9 @@
     Gtk::FileChooserDialog dialog(getToplevelWindow(this), M("PREFERENCES_DIRSELECTDLG"), Gtk::FILE_CHOOSER_ACTION_SELECT_FOLDER);
 //    dialog.set_transient_for(*this);
 
-<<<<<<< HEAD
-    //Add response buttons the the dialog:
+    //Add response buttons to the dialog:
     dialog.add_button(M("GENERAL_CANCEL"), Gtk::RESPONSE_CANCEL);
     dialog.add_button(M("GENERAL_OPEN"), Gtk::RESPONSE_OK);
-=======
-    //Add response buttons to the dialog:
-    dialog.add_button (M ("GENERAL_CANCEL"), Gtk::RESPONSE_CANCEL);
-    dialog.add_button (M ("GENERAL_OPEN"), Gtk::RESPONSE_OK);
->>>>>>> 4511b693
 
     int result = dialog.run();
 
