--- conflicted
+++ resolved
@@ -523,11 +523,7 @@
     mvbpp->pack_start ( *fdf , Gtk::PACK_SHRINK, 4);
 
     //dfconn = darkFrameDir->signal_file_set().connect ( sigc::mem_fun(*this, &Preferences::darkFrameChanged), true);
-<<<<<<< HEAD
-    dfconn = darkFrameDir->signal_current_folder_changed().connect ( sigc::mem_fun (*this, &Preferences::darkFrameChanged), true);
-=======
     dfconn = darkFrameDir->signal_selection_changed().connect ( sigc::mem_fun(*this, &Preferences::darkFrameChanged), true);
->>>>>>> 40ee5914
 
     // FLATFIELD
     Gtk::Frame* fff = Gtk::manage (new Gtk::Frame (M ("PREFERENCES_FLATFIELD")) );
@@ -544,29 +540,7 @@
     mvbpp->pack_start ( *fff , Gtk::PACK_SHRINK, 4);
 
     //ffconn = flatFieldDir->signal_file_set().connect ( sigc::mem_fun(*this, &Preferences::flatFieldChanged), true);
-<<<<<<< HEAD
-    ffconn = flatFieldDir->signal_current_folder_changed().connect ( sigc::mem_fun (*this, &Preferences::flatFieldChanged), true);
-
-
-    // MERGE FILES
-    Gtk::Frame* fmg = Gtk::manage (new Gtk::Frame (M ("PREFERENCES_MERGE")) );
-    Gtk::HBox* hb43mg = Gtk::manage (new Gtk::HBox ());
-    mergeDir = Gtk::manage (new Gtk::FileChooserButton (M ("PREFERENCES_MERGEDIR"), Gtk::FILE_CHOOSER_ACTION_SELECT_FOLDER));
-    Gtk::Label *mgLab = Gtk::manage (new Gtk::Label (M ("PREFERENCES_MERGEDIR") + ":"));
-    hb43mg->pack_start (*mgLab , Gtk::PACK_SHRINK, 4 );
-    hb43mg->pack_start (*mergeDir);
-    mgLabel = Gtk::manage (new Gtk::Label ("Found:"));
-    Gtk::VBox* vbmg = Gtk::manage (new Gtk::VBox ());
-    vbmg->pack_start ( *hb43mg, Gtk::PACK_SHRINK, 4);
-    // vbmg->pack_start( *mgLabel, Gtk::PACK_SHRINK, 4 );
-    fmg->add ( *vbmg );
-    mvbpp->pack_start ( *fmg , Gtk::PACK_SHRINK, 4);
-    mvbpp->set_border_width (4);
-
-    mgconn = mergeDir->signal_current_folder_changed().connect ( sigc::mem_fun (*this, &Preferences::mergeChanged), true);
-=======
     ffconn = flatFieldDir->signal_selection_changed().connect ( sigc::mem_fun(*this, &Preferences::flatFieldChanged), true);
->>>>>>> 40ee5914
 
     //Cluts Dir
     Gtk::Frame* clutsDirFrame = Gtk::manage (new Gtk::Frame (M ("PREFERENCES_FILMSIMULATION")) );
