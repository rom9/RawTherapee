--- conflicted
+++ resolved
@@ -847,63 +847,37 @@
 
     //-------------------------  CIECAM ----------------------
 
-<<<<<<< HEAD
-    //  Gtk::Label* viewlab = Gtk::manage (new Gtk::Label (M ("PREFERENCES_VIEW") + ":", Gtk::ALIGN_START));
-    //  setExpandAlignProperties (viewlab, false, false, Gtk::ALIGN_START, Gtk::ALIGN_CENTER);
-
-    //  view = Gtk::manage (new Gtk::ComboBoxText ());
-//   setExpandAlignProperties (view, true, false, Gtk::ALIGN_FILL, Gtk::ALIGN_CENTER);
-//    view->append (M("PREFERENCES_D50_MENU"));
-
-//   view->append (M ("PREFERENCES_D50"));
-//   view->append (M("PREFERENCES_D55"));
-//   view->append (M("PREFERENCES_D60"));
-//   view->append (M("PREFERENCES_D65"));
-//   view->append (M("PREFERENCES_BLACKBODY"));
-//   view->append (M("PREFERENCES_FLUOF2"));
-//   view->append (M("PREFERENCES_FLUOF7"));
-//   view->append (M("PREFERENCES_FLUOF11"));
-
-//    Gtk::Label* greylab = Gtk::manage (new Gtk::Label (M ("PREFERENCES_GREY") + ":", Gtk::ALIGN_START));
-//    setExpandAlignProperties (greylab, false, false, Gtk::ALIGN_START, Gtk::ALIGN_CENTER);
-//    grey = Gtk::manage (new Gtk::ComboBoxText ());
-//    setExpandAlignProperties (grey, true, false, Gtk::ALIGN_FILL, Gtk::ALIGN_CENTER);
-//   grey->append (M("PREFERENCES_GREY05"));
-//   grey->append (M("PREFERENCES_GREY10"));
-//   grey->append (M("PREFERENCES_GREY15"));
-//    grey->append (M ("PREFERENCES_GREY18"));
-//   grey->append (M("PREFERENCES_GREY18_MENU"));
-
-//   grey->append (M("PREFERENCES_GREY23"));
-//   grey->append (M("PREFERENCES_GREY30"));
-//   grey->append (M("PREFERENCES_GREY40"));
-=======
+/*
     Gtk::Label* viewlab = Gtk::manage (new Gtk::Label (M ("PREFERENCES_VIEW") + ":", Gtk::ALIGN_START));
     setExpandAlignProperties (viewlab, false, false, Gtk::ALIGN_START, Gtk::ALIGN_CENTER);
 
     view = Gtk::manage (new Gtk::ComboBoxText ());
     setExpandAlignProperties (view, true, false, Gtk::ALIGN_FILL, Gtk::ALIGN_CENTER);
+    view->append (M("PREFERENCES_D50_MENU"));
+
     view->append (M ("PREFERENCES_D50"));
-    view->append (M ("PREFERENCES_D55"));
-    view->append (M ("PREFERENCES_D60"));
-    view->append (M ("PREFERENCES_D65"));
-    view->append (M ("PREFERENCES_BLACKBODY"));
-    view->append (M ("PREFERENCES_FLUOF2"));
-    view->append (M ("PREFERENCES_FLUOF7"));
-    view->append (M ("PREFERENCES_FLUOF11"));
+    view->append (M("PREFERENCES_D55"));
+    view->append (M("PREFERENCES_D60"));
+    view->append (M("PREFERENCES_D65"));
+    view->append (M("PREFERENCES_BLACKBODY"));
+    view->append (M("PREFERENCES_FLUOF2"));
+    view->append (M("PREFERENCES_FLUOF7"));
+    view->append (M("PREFERENCES_FLUOF11"));
 
     Gtk::Label* greylab = Gtk::manage (new Gtk::Label (M ("PREFERENCES_GREY") + ":", Gtk::ALIGN_START));
     setExpandAlignProperties (greylab, false, false, Gtk::ALIGN_START, Gtk::ALIGN_CENTER);
     grey = Gtk::manage (new Gtk::ComboBoxText ());
     setExpandAlignProperties (grey, true, false, Gtk::ALIGN_FILL, Gtk::ALIGN_CENTER);
-    grey->append (M ("PREFERENCES_GREY05"));
-    grey->append (M ("PREFERENCES_GREY10"));
-    grey->append (M ("PREFERENCES_GREY15"));
+    grey->append (M("PREFERENCES_GREY05"));
+    grey->append (M("PREFERENCES_GREY10"));
+    grey->append (M("PREFERENCES_GREY15"));
     grey->append (M ("PREFERENCES_GREY18"));
-    grey->append (M ("PREFERENCES_GREY23"));
-    grey->append (M ("PREFERENCES_GREY30"));
-    grey->append (M ("PREFERENCES_GREY40"));
->>>>>>> be0b4f22
+    grey->append (M("PREFERENCES_GREY18_MENU"));
+
+    grey->append (M("PREFERENCES_GREY23"));
+    grey->append (M("PREFERENCES_GREY30"));
+    grey->append (M("PREFERENCES_GREY40"));
+*/
 
     Gtk::Label* greySclab = Gtk::manage (new Gtk::Label (M ("PREFERENCES_GREYSC") + ":", Gtk::ALIGN_START));
     setExpandAlignProperties (greySclab, false, false, Gtk::ALIGN_START, Gtk::ALIGN_CENTER);
