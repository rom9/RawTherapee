/*
 *  This file is part of RawTherapee.
 *
 *  Copyright (c) 2004-2010 Gabor Horvath <hgabor@rawtherapee.com>, Oliver Duis <www.oliverduis.de>
 *
 *  RawTherapee is free software: you can redistribute it and/or modify
 *  it under the terms of the GNU General Public License as published by
 *  the Free Software Foundation, either version 3 of the License, or
 *  (at your option) any later version.
 *
 *  RawTherapee is distributed in the hope that it will be useful,
 *  but WITHOUT ANY WARRANTY; without even the implied warranty of
 *  MERCHANTABILITY or FITNESS FOR A PARTICULAR PURPOSE.  See the
 *  GNU General Public License for more details.
 *
 *  You should have received a copy of the GNU General Public License
 *  along with RawTherapee.  If not, see <http://www.gnu.org/licenses/>.
 */
#include <sigc++/slot.h>
#include "preferences.h"
#include "multilangmgr.h"
#include "splash.h"
#include "cachemanager.h"
#include "addsetids.h"
#include "../rtengine/icons.h"
#include "../rtengine/dfmanager.h"
#include "../rtengine/ffmanager.h"
#include <sstream>
#include "rtimage.h"
#ifdef _OPENMP
#include <omp.h>
#endif

extern Options options;
extern Glib::ustring argv0;
Glib::RefPtr<Gtk::CssProvider> themecss;
Glib::RefPtr<Gtk::CssProvider> fontcss;

Preferences::Preferences(RTWindow *rtwindow)
    : Gtk::Dialog(M("MAIN_BUTTON_PREFERENCES"), *rtwindow, true)
    , splash(nullptr)
    , rprofiles(nullptr)
    , iprofiles(nullptr)
    , parent(rtwindow)
    , newFont(false)
    , newCPFont(false)
{
    regex = Glib::Regex::create(THEMEREGEXSTR, Glib::RegexCompileFlags::REGEX_CASELESS);

    moptions.copyFrom(&options);

    set_size_request(650, -1);
    set_default_size(options.preferencesWidth, options.preferencesHeight);

    Pango::FontDescription defaultFont = get_style_context()->get_font();
    initialFontFamily = defaultFont.get_family();
    initialFontSize = defaultFont.get_size() / Pango::SCALE;

    Gtk::Box* mainBox = get_content_area();
//GTK318
#if GTK_MAJOR_VERSION == 3 && GTK_MINOR_VERSION < 20
    mainBox->set_spacing(8);
#endif
//GTK318

    Gtk::Notebook* nb = Gtk::manage(new Gtk::Notebook());
    nb->set_scrollable(true);
    nb->set_name("PrefNotebook");
    mainBox->pack_start(*nb);

    Gtk::Button* about  = Gtk::manage(new Gtk::Button(M("GENERAL_ABOUT")));
    Gtk::Button* ok     = Gtk::manage(new Gtk::Button(M("GENERAL_OK")));
    Gtk::Button* cancel = Gtk::manage(new Gtk::Button(M("GENERAL_CANCEL")));

    about->signal_clicked().connect(sigc::mem_fun(*this, &Preferences::aboutPressed));
    ok->signal_clicked().connect(sigc::mem_fun(*this, &Preferences::okPressed));
    cancel->signal_clicked().connect(sigc::mem_fun(*this, &Preferences::cancelPressed));

    get_action_area()->pack_start(*about);
    get_action_area()->pack_end(*ok);
    get_action_area()->pack_end(*cancel);

    nb->append_page(*getGeneralPanel(), M("PREFERENCES_TAB_GENERAL"));
    nb->append_page(*getImageProcessingPanel(), M("PREFERENCES_TAB_IMPROC"));
    nb->append_page(*getDynamicProfilePanel(), M("PREFERENCES_TAB_DYNAMICPROFILE"));
    nb->append_page(*getFileBrowserPanel(), M("PREFERENCES_TAB_BROWSER"));
    nb->append_page(*getColorManPanel(), M("PREFERENCES_TAB_COLORMGR"));
    nb->append_page(*getBatchProcPanel(), M("PREFERENCES_BATCH_PROCESSING"));
    nb->append_page(*getPerformancePanel(), M("PREFERENCES_TAB_PERFORMANCE"));
    // Sounds only on Windows and Linux
#if defined(WIN32) || defined(__linux__)
    nb->append_page(*getSoundsPanel(), M("PREFERENCES_TAB_SOUND"));
#endif
    nb->set_current_page(0);

    ProfileStore::getInstance()->addListener(this);

    fillPreferences();

    show_all_children();
}


Preferences::~Preferences()
{

    ProfileStore::getInstance()->removeListener(this);
    get_size(options.preferencesWidth, options.preferencesHeight);
}

int Preferences::getThemeRowNumber(Glib::ustring& longThemeFName)
{

    if (regex->match(longThemeFName + ".css", matchInfo)) {
        for (size_t i = 0 ; i < themeFNames.size(); ++i) {
            if (themeFNames.at(i).longFName == longThemeFName) {
                return (int)i;
            }
        }
    }

    return -1;
}

Gtk::Widget* Preferences::getBatchProcPanel()
{
    swBatchProc = Gtk::manage(new Gtk::ScrolledWindow());
    swBatchProc->set_policy(Gtk::POLICY_AUTOMATIC, Gtk::POLICY_AUTOMATIC);

    Gtk::VBox* vbBatchProc = Gtk::manage (new Gtk::VBox ());

    Gtk::ScrolledWindow* behscrollw = Gtk::manage(new Gtk::ScrolledWindow());
    behscrollw->set_policy(Gtk::POLICY_AUTOMATIC, Gtk::POLICY_AUTOMATIC);
    behscrollw->set_size_request(-1, 60);
    Gtk::VBox* vbbeh = Gtk::manage(new Gtk::VBox());
    vbbeh->pack_start(*behscrollw, Gtk::PACK_EXPAND_WIDGET);
    Gtk::Frame* behFrame = Gtk::manage(new Gtk::Frame(M("PREFERENCES_BEHAVIOR")));
    behFrame->add(*vbbeh);
    vbBatchProc->pack_start (*behFrame, Gtk::PACK_EXPAND_WIDGET, 4);
    Gtk::TreeView* behTreeView = Gtk::manage(new Gtk::TreeView());
    behscrollw->add(*behTreeView);

    behModel = Gtk::TreeStore::create(behavColumns);
    behTreeView->set_model(behModel);

    behTreeView->append_column(M("PREFERENCES_PROPERTY"), behavColumns.label);
    behTreeView->append_column_editable(M("PREFERENCES_ADD"), behavColumns.badd);
    behTreeView->append_column_editable(M("PREFERENCES_SET"), behavColumns.bset);

    Gtk::CellRendererToggle* cr_add = static_cast<Gtk::CellRendererToggle*>(behTreeView->get_column(1)->get_first_cell());
    Gtk::CellRendererToggle* cr_set = static_cast<Gtk::CellRendererToggle*>(behTreeView->get_column(2)->get_first_cell());

    cr_add->set_radio(true);
    cr_add->set_property("xalign", 0.0f);
    sigc::connection addc = cr_add->signal_toggled().connect(sigc::mem_fun(*this, &Preferences::behAddRadioToggled));
    cr_set->set_radio(true);
    cr_set->set_property("xalign", 0.0f);
    sigc::connection setc = cr_set->signal_toggled().connect(sigc::mem_fun(*this, &Preferences::behSetRadioToggled));

    behTreeView->get_column(1)->add_attribute(*cr_add, "visible", behavColumns.visible);
    behTreeView->get_column(1)->set_sizing(Gtk::TREE_VIEW_COLUMN_FIXED);
    behTreeView->get_column(1)->set_fixed_width(50);
    behTreeView->get_column(2)->add_attribute(*cr_set, "visible", behavColumns.visible);
    behTreeView->get_column(2)->set_sizing(Gtk::TREE_VIEW_COLUMN_FIXED);
    behTreeView->get_column(2)->set_fixed_width(50);

    // fill model
    Gtk::TreeModel::iterator mi, ci;

    /*
     * The TRUE/FALSE values of appendBehavList are replaced by the one defined in options.cc,
     */
    mi = behModel->append();
    mi->set_value(behavColumns.label, M("TP_EXPOSURE_LABEL"));
    appendBehavList(mi, M("TP_EXPOSURE_EXPCOMP"), ADDSET_TC_EXPCOMP, false);
    appendBehavList(mi, M("TP_EXPOSURE_COMPRHIGHLIGHTS"), ADDSET_TC_HLCOMPAMOUNT, false);
    appendBehavList(mi, M("TP_EXPOSURE_COMPRHIGHLIGHTSTHRESHOLD"), ADDSET_TC_HLCOMPTHRESH, false);
    appendBehavList(mi, M("TP_EXPOSURE_BLACKLEVEL"), ADDSET_TC_BLACKLEVEL, false);
    appendBehavList(mi, M("TP_EXPOSURE_COMPRSHADOWS"), ADDSET_TC_SHCOMP, false);
    appendBehavList(mi, M("TP_EXPOSURE_BRIGHTNESS"), ADDSET_TC_BRIGHTNESS, false);
    appendBehavList(mi, M("TP_EXPOSURE_CONTRAST"), ADDSET_TC_CONTRAST, false);
    appendBehavList(mi, M("TP_EXPOSURE_SATURATION"), ADDSET_TC_SATURATION, false);

    mi = behModel->append ();
    mi->set_value(behavColumns.label, M("TP_EPD_LABEL"));
    appendBehavList(mi, M("TP_EPD_STRENGTH"), ADDSET_EPD_STRENGTH, false);
    appendBehavList(mi, M("TP_EPD_GAMMA"), ADDSET_EPD_GAMMA, false);
    appendBehavList(mi, M("TP_EPD_EDGESTOPPING"), ADDSET_EPD_EDGESTOPPING, false);
    appendBehavList(mi, M("TP_EPD_SCALE"), ADDSET_EPD_SCALE, false);
    appendBehavList(mi, M("TP_EPD_REWEIGHTINGITERATES"), ADDSET_EPD_REWEIGHTINGITERATES, false);

    mi = behModel->append();
    mi->set_value(behavColumns.label, M("TP_TM_FATTAL_LABEL"));
    appendBehavList (mi, M ("TP_TM_FATTAL_AMOUNT"), ADDSET_FATTAL_AMOUNT, false);
    appendBehavList (mi, M ("TP_TM_FATTAL_THRESHOLD"), ADDSET_FATTAL_THRESHOLD, false);
    appendBehavList (mi, M ("TP_TM_FATTAL_ANCHOR"), ADDSET_FATTAL_ANCHOR, false);

    mi = behModel->append();
    mi->set_value(behavColumns.label, M("TP_RETINEX_LABEL"));
    appendBehavList(mi, M("TP_RETINEX_STRENGTH"), ADDSET_RETI_STR, false);
    appendBehavList(mi, M("TP_RETINEX_NEIGHBOR"), ADDSET_RETI_NEIGH, false);
    appendBehavList(mi, M("TP_RETINEX_VARIANCE"), ADDSET_RETI_VART, false);
    appendBehavList(mi, M("TP_RETINEX_GAMMA"), ADDSET_RETI_GAM, false);
    appendBehavList(mi, M("TP_RETINEX_SLOPE"), ADDSET_RETI_SLO, false);
    appendBehavList(mi, M("TP_RETINEX_GAIN"), ADDSET_RETI_GAIN, false);
    appendBehavList(mi, M("TP_RETINEX_OFFSET"), ADDSET_RETI_OFFS, false);
    appendBehavList(mi, M("TP_RETINEX_THRESHOLD"), ADDSET_RETI_LIMD, false);

    mi = behModel->append();
    mi->set_value(behavColumns.label, M("TP_SHADOWSHLIGHTS_LABEL"));
    appendBehavList(mi, M("TP_SHADOWSHLIGHTS_HIGHLIGHTS"), ADDSET_SH_HIGHLIGHTS, false);
    appendBehavList(mi, M("TP_SHADOWSHLIGHTS_SHADOWS"), ADDSET_SH_SHADOWS, false);

    mi = behModel->append();
    mi->set_value(behavColumns.label, M("TP_LABCURVE_LABEL"));
    appendBehavList(mi, M("TP_LABCURVE_BRIGHTNESS"), ADDSET_LC_BRIGHTNESS, false);
    appendBehavList(mi, M("TP_LABCURVE_CONTRAST"), ADDSET_LC_CONTRAST, false);
    appendBehavList(mi, M("TP_LABCURVE_CHROMATICITY"), ADDSET_LC_CHROMATICITY, false);

    mi = behModel->append();  // Used for both Resize and Post-Resize sharpening
    mi->set_value(behavColumns.label, M("TP_SHARPENING_LABEL"));
    appendBehavList (mi, M ("TP_SHARPENING_CONTRAST"), ADDSET_SHARP_CONTRAST, false);
    appendBehavList(mi, M("TP_SHARPENING_RADIUS"), ADDSET_SHARP_RADIUS, false);
    appendBehavList(mi, M("TP_SHARPENING_AMOUNT"), ADDSET_SHARP_AMOUNT, false);
    appendBehavList(mi, M("TP_SHARPENING_RLD_DAMPING"), ADDSET_SHARP_DAMPING, false);
    appendBehavList(mi, M("TP_SHARPENING_RLD_ITERATIONS"), ADDSET_SHARP_ITER, false);
    appendBehavList(mi, M("TP_SHARPENING_EDTOLERANCE"), ADDSET_SHARP_EDGETOL, false);
    appendBehavList(mi, M("TP_SHARPENING_HALOCONTROL"), ADDSET_SHARP_HALOCTRL, false);

    mi = behModel->append();
    mi->set_value(behavColumns.label, M("TP_LOCALCONTRAST_LABEL"));
    appendBehavList(mi, M("TP_LOCALCONTRAST_RADIUS"), ADDSET_LOCALCONTRAST_RADIUS, false);
    appendBehavList(mi, M("TP_LOCALCONTRAST_AMOUNT"), ADDSET_LOCALCONTRAST_AMOUNT, false);
    appendBehavList(mi, M("TP_LOCALCONTRAST_DARKNESS"), ADDSET_LOCALCONTRAST_DARKNESS, false);
    appendBehavList(mi, M("TP_LOCALCONTRAST_LIGHTNESS"), ADDSET_LOCALCONTRAST_LIGHTNESS, false);

    mi = behModel->append();
    mi->set_value(behavColumns.label, M("TP_SHARPENEDGE_LABEL"));
    appendBehavList(mi, M("TP_SHARPENEDGE_PASSES"), ADDSET_SHARPENEDGE_PASS, false);
    appendBehavList(mi, M("TP_SHARPENEDGE_AMOUNT"), ADDSET_SHARPENEDGE_AMOUNT, false);

    mi = behModel->append();
    mi->set_value(behavColumns.label, M("TP_SHARPENMICRO_LABEL"));
    appendBehavList(mi, M("TP_SHARPENMICRO_AMOUNT"), ADDSET_SHARPENMICRO_AMOUNT, false);
    appendBehavList (mi, M ("TP_SHARPENMICRO_CONTRAST"), ADDSET_SHARPENMICRO_CONTRAST, false);
    appendBehavList(mi, M("TP_SHARPENMICRO_UNIFORMITY"), ADDSET_SHARPENMICRO_UNIFORMITY, false);

    mi = behModel->append();
    mi->set_value(behavColumns.label, M("TP_DIRPYRDENOISE_LABEL"));
    appendBehavList (mi, M ("TP_DIRPYRDENOISE_LUMINANCE_SMOOTHING"), ADDSET_DIRPYRDN_LUMA, true);
    appendBehavList (mi, M ("TP_DIRPYRDENOISE_LUMINANCE_DETAIL"), ADDSET_DIRPYRDN_LUMDET, true);
    appendBehavList (mi, M ("TP_DIRPYRDENOISE_CHROMINANCE_MASTER"), ADDSET_DIRPYRDN_CHROMA, true);
    appendBehavList (mi, M ("TP_DIRPYRDENOISE_CHROMINANCE_REDGREEN"), ADDSET_DIRPYRDN_CHROMARED, true);
    appendBehavList (mi, M ("TP_DIRPYRDENOISE_CHROMINANCE_BLUEYELLOW"), ADDSET_DIRPYRDN_CHROMABLUE, true);
    appendBehavList (mi, M ("TP_DIRPYRDENOISE_MAIN_GAMMA"), ADDSET_DIRPYRDN_GAMMA, true);
    appendBehavList (mi, M ("TP_DIRPYRDENOISE_MEDIAN_PASSES"), ADDSET_DIRPYRDN_PASSES, true);

    mi = behModel->append();
    mi->set_value ( behavColumns.label, M ("TP_DEHAZE_LABEL") );
    appendBehavList ( mi, M ( "TP_DEHAZE_STRENGTH" ), ADDSET_DEHAZE_STRENGTH, true );

    mi = behModel->append ();
    mi->set_value(behavColumns.label, M("TP_WBALANCE_LABEL"));
    appendBehavList(mi, M("TP_WBALANCE_TEMPERATURE"), ADDSET_WB_TEMPERATURE, true);
    appendBehavList(mi, M("TP_WBALANCE_GREEN"), ADDSET_WB_GREEN, true);
    appendBehavList(mi, M("TP_WBALANCE_EQBLUERED"), ADDSET_WB_EQUAL, true);
    appendBehavList(mi, M("TP_WBALANCE_TEMPBIAS"), ADDSET_WB_TEMPBIAS, true);

    mi = behModel->append();
    mi->set_value(behavColumns.label, M("TP_COLORAPP_LABEL"));
    appendBehavList(mi, M("TP_COLORAPP_ADAPTSCENE"), ADDSET_CAT_ADAPTSCENE, true);
    appendBehavList(mi, M("TP_COLORAPP_LIGHT"), ADDSET_CAT_LIGHT, true);
    appendBehavList(mi, M("TP_COLORAPP_BRIGHT"), ADDSET_CAT_BRIGHT, true);
    appendBehavList(mi, M("TP_COLORAPP_CHROMA"), ADDSET_CAT_CHROMA, true);
    appendBehavList(mi, M("TP_COLORAPP_RSTPRO"), ADDSET_CAT_RSTPRO, true);
    appendBehavList(mi, M("TP_COLORAPP_CONTRAST"), ADDSET_CAT_CONTRAST, true);
    appendBehavList(mi, M("TP_COLORAPP_CONTRAST_Q"), ADDSET_CAT_CONTRAST_Q, true);
    appendBehavList(mi, M("TP_COLORAPP_CHROMA_S"), ADDSET_CAT_CHROMA_S, true);
    appendBehavList(mi, M("TP_COLORAPP_CHROMA_M"), ADDSET_CAT_CHROMA_M, true);
    appendBehavList(mi, M("TP_COLORAPP_HUE"), ADDSET_CAT_HUE, true);
    appendBehavList(mi, M("TP_COLORAPP_ADAPTVIEWING"), ADDSET_CAT_ADAPTVIEWING, true);
    appendBehavList(mi, M("TP_COLORAPP_BADPIXSL"), ADDSET_CAT_BADPIX, true);

    mi = behModel->append();
    mi->set_value(behavColumns.label, M("TP_VIBRANCE_LABEL"));
    appendBehavList(mi, M("TP_VIBRANCE_PASTELS"), ADDSET_VIBRANCE_PASTELS, false);
    appendBehavList(mi, M("TP_VIBRANCE_SATURATED"), ADDSET_VIBRANCE_SATURATED, false);


    mi = behModel->append();
    mi->set_value(behavColumns.label, M("TP_CHMIXER_LABEL"));
    appendBehavList(mi, M("TP_CHMIXER_RED") + ", " + M("TP_CHMIXER_GREEN") + ", " + M("TP_CHMIXER_BLUE"), ADDSET_CHMIXER, false);

    mi = behModel->append();
    mi->set_value(behavColumns.label, M("TP_BWMIX_LABEL"));
    appendBehavList(mi, M("TP_BWMIX_MIXC"), ADDSET_BLACKWHITE_HUES, false);
    appendBehavList(mi, M("TP_BWMIX_GAMMA"), ADDSET_BLACKWHITE_GAMMA, false);

    mi = behModel->append();
    mi->set_value(behavColumns.label, M("TP_FILMSIMULATION_LABEL"));
    appendBehavList(mi, M("TP_FILMSIMULATION_STRENGTH"), ADDSET_FILMSIMULATION_STRENGTH, true);

    mi = behModel->append();
    mi->set_value ( behavColumns.label, M ("TP_SOFTLIGHT_LABEL") );
    appendBehavList ( mi, M ( "TP_SOFTLIGHT_STRENGTH" ), ADDSET_SOFTLIGHT_STRENGTH, true );

    mi = behModel->append ();
    mi->set_value(behavColumns.label, M("TP_COLORTONING_LABEL"));
    appendBehavList(mi, M("TP_COLORTONING_SPLITCOCO"), ADDSET_COLORTONING_SPLIT, true);
    appendBehavList(mi, M("TP_COLORTONING_SATURATIONTHRESHOLD"), ADDSET_COLORTONING_SATTHRESHOLD, true);
    appendBehavList(mi, M("TP_COLORTONING_SATURATEDOPACITY"), ADDSET_COLORTONING_SATOPACITY, true);
    appendBehavList(mi, M("TP_COLORTONING_BALANCE"), ADDSET_COLORTONING_BALANCE, true);
    appendBehavList(mi, M("TP_COLORTONING_STRENGTH"), ADDSET_COLORTONING_STRENGTH, true);

    mi = behModel->append();
    mi->set_value(behavColumns.label, M("TP_ROTATE_LABEL"));
    appendBehavList(mi, M("TP_ROTATE_DEGREE"), ADDSET_ROTATE_DEGREE, false);

    mi = behModel->append();
    mi->set_value(behavColumns.label, M("TP_RESIZE_LABEL"));
    appendBehavList(mi, M("TP_RESIZE_SCALE"), ADDSET_RESIZE_SCALE, true);


    mi = behModel->append();
    mi->set_value(behavColumns.label, M("TP_DISTORTION_LABEL"));
    appendBehavList(mi, M("TP_DISTORTION_AMOUNT"), ADDSET_DIST_AMOUNT, false);

    mi = behModel->append();
    mi->set_value(behavColumns.label, M("TP_PERSPECTIVE_LABEL"));
    appendBehavList(mi, M("TP_PERSPECTIVE_HORIZONTAL") + ", " + M("TP_PERSPECTIVE_VERTICAL"), ADDSET_PERSPECTIVE, false);

    mi = behModel->append();
    mi->set_value(behavColumns.label, M("TP_GRADIENT_LABEL"));
    appendBehavList(mi, M("TP_GRADIENT_DEGREE"), ADDSET_GRADIENT_DEGREE, false);
    appendBehavList(mi, M("TP_GRADIENT_FEATHER"), ADDSET_GRADIENT_FEATHER, false);
    appendBehavList(mi, M("TP_GRADIENT_STRENGTH"), ADDSET_GRADIENT_STRENGTH, false);
    appendBehavList(mi, M("TP_GRADIENT_CENTER_X") + ", " + M("TP_GRADIENT_CENTER_Y"), ADDSET_GRADIENT_CENTER, false);

    mi = behModel->append();
    mi->set_value(behavColumns.label, M("TP_PCVIGNETTE_LABEL"));
    appendBehavList(mi, M("TP_PCVIGNETTE_STRENGTH"), ADDSET_PCVIGNETTE_STRENGTH, false);
    appendBehavList(mi, M("TP_PCVIGNETTE_FEATHER"), ADDSET_PCVIGNETTE_FEATHER, false);
    appendBehavList(mi, M("TP_PCVIGNETTE_ROUNDNESS"), ADDSET_PCVIGNETTE_ROUNDNESS, false);

    mi = behModel->append();
    mi->set_value(behavColumns.label, M("TP_CACORRECTION_LABEL"));
    appendBehavList(mi, M("TP_CACORRECTION_BLUE") + ", " + M("TP_CACORRECTION_RED"), ADDSET_CA, true);

    mi = behModel->append();
    mi->set_value(behavColumns.label, M("TP_VIGNETTING_LABEL"));
    appendBehavList(mi, M("TP_VIGNETTING_AMOUNT"), ADDSET_VIGN_AMOUNT, false);
    appendBehavList(mi, M("TP_VIGNETTING_RADIUS"), ADDSET_VIGN_RADIUS, false);
    appendBehavList(mi, M("TP_VIGNETTING_STRENGTH"), ADDSET_VIGN_STRENGTH, false);
    appendBehavList(mi, M("TP_VIGNETTING_CENTER_X") + ", " + M("TP_VIGNETTING_CENTER_Y"), ADDSET_VIGN_CENTER, false);

    mi = behModel->append();
    mi->set_value(behavColumns.label, M("TP_DIRPYREQUALIZER_LABEL"));
    appendBehavList(mi, M("TP_EXPOSURE_CONTRAST"), ADDSET_DIRPYREQ, true);
    appendBehavList(mi, M("TP_DIRPYREQUALIZER_THRESHOLD"), ADDSET_DIRPYREQ_THRESHOLD, true);
    appendBehavList(mi, M("TP_DIRPYREQUALIZER_SKIN"), ADDSET_DIRPYREQ_SKINPROTECT, true);

    mi = behModel->append();
    mi->set_value(behavColumns.label, M("TP_WAVELET_LABEL"));
    appendBehavList(mi, M("TP_WAVELET_LEVELS"), ADDSET_WA_THRES, true);
    appendBehavList(mi, M("TP_WAVELET_THRESHOLD"), ADDSET_WA_THRESHOLD, true);
    appendBehavList(mi, M("TP_WAVELET_THRESHOLD2"), ADDSET_WA_THRESHOLD2, true);
    appendBehavList(mi, M("TP_WAVELET_CHRO"), ADDSET_WA_CHRO, true);
    appendBehavList(mi, M("TP_WAVELET_CHR"), ADDSET_WA_CHROMA, true);
    appendBehavList(mi, M("TP_WAVELET_SKIN"), ADDSET_WA_SKINPROTECT, true);
    appendBehavList(mi, M("TP_WAVELET_EDRAD"), ADDSET_WA_EDGRAD, true);
    appendBehavList(mi, M("TP_WAVELET_EDVAL"), ADDSET_WA_EDGVAL, true);
    appendBehavList(mi, M("TP_WAVELET_RESCON"), ADDSET_WA_RESCON, true);
    appendBehavList(mi, M("TP_WAVELET_THR"), ADDSET_WA_THRR, true);
    appendBehavList(mi, M("TP_WAVELET_RESCONH"), ADDSET_WA_RESCONH, true);
    appendBehavList(mi, M("TP_WAVELET_THRH"), ADDSET_WA_THRRH, true);
    appendBehavList(mi, M("TP_WAVELET_RESCHRO"), ADDSET_WA_RESCHRO, true);
    appendBehavList(mi, M("TP_WAVELET_TMSTRENGTH"), ADDSET_WA_TMRS, true);
    appendBehavList(mi, M("TP_WAVELET_SKY"), ADDSET_WA_SKYPROTECT, true);
    appendBehavList(mi, M("TP_WAVELET_CONTRA"), ADDSET_WA_CONTRAST, true);
    appendBehavList(mi, M("TP_WAVELET_STRENGTH"), ADDSET_WA_STRENGTH, true);
    appendBehavList(mi, M("TP_WAVELET_COMPGAMMA"), ADDSET_WA_GAMMA, true);
    appendBehavList(mi, M("TP_WAVELET_EDGEDETECT"), ADDSET_WA_EDGEDETECT, true);
    appendBehavList(mi, M("TP_WAVELET_EDGEDETECTTHR"), ADDSET_WA_EDGEDETECTTHR, true);
    appendBehavList(mi, M("TP_WAVELET_EDGEDETECTTHR2"), ADDSET_WA_EDGEDETECTTHR2, true);

    mi = behModel->append();
    mi->set_value (behavColumns.label, M ("TP_RAW_SENSOR_BAYER_LABEL"));
    appendBehavList (mi, M ("TP_RAW_FALSECOLOR"), ADDSET_BAYER_FALSE_COLOR_SUPPRESSION, false);
    appendBehavList (mi, M ("TP_RAW_DCBITERATIONS") + ", " + M("TP_RAW_LMMSEITERATIONS"), ADDSET_BAYER_ITER, false);
    appendBehavList (mi, M ("TP_RAW_DUALDEMOSAICCONTRAST"), ADDSET_BAYER_DUALDEMOZCONTRAST, false);
    appendBehavList (mi, M ("TP_RAW_PIXELSHIFTSIGMA"), ADDSET_BAYER_PS_SIGMA, false);
    appendBehavList (mi, M ("TP_RAW_PIXELSHIFTSMOOTH"), ADDSET_BAYER_PS_SMOOTH, false);
    appendBehavList (mi, M ("TP_RAW_PIXELSHIFTEPERISO"), ADDSET_BAYER_PS_EPERISO, false);

    mi = behModel->append ();
    mi->set_value (behavColumns.label, M ("TP_RAW_SENSOR_XTRANS_LABEL"));
    appendBehavList (mi, M ("TP_RAW_FALSECOLOR"), ADDSET_XTRANS_FALSE_COLOR_SUPPRESSION, false);

    mi = behModel->append ();
    mi->set_value(behavColumns.label, M("TP_PREPROCESS_LABEL"));
    appendBehavList(mi, M("TP_PREPROCESS_GREENEQUIL"), ADDSET_PREPROCESS_GREENEQUIL, false);
    appendBehavList(mi, M("TP_PREPROCESS_LINEDENOISE"), ADDSET_PREPROCESS_LINEDENOISE, true);

    mi = behModel->append();
    mi->set_value(behavColumns.label, M("TP_EXPOS_WHITEPOINT_LABEL"));
    appendBehavList(mi, M("TP_RAWEXPOS_LINEAR"), ADDSET_RAWEXPOS_LINEAR, false);
    appendBehavList(mi, M("TP_RAWEXPOS_PRESER"), ADDSET_RAWEXPOS_PRESER, false);

    mi = behModel->append();
    mi->set_value(behavColumns.label, M("TP_RAWEXPOS_BLACKS"));
    appendBehavList(mi, M("TP_RAWEXPOS_RGB"), ADDSET_RAWEXPOS_BLACKS, false);

    mi = behModel->append();
    mi->set_value(behavColumns.label, M("TP_FLATFIELD_LABEL"));
    appendBehavList(mi, M("TP_FLATFIELD_CLIPCONTROL"), ADDSET_RAWFFCLIPCONTROL, true);

    mi = behModel->append();
    mi->set_value(behavColumns.label, M("TP_CHROMATABERR_LABEL"));
    appendBehavList(mi, M("TP_RAWCACORR_CARED") + ", " + M("TP_RAWCACORR_CABLUE"), ADDSET_RAWCACORR, true);

    behTreeView->expand_all();

    behAddAll = Gtk::manage(new Gtk::Button(M("PREFERENCES_BEHADDALL")));
    behSetAll = Gtk::manage(new Gtk::Button(M("PREFERENCES_BEHSETALL")));
    behAddAll->set_tooltip_markup(M("PREFERENCES_BEHADDALLHINT"));
    behSetAll->set_tooltip_markup(M("PREFERENCES_BEHSETALLHINT"));

    behAddAll->signal_clicked().connect(sigc::mem_fun(*this, &Preferences::behAddAllPressed));
    behSetAll->signal_clicked().connect(sigc::mem_fun(*this, &Preferences::behSetAllPressed));

    Gtk::HBox* buttonpanel1 = Gtk::manage(new Gtk::HBox());
    buttonpanel1->pack_end(*behSetAll, Gtk::PACK_SHRINK, 4);
    buttonpanel1->pack_end(*behAddAll, Gtk::PACK_SHRINK, 4);
    vbbeh->pack_start(*buttonpanel1, Gtk::PACK_SHRINK, 4);

    chOverwriteOutputFile = Gtk::manage(new Gtk::CheckButton(M("PREFERENCES_OVERWRITEOUTPUTFILE")));
    vbBatchProc->pack_start (*chOverwriteOutputFile, Gtk::PACK_SHRINK, 4);

    swBatchProc->add(*vbBatchProc);
    return swBatchProc;
}

void Preferences::appendBehavList(Gtk::TreeModel::iterator& parent, Glib::ustring label, int id, bool set)
{

    Gtk::TreeModel::iterator ci = behModel->append(parent->children());
    ci->set_value(behavColumns.label, label);
    ci->set_value(behavColumns.visible, true);
    ci->set_value(behavColumns.badd, !set);
    ci->set_value(behavColumns.bset, set);
    ci->set_value(behavColumns.addsetid, id);
}

void Preferences::behAddSetRadioToggled(const Glib::ustring& path, bool add)
{
    Gtk::TreeModel::iterator iter = behModel->get_iter(path);
    iter->set_value(behavColumns.badd, add);
    iter->set_value(behavColumns.bset, !add);
}

void Preferences::behAddRadioToggled(const Glib::ustring& path)
{
    behAddSetRadioToggled(path, true);
}

void Preferences::behSetRadioToggled(const Glib::ustring& path)
{
    behAddSetRadioToggled(path, false);
}


Gtk::Widget *Preferences::getDynamicProfilePanel()
{
    swDynamicProfile = Gtk::manage(new Gtk::ScrolledWindow());
    swDynamicProfile->set_policy(Gtk::POLICY_AUTOMATIC, Gtk::POLICY_AUTOMATIC);

    dynProfilePanel = Gtk::manage(new DynamicProfilePanel());

    swDynamicProfile->add(*dynProfilePanel);
    return swDynamicProfile;
}


Gtk::Widget* Preferences::getImageProcessingPanel ()
{
    swImageProcessing = Gtk::manage(new Gtk::ScrolledWindow());
    swImageProcessing->set_policy(Gtk::POLICY_AUTOMATIC, Gtk::POLICY_AUTOMATIC);

    Gtk::VBox* vbImageProcessing = Gtk::manage (new Gtk::VBox ());

    Gtk::Frame* fpp = Gtk::manage(new Gtk::Frame(M("PREFERENCES_IMPROCPARAMS")));
    Gtk::VBox* vbpp = Gtk::manage(new Gtk::VBox());
    Gtk::Label* drlab = Gtk::manage(new Gtk::Label(M("PREFERENCES_FORRAW") + ":", Gtk::ALIGN_START));
    rprofiles = Gtk::manage(new ProfileStoreComboBox());
    const ProfileStoreEntry* dynpse = ProfileStore::getInstance()->getInternalDynamicPSE();
    rprofiles->addRow(dynpse);
    setExpandAlignProperties(rprofiles, true, false, Gtk::ALIGN_FILL, Gtk::ALIGN_CENTER);
    rprofiles->set_size_request(50, -1);
    rpconn = rprofiles->signal_changed().connect(sigc::mem_fun(*this, &Preferences::forRAWComboChanged));
    Gtk::Label* drimg = Gtk::manage(new Gtk::Label(M("PREFERENCES_FORIMAGE") + ":", Gtk::ALIGN_START));
    iprofiles = Gtk::manage(new ProfileStoreComboBox());
    iprofiles->addRow(dynpse);
    iprofiles->set_size_request(50, -1);
    setExpandAlignProperties(iprofiles, true, false, Gtk::ALIGN_FILL, Gtk::ALIGN_FILL);
    ipconn = iprofiles->signal_changed().connect(sigc::mem_fun(*this, &Preferences::forImageComboChanged));
    Gtk::Table* defpt = Gtk::manage(new Gtk::Table(2, 2));
    defpt->attach(*drlab, 0, 1, 0, 1, Gtk::FILL, Gtk::SHRINK, 2, 2);
    defpt->attach(*rprofiles, 1, 2, 0, 1, Gtk::EXPAND | Gtk::FILL | Gtk::SHRINK, Gtk::SHRINK, 2, 2);
    defpt->attach(*drimg, 0, 1, 1, 2, Gtk::FILL, Gtk::SHRINK, 2, 2);
    defpt->attach(*iprofiles, 1, 2, 1, 2, Gtk::EXPAND | Gtk::FILL | Gtk::SHRINK, Gtk::SHRINK, 2, 2);
    vbpp->pack_start(*defpt, Gtk::PACK_SHRINK, 4);
    useBundledProfiles = Gtk::manage(new Gtk::CheckButton(M("PREFERENCES_USEBUNDLEDPROFILES")));
    bpconn = useBundledProfiles->signal_clicked().connect(sigc::mem_fun(*this, &Preferences::bundledProfilesChanged));
    vbpp->pack_start(*useBundledProfiles, Gtk::PACK_SHRINK, 4);
    fpp->add(*vbpp);
    vbImageProcessing->pack_start (*fpp, Gtk::PACK_SHRINK, 4);

    // Custom profile builder box
    Gtk::Frame* cpfrm = Gtk::manage(new Gtk::Frame(M("PREFERENCES_CUSTPROFBUILD")));
    Gtk::Label* cplab = Gtk::manage(new Gtk::Label(M("PREFERENCES_CUSTPROFBUILDPATH") + ":", Gtk::ALIGN_START));
    txtCustProfBuilderPath = Gtk::manage(new Gtk::Entry());
    txtCustProfBuilderPath->set_tooltip_markup(M("PREFERENCES_CUSTPROFBUILDHINT"));
    Gtk::Label* cpltypelab = Gtk::manage(new Gtk::Label(M("PREFERENCES_CUSTPROFBUILDKEYFORMAT") + ":", Gtk::ALIGN_START));
    custProfBuilderLabelType = Gtk::manage(new Gtk::ComboBoxText());
    custProfBuilderLabelType->append(M("PREFERENCES_CUSTPROFBUILDKEYFORMAT_TID"));
    custProfBuilderLabelType->append(M("PREFERENCES_CUSTPROFBUILDKEYFORMAT_NAME"));
    custProfBuilderLabelType->append(M("PREFERENCES_CUSTPROFBUILDKEYFORMAT_TID") + "_" + M("PREFERENCES_CUSTPROFBUILDKEYFORMAT_NAME"));
    Gtk::Table* cpbt = Gtk::manage(new Gtk::Table(2, 2));
    cpbt->attach(*cplab, 0, 1, 0, 1, Gtk::FILL, Gtk::SHRINK, 2, 2);
    cpbt->attach(*txtCustProfBuilderPath, 1, 2, 0, 1, Gtk::EXPAND | Gtk::FILL | Gtk::SHRINK, Gtk::SHRINK, 2, 2);
    cpbt->attach(*cpltypelab, 0, 1, 1, 2, Gtk::FILL, Gtk::SHRINK, 2, 2);
    cpbt->attach(*custProfBuilderLabelType, 1, 2, 1, 2, Gtk::EXPAND | Gtk::FILL | Gtk::SHRINK, Gtk::SHRINK, 2, 2);
    cpfrm->add(*cpbt);
    vbImageProcessing->pack_start (*cpfrm, Gtk::PACK_SHRINK, 4);

    Gtk::Frame* fdp = Gtk::manage(new Gtk::Frame(M("PREFERENCES_PROFILEHANDLING")));
    Gtk::Table* vbdp = Gtk::manage(new Gtk::Table(2, 2));
    saveParamsPreference = Gtk::manage(new Gtk::ComboBoxText());
    saveParamsPreference->append(M("PREFERENCES_PROFILESAVEINPUT"));
    saveParamsPreference->append(M("PREFERENCES_PROFILESAVECACHE"));
    saveParamsPreference->append(M("PREFERENCES_PROFILESAVEBOTH"));
    Gtk::Label *splab = Gtk::manage(new Gtk::Label(M("PREFERENCES_PROFILESAVELOCATION") + ":"));
    vbdp->attach(*splab, 0, 1, 0, 1, Gtk::FILL, Gtk::SHRINK, 2, 2);
    vbdp->attach(*saveParamsPreference, 1, 2, 0, 1, Gtk::EXPAND | Gtk::FILL | Gtk::SHRINK, Gtk::SHRINK, 2, 2);
    Gtk::Label* lplab = Gtk::manage(new Gtk::Label(M("PREFERENCES_PROFILELOADPR") + ":"));
    loadParamsPreference = Gtk::manage(new Gtk::ComboBoxText());
    loadParamsPreference->append(M("PREFERENCES_PROFILEPRCACHE"));
    loadParamsPreference->append(M("PREFERENCES_PROFILEPRFILE"));
    vbdp->attach(*lplab, 0, 1, 1, 2, Gtk::FILL, Gtk::SHRINK, 2, 2);
    vbdp->attach(*loadParamsPreference, 1, 2, 1, 2, Gtk::EXPAND | Gtk::FILL | Gtk::SHRINK, Gtk::SHRINK, 2, 2);
    fdp->add(*vbdp);
    vbImageProcessing->pack_start (*fdp, Gtk::PACK_SHRINK, 4);

//    Gtk::Frame* fdf = Gtk::manage (new Gtk::Frame (M ("PREFERENCES_DARKFRAME")) );
//    Gtk::HBox* hb42 = Gtk::manage (new Gtk::HBox ());
//    darkFrameDir = Gtk::manage (new Gtk::FileChooserButton (M ("PREFERENCES_DIRDARKFRAMES"), Gtk::FILE_CHOOSER_ACTION_SELECT_FOLDER));
    // Directories
    Gtk::Frame* cdf = Gtk::manage(new Gtk::Frame(M("PREFERENCES_DIRECTORIES")));
    Gtk::Grid* dirgrid = Gtk::manage(new Gtk::Grid());
    setExpandAlignProperties(dirgrid, true, false, Gtk::ALIGN_FILL, Gtk::ALIGN_CENTER);

    Gtk::Label *dfLab = Gtk::manage(new Gtk::Label(M("PREFERENCES_DIRDARKFRAMES") + ":"));
    setExpandAlignProperties(dfLab, false, false, Gtk::ALIGN_START, Gtk::ALIGN_CENTER);
    darkFrameDir = Gtk::manage(new MyFileChooserButton(M("PREFERENCES_DIRDARKFRAMES"), Gtk::FILE_CHOOSER_ACTION_SELECT_FOLDER));
    setExpandAlignProperties(darkFrameDir, true, false, Gtk::ALIGN_FILL, Gtk::ALIGN_CENTER);
    dfLabel = Gtk::manage(new Gtk::Label("Found:"));
    setExpandAlignProperties(dfLabel, false, false, Gtk::ALIGN_START, Gtk::ALIGN_CENTER);

    dirgrid->attach_next_to(*dfLab, Gtk::POS_TOP, 1, 1);
    dirgrid->attach_next_to(*darkFrameDir, *dfLab, Gtk::POS_RIGHT, 1, 1);
    dirgrid->attach_next_to(*dfLabel, *darkFrameDir, Gtk::POS_RIGHT, 1, 1);

    dfconn = darkFrameDir->signal_selection_changed().connect ( sigc::mem_fun (*this, &Preferences::darkFrameChanged));

    // FLATFIELD
    Gtk::Label *ffLab = Gtk::manage(new Gtk::Label(M("PREFERENCES_FLATFIELDSDIR") + ":"));
    setExpandAlignProperties(ffLab, false, false, Gtk::ALIGN_START, Gtk::ALIGN_CENTER);
    flatFieldDir = Gtk::manage(new MyFileChooserButton(M("PREFERENCES_FLATFIELDSDIR"), Gtk::FILE_CHOOSER_ACTION_SELECT_FOLDER));
    setExpandAlignProperties(flatFieldDir, true, false, Gtk::ALIGN_FILL, Gtk::ALIGN_CENTER);
    ffLabel = Gtk::manage(new Gtk::Label("Found:"));
    setExpandAlignProperties(ffLabel, false, false, Gtk::ALIGN_START, Gtk::ALIGN_CENTER);

    dirgrid->attach_next_to(*ffLab, *dfLab, Gtk::POS_BOTTOM, 1, 1);
    dirgrid->attach_next_to(*flatFieldDir, *ffLab, Gtk::POS_RIGHT, 1, 1);
    dirgrid->attach_next_to(*ffLabel, *flatFieldDir, Gtk::POS_RIGHT, 1, 1);

    ffconn = flatFieldDir->signal_selection_changed().connect ( sigc::mem_fun (*this, &Preferences::flatFieldChanged));

    //Cluts Dir
    Gtk::Label *clutsDirLabel = Gtk::manage(new Gtk::Label(M("PREFERENCES_CLUTSDIR") + ":"));
    setExpandAlignProperties(clutsDirLabel, false, false, Gtk::ALIGN_START, Gtk::ALIGN_CENTER);
    clutsDir = Gtk::manage(new MyFileChooserButton(M("PREFERENCES_CLUTSDIR"), Gtk::FILE_CHOOSER_ACTION_SELECT_FOLDER));
    setExpandAlignProperties(clutsDir, true, false, Gtk::ALIGN_FILL, Gtk::ALIGN_CENTER);
    Gtk::Label* clutsRestartNeeded = Gtk::manage(new Gtk::Label(Glib::ustring(" (") + M("PREFERENCES_APPLNEXTSTARTUP") + ")"));
    setExpandAlignProperties(clutsRestartNeeded, false, false, Gtk::ALIGN_START, Gtk::ALIGN_CENTER);

    dirgrid->attach_next_to(*clutsDirLabel, *ffLab, Gtk::POS_BOTTOM, 1, 1);
    dirgrid->attach_next_to(*clutsDir, *clutsDirLabel, Gtk::POS_RIGHT, 1, 1);
    dirgrid->attach_next_to(*clutsRestartNeeded, *clutsDir, Gtk::POS_RIGHT, 1, 1);

    cdf->add(*dirgrid);
    vbImageProcessing->pack_start (*cdf, Gtk::PACK_SHRINK, 4 );

    // Crop
    Gtk::Frame *cropframe = Gtk::manage(new Gtk::Frame(M("PREFERENCES_CROP")));
    Gtk::VBox *cropvb = Gtk::manage(new Gtk::VBox());
    Gtk::HBox *crophb = Gtk::manage(new Gtk::HBox());
    cropGuides = Gtk::manage(new Gtk::ComboBoxText());
    cropGuides->append(M("PREFERENCES_CROP_GUIDES_NONE"));
    cropGuides->append(M("PREFERENCES_CROP_GUIDES_FRAME"));
    cropGuides->append(M("PREFERENCES_CROP_GUIDES_FULL"));
    crophb->pack_start(*Gtk::manage(new Gtk::Label(M("PREFERENCES_CROP_GUIDES") + ": ")), Gtk::PACK_SHRINK, 4);
    crophb->pack_start(*cropGuides);
    cropvb->pack_start(*crophb);
    cropAutoFit = Gtk::manage(new Gtk::CheckButton(M("PREFERENCES_CROP_AUTO_FIT")));
    cropvb->pack_start(*cropAutoFit);
    cropframe->add(*cropvb);
    vbImageProcessing->pack_start(*cropframe, Gtk::PACK_SHRINK, 4);

    swImageProcessing->add(*vbImageProcessing);
    return swImageProcessing;
}

Gtk::Widget* Preferences::getPerformancePanel()
{
    swPerformance = Gtk::manage(new Gtk::ScrolledWindow());
    swPerformance->set_policy(Gtk::POLICY_AUTOMATIC, Gtk::POLICY_AUTOMATIC);

    Gtk::VBox* vbPerformance = Gtk::manage ( new Gtk::VBox () );
    vbPerformance->set_spacing (4);

    Gtk::Frame* fprevdemo = Gtk::manage(new Gtk::Frame(M("PREFERENCES_PREVDEMO")));
    Gtk::HBox* hbprevdemo = Gtk::manage(new Gtk::HBox(false, 4));
    Gtk::Label* lprevdemo = Gtk::manage(new Gtk::Label(M("PREFERENCES_PREVDEMO_LABEL")));
    cprevdemo = Gtk::manage(new Gtk::ComboBoxText());
    cprevdemo->append(M("PREFERENCES_PREVDEMO_FAST"));
    cprevdemo->append(M("PREFERENCES_PREVDEMO_SIDECAR"));
    cprevdemo->set_active(1);
    hbprevdemo->pack_start(*lprevdemo, Gtk::PACK_SHRINK);
    hbprevdemo->pack_start(*cprevdemo);
    fprevdemo->add(*hbprevdemo);
    vbPerformance->pack_start (*fprevdemo, Gtk::PACK_SHRINK, 4);

    Gtk::Frame* ftiffserialize = Gtk::manage(new Gtk::Frame(M("PREFERENCES_SERIALIZE_TIFF_READ")));
    Gtk::HBox* htiffserialize = Gtk::manage(new Gtk::HBox(false, 4));
    ctiffserialize = Gtk::manage(new Gtk::CheckButton(M("PREFERENCES_SERIALIZE_TIFF_READ_LABEL")));
    ctiffserialize->set_tooltip_text(M("PREFERENCES_SERIALIZE_TIFF_READ_TOOLTIP"));
    htiffserialize->pack_start(*ctiffserialize);
    ftiffserialize->add(*htiffserialize);
    vbPerformance->pack_start (*ftiffserialize, Gtk::PACK_SHRINK, 4);

    Gtk::Frame* fclut = Gtk::manage(new Gtk::Frame(M("PREFERENCES_CLUTSCACHE")));
    Gtk::HBox* clutCacheSizeHB = Gtk::manage(new Gtk::HBox());
    clutCacheSizeHB->set_spacing(4);
    Gtk::Label* CLUTLl = Gtk::manage(new Gtk::Label(M("PREFERENCES_CLUTSCACHE_LABEL") + ":", Gtk::ALIGN_START));
    clutCacheSizeSB = Gtk::manage(new Gtk::SpinButton());
    clutCacheSizeSB->set_digits(0);
    clutCacheSizeSB->set_increments(1, 5);
    clutCacheSizeSB->set_max_length(2);  // Will this be sufficient? :)
#ifdef _OPENMP
    clutCacheSizeSB->set_range(1, 3 * omp_get_num_procs());
#else
    clutCacheSizeSB->set_range(1, 12);
#endif
    clutCacheSizeHB->pack_start(*CLUTLl, Gtk::PACK_SHRINK, 0);
    clutCacheSizeHB->pack_end(*clutCacheSizeSB, Gtk::PACK_SHRINK, 0);
    fclut->add(*clutCacheSizeHB);
    vbPerformance->pack_start (*fclut, Gtk::PACK_SHRINK, 4);

    Gtk::Frame* finspect = Gtk::manage(new Gtk::Frame(M("PREFERENCES_INSPECT_LABEL")));
    Gtk::HBox* maxIBuffersHB = Gtk::manage(new Gtk::HBox());
    maxIBuffersHB->set_spacing(4);
    maxIBuffersHB->set_tooltip_text(M("PREFERENCES_INSPECT_MAXBUFFERS_TOOLTIP"));
    Gtk::Label* maxIBufferLbl = Gtk::manage(new Gtk::Label(M("PREFERENCES_INSPECT_MAXBUFFERS_LABEL") + ":", Gtk::ALIGN_START));
    maxInspectorBuffersSB = Gtk::manage(new Gtk::SpinButton());
    maxInspectorBuffersSB->set_digits(0);
    maxInspectorBuffersSB->set_increments(1, 5);
    maxInspectorBuffersSB->set_max_length(2);
    maxInspectorBuffersSB->set_range(1, 12);  // ... we have to set a limit, 12 seem to be enough even for systems with tons of RAM
    maxIBuffersHB->pack_start(*maxIBufferLbl, Gtk::PACK_SHRINK, 0);
    maxIBuffersHB->pack_end(*maxInspectorBuffersSB, Gtk::PACK_SHRINK, 0);

    Gtk::VBox *inspectorvb = Gtk::manage(new Gtk::VBox());
    inspectorvb->add(*maxIBuffersHB);

    Gtk::HBox *insphb = Gtk::manage(new Gtk::HBox());
    thumbnailInspectorMode = Gtk::manage(new Gtk::ComboBoxText());
    thumbnailInspectorMode->append(M("PREFERENCES_THUMBNAIL_INSPECTOR_JPEG"));
    thumbnailInspectorMode->append(M("PREFERENCES_THUMBNAIL_INSPECTOR_RAW"));
    thumbnailInspectorMode->append(M("PREFERENCES_THUMBNAIL_INSPECTOR_RAW_IF_NO_JPEG_FULLSIZE"));
    insphb->pack_start(*Gtk::manage(new Gtk::Label(M("PREFERENCES_THUMBNAIL_INSPECTOR_MODE") + ": ")), Gtk::PACK_SHRINK, 4);
    insphb->pack_start(*thumbnailInspectorMode);
    inspectorvb->pack_start(*insphb);
    finspect->add (*inspectorvb);
    vbPerformance->pack_start (*finspect, Gtk::PACK_SHRINK, 4);

    Gtk::Frame* threadsFrame = Gtk::manage ( new Gtk::Frame (M ("PREFERENCES_PERFORMANCE_THREADS")) );
    Gtk::VBox* threadsVBox = Gtk::manage ( new Gtk::VBox (Gtk::PACK_SHRINK, 4) );

    Gtk::HBox* threadsHBox = Gtk::manage (new Gtk::HBox (Gtk::PACK_SHRINK, 4));
    Gtk::Label* threadsLbl = Gtk::manage ( new Gtk::Label (M ("PREFERENCES_PERFORMANCE_THREADS_LABEL") + ":", Gtk::ALIGN_START));
    threadsSpinBtn = Gtk::manage ( new Gtk::SpinButton () );
    threadsSpinBtn->set_digits (0);
    threadsSpinBtn->set_increments (1, 5);
    threadsSpinBtn->set_max_length (2); // Will this be sufficient? :)
#ifdef _OPENMP
    int maxThreadNumber = omp_get_max_threads();
#else
    int maxThreadNumber = 10;
#endif

    threadsSpinBtn->set_range (0, maxThreadNumber);

    threadsHBox->pack_start (*threadsLbl, Gtk::PACK_SHRINK, 2);
    threadsHBox->pack_end (*threadsSpinBtn, Gtk::PACK_SHRINK, 2);

    threadsVBox->pack_start (*threadsHBox, Gtk::PACK_SHRINK);
    threadsFrame->add (*threadsVBox);

    vbPerformance->pack_start (*threadsFrame, Gtk::PACK_SHRINK, 4);
    swPerformance->add(*vbPerformance);

    return swPerformance;
}

Gtk::Widget* Preferences::getColorManPanel ()
{
    swColorMan = Gtk::manage(new Gtk::ScrolledWindow());
    swColorMan->set_policy(Gtk::POLICY_AUTOMATIC, Gtk::POLICY_AUTOMATIC);

    Gtk::VBox* vbColorMan = Gtk::manage (new Gtk::VBox ());
    vbColorMan->set_spacing (4);

    iccDir = Gtk::manage(new MyFileChooserButton(M("PREFERENCES_ICCDIR"), Gtk::FILE_CHOOSER_ACTION_SELECT_FOLDER));
    setExpandAlignProperties(iccDir, true, false, Gtk::ALIGN_FILL, Gtk::ALIGN_CENTER);
    Gtk::Label* pdlabel = Gtk::manage(new Gtk::Label(M("PREFERENCES_ICCDIR") + ":", Gtk::ALIGN_START));
    setExpandAlignProperties(pdlabel, false, false, Gtk::ALIGN_FILL, Gtk::ALIGN_CENTER);

    Gtk::Grid* iccdgrid = Gtk::manage(new Gtk::Grid());
    setExpandAlignProperties(iccdgrid, true, false, Gtk::ALIGN_FILL, Gtk::ALIGN_FILL);
    iccdgrid->set_column_spacing(4);

    Gtk::Label* monProfileRestartNeeded = Gtk::manage ( new Gtk::Label (Glib::ustring (" (") + M ("PREFERENCES_APPLNEXTSTARTUP") + ")") );
    setExpandAlignProperties(monProfileRestartNeeded, false, false, Gtk::ALIGN_START, Gtk::ALIGN_BASELINE);

    iccdgrid->attach(*pdlabel, 0, 0, 1, 1);
    iccdgrid->attach(*iccDir, 1, 0, 1, 1);
    iccdgrid->attach (*monProfileRestartNeeded, 2, 0, 1, 1);

    iccDir->signal_selection_changed().connect(sigc::mem_fun(this, &Preferences::iccDirChanged));

    vbColorMan->pack_start (*iccdgrid, Gtk::PACK_SHRINK);

    //------------------------- MONITOR ----------------------

    Gtk::Frame* fmonitor = Gtk::manage(new Gtk::Frame(M("PREFERENCES_MONITOR")));
    Gtk::Grid* gmonitor = Gtk::manage(new Gtk::Grid());
    gmonitor->set_column_spacing(4);

    monProfile = Gtk::manage(new Gtk::ComboBoxText());
    setExpandAlignProperties(monProfile, true, false, Gtk::ALIGN_FILL, Gtk::ALIGN_CENTER);
    Gtk::Label* mplabel = Gtk::manage(new Gtk::Label(M("PREFERENCES_MONPROFILE") + ":", Gtk::ALIGN_START));
    setExpandAlignProperties(mplabel, false, false, Gtk::ALIGN_START, Gtk::ALIGN_CENTER);

    monIntent = Gtk::manage(new Gtk::ComboBoxText());
    setExpandAlignProperties(monIntent, true, false, Gtk::ALIGN_FILL, Gtk::ALIGN_CENTER);
    Gtk::Label* milabel = Gtk::manage(new Gtk::Label(M("PREFERENCES_MONINTENT") + ":", Gtk::ALIGN_START));
    setExpandAlignProperties(milabel, false, false, Gtk::ALIGN_START, Gtk::ALIGN_CENTER);

    monProfile->append(M("PREFERENCES_PROFILE_NONE"));
    monProfile->set_active(0);

    const std::vector<Glib::ustring> profiles = rtengine::ICCStore::getInstance()->getProfiles(rtengine::ICCStore::ProfileType::MONITOR);

    for (const auto profile : profiles) {
        if (profile.find("file:") != 0) {
            monProfile->append(profile);
        }
    }

    // same order as the enum
    monIntent->append(M("PREFERENCES_INTENT_PERCEPTUAL"));
    monIntent->append(M("PREFERENCES_INTENT_RELATIVE"));
    monIntent->append(M("PREFERENCES_INTENT_ABSOLUTE"));
    monIntent->set_active(1);
    monIntent->set_size_request(120, -1);

    monBPC = Gtk::manage(new Gtk::CheckButton(M("PREFERENCES_CMMBPC")));
    setExpandAlignProperties(monBPC, false, false, Gtk::ALIGN_START, Gtk::ALIGN_CENTER);
    monBPC->set_active(true);

    cbAutoMonProfile = Gtk::manage(new Gtk::CheckButton(M("PREFERENCES_AUTOMONPROFILE")));
    setExpandAlignProperties(cbAutoMonProfile, false, false, Gtk::ALIGN_START, Gtk::ALIGN_CENTER);
    autoMonProfileConn = cbAutoMonProfile->signal_toggled().connect(sigc::mem_fun(*this, &Preferences::autoMonProfileToggled));

    int row = 0;
    gmonitor->attach(*mplabel, 0, row, 1, 1);
#if defined(__APPLE__) // monitor profile not supported on apple
    Gtk::Label *osxwarn = Gtk::manage(new Gtk::Label(M("PREFERENCES_MONPROFILE_WARNOSX"), Gtk::ALIGN_START));
    setExpandAlignProperties(osxwarn, false, false, Gtk::ALIGN_CENTER, Gtk::ALIGN_CENTER);
    gmonitor->attach(*osxwarn, 1, row, 1, 1);
#else
    gmonitor->attach(*monProfile, 1, row, 1, 1);
#endif
    ++row;
    gmonitor->attach(*cbAutoMonProfile, 1, row, 1, 1);
    ++row;
    gmonitor->attach(*milabel, 0, row, 1, 1);
    gmonitor->attach(*monIntent, 1, row, 1, 1);
    ++row;
    gmonitor->attach(*monBPC, 0, row, 2, 1);

    autoMonProfileToggled();

    fmonitor->add(*gmonitor);

    vbColorMan->pack_start (*fmonitor, Gtk::PACK_SHRINK);

    //------------------------- PRINTER ----------------------

    Gtk::Frame* fprinter = Gtk::manage(new Gtk::Frame(M("PREFERENCES_PRINTER")));
    Gtk::Grid* gprinter = Gtk::manage(new Gtk::Grid());
    gprinter->set_column_spacing(4);
    prtProfile = Gtk::manage(new Gtk::ComboBoxText());
    setExpandAlignProperties(prtProfile, true, false, Gtk::ALIGN_FILL, Gtk::ALIGN_CENTER);
    Gtk::Label* pplabel = Gtk::manage(new Gtk::Label(M("PREFERENCES_PRTPROFILE") + ":"));
    setExpandAlignProperties(pplabel, false, false, Gtk::ALIGN_START, Gtk::ALIGN_CENTER);

    prtIntent = Gtk::manage(new Gtk::ComboBoxText());
    setExpandAlignProperties(prtIntent, true, false, Gtk::ALIGN_FILL, Gtk::ALIGN_CENTER);
    Gtk::Label* pilabel = Gtk::manage(new Gtk::Label(M("PREFERENCES_PRTINTENT") + ":"));
    setExpandAlignProperties(pilabel, false, false, Gtk::ALIGN_START, Gtk::ALIGN_CENTER);

    prtProfile->append(M("PREFERENCES_PROFILE_NONE"));
    prtProfile->set_active(0);

    const std::vector<Glib::ustring> prtprofiles = rtengine::ICCStore::getInstance()->getProfiles(rtengine::ICCStore::ProfileType::PRINTER);

    for (const auto prtprofile : prtprofiles) {
        prtProfile->append(prtprofile);
    }

    // same order as the enum
    prtIntent->append(M("PREFERENCES_INTENT_PERCEPTUAL"));
    prtIntent->append(M("PREFERENCES_INTENT_RELATIVE"));
    prtIntent->append(M("PREFERENCES_INTENT_ABSOLUTE"));
    prtIntent->set_active(1);

    prtBPC = Gtk::manage(new Gtk::CheckButton(M("PREFERENCES_CMMBPC")));
    setExpandAlignProperties(prtBPC, false, false, Gtk::ALIGN_START, Gtk::ALIGN_CENTER);
    prtBPC->set_active(true);

    row = 0;
    gprinter->attach(*pplabel, 0, row, 1, 1);
    gprinter->attach(*prtProfile, 1, row, 1, 1);
    ++row;
    gprinter->attach(*pilabel, 0, row, 1, 1);
    gprinter->attach(*prtIntent, 1, row, 1, 1);
    ++row;
    gprinter->attach(*prtBPC, 0, row, 2, 1);

    autoMonProfileToggled();

    fprinter->add(*gprinter);

    vbColorMan->pack_start (*fprinter, Gtk::PACK_SHRINK);
    swColorMan->add(*vbColorMan);
    return swColorMan;
}

Gtk::Widget* Preferences::getGeneralPanel()
{
    swGeneral = Gtk::manage(new Gtk::ScrolledWindow());
    swGeneral->set_policy(Gtk::POLICY_AUTOMATIC, Gtk::POLICY_AUTOMATIC);

    Gtk::Grid* vbGeneral = Gtk::manage ( new Gtk::Grid () );
    vbGeneral->set_column_spacing (4);
    vbGeneral->set_row_spacing (4);

    Gtk::Frame* fworklflow = Gtk::manage(new Gtk::Frame(M("PREFERENCES_WORKFLOW")));
    setExpandAlignProperties(fworklflow, true, false, Gtk::ALIGN_FILL, Gtk::ALIGN_START);
    Gtk::Grid* workflowGrid = Gtk::manage(new Gtk::Grid());
    workflowGrid->set_column_spacing(4);
    workflowGrid->set_row_spacing(4);
    setExpandAlignProperties(workflowGrid, false, false, Gtk::ALIGN_FILL, Gtk::ALIGN_FILL);

    Gtk::Label* flayoutlab = Gtk::manage(new Gtk::Label(M("PREFERENCES_EDITORLAYOUT") + ":"));
    setExpandAlignProperties(flayoutlab, false, false, Gtk::ALIGN_START, Gtk::ALIGN_BASELINE);
    editorLayout = Gtk::manage(new Gtk::ComboBoxText());
    setExpandAlignProperties(editorLayout, true, false, Gtk::ALIGN_FILL, Gtk::ALIGN_BASELINE);
    editorLayout->append(M("PREFERENCES_SINGLETAB"));
    editorLayout->append(M("PREFERENCES_SINGLETABVERTAB"));
    editorLayout->append(M("PREFERENCES_MULTITAB"));
    editorLayout->append(M("PREFERENCES_MULTITABDUALMON"));
    editorLayout->set_active(2);
    Gtk::CellRendererText* cellRenderer = dynamic_cast<Gtk::CellRendererText*>(editorLayout->get_first_cell());
    cellRenderer->property_ellipsize() = Pango::ELLIPSIZE_MIDDLE;
    cellRenderer->property_ellipsize_set() = true;
    editorLayout->signal_changed().connect(sigc::mem_fun(*this, &Preferences::layoutComboChanged));
    layoutComboChanged(); // update the tooltip
    Gtk::Label* lNextStart = Gtk::manage(new Gtk::Label(Glib::ustring("(") + M("PREFERENCES_APPLNEXTSTARTUP") + ")"));
    setExpandAlignProperties(lNextStart, false, false, Gtk::ALIGN_START, Gtk::ALIGN_BASELINE);
    workflowGrid->attach_next_to(*flayoutlab, Gtk::POS_LEFT, 1, 1);
    workflowGrid->attach_next_to(*editorLayout, *flayoutlab, Gtk::POS_RIGHT, 1, 1);
    workflowGrid->attach_next_to(*lNextStart, *editorLayout, Gtk::POS_RIGHT, 1, 1);

    Gtk::Label* curveBBoxPosL = Gtk::manage(new Gtk::Label(M("PREFERENCES_CURVEBBOXPOS") + ":"));
    setExpandAlignProperties(curveBBoxPosL, false, false, Gtk::ALIGN_START, Gtk::ALIGN_BASELINE);
    curveBBoxPosC = Gtk::manage(new Gtk::ComboBoxText());
    setExpandAlignProperties(curveBBoxPosC, true, false, Gtk::ALIGN_FILL, Gtk::ALIGN_BASELINE);
    curveBBoxPosC->append(M("PREFERENCES_CURVEBBOXPOS_ABOVE"));
    curveBBoxPosC->append(M("PREFERENCES_CURVEBBOXPOS_RIGHT"));
    curveBBoxPosC->append(M("PREFERENCES_CURVEBBOXPOS_BELOW"));
    curveBBoxPosC->append(M("PREFERENCES_CURVEBBOXPOS_LEFT"));
    curveBBoxPosC->set_active(1);
    Gtk::Label* curveBBoxPosRestartL = Gtk::manage(new Gtk::Label(Glib::ustring("(") + M("PREFERENCES_APPLNEXTSTARTUP") + ")"));
    setExpandAlignProperties(curveBBoxPosRestartL, false, false, Gtk::ALIGN_START, Gtk::ALIGN_BASELINE);
    workflowGrid->attach_next_to(*curveBBoxPosL, *flayoutlab, Gtk::POS_BOTTOM, 1, 1);
    workflowGrid->attach_next_to(*curveBBoxPosC, *editorLayout, Gtk::POS_BOTTOM, 1, 1);
    workflowGrid->attach_next_to(*curveBBoxPosRestartL, *lNextStart, Gtk::POS_BOTTOM, 1, 1);

    ckbHistogramPositionLeft = Gtk::manage(new Gtk::CheckButton(M("PREFERENCES_HISTOGRAMPOSITIONLEFT")));
    setExpandAlignProperties(ckbHistogramPositionLeft, false, false, Gtk::ALIGN_START, Gtk::ALIGN_BASELINE);
    workflowGrid->attach_next_to(*ckbHistogramPositionLeft, *curveBBoxPosL, Gtk::POS_BOTTOM, 1, 1);

    ckbFileBrowserToolbarSingleRow = Gtk::manage(new Gtk::CheckButton(M("PREFERENCES_FILEBROWSERTOOLBARSINGLEROW")));
    setExpandAlignProperties(ckbFileBrowserToolbarSingleRow, false, false, Gtk::ALIGN_START, Gtk::ALIGN_START);
    ckbShowFilmStripToolBar = Gtk::manage(new Gtk::CheckButton(M("PREFERENCES_SHOWFILMSTRIPTOOLBAR")));
    setExpandAlignProperties(ckbShowFilmStripToolBar, false, false, Gtk::ALIGN_START, Gtk::ALIGN_START);
    workflowGrid->attach_next_to(*ckbFileBrowserToolbarSingleRow, *ckbHistogramPositionLeft, Gtk::POS_BOTTOM, 1, 1);
    workflowGrid->attach_next_to(*ckbShowFilmStripToolBar, *curveBBoxPosC, Gtk::POS_BOTTOM, 2, 1);

    Gtk::Label* hb4label = Gtk::manage(new Gtk::Label(M("PREFERENCES_TP_LABEL")));
    setExpandAlignProperties(hb4label, false, false, Gtk::ALIGN_START, Gtk::ALIGN_BASELINE);
    ckbHideTPVScrollbar = Gtk::manage(new Gtk::CheckButton(M("PREFERENCES_TP_VSCROLLBAR")));
    setExpandAlignProperties(ckbHideTPVScrollbar, false, false, Gtk::ALIGN_START, Gtk::ALIGN_BASELINE);
    workflowGrid->attach_next_to(*hb4label, *ckbFileBrowserToolbarSingleRow, Gtk::POS_BOTTOM, 1, 1);
    workflowGrid->attach_next_to(*ckbHideTPVScrollbar, *hb4label, Gtk::POS_RIGHT, 1, 1);
    ckbAutoSaveTpOpen = Gtk::manage(new Gtk::CheckButton(M("PREFERENCES_AUTOSAVE_TP_OPEN")));
    workflowGrid->attach_next_to(*ckbAutoSaveTpOpen, *hb4label, Gtk::POS_BOTTOM, 1, 1);
    btnSaveTpOpenNow = Gtk::manage(new Gtk::Button(M("PREFERENCES_SAVE_TP_OPEN_NOW")));
    setExpandAlignProperties(btnSaveTpOpenNow, false, false, Gtk::ALIGN_START, Gtk::ALIGN_BASELINE);
    workflowGrid->attach_next_to(*btnSaveTpOpenNow, *ckbAutoSaveTpOpen, Gtk::POS_RIGHT, 1, 1);

    auto save_tp_open_now =
    [&]() -> void {
        parent->writeToolExpandedStatus(moptions.tpOpen);
    };
    btnSaveTpOpenNow->signal_clicked().connect(save_tp_open_now);

    fworklflow->add(*workflowGrid);

    vbGeneral->attach_next_to (*fworklflow, Gtk::POS_TOP, 2, 1);

    // ---------------------------------------------

    Gtk::Frame* flang = Gtk::manage(new Gtk::Frame(M("PREFERENCES_LANG")));
    setExpandAlignProperties(flang, true, false, Gtk::ALIGN_FILL, Gtk::ALIGN_START);
    Gtk::Grid* langGrid = Gtk::manage(new Gtk::Grid());
    langGrid->set_column_spacing(4);
    langGrid->set_row_spacing(4);
    setExpandAlignProperties(langGrid, false, false, Gtk::ALIGN_FILL, Gtk::ALIGN_BASELINE);

    ckbLangAutoDetect =  Gtk::manage(new Gtk::CheckButton(M("PREFERENCES_LANGAUTODETECT")));
    setExpandAlignProperties(ckbLangAutoDetect, false, false, Gtk::ALIGN_START, Gtk::ALIGN_BASELINE);

    Gtk::Label* langlab = Gtk::manage(new Gtk::Label(M("PREFERENCES_SELECTLANG") + ":"));
    setExpandAlignProperties(langlab, false, false, Gtk::ALIGN_START, Gtk::ALIGN_BASELINE);
    languages = Gtk::manage(new Gtk::ComboBoxText());
    setExpandAlignProperties(languages, false, false, Gtk::ALIGN_START, Gtk::ALIGN_BASELINE);

    std::vector<Glib::ustring> langs;
    parseDir(argv0 + "/languages", langs, "");

    for (size_t i = 0; i < langs.size(); i++) {
        if ("default" != langs[i] && "README" != langs[i] && "LICENSE" != langs[i]) {
            languages->append(langs[i]);
        }
    }

    Gtk::Label* langw = Gtk::manage(new Gtk::Label(Glib::ustring(" (") + M("PREFERENCES_APPLNEXTSTARTUP") + ")"));
    setExpandAlignProperties(langw, false, false, Gtk::ALIGN_START, Gtk::ALIGN_BASELINE);
    langGrid->attach_next_to(*ckbLangAutoDetect, Gtk::POS_LEFT, 3, 1);
    langGrid->attach_next_to(*langlab, *ckbLangAutoDetect, Gtk::POS_BOTTOM, 1, 1);
    langGrid->attach_next_to(*languages, *langlab, Gtk::POS_RIGHT, 1, 1);
    langGrid->attach_next_to(*langw, *languages, Gtk::POS_RIGHT, 1, 1);
    flang->add(*langGrid);
    vbGeneral->attach_next_to (*flang, *fworklflow, Gtk::POS_BOTTOM, 2, 1);

    // ---------------------------------------------

    Gtk::Frame* ftheme = Gtk::manage(new Gtk::Frame(M("PREFERENCES_THEME")));
    setExpandAlignProperties(ftheme, true, false, Gtk::ALIGN_FILL, Gtk::ALIGN_START);
    Gtk::Grid* themeGrid = Gtk::manage(new Gtk::Grid());
    themeGrid->set_column_spacing(4);
    themeGrid->set_row_spacing(4);
    setExpandAlignProperties(themeGrid, false, false, Gtk::ALIGN_FILL, Gtk::ALIGN_FILL);

    Gtk::Label* themelab = Gtk::manage(new Gtk::Label(M("PREFERENCES_SELECTTHEME") + ":"));
    setExpandAlignProperties(themelab, false, false, Gtk::ALIGN_START, Gtk::ALIGN_BASELINE);
    theme = Gtk::manage(new Gtk::ComboBoxText());
    setExpandAlignProperties(theme, false, false, Gtk::ALIGN_START, Gtk::ALIGN_BASELINE);

    theme->set_active(0);
    parseThemeDir(Glib::build_filename(argv0, "themes"));

    for (size_t i = 0; i < themeFNames.size(); i++) {
        theme->append(themeFNames.at(i).shortFName);
    }

    themeGrid->attach_next_to(*themelab, Gtk::POS_LEFT, 1, 1);
    themeGrid->attach_next_to(*theme, *themelab, Gtk::POS_RIGHT, 1, 1);

    Gtk::Label* fontlab = Gtk::manage(new Gtk::Label(M("PREFERENCES_SELECTFONT")));
    setExpandAlignProperties(fontlab, false, false, Gtk::ALIGN_FILL, Gtk::ALIGN_BASELINE);
    fontButton = Gtk::manage(new Gtk::FontButton());
    setExpandAlignProperties(fontButton, false, false, Gtk::ALIGN_FILL, Gtk::ALIGN_BASELINE);
    fontButton->set_use_size(true);

    if (options.fontFamily == "default") {
        fontButton->set_font_name(Glib::ustring::compose("%1 %2", initialFontFamily, initialFontSize));
    } else {
        fontButton->set_font_name(Glib::ustring::compose("%1 %2", options.fontFamily, options.fontSize));
    }

    themeGrid->attach_next_to(*fontlab, *theme, Gtk::POS_RIGHT, 1, 1);
    themeGrid->attach_next_to(*fontButton, *fontlab, Gtk::POS_RIGHT, 1, 1);

    Gtk::Label* cpfontlab = Gtk::manage(new Gtk::Label(M("PREFERENCES_SELECTFONT_COLPICKER") + ":"));
    setExpandAlignProperties(cpfontlab, false, false, Gtk::ALIGN_FILL, Gtk::ALIGN_BASELINE);
    colorPickerFontButton = Gtk::manage(new Gtk::FontButton());
    setExpandAlignProperties(fontButton, false, false, Gtk::ALIGN_FILL, Gtk::ALIGN_BASELINE);
    colorPickerFontButton->set_use_size(true);

    if (options.fontFamily == "default") {
        colorPickerFontButton->set_font_name(Glib::ustring::compose("%1 %2", initialFontFamily, initialFontSize));
    } else {
        colorPickerFontButton->set_font_name(Glib::ustring::compose("%1 %2", options.CPFontFamily, options.CPFontSize));
    }

    themeGrid->attach_next_to(*cpfontlab, *fontButton, Gtk::POS_RIGHT, 1, 1);
    themeGrid->attach_next_to(*colorPickerFontButton, *cpfontlab, Gtk::POS_RIGHT, 1, 1);

    Gtk::Label* cutOverlayLabel = Gtk::manage(new Gtk::Label(M("PREFERENCES_CUTOVERLAYBRUSH") + ":"));
    setExpandAlignProperties(cutOverlayLabel, false, false, Gtk::ALIGN_START, Gtk::ALIGN_BASELINE);
    butCropCol = Gtk::manage(new Gtk::ColorButton());
    setExpandAlignProperties(butCropCol, false, false, Gtk::ALIGN_START, Gtk::ALIGN_CENTER);
    butCropCol->set_use_alpha(true);
    themeGrid->attach_next_to(*cutOverlayLabel, *themelab, Gtk::POS_BOTTOM, 1, 1);
    themeGrid->attach_next_to(*butCropCol, *cutOverlayLabel, Gtk::POS_RIGHT, 1, 1);

    Gtk::Label* navGuideLabel = Gtk::manage(new Gtk::Label(M("PREFERENCES_NAVGUIDEBRUSH") + ":"));
    setExpandAlignProperties(navGuideLabel, false, false, Gtk::ALIGN_START, Gtk::ALIGN_BASELINE);
    butNavGuideCol = Gtk::manage(new Gtk::ColorButton());
    setExpandAlignProperties(butNavGuideCol, false, false, Gtk::ALIGN_START, Gtk::ALIGN_CENTER);
    butNavGuideCol->set_use_alpha(true);
    themeGrid->attach_next_to(*navGuideLabel, *butCropCol, Gtk::POS_RIGHT, 2, 1);
    themeGrid->attach_next_to(*butNavGuideCol, *navGuideLabel, Gtk::POS_RIGHT, 1, 1);

    ftheme->add(*themeGrid);
    vbGeneral->attach_next_to(*ftheme, *flang, Gtk::POS_BOTTOM, 2, 1);

    // ---------------------------------------------

    Gtk::Frame* fclip = Gtk::manage(new Gtk::Frame(M("PREFERENCES_CLIPPINGIND")));
    setExpandAlignProperties(fclip, true, false, Gtk::ALIGN_FILL, Gtk::ALIGN_FILL);
    Gtk::Grid* clipGrid = Gtk::manage(new Gtk::Grid());
    clipGrid->set_column_spacing(4);
    clipGrid->set_row_spacing(4);
    setExpandAlignProperties(clipGrid, false, false, Gtk::ALIGN_FILL, Gtk::ALIGN_FILL);

    Gtk::Label* hll = Gtk::manage(new Gtk::Label(M("PREFERENCES_HLTHRESHOLD") + ": "));
    setExpandAlignProperties(hll, true, false, Gtk::ALIGN_START, Gtk::ALIGN_BASELINE);
    hlThresh = Gtk::manage(new Gtk::SpinButton());
    setExpandAlignProperties(hlThresh, false, false, Gtk::ALIGN_END, Gtk::ALIGN_BASELINE);
    hlThresh->set_digits(0);
    hlThresh->set_increments(1, 10);
    hlThresh->set_range(0, 255);
    clipGrid->attach_next_to(*hll, Gtk::POS_LEFT, 1, 1);
    clipGrid->attach_next_to(*hlThresh, *hll, Gtk::POS_RIGHT, 1, 1);

    Gtk::Label* shl = Gtk::manage(new Gtk::Label(M("PREFERENCES_SHTHRESHOLD") + ": "));
    setExpandAlignProperties(shl, true, false, Gtk::ALIGN_START, Gtk::ALIGN_BASELINE);
    shThresh = Gtk::manage(new Gtk::SpinButton());
    setExpandAlignProperties(shThresh, false, false, Gtk::ALIGN_END, Gtk::ALIGN_BASELINE);
    shThresh->show();
    shThresh->set_digits(0);
    shThresh->set_increments(1, 10);
    shThresh->set_range(0, 255);
    clipGrid->attach_next_to(*shl, *hll, Gtk::POS_BOTTOM, 1, 1);
    clipGrid->attach_next_to(*shThresh, *shl, Gtk::POS_RIGHT, 1, 1);

    fclip->add(*clipGrid);
    vbGeneral->attach_next_to (*fclip, *ftheme, Gtk::POS_BOTTOM, 1, 1);

    // ---------------------------------------------

    Gtk::Frame* fnav = Gtk::manage(new Gtk::Frame(M("PREFERENCES_NAVIGATIONFRAME")));
    setExpandAlignProperties(fclip, true, false, Gtk::ALIGN_FILL, Gtk::ALIGN_FILL);
    Gtk::Grid* navigationGrid = Gtk::manage(new Gtk::Grid());
    navigationGrid->set_column_spacing(4);
    navigationGrid->set_row_spacing(4);
    setExpandAlignProperties(fclip, false, false, Gtk::ALIGN_START, Gtk::ALIGN_FILL);

    Gtk::Label* panFactorLabel = Gtk::manage(new Gtk::Label(M("PREFERENCES_PANFACTORLABEL") + ":", Gtk::ALIGN_START));
    setExpandAlignProperties(panFactorLabel, false, false, Gtk::ALIGN_START, Gtk::ALIGN_BASELINE);
    panFactor = Gtk::manage(new Gtk::SpinButton());
    setExpandAlignProperties(panFactor, true, false, Gtk::ALIGN_START, Gtk::ALIGN_BASELINE);
    panFactor->set_digits(0);
    panFactor->set_increments(1, 5);
    panFactor->set_range(1, 10);
    navigationGrid->attach_next_to(*panFactorLabel, Gtk::POS_LEFT, 1, 1);
    navigationGrid->attach_next_to(*panFactor, *panFactorLabel, Gtk::POS_RIGHT, 1, 1);

    rememberZoomPanCheckbutton = Gtk::manage(new Gtk::CheckButton(M("PREFERENCES_REMEMBERZOOMPAN")));
    setExpandAlignProperties(rememberZoomPanCheckbutton, false, false, Gtk::ALIGN_START, Gtk::ALIGN_BASELINE);
    rememberZoomPanCheckbutton->set_tooltip_text(M("PREFERENCES_REMEMBERZOOMPAN_TOOLTIP"));

    navigationGrid->attach_next_to(*rememberZoomPanCheckbutton, *panFactorLabel, Gtk::POS_BOTTOM, 2, 1);

    fnav->add(*navigationGrid);
    vbGeneral->attach_next_to (*fnav, *fclip, Gtk::POS_RIGHT, 1, 1);

    // ---------------------------------------------

    Gtk::Frame* fdg = Gtk::manage(new Gtk::Frame(M("PREFERENCES_EXTERNALEDITOR")));
    setExpandAlignProperties(fdg, true, false, Gtk::ALIGN_FILL, Gtk::ALIGN_FILL);
    Gtk::Grid* externaleditorGrid = Gtk::manage(new Gtk::Grid());
    externaleditorGrid->set_column_spacing(4);
    externaleditorGrid->set_row_spacing(4);
    setExpandAlignProperties(externaleditorGrid, false, false, Gtk::ALIGN_FILL, Gtk::ALIGN_FILL);

    edOther = Gtk::manage(new Gtk::RadioButton(M("PREFERENCES_EDITORCMDLINE") + ":"));
    setExpandAlignProperties(edOther, false, false, Gtk::ALIGN_START, Gtk::ALIGN_CENTER);
    editorToSendTo = Gtk::manage(new Gtk::Entry());
    setExpandAlignProperties(editorToSendTo, true, false, Gtk::ALIGN_FILL, Gtk::ALIGN_BASELINE);
    Gtk::RadioButton::Group ge = edOther->get_group();

#ifdef __APPLE__
    edGimp = Gtk::manage(new Gtk::RadioButton("GIMP"));
    setExpandAlignProperties(edGimp, false, false, Gtk::ALIGN_START, Gtk::ALIGN_CENTER);
    edGimp->set_group(ge);
    externaleditorGrid->attach_next_to(*edGimp, Gtk::POS_TOP, 2, 1);

    edPS = Gtk::manage(new Gtk::RadioButton(M("PREFERENCES_PSPATH") + ":"));
    setExpandAlignProperties(edPS, false, false, Gtk::ALIGN_START, Gtk::ALIGN_CENTER);
    psDir = Gtk::manage(new MyFileChooserButton(M("PREFERENCES_PSPATH"), Gtk::FILE_CHOOSER_ACTION_SELECT_FOLDER));
    setExpandAlignProperties(psDir, true, false, Gtk::ALIGN_FILL, Gtk::ALIGN_CENTER);
    externaleditorGrid->attach_next_to(*edPS, *edGimp, Gtk::POS_BOTTOM, 1, 1);
    externaleditorGrid->attach_next_to(*psDir, *edPS, Gtk::POS_RIGHT, 1, 1);
    edPS->set_group(ge);

    externaleditorGrid->attach_next_to(*edOther, *edPS, Gtk::POS_BOTTOM, 1, 1);
    externaleditorGrid->attach_next_to(*editorToSendTo, *edOther, Gtk::POS_RIGHT, 1, 1);
#elif defined WIN32
    edGimp = Gtk::manage(new Gtk::RadioButton(M("PREFERENCES_GIMPPATH") + ":"));
    setExpandAlignProperties(edGimp, false, false, Gtk::ALIGN_START, Gtk::ALIGN_CENTER);
    gimpDir = Gtk::manage(new MyFileChooserButton(M("PREFERENCES_GIMPPATH"), Gtk::FILE_CHOOSER_ACTION_SELECT_FOLDER));
    setExpandAlignProperties(gimpDir, true, false, Gtk::ALIGN_FILL, Gtk::ALIGN_CENTER);
    externaleditorGrid->attach_next_to(*edGimp, Gtk::POS_TOP, 1, 1);
    externaleditorGrid->attach_next_to(*gimpDir, *edGimp, Gtk::POS_RIGHT, 1, 1);
    edGimp->set_group(ge);

    edPS = Gtk::manage(new Gtk::RadioButton(M("PREFERENCES_PSPATH") + ":"));
    setExpandAlignProperties(edPS, false, false, Gtk::ALIGN_START, Gtk::ALIGN_CENTER);
    psDir = Gtk::manage(new MyFileChooserButton(M("PREFERENCES_PSPATH"), Gtk::FILE_CHOOSER_ACTION_SELECT_FOLDER));
    setExpandAlignProperties(psDir, true, false, Gtk::ALIGN_FILL, Gtk::ALIGN_CENTER);
    externaleditorGrid->attach_next_to(*edPS, *edGimp, Gtk::POS_BOTTOM, 1, 1);
    externaleditorGrid->attach_next_to(*psDir, *edPS, Gtk::POS_RIGHT, 1, 1);
    edPS->set_group(ge);

    externaleditorGrid->attach_next_to(*edOther, *edPS, Gtk::POS_BOTTOM, 1, 1);
    externaleditorGrid->attach_next_to(*editorToSendTo, *edOther, Gtk::POS_RIGHT, 1, 1);
#else
    edGimp = Gtk::manage(new Gtk::RadioButton("GIMP"));
    setExpandAlignProperties(edGimp, false, false, Gtk::ALIGN_START, Gtk::ALIGN_CENTER);
    externaleditorGrid->attach_next_to(*edGimp, Gtk::POS_TOP, 2, 1);
    edGimp->set_group(ge);

    externaleditorGrid->attach_next_to(*edOther, *edGimp, Gtk::POS_BOTTOM, 1, 1);
    externaleditorGrid->attach_next_to(*editorToSendTo, *edOther, Gtk::POS_RIGHT, 1, 1);
#endif

    fdg->add(*externaleditorGrid);
    vbGeneral->attach_next_to (*fdg, *fclip, Gtk::POS_BOTTOM, 2, 1);
    langAutoDetectConn = ckbLangAutoDetect->signal_toggled().connect(sigc::mem_fun(*this, &Preferences::langAutoDetectToggled));
    tconn = theme->signal_changed().connect(sigc::mem_fun(*this, &Preferences::themeChanged));
    fconn = fontButton->signal_font_set().connect(sigc::mem_fun(*this, &Preferences::fontChanged));
    cpfconn = colorPickerFontButton->signal_font_set().connect(sigc::mem_fun(*this, &Preferences::cpFontChanged));

    swGeneral->add(*vbGeneral);
    return swGeneral;
}

Gtk::Widget* Preferences::getFileBrowserPanel()
{
    swFileBrowser = Gtk::manage(new Gtk::ScrolledWindow());
    swFileBrowser->set_policy(Gtk::POLICY_AUTOMATIC, Gtk::POLICY_AUTOMATIC);

    Gtk::VBox* vbFileBrowser = Gtk::manage ( new Gtk::VBox () );

    Gtk::Frame* fsd = Gtk::manage(new Gtk::Frame(M("PREFERENCES_STARTUPIMDIR")));

    sdcurrent  = Gtk::manage(new Gtk::RadioButton(M("PREFERENCES_DIRSOFTWARE")));
    sdlast     = Gtk::manage(new Gtk::RadioButton(M("PREFERENCES_DIRLAST")));
    sdhome     = Gtk::manage(new Gtk::RadioButton(M("PREFERENCES_DIRHOME")));
    sdother    = Gtk::manage(new Gtk::RadioButton(M("PREFERENCES_DIROTHER") + ": "));
    startupdir = Gtk::manage(new Gtk::Entry());

    Gtk::Button* sdselect = Gtk::manage(new Gtk::Button());
    sdselect->set_image (*Gtk::manage (new RTImage ("folder-open.png")));

    Gtk::RadioButton::Group opts = sdcurrent->get_group();
    sdlast->set_group(opts);
    sdhome->set_group(opts);
    sdother->set_group(opts);

    Gtk::VBox* vbsd = Gtk::manage(new Gtk::VBox());
    vbsd->pack_start(*sdcurrent, Gtk::PACK_SHRINK, 0);
    vbsd->pack_start(*sdlast, Gtk::PACK_SHRINK, 0);
    vbsd->pack_start(*sdhome, Gtk::PACK_SHRINK, 0);
    Gtk::HBox* otherbox = Gtk::manage(new Gtk::HBox());
    otherbox->pack_start(*sdother, Gtk::PACK_SHRINK);
    otherbox->pack_start(*startupdir);
    otherbox->pack_end(*sdselect, Gtk::PACK_SHRINK, 4);
    vbsd->pack_start(*otherbox, Gtk::PACK_SHRINK, 0);

    fsd->add(*vbsd);
    vbFileBrowser->pack_start (*fsd, Gtk::PACK_SHRINK, 4);

    sdselect->signal_clicked().connect(sigc::mem_fun(*this, &Preferences::selectStartupDir));

//---


    Gtk::Frame* fro = Gtk::manage(new Gtk::Frame(M("PREFERENCES_FBROWSEROPTS")));
    showDateTime = Gtk::manage(new Gtk::CheckButton(M("PREFERENCES_SHOWDATETIME")));
    showBasicExif = Gtk::manage(new Gtk::CheckButton(M("PREFERENCES_SHOWBASICEXIF")));
    showExpComp = Gtk::manage(new Gtk::CheckButton(M("PREFERENCES_SHOWEXPOSURECOMPENSATION")));
    Gtk::VBox* vbro = Gtk::manage(new Gtk::VBox());
    Gtk::HBox* hbro1 = Gtk::manage(new Gtk::HBox());
    Gtk::HBox* hbro0 = Gtk::manage(new Gtk::HBox());
    overlayedFileNames = Gtk::manage(new Gtk::CheckButton(M("PREFERENCES_OVERLAY_FILENAMES")));
    filmStripOverlayedFileNames = Gtk::manage(new Gtk::CheckButton(M("PREFERENCES_OVERLAY_FILENAMES_FILMSTRIP")));
    sameThumbSize = Gtk::manage(new Gtk::CheckButton(M("PREFERENCES_FSTRIP_SAME_THUMB_HEIGHT")));
    sameThumbSize->set_tooltip_text(M("PREFERENCES_FSTRIP_SAME_THUMB_HEIGHT_HINT"));
    ckbInternalThumbIfUntouched = Gtk::manage(new Gtk::CheckButton(M("PREFERENCES_INTERNALTHUMBIFUNTOUCHED")));

    vbro->pack_start(*showDateTime, Gtk::PACK_SHRINK, 0);
    Gtk::Label* dflab = Gtk::manage(new Gtk::Label(M("PREFERENCES_DATEFORMAT") + ":", Gtk::ALIGN_START));
    dateformat = Gtk::manage(new Gtk::Entry());
    dateformat->set_tooltip_markup(M("PREFERENCES_DATEFORMATHINT"));
    dflab->set_tooltip_markup(M("PREFERENCES_DATEFORMATHINT"));
    hbro0->pack_start(*dflab, Gtk::PACK_SHRINK, 4);
    hbro0->pack_start(*dateformat, Gtk::PACK_SHRINK, 0);

    vbro->pack_start(*hbro0, Gtk::PACK_SHRINK, 0);
    hbro1->pack_start(*showBasicExif, Gtk::PACK_SHRINK, 0);
    hbro1->pack_start(*showExpComp, Gtk::PACK_SHRINK, 4);
    vbro->pack_start(*hbro1, Gtk::PACK_SHRINK, 0);
    vbro->pack_start(*overlayedFileNames, Gtk::PACK_SHRINK, 0);
    vbro->pack_start(*filmStripOverlayedFileNames, Gtk::PACK_SHRINK, 0);
    vbro->pack_start(*sameThumbSize, Gtk::PACK_SHRINK, 0);
    vbro->pack_start(*ckbInternalThumbIfUntouched, Gtk::PACK_SHRINK, 0);

    Gtk::HBox* hbrecent = Gtk::manage(new Gtk::HBox());
    Gtk::Label* labrecent = Gtk::manage(new Gtk::Label(M("PREFERENCES_MAXRECENTFOLDERS") + ":"));
    maxRecentFolders = Gtk::manage(new Gtk::SpinButton());
    hbrecent->pack_start(*labrecent, Gtk::PACK_SHRINK, 4);
    hbrecent->pack_start(*maxRecentFolders, Gtk::PACK_SHRINK, 4);
    maxRecentFolders->set_digits(0);
    maxRecentFolders->set_increments(1, 5);
    maxRecentFolders->set_range(1, 25);
    vbro->pack_start(*hbrecent, Gtk::PACK_SHRINK, 4);

    fro->add(*vbro);


    Gtk::Frame* frmnu = Gtk::manage(new Gtk::Frame(M("PREFERENCES_MENUOPTIONS")));
    ckbmenuGroupRank = Gtk::manage(new Gtk::CheckButton(M("PREFERENCES_MENUGROUPRANK")));
    ckbmenuGroupLabel = Gtk::manage(new Gtk::CheckButton(M("PREFERENCES_MENUGROUPLABEL")));
    ckbmenuGroupFileOperations = Gtk::manage(new Gtk::CheckButton(M("PREFERENCES_MENUGROUPFILEOPERATIONS")));
    ckbmenuGroupProfileOperations = Gtk::manage(new Gtk::CheckButton(M("PREFERENCES_MENUGROUPPROFILEOPERATIONS")));
    ckbmenuGroupExtProg = Gtk::manage(new Gtk::CheckButton(M("PREFERENCES_MENUGROUPEXTPROGS")));
    Gtk::VBox* vbmnu = Gtk::manage(new Gtk::VBox());

    vbmnu->pack_start(*ckbmenuGroupRank, Gtk::PACK_SHRINK, 0);
    vbmnu->pack_start(*ckbmenuGroupLabel, Gtk::PACK_SHRINK, 0);
    vbmnu->pack_start(*ckbmenuGroupFileOperations, Gtk::PACK_SHRINK, 0);
    vbmnu->pack_start(*ckbmenuGroupProfileOperations, Gtk::PACK_SHRINK, 0);
    vbmnu->pack_start(*ckbmenuGroupExtProg, Gtk::PACK_SHRINK, 0);

    frmnu->add(*vbmnu);


    Gtk::Frame* fre = Gtk::manage(new Gtk::Frame(M("PREFERENCES_PARSEDEXT")));
    Gtk::VBox* vbre = Gtk::manage(new Gtk::VBox());
    Gtk::HBox* hb0 = Gtk::manage(new Gtk::HBox());
    Gtk::Label* elab = Gtk::manage(new Gtk::Label(M("PREFERENCES_PARSEDEXTADD") + ":"));
    hb0->pack_start(*elab, Gtk::PACK_SHRINK, 4);
    extension = Gtk::manage(new Gtk::Entry());
    extension->set_width_chars(5);
    extension->set_max_width_chars(5);
    hb0->pack_start(*extension);
    addExt = Gtk::manage(new Gtk::Button());
    delExt = Gtk::manage(new Gtk::Button());
    moveExtUp = Gtk::manage(new Gtk::Button());
    moveExtDown = Gtk::manage(new Gtk::Button());
    addExt->set_tooltip_text(M("PREFERENCES_PARSEDEXTADDHINT"));
    delExt->set_tooltip_text(M("PREFERENCES_PARSEDEXTDELHINT"));
    moveExtUp->set_tooltip_text(M("PREFERENCES_PARSEDEXTUPHINT"));
    moveExtDown->set_tooltip_text(M("PREFERENCES_PARSEDEXTDOWNHINT"));
    Gtk::Image* addExtImg = Gtk::manage ( new RTImage ("add-small.png") );
    Gtk::Image* delExtImg = Gtk::manage ( new RTImage ("remove-small.png") );
<<<<<<< HEAD
    Gtk::Image* moveExtUpImg = Gtk::manage(new RTImage("arrow-up-small.png"));
    Gtk::Image* moveExtDownImg = Gtk::manage(new RTImage("arrow-down-small.png"));
    addExt->add(*addExtImg);
    delExt->add(*delExtImg);
    moveExtUp->set_image(*moveExtUpImg);
    moveExtDown->set_image(*moveExtDownImg);
    hb0->pack_end(*moveExtDown, Gtk::PACK_SHRINK, 4);
    hb0->pack_end(*moveExtUp, Gtk::PACK_SHRINK, 4);
    hb0->pack_end(*delExt, Gtk::PACK_SHRINK, 4);
    hb0->pack_end(*addExt, Gtk::PACK_SHRINK, 4);
    extensions = Gtk::manage(new Gtk::TreeView());
    Gtk::ScrolledWindow* hscrollw = Gtk::manage(new Gtk::ScrolledWindow());
    hscrollw->set_policy(Gtk::POLICY_AUTOMATIC, Gtk::POLICY_ALWAYS);
    hscrollw->add(*extensions);
    extensionModel = Gtk::ListStore::create(extensionColumns);
    extensions->set_model(extensionModel);
    extensions->append_column_editable("Enabled", extensionColumns.enabled);
    extensions->append_column("Extension", extensionColumns.ext);
    extensions->set_headers_visible(false);
    vbre->pack_start(*hscrollw);
    vbre->pack_start(*hb0, Gtk::PACK_SHRINK, 4);

    fre->add(*vbre);

    Gtk::Frame* frc = Gtk::manage(new Gtk::Frame(M("PREFERENCES_CACHEOPTS")));
    Gtk::VBox* vbc = Gtk::manage(new Gtk::VBox());
    frc->add(*vbc);

    Gtk::HBox* hb3 = Gtk::manage(new Gtk::HBox());
    Gtk::Label* chlab = Gtk::manage(new Gtk::Label(M("PREFERENCES_CACHETHUMBHEIGHT") + ":"));
    maxThumbSize = Gtk::manage(new Gtk::SpinButton());
    hb3->pack_start(*chlab, Gtk::PACK_SHRINK, 4);
    hb3->pack_start(*maxThumbSize, Gtk::PACK_SHRINK, 4);

    maxThumbSize->set_digits(0);
    maxThumbSize->set_increments(1, 10);
    maxThumbSize->set_range(40, 800);
    vbc->pack_start(*hb3, Gtk::PACK_SHRINK, 4);

    Gtk::HBox* hb4 = Gtk::manage(new Gtk::HBox());
    Gtk::Label* celab = Gtk::manage(new Gtk::Label(M("PREFERENCES_CACHEMAXENTRIES") + ":"));
    maxCacheEntries = Gtk::manage(new Gtk::SpinButton());
    hb4->pack_start(*celab, Gtk::PACK_SHRINK, 4);
    hb4->pack_start(*maxCacheEntries, Gtk::PACK_SHRINK, 4);

    maxCacheEntries->set_digits(0);
    maxCacheEntries->set_increments(1, 10);
    maxCacheEntries->set_range(10, 100000);
    vbc->pack_start(*hb4, Gtk::PACK_SHRINK, 4);

    Gtk::HBox* hb5 = Gtk::manage(new Gtk::HBox());
    clearThumbnails = Gtk::manage(new Gtk::Button(M("PREFERENCES_CACHECLEARTHUMBS")));
    clearProfiles = Gtk::manage(new Gtk::Button(M("PREFERENCES_CACHECLEARPROFILES")));
    clearAll = Gtk::manage(new Gtk::Button(M("PREFERENCES_CACHECLEARALL")));
    hb5->pack_start(*clearThumbnails, Gtk::PACK_SHRINK, 4);
    hb5->pack_start(*clearProfiles, Gtk::PACK_SHRINK, 4);
    hb5->pack_start(*clearAll, Gtk::PACK_SHRINK, 4);
    vbc->pack_start(*hb5, Gtk::PACK_SHRINK, 4);

    Gtk::HBox* hb6 = Gtk::manage(new Gtk::HBox());
    Gtk::VBox* vb6 = Gtk::manage(new Gtk::VBox());

    vb6->pack_start(*fro);
    vb6->pack_start(*frmnu);
    vb6->pack_end(*frc);
    hb6->pack_start(*vb6);
    hb6->pack_start(*fre);
    hb6->set_spacing(4);

    vbFileBrowser->pack_start (*hb6, Gtk::PACK_SHRINK, 4);

    addExt->signal_clicked().connect(sigc::mem_fun(*this, &Preferences::addExtPressed));
    delExt->signal_clicked().connect(sigc::mem_fun(*this, &Preferences::delExtPressed));
    moveExtUp->signal_clicked().connect(sigc::mem_fun(*this, &Preferences::moveExtUpPressed));
    moveExtDown->signal_clicked().connect(sigc::mem_fun(*this, &Preferences::moveExtDownPressed));
    extension->signal_activate().connect(sigc::mem_fun(*this, &Preferences::addExtPressed));
    clearThumbnails->signal_clicked().connect(sigc::mem_fun(*this, &Preferences::clearThumbImagesPressed));
    clearProfiles->signal_clicked().connect(sigc::mem_fun(*this, &Preferences::clearProfilesPressed));
    clearAll->signal_clicked().connect(sigc::mem_fun(*this, &Preferences::clearAllPressed));
=======
    Gtk::Image* moveExtUpImg = Gtk::manage ( new RTImage ("arrow-up-small.png") );
    Gtk::Image* moveExtDownImg = Gtk::manage ( new RTImage ("arrow-down-small.png") );
    addExt->add (*addExtImg);
    delExt->add (*delExtImg);
    moveExtUp->set_image (*moveExtUpImg);
    moveExtDown->set_image (*moveExtDownImg);
    hb0->pack_end (*moveExtDown, Gtk::PACK_SHRINK, 4);
    hb0->pack_end (*moveExtUp, Gtk::PACK_SHRINK, 4);
    hb0->pack_end (*delExt, Gtk::PACK_SHRINK, 4);
    hb0->pack_end (*addExt, Gtk::PACK_SHRINK, 4);
    extensions = Gtk::manage ( new Gtk::TreeView () );
    Gtk::ScrolledWindow* hscrollw = Gtk::manage ( new Gtk::ScrolledWindow () );
    hscrollw->set_policy (Gtk::POLICY_AUTOMATIC, Gtk::POLICY_ALWAYS);
    hscrollw->add (*extensions);
    extensionModel = Gtk::ListStore::create (extensionColumns);
    extensions->set_model (extensionModel);
    extensions->append_column_editable ("Enabled", extensionColumns.enabled);
    extensions->append_column ("Extension", extensionColumns.ext);
    extensions->set_headers_visible (false);
    vbre->pack_start (*hscrollw);
    vbre->pack_start (*hb0, Gtk::PACK_SHRINK, 4);

    fre->add (*vbre);

    // Cache

    Gtk::Frame* frc = Gtk::manage (new Gtk::Frame(M("PREFERENCES_CACHEOPTS")));
    Gtk::VBox* vbc = Gtk::manage (new Gtk::VBox());
    frc->add (*vbc);

    Gtk::Grid* cacheGrid = Gtk::manage(new Gtk::Grid());
    cacheGrid->get_style_context()->add_class("grid-spacing");
    setExpandAlignProperties(cacheGrid, false, false, Gtk::ALIGN_START, Gtk::ALIGN_CENTER);

    Gtk::Label* maxThumbHeightLbl = Gtk::manage (new Gtk::Label(M("PREFERENCES_CACHETHUMBHEIGHT") + ":"));
    setExpandAlignProperties(maxThumbHeightLbl, false, false, Gtk::ALIGN_START, Gtk::ALIGN_CENTER);
    maxThumbHeightSB = Gtk::manage (new Gtk::SpinButton());
    maxThumbHeightSB->set_digits (0);
    maxThumbHeightSB->set_increments (1, 10);
    maxThumbHeightSB->set_range (40, 800);

    Gtk::Label* maxCacheEntriesLbl = Gtk::manage (new Gtk::Label(M("PREFERENCES_CACHEMAXENTRIES") + ":"));
    setExpandAlignProperties(maxCacheEntriesLbl, false, false, Gtk::ALIGN_START, Gtk::ALIGN_CENTER);
    maxCacheEntriesSB = Gtk::manage (new Gtk::SpinButton());
    maxCacheEntriesSB->set_digits (0);
    maxCacheEntriesSB->set_increments (1, 10);
    maxCacheEntriesSB->set_range (10, 100000);

    // Separation is needed so that a button is not accidentally clicked when one wanted
    // to click a spinbox. Ideally, the separation wouldn't require attaching a widget, but how?
    Gtk::Label *separator = Gtk::manage (new Gtk::Label());

    Gtk::Label* clearThumbsLbl = Gtk::manage (new Gtk::Label(M("PREFERENCES_CACHECLEAR_ALLBUTPROFILES")));
    setExpandAlignProperties(clearThumbsLbl, false, false, Gtk::ALIGN_START, Gtk::ALIGN_CENTER);
    Gtk::Button* clearThumbsBtn = Gtk::manage (new Gtk::Button(M("PREFERENCES_CACHECLEAR")));

    Gtk::Label* clearProfilesLbl = Gtk::manage (new Gtk::Label(M("PREFERENCES_CACHECLEAR_ONLYPROFILES")));
    setExpandAlignProperties(clearProfilesLbl, false, false, Gtk::ALIGN_START, Gtk::ALIGN_CENTER);
    Gtk::Button* clearProfilesBtn = Gtk::manage (new Gtk::Button(M("PREFERENCES_CACHECLEAR")));

    Gtk::Label* clearAllLbl = Gtk::manage (new Gtk::Label(M("PREFERENCES_CACHECLEAR_ALL")));
    setExpandAlignProperties(clearAllLbl, false, false, Gtk::ALIGN_START, Gtk::ALIGN_CENTER);
    Gtk::Button* clearAllBtn = Gtk::manage (new Gtk::Button(M("PREFERENCES_CACHECLEAR")));

    cacheGrid->attach (*maxThumbHeightLbl, 0, 0, 1, 1);
    cacheGrid->attach (*maxThumbHeightSB, 1, 0, 1, 1);
    cacheGrid->attach (*maxCacheEntriesLbl, 0, 1, 1, 1);
    cacheGrid->attach (*maxCacheEntriesSB, 1, 1, 1, 1);
    cacheGrid->attach (*separator, 0, 2, 2, 1);
    cacheGrid->attach (*clearThumbsLbl, 0, 3, 1, 1);
    cacheGrid->attach (*clearThumbsBtn, 1, 3, 1, 1);
    if (moptions.saveParamsCache) {
        cacheGrid->attach (*clearProfilesLbl, 0, 4, 1, 1);
        cacheGrid->attach (*clearProfilesBtn, 1, 4, 1, 1);
        cacheGrid->attach (*clearAllLbl, 0, 5, 1, 1);
        cacheGrid->attach (*clearAllBtn, 1, 5, 1, 1);
    }

    vbc->pack_start (*cacheGrid, Gtk::PACK_SHRINK, 4);

    Gtk::Label* clearSafetyLbl = Gtk::manage (new Gtk::Label(M("PREFERENCES_CACHECLEAR_SAFETY")));
    setExpandAlignProperties(clearSafetyLbl, false, false, Gtk::ALIGN_START, Gtk::ALIGN_CENTER);
    clearSafetyLbl->set_line_wrap(true);
    vbc->pack_start(*clearSafetyLbl, Gtk::PACK_SHRINK, 4);

    Gtk::HBox* hb6 = Gtk::manage ( new Gtk::HBox () );
    Gtk::VBox* vb6 = Gtk::manage ( new Gtk::VBox () );

    vb6->pack_start (*fro);
    vb6->pack_start (*frmnu);
    vb6->pack_end (*frc);
    hb6->pack_start (*vb6);
    hb6->pack_start (*fre);
    hb6->set_spacing (4);

    vbFileBrowser->pack_start (*hb6, Gtk::PACK_SHRINK, 4);

    addExt->signal_clicked().connect ( sigc::mem_fun (*this, &Preferences::addExtPressed) );
    delExt->signal_clicked().connect ( sigc::mem_fun (*this, &Preferences::delExtPressed) );
    moveExtUp->signal_clicked().connect ( sigc::mem_fun (*this, &Preferences::moveExtUpPressed) );
    moveExtDown->signal_clicked().connect ( sigc::mem_fun (*this, &Preferences::moveExtDownPressed) );
    extension->signal_activate().connect ( sigc::mem_fun (*this, &Preferences::addExtPressed) );
    clearThumbsBtn->signal_clicked().connect ( sigc::mem_fun (*this, &Preferences::clearThumbImagesPressed) );
    if (moptions.saveParamsCache) {
        clearProfilesBtn->signal_clicked().connect(sigc::mem_fun(*this, &Preferences::clearProfilesPressed));
        clearAllBtn->signal_clicked().connect(sigc::mem_fun(*this, &Preferences::clearAllPressed));
    }
>>>>>>> eef2c5f9

    swFileBrowser->add(*vbFileBrowser);
    return swFileBrowser;
}

Gtk::Widget* Preferences::getSoundsPanel ()
{
    swSounds = Gtk::manage(new Gtk::ScrolledWindow());
    swSounds->set_policy(Gtk::POLICY_AUTOMATIC, Gtk::POLICY_AUTOMATIC);

    Gtk::VBox* vbSounds = new Gtk::VBox ();

    ckbSndEnable = Gtk::manage(new Gtk::CheckButton(M("GENERAL_ENABLE")));
    sndEnableConn = ckbSndEnable->signal_toggled().connect(sigc::mem_fun(*this, &Preferences::sndEnableToggled));

    vbSounds->pack_start (*ckbSndEnable, Gtk::PACK_SHRINK, 4);

    Gtk::HBox* hblSndHelp = Gtk::manage(new Gtk::HBox());
    Gtk::Label* lSndHelp = Gtk::manage(new Gtk::Label(M("PREFERENCES_SND_HELP")));
    hblSndHelp->pack_start(*lSndHelp, Gtk::PACK_SHRINK, 4);
    vbSounds->pack_start (*hblSndHelp, Gtk::PACK_SHRINK, 4);

    // BatchQueueDone
    Gtk::HBox* pBatchQueueDone = Gtk::manage(new Gtk::HBox());

    Gtk::Label* lSndBatchQueueDone = Gtk::manage(new Gtk::Label(M("PREFERENCES_SND_BATCHQUEUEDONE") + Glib::ustring(":")));
    pBatchQueueDone->pack_start(*lSndBatchQueueDone, Gtk::PACK_SHRINK, 4);

    txtSndBatchQueueDone = Gtk::manage(new Gtk::Entry());
    pBatchQueueDone->pack_end(*txtSndBatchQueueDone, Gtk::PACK_EXPAND_WIDGET, 4);

    vbSounds->pack_start (*pBatchQueueDone, Gtk::PACK_SHRINK, 4);

    // LngEditProcDone
    Gtk::HBox* pSndLngEditProcDone = Gtk::manage(new Gtk::HBox());

    Gtk::Label* lSndLngEditProcDone = Gtk::manage(new Gtk::Label(M("PREFERENCES_SND_LNGEDITPROCDONE") + Glib::ustring(":")));
    pSndLngEditProcDone->pack_start(*lSndLngEditProcDone, Gtk::PACK_SHRINK, 4);

    txtSndLngEditProcDone = Gtk::manage(new Gtk::Entry());
    pSndLngEditProcDone->pack_start(*txtSndLngEditProcDone, Gtk::PACK_EXPAND_WIDGET, 4);

    Gtk::Label* lSndLngEditProcDoneSecs = Gtk::manage (new Gtk::Label (M ("PREFERENCES_SND_THRESHOLDSECS") + Glib::ustring (":")));
    pSndLngEditProcDone->pack_start(*lSndLngEditProcDoneSecs, Gtk::PACK_SHRINK, 12);

    spbSndLngEditProcDoneSecs = Gtk::manage(new Gtk::SpinButton());
    spbSndLngEditProcDoneSecs->set_digits(1);
    spbSndLngEditProcDoneSecs->set_increments(0.5, 1);
    spbSndLngEditProcDoneSecs->set_range(0, 10);
    pSndLngEditProcDone->pack_end(*spbSndLngEditProcDoneSecs, Gtk::PACK_SHRINK, 4);

    vbSounds->pack_start (*pSndLngEditProcDone, Gtk::PACK_SHRINK, 4);

    sndEnableToggled();

    swSounds->add(*vbSounds);
    return swSounds;
}

void Preferences::parseDir(Glib::ustring dirname, std::vector<Glib::ustring>& items, Glib::ustring ext)
{

    if (dirname.empty()) {
        return;
    }

    // process directory
    Glib::Dir* dir = nullptr;

    try {
        dir = new Glib::Dir(dirname);
    } catch (const Glib::Error& e) {
        return;
    }

    for (Glib::DirIterator i = dir->begin(); i != dir->end(); ++i) {
        Glib::ustring fname = Glib::build_filename(dirname, *i);
        Glib::ustring sname = *i;

        // ignore directories
        if (!Glib::file_test(fname, Glib::FILE_TEST_IS_DIR) && sname.size() >= ext.size() && sname.substr(sname.size() - ext.size(), ext.size()).casefold() == ext) {
            items.push_back(sname.substr(0, sname.size() - ext.size()));
        }
    }

    std::sort(items.begin(), items.end());
    delete dir;
}

void Preferences::parseThemeDir(Glib::ustring dirname)
{

    if (dirname.empty()) {
        return;
    }

    // process directory
    Glib::Dir* dir = nullptr;

    try {
        dir = new Glib::Dir(dirname);
    } catch (const Glib::Error& e) {
        return;
    }

    for (Glib::DirIterator i = dir->begin(); i != dir->end(); ++i) {
        Glib::ustring fname = Glib::build_filename(dirname, *i);
        Glib::ustring sname = *i;

        // ignore directories and filter out unsupported theme
        if (regex->match(sname, matchInfo) && !Glib::file_test(fname, Glib::FILE_TEST_IS_DIR) && sname.size() >= 4) {
            bool keepIt = false;
            Glib::ustring fname2 = matchInfo.fetch(1);
            Glib::ustring minMinor = matchInfo.fetch(2);
            Glib::ustring maxMinor = matchInfo.fetch(3);

            if (!minMinor.empty()) {
                guint64 minMinorVal = g_ascii_strtoll(minMinor.c_str(), 0, 0);

                if ((guint64)GTK_MINOR_VERSION >= minMinorVal) {
                    keepIt = true;
                }
            }

            if (!maxMinor.empty()) {
                guint64 maxMinorVal = g_ascii_strtoll(maxMinor.c_str(), 0, 0);

                if ((guint64)GTK_MINOR_VERSION <= maxMinorVal) {
                    keepIt = true;
                }
            }

            if (keepIt) {
                themeFNames.push_back(ThemeFilename(matchInfo.fetch(1), sname.substr(0, sname.size() - 4)));
            }
        }
    }

    std::sort(themeFNames.begin(), themeFNames.end(), [](const ThemeFilename & firstDir, const ThemeFilename & secondDir) {
        return firstDir.longFName < secondDir.longFName;
    });

    delete dir;
}

void Preferences::storePreferences()
{

    // With the new mechanism, we can't be sure of the availability of the DEFPROFILE_RAW & DEFPROFILE_IMG profiles,
    // because useBundledProfiles may be false. We're now using DEFPROFILE_INTERNAL instead, which is always available.

    moptions.defProfRaw = rprofiles->getFullPathFromActiveRow();

    if (moptions.defProfRaw.empty()) {
        moptions.defProfRaw = DEFPROFILE_INTERNAL;
    }

    moptions.defProfImg = iprofiles->getFullPathFromActiveRow();

    if (moptions.defProfImg.empty()) {
        moptions.defProfImg = DEFPROFILE_INTERNAL;
    }

    moptions.dateFormat = dateformat->get_text();
    moptions.panAccelFactor = (int)panFactor->get_value();
    moptions.rememberZoomAndPan = rememberZoomPanCheckbutton->get_active();
    moptions.fbShowDateTime = showDateTime->get_active();
    moptions.fbShowBasicExif = showBasicExif->get_active();
    moptions.fbShowExpComp = showExpComp->get_active();
    moptions.menuGroupRank = ckbmenuGroupRank->get_active();
    moptions.menuGroupLabel = ckbmenuGroupLabel->get_active();
    moptions.menuGroupFileOperations = ckbmenuGroupFileOperations->get_active();
    moptions.menuGroupProfileOperations = ckbmenuGroupProfileOperations->get_active();
    moptions.menuGroupExtProg = ckbmenuGroupExtProg->get_active();
    moptions.highlightThreshold = (int)hlThresh->get_value();
    moptions.shadowThreshold = (int)shThresh->get_value();
    moptions.language = languages->get_active_text();
    moptions.languageAutoDetect = ckbLangAutoDetect->get_active();
    moptions.theme = themeFNames.at(theme->get_active_row_number()).longFName;

    Gdk::RGBA cropCol = butCropCol->get_rgba();
    moptions.cutOverlayBrush[0] = cropCol.get_red();
    moptions.cutOverlayBrush[1] = cropCol.get_green();
    moptions.cutOverlayBrush[2] = cropCol.get_blue();
    moptions.cutOverlayBrush[3] = butCropCol->get_alpha() / 65535.0;

    Gdk::RGBA NavGuideCol = butNavGuideCol->get_rgba();
    moptions.navGuideBrush[0] = NavGuideCol.get_red();
    moptions.navGuideBrush[1] = NavGuideCol.get_green();
    moptions.navGuideBrush[2] = NavGuideCol.get_blue();
    moptions.navGuideBrush[3] = butNavGuideCol->get_alpha() / 65535.0;
    Pango::FontDescription fd(fontButton->get_font_name());


    if (newFont) {
        moptions.fontFamily = fd.get_family();
        moptions.fontSize = fd.get_size() / Pango::SCALE;
    }

    Pango::FontDescription cpfd(colorPickerFontButton->get_font_name());

    if (newCPFont) {
        moptions.CPFontFamily = cpfd.get_family();
        moptions.CPFontSize = cpfd.get_size() / Pango::SCALE;
    }

#ifdef WIN32
    moptions.gimpDir = gimpDir->get_filename();
    moptions.psDir = psDir->get_filename();
#elif defined __APPLE__
    moptions.psDir = psDir->get_filename();
#endif
    moptions.customEditorProg = editorToSendTo->get_text();

    if (edGimp->get_active()) {
        moptions.editorToSendTo = 1;
    }

#ifdef WIN32
    else if (edPS->get_active()) {
        moptions.editorToSendTo = 2;
    }

#elif defined __APPLE__
    else if (edPS->get_active()) {
        moptions.editorToSendTo = 2;
    }

#endif
    else if (edOther->get_active()) {
        moptions.editorToSendTo = 3;
    }

    moptions.CPBPath = txtCustProfBuilderPath->get_text();
    moptions.CPBKeys = CPBKeyType(custProfBuilderLabelType->get_active_row_number());

    if (!prtProfile->get_active_row_number()) {
        moptions.rtSettings.printerProfile = "";
    } else {
        moptions.rtSettings.printerProfile = prtProfile->get_active_text();
    }

    switch (prtIntent->get_active_row_number()) {
        default:
        case 0:
            moptions.rtSettings.printerIntent = rtengine::RI_PERCEPTUAL;
            break;

        case 1:
            moptions.rtSettings.printerIntent = rtengine::RI_RELATIVE;
            break;

        case 2:
            moptions.rtSettings.printerIntent = rtengine::RI_ABSOLUTE;
            break;
    }

    moptions.rtSettings.printerBPC = prtBPC->get_active();

#if !defined(__APPLE__) // monitor profile not supported on apple

    if (!monProfile->get_active_row_number()) {
        moptions.rtSettings.monitorProfile = "";
    } else {
        moptions.rtSettings.monitorProfile = monProfile->get_active_text();
    }

    switch (monIntent->get_active_row_number()) {
        default:
        case 0:
            moptions.rtSettings.monitorIntent = rtengine::RI_PERCEPTUAL;
            break;

        case 1:
            moptions.rtSettings.monitorIntent = rtengine::RI_RELATIVE;
            break;

        case 2:
            moptions.rtSettings.monitorIntent = rtengine::RI_ABSOLUTE;
            break;
    }

    moptions.rtSettings.monitorBPC = monBPC->get_active();
    moptions.rtSettings.autoMonitorProfile = cbAutoMonProfile->get_active();
#endif

    moptions.rtSettings.iccDirectory = iccDir->get_filename();

    moptions.prevdemo = (prevdemo_t)cprevdemo->get_active_row_number ();
    moptions.serializeTiffRead = ctiffserialize->get_active();

    if (sdcurrent->get_active()) {
        moptions.startupDir = STARTUPDIR_CURRENT;
    } else if (sdhome->get_active()) {
        moptions.startupDir = STARTUPDIR_HOME;
    } else if (sdlast->get_active()) {
        moptions.startupDir = STARTUPDIR_LAST;
    } else if (sdother->get_active()) {
        moptions.startupDir = STARTUPDIR_CUSTOM;
        moptions.startupPath = startupdir->get_text();
    }

    moptions.parseExtensions.clear();
    moptions.parseExtensionsEnabled.clear();
    Gtk::TreeNodeChildren c = extensionModel->children();

    for (size_t i = 0; i < c.size(); i++) {
        moptions.parseExtensions.push_back(c[i][extensionColumns.ext]);
        moptions.parseExtensionsEnabled.push_back(c[i][extensionColumns.enabled]);
    }

    moptions.maxRecentFolders = (int)maxRecentFolders->get_value();
<<<<<<< HEAD
    moptions.maxThumbnailHeight = (int)maxThumbSize->get_value();
    moptions.maxCacheEntries = (int)maxCacheEntries->get_value();
    moptions.overlayedFileNames = overlayedFileNames->get_active();
=======
    moptions.maxThumbnailHeight = (int)maxThumbHeightSB->get_value ();
    moptions.maxCacheEntries = (int)maxCacheEntriesSB->get_value ();
    moptions.overlayedFileNames = overlayedFileNames->get_active ();
>>>>>>> eef2c5f9
    moptions.filmStripOverlayedFileNames = filmStripOverlayedFileNames->get_active();
    moptions.sameThumbSize = sameThumbSize->get_active();
    moptions.internalThumbIfUntouched = ckbInternalThumbIfUntouched->get_active();

    auto save_where = saveParamsPreference->get_active_row_number();
    moptions.saveParamsFile = save_where == 0 || save_where == 2;
    moptions.saveParamsCache = save_where == 1 || save_where == 2;
    moptions.paramsLoadLocation = (PPLoadLocation)loadParamsPreference->get_active_row_number();
    moptions.useBundledProfiles = useBundledProfiles->get_active();

    moptions.rtSettings.darkFramesPath = darkFrameDir->get_filename();
    moptions.rtSettings.flatFieldsPath = flatFieldDir->get_filename();

    moptions.clutsDir = clutsDir->get_filename();

    moptions.baBehav.resize(ADDSET_PARAM_NUM);

    for (Gtk::TreeIter sections = behModel->children().begin(); sections != behModel->children().end(); sections++)
        for (Gtk::TreeIter adjs = sections->children().begin(); adjs != sections->children().end(); adjs++) {
            moptions.baBehav[adjs->get_value(behavColumns.addsetid)] = adjs->get_value(behavColumns.badd);
        }

    int editorMode = editorLayout->get_active_row_number();
    moptions.tabbedUI = (editorMode > 1);
    moptions.multiDisplayMode = editorMode == 3 ? 1 : 0;
    moptions.mainNBVertical = editorMode == 1;

    moptions.curvebboxpos = curveBBoxPosC->get_active_row_number();
    moptions.histogramPosition = ckbHistogramPositionLeft->get_active() ? 1 : 2;
    moptions.FileBrowserToolbarSingleRow = ckbFileBrowserToolbarSingleRow->get_active();
    moptions.showFilmStripToolBar = ckbShowFilmStripToolBar->get_active();
    moptions.hideTPVScrollbar = ckbHideTPVScrollbar->get_active();
    moptions.overwriteOutputFile = chOverwriteOutputFile->get_active();

    moptions.autoSaveTpOpen = ckbAutoSaveTpOpen->get_active();

    moptions.rgbDenoiseThreadLimit = threadsSpinBtn->get_value_as_int();
    moptions.clutCacheSize = clutCacheSizeSB->get_value_as_int();
    moptions.maxInspectorBuffers = maxInspectorBuffersSB->get_value_as_int();
    moptions.rtSettings.thumbnail_inspector_mode = static_cast<rtengine::Settings::ThumbnailInspectorMode>(thumbnailInspectorMode->get_active_row_number());

// Sounds only on Windows and Linux
#if defined(WIN32) || defined(__linux__)
    moptions.sndEnable = ckbSndEnable->get_active();
    moptions.sndBatchQueueDone = txtSndBatchQueueDone->get_text();
    moptions.sndLngEditProcDone = txtSndLngEditProcDone->get_text();
    moptions.sndLngEditProcDoneSecs = spbSndLngEditProcDoneSecs->get_value();
#endif

    moptions.cropGuides = Options::CropGuidesMode(cropGuides->get_active_row_number());
    moptions.cropAutoFit = cropAutoFit->get_active();
}

void Preferences::fillPreferences()
{

    tconn.block(true);
    fconn.block(true);
    cpfconn.block(true);
    sconn.block(true);
    dfconn.block(true);
    ffconn.block(true);
    rpconn.block(true);
    ipconn.block(true);
    bpconn.block(true);

    rprofiles->setActiveRowFromFullPath(moptions.defProfRaw);
    forRAWComboChanged(); // update the tooltip
    iprofiles->setActiveRowFromFullPath(moptions.defProfImg);
    forImageComboChanged(); // update the tooltip
    dateformat->set_text(moptions.dateFormat);
    panFactor->set_value(moptions.panAccelFactor);
    rememberZoomPanCheckbutton->set_active(moptions.rememberZoomAndPan);
    ctiffserialize->set_active(moptions.serializeTiffRead);

    setActiveTextOrIndex(*prtProfile, moptions.rtSettings.printerProfile, 0);

    switch (moptions.rtSettings.printerIntent) {
        default:
        case rtengine::RI_PERCEPTUAL:
            prtIntent->set_active(0);
            break;

        case rtengine::RI_RELATIVE:
            prtIntent->set_active(1);
            break;

        case rtengine::RI_ABSOLUTE:
            prtIntent->set_active(2);
            break;
    }

    prtBPC->set_active(moptions.rtSettings.printerBPC);

#if !defined(__APPLE__) // monitor profile not supported on apple
    setActiveTextOrIndex(*monProfile, moptions.rtSettings.monitorProfile, 0);

    switch (moptions.rtSettings.monitorIntent) {
        default:
        case rtengine::RI_PERCEPTUAL:
            monIntent->set_active(0);
            break;

        case rtengine::RI_RELATIVE:
            monIntent->set_active(1);
            break;

        case rtengine::RI_ABSOLUTE:
            monIntent->set_active(2);
            break;
    }

    monBPC->set_active(moptions.rtSettings.monitorBPC);
    cbAutoMonProfile->set_active(moptions.rtSettings.autoMonitorProfile);
#endif

    if (Glib::file_test(moptions.rtSettings.iccDirectory, Glib::FILE_TEST_IS_DIR)) {
        iccDir->set_current_folder(moptions.rtSettings.iccDirectory);
    }

    cprevdemo->set_active (moptions.prevdemo);
    languages->set_active_text(moptions.language);
    ckbLangAutoDetect->set_active(moptions.languageAutoDetect);
    int themeNbr = getThemeRowNumber(moptions.theme);
    theme->set_active(themeNbr == -1 ? 0 : themeNbr);

    Gdk::RGBA cropCol;
    cropCol.set_rgba(moptions.cutOverlayBrush[0], moptions.cutOverlayBrush[1], moptions.cutOverlayBrush[2]);
    butCropCol->set_rgba(cropCol);
    butCropCol->set_alpha((unsigned short)(moptions.cutOverlayBrush[3] * 65535.0));

    Gdk::RGBA NavGuideCol;
    NavGuideCol.set_rgba(moptions.navGuideBrush[0], moptions.navGuideBrush[1], moptions.navGuideBrush[2]);
    butNavGuideCol->set_rgba(NavGuideCol);
    butNavGuideCol->set_alpha((unsigned short)(moptions.navGuideBrush[3] * 65535.0));

    if (options.fontFamily == "default") {
        fontButton->set_font_name(Glib::ustring::compose("%1 %2", initialFontFamily, initialFontSize));
    } else {
        fontButton->set_font_name(Glib::ustring::compose("%1 %2", options.fontFamily, options.fontSize));
    }

    if (options.CPFontFamily == "default") {
        colorPickerFontButton->set_font_name(Glib::ustring::compose("%1 %2", initialFontFamily, initialFontSize));
    } else {
        colorPickerFontButton->set_font_name(Glib::ustring::compose("%1 %2", options.CPFontFamily, options.CPFontSize));
    }

    showDateTime->set_active(moptions.fbShowDateTime);
    showBasicExif->set_active(moptions.fbShowBasicExif);
    showExpComp->set_active(moptions.fbShowExpComp);
    ckbmenuGroupRank->set_active(moptions.menuGroupRank);
    ckbmenuGroupLabel->set_active(moptions.menuGroupLabel);
    ckbmenuGroupFileOperations->set_active(moptions.menuGroupFileOperations);
    ckbmenuGroupProfileOperations->set_active(moptions.menuGroupProfileOperations);
    ckbmenuGroupExtProg->set_active(moptions.menuGroupExtProg);

    hlThresh->set_value(moptions.highlightThreshold);
    shThresh->set_value(moptions.shadowThreshold);

    edGimp->set_active(moptions.editorToSendTo == 1);
    edOther->set_active(moptions.editorToSendTo == 3);
#ifdef WIN32
    edPS->set_active(moptions.editorToSendTo == 2);

    if (Glib::file_test(moptions.gimpDir, Glib::FILE_TEST_IS_DIR)) {
        gimpDir->set_current_folder(moptions.gimpDir);
    } else {
        gimpDir->set_current_folder(Glib::get_home_dir());
    }

    if (Glib::file_test(moptions.psDir, Glib::FILE_TEST_IS_DIR)) {
        psDir->set_current_folder(moptions.psDir);
    } else {
        psDir->set_current_folder(Glib::get_home_dir());
    }

#elif defined __APPLE__
    edPS->set_active(moptions.editorToSendTo == 2);

    if (Glib::file_test(moptions.psDir, Glib::FILE_TEST_IS_DIR)) {
        psDir->set_current_folder(moptions.psDir);
    } else {
        psDir->set_current_folder(Glib::get_home_dir());
    }

#endif
    editorToSendTo->set_text(moptions.customEditorProg);

    txtCustProfBuilderPath->set_text(moptions.CPBPath);
    custProfBuilderLabelType->set_active(moptions.CPBKeys);


    if (moptions.startupDir == STARTUPDIR_CURRENT) {
        sdcurrent->set_active();
    } else if (moptions.startupDir == STARTUPDIR_LAST) {
        sdlast->set_active();
    } else if (moptions.startupDir == STARTUPDIR_HOME) {
        sdhome->set_active();
    } else if (moptions.startupDir == STARTUPDIR_CUSTOM) {
        sdother->set_active();
        startupdir->set_text(moptions.startupPath);
    }

    extensionModel->clear();

    for (size_t i = 0; i < moptions.parseExtensions.size(); i++) {
        Gtk::TreeRow row = * (extensionModel->append());
        row[extensionColumns.enabled] = moptions.parseExtensionsEnabled[i];
        row[extensionColumns.ext]     = moptions.parseExtensions[i];
    }

<<<<<<< HEAD
    maxThumbSize->set_value(moptions.maxThumbnailHeight);
    maxRecentFolders->set_value(moptions.maxRecentFolders);
    maxCacheEntries->set_value(moptions.maxCacheEntries);
    overlayedFileNames->set_active(moptions.overlayedFileNames);
    filmStripOverlayedFileNames->set_active(moptions.filmStripOverlayedFileNames);
    sameThumbSize->set_active(moptions.sameThumbSize);
    ckbInternalThumbIfUntouched->set_active(moptions.internalThumbIfUntouched);
=======
    maxRecentFolders->set_value (moptions.maxRecentFolders);
    maxThumbHeightSB->set_value (moptions.maxThumbnailHeight);
    maxCacheEntriesSB->set_value (moptions.maxCacheEntries);
    overlayedFileNames->set_active (moptions.overlayedFileNames);
    filmStripOverlayedFileNames->set_active (moptions.filmStripOverlayedFileNames);
    sameThumbSize->set_active (moptions.sameThumbSize);
    ckbInternalThumbIfUntouched->set_active (moptions.internalThumbIfUntouched);
>>>>>>> eef2c5f9

    saveParamsPreference->set_active(moptions.saveParamsFile ? (moptions.saveParamsCache ? 2 : 0) : 1);

    loadParamsPreference->set_active(moptions.paramsLoadLocation);
    useBundledProfiles->set_active(moptions.useBundledProfiles);

    if (!moptions.tabbedUI) {
        editorLayout->set_active(moptions.mainNBVertical ? 1 : 0);
    } else {
        editorLayout->set_active(moptions.multiDisplayMode ? 3 : 2);
    }

    curveBBoxPosC->set_active(moptions.curvebboxpos);
    ckbHistogramPositionLeft->set_active(moptions.histogramPosition == 1);
    ckbFileBrowserToolbarSingleRow->set_active(moptions.FileBrowserToolbarSingleRow);
    ckbShowFilmStripToolBar->set_active(moptions.showFilmStripToolBar);
    ckbHideTPVScrollbar->set_active(moptions.hideTPVScrollbar);

    ckbAutoSaveTpOpen->set_active(moptions.autoSaveTpOpen);

    threadsSpinBtn->set_value (moptions.rgbDenoiseThreadLimit);
    clutCacheSizeSB->set_value (moptions.clutCacheSize);
    maxInspectorBuffersSB->set_value (moptions.maxInspectorBuffers);
    thumbnailInspectorMode->set_active(int(moptions.rtSettings.thumbnail_inspector_mode));

    darkFrameDir->set_current_folder(moptions.rtSettings.darkFramesPath);
    darkFrameChanged();

    flatFieldDir->set_current_folder(moptions.rtSettings.flatFieldsPath);
    flatFieldChanged();

    clutsDir->set_current_folder(moptions.clutsDir);

    addc.block(true);
    setc.block(true);

    moptions.baBehav.resize(ADDSET_PARAM_NUM);

    for (Gtk::TreeIter sections = behModel->children().begin(); sections != behModel->children().end(); ++sections) {
        for (Gtk::TreeIter adjs = sections->children().begin(); adjs != sections->children().end(); ++adjs) {
            const bool add = moptions.baBehav[adjs->get_value(behavColumns.addsetid)];
            adjs->set_value(behavColumns.badd, add);
            adjs->set_value(behavColumns.bset, !add);
        }
    }

    cropGuides->set_active(moptions.cropGuides);
    cropAutoFit->set_active(moptions.cropAutoFit);

    addc.block(false);
    setc.block(false);
    cpfconn.block(false);
    fconn.block(false);
    tconn.block(false);
    sconn.block(false);
    dfconn.block(false);
    ffconn.block(false);
    rpconn.block(true);
    ipconn.block(true);
    bpconn.block(false);

    chOverwriteOutputFile->set_active(moptions.overwriteOutputFile);

    // Sounds only on Windows and Linux
#if defined(WIN32) || defined(__linux__)
    ckbSndEnable->set_active(moptions.sndEnable);
    txtSndBatchQueueDone->set_text(moptions.sndBatchQueueDone);
    txtSndLngEditProcDone->set_text(moptions.sndLngEditProcDone);
    spbSndLngEditProcDoneSecs->set_value(moptions.sndLngEditProcDoneSecs);
#endif
}

/*
void Preferences::loadPressed () {

    moptions.copyFrom (&options);
    fillPreferences ();
}

void Preferences::savePressed () {

    storePreferences ();
    options.copyFrom (&moptions);
    Options::save ();
}
*/

void Preferences::autoMonProfileToggled()
{
    monProfile->set_sensitive(!cbAutoMonProfile->get_active());
}

/*
void Preferences::autocielabToggled () {
//  cbAutocielab->set_sensitive(cbAutocielab->get_active());
}
*/

void Preferences::sndEnableToggled()
{
    txtSndBatchQueueDone->set_sensitive(ckbSndEnable->get_active());
    txtSndLngEditProcDone->set_sensitive(ckbSndEnable->get_active());
    spbSndLngEditProcDoneSecs->set_sensitive(ckbSndEnable->get_active());
}

void Preferences::langAutoDetectToggled()
{
    languages->set_sensitive(!ckbLangAutoDetect->get_active());
}

void Preferences::okPressed()
{

    storePreferences();
    workflowUpdate();
    options.copyFrom(&moptions);
    options.filterOutParsedExtensions();

    try {
        Options::save();
    } catch (Options::Error &e) {
        Gtk::MessageDialog msgd(getToplevelWindow(this), e.get_msg(), true, Gtk::MESSAGE_WARNING, Gtk::BUTTONS_CLOSE, true);
        msgd.run();
    }

    dynProfilePanel->save();
    hide();
}

void Preferences::cancelPressed()
{
    // set the initial theme back
    if (themeFNames.at(theme->get_active_row_number()).longFName != options.theme) {
        rtengine::setPaths();
        RTImage::updateImages();
        switchThemeTo(options.theme);
    }

    // set the initial font back
    Pango::FontDescription fd(fontButton->get_font_name());

    if (fd.get_family() != options.fontFamily && (fd.get_size() / Pango::SCALE) != options.fontSize) {
        if (options.fontFamily == "default") {
            switchFontTo(initialFontFamily, initialFontSize);
        } else {
            switchFontTo(options.fontFamily, options.fontSize);
        }
    }

    // update the profileStore
    if (useBundledProfiles->get_active() != options.useBundledProfiles) {
        // we have to rescan with the old value
        bpconn.block(true);
        useBundledProfiles->set_active(false);
        bundledProfilesChanged();
        bpconn.block(false);
    }

    hide();
}

void Preferences::selectStartupDir()
{

    Gtk::FileChooserDialog dialog(getToplevelWindow(this), M("PREFERENCES_DIRSELECTDLG"), Gtk::FILE_CHOOSER_ACTION_SELECT_FOLDER);
    //dialog.set_transient_for(*this);

    //Add response buttons to the dialog:
    dialog.add_button(M("GENERAL_CANCEL"), Gtk::RESPONSE_CANCEL);
    dialog.add_button(M("GENERAL_OPEN"), Gtk::RESPONSE_OK);

    int result = dialog.run();

    if (result == Gtk::RESPONSE_OK) {
        startupdir->set_text(dialog.get_filename());
    }
}

void Preferences::aboutPressed()
{

    splash = new Splash(*this);
    splash->set_transient_for(*this);
    splash->signal_delete_event().connect(sigc::mem_fun(*this, &Preferences::splashClosed));
    splash->show();
}

void Preferences::themeChanged()
{

    moptions.theme = themeFNames.at(theme->get_active_row_number()).longFName;
    rtengine::setPaths();
    RTImage::updateImages();
    switchThemeTo(moptions.theme);
}

void Preferences::forRAWComboChanged()
{
    if (!rprofiles) {
        return;
    }

    const ProfileStoreEntry *selectedEntry = rprofiles->getSelectedEntry();

    if (!selectedEntry) {
        return;
    }

    if (selectedEntry->type == PSET_FOLDER) {
        rpconn.block(true);
        rprofiles->set_active(currRawRow);
        rpconn.block(false);
    } else {
        currRawRow = rprofiles->get_active();
    }

    rprofiles->set_tooltip_text(selectedEntry->label);
}

void Preferences::forImageComboChanged()
{
    if (!iprofiles) {
        return;
    }

    const ProfileStoreEntry *selectedEntry = iprofiles->getSelectedEntry();

    if (!selectedEntry) {
        return;
    }

    if (selectedEntry->type == PSET_FOLDER) {
        ipconn.block(true);
        iprofiles->set_active(currImgRow);
        ipconn.block(false);
    } else {
        currImgRow = rprofiles->get_active();
    }

    iprofiles->set_tooltip_text(iprofiles->getSelectedEntry()->label);
}

void Preferences::layoutComboChanged()
{
    editorLayout->set_tooltip_text(editorLayout->get_active_text());
}

void Preferences::bundledProfilesChanged()
{
    rpconn.block(true);
    ipconn.block(true);

    // parseProfiles does use options.useBundledProfiles, so we temporarily change its value
    bool currValue = options.useBundledProfiles;
    options.useBundledProfiles = useBundledProfiles->get_active();

    // rescan the file's tree
    ProfileStore::getInstance()->parseProfiles(); // This will call Preferences::updateProfileList in return

    // restoring back the old value
    options.useBundledProfiles = currValue;

    ipconn.block(false);
    rpconn.block(false);
}

void Preferences::iccDirChanged()
{
    const auto currentSelection = monProfile->get_active_text();
    const auto profiles = rtengine::ICCStore::getInstance()->getProfilesFromDir(iccDir->get_filename());

    monProfile->remove_all();

    monProfile->append(M("PREFERENCES_PROFILE_NONE"));

    for (const auto& profile : profiles) {
        monProfile->append(profile);
    }

    setActiveTextOrIndex(*monProfile, currentSelection, 0);
}

void Preferences::storeCurrentValue()
{
    // TODO: Find a way to get and restore the current selection; the following line can't work anymore
    storedValueRaw = rprofiles->getFullPathFromActiveRow();
    storedValueImg = iprofiles->getFullPathFromActiveRow();
}

void Preferences::updateProfileList()
{
    rprofiles->updateProfileList();
    iprofiles->updateProfileList();
    const ProfileStoreEntry* dynpse = ProfileStore::getInstance()->getInternalDynamicPSE();
    rprofiles->addRow(dynpse);
    iprofiles->addRow(dynpse);
}

void Preferences::restoreValue()
{
    if (!rprofiles->setActiveRowFromFullPath(storedValueRaw)) {
        moptions.defProfRaw = DEFPROFILE_INTERNAL;
        rpconn.block(true);
        rprofiles->setInternalEntry();
        rpconn.block(false);
    }

    currRawRow = rprofiles->get_active();

    if (!iprofiles->setActiveRowFromFullPath(storedValueImg)) {
        moptions.defProfImg = DEFPROFILE_INTERNAL;
        ipconn.block(true);
        iprofiles->setInternalEntry();
        ipconn.block(false);
    }

    currImgRow = iprofiles->get_active();

    storedValueRaw = "";
    storedValueImg = "";
}

void Preferences::switchThemeTo(Glib::ustring newTheme)
{

    Glib::ustring filename(Glib::build_filename(argv0, "themes", newTheme + ".css"));

    if (!themecss) {
        themecss = Gtk::CssProvider::create();
        Glib::RefPtr<Gdk::Screen> screen = Gdk::Screen::get_default();
        Gtk::StyleContext::add_provider_for_screen(screen, themecss, GTK_STYLE_PROVIDER_PRIORITY_USER);
    }

    try {
        themecss->load_from_path(filename);
    } catch (Glib::Error &err) {
        printf("Error: Can't load css file \"%s\"\nMessage: %s\n", filename.c_str(), err.what().c_str());
    } catch (...) {
        printf("Error: Can't load css file \"%s\"\n", filename.c_str());
    }
}

void Preferences::fontChanged()
{
    newFont = true;
    Pango::FontDescription fd(fontButton->get_font_name());
    switchFontTo(fd.get_family(), fd.get_size() / Pango::SCALE);
}

void Preferences::cpFontChanged()
{

    newCPFont = true;
}

void Preferences::switchFontTo(const Glib::ustring &newFontFamily, const int newFontSize)
{

    if (newFontFamily != "default") {
        if (!fontcss) {
            fontcss = Gtk::CssProvider::create();
            Glib::RefPtr<Gdk::Screen> screen = Gdk::Screen::get_default();
            Gtk::StyleContext::add_provider_for_screen(screen, fontcss, GTK_STYLE_PROVIDER_PRIORITY_USER);
        }

        try {
            //GTK318
#if GTK_MAJOR_VERSION == 3 && GTK_MINOR_VERSION < 20
            fontcss->load_from_data(Glib::ustring::compose("* { font-family: %1; font-size: %2px }", newFontFamily, newFontSize));
#else
            fontcss->load_from_data(Glib::ustring::compose("* { font-family: %1; font-size: %2pt }", newFontFamily, newFontSize));
#endif
            //GTK318
        } catch (Glib::Error &err) {
            printf("Error: \"%s\"\n", err.what().c_str());
        } catch (...) {
            printf("Error: Can't find the font named \"%s\"\n", newFontFamily.c_str());
        }
    } else {
        if (fontcss) {
            fontcss = Gtk::CssProvider::create();
            Glib::RefPtr<Gdk::Screen> screen = Gdk::Screen::get_default();
            Gtk::StyleContext::remove_provider_for_screen(screen, fontcss);
        }
    }
}

void Preferences::workflowUpdate()
{

    if (moptions.tabbedUI != options.tabbedUI) {
        parent->setEditorMode(moptions.tabbedUI);
    }

    if (moptions.hideTPVScrollbar != options.hideTPVScrollbar) {
        // Update the tool panels
        parent->updateTPVScrollbar(moptions.hideTPVScrollbar);
    }

    if (moptions.FileBrowserToolbarSingleRow != options.FileBrowserToolbarSingleRow) {
        // Update the position of the Query toolbar
        parent->updateFBQueryTB(moptions.FileBrowserToolbarSingleRow);
    }

    if (moptions.showFilmStripToolBar != options.showFilmStripToolBar) {
        // Update the visibility of FB toolbar
        parent->updateFBToolBarVisibility(moptions.showFilmStripToolBar);
    }

    if (moptions.histogramPosition != options.histogramPosition) {
        // Update the position of the Histogram
        parent->updateHistogramPosition(options.histogramPosition, moptions.histogramPosition);
    }

    if (moptions.rtSettings.printerProfile != options.rtSettings.printerProfile
            || moptions.rtSettings.printerBPC     != options.rtSettings.printerBPC
            || moptions.rtSettings.printerIntent  != options.rtSettings.printerIntent) {
        // Update the position of the Histogram
        parent->updateProfiles(moptions.rtSettings.printerProfile, moptions.rtSettings.printerIntent, moptions.rtSettings.printerBPC);
    }

}

void Preferences::addExtPressed()
{

    Gtk::TreeNodeChildren c = extensionModel->children();

    for (size_t i = 0; i < c.size(); i++)
        if (c[i][extensionColumns.ext] == extension->get_text()) {
            return;
        }

    Gtk::TreeRow row = * (extensionModel->append());

    row[extensionColumns.enabled] = true;
    row[extensionColumns.ext]     = extension->get_text();
}

void Preferences::delExtPressed()
{

    extensionModel->erase(extensions->get_selection()->get_selected());
}

void Preferences::moveExtUpPressed()
{
    const Glib::RefPtr<Gtk::TreeSelection> selection = extensions->get_selection();

    if (!selection) {
        return;
    }

    const Gtk::TreeModel::iterator selected = selection->get_selected();

    if (!selected || selected == extensionModel->children().begin()) {
        return;
    }

    Gtk::TreeModel::iterator previous = selected;
    --previous;
    extensionModel->iter_swap(selected, previous);
}

void Preferences::moveExtDownPressed()
{
    const Glib::RefPtr<Gtk::TreeSelection> selection = extensions->get_selection();

    if (!selection) {
        return;
    }

    const Gtk::TreeModel::iterator selected = selection->get_selected();

    if (!selected) {
        return;
    }

    Gtk::TreeModel::iterator next = selected;

    if (++next) {
        extensionModel->iter_swap(selected, next);
    }
}

void Preferences::clearProfilesPressed()
{

    cacheMgr->clearProfiles();
}


void Preferences::clearThumbImagesPressed()
{

    cacheMgr->clearImages();
}

void Preferences::clearAllPressed()
{

    cacheMgr->clearAll();
}

void Preferences::darkFrameChanged()
{
    //Glib::ustring s(darkFrameDir->get_filename());
    Glib::ustring s(darkFrameDir->get_current_folder());
    //if( s.compare( rtengine::dfm.getPathname()) !=0 ){
    rtengine::dfm.init(s);
    updateDFinfos();
    //}
}

void Preferences::flatFieldChanged()
{
    //Glib::ustring s(flatFieldDir->get_filename());
    Glib::ustring s(flatFieldDir->get_current_folder());
    //if( s.compare( rtengine::ffm.getPathname()) !=0 ){
    rtengine::ffm.init(s);
    updateFFinfos();
    //}
}

void Preferences::updateDFinfos()
{
    int t1, t2;
    rtengine::dfm.getStat(t1, t2);
    Glib::ustring s = Glib::ustring::compose("%1: %2 %3, %4 %5", M("PREFERENCES_DARKFRAMEFOUND"), t1, M("PREFERENCES_DARKFRAMESHOTS"), t2, M("PREFERENCES_DARKFRAMETEMPLATES"));
    dfLabel->set_text(s);
}

void Preferences::updateFFinfos()
{
    int t1, t2;
    rtengine::ffm.getStat(t1, t2);
    Glib::ustring s = Glib::ustring::compose("%1: %2 %3, %4 %5", M("PREFERENCES_FLATFIELDFOUND"), t1, M("PREFERENCES_FLATFIELDSHOTS"), t2, M("PREFERENCES_FLATFIELDTEMPLATES"));
    ffLabel->set_text(s);
}

bool Preferences::splashClosed(GdkEventAny* event)
{
    delete splash;
    splash = nullptr;
    return true;
}

void Preferences::behAddSetAllPressed(bool add)
{
    moptions.baBehav.assign(ADDSET_PARAM_NUM, add);

    for (Gtk::TreeIter sections = behModel->children().begin(); sections != behModel->children().end(); ++sections) {
        for (Gtk::TreeIter adjs = sections->children().begin(); adjs != sections->children().end(); ++adjs) {
            adjs->set_value(behavColumns.badd, add);
            adjs->set_value(behavColumns.bset, !add);
        }
    }
}

void Preferences::behAddAllPressed()
{
    behAddSetAllPressed(true);
}

void Preferences::behSetAllPressed()
{
    behAddSetAllPressed(false);
}<|MERGE_RESOLUTION|>--- conflicted
+++ resolved
@@ -1312,7 +1312,6 @@
     moveExtDown->set_tooltip_text(M("PREFERENCES_PARSEDEXTDOWNHINT"));
     Gtk::Image* addExtImg = Gtk::manage ( new RTImage ("add-small.png") );
     Gtk::Image* delExtImg = Gtk::manage ( new RTImage ("remove-small.png") );
-<<<<<<< HEAD
     Gtk::Image* moveExtUpImg = Gtk::manage(new RTImage("arrow-up-small.png"));
     Gtk::Image* moveExtDownImg = Gtk::manage(new RTImage("arrow-down-small.png"));
     addExt->add(*addExtImg);
@@ -1337,91 +1336,11 @@
 
     fre->add(*vbre);
 
-    Gtk::Frame* frc = Gtk::manage(new Gtk::Frame(M("PREFERENCES_CACHEOPTS")));
-    Gtk::VBox* vbc = Gtk::manage(new Gtk::VBox());
-    frc->add(*vbc);
-
-    Gtk::HBox* hb3 = Gtk::manage(new Gtk::HBox());
-    Gtk::Label* chlab = Gtk::manage(new Gtk::Label(M("PREFERENCES_CACHETHUMBHEIGHT") + ":"));
-    maxThumbSize = Gtk::manage(new Gtk::SpinButton());
-    hb3->pack_start(*chlab, Gtk::PACK_SHRINK, 4);
-    hb3->pack_start(*maxThumbSize, Gtk::PACK_SHRINK, 4);
-
-    maxThumbSize->set_digits(0);
-    maxThumbSize->set_increments(1, 10);
-    maxThumbSize->set_range(40, 800);
-    vbc->pack_start(*hb3, Gtk::PACK_SHRINK, 4);
-
-    Gtk::HBox* hb4 = Gtk::manage(new Gtk::HBox());
-    Gtk::Label* celab = Gtk::manage(new Gtk::Label(M("PREFERENCES_CACHEMAXENTRIES") + ":"));
-    maxCacheEntries = Gtk::manage(new Gtk::SpinButton());
-    hb4->pack_start(*celab, Gtk::PACK_SHRINK, 4);
-    hb4->pack_start(*maxCacheEntries, Gtk::PACK_SHRINK, 4);
-
-    maxCacheEntries->set_digits(0);
-    maxCacheEntries->set_increments(1, 10);
-    maxCacheEntries->set_range(10, 100000);
-    vbc->pack_start(*hb4, Gtk::PACK_SHRINK, 4);
-
-    Gtk::HBox* hb5 = Gtk::manage(new Gtk::HBox());
-    clearThumbnails = Gtk::manage(new Gtk::Button(M("PREFERENCES_CACHECLEARTHUMBS")));
-    clearProfiles = Gtk::manage(new Gtk::Button(M("PREFERENCES_CACHECLEARPROFILES")));
-    clearAll = Gtk::manage(new Gtk::Button(M("PREFERENCES_CACHECLEARALL")));
-    hb5->pack_start(*clearThumbnails, Gtk::PACK_SHRINK, 4);
-    hb5->pack_start(*clearProfiles, Gtk::PACK_SHRINK, 4);
-    hb5->pack_start(*clearAll, Gtk::PACK_SHRINK, 4);
-    vbc->pack_start(*hb5, Gtk::PACK_SHRINK, 4);
-
-    Gtk::HBox* hb6 = Gtk::manage(new Gtk::HBox());
-    Gtk::VBox* vb6 = Gtk::manage(new Gtk::VBox());
-
-    vb6->pack_start(*fro);
-    vb6->pack_start(*frmnu);
-    vb6->pack_end(*frc);
-    hb6->pack_start(*vb6);
-    hb6->pack_start(*fre);
-    hb6->set_spacing(4);
-
-    vbFileBrowser->pack_start (*hb6, Gtk::PACK_SHRINK, 4);
-
-    addExt->signal_clicked().connect(sigc::mem_fun(*this, &Preferences::addExtPressed));
-    delExt->signal_clicked().connect(sigc::mem_fun(*this, &Preferences::delExtPressed));
-    moveExtUp->signal_clicked().connect(sigc::mem_fun(*this, &Preferences::moveExtUpPressed));
-    moveExtDown->signal_clicked().connect(sigc::mem_fun(*this, &Preferences::moveExtDownPressed));
-    extension->signal_activate().connect(sigc::mem_fun(*this, &Preferences::addExtPressed));
-    clearThumbnails->signal_clicked().connect(sigc::mem_fun(*this, &Preferences::clearThumbImagesPressed));
-    clearProfiles->signal_clicked().connect(sigc::mem_fun(*this, &Preferences::clearProfilesPressed));
-    clearAll->signal_clicked().connect(sigc::mem_fun(*this, &Preferences::clearAllPressed));
-=======
-    Gtk::Image* moveExtUpImg = Gtk::manage ( new RTImage ("arrow-up-small.png") );
-    Gtk::Image* moveExtDownImg = Gtk::manage ( new RTImage ("arrow-down-small.png") );
-    addExt->add (*addExtImg);
-    delExt->add (*delExtImg);
-    moveExtUp->set_image (*moveExtUpImg);
-    moveExtDown->set_image (*moveExtDownImg);
-    hb0->pack_end (*moveExtDown, Gtk::PACK_SHRINK, 4);
-    hb0->pack_end (*moveExtUp, Gtk::PACK_SHRINK, 4);
-    hb0->pack_end (*delExt, Gtk::PACK_SHRINK, 4);
-    hb0->pack_end (*addExt, Gtk::PACK_SHRINK, 4);
-    extensions = Gtk::manage ( new Gtk::TreeView () );
-    Gtk::ScrolledWindow* hscrollw = Gtk::manage ( new Gtk::ScrolledWindow () );
-    hscrollw->set_policy (Gtk::POLICY_AUTOMATIC, Gtk::POLICY_ALWAYS);
-    hscrollw->add (*extensions);
-    extensionModel = Gtk::ListStore::create (extensionColumns);
-    extensions->set_model (extensionModel);
-    extensions->append_column_editable ("Enabled", extensionColumns.enabled);
-    extensions->append_column ("Extension", extensionColumns.ext);
-    extensions->set_headers_visible (false);
-    vbre->pack_start (*hscrollw);
-    vbre->pack_start (*hb0, Gtk::PACK_SHRINK, 4);
-
-    fre->add (*vbre);
-
     // Cache
 
     Gtk::Frame* frc = Gtk::manage (new Gtk::Frame(M("PREFERENCES_CACHEOPTS")));
     Gtk::VBox* vbc = Gtk::manage (new Gtk::VBox());
-    frc->add (*vbc);
+    frc->add(*vbc);
 
     Gtk::Grid* cacheGrid = Gtk::manage(new Gtk::Grid());
     cacheGrid->get_style_context()->add_class("grid-spacing");
@@ -1478,29 +1397,28 @@
     clearSafetyLbl->set_line_wrap(true);
     vbc->pack_start(*clearSafetyLbl, Gtk::PACK_SHRINK, 4);
 
-    Gtk::HBox* hb6 = Gtk::manage ( new Gtk::HBox () );
-    Gtk::VBox* vb6 = Gtk::manage ( new Gtk::VBox () );
-
-    vb6->pack_start (*fro);
-    vb6->pack_start (*frmnu);
-    vb6->pack_end (*frc);
-    hb6->pack_start (*vb6);
-    hb6->pack_start (*fre);
-    hb6->set_spacing (4);
+    Gtk::HBox* hb6 = Gtk::manage(new Gtk::HBox());
+    Gtk::VBox* vb6 = Gtk::manage(new Gtk::VBox());
+
+    vb6->pack_start(*fro);
+    vb6->pack_start(*frmnu);
+    vb6->pack_end(*frc);
+    hb6->pack_start(*vb6);
+    hb6->pack_start(*fre);
+    hb6->set_spacing(4);
 
     vbFileBrowser->pack_start (*hb6, Gtk::PACK_SHRINK, 4);
 
-    addExt->signal_clicked().connect ( sigc::mem_fun (*this, &Preferences::addExtPressed) );
-    delExt->signal_clicked().connect ( sigc::mem_fun (*this, &Preferences::delExtPressed) );
-    moveExtUp->signal_clicked().connect ( sigc::mem_fun (*this, &Preferences::moveExtUpPressed) );
-    moveExtDown->signal_clicked().connect ( sigc::mem_fun (*this, &Preferences::moveExtDownPressed) );
-    extension->signal_activate().connect ( sigc::mem_fun (*this, &Preferences::addExtPressed) );
+    addExt->signal_clicked().connect(sigc::mem_fun(*this, &Preferences::addExtPressed));
+    delExt->signal_clicked().connect(sigc::mem_fun(*this, &Preferences::delExtPressed));
+    moveExtUp->signal_clicked().connect(sigc::mem_fun(*this, &Preferences::moveExtUpPressed));
+    moveExtDown->signal_clicked().connect(sigc::mem_fun(*this, &Preferences::moveExtDownPressed));
+    extension->signal_activate().connect(sigc::mem_fun(*this, &Preferences::addExtPressed));
     clearThumbsBtn->signal_clicked().connect ( sigc::mem_fun (*this, &Preferences::clearThumbImagesPressed) );
     if (moptions.saveParamsCache) {
         clearProfilesBtn->signal_clicked().connect(sigc::mem_fun(*this, &Preferences::clearProfilesPressed));
         clearAllBtn->signal_clicked().connect(sigc::mem_fun(*this, &Preferences::clearAllPressed));
     }
->>>>>>> eef2c5f9
 
     swFileBrowser->add(*vbFileBrowser);
     return swFileBrowser;
@@ -1813,15 +1731,9 @@
     }
 
     moptions.maxRecentFolders = (int)maxRecentFolders->get_value();
-<<<<<<< HEAD
-    moptions.maxThumbnailHeight = (int)maxThumbSize->get_value();
-    moptions.maxCacheEntries = (int)maxCacheEntries->get_value();
-    moptions.overlayedFileNames = overlayedFileNames->get_active();
-=======
     moptions.maxThumbnailHeight = (int)maxThumbHeightSB->get_value ();
     moptions.maxCacheEntries = (int)maxCacheEntriesSB->get_value ();
-    moptions.overlayedFileNames = overlayedFileNames->get_active ();
->>>>>>> eef2c5f9
+    moptions.overlayedFileNames = overlayedFileNames->get_active();
     moptions.filmStripOverlayedFileNames = filmStripOverlayedFileNames->get_active();
     moptions.sameThumbSize = sameThumbSize->get_active();
     moptions.internalThumbIfUntouched = ckbInternalThumbIfUntouched->get_active();
@@ -2034,23 +1946,13 @@
         row[extensionColumns.ext]     = moptions.parseExtensions[i];
     }
 
-<<<<<<< HEAD
-    maxThumbSize->set_value(moptions.maxThumbnailHeight);
     maxRecentFolders->set_value(moptions.maxRecentFolders);
-    maxCacheEntries->set_value(moptions.maxCacheEntries);
+    maxThumbHeightSB->set_value (moptions.maxThumbnailHeight);
+    maxCacheEntriesSB->set_value (moptions.maxCacheEntries);
     overlayedFileNames->set_active(moptions.overlayedFileNames);
     filmStripOverlayedFileNames->set_active(moptions.filmStripOverlayedFileNames);
     sameThumbSize->set_active(moptions.sameThumbSize);
     ckbInternalThumbIfUntouched->set_active(moptions.internalThumbIfUntouched);
-=======
-    maxRecentFolders->set_value (moptions.maxRecentFolders);
-    maxThumbHeightSB->set_value (moptions.maxThumbnailHeight);
-    maxCacheEntriesSB->set_value (moptions.maxCacheEntries);
-    overlayedFileNames->set_active (moptions.overlayedFileNames);
-    filmStripOverlayedFileNames->set_active (moptions.filmStripOverlayedFileNames);
-    sameThumbSize->set_active (moptions.sameThumbSize);
-    ckbInternalThumbIfUntouched->set_active (moptions.internalThumbIfUntouched);
->>>>>>> eef2c5f9
 
     saveParamsPreference->set_active(moptions.saveParamsFile ? (moptions.saveParamsCache ? 2 : 0) : 1);
 
