/*
 *  This file is part of RawTherapee.
 *
 *  Copyright (c) 2004-2010 Gabor Horvath <hgabor@rawtherapee.com>, Oliver Duis <www.oliverduis.de>
 *
 *  RawTherapee is free software: you can redistribute it and/or modify
 *  it under the terms of the GNU General Public License as published by
 *  the Free Software Foundation, either version 3 of the License, or
 *  (at your option) any later version.
 *
 *  RawTherapee is distributed in the hope that it will be useful,
 *  but WITHOUT ANY WARRANTY; without even the implied warranty of
 *  MERCHANTABILITY or FITNESS FOR A PARTICULAR PURPOSE.  See the
 *  GNU General Public License for more details.
 *
 *  You should have received a copy of the GNU General Public License
 *  along with RawTherapee.  If not, see <http://www.gnu.org/licenses/>.
 */
#include <sigc++/slot.h>
#include "preferences.h"
#include "multilangmgr.h"
#include "splash.h"
#include "cachemanager.h"
#include "addsetids.h"
#include "../rtengine/icons.h"
#include "../rtengine/dfmanager.h"
#include "../rtengine/ffmanager.h"
#include <sstream>
#include "rtimage.h"
#ifdef _OPENMP
#include <omp.h>
#endif

extern Options options;
extern Glib::ustring argv0;
Glib::RefPtr<Gtk::CssProvider> themecss;
Glib::RefPtr<Gtk::CssProvider> fontcss;

Preferences::Preferences(RTWindow *rtwindow)
    : Gtk::Dialog(M("MAIN_BUTTON_PREFERENCES"), *rtwindow, true)
    , splash(nullptr)
    , rprofiles(nullptr)
    , iprofiles(nullptr)
    , parent(rtwindow)
    , newFont(false)
    , newCPFont(false)
{
    regex = Glib::Regex::create(THEMEREGEXSTR, Glib::RegexCompileFlags::REGEX_CASELESS);

    moptions.copyFrom(&options);

    /*
     * Do not increase height, since it's not visible on e.g. smaller netbook
     * screens. The default height is about 620 pixels currently, that's why
     * we do not set the height anymore. Netbook users will most certainly set
     * a smaller font, so they'll be able to shrink the Preferences window and
     * close it.
     */
    set_size_request(650, -1);
    set_default_size(options.preferencesWidth, options.preferencesHeight);

    Pango::FontDescription defaultFont = get_style_context()->get_font();
    initialFontFamily = defaultFont.get_family();
    initialFontSize = defaultFont.get_size() / Pango::SCALE;

    Gtk::Box* mainBox = get_content_area();
//GTK318
#if GTK_MAJOR_VERSION == 3 && GTK_MINOR_VERSION < 20
    mainBox->set_spacing(8);
#endif
//GTK318
    //set_has_separator (false);

    Gtk::Notebook* nb = Gtk::manage(new Gtk::Notebook());
    nb->set_name("PrefNotebook");
    mainBox->pack_start(*nb);

    Gtk::Button* about  = Gtk::manage(new Gtk::Button(M("GENERAL_ABOUT")));
    Gtk::Button* ok     = Gtk::manage(new Gtk::Button(M("GENERAL_OK")));
    Gtk::Button* cancel = Gtk::manage(new Gtk::Button(M("GENERAL_CANCEL")));

    about->signal_clicked().connect(sigc::mem_fun(*this, &Preferences::aboutPressed));
    ok->signal_clicked().connect(sigc::mem_fun(*this, &Preferences::okPressed));
    cancel->signal_clicked().connect(sigc::mem_fun(*this, &Preferences::cancelPressed));

    get_action_area()->pack_start(*about);
    get_action_area()->pack_end(*ok);
    get_action_area()->pack_end(*cancel);

    nb->append_page(*getGeneralPanel(),         M("PREFERENCES_TAB_GENERAL"));
    nb->append_page(*getProcParamsPanel(),      M("PREFERENCES_TAB_IMPROC"));
    nb->append_page(*getDynProfilePanel(),      M("PREFERENCES_TAB_DYNAMICPROFILE"));
    nb->append_page(*getFileBrowserPanel(),     M("PREFERENCES_TAB_BROWSER"));
    nb->append_page(*getColorManagementPanel(), M("PREFERENCES_TAB_COLORMGR"));
    nb->append_page(*getBatchProcPanel(),       M("PREFERENCES_BATCH_PROCESSING"));
    nb->append_page(*getPerformancePanel(),     M("PREFERENCES_TAB_PERFORMANCE"));
    // Sounds only on Windows and Linux
#if defined(WIN32) || defined(__linux__)
    nb->append_page(*getSoundPanel(),           M("PREFERENCES_TAB_SOUND"));
#endif
    nb->set_current_page(0);

    ProfileStore::getInstance()->addListener(this);

    fillPreferences();

    show_all_children();
}


Preferences::~Preferences()
{

    ProfileStore::getInstance()->removeListener(this);
    get_size(options.preferencesWidth, options.preferencesHeight);
}

int Preferences::getThemeRowNumber(Glib::ustring& longThemeFName)
{

    if (regex->match(longThemeFName + ".css", matchInfo)) {
        for (size_t i = 0 ; i < themeFNames.size(); ++i) {
            if (themeFNames.at(i).longFName == longThemeFName) {
                return (int)i;
            }
        }
    }

    return -1;
}

Gtk::Widget* Preferences::getBatchProcPanel()
{

    Gtk::VBox* mvbpp = Gtk::manage(new Gtk::VBox());

    Gtk::ScrolledWindow* behscrollw = Gtk::manage(new Gtk::ScrolledWindow());
    behscrollw->set_policy(Gtk::POLICY_AUTOMATIC, Gtk::POLICY_AUTOMATIC);
    behscrollw->set_size_request(-1, 60);
    Gtk::VBox* vbbeh = Gtk::manage(new Gtk::VBox());
    vbbeh->pack_start(*behscrollw, Gtk::PACK_EXPAND_WIDGET);
    Gtk::Frame* behFrame = Gtk::manage(new Gtk::Frame(M("PREFERENCES_BEHAVIOR")));
    behFrame->add(*vbbeh);
    //mvbpp->pack_start (*behFrame);
    mvbpp->pack_start(*behFrame, Gtk::PACK_EXPAND_WIDGET, 4);
    Gtk::TreeView* behTreeView = Gtk::manage(new Gtk::TreeView());
    behscrollw->add(*behTreeView);

    behModel = Gtk::TreeStore::create(behavColumns);
    behTreeView->set_model(behModel);

    behTreeView->append_column(M("PREFERENCES_PROPERTY"), behavColumns.label);
    behTreeView->append_column_editable(M("PREFERENCES_ADD"), behavColumns.badd);
    behTreeView->append_column_editable(M("PREFERENCES_SET"), behavColumns.bset);

    Gtk::CellRendererToggle* cr_add = static_cast<Gtk::CellRendererToggle*>(behTreeView->get_column(1)->get_first_cell());
    Gtk::CellRendererToggle* cr_set = static_cast<Gtk::CellRendererToggle*>(behTreeView->get_column(2)->get_first_cell());

    cr_add->set_radio(true);
    cr_add->set_property("xalign", 0.0f);
    sigc::connection addc = cr_add->signal_toggled().connect(sigc::mem_fun(*this, &Preferences::behAddRadioToggled));
    cr_set->set_radio(true);
    cr_set->set_property("xalign", 0.0f);
    sigc::connection setc = cr_set->signal_toggled().connect(sigc::mem_fun(*this, &Preferences::behSetRadioToggled));

    behTreeView->get_column(1)->add_attribute(*cr_add, "visible", behavColumns.visible);
    behTreeView->get_column(1)->set_sizing(Gtk::TREE_VIEW_COLUMN_FIXED);
    behTreeView->get_column(1)->set_fixed_width(50);
    behTreeView->get_column(2)->add_attribute(*cr_set, "visible", behavColumns.visible);
    behTreeView->get_column(2)->set_sizing(Gtk::TREE_VIEW_COLUMN_FIXED);
    behTreeView->get_column(2)->set_fixed_width(50);

    // fill model
    Gtk::TreeModel::iterator mi, ci;

    /*
     * The TRUE/FALSE values of appendBehavList are replaced by the one defined in options.cc,
     */
    mi = behModel->append();
    mi->set_value(behavColumns.label, M("TP_EXPOSURE_LABEL"));
    appendBehavList(mi, M("TP_EXPOSURE_EXPCOMP"), ADDSET_TC_EXPCOMP, false);
    appendBehavList(mi, M("TP_EXPOSURE_COMPRHIGHLIGHTS"), ADDSET_TC_HLCOMPAMOUNT, false);
    appendBehavList(mi, M("TP_EXPOSURE_COMPRHIGHLIGHTSTHRESHOLD"), ADDSET_TC_HLCOMPTHRESH, false);
    appendBehavList(mi, M("TP_EXPOSURE_BLACKLEVEL"), ADDSET_TC_BLACKLEVEL, false);
    appendBehavList(mi, M("TP_EXPOSURE_COMPRSHADOWS"), ADDSET_TC_SHCOMP, false);
    appendBehavList(mi, M("TP_EXPOSURE_BRIGHTNESS"), ADDSET_TC_BRIGHTNESS, false);
    appendBehavList(mi, M("TP_EXPOSURE_CONTRAST"), ADDSET_TC_CONTRAST, false);
    appendBehavList(mi, M("TP_EXPOSURE_SATURATION"), ADDSET_TC_SATURATION, false);

    mi = behModel->append ();
    mi->set_value(behavColumns.label, M("TP_EPD_LABEL"));
    appendBehavList(mi, M("TP_EPD_STRENGTH"), ADDSET_EPD_STRENGTH, false);
    appendBehavList(mi, M("TP_EPD_GAMMA"), ADDSET_EPD_GAMMA, false);
    appendBehavList(mi, M("TP_EPD_EDGESTOPPING"), ADDSET_EPD_EDGESTOPPING, false);
    appendBehavList(mi, M("TP_EPD_SCALE"), ADDSET_EPD_SCALE, false);
    appendBehavList(mi, M("TP_EPD_REWEIGHTINGITERATES"), ADDSET_EPD_REWEIGHTINGITERATES, false);

    mi = behModel->append();
    mi->set_value(behavColumns.label, M("TP_TM_FATTAL_LABEL"));
    appendBehavList (mi, M ("TP_TM_FATTAL_AMOUNT"), ADDSET_FATTAL_AMOUNT, false);
    appendBehavList (mi, M ("TP_TM_FATTAL_THRESHOLD"), ADDSET_FATTAL_THRESHOLD, false);
    appendBehavList (mi, M ("TP_TM_FATTAL_ANCHOR"), ADDSET_FATTAL_ANCHOR, false);

    mi = behModel->append();
    mi->set_value(behavColumns.label, M("TP_RETINEX_LABEL"));
    appendBehavList(mi, M("TP_RETINEX_STRENGTH"), ADDSET_RETI_STR, false);
    appendBehavList(mi, M("TP_RETINEX_NEIGHBOR"), ADDSET_RETI_NEIGH, false);
    appendBehavList(mi, M("TP_RETINEX_VARIANCE"), ADDSET_RETI_VART, false);
    appendBehavList(mi, M("TP_RETINEX_GAMMA"), ADDSET_RETI_GAM, false);
    appendBehavList(mi, M("TP_RETINEX_SLOPE"), ADDSET_RETI_SLO, false);
    appendBehavList(mi, M("TP_RETINEX_GAIN"), ADDSET_RETI_GAIN, false);
    appendBehavList(mi, M("TP_RETINEX_OFFSET"), ADDSET_RETI_OFFS, false);
    appendBehavList(mi, M("TP_RETINEX_THRESHOLD"), ADDSET_RETI_LIMD, false);

    mi = behModel->append();
    mi->set_value(behavColumns.label, M("TP_SHADOWSHLIGHTS_LABEL"));
    appendBehavList(mi, M("TP_SHADOWSHLIGHTS_HIGHLIGHTS"), ADDSET_SH_HIGHLIGHTS, false);
    appendBehavList(mi, M("TP_SHADOWSHLIGHTS_SHADOWS"), ADDSET_SH_SHADOWS, false);

    mi = behModel->append();
    mi->set_value(behavColumns.label, M("TP_LABCURVE_LABEL"));
    appendBehavList(mi, M("TP_LABCURVE_BRIGHTNESS"), ADDSET_LC_BRIGHTNESS, false);
    appendBehavList(mi, M("TP_LABCURVE_CONTRAST"), ADDSET_LC_CONTRAST, false);
    appendBehavList(mi, M("TP_LABCURVE_CHROMATICITY"), ADDSET_LC_CHROMATICITY, false);

    mi = behModel->append();  // Used for both Resize and Post-Resize sharpening
    mi->set_value(behavColumns.label, M("TP_SHARPENING_LABEL"));
    appendBehavList (mi, M ("TP_SHARPENING_CONTRAST"), ADDSET_SHARP_CONTRAST, false);
    appendBehavList(mi, M("TP_SHARPENING_RADIUS"), ADDSET_SHARP_RADIUS, false);
    appendBehavList(mi, M("TP_SHARPENING_AMOUNT"), ADDSET_SHARP_AMOUNT, false);
    appendBehavList(mi, M("TP_SHARPENING_RLD_DAMPING"), ADDSET_SHARP_DAMPING, false);
    appendBehavList(mi, M("TP_SHARPENING_RLD_ITERATIONS"), ADDSET_SHARP_ITER, false);
    appendBehavList(mi, M("TP_SHARPENING_EDTOLERANCE"), ADDSET_SHARP_EDGETOL, false);
    appendBehavList(mi, M("TP_SHARPENING_HALOCONTROL"), ADDSET_SHARP_HALOCTRL, false);

    mi = behModel->append();
    mi->set_value(behavColumns.label, M("TP_LOCALCONTRAST_LABEL"));
    appendBehavList(mi, M("TP_LOCALCONTRAST_RADIUS"), ADDSET_LOCALCONTRAST_RADIUS, false);
    appendBehavList(mi, M("TP_LOCALCONTRAST_AMOUNT"), ADDSET_LOCALCONTRAST_AMOUNT, false);
    appendBehavList(mi, M("TP_LOCALCONTRAST_DARKNESS"), ADDSET_LOCALCONTRAST_DARKNESS, false);
    appendBehavList(mi, M("TP_LOCALCONTRAST_LIGHTNESS"), ADDSET_LOCALCONTRAST_LIGHTNESS, false);
    

    mi = behModel->append();
    mi->set_value(behavColumns.label, M("TP_SHARPENEDGE_LABEL"));
    appendBehavList(mi, M("TP_SHARPENEDGE_PASSES"), ADDSET_SHARPENEDGE_PASS, false);
    appendBehavList(mi, M("TP_SHARPENEDGE_AMOUNT"), ADDSET_SHARPENEDGE_AMOUNT, false);

    mi = behModel->append();
    mi->set_value(behavColumns.label, M("TP_SHARPENMICRO_LABEL"));
    appendBehavList(mi, M("TP_SHARPENMICRO_AMOUNT"), ADDSET_SHARPENMICRO_AMOUNT, false);
    appendBehavList (mi, M ("TP_SHARPENMICRO_CONTRAST"), ADDSET_SHARPENMICRO_CONTRAST, false);
    appendBehavList(mi, M("TP_SHARPENMICRO_UNIFORMITY"), ADDSET_SHARPENMICRO_UNIFORMITY, false);

    mi = behModel->append();
    mi->set_value(behavColumns.label, M("TP_DIRPYRDENOISE_LABEL"));
    //appendBehavList (mi, M("TP_DIRPYRDENOISE_LUMA")+", "+M("TP_DIRPYRDENOISE_CHROMA"), ADDSET_DIRPYRDN_CHLUM, true);
    appendBehavList (mi, M ("TP_DIRPYRDENOISE_LUMINANCE_SMOOTHING"), ADDSET_DIRPYRDN_LUMA, true);
    appendBehavList (mi, M ("TP_DIRPYRDENOISE_LUMINANCE_DETAIL"), ADDSET_DIRPYRDN_LUMDET, true);
    appendBehavList (mi, M ("TP_DIRPYRDENOISE_CHROMINANCE_MASTER"), ADDSET_DIRPYRDN_CHROMA, true);
    appendBehavList (mi, M ("TP_DIRPYRDENOISE_CHROMINANCE_REDGREEN"), ADDSET_DIRPYRDN_CHROMARED, true);
    appendBehavList (mi, M ("TP_DIRPYRDENOISE_CHROMINANCE_BLUEYELLOW"), ADDSET_DIRPYRDN_CHROMABLUE, true);
    appendBehavList (mi, M ("TP_DIRPYRDENOISE_MAIN_GAMMA"), ADDSET_DIRPYRDN_GAMMA, true);
    appendBehavList (mi, M ("TP_DIRPYRDENOISE_MEDIAN_PASSES"), ADDSET_DIRPYRDN_PASSES, true);

    mi = behModel->append();
    mi->set_value(behavColumns.label, M("TP_WBALANCE_LABEL"));
    appendBehavList(mi, M("TP_WBALANCE_TEMPERATURE"), ADDSET_WB_TEMPERATURE, true);
    appendBehavList(mi, M("TP_WBALANCE_GREEN"), ADDSET_WB_GREEN, true);
    appendBehavList(mi, M("TP_WBALANCE_EQBLUERED"), ADDSET_WB_EQUAL, true);
    appendBehavList(mi, M("TP_WBALANCE_TEMPBIAS"), ADDSET_WB_TEMPBIAS, true);

    mi = behModel->append();
    mi->set_value(behavColumns.label, M("TP_COLORAPP_LABEL"));
    appendBehavList(mi, M("TP_COLORAPP_ADAPTSCENE"), ADDSET_CAT_ADAPTSCENE, true);
    appendBehavList(mi, M("TP_COLORAPP_LIGHT"), ADDSET_CAT_LIGHT, true);
    appendBehavList(mi, M("TP_COLORAPP_BRIGHT"), ADDSET_CAT_BRIGHT, true);
    appendBehavList(mi, M("TP_COLORAPP_CHROMA"), ADDSET_CAT_CHROMA, true);
    appendBehavList(mi, M("TP_COLORAPP_RSTPRO"), ADDSET_CAT_RSTPRO, true);
    appendBehavList(mi, M("TP_COLORAPP_CONTRAST"), ADDSET_CAT_CONTRAST, true);
    appendBehavList(mi, M("TP_COLORAPP_CONTRAST_Q"), ADDSET_CAT_CONTRAST_Q, true);
    appendBehavList(mi, M("TP_COLORAPP_CHROMA_S"), ADDSET_CAT_CHROMA_S, true);
    appendBehavList(mi, M("TP_COLORAPP_CHROMA_M"), ADDSET_CAT_CHROMA_M, true);
    appendBehavList(mi, M("TP_COLORAPP_HUE"), ADDSET_CAT_HUE, true);
    appendBehavList(mi, M("TP_COLORAPP_ADAPTVIEWING"), ADDSET_CAT_ADAPTVIEWING, true);
    appendBehavList(mi, M("TP_COLORAPP_BADPIXSL"), ADDSET_CAT_BADPIX, true);

    mi = behModel->append();
    mi->set_value(behavColumns.label, M("TP_VIBRANCE_LABEL"));
    appendBehavList(mi, M("TP_VIBRANCE_PASTELS"), ADDSET_VIBRANCE_PASTELS, false);
    appendBehavList(mi, M("TP_VIBRANCE_SATURATED"), ADDSET_VIBRANCE_SATURATED, false);

    mi = behModel->append();
    mi->set_value(behavColumns.label, M("TP_GAMMA_OUTPUT"));
    appendBehavList(mi, M("TP_GAMMA_CURV"), ADDSET_FREE_OUPUT_GAMMA, false);
    appendBehavList(mi, M("TP_GAMMA_SLOP"), ADDSET_FREE_OUTPUT_SLOPE, false);

    mi = behModel->append();
    mi->set_value(behavColumns.label, M("TP_CHMIXER_LABEL"));
    appendBehavList(mi, M("TP_CHMIXER_RED") + ", " + M("TP_CHMIXER_GREEN") + ", " + M("TP_CHMIXER_BLUE"), ADDSET_CHMIXER, false);

    mi = behModel->append();
    mi->set_value(behavColumns.label, M("TP_BWMIX_LABEL"));
    appendBehavList(mi, M("TP_BWMIX_MIXC"), ADDSET_BLACKWHITE_HUES, false);
    appendBehavList(mi, M("TP_BWMIX_GAMMA"), ADDSET_BLACKWHITE_GAMMA, false);

    mi = behModel->append();
    mi->set_value(behavColumns.label, M("TP_FILMSIMULATION_LABEL"));
    appendBehavList(mi, M("TP_FILMSIMULATION_STRENGTH"), ADDSET_FILMSIMULATION_STRENGTH, true);

    mi = behModel->append();
    mi->set_value(behavColumns.label, M("TP_COLORTONING_LABEL"));
    appendBehavList(mi, M("TP_COLORTONING_SPLITCOCO"), ADDSET_COLORTONING_SPLIT, true);
    appendBehavList(mi, M("TP_COLORTONING_SATURATIONTHRESHOLD"), ADDSET_COLORTONING_SATTHRESHOLD, true);
    appendBehavList(mi, M("TP_COLORTONING_SATURATEDOPACITY"), ADDSET_COLORTONING_SATOPACITY, true);
    appendBehavList(mi, M("TP_COLORTONING_BALANCE"), ADDSET_COLORTONING_BALANCE, true);
    appendBehavList(mi, M("TP_COLORTONING_STRENGTH"), ADDSET_COLORTONING_STRENGTH, true);

    mi = behModel->append();
    mi->set_value(behavColumns.label, M("TP_ROTATE_LABEL"));
    appendBehavList(mi, M("TP_ROTATE_DEGREE"), ADDSET_ROTATE_DEGREE, false);

    mi = behModel->append();
    mi->set_value(behavColumns.label, M("TP_RESIZE_LABEL"));
    appendBehavList(mi, M("TP_RESIZE_SCALE"), ADDSET_RESIZE_SCALE, true);


    mi = behModel->append();
    mi->set_value(behavColumns.label, M("TP_DISTORTION_LABEL"));
    appendBehavList(mi, M("TP_DISTORTION_AMOUNT"), ADDSET_DIST_AMOUNT, false);

    mi = behModel->append();
    mi->set_value(behavColumns.label, M("TP_PERSPECTIVE_LABEL"));
    appendBehavList(mi, M("TP_PERSPECTIVE_HORIZONTAL") + ", " + M("TP_PERSPECTIVE_VERTICAL"), ADDSET_PERSPECTIVE, false);

    mi = behModel->append();
    mi->set_value(behavColumns.label, M("TP_GRADIENT_LABEL"));
    appendBehavList(mi, M("TP_GRADIENT_DEGREE"), ADDSET_GRADIENT_DEGREE, false);
    appendBehavList(mi, M("TP_GRADIENT_FEATHER"), ADDSET_GRADIENT_FEATHER, false);
    appendBehavList(mi, M("TP_GRADIENT_STRENGTH"), ADDSET_GRADIENT_STRENGTH, false);
    appendBehavList(mi, M("TP_GRADIENT_CENTER_X") + ", " + M("TP_GRADIENT_CENTER_Y"), ADDSET_GRADIENT_CENTER, false);

    mi = behModel->append();
    mi->set_value(behavColumns.label, M("TP_PCVIGNETTE_LABEL"));
    appendBehavList(mi, M("TP_PCVIGNETTE_STRENGTH"), ADDSET_PCVIGNETTE_STRENGTH, false);
    appendBehavList(mi, M("TP_PCVIGNETTE_FEATHER"), ADDSET_PCVIGNETTE_FEATHER, false);
    appendBehavList(mi, M("TP_PCVIGNETTE_ROUNDNESS"), ADDSET_PCVIGNETTE_ROUNDNESS, false);

    mi = behModel->append();
    mi->set_value(behavColumns.label, M("TP_CACORRECTION_LABEL"));
    appendBehavList(mi, M("TP_CACORRECTION_BLUE") + ", " + M("TP_CACORRECTION_RED"), ADDSET_CA, true);

    mi = behModel->append();
    mi->set_value(behavColumns.label, M("TP_VIGNETTING_LABEL"));
    appendBehavList(mi, M("TP_VIGNETTING_AMOUNT"), ADDSET_VIGN_AMOUNT, false);
    appendBehavList(mi, M("TP_VIGNETTING_RADIUS"), ADDSET_VIGN_RADIUS, false);
    appendBehavList(mi, M("TP_VIGNETTING_STRENGTH"), ADDSET_VIGN_STRENGTH, false);
    appendBehavList(mi, M("TP_VIGNETTING_CENTER_X") + ", " + M("TP_VIGNETTING_CENTER_Y"), ADDSET_VIGN_CENTER, false);

    mi = behModel->append();
    mi->set_value(behavColumns.label, M("TP_DIRPYREQUALIZER_LABEL"));
    appendBehavList(mi, M("TP_EXPOSURE_CONTRAST"), ADDSET_DIRPYREQ, true);
    appendBehavList(mi, M("TP_DIRPYREQUALIZER_THRESHOLD"), ADDSET_DIRPYREQ_THRESHOLD, true);
    appendBehavList(mi, M("TP_DIRPYREQUALIZER_SKIN"), ADDSET_DIRPYREQ_SKINPROTECT, true);

    mi = behModel->append();
    mi->set_value(behavColumns.label, M("TP_WAVELET_LABEL"));
    appendBehavList(mi, M("TP_WAVELET_LEVELS"), ADDSET_WA_THRES, true);
    appendBehavList(mi, M("TP_WAVELET_THRESHOLD"), ADDSET_WA_THRESHOLD, true);
    appendBehavList(mi, M("TP_WAVELET_THRESHOLD2"), ADDSET_WA_THRESHOLD2, true);
    appendBehavList(mi, M("TP_WAVELET_CHRO"), ADDSET_WA_CHRO, true);
    appendBehavList(mi, M("TP_WAVELET_CHR"), ADDSET_WA_CHROMA, true);
    appendBehavList(mi, M("TP_WAVELET_SKIN"), ADDSET_WA_SKINPROTECT, true);
    appendBehavList(mi, M("TP_WAVELET_EDRAD"), ADDSET_WA_EDGRAD, true);
    appendBehavList(mi, M("TP_WAVELET_EDVAL"), ADDSET_WA_EDGVAL, true);
    appendBehavList(mi, M("TP_WAVELET_RESCON"), ADDSET_WA_RESCON, true);
    appendBehavList(mi, M("TP_WAVELET_THR"), ADDSET_WA_THRR, true);
    appendBehavList(mi, M("TP_WAVELET_RESCONH"), ADDSET_WA_RESCONH, true);
    appendBehavList(mi, M("TP_WAVELET_THRH"), ADDSET_WA_THRRH, true);
    appendBehavList(mi, M("TP_WAVELET_RESCHRO"), ADDSET_WA_RESCHRO, true);
    appendBehavList(mi, M("TP_WAVELET_TMSTRENGTH"), ADDSET_WA_TMRS, true);
    appendBehavList(mi, M("TP_WAVELET_SKY"), ADDSET_WA_SKYPROTECT, true);
    appendBehavList(mi, M("TP_WAVELET_CONTRA"), ADDSET_WA_CONTRAST, true);
    appendBehavList(mi, M("TP_WAVELET_STRENGTH"), ADDSET_WA_STRENGTH, true);
    appendBehavList(mi, M("TP_WAVELET_COMPGAMMA"), ADDSET_WA_GAMMA, true);
    appendBehavList(mi, M("TP_WAVELET_EDGEDETECT"), ADDSET_WA_EDGEDETECT, true);
    appendBehavList(mi, M("TP_WAVELET_EDGEDETECTTHR"), ADDSET_WA_EDGEDETECTTHR, true);
    appendBehavList(mi, M("TP_WAVELET_EDGEDETECTTHR2"), ADDSET_WA_EDGEDETECTTHR2, true);

<<<<<<< HEAD
    mi = behModel->append();
    mi->set_value(behavColumns.label, M("TP_PREPROCESS_LABEL"));
    appendBehavList(mi, M("TP_PREPROCESS_GREENEQUIL"), ADDSET_PREPROCESS_GREENEQUIL, false);
    appendBehavList(mi, M("TP_PREPROCESS_LINEDENOISE"), ADDSET_PREPROCESS_LINEDENOISE, true);
=======
    mi = behModel->append ();
    mi->set_value (behavColumns.label, M ("TP_RAW_SENSOR_BAYER_LABEL"));
    appendBehavList (mi, M ("TP_RAW_FALSECOLOR"), ADDSET_BAYER_FALSE_COLOR_SUPPRESSION, false);
    appendBehavList (mi, M ("TP_RAW_DCBITERATIONS") + ", " + M("TP_RAW_LMMSEITERATIONS"), ADDSET_BAYER_ITER, false);
    appendBehavList (mi, M ("TP_RAW_DUALDEMOSAICCONTRAST"), ADDSET_BAYER_DUALDEMOZCONTRAST, false);
    appendBehavList (mi, M ("TP_RAW_PIXELSHIFTSIGMA"), ADDSET_BAYER_PS_SIGMA, false);
    appendBehavList (mi, M ("TP_RAW_PIXELSHIFTSMOOTH"), ADDSET_BAYER_PS_SMOOTH, false);
    appendBehavList (mi, M ("TP_RAW_PIXELSHIFTEPERISO"), ADDSET_BAYER_PS_EPERISO, false);

    mi = behModel->append ();
    mi->set_value (behavColumns.label, M ("TP_RAW_SENSOR_XTRANS_LABEL"));
    appendBehavList (mi, M ("TP_RAW_FALSECOLOR"), ADDSET_XTRANS_FALSE_COLOR_SUPPRESSION, false);

    mi = behModel->append ();
    mi->set_value (behavColumns.label, M ("TP_PREPROCESS_LABEL"));
    appendBehavList (mi, M ("TP_PREPROCESS_GREENEQUIL"), ADDSET_PREPROCESS_GREENEQUIL, false);
    appendBehavList (mi, M ("TP_PREPROCESS_LINEDENOISE"), ADDSET_PREPROCESS_LINEDENOISE, true);
>>>>>>> e3cb9130

    mi = behModel->append();
    mi->set_value(behavColumns.label, M("TP_EXPOS_WHITEPOINT_LABEL"));
    appendBehavList(mi, M("TP_RAWEXPOS_LINEAR"), ADDSET_RAWEXPOS_LINEAR, false);
    appendBehavList(mi, M("TP_RAWEXPOS_PRESER"), ADDSET_RAWEXPOS_PRESER, false);

    mi = behModel->append();
    mi->set_value(behavColumns.label, M("TP_RAWEXPOS_BLACKS"));
    appendBehavList(mi, M("TP_RAWEXPOS_RGB"), ADDSET_RAWEXPOS_BLACKS, false);

    mi = behModel->append();
    mi->set_value(behavColumns.label, M("TP_FLATFIELD_LABEL"));
    appendBehavList(mi, M("TP_FLATFIELD_CLIPCONTROL"), ADDSET_RAWFFCLIPCONTROL, true);

    mi = behModel->append();
    mi->set_value(behavColumns.label, M("TP_CHROMATABERR_LABEL"));
    appendBehavList(mi, M("TP_RAWCACORR_CARED") + ", " + M("TP_RAWCACORR_CABLUE"), ADDSET_RAWCACORR, true);

    behTreeView->expand_all();

    behAddAll = Gtk::manage(new Gtk::Button(M("PREFERENCES_BEHADDALL")));
    behSetAll = Gtk::manage(new Gtk::Button(M("PREFERENCES_BEHSETALL")));
    behAddAll->set_tooltip_markup(M("PREFERENCES_BEHADDALLHINT"));
    behSetAll->set_tooltip_markup(M("PREFERENCES_BEHSETALLHINT"));

    behAddAll->signal_clicked().connect(sigc::mem_fun(*this, &Preferences::behAddAllPressed));
    behSetAll->signal_clicked().connect(sigc::mem_fun(*this, &Preferences::behSetAllPressed));

    Gtk::HBox* buttonpanel1 = Gtk::manage(new Gtk::HBox());
    //buttonpanel1->set_spacing(8);
    buttonpanel1->pack_end(*behSetAll, Gtk::PACK_SHRINK, 4);
    buttonpanel1->pack_end(*behAddAll, Gtk::PACK_SHRINK, 4);
    vbbeh->pack_start(*buttonpanel1, Gtk::PACK_SHRINK, 4);

    chOverwriteOutputFile = Gtk::manage(new Gtk::CheckButton(M("PREFERENCES_OVERWRITEOUTPUTFILE")));
    mvbpp->pack_start(*chOverwriteOutputFile, Gtk::PACK_SHRINK, 4);

    return mvbpp;
}

void Preferences::appendBehavList(Gtk::TreeModel::iterator& parent, Glib::ustring label, int id, bool set)
{

    Gtk::TreeModel::iterator ci = behModel->append(parent->children());
    ci->set_value(behavColumns.label, label);
    ci->set_value(behavColumns.visible, true);
    ci->set_value(behavColumns.badd, !set);
    ci->set_value(behavColumns.bset, set);
    ci->set_value(behavColumns.addsetid, id);
}

void Preferences::behAddSetRadioToggled(const Glib::ustring& path, bool add)
{
    Gtk::TreeModel::iterator iter = behModel->get_iter(path);
    iter->set_value(behavColumns.badd, add);
    iter->set_value(behavColumns.bset, !add);
}

void Preferences::behAddRadioToggled(const Glib::ustring& path)
{
    behAddSetRadioToggled(path, true);
}

void Preferences::behSetRadioToggled(const Glib::ustring& path)
{
    behAddSetRadioToggled(path, false);
}


Gtk::Widget *Preferences::getDynProfilePanel()
{
    dynProfilePanel = Gtk::manage(new DynamicProfilePanel());
    return dynProfilePanel;
}


Gtk::Widget* Preferences::getProcParamsPanel()
{

    Gtk::VBox* mvbpp = Gtk::manage(new Gtk::VBox());

    Gtk::Frame* fpp = Gtk::manage(new Gtk::Frame(M("PREFERENCES_IMPROCPARAMS")));
    Gtk::VBox* vbpp = Gtk::manage(new Gtk::VBox());
    Gtk::Label* drlab = Gtk::manage(new Gtk::Label(M("PREFERENCES_FORRAW") + ":", Gtk::ALIGN_START));
    rprofiles = Gtk::manage(new ProfileStoreComboBox());
    const ProfileStoreEntry* dynpse = ProfileStore::getInstance()->getInternalDynamicPSE();
    rprofiles->addRow(dynpse);
    setExpandAlignProperties(rprofiles, true, false, Gtk::ALIGN_FILL, Gtk::ALIGN_CENTER);
    rprofiles->set_size_request(50, -1);
    rpconn = rprofiles->signal_changed().connect(sigc::mem_fun(*this, &Preferences::forRAWComboChanged));
    Gtk::Label* drimg = Gtk::manage(new Gtk::Label(M("PREFERENCES_FORIMAGE") + ":", Gtk::ALIGN_START));
    iprofiles = Gtk::manage(new ProfileStoreComboBox());
    iprofiles->addRow(dynpse);
    iprofiles->set_size_request(50, -1);
    setExpandAlignProperties(iprofiles, true, false, Gtk::ALIGN_FILL, Gtk::ALIGN_FILL);
    ipconn = iprofiles->signal_changed().connect(sigc::mem_fun(*this, &Preferences::forImageComboChanged));
    Gtk::Table* defpt = Gtk::manage(new Gtk::Table(2, 2));
    defpt->attach(*drlab, 0, 1, 0, 1, Gtk::FILL, Gtk::SHRINK, 2, 2);
    defpt->attach(*rprofiles, 1, 2, 0, 1, Gtk::EXPAND | Gtk::FILL | Gtk::SHRINK, Gtk::SHRINK, 2, 2);
    defpt->attach(*drimg, 0, 1, 1, 2, Gtk::FILL, Gtk::SHRINK, 2, 2);
    defpt->attach(*iprofiles, 1, 2, 1, 2, Gtk::EXPAND | Gtk::FILL | Gtk::SHRINK, Gtk::SHRINK, 2, 2);
    vbpp->pack_start(*defpt, Gtk::PACK_SHRINK, 4);
    useBundledProfiles = Gtk::manage(new Gtk::CheckButton(M("PREFERENCES_USEBUNDLEDPROFILES")));
    bpconn = useBundledProfiles->signal_clicked().connect(sigc::mem_fun(*this, &Preferences::bundledProfilesChanged));
    vbpp->pack_start(*useBundledProfiles, Gtk::PACK_SHRINK, 4);
    fpp->add(*vbpp);
    mvbpp->pack_start(*fpp, Gtk::PACK_SHRINK, 4);

    // Custom profile builder box
    Gtk::Frame* cpfrm = Gtk::manage(new Gtk::Frame(M("PREFERENCES_CUSTPROFBUILD")));
    Gtk::Label* cplab = Gtk::manage(new Gtk::Label(M("PREFERENCES_CUSTPROFBUILDPATH") + ":", Gtk::ALIGN_START));
    txtCustProfBuilderPath = Gtk::manage(new Gtk::Entry());
    txtCustProfBuilderPath->set_tooltip_markup(M("PREFERENCES_CUSTPROFBUILDHINT"));
    Gtk::Label* cpltypelab = Gtk::manage(new Gtk::Label(M("PREFERENCES_CUSTPROFBUILDKEYFORMAT") + ":", Gtk::ALIGN_START));
    custProfBuilderLabelType = Gtk::manage(new Gtk::ComboBoxText());
    custProfBuilderLabelType->append(M("PREFERENCES_CUSTPROFBUILDKEYFORMAT_TID"));
    custProfBuilderLabelType->append(M("PREFERENCES_CUSTPROFBUILDKEYFORMAT_NAME"));
    custProfBuilderLabelType->append(M("PREFERENCES_CUSTPROFBUILDKEYFORMAT_TID") + "_" + M("PREFERENCES_CUSTPROFBUILDKEYFORMAT_NAME"));
    Gtk::Table* cpbt = Gtk::manage(new Gtk::Table(2, 2));
    cpbt->attach(*cplab, 0, 1, 0, 1, Gtk::FILL, Gtk::SHRINK, 2, 2);
    cpbt->attach(*txtCustProfBuilderPath, 1, 2, 0, 1, Gtk::EXPAND | Gtk::FILL | Gtk::SHRINK, Gtk::SHRINK, 2, 2);
    cpbt->attach(*cpltypelab, 0, 1, 1, 2, Gtk::FILL, Gtk::SHRINK, 2, 2);
    cpbt->attach(*custProfBuilderLabelType, 1, 2, 1, 2, Gtk::EXPAND | Gtk::FILL | Gtk::SHRINK, Gtk::SHRINK, 2, 2);
    cpfrm->add(*cpbt);
    mvbpp->pack_start(*cpfrm, Gtk::PACK_SHRINK, 4);

    Gtk::Frame* fdp = Gtk::manage(new Gtk::Frame(M("PREFERENCES_PROFILEHANDLING")));
    Gtk::Table* vbdp = Gtk::manage(new Gtk::Table(2, 2));
    saveParamsPreference = Gtk::manage(new Gtk::ComboBoxText());
    saveParamsPreference->append(M("PREFERENCES_PROFILESAVEINPUT"));
    saveParamsPreference->append(M("PREFERENCES_PROFILESAVECACHE"));
    saveParamsPreference->append(M("PREFERENCES_PROFILESAVEBOTH"));
    Gtk::Label *splab = Gtk::manage(new Gtk::Label(M("PREFERENCES_PROFILESAVELOCATION") + ":"));
    vbdp->attach(*splab, 0, 1, 0, 1, Gtk::FILL, Gtk::SHRINK, 2, 2);
    vbdp->attach(*saveParamsPreference, 1, 2, 0, 1, Gtk::EXPAND | Gtk::FILL | Gtk::SHRINK, Gtk::SHRINK, 2, 2);
    Gtk::Label* lplab = Gtk::manage(new Gtk::Label(M("PREFERENCES_PROFILELOADPR") + ":"));
    loadParamsPreference = Gtk::manage(new Gtk::ComboBoxText());
    loadParamsPreference->append(M("PREFERENCES_PROFILEPRCACHE"));
    loadParamsPreference->append(M("PREFERENCES_PROFILEPRFILE"));
    vbdp->attach(*lplab, 0, 1, 1, 2, Gtk::FILL, Gtk::SHRINK, 2, 2);
    vbdp->attach(*loadParamsPreference, 1, 2, 1, 2, Gtk::EXPAND | Gtk::FILL | Gtk::SHRINK, Gtk::SHRINK, 2, 2);
    fdp->add(*vbdp);
    mvbpp->pack_start(*fdp, Gtk::PACK_SHRINK, 4);

    Gtk::Frame* fmip = Gtk::manage(new Gtk::Frame(M("PREFERENCES_MIP")));
    Gtk::HBox* hbmip = Gtk::manage(new Gtk::HBox(false, 4));
    Gtk::Label* lmip = Gtk::manage(new Gtk::Label(M("PREFERENCES_MIP_LABEL")));
    cmip = Gtk::manage(new Gtk::ComboBoxText());
    cmip->append(M("PREFERENCES_MIP_PREV"));
    cmip->append(M("PREFERENCES_MIP_OPT"));
    cmip->set_active(1);
    cmip->set_tooltip_text(M("PREFERENCES_MIP_TOOLTIP"));

    hbmip->pack_start(*lmip, Gtk::PACK_SHRINK);
    hbmip->pack_start(*cmip);
    fmip->add(*hbmip);
    hbmip->set_border_width(4);
    mvbpp->pack_start(*fmip, Gtk::PACK_SHRINK, 4);

//    Gtk::Frame* fdf = Gtk::manage (new Gtk::Frame (M ("PREFERENCES_DARKFRAME")) );
//    Gtk::HBox* hb42 = Gtk::manage (new Gtk::HBox ());
//    darkFrameDir = Gtk::manage (new Gtk::FileChooserButton (M ("PREFERENCES_DIRDARKFRAMES"), Gtk::FILE_CHOOSER_ACTION_SELECT_FOLDER));
    // Directories
    Gtk::Frame* cdf = Gtk::manage(new Gtk::Frame(M("PREFERENCES_DIRECTORIES")));
    Gtk::Grid* dirgrid = Gtk::manage(new Gtk::Grid());
    setExpandAlignProperties(dirgrid, true, false, Gtk::ALIGN_FILL, Gtk::ALIGN_CENTER);

    Gtk::Label *dfLab = Gtk::manage(new Gtk::Label(M("PREFERENCES_DIRDARKFRAMES") + ":"));
    setExpandAlignProperties(dfLab, false, false, Gtk::ALIGN_START, Gtk::ALIGN_CENTER);
    darkFrameDir = Gtk::manage(new MyFileChooserButton(M("PREFERENCES_DIRDARKFRAMES"), Gtk::FILE_CHOOSER_ACTION_SELECT_FOLDER));
    setExpandAlignProperties(darkFrameDir, true, false, Gtk::ALIGN_FILL, Gtk::ALIGN_CENTER);
    dfLabel = Gtk::manage(new Gtk::Label("Found:"));
    setExpandAlignProperties(dfLabel, false, false, Gtk::ALIGN_START, Gtk::ALIGN_CENTER);

    dirgrid->attach_next_to(*dfLab, Gtk::POS_TOP, 1, 1);
    dirgrid->attach_next_to(*darkFrameDir, *dfLab, Gtk::POS_RIGHT, 1, 1);
    dirgrid->attach_next_to(*dfLabel, *darkFrameDir, Gtk::POS_RIGHT, 1, 1);

    //dfconn = darkFrameDir->signal_file_set().connect ( sigc::mem_fun(*this, &Preferences::darkFrameChanged), true);
    dfconn = darkFrameDir->signal_selection_changed().connect(sigc::mem_fun(*this, &Preferences::darkFrameChanged));    //, true);

    // FLATFIELD
    Gtk::Label *ffLab = Gtk::manage(new Gtk::Label(M("PREFERENCES_FLATFIELDSDIR") + ":"));
    setExpandAlignProperties(ffLab, false, false, Gtk::ALIGN_START, Gtk::ALIGN_CENTER);
    flatFieldDir = Gtk::manage(new MyFileChooserButton(M("PREFERENCES_FLATFIELDSDIR"), Gtk::FILE_CHOOSER_ACTION_SELECT_FOLDER));
    setExpandAlignProperties(flatFieldDir, true, false, Gtk::ALIGN_FILL, Gtk::ALIGN_CENTER);
    ffLabel = Gtk::manage(new Gtk::Label("Found:"));
    setExpandAlignProperties(ffLabel, false, false, Gtk::ALIGN_START, Gtk::ALIGN_CENTER);

    dirgrid->attach_next_to(*ffLab, *dfLab, Gtk::POS_BOTTOM, 1, 1);
    dirgrid->attach_next_to(*flatFieldDir, *ffLab, Gtk::POS_RIGHT, 1, 1);
    dirgrid->attach_next_to(*ffLabel, *flatFieldDir, Gtk::POS_RIGHT, 1, 1);

    //ffconn = flatFieldDir->signal_file_set().connect ( sigc::mem_fun(*this, &Preferences::flatFieldChanged), true);
    ffconn = flatFieldDir->signal_selection_changed().connect(sigc::mem_fun(*this, &Preferences::flatFieldChanged));    //, true);

    //Cluts Dir
    Gtk::Label *clutsDirLabel = Gtk::manage(new Gtk::Label(M("PREFERENCES_CLUTSDIR") + ":"));
    setExpandAlignProperties(clutsDirLabel, false, false, Gtk::ALIGN_START, Gtk::ALIGN_CENTER);
    clutsDir = Gtk::manage(new MyFileChooserButton(M("PREFERENCES_CLUTSDIR"), Gtk::FILE_CHOOSER_ACTION_SELECT_FOLDER));
    setExpandAlignProperties(clutsDir, true, false, Gtk::ALIGN_FILL, Gtk::ALIGN_CENTER);
    Gtk::Label* clutsRestartNeeded = Gtk::manage(new Gtk::Label(Glib::ustring(" (") + M("PREFERENCES_APPLNEXTSTARTUP") + ")"));
    setExpandAlignProperties(clutsRestartNeeded, false, false, Gtk::ALIGN_START, Gtk::ALIGN_CENTER);

    dirgrid->attach_next_to(*clutsDirLabel, *ffLab, Gtk::POS_BOTTOM, 1, 1);
    dirgrid->attach_next_to(*clutsDir, *clutsDirLabel, Gtk::POS_RIGHT, 1, 1);
    dirgrid->attach_next_to(*clutsRestartNeeded, *clutsDir, Gtk::POS_RIGHT, 1, 1);

    cdf->add(*dirgrid);
    mvbpp->pack_start(*cdf, Gtk::PACK_SHRINK, 4);

    // Crop
    Gtk::Frame *cropframe = Gtk::manage(new Gtk::Frame(M("PREFERENCES_CROP")));
    Gtk::VBox *cropvb = Gtk::manage(new Gtk::VBox());
    Gtk::HBox *crophb = Gtk::manage(new Gtk::HBox());
    cropGuides = Gtk::manage(new Gtk::ComboBoxText());
    cropGuides->append(M("PREFERENCES_CROP_GUIDES_NONE"));
    cropGuides->append(M("PREFERENCES_CROP_GUIDES_FRAME"));
    cropGuides->append(M("PREFERENCES_CROP_GUIDES_FULL"));
    crophb->pack_start(*Gtk::manage(new Gtk::Label(M("PREFERENCES_CROP_GUIDES") + ": ")), Gtk::PACK_SHRINK, 4);
    crophb->pack_start(*cropGuides);
    cropvb->pack_start(*crophb);
    cropAutoFit = Gtk::manage(new Gtk::CheckButton(M("PREFERENCES_CROP_AUTO_FIT")));
    cropvb->pack_start(*cropAutoFit);
    cropframe->add(*cropvb);
    mvbpp->pack_start(*cropframe, Gtk::PACK_SHRINK, 4);

    return mvbpp;
}

Gtk::Widget* Preferences::getPerformancePanel()
{
    Gtk::VBox* mainContainer = Gtk::manage(new Gtk::VBox());
    mainContainer->set_spacing(4);

    Gtk::Frame* fprevdemo = Gtk::manage(new Gtk::Frame(M("PREFERENCES_PREVDEMO")));
    Gtk::HBox* hbprevdemo = Gtk::manage(new Gtk::HBox(false, 4));
    Gtk::Label* lprevdemo = Gtk::manage(new Gtk::Label(M("PREFERENCES_PREVDEMO_LABEL")));
    cprevdemo = Gtk::manage(new Gtk::ComboBoxText());
    cprevdemo->append(M("PREFERENCES_PREVDEMO_FAST"));
    cprevdemo->append(M("PREFERENCES_PREVDEMO_SIDECAR"));
    cprevdemo->set_active(1);
    hbprevdemo->pack_start(*lprevdemo, Gtk::PACK_SHRINK);
    hbprevdemo->pack_start(*cprevdemo);
    fprevdemo->add(*hbprevdemo);
    mainContainer->pack_start(*fprevdemo, Gtk::PACK_SHRINK, 4);

    Gtk::Frame* ftiffserialize = Gtk::manage(new Gtk::Frame(M("PREFERENCES_SERIALIZE_TIFF_READ")));
    Gtk::HBox* htiffserialize = Gtk::manage(new Gtk::HBox(false, 4));
    ctiffserialize = Gtk::manage(new Gtk::CheckButton(M("PREFERENCES_SERIALIZE_TIFF_READ_LABEL")));
    ctiffserialize->set_tooltip_text(M("PREFERENCES_SERIALIZE_TIFF_READ_TOOLTIP"));
    htiffserialize->pack_start(*ctiffserialize);
    ftiffserialize->add(*htiffserialize);
    mainContainer->pack_start(*ftiffserialize, Gtk::PACK_SHRINK, 4);

    Gtk::Frame* fclut = Gtk::manage(new Gtk::Frame(M("PREFERENCES_CLUTSCACHE")));
    Gtk::HBox* clutCacheSizeHB = Gtk::manage(new Gtk::HBox());
    clutCacheSizeHB->set_spacing(4);
    Gtk::Label* CLUTLl = Gtk::manage(new Gtk::Label(M("PREFERENCES_CLUTSCACHE_LABEL") + ":", Gtk::ALIGN_START));
    clutCacheSizeSB = Gtk::manage(new Gtk::SpinButton());
    clutCacheSizeSB->set_digits(0);
    clutCacheSizeSB->set_increments(1, 5);
    clutCacheSizeSB->set_max_length(2);  // Will this be sufficient? :)
#ifdef _OPENMP
    clutCacheSizeSB->set_range(1, 3 * omp_get_num_procs());
#else
    clutCacheSizeSB->set_range(1, 12);
#endif
    clutCacheSizeHB->pack_start(*CLUTLl, Gtk::PACK_SHRINK, 0);
    clutCacheSizeHB->pack_end(*clutCacheSizeSB, Gtk::PACK_SHRINK, 0);
    fclut->add(*clutCacheSizeHB);
    mainContainer->pack_start(*fclut, Gtk::PACK_SHRINK, 4);

    Gtk::Frame* finspect = Gtk::manage(new Gtk::Frame(M("PREFERENCES_INSPECT_LABEL")));
    Gtk::HBox* maxIBuffersHB = Gtk::manage(new Gtk::HBox());
    maxIBuffersHB->set_spacing(4);
    maxIBuffersHB->set_tooltip_text(M("PREFERENCES_INSPECT_MAXBUFFERS_TOOLTIP"));
    Gtk::Label* maxIBufferLbl = Gtk::manage(new Gtk::Label(M("PREFERENCES_INSPECT_MAXBUFFERS_LABEL") + ":", Gtk::ALIGN_START));
    maxInspectorBuffersSB = Gtk::manage(new Gtk::SpinButton());
    maxInspectorBuffersSB->set_digits(0);
    maxInspectorBuffersSB->set_increments(1, 5);
    maxInspectorBuffersSB->set_max_length(2);
    maxInspectorBuffersSB->set_range(1, 12);  // ... we have to set a limit, 12 seem to be enough even for systems with tons of RAM
    maxIBuffersHB->pack_start(*maxIBufferLbl, Gtk::PACK_SHRINK, 0);
    maxIBuffersHB->pack_end(*maxInspectorBuffersSB, Gtk::PACK_SHRINK, 0);

    Gtk::VBox *inspectorvb = Gtk::manage(new Gtk::VBox());
    inspectorvb->add(*maxIBuffersHB);

    Gtk::HBox *insphb = Gtk::manage(new Gtk::HBox());
    thumbnailInspectorMode = Gtk::manage(new Gtk::ComboBoxText());
    thumbnailInspectorMode->append(M("PREFERENCES_THUMBNAIL_INSPECTOR_JPEG"));
    thumbnailInspectorMode->append(M("PREFERENCES_THUMBNAIL_INSPECTOR_RAW"));
    thumbnailInspectorMode->append(M("PREFERENCES_THUMBNAIL_INSPECTOR_RAW_IF_NO_JPEG_FULLSIZE"));
    insphb->pack_start(*Gtk::manage(new Gtk::Label(M("PREFERENCES_THUMBNAIL_INSPECTOR_MODE") + ": ")), Gtk::PACK_SHRINK, 4);
    insphb->pack_start(*thumbnailInspectorMode);
    inspectorvb->pack_start(*insphb);
    finspect->add (*inspectorvb);
    mainContainer->pack_start(*finspect, Gtk::PACK_SHRINK, 4);

    Gtk::Frame* fdenoise = Gtk::manage(new Gtk::Frame(M("PREFERENCES_NOISE")));
    Gtk::VBox* vbdenoise = Gtk::manage(new Gtk::VBox(Gtk::PACK_SHRINK, 4));

    Gtk::Label* lreloadneeded2 = Gtk::manage(new Gtk::Label(M("PREFERENCES_IMG_RELOAD_NEEDED"), Gtk::ALIGN_START));
    Gtk::HBox* threadLimitHB = Gtk::manage(new Gtk::HBox(Gtk::PACK_SHRINK, 4));
    threadLimitHB->set_tooltip_text(M("PREFERENCES_RGBDTL_TOOLTIP"));
    Gtk::Label* RGBDTLl = Gtk::manage(new Gtk::Label(M("PREFERENCES_RGBDTL_LABEL") + ":", Gtk::ALIGN_START));
    rgbDenoiseTreadLimitSB = Gtk::manage(new Gtk::SpinButton());
    rgbDenoiseTreadLimitSB->set_digits(0);
    rgbDenoiseTreadLimitSB->set_increments(1, 5);
    rgbDenoiseTreadLimitSB->set_max_length(2);  // Will this be sufficient? :)
#ifdef _OPENMP
    int maxThreadNumber = omp_get_max_threads();
#else
    int maxThreadNumber = 10;
#endif
    rgbDenoiseTreadLimitSB->set_range(0, maxThreadNumber);
    threadLimitHB->pack_start(*RGBDTLl, Gtk::PACK_SHRINK, 2);
    threadLimitHB->pack_end(*rgbDenoiseTreadLimitSB, Gtk::PACK_SHRINK, 2);

    Gtk::Label* dnlab = Gtk::manage(new Gtk::Label(M("PREFERENCES_LEVDN") + ":", Gtk::ALIGN_START));
    Gtk::Label* dnautlab = Gtk::manage(new Gtk::Label(M("PREFERENCES_LEVAUTDN") + ":", Gtk::ALIGN_START));
    Gtk::Label* dnautsimpllab = Gtk::manage(new Gtk::Label(M("PREFERENCES_SIMPLAUT") + ":", Gtk::ALIGN_START));
    Gtk::Label* dntilab = Gtk::manage(new Gtk::Label(M("PREFERENCES_TINB") + ":", Gtk::ALIGN_START));
    Gtk::Label* dnwavlab = Gtk::manage(new Gtk::Label(M("PREFERENCES_WAVLEV") + ":", Gtk::ALIGN_START));
    Gtk::Label* dnlisslab = Gtk::manage(new Gtk::Label(M("PREFERENCES_LISS") + ":", Gtk::ALIGN_START));

    dnv = Gtk::manage(new Gtk::ComboBoxText());
    dnv->append(M("PREFERENCES_MIN"));
    dnv->append(M("PREFERENCES_SMA"));
    dnv->append(M("PREFERENCES_MED"));
    dnv->append(M("PREFERENCES_MAX"));
    dnaut = Gtk::manage(new Gtk::ComboBoxText());
    dnaut->append(M("PREFERENCES_AUTLOW"));
    dnaut->append(M("PREFERENCES_AUTSTD"));

    dnautsimpl = Gtk::manage(new Gtk::ComboBoxText());
    dnautsimpl->append(M("PREFERENCES_STDAUT"));
    dnautsimpl->append(M("PREFERENCES_EXPAUT"));

    dnliss = Gtk::manage(new Gtk::ComboBoxText());
    dnliss->append(M("PREFERENCES_AUTLISVLOW"));   //very low
    dnliss->append(M("PREFERENCES_AUTLISLOW"));   //low
    dnliss->append(M("PREFERENCES_AUTLISSTD"));   //med
    dnliss->append(M("PREFERENCES_AUTLISMAX"));   //max

    dnti = Gtk::manage(new Gtk::ComboBoxText());
    dnti->append(M("PREFERENCES_TISTD"));
    dnti->append(M("PREFERENCES_TIMAX"));

    dnwavlev = Gtk::manage(new Gtk::ComboBoxText());
    dnwavlev->append(M("PREFERENCES_WLZER"));
    dnwavlev->append(M("PREFERENCES_WLONE"));
    dnwavlev->append(M("PREFERENCES_WLTWO"));

    Gtk::Table* colon = Gtk::manage(new Gtk::Table(6, 2));
    colon->attach(*dnlab, 0, 1, 0, 1, Gtk::FILL, Gtk::SHRINK, 2, 2);
    colon->attach(*dnv, 1, 2, 0, 1, Gtk::EXPAND | Gtk::FILL | Gtk::SHRINK, Gtk::SHRINK, 2, 2);
    colon->attach(*dnautlab, 0, 1, 1, 2, Gtk::FILL, Gtk::SHRINK, 2, 2);
    colon->attach(*dnaut, 1, 2, 1, 2, Gtk::EXPAND | Gtk::FILL | Gtk::SHRINK, Gtk::SHRINK, 2, 2);
    colon->attach(*dnautsimpllab, 0, 1, 2, 3, Gtk::FILL, Gtk::SHRINK, 2, 2);
    colon->attach(*dnautsimpl, 1, 2, 2, 3, Gtk::EXPAND | Gtk::FILL | Gtk::SHRINK, Gtk::SHRINK, 2, 2);
    colon->attach(*dnlisslab, 0, 1, 3, 4, Gtk::FILL, Gtk::SHRINK, 2, 2);
    colon->attach(*dnliss, 1, 2, 3, 4, Gtk::EXPAND | Gtk::FILL | Gtk::SHRINK, Gtk::SHRINK, 2, 2);
    colon->attach(*dntilab, 0, 1, 4, 5, Gtk::FILL, Gtk::SHRINK, 2, 2);
    colon->attach(*dnti, 1, 2, 4, 5, Gtk::EXPAND | Gtk::FILL | Gtk::SHRINK, Gtk::SHRINK, 2, 2);
    colon->attach(*dnwavlab, 0, 1, 5, 6, Gtk::FILL, Gtk::SHRINK, 2, 2);
    colon->attach(*dnwavlev, 1, 2, 5, 6, Gtk::EXPAND | Gtk::FILL | Gtk::SHRINK, Gtk::SHRINK, 2, 2);

    vbdenoise->pack_start(*lreloadneeded2, Gtk::PACK_SHRINK);
    vbdenoise->pack_start(*colon, Gtk::PACK_SHRINK);
    vbdenoise->pack_start(*threadLimitHB, Gtk::PACK_SHRINK);
    // <--- To be hard-coded and removed once tested
    cbdaubech = Gtk::manage(new Gtk::CheckButton(M("PREFERENCES_DAUB_LABEL"), Gtk::ALIGN_START));
    cbdaubech->set_tooltip_markup(M("PREFERENCES_DAUB_TOOLTIP"));
//   vbdenoise->pack_start (*cbdaubech, Gtk::PACK_SHRINK);
    // --->
    fdenoise->add(*vbdenoise);
    mainContainer->pack_start(*fdenoise, Gtk::PACK_SHRINK, 4);
    /*
        Gtk::Frame* flocalajust = Gtk::manage (new Gtk::Frame (M ("PREFERENCES_LOCAL")));
        Gtk::HBox* hblocalajust = Gtk::manage (new Gtk::HBox (false, 4));
        Gtk::Label* llocalajust = Gtk::manage (new Gtk::Label (M ("PREFERENCES_LOCALAJUST_LABEL")));
        clocalajust = Gtk::manage (new Gtk::ComboBoxText ());
        clocalajust->append (M ("PREFERENCES_LOCALAJUST_STD"));
        clocalajust->append (M ("PREFERENCES_LOCALAJUST_ENH"));
        clocalajust->append (M ("PREFERENCES_LOCALAJUST_ENHDEN"));
        clocalajust->set_active (2);
        hblocalajust->pack_start (*llocalajust, Gtk::PACK_SHRINK);
        hblocalajust->pack_start (*clocalajust);
        flocalajust->add (*hblocalajust);
        mainContainer->pack_start (*flocalajust, Gtk::PACK_SHRINK, 4);
    */

    return mainContainer;
}

Gtk::Widget* Preferences::getColorManagementPanel()
{

    Gtk::VBox* mvbcm = Gtk::manage(new Gtk::VBox());
    mvbcm->set_spacing(4);

    iccDir = Gtk::manage(new MyFileChooserButton(M("PREFERENCES_ICCDIR"), Gtk::FILE_CHOOSER_ACTION_SELECT_FOLDER));
    setExpandAlignProperties(iccDir, true, false, Gtk::ALIGN_FILL, Gtk::ALIGN_CENTER);
    Gtk::Label* pdlabel = Gtk::manage(new Gtk::Label(M("PREFERENCES_ICCDIR") + ":", Gtk::ALIGN_START));
    setExpandAlignProperties(pdlabel, false, false, Gtk::ALIGN_FILL, Gtk::ALIGN_CENTER);

    Gtk::Grid* iccdgrid = Gtk::manage(new Gtk::Grid());
    setExpandAlignProperties(iccdgrid, true, false, Gtk::ALIGN_FILL, Gtk::ALIGN_FILL);
    iccdgrid->set_column_spacing(4);

    Gtk::Label* monProfileRestartNeeded = Gtk::manage ( new Gtk::Label (Glib::ustring (" (") + M ("PREFERENCES_APPLNEXTSTARTUP") + ")") );
    setExpandAlignProperties(monProfileRestartNeeded, false, false, Gtk::ALIGN_START, Gtk::ALIGN_BASELINE);

    iccdgrid->attach(*pdlabel, 0, 0, 1, 1);
    iccdgrid->attach(*iccDir, 1, 0, 1, 1);
    iccdgrid->attach (*monProfileRestartNeeded, 2, 0, 1, 1);

    iccDir->signal_selection_changed().connect(sigc::mem_fun(this, &Preferences::iccDirChanged));

    mvbcm->pack_start(*iccdgrid, Gtk::PACK_SHRINK);

    //------------------------- MONITOR ----------------------

    Gtk::Frame* fmonitor = Gtk::manage(new Gtk::Frame(M("PREFERENCES_MONITOR")));
    Gtk::Grid* gmonitor = Gtk::manage(new Gtk::Grid());
    gmonitor->set_column_spacing(4);

    monProfile = Gtk::manage(new Gtk::ComboBoxText());
    setExpandAlignProperties(monProfile, true, false, Gtk::ALIGN_FILL, Gtk::ALIGN_CENTER);
    Gtk::Label* mplabel = Gtk::manage(new Gtk::Label(M("PREFERENCES_MONPROFILE") + ":", Gtk::ALIGN_START));
    setExpandAlignProperties(mplabel, false, false, Gtk::ALIGN_START, Gtk::ALIGN_CENTER);

    monIntent = Gtk::manage(new Gtk::ComboBoxText());
    setExpandAlignProperties(monIntent, true, false, Gtk::ALIGN_FILL, Gtk::ALIGN_CENTER);
    Gtk::Label* milabel = Gtk::manage(new Gtk::Label(M("PREFERENCES_MONINTENT") + ":", Gtk::ALIGN_START));
    setExpandAlignProperties(milabel, false, false, Gtk::ALIGN_START, Gtk::ALIGN_CENTER);

    monProfile->append(M("PREFERENCES_PROFILE_NONE"));
    monProfile->set_active(0);

    const std::vector<Glib::ustring> profiles = rtengine::ICCStore::getInstance()->getProfiles(rtengine::ICCStore::ProfileType::MONITOR);

    for (const auto profile : profiles) {
        if (profile.find("file:") != 0) {
            monProfile->append(profile);
        }
    }

    // same order as the enum
    monIntent->append(M("PREFERENCES_INTENT_PERCEPTUAL"));
    monIntent->append(M("PREFERENCES_INTENT_RELATIVE"));
    monIntent->append(M("PREFERENCES_INTENT_ABSOLUTE"));
    monIntent->set_active(1);
    monIntent->set_size_request(120, -1);

    monBPC = Gtk::manage(new Gtk::CheckButton(M("PREFERENCES_CMMBPC")));
    setExpandAlignProperties(monBPC, false, false, Gtk::ALIGN_START, Gtk::ALIGN_CENTER);
    monBPC->set_active(true);

//#if defined(WIN32) // Auto-detection not implemented for Linux, see issue 851
    cbAutoMonProfile = Gtk::manage(new Gtk::CheckButton(M("PREFERENCES_AUTOMONPROFILE")));
    setExpandAlignProperties(cbAutoMonProfile, false, false, Gtk::ALIGN_START, Gtk::ALIGN_CENTER);
    autoMonProfileConn = cbAutoMonProfile->signal_toggled().connect(sigc::mem_fun(*this, &Preferences::autoMonProfileToggled));
//#endif

    int row = 0;
    gmonitor->attach(*mplabel, 0, row, 1, 1);
#if defined(__APPLE__) // monitor profile not supported on apple
    Gtk::Label *osxwarn = Gtk::manage(new Gtk::Label(M("PREFERENCES_MONPROFILE_WARNOSX"), Gtk::ALIGN_START));
    setExpandAlignProperties(osxwarn, false, false, Gtk::ALIGN_CENTER, Gtk::ALIGN_CENTER);
    gmonitor->attach(*osxwarn, 1, row, 1, 1);
#else
    gmonitor->attach(*monProfile, 1, row, 1, 1);
#endif
    ++row;
//#if defined(WIN32)
    gmonitor->attach(*cbAutoMonProfile, 1, row, 1, 1);
    ++row;
//#endif
    gmonitor->attach(*milabel, 0, row, 1, 1);
    gmonitor->attach(*monIntent, 1, row, 1, 1);
    ++row;
    gmonitor->attach(*monBPC, 0, row, 2, 1);

//#if defined(WIN32)
    autoMonProfileToggled();
//#endif

    fmonitor->add(*gmonitor);

    mvbcm->pack_start(*fmonitor, Gtk::PACK_SHRINK);

    //------------------------- PRINTER ----------------------

    Gtk::Frame* fprinter = Gtk::manage(new Gtk::Frame(M("PREFERENCES_PRINTER")));
    Gtk::Grid* gprinter = Gtk::manage(new Gtk::Grid());
    gprinter->set_column_spacing(4);
    prtProfile = Gtk::manage(new Gtk::ComboBoxText());
    setExpandAlignProperties(prtProfile, true, false, Gtk::ALIGN_FILL, Gtk::ALIGN_CENTER);
    Gtk::Label* pplabel = Gtk::manage(new Gtk::Label(M("PREFERENCES_PRTPROFILE") + ":"));
    setExpandAlignProperties(pplabel, false, false, Gtk::ALIGN_START, Gtk::ALIGN_CENTER);

    prtIntent = Gtk::manage(new Gtk::ComboBoxText());
    setExpandAlignProperties(prtIntent, true, false, Gtk::ALIGN_FILL, Gtk::ALIGN_CENTER);
    Gtk::Label* pilabel = Gtk::manage(new Gtk::Label(M("PREFERENCES_PRTINTENT") + ":"));
    setExpandAlignProperties(pilabel, false, false, Gtk::ALIGN_START, Gtk::ALIGN_CENTER);

    prtProfile->append(M("PREFERENCES_PROFILE_NONE"));
    prtProfile->set_active(0);

    const std::vector<Glib::ustring> prtprofiles = rtengine::ICCStore::getInstance()->getProfiles(rtengine::ICCStore::ProfileType::PRINTER);

    for (const auto prtprofile : prtprofiles) {
        prtProfile->append(prtprofile);
    }

    // same order as the enum
    prtIntent->append(M("PREFERENCES_INTENT_PERCEPTUAL"));
    prtIntent->append(M("PREFERENCES_INTENT_RELATIVE"));
    prtIntent->append(M("PREFERENCES_INTENT_ABSOLUTE"));
    prtIntent->set_active(1);

    prtBPC = Gtk::manage(new Gtk::CheckButton(M("PREFERENCES_CMMBPC")));
    setExpandAlignProperties(prtBPC, false, false, Gtk::ALIGN_START, Gtk::ALIGN_CENTER);
    prtBPC->set_active(true);

    row = 0;
    gprinter->attach(*pplabel, 0, row, 1, 1);
    gprinter->attach(*prtProfile, 1, row, 1, 1);
    ++row;
    gprinter->attach(*pilabel, 0, row, 1, 1);
    gprinter->attach(*prtIntent, 1, row, 1, 1);
    ++row;
    gprinter->attach(*prtBPC, 0, row, 2, 1);

//#if defined(WIN32)
    autoMonProfileToggled();
//#endif

    fprinter->add(*gprinter);

    mvbcm->pack_start(*fprinter, Gtk::PACK_SHRINK);
    return mvbcm;
}

Gtk::Widget* Preferences::getGeneralPanel()
{

    Gtk::Grid* mvbsd = Gtk::manage(new Gtk::Grid());
    mvbsd->set_column_spacing(4);
    mvbsd->set_row_spacing(4);

    Gtk::Frame* fworklflow = Gtk::manage(new Gtk::Frame(M("PREFERENCES_WORKFLOW")));
    setExpandAlignProperties(fworklflow, true, false, Gtk::ALIGN_FILL, Gtk::ALIGN_START);
    Gtk::Grid* workflowGrid = Gtk::manage(new Gtk::Grid());
    workflowGrid->set_column_spacing(4);
    workflowGrid->set_row_spacing(4);
    setExpandAlignProperties(workflowGrid, false, false, Gtk::ALIGN_FILL, Gtk::ALIGN_FILL);

    Gtk::Label* flayoutlab = Gtk::manage(new Gtk::Label(M("PREFERENCES_EDITORLAYOUT") + ":"));
    setExpandAlignProperties(flayoutlab, false, false, Gtk::ALIGN_START, Gtk::ALIGN_BASELINE);
    editorLayout = Gtk::manage(new Gtk::ComboBoxText());
    setExpandAlignProperties(editorLayout, true, false, Gtk::ALIGN_FILL, Gtk::ALIGN_BASELINE);
    editorLayout->append(M("PREFERENCES_SINGLETAB"));
    editorLayout->append(M("PREFERENCES_SINGLETABVERTAB"));
    editorLayout->append(M("PREFERENCES_MULTITAB"));
    editorLayout->append(M("PREFERENCES_MULTITABDUALMON"));
    editorLayout->set_active(2);
    Gtk::CellRendererText* cellRenderer = dynamic_cast<Gtk::CellRendererText*>(editorLayout->get_first_cell());
    cellRenderer->property_ellipsize() = Pango::ELLIPSIZE_MIDDLE;
    cellRenderer->property_ellipsize_set() = true;
    editorLayout->signal_changed().connect(sigc::mem_fun(*this, &Preferences::layoutComboChanged));
    layoutComboChanged(); // update the tooltip
    Gtk::Label* lNextStart = Gtk::manage(new Gtk::Label(Glib::ustring("(") + M("PREFERENCES_APPLNEXTSTARTUP") + ")"));
    setExpandAlignProperties(lNextStart, false, false, Gtk::ALIGN_START, Gtk::ALIGN_BASELINE);
    workflowGrid->attach_next_to(*flayoutlab, Gtk::POS_LEFT, 1, 1);
    workflowGrid->attach_next_to(*editorLayout, *flayoutlab, Gtk::POS_RIGHT, 1, 1);
    workflowGrid->attach_next_to(*lNextStart, *editorLayout, Gtk::POS_RIGHT, 1, 1);

    Gtk::Label* curveBBoxPosL = Gtk::manage(new Gtk::Label(M("PREFERENCES_CURVEBBOXPOS") + ":"));
    setExpandAlignProperties(curveBBoxPosL, false, false, Gtk::ALIGN_START, Gtk::ALIGN_BASELINE);
    curveBBoxPosC = Gtk::manage(new Gtk::ComboBoxText());
    setExpandAlignProperties(curveBBoxPosC, true, false, Gtk::ALIGN_FILL, Gtk::ALIGN_BASELINE);
    curveBBoxPosC->append(M("PREFERENCES_CURVEBBOXPOS_ABOVE"));
    curveBBoxPosC->append(M("PREFERENCES_CURVEBBOXPOS_RIGHT"));
    curveBBoxPosC->append(M("PREFERENCES_CURVEBBOXPOS_BELOW"));
    curveBBoxPosC->append(M("PREFERENCES_CURVEBBOXPOS_LEFT"));
    curveBBoxPosC->set_active(1);
    Gtk::Label* curveBBoxPosRestartL = Gtk::manage(new Gtk::Label(Glib::ustring("(") + M("PREFERENCES_APPLNEXTSTARTUP") + ")"));
    setExpandAlignProperties(curveBBoxPosRestartL, false, false, Gtk::ALIGN_START, Gtk::ALIGN_BASELINE);
    workflowGrid->attach_next_to(*curveBBoxPosL, *flayoutlab, Gtk::POS_BOTTOM, 1, 1);
    workflowGrid->attach_next_to(*curveBBoxPosC, *editorLayout, Gtk::POS_BOTTOM, 1, 1);
    workflowGrid->attach_next_to(*curveBBoxPosRestartL, *lNextStart, Gtk::POS_BOTTOM, 1, 1);

    ckbHistogramPositionLeft = Gtk::manage(new Gtk::CheckButton(M("PREFERENCES_HISTOGRAMPOSITIONLEFT")));
    setExpandAlignProperties(ckbHistogramPositionLeft, false, false, Gtk::ALIGN_START, Gtk::ALIGN_BASELINE);
    workflowGrid->attach_next_to(*ckbHistogramPositionLeft, *curveBBoxPosL, Gtk::POS_BOTTOM, 1, 1);

    ckbFileBrowserToolbarSingleRow = Gtk::manage(new Gtk::CheckButton(M("PREFERENCES_FILEBROWSERTOOLBARSINGLEROW")));
    setExpandAlignProperties(ckbFileBrowserToolbarSingleRow, false, false, Gtk::ALIGN_START, Gtk::ALIGN_START);
    ckbShowFilmStripToolBar = Gtk::manage(new Gtk::CheckButton(M("PREFERENCES_SHOWFILMSTRIPTOOLBAR")));
    setExpandAlignProperties(ckbShowFilmStripToolBar, false, false, Gtk::ALIGN_START, Gtk::ALIGN_START);
    workflowGrid->attach_next_to(*ckbFileBrowserToolbarSingleRow, *ckbHistogramPositionLeft, Gtk::POS_BOTTOM, 1, 1);
    workflowGrid->attach_next_to(*ckbShowFilmStripToolBar, *curveBBoxPosC, Gtk::POS_BOTTOM, 2, 1);

    Gtk::Label* hb4label = Gtk::manage(new Gtk::Label(M("PREFERENCES_TP_LABEL")));
    setExpandAlignProperties(hb4label, false, false, Gtk::ALIGN_START, Gtk::ALIGN_BASELINE);
    ckbHideTPVScrollbar = Gtk::manage(new Gtk::CheckButton(M("PREFERENCES_TP_VSCROLLBAR")));
    setExpandAlignProperties(ckbHideTPVScrollbar, false, false, Gtk::ALIGN_START, Gtk::ALIGN_BASELINE);
#if defined(__linux__) && ((GTK_MAJOR_VERSION == 3 && GTK_MINOR_VERSION > 18) || GTK_MAJOR_VERSION > 3)
    // Cannot scroll toolbox with mousewheel when HideTPVScrollbar=true #3413
    ckbHideTPVScrollbar->set_active(false);
    ckbHideTPVScrollbar->set_sensitive(false);
#endif
    ckbUseIconNoText = Gtk::manage(new Gtk::CheckButton(M("PREFERENCES_TP_USEICONORTEXT")));
    setExpandAlignProperties(ckbUseIconNoText, false, false, Gtk::ALIGN_START, Gtk::ALIGN_BASELINE);
    workflowGrid->attach_next_to(*hb4label, *ckbFileBrowserToolbarSingleRow, Gtk::POS_BOTTOM, 1, 1);
    workflowGrid->attach_next_to(*ckbHideTPVScrollbar, *hb4label, Gtk::POS_RIGHT, 1, 1);
    workflowGrid->attach_next_to(*ckbUseIconNoText, *ckbHideTPVScrollbar, Gtk::POS_RIGHT, 1, 1);
    ckbAutoSaveTpOpen = Gtk::manage(new Gtk::CheckButton(M("PREFERENCES_AUTOSAVE_TP_OPEN")));
    workflowGrid->attach_next_to(*ckbAutoSaveTpOpen, *hb4label, Gtk::POS_BOTTOM, 1, 1);
    btnSaveTpOpenNow = Gtk::manage(new Gtk::Button(M("PREFERENCES_SAVE_TP_OPEN_NOW")));
    setExpandAlignProperties(btnSaveTpOpenNow, false, false, Gtk::ALIGN_START, Gtk::ALIGN_BASELINE);
    workflowGrid->attach_next_to(*btnSaveTpOpenNow, *ckbAutoSaveTpOpen, Gtk::POS_RIGHT, 1, 1);

    auto save_tp_open_now =
    [&]() -> void {
        parent->writeToolExpandedStatus(moptions.tpOpen);
    };
    btnSaveTpOpenNow->signal_clicked().connect(save_tp_open_now);

    fworklflow->add(*workflowGrid);

    mvbsd->attach_next_to(*fworklflow, Gtk::POS_TOP, 2, 1);

    // ---------------------------------------------

    Gtk::Frame* flang = Gtk::manage(new Gtk::Frame(M("PREFERENCES_LANG")));
    setExpandAlignProperties(flang, true, false, Gtk::ALIGN_FILL, Gtk::ALIGN_START);
    Gtk::Grid* langGrid = Gtk::manage(new Gtk::Grid());
    langGrid->set_column_spacing(4);
    langGrid->set_row_spacing(4);
    setExpandAlignProperties(langGrid, false, false, Gtk::ALIGN_FILL, Gtk::ALIGN_BASELINE);

    ckbLangAutoDetect =  Gtk::manage(new Gtk::CheckButton(M("PREFERENCES_LANGAUTODETECT")));
    setExpandAlignProperties(ckbLangAutoDetect, false, false, Gtk::ALIGN_START, Gtk::ALIGN_BASELINE);

    Gtk::Label* langlab = Gtk::manage(new Gtk::Label(M("PREFERENCES_SELECTLANG") + ":"));
    setExpandAlignProperties(langlab, false, false, Gtk::ALIGN_START, Gtk::ALIGN_BASELINE);
    languages = Gtk::manage(new Gtk::ComboBoxText());
    setExpandAlignProperties(languages, false, false, Gtk::ALIGN_START, Gtk::ALIGN_BASELINE);

    std::vector<Glib::ustring> langs;
    parseDir(argv0 + "/languages", langs, "");

    for (size_t i = 0; i < langs.size(); i++) {
        if ("default" != langs[i] && "README" != langs[i] && "LICENSE" != langs[i]) {
            languages->append(langs[i]);
        }
    }

    Gtk::Label* langw = Gtk::manage(new Gtk::Label(Glib::ustring(" (") + M("PREFERENCES_APPLNEXTSTARTUP") + ")"));
    setExpandAlignProperties(langw, false, false, Gtk::ALIGN_START, Gtk::ALIGN_BASELINE);
    langGrid->attach_next_to(*ckbLangAutoDetect, Gtk::POS_LEFT, 3, 1);
    langGrid->attach_next_to(*langlab, *ckbLangAutoDetect, Gtk::POS_BOTTOM, 1, 1);
    langGrid->attach_next_to(*languages, *langlab, Gtk::POS_RIGHT, 1, 1);
    langGrid->attach_next_to(*langw, *languages, Gtk::POS_RIGHT, 1, 1);
    flang->add(*langGrid);
    mvbsd->attach_next_to(*flang, *fworklflow, Gtk::POS_BOTTOM, 2, 1);

    // ---------------------------------------------


    Gtk::Frame* flocal = Gtk::manage(new Gtk::Frame(M("PREFERENCES_LOCAL")));
    setExpandAlignProperties(flocal, true, false, Gtk::ALIGN_FILL, Gtk::ALIGN_START);
    Gtk::Grid* localGrid = Gtk::manage(new Gtk::Grid());
    localGrid->set_column_spacing(4);
    localGrid->set_row_spacing(4);
    setExpandAlignProperties(localGrid, false, false, Gtk::ALIGN_FILL, Gtk::ALIGN_BASELINE);

    ckbShowdelimspot =  Gtk::manage(new Gtk::CheckButton(M("PREFERENCES_LOCALSHOWDELIMSPOT")));
    setExpandAlignProperties(ckbShowdelimspot, false, false, Gtk::ALIGN_START, Gtk::ALIGN_START);
    localGrid->attach_next_to(*ckbShowdelimspot, Gtk::POS_LEFT, 3, 1);

    flocal->add(*localGrid);
    mvbsd->attach_next_to(*flocal, *flang, Gtk::POS_BOTTOM, 2, 1);

    //--------------------------------------------------

    Gtk::Frame* ftheme = Gtk::manage(new Gtk::Frame(M("PREFERENCES_THEME")));
    setExpandAlignProperties(ftheme, true, false, Gtk::ALIGN_FILL, Gtk::ALIGN_START);
    Gtk::Grid* themeGrid = Gtk::manage(new Gtk::Grid());
    themeGrid->set_column_spacing(4);
    themeGrid->set_row_spacing(4);
    setExpandAlignProperties(themeGrid, false, false, Gtk::ALIGN_FILL, Gtk::ALIGN_FILL);

    Gtk::Label* themelab = Gtk::manage(new Gtk::Label(M("PREFERENCES_SELECTTHEME") + ":"));
    setExpandAlignProperties(themelab, false, false, Gtk::ALIGN_START, Gtk::ALIGN_BASELINE);
    theme = Gtk::manage(new Gtk::ComboBoxText());
    setExpandAlignProperties(theme, false, false, Gtk::ALIGN_START, Gtk::ALIGN_BASELINE);

    theme->set_active(0);
    parseThemeDir(Glib::build_filename(argv0, "themes"));

    for (size_t i = 0; i < themeFNames.size(); i++) {
        theme->append(themeFNames.at(i).shortFName);
    }

    themeGrid->attach_next_to(*themelab, Gtk::POS_LEFT, 1, 1);
    themeGrid->attach_next_to(*theme, *themelab, Gtk::POS_RIGHT, 1, 1);

    Gtk::Label* fontlab = Gtk::manage(new Gtk::Label(M("PREFERENCES_SELECTFONT")));
    setExpandAlignProperties(fontlab, false, false, Gtk::ALIGN_FILL, Gtk::ALIGN_BASELINE);
    fontButton = Gtk::manage(new Gtk::FontButton());
    setExpandAlignProperties(fontButton, false, false, Gtk::ALIGN_FILL, Gtk::ALIGN_BASELINE);
    fontButton->set_use_size(true);

    if (options.fontFamily == "default") {
        fontButton->set_font_name(Glib::ustring::compose("%1 %2", initialFontFamily, initialFontSize));
    } else {
        fontButton->set_font_name(Glib::ustring::compose("%1 %2", options.fontFamily, options.fontSize));
    }

    themeGrid->attach_next_to(*fontlab, *theme, Gtk::POS_RIGHT, 1, 1);
    themeGrid->attach_next_to(*fontButton, *fontlab, Gtk::POS_RIGHT, 1, 1);

    Gtk::Label* cpfontlab = Gtk::manage(new Gtk::Label(M("PREFERENCES_SELECTFONT_COLPICKER") + ":"));
    setExpandAlignProperties(cpfontlab, false, false, Gtk::ALIGN_FILL, Gtk::ALIGN_BASELINE);
    colorPickerFontButton = Gtk::manage(new Gtk::FontButton());
    setExpandAlignProperties(fontButton, false, false, Gtk::ALIGN_FILL, Gtk::ALIGN_BASELINE);
    colorPickerFontButton->set_use_size(true);

    if (options.fontFamily == "default") {
        colorPickerFontButton->set_font_name(Glib::ustring::compose("%1 %2", initialFontFamily, initialFontSize));
    } else {
        colorPickerFontButton->set_font_name(Glib::ustring::compose("%1 %2", options.CPFontFamily, options.CPFontSize));
    }

    themeGrid->attach_next_to(*cpfontlab, *fontButton, Gtk::POS_RIGHT, 1, 1);
    themeGrid->attach_next_to(*colorPickerFontButton, *cpfontlab, Gtk::POS_RIGHT, 1, 1);

    Gtk::Label* cutOverlayLabel = Gtk::manage(new Gtk::Label(M("PREFERENCES_CUTOVERLAYBRUSH") + ":"));
    setExpandAlignProperties(cutOverlayLabel, false, false, Gtk::ALIGN_START, Gtk::ALIGN_BASELINE);
    butCropCol = Gtk::manage(new Gtk::ColorButton());
    setExpandAlignProperties(butCropCol, false, false, Gtk::ALIGN_START, Gtk::ALIGN_CENTER);
    butCropCol->set_use_alpha(true);
    themeGrid->attach_next_to(*cutOverlayLabel, *themelab, Gtk::POS_BOTTOM, 1, 1);
    themeGrid->attach_next_to(*butCropCol, *cutOverlayLabel, Gtk::POS_RIGHT, 1, 1);

    Gtk::Label* navGuideLabel = Gtk::manage(new Gtk::Label(M("PREFERENCES_NAVGUIDEBRUSH") + ":"));
    setExpandAlignProperties(navGuideLabel, false, false, Gtk::ALIGN_START, Gtk::ALIGN_BASELINE);
    butNavGuideCol = Gtk::manage(new Gtk::ColorButton());
    setExpandAlignProperties(butNavGuideCol, false, false, Gtk::ALIGN_START, Gtk::ALIGN_CENTER);
    butNavGuideCol->set_use_alpha(true);
    themeGrid->attach_next_to(*navGuideLabel, *butCropCol, Gtk::POS_RIGHT, 2, 1);
    themeGrid->attach_next_to(*butNavGuideCol, *navGuideLabel, Gtk::POS_RIGHT, 1, 1);

    ftheme->add(*themeGrid);
    mvbsd->attach_next_to(*ftheme, *flocal, Gtk::POS_BOTTOM, 2, 1);

    // ---------------------------------------------

    Gtk::Frame* fclip = Gtk::manage(new Gtk::Frame(M("PREFERENCES_CLIPPINGIND")));
    setExpandAlignProperties(fclip, true, false, Gtk::ALIGN_FILL, Gtk::ALIGN_FILL);
    Gtk::Grid* clipGrid = Gtk::manage(new Gtk::Grid());
    clipGrid->set_column_spacing(4);
    clipGrid->set_row_spacing(4);
    setExpandAlignProperties(clipGrid, false, false, Gtk::ALIGN_FILL, Gtk::ALIGN_FILL);

    Gtk::Label* hll = Gtk::manage(new Gtk::Label(M("PREFERENCES_HLTHRESHOLD") + ": "));
    setExpandAlignProperties(hll, true, false, Gtk::ALIGN_START, Gtk::ALIGN_BASELINE);
    hlThresh = Gtk::manage(new Gtk::SpinButton());
    setExpandAlignProperties(hlThresh, false, false, Gtk::ALIGN_END, Gtk::ALIGN_BASELINE);
    hlThresh->set_digits(0);
    hlThresh->set_increments(1, 10);
    hlThresh->set_range(0, 255);
    clipGrid->attach_next_to(*hll, Gtk::POS_LEFT, 1, 1);
    clipGrid->attach_next_to(*hlThresh, *hll, Gtk::POS_RIGHT, 1, 1);

    Gtk::Label* shl = Gtk::manage(new Gtk::Label(M("PREFERENCES_SHTHRESHOLD") + ": "));
    setExpandAlignProperties(shl, true, false, Gtk::ALIGN_START, Gtk::ALIGN_BASELINE);
    shThresh = Gtk::manage(new Gtk::SpinButton());
    setExpandAlignProperties(shThresh, false, false, Gtk::ALIGN_END, Gtk::ALIGN_BASELINE);
    shThresh->show();
    shThresh->set_digits(0);
    shThresh->set_increments(1, 10);
    shThresh->set_range(0, 255);
    clipGrid->attach_next_to(*shl, *hll, Gtk::POS_BOTTOM, 1, 1);
    clipGrid->attach_next_to(*shThresh, *shl, Gtk::POS_RIGHT, 1, 1);

    fclip->add(*clipGrid);
    mvbsd->attach_next_to(*fclip, *ftheme, Gtk::POS_BOTTOM, 1, 1);

    // ---------------------------------------------

    Gtk::Frame* fnav = Gtk::manage(new Gtk::Frame(M("PREFERENCES_NAVIGATIONFRAME")));
    setExpandAlignProperties(fclip, true, false, Gtk::ALIGN_FILL, Gtk::ALIGN_FILL);
    Gtk::Grid* navigationGrid = Gtk::manage(new Gtk::Grid());
    navigationGrid->set_column_spacing(4);
    navigationGrid->set_row_spacing(4);
    setExpandAlignProperties(fclip, false, false, Gtk::ALIGN_START, Gtk::ALIGN_FILL);

    Gtk::Label* panFactorLabel = Gtk::manage(new Gtk::Label(M("PREFERENCES_PANFACTORLABEL") + ":", Gtk::ALIGN_START));
    setExpandAlignProperties(panFactorLabel, false, false, Gtk::ALIGN_START, Gtk::ALIGN_BASELINE);
    panFactor = Gtk::manage(new Gtk::SpinButton());
    setExpandAlignProperties(panFactor, true, false, Gtk::ALIGN_START, Gtk::ALIGN_BASELINE);
    panFactor->set_digits(0);
    panFactor->set_increments(1, 5);
    panFactor->set_range(1, 10);
    navigationGrid->attach_next_to(*panFactorLabel, Gtk::POS_LEFT, 1, 1);
    navigationGrid->attach_next_to(*panFactor, *panFactorLabel, Gtk::POS_RIGHT, 1, 1);

    rememberZoomPanCheckbutton = Gtk::manage(new Gtk::CheckButton(M("PREFERENCES_REMEMBERZOOMPAN")));
    setExpandAlignProperties(rememberZoomPanCheckbutton, false, false, Gtk::ALIGN_START, Gtk::ALIGN_BASELINE);
    rememberZoomPanCheckbutton->set_tooltip_text(M("PREFERENCES_REMEMBERZOOMPAN_TOOLTIP"));

    navigationGrid->attach_next_to(*rememberZoomPanCheckbutton, *panFactorLabel, Gtk::POS_BOTTOM, 2, 1);

    fnav->add(*navigationGrid);
    mvbsd->attach_next_to(*fnav, *fclip, Gtk::POS_RIGHT, 1, 1);

    // ---------------------------------------------

    Gtk::Frame* fdg = Gtk::manage(new Gtk::Frame(M("PREFERENCES_EXTERNALEDITOR")));
    setExpandAlignProperties(fdg, true, false, Gtk::ALIGN_FILL, Gtk::ALIGN_FILL);
    Gtk::Grid* externaleditorGrid = Gtk::manage(new Gtk::Grid());
    externaleditorGrid->set_column_spacing(4);
    externaleditorGrid->set_row_spacing(4);
    setExpandAlignProperties(externaleditorGrid, false, false, Gtk::ALIGN_FILL, Gtk::ALIGN_FILL);

    edOther = Gtk::manage(new Gtk::RadioButton(M("PREFERENCES_EDITORCMDLINE") + ":"));
    setExpandAlignProperties(edOther, false, false, Gtk::ALIGN_START, Gtk::ALIGN_CENTER);
    editorToSendTo = Gtk::manage(new Gtk::Entry());
    setExpandAlignProperties(editorToSendTo, true, false, Gtk::ALIGN_FILL, Gtk::ALIGN_BASELINE);
    Gtk::RadioButton::Group ge = edOther->get_group();

#ifdef __APPLE__
    edGimp = Gtk::manage(new Gtk::RadioButton("GIMP"));
    setExpandAlignProperties(edGimp, false, false, Gtk::ALIGN_START, Gtk::ALIGN_CENTER);
    edGimp->set_group(ge);
    externaleditorGrid->attach_next_to(*edGimp, Gtk::POS_TOP, 2, 1);

    edPS = Gtk::manage(new Gtk::RadioButton(M("PREFERENCES_PSPATH") + ":"));
    setExpandAlignProperties(edPS, false, false, Gtk::ALIGN_START, Gtk::ALIGN_CENTER);
    psDir = Gtk::manage(new MyFileChooserButton(M("PREFERENCES_PSPATH"), Gtk::FILE_CHOOSER_ACTION_SELECT_FOLDER));
    setExpandAlignProperties(psDir, true, false, Gtk::ALIGN_FILL, Gtk::ALIGN_CENTER);
    externaleditorGrid->attach_next_to(*edPS, *edGimp, Gtk::POS_BOTTOM, 1, 1);
    externaleditorGrid->attach_next_to(*psDir, *edPS, Gtk::POS_RIGHT, 1, 1);
    edPS->set_group(ge);

    externaleditorGrid->attach_next_to(*edOther, *edPS, Gtk::POS_BOTTOM, 1, 1);
    externaleditorGrid->attach_next_to(*editorToSendTo, *edOther, Gtk::POS_RIGHT, 1, 1);
#elif defined WIN32
    edGimp = Gtk::manage(new Gtk::RadioButton(M("PREFERENCES_GIMPPATH") + ":"));
    setExpandAlignProperties(edGimp, false, false, Gtk::ALIGN_START, Gtk::ALIGN_CENTER);
    gimpDir = Gtk::manage(new MyFileChooserButton(M("PREFERENCES_GIMPPATH"), Gtk::FILE_CHOOSER_ACTION_SELECT_FOLDER));
    setExpandAlignProperties(gimpDir, true, false, Gtk::ALIGN_FILL, Gtk::ALIGN_CENTER);
    externaleditorGrid->attach_next_to(*edGimp, Gtk::POS_TOP, 1, 1);
    externaleditorGrid->attach_next_to(*gimpDir, *edGimp, Gtk::POS_RIGHT, 1, 1);
    edGimp->set_group(ge);

    edPS = Gtk::manage(new Gtk::RadioButton(M("PREFERENCES_PSPATH") + ":"));
    setExpandAlignProperties(edPS, false, false, Gtk::ALIGN_START, Gtk::ALIGN_CENTER);
    psDir = Gtk::manage(new MyFileChooserButton(M("PREFERENCES_PSPATH"), Gtk::FILE_CHOOSER_ACTION_SELECT_FOLDER));
    setExpandAlignProperties(psDir, true, false, Gtk::ALIGN_FILL, Gtk::ALIGN_CENTER);
    externaleditorGrid->attach_next_to(*edPS, *edGimp, Gtk::POS_BOTTOM, 1, 1);
    externaleditorGrid->attach_next_to(*psDir, *edPS, Gtk::POS_RIGHT, 1, 1);
    edPS->set_group(ge);

    externaleditorGrid->attach_next_to(*edOther, *edPS, Gtk::POS_BOTTOM, 1, 1);
    externaleditorGrid->attach_next_to(*editorToSendTo, *edOther, Gtk::POS_RIGHT, 1, 1);
#else
    edGimp = Gtk::manage(new Gtk::RadioButton("GIMP"));
    setExpandAlignProperties(edGimp, false, false, Gtk::ALIGN_START, Gtk::ALIGN_CENTER);
    externaleditorGrid->attach_next_to(*edGimp, Gtk::POS_TOP, 2, 1);
    edGimp->set_group(ge);

    externaleditorGrid->attach_next_to(*edOther, *edGimp, Gtk::POS_BOTTOM, 1, 1);
    externaleditorGrid->attach_next_to(*editorToSendTo, *edOther, Gtk::POS_RIGHT, 1, 1);
#endif

    fdg->add(*externaleditorGrid);
    mvbsd->attach_next_to(*fdg, *fclip, Gtk::POS_BOTTOM, 2, 1);
    langAutoDetectConn = ckbLangAutoDetect->signal_toggled().connect(sigc::mem_fun(*this, &Preferences::langAutoDetectToggled));
    tconn = theme->signal_changed().connect(sigc::mem_fun(*this, &Preferences::themeChanged));
    fconn = fontButton->signal_font_set().connect(sigc::mem_fun(*this, &Preferences::fontChanged));
    cpfconn = colorPickerFontButton->signal_font_set().connect(sigc::mem_fun(*this, &Preferences::cpFontChanged));

    return mvbsd;
}

Gtk::Widget* Preferences::getFileBrowserPanel()
{

    Gtk::VBox* mvbfb = Gtk::manage(new Gtk::VBox());

    Gtk::Frame* fsd = Gtk::manage(new Gtk::Frame(M("PREFERENCES_STARTUPIMDIR")));

    sdcurrent  = Gtk::manage(new Gtk::RadioButton(M("PREFERENCES_DIRSOFTWARE")));
    sdlast     = Gtk::manage(new Gtk::RadioButton(M("PREFERENCES_DIRLAST")));
    sdhome     = Gtk::manage(new Gtk::RadioButton(M("PREFERENCES_DIRHOME")));
    sdother    = Gtk::manage(new Gtk::RadioButton(M("PREFERENCES_DIROTHER") + ": "));
    startupdir = Gtk::manage(new Gtk::Entry());

    Gtk::Button* sdselect = Gtk::manage(new Gtk::Button());
    sdselect->set_image(*Gtk::manage(new RTImage("gtk-open.png")));

    Gtk::RadioButton::Group opts = sdcurrent->get_group();
    sdlast->set_group(opts);
    sdhome->set_group(opts);
    sdother->set_group(opts);

    Gtk::VBox* vbsd = Gtk::manage(new Gtk::VBox());
    vbsd->pack_start(*sdcurrent, Gtk::PACK_SHRINK, 0);
    vbsd->pack_start(*sdlast, Gtk::PACK_SHRINK, 0);
    vbsd->pack_start(*sdhome, Gtk::PACK_SHRINK, 0);
    Gtk::HBox* otherbox = Gtk::manage(new Gtk::HBox());
    otherbox->pack_start(*sdother, Gtk::PACK_SHRINK);
    otherbox->pack_start(*startupdir);
    otherbox->pack_end(*sdselect, Gtk::PACK_SHRINK, 4);
    vbsd->pack_start(*otherbox, Gtk::PACK_SHRINK, 0);

    fsd->add(*vbsd);
    mvbfb->pack_start(*fsd, Gtk::PACK_SHRINK, 4);

    sdselect->signal_clicked().connect(sigc::mem_fun(*this, &Preferences::selectStartupDir));

//---


    Gtk::Frame* fro = Gtk::manage(new Gtk::Frame(M("PREFERENCES_FBROWSEROPTS")));
    showDateTime = Gtk::manage(new Gtk::CheckButton(M("PREFERENCES_SHOWDATETIME")));
    showBasicExif = Gtk::manage(new Gtk::CheckButton(M("PREFERENCES_SHOWBASICEXIF")));
    showExpComp = Gtk::manage(new Gtk::CheckButton(M("PREFERENCES_SHOWEXPOSURECOMPENSATION")));
    Gtk::VBox* vbro = Gtk::manage(new Gtk::VBox());
    Gtk::HBox* hbro1 = Gtk::manage(new Gtk::HBox());
    Gtk::HBox* hbro0 = Gtk::manage(new Gtk::HBox());
    overlayedFileNames = Gtk::manage(new Gtk::CheckButton(M("PREFERENCES_OVERLAY_FILENAMES")));
    filmStripOverlayedFileNames = Gtk::manage(new Gtk::CheckButton(M("PREFERENCES_OVERLAY_FILENAMES_FILMSTRIP")));
    sameThumbSize = Gtk::manage(new Gtk::CheckButton(M("PREFERENCES_FSTRIP_SAME_THUMB_HEIGHT")));
    sameThumbSize->set_tooltip_text(M("PREFERENCES_FSTRIP_SAME_THUMB_HEIGHT_HINT"));
    ckbInternalThumbIfUntouched = Gtk::manage(new Gtk::CheckButton(M("PREFERENCES_INTERNALTHUMBIFUNTOUCHED")));

    vbro->pack_start(*showDateTime, Gtk::PACK_SHRINK, 0);
    Gtk::Label* dflab = Gtk::manage(new Gtk::Label(M("PREFERENCES_DATEFORMAT") + ":", Gtk::ALIGN_START));
    dateformat = Gtk::manage(new Gtk::Entry());
    dateformat->set_tooltip_markup(M("PREFERENCES_DATEFORMATHINT"));
    dflab->set_tooltip_markup(M("PREFERENCES_DATEFORMATHINT"));
    hbro0->pack_start(*dflab, Gtk::PACK_SHRINK, 4);
    hbro0->pack_start(*dateformat, Gtk::PACK_SHRINK, 0);

    vbro->pack_start(*hbro0, Gtk::PACK_SHRINK, 0);
    hbro1->pack_start(*showBasicExif, Gtk::PACK_SHRINK, 0);
    hbro1->pack_start(*showExpComp, Gtk::PACK_SHRINK, 4);
    vbro->pack_start(*hbro1, Gtk::PACK_SHRINK, 0);
    vbro->pack_start(*overlayedFileNames, Gtk::PACK_SHRINK, 0);
    vbro->pack_start(*filmStripOverlayedFileNames, Gtk::PACK_SHRINK, 0);
    vbro->pack_start(*sameThumbSize, Gtk::PACK_SHRINK, 0);
    vbro->pack_start(*ckbInternalThumbIfUntouched, Gtk::PACK_SHRINK, 0);

    Gtk::HBox* hbrecent = Gtk::manage(new Gtk::HBox());
    Gtk::Label* labrecent = Gtk::manage(new Gtk::Label(M("PREFERENCES_MAXRECENTFOLDERS") + ":"));
    maxRecentFolders = Gtk::manage(new Gtk::SpinButton());
    hbrecent->pack_start(*labrecent, Gtk::PACK_SHRINK, 4);
    hbrecent->pack_start(*maxRecentFolders, Gtk::PACK_SHRINK, 4);
    maxRecentFolders->set_digits(0);
    maxRecentFolders->set_increments(1, 5);
    maxRecentFolders->set_range(1, 25);
    vbro->pack_start(*hbrecent, Gtk::PACK_SHRINK, 4);

    fro->add(*vbro);


    Gtk::Frame* frmnu = Gtk::manage(new Gtk::Frame(M("PREFERENCES_MENUOPTIONS")));
    ckbmenuGroupRank = Gtk::manage(new Gtk::CheckButton(M("PREFERENCES_MENUGROUPRANK")));
    ckbmenuGroupLabel = Gtk::manage(new Gtk::CheckButton(M("PREFERENCES_MENUGROUPLABEL")));
    ckbmenuGroupFileOperations = Gtk::manage(new Gtk::CheckButton(M("PREFERENCES_MENUGROUPFILEOPERATIONS")));
    ckbmenuGroupProfileOperations = Gtk::manage(new Gtk::CheckButton(M("PREFERENCES_MENUGROUPPROFILEOPERATIONS")));
    ckbmenuGroupExtProg = Gtk::manage(new Gtk::CheckButton(M("PREFERENCES_MENUGROUPEXTPROGS")));
    Gtk::VBox* vbmnu = Gtk::manage(new Gtk::VBox());

    vbmnu->pack_start(*ckbmenuGroupRank, Gtk::PACK_SHRINK, 0);
    vbmnu->pack_start(*ckbmenuGroupLabel, Gtk::PACK_SHRINK, 0);
    vbmnu->pack_start(*ckbmenuGroupFileOperations, Gtk::PACK_SHRINK, 0);
    vbmnu->pack_start(*ckbmenuGroupProfileOperations, Gtk::PACK_SHRINK, 0);
    vbmnu->pack_start(*ckbmenuGroupExtProg, Gtk::PACK_SHRINK, 0);

    frmnu->add(*vbmnu);


    Gtk::Frame* fre = Gtk::manage(new Gtk::Frame(M("PREFERENCES_PARSEDEXT")));
    Gtk::VBox* vbre = Gtk::manage(new Gtk::VBox());
    Gtk::HBox* hb0 = Gtk::manage(new Gtk::HBox());
    Gtk::Label* elab = Gtk::manage(new Gtk::Label(M("PREFERENCES_PARSEDEXTADD") + ":"));
    hb0->pack_start(*elab, Gtk::PACK_SHRINK, 4);
    extension = Gtk::manage(new Gtk::Entry());
    extension->set_width_chars(5);
    extension->set_max_width_chars(5);
    hb0->pack_start(*extension);
    addExt = Gtk::manage(new Gtk::Button());
    delExt = Gtk::manage(new Gtk::Button());
    moveExtUp = Gtk::manage(new Gtk::Button());
    moveExtDown = Gtk::manage(new Gtk::Button());
    addExt->set_tooltip_text(M("PREFERENCES_PARSEDEXTADDHINT"));
    delExt->set_tooltip_text(M("PREFERENCES_PARSEDEXTDELHINT"));
    moveExtUp->set_tooltip_text(M("PREFERENCES_PARSEDEXTUPHINT"));
    moveExtDown->set_tooltip_text(M("PREFERENCES_PARSEDEXTDOWNHINT"));
    Gtk::Image* addExtImg = Gtk::manage(new RTImage("list-add-small.png"));
    Gtk::Image* delExtImg = Gtk::manage(new RTImage("list-remove-red-small.png"));
    Gtk::Image* moveExtUpImg = Gtk::manage(new RTImage("arrow-up-small.png"));
    Gtk::Image* moveExtDownImg = Gtk::manage(new RTImage("arrow-down-small.png"));
    addExt->add(*addExtImg);
    delExt->add(*delExtImg);
    moveExtUp->set_image(*moveExtUpImg);
    moveExtDown->set_image(*moveExtDownImg);
    hb0->pack_end(*moveExtDown, Gtk::PACK_SHRINK, 4);
    hb0->pack_end(*moveExtUp, Gtk::PACK_SHRINK, 4);
    hb0->pack_end(*delExt, Gtk::PACK_SHRINK, 4);
    hb0->pack_end(*addExt, Gtk::PACK_SHRINK, 4);
    extensions = Gtk::manage(new Gtk::TreeView());
    Gtk::ScrolledWindow* hscrollw = Gtk::manage(new Gtk::ScrolledWindow());
    hscrollw->set_policy(Gtk::POLICY_AUTOMATIC, Gtk::POLICY_ALWAYS);
    hscrollw->add(*extensions);
    extensionModel = Gtk::ListStore::create(extensionColumns);
    extensions->set_model(extensionModel);
    extensions->append_column_editable("Enabled", extensionColumns.enabled);
    extensions->append_column("Extension", extensionColumns.ext);
    extensions->set_headers_visible(false);
    vbre->pack_start(*hscrollw);
    vbre->pack_start(*hb0, Gtk::PACK_SHRINK, 4);

    fre->add(*vbre);

    Gtk::Frame* frc = Gtk::manage(new Gtk::Frame(M("PREFERENCES_CACHEOPTS")));
    Gtk::VBox* vbc = Gtk::manage(new Gtk::VBox());
    frc->add(*vbc);

    Gtk::HBox* hb3 = Gtk::manage(new Gtk::HBox());
    Gtk::Label* chlab = Gtk::manage(new Gtk::Label(M("PREFERENCES_CACHETHUMBHEIGHT") + ":"));
    maxThumbSize = Gtk::manage(new Gtk::SpinButton());
    hb3->pack_start(*chlab, Gtk::PACK_SHRINK, 4);
    hb3->pack_start(*maxThumbSize, Gtk::PACK_SHRINK, 4);

    maxThumbSize->set_digits(0);
    maxThumbSize->set_increments(1, 10);
    maxThumbSize->set_range(40, 800);
    vbc->pack_start(*hb3, Gtk::PACK_SHRINK, 4);

    Gtk::HBox* hb4 = Gtk::manage(new Gtk::HBox());
    Gtk::Label* celab = Gtk::manage(new Gtk::Label(M("PREFERENCES_CACHEMAXENTRIES") + ":"));
    maxCacheEntries = Gtk::manage(new Gtk::SpinButton());
    hb4->pack_start(*celab, Gtk::PACK_SHRINK, 4);
    hb4->pack_start(*maxCacheEntries, Gtk::PACK_SHRINK, 4);

    maxCacheEntries->set_digits(0);
    maxCacheEntries->set_increments(1, 10);
    maxCacheEntries->set_range(10, 100000);
    vbc->pack_start(*hb4, Gtk::PACK_SHRINK, 4);

    Gtk::HBox* hb5 = Gtk::manage(new Gtk::HBox());
    clearThumbnails = Gtk::manage(new Gtk::Button(M("PREFERENCES_CACHECLEARTHUMBS")));
    clearProfiles = Gtk::manage(new Gtk::Button(M("PREFERENCES_CACHECLEARPROFILES")));
    clearmip = Gtk::manage(new Gtk::Button(M("PREFERENCES_CACHECLEARMIP")));
    clearAll = Gtk::manage(new Gtk::Button(M("PREFERENCES_CACHECLEARALL")));
    hb5->pack_start(*clearThumbnails, Gtk::PACK_SHRINK, 4);
    hb5->pack_start(*clearProfiles, Gtk::PACK_SHRINK, 4);
    hb5->pack_start(*clearmip, Gtk::PACK_SHRINK, 4);
    hb5->pack_start(*clearAll, Gtk::PACK_SHRINK, 4);
    vbc->pack_start(*hb5, Gtk::PACK_SHRINK, 4);

    Gtk::HBox* hb6 = Gtk::manage(new Gtk::HBox());
    Gtk::VBox* vb6 = Gtk::manage(new Gtk::VBox());

    vb6->pack_start(*fro);
    vb6->pack_start(*frmnu);
    vb6->pack_end(*frc);
    hb6->pack_start(*vb6);
    hb6->pack_start(*fre);
    hb6->set_spacing(4);

    mvbfb->pack_start(*hb6, Gtk::PACK_SHRINK, 4);

// mvbfb->pack_start (*fro, Gtk::PACK_SHRINK, 4);
// mvbfb->pack_start (*fre);
// mvbfb->pack_start (*frc, Gtk::PACK_SHRINK, 4);

    addExt->signal_clicked().connect(sigc::mem_fun(*this, &Preferences::addExtPressed));
    delExt->signal_clicked().connect(sigc::mem_fun(*this, &Preferences::delExtPressed));
    moveExtUp->signal_clicked().connect(sigc::mem_fun(*this, &Preferences::moveExtUpPressed));
    moveExtDown->signal_clicked().connect(sigc::mem_fun(*this, &Preferences::moveExtDownPressed));
    extension->signal_activate().connect(sigc::mem_fun(*this, &Preferences::addExtPressed));
    clearThumbnails->signal_clicked().connect(sigc::mem_fun(*this, &Preferences::clearThumbImagesPressed));
    clearProfiles->signal_clicked().connect(sigc::mem_fun(*this, &Preferences::clearProfilesPressed));
    clearmip->signal_clicked().connect(sigc::mem_fun(*this, &Preferences::clearmipPressed));
    clearAll->signal_clicked().connect(sigc::mem_fun(*this, &Preferences::clearAllPressed));

    return mvbfb;
}

Gtk::Widget* Preferences::getSoundPanel()
{
    Gtk::VBox* pSnd = new Gtk::VBox();

    ckbSndEnable = Gtk::manage(new Gtk::CheckButton(M("GENERAL_ENABLE")));
    sndEnableConn = ckbSndEnable->signal_toggled().connect(sigc::mem_fun(*this, &Preferences::sndEnableToggled));

    pSnd->pack_start(*ckbSndEnable, Gtk::PACK_SHRINK, 4);

    Gtk::HBox* hblSndHelp = Gtk::manage(new Gtk::HBox());
    Gtk::Label* lSndHelp = Gtk::manage(new Gtk::Label(M("PREFERENCES_SND_HELP")));
    hblSndHelp->pack_start(*lSndHelp, Gtk::PACK_SHRINK, 4);
    pSnd->pack_start(*hblSndHelp, Gtk::PACK_SHRINK, 4);

    // BatchQueueDone
    Gtk::HBox* pBatchQueueDone = Gtk::manage(new Gtk::HBox());

    Gtk::Label* lSndBatchQueueDone = Gtk::manage(new Gtk::Label(M("PREFERENCES_SND_BATCHQUEUEDONE") + Glib::ustring(":")));
    pBatchQueueDone->pack_start(*lSndBatchQueueDone, Gtk::PACK_SHRINK, 4);

    txtSndBatchQueueDone = Gtk::manage(new Gtk::Entry());
    pBatchQueueDone->pack_end(*txtSndBatchQueueDone, Gtk::PACK_EXPAND_WIDGET, 4);

    pSnd->pack_start(*pBatchQueueDone, Gtk::PACK_SHRINK, 4);

    // LngEditProcDone
    Gtk::HBox* pSndLngEditProcDone = Gtk::manage(new Gtk::HBox());

    Gtk::Label* lSndLngEditProcDone = Gtk::manage(new Gtk::Label(M("PREFERENCES_SND_LNGEDITPROCDONE") + Glib::ustring(":")));
    pSndLngEditProcDone->pack_start(*lSndLngEditProcDone, Gtk::PACK_SHRINK, 4);

    txtSndLngEditProcDone = Gtk::manage(new Gtk::Entry());
    pSndLngEditProcDone->pack_start(*txtSndLngEditProcDone, Gtk::PACK_EXPAND_WIDGET, 4);

    Gtk::Label* lSndLngEditProcDoneSecs = Gtk::manage (new Gtk::Label (M ("PREFERENCES_SND_THRESHOLDSECS") + Glib::ustring (":")));
    pSndLngEditProcDone->pack_start(*lSndLngEditProcDoneSecs, Gtk::PACK_SHRINK, 12);

    spbSndLngEditProcDoneSecs = Gtk::manage(new Gtk::SpinButton());
    spbSndLngEditProcDoneSecs->set_digits(1);
    spbSndLngEditProcDoneSecs->set_increments(0.5, 1);
    spbSndLngEditProcDoneSecs->set_range(0, 10);
    pSndLngEditProcDone->pack_end(*spbSndLngEditProcDoneSecs, Gtk::PACK_SHRINK, 4);

    pSnd->pack_start(*pSndLngEditProcDone, Gtk::PACK_SHRINK, 4);

    sndEnableToggled();

    return pSnd;
}

void Preferences::parseDir(Glib::ustring dirname, std::vector<Glib::ustring>& items, Glib::ustring ext)
{

    if (dirname.empty()) {
        return;
    }

    // process directory
    Glib::Dir* dir = nullptr;

    try {
        dir = new Glib::Dir(dirname);
    } catch (const Glib::Error& e) {
        return;
    }

    for (Glib::DirIterator i = dir->begin(); i != dir->end(); ++i) {
        Glib::ustring fname = Glib::build_filename(dirname, *i);
        Glib::ustring sname = *i;

        // ignore directories
        if (!Glib::file_test(fname, Glib::FILE_TEST_IS_DIR) && sname.size() >= ext.size() && sname.substr(sname.size() - ext.size(), ext.size()).casefold() == ext) {
            items.push_back(sname.substr(0, sname.size() - ext.size()));
        }
    }

    std::sort(items.begin(), items.end());
    delete dir;
}

void Preferences::parseThemeDir(Glib::ustring dirname)
{

    if (dirname.empty()) {
        return;
    }

    // process directory
    Glib::Dir* dir = nullptr;

    try {
        dir = new Glib::Dir(dirname);
    } catch (const Glib::Error& e) {
        return;
    }

    for (Glib::DirIterator i = dir->begin(); i != dir->end(); ++i) {
        Glib::ustring fname = Glib::build_filename(dirname, *i);
        Glib::ustring sname = *i;

        // ignore directories and filter out unsupported theme
        if (regex->match(sname, matchInfo) && !Glib::file_test(fname, Glib::FILE_TEST_IS_DIR) && sname.size() >= 4) {
            bool keepIt = false;
            Glib::ustring fname2 = matchInfo.fetch(1);
            Glib::ustring minMinor = matchInfo.fetch(2);
            Glib::ustring maxMinor = matchInfo.fetch(3);

            if (!minMinor.empty()) {
                guint64 minMinorVal = g_ascii_strtoll(minMinor.c_str(), 0, 0);

                if ((guint64)GTK_MINOR_VERSION >= minMinorVal) {
                    keepIt = true;
                }
            }

            if (!maxMinor.empty()) {
                guint64 maxMinorVal = g_ascii_strtoll(maxMinor.c_str(), 0, 0);

                if ((guint64)GTK_MINOR_VERSION <= maxMinorVal) {
                    keepIt = true;
                }
            }

            if (keepIt) {
                themeFNames.push_back(ThemeFilename(matchInfo.fetch(1), sname.substr(0, sname.size() - 4)));
            }
        }
    }

    std::sort(themeFNames.begin(), themeFNames.end(), [](const ThemeFilename & firstDir, const ThemeFilename & secondDir) {
        return firstDir.longFName < secondDir.longFName;
    });

    delete dir;
}

void Preferences::storePreferences()
{

// With the new mechanism, we can't be sure of the availability of the DEFPROFILE_RAW & DEFPROFILE_IMG profiles,
// because useBundledProfiles may be false. We're now using DEFPROFILE_INTERNAL instead, which is always available.
    moptions.defProfRaw = rprofiles->getFullPathFromActiveRow();

    if (moptions.defProfRaw.empty()) {
        moptions.defProfRaw = DEFPROFILE_INTERNAL;
    }

    moptions.defProfImg = iprofiles->getFullPathFromActiveRow();

    if (moptions.defProfImg.empty()) {
        moptions.defProfImg = DEFPROFILE_INTERNAL;
    }

    moptions.dateFormat = dateformat->get_text();
    moptions.panAccelFactor = (int)panFactor->get_value();
    moptions.rememberZoomAndPan = rememberZoomPanCheckbutton->get_active();
    moptions.fbShowDateTime = showDateTime->get_active();
    moptions.fbShowBasicExif = showBasicExif->get_active();
    moptions.fbShowExpComp = showExpComp->get_active();
    moptions.menuGroupRank = ckbmenuGroupRank->get_active();
    moptions.menuGroupLabel = ckbmenuGroupLabel->get_active();
    moptions.menuGroupFileOperations = ckbmenuGroupFileOperations->get_active();
    moptions.menuGroupProfileOperations = ckbmenuGroupProfileOperations->get_active();
    moptions.menuGroupExtProg = ckbmenuGroupExtProg->get_active();
    moptions.highlightThreshold = (int)hlThresh->get_value();
    moptions.shadowThreshold = (int)shThresh->get_value();
    moptions.language = languages->get_active_text();
    moptions.languageAutoDetect = ckbLangAutoDetect->get_active();
    moptions.theme = themeFNames.at(theme->get_active_row_number()).longFName;

    Gdk::RGBA cropCol = butCropCol->get_rgba();
    moptions.cutOverlayBrush[0] = cropCol.get_red();
    moptions.cutOverlayBrush[1] = cropCol.get_green();
    moptions.cutOverlayBrush[2] = cropCol.get_blue();
    moptions.cutOverlayBrush[3] = butCropCol->get_alpha() / 65535.0;

    Gdk::RGBA NavGuideCol = butNavGuideCol->get_rgba();
    moptions.navGuideBrush[0] = NavGuideCol.get_red();
    moptions.navGuideBrush[1] = NavGuideCol.get_green();
    moptions.navGuideBrush[2] = NavGuideCol.get_blue();
    moptions.navGuideBrush[3] = butNavGuideCol->get_alpha() / 65535.0;
    Pango::FontDescription fd(fontButton->get_font_name());


    if (newFont) {
        moptions.fontFamily = fd.get_family();
        moptions.fontSize = fd.get_size() / Pango::SCALE;
    }

    Pango::FontDescription cpfd(colorPickerFontButton->get_font_name());

    if (newCPFont) {
        moptions.CPFontFamily = cpfd.get_family();
        moptions.CPFontSize = cpfd.get_size() / Pango::SCALE;
    }

#ifdef WIN32
    moptions.gimpDir = gimpDir->get_filename();
    moptions.psDir = psDir->get_filename();
#elif defined __APPLE__
    moptions.psDir = psDir->get_filename();
#endif
    moptions.customEditorProg = editorToSendTo->get_text();

    if (edGimp->get_active()) {
        moptions.editorToSendTo = 1;
    }

#ifdef WIN32
    else if (edPS->get_active()) {
        moptions.editorToSendTo = 2;
    }

#elif defined __APPLE__
    else if (edPS->get_active()) {
        moptions.editorToSendTo = 2;
    }

#endif
    else if (edOther->get_active()) {
        moptions.editorToSendTo = 3;
    }

    moptions.CPBPath = txtCustProfBuilderPath->get_text();
    moptions.CPBKeys = CPBKeyType(custProfBuilderLabelType->get_active_row_number());

    if (!prtProfile->get_active_row_number()) {
        moptions.rtSettings.printerProfile = "";
    } else {
        moptions.rtSettings.printerProfile = prtProfile->get_active_text();
    }

    switch (prtIntent->get_active_row_number()) {
        default:
        case 0:
            moptions.rtSettings.printerIntent = rtengine::RI_PERCEPTUAL;
            break;

        case 1:
            moptions.rtSettings.printerIntent = rtengine::RI_RELATIVE;
            break;

        case 2:
            moptions.rtSettings.printerIntent = rtengine::RI_ABSOLUTE;
            break;
    }

    moptions.rtSettings.printerBPC = prtBPC->get_active();

#if !defined(__APPLE__) // monitor profile not supported on apple

    if (!monProfile->get_active_row_number()) {
        moptions.rtSettings.monitorProfile = "";
    } else {
        moptions.rtSettings.monitorProfile = monProfile->get_active_text();
    }

    switch (monIntent->get_active_row_number()) {
        default:
        case 0:
            moptions.rtSettings.monitorIntent = rtengine::RI_PERCEPTUAL;
            break;

        case 1:
            moptions.rtSettings.monitorIntent = rtengine::RI_RELATIVE;
            break;

        case 2:
            moptions.rtSettings.monitorIntent = rtengine::RI_ABSOLUTE;
            break;
    }

    moptions.rtSettings.monitorBPC = monBPC->get_active();
//#if defined(WIN32)
    moptions.rtSettings.autoMonitorProfile = cbAutoMonProfile->get_active();
//#endif
#endif

    moptions.rtSettings.iccDirectory = iccDir->get_filename();
// moptions.rtSettings.viewingdevice = view->get_active_row_number ();
// moptions.rtSettings.viewingdevicegrey = grey->get_active_row_number ();
//    moptions.rtSettings.viewinggreySc = greySc->get_active_row_number ();
// moptions.rtSettings.autocielab = cbAutocielab->get_active ();
    moptions.rtSettings.leveldnv = dnv->get_active_row_number();
    moptions.rtSettings.leveldnti = dnti->get_active_row_number();
    moptions.rtSettings.leveldnliss = dnliss->get_active_row_number();
    moptions.rtSettings.leveldnaut = dnaut->get_active_row_number();
    moptions.rtSettings.nrwavlevel = dnwavlev->get_active_row_number();
    moptions.rtSettings.leveldnautsimpl = dnautsimpl->get_active_row_number();
    moptions.rtSettings.daubech = cbdaubech->get_active();

    moptions.prevdemo = (prevdemo_t)cprevdemo->get_active_row_number();
    moptions.serializeTiffRead = ctiffserialize->get_active();
    moptions.mip = (mip_t)cmip->get_active_row_number();
//    moptions.locaaju = (locaaju_t)clocalajust->get_active_row_number ();

    if (sdcurrent->get_active()) {
        moptions.startupDir = STARTUPDIR_CURRENT;
    } else if (sdhome->get_active()) {
        moptions.startupDir = STARTUPDIR_HOME;
    } else if (sdlast->get_active()) {
        moptions.startupDir = STARTUPDIR_LAST;
    } else if (sdother->get_active()) {
        moptions.startupDir = STARTUPDIR_CUSTOM;
        moptions.startupPath = startupdir->get_text();
    }

    moptions.parseExtensions.clear();
    moptions.parseExtensionsEnabled.clear();
    Gtk::TreeNodeChildren c = extensionModel->children();

    for (size_t i = 0; i < c.size(); i++) {
        moptions.parseExtensions.push_back(c[i][extensionColumns.ext]);
        moptions.parseExtensionsEnabled.push_back(c[i][extensionColumns.enabled]);
    }

    moptions.maxRecentFolders = (int)maxRecentFolders->get_value();
    moptions.maxThumbnailHeight = (int)maxThumbSize->get_value();
    moptions.maxCacheEntries = (int)maxCacheEntries->get_value();
    moptions.overlayedFileNames = overlayedFileNames->get_active();
    moptions.filmStripOverlayedFileNames = filmStripOverlayedFileNames->get_active();
    moptions.sameThumbSize = sameThumbSize->get_active();
    moptions.internalThumbIfUntouched = ckbInternalThumbIfUntouched->get_active();

    auto save_where = saveParamsPreference->get_active_row_number();
    moptions.saveParamsFile = save_where == 0 || save_where == 2;
    moptions.saveParamsCache = save_where == 1 || save_where == 2;
    moptions.paramsLoadLocation = (PPLoadLocation)loadParamsPreference->get_active_row_number();
    moptions.useBundledProfiles = useBundledProfiles->get_active();

    moptions.rtSettings.darkFramesPath = darkFrameDir->get_filename();
    moptions.rtSettings.flatFieldsPath = flatFieldDir->get_filename();

    moptions.clutsDir = clutsDir->get_filename();

    moptions.baBehav.resize(ADDSET_PARAM_NUM);

    for (Gtk::TreeIter sections = behModel->children().begin(); sections != behModel->children().end(); sections++)
        for (Gtk::TreeIter adjs = sections->children().begin(); adjs != sections->children().end(); adjs++) {
            moptions.baBehav[adjs->get_value(behavColumns.addsetid)] = adjs->get_value(behavColumns.badd);
        }

    int editorMode = editorLayout->get_active_row_number();
    moptions.tabbedUI = (editorMode > 1);
    moptions.multiDisplayMode = editorMode == 3 ? 1 : 0;
    moptions.mainNBVertical = editorMode == 1;

    moptions.curvebboxpos = curveBBoxPosC->get_active_row_number();
    moptions.histogramPosition = ckbHistogramPositionLeft->get_active() ? 1 : 2;
    moptions.FileBrowserToolbarSingleRow = ckbFileBrowserToolbarSingleRow->get_active();
    moptions.showFilmStripToolBar = ckbShowFilmStripToolBar->get_active();
    moptions.showdelimspot = ckbShowdelimspot->get_active();
    moptions.hideTPVScrollbar = ckbHideTPVScrollbar->get_active();
    moptions.overwriteOutputFile = chOverwriteOutputFile->get_active();
    moptions.UseIconNoText = ckbUseIconNoText->get_active();

    moptions.autoSaveTpOpen = ckbAutoSaveTpOpen->get_active();

    moptions.rgbDenoiseThreadLimit = rgbDenoiseTreadLimitSB->get_value_as_int();
    moptions.clutCacheSize = clutCacheSizeSB->get_value_as_int();
    moptions.maxInspectorBuffers = maxInspectorBuffersSB->get_value_as_int();
    moptions.rtSettings.thumbnail_inspector_mode = static_cast<rtengine::Settings::ThumbnailInspectorMode>(thumbnailInspectorMode->get_active_row_number());

// Sounds only on Windows and Linux
#if defined(WIN32) || defined(__linux__)
    moptions.sndEnable = ckbSndEnable->get_active();
    moptions.sndBatchQueueDone = txtSndBatchQueueDone->get_text();
    moptions.sndLngEditProcDone = txtSndLngEditProcDone->get_text();
    moptions.sndLngEditProcDoneSecs = spbSndLngEditProcDoneSecs->get_value();
#endif

    moptions.cropGuides = Options::CropGuidesMode(cropGuides->get_active_row_number());
    moptions.cropAutoFit = cropAutoFit->get_active();
}

void Preferences::fillPreferences()
{

    tconn.block(true);
    fconn.block(true);
    cpfconn.block(true);
    sconn.block(true);
    dfconn.block(true);
    ffconn.block(true);
    rpconn.block(true);
    ipconn.block(true);
    bpconn.block(true);

    rprofiles->setActiveRowFromFullPath(moptions.defProfRaw);
    forRAWComboChanged(); // update the tooltip
    iprofiles->setActiveRowFromFullPath(moptions.defProfImg);
    forImageComboChanged(); // update the tooltip
    dateformat->set_text(moptions.dateFormat);
    panFactor->set_value(moptions.panAccelFactor);
    rememberZoomPanCheckbutton->set_active(moptions.rememberZoomAndPan);
    ctiffserialize->set_active(moptions.serializeTiffRead);

    setActiveTextOrIndex(*prtProfile, moptions.rtSettings.printerProfile, 0);

    switch (moptions.rtSettings.printerIntent) {
        default:
        case rtengine::RI_PERCEPTUAL:
            prtIntent->set_active(0);
            break;

        case rtengine::RI_RELATIVE:
            prtIntent->set_active(1);
            break;

        case rtengine::RI_ABSOLUTE:
            prtIntent->set_active(2);
            break;
    }

    prtBPC->set_active(moptions.rtSettings.printerBPC);

#if !defined(__APPLE__) // monitor profile not supported on apple
    setActiveTextOrIndex(*monProfile, moptions.rtSettings.monitorProfile, 0);

    switch (moptions.rtSettings.monitorIntent) {
        default:
        case rtengine::RI_PERCEPTUAL:
            monIntent->set_active(0);
            break;

        case rtengine::RI_RELATIVE:
            monIntent->set_active(1);
            break;

        case rtengine::RI_ABSOLUTE:
            monIntent->set_active(2);
            break;
    }

    monBPC->set_active(moptions.rtSettings.monitorBPC);
//#if defined(WIN32)
    cbAutoMonProfile->set_active(moptions.rtSettings.autoMonitorProfile);
//#endif
#endif

    if (Glib::file_test(moptions.rtSettings.iccDirectory, Glib::FILE_TEST_IS_DIR)) {
        iccDir->set_current_folder(moptions.rtSettings.iccDirectory);
    }

//   view->set_active (moptions.rtSettings.viewingdevice);
//   grey->set_active (moptions.rtSettings.viewingdevicegrey);
//    greySc->set_active (moptions.rtSettings.viewinggreySc);
    dnv->set_active(moptions.rtSettings.leveldnv);
    dnti->set_active(moptions.rtSettings.leveldnti);
    dnliss->set_active(moptions.rtSettings.leveldnliss);
    dnaut->set_active(moptions.rtSettings.leveldnaut);
    dnautsimpl->set_active(moptions.rtSettings.leveldnautsimpl);
    dnwavlev->set_active(moptions.rtSettings.nrwavlevel);
    cprevdemo->set_active(moptions.prevdemo);
    cbdaubech->set_active(moptions.rtSettings.daubech);
    cmip->set_active(moptions.mip);
//    clocalajust->set_active (moptions.locaaju);

//  cbAutocielab->set_active (moptions.rtSettings.autocielab);
    languages->set_active_text(moptions.language);
    ckbLangAutoDetect->set_active(moptions.languageAutoDetect);
    int themeNbr = getThemeRowNumber(moptions.theme);
    theme->set_active(themeNbr == -1 ? 0 : themeNbr);

    Gdk::RGBA cropCol;
    cropCol.set_rgba(moptions.cutOverlayBrush[0], moptions.cutOverlayBrush[1], moptions.cutOverlayBrush[2]);
    butCropCol->set_rgba(cropCol);
    butCropCol->set_alpha((unsigned short)(moptions.cutOverlayBrush[3] * 65535.0));

    Gdk::RGBA NavGuideCol;
    NavGuideCol.set_rgba(moptions.navGuideBrush[0], moptions.navGuideBrush[1], moptions.navGuideBrush[2]);
    butNavGuideCol->set_rgba(NavGuideCol);
    butNavGuideCol->set_alpha((unsigned short)(moptions.navGuideBrush[3] * 65535.0));

    if (options.fontFamily == "default") {
        fontButton->set_font_name(Glib::ustring::compose("%1 %2", initialFontFamily, initialFontSize));
    } else {
        fontButton->set_font_name(Glib::ustring::compose("%1 %2", options.fontFamily, options.fontSize));
    }

    if (options.CPFontFamily == "default") {
        colorPickerFontButton->set_font_name(Glib::ustring::compose("%1 %2", initialFontFamily, initialFontSize));
    } else {
        colorPickerFontButton->set_font_name(Glib::ustring::compose("%1 %2", options.CPFontFamily, options.CPFontSize));
    }

    showDateTime->set_active(moptions.fbShowDateTime);
    showBasicExif->set_active(moptions.fbShowBasicExif);
    showExpComp->set_active(moptions.fbShowExpComp);
    ckbmenuGroupRank->set_active(moptions.menuGroupRank);
    ckbmenuGroupLabel->set_active(moptions.menuGroupLabel);
    ckbmenuGroupFileOperations->set_active(moptions.menuGroupFileOperations);
    ckbmenuGroupProfileOperations->set_active(moptions.menuGroupProfileOperations);
    ckbmenuGroupExtProg->set_active(moptions.menuGroupExtProg);

    hlThresh->set_value(moptions.highlightThreshold);
    shThresh->set_value(moptions.shadowThreshold);

    edGimp->set_active(moptions.editorToSendTo == 1);
    edOther->set_active(moptions.editorToSendTo == 3);
#ifdef WIN32
    edPS->set_active(moptions.editorToSendTo == 2);

    if (Glib::file_test(moptions.gimpDir, Glib::FILE_TEST_IS_DIR)) {
        gimpDir->set_current_folder(moptions.gimpDir);
    } else {
        gimpDir->set_current_folder(Glib::get_home_dir());
    }

    if (Glib::file_test(moptions.psDir, Glib::FILE_TEST_IS_DIR)) {
        psDir->set_current_folder(moptions.psDir);
    } else {
        psDir->set_current_folder(Glib::get_home_dir());
    }

#elif defined __APPLE__
    edPS->set_active(moptions.editorToSendTo == 2);

    if (Glib::file_test(moptions.psDir, Glib::FILE_TEST_IS_DIR)) {
        psDir->set_current_folder(moptions.psDir);
    } else {
        psDir->set_current_folder(Glib::get_home_dir());
    }

#endif
    editorToSendTo->set_text(moptions.customEditorProg);

    txtCustProfBuilderPath->set_text(moptions.CPBPath);
    custProfBuilderLabelType->set_active(moptions.CPBKeys);


    if (moptions.startupDir == STARTUPDIR_CURRENT) {
        sdcurrent->set_active();
    } else if (moptions.startupDir == STARTUPDIR_LAST) {
        sdlast->set_active();
    } else if (moptions.startupDir == STARTUPDIR_HOME) {
        sdhome->set_active();
    } else if (moptions.startupDir == STARTUPDIR_CUSTOM) {
        sdother->set_active();
        startupdir->set_text(moptions.startupPath);
    }

    extensionModel->clear();

    for (size_t i = 0; i < moptions.parseExtensions.size(); i++) {
        Gtk::TreeRow row = * (extensionModel->append());
        row[extensionColumns.enabled] = moptions.parseExtensionsEnabled[i];
        row[extensionColumns.ext]     = moptions.parseExtensions[i];
    }

    maxThumbSize->set_value(moptions.maxThumbnailHeight);
    maxRecentFolders->set_value(moptions.maxRecentFolders);
    maxCacheEntries->set_value(moptions.maxCacheEntries);
    overlayedFileNames->set_active(moptions.overlayedFileNames);
    filmStripOverlayedFileNames->set_active(moptions.filmStripOverlayedFileNames);
    sameThumbSize->set_active(moptions.sameThumbSize);
    ckbInternalThumbIfUntouched->set_active(moptions.internalThumbIfUntouched);

    saveParamsPreference->set_active(moptions.saveParamsFile ? (moptions.saveParamsCache ? 2 : 0) : 1);

    loadParamsPreference->set_active(moptions.paramsLoadLocation);
    useBundledProfiles->set_active(moptions.useBundledProfiles);

    if (!moptions.tabbedUI) {
        editorLayout->set_active(moptions.mainNBVertical ? 1 : 0);
    } else {
        editorLayout->set_active(moptions.multiDisplayMode ? 3 : 2);
    }

    curveBBoxPosC->set_active(moptions.curvebboxpos);
    ckbHistogramPositionLeft->set_active(moptions.histogramPosition == 1);
//   ckbHistogramWorking->set_active(moptions.histogramWorking==1);
    ckbFileBrowserToolbarSingleRow->set_active(moptions.FileBrowserToolbarSingleRow);
    ckbShowFilmStripToolBar->set_active(moptions.showFilmStripToolBar);
    ckbShowdelimspot->set_active(moptions.showdelimspot);
    ckbHideTPVScrollbar->set_active(moptions.hideTPVScrollbar);
    ckbUseIconNoText->set_active(moptions.UseIconNoText);

    ckbAutoSaveTpOpen->set_active(moptions.autoSaveTpOpen);

    rgbDenoiseTreadLimitSB->set_value(moptions.rgbDenoiseThreadLimit);
    clutCacheSizeSB->set_value(moptions.clutCacheSize);
    maxInspectorBuffersSB->set_value(moptions.maxInspectorBuffers);
    thumbnailInspectorMode->set_active(int(moptions.rtSettings.thumbnail_inspector_mode));

    darkFrameDir->set_current_folder(moptions.rtSettings.darkFramesPath);
    darkFrameChanged();

    flatFieldDir->set_current_folder(moptions.rtSettings.flatFieldsPath);
    flatFieldChanged();

    clutsDir->set_current_folder(moptions.clutsDir);

    addc.block(true);
    setc.block(true);

    moptions.baBehav.resize(ADDSET_PARAM_NUM);

    for (Gtk::TreeIter sections = behModel->children().begin(); sections != behModel->children().end(); ++sections) {
        for (Gtk::TreeIter adjs = sections->children().begin(); adjs != sections->children().end(); ++adjs) {
            const bool add = moptions.baBehav[adjs->get_value(behavColumns.addsetid)];
            adjs->set_value(behavColumns.badd, add);
            adjs->set_value(behavColumns.bset, !add);
        }
    }

    cropGuides->set_active(moptions.cropGuides);
    cropAutoFit->set_active(moptions.cropAutoFit);

    addc.block(false);
    setc.block(false);
    cpfconn.block(false);
    fconn.block(false);
    tconn.block(false);
    sconn.block(false);
    dfconn.block(false);
    ffconn.block(false);
    rpconn.block(true);
    ipconn.block(true);
    bpconn.block(false);

    chOverwriteOutputFile->set_active(moptions.overwriteOutputFile);

    // Sounds only on Windows and Linux
#if defined(WIN32) || defined(__linux__)
    ckbSndEnable->set_active(moptions.sndEnable);
    txtSndBatchQueueDone->set_text(moptions.sndBatchQueueDone);
    txtSndLngEditProcDone->set_text(moptions.sndLngEditProcDone);
    spbSndLngEditProcDoneSecs->set_value(moptions.sndLngEditProcDoneSecs);
#endif
}

/*
void Preferences::loadPressed () {

    moptions.copyFrom (&options);
    fillPreferences ();
}

void Preferences::savePressed () {

    storePreferences ();
    options.copyFrom (&moptions);
    Options::save ();
}
*/

//#if defined(WIN32)
void Preferences::autoMonProfileToggled()
{
    monProfile->set_sensitive(!cbAutoMonProfile->get_active());
}
//#endif
/*
void Preferences::autocielabToggled () {
//  cbAutocielab->set_sensitive(cbAutocielab->get_active());
}
*/
void Preferences::sndEnableToggled()
{
    txtSndBatchQueueDone->set_sensitive(ckbSndEnable->get_active());
    txtSndLngEditProcDone->set_sensitive(ckbSndEnable->get_active());
    spbSndLngEditProcDoneSecs->set_sensitive(ckbSndEnable->get_active());
}

void Preferences::langAutoDetectToggled()
{
    languages->set_sensitive(!ckbLangAutoDetect->get_active());
}

void Preferences::okPressed()
{

    storePreferences();
    workflowUpdate();
    options.copyFrom(&moptions);
    options.filterOutParsedExtensions();

    try {
        Options::save();
    } catch (Options::Error &e) {
        Gtk::MessageDialog msgd(getToplevelWindow(this), e.get_msg(), true, Gtk::MESSAGE_WARNING, Gtk::BUTTONS_CLOSE, true);
        msgd.run();
    }

    dynProfilePanel->save();
    hide();
}

void Preferences::cancelPressed()
{
    // set the initial theme back
    if (themeFNames.at(theme->get_active_row_number()).longFName != options.theme) {
        rtengine::setPaths();
        RTImage::updateImages();
        switchThemeTo(options.theme);
    }

    // set the initial font back
    Pango::FontDescription fd(fontButton->get_font_name());

    if (fd.get_family() != options.fontFamily && (fd.get_size() / Pango::SCALE) != options.fontSize) {
        if (options.fontFamily == "default") {
            switchFontTo(initialFontFamily, initialFontSize);
        } else {
            switchFontTo(options.fontFamily, options.fontSize);
        }
    }

    // update the profileStore
    if (useBundledProfiles->get_active() != options.useBundledProfiles) {
        // we have to rescan with the old value;
        bpconn.block(true);
        useBundledProfiles->set_active(false);
        bundledProfilesChanged();
        bpconn.block(false);
    }

    hide();
}

void Preferences::selectStartupDir()
{

    Gtk::FileChooserDialog dialog(getToplevelWindow(this), M("PREFERENCES_DIRSELECTDLG"), Gtk::FILE_CHOOSER_ACTION_SELECT_FOLDER);
//    dialog.set_transient_for(*this);

    //Add response buttons to the dialog:
    dialog.add_button(M("GENERAL_CANCEL"), Gtk::RESPONSE_CANCEL);
    dialog.add_button(M("GENERAL_OPEN"), Gtk::RESPONSE_OK);

    int result = dialog.run();

    if (result == Gtk::RESPONSE_OK) {
        startupdir->set_text(dialog.get_filename());
    }
}

void Preferences::aboutPressed()
{

    splash = new Splash(*this);
    splash->set_transient_for(*this);
    splash->signal_delete_event().connect(sigc::mem_fun(*this, &Preferences::splashClosed));
    splash->show();
}

void Preferences::themeChanged()
{

    moptions.theme = themeFNames.at(theme->get_active_row_number()).longFName;
    rtengine::setPaths();
    RTImage::updateImages();
    switchThemeTo(moptions.theme);
}

void Preferences::forRAWComboChanged()
{
    if (!rprofiles) {
        return;
    }

    const ProfileStoreEntry *selectedEntry = rprofiles->getSelectedEntry();

    if (!selectedEntry) {
        return;
    }

    if (selectedEntry->type == PSET_FOLDER) {
        rpconn.block(true);
        rprofiles->set_active(currRawRow);
        rpconn.block(false);
    } else {
        currRawRow = rprofiles->get_active();
    }

    rprofiles->set_tooltip_text(selectedEntry->label);
}

void Preferences::forImageComboChanged()
{
    if (!iprofiles) {
        return;
    }

    const ProfileStoreEntry *selectedEntry = iprofiles->getSelectedEntry();

    if (!selectedEntry) {
        return;
    }

    if (selectedEntry->type == PSET_FOLDER) {
        ipconn.block(true);
        iprofiles->set_active(currImgRow);
        ipconn.block(false);
    } else {
        currImgRow = rprofiles->get_active();
    }

    iprofiles->set_tooltip_text(iprofiles->getSelectedEntry()->label);
}

void Preferences::layoutComboChanged()
{
    editorLayout->set_tooltip_text(editorLayout->get_active_text());
}

void Preferences::bundledProfilesChanged()
{
    rpconn.block(true);
    ipconn.block(true);

    // parseProfiles does use options.useBundledProfiles, so we temporarily change its value
    bool currValue = options.useBundledProfiles;
    options.useBundledProfiles = useBundledProfiles->get_active();

    // rescan the file's tree
    ProfileStore::getInstance()->parseProfiles(); // This will call Preferences::updateProfileList in return

    // restoring back the old value
    options.useBundledProfiles = currValue;

    ipconn.block(false);
    rpconn.block(false);
}

void Preferences::iccDirChanged()
{
    const auto currentSelection = monProfile->get_active_text();
    const auto profiles = rtengine::ICCStore::getInstance()->getProfilesFromDir(iccDir->get_filename());

    monProfile->remove_all();

    monProfile->append(M("PREFERENCES_PROFILE_NONE"));

    for (const auto& profile : profiles) {
        monProfile->append(profile);
    }

    setActiveTextOrIndex(*monProfile, currentSelection, 0);
}

void Preferences::storeCurrentValue()
{
    // TODO: Find a way to get and restore the current selection; the following line can't work anymore
    storedValueRaw = rprofiles->getFullPathFromActiveRow();
    storedValueImg = iprofiles->getFullPathFromActiveRow();
}

void Preferences::updateProfileList()
{
    rprofiles->updateProfileList();
    iprofiles->updateProfileList();
    const ProfileStoreEntry* dynpse = ProfileStore::getInstance()->getInternalDynamicPSE();
    rprofiles->addRow(dynpse);
    iprofiles->addRow(dynpse);
}

void Preferences::restoreValue()
{
    if (!rprofiles->setActiveRowFromFullPath(storedValueRaw)) {
        moptions.defProfRaw = DEFPROFILE_INTERNAL;
        rpconn.block(true);
        rprofiles->setInternalEntry();
        rpconn.block(false);
    }

    currRawRow = rprofiles->get_active();

    if (!iprofiles->setActiveRowFromFullPath(storedValueImg)) {
        moptions.defProfImg = DEFPROFILE_INTERNAL;
        ipconn.block(true);
        iprofiles->setInternalEntry();
        ipconn.block(false);
    }

    currImgRow = iprofiles->get_active();

    storedValueRaw = "";
    storedValueImg = "";
}

void Preferences::switchThemeTo(Glib::ustring newTheme)
{

    Glib::ustring filename(Glib::build_filename(argv0, "themes", newTheme + ".css"));

    if (!themecss) {
        themecss = Gtk::CssProvider::create();
        Glib::RefPtr<Gdk::Screen> screen = Gdk::Screen::get_default();
        Gtk::StyleContext::add_provider_for_screen(screen, themecss, GTK_STYLE_PROVIDER_PRIORITY_USER);
    }

    try {
        themecss->load_from_path(filename);
    } catch (Glib::Error &err) {
        printf("Error: Can't load css file \"%s\"\nMessage: %s\n", filename.c_str(), err.what().c_str());
    } catch (...) {
        printf("Error: Can't load css file \"%s\"\n", filename.c_str());
    }
}

void Preferences::fontChanged()
{
    newFont = true;
    Pango::FontDescription fd(fontButton->get_font_name());
    switchFontTo(fd.get_family(), fd.get_size() / Pango::SCALE);
}

void Preferences::cpFontChanged()
{

    newCPFont = true;
}

void Preferences::switchFontTo(const Glib::ustring &newFontFamily, const int newFontSize)
{

    if (newFontFamily != "default") {
        if (!fontcss) {
            fontcss = Gtk::CssProvider::create();
            Glib::RefPtr<Gdk::Screen> screen = Gdk::Screen::get_default();
            Gtk::StyleContext::add_provider_for_screen(screen, fontcss, GTK_STYLE_PROVIDER_PRIORITY_USER);
        }

        try {
            //GTK318
#if GTK_MAJOR_VERSION == 3 && GTK_MINOR_VERSION < 20
            fontcss->load_from_data(Glib::ustring::compose("* { font-family: %1; font-size: %2px }", newFontFamily, newFontSize));
#else
            fontcss->load_from_data(Glib::ustring::compose("* { font-family: %1; font-size: %2pt }", newFontFamily, newFontSize));
#endif
            //GTK318
        } catch (Glib::Error &err) {
            printf("Error: \"%s\"\n", err.what().c_str());
        } catch (...) {
            printf("Error: Can't find the font named \"%s\"\n", newFontFamily.c_str());
        }
    } else {
        if (fontcss) {
            fontcss = Gtk::CssProvider::create();
            Glib::RefPtr<Gdk::Screen> screen = Gdk::Screen::get_default();
            Gtk::StyleContext::remove_provider_for_screen(screen, fontcss);
        }
    }
}

void Preferences::workflowUpdate()
{

    if (moptions.tabbedUI != options.tabbedUI) {
        parent->setEditorMode(moptions.tabbedUI);
    }

    if (moptions.hideTPVScrollbar != options.hideTPVScrollbar) {
        // Update the tool panels
        parent->updateTPVScrollbar(moptions.hideTPVScrollbar);
    }

    if (moptions.UseIconNoText != options.UseIconNoText) {
        // Update the tool's tab titles
        parent->updateTabsUsesIcons(moptions.UseIconNoText);
    }

    if (moptions.FileBrowserToolbarSingleRow != options.FileBrowserToolbarSingleRow) {
        // Update the position of the Query toolbar
        parent->updateFBQueryTB(moptions.FileBrowserToolbarSingleRow);
    }

    if (moptions.showFilmStripToolBar != options.showFilmStripToolBar) {
        // Update the visibility of FB toolbar
        parent->updateFBToolBarVisibility(moptions.showFilmStripToolBar);
    }

    if (moptions.histogramPosition != options.histogramPosition) {
        // Update the position of the Histogram
        parent->updateHistogramPosition(options.histogramPosition, moptions.histogramPosition);
    }

    if (moptions.rtSettings.printerProfile != options.rtSettings.printerProfile
            || moptions.rtSettings.printerBPC     != options.rtSettings.printerBPC
            || moptions.rtSettings.printerIntent  != options.rtSettings.printerIntent) {
        // Update the position of the Histogram
        parent->updateProfiles(moptions.rtSettings.printerProfile, moptions.rtSettings.printerIntent, moptions.rtSettings.printerBPC);
    }

}

void Preferences::addExtPressed()
{

    Gtk::TreeNodeChildren c = extensionModel->children();

    for (size_t i = 0; i < c.size(); i++)
        if (c[i][extensionColumns.ext] == extension->get_text()) {
            return;
        }

    Gtk::TreeRow row = * (extensionModel->append());

    row[extensionColumns.enabled] = true;
    row[extensionColumns.ext]     = extension->get_text();
}

void Preferences::delExtPressed()
{

    extensionModel->erase(extensions->get_selection()->get_selected());
}

void Preferences::moveExtUpPressed()
{
    const Glib::RefPtr<Gtk::TreeSelection> selection = extensions->get_selection();

    if (!selection) {
        return;
    }

    const Gtk::TreeModel::iterator selected = selection->get_selected();

    if (!selected || selected == extensionModel->children().begin()) {
        return;
    }

    Gtk::TreeModel::iterator previous = selected;
    --previous;
    extensionModel->iter_swap(selected, previous);
}

void Preferences::moveExtDownPressed()
{
    const Glib::RefPtr<Gtk::TreeSelection> selection = extensions->get_selection();

    if (!selection) {
        return;
    }

    const Gtk::TreeModel::iterator selected = selection->get_selected();

    if (!selected) {
        return;
    }

    Gtk::TreeModel::iterator next = selected;

    if (++next) {
        extensionModel->iter_swap(selected, next);
    }
}

void Preferences::clearProfilesPressed()
{

    cacheMgr->clearProfiles();
}

void Preferences::clearmipPressed()
{

    cacheMgr->clearmip();
}

void Preferences::clearThumbImagesPressed()
{

    cacheMgr->clearImages();
}

void Preferences::clearAllPressed()
{

    cacheMgr->clearAll();
}

void Preferences::darkFrameChanged()
{
    //Glib::ustring s(darkFrameDir->get_filename());
    Glib::ustring s(darkFrameDir->get_current_folder());
    //if( s.compare( rtengine::dfm.getPathname()) !=0 ){
    rtengine::dfm.init(s);
    updateDFinfos();
    //}
}

void Preferences::flatFieldChanged()
{
    //Glib::ustring s(flatFieldDir->get_filename());
    Glib::ustring s(flatFieldDir->get_current_folder());
    //if( s.compare( rtengine::ffm.getPathname()) !=0 ){
    rtengine::ffm.init(s);
    updateFFinfos();
    //}
}

void Preferences::updateDFinfos()
{
    int t1, t2;
    rtengine::dfm.getStat(t1, t2);
    Glib::ustring s = Glib::ustring::compose("%1: %2 %3, %4 %5", M("PREFERENCES_DARKFRAMEFOUND"), t1, M("PREFERENCES_DARKFRAMESHOTS"), t2, M("PREFERENCES_DARKFRAMETEMPLATES"));
    dfLabel->set_text(s);
}

void Preferences::updateFFinfos()
{
    int t1, t2;
    rtengine::ffm.getStat(t1, t2);
    Glib::ustring s = Glib::ustring::compose("%1: %2 %3, %4 %5", M("PREFERENCES_FLATFIELDFOUND"), t1, M("PREFERENCES_FLATFIELDSHOTS"), t2, M("PREFERENCES_FLATFIELDTEMPLATES"));
    ffLabel->set_text(s);
}

bool Preferences::splashClosed(GdkEventAny* event)
{
    delete splash;
    splash = nullptr;
    return true;
}

void Preferences::behAddSetAllPressed(bool add)
{
    moptions.baBehav.assign(ADDSET_PARAM_NUM, add);

    for (Gtk::TreeIter sections = behModel->children().begin(); sections != behModel->children().end(); ++sections) {
        for (Gtk::TreeIter adjs = sections->children().begin(); adjs != sections->children().end(); ++adjs) {
            adjs->set_value(behavColumns.badd, add);
            adjs->set_value(behavColumns.bset, !add);
        }
    }
}

void Preferences::behAddAllPressed()
{
    behAddSetAllPressed(true);
}

void Preferences::behSetAllPressed()
{
    behAddSetAllPressed(false);
}<|MERGE_RESOLUTION|>--- conflicted
+++ resolved
@@ -387,13 +387,7 @@
     appendBehavList(mi, M("TP_WAVELET_EDGEDETECTTHR"), ADDSET_WA_EDGEDETECTTHR, true);
     appendBehavList(mi, M("TP_WAVELET_EDGEDETECTTHR2"), ADDSET_WA_EDGEDETECTTHR2, true);
 
-<<<<<<< HEAD
-    mi = behModel->append();
-    mi->set_value(behavColumns.label, M("TP_PREPROCESS_LABEL"));
-    appendBehavList(mi, M("TP_PREPROCESS_GREENEQUIL"), ADDSET_PREPROCESS_GREENEQUIL, false);
-    appendBehavList(mi, M("TP_PREPROCESS_LINEDENOISE"), ADDSET_PREPROCESS_LINEDENOISE, true);
-=======
-    mi = behModel->append ();
+    mi = behModel->append();
     mi->set_value (behavColumns.label, M ("TP_RAW_SENSOR_BAYER_LABEL"));
     appendBehavList (mi, M ("TP_RAW_FALSECOLOR"), ADDSET_BAYER_FALSE_COLOR_SUPPRESSION, false);
     appendBehavList (mi, M ("TP_RAW_DCBITERATIONS") + ", " + M("TP_RAW_LMMSEITERATIONS"), ADDSET_BAYER_ITER, false);
@@ -407,10 +401,9 @@
     appendBehavList (mi, M ("TP_RAW_FALSECOLOR"), ADDSET_XTRANS_FALSE_COLOR_SUPPRESSION, false);
 
     mi = behModel->append ();
-    mi->set_value (behavColumns.label, M ("TP_PREPROCESS_LABEL"));
-    appendBehavList (mi, M ("TP_PREPROCESS_GREENEQUIL"), ADDSET_PREPROCESS_GREENEQUIL, false);
-    appendBehavList (mi, M ("TP_PREPROCESS_LINEDENOISE"), ADDSET_PREPROCESS_LINEDENOISE, true);
->>>>>>> e3cb9130
+    mi->set_value(behavColumns.label, M("TP_PREPROCESS_LABEL"));
+    appendBehavList(mi, M("TP_PREPROCESS_GREENEQUIL"), ADDSET_PREPROCESS_GREENEQUIL, false);
+    appendBehavList(mi, M("TP_PREPROCESS_LINEDENOISE"), ADDSET_PREPROCESS_LINEDENOISE, true);
 
     mi = behModel->append();
     mi->set_value(behavColumns.label, M("TP_EXPOS_WHITEPOINT_LABEL"));
