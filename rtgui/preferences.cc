--- conflicted
+++ resolved
@@ -896,7 +896,6 @@
     cellRenderer->property_ellipsize_set() = true;
     editorLayout->signal_changed().connect(sigc::mem_fun(*this, &Preferences::layoutComboChanged));
     layoutComboChanged(); // update the tooltip
-<<<<<<< HEAD
     Gtk::Label* lNextStart = Gtk::manage(new Gtk::Label(Glib::ustring("(") + M("PREFERENCES_APPLNEXTSTARTUP") + ")"));
     setExpandAlignProperties(lNextStart, false, false, Gtk::ALIGN_START, Gtk::ALIGN_BASELINE);
     workflowGrid->attach_next_to(*flayoutlab, Gtk::POS_LEFT, 1, 1);
@@ -933,11 +932,6 @@
     setExpandAlignProperties(hb4label, false, false, Gtk::ALIGN_START, Gtk::ALIGN_BASELINE);
     ckbHideTPVScrollbar = Gtk::manage(new Gtk::CheckButton(M("PREFERENCES_TP_VSCROLLBAR")));
     setExpandAlignProperties(ckbHideTPVScrollbar, false, false, Gtk::ALIGN_START, Gtk::ALIGN_BASELINE);
-#if defined(__linux__) && ((GTK_MAJOR_VERSION == 3 && GTK_MINOR_VERSION > 18) || GTK_MAJOR_VERSION > 3)
-    // Cannot scroll toolbox with mousewheel when HideTPVScrollbar=true #3413
-    ckbHideTPVScrollbar->set_active(false);
-    ckbHideTPVScrollbar->set_sensitive(false);
-#endif
     workflowGrid->attach_next_to(*hb4label, *ckbFileBrowserToolbarSingleRow, Gtk::POS_BOTTOM, 1, 1);
     workflowGrid->attach_next_to(*ckbHideTPVScrollbar, *hb4label, Gtk::POS_RIGHT, 1, 1);
     ckbAutoSaveTpOpen = Gtk::manage(new Gtk::CheckButton(M("PREFERENCES_AUTOSAVE_TP_OPEN")));
@@ -945,51 +939,6 @@
     btnSaveTpOpenNow = Gtk::manage(new Gtk::Button(M("PREFERENCES_SAVE_TP_OPEN_NOW")));
     setExpandAlignProperties(btnSaveTpOpenNow, false, false, Gtk::ALIGN_START, Gtk::ALIGN_BASELINE);
     workflowGrid->attach_next_to(*btnSaveTpOpenNow, *ckbAutoSaveTpOpen, Gtk::POS_RIGHT, 1, 1);
-=======
-    Gtk::Label* lNextStart = Gtk::manage ( new Gtk::Label (Glib::ustring ("(") + M ("PREFERENCES_APPLNEXTSTARTUP") + ")") );
-    setExpandAlignProperties (lNextStart, false, false, Gtk::ALIGN_START, Gtk::ALIGN_BASELINE);
-    workflowGrid->attach_next_to (*flayoutlab, Gtk::POS_LEFT, 1, 1);
-    workflowGrid->attach_next_to (*editorLayout, *flayoutlab, Gtk::POS_RIGHT, 1, 1);
-    workflowGrid->attach_next_to (*lNextStart, *editorLayout, Gtk::POS_RIGHT, 1, 1);
-
-    Gtk::Label* curveBBoxPosL = Gtk::manage (new Gtk::Label (M ("PREFERENCES_CURVEBBOXPOS") + ":"));
-    setExpandAlignProperties (curveBBoxPosL, false, false, Gtk::ALIGN_START, Gtk::ALIGN_BASELINE);
-    curveBBoxPosC = Gtk::manage (new Gtk::ComboBoxText ());
-    setExpandAlignProperties (curveBBoxPosC, true, false, Gtk::ALIGN_FILL, Gtk::ALIGN_BASELINE);
-    curveBBoxPosC->append (M ("PREFERENCES_CURVEBBOXPOS_ABOVE"));
-    curveBBoxPosC->append (M ("PREFERENCES_CURVEBBOXPOS_RIGHT"));
-    curveBBoxPosC->append (M ("PREFERENCES_CURVEBBOXPOS_BELOW"));
-    curveBBoxPosC->append (M ("PREFERENCES_CURVEBBOXPOS_LEFT"));
-    curveBBoxPosC->set_active (1);
-    Gtk::Label* curveBBoxPosRestartL = Gtk::manage (new Gtk::Label (Glib::ustring ("(") + M ("PREFERENCES_APPLNEXTSTARTUP") + ")"));
-    setExpandAlignProperties (curveBBoxPosRestartL, false, false, Gtk::ALIGN_START, Gtk::ALIGN_BASELINE);
-    workflowGrid->attach_next_to (*curveBBoxPosL, *flayoutlab, Gtk::POS_BOTTOM, 1, 1);
-    workflowGrid->attach_next_to (*curveBBoxPosC, *editorLayout, Gtk::POS_BOTTOM, 1, 1);
-    workflowGrid->attach_next_to (*curveBBoxPosRestartL, *lNextStart, Gtk::POS_BOTTOM, 1, 1);
-
-    ckbHistogramPositionLeft = Gtk::manage ( new Gtk::CheckButton (M ("PREFERENCES_HISTOGRAMPOSITIONLEFT")) );
-    setExpandAlignProperties (ckbHistogramPositionLeft, false, false, Gtk::ALIGN_START, Gtk::ALIGN_BASELINE);
-    workflowGrid->attach_next_to (*ckbHistogramPositionLeft, *curveBBoxPosL, Gtk::POS_BOTTOM, 1, 1);
-
-    ckbFileBrowserToolbarSingleRow = Gtk::manage ( new Gtk::CheckButton (M ("PREFERENCES_FILEBROWSERTOOLBARSINGLEROW")) );
-    setExpandAlignProperties (ckbFileBrowserToolbarSingleRow, false, false, Gtk::ALIGN_START, Gtk::ALIGN_START);
-    ckbShowFilmStripToolBar = Gtk::manage ( new Gtk::CheckButton (M ("PREFERENCES_SHOWFILMSTRIPTOOLBAR")) );
-    setExpandAlignProperties (ckbShowFilmStripToolBar, false, false, Gtk::ALIGN_START, Gtk::ALIGN_START);
-    workflowGrid->attach_next_to (*ckbFileBrowserToolbarSingleRow, *ckbHistogramPositionLeft, Gtk::POS_BOTTOM, 1, 1);
-    workflowGrid->attach_next_to (*ckbShowFilmStripToolBar, *curveBBoxPosC, Gtk::POS_BOTTOM, 2, 1);
-
-    Gtk::Label* hb4label = Gtk::manage ( new Gtk::Label (M ("PREFERENCES_TP_LABEL")) );
-    setExpandAlignProperties (hb4label, false, false, Gtk::ALIGN_START, Gtk::ALIGN_BASELINE);
-    ckbHideTPVScrollbar = Gtk::manage ( new Gtk::CheckButton (M ("PREFERENCES_TP_VSCROLLBAR")) );
-    setExpandAlignProperties (ckbHideTPVScrollbar, false, false, Gtk::ALIGN_START, Gtk::ALIGN_BASELINE);
-    workflowGrid->attach_next_to (*hb4label, *ckbFileBrowserToolbarSingleRow, Gtk::POS_BOTTOM, 1, 1);
-    workflowGrid->attach_next_to (*ckbHideTPVScrollbar, *hb4label, Gtk::POS_RIGHT, 1, 1);
-    ckbAutoSaveTpOpen = Gtk::manage (new Gtk::CheckButton (M ("PREFERENCES_AUTOSAVE_TP_OPEN")));
-    workflowGrid->attach_next_to (*ckbAutoSaveTpOpen, *hb4label, Gtk::POS_BOTTOM, 1, 1);
-    btnSaveTpOpenNow = Gtk::manage (new Gtk::Button (M ("PREFERENCES_SAVE_TP_OPEN_NOW")));
-    setExpandAlignProperties (btnSaveTpOpenNow, false, false, Gtk::ALIGN_START, Gtk::ALIGN_BASELINE);
-    workflowGrid->attach_next_to (*btnSaveTpOpenNow, *ckbAutoSaveTpOpen, Gtk::POS_RIGHT, 1, 1);
->>>>>>> da0830c7
 
     auto save_tp_open_now =
     [&]() -> void {
