--- conflicted
+++ resolved
@@ -308,27 +308,17 @@
     mi->set_value(behavColumns.label, M("TP_FILMSIMULATION_LABEL"));
     appendBehavList(mi, M("TP_FILMSIMULATION_STRENGTH"), ADDSET_FILMSIMULATION_STRENGTH, true);
 
-<<<<<<< HEAD
-    mi = behModel->append();
+    mi = behModel->append();
+    mi->set_value ( behavColumns.label, M ("TP_SOFTLIGHT_LABEL") );
+    appendBehavList ( mi, M ( "TP_SOFTLIGHT_STRENGTH" ), ADDSET_SOFTLIGHT_STRENGTH, true );
+
+    mi = behModel->append ();
     mi->set_value(behavColumns.label, M("TP_COLORTONING_LABEL"));
     appendBehavList(mi, M("TP_COLORTONING_SPLITCOCO"), ADDSET_COLORTONING_SPLIT, true);
     appendBehavList(mi, M("TP_COLORTONING_SATURATIONTHRESHOLD"), ADDSET_COLORTONING_SATTHRESHOLD, true);
     appendBehavList(mi, M("TP_COLORTONING_SATURATEDOPACITY"), ADDSET_COLORTONING_SATOPACITY, true);
     appendBehavList(mi, M("TP_COLORTONING_BALANCE"), ADDSET_COLORTONING_BALANCE, true);
     appendBehavList(mi, M("TP_COLORTONING_STRENGTH"), ADDSET_COLORTONING_STRENGTH, true);
-=======
-    mi = behModel->append ();
-    mi->set_value ( behavColumns.label, M ("TP_SOFTLIGHT_LABEL") );
-    appendBehavList ( mi, M ( "TP_SOFTLIGHT_STRENGTH" ), ADDSET_SOFTLIGHT_STRENGTH, true );
-
-    mi = behModel->append ();
-    mi->set_value (behavColumns.label, M ("TP_COLORTONING_LABEL"));
-    appendBehavList (mi, M ("TP_COLORTONING_SPLITCOCO"), ADDSET_COLORTONING_SPLIT, true);
-    appendBehavList (mi, M ("TP_COLORTONING_SATURATIONTHRESHOLD"), ADDSET_COLORTONING_SATTHRESHOLD, true);
-    appendBehavList (mi, M ("TP_COLORTONING_SATURATEDOPACITY"), ADDSET_COLORTONING_SATOPACITY, true);
-    appendBehavList (mi, M ("TP_COLORTONING_BALANCE"), ADDSET_COLORTONING_BALANCE, true);
-    appendBehavList (mi, M ("TP_COLORTONING_STRENGTH"), ADDSET_COLORTONING_STRENGTH, true);
->>>>>>> 523fe406
 
     mi = behModel->append();
     mi->set_value(behavColumns.label, M("TP_ROTATE_LABEL"));
