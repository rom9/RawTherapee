/*
 *  This file is part of RawTherapee.
 *
 *  Copyright (c) 2004-2010 Gabor Horvath <hgabor@rawtherapee.com>, Oliver Duis <www.oliverduis.de>
 *
 *  RawTherapee is free software: you can redistribute it and/or modify
 *  it under the terms of the GNU General Public License as published by
 *  the Free Software Foundation, either version 3 of the License, or
 *  (at your option) any later version.
 *
 *  RawTherapee is distributed in the hope that it will be useful,
 *  but WITHOUT ANY WARRANTY; without even the implied warranty of
 *  MERCHANTABILITY or FITNESS FOR A PARTICULAR PURPOSE.  See the
 *  GNU General Public License for more details.
 *
 *  You should have received a copy of the GNU General Public License
 *  along with RawTherapee.  If not, see <http://www.gnu.org/licenses/>.
 */
#include <sigc++/slot.h>
#include "preferences.h"
#include "multilangmgr.h"
#include "splash.h"
#include "cachemanager.h"
#include "addsetids.h"
#include "../rtengine/icons.h"
#include "../rtengine/dfmanager.h"
#include "../rtengine/ffmanager.h"
#include <sstream>
#include "rtimage.h"
#ifdef _OPENMP
#include <omp.h>
#endif

extern Options options;
extern Glib::ustring argv0;
Glib::RefPtr<Gtk::CssProvider> themecss;
Glib::RefPtr<Gtk::CssProvider> fontcss;

Preferences::Preferences(RTWindow *rtwindow)
    : Gtk::Dialog(M("MAIN_BUTTON_PREFERENCES"), *rtwindow, true)
    , splash(nullptr)
    , rprofiles(nullptr)
    , iprofiles(nullptr)
    , parent(rtwindow)
    , newFont(false)
    , newCPFont(false)
{
    regex = Glib::Regex::create(THEMEREGEXSTR, Glib::RegexCompileFlags::REGEX_CASELESS);

    moptions.copyFrom(&options);

    set_size_request(650, -1);
    set_default_size(options.preferencesWidth, options.preferencesHeight);

    Pango::FontDescription defaultFont = get_style_context()->get_font();
    initialFontFamily = defaultFont.get_family();
    initialFontSize = defaultFont.get_size() / Pango::SCALE;

    Gtk::Box* mainBox = get_content_area();
//GTK318
#if GTK_MAJOR_VERSION == 3 && GTK_MINOR_VERSION < 20
    mainBox->set_spacing(8);
#endif
//GTK318

    Gtk::Notebook* nb = Gtk::manage(new Gtk::Notebook());
    nb->set_scrollable(true);
    nb->set_name("PrefNotebook");
    mainBox->pack_start(*nb);

    Gtk::Button* about  = Gtk::manage(new Gtk::Button(M("GENERAL_ABOUT")));
    Gtk::Button* ok     = Gtk::manage(new Gtk::Button(M("GENERAL_OK")));
    Gtk::Button* cancel = Gtk::manage(new Gtk::Button(M("GENERAL_CANCEL")));

    about->signal_clicked().connect(sigc::mem_fun(*this, &Preferences::aboutPressed));
    ok->signal_clicked().connect(sigc::mem_fun(*this, &Preferences::okPressed));
    cancel->signal_clicked().connect(sigc::mem_fun(*this, &Preferences::cancelPressed));

    get_action_area()->pack_start(*about);
    get_action_area()->pack_end(*ok);
    get_action_area()->pack_end(*cancel);

    nb->append_page(*getGeneralPanel(), M("PREFERENCES_TAB_GENERAL"));
    nb->append_page(*getImageProcessingPanel(), M("PREFERENCES_TAB_IMPROC"));
    nb->append_page(*getDynamicProfilePanel(), M("PREFERENCES_TAB_DYNAMICPROFILE"));
    nb->append_page(*getFileBrowserPanel(), M("PREFERENCES_TAB_BROWSER"));
    nb->append_page(*getColorManPanel(), M("PREFERENCES_TAB_COLORMGR"));
    nb->append_page(*getBatchProcPanel(), M("PREFERENCES_BATCH_PROCESSING"));
    nb->append_page(*getPerformancePanel(), M("PREFERENCES_TAB_PERFORMANCE"));
    // Sounds only on Windows and Linux
#if defined(WIN32) || defined(__linux__)
    nb->append_page(*getSoundsPanel(), M("PREFERENCES_TAB_SOUND"));
#endif
    nb->set_current_page(0);

    ProfileStore::getInstance()->addListener(this);

    fillPreferences();

    show_all_children();
}


Preferences::~Preferences()
{

    ProfileStore::getInstance()->removeListener(this);
    get_size(options.preferencesWidth, options.preferencesHeight);
}

int Preferences::getThemeRowNumber(Glib::ustring& longThemeFName)
{

    if (regex->match(longThemeFName + ".css", matchInfo)) {
        for (size_t i = 0 ; i < themeFNames.size(); ++i) {
            if (themeFNames.at(i).longFName == longThemeFName) {
                return (int)i;
            }
        }
    }

    return -1;
}

Gtk::Widget* Preferences::getBatchProcPanel()
{
    swBatchProc = Gtk::manage(new Gtk::ScrolledWindow());
    swBatchProc->set_policy(Gtk::POLICY_AUTOMATIC, Gtk::POLICY_AUTOMATIC);

    Gtk::VBox* vbBatchProc = Gtk::manage (new Gtk::VBox ());

    Gtk::ScrolledWindow* behscrollw = Gtk::manage(new Gtk::ScrolledWindow());
    behscrollw->set_policy(Gtk::POLICY_AUTOMATIC, Gtk::POLICY_AUTOMATIC);
    behscrollw->set_size_request(-1, 60);
    Gtk::VBox* vbbeh = Gtk::manage(new Gtk::VBox());
    vbbeh->pack_start(*behscrollw, Gtk::PACK_EXPAND_WIDGET);
    Gtk::Frame* behFrame = Gtk::manage(new Gtk::Frame(M("PREFERENCES_BEHAVIOR")));
    behFrame->add(*vbbeh);
    vbBatchProc->pack_start (*behFrame, Gtk::PACK_EXPAND_WIDGET, 4);
    Gtk::TreeView* behTreeView = Gtk::manage(new Gtk::TreeView());
    behscrollw->add(*behTreeView);

    behModel = Gtk::TreeStore::create(behavColumns);
    behTreeView->set_model(behModel);

    behTreeView->append_column(M("PREFERENCES_PROPERTY"), behavColumns.label);
    behTreeView->append_column_editable(M("PREFERENCES_ADD"), behavColumns.badd);
    behTreeView->append_column_editable(M("PREFERENCES_SET"), behavColumns.bset);

    Gtk::CellRendererToggle* cr_add = static_cast<Gtk::CellRendererToggle*>(behTreeView->get_column(1)->get_first_cell());
    Gtk::CellRendererToggle* cr_set = static_cast<Gtk::CellRendererToggle*>(behTreeView->get_column(2)->get_first_cell());

    cr_add->set_radio(true);
    cr_add->set_property("xalign", 0.0f);
    sigc::connection addc = cr_add->signal_toggled().connect(sigc::mem_fun(*this, &Preferences::behAddRadioToggled));
    cr_set->set_radio(true);
    cr_set->set_property("xalign", 0.0f);
    sigc::connection setc = cr_set->signal_toggled().connect(sigc::mem_fun(*this, &Preferences::behSetRadioToggled));

    behTreeView->get_column(1)->add_attribute(*cr_add, "visible", behavColumns.visible);
    behTreeView->get_column(1)->set_sizing(Gtk::TREE_VIEW_COLUMN_FIXED);
    behTreeView->get_column(1)->set_fixed_width(50);
    behTreeView->get_column(2)->add_attribute(*cr_set, "visible", behavColumns.visible);
    behTreeView->get_column(2)->set_sizing(Gtk::TREE_VIEW_COLUMN_FIXED);
    behTreeView->get_column(2)->set_fixed_width(50);

    // fill model
    Gtk::TreeModel::iterator mi, ci;

    /*
     * The TRUE/FALSE values of appendBehavList are replaced by the one defined in options.cc,
     */
    mi = behModel->append();
    mi->set_value(behavColumns.label, M("TP_EXPOSURE_LABEL"));
    appendBehavList(mi, M("TP_EXPOSURE_EXPCOMP"), ADDSET_TC_EXPCOMP, false);
    appendBehavList(mi, M("TP_EXPOSURE_COMPRHIGHLIGHTS"), ADDSET_TC_HLCOMPAMOUNT, false);
    appendBehavList(mi, M("TP_EXPOSURE_COMPRHIGHLIGHTSTHRESHOLD"), ADDSET_TC_HLCOMPTHRESH, false);
    appendBehavList(mi, M("TP_EXPOSURE_BLACKLEVEL"), ADDSET_TC_BLACKLEVEL, false);
    appendBehavList(mi, M("TP_EXPOSURE_COMPRSHADOWS"), ADDSET_TC_SHCOMP, false);
    appendBehavList(mi, M("TP_EXPOSURE_BRIGHTNESS"), ADDSET_TC_BRIGHTNESS, false);
    appendBehavList(mi, M("TP_EXPOSURE_CONTRAST"), ADDSET_TC_CONTRAST, false);
    appendBehavList(mi, M("TP_EXPOSURE_SATURATION"), ADDSET_TC_SATURATION, false);

    mi = behModel->append ();
    mi->set_value(behavColumns.label, M("TP_EPD_LABEL"));
    appendBehavList(mi, M("TP_EPD_STRENGTH"), ADDSET_EPD_STRENGTH, false);
    appendBehavList(mi, M("TP_EPD_GAMMA"), ADDSET_EPD_GAMMA, false);
    appendBehavList(mi, M("TP_EPD_EDGESTOPPING"), ADDSET_EPD_EDGESTOPPING, false);
    appendBehavList(mi, M("TP_EPD_SCALE"), ADDSET_EPD_SCALE, false);
    appendBehavList(mi, M("TP_EPD_REWEIGHTINGITERATES"), ADDSET_EPD_REWEIGHTINGITERATES, false);

    mi = behModel->append();
    mi->set_value(behavColumns.label, M("TP_TM_FATTAL_LABEL"));
    appendBehavList (mi, M ("TP_TM_FATTAL_AMOUNT"), ADDSET_FATTAL_AMOUNT, false);
    appendBehavList (mi, M ("TP_TM_FATTAL_THRESHOLD"), ADDSET_FATTAL_THRESHOLD, false);
    appendBehavList (mi, M ("TP_TM_FATTAL_ANCHOR"), ADDSET_FATTAL_ANCHOR, false);

    mi = behModel->append();
    mi->set_value(behavColumns.label, M("TP_RETINEX_LABEL"));
    appendBehavList(mi, M("TP_RETINEX_STRENGTH"), ADDSET_RETI_STR, false);
    appendBehavList(mi, M("TP_RETINEX_NEIGHBOR"), ADDSET_RETI_NEIGH, false);
    appendBehavList(mi, M("TP_RETINEX_VARIANCE"), ADDSET_RETI_VART, false);
    appendBehavList(mi, M("TP_RETINEX_GAMMA"), ADDSET_RETI_GAM, false);
    appendBehavList(mi, M("TP_RETINEX_SLOPE"), ADDSET_RETI_SLO, false);
    appendBehavList(mi, M("TP_RETINEX_GAIN"), ADDSET_RETI_GAIN, false);
    appendBehavList(mi, M("TP_RETINEX_OFFSET"), ADDSET_RETI_OFFS, false);
    appendBehavList(mi, M("TP_RETINEX_THRESHOLD"), ADDSET_RETI_LIMD, false);

    mi = behModel->append();
    mi->set_value(behavColumns.label, M("TP_SHADOWSHLIGHTS_LABEL"));
    appendBehavList(mi, M("TP_SHADOWSHLIGHTS_HIGHLIGHTS"), ADDSET_SH_HIGHLIGHTS, false);
    appendBehavList(mi, M("TP_SHADOWSHLIGHTS_SHADOWS"), ADDSET_SH_SHADOWS, false);

    mi = behModel->append();
    mi->set_value(behavColumns.label, M("TP_LABCURVE_LABEL"));
    appendBehavList(mi, M("TP_LABCURVE_BRIGHTNESS"), ADDSET_LC_BRIGHTNESS, false);
    appendBehavList(mi, M("TP_LABCURVE_CONTRAST"), ADDSET_LC_CONTRAST, false);
    appendBehavList(mi, M("TP_LABCURVE_CHROMATICITY"), ADDSET_LC_CHROMATICITY, false);

    mi = behModel->append();  // Used for both Resize and Post-Resize sharpening
    mi->set_value(behavColumns.label, M("TP_SHARPENING_LABEL"));
    appendBehavList (mi, M ("TP_SHARPENING_CONTRAST"), ADDSET_SHARP_CONTRAST, false);
    appendBehavList(mi, M("TP_SHARPENING_RADIUS"), ADDSET_SHARP_RADIUS, false);
    appendBehavList(mi, M("TP_SHARPENING_AMOUNT"), ADDSET_SHARP_AMOUNT, false);
    appendBehavList(mi, M("TP_SHARPENING_RLD_DAMPING"), ADDSET_SHARP_DAMPING, false);
    appendBehavList(mi, M("TP_SHARPENING_RLD_ITERATIONS"), ADDSET_SHARP_ITER, false);
    appendBehavList(mi, M("TP_SHARPENING_EDTOLERANCE"), ADDSET_SHARP_EDGETOL, false);
    appendBehavList(mi, M("TP_SHARPENING_HALOCONTROL"), ADDSET_SHARP_HALOCTRL, false);

    mi = behModel->append();
    mi->set_value(behavColumns.label, M("TP_LOCALCONTRAST_LABEL"));
    appendBehavList(mi, M("TP_LOCALCONTRAST_RADIUS"), ADDSET_LOCALCONTRAST_RADIUS, false);
    appendBehavList(mi, M("TP_LOCALCONTRAST_AMOUNT"), ADDSET_LOCALCONTRAST_AMOUNT, false);
    appendBehavList(mi, M("TP_LOCALCONTRAST_DARKNESS"), ADDSET_LOCALCONTRAST_DARKNESS, false);
    appendBehavList(mi, M("TP_LOCALCONTRAST_LIGHTNESS"), ADDSET_LOCALCONTRAST_LIGHTNESS, false);

    mi = behModel->append();
    mi->set_value(behavColumns.label, M("TP_SHARPENEDGE_LABEL"));
    appendBehavList(mi, M("TP_SHARPENEDGE_PASSES"), ADDSET_SHARPENEDGE_PASS, false);
    appendBehavList(mi, M("TP_SHARPENEDGE_AMOUNT"), ADDSET_SHARPENEDGE_AMOUNT, false);

    mi = behModel->append();
    mi->set_value(behavColumns.label, M("TP_SHARPENMICRO_LABEL"));
    appendBehavList(mi, M("TP_SHARPENMICRO_AMOUNT"), ADDSET_SHARPENMICRO_AMOUNT, false);
    appendBehavList (mi, M ("TP_SHARPENMICRO_CONTRAST"), ADDSET_SHARPENMICRO_CONTRAST, false);
    appendBehavList(mi, M("TP_SHARPENMICRO_UNIFORMITY"), ADDSET_SHARPENMICRO_UNIFORMITY, false);

    mi = behModel->append();
    mi->set_value(behavColumns.label, M("TP_DIRPYRDENOISE_LABEL"));
    appendBehavList (mi, M ("TP_DIRPYRDENOISE_LUMINANCE_SMOOTHING"), ADDSET_DIRPYRDN_LUMA, true);
    appendBehavList (mi, M ("TP_DIRPYRDENOISE_LUMINANCE_DETAIL"), ADDSET_DIRPYRDN_LUMDET, true);
    appendBehavList (mi, M ("TP_DIRPYRDENOISE_CHROMINANCE_MASTER"), ADDSET_DIRPYRDN_CHROMA, true);
    appendBehavList (mi, M ("TP_DIRPYRDENOISE_CHROMINANCE_REDGREEN"), ADDSET_DIRPYRDN_CHROMARED, true);
    appendBehavList (mi, M ("TP_DIRPYRDENOISE_CHROMINANCE_BLUEYELLOW"), ADDSET_DIRPYRDN_CHROMABLUE, true);
    appendBehavList (mi, M ("TP_DIRPYRDENOISE_MAIN_GAMMA"), ADDSET_DIRPYRDN_GAMMA, true);
    appendBehavList (mi, M ("TP_DIRPYRDENOISE_MEDIAN_PASSES"), ADDSET_DIRPYRDN_PASSES, true);

    mi = behModel->append();
    mi->set_value(behavColumns.label, M("TP_WBALANCE_LABEL"));
    appendBehavList(mi, M("TP_WBALANCE_TEMPERATURE"), ADDSET_WB_TEMPERATURE, true);
    appendBehavList(mi, M("TP_WBALANCE_GREEN"), ADDSET_WB_GREEN, true);
    appendBehavList(mi, M("TP_WBALANCE_EQBLUERED"), ADDSET_WB_EQUAL, true);
    appendBehavList(mi, M("TP_WBALANCE_TEMPBIAS"), ADDSET_WB_TEMPBIAS, true);

    mi = behModel->append();
    mi->set_value(behavColumns.label, M("TP_COLORAPP_LABEL"));
    appendBehavList(mi, M("TP_COLORAPP_ADAPTSCENE"), ADDSET_CAT_ADAPTSCENE, true);
    appendBehavList(mi, M("TP_COLORAPP_LIGHT"), ADDSET_CAT_LIGHT, true);
    appendBehavList(mi, M("TP_COLORAPP_BRIGHT"), ADDSET_CAT_BRIGHT, true);
    appendBehavList(mi, M("TP_COLORAPP_CHROMA"), ADDSET_CAT_CHROMA, true);
    appendBehavList(mi, M("TP_COLORAPP_RSTPRO"), ADDSET_CAT_RSTPRO, true);
    appendBehavList(mi, M("TP_COLORAPP_CONTRAST"), ADDSET_CAT_CONTRAST, true);
    appendBehavList(mi, M("TP_COLORAPP_CONTRAST_Q"), ADDSET_CAT_CONTRAST_Q, true);
    appendBehavList(mi, M("TP_COLORAPP_CHROMA_S"), ADDSET_CAT_CHROMA_S, true);
    appendBehavList(mi, M("TP_COLORAPP_CHROMA_M"), ADDSET_CAT_CHROMA_M, true);
    appendBehavList(mi, M("TP_COLORAPP_HUE"), ADDSET_CAT_HUE, true);
    appendBehavList(mi, M("TP_COLORAPP_ADAPTVIEWING"), ADDSET_CAT_ADAPTVIEWING, true);
    appendBehavList(mi, M("TP_COLORAPP_BADPIXSL"), ADDSET_CAT_BADPIX, true);

    mi = behModel->append();
    mi->set_value(behavColumns.label, M("TP_VIBRANCE_LABEL"));
    appendBehavList(mi, M("TP_VIBRANCE_PASTELS"), ADDSET_VIBRANCE_PASTELS, false);
    appendBehavList(mi, M("TP_VIBRANCE_SATURATED"), ADDSET_VIBRANCE_SATURATED, false);

<<<<<<< HEAD
    mi = behModel->append();
    mi->set_value(behavColumns.label, M("TP_GAMMA_OUTPUT"));
=======
>>>>>>> 72699902

    mi = behModel->append();
    mi->set_value(behavColumns.label, M("TP_CHMIXER_LABEL"));
    appendBehavList(mi, M("TP_CHMIXER_RED") + ", " + M("TP_CHMIXER_GREEN") + ", " + M("TP_CHMIXER_BLUE"), ADDSET_CHMIXER, false);

    mi = behModel->append();
    mi->set_value(behavColumns.label, M("TP_BWMIX_LABEL"));
    appendBehavList(mi, M("TP_BWMIX_MIXC"), ADDSET_BLACKWHITE_HUES, false);
    appendBehavList(mi, M("TP_BWMIX_GAMMA"), ADDSET_BLACKWHITE_GAMMA, false);

    mi = behModel->append();
    mi->set_value(behavColumns.label, M("TP_FILMSIMULATION_LABEL"));
    appendBehavList(mi, M("TP_FILMSIMULATION_STRENGTH"), ADDSET_FILMSIMULATION_STRENGTH, true);

    mi = behModel->append();
    mi->set_value ( behavColumns.label, M ("TP_SOFTLIGHT_LABEL") );
    appendBehavList ( mi, M ( "TP_SOFTLIGHT_STRENGTH" ), ADDSET_SOFTLIGHT_STRENGTH, true );

    mi = behModel->append ();
    mi->set_value(behavColumns.label, M("TP_COLORTONING_LABEL"));
    appendBehavList(mi, M("TP_COLORTONING_SPLITCOCO"), ADDSET_COLORTONING_SPLIT, true);
    appendBehavList(mi, M("TP_COLORTONING_SATURATIONTHRESHOLD"), ADDSET_COLORTONING_SATTHRESHOLD, true);
    appendBehavList(mi, M("TP_COLORTONING_SATURATEDOPACITY"), ADDSET_COLORTONING_SATOPACITY, true);
    appendBehavList(mi, M("TP_COLORTONING_BALANCE"), ADDSET_COLORTONING_BALANCE, true);
    appendBehavList(mi, M("TP_COLORTONING_STRENGTH"), ADDSET_COLORTONING_STRENGTH, true);

    mi = behModel->append();
    mi->set_value(behavColumns.label, M("TP_ROTATE_LABEL"));
    appendBehavList(mi, M("TP_ROTATE_DEGREE"), ADDSET_ROTATE_DEGREE, false);

    mi = behModel->append();
    mi->set_value(behavColumns.label, M("TP_RESIZE_LABEL"));
    appendBehavList(mi, M("TP_RESIZE_SCALE"), ADDSET_RESIZE_SCALE, true);


    mi = behModel->append();
    mi->set_value(behavColumns.label, M("TP_DISTORTION_LABEL"));
    appendBehavList(mi, M("TP_DISTORTION_AMOUNT"), ADDSET_DIST_AMOUNT, false);

    mi = behModel->append();
    mi->set_value(behavColumns.label, M("TP_PERSPECTIVE_LABEL"));
    appendBehavList(mi, M("TP_PERSPECTIVE_HORIZONTAL") + ", " + M("TP_PERSPECTIVE_VERTICAL"), ADDSET_PERSPECTIVE, false);

    mi = behModel->append();
    mi->set_value(behavColumns.label, M("TP_GRADIENT_LABEL"));
    appendBehavList(mi, M("TP_GRADIENT_DEGREE"), ADDSET_GRADIENT_DEGREE, false);
    appendBehavList(mi, M("TP_GRADIENT_FEATHER"), ADDSET_GRADIENT_FEATHER, false);
    appendBehavList(mi, M("TP_GRADIENT_STRENGTH"), ADDSET_GRADIENT_STRENGTH, false);
    appendBehavList(mi, M("TP_GRADIENT_CENTER_X") + ", " + M("TP_GRADIENT_CENTER_Y"), ADDSET_GRADIENT_CENTER, false);

    mi = behModel->append();
    mi->set_value(behavColumns.label, M("TP_PCVIGNETTE_LABEL"));
    appendBehavList(mi, M("TP_PCVIGNETTE_STRENGTH"), ADDSET_PCVIGNETTE_STRENGTH, false);
    appendBehavList(mi, M("TP_PCVIGNETTE_FEATHER"), ADDSET_PCVIGNETTE_FEATHER, false);
    appendBehavList(mi, M("TP_PCVIGNETTE_ROUNDNESS"), ADDSET_PCVIGNETTE_ROUNDNESS, false);

    mi = behModel->append();
    mi->set_value(behavColumns.label, M("TP_CACORRECTION_LABEL"));
    appendBehavList(mi, M("TP_CACORRECTION_BLUE") + ", " + M("TP_CACORRECTION_RED"), ADDSET_CA, true);

    mi = behModel->append();
    mi->set_value(behavColumns.label, M("TP_VIGNETTING_LABEL"));
    appendBehavList(mi, M("TP_VIGNETTING_AMOUNT"), ADDSET_VIGN_AMOUNT, false);
    appendBehavList(mi, M("TP_VIGNETTING_RADIUS"), ADDSET_VIGN_RADIUS, false);
    appendBehavList(mi, M("TP_VIGNETTING_STRENGTH"), ADDSET_VIGN_STRENGTH, false);
    appendBehavList(mi, M("TP_VIGNETTING_CENTER_X") + ", " + M("TP_VIGNETTING_CENTER_Y"), ADDSET_VIGN_CENTER, false);

    mi = behModel->append();
    mi->set_value(behavColumns.label, M("TP_DIRPYREQUALIZER_LABEL"));
    appendBehavList(mi, M("TP_EXPOSURE_CONTRAST"), ADDSET_DIRPYREQ, true);
    appendBehavList(mi, M("TP_DIRPYREQUALIZER_THRESHOLD"), ADDSET_DIRPYREQ_THRESHOLD, true);
    appendBehavList(mi, M("TP_DIRPYREQUALIZER_SKIN"), ADDSET_DIRPYREQ_SKINPROTECT, true);

    mi = behModel->append();
    mi->set_value(behavColumns.label, M("TP_WAVELET_LABEL"));
    appendBehavList(mi, M("TP_WAVELET_LEVELS"), ADDSET_WA_THRES, true);
    appendBehavList(mi, M("TP_WAVELET_THRESHOLD"), ADDSET_WA_THRESHOLD, true);
    appendBehavList(mi, M("TP_WAVELET_THRESHOLD2"), ADDSET_WA_THRESHOLD2, true);
    appendBehavList(mi, M("TP_WAVELET_CHRO"), ADDSET_WA_CHRO, true);
    appendBehavList(mi, M("TP_WAVELET_CHR"), ADDSET_WA_CHROMA, true);
    appendBehavList(mi, M("TP_WAVELET_SKIN"), ADDSET_WA_SKINPROTECT, true);
    appendBehavList(mi, M("TP_WAVELET_EDRAD"), ADDSET_WA_EDGRAD, true);
    appendBehavList(mi, M("TP_WAVELET_EDVAL"), ADDSET_WA_EDGVAL, true);
    appendBehavList(mi, M("TP_WAVELET_RESCON"), ADDSET_WA_RESCON, true);
    appendBehavList(mi, M("TP_WAVELET_THR"), ADDSET_WA_THRR, true);
    appendBehavList(mi, M("TP_WAVELET_RESCONH"), ADDSET_WA_RESCONH, true);
    appendBehavList(mi, M("TP_WAVELET_THRH"), ADDSET_WA_THRRH, true);
    appendBehavList(mi, M("TP_WAVELET_RESCHRO"), ADDSET_WA_RESCHRO, true);
    appendBehavList(mi, M("TP_WAVELET_TMSTRENGTH"), ADDSET_WA_TMRS, true);
    appendBehavList(mi, M("TP_WAVELET_SKY"), ADDSET_WA_SKYPROTECT, true);
    appendBehavList(mi, M("TP_WAVELET_CONTRA"), ADDSET_WA_CONTRAST, true);
    appendBehavList(mi, M("TP_WAVELET_STRENGTH"), ADDSET_WA_STRENGTH, true);
    appendBehavList(mi, M("TP_WAVELET_COMPGAMMA"), ADDSET_WA_GAMMA, true);
    appendBehavList(mi, M("TP_WAVELET_EDGEDETECT"), ADDSET_WA_EDGEDETECT, true);
    appendBehavList(mi, M("TP_WAVELET_EDGEDETECTTHR"), ADDSET_WA_EDGEDETECTTHR, true);
    appendBehavList(mi, M("TP_WAVELET_EDGEDETECTTHR2"), ADDSET_WA_EDGEDETECTTHR2, true);

    mi = behModel->append();
    mi->set_value (behavColumns.label, M ("TP_RAW_SENSOR_BAYER_LABEL"));
    appendBehavList (mi, M ("TP_RAW_FALSECOLOR"), ADDSET_BAYER_FALSE_COLOR_SUPPRESSION, false);
    appendBehavList (mi, M ("TP_RAW_DCBITERATIONS") + ", " + M("TP_RAW_LMMSEITERATIONS"), ADDSET_BAYER_ITER, false);
    appendBehavList (mi, M ("TP_RAW_DUALDEMOSAICCONTRAST"), ADDSET_BAYER_DUALDEMOZCONTRAST, false);
    appendBehavList (mi, M ("TP_RAW_PIXELSHIFTSIGMA"), ADDSET_BAYER_PS_SIGMA, false);
    appendBehavList (mi, M ("TP_RAW_PIXELSHIFTSMOOTH"), ADDSET_BAYER_PS_SMOOTH, false);
    appendBehavList (mi, M ("TP_RAW_PIXELSHIFTEPERISO"), ADDSET_BAYER_PS_EPERISO, false);

    mi = behModel->append ();
    mi->set_value (behavColumns.label, M ("TP_RAW_SENSOR_XTRANS_LABEL"));
    appendBehavList (mi, M ("TP_RAW_FALSECOLOR"), ADDSET_XTRANS_FALSE_COLOR_SUPPRESSION, false);

    mi = behModel->append ();
    mi->set_value(behavColumns.label, M("TP_PREPROCESS_LABEL"));
    appendBehavList(mi, M("TP_PREPROCESS_GREENEQUIL"), ADDSET_PREPROCESS_GREENEQUIL, false);
    appendBehavList(mi, M("TP_PREPROCESS_LINEDENOISE"), ADDSET_PREPROCESS_LINEDENOISE, true);

    mi = behModel->append();
    mi->set_value(behavColumns.label, M("TP_EXPOS_WHITEPOINT_LABEL"));
    appendBehavList(mi, M("TP_RAWEXPOS_LINEAR"), ADDSET_RAWEXPOS_LINEAR, false);
    appendBehavList(mi, M("TP_RAWEXPOS_PRESER"), ADDSET_RAWEXPOS_PRESER, false);

    mi = behModel->append();
    mi->set_value(behavColumns.label, M("TP_RAWEXPOS_BLACKS"));
    appendBehavList(mi, M("TP_RAWEXPOS_RGB"), ADDSET_RAWEXPOS_BLACKS, false);

    mi = behModel->append();
    mi->set_value(behavColumns.label, M("TP_FLATFIELD_LABEL"));
    appendBehavList(mi, M("TP_FLATFIELD_CLIPCONTROL"), ADDSET_RAWFFCLIPCONTROL, true);

    mi = behModel->append();
    mi->set_value(behavColumns.label, M("TP_CHROMATABERR_LABEL"));
    appendBehavList(mi, M("TP_RAWCACORR_CARED") + ", " + M("TP_RAWCACORR_CABLUE"), ADDSET_RAWCACORR, true);

    behTreeView->expand_all();

    behAddAll = Gtk::manage(new Gtk::Button(M("PREFERENCES_BEHADDALL")));
    behSetAll = Gtk::manage(new Gtk::Button(M("PREFERENCES_BEHSETALL")));
    behAddAll->set_tooltip_markup(M("PREFERENCES_BEHADDALLHINT"));
    behSetAll->set_tooltip_markup(M("PREFERENCES_BEHSETALLHINT"));

    behAddAll->signal_clicked().connect(sigc::mem_fun(*this, &Preferences::behAddAllPressed));
    behSetAll->signal_clicked().connect(sigc::mem_fun(*this, &Preferences::behSetAllPressed));

    Gtk::HBox* buttonpanel1 = Gtk::manage(new Gtk::HBox());
    buttonpanel1->pack_end(*behSetAll, Gtk::PACK_SHRINK, 4);
    buttonpanel1->pack_end(*behAddAll, Gtk::PACK_SHRINK, 4);
    vbbeh->pack_start(*buttonpanel1, Gtk::PACK_SHRINK, 4);

    chOverwriteOutputFile = Gtk::manage(new Gtk::CheckButton(M("PREFERENCES_OVERWRITEOUTPUTFILE")));
    vbBatchProc->pack_start (*chOverwriteOutputFile, Gtk::PACK_SHRINK, 4);

    swBatchProc->add(*vbBatchProc);
    return swBatchProc;
}

void Preferences::appendBehavList(Gtk::TreeModel::iterator& parent, Glib::ustring label, int id, bool set)
{

    Gtk::TreeModel::iterator ci = behModel->append(parent->children());
    ci->set_value(behavColumns.label, label);
    ci->set_value(behavColumns.visible, true);
    ci->set_value(behavColumns.badd, !set);
    ci->set_value(behavColumns.bset, set);
    ci->set_value(behavColumns.addsetid, id);
}

void Preferences::behAddSetRadioToggled(const Glib::ustring& path, bool add)
{
    Gtk::TreeModel::iterator iter = behModel->get_iter(path);
    iter->set_value(behavColumns.badd, add);
    iter->set_value(behavColumns.bset, !add);
}

void Preferences::behAddRadioToggled(const Glib::ustring& path)
{
    behAddSetRadioToggled(path, true);
}

void Preferences::behSetRadioToggled(const Glib::ustring& path)
{
    behAddSetRadioToggled(path, false);
}


Gtk::Widget *Preferences::getDynamicProfilePanel()
{
    swDynamicProfile = Gtk::manage(new Gtk::ScrolledWindow());
    swDynamicProfile->set_policy(Gtk::POLICY_AUTOMATIC, Gtk::POLICY_AUTOMATIC);

    dynProfilePanel = Gtk::manage(new DynamicProfilePanel());

    swDynamicProfile->add(*dynProfilePanel);
    return swDynamicProfile;
}


Gtk::Widget* Preferences::getImageProcessingPanel ()
{
    swImageProcessing = Gtk::manage(new Gtk::ScrolledWindow());
    swImageProcessing->set_policy(Gtk::POLICY_AUTOMATIC, Gtk::POLICY_AUTOMATIC);

    Gtk::VBox* vbImageProcessing = Gtk::manage (new Gtk::VBox ());

    Gtk::Frame* fpp = Gtk::manage(new Gtk::Frame(M("PREFERENCES_IMPROCPARAMS")));
    Gtk::VBox* vbpp = Gtk::manage(new Gtk::VBox());
    Gtk::Label* drlab = Gtk::manage(new Gtk::Label(M("PREFERENCES_FORRAW") + ":", Gtk::ALIGN_START));
    rprofiles = Gtk::manage(new ProfileStoreComboBox());
    const ProfileStoreEntry* dynpse = ProfileStore::getInstance()->getInternalDynamicPSE();
    rprofiles->addRow(dynpse);
    setExpandAlignProperties(rprofiles, true, false, Gtk::ALIGN_FILL, Gtk::ALIGN_CENTER);
    rprofiles->set_size_request(50, -1);
    rpconn = rprofiles->signal_changed().connect(sigc::mem_fun(*this, &Preferences::forRAWComboChanged));
    Gtk::Label* drimg = Gtk::manage(new Gtk::Label(M("PREFERENCES_FORIMAGE") + ":", Gtk::ALIGN_START));
    iprofiles = Gtk::manage(new ProfileStoreComboBox());
    iprofiles->addRow(dynpse);
    iprofiles->set_size_request(50, -1);
    setExpandAlignProperties(iprofiles, true, false, Gtk::ALIGN_FILL, Gtk::ALIGN_FILL);
    ipconn = iprofiles->signal_changed().connect(sigc::mem_fun(*this, &Preferences::forImageComboChanged));
    Gtk::Table* defpt = Gtk::manage(new Gtk::Table(2, 2));
    defpt->attach(*drlab, 0, 1, 0, 1, Gtk::FILL, Gtk::SHRINK, 2, 2);
    defpt->attach(*rprofiles, 1, 2, 0, 1, Gtk::EXPAND | Gtk::FILL | Gtk::SHRINK, Gtk::SHRINK, 2, 2);
    defpt->attach(*drimg, 0, 1, 1, 2, Gtk::FILL, Gtk::SHRINK, 2, 2);
    defpt->attach(*iprofiles, 1, 2, 1, 2, Gtk::EXPAND | Gtk::FILL | Gtk::SHRINK, Gtk::SHRINK, 2, 2);
    vbpp->pack_start(*defpt, Gtk::PACK_SHRINK, 4);
    useBundledProfiles = Gtk::manage(new Gtk::CheckButton(M("PREFERENCES_USEBUNDLEDPROFILES")));
    bpconn = useBundledProfiles->signal_clicked().connect(sigc::mem_fun(*this, &Preferences::bundledProfilesChanged));
    vbpp->pack_start(*useBundledProfiles, Gtk::PACK_SHRINK, 4);
    fpp->add(*vbpp);
    vbImageProcessing->pack_start (*fpp, Gtk::PACK_SHRINK, 4);

    // Custom profile builder box
    Gtk::Frame* cpfrm = Gtk::manage(new Gtk::Frame(M("PREFERENCES_CUSTPROFBUILD")));
    Gtk::Label* cplab = Gtk::manage(new Gtk::Label(M("PREFERENCES_CUSTPROFBUILDPATH") + ":", Gtk::ALIGN_START));
    txtCustProfBuilderPath = Gtk::manage(new Gtk::Entry());
    txtCustProfBuilderPath->set_tooltip_markup(M("PREFERENCES_CUSTPROFBUILDHINT"));
    Gtk::Label* cpltypelab = Gtk::manage(new Gtk::Label(M("PREFERENCES_CUSTPROFBUILDKEYFORMAT") + ":", Gtk::ALIGN_START));
    custProfBuilderLabelType = Gtk::manage(new Gtk::ComboBoxText());
    custProfBuilderLabelType->append(M("PREFERENCES_CUSTPROFBUILDKEYFORMAT_TID"));
    custProfBuilderLabelType->append(M("PREFERENCES_CUSTPROFBUILDKEYFORMAT_NAME"));
    custProfBuilderLabelType->append(M("PREFERENCES_CUSTPROFBUILDKEYFORMAT_TID") + "_" + M("PREFERENCES_CUSTPROFBUILDKEYFORMAT_NAME"));
    Gtk::Table* cpbt = Gtk::manage(new Gtk::Table(2, 2));
    cpbt->attach(*cplab, 0, 1, 0, 1, Gtk::FILL, Gtk::SHRINK, 2, 2);
    cpbt->attach(*txtCustProfBuilderPath, 1, 2, 0, 1, Gtk::EXPAND | Gtk::FILL | Gtk::SHRINK, Gtk::SHRINK, 2, 2);
    cpbt->attach(*cpltypelab, 0, 1, 1, 2, Gtk::FILL, Gtk::SHRINK, 2, 2);
    cpbt->attach(*custProfBuilderLabelType, 1, 2, 1, 2, Gtk::EXPAND | Gtk::FILL | Gtk::SHRINK, Gtk::SHRINK, 2, 2);
    cpfrm->add(*cpbt);
    vbImageProcessing->pack_start (*cpfrm, Gtk::PACK_SHRINK, 4);

    Gtk::Frame* fdp = Gtk::manage(new Gtk::Frame(M("PREFERENCES_PROFILEHANDLING")));
    Gtk::Table* vbdp = Gtk::manage(new Gtk::Table(2, 2));
    saveParamsPreference = Gtk::manage(new Gtk::ComboBoxText());
    saveParamsPreference->append(M("PREFERENCES_PROFILESAVEINPUT"));
    saveParamsPreference->append(M("PREFERENCES_PROFILESAVECACHE"));
    saveParamsPreference->append(M("PREFERENCES_PROFILESAVEBOTH"));
    Gtk::Label *splab = Gtk::manage(new Gtk::Label(M("PREFERENCES_PROFILESAVELOCATION") + ":"));
    vbdp->attach(*splab, 0, 1, 0, 1, Gtk::FILL, Gtk::SHRINK, 2, 2);
    vbdp->attach(*saveParamsPreference, 1, 2, 0, 1, Gtk::EXPAND | Gtk::FILL | Gtk::SHRINK, Gtk::SHRINK, 2, 2);
    Gtk::Label* lplab = Gtk::manage(new Gtk::Label(M("PREFERENCES_PROFILELOADPR") + ":"));
    loadParamsPreference = Gtk::manage(new Gtk::ComboBoxText());
    loadParamsPreference->append(M("PREFERENCES_PROFILEPRCACHE"));
    loadParamsPreference->append(M("PREFERENCES_PROFILEPRFILE"));
    vbdp->attach(*lplab, 0, 1, 1, 2, Gtk::FILL, Gtk::SHRINK, 2, 2);
    vbdp->attach(*loadParamsPreference, 1, 2, 1, 2, Gtk::EXPAND | Gtk::FILL | Gtk::SHRINK, Gtk::SHRINK, 2, 2);
    fdp->add(*vbdp);
    vbImageProcessing->pack_start (*fdp, Gtk::PACK_SHRINK, 4);

//    Gtk::Frame* fdf = Gtk::manage (new Gtk::Frame (M ("PREFERENCES_DARKFRAME")) );
//    Gtk::HBox* hb42 = Gtk::manage (new Gtk::HBox ());
//    darkFrameDir = Gtk::manage (new Gtk::FileChooserButton (M ("PREFERENCES_DIRDARKFRAMES"), Gtk::FILE_CHOOSER_ACTION_SELECT_FOLDER));
    // Directories
    Gtk::Frame* cdf = Gtk::manage(new Gtk::Frame(M("PREFERENCES_DIRECTORIES")));
    Gtk::Grid* dirgrid = Gtk::manage(new Gtk::Grid());
    setExpandAlignProperties(dirgrid, true, false, Gtk::ALIGN_FILL, Gtk::ALIGN_CENTER);

    Gtk::Label *dfLab = Gtk::manage(new Gtk::Label(M("PREFERENCES_DIRDARKFRAMES") + ":"));
    setExpandAlignProperties(dfLab, false, false, Gtk::ALIGN_START, Gtk::ALIGN_CENTER);
    darkFrameDir = Gtk::manage(new MyFileChooserButton(M("PREFERENCES_DIRDARKFRAMES"), Gtk::FILE_CHOOSER_ACTION_SELECT_FOLDER));
    setExpandAlignProperties(darkFrameDir, true, false, Gtk::ALIGN_FILL, Gtk::ALIGN_CENTER);
    dfLabel = Gtk::manage(new Gtk::Label("Found:"));
    setExpandAlignProperties(dfLabel, false, false, Gtk::ALIGN_START, Gtk::ALIGN_CENTER);

    dirgrid->attach_next_to(*dfLab, Gtk::POS_TOP, 1, 1);
    dirgrid->attach_next_to(*darkFrameDir, *dfLab, Gtk::POS_RIGHT, 1, 1);
    dirgrid->attach_next_to(*dfLabel, *darkFrameDir, Gtk::POS_RIGHT, 1, 1);

    dfconn = darkFrameDir->signal_selection_changed().connect ( sigc::mem_fun (*this, &Preferences::darkFrameChanged));

    // FLATFIELD
    Gtk::Label *ffLab = Gtk::manage(new Gtk::Label(M("PREFERENCES_FLATFIELDSDIR") + ":"));
    setExpandAlignProperties(ffLab, false, false, Gtk::ALIGN_START, Gtk::ALIGN_CENTER);
    flatFieldDir = Gtk::manage(new MyFileChooserButton(M("PREFERENCES_FLATFIELDSDIR"), Gtk::FILE_CHOOSER_ACTION_SELECT_FOLDER));
    setExpandAlignProperties(flatFieldDir, true, false, Gtk::ALIGN_FILL, Gtk::ALIGN_CENTER);
    ffLabel = Gtk::manage(new Gtk::Label("Found:"));
    setExpandAlignProperties(ffLabel, false, false, Gtk::ALIGN_START, Gtk::ALIGN_CENTER);

    dirgrid->attach_next_to(*ffLab, *dfLab, Gtk::POS_BOTTOM, 1, 1);
    dirgrid->attach_next_to(*flatFieldDir, *ffLab, Gtk::POS_RIGHT, 1, 1);
    dirgrid->attach_next_to(*ffLabel, *flatFieldDir, Gtk::POS_RIGHT, 1, 1);

    ffconn = flatFieldDir->signal_selection_changed().connect ( sigc::mem_fun (*this, &Preferences::flatFieldChanged));

    //Cluts Dir
    Gtk::Label *clutsDirLabel = Gtk::manage(new Gtk::Label(M("PREFERENCES_CLUTSDIR") + ":"));
    setExpandAlignProperties(clutsDirLabel, false, false, Gtk::ALIGN_START, Gtk::ALIGN_CENTER);
    clutsDir = Gtk::manage(new MyFileChooserButton(M("PREFERENCES_CLUTSDIR"), Gtk::FILE_CHOOSER_ACTION_SELECT_FOLDER));
    setExpandAlignProperties(clutsDir, true, false, Gtk::ALIGN_FILL, Gtk::ALIGN_CENTER);
    Gtk::Label* clutsRestartNeeded = Gtk::manage(new Gtk::Label(Glib::ustring(" (") + M("PREFERENCES_APPLNEXTSTARTUP") + ")"));
    setExpandAlignProperties(clutsRestartNeeded, false, false, Gtk::ALIGN_START, Gtk::ALIGN_CENTER);

    dirgrid->attach_next_to(*clutsDirLabel, *ffLab, Gtk::POS_BOTTOM, 1, 1);
    dirgrid->attach_next_to(*clutsDir, *clutsDirLabel, Gtk::POS_RIGHT, 1, 1);
    dirgrid->attach_next_to(*clutsRestartNeeded, *clutsDir, Gtk::POS_RIGHT, 1, 1);

    cdf->add(*dirgrid);
    vbImageProcessing->pack_start (*cdf, Gtk::PACK_SHRINK, 4 );

    // Crop
    Gtk::Frame *cropframe = Gtk::manage(new Gtk::Frame(M("PREFERENCES_CROP")));
    Gtk::VBox *cropvb = Gtk::manage(new Gtk::VBox());
    Gtk::HBox *crophb = Gtk::manage(new Gtk::HBox());
    cropGuides = Gtk::manage(new Gtk::ComboBoxText());
    cropGuides->append(M("PREFERENCES_CROP_GUIDES_NONE"));
    cropGuides->append(M("PREFERENCES_CROP_GUIDES_FRAME"));
    cropGuides->append(M("PREFERENCES_CROP_GUIDES_FULL"));
    crophb->pack_start(*Gtk::manage(new Gtk::Label(M("PREFERENCES_CROP_GUIDES") + ": ")), Gtk::PACK_SHRINK, 4);
    crophb->pack_start(*cropGuides);
    cropvb->pack_start(*crophb);
    cropAutoFit = Gtk::manage(new Gtk::CheckButton(M("PREFERENCES_CROP_AUTO_FIT")));
    cropvb->pack_start(*cropAutoFit);
    cropframe->add(*cropvb);
    vbImageProcessing->pack_start(*cropframe, Gtk::PACK_SHRINK, 4);

    swImageProcessing->add(*vbImageProcessing);
    return swImageProcessing;
}

Gtk::Widget* Preferences::getPerformancePanel()
{
    swPerformance = Gtk::manage(new Gtk::ScrolledWindow());
    swPerformance->set_policy(Gtk::POLICY_AUTOMATIC, Gtk::POLICY_AUTOMATIC);

    Gtk::VBox* vbPerformance = Gtk::manage ( new Gtk::VBox () );
    vbPerformance->set_spacing (4);

    Gtk::Frame* fprevdemo = Gtk::manage(new Gtk::Frame(M("PREFERENCES_PREVDEMO")));
    Gtk::HBox* hbprevdemo = Gtk::manage(new Gtk::HBox(false, 4));
    Gtk::Label* lprevdemo = Gtk::manage(new Gtk::Label(M("PREFERENCES_PREVDEMO_LABEL")));
    cprevdemo = Gtk::manage(new Gtk::ComboBoxText());
    cprevdemo->append(M("PREFERENCES_PREVDEMO_FAST"));
    cprevdemo->append(M("PREFERENCES_PREVDEMO_SIDECAR"));
    cprevdemo->set_active(1);
    hbprevdemo->pack_start(*lprevdemo, Gtk::PACK_SHRINK);
    hbprevdemo->pack_start(*cprevdemo);
    fprevdemo->add(*hbprevdemo);
    vbPerformance->pack_start (*fprevdemo, Gtk::PACK_SHRINK, 4);

    Gtk::Frame* ftiffserialize = Gtk::manage(new Gtk::Frame(M("PREFERENCES_SERIALIZE_TIFF_READ")));
    Gtk::HBox* htiffserialize = Gtk::manage(new Gtk::HBox(false, 4));
    ctiffserialize = Gtk::manage(new Gtk::CheckButton(M("PREFERENCES_SERIALIZE_TIFF_READ_LABEL")));
    ctiffserialize->set_tooltip_text(M("PREFERENCES_SERIALIZE_TIFF_READ_TOOLTIP"));
    htiffserialize->pack_start(*ctiffserialize);
    ftiffserialize->add(*htiffserialize);
    vbPerformance->pack_start (*ftiffserialize, Gtk::PACK_SHRINK, 4);

    Gtk::Frame* fclut = Gtk::manage(new Gtk::Frame(M("PREFERENCES_CLUTSCACHE")));
    Gtk::HBox* clutCacheSizeHB = Gtk::manage(new Gtk::HBox());
    clutCacheSizeHB->set_spacing(4);
    Gtk::Label* CLUTLl = Gtk::manage(new Gtk::Label(M("PREFERENCES_CLUTSCACHE_LABEL") + ":", Gtk::ALIGN_START));
    clutCacheSizeSB = Gtk::manage(new Gtk::SpinButton());
    clutCacheSizeSB->set_digits(0);
    clutCacheSizeSB->set_increments(1, 5);
    clutCacheSizeSB->set_max_length(2);  // Will this be sufficient? :)
#ifdef _OPENMP
    clutCacheSizeSB->set_range(1, 3 * omp_get_num_procs());
#else
    clutCacheSizeSB->set_range(1, 12);
#endif
    clutCacheSizeHB->pack_start(*CLUTLl, Gtk::PACK_SHRINK, 0);
    clutCacheSizeHB->pack_end(*clutCacheSizeSB, Gtk::PACK_SHRINK, 0);
    fclut->add(*clutCacheSizeHB);
    vbPerformance->pack_start (*fclut, Gtk::PACK_SHRINK, 4);

    Gtk::Frame* finspect = Gtk::manage(new Gtk::Frame(M("PREFERENCES_INSPECT_LABEL")));
    Gtk::HBox* maxIBuffersHB = Gtk::manage(new Gtk::HBox());
    maxIBuffersHB->set_spacing(4);
    maxIBuffersHB->set_tooltip_text(M("PREFERENCES_INSPECT_MAXBUFFERS_TOOLTIP"));
    Gtk::Label* maxIBufferLbl = Gtk::manage(new Gtk::Label(M("PREFERENCES_INSPECT_MAXBUFFERS_LABEL") + ":", Gtk::ALIGN_START));
    maxInspectorBuffersSB = Gtk::manage(new Gtk::SpinButton());
    maxInspectorBuffersSB->set_digits(0);
    maxInspectorBuffersSB->set_increments(1, 5);
    maxInspectorBuffersSB->set_max_length(2);
    maxInspectorBuffersSB->set_range(1, 12);  // ... we have to set a limit, 12 seem to be enough even for systems with tons of RAM
    maxIBuffersHB->pack_start(*maxIBufferLbl, Gtk::PACK_SHRINK, 0);
    maxIBuffersHB->pack_end(*maxInspectorBuffersSB, Gtk::PACK_SHRINK, 0);

    Gtk::VBox *inspectorvb = Gtk::manage(new Gtk::VBox());
    inspectorvb->add(*maxIBuffersHB);

    Gtk::HBox *insphb = Gtk::manage(new Gtk::HBox());
    thumbnailInspectorMode = Gtk::manage(new Gtk::ComboBoxText());
    thumbnailInspectorMode->append(M("PREFERENCES_THUMBNAIL_INSPECTOR_JPEG"));
    thumbnailInspectorMode->append(M("PREFERENCES_THUMBNAIL_INSPECTOR_RAW"));
    thumbnailInspectorMode->append(M("PREFERENCES_THUMBNAIL_INSPECTOR_RAW_IF_NO_JPEG_FULLSIZE"));
    insphb->pack_start(*Gtk::manage(new Gtk::Label(M("PREFERENCES_THUMBNAIL_INSPECTOR_MODE") + ": ")), Gtk::PACK_SHRINK, 4);
    insphb->pack_start(*thumbnailInspectorMode);
    inspectorvb->pack_start(*insphb);
    finspect->add (*inspectorvb);
    vbPerformance->pack_start (*finspect, Gtk::PACK_SHRINK, 4);

    Gtk::Frame* threadsFrame = Gtk::manage ( new Gtk::Frame (M ("PREFERENCES_PERFORMANCE_THREADS")) );
    Gtk::VBox* threadsVBox = Gtk::manage ( new Gtk::VBox (Gtk::PACK_SHRINK, 4) );

    Gtk::HBox* threadsHBox = Gtk::manage (new Gtk::HBox (Gtk::PACK_SHRINK, 4));
    Gtk::Label* threadsLbl = Gtk::manage ( new Gtk::Label (M ("PREFERENCES_PERFORMANCE_THREADS_LABEL") + ":", Gtk::ALIGN_START));
    threadsSpinBtn = Gtk::manage ( new Gtk::SpinButton () );
    threadsSpinBtn->set_digits (0);
    threadsSpinBtn->set_increments (1, 5);
    threadsSpinBtn->set_max_length (2); // Will this be sufficient? :)
#ifdef _OPENMP
    int maxThreadNumber = omp_get_max_threads();
#else
    int maxThreadNumber = 10;
#endif

    threadsSpinBtn->set_range (0, maxThreadNumber);

    threadsHBox->pack_start (*threadsLbl, Gtk::PACK_SHRINK, 2);
    threadsHBox->pack_end (*threadsSpinBtn, Gtk::PACK_SHRINK, 2);

    threadsVBox->pack_start (*threadsHBox, Gtk::PACK_SHRINK);
    threadsFrame->add (*threadsVBox);

    vbPerformance->pack_start (*threadsFrame, Gtk::PACK_SHRINK, 4);
    swPerformance->add(*vbPerformance);

    return swPerformance;
}

Gtk::Widget* Preferences::getColorManPanel ()
{
    swColorMan = Gtk::manage(new Gtk::ScrolledWindow());
    swColorMan->set_policy(Gtk::POLICY_AUTOMATIC, Gtk::POLICY_AUTOMATIC);

    Gtk::VBox* vbColorMan = Gtk::manage (new Gtk::VBox ());
    vbColorMan->set_spacing (4);

    iccDir = Gtk::manage(new MyFileChooserButton(M("PREFERENCES_ICCDIR"), Gtk::FILE_CHOOSER_ACTION_SELECT_FOLDER));
    setExpandAlignProperties(iccDir, true, false, Gtk::ALIGN_FILL, Gtk::ALIGN_CENTER);
    Gtk::Label* pdlabel = Gtk::manage(new Gtk::Label(M("PREFERENCES_ICCDIR") + ":", Gtk::ALIGN_START));
    setExpandAlignProperties(pdlabel, false, false, Gtk::ALIGN_FILL, Gtk::ALIGN_CENTER);

    Gtk::Grid* iccdgrid = Gtk::manage(new Gtk::Grid());
    setExpandAlignProperties(iccdgrid, true, false, Gtk::ALIGN_FILL, Gtk::ALIGN_FILL);
    iccdgrid->set_column_spacing(4);

    Gtk::Label* monProfileRestartNeeded = Gtk::manage ( new Gtk::Label (Glib::ustring (" (") + M ("PREFERENCES_APPLNEXTSTARTUP") + ")") );
    setExpandAlignProperties(monProfileRestartNeeded, false, false, Gtk::ALIGN_START, Gtk::ALIGN_BASELINE);

    iccdgrid->attach(*pdlabel, 0, 0, 1, 1);
    iccdgrid->attach(*iccDir, 1, 0, 1, 1);
    iccdgrid->attach (*monProfileRestartNeeded, 2, 0, 1, 1);

    iccDir->signal_selection_changed().connect(sigc::mem_fun(this, &Preferences::iccDirChanged));

    vbColorMan->pack_start (*iccdgrid, Gtk::PACK_SHRINK);

    //------------------------- MONITOR ----------------------

    Gtk::Frame* fmonitor = Gtk::manage(new Gtk::Frame(M("PREFERENCES_MONITOR")));
    Gtk::Grid* gmonitor = Gtk::manage(new Gtk::Grid());
    gmonitor->set_column_spacing(4);

    monProfile = Gtk::manage(new Gtk::ComboBoxText());
    setExpandAlignProperties(monProfile, true, false, Gtk::ALIGN_FILL, Gtk::ALIGN_CENTER);
    Gtk::Label* mplabel = Gtk::manage(new Gtk::Label(M("PREFERENCES_MONPROFILE") + ":", Gtk::ALIGN_START));
    setExpandAlignProperties(mplabel, false, false, Gtk::ALIGN_START, Gtk::ALIGN_CENTER);

    monIntent = Gtk::manage(new Gtk::ComboBoxText());
    setExpandAlignProperties(monIntent, true, false, Gtk::ALIGN_FILL, Gtk::ALIGN_CENTER);
    Gtk::Label* milabel = Gtk::manage(new Gtk::Label(M("PREFERENCES_MONINTENT") + ":", Gtk::ALIGN_START));
    setExpandAlignProperties(milabel, false, false, Gtk::ALIGN_START, Gtk::ALIGN_CENTER);

    monProfile->append(M("PREFERENCES_PROFILE_NONE"));
    monProfile->set_active(0);

    const std::vector<Glib::ustring> profiles = rtengine::ICCStore::getInstance()->getProfiles(rtengine::ICCStore::ProfileType::MONITOR);

    for (const auto profile : profiles) {
        if (profile.find("file:") != 0) {
            monProfile->append(profile);
        }
    }

    // same order as the enum
    monIntent->append(M("PREFERENCES_INTENT_PERCEPTUAL"));
    monIntent->append(M("PREFERENCES_INTENT_RELATIVE"));
    monIntent->append(M("PREFERENCES_INTENT_ABSOLUTE"));
    monIntent->set_active(1);
    monIntent->set_size_request(120, -1);

    monBPC = Gtk::manage(new Gtk::CheckButton(M("PREFERENCES_CMMBPC")));
    setExpandAlignProperties(monBPC, false, false, Gtk::ALIGN_START, Gtk::ALIGN_CENTER);
    monBPC->set_active(true);

    cbAutoMonProfile = Gtk::manage(new Gtk::CheckButton(M("PREFERENCES_AUTOMONPROFILE")));
    setExpandAlignProperties(cbAutoMonProfile, false, false, Gtk::ALIGN_START, Gtk::ALIGN_CENTER);
    autoMonProfileConn = cbAutoMonProfile->signal_toggled().connect(sigc::mem_fun(*this, &Preferences::autoMonProfileToggled));

    int row = 0;
    gmonitor->attach(*mplabel, 0, row, 1, 1);
#if defined(__APPLE__) // monitor profile not supported on apple
    Gtk::Label *osxwarn = Gtk::manage(new Gtk::Label(M("PREFERENCES_MONPROFILE_WARNOSX"), Gtk::ALIGN_START));
    setExpandAlignProperties(osxwarn, false, false, Gtk::ALIGN_CENTER, Gtk::ALIGN_CENTER);
    gmonitor->attach(*osxwarn, 1, row, 1, 1);
#else
    gmonitor->attach(*monProfile, 1, row, 1, 1);
#endif
    ++row;
    gmonitor->attach(*cbAutoMonProfile, 1, row, 1, 1);
    ++row;
    gmonitor->attach(*milabel, 0, row, 1, 1);
    gmonitor->attach(*monIntent, 1, row, 1, 1);
    ++row;
    gmonitor->attach(*monBPC, 0, row, 2, 1);

    autoMonProfileToggled();

    fmonitor->add(*gmonitor);

    vbColorMan->pack_start (*fmonitor, Gtk::PACK_SHRINK);

    //------------------------- PRINTER ----------------------

    Gtk::Frame* fprinter = Gtk::manage(new Gtk::Frame(M("PREFERENCES_PRINTER")));
    Gtk::Grid* gprinter = Gtk::manage(new Gtk::Grid());
    gprinter->set_column_spacing(4);
    prtProfile = Gtk::manage(new Gtk::ComboBoxText());
    setExpandAlignProperties(prtProfile, true, false, Gtk::ALIGN_FILL, Gtk::ALIGN_CENTER);
    Gtk::Label* pplabel = Gtk::manage(new Gtk::Label(M("PREFERENCES_PRTPROFILE") + ":"));
    setExpandAlignProperties(pplabel, false, false, Gtk::ALIGN_START, Gtk::ALIGN_CENTER);

    prtIntent = Gtk::manage(new Gtk::ComboBoxText());
    setExpandAlignProperties(prtIntent, true, false, Gtk::ALIGN_FILL, Gtk::ALIGN_CENTER);
    Gtk::Label* pilabel = Gtk::manage(new Gtk::Label(M("PREFERENCES_PRTINTENT") + ":"));
    setExpandAlignProperties(pilabel, false, false, Gtk::ALIGN_START, Gtk::ALIGN_CENTER);

    prtProfile->append(M("PREFERENCES_PROFILE_NONE"));
    prtProfile->set_active(0);

    const std::vector<Glib::ustring> prtprofiles = rtengine::ICCStore::getInstance()->getProfiles(rtengine::ICCStore::ProfileType::PRINTER);

    for (const auto prtprofile : prtprofiles) {
        prtProfile->append(prtprofile);
    }

    // same order as the enum
    prtIntent->append(M("PREFERENCES_INTENT_PERCEPTUAL"));
    prtIntent->append(M("PREFERENCES_INTENT_RELATIVE"));
    prtIntent->append(M("PREFERENCES_INTENT_ABSOLUTE"));
    prtIntent->set_active(1);

    prtBPC = Gtk::manage(new Gtk::CheckButton(M("PREFERENCES_CMMBPC")));
    setExpandAlignProperties(prtBPC, false, false, Gtk::ALIGN_START, Gtk::ALIGN_CENTER);
    prtBPC->set_active(true);

    row = 0;
    gprinter->attach(*pplabel, 0, row, 1, 1);
    gprinter->attach(*prtProfile, 1, row, 1, 1);
    ++row;
    gprinter->attach(*pilabel, 0, row, 1, 1);
    gprinter->attach(*prtIntent, 1, row, 1, 1);
    ++row;
    gprinter->attach(*prtBPC, 0, row, 2, 1);

    autoMonProfileToggled();

    fprinter->add(*gprinter);

    vbColorMan->pack_start (*fprinter, Gtk::PACK_SHRINK);
    swColorMan->add(*vbColorMan);
    return swColorMan;
}

Gtk::Widget* Preferences::getGeneralPanel()
{
    swGeneral = Gtk::manage(new Gtk::ScrolledWindow());
    swGeneral->set_policy(Gtk::POLICY_AUTOMATIC, Gtk::POLICY_AUTOMATIC);

    Gtk::Grid* vbGeneral = Gtk::manage ( new Gtk::Grid () );
    vbGeneral->set_column_spacing (4);
    vbGeneral->set_row_spacing (4);

    Gtk::Frame* fworklflow = Gtk::manage(new Gtk::Frame(M("PREFERENCES_WORKFLOW")));
    setExpandAlignProperties(fworklflow, true, false, Gtk::ALIGN_FILL, Gtk::ALIGN_START);
    Gtk::Grid* workflowGrid = Gtk::manage(new Gtk::Grid());
    workflowGrid->set_column_spacing(4);
    workflowGrid->set_row_spacing(4);
    setExpandAlignProperties(workflowGrid, false, false, Gtk::ALIGN_FILL, Gtk::ALIGN_FILL);

    Gtk::Label* flayoutlab = Gtk::manage(new Gtk::Label(M("PREFERENCES_EDITORLAYOUT") + ":"));
    setExpandAlignProperties(flayoutlab, false, false, Gtk::ALIGN_START, Gtk::ALIGN_BASELINE);
    editorLayout = Gtk::manage(new Gtk::ComboBoxText());
    setExpandAlignProperties(editorLayout, true, false, Gtk::ALIGN_FILL, Gtk::ALIGN_BASELINE);
    editorLayout->append(M("PREFERENCES_SINGLETAB"));
    editorLayout->append(M("PREFERENCES_SINGLETABVERTAB"));
    editorLayout->append(M("PREFERENCES_MULTITAB"));
    editorLayout->append(M("PREFERENCES_MULTITABDUALMON"));
    editorLayout->set_active(2);
    Gtk::CellRendererText* cellRenderer = dynamic_cast<Gtk::CellRendererText*>(editorLayout->get_first_cell());
    cellRenderer->property_ellipsize() = Pango::ELLIPSIZE_MIDDLE;
    cellRenderer->property_ellipsize_set() = true;
    editorLayout->signal_changed().connect(sigc::mem_fun(*this, &Preferences::layoutComboChanged));
    layoutComboChanged(); // update the tooltip
    Gtk::Label* lNextStart = Gtk::manage(new Gtk::Label(Glib::ustring("(") + M("PREFERENCES_APPLNEXTSTARTUP") + ")"));
    setExpandAlignProperties(lNextStart, false, false, Gtk::ALIGN_START, Gtk::ALIGN_BASELINE);
    workflowGrid->attach_next_to(*flayoutlab, Gtk::POS_LEFT, 1, 1);
    workflowGrid->attach_next_to(*editorLayout, *flayoutlab, Gtk::POS_RIGHT, 1, 1);
    workflowGrid->attach_next_to(*lNextStart, *editorLayout, Gtk::POS_RIGHT, 1, 1);

    Gtk::Label* curveBBoxPosL = Gtk::manage(new Gtk::Label(M("PREFERENCES_CURVEBBOXPOS") + ":"));
    setExpandAlignProperties(curveBBoxPosL, false, false, Gtk::ALIGN_START, Gtk::ALIGN_BASELINE);
    curveBBoxPosC = Gtk::manage(new Gtk::ComboBoxText());
    setExpandAlignProperties(curveBBoxPosC, true, false, Gtk::ALIGN_FILL, Gtk::ALIGN_BASELINE);
    curveBBoxPosC->append(M("PREFERENCES_CURVEBBOXPOS_ABOVE"));
    curveBBoxPosC->append(M("PREFERENCES_CURVEBBOXPOS_RIGHT"));
    curveBBoxPosC->append(M("PREFERENCES_CURVEBBOXPOS_BELOW"));
    curveBBoxPosC->append(M("PREFERENCES_CURVEBBOXPOS_LEFT"));
    curveBBoxPosC->set_active(1);
    Gtk::Label* curveBBoxPosRestartL = Gtk::manage(new Gtk::Label(Glib::ustring("(") + M("PREFERENCES_APPLNEXTSTARTUP") + ")"));
    setExpandAlignProperties(curveBBoxPosRestartL, false, false, Gtk::ALIGN_START, Gtk::ALIGN_BASELINE);
    workflowGrid->attach_next_to(*curveBBoxPosL, *flayoutlab, Gtk::POS_BOTTOM, 1, 1);
    workflowGrid->attach_next_to(*curveBBoxPosC, *editorLayout, Gtk::POS_BOTTOM, 1, 1);
    workflowGrid->attach_next_to(*curveBBoxPosRestartL, *lNextStart, Gtk::POS_BOTTOM, 1, 1);

    ckbHistogramPositionLeft = Gtk::manage(new Gtk::CheckButton(M("PREFERENCES_HISTOGRAMPOSITIONLEFT")));
    setExpandAlignProperties(ckbHistogramPositionLeft, false, false, Gtk::ALIGN_START, Gtk::ALIGN_BASELINE);
    workflowGrid->attach_next_to(*ckbHistogramPositionLeft, *curveBBoxPosL, Gtk::POS_BOTTOM, 1, 1);

    ckbFileBrowserToolbarSingleRow = Gtk::manage(new Gtk::CheckButton(M("PREFERENCES_FILEBROWSERTOOLBARSINGLEROW")));
    setExpandAlignProperties(ckbFileBrowserToolbarSingleRow, false, false, Gtk::ALIGN_START, Gtk::ALIGN_START);
    ckbShowFilmStripToolBar = Gtk::manage(new Gtk::CheckButton(M("PREFERENCES_SHOWFILMSTRIPTOOLBAR")));
    setExpandAlignProperties(ckbShowFilmStripToolBar, false, false, Gtk::ALIGN_START, Gtk::ALIGN_START);
    workflowGrid->attach_next_to(*ckbFileBrowserToolbarSingleRow, *ckbHistogramPositionLeft, Gtk::POS_BOTTOM, 1, 1);
    workflowGrid->attach_next_to(*ckbShowFilmStripToolBar, *curveBBoxPosC, Gtk::POS_BOTTOM, 2, 1);

    Gtk::Label* hb4label = Gtk::manage(new Gtk::Label(M("PREFERENCES_TP_LABEL")));
    setExpandAlignProperties(hb4label, false, false, Gtk::ALIGN_START, Gtk::ALIGN_BASELINE);
    ckbHideTPVScrollbar = Gtk::manage(new Gtk::CheckButton(M("PREFERENCES_TP_VSCROLLBAR")));
    setExpandAlignProperties(ckbHideTPVScrollbar, false, false, Gtk::ALIGN_START, Gtk::ALIGN_BASELINE);
    workflowGrid->attach_next_to(*hb4label, *ckbFileBrowserToolbarSingleRow, Gtk::POS_BOTTOM, 1, 1);
    workflowGrid->attach_next_to(*ckbHideTPVScrollbar, *hb4label, Gtk::POS_RIGHT, 1, 1);
    ckbAutoSaveTpOpen = Gtk::manage(new Gtk::CheckButton(M("PREFERENCES_AUTOSAVE_TP_OPEN")));
    workflowGrid->attach_next_to(*ckbAutoSaveTpOpen, *hb4label, Gtk::POS_BOTTOM, 1, 1);
    btnSaveTpOpenNow = Gtk::manage(new Gtk::Button(M("PREFERENCES_SAVE_TP_OPEN_NOW")));
    setExpandAlignProperties(btnSaveTpOpenNow, false, false, Gtk::ALIGN_START, Gtk::ALIGN_BASELINE);
    workflowGrid->attach_next_to(*btnSaveTpOpenNow, *ckbAutoSaveTpOpen, Gtk::POS_RIGHT, 1, 1);

    auto save_tp_open_now =
    [&]() -> void {
        parent->writeToolExpandedStatus(moptions.tpOpen);
    };
    btnSaveTpOpenNow->signal_clicked().connect(save_tp_open_now);

    fworklflow->add(*workflowGrid);

    vbGeneral->attach_next_to (*fworklflow, Gtk::POS_TOP, 2, 1);

    // ---------------------------------------------

    Gtk::Frame* flang = Gtk::manage(new Gtk::Frame(M("PREFERENCES_LANG")));
    setExpandAlignProperties(flang, true, false, Gtk::ALIGN_FILL, Gtk::ALIGN_START);
    Gtk::Grid* langGrid = Gtk::manage(new Gtk::Grid());
    langGrid->set_column_spacing(4);
    langGrid->set_row_spacing(4);
    setExpandAlignProperties(langGrid, false, false, Gtk::ALIGN_FILL, Gtk::ALIGN_BASELINE);

    ckbLangAutoDetect =  Gtk::manage(new Gtk::CheckButton(M("PREFERENCES_LANGAUTODETECT")));
    setExpandAlignProperties(ckbLangAutoDetect, false, false, Gtk::ALIGN_START, Gtk::ALIGN_BASELINE);

    Gtk::Label* langlab = Gtk::manage(new Gtk::Label(M("PREFERENCES_SELECTLANG") + ":"));
    setExpandAlignProperties(langlab, false, false, Gtk::ALIGN_START, Gtk::ALIGN_BASELINE);
    languages = Gtk::manage(new Gtk::ComboBoxText());
    setExpandAlignProperties(languages, false, false, Gtk::ALIGN_START, Gtk::ALIGN_BASELINE);

    std::vector<Glib::ustring> langs;
    parseDir(argv0 + "/languages", langs, "");

    for (size_t i = 0; i < langs.size(); i++) {
        if ("default" != langs[i] && "README" != langs[i] && "LICENSE" != langs[i]) {
            languages->append(langs[i]);
        }
    }

    Gtk::Label* langw = Gtk::manage(new Gtk::Label(Glib::ustring(" (") + M("PREFERENCES_APPLNEXTSTARTUP") + ")"));
    setExpandAlignProperties(langw, false, false, Gtk::ALIGN_START, Gtk::ALIGN_BASELINE);
    langGrid->attach_next_to(*ckbLangAutoDetect, Gtk::POS_LEFT, 3, 1);
    langGrid->attach_next_to(*langlab, *ckbLangAutoDetect, Gtk::POS_BOTTOM, 1, 1);
    langGrid->attach_next_to(*languages, *langlab, Gtk::POS_RIGHT, 1, 1);
    langGrid->attach_next_to(*langw, *languages, Gtk::POS_RIGHT, 1, 1);
    flang->add(*langGrid);
    vbGeneral->attach_next_to (*flang, *fworklflow, Gtk::POS_BOTTOM, 2, 1);

    // ---------------------------------------------

    Gtk::Frame* ftheme = Gtk::manage(new Gtk::Frame(M("PREFERENCES_THEME")));
    setExpandAlignProperties(ftheme, true, false, Gtk::ALIGN_FILL, Gtk::ALIGN_START);
    Gtk::Grid* themeGrid = Gtk::manage(new Gtk::Grid());
    themeGrid->set_column_spacing(4);
    themeGrid->set_row_spacing(4);
    setExpandAlignProperties(themeGrid, false, false, Gtk::ALIGN_FILL, Gtk::ALIGN_FILL);

    Gtk::Label* themelab = Gtk::manage(new Gtk::Label(M("PREFERENCES_SELECTTHEME") + ":"));
    setExpandAlignProperties(themelab, false, false, Gtk::ALIGN_START, Gtk::ALIGN_BASELINE);
    theme = Gtk::manage(new Gtk::ComboBoxText());
    setExpandAlignProperties(theme, false, false, Gtk::ALIGN_START, Gtk::ALIGN_BASELINE);

    theme->set_active(0);
    parseThemeDir(Glib::build_filename(argv0, "themes"));

    for (size_t i = 0; i < themeFNames.size(); i++) {
        theme->append(themeFNames.at(i).shortFName);
    }

    themeGrid->attach_next_to(*themelab, Gtk::POS_LEFT, 1, 1);
    themeGrid->attach_next_to(*theme, *themelab, Gtk::POS_RIGHT, 1, 1);

    Gtk::Label* fontlab = Gtk::manage(new Gtk::Label(M("PREFERENCES_SELECTFONT")));
    setExpandAlignProperties(fontlab, false, false, Gtk::ALIGN_FILL, Gtk::ALIGN_BASELINE);
    fontButton = Gtk::manage(new Gtk::FontButton());
    setExpandAlignProperties(fontButton, false, false, Gtk::ALIGN_FILL, Gtk::ALIGN_BASELINE);
    fontButton->set_use_size(true);

    if (options.fontFamily == "default") {
        fontButton->set_font_name(Glib::ustring::compose("%1 %2", initialFontFamily, initialFontSize));
    } else {
        fontButton->set_font_name(Glib::ustring::compose("%1 %2", options.fontFamily, options.fontSize));
    }

    themeGrid->attach_next_to(*fontlab, *theme, Gtk::POS_RIGHT, 1, 1);
    themeGrid->attach_next_to(*fontButton, *fontlab, Gtk::POS_RIGHT, 1, 1);

    Gtk::Label* cpfontlab = Gtk::manage(new Gtk::Label(M("PREFERENCES_SELECTFONT_COLPICKER") + ":"));
    setExpandAlignProperties(cpfontlab, false, false, Gtk::ALIGN_FILL, Gtk::ALIGN_BASELINE);
    colorPickerFontButton = Gtk::manage(new Gtk::FontButton());
    setExpandAlignProperties(fontButton, false, false, Gtk::ALIGN_FILL, Gtk::ALIGN_BASELINE);
    colorPickerFontButton->set_use_size(true);

    if (options.fontFamily == "default") {
        colorPickerFontButton->set_font_name(Glib::ustring::compose("%1 %2", initialFontFamily, initialFontSize));
    } else {
        colorPickerFontButton->set_font_name(Glib::ustring::compose("%1 %2", options.CPFontFamily, options.CPFontSize));
    }

    themeGrid->attach_next_to(*cpfontlab, *fontButton, Gtk::POS_RIGHT, 1, 1);
    themeGrid->attach_next_to(*colorPickerFontButton, *cpfontlab, Gtk::POS_RIGHT, 1, 1);

    Gtk::Label* cutOverlayLabel = Gtk::manage(new Gtk::Label(M("PREFERENCES_CUTOVERLAYBRUSH") + ":"));
    setExpandAlignProperties(cutOverlayLabel, false, false, Gtk::ALIGN_START, Gtk::ALIGN_BASELINE);
    butCropCol = Gtk::manage(new Gtk::ColorButton());
    setExpandAlignProperties(butCropCol, false, false, Gtk::ALIGN_START, Gtk::ALIGN_CENTER);
    butCropCol->set_use_alpha(true);
    themeGrid->attach_next_to(*cutOverlayLabel, *themelab, Gtk::POS_BOTTOM, 1, 1);
    themeGrid->attach_next_to(*butCropCol, *cutOverlayLabel, Gtk::POS_RIGHT, 1, 1);

    Gtk::Label* navGuideLabel = Gtk::manage(new Gtk::Label(M("PREFERENCES_NAVGUIDEBRUSH") + ":"));
    setExpandAlignProperties(navGuideLabel, false, false, Gtk::ALIGN_START, Gtk::ALIGN_BASELINE);
    butNavGuideCol = Gtk::manage(new Gtk::ColorButton());
    setExpandAlignProperties(butNavGuideCol, false, false, Gtk::ALIGN_START, Gtk::ALIGN_CENTER);
    butNavGuideCol->set_use_alpha(true);
    themeGrid->attach_next_to(*navGuideLabel, *butCropCol, Gtk::POS_RIGHT, 2, 1);
    themeGrid->attach_next_to(*butNavGuideCol, *navGuideLabel, Gtk::POS_RIGHT, 1, 1);

    ftheme->add(*themeGrid);
    vbGeneral->attach_next_to(*ftheme, *flang, Gtk::POS_BOTTOM, 2, 1);

    // ---------------------------------------------

    Gtk::Frame* fclip = Gtk::manage(new Gtk::Frame(M("PREFERENCES_CLIPPINGIND")));
    setExpandAlignProperties(fclip, true, false, Gtk::ALIGN_FILL, Gtk::ALIGN_FILL);
    Gtk::Grid* clipGrid = Gtk::manage(new Gtk::Grid());
    clipGrid->set_column_spacing(4);
    clipGrid->set_row_spacing(4);
    setExpandAlignProperties(clipGrid, false, false, Gtk::ALIGN_FILL, Gtk::ALIGN_FILL);

    Gtk::Label* hll = Gtk::manage(new Gtk::Label(M("PREFERENCES_HLTHRESHOLD") + ": "));
    setExpandAlignProperties(hll, true, false, Gtk::ALIGN_START, Gtk::ALIGN_BASELINE);
    hlThresh = Gtk::manage(new Gtk::SpinButton());
    setExpandAlignProperties(hlThresh, false, false, Gtk::ALIGN_END, Gtk::ALIGN_BASELINE);
    hlThresh->set_digits(0);
    hlThresh->set_increments(1, 10);
    hlThresh->set_range(0, 255);
    clipGrid->attach_next_to(*hll, Gtk::POS_LEFT, 1, 1);
    clipGrid->attach_next_to(*hlThresh, *hll, Gtk::POS_RIGHT, 1, 1);

    Gtk::Label* shl = Gtk::manage(new Gtk::Label(M("PREFERENCES_SHTHRESHOLD") + ": "));
    setExpandAlignProperties(shl, true, false, Gtk::ALIGN_START, Gtk::ALIGN_BASELINE);
    shThresh = Gtk::manage(new Gtk::SpinButton());
    setExpandAlignProperties(shThresh, false, false, Gtk::ALIGN_END, Gtk::ALIGN_BASELINE);
    shThresh->show();
    shThresh->set_digits(0);
    shThresh->set_increments(1, 10);
    shThresh->set_range(0, 255);
    clipGrid->attach_next_to(*shl, *hll, Gtk::POS_BOTTOM, 1, 1);
    clipGrid->attach_next_to(*shThresh, *shl, Gtk::POS_RIGHT, 1, 1);

    fclip->add(*clipGrid);
    vbGeneral->attach_next_to (*fclip, *ftheme, Gtk::POS_BOTTOM, 1, 1);

    // ---------------------------------------------

    Gtk::Frame* fnav = Gtk::manage(new Gtk::Frame(M("PREFERENCES_NAVIGATIONFRAME")));
    setExpandAlignProperties(fclip, true, false, Gtk::ALIGN_FILL, Gtk::ALIGN_FILL);
    Gtk::Grid* navigationGrid = Gtk::manage(new Gtk::Grid());
    navigationGrid->set_column_spacing(4);
    navigationGrid->set_row_spacing(4);
    setExpandAlignProperties(fclip, false, false, Gtk::ALIGN_START, Gtk::ALIGN_FILL);

    Gtk::Label* panFactorLabel = Gtk::manage(new Gtk::Label(M("PREFERENCES_PANFACTORLABEL") + ":", Gtk::ALIGN_START));
    setExpandAlignProperties(panFactorLabel, false, false, Gtk::ALIGN_START, Gtk::ALIGN_BASELINE);
    panFactor = Gtk::manage(new Gtk::SpinButton());
    setExpandAlignProperties(panFactor, true, false, Gtk::ALIGN_START, Gtk::ALIGN_BASELINE);
    panFactor->set_digits(0);
    panFactor->set_increments(1, 5);
    panFactor->set_range(1, 10);
    navigationGrid->attach_next_to(*panFactorLabel, Gtk::POS_LEFT, 1, 1);
    navigationGrid->attach_next_to(*panFactor, *panFactorLabel, Gtk::POS_RIGHT, 1, 1);

    rememberZoomPanCheckbutton = Gtk::manage(new Gtk::CheckButton(M("PREFERENCES_REMEMBERZOOMPAN")));
    setExpandAlignProperties(rememberZoomPanCheckbutton, false, false, Gtk::ALIGN_START, Gtk::ALIGN_BASELINE);
    rememberZoomPanCheckbutton->set_tooltip_text(M("PREFERENCES_REMEMBERZOOMPAN_TOOLTIP"));

    navigationGrid->attach_next_to(*rememberZoomPanCheckbutton, *panFactorLabel, Gtk::POS_BOTTOM, 2, 1);

    fnav->add(*navigationGrid);
    vbGeneral->attach_next_to (*fnav, *fclip, Gtk::POS_RIGHT, 1, 1);

    // ---------------------------------------------

    Gtk::Frame* fdg = Gtk::manage(new Gtk::Frame(M("PREFERENCES_EXTERNALEDITOR")));
    setExpandAlignProperties(fdg, true, false, Gtk::ALIGN_FILL, Gtk::ALIGN_FILL);
    Gtk::Grid* externaleditorGrid = Gtk::manage(new Gtk::Grid());
    externaleditorGrid->set_column_spacing(4);
    externaleditorGrid->set_row_spacing(4);
    setExpandAlignProperties(externaleditorGrid, false, false, Gtk::ALIGN_FILL, Gtk::ALIGN_FILL);

    edOther = Gtk::manage(new Gtk::RadioButton(M("PREFERENCES_EDITORCMDLINE") + ":"));
    setExpandAlignProperties(edOther, false, false, Gtk::ALIGN_START, Gtk::ALIGN_CENTER);
    editorToSendTo = Gtk::manage(new Gtk::Entry());
    setExpandAlignProperties(editorToSendTo, true, false, Gtk::ALIGN_FILL, Gtk::ALIGN_BASELINE);
    Gtk::RadioButton::Group ge = edOther->get_group();

#ifdef __APPLE__
    edGimp = Gtk::manage(new Gtk::RadioButton("GIMP"));
    setExpandAlignProperties(edGimp, false, false, Gtk::ALIGN_START, Gtk::ALIGN_CENTER);
    edGimp->set_group(ge);
    externaleditorGrid->attach_next_to(*edGimp, Gtk::POS_TOP, 2, 1);

    edPS = Gtk::manage(new Gtk::RadioButton(M("PREFERENCES_PSPATH") + ":"));
    setExpandAlignProperties(edPS, false, false, Gtk::ALIGN_START, Gtk::ALIGN_CENTER);
    psDir = Gtk::manage(new MyFileChooserButton(M("PREFERENCES_PSPATH"), Gtk::FILE_CHOOSER_ACTION_SELECT_FOLDER));
    setExpandAlignProperties(psDir, true, false, Gtk::ALIGN_FILL, Gtk::ALIGN_CENTER);
    externaleditorGrid->attach_next_to(*edPS, *edGimp, Gtk::POS_BOTTOM, 1, 1);
    externaleditorGrid->attach_next_to(*psDir, *edPS, Gtk::POS_RIGHT, 1, 1);
    edPS->set_group(ge);

    externaleditorGrid->attach_next_to(*edOther, *edPS, Gtk::POS_BOTTOM, 1, 1);
    externaleditorGrid->attach_next_to(*editorToSendTo, *edOther, Gtk::POS_RIGHT, 1, 1);
#elif defined WIN32
    edGimp = Gtk::manage(new Gtk::RadioButton(M("PREFERENCES_GIMPPATH") + ":"));
    setExpandAlignProperties(edGimp, false, false, Gtk::ALIGN_START, Gtk::ALIGN_CENTER);
    gimpDir = Gtk::manage(new MyFileChooserButton(M("PREFERENCES_GIMPPATH"), Gtk::FILE_CHOOSER_ACTION_SELECT_FOLDER));
    setExpandAlignProperties(gimpDir, true, false, Gtk::ALIGN_FILL, Gtk::ALIGN_CENTER);
    externaleditorGrid->attach_next_to(*edGimp, Gtk::POS_TOP, 1, 1);
    externaleditorGrid->attach_next_to(*gimpDir, *edGimp, Gtk::POS_RIGHT, 1, 1);
    edGimp->set_group(ge);

    edPS = Gtk::manage(new Gtk::RadioButton(M("PREFERENCES_PSPATH") + ":"));
    setExpandAlignProperties(edPS, false, false, Gtk::ALIGN_START, Gtk::ALIGN_CENTER);
    psDir = Gtk::manage(new MyFileChooserButton(M("PREFERENCES_PSPATH"), Gtk::FILE_CHOOSER_ACTION_SELECT_FOLDER));
    setExpandAlignProperties(psDir, true, false, Gtk::ALIGN_FILL, Gtk::ALIGN_CENTER);
    externaleditorGrid->attach_next_to(*edPS, *edGimp, Gtk::POS_BOTTOM, 1, 1);
    externaleditorGrid->attach_next_to(*psDir, *edPS, Gtk::POS_RIGHT, 1, 1);
    edPS->set_group(ge);

    externaleditorGrid->attach_next_to(*edOther, *edPS, Gtk::POS_BOTTOM, 1, 1);
    externaleditorGrid->attach_next_to(*editorToSendTo, *edOther, Gtk::POS_RIGHT, 1, 1);
#else
    edGimp = Gtk::manage(new Gtk::RadioButton("GIMP"));
    setExpandAlignProperties(edGimp, false, false, Gtk::ALIGN_START, Gtk::ALIGN_CENTER);
    externaleditorGrid->attach_next_to(*edGimp, Gtk::POS_TOP, 2, 1);
    edGimp->set_group(ge);

    externaleditorGrid->attach_next_to(*edOther, *edGimp, Gtk::POS_BOTTOM, 1, 1);
    externaleditorGrid->attach_next_to(*editorToSendTo, *edOther, Gtk::POS_RIGHT, 1, 1);
#endif

    fdg->add(*externaleditorGrid);
    vbGeneral->attach_next_to (*fdg, *fclip, Gtk::POS_BOTTOM, 2, 1);
    langAutoDetectConn = ckbLangAutoDetect->signal_toggled().connect(sigc::mem_fun(*this, &Preferences::langAutoDetectToggled));
    tconn = theme->signal_changed().connect(sigc::mem_fun(*this, &Preferences::themeChanged));
    fconn = fontButton->signal_font_set().connect(sigc::mem_fun(*this, &Preferences::fontChanged));
    cpfconn = colorPickerFontButton->signal_font_set().connect(sigc::mem_fun(*this, &Preferences::cpFontChanged));

    swGeneral->add(*vbGeneral);
    return swGeneral;
}

Gtk::Widget* Preferences::getFileBrowserPanel()
{
    swFileBrowser = Gtk::manage(new Gtk::ScrolledWindow());
    swFileBrowser->set_policy(Gtk::POLICY_AUTOMATIC, Gtk::POLICY_AUTOMATIC);

    Gtk::VBox* vbFileBrowser = Gtk::manage ( new Gtk::VBox () );

    Gtk::Frame* fsd = Gtk::manage(new Gtk::Frame(M("PREFERENCES_STARTUPIMDIR")));

    sdcurrent  = Gtk::manage(new Gtk::RadioButton(M("PREFERENCES_DIRSOFTWARE")));
    sdlast     = Gtk::manage(new Gtk::RadioButton(M("PREFERENCES_DIRLAST")));
    sdhome     = Gtk::manage(new Gtk::RadioButton(M("PREFERENCES_DIRHOME")));
    sdother    = Gtk::manage(new Gtk::RadioButton(M("PREFERENCES_DIROTHER") + ": "));
    startupdir = Gtk::manage(new Gtk::Entry());

    Gtk::Button* sdselect = Gtk::manage(new Gtk::Button());
    sdselect->set_image (*Gtk::manage (new RTImage ("folder-open.png")));

    Gtk::RadioButton::Group opts = sdcurrent->get_group();
    sdlast->set_group(opts);
    sdhome->set_group(opts);
    sdother->set_group(opts);

    Gtk::VBox* vbsd = Gtk::manage(new Gtk::VBox());
    vbsd->pack_start(*sdcurrent, Gtk::PACK_SHRINK, 0);
    vbsd->pack_start(*sdlast, Gtk::PACK_SHRINK, 0);
    vbsd->pack_start(*sdhome, Gtk::PACK_SHRINK, 0);
    Gtk::HBox* otherbox = Gtk::manage(new Gtk::HBox());
    otherbox->pack_start(*sdother, Gtk::PACK_SHRINK);
    otherbox->pack_start(*startupdir);
    otherbox->pack_end(*sdselect, Gtk::PACK_SHRINK, 4);
    vbsd->pack_start(*otherbox, Gtk::PACK_SHRINK, 0);

    fsd->add(*vbsd);
    vbFileBrowser->pack_start (*fsd, Gtk::PACK_SHRINK, 4);

    sdselect->signal_clicked().connect(sigc::mem_fun(*this, &Preferences::selectStartupDir));

//---


    Gtk::Frame* fro = Gtk::manage(new Gtk::Frame(M("PREFERENCES_FBROWSEROPTS")));
    showDateTime = Gtk::manage(new Gtk::CheckButton(M("PREFERENCES_SHOWDATETIME")));
    showBasicExif = Gtk::manage(new Gtk::CheckButton(M("PREFERENCES_SHOWBASICEXIF")));
    showExpComp = Gtk::manage(new Gtk::CheckButton(M("PREFERENCES_SHOWEXPOSURECOMPENSATION")));
    Gtk::VBox* vbro = Gtk::manage(new Gtk::VBox());
    Gtk::HBox* hbro1 = Gtk::manage(new Gtk::HBox());
    Gtk::HBox* hbro0 = Gtk::manage(new Gtk::HBox());
    overlayedFileNames = Gtk::manage(new Gtk::CheckButton(M("PREFERENCES_OVERLAY_FILENAMES")));
    filmStripOverlayedFileNames = Gtk::manage(new Gtk::CheckButton(M("PREFERENCES_OVERLAY_FILENAMES_FILMSTRIP")));
    sameThumbSize = Gtk::manage(new Gtk::CheckButton(M("PREFERENCES_FSTRIP_SAME_THUMB_HEIGHT")));
    sameThumbSize->set_tooltip_text(M("PREFERENCES_FSTRIP_SAME_THUMB_HEIGHT_HINT"));
    ckbInternalThumbIfUntouched = Gtk::manage(new Gtk::CheckButton(M("PREFERENCES_INTERNALTHUMBIFUNTOUCHED")));

    vbro->pack_start(*showDateTime, Gtk::PACK_SHRINK, 0);
    Gtk::Label* dflab = Gtk::manage(new Gtk::Label(M("PREFERENCES_DATEFORMAT") + ":", Gtk::ALIGN_START));
    dateformat = Gtk::manage(new Gtk::Entry());
    dateformat->set_tooltip_markup(M("PREFERENCES_DATEFORMATHINT"));
    dflab->set_tooltip_markup(M("PREFERENCES_DATEFORMATHINT"));
    hbro0->pack_start(*dflab, Gtk::PACK_SHRINK, 4);
    hbro0->pack_start(*dateformat, Gtk::PACK_SHRINK, 0);

    vbro->pack_start(*hbro0, Gtk::PACK_SHRINK, 0);
    hbro1->pack_start(*showBasicExif, Gtk::PACK_SHRINK, 0);
    hbro1->pack_start(*showExpComp, Gtk::PACK_SHRINK, 4);
    vbro->pack_start(*hbro1, Gtk::PACK_SHRINK, 0);
    vbro->pack_start(*overlayedFileNames, Gtk::PACK_SHRINK, 0);
    vbro->pack_start(*filmStripOverlayedFileNames, Gtk::PACK_SHRINK, 0);
    vbro->pack_start(*sameThumbSize, Gtk::PACK_SHRINK, 0);
    vbro->pack_start(*ckbInternalThumbIfUntouched, Gtk::PACK_SHRINK, 0);

    Gtk::HBox* hbrecent = Gtk::manage(new Gtk::HBox());
    Gtk::Label* labrecent = Gtk::manage(new Gtk::Label(M("PREFERENCES_MAXRECENTFOLDERS") + ":"));
    maxRecentFolders = Gtk::manage(new Gtk::SpinButton());
    hbrecent->pack_start(*labrecent, Gtk::PACK_SHRINK, 4);
    hbrecent->pack_start(*maxRecentFolders, Gtk::PACK_SHRINK, 4);
    maxRecentFolders->set_digits(0);
    maxRecentFolders->set_increments(1, 5);
    maxRecentFolders->set_range(1, 25);
    vbro->pack_start(*hbrecent, Gtk::PACK_SHRINK, 4);

    fro->add(*vbro);


    Gtk::Frame* frmnu = Gtk::manage(new Gtk::Frame(M("PREFERENCES_MENUOPTIONS")));
    ckbmenuGroupRank = Gtk::manage(new Gtk::CheckButton(M("PREFERENCES_MENUGROUPRANK")));
    ckbmenuGroupLabel = Gtk::manage(new Gtk::CheckButton(M("PREFERENCES_MENUGROUPLABEL")));
    ckbmenuGroupFileOperations = Gtk::manage(new Gtk::CheckButton(M("PREFERENCES_MENUGROUPFILEOPERATIONS")));
    ckbmenuGroupProfileOperations = Gtk::manage(new Gtk::CheckButton(M("PREFERENCES_MENUGROUPPROFILEOPERATIONS")));
    ckbmenuGroupExtProg = Gtk::manage(new Gtk::CheckButton(M("PREFERENCES_MENUGROUPEXTPROGS")));
    Gtk::VBox* vbmnu = Gtk::manage(new Gtk::VBox());

    vbmnu->pack_start(*ckbmenuGroupRank, Gtk::PACK_SHRINK, 0);
    vbmnu->pack_start(*ckbmenuGroupLabel, Gtk::PACK_SHRINK, 0);
    vbmnu->pack_start(*ckbmenuGroupFileOperations, Gtk::PACK_SHRINK, 0);
    vbmnu->pack_start(*ckbmenuGroupProfileOperations, Gtk::PACK_SHRINK, 0);
    vbmnu->pack_start(*ckbmenuGroupExtProg, Gtk::PACK_SHRINK, 0);

    frmnu->add(*vbmnu);


    Gtk::Frame* fre = Gtk::manage(new Gtk::Frame(M("PREFERENCES_PARSEDEXT")));
    Gtk::VBox* vbre = Gtk::manage(new Gtk::VBox());
    Gtk::HBox* hb0 = Gtk::manage(new Gtk::HBox());
    Gtk::Label* elab = Gtk::manage(new Gtk::Label(M("PREFERENCES_PARSEDEXTADD") + ":"));
    hb0->pack_start(*elab, Gtk::PACK_SHRINK, 4);
    extension = Gtk::manage(new Gtk::Entry());
    extension->set_width_chars(5);
    extension->set_max_width_chars(5);
    hb0->pack_start(*extension);
    addExt = Gtk::manage(new Gtk::Button());
    delExt = Gtk::manage(new Gtk::Button());
    moveExtUp = Gtk::manage(new Gtk::Button());
    moveExtDown = Gtk::manage(new Gtk::Button());
    addExt->set_tooltip_text(M("PREFERENCES_PARSEDEXTADDHINT"));
    delExt->set_tooltip_text(M("PREFERENCES_PARSEDEXTDELHINT"));
    moveExtUp->set_tooltip_text(M("PREFERENCES_PARSEDEXTUPHINT"));
    moveExtDown->set_tooltip_text(M("PREFERENCES_PARSEDEXTDOWNHINT"));
    Gtk::Image* addExtImg = Gtk::manage ( new RTImage ("add-small.png") );
    Gtk::Image* delExtImg = Gtk::manage ( new RTImage ("remove-small.png") );
    Gtk::Image* moveExtUpImg = Gtk::manage(new RTImage("arrow-up-small.png"));
    Gtk::Image* moveExtDownImg = Gtk::manage(new RTImage("arrow-down-small.png"));
    addExt->add(*addExtImg);
    delExt->add(*delExtImg);
    moveExtUp->set_image(*moveExtUpImg);
    moveExtDown->set_image(*moveExtDownImg);
    hb0->pack_end(*moveExtDown, Gtk::PACK_SHRINK, 4);
    hb0->pack_end(*moveExtUp, Gtk::PACK_SHRINK, 4);
    hb0->pack_end(*delExt, Gtk::PACK_SHRINK, 4);
    hb0->pack_end(*addExt, Gtk::PACK_SHRINK, 4);
    extensions = Gtk::manage(new Gtk::TreeView());
    Gtk::ScrolledWindow* hscrollw = Gtk::manage(new Gtk::ScrolledWindow());
    hscrollw->set_policy(Gtk::POLICY_AUTOMATIC, Gtk::POLICY_ALWAYS);
    hscrollw->add(*extensions);
    extensionModel = Gtk::ListStore::create(extensionColumns);
    extensions->set_model(extensionModel);
    extensions->append_column_editable("Enabled", extensionColumns.enabled);
    extensions->append_column("Extension", extensionColumns.ext);
    extensions->set_headers_visible(false);
    vbre->pack_start(*hscrollw);
    vbre->pack_start(*hb0, Gtk::PACK_SHRINK, 4);

    fre->add(*vbre);

    Gtk::Frame* frc = Gtk::manage(new Gtk::Frame(M("PREFERENCES_CACHEOPTS")));
    Gtk::VBox* vbc = Gtk::manage(new Gtk::VBox());
    frc->add(*vbc);

    Gtk::HBox* hb3 = Gtk::manage(new Gtk::HBox());
    Gtk::Label* chlab = Gtk::manage(new Gtk::Label(M("PREFERENCES_CACHETHUMBHEIGHT") + ":"));
    maxThumbSize = Gtk::manage(new Gtk::SpinButton());
    hb3->pack_start(*chlab, Gtk::PACK_SHRINK, 4);
    hb3->pack_start(*maxThumbSize, Gtk::PACK_SHRINK, 4);

    maxThumbSize->set_digits(0);
    maxThumbSize->set_increments(1, 10);
    maxThumbSize->set_range(40, 800);
    vbc->pack_start(*hb3, Gtk::PACK_SHRINK, 4);

    Gtk::HBox* hb4 = Gtk::manage(new Gtk::HBox());
    Gtk::Label* celab = Gtk::manage(new Gtk::Label(M("PREFERENCES_CACHEMAXENTRIES") + ":"));
    maxCacheEntries = Gtk::manage(new Gtk::SpinButton());
    hb4->pack_start(*celab, Gtk::PACK_SHRINK, 4);
    hb4->pack_start(*maxCacheEntries, Gtk::PACK_SHRINK, 4);

    maxCacheEntries->set_digits(0);
    maxCacheEntries->set_increments(1, 10);
    maxCacheEntries->set_range(10, 100000);
    vbc->pack_start(*hb4, Gtk::PACK_SHRINK, 4);

    Gtk::HBox* hb5 = Gtk::manage(new Gtk::HBox());
    clearThumbnails = Gtk::manage(new Gtk::Button(M("PREFERENCES_CACHECLEARTHUMBS")));
    clearProfiles = Gtk::manage(new Gtk::Button(M("PREFERENCES_CACHECLEARPROFILES")));
    clearAll = Gtk::manage(new Gtk::Button(M("PREFERENCES_CACHECLEARALL")));
    hb5->pack_start(*clearThumbnails, Gtk::PACK_SHRINK, 4);
    hb5->pack_start(*clearProfiles, Gtk::PACK_SHRINK, 4);
    hb5->pack_start(*clearAll, Gtk::PACK_SHRINK, 4);
    vbc->pack_start(*hb5, Gtk::PACK_SHRINK, 4);

    Gtk::HBox* hb6 = Gtk::manage(new Gtk::HBox());
    Gtk::VBox* vb6 = Gtk::manage(new Gtk::VBox());

    vb6->pack_start(*fro);
    vb6->pack_start(*frmnu);
    vb6->pack_end(*frc);
    hb6->pack_start(*vb6);
    hb6->pack_start(*fre);
    hb6->set_spacing(4);

    vbFileBrowser->pack_start (*hb6, Gtk::PACK_SHRINK, 4);

    addExt->signal_clicked().connect(sigc::mem_fun(*this, &Preferences::addExtPressed));
    delExt->signal_clicked().connect(sigc::mem_fun(*this, &Preferences::delExtPressed));
    moveExtUp->signal_clicked().connect(sigc::mem_fun(*this, &Preferences::moveExtUpPressed));
    moveExtDown->signal_clicked().connect(sigc::mem_fun(*this, &Preferences::moveExtDownPressed));
    extension->signal_activate().connect(sigc::mem_fun(*this, &Preferences::addExtPressed));
    clearThumbnails->signal_clicked().connect(sigc::mem_fun(*this, &Preferences::clearThumbImagesPressed));
    clearProfiles->signal_clicked().connect(sigc::mem_fun(*this, &Preferences::clearProfilesPressed));
    clearAll->signal_clicked().connect(sigc::mem_fun(*this, &Preferences::clearAllPressed));

    swFileBrowser->add(*vbFileBrowser);
    return swFileBrowser;
}

Gtk::Widget* Preferences::getSoundsPanel ()
{
    swSounds = Gtk::manage(new Gtk::ScrolledWindow());
    swSounds->set_policy(Gtk::POLICY_AUTOMATIC, Gtk::POLICY_AUTOMATIC);

    Gtk::VBox* vbSounds = new Gtk::VBox ();

    ckbSndEnable = Gtk::manage(new Gtk::CheckButton(M("GENERAL_ENABLE")));
    sndEnableConn = ckbSndEnable->signal_toggled().connect(sigc::mem_fun(*this, &Preferences::sndEnableToggled));

    vbSounds->pack_start (*ckbSndEnable, Gtk::PACK_SHRINK, 4);

    Gtk::HBox* hblSndHelp = Gtk::manage(new Gtk::HBox());
    Gtk::Label* lSndHelp = Gtk::manage(new Gtk::Label(M("PREFERENCES_SND_HELP")));
    hblSndHelp->pack_start(*lSndHelp, Gtk::PACK_SHRINK, 4);
    vbSounds->pack_start (*hblSndHelp, Gtk::PACK_SHRINK, 4);

    // BatchQueueDone
    Gtk::HBox* pBatchQueueDone = Gtk::manage(new Gtk::HBox());

    Gtk::Label* lSndBatchQueueDone = Gtk::manage(new Gtk::Label(M("PREFERENCES_SND_BATCHQUEUEDONE") + Glib::ustring(":")));
    pBatchQueueDone->pack_start(*lSndBatchQueueDone, Gtk::PACK_SHRINK, 4);

    txtSndBatchQueueDone = Gtk::manage(new Gtk::Entry());
    pBatchQueueDone->pack_end(*txtSndBatchQueueDone, Gtk::PACK_EXPAND_WIDGET, 4);

    vbSounds->pack_start (*pBatchQueueDone, Gtk::PACK_SHRINK, 4);

    // LngEditProcDone
    Gtk::HBox* pSndLngEditProcDone = Gtk::manage(new Gtk::HBox());

    Gtk::Label* lSndLngEditProcDone = Gtk::manage(new Gtk::Label(M("PREFERENCES_SND_LNGEDITPROCDONE") + Glib::ustring(":")));
    pSndLngEditProcDone->pack_start(*lSndLngEditProcDone, Gtk::PACK_SHRINK, 4);

    txtSndLngEditProcDone = Gtk::manage(new Gtk::Entry());
    pSndLngEditProcDone->pack_start(*txtSndLngEditProcDone, Gtk::PACK_EXPAND_WIDGET, 4);

    Gtk::Label* lSndLngEditProcDoneSecs = Gtk::manage (new Gtk::Label (M ("PREFERENCES_SND_THRESHOLDSECS") + Glib::ustring (":")));
    pSndLngEditProcDone->pack_start(*lSndLngEditProcDoneSecs, Gtk::PACK_SHRINK, 12);

    spbSndLngEditProcDoneSecs = Gtk::manage(new Gtk::SpinButton());
    spbSndLngEditProcDoneSecs->set_digits(1);
    spbSndLngEditProcDoneSecs->set_increments(0.5, 1);
    spbSndLngEditProcDoneSecs->set_range(0, 10);
    pSndLngEditProcDone->pack_end(*spbSndLngEditProcDoneSecs, Gtk::PACK_SHRINK, 4);

    vbSounds->pack_start (*pSndLngEditProcDone, Gtk::PACK_SHRINK, 4);

    sndEnableToggled();

    swSounds->add(*vbSounds);
    return swSounds;
}

void Preferences::parseDir(Glib::ustring dirname, std::vector<Glib::ustring>& items, Glib::ustring ext)
{

    if (dirname.empty()) {
        return;
    }

    // process directory
    Glib::Dir* dir = nullptr;

    try {
        dir = new Glib::Dir(dirname);
    } catch (const Glib::Error& e) {
        return;
    }

    for (Glib::DirIterator i = dir->begin(); i != dir->end(); ++i) {
        Glib::ustring fname = Glib::build_filename(dirname, *i);
        Glib::ustring sname = *i;

        // ignore directories
        if (!Glib::file_test(fname, Glib::FILE_TEST_IS_DIR) && sname.size() >= ext.size() && sname.substr(sname.size() - ext.size(), ext.size()).casefold() == ext) {
            items.push_back(sname.substr(0, sname.size() - ext.size()));
        }
    }

    std::sort(items.begin(), items.end());
    delete dir;
}

void Preferences::parseThemeDir(Glib::ustring dirname)
{

    if (dirname.empty()) {
        return;
    }

    // process directory
    Glib::Dir* dir = nullptr;

    try {
        dir = new Glib::Dir(dirname);
    } catch (const Glib::Error& e) {
        return;
    }

    for (Glib::DirIterator i = dir->begin(); i != dir->end(); ++i) {
        Glib::ustring fname = Glib::build_filename(dirname, *i);
        Glib::ustring sname = *i;

        // ignore directories and filter out unsupported theme
        if (regex->match(sname, matchInfo) && !Glib::file_test(fname, Glib::FILE_TEST_IS_DIR) && sname.size() >= 4) {
            bool keepIt = false;
            Glib::ustring fname2 = matchInfo.fetch(1);
            Glib::ustring minMinor = matchInfo.fetch(2);
            Glib::ustring maxMinor = matchInfo.fetch(3);

            if (!minMinor.empty()) {
                guint64 minMinorVal = g_ascii_strtoll(minMinor.c_str(), 0, 0);

                if ((guint64)GTK_MINOR_VERSION >= minMinorVal) {
                    keepIt = true;
                }
            }

            if (!maxMinor.empty()) {
                guint64 maxMinorVal = g_ascii_strtoll(maxMinor.c_str(), 0, 0);

                if ((guint64)GTK_MINOR_VERSION <= maxMinorVal) {
                    keepIt = true;
                }
            }

            if (keepIt) {
                themeFNames.push_back(ThemeFilename(matchInfo.fetch(1), sname.substr(0, sname.size() - 4)));
            }
        }
    }

    std::sort(themeFNames.begin(), themeFNames.end(), [](const ThemeFilename & firstDir, const ThemeFilename & secondDir) {
        return firstDir.longFName < secondDir.longFName;
    });

    delete dir;
}

void Preferences::storePreferences()
{

    // With the new mechanism, we can't be sure of the availability of the DEFPROFILE_RAW & DEFPROFILE_IMG profiles,
    // because useBundledProfiles may be false. We're now using DEFPROFILE_INTERNAL instead, which is always available.

    moptions.defProfRaw = rprofiles->getFullPathFromActiveRow();

    if (moptions.defProfRaw.empty()) {
        moptions.defProfRaw = DEFPROFILE_INTERNAL;
    }

    moptions.defProfImg = iprofiles->getFullPathFromActiveRow();

    if (moptions.defProfImg.empty()) {
        moptions.defProfImg = DEFPROFILE_INTERNAL;
    }

    moptions.dateFormat = dateformat->get_text();
    moptions.panAccelFactor = (int)panFactor->get_value();
    moptions.rememberZoomAndPan = rememberZoomPanCheckbutton->get_active();
    moptions.fbShowDateTime = showDateTime->get_active();
    moptions.fbShowBasicExif = showBasicExif->get_active();
    moptions.fbShowExpComp = showExpComp->get_active();
    moptions.menuGroupRank = ckbmenuGroupRank->get_active();
    moptions.menuGroupLabel = ckbmenuGroupLabel->get_active();
    moptions.menuGroupFileOperations = ckbmenuGroupFileOperations->get_active();
    moptions.menuGroupProfileOperations = ckbmenuGroupProfileOperations->get_active();
    moptions.menuGroupExtProg = ckbmenuGroupExtProg->get_active();
    moptions.highlightThreshold = (int)hlThresh->get_value();
    moptions.shadowThreshold = (int)shThresh->get_value();
    moptions.language = languages->get_active_text();
    moptions.languageAutoDetect = ckbLangAutoDetect->get_active();
    moptions.theme = themeFNames.at(theme->get_active_row_number()).longFName;

    Gdk::RGBA cropCol = butCropCol->get_rgba();
    moptions.cutOverlayBrush[0] = cropCol.get_red();
    moptions.cutOverlayBrush[1] = cropCol.get_green();
    moptions.cutOverlayBrush[2] = cropCol.get_blue();
    moptions.cutOverlayBrush[3] = butCropCol->get_alpha() / 65535.0;

    Gdk::RGBA NavGuideCol = butNavGuideCol->get_rgba();
    moptions.navGuideBrush[0] = NavGuideCol.get_red();
    moptions.navGuideBrush[1] = NavGuideCol.get_green();
    moptions.navGuideBrush[2] = NavGuideCol.get_blue();
    moptions.navGuideBrush[3] = butNavGuideCol->get_alpha() / 65535.0;
    Pango::FontDescription fd(fontButton->get_font_name());


    if (newFont) {
        moptions.fontFamily = fd.get_family();
        moptions.fontSize = fd.get_size() / Pango::SCALE;
    }

    Pango::FontDescription cpfd(colorPickerFontButton->get_font_name());

    if (newCPFont) {
        moptions.CPFontFamily = cpfd.get_family();
        moptions.CPFontSize = cpfd.get_size() / Pango::SCALE;
    }

#ifdef WIN32
    moptions.gimpDir = gimpDir->get_filename();
    moptions.psDir = psDir->get_filename();
#elif defined __APPLE__
    moptions.psDir = psDir->get_filename();
#endif
    moptions.customEditorProg = editorToSendTo->get_text();

    if (edGimp->get_active()) {
        moptions.editorToSendTo = 1;
    }

#ifdef WIN32
    else if (edPS->get_active()) {
        moptions.editorToSendTo = 2;
    }

#elif defined __APPLE__
    else if (edPS->get_active()) {
        moptions.editorToSendTo = 2;
    }

#endif
    else if (edOther->get_active()) {
        moptions.editorToSendTo = 3;
    }

    moptions.CPBPath = txtCustProfBuilderPath->get_text();
    moptions.CPBKeys = CPBKeyType(custProfBuilderLabelType->get_active_row_number());

    if (!prtProfile->get_active_row_number()) {
        moptions.rtSettings.printerProfile = "";
    } else {
        moptions.rtSettings.printerProfile = prtProfile->get_active_text();
    }

    switch (prtIntent->get_active_row_number()) {
        default:
        case 0:
            moptions.rtSettings.printerIntent = rtengine::RI_PERCEPTUAL;
            break;

        case 1:
            moptions.rtSettings.printerIntent = rtengine::RI_RELATIVE;
            break;

        case 2:
            moptions.rtSettings.printerIntent = rtengine::RI_ABSOLUTE;
            break;
    }

    moptions.rtSettings.printerBPC = prtBPC->get_active();

#if !defined(__APPLE__) // monitor profile not supported on apple

    if (!monProfile->get_active_row_number()) {
        moptions.rtSettings.monitorProfile = "";
    } else {
        moptions.rtSettings.monitorProfile = monProfile->get_active_text();
    }

    switch (monIntent->get_active_row_number()) {
        default:
        case 0:
            moptions.rtSettings.monitorIntent = rtengine::RI_PERCEPTUAL;
            break;

        case 1:
            moptions.rtSettings.monitorIntent = rtengine::RI_RELATIVE;
            break;

        case 2:
            moptions.rtSettings.monitorIntent = rtengine::RI_ABSOLUTE;
            break;
    }

    moptions.rtSettings.monitorBPC = monBPC->get_active();
    moptions.rtSettings.autoMonitorProfile = cbAutoMonProfile->get_active();
#endif

    moptions.rtSettings.iccDirectory = iccDir->get_filename();

    moptions.prevdemo = (prevdemo_t)cprevdemo->get_active_row_number ();
    moptions.serializeTiffRead = ctiffserialize->get_active();

    if (sdcurrent->get_active()) {
        moptions.startupDir = STARTUPDIR_CURRENT;
    } else if (sdhome->get_active()) {
        moptions.startupDir = STARTUPDIR_HOME;
    } else if (sdlast->get_active()) {
        moptions.startupDir = STARTUPDIR_LAST;
    } else if (sdother->get_active()) {
        moptions.startupDir = STARTUPDIR_CUSTOM;
        moptions.startupPath = startupdir->get_text();
    }

    moptions.parseExtensions.clear();
    moptions.parseExtensionsEnabled.clear();
    Gtk::TreeNodeChildren c = extensionModel->children();

    for (size_t i = 0; i < c.size(); i++) {
        moptions.parseExtensions.push_back(c[i][extensionColumns.ext]);
        moptions.parseExtensionsEnabled.push_back(c[i][extensionColumns.enabled]);
    }

    moptions.maxRecentFolders = (int)maxRecentFolders->get_value();
    moptions.maxThumbnailHeight = (int)maxThumbSize->get_value();
    moptions.maxCacheEntries = (int)maxCacheEntries->get_value();
    moptions.overlayedFileNames = overlayedFileNames->get_active();
    moptions.filmStripOverlayedFileNames = filmStripOverlayedFileNames->get_active();
    moptions.sameThumbSize = sameThumbSize->get_active();
    moptions.internalThumbIfUntouched = ckbInternalThumbIfUntouched->get_active();

    auto save_where = saveParamsPreference->get_active_row_number();
    moptions.saveParamsFile = save_where == 0 || save_where == 2;
    moptions.saveParamsCache = save_where == 1 || save_where == 2;
    moptions.paramsLoadLocation = (PPLoadLocation)loadParamsPreference->get_active_row_number();
    moptions.useBundledProfiles = useBundledProfiles->get_active();

    moptions.rtSettings.darkFramesPath = darkFrameDir->get_filename();
    moptions.rtSettings.flatFieldsPath = flatFieldDir->get_filename();

    moptions.clutsDir = clutsDir->get_filename();

    moptions.baBehav.resize(ADDSET_PARAM_NUM);

    for (Gtk::TreeIter sections = behModel->children().begin(); sections != behModel->children().end(); sections++)
        for (Gtk::TreeIter adjs = sections->children().begin(); adjs != sections->children().end(); adjs++) {
            moptions.baBehav[adjs->get_value(behavColumns.addsetid)] = adjs->get_value(behavColumns.badd);
        }

    int editorMode = editorLayout->get_active_row_number();
    moptions.tabbedUI = (editorMode > 1);
    moptions.multiDisplayMode = editorMode == 3 ? 1 : 0;
    moptions.mainNBVertical = editorMode == 1;

    moptions.curvebboxpos = curveBBoxPosC->get_active_row_number();
    moptions.histogramPosition = ckbHistogramPositionLeft->get_active() ? 1 : 2;
    moptions.FileBrowserToolbarSingleRow = ckbFileBrowserToolbarSingleRow->get_active();
    moptions.showFilmStripToolBar = ckbShowFilmStripToolBar->get_active();
    moptions.hideTPVScrollbar = ckbHideTPVScrollbar->get_active();
    moptions.overwriteOutputFile = chOverwriteOutputFile->get_active();

    moptions.autoSaveTpOpen = ckbAutoSaveTpOpen->get_active();

    moptions.rgbDenoiseThreadLimit = threadsSpinBtn->get_value_as_int();
    moptions.clutCacheSize = clutCacheSizeSB->get_value_as_int();
    moptions.maxInspectorBuffers = maxInspectorBuffersSB->get_value_as_int();
    moptions.rtSettings.thumbnail_inspector_mode = static_cast<rtengine::Settings::ThumbnailInspectorMode>(thumbnailInspectorMode->get_active_row_number());

// Sounds only on Windows and Linux
#if defined(WIN32) || defined(__linux__)
    moptions.sndEnable = ckbSndEnable->get_active();
    moptions.sndBatchQueueDone = txtSndBatchQueueDone->get_text();
    moptions.sndLngEditProcDone = txtSndLngEditProcDone->get_text();
    moptions.sndLngEditProcDoneSecs = spbSndLngEditProcDoneSecs->get_value();
#endif

    moptions.cropGuides = Options::CropGuidesMode(cropGuides->get_active_row_number());
    moptions.cropAutoFit = cropAutoFit->get_active();
}

void Preferences::fillPreferences()
{

    tconn.block(true);
    fconn.block(true);
    cpfconn.block(true);
    sconn.block(true);
    dfconn.block(true);
    ffconn.block(true);
    rpconn.block(true);
    ipconn.block(true);
    bpconn.block(true);

    rprofiles->setActiveRowFromFullPath(moptions.defProfRaw);
    forRAWComboChanged(); // update the tooltip
    iprofiles->setActiveRowFromFullPath(moptions.defProfImg);
    forImageComboChanged(); // update the tooltip
    dateformat->set_text(moptions.dateFormat);
    panFactor->set_value(moptions.panAccelFactor);
    rememberZoomPanCheckbutton->set_active(moptions.rememberZoomAndPan);
    ctiffserialize->set_active(moptions.serializeTiffRead);

    setActiveTextOrIndex(*prtProfile, moptions.rtSettings.printerProfile, 0);

    switch (moptions.rtSettings.printerIntent) {
        default:
        case rtengine::RI_PERCEPTUAL:
            prtIntent->set_active(0);
            break;

        case rtengine::RI_RELATIVE:
            prtIntent->set_active(1);
            break;

        case rtengine::RI_ABSOLUTE:
            prtIntent->set_active(2);
            break;
    }

    prtBPC->set_active(moptions.rtSettings.printerBPC);

#if !defined(__APPLE__) // monitor profile not supported on apple
    setActiveTextOrIndex(*monProfile, moptions.rtSettings.monitorProfile, 0);

    switch (moptions.rtSettings.monitorIntent) {
        default:
        case rtengine::RI_PERCEPTUAL:
            monIntent->set_active(0);
            break;

        case rtengine::RI_RELATIVE:
            monIntent->set_active(1);
            break;

        case rtengine::RI_ABSOLUTE:
            monIntent->set_active(2);
            break;
    }

    monBPC->set_active(moptions.rtSettings.monitorBPC);
    cbAutoMonProfile->set_active(moptions.rtSettings.autoMonitorProfile);
#endif

    if (Glib::file_test(moptions.rtSettings.iccDirectory, Glib::FILE_TEST_IS_DIR)) {
        iccDir->set_current_folder(moptions.rtSettings.iccDirectory);
    }

    cprevdemo->set_active (moptions.prevdemo);
    languages->set_active_text(moptions.language);
    ckbLangAutoDetect->set_active(moptions.languageAutoDetect);
    int themeNbr = getThemeRowNumber(moptions.theme);
    theme->set_active(themeNbr == -1 ? 0 : themeNbr);

    Gdk::RGBA cropCol;
    cropCol.set_rgba(moptions.cutOverlayBrush[0], moptions.cutOverlayBrush[1], moptions.cutOverlayBrush[2]);
    butCropCol->set_rgba(cropCol);
    butCropCol->set_alpha((unsigned short)(moptions.cutOverlayBrush[3] * 65535.0));

    Gdk::RGBA NavGuideCol;
    NavGuideCol.set_rgba(moptions.navGuideBrush[0], moptions.navGuideBrush[1], moptions.navGuideBrush[2]);
    butNavGuideCol->set_rgba(NavGuideCol);
    butNavGuideCol->set_alpha((unsigned short)(moptions.navGuideBrush[3] * 65535.0));

    if (options.fontFamily == "default") {
        fontButton->set_font_name(Glib::ustring::compose("%1 %2", initialFontFamily, initialFontSize));
    } else {
        fontButton->set_font_name(Glib::ustring::compose("%1 %2", options.fontFamily, options.fontSize));
    }

    if (options.CPFontFamily == "default") {
        colorPickerFontButton->set_font_name(Glib::ustring::compose("%1 %2", initialFontFamily, initialFontSize));
    } else {
        colorPickerFontButton->set_font_name(Glib::ustring::compose("%1 %2", options.CPFontFamily, options.CPFontSize));
    }

    showDateTime->set_active(moptions.fbShowDateTime);
    showBasicExif->set_active(moptions.fbShowBasicExif);
    showExpComp->set_active(moptions.fbShowExpComp);
    ckbmenuGroupRank->set_active(moptions.menuGroupRank);
    ckbmenuGroupLabel->set_active(moptions.menuGroupLabel);
    ckbmenuGroupFileOperations->set_active(moptions.menuGroupFileOperations);
    ckbmenuGroupProfileOperations->set_active(moptions.menuGroupProfileOperations);
    ckbmenuGroupExtProg->set_active(moptions.menuGroupExtProg);

    hlThresh->set_value(moptions.highlightThreshold);
    shThresh->set_value(moptions.shadowThreshold);

    edGimp->set_active(moptions.editorToSendTo == 1);
    edOther->set_active(moptions.editorToSendTo == 3);
#ifdef WIN32
    edPS->set_active(moptions.editorToSendTo == 2);

    if (Glib::file_test(moptions.gimpDir, Glib::FILE_TEST_IS_DIR)) {
        gimpDir->set_current_folder(moptions.gimpDir);
    } else {
        gimpDir->set_current_folder(Glib::get_home_dir());
    }

    if (Glib::file_test(moptions.psDir, Glib::FILE_TEST_IS_DIR)) {
        psDir->set_current_folder(moptions.psDir);
    } else {
        psDir->set_current_folder(Glib::get_home_dir());
    }

#elif defined __APPLE__
    edPS->set_active(moptions.editorToSendTo == 2);

    if (Glib::file_test(moptions.psDir, Glib::FILE_TEST_IS_DIR)) {
        psDir->set_current_folder(moptions.psDir);
    } else {
        psDir->set_current_folder(Glib::get_home_dir());
    }

#endif
    editorToSendTo->set_text(moptions.customEditorProg);

    txtCustProfBuilderPath->set_text(moptions.CPBPath);
    custProfBuilderLabelType->set_active(moptions.CPBKeys);


    if (moptions.startupDir == STARTUPDIR_CURRENT) {
        sdcurrent->set_active();
    } else if (moptions.startupDir == STARTUPDIR_LAST) {
        sdlast->set_active();
    } else if (moptions.startupDir == STARTUPDIR_HOME) {
        sdhome->set_active();
    } else if (moptions.startupDir == STARTUPDIR_CUSTOM) {
        sdother->set_active();
        startupdir->set_text(moptions.startupPath);
    }

    extensionModel->clear();

    for (size_t i = 0; i < moptions.parseExtensions.size(); i++) {
        Gtk::TreeRow row = * (extensionModel->append());
        row[extensionColumns.enabled] = moptions.parseExtensionsEnabled[i];
        row[extensionColumns.ext]     = moptions.parseExtensions[i];
    }

    maxThumbSize->set_value(moptions.maxThumbnailHeight);
    maxRecentFolders->set_value(moptions.maxRecentFolders);
    maxCacheEntries->set_value(moptions.maxCacheEntries);
    overlayedFileNames->set_active(moptions.overlayedFileNames);
    filmStripOverlayedFileNames->set_active(moptions.filmStripOverlayedFileNames);
    sameThumbSize->set_active(moptions.sameThumbSize);
    ckbInternalThumbIfUntouched->set_active(moptions.internalThumbIfUntouched);

    saveParamsPreference->set_active(moptions.saveParamsFile ? (moptions.saveParamsCache ? 2 : 0) : 1);

    loadParamsPreference->set_active(moptions.paramsLoadLocation);
    useBundledProfiles->set_active(moptions.useBundledProfiles);

    if (!moptions.tabbedUI) {
        editorLayout->set_active(moptions.mainNBVertical ? 1 : 0);
    } else {
        editorLayout->set_active(moptions.multiDisplayMode ? 3 : 2);
    }

    curveBBoxPosC->set_active(moptions.curvebboxpos);
    ckbHistogramPositionLeft->set_active(moptions.histogramPosition == 1);
    ckbFileBrowserToolbarSingleRow->set_active(moptions.FileBrowserToolbarSingleRow);
    ckbShowFilmStripToolBar->set_active(moptions.showFilmStripToolBar);
    ckbHideTPVScrollbar->set_active(moptions.hideTPVScrollbar);

    ckbAutoSaveTpOpen->set_active(moptions.autoSaveTpOpen);

    threadsSpinBtn->set_value (moptions.rgbDenoiseThreadLimit);
    clutCacheSizeSB->set_value (moptions.clutCacheSize);
    maxInspectorBuffersSB->set_value (moptions.maxInspectorBuffers);
    thumbnailInspectorMode->set_active(int(moptions.rtSettings.thumbnail_inspector_mode));

    darkFrameDir->set_current_folder(moptions.rtSettings.darkFramesPath);
    darkFrameChanged();

    flatFieldDir->set_current_folder(moptions.rtSettings.flatFieldsPath);
    flatFieldChanged();

    clutsDir->set_current_folder(moptions.clutsDir);

    addc.block(true);
    setc.block(true);

    moptions.baBehav.resize(ADDSET_PARAM_NUM);

    for (Gtk::TreeIter sections = behModel->children().begin(); sections != behModel->children().end(); ++sections) {
        for (Gtk::TreeIter adjs = sections->children().begin(); adjs != sections->children().end(); ++adjs) {
            const bool add = moptions.baBehav[adjs->get_value(behavColumns.addsetid)];
            adjs->set_value(behavColumns.badd, add);
            adjs->set_value(behavColumns.bset, !add);
        }
    }

    cropGuides->set_active(moptions.cropGuides);
    cropAutoFit->set_active(moptions.cropAutoFit);

    addc.block(false);
    setc.block(false);
    cpfconn.block(false);
    fconn.block(false);
    tconn.block(false);
    sconn.block(false);
    dfconn.block(false);
    ffconn.block(false);
    rpconn.block(true);
    ipconn.block(true);
    bpconn.block(false);

    chOverwriteOutputFile->set_active(moptions.overwriteOutputFile);

    // Sounds only on Windows and Linux
#if defined(WIN32) || defined(__linux__)
    ckbSndEnable->set_active(moptions.sndEnable);
    txtSndBatchQueueDone->set_text(moptions.sndBatchQueueDone);
    txtSndLngEditProcDone->set_text(moptions.sndLngEditProcDone);
    spbSndLngEditProcDoneSecs->set_value(moptions.sndLngEditProcDoneSecs);
#endif
}

/*
void Preferences::loadPressed () {

    moptions.copyFrom (&options);
    fillPreferences ();
}

void Preferences::savePressed () {

    storePreferences ();
    options.copyFrom (&moptions);
    Options::save ();
}
*/

void Preferences::autoMonProfileToggled()
{
    monProfile->set_sensitive(!cbAutoMonProfile->get_active());
}

/*
void Preferences::autocielabToggled () {
//  cbAutocielab->set_sensitive(cbAutocielab->get_active());
}
*/

void Preferences::sndEnableToggled()
{
    txtSndBatchQueueDone->set_sensitive(ckbSndEnable->get_active());
    txtSndLngEditProcDone->set_sensitive(ckbSndEnable->get_active());
    spbSndLngEditProcDoneSecs->set_sensitive(ckbSndEnable->get_active());
}

void Preferences::langAutoDetectToggled()
{
    languages->set_sensitive(!ckbLangAutoDetect->get_active());
}

void Preferences::okPressed()
{

    storePreferences();
    workflowUpdate();
    options.copyFrom(&moptions);
    options.filterOutParsedExtensions();

    try {
        Options::save();
    } catch (Options::Error &e) {
        Gtk::MessageDialog msgd(getToplevelWindow(this), e.get_msg(), true, Gtk::MESSAGE_WARNING, Gtk::BUTTONS_CLOSE, true);
        msgd.run();
    }

    dynProfilePanel->save();
    hide();
}

void Preferences::cancelPressed()
{
    // set the initial theme back
    if (themeFNames.at(theme->get_active_row_number()).longFName != options.theme) {
        rtengine::setPaths();
        RTImage::updateImages();
        switchThemeTo(options.theme);
    }

    // set the initial font back
    Pango::FontDescription fd(fontButton->get_font_name());

    if (fd.get_family() != options.fontFamily && (fd.get_size() / Pango::SCALE) != options.fontSize) {
        if (options.fontFamily == "default") {
            switchFontTo(initialFontFamily, initialFontSize);
        } else {
            switchFontTo(options.fontFamily, options.fontSize);
        }
    }

    // update the profileStore
    if (useBundledProfiles->get_active() != options.useBundledProfiles) {
        // we have to rescan with the old value
        bpconn.block(true);
        useBundledProfiles->set_active(false);
        bundledProfilesChanged();
        bpconn.block(false);
    }

    hide();
}

void Preferences::selectStartupDir()
{

    Gtk::FileChooserDialog dialog(getToplevelWindow(this), M("PREFERENCES_DIRSELECTDLG"), Gtk::FILE_CHOOSER_ACTION_SELECT_FOLDER);
    //dialog.set_transient_for(*this);

    //Add response buttons to the dialog:
    dialog.add_button(M("GENERAL_CANCEL"), Gtk::RESPONSE_CANCEL);
    dialog.add_button(M("GENERAL_OPEN"), Gtk::RESPONSE_OK);

    int result = dialog.run();

    if (result == Gtk::RESPONSE_OK) {
        startupdir->set_text(dialog.get_filename());
    }
}

void Preferences::aboutPressed()
{

    splash = new Splash(*this);
    splash->set_transient_for(*this);
    splash->signal_delete_event().connect(sigc::mem_fun(*this, &Preferences::splashClosed));
    splash->show();
}

void Preferences::themeChanged()
{

    moptions.theme = themeFNames.at(theme->get_active_row_number()).longFName;
    rtengine::setPaths();
    RTImage::updateImages();
    switchThemeTo(moptions.theme);
}

void Preferences::forRAWComboChanged()
{
    if (!rprofiles) {
        return;
    }

    const ProfileStoreEntry *selectedEntry = rprofiles->getSelectedEntry();

    if (!selectedEntry) {
        return;
    }

    if (selectedEntry->type == PSET_FOLDER) {
        rpconn.block(true);
        rprofiles->set_active(currRawRow);
        rpconn.block(false);
    } else {
        currRawRow = rprofiles->get_active();
    }

    rprofiles->set_tooltip_text(selectedEntry->label);
}

void Preferences::forImageComboChanged()
{
    if (!iprofiles) {
        return;
    }

    const ProfileStoreEntry *selectedEntry = iprofiles->getSelectedEntry();

    if (!selectedEntry) {
        return;
    }

    if (selectedEntry->type == PSET_FOLDER) {
        ipconn.block(true);
        iprofiles->set_active(currImgRow);
        ipconn.block(false);
    } else {
        currImgRow = rprofiles->get_active();
    }

    iprofiles->set_tooltip_text(iprofiles->getSelectedEntry()->label);
}

void Preferences::layoutComboChanged()
{
    editorLayout->set_tooltip_text(editorLayout->get_active_text());
}

void Preferences::bundledProfilesChanged()
{
    rpconn.block(true);
    ipconn.block(true);

    // parseProfiles does use options.useBundledProfiles, so we temporarily change its value
    bool currValue = options.useBundledProfiles;
    options.useBundledProfiles = useBundledProfiles->get_active();

    // rescan the file's tree
    ProfileStore::getInstance()->parseProfiles(); // This will call Preferences::updateProfileList in return

    // restoring back the old value
    options.useBundledProfiles = currValue;

    ipconn.block(false);
    rpconn.block(false);
}

void Preferences::iccDirChanged()
{
    const auto currentSelection = monProfile->get_active_text();
    const auto profiles = rtengine::ICCStore::getInstance()->getProfilesFromDir(iccDir->get_filename());

    monProfile->remove_all();

    monProfile->append(M("PREFERENCES_PROFILE_NONE"));

    for (const auto& profile : profiles) {
        monProfile->append(profile);
    }

    setActiveTextOrIndex(*monProfile, currentSelection, 0);
}

void Preferences::storeCurrentValue()
{
    // TODO: Find a way to get and restore the current selection; the following line can't work anymore
    storedValueRaw = rprofiles->getFullPathFromActiveRow();
    storedValueImg = iprofiles->getFullPathFromActiveRow();
}

void Preferences::updateProfileList()
{
    rprofiles->updateProfileList();
    iprofiles->updateProfileList();
    const ProfileStoreEntry* dynpse = ProfileStore::getInstance()->getInternalDynamicPSE();
    rprofiles->addRow(dynpse);
    iprofiles->addRow(dynpse);
}

void Preferences::restoreValue()
{
    if (!rprofiles->setActiveRowFromFullPath(storedValueRaw)) {
        moptions.defProfRaw = DEFPROFILE_INTERNAL;
        rpconn.block(true);
        rprofiles->setInternalEntry();
        rpconn.block(false);
    }

    currRawRow = rprofiles->get_active();

    if (!iprofiles->setActiveRowFromFullPath(storedValueImg)) {
        moptions.defProfImg = DEFPROFILE_INTERNAL;
        ipconn.block(true);
        iprofiles->setInternalEntry();
        ipconn.block(false);
    }

    currImgRow = iprofiles->get_active();

    storedValueRaw = "";
    storedValueImg = "";
}

void Preferences::switchThemeTo(Glib::ustring newTheme)
{

    Glib::ustring filename(Glib::build_filename(argv0, "themes", newTheme + ".css"));

    if (!themecss) {
        themecss = Gtk::CssProvider::create();
        Glib::RefPtr<Gdk::Screen> screen = Gdk::Screen::get_default();
        Gtk::StyleContext::add_provider_for_screen(screen, themecss, GTK_STYLE_PROVIDER_PRIORITY_USER);
    }

    try {
        themecss->load_from_path(filename);
    } catch (Glib::Error &err) {
        printf("Error: Can't load css file \"%s\"\nMessage: %s\n", filename.c_str(), err.what().c_str());
    } catch (...) {
        printf("Error: Can't load css file \"%s\"\n", filename.c_str());
    }
}

void Preferences::fontChanged()
{
    newFont = true;
    Pango::FontDescription fd(fontButton->get_font_name());
    switchFontTo(fd.get_family(), fd.get_size() / Pango::SCALE);
}

void Preferences::cpFontChanged()
{

    newCPFont = true;
}

void Preferences::switchFontTo(const Glib::ustring &newFontFamily, const int newFontSize)
{

    if (newFontFamily != "default") {
        if (!fontcss) {
            fontcss = Gtk::CssProvider::create();
            Glib::RefPtr<Gdk::Screen> screen = Gdk::Screen::get_default();
            Gtk::StyleContext::add_provider_for_screen(screen, fontcss, GTK_STYLE_PROVIDER_PRIORITY_USER);
        }

        try {
            //GTK318
#if GTK_MAJOR_VERSION == 3 && GTK_MINOR_VERSION < 20
            fontcss->load_from_data(Glib::ustring::compose("* { font-family: %1; font-size: %2px }", newFontFamily, newFontSize));
#else
            fontcss->load_from_data(Glib::ustring::compose("* { font-family: %1; font-size: %2pt }", newFontFamily, newFontSize));
#endif
            //GTK318
        } catch (Glib::Error &err) {
            printf("Error: \"%s\"\n", err.what().c_str());
        } catch (...) {
            printf("Error: Can't find the font named \"%s\"\n", newFontFamily.c_str());
        }
    } else {
        if (fontcss) {
            fontcss = Gtk::CssProvider::create();
            Glib::RefPtr<Gdk::Screen> screen = Gdk::Screen::get_default();
            Gtk::StyleContext::remove_provider_for_screen(screen, fontcss);
        }
    }
}

void Preferences::workflowUpdate()
{

    if (moptions.tabbedUI != options.tabbedUI) {
        parent->setEditorMode(moptions.tabbedUI);
    }

    if (moptions.hideTPVScrollbar != options.hideTPVScrollbar) {
        // Update the tool panels
        parent->updateTPVScrollbar(moptions.hideTPVScrollbar);
    }

    if (moptions.FileBrowserToolbarSingleRow != options.FileBrowserToolbarSingleRow) {
        // Update the position of the Query toolbar
        parent->updateFBQueryTB(moptions.FileBrowserToolbarSingleRow);
    }

    if (moptions.showFilmStripToolBar != options.showFilmStripToolBar) {
        // Update the visibility of FB toolbar
        parent->updateFBToolBarVisibility(moptions.showFilmStripToolBar);
    }

    if (moptions.histogramPosition != options.histogramPosition) {
        // Update the position of the Histogram
        parent->updateHistogramPosition(options.histogramPosition, moptions.histogramPosition);
    }

    if (moptions.rtSettings.printerProfile != options.rtSettings.printerProfile
            || moptions.rtSettings.printerBPC     != options.rtSettings.printerBPC
            || moptions.rtSettings.printerIntent  != options.rtSettings.printerIntent) {
        // Update the position of the Histogram
        parent->updateProfiles(moptions.rtSettings.printerProfile, moptions.rtSettings.printerIntent, moptions.rtSettings.printerBPC);
    }

}

void Preferences::addExtPressed()
{

    Gtk::TreeNodeChildren c = extensionModel->children();

    for (size_t i = 0; i < c.size(); i++)
        if (c[i][extensionColumns.ext] == extension->get_text()) {
            return;
        }

    Gtk::TreeRow row = * (extensionModel->append());

    row[extensionColumns.enabled] = true;
    row[extensionColumns.ext]     = extension->get_text();
}

void Preferences::delExtPressed()
{

    extensionModel->erase(extensions->get_selection()->get_selected());
}

void Preferences::moveExtUpPressed()
{
    const Glib::RefPtr<Gtk::TreeSelection> selection = extensions->get_selection();

    if (!selection) {
        return;
    }

    const Gtk::TreeModel::iterator selected = selection->get_selected();

    if (!selected || selected == extensionModel->children().begin()) {
        return;
    }

    Gtk::TreeModel::iterator previous = selected;
    --previous;
    extensionModel->iter_swap(selected, previous);
}

void Preferences::moveExtDownPressed()
{
    const Glib::RefPtr<Gtk::TreeSelection> selection = extensions->get_selection();

    if (!selection) {
        return;
    }

    const Gtk::TreeModel::iterator selected = selection->get_selected();

    if (!selected) {
        return;
    }

    Gtk::TreeModel::iterator next = selected;

    if (++next) {
        extensionModel->iter_swap(selected, next);
    }
}

void Preferences::clearProfilesPressed()
{

    cacheMgr->clearProfiles();
}


void Preferences::clearThumbImagesPressed()
{

    cacheMgr->clearImages();
}

void Preferences::clearAllPressed()
{

    cacheMgr->clearAll();
}

void Preferences::darkFrameChanged()
{
    //Glib::ustring s(darkFrameDir->get_filename());
    Glib::ustring s(darkFrameDir->get_current_folder());
    //if( s.compare( rtengine::dfm.getPathname()) !=0 ){
    rtengine::dfm.init(s);
    updateDFinfos();
    //}
}

void Preferences::flatFieldChanged()
{
    //Glib::ustring s(flatFieldDir->get_filename());
    Glib::ustring s(flatFieldDir->get_current_folder());
    //if( s.compare( rtengine::ffm.getPathname()) !=0 ){
    rtengine::ffm.init(s);
    updateFFinfos();
    //}
}

void Preferences::updateDFinfos()
{
    int t1, t2;
    rtengine::dfm.getStat(t1, t2);
    Glib::ustring s = Glib::ustring::compose("%1: %2 %3, %4 %5", M("PREFERENCES_DARKFRAMEFOUND"), t1, M("PREFERENCES_DARKFRAMESHOTS"), t2, M("PREFERENCES_DARKFRAMETEMPLATES"));
    dfLabel->set_text(s);
}

void Preferences::updateFFinfos()
{
    int t1, t2;
    rtengine::ffm.getStat(t1, t2);
    Glib::ustring s = Glib::ustring::compose("%1: %2 %3, %4 %5", M("PREFERENCES_FLATFIELDFOUND"), t1, M("PREFERENCES_FLATFIELDSHOTS"), t2, M("PREFERENCES_FLATFIELDTEMPLATES"));
    ffLabel->set_text(s);
}

bool Preferences::splashClosed(GdkEventAny* event)
{
    delete splash;
    splash = nullptr;
    return true;
}

void Preferences::behAddSetAllPressed(bool add)
{
    moptions.baBehav.assign(ADDSET_PARAM_NUM, add);

    for (Gtk::TreeIter sections = behModel->children().begin(); sections != behModel->children().end(); ++sections) {
        for (Gtk::TreeIter adjs = sections->children().begin(); adjs != sections->children().end(); ++adjs) {
            adjs->set_value(behavColumns.badd, add);
            adjs->set_value(behavColumns.bset, !add);
        }
    }
}

void Preferences::behAddAllPressed()
{
    behAddSetAllPressed(true);
}

void Preferences::behSetAllPressed()
{
    behAddSetAllPressed(false);
}<|MERGE_RESOLUTION|>--- conflicted
+++ resolved
@@ -282,11 +282,6 @@
     appendBehavList(mi, M("TP_VIBRANCE_PASTELS"), ADDSET_VIBRANCE_PASTELS, false);
     appendBehavList(mi, M("TP_VIBRANCE_SATURATED"), ADDSET_VIBRANCE_SATURATED, false);
 
-<<<<<<< HEAD
-    mi = behModel->append();
-    mi->set_value(behavColumns.label, M("TP_GAMMA_OUTPUT"));
-=======
->>>>>>> 72699902
 
     mi = behModel->append();
     mi->set_value(behavColumns.label, M("TP_CHMIXER_LABEL"));
