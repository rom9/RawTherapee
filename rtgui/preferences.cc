--- conflicted
+++ resolved
@@ -397,13 +397,8 @@
     appendBehavList(mi, M("TP_WAVELET_EDGEDETECTTHR"), ADDSET_WA_EDGEDETECTTHR, true);
     appendBehavList(mi, M("TP_WAVELET_EDGEDETECTTHR2"), ADDSET_WA_EDGEDETECTTHR2, true);
 
-<<<<<<< HEAD
-    mi = behModel->append();
-    mi->set_value (behavColumns.label, M ("TP_RAW_SENSOR_BAYER_LABEL"));
-=======
     mi = behModel->append ();
     mi->set_value (behavColumns.label, M("MAIN_TAB_RAW") + " - " + M("TP_RAW_SENSOR_BAYER_LABEL"));
->>>>>>> bb58e65f
     appendBehavList (mi, M ("TP_RAW_FALSECOLOR"), ADDSET_BAYER_FALSE_COLOR_SUPPRESSION, false);
     appendBehavList (mi, M ("TP_RAW_DCBITERATIONS") + ", " + M("TP_RAW_LMMSEITERATIONS"), ADDSET_BAYER_ITER, false);
     appendBehavList (mi, M ("TP_RAW_DUALDEMOSAICCONTRAST"), ADDSET_BAYER_DUALDEMOZCONTRAST, false);
@@ -416,27 +411,6 @@
     appendBehavList (mi, M ("TP_RAW_FALSECOLOR"), ADDSET_XTRANS_FALSE_COLOR_SUPPRESSION, false);
 
     mi = behModel->append ();
-<<<<<<< HEAD
-    mi->set_value(behavColumns.label, M("TP_PREPROCESS_LABEL"));
-    appendBehavList(mi, M("TP_PREPROCESS_GREENEQUIL"), ADDSET_PREPROCESS_GREENEQUIL, false);
-    appendBehavList(mi, M("TP_PREPROCESS_LINEDENOISE"), ADDSET_PREPROCESS_LINEDENOISE, true);
-
-    mi = behModel->append();
-    mi->set_value(behavColumns.label, M("TP_EXPOS_WHITEPOINT_LABEL"));
-    appendBehavList(mi, M("TP_RAWEXPOS_LINEAR"), ADDSET_RAWEXPOS_LINEAR, false);
-
-    mi = behModel->append();
-    mi->set_value(behavColumns.label, M("TP_RAWEXPOS_BLACKS"));
-    appendBehavList(mi, M("TP_RAWEXPOS_RGB"), ADDSET_RAWEXPOS_BLACKS, false);
-
-    mi = behModel->append();
-    mi->set_value(behavColumns.label, M("TP_FLATFIELD_LABEL"));
-    appendBehavList(mi, M("TP_FLATFIELD_CLIPCONTROL"), ADDSET_RAWFFCLIPCONTROL, true);
-
-    mi = behModel->append();
-    mi->set_value(behavColumns.label, M("TP_CHROMATABERR_LABEL"));
-    appendBehavList(mi, M("TP_RAWCACORR_CARED") + ", " + M("TP_RAWCACORR_CABLUE"), ADDSET_RAWCACORR, true);
-=======
     mi->set_value (behavColumns.label, M("MAIN_TAB_RAW") + " - " + M("TP_PREPROCESS_LABEL"));
     appendBehavList (mi, M ("TP_PREPROCESS_GREENEQUIL"), ADDSET_PREPROCESS_GREENEQUIL, false);
     appendBehavList (mi, M ("TP_PREPROCESS_LINEDENOISE"), ADDSET_PREPROCESS_LINEDENOISE, true);
@@ -456,7 +430,6 @@
     mi = behModel->append ();
     mi->set_value (behavColumns.label, M("MAIN_TAB_RAW") + " - " + M("TP_RAWCACORR_LABEL"));
     appendBehavList (mi, M ("TP_RAWCACORR_CARED") + ", " + M ("TP_RAWCACORR_CABLUE"), ADDSET_RAWCACORR, true);
->>>>>>> bb58e65f
 
     behTreeView->expand_all();
 
