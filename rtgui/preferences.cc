--- conflicted
+++ resolved
@@ -1137,7 +1137,6 @@
     butNavGuideCol->set_use_alpha (true);
     themeGrid->attach_next_to (*navGuideLabel, *butCropCol, Gtk::POS_RIGHT, 2, 1);
     themeGrid->attach_next_to (*butNavGuideCol, *navGuideLabel, Gtk::POS_RIGHT, 1, 1);
-//>>>>>>> dev
 
     ftheme->add (*themeGrid);
     mvbsd->attach_next_to (*ftheme, *flang, Gtk::POS_BOTTOM, 2, 1);
@@ -2160,13 +2159,8 @@
 void Preferences::cancelPressed ()
 {
     // set the initial theme back
-<<<<<<< HEAD
-    if (themeFNames.at (theme->get_active_row_number ()).longFName != options.theme) {
-        RTImage::setPaths (options);
-=======
     if (themeFNames.at(theme->get_active_row_number ()).longFName != options.theme) {
         rtengine::setPaths(options);
->>>>>>> 2228159f
         RTImage::updateImages();
         switchThemeTo (options.theme);
     }
@@ -2223,13 +2217,8 @@
 void Preferences::themeChanged ()
 {
 
-<<<<<<< HEAD
-    moptions.theme = themeFNames.at (theme->get_active_row_number ()).longFName;
-    RTImage::setPaths (moptions);
-=======
     moptions.theme = themeFNames.at(theme->get_active_row_number ()).longFName;
     rtengine::setPaths(moptions);
->>>>>>> 2228159f
     RTImage::updateImages();
     switchThemeTo (moptions.theme);
 }
