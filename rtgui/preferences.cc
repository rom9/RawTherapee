/*
 *  This file is part of RawTherapee.
 *
 *  Copyright (c) 2004-2010 Gabor Horvath <hgabor@rawtherapee.com>, Oliver Duis <www.oliverduis.de>
 *
 *  RawTherapee is free software: you can redistribute it and/or modify
 *  it under the terms of the GNU General Public License as published by
 *  the Free Software Foundation, either version 3 of the License, or
 *  (at your option) any later version.
 *
 *  RawTherapee is distributed in the hope that it will be useful,
 *  but WITHOUT ANY WARRANTY; without even the implied warranty of
 *  MERCHANTABILITY or FITNESS FOR A PARTICULAR PURPOSE.  See the
 *  GNU General Public License for more details.
 *
 *  You should have received a copy of the GNU General Public License
 *  along with RawTherapee.  If not, see <https://www.gnu.org/licenses/>.
 */
#include <sigc++/slot.h>
#include "preferences.h"
#include "multilangmgr.h"
#include "splash.h"
#include "cachemanager.h"
#include "addsetids.h"
#include "../rtengine/dfmanager.h"
#include "../rtengine/ffmanager.h"
#include "../rtengine/iccstore.h"
#include "../rtengine/procparams.h"
#include <sstream>
#include "rtimage.h"
#include "rtwindow.h"
#ifdef _OPENMP
#include <omp.h>
#endif

namespace {
void placeSpinBox(Gtk::Container* where, Gtk::SpinButton* &spin, const std::string &labelText, int digits, int inc0, int inc1, int maxLength, int range0, int range1, const std::string &toolTip = "") {
    Gtk::HBox* HB = Gtk::manage ( new Gtk::HBox () );
    HB->set_spacing (4);
    if (!toolTip.empty()) {
        HB->set_tooltip_text (M (toolTip));
    }
    Gtk::Label* label = Gtk::manage ( new Gtk::Label (M (labelText) + ":", Gtk::ALIGN_START));
    spin = Gtk::manage ( new Gtk::SpinButton () );
    spin->set_digits (digits);
    spin->set_increments (inc0, inc1);
    spin->set_max_length (maxLength); // Will this be sufficient? :)
    spin->set_range (range0, range1);
    HB->pack_start (*label, Gtk::PACK_SHRINK, 0);
    HB->pack_end (*spin, Gtk::PACK_SHRINK, 0);
    where->add(*HB);
}
}

extern Glib::ustring argv0;
Glib::RefPtr<Gtk::CssProvider> themecss;
Glib::RefPtr<Gtk::CssProvider> fontcss;

Preferences::Preferences(RTWindow *rtwindow)
    : Gtk::Dialog(M("MAIN_BUTTON_PREFERENCES"), *rtwindow, true)
    , regex(Glib::Regex::create (THEMEREGEXSTR, Glib::RegexCompileFlags::REGEX_CASELESS))
    , splash(nullptr)
    , rprofiles(nullptr)
    , iprofiles(nullptr)
    , parent(rtwindow)
    , newFont(false)
    , newCPFont(false)
{

    moptions.copyFrom(&options);

    set_size_request(650, -1);
    set_default_size(options.preferencesWidth, options.preferencesHeight);

    Pango::FontDescription defaultFont = get_style_context()->get_font();
    initialFontFamily = defaultFont.get_family();
    initialFontSize = defaultFont.get_size() / Pango::SCALE;

    Gtk::Box* mainBox = get_content_area();
//GTK318
#if GTK_MAJOR_VERSION == 3 && GTK_MINOR_VERSION < 20
    mainBox->set_spacing(8);
#endif
//GTK318

    Gtk::Notebook* nb = Gtk::manage(new Gtk::Notebook());
    nb->set_scrollable(true);
    nb->set_name("PrefNotebook");
    mainBox->pack_start(*nb);

    Gtk::Button* about  = Gtk::manage(new Gtk::Button(M("GENERAL_ABOUT")));
    Gtk::Button* ok     = Gtk::manage(new Gtk::Button(M("GENERAL_OK")));
    Gtk::Button* cancel = Gtk::manage(new Gtk::Button(M("GENERAL_CANCEL")));

    about->signal_clicked().connect(sigc::mem_fun(*this, &Preferences::aboutPressed));
    ok->signal_clicked().connect(sigc::mem_fun(*this, &Preferences::okPressed));
    cancel->signal_clicked().connect(sigc::mem_fun(*this, &Preferences::cancelPressed));

    get_action_area()->pack_start(*about);
    get_action_area()->pack_end(*ok);
    get_action_area()->pack_end(*cancel);

    nb->append_page(*getGeneralPanel(), M("PREFERENCES_TAB_GENERAL"));
    nb->append_page(*getImageProcessingPanel(), M("PREFERENCES_TAB_IMPROC"));
    nb->append_page(*getDynamicProfilePanel(), M("PREFERENCES_TAB_DYNAMICPROFILE"));
    nb->append_page(*getFileBrowserPanel(), M("PREFERENCES_TAB_BROWSER"));
    nb->append_page(*getColorManPanel(), M("PREFERENCES_TAB_COLORMGR"));
    nb->append_page(*getBatchProcPanel(), M("PREFERENCES_BATCH_PROCESSING"));
    nb->append_page(*getPerformancePanel(), M("PREFERENCES_TAB_PERFORMANCE"));
    // Sounds only on Windows and Linux
#if defined(WIN32) || defined(__linux__)
    nb->append_page(*getSoundsPanel(), M("PREFERENCES_TAB_SOUND"));
#endif
    nb->set_current_page(0);

    ProfileStore::getInstance()->addListener(this);

    fillPreferences();

    show_all_children();
}


Preferences::~Preferences()
{

    ProfileStore::getInstance()->removeListener(this);
    get_size(options.preferencesWidth, options.preferencesHeight);
}

int Preferences::getThemeRowNumber (const Glib::ustring& longThemeFName)
{

    if (regex->match(longThemeFName + ".css", matchInfo)) {
        for (size_t i = 0 ; i < themeFNames.size(); ++i) {
            if (themeFNames.at(i).longFName == longThemeFName) {
                return (int)i;
            }
        }
    }

    return -1;
}

Gtk::Widget* Preferences::getBatchProcPanel()
{
    swBatchProc = Gtk::manage(new Gtk::ScrolledWindow());
    swBatchProc->set_policy(Gtk::POLICY_AUTOMATIC, Gtk::POLICY_AUTOMATIC);

    Gtk::VBox* vbBatchProc = Gtk::manage (new Gtk::VBox ());

    Gtk::ScrolledWindow* behscrollw = Gtk::manage(new Gtk::ScrolledWindow());
    behscrollw->set_policy(Gtk::POLICY_AUTOMATIC, Gtk::POLICY_AUTOMATIC);
    behscrollw->set_size_request(-1, 60);
    Gtk::VBox* vbbeh = Gtk::manage(new Gtk::VBox());
    vbbeh->pack_start(*behscrollw, Gtk::PACK_EXPAND_WIDGET);
    Gtk::Frame* behFrame = Gtk::manage(new Gtk::Frame(M("PREFERENCES_BEHAVIOR")));
    behFrame->add(*vbbeh);
    vbBatchProc->pack_start (*behFrame, Gtk::PACK_EXPAND_WIDGET, 4);
    Gtk::TreeView* behTreeView = Gtk::manage(new Gtk::TreeView());
    behscrollw->add(*behTreeView);

    behModel = Gtk::TreeStore::create(behavColumns);
    behTreeView->set_model(behModel);

    behTreeView->append_column(M("PREFERENCES_PROPERTY"), behavColumns.label);
    behTreeView->append_column_editable(M("PREFERENCES_ADD"), behavColumns.badd);
    behTreeView->append_column_editable(M("PREFERENCES_SET"), behavColumns.bset);

    Gtk::CellRendererToggle* cr_add = static_cast<Gtk::CellRendererToggle*>(behTreeView->get_column(1)->get_first_cell());
    Gtk::CellRendererToggle* cr_set = static_cast<Gtk::CellRendererToggle*>(behTreeView->get_column(2)->get_first_cell());

    cr_add->set_radio(true);
    cr_add->set_property("xalign", 0.0f);
    sigc::connection addc = cr_add->signal_toggled().connect(sigc::mem_fun(*this, &Preferences::behAddRadioToggled));
    cr_set->set_radio(true);
    cr_set->set_property("xalign", 0.0f);
    sigc::connection setc = cr_set->signal_toggled().connect(sigc::mem_fun(*this, &Preferences::behSetRadioToggled));

    behTreeView->get_column(1)->add_attribute(*cr_add, "visible", behavColumns.visible);
    behTreeView->get_column(2)->add_attribute(*cr_set, "visible", behavColumns.visible);

    // fill model
    Gtk::TreeModel::iterator mi, ci;

    /*
     * The TRUE/FALSE values of appendBehavList are replaced by the one defined in options.cc,
     */
    mi = behModel->append();
    mi->set_value(behavColumns.label, M("TP_EXPOSURE_LABEL"));
    appendBehavList(mi, M("TP_EXPOSURE_EXPCOMP"), ADDSET_TC_EXPCOMP, false);
    appendBehavList(mi, M("TP_EXPOSURE_COMPRHIGHLIGHTS"), ADDSET_TC_HLCOMPAMOUNT, false);
    appendBehavList(mi, M("TP_EXPOSURE_COMPRHIGHLIGHTSTHRESHOLD"), ADDSET_TC_HLCOMPTHRESH, false);
    appendBehavList(mi, M("TP_EXPOSURE_BLACKLEVEL"), ADDSET_TC_BLACKLEVEL, false);
    appendBehavList(mi, M("TP_EXPOSURE_COMPRSHADOWS"), ADDSET_TC_SHCOMP, false);
    appendBehavList(mi, M("TP_EXPOSURE_BRIGHTNESS"), ADDSET_TC_BRIGHTNESS, false);
    appendBehavList(mi, M("TP_EXPOSURE_CONTRAST"), ADDSET_TC_CONTRAST, false);
    appendBehavList(mi, M("TP_EXPOSURE_SATURATION"), ADDSET_TC_SATURATION, false);

    mi = behModel->append ();
    mi->set_value(behavColumns.label, M("TP_EPD_LABEL"));
    appendBehavList(mi, M("TP_EPD_STRENGTH"), ADDSET_EPD_STRENGTH, false);
    appendBehavList(mi, M("TP_EPD_GAMMA"), ADDSET_EPD_GAMMA, false);
    appendBehavList(mi, M("TP_EPD_EDGESTOPPING"), ADDSET_EPD_EDGESTOPPING, false);
    appendBehavList(mi, M("TP_EPD_SCALE"), ADDSET_EPD_SCALE, false);
    appendBehavList(mi, M("TP_EPD_REWEIGHTINGITERATES"), ADDSET_EPD_REWEIGHTINGITERATES, false);

    mi = behModel->append();
    mi->set_value(behavColumns.label, M("TP_TM_FATTAL_LABEL"));
    appendBehavList (mi, M ("TP_TM_FATTAL_AMOUNT"), ADDSET_FATTAL_AMOUNT, false);
    appendBehavList (mi, M ("TP_TM_FATTAL_THRESHOLD"), ADDSET_FATTAL_THRESHOLD, false);
    appendBehavList (mi, M ("TP_TM_FATTAL_ANCHOR"), ADDSET_FATTAL_ANCHOR, false);

    mi = behModel->append();
    mi->set_value(behavColumns.label, M("TP_RETINEX_LABEL"));
    appendBehavList(mi, M("TP_RETINEX_STRENGTH"), ADDSET_RETI_STR, false);
    appendBehavList(mi, M("TP_RETINEX_NEIGHBOR"), ADDSET_RETI_NEIGH, false);
    appendBehavList(mi, M("TP_RETINEX_VARIANCE"), ADDSET_RETI_VART, false);
    appendBehavList(mi, M("TP_RETINEX_GAMMA"), ADDSET_RETI_GAM, false);
    appendBehavList(mi, M("TP_RETINEX_SLOPE"), ADDSET_RETI_SLO, false);
    appendBehavList(mi, M("TP_RETINEX_GAIN"), ADDSET_RETI_GAIN, false);
    appendBehavList(mi, M("TP_RETINEX_OFFSET"), ADDSET_RETI_OFFS, false);
    appendBehavList(mi, M("TP_RETINEX_THRESHOLD"), ADDSET_RETI_LIMD, false);

    mi = behModel->append();
    mi->set_value(behavColumns.label, M("TP_SHADOWSHLIGHTS_LABEL"));
    appendBehavList(mi, M("TP_SHADOWSHLIGHTS_HIGHLIGHTS"), ADDSET_SH_HIGHLIGHTS, false);
    appendBehavList(mi, M("TP_SHADOWSHLIGHTS_SHADOWS"), ADDSET_SH_SHADOWS, false);

    mi = behModel->append();
    mi->set_value(behavColumns.label, M("TP_LABCURVE_LABEL"));
    appendBehavList(mi, M("TP_LABCURVE_BRIGHTNESS"), ADDSET_LC_BRIGHTNESS, false);
    appendBehavList(mi, M("TP_LABCURVE_CONTRAST"), ADDSET_LC_CONTRAST, false);
    appendBehavList(mi, M("TP_LABCURVE_CHROMATICITY"), ADDSET_LC_CHROMATICITY, false);

    mi = behModel->append();  // Used for both Resize and Post-Resize sharpening
    mi->set_value(behavColumns.label, M("TP_SHARPENING_LABEL"));
    appendBehavList (mi, M ("TP_SHARPENING_CONTRAST"), ADDSET_SHARP_CONTRAST, false);
    appendBehavList(mi, M("TP_SHARPENING_RADIUS"), ADDSET_SHARP_RADIUS, false);
    appendBehavList(mi, M("TP_SHARPENING_AMOUNT"), ADDSET_SHARP_AMOUNT, false);
    appendBehavList(mi, M("TP_SHARPENING_RLD_DAMPING"), ADDSET_SHARP_DAMPING, false);
    appendBehavList(mi, M("TP_SHARPENING_RLD_ITERATIONS"), ADDSET_SHARP_ITER, false);
    appendBehavList(mi, M("TP_SHARPENING_EDTOLERANCE"), ADDSET_SHARP_EDGETOL, false);
    appendBehavList(mi, M("TP_SHARPENING_HALOCONTROL"), ADDSET_SHARP_HALOCTRL, false);

    mi = behModel->append();
    mi->set_value(behavColumns.label, M("TP_LOCALCONTRAST_LABEL"));
    appendBehavList(mi, M("TP_LOCALCONTRAST_RADIUS"), ADDSET_LOCALCONTRAST_RADIUS, false);
    appendBehavList(mi, M("TP_LOCALCONTRAST_AMOUNT"), ADDSET_LOCALCONTRAST_AMOUNT, false);
    appendBehavList(mi, M("TP_LOCALCONTRAST_DARKNESS"), ADDSET_LOCALCONTRAST_DARKNESS, false);
    appendBehavList(mi, M("TP_LOCALCONTRAST_LIGHTNESS"), ADDSET_LOCALCONTRAST_LIGHTNESS, false);

    mi = behModel->append();
    mi->set_value(behavColumns.label, M("TP_SHARPENEDGE_LABEL"));
    appendBehavList(mi, M("TP_SHARPENEDGE_PASSES"), ADDSET_SHARPENEDGE_PASS, false);
    appendBehavList(mi, M("TP_SHARPENEDGE_AMOUNT"), ADDSET_SHARPENEDGE_AMOUNT, false);

    mi = behModel->append();
    mi->set_value(behavColumns.label, M("TP_SHARPENMICRO_LABEL"));
    appendBehavList(mi, M("TP_SHARPENMICRO_AMOUNT"), ADDSET_SHARPENMICRO_AMOUNT, false);
    appendBehavList (mi, M ("TP_SHARPENMICRO_CONTRAST"), ADDSET_SHARPENMICRO_CONTRAST, false);
    appendBehavList(mi, M("TP_SHARPENMICRO_UNIFORMITY"), ADDSET_SHARPENMICRO_UNIFORMITY, false);

    mi = behModel->append();
    mi->set_value(behavColumns.label, M("TP_DIRPYRDENOISE_LABEL"));
    appendBehavList (mi, M ("TP_DIRPYRDENOISE_LUMINANCE_SMOOTHING"), ADDSET_DIRPYRDN_LUMA, true);
    appendBehavList (mi, M ("TP_DIRPYRDENOISE_LUMINANCE_DETAIL"), ADDSET_DIRPYRDN_LUMDET, true);
    appendBehavList (mi, M ("TP_DIRPYRDENOISE_CHROMINANCE_MASTER"), ADDSET_DIRPYRDN_CHROMA, true);
    appendBehavList (mi, M ("TP_DIRPYRDENOISE_CHROMINANCE_REDGREEN"), ADDSET_DIRPYRDN_CHROMARED, true);
    appendBehavList (mi, M ("TP_DIRPYRDENOISE_CHROMINANCE_BLUEYELLOW"), ADDSET_DIRPYRDN_CHROMABLUE, true);
    appendBehavList (mi, M ("TP_DIRPYRDENOISE_MAIN_GAMMA"), ADDSET_DIRPYRDN_GAMMA, true);
    appendBehavList (mi, M ("TP_DIRPYRDENOISE_MEDIAN_PASSES"), ADDSET_DIRPYRDN_PASSES, true);

    mi = behModel->append();
    mi->set_value ( behavColumns.label, M ("TP_DEHAZE_LABEL") );
    appendBehavList ( mi, M ( "TP_DEHAZE_STRENGTH" ), ADDSET_DEHAZE_STRENGTH, true );

    mi = behModel->append ();
    mi->set_value(behavColumns.label, M("TP_WBALANCE_LABEL"));
    appendBehavList(mi, M("TP_WBALANCE_TEMPERATURE"), ADDSET_WB_TEMPERATURE, true);
    appendBehavList(mi, M("TP_WBALANCE_GREEN"), ADDSET_WB_GREEN, true);
    appendBehavList(mi, M("TP_WBALANCE_EQBLUERED"), ADDSET_WB_EQUAL, true);
    appendBehavList(mi, M("TP_WBALANCE_TEMPBIAS"), ADDSET_WB_TEMPBIAS, true);

    mi = behModel->append();
    mi->set_value(behavColumns.label, M("TP_COLORAPP_LABEL"));
    appendBehavList (mi, M("TP_COLORAPP_LABEL_SCENE") + " - " + M("TP_COLORAPP_ABSOLUTELUMINANCE"), ADDSET_CAT_ADAPTSCENE, true);
    appendBehavList (mi, M("TP_COLORAPP_LABEL_VIEWING") + " - " + M("TP_COLORAPP_ABSOLUTELUMINANCE"), ADDSET_CAT_ADAPTVIEWING, true);
    appendBehavList(mi, M("TP_COLORAPP_LIGHT"), ADDSET_CAT_LIGHT, true);
    appendBehavList(mi, M("TP_COLORAPP_BRIGHT"), ADDSET_CAT_BRIGHT, true);
    appendBehavList(mi, M("TP_COLORAPP_CHROMA"), ADDSET_CAT_CHROMA, true);
    appendBehavList (mi, M ("TP_COLORAPP_CHROMA_S"), ADDSET_CAT_CHROMA_S, true);
    appendBehavList (mi, M ("TP_COLORAPP_CHROMA_M"), ADDSET_CAT_CHROMA_M, true);
    appendBehavList(mi, M("TP_COLORAPP_RSTPRO"), ADDSET_CAT_RSTPRO, true);
    appendBehavList(mi, M("TP_COLORAPP_CONTRAST"), ADDSET_CAT_CONTRAST, true);
    appendBehavList(mi, M("TP_COLORAPP_CONTRAST_Q"), ADDSET_CAT_CONTRAST_Q, true);
    appendBehavList(mi, M("TP_COLORAPP_HUE"), ADDSET_CAT_HUE, true);
    appendBehavList(mi, M("TP_COLORAPP_BADPIXSL"), ADDSET_CAT_BADPIX, true);

    mi = behModel->append();
    mi->set_value(behavColumns.label, M("TP_VIBRANCE_LABEL"));
    appendBehavList(mi, M("TP_VIBRANCE_PASTELS"), ADDSET_VIBRANCE_PASTELS, false);
    appendBehavList(mi, M("TP_VIBRANCE_SATURATED"), ADDSET_VIBRANCE_SATURATED, false);


    mi = behModel->append();
    mi->set_value(behavColumns.label, M("TP_CHMIXER_LABEL"));
    appendBehavList(mi, M("TP_CHMIXER_RED") + ", " + M("TP_CHMIXER_GREEN") + ", " + M("TP_CHMIXER_BLUE"), ADDSET_CHMIXER, false);

    mi = behModel->append();
    mi->set_value(behavColumns.label, M("TP_BWMIX_LABEL"));
    appendBehavList(mi, M("TP_BWMIX_MIXC"), ADDSET_BLACKWHITE_HUES, false);
    appendBehavList(mi, M("TP_BWMIX_GAMMA"), ADDSET_BLACKWHITE_GAMMA, false);

    mi = behModel->append();
    mi->set_value(behavColumns.label, M("TP_FILMSIMULATION_LABEL"));
    appendBehavList(mi, M("TP_FILMSIMULATION_STRENGTH"), ADDSET_FILMSIMULATION_STRENGTH, true);

    mi = behModel->append();
    mi->set_value ( behavColumns.label, M ("TP_SOFTLIGHT_LABEL") );
    appendBehavList ( mi, M ( "TP_SOFTLIGHT_STRENGTH" ), ADDSET_SOFTLIGHT_STRENGTH, true );

    mi = behModel->append ();
    mi->set_value(behavColumns.label, M("TP_COLORTONING_LABEL"));
    appendBehavList(mi, M("TP_COLORTONING_SPLITCOCO"), ADDSET_COLORTONING_SPLIT, true);
    appendBehavList(mi, M("TP_COLORTONING_SATURATIONTHRESHOLD"), ADDSET_COLORTONING_SATTHRESHOLD, true);
    appendBehavList(mi, M("TP_COLORTONING_SATURATEDOPACITY"), ADDSET_COLORTONING_SATOPACITY, true);
    appendBehavList(mi, M("TP_COLORTONING_BALANCE"), ADDSET_COLORTONING_BALANCE, true);
    appendBehavList(mi, M("TP_COLORTONING_STRENGTH"), ADDSET_COLORTONING_STRENGTH, true);

    mi = behModel->append();
    mi->set_value(behavColumns.label, M("TP_ROTATE_LABEL"));
    appendBehavList(mi, M("TP_ROTATE_DEGREE"), ADDSET_ROTATE_DEGREE, false);

    mi = behModel->append();
    mi->set_value(behavColumns.label, M("TP_RESIZE_LABEL"));
    appendBehavList(mi, M("TP_RESIZE_SCALE"), ADDSET_RESIZE_SCALE, true);


    mi = behModel->append();
    mi->set_value(behavColumns.label, M("TP_DISTORTION_LABEL"));
    appendBehavList(mi, M("TP_DISTORTION_AMOUNT"), ADDSET_DIST_AMOUNT, false);

<<<<<<< HEAD
    mi = behModel->append ();
    mi->set_value (behavColumns.label, M ("TP_PERSPECTIVE_LABEL"));
    appendBehavList (mi, M ("TP_PERSPECTIVE_METHOD_SIMPLE") + " - " + M ("TP_PERSPECTIVE_HORIZONTAL") + ", " + M ("TP_PERSPECTIVE_VERTICAL"), ADDSET_PERSPECTIVE, false);
    appendBehavList (mi, M ("TP_PERSPECTIVE_CAMERA_FOCAL_LENGTH") + ", " + M ("TP_PERSPECTIVE_CAMERA_CROP_FACTOR"), ADDSET_PERSP_CAM_FOCAL_LENGTH, false);
    appendBehavList (mi, M ("TP_PERSPECTIVE_CAMERA_FRAME") + " - " + M ("TP_PERSPECTIVE_CAMERA_SHIFT_HORIZONTAL") + ", " + M ("TP_PERSPECTIVE_CAMERA_SHIFT_VERTICAL"), ADDSET_PERSP_CAM_SHIFT, false);
    appendBehavList (mi, M ("TP_PERSPECTIVE_CAMERA_FRAME") + " - " + M ("TP_PERSPECTIVE_CAMERA_ROLL") + ", " + M ("TP_PERSPECTIVE_CAMERA_YAW") + ", " + M ("TP_PERSPECTIVE_CAMERA_PITCH"), ADDSET_PERSP_CAM_ANGLE, false);
    appendBehavList (mi, M ("TP_PERSPECTIVE_POST_CORRECTION_ADJUSTMENT_FRAME") + " - " + M ("TP_PERSPECTIVE_PROJECTION_SHIFT_HORIZONTAL") + ", " + M ("TP_PERSPECTIVE_PROJECTION_SHIFT_VERTICAL"), ADDSET_PERSP_PROJ_SHIFT, false);
    appendBehavList (mi, M ("TP_PERSPECTIVE_PROJECTION_ROTATE"), ADDSET_PERSP_PROJ_ROTATE, false);
    appendBehavList (mi, M ("TP_PERSPECTIVE_RECOVERY_FRAME") + " - " + M ("TP_PERSPECTIVE_PROJECTION_YAW") + ", " + M ("TP_PERSPECTIVE_PROJECTION_PITCH"), ADDSET_PERSP_PROJ_ANGLE, false);
=======
    mi = behModel->append();
    mi->set_value(behavColumns.label, M("TP_PERSPECTIVE_LABEL"));
    appendBehavList(mi, M("TP_PERSPECTIVE_HORIZONTAL") + ", " + M("TP_PERSPECTIVE_VERTICAL"), ADDSET_PERSPECTIVE, false);
>>>>>>> c607b58b

    mi = behModel->append();
    mi->set_value(behavColumns.label, M("TP_GRADIENT_LABEL"));
    appendBehavList(mi, M("TP_GRADIENT_DEGREE"), ADDSET_GRADIENT_DEGREE, false);
    appendBehavList(mi, M("TP_GRADIENT_FEATHER"), ADDSET_GRADIENT_FEATHER, false);
    appendBehavList(mi, M("TP_GRADIENT_STRENGTH"), ADDSET_GRADIENT_STRENGTH, false);
    appendBehavList(mi, M("TP_GRADIENT_CENTER_X") + ", " + M("TP_GRADIENT_CENTER_Y"), ADDSET_GRADIENT_CENTER, false);

    mi = behModel->append();
    mi->set_value(behavColumns.label, M("TP_PCVIGNETTE_LABEL"));
    appendBehavList(mi, M("TP_PCVIGNETTE_STRENGTH"), ADDSET_PCVIGNETTE_STRENGTH, false);
    appendBehavList(mi, M("TP_PCVIGNETTE_FEATHER"), ADDSET_PCVIGNETTE_FEATHER, false);
    appendBehavList(mi, M("TP_PCVIGNETTE_ROUNDNESS"), ADDSET_PCVIGNETTE_ROUNDNESS, false);

    mi = behModel->append();
    mi->set_value(behavColumns.label, M("TP_CACORRECTION_LABEL"));
    appendBehavList(mi, M("TP_CACORRECTION_BLUE") + ", " + M("TP_CACORRECTION_RED"), ADDSET_CA, true);

    mi = behModel->append();
    mi->set_value(behavColumns.label, M("TP_VIGNETTING_LABEL"));
    appendBehavList(mi, M("TP_VIGNETTING_AMOUNT"), ADDSET_VIGN_AMOUNT, false);
    appendBehavList(mi, M("TP_VIGNETTING_RADIUS"), ADDSET_VIGN_RADIUS, false);
    appendBehavList(mi, M("TP_VIGNETTING_STRENGTH"), ADDSET_VIGN_STRENGTH, false);
    appendBehavList(mi, M("TP_VIGNETTING_CENTER_X") + ", " + M("TP_VIGNETTING_CENTER_Y"), ADDSET_VIGN_CENTER, false);

    mi = behModel->append();
    mi->set_value(behavColumns.label, M("TP_DIRPYREQUALIZER_LABEL"));
    appendBehavList(mi, M("TP_EXPOSURE_CONTRAST"), ADDSET_DIRPYREQ, true);
    appendBehavList(mi, M("TP_DIRPYREQUALIZER_THRESHOLD"), ADDSET_DIRPYREQ_THRESHOLD, true);
    appendBehavList(mi, M("TP_DIRPYREQUALIZER_SKIN"), ADDSET_DIRPYREQ_SKINPROTECT, true);

    mi = behModel->append();
    mi->set_value(behavColumns.label, M("TP_WAVELET_LABEL"));
    appendBehavList(mi, M("TP_WAVELET_LEVELS"), ADDSET_WA_THRES, true);
    appendBehavList(mi, M("TP_WAVELET_THRESHOLD"), ADDSET_WA_THRESHOLD, true);
    appendBehavList(mi, M("TP_WAVELET_THRESHOLD2"), ADDSET_WA_THRESHOLD2, true);
    appendBehavList(mi, M("TP_WAVELET_CHRO"), ADDSET_WA_CHRO, true);
    appendBehavList(mi, M("TP_WAVELET_CHR"), ADDSET_WA_CHROMA, true);
    appendBehavList(mi, M("TP_WAVELET_SKIN"), ADDSET_WA_SKINPROTECT, true);
    appendBehavList(mi, M("TP_WAVELET_EDRAD"), ADDSET_WA_EDGRAD, true);
    appendBehavList(mi, M("TP_WAVELET_EDVAL"), ADDSET_WA_EDGVAL, true);
    appendBehavList(mi, M("TP_WAVELET_RESCON"), ADDSET_WA_RESCON, true);
    appendBehavList(mi, M("TP_WAVELET_THR"), ADDSET_WA_THRR, true);
    appendBehavList(mi, M("TP_WAVELET_RESCONH"), ADDSET_WA_RESCONH, true);
    appendBehavList(mi, M("TP_WAVELET_THRH"), ADDSET_WA_THRRH, true);
    appendBehavList (mi, M ("TP_WAVELET_RADIUS"), ADDSET_WA_RADIUS, true);
    appendBehavList(mi, M("TP_WAVELET_RESCHRO"), ADDSET_WA_RESCHRO, true);
    appendBehavList(mi, M("TP_WAVELET_TMSTRENGTH"), ADDSET_WA_TMRS, true);
    appendBehavList (mi, M ("TP_WAVELET_TMEDGS"), ADDSET_WA_EDGS, true);
    appendBehavList (mi, M ("TP_WAVELET_TMSCALE"), ADDSET_WA_SCALE, true);
    appendBehavList(mi, M("TP_WAVELET_SKY"), ADDSET_WA_SKYPROTECT, true);
    appendBehavList(mi, M("TP_WAVELET_CONTRA"), ADDSET_WA_CONTRAST, true);
    appendBehavList(mi, M("TP_WAVELET_STRENGTH"), ADDSET_WA_STRENGTH, true);
    appendBehavList(mi, M("TP_WAVELET_COMPGAMMA"), ADDSET_WA_GAMMA, true);
    appendBehavList(mi, M("TP_WAVELET_EDGEDETECT"), ADDSET_WA_EDGEDETECT, true);
    appendBehavList(mi, M("TP_WAVELET_EDGEDETECTTHR"), ADDSET_WA_EDGEDETECTTHR, true);
    appendBehavList(mi, M("TP_WAVELET_EDGEDETECTTHR2"), ADDSET_WA_EDGEDETECTTHR2, true);

    mi = behModel->append ();
    mi->set_value (behavColumns.label, M("MAIN_TAB_RAW") + " - " + M("TP_RAW_SENSOR_BAYER_LABEL"));
    appendBehavList (mi, M ("TP_RAW_FALSECOLOR"), ADDSET_BAYER_FALSE_COLOR_SUPPRESSION, false);
    appendBehavList (mi, M ("TP_RAW_DCBITERATIONS") + ", " + M("TP_RAW_LMMSEITERATIONS"), ADDSET_BAYER_ITER, false);
    appendBehavList (mi, M ("TP_RAW_DUALDEMOSAICCONTRAST"), ADDSET_BAYER_DUALDEMOZCONTRAST, false);
    appendBehavList (mi, M ("TP_RAW_PIXELSHIFTSIGMA"), ADDSET_BAYER_PS_SIGMA, false);
    appendBehavList (mi, M ("TP_RAW_PIXELSHIFTSMOOTH"), ADDSET_BAYER_PS_SMOOTH, false);
    appendBehavList (mi, M ("TP_RAW_PIXELSHIFTEPERISO"), ADDSET_BAYER_PS_EPERISO, false);

    mi = behModel->append ();
    mi->set_value (behavColumns.label, M("MAIN_TAB_RAW") + " - " + M("TP_RAW_SENSOR_XTRANS_LABEL"));
    appendBehavList (mi, M ("TP_RAW_FALSECOLOR"), ADDSET_XTRANS_FALSE_COLOR_SUPPRESSION, false);

    mi = behModel->append ();
    mi->set_value (behavColumns.label, M("MAIN_TAB_RAW") + " - " + M("TP_PREPROCESS_LABEL"));
    appendBehavList (mi, M ("TP_PREPROCESS_GREENEQUIL"), ADDSET_PREPROCESS_GREENEQUIL, false);
    appendBehavList (mi, M ("TP_PREPROCESS_LINEDENOISE"), ADDSET_PREPROCESS_LINEDENOISE, true);

    mi = behModel->append ();
    mi->set_value (behavColumns.label, M("MAIN_TAB_RAW") + " - " + M("TP_EXPOS_WHITEPOINT_LABEL"));
    appendBehavList (mi, M ("TP_RAWEXPOS_LINEAR"), ADDSET_RAWEXPOS_LINEAR, false);

    mi = behModel->append ();
    mi->set_value (behavColumns.label, M("MAIN_TAB_RAW") + " - " + M("TP_EXPOS_BLACKPOINT_LABEL"));
    appendBehavList (mi, M ("TP_RAWEXPOS_RGB"), ADDSET_RAWEXPOS_BLACKS, false);

    mi = behModel->append ();
    mi->set_value (behavColumns.label, M("MAIN_TAB_RAW") + " - " + M("TP_FLATFIELD_LABEL"));
    appendBehavList (mi, M ("TP_FLATFIELD_CLIPCONTROL"), ADDSET_RAWFFCLIPCONTROL, true);

    mi = behModel->append ();
    mi->set_value (behavColumns.label, M("MAIN_TAB_RAW") + " - " + M("TP_RAWCACORR_LABEL"));
    appendBehavList (mi, M ("TP_RAWCACORR_CARED") + ", " + M ("TP_RAWCACORR_CABLUE"), ADDSET_RAWCACORR, true);

    behTreeView->expand_all();

    behAddAll = Gtk::manage(new Gtk::Button(M("PREFERENCES_BEHADDALL")));
    behSetAll = Gtk::manage(new Gtk::Button(M("PREFERENCES_BEHSETALL")));
    behAddAll->set_tooltip_markup(M("PREFERENCES_BEHADDALLHINT"));
    behSetAll->set_tooltip_markup(M("PREFERENCES_BEHSETALLHINT"));

    behAddAll->signal_clicked().connect(sigc::mem_fun(*this, &Preferences::behAddAllPressed));
    behSetAll->signal_clicked().connect(sigc::mem_fun(*this, &Preferences::behSetAllPressed));

    Gtk::HBox* buttonpanel1 = Gtk::manage(new Gtk::HBox());
    buttonpanel1->pack_end(*behSetAll, Gtk::PACK_SHRINK, 4);
    buttonpanel1->pack_end(*behAddAll, Gtk::PACK_SHRINK, 4);
    vbbeh->pack_start(*buttonpanel1, Gtk::PACK_SHRINK, 4);

    chOverwriteOutputFile = Gtk::manage(new Gtk::CheckButton(M("PREFERENCES_OVERWRITEOUTPUTFILE")));
    vbBatchProc->pack_start (*chOverwriteOutputFile, Gtk::PACK_SHRINK, 4);

    swBatchProc->add(*vbBatchProc);
    return swBatchProc;
}

void Preferences::appendBehavList(Gtk::TreeModel::iterator& parent, Glib::ustring label, int id, bool set)
{

    Gtk::TreeModel::iterator ci = behModel->append(parent->children());
    ci->set_value(behavColumns.label, label);
    ci->set_value(behavColumns.visible, true);
    ci->set_value(behavColumns.badd, !set);
    ci->set_value(behavColumns.bset, set);
    ci->set_value(behavColumns.addsetid, id);
}

void Preferences::behAddSetRadioToggled(const Glib::ustring& path, bool add)
{
    Gtk::TreeModel::iterator iter = behModel->get_iter(path);
    iter->set_value(behavColumns.badd, add);
    iter->set_value(behavColumns.bset, !add);
}

void Preferences::behAddRadioToggled(const Glib::ustring& path)
{
    behAddSetRadioToggled(path, true);
}

void Preferences::behSetRadioToggled(const Glib::ustring& path)
{
    behAddSetRadioToggled(path, false);
}


Gtk::Widget *Preferences::getDynamicProfilePanel()
{
    swDynamicProfile = Gtk::manage(new Gtk::ScrolledWindow());
    swDynamicProfile->set_policy(Gtk::POLICY_AUTOMATIC, Gtk::POLICY_AUTOMATIC);

    dynProfilePanel = Gtk::manage(new DynamicProfilePanel());

    swDynamicProfile->add(*dynProfilePanel);
    return swDynamicProfile;
}


Gtk::Widget* Preferences::getImageProcessingPanel ()
{
    swImageProcessing = Gtk::manage(new Gtk::ScrolledWindow());
    swImageProcessing->set_policy(Gtk::POLICY_AUTOMATIC, Gtk::POLICY_AUTOMATIC);

    Gtk::VBox* vbImageProcessing = Gtk::manage (new Gtk::VBox ());

    Gtk::Frame* fpp = Gtk::manage(new Gtk::Frame(M("PREFERENCES_IMPROCPARAMS")));
    Gtk::VBox* vbpp = Gtk::manage(new Gtk::VBox());
    Gtk::Label* drlab = Gtk::manage(new Gtk::Label(M("PREFERENCES_FORRAW") + ":", Gtk::ALIGN_START));
    rprofiles = Gtk::manage(new ProfileStoreComboBox());
    const ProfileStoreEntry* dynpse = ProfileStore::getInstance()->getInternalDynamicPSE();
    rprofiles->addRow(dynpse);
    setExpandAlignProperties(rprofiles, true, false, Gtk::ALIGN_FILL, Gtk::ALIGN_CENTER);
    rprofiles->set_size_request(50, -1);
    rpconn = rprofiles->signal_changed().connect(sigc::mem_fun(*this, &Preferences::forRAWComboChanged));
    Gtk::Label* drimg = Gtk::manage(new Gtk::Label(M("PREFERENCES_FORIMAGE") + ":", Gtk::ALIGN_START));
    iprofiles = Gtk::manage(new ProfileStoreComboBox());
    iprofiles->addRow(dynpse);
    iprofiles->set_size_request(50, -1);
    setExpandAlignProperties(iprofiles, true, false, Gtk::ALIGN_FILL, Gtk::ALIGN_FILL);
    ipconn = iprofiles->signal_changed().connect(sigc::mem_fun(*this, &Preferences::forImageComboChanged));
    Gtk::Table* defpt = Gtk::manage(new Gtk::Table(2, 2));
    defpt->attach(*drlab, 0, 1, 0, 1, Gtk::FILL, Gtk::SHRINK, 2, 2);
    defpt->attach(*rprofiles, 1, 2, 0, 1, Gtk::EXPAND | Gtk::FILL | Gtk::SHRINK, Gtk::SHRINK, 2, 2);
    defpt->attach(*drimg, 0, 1, 1, 2, Gtk::FILL, Gtk::SHRINK, 2, 2);
    defpt->attach(*iprofiles, 1, 2, 1, 2, Gtk::EXPAND | Gtk::FILL | Gtk::SHRINK, Gtk::SHRINK, 2, 2);
    vbpp->pack_start(*defpt, Gtk::PACK_SHRINK, 4);
    useBundledProfiles = Gtk::manage(new Gtk::CheckButton(M("PREFERENCES_USEBUNDLEDPROFILES")));
    bpconn = useBundledProfiles->signal_clicked().connect(sigc::mem_fun(*this, &Preferences::bundledProfilesChanged));
    vbpp->pack_start(*useBundledProfiles, Gtk::PACK_SHRINK, 4);
    fpp->add(*vbpp);
    vbImageProcessing->pack_start (*fpp, Gtk::PACK_SHRINK, 4);

    // Custom profile builder box
    Gtk::Frame* cpfrm = Gtk::manage(new Gtk::Frame(M("PREFERENCES_CUSTPROFBUILD")));
    Gtk::Label* cplab = Gtk::manage(new Gtk::Label(M("PREFERENCES_CUSTPROFBUILDPATH") + ":", Gtk::ALIGN_START));
    txtCustProfBuilderPath = Gtk::manage(new Gtk::Entry());
    txtCustProfBuilderPath->set_tooltip_markup(M("PREFERENCES_CUSTPROFBUILDHINT"));
    Gtk::Label* cpltypelab = Gtk::manage(new Gtk::Label(M("PREFERENCES_CUSTPROFBUILDKEYFORMAT") + ":", Gtk::ALIGN_START));
    custProfBuilderLabelType = Gtk::manage(new Gtk::ComboBoxText());
    custProfBuilderLabelType->append(M("PREFERENCES_CUSTPROFBUILDKEYFORMAT_TID"));
    custProfBuilderLabelType->append(M("PREFERENCES_CUSTPROFBUILDKEYFORMAT_NAME"));
    custProfBuilderLabelType->append(M("PREFERENCES_CUSTPROFBUILDKEYFORMAT_TID") + "_" + M("PREFERENCES_CUSTPROFBUILDKEYFORMAT_NAME"));
    Gtk::Table* cpbt = Gtk::manage(new Gtk::Table(2, 2));
    cpbt->attach(*cplab, 0, 1, 0, 1, Gtk::FILL, Gtk::SHRINK, 2, 2);
    cpbt->attach(*txtCustProfBuilderPath, 1, 2, 0, 1, Gtk::EXPAND | Gtk::FILL | Gtk::SHRINK, Gtk::SHRINK, 2, 2);
    cpbt->attach(*cpltypelab, 0, 1, 1, 2, Gtk::FILL, Gtk::SHRINK, 2, 2);
    cpbt->attach(*custProfBuilderLabelType, 1, 2, 1, 2, Gtk::EXPAND | Gtk::FILL | Gtk::SHRINK, Gtk::SHRINK, 2, 2);
    cpfrm->add(*cpbt);
    vbImageProcessing->pack_start (*cpfrm, Gtk::PACK_SHRINK, 4);

    Gtk::Frame* fdp = Gtk::manage(new Gtk::Frame(M("PREFERENCES_PROFILEHANDLING")));
    Gtk::Table* vbdp = Gtk::manage(new Gtk::Table(2, 2));
    saveParamsPreference = Gtk::manage(new Gtk::ComboBoxText());
    saveParamsPreference->append(M("PREFERENCES_PROFILESAVEINPUT"));
    saveParamsPreference->append(M("PREFERENCES_PROFILESAVECACHE"));
    saveParamsPreference->append(M("PREFERENCES_PROFILESAVEBOTH"));
    Gtk::Label *splab = Gtk::manage (new Gtk::Label (M ("PREFERENCES_PROFILESAVELOCATION") + ":", Gtk::ALIGN_START));
    vbdp->attach(*splab, 0, 1, 0, 1, Gtk::FILL, Gtk::SHRINK, 2, 2);
    vbdp->attach(*saveParamsPreference, 1, 2, 0, 1, Gtk::EXPAND | Gtk::FILL | Gtk::SHRINK, Gtk::SHRINK, 2, 2);
    Gtk::Label* lplab = Gtk::manage (new Gtk::Label (M ("PREFERENCES_PROFILELOADPR") + ":", Gtk::ALIGN_START));
    loadParamsPreference = Gtk::manage(new Gtk::ComboBoxText());
    loadParamsPreference->append(M("PREFERENCES_PROFILEPRCACHE"));
    loadParamsPreference->append(M("PREFERENCES_PROFILEPRFILE"));
    vbdp->attach(*lplab, 0, 1, 1, 2, Gtk::FILL, Gtk::SHRINK, 2, 2);
    vbdp->attach(*loadParamsPreference, 1, 2, 1, 2, Gtk::EXPAND | Gtk::FILL | Gtk::SHRINK, Gtk::SHRINK, 2, 2);
    fdp->add(*vbdp);
    vbImageProcessing->pack_start (*fdp, Gtk::PACK_SHRINK, 4);

//    Gtk::Frame* fdf = Gtk::manage (new Gtk::Frame (M ("PREFERENCES_DARKFRAME")) );
//    Gtk::HBox* hb42 = Gtk::manage (new Gtk::HBox ());
//    darkFrameDir = Gtk::manage (new Gtk::FileChooserButton (M ("PREFERENCES_DIRDARKFRAMES"), Gtk::FILE_CHOOSER_ACTION_SELECT_FOLDER));
    // Directories
    Gtk::Frame* cdf = Gtk::manage(new Gtk::Frame(M("PREFERENCES_DIRECTORIES")));
    Gtk::Grid* dirgrid = Gtk::manage(new Gtk::Grid());
    setExpandAlignProperties(dirgrid, true, false, Gtk::ALIGN_FILL, Gtk::ALIGN_CENTER);

    Gtk::Label *dfLab = Gtk::manage(new Gtk::Label(M("PREFERENCES_DIRDARKFRAMES") + ":"));
    setExpandAlignProperties(dfLab, false, false, Gtk::ALIGN_START, Gtk::ALIGN_CENTER);
    darkFrameDir = Gtk::manage(new MyFileChooserButton(M("PREFERENCES_DIRDARKFRAMES"), Gtk::FILE_CHOOSER_ACTION_SELECT_FOLDER));
    setExpandAlignProperties(darkFrameDir, true, false, Gtk::ALIGN_FILL, Gtk::ALIGN_CENTER);
    dfLabel = Gtk::manage(new Gtk::Label("Found:"));
    setExpandAlignProperties(dfLabel, false, false, Gtk::ALIGN_START, Gtk::ALIGN_CENTER);

    dirgrid->attach_next_to(*dfLab, Gtk::POS_TOP, 1, 1);
    dirgrid->attach_next_to(*darkFrameDir, *dfLab, Gtk::POS_RIGHT, 1, 1);
    dirgrid->attach_next_to(*dfLabel, *darkFrameDir, Gtk::POS_RIGHT, 1, 1);

    dfconn = darkFrameDir->signal_selection_changed().connect ( sigc::mem_fun (*this, &Preferences::darkFrameChanged));

    // FLATFIELD
    Gtk::Label *ffLab = Gtk::manage(new Gtk::Label(M("PREFERENCES_FLATFIELDSDIR") + ":"));
    setExpandAlignProperties(ffLab, false, false, Gtk::ALIGN_START, Gtk::ALIGN_CENTER);
    flatFieldDir = Gtk::manage(new MyFileChooserButton(M("PREFERENCES_FLATFIELDSDIR"), Gtk::FILE_CHOOSER_ACTION_SELECT_FOLDER));
    setExpandAlignProperties(flatFieldDir, true, false, Gtk::ALIGN_FILL, Gtk::ALIGN_CENTER);
    ffLabel = Gtk::manage(new Gtk::Label("Found:"));
    setExpandAlignProperties(ffLabel, false, false, Gtk::ALIGN_START, Gtk::ALIGN_CENTER);

    dirgrid->attach_next_to(*ffLab, *dfLab, Gtk::POS_BOTTOM, 1, 1);
    dirgrid->attach_next_to(*flatFieldDir, *ffLab, Gtk::POS_RIGHT, 1, 1);
    dirgrid->attach_next_to(*ffLabel, *flatFieldDir, Gtk::POS_RIGHT, 1, 1);

    ffconn = flatFieldDir->signal_selection_changed().connect ( sigc::mem_fun (*this, &Preferences::flatFieldChanged));

    //Cluts Dir
    Gtk::Label *clutsDirLabel = Gtk::manage(new Gtk::Label(M("PREFERENCES_CLUTSDIR") + ":"));
    setExpandAlignProperties(clutsDirLabel, false, false, Gtk::ALIGN_START, Gtk::ALIGN_CENTER);
    clutsDir = Gtk::manage(new MyFileChooserButton(M("PREFERENCES_CLUTSDIR"), Gtk::FILE_CHOOSER_ACTION_SELECT_FOLDER));
    setExpandAlignProperties(clutsDir, true, false, Gtk::ALIGN_FILL, Gtk::ALIGN_CENTER);
    Gtk::Label* clutsRestartNeeded = Gtk::manage(new Gtk::Label(Glib::ustring(" (") + M("PREFERENCES_APPLNEXTSTARTUP") + ")"));
    setExpandAlignProperties(clutsRestartNeeded, false, false, Gtk::ALIGN_START, Gtk::ALIGN_CENTER);

    dirgrid->attach_next_to(*clutsDirLabel, *ffLab, Gtk::POS_BOTTOM, 1, 1);
    dirgrid->attach_next_to(*clutsDir, *clutsDirLabel, Gtk::POS_RIGHT, 1, 1);
    dirgrid->attach_next_to(*clutsRestartNeeded, *clutsDir, Gtk::POS_RIGHT, 1, 1);

    cdf->add(*dirgrid);
    vbImageProcessing->pack_start (*cdf, Gtk::PACK_SHRINK, 4 );

    // Crop
    Gtk::Frame *cropFrame = Gtk::manage(new Gtk::Frame(M("PREFERENCES_CROP")));
    Gtk::Grid *cropGrid = Gtk::manage(new Gtk::Grid());
    Gtk::Label *cropGuidesLbl = Gtk::manage(new Gtk::Label(M("PREFERENCES_CROP_GUIDES") + ": ", Gtk::ALIGN_START));
    cropGuidesCombo = Gtk::manage(new Gtk::ComboBoxText());
    cropGuidesCombo->append(M("PREFERENCES_CROP_GUIDES_NONE"));
    cropGuidesCombo->append(M("PREFERENCES_CROP_GUIDES_FRAME"));
    cropGuidesCombo->append(M("PREFERENCES_CROP_GUIDES_FULL"));
    cropAutoFitCB = Gtk::manage(new Gtk::CheckButton());
    Gtk::Label *cropAutoFitLbl = Gtk::manage(new Gtk::Label(M("PREFERENCES_CROP_AUTO_FIT"), Gtk::ALIGN_START));
    cropAutoFitLbl->set_line_wrap(true);
    cropAutoFitCB->add(*cropAutoFitLbl);
    cropGrid->attach(*cropGuidesLbl, 0, 0, 1, 1);
    cropGrid->attach(*cropGuidesCombo, 1, 0, 1, 1);
    cropGrid->attach(*cropAutoFitCB, 0, 1, 2, 1);
    cropFrame->add(*cropGrid);
    vbImageProcessing->pack_start(*cropFrame, Gtk::PACK_SHRINK, 4);

    swImageProcessing->add(*vbImageProcessing);

    return swImageProcessing;
}

Gtk::Widget* Preferences::getPerformancePanel()
{
    swPerformance = Gtk::manage(new Gtk::ScrolledWindow());
    swPerformance->set_policy(Gtk::POLICY_AUTOMATIC, Gtk::POLICY_AUTOMATIC);

    Gtk::VBox* vbPerformance = Gtk::manage ( new Gtk::VBox () );
    vbPerformance->set_spacing (4);

    Gtk::Frame* fprevdemo = Gtk::manage(new Gtk::Frame(M("PREFERENCES_PREVDEMO")));
    Gtk::HBox* hbprevdemo = Gtk::manage(new Gtk::HBox(false, 4));
    Gtk::Label* lprevdemo = Gtk::manage (new Gtk::Label (M("PREFERENCES_PREVDEMO_LABEL"), Gtk::ALIGN_START));
    cprevdemo = Gtk::manage(new Gtk::ComboBoxText());
    cprevdemo->append(M("PREFERENCES_PREVDEMO_FAST"));
    cprevdemo->append(M("PREFERENCES_PREVDEMO_SIDECAR"));
    cprevdemo->set_active(1);
    hbprevdemo->pack_start(*lprevdemo, Gtk::PACK_SHRINK);
    hbprevdemo->pack_start(*cprevdemo);
    fprevdemo->add(*hbprevdemo);
    vbPerformance->pack_start (*fprevdemo, Gtk::PACK_SHRINK, 4);

    Gtk::Frame* ftiffserialize = Gtk::manage(new Gtk::Frame(M("PREFERENCES_SERIALIZE_TIFF_READ")));
    Gtk::HBox* htiffserialize = Gtk::manage(new Gtk::HBox(false, 4));
    ctiffserialize = Gtk::manage(new Gtk::CheckButton(M("PREFERENCES_SERIALIZE_TIFF_READ_LABEL")));
    ctiffserialize->set_tooltip_text(M("PREFERENCES_SERIALIZE_TIFF_READ_TOOLTIP"));
    htiffserialize->pack_start(*ctiffserialize);
    ftiffserialize->add(*htiffserialize);
    vbPerformance->pack_start (*ftiffserialize, Gtk::PACK_SHRINK, 4);

    Gtk::Frame* fclut = Gtk::manage(new Gtk::Frame(M("PREFERENCES_CLUTSCACHE")));
#ifdef _OPENMP
    placeSpinBox(fclut, clutCacheSizeSB, "PREFERENCES_CLUTSCACHE_LABEL", 0, 1, 5, 2, 1, 3 * omp_get_num_procs());
#else
    placeSpinBox(fclut, clutCacheSizeSB, "PREFERENCES_CLUTSCACHE_LABEL", 0, 1, 5, 2, 1, 12);
#endif
    vbPerformance->pack_start (*fclut, Gtk::PACK_SHRINK, 4);

    Gtk::Frame* fchunksize = Gtk::manage ( new Gtk::Frame (M ("PREFERENCES_CHUNKSIZES")) );
    Gtk::VBox* chunkSizeVB = Gtk::manage ( new Gtk::VBox () );

    Gtk::HBox* measureHB = Gtk::manage ( new Gtk::HBox () );
    measureHB->set_spacing (4);
    measureCB = Gtk::manage ( new Gtk::CheckButton (M ("PREFERENCES_PERFORMANCE_MEASURE")) );
    measureCB->set_tooltip_text (M ("PREFERENCES_PERFORMANCE_MEASURE_HINT"));
    measureHB->pack_start(*measureCB, Gtk::PACK_SHRINK, 0);
    chunkSizeVB->add(*measureHB);

    placeSpinBox(chunkSizeVB, chunkSizeAMSB, "PREFERENCES_CHUNKSIZE_RAW_AMAZE", 0, 1, 5, 2, 1, 16);
    placeSpinBox(chunkSizeVB, chunkSizeCASB, "PREFERENCES_CHUNKSIZE_RAW_CA", 0, 1, 5, 2, 1, 16);
    placeSpinBox(chunkSizeVB, chunkSizeRCDSB, "PREFERENCES_CHUNKSIZE_RAW_RCD", 0, 1, 5, 2, 1, 16);
    placeSpinBox(chunkSizeVB, chunkSizeRGBSB, "PREFERENCES_CHUNKSIZE_RGB", 0, 1, 5, 2, 1, 16);
    placeSpinBox(chunkSizeVB, chunkSizeXTSB, "PREFERENCES_CHUNKSIZE_RAW_XT", 0, 1, 5, 2, 1, 16);

    fchunksize->add (*chunkSizeVB);

    vbPerformance->pack_start (*fchunksize, Gtk::PACK_SHRINK, 4);

    Gtk::Frame* finspect = Gtk::manage ( new Gtk::Frame (M ("PREFERENCES_INSPECT_LABEL")) );
    Gtk::VBox *inspectorvb = Gtk::manage(new Gtk::VBox());
    placeSpinBox(inspectorvb, maxInspectorBuffersSB, "PREFERENCES_INSPECT_MAXBUFFERS_LABEL", 0, 1, 5, 2, 1, 12, "PREFERENCES_INSPECT_MAXBUFFERS_TOOLTIP");

    Gtk::HBox *insphb = Gtk::manage(new Gtk::HBox());
    thumbnailInspectorMode = Gtk::manage(new Gtk::ComboBoxText());
    thumbnailInspectorMode->append(M("PREFERENCES_THUMBNAIL_INSPECTOR_JPEG"));
    thumbnailInspectorMode->append(M("PREFERENCES_THUMBNAIL_INSPECTOR_RAW"));
    thumbnailInspectorMode->append(M("PREFERENCES_THUMBNAIL_INSPECTOR_RAW_IF_NO_JPEG_FULLSIZE"));
    insphb->pack_start(*Gtk::manage(new Gtk::Label(M("PREFERENCES_THUMBNAIL_INSPECTOR_MODE") + ": ")), Gtk::PACK_SHRINK, 4);
    insphb->pack_start(*thumbnailInspectorMode);
    inspectorvb->pack_start(*insphb);
    finspect->add (*inspectorvb);
    vbPerformance->pack_start (*finspect, Gtk::PACK_SHRINK, 4);

    Gtk::Frame* threadsFrame = Gtk::manage ( new Gtk::Frame (M ("PREFERENCES_PERFORMANCE_THREADS")) );
    Gtk::VBox* threadsVBox = Gtk::manage ( new Gtk::VBox (Gtk::PACK_SHRINK, 4) );

#ifdef _OPENMP
    int maxThreadNumber = omp_get_max_threads();
#else
    int maxThreadNumber = 10;
#endif


    placeSpinBox(threadsVBox, threadsSpinBtn, "PREFERENCES_PERFORMANCE_THREADS_LABEL", 0, 1, 5, 2, 0, maxThreadNumber);

    threadsFrame->add (*threadsVBox);

    vbPerformance->pack_start (*threadsFrame, Gtk::PACK_SHRINK, 4);
    swPerformance->add(*vbPerformance);

    return swPerformance;
}

Gtk::Widget* Preferences::getColorManPanel ()
{
    swColorMan = Gtk::manage(new Gtk::ScrolledWindow());
    swColorMan->set_policy(Gtk::POLICY_AUTOMATIC, Gtk::POLICY_AUTOMATIC);

    Gtk::VBox* vbColorMan = Gtk::manage (new Gtk::VBox ());
    vbColorMan->set_spacing (4);

    iccDir = Gtk::manage(new MyFileChooserButton(M("PREFERENCES_ICCDIR"), Gtk::FILE_CHOOSER_ACTION_SELECT_FOLDER));
    setExpandAlignProperties(iccDir, true, false, Gtk::ALIGN_FILL, Gtk::ALIGN_CENTER);
    Gtk::Label* pdlabel = Gtk::manage(new Gtk::Label(M("PREFERENCES_ICCDIR") + ":", Gtk::ALIGN_START));
    setExpandAlignProperties(pdlabel, false, false, Gtk::ALIGN_FILL, Gtk::ALIGN_CENTER);

    Gtk::Grid* iccdgrid = Gtk::manage(new Gtk::Grid());
    setExpandAlignProperties(iccdgrid, true, false, Gtk::ALIGN_FILL, Gtk::ALIGN_FILL);
    iccdgrid->set_column_spacing(4);

    Gtk::Label* monProfileRestartNeeded = Gtk::manage ( new Gtk::Label (Glib::ustring (" (") + M ("PREFERENCES_APPLNEXTSTARTUP") + ")") );
    setExpandAlignProperties(monProfileRestartNeeded, false, false, Gtk::ALIGN_START, Gtk::ALIGN_BASELINE);

    iccdgrid->attach(*pdlabel, 0, 0, 1, 1);
    iccdgrid->attach(*iccDir, 1, 0, 1, 1);
    iccdgrid->attach (*monProfileRestartNeeded, 2, 0, 1, 1);

    iccDir->signal_selection_changed().connect(sigc::mem_fun(this, &Preferences::iccDirChanged));

    vbColorMan->pack_start (*iccdgrid, Gtk::PACK_SHRINK);

    //------------------------- MONITOR ----------------------

    Gtk::Frame* fmonitor = Gtk::manage(new Gtk::Frame(M("PREFERENCES_MONITOR")));
    Gtk::Grid* gmonitor = Gtk::manage(new Gtk::Grid());
    gmonitor->set_column_spacing(4);

    monProfile = Gtk::manage(new Gtk::ComboBoxText());
    setExpandAlignProperties(monProfile, true, false, Gtk::ALIGN_FILL, Gtk::ALIGN_CENTER);
    Gtk::Label* mplabel = Gtk::manage(new Gtk::Label(M("PREFERENCES_MONPROFILE") + ":", Gtk::ALIGN_START));
    setExpandAlignProperties(mplabel, false, false, Gtk::ALIGN_START, Gtk::ALIGN_CENTER);

    monIntent = Gtk::manage(new Gtk::ComboBoxText());
    setExpandAlignProperties(monIntent, true, false, Gtk::ALIGN_FILL, Gtk::ALIGN_CENTER);
    Gtk::Label* milabel = Gtk::manage(new Gtk::Label(M("PREFERENCES_MONINTENT") + ":", Gtk::ALIGN_START));
    setExpandAlignProperties(milabel, false, false, Gtk::ALIGN_START, Gtk::ALIGN_CENTER);

    monProfile->append(M("PREFERENCES_PROFILE_NONE"));
    monProfile->set_active(0);

    const std::vector<Glib::ustring> profiles = rtengine::ICCStore::getInstance()->getProfiles(rtengine::ICCStore::ProfileType::MONITOR);

    for (const auto& profile : profiles) {
        if (profile.find("file:") != 0) {
            std::string fileis_RTv4 = profile.substr(0, 4);

            if (fileis_RTv4 != "RTv4") {
            //    printf("pro=%s \n", profile.c_str());
                monProfile->append(profile);
            }
        }
    }

    // same order as the enum
    monIntent->append(M("PREFERENCES_INTENT_PERCEPTUAL"));
    monIntent->append(M("PREFERENCES_INTENT_RELATIVE"));
    monIntent->append(M("PREFERENCES_INTENT_ABSOLUTE"));
    monIntent->set_active(1);
    monIntent->set_size_request(120, -1);

    monBPC = Gtk::manage(new Gtk::CheckButton(M("PREFERENCES_CMMBPC")));
    setExpandAlignProperties(monBPC, false, false, Gtk::ALIGN_START, Gtk::ALIGN_CENTER);
    monBPC->set_active(true);

    cbAutoMonProfile = Gtk::manage(new Gtk::CheckButton(M("PREFERENCES_AUTOMONPROFILE")));
    setExpandAlignProperties(cbAutoMonProfile, false, false, Gtk::ALIGN_START, Gtk::ALIGN_CENTER);
    autoMonProfileConn = cbAutoMonProfile->signal_toggled().connect(sigc::mem_fun(*this, &Preferences::autoMonProfileToggled));

    int row = 0;
    gmonitor->attach(*mplabel, 0, row, 1, 1);
#if defined(__APPLE__) // monitor profile not supported on apple
    Gtk::Label *osxwarn = Gtk::manage(new Gtk::Label(M("PREFERENCES_MONPROFILE_WARNOSX"), Gtk::ALIGN_START));
    setExpandAlignProperties(osxwarn, false, false, Gtk::ALIGN_CENTER, Gtk::ALIGN_CENTER);
    gmonitor->attach(*osxwarn, 1, row, 1, 1);
#else
    gmonitor->attach(*monProfile, 1, row, 1, 1);
#endif
    ++row;
    gmonitor->attach(*cbAutoMonProfile, 1, row, 1, 1);
    ++row;
    gmonitor->attach(*milabel, 0, row, 1, 1);
    gmonitor->attach(*monIntent, 1, row, 1, 1);
    ++row;
    gmonitor->attach(*monBPC, 0, row, 2, 1);

    autoMonProfileToggled();

    fmonitor->add(*gmonitor);

    vbColorMan->pack_start (*fmonitor, Gtk::PACK_SHRINK);

    //------------------------- PRINTER ----------------------

    Gtk::Frame* fprinter = Gtk::manage(new Gtk::Frame(M("PREFERENCES_PRINTER")));
    Gtk::Grid* gprinter = Gtk::manage(new Gtk::Grid());
    gprinter->set_column_spacing(4);
    prtProfile = Gtk::manage(new Gtk::ComboBoxText());
    setExpandAlignProperties(prtProfile, true, false, Gtk::ALIGN_FILL, Gtk::ALIGN_CENTER);
    Gtk::Label* pplabel = Gtk::manage(new Gtk::Label(M("PREFERENCES_PRTPROFILE") + ":"));
    setExpandAlignProperties(pplabel, false, false, Gtk::ALIGN_START, Gtk::ALIGN_CENTER);

    prtIntent = Gtk::manage(new Gtk::ComboBoxText());
    setExpandAlignProperties(prtIntent, true, false, Gtk::ALIGN_FILL, Gtk::ALIGN_CENTER);
    Gtk::Label* pilabel = Gtk::manage(new Gtk::Label(M("PREFERENCES_PRTINTENT") + ":"));
    setExpandAlignProperties(pilabel, false, false, Gtk::ALIGN_START, Gtk::ALIGN_CENTER);

    prtProfile->append(M("PREFERENCES_PROFILE_NONE"));
    prtProfile->set_active(0);

    const std::vector<Glib::ustring> prtprofiles = rtengine::ICCStore::getInstance()->getProfiles(rtengine::ICCStore::ProfileType::PRINTER);

    for (const auto& prtprofile : prtprofiles) {
        prtProfile->append(prtprofile);
    }

    // same order as the enum
    prtIntent->append(M("PREFERENCES_INTENT_PERCEPTUAL"));
    prtIntent->append(M("PREFERENCES_INTENT_RELATIVE"));
    prtIntent->append(M("PREFERENCES_INTENT_ABSOLUTE"));
    prtIntent->set_active(1);

    prtBPC = Gtk::manage(new Gtk::CheckButton(M("PREFERENCES_CMMBPC")));
    setExpandAlignProperties(prtBPC, false, false, Gtk::ALIGN_START, Gtk::ALIGN_CENTER);
    prtBPC->set_active(true);

    row = 0;
    gprinter->attach(*pplabel, 0, row, 1, 1);
    gprinter->attach(*prtProfile, 1, row, 1, 1);
    ++row;
    gprinter->attach(*pilabel, 0, row, 1, 1);
    gprinter->attach(*prtIntent, 1, row, 1, 1);
    ++row;
    gprinter->attach(*prtBPC, 0, row, 2, 1);

    autoMonProfileToggled();

    fprinter->add(*gprinter);

    vbColorMan->pack_start (*fprinter, Gtk::PACK_SHRINK);
    swColorMan->add(*vbColorMan);
    return swColorMan;
}

Gtk::Widget* Preferences::getGeneralPanel()
{
    swGeneral = Gtk::manage(new Gtk::ScrolledWindow());
    swGeneral->set_policy(Gtk::POLICY_AUTOMATIC, Gtk::POLICY_AUTOMATIC);

    Gtk::Grid* vbGeneral = Gtk::manage ( new Gtk::Grid () );
    vbGeneral->set_column_spacing (4);
    vbGeneral->set_row_spacing (4);

    Gtk::Frame* fworklflow = Gtk::manage(new Gtk::Frame(M("PREFERENCES_WORKFLOW")));
    setExpandAlignProperties(fworklflow, true, false, Gtk::ALIGN_FILL, Gtk::ALIGN_START);
    Gtk::Grid* workflowGrid = Gtk::manage(new Gtk::Grid());
    workflowGrid->set_column_spacing(4);
    workflowGrid->set_row_spacing(4);
    setExpandAlignProperties(workflowGrid, false, false, Gtk::ALIGN_FILL, Gtk::ALIGN_FILL);

    Gtk::Label* flayoutlab = Gtk::manage(new Gtk::Label(M("PREFERENCES_EDITORLAYOUT") + ":"));
    setExpandAlignProperties(flayoutlab, false, false, Gtk::ALIGN_START, Gtk::ALIGN_BASELINE);
    editorLayout = Gtk::manage (new MyComboBoxText ());
    setExpandAlignProperties(editorLayout, true, false, Gtk::ALIGN_FILL, Gtk::ALIGN_BASELINE);
    editorLayout->append(M("PREFERENCES_SINGLETAB"));
    editorLayout->append(M("PREFERENCES_SINGLETABVERTAB"));
    editorLayout->append(M("PREFERENCES_MULTITAB"));
    editorLayout->append(M("PREFERENCES_MULTITABDUALMON"));
    editorLayout->set_active(2);
    Gtk::CellRendererText* cellRenderer = dynamic_cast<Gtk::CellRendererText*>(editorLayout->get_first_cell());
    cellRenderer->property_ellipsize() = Pango::ELLIPSIZE_MIDDLE;
    cellRenderer->property_ellipsize_set() = true;
    editorLayout->signal_changed().connect(sigc::mem_fun(*this, &Preferences::layoutComboChanged));
    layoutComboChanged(); // update the tooltip
    Gtk::Label* lNextStart = Gtk::manage(new Gtk::Label(Glib::ustring("(") + M("PREFERENCES_APPLNEXTSTARTUP") + ")"));
    setExpandAlignProperties(lNextStart, false, false, Gtk::ALIGN_START, Gtk::ALIGN_BASELINE);
    workflowGrid->attach_next_to(*flayoutlab, Gtk::POS_LEFT, 1, 1);
    workflowGrid->attach_next_to(*editorLayout, *flayoutlab, Gtk::POS_RIGHT, 1, 1);
    workflowGrid->attach_next_to(*lNextStart, *editorLayout, Gtk::POS_RIGHT, 1, 1);

    Gtk::Label* curveBBoxPosL = Gtk::manage(new Gtk::Label(M("PREFERENCES_CURVEBBOXPOS") + ":"));
    setExpandAlignProperties(curveBBoxPosL, false, false, Gtk::ALIGN_START, Gtk::ALIGN_BASELINE);
    curveBBoxPosC = Gtk::manage(new Gtk::ComboBoxText());
    setExpandAlignProperties(curveBBoxPosC, true, false, Gtk::ALIGN_FILL, Gtk::ALIGN_BASELINE);
    curveBBoxPosC->append(M("PREFERENCES_CURVEBBOXPOS_ABOVE"));
    curveBBoxPosC->append(M("PREFERENCES_CURVEBBOXPOS_RIGHT"));
    curveBBoxPosC->append(M("PREFERENCES_CURVEBBOXPOS_BELOW"));
    curveBBoxPosC->append(M("PREFERENCES_CURVEBBOXPOS_LEFT"));
    curveBBoxPosC->set_active(1);
    Gtk::Label* curveBBoxPosRestartL = Gtk::manage(new Gtk::Label(Glib::ustring("(") + M("PREFERENCES_APPLNEXTSTARTUP") + ")"));
    setExpandAlignProperties(curveBBoxPosRestartL, false, false, Gtk::ALIGN_START, Gtk::ALIGN_BASELINE);
    workflowGrid->attach_next_to(*curveBBoxPosL, *flayoutlab, Gtk::POS_BOTTOM, 1, 1);
    workflowGrid->attach_next_to(*curveBBoxPosC, *editorLayout, Gtk::POS_BOTTOM, 1, 1);
    workflowGrid->attach_next_to(*curveBBoxPosRestartL, *lNextStart, Gtk::POS_BOTTOM, 1, 1);

    Gtk::Label* complexityL = Gtk::manage(new Gtk::Label(M("PREFERENCES_COMPLEXITYLOC") + ":"));
    setExpandAlignProperties(complexityL, false, false, Gtk::ALIGN_START, Gtk::ALIGN_BASELINE);
    complexitylocal = Gtk::manage(new Gtk::ComboBoxText());
    setExpandAlignProperties(complexitylocal, true, false, Gtk::ALIGN_FILL, Gtk::ALIGN_BASELINE);
    complexitylocal->append(M("PREFERENCES_COMPLEXITY_EXP"));
    complexitylocal->append(M("PREFERENCES_COMPLEXITY_NORM"));
    complexitylocal->set_active(1);
    workflowGrid->attach_next_to(*complexityL, *curveBBoxPosL, Gtk::POS_BOTTOM, 1, 1);
    workflowGrid->attach_next_to(*complexitylocal, *curveBBoxPosC, Gtk::POS_BOTTOM, 1, 1);

    ckbHistogramPositionLeft = Gtk::manage(new Gtk::CheckButton(M("PREFERENCES_HISTOGRAMPOSITIONLEFT")));
    setExpandAlignProperties(ckbHistogramPositionLeft, false, false, Gtk::ALIGN_START, Gtk::ALIGN_BASELINE);
    workflowGrid->attach_next_to(*ckbHistogramPositionLeft, *complexityL, Gtk::POS_BOTTOM, 1, 1);

    ckbFileBrowserToolbarSingleRow = Gtk::manage(new Gtk::CheckButton(M("PREFERENCES_FILEBROWSERTOOLBARSINGLEROW")));
    setExpandAlignProperties(ckbFileBrowserToolbarSingleRow, false, false, Gtk::ALIGN_START, Gtk::ALIGN_START);
    ckbShowFilmStripToolBar = Gtk::manage(new Gtk::CheckButton(M("PREFERENCES_SHOWFILMSTRIPTOOLBAR")));
    setExpandAlignProperties(ckbShowFilmStripToolBar, false, false, Gtk::ALIGN_START, Gtk::ALIGN_START);
    workflowGrid->attach_next_to(*ckbFileBrowserToolbarSingleRow, *ckbHistogramPositionLeft, Gtk::POS_BOTTOM, 1, 1);
    workflowGrid->attach_next_to(*ckbShowFilmStripToolBar, *complexitylocal, Gtk::POS_BOTTOM, 2, 1);

    Gtk::Label* hb4label = Gtk::manage(new Gtk::Label(M("PREFERENCES_TP_LABEL")));
    setExpandAlignProperties(hb4label, false, false, Gtk::ALIGN_START, Gtk::ALIGN_BASELINE);
    ckbHideTPVScrollbar = Gtk::manage(new Gtk::CheckButton(M("PREFERENCES_TP_VSCROLLBAR")));
    setExpandAlignProperties(ckbHideTPVScrollbar, false, false, Gtk::ALIGN_START, Gtk::ALIGN_BASELINE);
    workflowGrid->attach_next_to(*hb4label, *ckbFileBrowserToolbarSingleRow, Gtk::POS_BOTTOM, 1, 1);
    workflowGrid->attach_next_to(*ckbHideTPVScrollbar, *hb4label, Gtk::POS_RIGHT, 1, 1);
    ckbAutoSaveTpOpen = Gtk::manage(new Gtk::CheckButton(M("PREFERENCES_AUTOSAVE_TP_OPEN")));
    workflowGrid->attach_next_to(*ckbAutoSaveTpOpen, *hb4label, Gtk::POS_BOTTOM, 1, 1);
    btnSaveTpOpenNow = Gtk::manage(new Gtk::Button(M("PREFERENCES_SAVE_TP_OPEN_NOW")));
    setExpandAlignProperties(btnSaveTpOpenNow, false, false, Gtk::ALIGN_START, Gtk::ALIGN_BASELINE);
    workflowGrid->attach_next_to(*btnSaveTpOpenNow, *ckbAutoSaveTpOpen, Gtk::POS_RIGHT, 1, 1);

    auto save_tp_open_now =
    [&]() -> void {
        parent->writeToolExpandedStatus(moptions.tpOpen);
    };
    btnSaveTpOpenNow->signal_clicked().connect(save_tp_open_now);

    ckbshowtooltiplocallab = Gtk::manage(new Gtk::CheckButton(M("PREFERENCES_SHOWTOOLTIP")));
    setExpandAlignProperties(ckbshowtooltiplocallab, false, false, Gtk::ALIGN_START, Gtk::ALIGN_START);
    workflowGrid->attach_next_to(*ckbshowtooltiplocallab, *ckbFileBrowserToolbarSingleRow, Gtk::POS_RIGHT, 1, 1);

    fworklflow->add(*workflowGrid);

    vbGeneral->attach_next_to (*fworklflow, Gtk::POS_TOP, 2, 1);

    // ---------------------------------------------

    Gtk::Frame* flang = Gtk::manage(new Gtk::Frame(M("PREFERENCES_LANG")));
    setExpandAlignProperties(flang, true, false, Gtk::ALIGN_FILL, Gtk::ALIGN_START);
    Gtk::Grid* langGrid = Gtk::manage(new Gtk::Grid());
    langGrid->set_column_spacing(4);
    langGrid->set_row_spacing(4);
    setExpandAlignProperties(langGrid, false, false, Gtk::ALIGN_FILL, Gtk::ALIGN_BASELINE);

    ckbLangAutoDetect =  Gtk::manage(new Gtk::CheckButton(M("PREFERENCES_LANGAUTODETECT")));
    setExpandAlignProperties(ckbLangAutoDetect, false, false, Gtk::ALIGN_START, Gtk::ALIGN_BASELINE);

    Gtk::Label* langlab = Gtk::manage(new Gtk::Label(M("PREFERENCES_SELECTLANG") + ":"));
    setExpandAlignProperties(langlab, false, false, Gtk::ALIGN_START, Gtk::ALIGN_BASELINE);
    languages = Gtk::manage(new Gtk::ComboBoxText());
    setExpandAlignProperties(languages, false, false, Gtk::ALIGN_START, Gtk::ALIGN_BASELINE);

    std::vector<Glib::ustring> langs;
    parseDir(argv0 + "/languages", langs, "");

    for (size_t i = 0; i < langs.size(); i++) {
        if ("default" != langs[i] && "README" != langs[i] && "LICENSE" != langs[i]) {
            languages->append(langs[i]);
        }
    }

    Gtk::Label* langw = Gtk::manage(new Gtk::Label(Glib::ustring(" (") + M("PREFERENCES_APPLNEXTSTARTUP") + ")"));
    setExpandAlignProperties(langw, false, false, Gtk::ALIGN_START, Gtk::ALIGN_BASELINE);
    langGrid->attach_next_to(*ckbLangAutoDetect, Gtk::POS_LEFT, 3, 1);
    langGrid->attach_next_to(*langlab, *ckbLangAutoDetect, Gtk::POS_BOTTOM, 1, 1);
    langGrid->attach_next_to(*languages, *langlab, Gtk::POS_RIGHT, 1, 1);
    langGrid->attach_next_to(*langw, *languages, Gtk::POS_RIGHT, 1, 1);
    flang->add(*langGrid);
    vbGeneral->attach_next_to (*flang, *fworklflow, Gtk::POS_BOTTOM, 2, 1);

    // Appearance ---------------------------------------------

    Gtk::Frame* appearanceFrame = Gtk::manage(new Gtk::Frame(M("PREFERENCES_APPEARANCE")));

    Gtk::Grid* appearanceGrid = Gtk::manage(new Gtk::Grid());
    appearanceGrid->get_style_context()->add_class("grid-spacing");
    setExpandAlignProperties(appearanceGrid, false, false, Gtk::ALIGN_START, Gtk::ALIGN_CENTER);

    Gtk::Label* themeLbl = Gtk::manage(new Gtk::Label(M("PREFERENCES_APPEARANCE_THEME") + ":"));
    setExpandAlignProperties(themeLbl, false, false, Gtk::ALIGN_START, Gtk::ALIGN_CENTER);
    Gtk::Label* themeRestartLbl = Gtk::manage ( new Gtk::Label (Glib::ustring (" (") + M ("PREFERENCES_APPLNEXTSTARTUP") + ")") );
    setExpandAlignProperties(themeRestartLbl, false, false, Gtk::ALIGN_START, Gtk::ALIGN_CENTER);

    themeCBT = Gtk::manage(new Gtk::ComboBoxText());
    themeCBT->set_active(0);
    parseThemeDir(Glib::build_filename(argv0, "themes"));
    for (size_t i = 0; i < themeFNames.size(); i++) {
        themeCBT->append(themeFNames.at(i).shortFName);
    }

    Gtk::Label* mainFontLbl = Gtk::manage(new Gtk::Label(M("PREFERENCES_APPEARANCE_MAINFONT")));
    setExpandAlignProperties(mainFontLbl, false, false, Gtk::ALIGN_START, Gtk::ALIGN_CENTER);

    mainFontFB = Gtk::manage(new Gtk::FontButton());
    mainFontFB->set_use_size(true);
    if (options.fontFamily == "default") {
        mainFontFB->set_font_name(Glib::ustring::compose("%1 %2", initialFontFamily, initialFontSize));
    } else {
        mainFontFB->set_font_name(Glib::ustring::compose("%1 %2", options.fontFamily, options.fontSize));
    }

    Gtk::Label* colorPickerFontLbl = Gtk::manage(new Gtk::Label(M("PREFERENCES_APPEARANCE_COLORPICKERFONT") + ":"));
    setExpandAlignProperties(colorPickerFontLbl, false, false, Gtk::ALIGN_START, Gtk::ALIGN_CENTER);

    colorPickerFontFB = Gtk::manage(new Gtk::FontButton());
    colorPickerFontFB->set_use_size(true);
    if (options.fontFamily == "default") {
        colorPickerFontFB->set_font_name(Glib::ustring::compose("%1 %2", initialFontFamily, initialFontSize));
    } else {
        colorPickerFontFB->set_font_name(Glib::ustring::compose("%1 %2", options.CPFontFamily, options.CPFontSize));
    }

    Gtk::Label* cropMaskColorLbl = Gtk::manage(new Gtk::Label(M("PREFERENCES_APPEARANCE_CROPMASKCOLOR") + ":"));
    setExpandAlignProperties(cropMaskColorLbl, false, false, Gtk::ALIGN_START, Gtk::ALIGN_CENTER);

    cropMaskColorCB = Gtk::manage(new Gtk::ColorButton());
    cropMaskColorCB->set_use_alpha(true);

    Gtk::Label* navGuideColorLbl = Gtk::manage(new Gtk::Label(M("PREFERENCES_APPEARANCE_NAVGUIDECOLOR") + ":"));
    setExpandAlignProperties(navGuideColorLbl, false, false, Gtk::ALIGN_START, Gtk::ALIGN_CENTER);

    navGuideColorCB = Gtk::manage(new Gtk::ColorButton());
    navGuideColorCB->set_use_alpha(true);

    pseudoHiDPI = Gtk::manage(new Gtk::CheckButton(M("PREFERENCES_APPEARANCE_PSEUDOHIDPI") + Glib::ustring (" (") + M ("PREFERENCES_APPLNEXTSTARTUP") + ")"));
    setExpandAlignProperties(pseudoHiDPI, false, false, Gtk::ALIGN_START, Gtk::ALIGN_BASELINE);

    Gtk::VSeparator *vSep = Gtk::manage(new Gtk::VSeparator());
    

    appearanceGrid->attach(*themeLbl,           0, 0, 1, 1);
    appearanceGrid->attach(*themeCBT,           1, 0, 1, 1);
    appearanceGrid->attach(*themeRestartLbl,    2, 0, 2, 1);
    appearanceGrid->attach(*vSep,               2, 1, 1, 2);
    appearanceGrid->attach(*mainFontLbl,        0, 1, 1, 1);
    appearanceGrid->attach(*mainFontFB,         1, 1, 1, 1);
    appearanceGrid->attach(*cropMaskColorLbl,   3, 1, 1, 1);
    appearanceGrid->attach(*cropMaskColorCB,    4, 1, 1, 1);
    appearanceGrid->attach(*colorPickerFontLbl, 0, 2, 1, 1);
    appearanceGrid->attach(*colorPickerFontFB,  1, 2, 1, 1);
    appearanceGrid->attach(*navGuideColorLbl,   3, 2, 1, 1);
    appearanceGrid->attach(*navGuideColorCB,    4, 2, 1, 1);
    appearanceGrid->attach(*pseudoHiDPI,        0, 3, 5, 1);

    appearanceFrame->add(*appearanceGrid);
    vbGeneral->attach_next_to(*appearanceFrame, *flang, Gtk::POS_BOTTOM, 2, 1);

    // ---------------------------------------------

    Gtk::Frame* fclip = Gtk::manage(new Gtk::Frame(M("PREFERENCES_CLIPPINGIND")));
    setExpandAlignProperties(fclip, true, false, Gtk::ALIGN_FILL, Gtk::ALIGN_FILL);
    Gtk::Grid* clipGrid = Gtk::manage(new Gtk::Grid());
    clipGrid->set_column_spacing(4);
    clipGrid->set_row_spacing(4);
    setExpandAlignProperties(clipGrid, false, false, Gtk::ALIGN_FILL, Gtk::ALIGN_FILL);

    Gtk::Label* hll = Gtk::manage(new Gtk::Label(M("PREFERENCES_HLTHRESHOLD") + ": "));
    setExpandAlignProperties(hll, true, false, Gtk::ALIGN_START, Gtk::ALIGN_BASELINE);
    hlThresh = Gtk::manage(new Gtk::SpinButton());
    setExpandAlignProperties(hlThresh, false, false, Gtk::ALIGN_END, Gtk::ALIGN_BASELINE);
    hlThresh->set_digits(0);
    hlThresh->set_increments(1, 10);
    hlThresh->set_range(0, 255);
    clipGrid->attach_next_to(*hll, Gtk::POS_LEFT, 1, 1);
    clipGrid->attach_next_to(*hlThresh, *hll, Gtk::POS_RIGHT, 1, 1);

    Gtk::Label* shl = Gtk::manage(new Gtk::Label(M("PREFERENCES_SHTHRESHOLD") + ": "));
    setExpandAlignProperties(shl, true, false, Gtk::ALIGN_START, Gtk::ALIGN_BASELINE);
    shThresh = Gtk::manage(new Gtk::SpinButton());
    setExpandAlignProperties(shThresh, false, false, Gtk::ALIGN_END, Gtk::ALIGN_BASELINE);
    shThresh->show();
    shThresh->set_digits(0);
    shThresh->set_increments(1, 10);
    shThresh->set_range(0, 255);
    clipGrid->attach_next_to(*shl, *hll, Gtk::POS_BOTTOM, 1, 1);
    clipGrid->attach_next_to(*shThresh, *shl, Gtk::POS_RIGHT, 1, 1);

    fclip->add(*clipGrid);
    vbGeneral->attach_next_to (*fclip, *appearanceFrame, Gtk::POS_BOTTOM, 1, 1);

    // ---------------------------------------------

    Gtk::Frame* fnav = Gtk::manage(new Gtk::Frame(M("PREFERENCES_NAVIGATIONFRAME")));
    setExpandAlignProperties(fclip, true, false, Gtk::ALIGN_FILL, Gtk::ALIGN_FILL);
    Gtk::Grid* navigationGrid = Gtk::manage(new Gtk::Grid());
    navigationGrid->set_column_spacing(4);
    navigationGrid->set_row_spacing(4);
    setExpandAlignProperties(fclip, false, false, Gtk::ALIGN_START, Gtk::ALIGN_FILL);

    Gtk::Label* panFactorLabel = Gtk::manage(new Gtk::Label(M("PREFERENCES_PANFACTORLABEL") + ":", Gtk::ALIGN_START));
    setExpandAlignProperties(panFactorLabel, false, false, Gtk::ALIGN_START, Gtk::ALIGN_BASELINE);
    panFactor = Gtk::manage(new Gtk::SpinButton());
    setExpandAlignProperties(panFactor, true, false, Gtk::ALIGN_START, Gtk::ALIGN_BASELINE);
    panFactor->set_digits(0);
    panFactor->set_increments(1, 5);
    panFactor->set_range(1, 10);
    navigationGrid->attach_next_to(*panFactorLabel, Gtk::POS_LEFT, 1, 1);
    navigationGrid->attach_next_to(*panFactor, *panFactorLabel, Gtk::POS_RIGHT, 1, 1);

    rememberZoomPanCheckbutton = Gtk::manage(new Gtk::CheckButton(M("PREFERENCES_REMEMBERZOOMPAN")));
    setExpandAlignProperties(rememberZoomPanCheckbutton, false, false, Gtk::ALIGN_START, Gtk::ALIGN_BASELINE);
    rememberZoomPanCheckbutton->set_tooltip_text(M("PREFERENCES_REMEMBERZOOMPAN_TOOLTIP"));

    navigationGrid->attach_next_to(*rememberZoomPanCheckbutton, *panFactorLabel, Gtk::POS_BOTTOM, 2, 1);

    fnav->add(*navigationGrid);
    vbGeneral->attach_next_to (*fnav, *fclip, Gtk::POS_RIGHT, 1, 1);

    // ---------------------------------------------

    Gtk::Frame* fdg = Gtk::manage(new Gtk::Frame(M("PREFERENCES_EXTERNALEDITOR")));
    setExpandAlignProperties(fdg, true, false, Gtk::ALIGN_FILL, Gtk::ALIGN_FILL);
    Gtk::Grid* externaleditorGrid = Gtk::manage(new Gtk::Grid());
    externaleditorGrid->set_column_spacing(4);
    externaleditorGrid->set_row_spacing(4);
    setExpandAlignProperties(externaleditorGrid, false, false, Gtk::ALIGN_FILL, Gtk::ALIGN_FILL);

    edOther = Gtk::manage(new Gtk::RadioButton(M("PREFERENCES_EDITORCMDLINE") + ":"));
    setExpandAlignProperties(edOther, false, false, Gtk::ALIGN_START, Gtk::ALIGN_CENTER);
    editorToSendTo = Gtk::manage(new Gtk::Entry());
    setExpandAlignProperties(editorToSendTo, true, false, Gtk::ALIGN_FILL, Gtk::ALIGN_BASELINE);
    Gtk::RadioButton::Group ge = edOther->get_group();

#ifdef __APPLE__
    edGimp = Gtk::manage(new Gtk::RadioButton("GIMP"));
    setExpandAlignProperties(edGimp, false, false, Gtk::ALIGN_START, Gtk::ALIGN_CENTER);
    edGimp->set_group(ge);
    externaleditorGrid->attach_next_to(*edGimp, Gtk::POS_TOP, 2, 1);

    edPS = Gtk::manage(new Gtk::RadioButton(M("PREFERENCES_PSPATH") + ":"));
    setExpandAlignProperties(edPS, false, false, Gtk::ALIGN_START, Gtk::ALIGN_CENTER);
    psDir = Gtk::manage(new MyFileChooserButton(M("PREFERENCES_PSPATH"), Gtk::FILE_CHOOSER_ACTION_SELECT_FOLDER));
    setExpandAlignProperties(psDir, true, false, Gtk::ALIGN_FILL, Gtk::ALIGN_CENTER);
    externaleditorGrid->attach_next_to(*edPS, *edGimp, Gtk::POS_BOTTOM, 1, 1);
    externaleditorGrid->attach_next_to(*psDir, *edPS, Gtk::POS_RIGHT, 1, 1);
    edPS->set_group(ge);

    externaleditorGrid->attach_next_to(*edOther, *edPS, Gtk::POS_BOTTOM, 1, 1);
    externaleditorGrid->attach_next_to(*editorToSendTo, *edOther, Gtk::POS_RIGHT, 1, 1);
#elif defined WIN32
    edGimp = Gtk::manage(new Gtk::RadioButton(M("PREFERENCES_GIMPPATH") + ":"));
    setExpandAlignProperties(edGimp, false, false, Gtk::ALIGN_START, Gtk::ALIGN_CENTER);
    gimpDir = Gtk::manage(new MyFileChooserButton(M("PREFERENCES_GIMPPATH"), Gtk::FILE_CHOOSER_ACTION_SELECT_FOLDER));
    setExpandAlignProperties(gimpDir, true, false, Gtk::ALIGN_FILL, Gtk::ALIGN_CENTER);
    externaleditorGrid->attach_next_to(*edGimp, Gtk::POS_TOP, 1, 1);
    externaleditorGrid->attach_next_to(*gimpDir, *edGimp, Gtk::POS_RIGHT, 1, 1);
    edGimp->set_group(ge);

    edPS = Gtk::manage(new Gtk::RadioButton(M("PREFERENCES_PSPATH") + ":"));
    setExpandAlignProperties(edPS, false, false, Gtk::ALIGN_START, Gtk::ALIGN_CENTER);
    psDir = Gtk::manage(new MyFileChooserButton(M("PREFERENCES_PSPATH"), Gtk::FILE_CHOOSER_ACTION_SELECT_FOLDER));
    setExpandAlignProperties(psDir, true, false, Gtk::ALIGN_FILL, Gtk::ALIGN_CENTER);
    externaleditorGrid->attach_next_to(*edPS, *edGimp, Gtk::POS_BOTTOM, 1, 1);
    externaleditorGrid->attach_next_to(*psDir, *edPS, Gtk::POS_RIGHT, 1, 1);
    edPS->set_group(ge);

    externaleditorGrid->attach_next_to(*edOther, *edPS, Gtk::POS_BOTTOM, 1, 1);
    externaleditorGrid->attach_next_to(*editorToSendTo, *edOther, Gtk::POS_RIGHT, 1, 1);
#else
    edGimp = Gtk::manage(new Gtk::RadioButton("GIMP"));
    setExpandAlignProperties(edGimp, false, false, Gtk::ALIGN_START, Gtk::ALIGN_CENTER);
    externaleditorGrid->attach_next_to(*edGimp, Gtk::POS_TOP, 2, 1);
    edGimp->set_group(ge);

    externaleditorGrid->attach_next_to(*edOther, *edGimp, Gtk::POS_BOTTOM, 1, 1);
    externaleditorGrid->attach_next_to(*editorToSendTo, *edOther, Gtk::POS_RIGHT, 1, 1);
#endif

    fdg->add(*externaleditorGrid);
    vbGeneral->attach_next_to (*fdg, *fclip, Gtk::POS_BOTTOM, 2, 1);
    langAutoDetectConn = ckbLangAutoDetect->signal_toggled().connect(sigc::mem_fun(*this, &Preferences::langAutoDetectToggled));
    tconn = themeCBT->signal_changed().connect ( sigc::mem_fun (*this, &Preferences::themeChanged) );
    fconn = mainFontFB->signal_font_set().connect ( sigc::mem_fun (*this, &Preferences::fontChanged) );
    cpfconn = colorPickerFontFB->signal_font_set().connect ( sigc::mem_fun (*this, &Preferences::cpFontChanged) );

    swGeneral->add(*vbGeneral);
    return swGeneral;
}

Gtk::Widget* Preferences::getFileBrowserPanel()
{
    swFileBrowser = Gtk::manage(new Gtk::ScrolledWindow());
    swFileBrowser->set_policy(Gtk::POLICY_AUTOMATIC, Gtk::POLICY_AUTOMATIC);

    Gtk::VBox* vbFileBrowser = Gtk::manage ( new Gtk::VBox () );

    Gtk::Frame* fsd = Gtk::manage(new Gtk::Frame(M("PREFERENCES_STARTUPIMDIR")));

    sdcurrent  = Gtk::manage(new Gtk::RadioButton(M("PREFERENCES_DIRSOFTWARE")));
    sdlast     = Gtk::manage(new Gtk::RadioButton(M("PREFERENCES_DIRLAST")));
    sdhome     = Gtk::manage(new Gtk::RadioButton(M("PREFERENCES_DIRHOME")));
    sdother    = Gtk::manage(new Gtk::RadioButton(M("PREFERENCES_DIROTHER") + ": "));
    startupdir = Gtk::manage(new Gtk::Entry());

    Gtk::Button* sdselect = Gtk::manage(new Gtk::Button());
    sdselect->set_image (*Gtk::manage (new RTImage ("folder-open-small.png")));

    Gtk::RadioButton::Group opts = sdcurrent->get_group();
    sdlast->set_group(opts);
    sdhome->set_group(opts);
    sdother->set_group(opts);

    Gtk::VBox* vbsd = Gtk::manage(new Gtk::VBox());
    vbsd->pack_start(*sdcurrent, Gtk::PACK_SHRINK, 0);
    vbsd->pack_start(*sdlast, Gtk::PACK_SHRINK, 0);
    vbsd->pack_start(*sdhome, Gtk::PACK_SHRINK, 0);
    Gtk::HBox* otherbox = Gtk::manage(new Gtk::HBox());
    otherbox->pack_start(*sdother, Gtk::PACK_SHRINK);
    otherbox->pack_start(*startupdir);
    otherbox->pack_end(*sdselect, Gtk::PACK_SHRINK, 4);
    vbsd->pack_start(*otherbox, Gtk::PACK_SHRINK, 0);

    fsd->add(*vbsd);
    vbFileBrowser->pack_start (*fsd, Gtk::PACK_SHRINK, 4);

    sdselect->signal_clicked().connect(sigc::mem_fun(*this, &Preferences::selectStartupDir));

//---


    Gtk::Frame* fro = Gtk::manage(new Gtk::Frame(M("PREFERENCES_FBROWSEROPTS")));
    showDateTime = Gtk::manage(new Gtk::CheckButton(M("PREFERENCES_SHOWDATETIME")));
    showBasicExif = Gtk::manage(new Gtk::CheckButton(M("PREFERENCES_SHOWBASICEXIF")));
    showExpComp = Gtk::manage(new Gtk::CheckButton(M("PREFERENCES_SHOWEXPOSURECOMPENSATION")));
    Gtk::VBox* vbro = Gtk::manage(new Gtk::VBox());
    Gtk::HBox* hbro1 = Gtk::manage(new Gtk::HBox());
    Gtk::HBox* hbro0 = Gtk::manage(new Gtk::HBox());
    overlayedFileNames = Gtk::manage(new Gtk::CheckButton(M("PREFERENCES_OVERLAY_FILENAMES")));
    filmStripOverlayedFileNames = Gtk::manage(new Gtk::CheckButton(M("PREFERENCES_OVERLAY_FILENAMES_FILMSTRIP")));
    sameThumbSize = Gtk::manage(new Gtk::CheckButton(M("PREFERENCES_FSTRIP_SAME_THUMB_HEIGHT")));
    sameThumbSize->set_tooltip_text(M("PREFERENCES_FSTRIP_SAME_THUMB_HEIGHT_HINT"));
    ckbInternalThumbIfUntouched = Gtk::manage(new Gtk::CheckButton(M("PREFERENCES_INTERNALTHUMBIFUNTOUCHED")));

    vbro->pack_start(*showDateTime, Gtk::PACK_SHRINK, 0);
    Gtk::Label* dflab = Gtk::manage(new Gtk::Label(M("PREFERENCES_DATEFORMAT") + ":", Gtk::ALIGN_START));
    dateformat = Gtk::manage(new Gtk::Entry());
    dateformat->set_tooltip_markup(M("PREFERENCES_DATEFORMATHINT"));
    dflab->set_tooltip_markup(M("PREFERENCES_DATEFORMATHINT"));
    hbro0->pack_start(*dflab, Gtk::PACK_SHRINK, 4);
    hbro0->pack_start(*dateformat, Gtk::PACK_SHRINK, 0);

    vbro->pack_start(*hbro0, Gtk::PACK_SHRINK, 0);
    hbro1->pack_start(*showBasicExif, Gtk::PACK_SHRINK, 0);
    hbro1->pack_start(*showExpComp, Gtk::PACK_SHRINK, 4);
    vbro->pack_start(*hbro1, Gtk::PACK_SHRINK, 0);
    vbro->pack_start(*overlayedFileNames, Gtk::PACK_SHRINK, 0);
    vbro->pack_start(*filmStripOverlayedFileNames, Gtk::PACK_SHRINK, 0);
    vbro->pack_start(*sameThumbSize, Gtk::PACK_SHRINK, 0);
    vbro->pack_start(*ckbInternalThumbIfUntouched, Gtk::PACK_SHRINK, 0);

    Gtk::HBox* hbrecent = Gtk::manage(new Gtk::HBox());
    Gtk::Label* labrecent = Gtk::manage (new Gtk::Label (M("PREFERENCES_MAXRECENTFOLDERS") + ":", Gtk::ALIGN_START));
    maxRecentFolders = Gtk::manage(new Gtk::SpinButton());
    hbrecent->pack_start(*labrecent, Gtk::PACK_SHRINK, 4);
    hbrecent->pack_start(*maxRecentFolders, Gtk::PACK_SHRINK, 4);
    maxRecentFolders->set_digits(0);
    maxRecentFolders->set_increments(1, 5);
    maxRecentFolders->set_range(1, 25);
    vbro->pack_start(*hbrecent, Gtk::PACK_SHRINK, 4);

    fro->add(*vbro);


    Gtk::Frame* frmnu = Gtk::manage(new Gtk::Frame(M("PREFERENCES_MENUOPTIONS")));

    Gtk::Grid* menuGrid = Gtk::manage(new Gtk::Grid());
    menuGrid->get_style_context()->add_class("grid-spacing");
    setExpandAlignProperties(menuGrid, false, false, Gtk::ALIGN_START, Gtk::ALIGN_CENTER);

    ckbmenuGroupRank = Gtk::manage(new Gtk::CheckButton(M("PREFERENCES_MENUGROUPRANK")));
    setExpandAlignProperties(ckbmenuGroupRank, false, false, Gtk::ALIGN_START, Gtk::ALIGN_CENTER);
    ckbmenuGroupLabel = Gtk::manage(new Gtk::CheckButton(M("PREFERENCES_MENUGROUPLABEL")));
    ckbmenuGroupFileOperations = Gtk::manage(new Gtk::CheckButton(M("PREFERENCES_MENUGROUPFILEOPERATIONS")));
    setExpandAlignProperties(ckbmenuGroupFileOperations, false, false, Gtk::ALIGN_START, Gtk::ALIGN_CENTER);
    ckbmenuGroupProfileOperations = Gtk::manage(new Gtk::CheckButton(M("PREFERENCES_MENUGROUPPROFILEOPERATIONS")));
    ckbmenuGroupExtProg = Gtk::manage(new Gtk::CheckButton(M("PREFERENCES_MENUGROUPEXTPROGS")));

    Gtk::Label* groupRestartNeeded = Gtk::manage(new Gtk::Label (Glib::ustring ("(") + M("PREFERENCES_APPLNEXTSTARTUP") + ")", Gtk::ALIGN_START));

    menuGrid->attach (*ckbmenuGroupRank, 0, 0, 1, 1);
    menuGrid->attach (*ckbmenuGroupLabel, 1, 0, 1, 1);
    menuGrid->attach (*ckbmenuGroupFileOperations, 0, 1, 1, 1);
    menuGrid->attach (*ckbmenuGroupProfileOperations, 1, 1, 1, 1);
    menuGrid->attach (*ckbmenuGroupExtProg, 0, 2, 1, 1);
    menuGrid->attach (*groupRestartNeeded, 1, 2, 1, 1);

    frmnu->add (*menuGrid);


    Gtk::Frame* fre = Gtk::manage(new Gtk::Frame(M("PREFERENCES_PARSEDEXT")));
    Gtk::VBox* vbre = Gtk::manage(new Gtk::VBox());
    Gtk::HBox* hb0 = Gtk::manage(new Gtk::HBox());
    Gtk::Label* elab = Gtk::manage (new Gtk::Label (M("PREFERENCES_PARSEDEXTADD") + ":", Gtk::ALIGN_START));
    hb0->pack_start(*elab, Gtk::PACK_SHRINK, 4);
    extension = Gtk::manage(new Gtk::Entry());
    extension->set_width_chars(5);
    extension->set_max_width_chars(5);
    hb0->pack_start(*extension);
    addExt = Gtk::manage(new Gtk::Button());
    delExt = Gtk::manage(new Gtk::Button());
    moveExtUp = Gtk::manage(new Gtk::Button());
    moveExtDown = Gtk::manage(new Gtk::Button());
    addExt->set_tooltip_text(M("PREFERENCES_PARSEDEXTADDHINT"));
    delExt->set_tooltip_text(M("PREFERENCES_PARSEDEXTDELHINT"));
    moveExtUp->set_tooltip_text(M("PREFERENCES_PARSEDEXTUPHINT"));
    moveExtDown->set_tooltip_text(M("PREFERENCES_PARSEDEXTDOWNHINT"));
    Gtk::Image* addExtImg = Gtk::manage ( new RTImage ("add-small.png") );
    Gtk::Image* delExtImg = Gtk::manage ( new RTImage ("remove-small.png") );
    Gtk::Image* moveExtUpImg = Gtk::manage(new RTImage("arrow-up-small.png"));
    Gtk::Image* moveExtDownImg = Gtk::manage(new RTImage("arrow-down-small.png"));
    addExt->add(*addExtImg);
    delExt->add(*delExtImg);
    moveExtUp->set_image(*moveExtUpImg);
    moveExtDown->set_image(*moveExtDownImg);
    hb0->pack_end(*moveExtDown, Gtk::PACK_SHRINK, 4);
    hb0->pack_end(*moveExtUp, Gtk::PACK_SHRINK, 4);
    hb0->pack_end(*delExt, Gtk::PACK_SHRINK, 4);
    hb0->pack_end(*addExt, Gtk::PACK_SHRINK, 4);
    extensions = Gtk::manage(new Gtk::TreeView());
    Gtk::ScrolledWindow* hscrollw = Gtk::manage(new Gtk::ScrolledWindow());
    hscrollw->set_policy(Gtk::POLICY_AUTOMATIC, Gtk::POLICY_ALWAYS);
    hscrollw->add(*extensions);
    extensionModel = Gtk::ListStore::create(extensionColumns);
    extensions->set_model(extensionModel);
    extensions->append_column_editable("Enabled", extensionColumns.enabled);
    extensions->append_column("Extension", extensionColumns.ext);
    extensions->set_headers_visible(false);
    vbre->pack_start(*hscrollw);
    vbre->pack_start(*hb0, Gtk::PACK_SHRINK, 4);

    fre->add(*vbre);

    // Cache

    Gtk::Frame* frc = Gtk::manage (new Gtk::Frame(M("PREFERENCES_CACHEOPTS")));
    Gtk::VBox* vbc = Gtk::manage (new Gtk::VBox());
    frc->add(*vbc);

    Gtk::Grid* cacheGrid = Gtk::manage(new Gtk::Grid());
    cacheGrid->get_style_context()->add_class("grid-spacing");
    setExpandAlignProperties(cacheGrid, false, false, Gtk::ALIGN_START, Gtk::ALIGN_CENTER);

    Gtk::Label* maxThumbHeightLbl = Gtk::manage (new Gtk::Label(M("PREFERENCES_CACHETHUMBHEIGHT") + ":"));
    setExpandAlignProperties(maxThumbHeightLbl, false, false, Gtk::ALIGN_START, Gtk::ALIGN_CENTER);
    maxThumbHeightSB = Gtk::manage (new Gtk::SpinButton());
    maxThumbHeightSB->set_digits (0);
    maxThumbHeightSB->set_increments (1, 10);
    maxThumbHeightSB->set_range (40, 800);

    Gtk::Label* maxCacheEntriesLbl = Gtk::manage (new Gtk::Label(M("PREFERENCES_CACHEMAXENTRIES") + ":"));
    setExpandAlignProperties(maxCacheEntriesLbl, false, false, Gtk::ALIGN_START, Gtk::ALIGN_CENTER);
    maxCacheEntriesSB = Gtk::manage (new Gtk::SpinButton());
    maxCacheEntriesSB->set_digits (0);
    maxCacheEntriesSB->set_increments (1, 10);
    maxCacheEntriesSB->set_range (10, 100000);

    // Separation is needed so that a button is not accidentally clicked when one wanted
    // to click a spinbox. Ideally, the separation wouldn't require attaching a widget, but how?
    Gtk::HSeparator *cacheSeparator = Gtk::manage (new  Gtk::HSeparator());
    cacheSeparator->get_style_context()->add_class("grid-row-separator");

    Gtk::Label* clearThumbsLbl = Gtk::manage (new Gtk::Label(M("PREFERENCES_CACHECLEAR_ALLBUTPROFILES")));
    setExpandAlignProperties(clearThumbsLbl, false, false, Gtk::ALIGN_START, Gtk::ALIGN_CENTER);
    Gtk::Button* clearThumbsBtn = Gtk::manage (new Gtk::Button(M("PREFERENCES_CACHECLEAR")));

    Gtk::Label* clearProfilesLbl = Gtk::manage (new Gtk::Label(M("PREFERENCES_CACHECLEAR_ONLYPROFILES")));
    setExpandAlignProperties(clearProfilesLbl, false, false, Gtk::ALIGN_START, Gtk::ALIGN_CENTER);
    Gtk::Button* clearProfilesBtn = Gtk::manage (new Gtk::Button(M("PREFERENCES_CACHECLEAR")));

    Gtk::Label* clearAllLbl = Gtk::manage (new Gtk::Label(M("PREFERENCES_CACHECLEAR_ALL")));
    setExpandAlignProperties(clearAllLbl, false, false, Gtk::ALIGN_START, Gtk::ALIGN_CENTER);
    Gtk::Button* clearAllBtn = Gtk::manage (new Gtk::Button(M("PREFERENCES_CACHECLEAR")));

    cacheGrid->attach (*maxThumbHeightLbl, 0, 0, 1, 1);
    cacheGrid->attach (*maxThumbHeightSB, 1, 0, 1, 1);
    cacheGrid->attach (*maxCacheEntriesLbl, 0, 1, 1, 1);
    cacheGrid->attach (*maxCacheEntriesSB, 1, 1, 1, 1);
    cacheGrid->attach (*cacheSeparator, 0, 2, 2, 1);
    cacheGrid->attach (*clearThumbsLbl, 0, 3, 1, 1);
    cacheGrid->attach (*clearThumbsBtn, 1, 3, 1, 1);
    if (moptions.saveParamsCache) {
        cacheGrid->attach (*clearProfilesLbl, 0, 4, 1, 1);
        cacheGrid->attach (*clearProfilesBtn, 1, 4, 1, 1);
        cacheGrid->attach (*clearAllLbl, 0, 5, 1, 1);
        cacheGrid->attach (*clearAllBtn, 1, 5, 1, 1);
    }

    vbc->pack_start (*cacheGrid, Gtk::PACK_SHRINK, 4);

    Gtk::Label* clearSafetyLbl = Gtk::manage (new Gtk::Label(M("PREFERENCES_CACHECLEAR_SAFETY")));
    setExpandAlignProperties(clearSafetyLbl, false, false, Gtk::ALIGN_START, Gtk::ALIGN_START);
    clearSafetyLbl->set_line_wrap(true);
    vbc->pack_start(*clearSafetyLbl, Gtk::PACK_SHRINK, 4);

    Gtk::HBox* hb6 = Gtk::manage(new Gtk::HBox());
    Gtk::VBox* vb6 = Gtk::manage(new Gtk::VBox());

    vb6->pack_start(*fro);
    vb6->pack_start(*frmnu);
    vb6->pack_end(*frc);
    hb6->pack_start(*vb6);
    hb6->pack_start(*fre);
    hb6->set_spacing(4);

    vbFileBrowser->pack_start (*hb6, Gtk::PACK_SHRINK, 4);

    addExt->signal_clicked().connect(sigc::mem_fun(*this, &Preferences::addExtPressed));
    delExt->signal_clicked().connect(sigc::mem_fun(*this, &Preferences::delExtPressed));
    moveExtUp->signal_clicked().connect(sigc::mem_fun(*this, &Preferences::moveExtUpPressed));
    moveExtDown->signal_clicked().connect(sigc::mem_fun(*this, &Preferences::moveExtDownPressed));
    extension->signal_activate().connect(sigc::mem_fun(*this, &Preferences::addExtPressed));
    clearThumbsBtn->signal_clicked().connect ( sigc::mem_fun (*this, &Preferences::clearThumbImagesPressed) );
    if (moptions.saveParamsCache) {
        clearProfilesBtn->signal_clicked().connect(sigc::mem_fun(*this, &Preferences::clearProfilesPressed));
        clearAllBtn->signal_clicked().connect(sigc::mem_fun(*this, &Preferences::clearAllPressed));
    }

    swFileBrowser->add(*vbFileBrowser);
    return swFileBrowser;
}

Gtk::Widget* Preferences::getSoundsPanel ()
{
    swSounds = Gtk::manage(new Gtk::ScrolledWindow());
    swSounds->set_policy(Gtk::POLICY_AUTOMATIC, Gtk::POLICY_AUTOMATIC);

    Gtk::VBox* vbSounds = Gtk::manage(new Gtk::VBox ());

    ckbSndEnable = Gtk::manage(new Gtk::CheckButton(M("GENERAL_ENABLE")));
    sndEnableConn = ckbSndEnable->signal_toggled().connect(sigc::mem_fun(*this, &Preferences::sndEnableToggled));

    vbSounds->pack_start (*ckbSndEnable, Gtk::PACK_SHRINK, 4);

    Gtk::HBox* hblSndHelp = Gtk::manage(new Gtk::HBox());
    Gtk::Label* lSndHelp = Gtk::manage (new Gtk::Label (M("PREFERENCES_SND_HELP"), Gtk::ALIGN_START));
    hblSndHelp->pack_start(*lSndHelp, Gtk::PACK_SHRINK, 4);
    vbSounds->pack_start (*hblSndHelp, Gtk::PACK_SHRINK, 4);

    // BatchQueueDone
    Gtk::HBox* pBatchQueueDone = Gtk::manage(new Gtk::HBox());

    Gtk::Label* lSndBatchQueueDone = Gtk::manage (new Gtk::Label (M("PREFERENCES_SND_QUEUEDONE") + Glib::ustring (":"), Gtk::ALIGN_START));
    pBatchQueueDone->pack_start (*lSndBatchQueueDone, Gtk::PACK_SHRINK, 4);

    txtSndBatchQueueDone = Gtk::manage(new Gtk::Entry());
    pBatchQueueDone->pack_end(*txtSndBatchQueueDone, Gtk::PACK_EXPAND_WIDGET, 4);

    vbSounds->pack_start (*pBatchQueueDone, Gtk::PACK_SHRINK, 4);

    // LngEditProcDone
    Gtk::HBox* pSndLngEditProcDone = Gtk::manage(new Gtk::HBox());

    Gtk::Label* lSndLngEditProcDone = Gtk::manage (new Gtk::Label (M("PREFERENCES_SND_LNGEDITPROCDONE") + Glib::ustring (":"), Gtk::ALIGN_START));
    pSndLngEditProcDone->pack_start(*lSndLngEditProcDone, Gtk::PACK_SHRINK, 4);

    txtSndLngEditProcDone = Gtk::manage(new Gtk::Entry());
    pSndLngEditProcDone->pack_start(*txtSndLngEditProcDone, Gtk::PACK_EXPAND_WIDGET, 4);

    Gtk::Label* lSndLngEditProcDoneSecs = Gtk::manage (new Gtk::Label (M("PREFERENCES_SND_THRESHOLDSECS") + Glib::ustring (":"), Gtk::ALIGN_START));
    pSndLngEditProcDone->pack_start(*lSndLngEditProcDoneSecs, Gtk::PACK_SHRINK, 12);

    spbSndLngEditProcDoneSecs = Gtk::manage(new Gtk::SpinButton());
    spbSndLngEditProcDoneSecs->set_digits(1);
    spbSndLngEditProcDoneSecs->set_increments(0.5, 1);
    spbSndLngEditProcDoneSecs->set_range(0, 10);
    pSndLngEditProcDone->pack_end(*spbSndLngEditProcDoneSecs, Gtk::PACK_SHRINK, 4);

    vbSounds->pack_start (*pSndLngEditProcDone, Gtk::PACK_SHRINK, 4);

    sndEnableToggled();

    swSounds->add(*vbSounds);
    return swSounds;
}

void Preferences::parseDir(Glib::ustring dirname, std::vector<Glib::ustring>& items, Glib::ustring ext)
{

    if (dirname.empty()) {
        return;
    }

    // process directory
    Glib::Dir* dir = nullptr;

    try {
        dir = new Glib::Dir(dirname);
    } catch (const Glib::Error& e) {
        return;
    }

    for (Glib::DirIterator i = dir->begin(); i != dir->end(); ++i) {
        Glib::ustring fname = Glib::build_filename(dirname, *i);
        Glib::ustring sname = *i;

        // ignore directories
        if (!Glib::file_test(fname, Glib::FILE_TEST_IS_DIR) && sname.size() >= ext.size() && sname.substr(sname.size() - ext.size(), ext.size()).casefold() == ext) {
            items.push_back(sname.substr(0, sname.size() - ext.size()));
        }
    }

    std::sort(items.begin(), items.end());
    delete dir;
}

void Preferences::parseThemeDir(Glib::ustring dirname)
{

    if (dirname.empty()) {
        return;
    }

    // process directory
    Glib::Dir* dir = nullptr;

    try {
        dir = new Glib::Dir(dirname);
    } catch (const Glib::Error& e) {
        return;
    }

    for (Glib::DirIterator i = dir->begin(); i != dir->end(); ++i) {
        Glib::ustring fname = Glib::build_filename(dirname, *i);
        Glib::ustring sname = *i;

        // ignore directories and filter out unsupported theme
        if (regex->match(sname, matchInfo) && !Glib::file_test(fname, Glib::FILE_TEST_IS_DIR) && sname.size() >= 4) {
            bool keepIt = false;
            Glib::ustring fname2 = matchInfo.fetch(1);
            Glib::ustring minMinor = matchInfo.fetch(2);
            Glib::ustring maxMinor = matchInfo.fetch(3);

            if (!minMinor.empty()) {
                guint64 minMinorVal = g_ascii_strtoll(minMinor.c_str(), 0, 0);

                if ((guint64)GTK_MINOR_VERSION >= minMinorVal) {
                    keepIt = true;
                }
            }

            if (!maxMinor.empty()) {
                guint64 maxMinorVal = g_ascii_strtoll(maxMinor.c_str(), 0, 0);

                if ((guint64)GTK_MINOR_VERSION <= maxMinorVal) {
                    keepIt = true;
                }
            }

            if (keepIt) {
                themeFNames.push_back(ThemeFilename(matchInfo.fetch(1), sname.substr(0, sname.size() - 4)));
            }
        }
    }

    std::sort(themeFNames.begin(), themeFNames.end(), [](const ThemeFilename & firstDir, const ThemeFilename & secondDir) {
        return firstDir.longFName < secondDir.longFName;
    });

    delete dir;
}

void Preferences::storePreferences()
{

    // With the new mechanism, we can't be sure of the availability of the DEFPROFILE_RAW & DEFPROFILE_IMG profiles,
    // because useBundledProfiles may be false. We're now using DEFPROFILE_INTERNAL instead, which is always available.

    moptions.defProfRaw = rprofiles->getFullPathFromActiveRow();

    if (moptions.defProfRaw.empty()) {
        moptions.defProfRaw = DEFPROFILE_INTERNAL;
    }

    moptions.defProfImg = iprofiles->getFullPathFromActiveRow();

    if (moptions.defProfImg.empty()) {
        moptions.defProfImg = DEFPROFILE_INTERNAL;
    }

    moptions.dateFormat = dateformat->get_text();
    moptions.panAccelFactor = (int)panFactor->get_value();
    moptions.rememberZoomAndPan = rememberZoomPanCheckbutton->get_active();
    moptions.fbShowDateTime = showDateTime->get_active();
    moptions.fbShowBasicExif = showBasicExif->get_active();
    moptions.fbShowExpComp = showExpComp->get_active();
    moptions.menuGroupRank = ckbmenuGroupRank->get_active();
    moptions.menuGroupLabel = ckbmenuGroupLabel->get_active();
    moptions.menuGroupFileOperations = ckbmenuGroupFileOperations->get_active();
    moptions.menuGroupProfileOperations = ckbmenuGroupProfileOperations->get_active();
    moptions.menuGroupExtProg = ckbmenuGroupExtProg->get_active();
    moptions.highlightThreshold = (int)hlThresh->get_value();
    moptions.shadowThreshold = (int)shThresh->get_value();
    moptions.language = languages->get_active_text();
    moptions.languageAutoDetect = ckbLangAutoDetect->get_active();
    moptions.theme = themeFNames.at (themeCBT->get_active_row_number ()).longFName;

    Gdk::RGBA cropCol = cropMaskColorCB->get_rgba();
    moptions.cutOverlayBrush[0] = cropCol.get_red();
    moptions.cutOverlayBrush[1] = cropCol.get_green();
    moptions.cutOverlayBrush[2] = cropCol.get_blue();
    moptions.cutOverlayBrush[3] = cropMaskColorCB->get_alpha() / 65535.0;

    Gdk::RGBA NavGuideCol = navGuideColorCB->get_rgba();
    moptions.navGuideBrush[0] = NavGuideCol.get_red();
    moptions.navGuideBrush[1] = NavGuideCol.get_green();
    moptions.navGuideBrush[2] = NavGuideCol.get_blue();
    moptions.navGuideBrush[3] = navGuideColorCB->get_alpha() / 65535.0;
    Pango::FontDescription fd (mainFontFB->get_font_name());


    if (newFont) {
        moptions.fontFamily = fd.get_family();
        moptions.fontSize = fd.get_size() / Pango::SCALE;
    }

    Pango::FontDescription cpfd (colorPickerFontFB->get_font_name());

    if (newCPFont) {
        moptions.CPFontFamily = cpfd.get_family();
        moptions.CPFontSize = cpfd.get_size() / Pango::SCALE;
    }

    moptions.pseudoHiDPISupport = pseudoHiDPI->get_active();

#ifdef WIN32
    moptions.gimpDir = gimpDir->get_filename();
    moptions.psDir = psDir->get_filename();
#elif defined __APPLE__
    moptions.psDir = psDir->get_filename();
#endif
    moptions.customEditorProg = editorToSendTo->get_text();

    if (edGimp->get_active()) {
        moptions.editorToSendTo = 1;
    }

#ifdef WIN32
    else if (edPS->get_active()) {
        moptions.editorToSendTo = 2;
    }

#elif defined __APPLE__
    else if (edPS->get_active()) {
        moptions.editorToSendTo = 2;
    }

#endif
    else if (edOther->get_active()) {
        moptions.editorToSendTo = 3;
    }

    moptions.CPBPath = txtCustProfBuilderPath->get_text();
    moptions.CPBKeys = CPBKeyType(custProfBuilderLabelType->get_active_row_number());

    if (!prtProfile->get_active_row_number()) {
        moptions.rtSettings.printerProfile = "";
    } else {
        moptions.rtSettings.printerProfile = prtProfile->get_active_text();
    }

    switch (prtIntent->get_active_row_number()) {
        default:
        case 0:
            moptions.rtSettings.printerIntent = rtengine::RI_PERCEPTUAL;
            break;

        case 1:
            moptions.rtSettings.printerIntent = rtengine::RI_RELATIVE;
            break;

        case 2:
            moptions.rtSettings.printerIntent = rtengine::RI_ABSOLUTE;
            break;
    }

    moptions.rtSettings.printerBPC = prtBPC->get_active();

#if !defined(__APPLE__) // monitor profile not supported on apple

    if (!monProfile->get_active_row_number()) {
        moptions.rtSettings.monitorProfile = "";
    } else {
        moptions.rtSettings.monitorProfile = monProfile->get_active_text();
    }

    switch (monIntent->get_active_row_number()) {
        default:
        case 0:
            moptions.rtSettings.monitorIntent = rtengine::RI_PERCEPTUAL;
            break;

        case 1:
            moptions.rtSettings.monitorIntent = rtengine::RI_RELATIVE;
            break;

        case 2:
            moptions.rtSettings.monitorIntent = rtengine::RI_ABSOLUTE;
            break;
    }

    moptions.rtSettings.monitorBPC = monBPC->get_active();
    moptions.rtSettings.autoMonitorProfile = cbAutoMonProfile->get_active();
#endif

    moptions.rtSettings.iccDirectory = iccDir->get_filename();

    moptions.prevdemo = (prevdemo_t)cprevdemo->get_active_row_number ();
    moptions.serializeTiffRead = ctiffserialize->get_active();

    if (sdcurrent->get_active()) {
        moptions.startupDir = STARTUPDIR_CURRENT;
    } else if (sdhome->get_active()) {
        moptions.startupDir = STARTUPDIR_HOME;
    } else if (sdlast->get_active()) {
        moptions.startupDir = STARTUPDIR_LAST;
    } else if (sdother->get_active()) {
        moptions.startupDir = STARTUPDIR_CUSTOM;
        moptions.startupPath = startupdir->get_text();
    }

    moptions.parseExtensions.clear();
    moptions.parseExtensionsEnabled.clear();
    Gtk::TreeNodeChildren c = extensionModel->children();

    for (size_t i = 0; i < c.size(); i++) {
        moptions.parseExtensions.push_back(c[i][extensionColumns.ext]);
        moptions.parseExtensionsEnabled.push_back(c[i][extensionColumns.enabled]);
    }

    moptions.maxRecentFolders = (int)maxRecentFolders->get_value();
    moptions.maxThumbnailHeight = (int)maxThumbHeightSB->get_value ();
    moptions.maxCacheEntries = (int)maxCacheEntriesSB->get_value ();
    moptions.overlayedFileNames = overlayedFileNames->get_active();
    moptions.filmStripOverlayedFileNames = filmStripOverlayedFileNames->get_active();
    moptions.sameThumbSize = sameThumbSize->get_active();
    moptions.internalThumbIfUntouched = ckbInternalThumbIfUntouched->get_active();

    auto save_where = saveParamsPreference->get_active_row_number();
    moptions.saveParamsFile = save_where == 0 || save_where == 2;
    moptions.saveParamsCache = save_where == 1 || save_where == 2;
    moptions.paramsLoadLocation = (PPLoadLocation)loadParamsPreference->get_active_row_number();
    moptions.useBundledProfiles = useBundledProfiles->get_active();

    moptions.rtSettings.darkFramesPath = darkFrameDir->get_filename();
    moptions.rtSettings.flatFieldsPath = flatFieldDir->get_filename();

    moptions.clutsDir = clutsDir->get_filename();

    moptions.baBehav.resize(ADDSET_PARAM_NUM);

    for (Gtk::TreeIter sections = behModel->children().begin(); sections != behModel->children().end(); sections++)
        for (Gtk::TreeIter adjs = sections->children().begin(); adjs != sections->children().end(); adjs++) {
            moptions.baBehav[adjs->get_value(behavColumns.addsetid)] = adjs->get_value(behavColumns.badd);
        }

    int editorMode = editorLayout->get_active_row_number();
    moptions.tabbedUI = (editorMode > 1);
    moptions.multiDisplayMode = editorMode == 3 ? 1 : 0;
    moptions.mainNBVertical = editorMode == 1;

    moptions.curvebboxpos = curveBBoxPosC->get_active_row_number();
    moptions.complexity = complexitylocal->get_active_row_number();
    moptions.histogramPosition = ckbHistogramPositionLeft->get_active() ? 1 : 2;
    moptions.FileBrowserToolbarSingleRow = ckbFileBrowserToolbarSingleRow->get_active();
    moptions.showFilmStripToolBar = ckbShowFilmStripToolBar->get_active();
    moptions.hideTPVScrollbar = ckbHideTPVScrollbar->get_active();
    moptions.overwriteOutputFile = chOverwriteOutputFile->get_active();
    moptions.showtooltip = ckbshowtooltiplocallab->get_active();

    moptions.autoSaveTpOpen = ckbAutoSaveTpOpen->get_active();

    moptions.rgbDenoiseThreadLimit = threadsSpinBtn->get_value_as_int();
    moptions.clutCacheSize = clutCacheSizeSB->get_value_as_int();
    moptions.measure = measureCB->get_active();
    moptions.chunkSizeAMAZE = chunkSizeAMSB->get_value_as_int();
    moptions.chunkSizeCA = chunkSizeCASB->get_value_as_int();
    moptions.chunkSizeRCD = chunkSizeRCDSB->get_value_as_int();
    moptions.chunkSizeRGB = chunkSizeRGBSB->get_value_as_int();
    moptions.chunkSizeXT = chunkSizeXTSB->get_value_as_int();
    moptions.maxInspectorBuffers = maxInspectorBuffersSB->get_value_as_int();
    moptions.rtSettings.thumbnail_inspector_mode = static_cast<rtengine::Settings::ThumbnailInspectorMode>(thumbnailInspectorMode->get_active_row_number());

// Sounds only on Windows and Linux
#if defined(WIN32) || defined(__linux__)
    moptions.sndEnable = ckbSndEnable->get_active();
    moptions.sndBatchQueueDone = txtSndBatchQueueDone->get_text();
    moptions.sndLngEditProcDone = txtSndLngEditProcDone->get_text();
    moptions.sndLngEditProcDoneSecs = spbSndLngEditProcDoneSecs->get_value();
#endif

    moptions.cropGuides = Options::CropGuidesMode(cropGuidesCombo->get_active_row_number());
    moptions.cropAutoFit = cropAutoFitCB->get_active();
}

void Preferences::fillPreferences()
{

    tconn.block(true);
    fconn.block(true);
    cpfconn.block(true);
    sconn.block(true);
    dfconn.block(true);
    ffconn.block(true);
    rpconn.block(true);
    ipconn.block(true);
    bpconn.block(true);

    rprofiles->setActiveRowFromFullPath(moptions.defProfRaw);
    forRAWComboChanged(); // update the tooltip
    iprofiles->setActiveRowFromFullPath(moptions.defProfImg);
    forImageComboChanged(); // update the tooltip
    dateformat->set_text(moptions.dateFormat);
    panFactor->set_value(moptions.panAccelFactor);
    rememberZoomPanCheckbutton->set_active(moptions.rememberZoomAndPan);
    ctiffserialize->set_active(moptions.serializeTiffRead);

    setActiveTextOrIndex(*prtProfile, moptions.rtSettings.printerProfile, 0);

    switch (moptions.rtSettings.printerIntent) {
        default:
        case rtengine::RI_PERCEPTUAL:
            prtIntent->set_active(0);
            break;

        case rtengine::RI_RELATIVE:
            prtIntent->set_active(1);
            break;

        case rtengine::RI_ABSOLUTE:
            prtIntent->set_active(2);
            break;
    }

    prtBPC->set_active(moptions.rtSettings.printerBPC);

#if !defined(__APPLE__) // monitor profile not supported on apple
    setActiveTextOrIndex(*monProfile, moptions.rtSettings.monitorProfile, 0);

    switch (moptions.rtSettings.monitorIntent) {
        default:
        case rtengine::RI_PERCEPTUAL:
            monIntent->set_active(0);
            break;

        case rtengine::RI_RELATIVE:
            monIntent->set_active(1);
            break;

        case rtengine::RI_ABSOLUTE:
            monIntent->set_active(2);
            break;
    }

    monBPC->set_active(moptions.rtSettings.monitorBPC);
    cbAutoMonProfile->set_active(moptions.rtSettings.autoMonitorProfile);
#endif

    if (Glib::file_test(moptions.rtSettings.iccDirectory, Glib::FILE_TEST_IS_DIR)) {
        iccDir->set_current_folder(moptions.rtSettings.iccDirectory);
    }

    cprevdemo->set_active (moptions.prevdemo);
    languages->set_active_text(moptions.language);
    ckbLangAutoDetect->set_active(moptions.languageAutoDetect);
    int themeNbr = getThemeRowNumber(moptions.theme);
    themeCBT->set_active (themeNbr == -1 ? 0 : themeNbr);

    Gdk::RGBA cropCol;
    cropCol.set_rgba(moptions.cutOverlayBrush[0], moptions.cutOverlayBrush[1], moptions.cutOverlayBrush[2]);
    cropMaskColorCB->set_rgba (cropCol);
    cropMaskColorCB->set_alpha ( (unsigned short) (moptions.cutOverlayBrush[3] * 65535.0));

    Gdk::RGBA NavGuideCol;
    NavGuideCol.set_rgba(moptions.navGuideBrush[0], moptions.navGuideBrush[1], moptions.navGuideBrush[2]);
    navGuideColorCB->set_rgba (NavGuideCol);
    navGuideColorCB->set_alpha ( (unsigned short) (moptions.navGuideBrush[3] * 65535.0));

    if (options.fontFamily == "default") {
        mainFontFB->set_font_name (Glib::ustring::compose ("%1 %2", initialFontFamily, initialFontSize));
    } else {
        mainFontFB->set_font_name (Glib::ustring::compose ("%1 %2", options.fontFamily, options.fontSize));
    }

    if (options.CPFontFamily == "default") {
        colorPickerFontFB->set_font_name (Glib::ustring::compose ("%1 %2", initialFontFamily, initialFontSize));
    } else {
        colorPickerFontFB->set_font_name (Glib::ustring::compose ("%1 %2", options.CPFontFamily, options.CPFontSize));
    }

    pseudoHiDPI->set_active(options.pseudoHiDPISupport);

    showDateTime->set_active(moptions.fbShowDateTime);
    showBasicExif->set_active(moptions.fbShowBasicExif);
    showExpComp->set_active(moptions.fbShowExpComp);
    ckbmenuGroupRank->set_active(moptions.menuGroupRank);
    ckbmenuGroupLabel->set_active(moptions.menuGroupLabel);
    ckbmenuGroupFileOperations->set_active(moptions.menuGroupFileOperations);
    ckbmenuGroupProfileOperations->set_active(moptions.menuGroupProfileOperations);
    ckbmenuGroupExtProg->set_active(moptions.menuGroupExtProg);

    hlThresh->set_value(moptions.highlightThreshold);
    shThresh->set_value(moptions.shadowThreshold);

    edGimp->set_active(moptions.editorToSendTo == 1);
    edOther->set_active(moptions.editorToSendTo == 3);
#ifdef WIN32
    edPS->set_active(moptions.editorToSendTo == 2);

    if (Glib::file_test(moptions.gimpDir, Glib::FILE_TEST_IS_DIR)) {
        gimpDir->set_current_folder(moptions.gimpDir);
    } else {
        gimpDir->set_current_folder(Glib::get_home_dir());
    }

    if (Glib::file_test(moptions.psDir, Glib::FILE_TEST_IS_DIR)) {
        psDir->set_current_folder(moptions.psDir);
    } else {
        psDir->set_current_folder(Glib::get_home_dir());
    }

#elif defined __APPLE__
    edPS->set_active(moptions.editorToSendTo == 2);

    if (Glib::file_test(moptions.psDir, Glib::FILE_TEST_IS_DIR)) {
        psDir->set_current_folder(moptions.psDir);
    } else {
        psDir->set_current_folder(Glib::get_home_dir());
    }

#endif
    editorToSendTo->set_text(moptions.customEditorProg);

    txtCustProfBuilderPath->set_text(moptions.CPBPath);
    custProfBuilderLabelType->set_active(moptions.CPBKeys);


    if (moptions.startupDir == STARTUPDIR_CURRENT) {
        sdcurrent->set_active();
    } else if (moptions.startupDir == STARTUPDIR_LAST) {
        sdlast->set_active();
    } else if (moptions.startupDir == STARTUPDIR_HOME) {
        sdhome->set_active();
    } else if (moptions.startupDir == STARTUPDIR_CUSTOM) {
        sdother->set_active();
        startupdir->set_text(moptions.startupPath);
    }

    extensionModel->clear();

    for (size_t i = 0; i < moptions.parseExtensions.size(); i++) {
        Gtk::TreeRow row = * (extensionModel->append());
        row[extensionColumns.enabled] = moptions.parseExtensionsEnabled[i];
        row[extensionColumns.ext]     = moptions.parseExtensions[i];
    }

    maxRecentFolders->set_value(moptions.maxRecentFolders);
    maxThumbHeightSB->set_value (moptions.maxThumbnailHeight);
    maxCacheEntriesSB->set_value (moptions.maxCacheEntries);
    overlayedFileNames->set_active(moptions.overlayedFileNames);
    filmStripOverlayedFileNames->set_active(moptions.filmStripOverlayedFileNames);
    sameThumbSize->set_active(moptions.sameThumbSize);
    ckbInternalThumbIfUntouched->set_active(moptions.internalThumbIfUntouched);

    saveParamsPreference->set_active(moptions.saveParamsFile ? (moptions.saveParamsCache ? 2 : 0) : 1);

    loadParamsPreference->set_active(moptions.paramsLoadLocation);
    useBundledProfiles->set_active(moptions.useBundledProfiles);

    if (!moptions.tabbedUI) {
        editorLayout->set_active(moptions.mainNBVertical ? 1 : 0);
    } else {
        editorLayout->set_active(moptions.multiDisplayMode ? 3 : 2);
    }

    curveBBoxPosC->set_active(moptions.curvebboxpos);
    complexitylocal->set_active(moptions.complexity); 

    ckbHistogramPositionLeft->set_active(moptions.histogramPosition == 1);
    ckbFileBrowserToolbarSingleRow->set_active(moptions.FileBrowserToolbarSingleRow);
    ckbShowFilmStripToolBar->set_active(moptions.showFilmStripToolBar);
    ckbHideTPVScrollbar->set_active(moptions.hideTPVScrollbar);
    ckbshowtooltiplocallab->set_active(moptions.showtooltip);
    ckbAutoSaveTpOpen->set_active(moptions.autoSaveTpOpen);

    threadsSpinBtn->set_value (moptions.rgbDenoiseThreadLimit);
    clutCacheSizeSB->set_value (moptions.clutCacheSize);
    measureCB->set_active (moptions.measure);
    chunkSizeAMSB->set_value (moptions.chunkSizeAMAZE);
    chunkSizeCASB->set_value (moptions.chunkSizeCA);
    chunkSizeRGBSB->set_value (moptions.chunkSizeRGB);
    chunkSizeRCDSB->set_value (moptions.chunkSizeRCD);
    chunkSizeXTSB->set_value (moptions.chunkSizeXT);
    maxInspectorBuffersSB->set_value (moptions.maxInspectorBuffers);
    thumbnailInspectorMode->set_active(int(moptions.rtSettings.thumbnail_inspector_mode));

    darkFrameDir->set_current_folder(moptions.rtSettings.darkFramesPath);
    darkFrameChanged();

    flatFieldDir->set_current_folder(moptions.rtSettings.flatFieldsPath);
    flatFieldChanged();

    clutsDir->set_current_folder(moptions.clutsDir);

    addc.block(true);
    setc.block(true);

    moptions.baBehav.resize(ADDSET_PARAM_NUM);

    for (Gtk::TreeIter sections = behModel->children().begin(); sections != behModel->children().end(); ++sections) {
        for (Gtk::TreeIter adjs = sections->children().begin(); adjs != sections->children().end(); ++adjs) {
            const bool add = moptions.baBehav[adjs->get_value(behavColumns.addsetid)];
            adjs->set_value(behavColumns.badd, add);
            adjs->set_value(behavColumns.bset, !add);
        }
    }

    cropGuidesCombo->set_active(moptions.cropGuides);
    cropAutoFitCB->set_active(moptions.cropAutoFit);

    addc.block(false);
    setc.block(false);
    cpfconn.block(false);
    fconn.block(false);
    tconn.block(false);
    sconn.block(false);
    dfconn.block(false);
    ffconn.block(false);
    rpconn.block(true);
    ipconn.block(true);
    bpconn.block(false);

    chOverwriteOutputFile->set_active(moptions.overwriteOutputFile);

    // Sounds only on Windows and Linux
#if defined(WIN32) || defined(__linux__)
    ckbSndEnable->set_active(moptions.sndEnable);
    txtSndBatchQueueDone->set_text(moptions.sndBatchQueueDone);
    txtSndLngEditProcDone->set_text(moptions.sndLngEditProcDone);
    spbSndLngEditProcDoneSecs->set_value(moptions.sndLngEditProcDoneSecs);
#endif
}

/*
void Preferences::loadPressed () {

    moptions.copyFrom (&options);
    fillPreferences ();
}

void Preferences::savePressed () {

    storePreferences ();
    options.copyFrom (&moptions);
    Options::save ();
}
*/

void Preferences::autoMonProfileToggled()
{
    monProfile->set_sensitive(!cbAutoMonProfile->get_active());
}

/*
void Preferences::autocielabToggled () {
//  cbAutocielab->set_sensitive(cbAutocielab->get_active());
}
*/

void Preferences::sndEnableToggled()
{
    txtSndBatchQueueDone->set_sensitive(ckbSndEnable->get_active());
    txtSndLngEditProcDone->set_sensitive(ckbSndEnable->get_active());
    spbSndLngEditProcDoneSecs->set_sensitive(ckbSndEnable->get_active());
}

void Preferences::langAutoDetectToggled()
{
    languages->set_sensitive(!ckbLangAutoDetect->get_active());
}

void Preferences::okPressed()
{

    storePreferences();
    workflowUpdate();
    options.copyFrom(&moptions);
    options.filterOutParsedExtensions();

    try {
        Options::save();
    } catch (Options::Error &e) {
        Gtk::MessageDialog msgd(getToplevelWindow(this), e.get_msg(), true, Gtk::MESSAGE_WARNING, Gtk::BUTTONS_CLOSE, true);
        msgd.run();
    }

    dynProfilePanel->save();
    hide();
}

void Preferences::cancelPressed()
{
    // set the initial theme back
    if (themeFNames.at (themeCBT->get_active_row_number ()).longFName != options.theme) {
        RTImage::updateImages();
        switchThemeTo(options.theme);
    }

    // set the initial font back
    Pango::FontDescription fd (mainFontFB->get_font_name());

    if (fd.get_family() != options.fontFamily && (fd.get_size() / Pango::SCALE) != options.fontSize) {
        if (options.fontFamily == "default") {
            switchFontTo(initialFontFamily, initialFontSize);
        } else {
            switchFontTo(options.fontFamily, options.fontSize);
        }
    }

    // update the profileStore
    if (useBundledProfiles->get_active() != options.useBundledProfiles) {
        // we have to rescan with the old value
        bpconn.block(true);
        useBundledProfiles->set_active(false);
        bundledProfilesChanged();
        bpconn.block(false);
    }

    hide();
}

void Preferences::selectStartupDir()
{

    Gtk::FileChooserDialog dialog(getToplevelWindow(this), M("PREFERENCES_DIRSELECTDLG"), Gtk::FILE_CHOOSER_ACTION_SELECT_FOLDER);
    //dialog.set_transient_for(*this);

    //Add response buttons to the dialog:
    dialog.add_button(M("GENERAL_CANCEL"), Gtk::RESPONSE_CANCEL);
    dialog.add_button(M("GENERAL_OPEN"), Gtk::RESPONSE_OK);

    int result = dialog.run();

    if (result == Gtk::RESPONSE_OK) {
        startupdir->set_text(dialog.get_filename());
    }
}

void Preferences::aboutPressed()
{

    splash = new Splash(*this);
    splash->set_transient_for(*this);
    splash->signal_delete_event().connect(sigc::mem_fun(*this, &Preferences::splashClosed));
    splash->show();
}

void Preferences::themeChanged()
{

    moptions.theme = themeFNames.at (themeCBT->get_active_row_number ()).longFName;
    RTImage::updateImages();
    switchThemeTo(moptions.theme);
}

void Preferences::forRAWComboChanged()
{
    if (!rprofiles) {
        return;
    }

    const ProfileStoreEntry *selectedEntry = rprofiles->getSelectedEntry();

    if (!selectedEntry) {
        return;
    }

    if (selectedEntry->type == PSET_FOLDER) {
        rpconn.block(true);
        rprofiles->set_active(currRawRow);
        rpconn.block(false);
    } else {
        currRawRow = rprofiles->get_active();
    }

    rprofiles->set_tooltip_text(selectedEntry->label);
}

void Preferences::forImageComboChanged()
{
    if (!iprofiles) {
        return;
    }

    const ProfileStoreEntry *selectedEntry = iprofiles->getSelectedEntry();

    if (!selectedEntry) {
        return;
    }

    if (selectedEntry->type == PSET_FOLDER) {
        ipconn.block(true);
        iprofiles->set_active(currImgRow);
        ipconn.block(false);
    } else {
        currImgRow = rprofiles->get_active();
    }

    iprofiles->set_tooltip_text(iprofiles->getSelectedEntry()->label);
}

void Preferences::layoutComboChanged()
{
    editorLayout->set_tooltip_text(editorLayout->get_active_text());
}

void Preferences::bundledProfilesChanged()
{
    rpconn.block(true);
    ipconn.block(true);

    // parseProfiles does use options.useBundledProfiles, so we temporarily change its value
    bool currValue = options.useBundledProfiles;
    options.useBundledProfiles = useBundledProfiles->get_active();

    // rescan the file's tree
    ProfileStore::getInstance()->parseProfiles(); // This will call Preferences::updateProfileList in return

    // restoring back the old value
    options.useBundledProfiles = currValue;

    ipconn.block(false);
    rpconn.block(false);
}

void Preferences::iccDirChanged()
{
    const auto currentSelection = monProfile->get_active_text();
    const auto profiles = rtengine::ICCStore::getInstance()->getProfilesFromDir(iccDir->get_filename());

    monProfile->remove_all();

    monProfile->append(M("PREFERENCES_PROFILE_NONE"));

    for (const auto& profile : profiles) {
        monProfile->append(profile);
    }

    setActiveTextOrIndex(*monProfile, currentSelection, 0);
}

void Preferences::storeCurrentValue()
{
    // TODO: Find a way to get and restore the current selection; the following line can't work anymore
    storedValueRaw = rprofiles->getFullPathFromActiveRow();
    storedValueImg = iprofiles->getFullPathFromActiveRow();
}

void Preferences::updateProfileList()
{
    rprofiles->updateProfileList();
    iprofiles->updateProfileList();
    const ProfileStoreEntry* dynpse = ProfileStore::getInstance()->getInternalDynamicPSE();
    rprofiles->addRow(dynpse);
    iprofiles->addRow(dynpse);
}

void Preferences::restoreValue()
{
    if (!rprofiles->setActiveRowFromFullPath(storedValueRaw)) {
        moptions.defProfRaw = DEFPROFILE_INTERNAL;
        rpconn.block(true);
        rprofiles->setInternalEntry();
        rpconn.block(false);
    }

    currRawRow = rprofiles->get_active();

    if (!iprofiles->setActiveRowFromFullPath(storedValueImg)) {
        moptions.defProfImg = DEFPROFILE_INTERNAL;
        ipconn.block(true);
        iprofiles->setInternalEntry();
        ipconn.block(false);
    }

    currImgRow = iprofiles->get_active();

    storedValueRaw = "";
    storedValueImg = "";
}

void Preferences::switchThemeTo(Glib::ustring newTheme)
{

    Glib::ustring filename(Glib::build_filename(argv0, "themes", newTheme + ".css"));

    if (!themecss) {
        themecss = Gtk::CssProvider::create();
        Glib::RefPtr<Gdk::Screen> screen = Gdk::Screen::get_default();
        Gtk::StyleContext::add_provider_for_screen(screen, themecss, GTK_STYLE_PROVIDER_PRIORITY_USER);
    }

    try {
        themecss->load_from_path(filename);
    } catch (Glib::Error &err) {
        printf("Error: Can't load css file \"%s\"\nMessage: %s\n", filename.c_str(), err.what().c_str());
    } catch (...) {
        printf("Error: Can't load css file \"%s\"\n", filename.c_str());
    }
}

void Preferences::fontChanged()
{
    newFont = true;
    Pango::FontDescription fd (mainFontFB->get_font_name());
    switchFontTo(fd.get_family(), fd.get_size() / Pango::SCALE);
}

void Preferences::cpFontChanged()
{

    newCPFont = true;
}

void Preferences::switchFontTo(const Glib::ustring &newFontFamily, const int newFontSize)
{

    if (newFontFamily != "default") {
        if (!fontcss) {
            fontcss = Gtk::CssProvider::create();
            Glib::RefPtr<Gdk::Screen> screen = Gdk::Screen::get_default();
            Gtk::StyleContext::add_provider_for_screen(screen, fontcss, GTK_STYLE_PROVIDER_PRIORITY_USER);
        }

        try {
            //GTK318
//#if GTK_MAJOR_VERSION == 3 && GTK_MINOR_VERSION < 20
//            fontcss->load_from_data (Glib::ustring::compose ("* { font-family: %1; font-size: %2px }", newFontFamily, newFontSize * RTScalable::getScale()));
//#else
            fontcss->load_from_data (Glib::ustring::compose ("* { font-family: %1; font-size: %2pt }", newFontFamily, newFontSize * RTScalable::getScale()));
//#endif
            //GTK318
        } catch (Glib::Error &err) {
            printf("Error: \"%s\"\n", err.what().c_str());
        } catch (...) {
            printf("Error: Can't find the font named \"%s\"\n", newFontFamily.c_str());
        }
    } else {
        if (fontcss) {
            fontcss = Gtk::CssProvider::create();
            Glib::RefPtr<Gdk::Screen> screen = Gdk::Screen::get_default();
            Gtk::StyleContext::remove_provider_for_screen(screen, fontcss);
        }
    }
}

void Preferences::workflowUpdate()
{

    if (moptions.tabbedUI != options.tabbedUI) {
        parent->setEditorMode(moptions.tabbedUI);
    }

    if (moptions.hideTPVScrollbar != options.hideTPVScrollbar) {
        // Update the tool panels
        parent->updateTPVScrollbar(moptions.hideTPVScrollbar);
    }

    if (moptions.FileBrowserToolbarSingleRow != options.FileBrowserToolbarSingleRow) {
        // Update the position of the Query toolbar
        parent->updateFBQueryTB(moptions.FileBrowserToolbarSingleRow);
    }

    if (moptions.showFilmStripToolBar != options.showFilmStripToolBar) {
        // Update the visibility of FB toolbar
        parent->updateFBToolBarVisibility(moptions.showFilmStripToolBar);
    }

    if (moptions.showtooltip != options.showtooltip) {
        // Update the visibility of tooltip
        parent->updateShowtooltipVisibility(moptions.showtooltip);
    }

    if (moptions.histogramPosition != options.histogramPosition) {
        // Update the position of the Histogram
        parent->updateHistogramPosition(options.histogramPosition, moptions.histogramPosition);
    }

    if (moptions.rtSettings.printerProfile != options.rtSettings.printerProfile
            || moptions.rtSettings.printerBPC     != options.rtSettings.printerBPC
            || moptions.rtSettings.printerIntent  != options.rtSettings.printerIntent) {
        // Update the position of the Histogram
        parent->updateProfiles (moptions.rtSettings.printerProfile, rtengine::RenderingIntent(moptions.rtSettings.printerIntent), moptions.rtSettings.printerBPC);
    }

}

void Preferences::addExtPressed()
{

    Gtk::TreeNodeChildren c = extensionModel->children();

    for (size_t i = 0; i < c.size(); i++)
        if (c[i][extensionColumns.ext] == extension->get_text()) {
            return;
        }

    Gtk::TreeRow row = * (extensionModel->append());

    row[extensionColumns.enabled] = true;
    row[extensionColumns.ext]     = extension->get_text();
}

void Preferences::delExtPressed()
{

    extensionModel->erase(extensions->get_selection()->get_selected());
}

void Preferences::moveExtUpPressed()
{
    const Glib::RefPtr<Gtk::TreeSelection> selection = extensions->get_selection();

    if (!selection) {
        return;
    }

    const Gtk::TreeModel::iterator selected = selection->get_selected();

    if (!selected || selected == extensionModel->children().begin()) {
        return;
    }

    Gtk::TreeModel::iterator previous = selected;
    --previous;
    extensionModel->iter_swap(selected, previous);
}

void Preferences::moveExtDownPressed()
{
    const Glib::RefPtr<Gtk::TreeSelection> selection = extensions->get_selection();

    if (!selection) {
        return;
    }

    const Gtk::TreeModel::iterator selected = selection->get_selected();

    if (!selected) {
        return;
    }

    Gtk::TreeModel::iterator next = selected;

    if (++next) {
        extensionModel->iter_swap(selected, next);
    }
}

void Preferences::clearProfilesPressed()
{

    cacheMgr->clearProfiles();
}


void Preferences::clearThumbImagesPressed()
{

    cacheMgr->clearImages();
}

void Preferences::clearAllPressed()
{

    cacheMgr->clearAll();
}

void Preferences::darkFrameChanged()
{
    //Glib::ustring s(darkFrameDir->get_filename());
    Glib::ustring s(darkFrameDir->get_current_folder());
    //if( s.compare( rtengine::dfm.getPathname()) !=0 ){
    rtengine::dfm.init(s);
    updateDFinfos();
    //}
}

void Preferences::flatFieldChanged()
{
    //Glib::ustring s(flatFieldDir->get_filename());
    Glib::ustring s(flatFieldDir->get_current_folder());
    //if( s.compare( rtengine::ffm.getPathname()) !=0 ){
    rtengine::ffm.init(s);
    updateFFinfos();
    //}
}

void Preferences::updateDFinfos()
{
    int t1, t2;
    rtengine::dfm.getStat(t1, t2);
    Glib::ustring s = Glib::ustring::compose("%1: %2 %3, %4 %5", M("PREFERENCES_DARKFRAMEFOUND"), t1, M("PREFERENCES_DARKFRAMESHOTS"), t2, M("PREFERENCES_DARKFRAMETEMPLATES"));
    dfLabel->set_text(s);
}

void Preferences::updateFFinfos()
{
    int t1, t2;
    rtengine::ffm.getStat(t1, t2);
    Glib::ustring s = Glib::ustring::compose("%1: %2 %3, %4 %5", M("PREFERENCES_FLATFIELDFOUND"), t1, M("PREFERENCES_FLATFIELDSHOTS"), t2, M("PREFERENCES_FLATFIELDTEMPLATES"));
    ffLabel->set_text(s);
}

bool Preferences::splashClosed(GdkEventAny* event)
{
    delete splash;
    splash = nullptr;
    return true;
}

void Preferences::behAddSetAllPressed(bool add)
{
    moptions.baBehav.assign(ADDSET_PARAM_NUM, add);

    for (Gtk::TreeIter sections = behModel->children().begin(); sections != behModel->children().end(); ++sections) {
        for (Gtk::TreeIter adjs = sections->children().begin(); adjs != sections->children().end(); ++adjs) {
            adjs->set_value(behavColumns.badd, add);
            adjs->set_value(behavColumns.bset, !add);
        }
    }
}

void Preferences::behAddAllPressed()
{
    behAddSetAllPressed(true);
}

void Preferences::behSetAllPressed()
{
    behAddSetAllPressed(false);
}<|MERGE_RESOLUTION|>--- conflicted
+++ resolved
@@ -341,21 +341,15 @@
     mi->set_value(behavColumns.label, M("TP_DISTORTION_LABEL"));
     appendBehavList(mi, M("TP_DISTORTION_AMOUNT"), ADDSET_DIST_AMOUNT, false);
 
-<<<<<<< HEAD
-    mi = behModel->append ();
-    mi->set_value (behavColumns.label, M ("TP_PERSPECTIVE_LABEL"));
-    appendBehavList (mi, M ("TP_PERSPECTIVE_METHOD_SIMPLE") + " - " + M ("TP_PERSPECTIVE_HORIZONTAL") + ", " + M ("TP_PERSPECTIVE_VERTICAL"), ADDSET_PERSPECTIVE, false);
-    appendBehavList (mi, M ("TP_PERSPECTIVE_CAMERA_FOCAL_LENGTH") + ", " + M ("TP_PERSPECTIVE_CAMERA_CROP_FACTOR"), ADDSET_PERSP_CAM_FOCAL_LENGTH, false);
-    appendBehavList (mi, M ("TP_PERSPECTIVE_CAMERA_FRAME") + " - " + M ("TP_PERSPECTIVE_CAMERA_SHIFT_HORIZONTAL") + ", " + M ("TP_PERSPECTIVE_CAMERA_SHIFT_VERTICAL"), ADDSET_PERSP_CAM_SHIFT, false);
-    appendBehavList (mi, M ("TP_PERSPECTIVE_CAMERA_FRAME") + " - " + M ("TP_PERSPECTIVE_CAMERA_ROLL") + ", " + M ("TP_PERSPECTIVE_CAMERA_YAW") + ", " + M ("TP_PERSPECTIVE_CAMERA_PITCH"), ADDSET_PERSP_CAM_ANGLE, false);
-    appendBehavList (mi, M ("TP_PERSPECTIVE_POST_CORRECTION_ADJUSTMENT_FRAME") + " - " + M ("TP_PERSPECTIVE_PROJECTION_SHIFT_HORIZONTAL") + ", " + M ("TP_PERSPECTIVE_PROJECTION_SHIFT_VERTICAL"), ADDSET_PERSP_PROJ_SHIFT, false);
-    appendBehavList (mi, M ("TP_PERSPECTIVE_PROJECTION_ROTATE"), ADDSET_PERSP_PROJ_ROTATE, false);
-    appendBehavList (mi, M ("TP_PERSPECTIVE_RECOVERY_FRAME") + " - " + M ("TP_PERSPECTIVE_PROJECTION_YAW") + ", " + M ("TP_PERSPECTIVE_PROJECTION_PITCH"), ADDSET_PERSP_PROJ_ANGLE, false);
-=======
     mi = behModel->append();
     mi->set_value(behavColumns.label, M("TP_PERSPECTIVE_LABEL"));
-    appendBehavList(mi, M("TP_PERSPECTIVE_HORIZONTAL") + ", " + M("TP_PERSPECTIVE_VERTICAL"), ADDSET_PERSPECTIVE, false);
->>>>>>> c607b58b
+    appendBehavList(mi, M("TP_PERSPECTIVE_METHOD_SIMPLE") + " - " + M("TP_PERSPECTIVE_HORIZONTAL") + ", " + M("TP_PERSPECTIVE_VERTICAL"), ADDSET_PERSPECTIVE, false);
+    appendBehavList(mi, M("TP_PERSPECTIVE_CAMERA_FOCAL_LENGTH") + ", " + M("TP_PERSPECTIVE_CAMERA_CROP_FACTOR"), ADDSET_PERSP_CAM_FOCAL_LENGTH, false);
+    appendBehavList(mi, M("TP_PERSPECTIVE_CAMERA_FRAME") + " - " + M("TP_PERSPECTIVE_CAMERA_SHIFT_HORIZONTAL") + ", " + M("TP_PERSPECTIVE_CAMERA_SHIFT_VERTICAL"), ADDSET_PERSP_CAM_SHIFT, false);
+    appendBehavList(mi, M("TP_PERSPECTIVE_CAMERA_FRAME") + " - " + M("TP_PERSPECTIVE_CAMERA_ROLL") + ", " + M("TP_PERSPECTIVE_CAMERA_YAW") + ", " + M("TP_PERSPECTIVE_CAMERA_PITCH"), ADDSET_PERSP_CAM_ANGLE, false);
+    appendBehavList(mi, M("TP_PERSPECTIVE_POST_CORRECTION_ADJUSTMENT_FRAME") + " - " + M("TP_PERSPECTIVE_PROJECTION_SHIFT_HORIZONTAL") + ", " + M("TP_PERSPECTIVE_PROJECTION_SHIFT_VERTICAL"), ADDSET_PERSP_PROJ_SHIFT, false);
+    appendBehavList(mi, M("TP_PERSPECTIVE_PROJECTION_ROTATE"), ADDSET_PERSP_PROJ_ROTATE, false);
+    appendBehavList(mi, M("TP_PERSPECTIVE_RECOVERY_FRAME") + " - " + M("TP_PERSPECTIVE_PROJECTION_YAW") + ", " + M("TP_PERSPECTIVE_PROJECTION_PITCH"), ADDSET_PERSP_PROJ_ANGLE, false);
 
     mi = behModel->append();
     mi->set_value(behavColumns.label, M("TP_GRADIENT_LABEL"));
