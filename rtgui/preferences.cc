--- conflicted
+++ resolved
@@ -684,160 +684,148 @@
 {
 
     Gtk::VBox* mvbcm = Gtk::manage (new Gtk::VBox ());
-<<<<<<< HEAD
-=======
-    mvbcm->set_border_width (4);
     mvbcm->set_spacing (4);
->>>>>>> d29a94c2
 
     iccDir = Gtk::manage (new Gtk::FileChooserButton (M("PREFERENCES_ICCDIR"), Gtk::FILE_CHOOSER_ACTION_SELECT_FOLDER));
+    setExpandAlignProperties(iccDir, true, false, Gtk::ALIGN_FILL, Gtk::ALIGN_CENTER);
     Gtk::Label* pdlabel = Gtk::manage (new Gtk::Label (M("PREFERENCES_ICCDIR") + ":", Gtk::ALIGN_START));
-
-    Gtk::HBox* iccdhb = Gtk::manage (new Gtk::HBox ());
-    iccdhb->set_spacing(4);
-
-    iccdhb->pack_start(*pdlabel, Gtk::PACK_SHRINK);
-    iccdhb->pack_start(*iccDir, Gtk::PACK_EXPAND_WIDGET);
+    setExpandAlignProperties(pdlabel, false, false, Gtk::ALIGN_FILL, Gtk::ALIGN_CENTER);
+
+    Gtk::Grid* iccdgrid = Gtk::manage (new Gtk::Grid ());
+    setExpandAlignProperties (iccdgrid, true, false, Gtk::ALIGN_FILL, Gtk::ALIGN_FILL);
+    iccdgrid->set_column_spacing (4);
+
+    iccdgrid->attach (*pdlabel, 0, 0, 1, 1);
+    iccdgrid->attach (*iccDir, 1, 0, 1, 1);
 
     iccDir->signal_selection_changed ().connect (sigc::mem_fun (this, &Preferences::iccDirChanged));
 
-    mvbcm->pack_start(*iccdhb, Gtk::PACK_SHRINK);
+    mvbcm->pack_start(*iccdgrid, Gtk::PACK_SHRINK);
 
     //-------------------------  MONITOR ----------------------
 
     Gtk::Frame* fmonitor = Gtk::manage( new Gtk::Frame (M("PREFERENCES_MONITOR")) );
-    Gtk::VBox* vbmonitor = Gtk::manage( new Gtk::VBox () );
-    vbmonitor->set_border_width (4);
+    Gtk::Grid* gmonitor = Gtk::manage( new Gtk::Grid () );
+    gmonitor->set_column_spacing (4);
 
     monProfile = Gtk::manage (new Gtk::ComboBoxText ());
+    setExpandAlignProperties(monProfile, true, false, Gtk::ALIGN_FILL, Gtk::ALIGN_CENTER);
     Gtk::Label* mplabel = Gtk::manage (new Gtk::Label (M("PREFERENCES_MONPROFILE") + ":", Gtk::ALIGN_START));
+    setExpandAlignProperties(mplabel, false, false, Gtk::ALIGN_START, Gtk::ALIGN_CENTER);
 
     monIntent = Gtk::manage (new Gtk::ComboBoxText ());
+    setExpandAlignProperties(monIntent, true, false, Gtk::ALIGN_FILL, Gtk::ALIGN_CENTER);
     Gtk::Label* milabel = Gtk::manage (new Gtk::Label (M("PREFERENCES_MONINTENT")+":", Gtk::ALIGN_START));
-
-<<<<<<< HEAD
+    setExpandAlignProperties(milabel, false, false, Gtk::ALIGN_START, Gtk::ALIGN_CENTER);
+
     monProfile->append (M("PREFERENCES_PROFILE_NONE"));
     monProfile->set_active (0);
 
-    const std::vector<Glib::ustring> profiles = rtengine::ICCStore::getInstance ()->getProfiles (true);
-    for (std::vector<Glib::ustring>::const_iterator profile = profiles.begin (); profile != profiles.end (); ++profile)
-        monProfile->append (*profile);
-=======
-    monProfile->set_size_request(80, -1);
-    monProfile->append_text (M("PREFERENCES_PROFILE_NONE"));
-    monProfile->set_active (0);
-
     const std::vector<Glib::ustring> profiles = rtengine::ICCStore::getInstance ()->getProfiles (rtengine::ICCStore::ProfileType::MONITOR);
     for (const auto profile : profiles) {
-        monProfile->append_text (profile);
-    }
->>>>>>> d29a94c2
+        monProfile->append (profile);
+    }
 
     // same order as the enum
     monIntent->append (M("PREFERENCES_INTENT_PERCEPTUAL"));
     monIntent->append (M("PREFERENCES_INTENT_RELATIVE"));
     monIntent->append (M("PREFERENCES_INTENT_ABSOLUTE"));
     monIntent->set_active (1);
-    monIntent->set_size_request(80, -1);
+    monIntent->set_size_request(120, -1);
 
     monBPC = Gtk::manage (new Gtk::CheckButton (M("PREFERENCES_CMMBPC")));
+    setExpandAlignProperties(monBPC, false, false, Gtk::ALIGN_START, Gtk::ALIGN_CENTER);
     monBPC->set_active (true);
 
 #if defined(WIN32) // Auto-detection not implemented for Linux, see issue 851
     cbAutoMonProfile = Gtk::manage (new Gtk::CheckButton (M("PREFERENCES_AUTOMONPROFILE")));
+    setExpandAlignProperties(cbAutoMonProfile, false, false, Gtk::ALIGN_START, Gtk::ALIGN_CENTER);
     autoMonProfileConn  = cbAutoMonProfile->signal_toggled().connect (sigc::mem_fun(*this, &Preferences::autoMonProfileToggled));
-
-    Gtk::Table* colt = Gtk::manage (new Gtk::Table (3, 2));
+#endif
+
+    int row = 0;
+    gmonitor->attach (*mplabel, 0, row, 1, 1);
+#if defined(__APPLE__) // monitor profile not supported on apple
+    Gtk::Label *osxwarn = Gtk::manage (new Gtk::Label (M("PREFERENCES_MONPROFILE_WARNOSX"), Gtk::ALIGN_LEFT));
+    setExpandAlignProperties(osxwarn, false, false, Gtk::ALIGN_CENTER, Gtk::ALIGN_CENTER);
+    gmonitor->attach (*osxwarn, 1, row, 1, 1);
 #else
-    Gtk::Table* colt = Gtk::manage (new Gtk::Table (2, 2));
-#endif
-    int row = 0;
-    colt->attach (*mplabel, 0, 1, row, row + 1, Gtk::FILL, Gtk::SHRINK, 2, 2);
-#if defined(__APPLE__) // monitor profile not supported on apple
-    colt->attach (*Gtk::manage (new Gtk::Label (M("PREFERENCES_MONPROFILE_WARNOSX"), Gtk::ALIGN_LEFT)), 1, 2, row, row + 1, Gtk::FILL, Gtk::SHRINK, 2, 2);
-#else
-    colt->attach (*monProfile, 1, 2, row, row + 1, Gtk::EXPAND | Gtk::FILL, Gtk::SHRINK, 2, 2);
-#endif
-#if defined(WIN32)
-    ++row;
-    colt->attach (*cbAutoMonProfile, 1, 2, row, row + 1, Gtk::EXPAND | Gtk::FILL, Gtk::SHRINK, 2, 2);
+    gmonitor->attach (*monProfile, 1, row, 1, 1);
 #endif
     ++row;
-    colt->attach (*milabel, 0, 1, row, row + 1, Gtk::FILL, Gtk::SHRINK, 2, 2);
-    colt->attach (*monIntent, 1, 2, row, row + 1, Gtk::EXPAND | Gtk::FILL, Gtk::SHRINK, 2, 2);
-    vbmonitor->pack_start (*colt, Gtk::PACK_SHRINK, 4);
-
-    vbmonitor->pack_start (*monBPC, Gtk::PACK_SHRINK, 4);
+#if defined(WIN32)
+    gmonitor->attach (*cbAutoMonProfile, 1, row, 1, 1);
+    ++row;
+#endif
+    gmonitor->attach (*milabel, 0, row, 1, 1);
+    gmonitor->attach (*monIntent, 1, row, 1, 1);
+    ++row;
+    gmonitor->attach (*monBPC, 0, row, 2, 1);
 
 #if defined(WIN32)
     autoMonProfileToggled();
 #endif
 
-<<<<<<< HEAD
-    Gtk::Label* viewlab = Gtk::manage (new Gtk::Label (M("PREFERENCES_VIEW") + ":", Gtk::ALIGN_START));
-=======
-    fmonitor->add(*vbmonitor);
+    fmonitor->add(*gmonitor);
 
     mvbcm->pack_start(*fmonitor, Gtk::PACK_SHRINK);
 
     //-------------------------  PRINTER ----------------------
 
     Gtk::Frame* fprinter = Gtk::manage( new Gtk::Frame (M("PREFERENCES_PRINTER")) );
-    Gtk::VBox* vbprinter = Gtk::manage( new Gtk::VBox () );
-    vbprinter->set_border_width (4);
+    Gtk::Grid* gprinter = Gtk::manage( new Gtk::Grid () );
+    gprinter->set_column_spacing (4);
     prtProfile = Gtk::manage (new Gtk::ComboBoxText ());
-    Gtk::Label* pplabel = Gtk::manage (new Gtk::Label (M("PREFERENCES_PRTPROFILE") + ":", Gtk::ALIGN_LEFT));
+    setExpandAlignProperties(prtProfile, true, false, Gtk::ALIGN_FILL, Gtk::ALIGN_CENTER);
+    Gtk::Label* pplabel = Gtk::manage (new Gtk::Label (M("PREFERENCES_PRTPROFILE") + ":"));
+    setExpandAlignProperties(pplabel, false, false, Gtk::ALIGN_START, Gtk::ALIGN_CENTER);
 
     prtIntent = Gtk::manage (new Gtk::ComboBoxText ());
-    Gtk::Label* pilabel = Gtk::manage (new Gtk::Label (M("PREFERENCES_PRTINTENT")+":", Gtk::ALIGN_LEFT));
-
-    prtProfile->set_size_request(80, -1);
-    prtProfile->append_text (M("PREFERENCES_PROFILE_NONE"));
+    setExpandAlignProperties(prtIntent, true, false, Gtk::ALIGN_FILL, Gtk::ALIGN_CENTER);
+    Gtk::Label* pilabel = Gtk::manage (new Gtk::Label (M("PREFERENCES_PRTINTENT")+":"));
+    setExpandAlignProperties(pilabel, false, false, Gtk::ALIGN_START, Gtk::ALIGN_CENTER);
+
+    prtProfile->append (M("PREFERENCES_PROFILE_NONE"));
     prtProfile->set_active (0);
 
     const std::vector<Glib::ustring> prtprofiles = rtengine::ICCStore::getInstance ()->getProfiles (rtengine::ICCStore::ProfileType::PRINTER);
     for (const auto prtprofile : prtprofiles)
-        prtProfile->append_text (prtprofile);
+        prtProfile->append (prtprofile);
 
     // same order as the enum
-    prtIntent->append_text (M("PREFERENCES_INTENT_PERCEPTUAL"));
-    prtIntent->append_text (M("PREFERENCES_INTENT_RELATIVE"));
-    prtIntent->append_text (M("PREFERENCES_INTENT_ABSOLUTE"));
+    prtIntent->append (M("PREFERENCES_INTENT_PERCEPTUAL"));
+    prtIntent->append (M("PREFERENCES_INTENT_RELATIVE"));
+    prtIntent->append (M("PREFERENCES_INTENT_ABSOLUTE"));
     prtIntent->set_active (1);
-    prtIntent->set_size_request(80, -1);
 
     prtBPC = Gtk::manage (new Gtk::CheckButton (M("PREFERENCES_CMMBPC")));
+    setExpandAlignProperties(prtBPC, false, false, Gtk::ALIGN_START, Gtk::ALIGN_CENTER);
     prtBPC->set_active (true);
 
-    Gtk::Table* coltp = Gtk::manage (new Gtk::Table (2, 2));
     row = 0;
-#if !defined(__APPLE__) // monitor profile not supported on apple
-    coltp->attach (*pplabel, 0, 1, row, row + 1, Gtk::FILL, Gtk::SHRINK, 2, 2);
-    coltp->attach (*prtProfile, 1, 2, row, row + 1, Gtk::EXPAND | Gtk::FILL, Gtk::SHRINK, 2, 2);
-#endif
+    gprinter->attach (*pplabel, 0, row, 1, 1);
+    gprinter->attach (*prtProfile, 1, row, 1, 1);
     ++row;
-    coltp->attach (*pilabel, 0, 1, row, row + 1, Gtk::FILL, Gtk::SHRINK, 2, 2);
-    coltp->attach (*prtIntent, 1, 2, row, row + 1, Gtk::EXPAND | Gtk::FILL, Gtk::SHRINK, 2, 2);
-    vbprinter->pack_start (*coltp, Gtk::PACK_SHRINK, 4);
-
-    vbprinter->pack_start (*prtBPC, Gtk::PACK_SHRINK, 4);
+    gprinter->attach (*pilabel, 0, row, 1, 1);
+    gprinter->attach (*prtIntent, 1, row, 1, 1);
+    ++row;
+    gprinter->attach (*prtBPC, 0, row, 2, 1);
 
 #if defined(WIN32)
     autoMonProfileToggled();
 #endif
 
-    fprinter->add(*vbprinter);
+    fprinter->add(*gprinter);
 
     mvbcm->pack_start(*fprinter, Gtk::PACK_SHRINK);
 
     //-------------------------  CIECAM ----------------------
 
-    Gtk::VBox* vbdp = Gtk::manage (new Gtk::VBox ());
-    vbdp->set_border_width (4);
-    Gtk::Label* viewlab = Gtk::manage (new Gtk::Label (M("PREFERENCES_VIEW") + ":", Gtk::ALIGN_LEFT));
->>>>>>> d29a94c2
+    Gtk::Label* viewlab = Gtk::manage (new Gtk::Label (M("PREFERENCES_VIEW") + ":", Gtk::ALIGN_START));
+    setExpandAlignProperties(viewlab, false, false, Gtk::ALIGN_START, Gtk::ALIGN_CENTER);
 
     view = Gtk::manage (new Gtk::ComboBoxText ());
+    setExpandAlignProperties(view, true, false, Gtk::ALIGN_FILL, Gtk::ALIGN_CENTER);
     view->append (M("PREFERENCES_D50"));
     view->append (M("PREFERENCES_D55"));
     view->append (M("PREFERENCES_D60"));
@@ -848,7 +836,9 @@
     view->append (M("PREFERENCES_FLUOF11"));
 
     Gtk::Label* greylab = Gtk::manage (new Gtk::Label (M("PREFERENCES_GREY") + ":", Gtk::ALIGN_START));
+    setExpandAlignProperties(greylab, false, false, Gtk::ALIGN_START, Gtk::ALIGN_CENTER);
     grey = Gtk::manage (new Gtk::ComboBoxText ());
+    setExpandAlignProperties(grey, true, false, Gtk::ALIGN_FILL, Gtk::ALIGN_CENTER);
     grey->append (M("PREFERENCES_GREY05"));
     grey->append (M("PREFERENCES_GREY10"));
     grey->append (M("PREFERENCES_GREY15"));
@@ -858,29 +848,33 @@
     grey->append (M("PREFERENCES_GREY40"));
 
     Gtk::Label* greySclab = Gtk::manage (new Gtk::Label (M("PREFERENCES_GREYSC") + ":", Gtk::ALIGN_START));
+    setExpandAlignProperties(greySclab, false, false, Gtk::ALIGN_START, Gtk::ALIGN_CENTER);
     greySc = Gtk::manage (new Gtk::ComboBoxText ());
+    setExpandAlignProperties(greySc, true, false, Gtk::ALIGN_FILL, Gtk::ALIGN_CENTER);
     greySc->append (M("PREFERENCES_GREYSCA"));
     greySc->append (M("PREFERENCES_GREYSC18"));
 
     Gtk::Frame* fcielab = Gtk::manage( new Gtk::Frame (M("PREFERENCES_CIEART_FRAME")) );
-    Gtk::VBox* vbcielab = Gtk::manage( new Gtk::VBox () );
-
+    setExpandAlignProperties(fcielab, true, false, Gtk::ALIGN_FILL, Gtk::ALIGN_START);
+
+    Gtk::Grid* colo = Gtk::manage (new Gtk::Grid ());
+    setExpandAlignProperties(colo, true, false, Gtk::ALIGN_FILL, Gtk::ALIGN_FILL);
     Gtk::Label* lreloadneeded1 = Gtk::manage (new Gtk::Label (M("PREFERENCES_IMG_RELOAD_NEEDED"), Gtk::ALIGN_START));
-    Gtk::Table* colo = Gtk::manage (new Gtk::Table (4, 2));
-    colo->attach (*viewlab, 0, 1, 0, 1, Gtk::FILL, Gtk::SHRINK, 2, 2);
-    colo->attach (*view, 1, 2, 0, 1, Gtk::EXPAND | Gtk::FILL | Gtk::SHRINK, Gtk::SHRINK, 2, 2);
-    colo->attach (*greylab, 0, 1, 1, 2, Gtk::FILL, Gtk::SHRINK, 2, 2);
-    colo->attach (*grey, 1, 2, 1, 2, Gtk::EXPAND | Gtk::FILL | Gtk::SHRINK, Gtk::SHRINK, 2, 2);
-    colo->attach (*greySclab, 0, 1, 2, 3, Gtk::FILL, Gtk::SHRINK, 2, 2);
-    colo->attach (*greySc, 1, 2, 2, 3, Gtk::EXPAND | Gtk::FILL | Gtk::SHRINK, Gtk::SHRINK, 2, 2);
+    setExpandAlignProperties(lreloadneeded1, true, false, Gtk::ALIGN_START, Gtk::ALIGN_CENTER);
+    colo->attach (*lreloadneeded1, 0, 0, 2, 1);
+    colo->attach (*viewlab, 0, 1, 1, 1);
+    colo->attach (*view, 1, 1, 1, 1);
+    colo->attach (*greylab, 0, 2, 1, 1);
+    colo->attach (*grey, 1, 2, 1, 1);
+    colo->attach (*greySclab, 0, 3, 1, 1);
+    colo->attach (*greySc, 1, 3, 1, 1);
     cbciecamfloat = Gtk::manage (new Gtk::CheckButton (M("PREFERENCES_CIEART_LABEL")));
-    colo->attach (*cbciecamfloat, 0, 1, 3, 4, Gtk::EXPAND | Gtk::FILL | Gtk::SHRINK, Gtk::SHRINK, 2, 2);
+    setExpandAlignProperties(cbciecamfloat, false, false, Gtk::ALIGN_START, Gtk::ALIGN_CENTER);
+    colo->attach (*cbciecamfloat, 0, 4, 2, 1);
     cbciecamfloat->set_tooltip_markup (M("PREFERENCES_CIEART_TOOLTIP"));
-    vbcielab->pack_start (*lreloadneeded1, Gtk::PACK_SHRINK, 4);
-    vbcielab->pack_start (*colo, Gtk::PACK_EXPAND_WIDGET, 4);
-    fcielab->add (*vbcielab);
-
-    mvbcm->pack_start (*fcielab, Gtk::PACK_SHRINK);
+    fcielab->add (*colo);
+
+    mvbcm->pack_start (*fcielab, Gtk::PACK_SHRINK, 4);
 
     return mvbcm;
 }
@@ -908,6 +902,9 @@
     editorLayout->append (M("PREFERENCES_MULTITAB"));
     editorLayout->append (M("PREFERENCES_MULTITABDUALMON"));
     editorLayout->set_active (2);
+    Gtk::CellRendererText* cellRenderer = dynamic_cast<Gtk::CellRendererText*>(editorLayout->get_first_cell());
+    cellRenderer->property_ellipsize() = Pango::ELLIPSIZE_MIDDLE;
+    cellRenderer->property_ellipsize_set() = true;
     editorLayout->signal_changed().connect (sigc::mem_fun(*this, &Preferences::layoutComboChanged));
     layoutComboChanged(); // update the tooltip
     Gtk::Label* lNextStart = Gtk::manage( new Gtk::Label (Glib::ustring("(") + M("PREFERENCES_APPLNEXTSTARTUP") + ")") );
