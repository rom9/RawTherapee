--- conflicted
+++ resolved
@@ -1765,7 +1765,7 @@
 
     moptions.rtSettings.darkFramesPath =   darkFrameDir->get_filename();
     moptions.rtSettings.flatFieldsPath =   flatFieldDir->get_filename();
-    moptions.rtSettings.mergePath =   mergeDir->get_filename();
+//    moptions.rtSettings.mergePath =   mergeDir->get_filename();
 
     moptions.clutsDir = clutsDir->get_filename();
 
@@ -2017,8 +2017,8 @@
     flatFieldDir->set_current_folder ( moptions.rtSettings.flatFieldsPath );
     flatFieldChanged ();
 
-    mergeDir->set_current_folder ( moptions.rtSettings.mergePath );
-    mergeChanged ();
+//    mergeDir->set_current_folder ( moptions.rtSettings.mergePath );
+//    mergeChanged ();
 
     clutsDir->set_current_folder ( moptions.clutsDir );
 
@@ -2372,23 +2372,8 @@
 void Preferences::workflowUpdate ()
 {
 
-<<<<<<< HEAD
-    if (moptions.tabbedUI != options.tabbedUI) {
-        parent->MoveFileBrowserToMain();
-        parent->CloseOpenEditors();
-        parent->SetMainCurrent();
-
-        if (moptions.tabbedUI) {
-            parent->epanel->hide();
-            parent->set_title_decorated ("");
-        } else {
-            parent->epanel->show_all();
-            parent->set_title_decorated (parent->epanel->getFileName());
-        }
-=======
     if(moptions.tabbedUI != options.tabbedUI) {
         parent->setEditorMode(moptions.tabbedUI);
->>>>>>> aab3a603
     }
 
     if (moptions.hideTPVScrollbar != options.hideTPVScrollbar) {
@@ -2525,15 +2510,15 @@
     //}
 }
 
-void Preferences::mergeChanged ()
-{
-    //Glib::ustring s(flatFieldDir->get_filename());
-    Glib::ustring s (mergeDir->get_current_folder());
-    //if( s.compare( rtengine::ffm.getPathname()) !=0 ){
-    rtengine::ffm.init ( s );
-    updateMGinfos();
-    //}
-}
+//void Preferences::mergeChanged ()
+//{
+//    //Glib::ustring s(flatFieldDir->get_filename());
+//    Glib::ustring s (mergeDir->get_current_folder());
+//    //if( s.compare( rtengine::ffm.getPathname()) !=0 ){
+//    rtengine::ffm.init ( s );
+//    updateMGinfos();
+//    //}
+//}
 
 void Preferences::updateDFinfos()
 {
