--- conflicted
+++ resolved
@@ -27,7 +27,7 @@
 
 #define MIN_RESET_BUTTON_HEIGHT 17
 
-static double one2one (double val)
+static double one2one(double val)
 {
     return val;
 }
@@ -237,23 +237,14 @@
         // If not used in the BatchEditor panel
         if (automatic->get_active()) {
             // Disable the slider and spin button
-<<<<<<< HEAD
             spin->set_sensitive (false);
             slider->set_sensitive (false);
+            reset->set_sensitive(false);
         } else {
             // Enable the slider and spin button
             spin->set_sensitive (true);
             slider->set_sensitive (true);
-=======
-            spin->set_sensitive(false);
-            slider->set_sensitive(false);
-            reset->set_sensitive(false);
-        } else {
-            // Enable the slider and spin button
-            spin->set_sensitive(true);
-            slider->set_sensitive(true);
             reset->set_sensitive(true);
->>>>>>> a1d4acf7
         }
     }
 
@@ -480,23 +471,14 @@
             // If not used in the BatchEditor panel
             if (a) {
                 // Disable the slider and spin button
-<<<<<<< HEAD
                 spin->set_sensitive (false);
                 slider->set_sensitive (false);
+                reset->set_sensitive(false);
             } else {
                 // Enable the slider and spin button
                 spin->set_sensitive (true);
                 slider->set_sensitive (true);
-=======
-                spin->set_sensitive(false);
-                slider->set_sensitive(false);
-                reset->set_sensitive(false);
-            } else {
-                // Enable the slider and spin button
-                spin->set_sensitive(true);
-                slider->set_sensitive(true);
                 reset->set_sensitive(true);
->>>>>>> a1d4acf7
             }
         }
     }
