--- conflicted
+++ resolved
@@ -79,13 +79,8 @@
     }
 
     reset = Gtk::manage (new Gtk::Button ());
-<<<<<<< HEAD
-    reset->add (*Gtk::manage (new RTImage ("gtk-undo-ltr-small.png", "gtk-undo-rtl-small.png")));
+    reset->add (*Gtk::manage (new RTImage ("undo-small.png", "redo-small.png")));
     setExpandAlignProperties (reset, false, false, Gtk::ALIGN_CENTER, Gtk::ALIGN_CENTER);
-=======
-    reset->add (*Gtk::manage (new RTImage ("undo-small.png", "redo-small.png")));
-    setExpandAlignProperties(reset, false, false, Gtk::ALIGN_CENTER, Gtk::ALIGN_CENTER);
->>>>>>> d73e5428
     reset->set_relief (Gtk::RELIEF_NONE);
     reset->set_tooltip_markup (M("ADJUSTER_RESET_TO_DEFAULT"));
     reset->get_style_context()->add_class (GTK_STYLE_CLASS_FLAT);
@@ -171,17 +166,10 @@
 {
     if (!automatic) {
         automatic = new Gtk::CheckButton ();
-<<<<<<< HEAD
-        //automatic->add (*Gtk::manage (new RTImage ("processing.png")));
+        //automatic->add (*Gtk::manage (new RTImage ("gears.png")));
         automatic->set_tooltip_markup (tooltip.length() ? Glib::ustring::compose ("<b>%1</b>\n\n%2", M ("GENERAL_AUTO"), tooltip) : M ("GENERAL_AUTO"));
         setExpandAlignProperties (automatic, false, false, Gtk::ALIGN_CENTER, Gtk::ALIGN_CENTER);
         autoChange = automatic->signal_toggled().connect ( sigc::mem_fun (*this, &Adjuster::autoToggled) );
-=======
-        //automatic->add (*Gtk::manage (new RTImage ("gears.png")));
-        automatic->set_tooltip_markup(tooltip.length() ? Glib::ustring::compose("<b>%1</b>\n\n%2", M("GENERAL_AUTO"), tooltip) : M("GENERAL_AUTO"));
-        setExpandAlignProperties(automatic, false, false, Gtk::ALIGN_CENTER, Gtk::ALIGN_CENTER);
-        autoChange = automatic->signal_toggled().connect( sigc::mem_fun(*this, &Adjuster::autoToggled) );
->>>>>>> d73e5428
 
         if (grid) {
             // Hombre, adding the checbox next to the reset button because adding it next to the spin button (as before)
