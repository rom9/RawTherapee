--- conflicted
+++ resolved
@@ -35,12 +35,8 @@
 Adjuster::Adjuster (Glib::ustring vlabel, double vmin, double vmax, double vstep, double vdefault, Gtk::Image *imgIcon1, Gtk::Image *imgIcon2, double2double_fun slider2value_, double2double_fun value2slider_)
 {
 
-<<<<<<< HEAD
-    set_orientation(Gtk::ORIENTATION_VERTICAL);
     set_hexpand(true);
     set_vexpand(false);
-=======
->>>>>>> b8eb3492
     label = NULL;
     adjusterListener = NULL;
     afterReset = false;
@@ -133,26 +129,7 @@
             grid->attach_next_to(*imageIcon2, Gtk::POS_RIGHT, 1, 1);
             grid->attach_next_to(*reset, *imageIcon2, Gtk::POS_RIGHT, 1, 1);
         } else {
-<<<<<<< HEAD
             grid->attach_next_to(*reset, *slider, Gtk::POS_RIGHT, 1, 1);
-=======
-            Gtk::HBox *hbox2 = NULL;
-
-            // A second HBox is necessary
-            hbox2 = Gtk::manage (new Gtk::HBox());
-
-            if (imgIcon1) {
-                hbox2->pack_start (*imgIcon1, Gtk::PACK_SHRINK, 0);
-            }
-
-            hbox2->pack_start (*slider, true, true);
-
-            if (imgIcon2) {
-                hbox2->pack_start (*imgIcon2, Gtk::PACK_SHRINK, 0);
-            }
-
-            pack_start (*hbox2, true, true);
->>>>>>> b8eb3492
         }
 
         attach_next_to(*grid, *label, Gtk::POS_BOTTOM, 2, 1);
