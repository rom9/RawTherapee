--- conflicted
+++ resolved
@@ -153,7 +153,6 @@
     disableListener ();
     conUseDist.block(true);
 
-<<<<<<< HEAD
     if (!batchMode) {
         corrUnchanged->hide();
     }
@@ -166,11 +165,8 @@
         } else {
             corrLensfunManual->set_active(true);
         }
-    } else if (!pp->lensProf.lcpFile.empty() && lcpStore->isValidLCPFileName(pp->lensProf.lcpFile)) {
+    } else if (!pp->lensProf.lcpFile.empty() && LCPStore::getInstance()->isValidLCPFileName(pp->lensProf.lcpFile)) {
         corrLcpFile->set_active(true);
-=======
-    if (!pp->lensProf.lcpFile.empty() && LCPStore::getInstance()->isValidLCPFileName(pp->lensProf.lcpFile)) {
->>>>>>> d442f7a8
         fcbLCPFile->set_filename (pp->lensProf.lcpFile);
         updateDisabled(true);
     } else {
@@ -246,11 +242,7 @@
 
 void LensProfilePanel::write( rtengine::procparams::ProcParams* pp, ParamsEdited* pedited)
 {
-<<<<<<< HEAD
-    if (corrLcpFile->get_active() && lcpStore->isValidLCPFileName(fcbLCPFile->get_filename())) {
-=======
-    if (LCPStore::getInstance()->isValidLCPFileName(fcbLCPFile->get_filename())) {
->>>>>>> d442f7a8
+    if (corrLcpFile->get_active() && LCPStore::getInstance()->isValidLCPFileName(fcbLCPFile->get_filename())) {
         pp->lensProf.lcpFile = fcbLCPFile->get_filename();
     } else {
         pp->lensProf.lcpFile = "";
