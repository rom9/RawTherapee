/*
 *  This file is part of RawTherapee.
 *
 *  RawTherapee is free software: you can redistribute it and/or modify
 *  it under the terms of the GNU General Public License as published by
 *  the Free Software Foundation, either version 3 of the License, or
 *  (at your option) any later version.
 *
 *  RawTherapee is distributed in the hope that it will be useful,
 *  but WITHOUT ANY WARRANTY; without even the implied warranty of
 *  MERCHANTABILITY or FITNESS FOR A PARTICULAR PURPOSE.  See the
 *  GNU General Public License for more details.
 *
 *  You should have received a copy of the GNU General Public License
 *  along with RawTherapee.  If not, see <http://www.gnu.org/licenses/>.
 */
#ifndef _EDITWINDOW_
#define _EDITWINDOW_

#include <gtkmm.h>
#include "filepanel.h"
#include "editorpanel.h"
#include <set>

class EditWindow : public Gtk::Window
{

private:
    double resolution;
    RTWindow* parent;
    RTImage appIcon;

    Gtk::Notebook* mainNB;
    std::set<Glib::ustring> filesEdited;
    std::map<Glib::ustring, EditorPanel*> epanels;

    bool isFullscreen;
    bool isClosed;
    void toggleFullscreen ();
    void restoreWindow();
    bool updateResolution();
    void setAppIcon();
    bool on_configure_event(GdkEventConfigure* event);
    bool on_delete_event(GdkEventAny* event);
    void on_realize ();

public:
    // Check if the system has more than one display and option is set
    static bool isMultiDisplayEnabled();

    // Should only be created once, auto-creates window on correct display
    static EditWindow* getInstance(RTWindow* p, bool restore = true);

    explicit EditWindow (RTWindow* p);

    void writeOptions();
    void addEditorPanel (EditorPanel* ep, const std::string &name);
    void remEditorPanel (EditorPanel* ep);
    bool selectEditorPanel(const std::string &name);
    bool closeOpenEditors();
    bool isProcessing();

    void toFront();
    bool keyPressed (GdkEventKey* event);
<<<<<<< HEAD
    //bool on_window_state_event(GdkEventWindowState* event);
    void on_mainNB_switch_page(Gtk::Widget* page, guint page_num);
    void set_title_decorated(Glib::ustring fname);
=======
    bool on_configure_event(GdkEventConfigure* event) override;
    bool on_delete_event(GdkEventAny* event) override;
    //bool on_window_state_event(GdkEventWindowState* event);
    void on_mainNB_switch_page(Gtk::Widget* page, guint page_num);
    void set_title_decorated(Glib::ustring fname);
    void on_realize () override;
>>>>>>> 15c18325
};

#endif<|MERGE_RESOLUTION|>--- conflicted
+++ resolved
@@ -40,9 +40,6 @@
     void restoreWindow();
     bool updateResolution();
     void setAppIcon();
-    bool on_configure_event(GdkEventConfigure* event);
-    bool on_delete_event(GdkEventAny* event);
-    void on_realize ();
 
 public:
     // Check if the system has more than one display and option is set
@@ -62,18 +59,12 @@
 
     void toFront();
     bool keyPressed (GdkEventKey* event);
-<<<<<<< HEAD
-    //bool on_window_state_event(GdkEventWindowState* event);
-    void on_mainNB_switch_page(Gtk::Widget* page, guint page_num);
-    void set_title_decorated(Glib::ustring fname);
-=======
     bool on_configure_event(GdkEventConfigure* event) override;
     bool on_delete_event(GdkEventAny* event) override;
     //bool on_window_state_event(GdkEventWindowState* event);
     void on_mainNB_switch_page(Gtk::Widget* page, guint page_num);
     void set_title_decorated(Glib::ustring fname);
     void on_realize () override;
->>>>>>> 15c18325
 };
 
 #endif