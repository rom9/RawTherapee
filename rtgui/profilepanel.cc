/*
 *  This file is part of RawTherapee.
 *
 *  Copyright (c) 2004-2010 Gabor Horvath <hgabor@rawtherapee.com>
 *
 *  RawTherapee is free software: you can redistribute it and/or modify
 *  it under the terms of the GNU General Public License as published by
 *  the Free Software Foundation, either version 3 of the License, or
 *  (at your option) any later version.
 *
 *  RawTherapee is distributed in the hope that it will be useful,
 *  but WITHOUT ANY WARRANTY; without even the implied warranty of
 *  MERCHANTABILITY or FITNESS FOR A PARTICULAR PURPOSE.  See the
 *  GNU General Public License for more details.
 *
 *  You should have received a copy of the GNU General Public License
 *  along with RawTherapee.  If not, see <http://www.gnu.org/licenses/>.
 */
#include "profilepanel.h"
#include "options.h"
#include "profilestore.h"
#include "clipboard.h"
#include "multilangmgr.h"
#include "rtimage.h"

using namespace rtengine;
using namespace rtengine::procparams;

PartialPasteDlg* ProfilePanel::partialProfileDlg;


void ProfilePanel::init (Gtk::Window* parent)
{
    partialProfileDlg = new PartialPasteDlg (Glib::ustring (), parent);
}

void ProfilePanel::cleanup ()
{
    delete partialProfileDlg;
}

<<<<<<< HEAD
ProfilePanel::ProfilePanel () : storedPProfile(NULL), lastFilename(""), imagePath("")
{

    set_name("ProfilePanel");

    tpc = NULL;
=======
ProfilePanel::ProfilePanel (bool readOnly) : storedPProfile(nullptr), lastFilename(""), imagePath("")
{

    tpc = nullptr;
>>>>>>> 3a346d91

    profileFillModeOnImage  = new RTImage("profile-filled.png");
    profileFillModeOffImage = new RTImage("profile-partial.png");
    fillMode = Gtk::manage (new Gtk::ToggleButton());
    fillMode->set_active(options.filledProfile);
    fillMode->add( options.filledProfile ? *profileFillModeOnImage : *profileFillModeOffImage );
    fillMode->signal_toggled().connect ( sigc::mem_fun(*this, &ProfilePanel::profileFillModeToggled) );
    fillMode->set_tooltip_text(M("PROFILEPANEL_MODE_TIP"));
    fillMode->set_margin_right(2);
    setExpandAlignProperties(fillMode, false, true, Gtk::ALIGN_START, Gtk::ALIGN_FILL);

    // Create the Combobox
    profiles = Gtk::manage (new ProfileStoreComboBox ());
    setExpandAlignProperties(profiles, true, true, Gtk::ALIGN_FILL, Gtk::ALIGN_FILL);

    Gtk::Grid* hgrid = Gtk::manage (new Gtk::Grid ());
    hgrid->show ();
    setExpandAlignProperties(hgrid, true, false, Gtk::ALIGN_FILL, Gtk::ALIGN_START);

    pack_start (*hgrid, Gtk::PACK_SHRINK, 4);


    load = Gtk::manage (new Gtk::Button ());
    load->add (*Gtk::manage (new RTImage ("gtk-open.png")));
    load->get_style_context()->add_class("Left");
    load->set_margin_left(2);
    setExpandAlignProperties(load, false, true, Gtk::ALIGN_END, Gtk::ALIGN_FILL);
    save = Gtk::manage (new Gtk::Button ());
    save->add (*Gtk::manage (new RTImage ("gtk-save-large.png")));
    save->get_style_context()->add_class("MiddleH");
    setExpandAlignProperties(save, false, true, Gtk::ALIGN_END, Gtk::ALIGN_FILL);
    copy = Gtk::manage (new Gtk::Button ());
    copy->add (*Gtk::manage (new RTImage ("edit-copy.png")));
    copy->get_style_context()->add_class("MiddleH");
    setExpandAlignProperties(copy, false, true, Gtk::ALIGN_END, Gtk::ALIGN_FILL);
    paste = Gtk::manage (new Gtk::Button ());
    paste->add (*Gtk::manage (new RTImage ("edit-paste.png")));
    paste->get_style_context()->add_class("Right");
    setExpandAlignProperties(paste, false, true, Gtk::ALIGN_END, Gtk::ALIGN_FILL);

    hgrid->attach (*fillMode, 0, 0, 1, 1);
    hgrid->attach (*profiles, 1, 0, 1, 1);
    hgrid->attach (*load,     2, 0, 1, 1);
    hgrid->attach (*save,     3, 0, 1, 1);
    hgrid->attach (*copy,     4, 0, 1, 1);
    hgrid->attach (*paste,    5, 0, 1, 1);

    load->signal_button_release_event().connect_notify( sigc::mem_fun(*this, &ProfilePanel::load_clicked) );
    save->signal_button_release_event().connect_notify( sigc::mem_fun(*this, &ProfilePanel::save_clicked) );
    copy->signal_button_release_event().connect_notify( sigc::mem_fun(*this, &ProfilePanel::copy_clicked) );
    paste->signal_button_release_event().connect_notify( sigc::mem_fun(*this, &ProfilePanel::paste_clicked) );

    custom = nullptr;
    lastsaved = nullptr;
    dontupdate = false;

    profileStore.addListener(this);

    changeconn = profiles->signal_changed().connect( sigc::mem_fun(*this, &ProfilePanel::selection_changed) );

    load->set_tooltip_markup (M("PROFILEPANEL_TOOLTIPLOAD"));
    save->set_tooltip_markup (M("PROFILEPANEL_TOOLTIPSAVE"));
    copy->set_tooltip_markup (M("PROFILEPANEL_TOOLTIPCOPY"));
    paste->set_tooltip_markup (M("PROFILEPANEL_TOOLTIPPASTE"));

    show_all_children ();
}

ProfilePanel::~ProfilePanel ()
{

    profileStore.removeListener(this);

    if (custom)    {
        custom->deleteInstance();
        delete custom;
    }

    if (lastsaved) {
        lastsaved->deleteInstance();
        delete lastsaved;
    }

    delete profileFillModeOnImage;
    delete profileFillModeOffImage;
}

bool ProfilePanel::isCustomSelected()
{
    return profiles->getCurrentLabel() == Glib::ustring ("(" + M("PROFILEPANEL_PCUSTOM") + ")");
}

bool ProfilePanel::isLastSavedSelected()
{
    return profiles->getCurrentLabel() == Glib::ustring ("(" + M("PROFILEPANEL_PLASTSAVED") + ")");
}

Gtk::TreeIter ProfilePanel::getCustomRow()
{
    Gtk::TreeIter row;

    if (custom) {
        row = profiles->getRowFromLabel(Glib::ustring ("(" + M("PROFILEPANEL_PCUSTOM") + ")"));
    }

    return row;
}

Gtk::TreeIter ProfilePanel::getLastSavedRow()
{
    Gtk::TreeIter row;

    if (lastsaved) {
        row = profiles->getRowFromLabel(Glib::ustring ("(" + M("PROFILEPANEL_PLASTSAVED") + ")"));
    }

    return row;
}

Gtk::TreeIter ProfilePanel::addCustomRow()
{
    const ProfileStoreEntry *customPSE = new ProfileStoreEntry(Glib::ustring ("(" + M("PROFILEPANEL_PCUSTOM") + ")"), PSET_FILE, 0, 0);
    Gtk::TreeIter newEntry = profiles->addRow(customPSE);
    return newEntry;
}

Gtk::TreeIter ProfilePanel::addLastSavedRow()
{
    const ProfileStoreEntry *lastSavedPSE = new ProfileStoreEntry(Glib::ustring ("(" + M("PROFILEPANEL_PLASTSAVED") + ")"), PSET_FILE, 0, 0);
    Gtk::TreeIter newEntry = profiles->addRow(lastSavedPSE);
    return newEntry;
}

void ProfilePanel::storeCurrentValue ()
{
    // TODO: Find a way to get and restore the current selection; the following line can't work anymore
    storedValue = profiles->getFullPathFromActiveRow();

    if (!isCustomSelected() && !isLastSavedSelected()) {
        // storing the current entry's procparams, if not "Custom" or "LastSaved"

        // for now, the storedPProfile has default internal values
        const ProfileStoreEntry *entry = profiles->getSelectedEntry();
        const PartialProfile *currProfile;

        if (entry && (currProfile = profileStore.getProfile(entry)) != nullptr) {
            // now storedPProfile has the current entry's values
            storedPProfile = new PartialProfile(currProfile->pparams, currProfile->pedited, true);
        } else {
            storedPProfile = new PartialProfile(true);
        }
    }
}

/* Get the ProfileStore's entry list and recreate the combobox entries
 * If you want want to update the ProfileStore list itself (rescan the dir tree), use its "parseProfiles" method instead
 */
void ProfilePanel::updateProfileList ()
{

    bool ccPrevState = changeconn.block(true);

    // rescan file tree
    profiles->updateProfileList();

    if (custom) {
        addCustomRow();
    }

    if (lastsaved) {
        addLastSavedRow();
    }

    changeconn.block (ccPrevState);
}

void ProfilePanel::restoreValue ()
{
    bool ccPrevState = changeconn.block(true);

    if (!profiles->setActiveRowFromFullPath(storedValue) && storedPProfile) {
        if (custom) {
            delete custom;
        }

        custom = new PartialProfile (storedPProfile->pparams, storedPProfile->pedited, true);
        Gtk::TreeIter custRow = getCustomRow();

        if (custRow) {
            profiles->set_active(custRow);
        } else {
            profiles->set_active (addCustomRow());
        }
    }

    currRow = profiles->get_active();

    changeconn.block (ccPrevState);

    storedValue = "";

    if (storedPProfile) {
        storedPProfile->deleteInstance();
        delete storedPProfile;
        storedPProfile = nullptr;
    }
}

void ProfilePanel::save_clicked (GdkEventButton* event)
{

    if (event->button != 1) {
        return;
    }

    Gtk::FileChooserDialog dialog (getToplevelWindow (this), M("PROFILEPANEL_SAVEDLGLABEL"), Gtk::FILE_CHOOSER_ACTION_SAVE);
    bindCurrentFolder (dialog, options.loadSaveProfilePath);
    dialog.set_current_name (lastFilename);

    //Add the user's default (or global if multiuser=false) profile path to the Shortcut list
    try {
        dialog.add_shortcut_folder(options.getPreferredProfilePath());
    } catch (Glib::Error&) {}

    //Add the image's path to the Shortcut list
    try {
        dialog.add_shortcut_folder(imagePath);
    } catch (Glib::Error&) {}

    //Add response buttons the the dialog:
    dialog.add_button(M("GENERAL_CANCEL"), Gtk::RESPONSE_CANCEL);
    dialog.add_button(M("GENERAL_SAVE"), Gtk::RESPONSE_OK);

    //Add filters, so that only certain file types can be selected:

    Glib::RefPtr<Gtk::FileFilter> filter_pp = Gtk::FileFilter::create();
    filter_pp->set_name(M("FILECHOOSER_FILTER_PP"));
    filter_pp->add_pattern("*" + paramFileExtension);
    dialog.add_filter(filter_pp);

    Glib::RefPtr<Gtk::FileFilter> filter_any = Gtk::FileFilter::create();
    filter_any->set_name(M("FILECHOOSER_FILTER_ANY"));
    filter_any->add_pattern("*");
    dialog.add_filter(filter_any);

//    dialog.set_do_overwrite_confirmation (true);

    bool done = false;

    do {
        if (dialog.run() == Gtk::RESPONSE_OK) {

            std::string fname = dialog.get_filename();
            Glib::ustring ext = getExtension (fname);

            if (("." + ext) != paramFileExtension) {
                fname += paramFileExtension;
            }

            if (!confirmOverwrite (dialog, fname)) {
                continue;
            }

            lastFilename = Glib::path_get_basename (fname);

            const PartialProfile* toSave;

            if (isCustomSelected()) {
                toSave = custom;
            } else if (isLastSavedSelected()) {
                toSave = lastsaved;
            } else {
                const ProfileStoreEntry* entry = profiles->getSelectedEntry();
                toSave = entry ? profileStore.getProfile (profiles->getSelectedEntry()) : nullptr;
            }

            if (toSave) {
                if (event->state & Gdk::CONTROL_MASK) {
                    // opening the partial paste dialog window
                    partialProfileDlg->set_title(M("PROFILEPANEL_SAVEPPASTE"));
                    int i = partialProfileDlg->run();
                    partialProfileDlg->hide();

                    if (i != Gtk::RESPONSE_OK) {
                        return;
                    }

                    // saving the partial profile
                    PartialProfile ppTemp(true);
                    partialProfileDlg->applyPaste (ppTemp.pparams, ppTemp.pedited, toSave->pparams, toSave->pedited);
                    int retCode = ppTemp.pparams->save (fname, "", true, ppTemp.pedited);
                    ppTemp.deleteInstance();

                    if (retCode) {
                        writeFailed(dialog, fname);
                    } else {
                        done = true;
                        bool ccPrevState = changeconn.block(true);
                        profileStore.parseProfiles();
                        changeconn.block (ccPrevState);
                    }
                } else {
                    // saving a full profile
                    int retCode = toSave->pparams->save (fname);

                    if (retCode) {
                        writeFailed(dialog, fname);
                    } else {
                        done = true;
                        bool ccPrevState = changeconn.block(true);
                        profileStore.parseProfiles();
                        changeconn.block (ccPrevState);
                    }
                }
            } else {
                done = true;
            }
        } else {
            done = true;
        }
    } while (!done);

    return;
}

/*
 * Copy the actual full profile to the clipboard
 */
void ProfilePanel::copy_clicked (GdkEventButton* event)
{

    if (event->button != 1) {
        return;
    }

    const PartialProfile* toSave;

    if (isCustomSelected()) {
        toSave = custom;
    } else if (isLastSavedSelected()) {
        toSave = lastsaved;
    } else {
        const ProfileStoreEntry* entry = profiles->getSelectedEntry();
        toSave = entry ? profileStore.getProfile (entry) : nullptr;
    }

    // toSave has to be a complete procparams
    if (toSave) {
        if (event->state & Gdk::CONTROL_MASK) {
            // opening the partial paste dialog window
            partialProfileDlg->set_title(M("PROFILEPANEL_COPYPPASTE"));
            int i = partialProfileDlg->run();
            partialProfileDlg->hide();

            if (i != Gtk::RESPONSE_OK) {
                return;
            }

            // saving a partial profile
            PartialProfile ppTemp(true);
            partialProfileDlg->applyPaste (ppTemp.pparams, ppTemp.pedited, toSave->pparams, toSave->pedited);
            clipboard.setPartialProfile(ppTemp);
            ppTemp.deleteInstance();
        } else {
            clipboard.setProcParams (*toSave->pparams);
        }
    }

    return;
}

/*
 * Load a potentially partial profile
 */
void ProfilePanel::load_clicked (GdkEventButton* event)
{

    if (event->button != 1) {
        return;
    }

    Gtk::FileChooserDialog dialog (getToplevelWindow (this), M("PROFILEPANEL_LOADDLGLABEL"), Gtk::FILE_CHOOSER_ACTION_OPEN);
    bindCurrentFolder (dialog, options.loadSaveProfilePath);

    //Add the user's default (or global if multiuser=false) profile path to the Shortcut list
    try {
        dialog.add_shortcut_folder(options.getPreferredProfilePath());
    } catch (Glib::Error&) {}

    //Add the image's path to the Shortcut list
    try {
        dialog.add_shortcut_folder(imagePath);
    } catch (Glib::Error&) {}

    //Add response buttons the the dialog:
    dialog.add_button(M("GENERAL_CANCEL"), Gtk::RESPONSE_CANCEL);
    dialog.add_button(M("GENERAL_OPEN"), Gtk::RESPONSE_OK);

    //Add filters, so that only certain file types can be selected:

    Glib::RefPtr<Gtk::FileFilter> filter_pp = Gtk::FileFilter::create();
    filter_pp->set_name(M("FILECHOOSER_FILTER_PP"));
    filter_pp->add_pattern("*" + paramFileExtension);
    dialog.add_filter(filter_pp);

    Glib::RefPtr<Gtk::FileFilter> filter_any = Gtk::FileFilter::create();
    filter_any->set_name(M("FILECHOOSER_FILTER_ANY"));
    filter_any->add_pattern("*");
    dialog.add_filter(filter_any);

    int result = dialog.run();
    dialog.hide();

    if (result == Gtk::RESPONSE_OK) {
        Glib::ustring fname = dialog.get_filename();

        if (event->state & Gdk::CONTROL_MASK) {
            // opening the partial paste dialog window
            partialProfileDlg->set_title(M("PROFILEPANEL_LOADPPASTE"));
            int i = partialProfileDlg->run();
            partialProfileDlg->hide();

            if (i != Gtk::RESPONSE_OK) {
                return;
            }
        }

        bool customCreated = false;

        if (!custom) {
            custom = new PartialProfile (true);
            customCreated = true;
        }

        ProcParams pp;
        ParamsEdited pe;
        int err = pp.load (fname, &pe);

        if (!err) {
            if (!customCreated && fillMode->get_active()) {
                custom->pparams->setDefaults();
            }

            custom->set(true);

            bool prevState = changeconn.block(true);
            Gtk::TreeIter newEntry = addCustomRow();
            profiles->set_active (newEntry);
            currRow = profiles->get_active();
            changeconn.block(prevState);

            // Now we have procparams initialized to default if fillMode is on
            // and paramsedited initialized to default in all cases

            if (event->state & Gdk::CONTROL_MASK)
                // custom.pparams = loadedFile.pparams filtered by ( loadedFile.pedited & partialPaste.pedited )
            {
                partialProfileDlg->applyPaste (custom->pparams, !fillMode->get_active() ? custom->pedited : nullptr, &pp, &pe);
            } else {
                // custom.pparams = loadedFile.pparams filtered by ( loadedFile.pedited )
                pe.combine(*custom->pparams, pp, true);

                if (!fillMode->get_active()) {
                    *custom->pedited = pe;
                }
            }

            changeTo (custom, M("PROFILEPANEL_PFILE"));
        } else if (customCreated) {
            // we delete custom
            custom->deleteInstance();
            delete custom;
            custom = nullptr;
        }
    }

    return;
}

/*
 * Paste a full profile from the clipboard
 */
void ProfilePanel::paste_clicked (GdkEventButton* event)
{

    if (event->button != 1) {
        return;
    }

    if (!clipboard.hasProcParams()) {
        return;
    }

    if (event->state & Gdk::CONTROL_MASK) {
        partialProfileDlg->set_title(M("PROFILEPANEL_PASTEPPASTE"));
        int i = partialProfileDlg->run();
        partialProfileDlg->hide();

        if (i != Gtk::RESPONSE_OK) {
            return;
        }
    }

    bool prevState = changeconn.block(true);

    if (!custom) {
        custom = new PartialProfile (true);

        if (isLastSavedSelected()) {
            *custom->pparams = *lastsaved->pparams;
        } else {
            const ProfileStoreEntry* entry = profiles->getSelectedEntry();

            if (entry) {
                const PartialProfile* partProfile = profileStore.getProfile (entry);
                *custom->pparams = *partProfile->pparams;
            }
        }

        profiles->set_active (addCustomRow());
        currRow = profiles->get_active();
    } else {
        if (fillMode->get_active()) {
            custom->pparams->setDefaults();
        } else if (!isCustomSelected ()) {
            if (isLastSavedSelected()) {
                *custom->pparams = *lastsaved->pparams;
            } else {
                const ProfileStoreEntry* entry = profiles->getSelectedEntry();

                if (entry) {
                    const PartialProfile* partProfile = profileStore.getProfile (entry);
                    *custom->pparams = *partProfile->pparams;
                }
            }
        }

        profiles->set_active(getCustomRow());
        currRow = profiles->get_active();
    }

    custom->pedited->set(true);

    changeconn.block(prevState);

    // Now we have procparams initialized to default if fillMode is on
    // and paramsedited initialized to default in all cases

    ProcParams pp = clipboard.getProcParams ();

    if (clipboard.hasPEdited()) {
        ParamsEdited pe = clipboard.getParamsEdited();

        if (event->state & Gdk::CONTROL_MASK)
            // custom.pparams = clipboard.pparams filtered by ( clipboard.pedited & partialPaste.pedited )
        {
            partialProfileDlg->applyPaste (custom->pparams, !fillMode->get_active() ? custom->pedited : nullptr, &pp, &pe);
        } else {
            // custom.pparams = clipboard.pparams filtered by ( clipboard.pedited )
            pe.combine(*custom->pparams, pp, true);

            if (!fillMode->get_active()) {
                *custom->pedited = pe;
            }
        }
    } else {
        if (event->state & Gdk::CONTROL_MASK)
            // custom.pparams = clipboard.pparams filtered by ( partialPaste.pedited )
        {
            partialProfileDlg->applyPaste (custom->pparams, nullptr, &pp, nullptr);
        } else {
            // custom.pparams = clipboard.pparams non filtered
            *custom->pparams = pp;
        }
    }

    changeTo (custom, M("HISTORY_FROMCLIPBOARD"));
    return;
}

void ProfilePanel::changeTo (const PartialProfile* newpp, Glib::ustring profname)
{

    if (!newpp) {
        return;
    }

    if (tpc) {
        tpc->profileChange (newpp, EvProfileChanged, profname);
    }
}

void ProfilePanel::selection_changed ()
{

    if (isCustomSelected()) {
        if (!dontupdate) {
            changeTo (custom, Glib::ustring ("(" + M("PROFILEPANEL_PCUSTOM") + ")"));
        }
    } else if (isLastSavedSelected()) {
        changeTo (lastsaved, Glib::ustring ("(" + M("PROFILEPANEL_PLASTSAVED") + ")"));
    } else {
        const ProfileStoreEntry *pse = profiles->getSelectedEntry();

        if (pse->type == PSET_FOLDER) {
            // this entry is invalid, restoring the old value
            bool ccPrevState = changeconn.block(true);
            profiles->set_active(currRow);
            changeconn.block(ccPrevState);
            dontupdate = false;
            return;
        } else {
            currRow = profiles->get_active();
        }

        const PartialProfile* s = profileStore.getProfile (pse);

        if (s) {
            if (fillMode->get_active() && s->pedited) {
                ParamsEdited pe(true);
                PartialProfile s2(s->pparams, &pe, false);
                changeTo (&s2, pse->label + "+");
            } else {
                changeTo (s, pse->label);
            }
        }
    }

    dontupdate = false;
}

void ProfilePanel::procParamsChanged (rtengine::procparams::ProcParams* p, rtengine::ProcEvent ev, Glib::ustring descr, ParamsEdited* paramsEdited)
{

    // to prevent recursion, filter out the events caused by the profilepanel
    if (ev == EvProfileChanged || ev == EvPhotoLoaded) {
        return;
    }

    if (!isCustomSelected()) {
        dontupdate = true;

        if (!custom) {
            custom = new PartialProfile (true);
            custom->set(true);
            profiles->set_active (addCustomRow());
            currRow = profiles->get_active();
        } else {
            profiles->set_active(getCustomRow());
            currRow = profiles->get_active();
        }
    }

    *custom->pparams = *p;
}

/** @brief Initialize the Profile panel with a default profile, overridden by the last saved profile if provided
 *
 * The file tree has already been created on object's construction. We add here the Custom, LastSaved and/or Internal item.
 *
 * @param profileFullPath   full path of the profile; must start by the virtual root (${G} or ${U}, and without suffix
 * @param lastSaved         pointer to the last saved ProcParam; may be NULL
 */
void ProfilePanel::initProfile (const Glib::ustring& profileFullPath, ProcParams* lastSaved)
{

    const ProfileStoreEntry *pse = nullptr;
    const PartialProfile *defprofile = nullptr;

    bool ccPrevState = changeconn.block(true);

    if (custom) {
        custom->deleteInstance();
        delete custom;
        custom = nullptr;
    }

    if (lastsaved) {
        lastsaved->deleteInstance();
        delete lastsaved;
        lastsaved = nullptr;
    }

    if (lastSaved) {
        ParamsEdited* pe = new ParamsEdited(true);
        // copying the provided last saved profile to ProfilePanel::lastsaved
        lastsaved = new PartialProfile(lastSaved, pe);
    }

    // update the content of the combobox; will add 'custom' and 'lastSaved' if necessary
    updateProfileList();

    Gtk::TreeIter lasSavedEntry;

    // adding the Last Saved combobox entry, if needed
    if (lastsaved) {
        defprofile = lastsaved;
        lasSavedEntry = getLastSavedRow();
    }

    if (!(pse = profileStore.findEntryFromFullPath(profileFullPath))) {
        // entry not found, pse = the Internal ProfileStoreEntry
        pse = profileStore.getInternalDefaultPSE();
    }

    defprofile = profileStore.getProfile (pse);

    // selecting the "Internal" entry
    profiles->setInternalEntry ();
    currRow = profiles->get_active();

    if (lastsaved) {
        if (lasSavedEntry) {
            profiles->set_active (lasSavedEntry);
        }

        currRow = profiles->get_active();

        if (tpc) {
            tpc->setDefaults   (lastsaved->pparams);
            tpc->profileChange (lastsaved, EvPhotoLoaded, profiles->getSelectedEntry()->label);
        }
    } else {
        if (pse) {
            profiles->setActiveRowFromEntry(pse);
            currRow = profiles->get_active();
        }

        if (tpc) {
            tpc->setDefaults   (defprofile->pparams);
            tpc->profileChange (defprofile, EvPhotoLoaded, profiles->getSelectedEntry()->label);
        }
    }

    changeconn.block (ccPrevState);
}

void ProfilePanel::setInitialFileName (const Glib::ustring& filename)
{
    lastFilename = Glib::path_get_basename(filename) + paramFileExtension;
    imagePath = Glib::path_get_dirname(filename);
}

void ProfilePanel::profileFillModeToggled()
{
    if (fillMode->get_active()) {
        // The button is pressed, we'll use the profileFillModeOnImage
        fillMode->set_image(*profileFillModeOnImage);
    } else {
        // The button is released, we'll use the profileFillModeOffImage
        fillMode->set_image(*profileFillModeOffImage);
    }
}

void ProfilePanel::writeOptions()
{
    options.filledProfile = fillMode->get_active();
}
<|MERGE_RESOLUTION|>--- conflicted
+++ resolved
@@ -39,19 +39,12 @@
     delete partialProfileDlg;
 }
 
-<<<<<<< HEAD
-ProfilePanel::ProfilePanel () : storedPProfile(NULL), lastFilename(""), imagePath("")
+ProfilePanel::ProfilePanel () : storedPProfile(nullptr), lastFilename(""), imagePath("")
 {
 
     set_name("ProfilePanel");
 
-    tpc = NULL;
-=======
-ProfilePanel::ProfilePanel (bool readOnly) : storedPProfile(nullptr), lastFilename(""), imagePath("")
-{
-
     tpc = nullptr;
->>>>>>> 3a346d91
 
     profileFillModeOnImage  = new RTImage("profile-filled.png");
     profileFillModeOffImage = new RTImage("profile-partial.png");
