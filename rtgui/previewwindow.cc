--- conflicted
+++ resolved
@@ -111,21 +111,13 @@
 bool PreviewWindow::on_draw(const ::Cairo::RefPtr< Cairo::Context> &cr)
 {
 
-<<<<<<< HEAD
-    if (backBuffer) {
-        int bufferW, bufferH;
-        bufferW = backBuffer->getWidth();
-        bufferH = backBuffer->getHeight();
-=======
     if (!backBuffer) {
         return true;
     }
 
-    Glib::RefPtr<Gdk::Window> window = get_window();
->>>>>>> a1e2fda5
-
     int bufferW, bufferH;
-    backBuffer->get_size (bufferW, bufferH);
+    bufferW = backBuffer->getWidth();
+    bufferH = backBuffer->getHeight();
 
     if (!mainCropWin && imageArea) {
         mainCropWin = imageArea->getMainCropWindow ();
@@ -135,40 +127,14 @@
         }
     }
 
-<<<<<<< HEAD
-        backBuffer->copySurface(cr, NULL);
-
-        if (mainCropWin && zoom > 0.0) {
-            if(mainCropWin->getZoom() > mainCropWin->cropHandler.getFitZoom()) {
-                int x, y, w, h;
-                getObservedFrameArea (x, y, w, h);
-                double rectX = x + 0.5;
-                double rectY = y + 0.5;
-                double rectW = std::min(w, (int)(imgW - (x - imgX) - 1));
-                double rectH = std::min(h, (int)(imgH - (y - imgY) - 1));
-
-                // draw a black "shadow" line
-                cr->set_source_rgba (0.0, 0.0, 0.0, 0.65);
-                cr->set_line_width (1.);
-                cr->set_line_join(Cairo::LINE_JOIN_MITER);
-                cr->rectangle (rectX + 1., rectY + 1, rectW, rectH);
-                cr->stroke ();
-
-                // draw a "frame" line. Color of frame line can be set in preferences
-                cr->set_source_rgba(options.navGuideBrush[0], options.navGuideBrush[1], options.navGuideBrush[2], options.navGuideBrush[3]); //( 1.0, 1.0, 1.0, 1.0);
-                cr->rectangle (rectX, rectY, rectW, rectH);
-                cr->stroke ();
-            }
-=======
     if ((get_width() != bufferW && get_height() != bufferH) || needsUpdate) {
         needsUpdate = false;
         updatePreviewImage ();
     }
 
-    window->draw_drawable (get_style()->get_base_gc(Gtk::STATE_NORMAL), backBuffer, 0, 0, 0, 0, -1, -1);
+    backBuffer->copySurface(cr, NULL);
 
     if (mainCropWin && zoom > 0.0) {
-        Cairo::RefPtr<Cairo::Context> cr = get_window()->create_cairo_context();
         int x, y, w, h;
         getObservedFrameArea (x, y, w, h);
         if (x>imgX || y>imgY || w < imgW || h < imgH) {
@@ -179,7 +145,8 @@
 
             // draw a black "shadow" line
             cr->set_source_rgba (0.0, 0.0, 0.0, 0.65);
-            cr->set_line_width (1);
+            cr->set_line_width (1.);
+            cr->set_line_join(Cairo::LINE_JOIN_MITER);
             cr->rectangle (rectX + 1., rectY + 1, rectW, rectH);
             cr->stroke ();
 
@@ -187,7 +154,6 @@
             cr->set_source_rgba(options.navGuideBrush[0], options.navGuideBrush[1], options.navGuideBrush[2], options.navGuideBrush[3]); //( 1.0, 1.0, 1.0, 1.0);
             cr->rectangle (rectX, rectY, rectW, rectH);
             cr->stroke ();
->>>>>>> a1e2fda5
         }
     }
 
@@ -237,16 +203,9 @@
         return true;
     }
 
-<<<<<<< HEAD
-
-    if(mainCropWin->getZoom() > mainCropWin->cropHandler.getFitZoom()) {
-        int x, y, w, h;
-        getObservedFrameArea (x, y, w, h);
-=======
     int x, y, w, h;
     getObservedFrameArea (x, y, w, h);
     if (x>imgX || y>imgY || w < imgW || h < imgH) {
->>>>>>> a1e2fda5
         bool inside = event->x > x - 6 && event->x < x + w - 1 + 6 && event->y > y - 6 && event->y < y + h - 1 + 6;
         bool moreInside = event->x > x + 6 && event->x < x + w - 1 - 6 && event->y > y + 6 && event->y < y + h - 1 - 6;
 
@@ -267,7 +226,7 @@
             CursorManager::setWidgetCursor(get_window(), cursor_type);
         }
     }
-    
+
     return true;
 }
 
