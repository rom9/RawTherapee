--- conflicted
+++ resolved
@@ -1316,7 +1316,6 @@
 
 void Retinex::trimValues (rtengine::procparams::ProcParams* pp)
 {
-<<<<<<< HEAD
     str->trimValue (pp->retinex.str);
     scal->trimValue (pp->retinex.scal);
     iter->trimValue (pp->retinex.iter);
@@ -1329,29 +1328,10 @@
     limd->trimValue (pp->retinex.limd);
     highl->trimValue (pp->retinex.highl);
     baselog->trimValue (pp->retinex.baselog);
-//    grbl->trimValue(pp->retinex.grbl);
     gam->trimValue (pp->retinex.gam);
     slope->trimValue (pp->retinex.slope);
     highlights->trimValue (pp->retinex.highlights);
     shadows->trimValue (pp->retinex.shadows);
-=======
-    str->trimValue(pp->retinex.str);
-    scal->trimValue(pp->retinex.scal);
-    iter->trimValue(pp->retinex.iter);
-    grad->trimValue(pp->retinex.grad);
-    grads->trimValue(pp->retinex.grads);
-    neigh->trimValue(pp->retinex.neigh);
-    gain->trimValue(pp->retinex.gain);
-    offs->trimValue(pp->retinex.offs);
-    vart->trimValue(pp->retinex.vart);
-    limd->trimValue(pp->retinex.limd);
-    highl->trimValue(pp->retinex.highl);
-    baselog->trimValue(pp->retinex.baselog);
-    gam->trimValue(pp->retinex.gam);
-    slope->trimValue(pp->retinex.slope);
-    highlights->trimValue(pp->retinex.highlights);
-    shadows->trimValue(pp->retinex.shadows);
->>>>>>> 180959fa
 
 
 }
