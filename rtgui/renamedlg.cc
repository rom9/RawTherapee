--- conflicted
+++ resolved
@@ -22,11 +22,7 @@
 #include "rtimage.h"
 
 RenameDialog::RenameDialog (Gtk::Window* parent)
-<<<<<<< HEAD
-    : Gtk::Dialog (M("FILEBROWSER_RENAMEDLGLABEL"), *parent, true), p(parent), imageData(NULL)
-=======
-    : Gtk::Dialog (M("FILEBROWSER_RENAMEDLGLABEL"), *parent, true, true), p(parent), imageData(nullptr)
->>>>>>> 3a346d91
+    : Gtk::Dialog (M("FILEBROWSER_RENAMEDLGLABEL"), *parent, true), p(parent), imageData(nullptr)
 {
 
     Gtk::Table* names = Gtk::manage (new Gtk::Table (2, 2));
