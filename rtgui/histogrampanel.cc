/*
 *  This file is part of RawTherapee.
 *
 *  Copyright (c) 2004-2010 Gabor Horvath <hgabor@rawtherapee.com>
 *
 *  RawTherapee is free software: you can redistribute it and/or modify
 *  it under the terms of the GNU General Public License as published by
 *  the Free Software Foundation, either version 3 of the License, or
 *  (at your option) any later version.
 *
 *  RawTherapee is distributed in the hope that it will be useful,
 *  but WITHOUT ANY WARRANTY; without even the implied warranty of
 *  MERCHANTABILITY or FITNESS FOR A PARTICULAR PURPOSE.  See the
 *  GNU General Public License for more details.
 *
 *  You should have received a copy of the GNU General Public License
 *  along with RawTherapee.  If not, see <http://www.gnu.org/licenses/>.
 */
#include "histogrampanel.h"
#include "multilangmgr.h"
#include "guiutils.h"
#include "options.h"
#include <cstring>
#include <cmath>
#include "../rtengine/LUT.h"
#include "rtimage.h"
#include "../rtengine/improccoordinator.h"
#include "../rtengine/color.h"
#include "../rtengine/opthelper.h"
#include "../rtengine/iccstore.h"

using namespace rtengine;

extern Options options;


//
//
// HistogramPanel
HistogramPanel::HistogramPanel ()
{
    setExpandAlignProperties(this, true, true, Gtk::ALIGN_FILL, Gtk::ALIGN_FILL);
    set_name("HistogramPanel");

    histogramArea = Gtk::manage (new HistogramArea (this));
    setExpandAlignProperties(histogramArea, true, true, Gtk::ALIGN_FILL, Gtk::ALIGN_FILL);

    histogramRGBArea = Gtk::manage (new HistogramRGBArea ());
    setExpandAlignProperties(histogramRGBArea, true, false, Gtk::ALIGN_FILL, Gtk::ALIGN_END);
    histogramRGBArea->show();

    // connecting the two childs
    histogramArea->signal_factor_changed().connect( sigc::mem_fun(*histogramRGBArea, &HistogramRGBArea::factorChanged) );

    gfxGrid = Gtk::manage (new Gtk::Grid ());
    gfxGrid->set_orientation(Gtk::ORIENTATION_VERTICAL);
    gfxGrid->set_row_spacing(1);
    gfxGrid->set_column_spacing(1);
    histogramRGBArea->setParent(gfxGrid);
    gfxGrid->add(*histogramArea);

    if (options.histogramBar) {
        gfxGrid->add (*histogramRGBArea);
    }

    redImage   = new RTImage ("histogram-red-on-small.png");
    greenImage = new RTImage ("histogram-green-on-small.png");
    blueImage  = new RTImage ("histogram-blue-on-small.png");
    valueImage = new RTImage ("histogram-silver-on-small.png");
    chroImage  = new RTImage ("histogram-gold-on-small.png");
    rawImage   = new RTImage ("histogram-bayer-on-small.png");
    barImage   = new RTImage ("histogram-bar-on-small.png");

    redImage_g   = new RTImage ("histogram-red-off-small.png");
    greenImage_g = new RTImage ("histogram-green-off-small.png");
    blueImage_g  = new RTImage ("histogram-blue-off-small.png");
    valueImage_g = new RTImage ("histogram-silver-off-small.png");
    chroImage_g  = new RTImage ("histogram-gold-off-small.png");
    rawImage_g   = new RTImage ("histogram-bayer-off-small.png");
    barImage_g   = new RTImage ("histogram-bar-off-small.png");

    mode0Image  = new RTImage ("histogram-mode-linear-small.png");
    mode1Image  = new RTImage ("histogram-mode-logx-small.png");
    mode2Image  = new RTImage ("histogram-mode-logxy-small.png");

    showRed   = Gtk::manage (new Gtk::ToggleButton ());
    showGreen = Gtk::manage (new Gtk::ToggleButton ());
    showBlue  = Gtk::manage (new Gtk::ToggleButton ());
    showValue = Gtk::manage (new Gtk::ToggleButton ());
    showChro  = Gtk::manage (new Gtk::ToggleButton ());
    showRAW   = Gtk::manage (new Gtk::ToggleButton ());
    showMode  = Gtk::manage (new Gtk::Button ());
    showBAR   = Gtk::manage (new Gtk::ToggleButton ());

    showRed->set_name("histButton");
    showRed->set_can_focus(false);
    showGreen->set_name("histButton");
    showGreen->set_can_focus(false);
    showBlue->set_name("histButton");
    showBlue->set_can_focus(false);
    showValue->set_name("histButton");
    showValue->set_can_focus(false);
    showChro->set_name("histButton");
    showChro->set_can_focus(false);
    showRAW->set_name("histButton");
    showRAW->set_can_focus(false);
    showMode->set_name("histButton");
    showMode->set_can_focus(false);
    showBAR->set_name("histButton");
    showBAR->set_can_focus(false);

    showRed->set_relief (Gtk::RELIEF_NONE);
    showGreen->set_relief (Gtk::RELIEF_NONE);
    showBlue->set_relief (Gtk::RELIEF_NONE);
    showValue->set_relief (Gtk::RELIEF_NONE);
    showChro->set_relief (Gtk::RELIEF_NONE);
    showRAW->set_relief (Gtk::RELIEF_NONE);
    showMode->set_relief (Gtk::RELIEF_NONE);
    showBAR->set_relief (Gtk::RELIEF_NONE);

    showRed->set_tooltip_text   (M("HISTOGRAM_TOOLTIP_R"));
    showGreen->set_tooltip_text (M("HISTOGRAM_TOOLTIP_G"));
    showBlue->set_tooltip_text  (M("HISTOGRAM_TOOLTIP_B"));
    showValue->set_tooltip_text (M("HISTOGRAM_TOOLTIP_L"));
    showChro->set_tooltip_text  (M("HISTOGRAM_TOOLTIP_CHRO"));
    showRAW->set_tooltip_text   (M("HISTOGRAM_TOOLTIP_RAW"));
    showMode->set_tooltip_text  (M("HISTOGRAM_TOOLTIP_MODE"));
    showBAR->set_tooltip_text   (M("HISTOGRAM_TOOLTIP_BAR"));

    buttonGrid = Gtk::manage (new Gtk::Grid ());
    buttonGrid->set_orientation(Gtk::ORIENTATION_VERTICAL);
    showRed->set_active   (options.histogramRed);
    showGreen->set_active (options.histogramGreen);
    showBlue->set_active  (options.histogramBlue);
    showValue->set_active (options.histogramLuma);
    showChro->set_active  (options.histogramChroma);
    showRAW->set_active   (options.histogramRAW);
    // no showMode->set_active(), as it's not a ToggleButton
    showBAR->set_active   (options.histogramBar);

    showRed->set_image   (showRed->get_active()   ? *redImage   : *redImage_g);
    showGreen->set_image (showGreen->get_active() ? *greenImage : *greenImage_g);
    showBlue->set_image  (showBlue->get_active()  ? *blueImage  : *blueImage_g);
    showValue->set_image (showValue->get_active() ? *valueImage : *valueImage_g);
    showChro->set_image  (showChro->get_active()   ? *chroImage : *chroImage_g);
    showRAW->set_image   (showRAW->get_active()   ? *rawImage   : *rawImage_g);
    if (options.histogramDrawMode == 0)
        showMode->set_image(*mode0Image);
    else if (options.histogramDrawMode == 1)
        showMode->set_image(*mode1Image);
    else
        showMode->set_image(*mode2Image);
    showBAR->set_image   (showBAR->get_active()   ? *barImage   : *barImage_g);

    setExpandAlignProperties(showRed  , false, false, Gtk::ALIGN_START, Gtk::ALIGN_CENTER);
    setExpandAlignProperties(showGreen, false, false, Gtk::ALIGN_START, Gtk::ALIGN_CENTER);
    setExpandAlignProperties(showBlue , false, false, Gtk::ALIGN_START, Gtk::ALIGN_CENTER);
    setExpandAlignProperties(showValue, false, false, Gtk::ALIGN_START, Gtk::ALIGN_CENTER);
    setExpandAlignProperties(showChro , false, false, Gtk::ALIGN_START, Gtk::ALIGN_CENTER);
    setExpandAlignProperties(showRAW  , false, false, Gtk::ALIGN_START, Gtk::ALIGN_CENTER);
    setExpandAlignProperties(showMode , false, false, Gtk::ALIGN_START, Gtk::ALIGN_CENTER);
    setExpandAlignProperties(showBAR  , false, false, Gtk::ALIGN_START, Gtk::ALIGN_CENTER);

    showRed->signal_toggled().connect( sigc::mem_fun(*this, &HistogramPanel::red_toggled), showRed );
    showGreen->signal_toggled().connect( sigc::mem_fun(*this, &HistogramPanel::green_toggled), showGreen );
    showBlue->signal_toggled().connect( sigc::mem_fun(*this, &HistogramPanel::blue_toggled), showBlue );
    showValue->signal_toggled().connect( sigc::mem_fun(*this, &HistogramPanel::value_toggled), showValue );
    showChro->signal_toggled().connect( sigc::mem_fun(*this, &HistogramPanel::chro_toggled), showChro );
    showRAW->signal_toggled().connect( sigc::mem_fun(*this, &HistogramPanel::raw_toggled), showRAW );
    showMode->signal_released().connect( sigc::mem_fun(*this, &HistogramPanel::mode_released), showMode );
    showBAR->signal_toggled().connect( sigc::mem_fun(*this, &HistogramPanel::bar_toggled), showBAR );

    buttonGrid->add (*showRed);
    buttonGrid->add (*showGreen);
    buttonGrid->add (*showBlue);
    buttonGrid->add (*showValue);
    buttonGrid->add (*showChro);
    buttonGrid->add (*showRAW);
    buttonGrid->add (*showMode);
    buttonGrid->add (*showBAR);

    // Put the button vbox next to the window's border to be less disturbing
    if (options.histogramPosition == 1) {
        add (*buttonGrid);
        add (*gfxGrid);
    } else {
        add (*gfxGrid);
        add (*buttonGrid);
    }

    show_all ();

    rconn = signal_size_allocate().connect( sigc::mem_fun(*this, &HistogramPanel::resized) );
}

HistogramPanel::~HistogramPanel ()
{
    delete redImage;
    delete greenImage;
    delete blueImage;
    delete valueImage;
    delete chroImage;
    delete rawImage;
    delete mode0Image;
    delete mode1Image;
    delete mode2Image;
    delete barImage;

    delete redImage_g;
    delete greenImage_g;
    delete blueImage_g;
    delete valueImage_g;
    delete chroImage_g;
    delete rawImage_g;
    delete barImage_g;

}

void HistogramPanel::resized (Gtk::Allocation& req)
{

    histogramArea->updateBackBuffer ();
    histogramArea->queue_draw ();

    // set histogramRGBArea invalid;
    histogramRGBArea->updateBackBuffer(-1, -1, -1);
    histogramRGBArea->queue_draw ();

    // Store current height of the histogram
    options.histogramHeight = get_height();

}

void HistogramPanel::red_toggled ()
{
    showRed->set_image(showRed->get_active() ? *redImage : *redImage_g);
    rgbv_toggled();
}
void HistogramPanel::green_toggled ()
{
    showGreen->set_image(showGreen->get_active() ? *greenImage : *greenImage_g);
    rgbv_toggled();
}
void HistogramPanel::blue_toggled ()
{
    showBlue->set_image(showBlue->get_active() ? *blueImage : *blueImage_g);
    rgbv_toggled();
}
void HistogramPanel::value_toggled ()
{
    removeIfThere(showValue, valueImage, false);
    removeIfThere(showValue, valueImage_g, false);
    showValue->set_image(showValue->get_active() ? *valueImage : *valueImage_g);
    rgbv_toggled();
}
void HistogramPanel::chro_toggled ()
{
    removeIfThere(showChro, chroImage, false);
    removeIfThere(showChro, chroImage_g, false);
    showChro->set_image(showChro->get_active() ? *chroImage : *chroImage_g);
    rgbv_toggled();
}

void HistogramPanel::raw_toggled ()
{
    if (showRAW->get_active()) {
        showRAW->set_image(*rawImage);
        showValue->set_sensitive(false);
        showChro->set_sensitive(false);
    } else {
        showRAW->set_image(*rawImage_g);
        showValue->set_sensitive(true);
        showChro->set_sensitive(true);
    }

    rgbv_toggled();
}

void HistogramPanel::mode_released ()
{
    options.histogramDrawMode = (options.histogramDrawMode + 1) % 3;
    if (options.histogramDrawMode == 0)
        showMode->set_image(*mode0Image);
    else if (options.histogramDrawMode == 1)
        showMode->set_image(*mode1Image);
    else
        showMode->set_image(*mode2Image);
    rgbv_toggled();
}

void HistogramPanel::bar_toggled ()
{
    showBAR->set_image(showBAR->get_active() ? *barImage : *barImage_g);
    rgbv_toggled();
}

void HistogramPanel::rgbv_toggled ()
{
    // Update Display
    histogramArea->updateOptions (showRed->get_active(), showGreen->get_active(), showBlue->get_active(), showValue->get_active(), showChro->get_active(), showRAW->get_active(), options.histogramDrawMode);
    histogramArea->queue_draw ();

    histogramRGBArea->updateOptions (showRed->get_active(), showGreen->get_active(), showBlue->get_active(), showValue->get_active(), showChro->get_active(), showRAW->get_active(), showBAR->get_active());
    histogramRGBArea->updateBackBuffer (0, 0, 0);
    histogramRGBArea->queue_draw ();
}

void HistogramPanel::setHistRGBInvalid ()
{
    // do something to un-show vertical bars
    histogramRGBArea->updateBackBuffer(-1, -1, -1);
    histogramRGBArea->queue_draw ();
}

void HistogramPanel::pointerMoved (bool validPos, const Glib::ustring &profile, const Glib::ustring &profileW, int x, int y, int r, int g, int b, bool isRaw)
{

    if (!validPos) {
        // do something to un-show vertical bars
        histogramRGBArea->updateBackBuffer(-1, -1, -1);
    } else {
        // do something to show vertical bars
        histogramRGBArea->updateBackBuffer(r, g, b, profile, profileW);
    }
    histogramRGBArea->queue_draw ();
}

/*
 * Move the vertical button bar to the right side
 * only allowed values for align are Gtk::POS_LEFT and Gtk::POS_RIGHT
 */
void HistogramPanel::reorder (Gtk::PositionType align)
{
    if (align == Gtk::POS_LEFT) {
        gfxGrid->reference();
        removeIfThere(this, gfxGrid, false);
        add (*gfxGrid);
        gfxGrid->unreference();
    } else {
        buttonGrid->reference();
        removeIfThere(this, buttonGrid, false);
        add (*buttonGrid);
        buttonGrid->unreference();
    }
}

// DrawModeListener interface:
void HistogramPanel::toggleButtonMode ()
{
    if (options.histogramDrawMode == 0)
        showMode->set_image(*mode0Image);
    else if (options.histogramDrawMode == 1)
        showMode->set_image(*mode1Image);
    else
        showMode->set_image(*mode2Image);
}

//
//
//
// HistogramScaling
double HistogramScaling::log(double vsize, double val)
{
    //double factor = 10.0; // can be tuned if necessary - higher is flatter curve
    return vsize * std::log(factor / (factor + val)) / std::log(factor / (factor + vsize));
}

//
//
//
// HistogramRGBArea
HistogramRGBArea::HistogramRGBArea () :
    val(0), r(0), g(0), b(0), valid(false),
    needRed(options.histogramRed), needGreen(options.histogramGreen), needBlue(options.histogramBlue),
    needLuma(options.histogramLuma), needChroma(options.histogramChroma), rawMode(options.histogramRAW),
    showMode(options.histogramBar), barDisplayed(options.histogramBar), parent(nullptr)
{

    get_style_context()->add_class("drawingarea");
    set_name("HistogramRGBArea");

    harih = new HistogramRGBAreaIdleHelper;
    harih->harea = this;
    harih->destroyed = false;
    harih->pending = 0;
}

HistogramRGBArea::~HistogramRGBArea ()
{
    idle_register.destroy();

    if (harih->pending) {
        harih->destroyed = true;
    } else {
        delete harih;
    }
}


Gtk::SizeRequestMode HistogramRGBArea::get_request_mode_vfunc () const
{
    return Gtk::SIZE_REQUEST_HEIGHT_FOR_WIDTH;
}

void HistogramRGBArea::get_preferred_height_vfunc (int &minimum_height, int &natural_height) const
{
    int minimumWidth = 0;
    int naturalWidth = 0;
    get_preferred_width_vfunc(minimumWidth, naturalWidth);
    get_preferred_height_for_width_vfunc (minimumWidth, minimum_height, natural_height);
}

void HistogramRGBArea::get_preferred_width_vfunc (int &minimum_width, int &natural_width) const
{
    minimum_width = 60 * RTScalable::getScale();
    natural_width = 200 * RTScalable::getScale();
}

void HistogramRGBArea::get_preferred_height_for_width_vfunc (int width, int &minimum_height, int &natural_height) const
{
    int bHeight = width / 30;

    int s = RTScalable::getScale();

    if (bHeight > (10 * s)) {
        bHeight = 10 * s;
    } else if (bHeight < (5 * s)) {
        bHeight = 5 * s;
    }

    minimum_height = bHeight;
    natural_height = bHeight;
}

// unused?
void HistogramRGBArea::get_preferred_width_for_height_vfunc (int height, int &minimum_width, int &natural_width) const
{
    get_preferred_width_vfunc (minimum_width, natural_width);
}

bool HistogramRGBArea::getShow()
{
    return(showMode);
}

void HistogramRGBArea::updateBackBuffer (int r, int g, int b, const Glib::ustring &profile, const Glib::ustring &profileW)
{
    if (!get_realized () || !showMode || rawMode) {
        return;
    }

    // Mostly not necessary, but should be in some case
    GThreadLock lock; // All GUI access from idle_add callbacks or separate thread HAVE to be protected

    Glib::RefPtr<Gdk::Window> window = get_window();
    int winx, winy, winw, winh;
    window->get_geometry(winx, winy, winw, winh);

    double s = RTScalable::getScale();

    // This will create or update the size of the BackBuffer::surface
    setDrawRectangle(Cairo::FORMAT_ARGB32, 0, 0, winw, winh, true);

    if (surface)  {
        Cairo::RefPtr<Cairo::Context> cc = Cairo::Context::create(surface);
        Glib::RefPtr<Gtk::StyleContext> style = get_style_context();

        cc->set_source_rgba (0., 0., 0., 0.);
        cc->set_operator (Cairo::OPERATOR_CLEAR);
        cc->paint ();
        cc->set_operator (Cairo::OPERATOR_OVER);

        cc->set_antialias(Cairo::ANTIALIAS_NONE);
        cc->set_line_width (1.0 * s);

        if ( r != -1 && g != -1 && b != -1 ) {
            if (needRed) {
                // Red
                cc->set_source_rgb(1.0, 0.0, 0.0);
                if (options.histogramDrawMode < 2) {
                    cc->move_to(r * (winw - 1.) / 255.0 + 0.5*s, 0); // Rescaling seems needed to fit between boundaries of draw area
                    cc->line_to(r * (winw - 1.) / 255.0 + 0.5*s, winh - 0);
                } else {
                    cc->move_to(HistogramScaling::log (255, r) * (winw - 1.*s) / 255.0 + 0.5*s, 0);
                    cc->line_to(HistogramScaling::log (255, r) * (winw - 1.*s) / 255.0 + 0.5*s, winh - 0);
                }
                cc->stroke();
            }

            if (needGreen) {
                // Green
                cc->set_source_rgb(0.0, 1.0, 0.0);
                if (options.histogramDrawMode < 2) {
                    cc->move_to(g * (winw - 1.) / 255.0 + 0.5*s, 0);
                    cc->line_to(g * (winw - 1.) / 255.0 + 0.5*s, winh - 0);
                } else {
                    cc->move_to(HistogramScaling::log (255, g) * (winw - 1.) / 255.0 + 0.5*s, 0);
                    cc->line_to(HistogramScaling::log (255, g) * (winw - 1.) / 255.0 + 0.5*s, winh - 0);
                }
                cc->stroke();
            }

            if (needBlue) {
                // Blue
                cc->set_source_rgb(0.0, 0.0, 1.0);
                if (options.histogramDrawMode < 2) {
                    cc->move_to(b * (winw - 1.) / 255.0 + 0.5*s, 0);
                    cc->line_to(b * (winw - 1.) / 255.0 + 0.5*s, winh - 0);
                } else {
                    cc->move_to(HistogramScaling::log (255, b) * (winw - 1.) / 255.0 + 0.5*s, 0);
                    cc->line_to(HistogramScaling::log (255, b) * (winw - 1.) / 255.0 + 0.5*s, winh - 0);
                }
                cc->stroke();
            }

            if(needLuma || needChroma) {
                float Lab_L, Lab_a, Lab_b;
                rtengine::Color::rgb2lab01(profile, profileW, r / 255.f, g / 255.f, b / 255.f, Lab_L, Lab_a, Lab_b, options.rtSettings.HistogramWorking);

                if (needLuma) {
                    // Luma
                    cc->set_source_rgb(1.0, 1.0, 1.0);
                    if (options.histogramDrawMode < 2) {
                        cc->move_to(Lab_L * (winw - 3.*s) / 100.0 + 0.5*s, 0);
                        cc->line_to(Lab_L * (winw - 3.*s) / 100.0 + 0.5*s, winh - 0);
                    } else {
                        cc->move_to(HistogramScaling::log (100, Lab_L) * (winw - 1.) / 100.0 + 0.5*s, 0);
                        cc->line_to(HistogramScaling::log (100, Lab_L) * (winw - 1.) / 100.0 + 0.5*s, winh - 0);
                    }
                    cc->stroke();
                }

                if (needChroma) {
                    // Chroma
                    float chromaval = sqrt(Lab_a * Lab_a + Lab_b * Lab_b) / 1.8;
                    //  float chromaval = sqrt(Lab_a*Lab_a + Lab_b*Lab_b);
                    cc->set_source_rgb(0.9, 0.9, 0.0);
                    if (options.histogramDrawMode < 2) {
                        cc->move_to(chromaval * (winw - 1.) / 100.0 + 0.5*s, 0);
                        cc->line_to(chromaval * (winw - 1.) / 100.0 + 0.5*s, winh - 0);
                    } else {
                        cc->move_to(HistogramScaling::log (100, chromaval) * (winw - 1.) / 100.0 + 0.5*s, 0);
                        cc->line_to(HistogramScaling::log (100, chromaval) * (winw - 1.) / 100.0 + 0.5*s, winh - 0);
                    }
                    cc->stroke();
                }
            }
        }
    }

    setDirty(false);
}

void HistogramRGBArea::update (int valh, int rh, int  gh, int bh)
{

    if (valh) {
        val = valh;
        r = rh;
        g = gh;
        b = bh;
        valid = true;
    } else {
        valid = false;
    }

    harih->pending++;

    idle_register.add(
        [this]() -> bool
        {
            if (harih->destroyed) {
                if (harih->pending == 1) {
                    delete harih;
                } else {
                    --harih->pending;
                }

                return false;
            }

            harih->harea->updateBackBuffer(-1, -1, -1);
            harih->harea->queue_draw ();

            --harih->pending;

            return false;
        }
    );
}

void HistogramRGBArea::updateOptions (bool r, bool g, bool b, bool l, bool c, bool raw, bool bar)
{

    options.histogramRed    = needRed    = r;
    options.histogramGreen  = needGreen  = g;
    options.histogramBlue   = needBlue   = b;
    options.histogramLuma   = needLuma   = l;
    options.histogramChroma = needChroma = c;
    options.histogramRAW    = rawMode    = raw;
    options.histogramBar    = showMode   = bar;

    // Show/hide the RGB bar widget
    if (bar && !barDisplayed) {
        parent->add(*this);
        barDisplayed = true;
    } else if (!bar && barDisplayed) {
        removeIfThere(parent, this, false);
        barDisplayed = false;
    }

}

void HistogramRGBArea::on_realize ()
{

    Gtk::DrawingArea::on_realize();
    Glib::RefPtr<Gdk::Window> window = get_window();
    add_events(Gdk::BUTTON_PRESS_MASK);
}

bool HistogramRGBArea::on_draw(const ::Cairo::RefPtr< Cairo::Context> &cr)
{

    const Glib::RefPtr<Gtk::StyleContext> style = get_style_context();
    style->render_background(cr, 0, 0, get_width(), get_height());

    // on_realize & updateBackBuffer have to be called before
    if (surface) {
        if (isDirty()) { // not sure this could happen...
            updateBackBuffer(-1, -1, -1);
        }

        copySurface(cr, NULL);
    }

    style->render_frame (cr, 0, 0, get_width(), get_height());

    return true;
}

bool HistogramRGBArea::on_button_press_event (GdkEventButton* event)
{

    if (event->type == GDK_2BUTTON_PRESS && event->button == 1) {
        // do something?
    }

    return true;
}

void HistogramRGBArea::factorChanged (double newFactor)
{
	factor = newFactor;
}

//
//
//
// HistogramArea
HistogramArea::HistogramArea (DrawModeListener *fml) :
    valid(false), drawMode(options.histogramDrawMode), myDrawModeListener(fml),
    oldwidth(-1), oldheight(-1),
    needRed(options.histogramRed), needGreen(options.histogramGreen), needBlue(options.histogramBlue),
    needLuma(options.histogramLuma), needChroma(options.histogramChroma), rawMode(options.histogramRAW),
    isPressed(false), movingPosition(0.0)
{

    rhist(256);
    ghist(256);
    bhist(256);
    lhist(256);
    chist(256);

    get_style_context()->add_class("drawingarea");
    set_name("HistogramArea");

    haih = new HistogramAreaIdleHelper;
    haih->harea = this;
    haih->destroyed = false;
    haih->pending = 0;
}

HistogramArea::~HistogramArea ()
{
    idle_register.destroy();

    if (haih->pending) {
        haih->destroyed = true;
    } else {
        delete haih;
    }
}

Gtk::SizeRequestMode HistogramArea::get_request_mode_vfunc () const
{
    return Gtk::SIZE_REQUEST_CONSTANT_SIZE;
}

void HistogramArea::get_preferred_height_vfunc (int &minimum_height, int &natural_height) const
{

    minimum_height = 100 * RTScalable::getScale();
    natural_height = 200 * RTScalable::getScale();
}

void HistogramArea::get_preferred_width_vfunc (int &minimum_width, int &natural_width) const
{
<<<<<<< HEAD
    
    minimum_width = 200 * RTScalable::getScale();
    natural_width = 400 * RTScalable::getScale();
=======

    minimum_width = 200;
    natural_width = 400;
>>>>>>> f84a75de
}

void HistogramArea::get_preferred_height_for_width_vfunc (int width, int &minimum_height, int &natural_height) const
{

    minimum_height = 0;
    natural_height = 0;
}

void HistogramArea::get_preferred_width_for_height_vfunc (int height, int &minimum_width, int &natural_width) const
{
    get_preferred_width_vfunc (minimum_width, natural_width);
}

void HistogramArea::updateOptions (bool r, bool g, bool b, bool l, bool c, bool raw, int mode)
{

    options.histogramRed      = needRed    = r;
    options.histogramGreen    = needGreen  = g;
    options.histogramBlue     = needBlue   = b;
    options.histogramLuma     = needLuma   = l;
    options.histogramChroma   = needChroma = c;
    options.histogramRAW      = rawMode    = raw;
    options.histogramDrawMode = drawMode   = mode;

    updateBackBuffer ();
}

void HistogramArea::update(
    const LUTu& histRed,
    const LUTu& histGreen,
    const LUTu& histBlue,
    const LUTu& histLuma,
    const LUTu& histChroma,
    const LUTu& histRedRaw,
    const LUTu& histGreenRaw,
    const LUTu& histBlueRaw
)
{
    if (histRed) {
        rhist = histRed;
        ghist = histGreen;
        bhist = histBlue;
        lhist = histLuma;
        chist = histChroma;
        rhistRaw = histRedRaw;
        ghistRaw = histGreenRaw;
        bhistRaw = histBlueRaw;
        valid = true;
    } else {
        valid = false;
    }

    haih->pending++;

    // Can be done outside of the GUI thread
    idle_register.add(
        [this]() -> bool
        {
            if (haih->destroyed) {
                if (haih->pending == 1) {
                    delete haih;
                } else {
                    --haih->pending;
                }

                return false;
            }

            haih->harea->setDirty(true);
            haih->harea->updateBackBuffer();
            haih->harea->queue_draw();

            --haih->pending;

            return false;
        }
    );
}

void HistogramArea::updateBackBuffer ()
{

    if (!get_realized ()) {
        return;
    }

    Glib::RefPtr<Gdk::Window> window = get_window();
    int winx, winy, winw, winh;
    window->get_geometry(winx, winy, winw, winh);

    // This will create or update the size of the BackBuffer::surface
    setDrawRectangle(Cairo::FORMAT_ARGB32, 0, 0, winw, winh, true);

    Cairo::RefPtr<Cairo::Context> cr = Cairo::Context::create(surface);
    const Glib::RefPtr<Gtk::StyleContext> style = get_style_context();

    double s = RTScalable::getScale();

    // Setup drawing
    cr->set_source_rgba (0., 0., 0., 0.);
    cr->set_operator (Cairo::OPERATOR_CLEAR);
    cr->paint ();
    cr->set_operator (Cairo::OPERATOR_SOURCE);

    // Prepare drawing gridlines first
    cr->set_source_rgba (1., 1., 1., 0.25);
    cr->set_line_width (1.0 * s);
    cr->set_antialias(Cairo::ANTIALIAS_NONE);
    cr->set_line_join(Cairo::LINE_JOIN_MITER);
    cr->set_line_cap(Cairo::LINE_CAP_BUTT);
    std::valarray<double> ch_ds (1);
    ch_ds[0] = 4;
    cr->set_dash (ch_ds, 0);

    // determine the number of h-gridlines based on current h
    int nrOfHGridPartitions = (int)rtengine::min (16.0, pow (2.0, floor ((h - 100) / 250) + 2));
    int nrOfVGridPartitions = 8; // always show 8 stops (lines at 1,3,7,15,31,63,127)

    // draw vertical gridlines
    if (options.histogramDrawMode < 2) {
        for (int i = 1; i < nrOfVGridPartitions; i++) {
            cr->move_to ((pow(2.0,i) - 1) / 255.0 * w + 0.5, 0.);
            cr->line_to ((pow(2.0,i) - 1) / 255.0 * w + 0.5, h);
            cr->stroke ();
        }
    } else {
        for (int i = 1; i < nrOfVGridPartitions; i++) {
            cr->move_to (HistogramScaling::log (255, pow(2.0,i) - 1) / 255.0 * w + 0.5, 0.);
            cr->line_to (HistogramScaling::log (255, pow(2.0,i) - 1) / 255.0 * w + 0.5, h);
            cr->stroke ();
        }
    }

    // draw horizontal gridlines
    if (options.histogramDrawMode == 0) {
        for (int i = 1; i < nrOfHGridPartitions; i++) {
            cr->move_to (0., i * (double)h / nrOfHGridPartitions + 0.5);
            cr->line_to (w, i * (double)h / nrOfHGridPartitions + 0.5);
            cr->stroke ();
        }
    } else {
        for (int i = 1; i < nrOfHGridPartitions; i++) {
            cr->move_to (0., h - HistogramScaling::log (h, i * (double)h / nrOfHGridPartitions) + 0.5*s);
            cr->line_to (w, h - HistogramScaling::log (h, i * (double)h / nrOfHGridPartitions) + 0.5*s);
            cr->stroke ();
        }
    }

    cr->unset_dash();

    if (valid) {
        // For RAW mode use the other hists
        LUTu& rh = rawMode ? rhistRaw : rhist;
        LUTu& gh = rawMode ? ghistRaw : ghist;
        LUTu& bh = rawMode ? bhistRaw : bhist;

        // make double copies of LUT, one for faster access, another one to scale down the raw histos
        LUTu rhchanged(256), ghchanged(256), bhchanged(256);
        unsigned int lhisttemp[256] ALIGNED16 {0}, chisttemp[256] ALIGNED16 {0}, rhtemp[256] ALIGNED16 {0}, ghtemp[256] ALIGNED16 {0}, bhtemp[256] ALIGNED16 {0};
        const int scale = (rawMode ? 8 : 1);

        for(int i = 0; i < 256; i++) {
            if(needLuma) {
                lhisttemp[i] = lhist[i];
            }

            if(needChroma) {
                chisttemp[i] = chist[i];
            }

            if(needRed) {
                rhchanged[i] = rhtemp[i] = rh[i] / scale;
            }

            if(needGreen) {
                ghchanged[i] = ghtemp[i] = gh[i] / scale;
            }

            if(needBlue) {
                bhchanged[i] = bhtemp[i] = bh[i] / scale;
            }
        }

        // Compute the highest point of the histogram for scaling
        // Values at far left and right end (0 and 255) are handled differently

        unsigned int histheight = 0;

        for (int i = 1; i < 255; i++) {
            if (needLuma && lhisttemp[i] > histheight) {
                histheight = lhisttemp[i];
            }

            if (needChroma && chisttemp[i] > histheight) {
                histheight = chisttemp[i];
            }

            if (needRed && rhtemp[i] > histheight) {
                histheight = rhtemp[i];
            }

            if (needGreen && ghtemp[i] > histheight) {
                histheight = ghtemp[i];
            }

            if (needBlue && bhtemp[i] > histheight) {
                histheight = bhtemp[i];
            }
        }

        int realhistheight = histheight;

        if (realhistheight < winh - 2) {
            realhistheight = winh - 2;
        }

        cr->set_antialias (Cairo::ANTIALIAS_SUBPIXEL);
        cr->set_line_width (1.0 * s);
        //cr->set_line_cap(Cairo::LINE_CAP_SQUARE);
        cr->set_operator (Cairo::OPERATOR_OVER);

        int ui = 0, oi = 0;

        if (needLuma && !rawMode) {
            drawCurve(cr, lhist, realhistheight, w, h);
            cr->set_source_rgba (0.65, 0.65, 0.65, 0.65);
            cr->fill ();
            drawMarks(cr, lhist, realhistheight, w, ui, oi);
        }

        if (needChroma && !rawMode) {
            drawCurve(cr, chist, realhistheight, w, h);
            cr->set_source_rgb (0.9, 0.9, 0.);
            cr->stroke ();
            drawMarks(cr, chist, realhistheight, w, ui, oi);
        }

        if (needRed) {
            drawCurve(cr, rhchanged, realhistheight, w, h);
            cr->set_source_rgb (1.0, 0.0, 0.0);
            cr->stroke ();
            drawMarks(cr, rhchanged, realhistheight, w, ui, oi);
        }

        if (needGreen) {
            drawCurve(cr, ghchanged, realhistheight, w, h);
            cr->set_source_rgb (0.0, 1.0, 0.0);
            cr->stroke ();
            drawMarks(cr, ghchanged, realhistheight, w, ui, oi);
        }

        if (needBlue) {
            drawCurve(cr, bhchanged, realhistheight, w, h);
            cr->set_source_rgb (0.0, 0.0, 1.0);
            cr->stroke ();
            drawMarks(cr, bhchanged, realhistheight, w, ui, oi);
        }

    }

    // Draw the frame's border
    style->render_frame(cr, 0, 0, surface->get_width(), surface->get_height());

    oldwidth = w;
    oldheight = h;

    setDirty(false);
}

void HistogramArea::on_realize ()
{

    Gtk::DrawingArea::on_realize();
    Glib::RefPtr<Gdk::Window> window = get_window();
    add_events(Gdk::POINTER_MOTION_MASK | Gdk::BUTTON_PRESS_MASK | Gdk::BUTTON_RELEASE_MASK);
}

void HistogramArea::drawCurve(Cairo::RefPtr<Cairo::Context> &cr,
                              LUTu & data, double scale, int hsize, int vsize)
{
    double s = RTScalable::getScale();

    cr->move_to (0, vsize - 1);
    scale = scale <= 0.f ? 0.001f : scale; // avoid division by zero and negative values

    for (int i = 0; i < 256; i++) {
        double val = data[i] * (double)vsize / scale;

        if (drawMode > 0) { // scale y for single and double log-scale
            val = HistogramScaling::log ((double)vsize, val);
        }

        double iscaled = i;
        if (drawMode == 2) { // scale x for double log-scale
            iscaled = HistogramScaling::log (255.0, (double)i);
        }

        double posX = (iscaled / 255.0) * (hsize - 1);
        double posY = vsize - 2 + val * (4 - vsize) / vsize;

        cr->line_to (posX, posY);
    }

    cr->line_to (hsize - 1, vsize - 1);
}

void HistogramArea::drawMarks(Cairo::RefPtr<Cairo::Context> &cr,
                              LUTu & data, double scale, int hsize, int & ui, int & oi)
{
    int s = 8 * RTScalable::getScale();

    if(data[0] > scale) {
        cr->rectangle(0, (ui++)*s, s, s);
    }

    if(data[255] > scale) {
        cr->rectangle(hsize - s, (oi++)*s, s, s);
    }

    cr->fill();
}

bool HistogramArea::on_draw(const ::Cairo::RefPtr< Cairo::Context> &cr)
{

    Glib::RefPtr<Gdk::Window> window = get_window();

    if (get_width() != oldwidth || get_height() != oldheight || isDirty ()) {
        updateBackBuffer ();
    }

    const Glib::RefPtr<Gtk::StyleContext> style = get_style_context();
    style->render_background(cr, 0, 0, get_width(), get_height());
    copySurface(cr, NULL);
    style->render_frame (cr, 0, 0, get_width(), get_height());

    return true;
}

bool HistogramArea::on_button_press_event (GdkEventButton* event)
{
    isPressed = true;
    movingPosition = event->x;

    if (event->type == GDK_2BUTTON_PRESS && event->button == 1) {

        drawMode = (drawMode + 1) % 3;
        options.histogramDrawMode = (options.histogramDrawMode + 1) % 3;

        if (myDrawModeListener) {
            myDrawModeListener->toggleButtonMode ();
        }

        updateBackBuffer ();
        queue_draw ();
    }

    return true;
}

bool HistogramArea::on_button_release_event (GdkEventButton* event)
{
    isPressed = false;
    return true;
}

bool HistogramArea::on_motion_notify_event (GdkEventMotion* event)
{
    if (isPressed)
    {
        double mod = 1 + (event->x - movingPosition) / get_width();

        factor /= mod;
        if (factor < 1.0)
            factor = 1.0;
        if (factor > 100.0)
            factor = 100.0;

        sigFactorChanged.emit(factor);

        setDirty(true);
        queue_draw ();
    }

    return true;
}

HistogramArea::type_signal_factor_changed HistogramArea::signal_factor_changed()
{
    return sigFactorChanged;
}<|MERGE_RESOLUTION|>--- conflicted
+++ resolved
@@ -706,15 +706,9 @@
 
 void HistogramArea::get_preferred_width_vfunc (int &minimum_width, int &natural_width) const
 {
-<<<<<<< HEAD
-    
+
     minimum_width = 200 * RTScalable::getScale();
     natural_width = 400 * RTScalable::getScale();
-=======
-
-    minimum_width = 200;
-    natural_width = 400;
->>>>>>> f84a75de
 }
 
 void HistogramArea::get_preferred_height_for_width_vfunc (int width, int &minimum_height, int &natural_height) const
