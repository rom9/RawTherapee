--- conflicted
+++ resolved
@@ -183,15 +183,9 @@
     Gtk::Image *barImage_g;
     Gtk::Image *chroImage_g;
 
-<<<<<<< HEAD
-    Gtk::Image *modeImage0;
-    Gtk::Image *modeImage1;
-    Gtk::Image *modeImage2;
-=======
     Gtk::Image *mode0Image;
     Gtk::Image *mode1Image;
     Gtk::Image *mode2Image;
->>>>>>> 382dcb2f
 
     sigc::connection rconn;
     void setHistInvalid ();
