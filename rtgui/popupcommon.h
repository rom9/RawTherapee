/*
 *  This file is part of RawTherapee.
 *
 *  Copyright (c) 2004-2010 Gabor Horvath <hgabor@rawtherapee.com>
 *
 *  RawTherapee is free software: you can redistribute it and/or modify
 *  it under the terms of the GNU General Public License as published by
 *  the Free Software Foundation, either version 3 of the License, or
 *  (at your option) any later version.
 *
 *  RawTherapee is distributed in the hope that it will be useful,
 *  but WITHOUT ANY WARRANTY; without even the implied warranty of
 *  MERCHANTABILITY or FITNESS FOR A PARTICULAR PURPOSE.  See the
 *  GNU General Public License for more details.
 *
 *  You should have received a copy of the GNU General Public License
 *  along with RawTherapee.  If not, see <http://www.gnu.org/licenses/>.
 *
 *  Class created by Jean-Christophe FRISCH, aka 'Hombre'
 */
#ifndef _POPUPCOMMON_
#define _POPUPCOMMON_

#include <vector>
#include <glibmm/ustring.h>
#include <sigc++/signal.h>

<<<<<<< HEAD
#include <gtkmm.h>
#include <sigc++/sigc++.h>
#include "rtimage.h"
#include "guiutils.h"
=======
namespace Gtk
{
class HBox;
class Menu;
class Button;
class ImageMenuItem;
}

typedef struct _GdkEventButton GdkEventButton;
>>>>>>> a727460f

class RTImage;

class PopUpCommon
{

public:
    typedef sigc::signal<void, int> type_signal_changed;
    type_signal_changed signal_changed();
    Gtk::Grid* buttonGroup;    // this is the widget to be packed

    PopUpCommon (Gtk::Button* button, const Glib::ustring& label = "");
    virtual ~PopUpCommon ();
    bool addEntry (const Glib::ustring& fileName, const Glib::ustring& label);
    int getEntryCount () const;
    bool setSelected (int entryNum);
    int  getSelected () const;
    void setButtonHint();
    void show ();
    void set_tooltip_text (const Glib::ustring &text);
    void setItemSensitivity (int i, bool isSensitive);

private:
    type_signal_changed message;

    std::vector<Glib::ustring> imageFilenames;
<<<<<<< HEAD
    std::vector<const RTImage*> images;
    std::vector<MyImageMenuItem*> items;
=======
    std::vector<RTImage*> images;
>>>>>>> a727460f
    Glib::ustring buttonHint;
    RTImage* buttonImage;
    Gtk::Grid* imageContainer;
    Gtk::Menu* menu;
    Gtk::Button* button;
    int selected;
    bool hasMenu;

    void showMenu(GdkEventButton* event);

protected:
    void entrySelected (int i);

};

inline PopUpCommon::type_signal_changed PopUpCommon::signal_changed ()
{
    return message;
}

inline int PopUpCommon::getEntryCount () const
{
    return images.size();
}

inline int PopUpCommon::getSelected () const
{
    return selected;
}

#endif<|MERGE_RESOLUTION|>--- conflicted
+++ resolved
@@ -25,22 +25,15 @@
 #include <glibmm/ustring.h>
 #include <sigc++/signal.h>
 
-<<<<<<< HEAD
-#include <gtkmm.h>
-#include <sigc++/sigc++.h>
-#include "rtimage.h"
-#include "guiutils.h"
-=======
 namespace Gtk
 {
-class HBox;
+class Grid;
 class Menu;
 class Button;
 class ImageMenuItem;
 }
 
 typedef struct _GdkEventButton GdkEventButton;
->>>>>>> a727460f
 
 class RTImage;
 
@@ -67,12 +60,7 @@
     type_signal_changed message;
 
     std::vector<Glib::ustring> imageFilenames;
-<<<<<<< HEAD
     std::vector<const RTImage*> images;
-    std::vector<MyImageMenuItem*> items;
-=======
-    std::vector<RTImage*> images;
->>>>>>> a727460f
     Glib::ustring buttonHint;
     RTImage* buttonImage;
     Gtk::Grid* imageContainer;
