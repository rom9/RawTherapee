/*
 *  This file is part of RawTherapee.
 *
 *  Copyright (c) 2004-2010 Gabor Horvath <hgabor@rawtherapee.com>
 *
 *  RawTherapee is free software: you can redistribute it and/or modify
 *  it under the terms of the GNU General Public License as published by
 *  the Free Software Foundation, either version 3 of the License, or
 *  (at your option) any later version.
 *
 *  RawTherapee is distributed in the hope that it will be useful,
 *  but WITHOUT ANY WARRANTY; without even the implied warranty of
 *  MERCHANTABILITY or FITNESS FOR A PARTICULAR PURPOSE.  See the
 *  GNU General Public License for more details.
 *
 *  You should have received a copy of the GNU General Public License
 *  along with RawTherapee.  If not, see <http://www.gnu.org/licenses/>.
 */
#include "dirbrowser.h"

#include <iostream>
#include <cstring>

#ifdef _WIN32_WINNT
#undef _WIN32_WINNT
#define _WIN32_WINNT 0x0600
#include <windows.h>
#endif

#include "guiutils.h"
#include "rtimage.h"
#include "multilangmgr.h"
#include "options.h"

namespace
{

std::vector<Glib::ustring> listSubDirs (const Glib::RefPtr<Gio::File>& dir, bool addHidden)
{
    std::vector<Glib::ustring> subDirs;

    try {

        // CD-ROM with no disc inserted are reported, but do not exist.
        if (!Glib::file_test (dir->get_path (), Glib::FILE_TEST_EXISTS)) {
            return subDirs;
        }

        auto enumerator = dir->enumerate_children ("standard::name,standard::type,standard::is-hidden");

        while (true) {
            try {
                auto file = enumerator->next_file ();
                if (!file) {
                    break;
                }
                if (file->get_file_type () != Gio::FILE_TYPE_DIRECTORY) {
                    continue;
                }
                if (!addHidden && file->is_hidden ()) {
                    continue;
                }
                subDirs.push_back (file->get_name ());
            } catch (const Glib::Exception& exception) {

                if (options.rtSettings.verbose) {
                    std::cerr << exception.what().c_str() << std::endl;
                }

            }
        }

    } catch (const Glib::Exception& exception) {

        if (options.rtSettings.verbose) {
            std::cerr << "Failed to list subdirectories of \"" << dir->get_parse_name() << "\": " << exception.what () << std::endl;
        }

    }

    return subDirs;
}

}

DirBrowser::DirBrowser () : dirTreeModel(),
    dtColumns(),
    tvc(M("DIRBROWSER_FOLDERS")),
    expandSuccess(false)
#ifdef WIN32
    , volumes(0)
#endif
{

    dirtree = Gtk::manage ( new Gtk::TreeView() );
    scrolledwindow4 = Gtk::manage ( new Gtk::ScrolledWindow() );
    crt.property_ellipsize() = Pango::ELLIPSIZE_END;

//   dirtree->set_flags(Gtk::CAN_FOCUS);
    dirtree->set_headers_visible();
    dirtree->set_headers_clickable();
    dirtree->set_rules_hint(false);
    dirtree->set_reorderable(false);
    dirtree->set_enable_search(false);
    scrolledwindow4->set_can_focus(true);
    scrolledwindow4->set_shadow_type(Gtk::SHADOW_NONE);
    scrolledwindow4->set_policy(Gtk::POLICY_AUTOMATIC, Gtk::POLICY_AUTOMATIC);
    scrolledwindow4->property_window_placement().set_value(Gtk::CORNER_TOP_LEFT);
    scrolledwindow4->add(*dirtree);

    pack_start (*scrolledwindow4);
    dirtree->show ();
    scrolledwindow4->show ();
}

DirBrowser::~DirBrowser()
{
    idle_register.destroy();
}

void DirBrowser::fillDirTree ()
{

    openfolder = RTImage::createFromFile ("folder-open-small.png");
    closedfolder = RTImage::createFromFile ("folder-closed-small.png");
    icdrom = RTImage::createFromFile ("device-optical.png");
    ifloppy = RTImage::createFromFile ("device-floppy.png");
    ihdd = RTImage::createFromFile ("device-hdd.png");
    iremovable = RTImage::createFromFile ("device-usb.png");
    inetwork = RTImage::createFromFile ("device-network.png");

    //Create the Tree model:
    dirTreeModel = Gtk::TreeStore::create(dtColumns);
    dirtree->set_model (dirTreeModel);

    fillRoot ();

    Gtk::CellRendererPixbuf* render_pb = Gtk::manage ( new Gtk::CellRendererPixbuf () );
    tvc.pack_start (*render_pb, false);
    tvc.add_attribute(*render_pb, "pixbuf-expander-closed", dtColumns.icon2);
    tvc.add_attribute(*render_pb, "pixbuf", dtColumns.icon2);
    tvc.add_attribute(*render_pb, "pixbuf-expander-open", dtColumns.icon1);
    tvc.pack_start (crt);
    tvc.add_attribute(crt, "text", dtColumns.filename);

    dirtree->append_column(tvc);

    tvc.set_sort_order(options.dirBrowserSortType);
    tvc.set_sort_column(dtColumns.filename);
    tvc.set_sort_indicator(true);
    tvc.set_clickable();

    dirTreeModel->set_sort_column(dtColumns.filename, options.dirBrowserSortType);

    crt.property_ypad() = 0;
    render_pb->property_ypad() = 0;

    dirtree->signal_row_expanded().connect(sigc::mem_fun(*this, &DirBrowser::row_expanded));
    dirtree->signal_row_activated().connect(sigc::mem_fun(*this, &DirBrowser::row_activated));
    dirTreeModel->signal_sort_column_changed().connect(sigc::mem_fun(*this, &DirBrowser::on_sort_column_changed));
}

#ifdef WIN32
void DirBrowser::addRoot (char letter)
{

    char volume[4];
    volume[0] = letter;
    strcpy (volume + 1, ":\\");

    Gtk::TreeModel::iterator root = dirTreeModel->append();
    root->set_value (dtColumns.filename, Glib::ustring(volume));
    root->set_value (dtColumns.dirname, Glib::ustring(volume));

    int type = GetDriveType (volume);

    if (type == DRIVE_CDROM) {
        root->set_value (0, icdrom);
        root->set_value (1, icdrom);
    } else if (type == DRIVE_REMOVABLE) {
        if (letter - 'A' < 2) {
            root->set_value (0, ifloppy);
            root->set_value (1, ifloppy);
        } else {
            root->set_value (0, iremovable);
            root->set_value (1, iremovable);
        }
    } else if (type == DRIVE_REMOTE) {
        root->set_value (0, inetwork);
        root->set_value (1, inetwork);
    } else if (type == DRIVE_FIXED) {
        root->set_value (0, ihdd);
        root->set_value (1, ihdd);
    }

    Gtk::TreeModel::iterator child = dirTreeModel->append (root->children());
    child->set_value (dtColumns.filename, Glib::ustring("foo"));
}

void DirBrowser::updateDirTreeRoot ()
{

    for (Gtk::TreeModel::iterator i = dirTreeModel->children().begin(); i != dirTreeModel->children().end(); ++i) {
        updateDirTree (i);
    }
}

void DirBrowser::updateDirTree (const Gtk::TreeModel::iterator& iter)
{

    if (dirtree->row_expanded (dirTreeModel->get_path (iter))) {
        updateDir (iter);

        for (Gtk::TreeModel::iterator i = iter->children().begin(); i != iter->children().end(); ++i) {
            updateDirTree (i);
        }
    }
}

void DirBrowser::updateVolumes ()
{

    unsigned int nvolumes = GetLogicalDrives ();

    if (nvolumes != volumes) {
        GThreadLock lock;

        for (int i = 0; i < 32; i++)
            if (((volumes >> i) & 1) && !((nvolumes >> i) & 1)) { // volume i has been deleted
                for (Gtk::TreeModel::iterator iter = dirTreeModel->children().begin(); iter != dirTreeModel->children().end(); ++iter)
                    if (iter->get_value (dtColumns.filename).c_str()[0] - 'A' == i) {
                        dirTreeModel->erase (iter);
                        break;
                    }
            } else if (!((volumes >> i) & 1) && ((nvolumes >> i) & 1)) {
                addRoot ('A' + i);    // volume i has been added
            }

        volumes = nvolumes;
    }
}

int updateVolumesUI (void* br)
{
    (static_cast<DirBrowser*>(br))->updateVolumes ();
    return 1;
}

<<<<<<< HEAD
void DirBrowser::winDirChanged ()
{
    const auto func =
        [](DirBrowser* self) -> bool
        {
            self->updateDirTreeRoot();
            return false;
        };

    idle_register.add<DirBrowser>(func, this, false);
}
=======
>>>>>>> b968f956
#endif

void DirBrowser::fillRoot ()
{

#ifdef WIN32
    volumes = GetLogicalDrives ();

    for (int i = 0; i < 32; i++)
        if ((volumes >> i) & 1) {
            addRoot ('A' + i);
        }

    // since sigc++ is not thread safe, we have to use the glib function
    g_timeout_add (5000, updateVolumesUI, this);
#else
    Gtk::TreeModel::Row rootRow = *(dirTreeModel->append());
    rootRow[dtColumns.filename] = "/";
    rootRow[dtColumns.dirname] = "/";
    Gtk::TreeModel::Row childRow = *(dirTreeModel->append(rootRow.children()));
    childRow[dtColumns.filename] = "foo";
#endif
}

void DirBrowser::on_sort_column_changed() const
{
    options.dirBrowserSortType = tvc.get_sort_order();
}

void DirBrowser::row_expanded (const Gtk::TreeModel::iterator& iter, const Gtk::TreeModel::Path& path)
{

    expandSuccess = false;

    // We will disable model's sorting because it decreases speed of inserting new items
    // in list tree dramatically. Therefore will do:
    // 1) Disable sorting in model
    // 2) Manually sort data in the order determined by the options
    // 3) Enable sorting in model again for UI (sorting by click on header)
    int prevSortColumn;
    Gtk::SortType prevSortType;
    dirTreeModel->get_sort_column_id(prevSortColumn, prevSortType);
    dirTreeModel->set_sort_column(Gtk::TreeSortable::DEFAULT_UNSORTED_COLUMN_ID, Gtk::SORT_ASCENDING);

    auto dir = Gio::File::create_for_path (iter->get_value (dtColumns.dirname));
    auto subDirs = listSubDirs (dir, options.fbShowHidden);

    if (subDirs.empty()) {
        dirtree->collapse_row(path);
    } else {
        Gtk::TreeNodeChildren children = iter->children();
        std::list<Gtk::TreeIter> forErase(children.begin(), children.end());

        std::sort (subDirs.begin (), subDirs.end (), [] (const Glib::ustring& firstDir, const Glib::ustring& secondDir)
        {
            switch (options.dirBrowserSortType) {
            default:
            case Gtk::SORT_ASCENDING:
                return firstDir < secondDir;
            case Gtk::SORT_DESCENDING:
                return firstDir > secondDir;
            }
        });

        for (auto it = subDirs.begin(), end = subDirs.end(); it != end; ++it) {
            addDir(iter, *it);
        }

        for (auto it = forErase.begin(), end = forErase.end(); it != end; ++it) {
            dirTreeModel->erase(*it);
        }

        dirTreeModel->set_sort_column(prevSortColumn, prevSortType);

        expandSuccess = true;
    }

    Glib::RefPtr<Gio::FileMonitor> monitor = dir->monitor_directory ();
    iter->set_value (dtColumns.monitor, monitor);
    monitor->signal_changed().connect (sigc::bind(sigc::mem_fun(*this, &DirBrowser::file_changed), iter, dir->get_parse_name()));
}

void DirBrowser::updateDir (const Gtk::TreeModel::iterator& iter)
{

    // first test if some files are deleted
    bool change = true;

    while (change) {
        change = false;

        for (Gtk::TreeModel::iterator it = iter->children().begin(); it != iter->children().end(); ++it)
            if (!Glib::file_test (it->get_value (dtColumns.dirname), Glib::FILE_TEST_EXISTS)
                    || !Glib::file_test (it->get_value (dtColumns.dirname), Glib::FILE_TEST_IS_DIR)) {
                GThreadLock lock;
                dirTreeModel->erase (it);
                change = true;
                break;
            }
    }

    // test if new files are created
    auto dir = Gio::File::create_for_path (iter->get_value (dtColumns.dirname));
    auto subDirs = listSubDirs (dir, options.fbShowHidden);

    for (size_t i = 0; i < subDirs.size(); i++) {
        bool found = false;

        for (Gtk::TreeModel::iterator it = iter->children().begin(); it != iter->children().end() && !found ; ++it) {
            found = (it->get_value (dtColumns.filename) == subDirs[i]);
        }

        if (!found) {
            GThreadLock lock;
            addDir (iter, subDirs[i]);
        }
    }
}

void DirBrowser::addDir (const Gtk::TreeModel::iterator& iter, const Glib::ustring& dirname)
{

    Gtk::TreeModel::iterator child = dirTreeModel->append(iter->children());
    child->set_value (dtColumns.filename, dirname);
    child->set_value (dtColumns.icon1, openfolder);
    child->set_value (dtColumns.icon2, closedfolder);
    Glib::ustring fullname = Glib::build_filename (iter->get_value (dtColumns.dirname), dirname);
    child->set_value (dtColumns.dirname, fullname);
    Gtk::TreeModel::iterator fooRow = dirTreeModel->append(child->children());
    fooRow->set_value (dtColumns.filename, Glib::ustring("foo"));
}

void DirBrowser::row_activated (const Gtk::TreeModel::Path& path, Gtk::TreeViewColumn* column)
{

    Glib::ustring dname = dirTreeModel->get_iter (path)->get_value (dtColumns.dirname);

    if (Glib::file_test (dname, Glib::FILE_TEST_IS_DIR))
        dirSelectionSignal (dname, Glib::ustring());
}

Gtk::TreePath DirBrowser::expandToDir (const Glib::ustring& absDirPath)
{

    Gtk::TreeModel::Path path;
    path.push_back(0);

    char* dcpy = strdup (absDirPath.c_str());
    char* dir = strtok (dcpy, "/\\");
    int count = 0;
    expandSuccess = true;

#ifndef WIN32
    Gtk::TreeModel::iterator j = dirTreeModel->get_iter (path);
    path.up ();
    path.push_back (0);
    row_expanded(j, path);
    path.push_back (0);
#endif

    while (dir) {
        Glib::ustring dirstr = dir;
#ifdef WIN32

        if (count == 0) {
            dirstr = dirstr + "\\";
        }

#endif
        Gtk::TreeModel::iterator i = dirTreeModel->get_iter (path);
        int ix = 0;

        while (i && expandSuccess) {
            Gtk::TreeModel::Row crow = *i;
            Glib::ustring str = crow[dtColumns.filename];
#ifdef WIN32

            if (str.casefold() == dirstr.casefold()) {
#else

            if (str == dirstr) {
#endif
                path.up ();
                path.push_back (ix);
                row_expanded(i, path);
                path.push_back (0);
                break;
            }

            ++ix;
            ++i;
        }

        count++;
        dir = strtok(nullptr, "/\\");
    }

    free(dcpy);

    path.up ();
    dirtree->expand_to_path (path);

    return path;
}

void DirBrowser::open (const Glib::ustring& dirname, const Glib::ustring& fileName)
{

    dirtree->collapse_all ();

    // WARNING & TODO: One should test here if the directory/file has R/W access permission to avoid crash

    Glib::RefPtr<Gio::File> dir = Gio::File::create_for_path(dirname);

    if( !dir->query_exists()) {
        return;
    }

    Glib::ustring absDirPath = dir->get_parse_name ();
    Gtk::TreePath path = expandToDir (absDirPath);
    dirtree->scroll_to_row (path);
    dirtree->get_selection()->select (path);
    Glib::ustring absFilePath;

    if (!fileName.empty()) {
        absFilePath = Glib::build_filename (absDirPath, fileName);
    }

    dirSelectionSignal (absDirPath, absFilePath);
}

void DirBrowser::file_changed (const Glib::RefPtr<Gio::File>& file, const Glib::RefPtr<Gio::File>& other_file, Gio::FileMonitorEvent event_type, const Gtk::TreeModel::iterator& iter, const Glib::ustring& dirName)
{

    if (!file || !Glib::file_test (dirName, Glib::FILE_TEST_IS_DIR) || event_type == Gio::FILE_MONITOR_EVENT_ATTRIBUTE_CHANGED) {
        return;
    }

    updateDir (iter);
}

void DirBrowser::selectDir (Glib::ustring dir)
{

    open (dir, "");
}
<|MERGE_RESOLUTION|>--- conflicted
+++ resolved
@@ -246,20 +246,6 @@
     return 1;
 }
 
-<<<<<<< HEAD
-void DirBrowser::winDirChanged ()
-{
-    const auto func =
-        [](DirBrowser* self) -> bool
-        {
-            self->updateDirTreeRoot();
-            return false;
-        };
-
-    idle_register.add<DirBrowser>(func, this, false);
-}
-=======
->>>>>>> b968f956
 #endif
 
 void DirBrowser::fillRoot ()
