/*
 *  This file is part of RawTherapee.
 *
 *  Copyright (c) 2004-2010 Gabor Horvath <hgabor@rawtherapee.com>
 *
 *  RawTherapee is free software: you can redistribute it and/or modify
 *  it under the terms of the GNU General Public License as published by
 *  the Free Software Foundation, either version 3 of the License, or
 *  (at your option) any later version.
 *
 *  RawTherapee is distributed in the hope that it will be useful,
 *  but WITHOUT ANY WARRANTY; without even the implied warranty of
 *  MERCHANTABILITY or FITNESS FOR A PARTICULAR PURPOSE.  See the
 *  GNU General Public License for more details.
 *
 *  You should have received a copy of the GNU General Public License
 *  along with RawTherapee.  If not, see <http://www.gnu.org/licenses/>.
 */
#ifndef __PREFERENCES_H__
#define __PREFERENCES_H__

#include <gtkmm.h>
#include "adjuster.h"
#include "options.h"
#include <vector>
#include "rtwindow.h"
#include "dynamicprofilepanel.h"

class Preferences : public Gtk::Dialog, public ProfileStoreListener
{

    class ExtensionColumns : public Gtk::TreeModel::ColumnRecord
    {
    public:
        Gtk::TreeModelColumn<bool>  enabled;
        Gtk::TreeModelColumn<Glib::ustring>  ext;
        ExtensionColumns()
        {
            add (enabled);
            add (ext);
        }
    };
    ExtensionColumns extensionColumns;
    Glib::RefPtr<Gtk::ListStore> extensionModel;


    class BehavColumns : public Gtk::TreeModel::ColumnRecord
    {
    public:
        Gtk::TreeModelColumn<Glib::ustring> label;
        Gtk::TreeModelColumn<bool>          badd;
        Gtk::TreeModelColumn<bool>          bset;
        Gtk::TreeModelColumn<bool>          visible;
        Gtk::TreeModelColumn<int>           addsetid;
        BehavColumns()
        {
            add (label);
            add (badd);
            add (bset);
            add (visible);
            add (addsetid);
        }
    };

    class ThemeFilename
    {
    public:
        Glib::ustring shortFName;
        Glib::ustring longFName;

        ThemeFilename (Glib::ustring sfname, Glib::ustring lfname) : shortFName (sfname), longFName (lfname) {}
    };

    Glib::RefPtr<Gtk::TreeStore> behModel;
    BehavColumns behavColumns;
    std::vector<ThemeFilename> themeFNames;
    Glib::RefPtr<Glib::Regex> regex;
    Glib::MatchInfo matchInfo;
    Splash* splash;
    ProfileStoreComboBox* rprofiles;
    Gtk::TreeIter currRawRow; // :)
    ProfileStoreComboBox* iprofiles;
    Gtk::TreeIter currImgRow;
    Gtk::ComboBoxText* languages;
    Gtk::CheckButton* ckbLangAutoDetect;
    Gtk::Entry* dateformat;
    Gtk::Entry* startupdir;
    Gtk::RadioButton* sdcurrent;
    Gtk::RadioButton* sdlast;
    Gtk::RadioButton* sdhome;
    Gtk::RadioButton* sdother;
    Gtk::FileChooserButton* gimpDir;
    Gtk::FileChooserButton* psDir;
    Gtk::Entry* editorToSendTo;
    Gtk::RadioButton* edGimp;
    Gtk::RadioButton* edPS;
    Gtk::RadioButton* edOther;
    Gtk::FileChooserButton* darkFrameDir;
    Gtk::FileChooserButton* flatFieldDir;
    Gtk::FileChooserButton* mergeDir;
    Gtk::FileChooserButton* clutsDir;
    Gtk::Label *dfLabel;
    Gtk::Label *ffLabel;
    Gtk::Label *mgLabel;

    Gtk::CheckButton* showDateTime;
    Gtk::CheckButton* showBasicExif;
    Gtk::CheckButton* showExpComp;

    Gtk::FileChooserButton* iccDir;
    Gtk::ComboBoxText* prtProfile;
    Gtk::ComboBoxText* prtIntent;
    Gtk::CheckButton* prtBPC;
    Gtk::ComboBoxText* monProfile;
    Gtk::ComboBoxText* monIntent;
    Gtk::CheckButton* monBPC;
    Gtk::CheckButton* cbAutoMonProfile;
    //Gtk::CheckButton* cbAutocielab;
    Gtk::CheckButton* cbciecamfloat;
    Gtk::CheckButton* cbdaubech;
    Gtk::SpinButton*  hlThresh;
    Gtk::SpinButton*  shThresh;

    Gtk::SpinButton*  panFactor;
    Gtk::CheckButton* rememberZoomPanCheckbutton;

    Gtk::ComboBoxText* view;
    Gtk::ComboBoxText* grey;
    Gtk::ComboBoxText* greySc;
    Gtk::ComboBoxText* dnv;
    Gtk::ComboBoxText* dnti;
    Gtk::ComboBoxText* dnaut;
    Gtk::ComboBoxText* dnautsimpl;
    Gtk::ComboBoxText* dnwavlev;
    Gtk::ComboBoxText* dnliss;

    Gtk::Frame* waveletFrame;
    Gtk::HBox* waveletTileSizeHBox;
    Gtk::Label* waveletTileSizeLabel;
    Gtk::ComboBoxText* waveletTileSizeCombo;

    Gtk::ComboBoxText* cprevdemo;
    Gtk::CheckButton* ctiffserialize;
    Gtk::ComboBoxText* curveBBoxPosC;

    Gtk::ComboBoxText* theme;
    Gtk::FontButton* fontButton;
    Gtk::FontButton* colorPickerFontButton;
    Gtk::ColorButton* butCropCol;
    Gtk::ColorButton* butNavGuideCol;

    Gtk::SpinButton*   maxThumbSize;
    Gtk::SpinButton*   maxCacheEntries;
    Gtk::SpinButton*   maxRecentFolders;
    Gtk::Button*       clearThumbnails;
    Gtk::Button*       clearProfiles;
    Gtk::Button*       clearAll;
    Gtk::Entry*     extension;
    Gtk::TreeView*  extensions;
    Gtk::Button*    addExt;
    Gtk::Button*    delExt;
    Gtk::Button*    moveExtUp;
    Gtk::Button*    moveExtDown;
    Gtk::CheckButton* overlayedFileNames;
    Gtk::CheckButton* filmStripOverlayedFileNames;
    Gtk::CheckButton* sameThumbSize;

    Gtk::SpinButton*  rgbDenoiseTreadLimitSB;
    Gtk::SpinButton*  clutCacheSizeSB;
    Gtk::SpinButton*  maxInspectorBuffersSB;

    Gtk::CheckButton* ckbmenuGroupRank;
    Gtk::CheckButton* ckbmenuGroupLabel;
    Gtk::CheckButton* ckbmenuGroupFileOperations;
    Gtk::CheckButton* ckbmenuGroupProfileOperations;
    Gtk::CheckButton* ckbmenuGroupExtProg;

    Gtk::Button*      behAddAll;
    Gtk::Button*      behSetAll;
    Gtk::CheckButton* chOverwriteOutputFile;

    Gtk::CheckButton* saveParamsFile;
    Gtk::CheckButton* saveParamsCache;
    Gtk::CheckButton* useBundledProfiles;
    Gtk::ComboBoxText* loadParamsPreference;
    Gtk::ComboBoxText* editorLayout;
    RTWindow* parent;

    Gtk::CheckButton* ckbSndEnable;
    Gtk::Entry* txtSndBatchQueueDone;
    Gtk::Entry* txtSndLngEditProcDone;
    Gtk::SpinButton* spbSndLngEditProcDoneSecs;

    Gtk::CheckButton* ckbTunnelMetaData;
    Gtk::CheckButton* ckbInternalThumbIfUntouched;

    Gtk::Entry* txtCustProfBuilderPath;
    Gtk::ComboBoxText* custProfBuilderLabelType;

    Gtk::CheckButton* ckbHistogramPositionLeft;
    Gtk::CheckButton* ckbHistogramWorking;
    Gtk::CheckButton* ckbFileBrowserToolbarSingleRow;
    Gtk::CheckButton* ckbShowFilmStripToolBar;
    Gtk::CheckButton* ckbHideTPVScrollbar;
    Gtk::CheckButton* ckbUseIconNoText;

    DynamicProfilePanel *dynProfilePanel;

    Glib::ustring storedValueRaw;
    Glib::ustring storedValueImg;

    Options moptions;
<<<<<<< HEAD
//    sigc::connection tconn, sconn, fconn, addc, setc, dfconn, ffconn, bpconn, rpconn, ipconn;
    sigc::connection tconn, sconn, fconn, usethcon, addc, setc, dfconn, ffconn, mgconn, bpconn, rpconn, ipconn;
=======
    sigc::connection tconn, sconn, fconn, cpfconn, addc, setc, dfconn, ffconn, bpconn, rpconn, ipconn;
>>>>>>> aaf5f806
    sigc::connection autoMonProfileConn, sndEnableConn, langAutoDetectConn, autocielabConn;
    Glib::ustring initialTheme;
    Glib::ustring initialFontFamily;
    int initialFontSize;
    bool newFont;
    bool newCPFont;

    void fillPreferences ();
    void storePreferences ();
    void parseDir       (Glib::ustring dirname, std::vector<Glib::ustring>& items, Glib::ustring ext);
    void parseThemeDir  (Glib::ustring dirname);
    void updateDFinfos ();
    void updateFFinfos ();
    void updateMGinfos ();
    void workflowUpdate();
    void themeChanged  ();
    void fontChanged   ();
    void cpFontChanged ();
    void forRAWComboChanged ();
    void forImageComboChanged ();
    void layoutComboChanged ();
    void bundledProfilesChanged ();
    void iccDirChanged ();
    void switchThemeTo (Glib::ustring newTheme);
    void switchFontTo  (const Glib::ustring &newFontFamily, const int newFontSize);
    bool splashClosed (GdkEventAny* event);

    int getThemeRowNumber (Glib::ustring& longThemeFName);

    void appendBehavList (Gtk::TreeModel::iterator& parent, Glib::ustring label, int id, bool set);

    Gtk::Widget* getProcParamsPanel ();
    Gtk::Widget* getColorManagementPanel ();
    Gtk::Widget* getFileBrowserPanel ();
    Gtk::Widget* getGeneralPanel ();
    Gtk::Widget* getBatchProcPanel ();
    Gtk::Widget* getPerformancePanel ();
    Gtk::Widget* getSoundPanel ();
    Gtk::Widget* getDynProfilePanel ();

public:
    explicit Preferences (RTWindow *rtwindow);
    ~Preferences ();

    void savePressed ();
    void loadPressed ();
    void okPressed ();
    void cancelPressed ();
    void aboutPressed ();
    void autoMonProfileToggled ();
    void sndEnableToggled ();
    void langAutoDetectToggled ();
    void autocielabToggled ();

    void selectStartupDir ();
    void addExtPressed ();
    void delExtPressed ();
    void moveExtUpPressed ();
    void moveExtDownPressed ();
    void darkFrameChanged ();
    void flatFieldChanged ();
    void mergeChanged ();
    void clearProfilesPressed ();
    void clearThumbImagesPressed ();
    void clearAllPressed ();

    void behAddRadioToggled (const Glib::ustring& path);
    void behSetRadioToggled (const Glib::ustring& path);
    void behAddAllPressed ();
    void behSetAllPressed ();

    virtual void storeCurrentValue();
    virtual void updateProfileList();
    virtual void restoreValue();

//    void selectICCProfileDir ();
//    void selectMonitorProfile ();
};

#endif<|MERGE_RESOLUTION|>--- conflicted
+++ resolved
@@ -210,12 +210,8 @@
     Glib::ustring storedValueImg;
 
     Options moptions;
-<<<<<<< HEAD
-//    sigc::connection tconn, sconn, fconn, addc, setc, dfconn, ffconn, bpconn, rpconn, ipconn;
-    sigc::connection tconn, sconn, fconn, usethcon, addc, setc, dfconn, ffconn, mgconn, bpconn, rpconn, ipconn;
-=======
-    sigc::connection tconn, sconn, fconn, cpfconn, addc, setc, dfconn, ffconn, bpconn, rpconn, ipconn;
->>>>>>> aaf5f806
+//    sigc::connection tconn, sconn, fconn, usethcon, addc, setc, dfconn, ffconn, mgconn, bpconn, rpconn, ipconn;
+    sigc::connection tconn, sconn, fconn, cpfconn, addc, setc, dfconn, ffconn, bpconn, rpconn, ipconn, usethcon, mgconn;
     sigc::connection autoMonProfileConn, sndEnableConn, langAutoDetectConn, autocielabConn;
     Glib::ustring initialTheme;
     Glib::ustring initialFontFamily;
