--- conflicted
+++ resolved
@@ -69,11 +69,7 @@
 
 public:
 
-<<<<<<< HEAD
-    ProfilePanel ();
-=======
-    explicit ProfilePanel (bool readOnly = false);
->>>>>>> b8eb3492
+    explicit ProfilePanel ();
     virtual ~ProfilePanel ();
 
     void setProfileChangeListener (ProfileChangeListener* ppl)
