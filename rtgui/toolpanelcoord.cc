/*
 *  This file is part of RawTherapee.
 *
 *  Copyright (c) 2004-2010 Gabor Horvath <hgabor@rawtherapee.com>
 *
 *  RawTherapee is free software: you can redistribute it and/or modify
 *  it under the terms of the GNU General Public License as published by
 *  the Free Software Foundation, either version 3 of the License, or
 *  (at your option) any later version.
 *
 *  RawTherapee is distributed in the hope that it will be useful,
 *  but WITHOUT ANY WARRANTY; without even the implied warranty of
 *  MERCHANTABILITY or FITNESS FOR A PARTICULAR PURPOSE.  See the
 *  GNU General Public License for more details.
 *
 *  You should have received a copy of the GNU General Public License
 *  along with RawTherapee.  If not, see <http://www.gnu.org/licenses/>.
 */
#include "multilangmgr.h"
#include "toolpanelcoord.h"
#include "options.h"
#include "../rtengine/imagesource.h"
#include "../rtengine/dfmanager.h"
#include "../rtengine/ffmanager.h"
#include "../rtengine/improcfun.h"
#include "../rtengine/procevents.h"
#include "../rtengine/refreshmap.h"

using namespace rtengine::procparams;

ToolPanelCoordinator::ToolPanelCoordinator(bool batch) : ipc(nullptr), hasChanged(false), editDataProvider(nullptr)
{

    exposurePanel   = Gtk::manage(new ToolVBox());
    detailsPanel    = Gtk::manage(new ToolVBox());
    colorPanel      = Gtk::manage(new ToolVBox());
    transformPanel  = Gtk::manage(new ToolVBox());
    rawPanel        = Gtk::manage(new ToolVBox());
    advancedPanel    = Gtk::manage (new ToolVBox ());
    locallabPanel    = Gtk::manage(new ToolVBox());

    coarse              = Gtk::manage(new CoarsePanel());
    toneCurve           = Gtk::manage(new ToneCurve());
    shadowshighlights   = Gtk::manage(new ShadowsHighlights());
    impulsedenoise      = Gtk::manage(new ImpulseDenoise());
    defringe            = Gtk::manage(new Defringe());
    dirpyrdenoise       = Gtk::manage(new DirPyrDenoise());
    epd                 = Gtk::manage(new EdgePreservingDecompositionUI());
    sharpening          = Gtk::manage(new Sharpening());
    localContrast       = Gtk::manage(new LocalContrast());
    sharpenEdge         = Gtk::manage(new SharpenEdge());
    sharpenMicro        = Gtk::manage(new SharpenMicro());
    lcurve              = Gtk::manage(new LCurve());
    rgbcurves           = Gtk::manage(new RGBCurves());
    colortoning         = Gtk::manage(new ColorToning());
    lensgeom            = Gtk::manage(new LensGeometry());
    lensProf            = Gtk::manage(new LensProfilePanel());
    distortion          = Gtk::manage(new Distortion());
    rotate              = Gtk::manage(new Rotate());
    vibrance            = Gtk::manage(new Vibrance());
    colorappearance     = Gtk::manage(new ColorAppearance());
    whitebalance        = Gtk::manage(new WhiteBalance());
    vignetting          = Gtk::manage(new Vignetting());
    retinex             = Gtk::manage(new Retinex());
    gradient            = Gtk::manage(new Gradient());
    locallab            = Gtk::manage(new Locallab());
    pcvignette          = Gtk::manage(new PCVignette());
    perspective         = Gtk::manage(new PerspCorrection());
    cacorrection        = Gtk::manage(new CACorrection());
    chmixer             = Gtk::manage(new ChMixer());
    blackwhite          = Gtk::manage(new BlackWhite());
    resize              = Gtk::manage(new Resize());
    prsharpening        = Gtk::manage(new PrSharpening());
    crop                = Gtk::manage(new Crop());
    icm                 = Gtk::manage(new ICMPanel());
    metadata            = Gtk::manage(new MetaDataPanel());
<<<<<<< HEAD
    wavelet             = Gtk::manage(new Wavelet());
    dirpyrequalizer     = Gtk::manage(new DirPyrEqualizer());
    hsvequalizer        = Gtk::manage(new HSVEqualizer());
    filmSimulation      = Gtk::manage(new FilmSimulation());
    sensorbayer         = Gtk::manage(new SensorBayer());
    sensorxtrans        = Gtk::manage(new SensorXTrans());
    bayerprocess        = Gtk::manage(new BayerProcess());
    xtransprocess       = Gtk::manage(new XTransProcess());
    bayerpreprocess     = Gtk::manage(new BayerPreProcess());
    preprocess          = Gtk::manage(new PreProcess());
    darkframe           = Gtk::manage(new DarkFrame());
    flatfield           = Gtk::manage(new FlatField());
    rawcacorrection     = Gtk::manage(new RAWCACorr());
    rawexposure         = Gtk::manage(new RAWExposure());
    bayerrawexposure    = Gtk::manage(new BayerRAWExposure());
    xtransrawexposure   = Gtk::manage(new XTransRAWExposure());
    fattal              = Gtk::manage(new FattalToneMapping());
=======
    wavelet             = Gtk::manage (new Wavelet ());
    dirpyrequalizer     = Gtk::manage (new DirPyrEqualizer ());
    hsvequalizer        = Gtk::manage (new HSVEqualizer ());
    filmSimulation      = Gtk::manage (new FilmSimulation ());
    softlight           = Gtk::manage(new SoftLight());
    sensorbayer         = Gtk::manage (new SensorBayer ());
    sensorxtrans        = Gtk::manage (new SensorXTrans ());
    bayerprocess        = Gtk::manage (new BayerProcess ());
    xtransprocess       = Gtk::manage (new XTransProcess ());
    bayerpreprocess     = Gtk::manage (new BayerPreProcess ());
    preprocess          = Gtk::manage (new PreProcess ());
    darkframe           = Gtk::manage (new DarkFrame ());
    flatfield           = Gtk::manage (new FlatField ());
    rawcacorrection     = Gtk::manage (new RAWCACorr ());
    rawexposure         = Gtk::manage (new RAWExposure ());
    bayerrawexposure    = Gtk::manage (new BayerRAWExposure ());
    xtransrawexposure   = Gtk::manage (new XTransRAWExposure ());
    fattal              = Gtk::manage (new FattalToneMapping ());
>>>>>>> 523fe406

    // So Demosaic, Line noise filter, Green Equilibration, Ca-Correction (garder le nom de section identique!) and Black-Level will be moved in a "Bayer sensor" tool,
    // and a separate Demosaic and Black Level tool will be created in an "X-Trans sensor" tool

    // X-Trans demozaic methods: "3-pass (best), 1-pass (medium), fast"
    // Mettre  jour les profils fournis pour inclure les nouvelles section Raw, notamment pour "Default High ISO"
    // Valeurs par dfaut:
    //     Best -> low ISO
    //     Medium -> High ISO
    addPanel(colorPanel, whitebalance);
    addPanel(exposurePanel, toneCurve);
    addPanel(colorPanel, vibrance);
    addPanel(colorPanel, chmixer);
    addPanel(colorPanel, blackwhite);
    addPanel(exposurePanel, shadowshighlights);
    addPanel(detailsPanel, sharpening);
    addPanel (detailsPanel, localContrast);
<<<<<<< HEAD
    addPanel(detailsPanel, sharpenEdge);
    addPanel(detailsPanel, sharpenMicro);
    addPanel(colorPanel, hsvequalizer);
    addPanel(colorPanel, filmSimulation);
    addPanel(colorPanel, rgbcurves);
    addPanel(colorPanel, colortoning);
    addPanel(exposurePanel, epd);
    addPanel(exposurePanel, fattal);
=======
    addPanel (detailsPanel, sharpenEdge);
    addPanel (detailsPanel, sharpenMicro);
    addPanel (colorPanel, hsvequalizer);
    addPanel (colorPanel, filmSimulation);
    addPanel (colorPanel, softlight);
    addPanel (colorPanel, rgbcurves);
    addPanel (colorPanel, colortoning);
    addPanel (exposurePanel, epd);
    addPanel (exposurePanel, fattal);
>>>>>>> 523fe406
    addPanel (advancedPanel, retinex);
    addPanel(exposurePanel, pcvignette);
    addPanel(exposurePanel, gradient);
    addPanel(exposurePanel, lcurve);
    addPanel (advancedPanel, colorappearance);
    addPanel(detailsPanel, impulsedenoise);
    addPanel(detailsPanel, dirpyrdenoise);
    addPanel(detailsPanel, defringe);
    addPanel(detailsPanel, dirpyrequalizer);
    addPanel (advancedPanel, wavelet);
    addPanel(locallabPanel, locallab);
    addPanel(transformPanel, crop);
    addPanel(transformPanel, resize);
    addPanel(resize->getPackBox(), prsharpening, 2);
    addPanel(transformPanel, lensgeom);
    addPanel(lensgeom->getPackBox(), rotate, 2);
    addPanel(lensgeom->getPackBox(), perspective, 2);
    addPanel(lensgeom->getPackBox(), lensProf, 2);
    addPanel(lensgeom->getPackBox(), distortion, 2);
    addPanel(lensgeom->getPackBox(), cacorrection, 2);
    addPanel(lensgeom->getPackBox(), vignetting, 2);
    addPanel(colorPanel, icm);
    addPanel(rawPanel, sensorbayer);
    addPanel(sensorbayer->getPackBox(), bayerprocess, 2);
    addPanel(sensorbayer->getPackBox(), bayerrawexposure, 2);
    addPanel(sensorbayer->getPackBox(), bayerpreprocess, 2);
    addPanel(sensorbayer->getPackBox(), rawcacorrection, 2);
    addPanel(rawPanel, sensorxtrans);
    addPanel(sensorxtrans->getPackBox(), xtransprocess, 2);
    addPanel(sensorxtrans->getPackBox(), xtransrawexposure, 2);
    addPanel(rawPanel, rawexposure);
    addPanel(rawPanel, preprocess);
    addPanel(rawPanel, darkframe);
    addPanel(rawPanel, flatfield);

    toolPanels.push_back(coarse);
    toolPanels.push_back(metadata);

    toolPanelNotebook = new Gtk::Notebook();
    toolPanelNotebook->set_name("ToolPanelNotebook");

    toolPanelNotebook = new Gtk::Notebook();
    toolPanelNotebook->set_name("ToolPanelNotebook");


    exposurePanelSW    = Gtk::manage(new MyScrolledWindow());
    detailsPanelSW     = Gtk::manage(new MyScrolledWindow());
    colorPanelSW       = Gtk::manage(new MyScrolledWindow());
    transformPanelSW   = Gtk::manage(new MyScrolledWindow());
    rawPanelSW         = Gtk::manage(new MyScrolledWindow());
    advancedPanelSW     = Gtk::manage (new MyScrolledWindow ());
    locallabPanelSW     = Gtk::manage(new MyScrolledWindow());
    updateVScrollbars(options.hideTPVScrollbar);

    // load panel endings
    for (int i = 0; i < 7; i++) {
        vbPanelEnd[i] = Gtk::manage(new Gtk::VBox());
        imgPanelEnd[i] = Gtk::manage(new RTImage("PanelEnding.png"));
        imgPanelEnd[i]->show();
        vbPanelEnd[i]->pack_start(*imgPanelEnd[i], Gtk::PACK_SHRINK);
        vbPanelEnd[i]->show_all();
    }

    exposurePanelSW->add(*exposurePanel);
    exposurePanel->pack_start(*Gtk::manage(new Gtk::HSeparator), Gtk::PACK_SHRINK, 0);
    exposurePanel->pack_start(*vbPanelEnd[0], Gtk::PACK_SHRINK, 4);

    detailsPanelSW->add(*detailsPanel);
    detailsPanel->pack_start(*Gtk::manage(new Gtk::HSeparator), Gtk::PACK_SHRINK, 0);
    detailsPanel->pack_start(*vbPanelEnd[1], Gtk::PACK_SHRINK, 4);

    colorPanelSW->add(*colorPanel);
    colorPanel->pack_start(*Gtk::manage(new Gtk::HSeparator), Gtk::PACK_SHRINK, 0);
    colorPanel->pack_start(*vbPanelEnd[2], Gtk::PACK_SHRINK, 4);

    advancedPanelSW->add       (*advancedPanel);
    advancedPanel->pack_start (*Gtk::manage (new Gtk::HSeparator), Gtk::PACK_SHRINK, 0);
    advancedPanel->pack_start (*vbPanelEnd[5], Gtk::PACK_SHRINK, 0);

    locallabPanelSW->add(*locallabPanel);
    locallabPanel->pack_start(*Gtk::manage(new Gtk::HSeparator), Gtk::PACK_SHRINK, 0);
    locallabPanel->pack_start(*vbPanelEnd[6], Gtk::PACK_SHRINK, 0);

    transformPanelSW->add(*transformPanel);
    transformPanel->pack_start(*Gtk::manage(new Gtk::HSeparator), Gtk::PACK_SHRINK, 0);
    transformPanel->pack_start(*vbPanelEnd[3], Gtk::PACK_SHRINK, 4);

    rawPanelSW->add(*rawPanel);
    rawPanel->pack_start(*Gtk::manage(new Gtk::HSeparator), Gtk::PACK_SHRINK, 0);
    rawPanel->pack_start(*vbPanelEnd[4], Gtk::PACK_SHRINK, 0);



    TOITypes type = options.UseIconNoText ? TOI_ICON : TOI_TEXT;
    toiE = Gtk::manage(new TextOrIcon("exposure.png", M("MAIN_TAB_EXPOSURE"), M("MAIN_TAB_EXPOSURE_TOOLTIP"), type));
    toiD = Gtk::manage(new TextOrIcon("detail.png", M("MAIN_TAB_DETAIL"), M("MAIN_TAB_DETAIL_TOOLTIP"), type));
    toiC = Gtk::manage(new TextOrIcon("colour.png", M("MAIN_TAB_COLOR"), M("MAIN_TAB_COLOR_TOOLTIP"), type));
    toiW = Gtk::manage (new TextOrIcon ("atom.png", M ("MAIN_TAB_ADVANCED"), M ("MAIN_TAB_ADVANCED_TOOLTIP"), type));
    toiL = Gtk::manage(new TextOrIcon("openhand.png", M("MAIN_TAB_LOCALLAB"), M("MAIN_TAB_LOCALLAB_TOOLTIP"), type));

    toiT = Gtk::manage(new TextOrIcon("transform.png", M("MAIN_TAB_TRANSFORM"), M("MAIN_TAB_TRANSFORM_TOOLTIP"), type));
    toiR = Gtk::manage(new TextOrIcon("raw.png", M("MAIN_TAB_RAW"), M("MAIN_TAB_RAW_TOOLTIP"), type));
    toiM = Gtk::manage(new TextOrIcon("meta.png", M("MAIN_TAB_METADATA"), M("MAIN_TAB_METADATA_TOOLTIP"), type));

    toolPanelNotebook->append_page(*exposurePanelSW,  *toiE);
    toolPanelNotebook->append_page(*detailsPanelSW,   *toiD);
    toolPanelNotebook->append_page(*colorPanelSW,     *toiC);
    toolPanelNotebook->append_page (*advancedPanelSW,   *toiW);
    toolPanelNotebook->append_page(*locallabPanelSW,   *toiL);
    toolPanelNotebook->append_page(*transformPanelSW, *toiT);
    toolPanelNotebook->append_page(*rawPanelSW,       *toiR);
    toolPanelNotebook->append_page(*metadata,    *toiM);

    toolPanelNotebook->set_current_page(0);

    toolPanelNotebook->set_scrollable();
    toolPanelNotebook->show_all();

    for (auto toolPanel : toolPanels) {
        toolPanel->setListener(this);
    }

    whitebalance->setWBProvider(this);
    whitebalance->setSpotWBListener(this);
    darkframe->setDFProvider(this);
    flatfield->setFFProvider(this);
    lensgeom->setLensGeomListener(this);
    rotate->setLensGeomListener(this);
    distortion->setLensGeomListener(this);
    crop->setCropPanelListener(this);
    icm->setICMPanelListener(this);

    toolBar = new ToolBar();
    toolBar->setToolBarListener(this);
}

void ToolPanelCoordinator::addPanel(Gtk::Box* where, FoldableToolPanel* panel, int level)
{

    panel->setParent(where);
    panel->setLevel(level);

    expList.push_back(panel->getExpander());
    where->pack_start(*panel->getExpander(), false, false);
    toolPanels.push_back(panel);
}

ToolPanelCoordinator::~ToolPanelCoordinator()
{
    idle_register.destroy();

    closeImage();

    delete toolPanelNotebook;
    delete toolBar;
}

void ToolPanelCoordinator::imageTypeChanged (bool isRaw, bool isBayer, bool isXtrans, bool isMono)
{
    if (isRaw) {
        if (isBayer) {
            const auto func = [](gpointer data) -> gboolean {
                ToolPanelCoordinator* const self = static_cast<ToolPanelCoordinator*>(data);

                self->rawPanelSW->set_sensitive (true);
                self->sensorxtrans->FoldableToolPanel::hide();
                self->sensorbayer->FoldableToolPanel::show();
                self->preprocess->FoldableToolPanel::show();
                self->flatfield->FoldableToolPanel::show();

                return FALSE;
            };
            idle_register.add(func, this);
        }
        else if (isXtrans) {
            const auto func = [](gpointer data) -> gboolean {
                ToolPanelCoordinator* const self = static_cast<ToolPanelCoordinator*>(data);

                self->rawPanelSW->set_sensitive (true);
                self->sensorxtrans->FoldableToolPanel::show();
                self->sensorbayer->FoldableToolPanel::hide();
                self->preprocess->FoldableToolPanel::show();
                self->flatfield->FoldableToolPanel::show();

                return FALSE;
            };
            idle_register.add(func, this);
        }
        else if (isMono) {
            const auto func = [](gpointer data) -> gboolean {
                ToolPanelCoordinator* const self = static_cast<ToolPanelCoordinator*>(data);

                self->rawPanelSW->set_sensitive (true);
                self->sensorbayer->FoldableToolPanel::hide();
                self->sensorxtrans->FoldableToolPanel::hide();
                self->preprocess->FoldableToolPanel::hide();
                self->flatfield->FoldableToolPanel::show();

                return FALSE;
            };
            idle_register.add(func, this);
        } else {
            const auto func = [](gpointer data) -> gboolean {
                ToolPanelCoordinator* const self = static_cast<ToolPanelCoordinator*>(data);

                self->rawPanelSW->set_sensitive (true);
                self->sensorbayer->FoldableToolPanel::hide();
                self->sensorxtrans->FoldableToolPanel::hide();
                self->preprocess->FoldableToolPanel::hide();
                self->flatfield->FoldableToolPanel::hide();

                return FALSE;
            };
            idle_register.add(func, this);
        }
    } else {
        const auto func = [](gpointer data) -> gboolean {
            ToolPanelCoordinator* const self = static_cast<ToolPanelCoordinator*>(data);

            self->rawPanelSW->set_sensitive (false);

            return FALSE;
        };
        idle_register.add(func, this);
    }

}


void ToolPanelCoordinator::panelChanged(rtengine::ProcEvent event, const Glib::ustring& descr)
{

    if (!ipc) {
        return;
    }

    int changeFlags = rtengine::RefreshMapper::getInstance()->getAction(event);

    ProcParams* params = ipc->beginUpdateParams();

    for (auto toolPanel : toolPanels) {
        toolPanel->write(params);
    }

    // Compensate rotation on flip
    if (event == rtengine::EvCTHFlip || event == rtengine::EvCTVFlip) {
        if (fabs(params->rotate.degree) > 0.001) {
            params->rotate.degree *= -1;
            changeFlags |= rtengine::RefreshMapper::getInstance()->getAction(rtengine::EvROTDegree);
            rotate->read(params);
        }
    }

    int tr = TR_NONE;

    if (params->coarse.rotate == 90) {
        tr = TR_R90;
    } else if (params->coarse.rotate == 180) {
        tr = TR_R180;
    } else if (params->coarse.rotate == 270) {
        tr = TR_R270;
    }

    // Update "on preview" geometry
    if (event == rtengine::EvPhotoLoaded || event == rtengine::EvProfileChanged || event == rtengine::EvHistoryBrowsed || event == rtengine::EvCTRotate) {
        // updating the "on preview" geometry
        int fw, fh;
        ipc->getInitialImage()->getImageSource()->getFullSize(fw, fh, tr);
        gradient->updateGeometry(params->gradient.centerX, params->gradient.centerY, params->gradient.feather, params->gradient.degree, fw, fh);
        locallab->updateGeometry(params->locallab.centerX, params->locallab.centerY, params->locallab.circrad, params->locallab.locY, params->locallab.degree,  params->locallab.locX, params->locallab.locYT, params->locallab.locXL, fw, fh);
    }

    // some transformations make the crop change for convenience
    if (event == rtengine::EvCTHFlip) {
        crop->hFlipCrop();
        crop->write(params);
    } else if (event == rtengine::EvCTVFlip) {
        crop->vFlipCrop();
        crop->write(params);
    } else if (event == rtengine::EvCTRotate) {
        crop->rotateCrop(params->coarse.rotate, params->coarse.hflip, params->coarse.vflip);
        crop->write(params);
        resize->update(params->crop.enabled, params->crop.w, params->crop.h, ipc->getFullWidth(), ipc->getFullHeight());
        resize->write(params);
    } else if (event == rtengine::EvCrop) {
        resize->update(params->crop.enabled, params->crop.w, params->crop.h);
        resize->write(params);
    }

    ipc->endUpdateParams(changeFlags);    // starts the IPC processing

    hasChanged = true;

    for (auto paramcListener : paramcListeners) {
        paramcListener->procParamsChanged(params, event, descr);
    }
}

void ToolPanelCoordinator::profileChange(const PartialProfile *nparams, rtengine::ProcEvent event, const Glib::ustring& descr, const ParamsEdited* paramsEdited)
{

    int fw, fh, tr;

    if (!ipc) {
        return;
    }

    ProcParams *params = ipc->beginUpdateParams();
    ProcParams *mergedParams = new ProcParams();

    // Copy the current params as default values for the fusion
    *mergedParams = *params;

    // Reset IPTC values when switching procparams from the History
    if (event == rtengine::EvHistoryBrowsed) {
        mergedParams->iptc.clear();
        mergedParams->exif.clear();
    }

    // And apply the partial profile nparams to mergedParams
    nparams->applyTo(mergedParams);

    // Derive the effective changes, if it's a profile change, to prevent slow RAW rerendering if not necessary
    bool filterRawRefresh = false;

    if (event != rtengine::EvPhotoLoaded) {
        ParamsEdited pe(true);
        std::vector<rtengine::procparams::ProcParams> lParams(2);
        lParams[0] = *params;
        lParams[1] = *mergedParams;
        pe.initFrom(lParams);

        filterRawRefresh = pe.raw.isUnchanged() && pe.lensProf.isUnchanged() && pe.retinex.isUnchanged();
    }

    *params = *mergedParams;
    delete mergedParams;

    tr = TR_NONE;

    if (params->coarse.rotate == 90) {
        tr = TR_R90;
    } else if (params->coarse.rotate == 180) {
        tr = TR_R180;
    } else if (params->coarse.rotate == 270) {
        tr = TR_R270;
    }

    // trimming overflowing cropped area
    ipc->getInitialImage()->getImageSource()->getFullSize(fw, fh, tr);
    crop->trim(params, fw, fh);

    // updating the GUI with updated values
    for (auto toolPanel : toolPanels) {
        toolPanel->read(params);

        if (event == rtengine::EvPhotoLoaded || event == rtengine::EvProfileChanged) {
            toolPanel->autoOpenCurve();
        }
    }

    if (event == rtengine::EvPhotoLoaded || event == rtengine::EvProfileChanged || event == rtengine::EvHistoryBrowsed || event == rtengine::EvCTRotate) {
        // updating the "on preview" geometry
        gradient->updateGeometry(params->gradient.centerX, params->gradient.centerY, params->gradient.feather, params->gradient.degree, fw, fh);
        locallab->updateGeometry(params->locallab.centerX, params->locallab.centerY, params->locallab.circrad, params->locallab.locY, params->locallab.degree,  params->locallab.locX, params->locallab.locYT, params->locallab.locXL, fw, fh);

    }

    // start the IPC processing
    if (filterRawRefresh) {
        ipc->endUpdateParams(rtengine::RefreshMapper::getInstance()->getAction(event) & ALLNORAW);
    } else {
        ipc->endUpdateParams(event);
    }

    hasChanged = event != rtengine::EvProfileChangeNotification;

    for (auto paramcListener : paramcListeners) {
        paramcListener->procParamsChanged(params, event, descr);
    }
}

void ToolPanelCoordinator::setDefaults(ProcParams* defparams)
{

    if (defparams)
        for (auto toolPanel : toolPanels) {
            toolPanel->setDefaults(defparams);
        }
}

CropGUIListener* ToolPanelCoordinator::getCropGUIListener()
{

    return crop;
}

void ToolPanelCoordinator::initImage(rtengine::StagedImageProcessor* ipc_, bool raw)
{

    ipc = ipc_;
    toneCurve->disableListener();
    toneCurve->enableAll();
    toneCurve->enableListener();

    if (ipc) {
        const rtengine::FramesMetaData* pMetaData = ipc->getInitialImage()->getMetaData();
        metadata->setImageData(pMetaData);

        ipc->setAutoExpListener(toneCurve);
        ipc->setAutoCamListener(colorappearance);
        ipc->setAutoBWListener(blackwhite);
        ipc->setFrameCountListener(bayerprocess);
        ipc->setAutoWBListener(whitebalance);
        ipc->setAutoColorTonListener(colortoning);
        ipc->setAutoChromaListener(dirpyrdenoise);
        ipc->setWaveletListener(wavelet);
        ipc->setRetinexListener(retinex);
        ipc->setlocalListener(locallab);
        ipc->setSizeListener(crop);
        ipc->setSizeListener(resize);
        ipc->setImageTypeListener(this);
        flatfield->setShortcutPath(Glib::path_get_dirname(ipc->getInitialImage()->getFileName()));

        icm->setRawMeta(raw, (const rtengine::FramesData*)pMetaData);
        lensProf->setRawMeta(raw, pMetaData);
    }


    toneCurve->setRaw(raw);
    hasChanged = true;
}


void ToolPanelCoordinator::closeImage()
{

    if (ipc) {
        ipc->stopProcessing();
        ipc = nullptr;
    }
}

void ToolPanelCoordinator::closeAllTools()
{

    for (size_t i = 0; i < options.tpOpen.size(); i++)
        if (i < expList.size()) {
            expList.at(i)->set_expanded(false);
        }
}

void ToolPanelCoordinator::openAllTools()
{

    for (size_t i = 0; i < options.tpOpen.size(); i++)
        if (i < expList.size()) {
            expList.at(i)->set_expanded(true);
        }
}

void ToolPanelCoordinator::updateToolState()
{

    for (size_t i = 0; i < options.tpOpen.size(); i++)
        if (i < expList.size()) {
            expList.at(i)->set_expanded(options.tpOpen.at(i));
        }

    if (options.tpOpen.size() > expList.size()) {
        size_t sizeWavelet = options.tpOpen.size() - expList.size();
        std::vector<int> temp;

        for (size_t i = 0; i < sizeWavelet; i++) {
            temp.push_back(options.tpOpen.at(i + expList.size()));
        }

        locallab->updateToolState(temp);
        locallab->setExpanded(true);

        wavelet->updateToolState(temp);
        retinex->updateToolState(temp);


    }
}

void ToolPanelCoordinator::readOptions()
{

    crop->readOptions();
}

void ToolPanelCoordinator::writeOptions()
{

    crop->writeOptions();

    if (options.autoSaveTpOpen) {
        writeToolExpandedStatus(options.tpOpen);
    }
}


void ToolPanelCoordinator::writeToolExpandedStatus(std::vector<int> &tpOpen)
{
    tpOpen.clear();

    for (size_t i = 0; i < expList.size(); i++) {
        tpOpen.push_back(expList.at(i)->get_expanded());
    }

    locallab->writeOptions(tpOpen);
    wavelet->writeOptions(tpOpen);
    retinex->writeOptions(tpOpen);

}


void ToolPanelCoordinator::cropSelectionReady()
{

    toolBar->setTool(TMHand);

    if (!ipc) {
        return;
    }
}

void ToolPanelCoordinator::rotateSelectionReady(double rotate_deg, Thumbnail* thm)
{

    toolBar->setTool(TMHand);

    if (!ipc) {
        return;
    }

    if (rotate_deg != 0.0) {
        rotate->straighten(rotate_deg);
    }
}

void ToolPanelCoordinator::spotWBselected(int x, int y, Thumbnail* thm)
{

    if (!ipc) {
        return;
    }

//    toolBar->setTool (TOOL_HAND);
    int rect = whitebalance->getSize();
    int ww = ipc->getFullWidth();
    int hh = ipc->getFullHeight();

    if (x - rect > 0 && y - rect > 0 && x + rect < ww && y + rect < hh) {
        double temp;
        double green;
        ipc->getSpotWB(x, y, rect, temp, green);
        whitebalance->setWB(temp, green);
    }
}

void ToolPanelCoordinator::sharpMaskSelected(bool sharpMask)
{

    if (!ipc) {
        return;
    }
    ipc->beginUpdateParams ();
    ipc->setSharpMask(sharpMask);
    ipc->endUpdateParams (rtengine::EvShrEnabled);
}



void ToolPanelCoordinator::autoCropRequested()
{

    if (!ipc) {
        return;
    }

    int x1, y1, x2, y2, w, h;
    ipc->getAutoCrop(crop->getRatio(), x1, y1, w, h);
    x2 = x1 + w - 1;
    y2 = y1 + h - 1;
    crop->cropInit(x1, y1, w, h);
    crop->cropResized(x1, y1, x2, y2);
    crop->cropManipReady();
}

rtengine::RawImage* ToolPanelCoordinator::getDF()
{
    if (!ipc) {
        return nullptr;
    }

    const rtengine::FramesMetaData *imd = ipc->getInitialImage()->getMetaData();

    if (imd) {
        int iso = imd->getISOSpeed();
        double shutter = imd->getShutterSpeed();
        std::string maker(imd->getMake());
        std::string model(imd->getModel());
        time_t timestamp = imd->getDateTimeAsTS();

        return rtengine::dfm.searchDarkFrame(maker, model, iso, shutter, timestamp);
    }

    return nullptr;
}

rtengine::RawImage* ToolPanelCoordinator::getFF()
{
    if (!ipc) {
        return nullptr;
    }

    const rtengine::FramesMetaData *imd = ipc->getInitialImage()->getMetaData();

    if (imd) {
        // int iso = imd->getISOSpeed();              temporarilly removed because unused
        // double shutter = imd->getShutterSpeed();   temporarilly removed because unused
        double aperture = imd->getFNumber();
        double focallength = imd->getFocalLen();
        std::string maker(imd->getMake());
        std::string model(imd->getModel());
        std::string lens(imd->getLens());
        time_t timestamp = imd->getDateTimeAsTS();

        return rtengine::ffm.searchFlatField(maker, model, lens, focallength, aperture, timestamp);
    }

    return nullptr;
}

Glib::ustring ToolPanelCoordinator::GetCurrentImageFilePath()
{
    if (!ipc) {
        return "";
    }

    return ipc->getInitialImage()->getFileName();
}

void ToolPanelCoordinator::straightenRequested()
{

    if (!ipc) {
        return;
    }

    toolBar->setTool(TMStraighten);
}

double ToolPanelCoordinator::autoDistorRequested()
{
    if (!ipc) {
        return 0.0;
    }

    return rtengine::ImProcFunctions::getAutoDistor(ipc->getInitialImage()->getFileName(), 400);
}

void ToolPanelCoordinator::spotWBRequested(int size)
{

    if (!ipc) {
        return;
    }

    toolBar->setTool(TMSpotWB);
}

void ToolPanelCoordinator::cropSelectRequested()
{

    if (!ipc) {
        return;
    }

    toolBar->setTool(TMCropSelect);
}

void ToolPanelCoordinator::saveInputICCReference(Glib::ustring fname, bool apply_wb)
{

    if (ipc) {
        ipc->saveInputICCReference(fname, apply_wb);
    }
}

int ToolPanelCoordinator::getSpotWBRectSize()
{

    return whitebalance->getSize();
}

void ToolPanelCoordinator::updateCurveBackgroundHistogram(LUTu & histToneCurve, LUTu & histLCurve, LUTu & histCCurve, /*LUTu & histCLurve, LUTu & histLLCurve,*/ LUTu & histLCAM, LUTu & histCCAM, LUTu & histRed, LUTu & histGreen, LUTu & histBlue, LUTu & histLuma, LUTu & histLRETI)
{
    colorappearance->updateCurveBackgroundHistogram(histToneCurve, histLCurve, histCCurve, /*histCLurve, histLLCurve,*/ histLCAM,  histCCAM, histRed, histGreen, histBlue, histLuma, histLRETI);
    toneCurve->updateCurveBackgroundHistogram(histToneCurve, histLCurve, histCCurve,/* histCLurve, histLLCurve,*/ histLCAM,  histCCAM, histRed, histGreen, histBlue, histLuma, histLRETI);
    lcurve->updateCurveBackgroundHistogram(histToneCurve, histLCurve, histCCurve, /*histCLurve, histLLCurve,*/ histLCAM, histCCAM, histRed, histGreen, histBlue, histLuma, histLRETI);
    rgbcurves->updateCurveBackgroundHistogram(histToneCurve, histLCurve, histCCurve,/* histCLurve, histLLCurve, */histLCAM, histCCAM, histRed, histGreen, histBlue, histLuma, histLRETI);
    retinex->updateCurveBackgroundHistogram(histToneCurve, histLCurve, histCCurve,/* histCLurve, histLLCurve, */histLCAM, histCCAM, histRed, histGreen, histBlue, histLuma, histLRETI);

}

void ToolPanelCoordinator::foldAllButOne(Gtk::Box* parent, FoldableToolPanel* openedSection)
{

    for (auto toolPanel : toolPanels) {
        if (toolPanel->getParent() != nullptr) {
            ToolPanel* currentTP = toolPanel;

            if (currentTP->getParent() == parent) {
                // Section in the same tab, we unfold it if it's not the one that has been clicked
                if (currentTP != openedSection) {
                    currentTP->setExpanded(false);
                } else {
                    if (!currentTP->getExpanded()) {
                        currentTP->setExpanded(true);
                    }
                }
            }
        }
    }
}

bool ToolPanelCoordinator::handleShortcutKey(GdkEventKey* event)
{

    //bool ctrl = event->state & GDK_CONTROL_MASK;  temporarily removed because unused
    //bool shift = event->state & GDK_SHIFT_MASK;   temporarily removed because unused
    bool alt = event->state & GDK_MOD1_MASK;

    if (alt) {
        switch (event->keyval) {
            case GDK_KEY_e:
                toolPanelNotebook->set_current_page(toolPanelNotebook->page_num(*exposurePanelSW));
                return true;

            case GDK_KEY_d:
                toolPanelNotebook->set_current_page(toolPanelNotebook->page_num(*detailsPanelSW));
                return true;

            case GDK_KEY_c:
                toolPanelNotebook->set_current_page(toolPanelNotebook->page_num(*colorPanelSW));
                return true;

            case GDK_KEY_t:
                toolPanelNotebook->set_current_page(toolPanelNotebook->page_num(*transformPanelSW));
                return true;

            case GDK_KEY_r:
                toolPanelNotebook->set_current_page(toolPanelNotebook->page_num(*rawPanelSW));
                return true;

            case GDK_KEY_w:
                toolPanelNotebook->set_current_page (toolPanelNotebook->page_num (*advancedPanelSW));
                return true;

            case GDK_KEY_o:
                toolPanelNotebook->set_current_page(toolPanelNotebook->page_num(*locallabPanelSW));
                return true;

            case GDK_KEY_m:
                toolPanelNotebook->set_current_page(toolPanelNotebook->page_num(*metadata));
                return true;
        }
    }

    return false;
}

void ToolPanelCoordinator::updateVScrollbars(bool hide)
{
    GThreadLock lock; // All GUI access from idle_add callbacks or separate thread HAVE to be protected
    Gtk::PolicyType policy = hide ? Gtk::POLICY_NEVER : Gtk::POLICY_AUTOMATIC;
    exposurePanelSW->set_policy(Gtk::POLICY_AUTOMATIC, policy);
    detailsPanelSW->set_policy(Gtk::POLICY_AUTOMATIC, policy);
    colorPanelSW->set_policy(Gtk::POLICY_AUTOMATIC, policy);
    transformPanelSW->set_policy(Gtk::POLICY_AUTOMATIC, policy);
    rawPanelSW->set_policy(Gtk::POLICY_AUTOMATIC, policy);
    advancedPanelSW->set_policy      (Gtk::POLICY_AUTOMATIC, policy);
    locallabPanelSW->set_policy(Gtk::POLICY_AUTOMATIC, policy);

    for (auto currExp : expList) {
        currExp->updateVScrollbars(hide);
    }
}

void ToolPanelCoordinator::updateTabsHeader(bool useIcons)
{
    GThreadLock lock; // All GUI access from idle_add callbacks or separate thread HAVE to be protected
    TOITypes type = useIcons ? TOI_ICON : TOI_TEXT;

    toiE->switchTo(type);
    toiD->switchTo(type);
    toiC->switchTo(type);
    toiT->switchTo(type);
    toiR->switchTo(type);
    toiL->switchTo(type);

    if (toiM) {
        toiM->switchTo(type);
    }
}

void ToolPanelCoordinator::updateTPVScrollbar(bool hide)
{
    updateVScrollbars(hide);
}

void ToolPanelCoordinator::updateTabsUsesIcons(bool useIcons)
{
    updateTabsHeader(useIcons);
}

void ToolPanelCoordinator::toolSelected(ToolMode tool)
{
    GThreadLock lock; // All GUI access from idle_add callbacks or separate thread HAVE to be protected

    switch (tool) {
        case TMCropSelect:
            crop->setExpanded(true);
            toolPanelNotebook->set_current_page(toolPanelNotebook->page_num(*transformPanelSW));
            break;

        case TMSpotWB:
            whitebalance->setExpanded(true);
            toolPanelNotebook->set_current_page(toolPanelNotebook->page_num(*colorPanelSW));
            break;

        case TMStraighten:
            lensgeom->setExpanded(true);
            rotate->setExpanded(true);
            toolPanelNotebook->set_current_page(toolPanelNotebook->page_num(*transformPanelSW));
            break;

        default:
            break;
    }
}

void ToolPanelCoordinator::editModeSwitchedOff()
{
    if (editDataProvider) {
        editDataProvider->switchOffEditMode();
    }
}

void ToolPanelCoordinator::dirSelected(const Glib::ustring& dirname, const Glib::ustring& openfile)
{

    flatfield->setShortcutPath(dirname);
}

void ToolPanelCoordinator::setEditProvider(EditDataProvider *provider)
{
    editDataProvider = provider;

    for (size_t i = 0; i < toolPanels.size(); i++) {
        toolPanels.at(i)->setEditProvider(provider);
    }
}<|MERGE_RESOLUTION|>--- conflicted
+++ resolved
@@ -74,11 +74,11 @@
     crop                = Gtk::manage(new Crop());
     icm                 = Gtk::manage(new ICMPanel());
     metadata            = Gtk::manage(new MetaDataPanel());
-<<<<<<< HEAD
     wavelet             = Gtk::manage(new Wavelet());
     dirpyrequalizer     = Gtk::manage(new DirPyrEqualizer());
     hsvequalizer        = Gtk::manage(new HSVEqualizer());
     filmSimulation      = Gtk::manage(new FilmSimulation());
+    softlight           = Gtk::manage(new SoftLight());
     sensorbayer         = Gtk::manage(new SensorBayer());
     sensorxtrans        = Gtk::manage(new SensorXTrans());
     bayerprocess        = Gtk::manage(new BayerProcess());
@@ -92,26 +92,6 @@
     bayerrawexposure    = Gtk::manage(new BayerRAWExposure());
     xtransrawexposure   = Gtk::manage(new XTransRAWExposure());
     fattal              = Gtk::manage(new FattalToneMapping());
-=======
-    wavelet             = Gtk::manage (new Wavelet ());
-    dirpyrequalizer     = Gtk::manage (new DirPyrEqualizer ());
-    hsvequalizer        = Gtk::manage (new HSVEqualizer ());
-    filmSimulation      = Gtk::manage (new FilmSimulation ());
-    softlight           = Gtk::manage(new SoftLight());
-    sensorbayer         = Gtk::manage (new SensorBayer ());
-    sensorxtrans        = Gtk::manage (new SensorXTrans ());
-    bayerprocess        = Gtk::manage (new BayerProcess ());
-    xtransprocess       = Gtk::manage (new XTransProcess ());
-    bayerpreprocess     = Gtk::manage (new BayerPreProcess ());
-    preprocess          = Gtk::manage (new PreProcess ());
-    darkframe           = Gtk::manage (new DarkFrame ());
-    flatfield           = Gtk::manage (new FlatField ());
-    rawcacorrection     = Gtk::manage (new RAWCACorr ());
-    rawexposure         = Gtk::manage (new RAWExposure ());
-    bayerrawexposure    = Gtk::manage (new BayerRAWExposure ());
-    xtransrawexposure   = Gtk::manage (new XTransRAWExposure ());
-    fattal              = Gtk::manage (new FattalToneMapping ());
->>>>>>> 523fe406
 
     // So Demosaic, Line noise filter, Green Equilibration, Ca-Correction (garder le nom de section identique!) and Black-Level will be moved in a "Bayer sensor" tool,
     // and a separate Demosaic and Black Level tool will be created in an "X-Trans sensor" tool
@@ -129,26 +109,15 @@
     addPanel(exposurePanel, shadowshighlights);
     addPanel(detailsPanel, sharpening);
     addPanel (detailsPanel, localContrast);
-<<<<<<< HEAD
     addPanel(detailsPanel, sharpenEdge);
     addPanel(detailsPanel, sharpenMicro);
     addPanel(colorPanel, hsvequalizer);
     addPanel(colorPanel, filmSimulation);
+    addPanel (colorPanel, softlight);
     addPanel(colorPanel, rgbcurves);
     addPanel(colorPanel, colortoning);
     addPanel(exposurePanel, epd);
     addPanel(exposurePanel, fattal);
-=======
-    addPanel (detailsPanel, sharpenEdge);
-    addPanel (detailsPanel, sharpenMicro);
-    addPanel (colorPanel, hsvequalizer);
-    addPanel (colorPanel, filmSimulation);
-    addPanel (colorPanel, softlight);
-    addPanel (colorPanel, rgbcurves);
-    addPanel (colorPanel, colortoning);
-    addPanel (exposurePanel, epd);
-    addPanel (exposurePanel, fattal);
->>>>>>> 523fe406
     addPanel (advancedPanel, retinex);
     addPanel(exposurePanel, pcvignette);
     addPanel(exposurePanel, gradient);
