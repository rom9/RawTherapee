--- conflicted
+++ resolved
@@ -181,11 +181,7 @@
     transformPanelSW   = Gtk::manage (new MyScrolledWindow ());
     rawPanelSW         = Gtk::manage (new MyScrolledWindow ());
     advancedPanelSW    = Gtk::manage (new MyScrolledWindow ());
-<<<<<<< HEAD
     locallabPanelSW     = Gtk::manage(new MyScrolledWindow());    
-    updateVScrollbars (options.hideTPVScrollbar);
-=======
->>>>>>> 959849f0
 
     // load panel endings
     for (int i = 0; i < 8; i++) {
