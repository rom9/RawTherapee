--- conflicted
+++ resolved
@@ -276,11 +276,6 @@
 void ToolPanelCoordinator::imageTypeChanged(bool isRaw, bool isBayer, bool isXtrans)
 {
     if (isRaw) {
-<<<<<<< HEAD
-        rawPanelSW->set_sensitive(true);
-
-=======
->>>>>>> 70379f4a
         if (isBayer) {
             const auto func = [](gpointer data) -> gboolean {
                 ToolPanelCoordinator* const self = static_cast<ToolPanelCoordinator*>(data);
@@ -324,9 +319,6 @@
             idle_register.add(func, this);
         }
     } else {
-<<<<<<< HEAD
-        rawPanelSW->set_sensitive(false);
-=======
         const auto func = [](gpointer data) -> gboolean {
             ToolPanelCoordinator* const self = static_cast<ToolPanelCoordinator*>(data);
 
@@ -335,7 +327,6 @@
             return FALSE;
         };
         idle_register.add(func, this);
->>>>>>> 70379f4a
     }
 
 }
@@ -542,7 +533,6 @@
 
 
     toneCurve->setRaw(raw);
-//>>>>>>> dev
     hasChanged = true;
 }
 
