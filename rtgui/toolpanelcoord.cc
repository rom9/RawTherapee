/*
 *  This file is part of RawTherapee.
 *
 *  Copyright (c) 2004-2010 Gabor Horvath <hgabor@rawtherapee.com>
 *
 *  RawTherapee is free software: you can redistribute it and/or modify
 *  it under the terms of the GNU General Public License as published by
 *  the Free Software Foundation, either version 3 of the License, or
 *  (at your option) any later version.
 *
 *  RawTherapee is distributed in the hope that it will be useful,
 *  but WITHOUT ANY WARRANTY; without even the implied warranty of
 *  MERCHANTABILITY or FITNESS FOR A PARTICULAR PURPOSE.  See the
 *  GNU General Public License for more details.
 *
 *  You should have received a copy of the GNU General Public License
 *  along with RawTherapee.  If not, see <http://www.gnu.org/licenses/>.
 */
#include "multilangmgr.h"
#include "toolpanelcoord.h"
#include "options.h"
#include "../rtengine/imagesource.h"
#include "../rtengine/dfmanager.h"
#include "../rtengine/ffmanager.h"
#include "../rtengine/improcfun.h"
#include "../rtengine/procevents.h"
#include "../rtengine/refreshmap.h"

using namespace rtengine::procparams;

ToolPanelCoordinator::ToolPanelCoordinator () : ipc(nullptr), hasChanged(false), editDataProvider(nullptr)
{

    exposurePanel   = Gtk::manage (new ToolVBox ());
    detailsPanel    = Gtk::manage (new ToolVBox ());
    colorPanel      = Gtk::manage (new ToolVBox ());
    transformPanel  = Gtk::manage (new ToolVBox ());
    rawPanel        = Gtk::manage (new ToolVBox ());
    waveletPanel    = Gtk::manage (new ToolVBox ());

    coarse              = Gtk::manage (new CoarsePanel ());
    toneCurve           = Gtk::manage (new ToneCurve ());
    shadowshighlights   = Gtk::manage (new ShadowsHighlights ());
    impulsedenoise      = Gtk::manage (new ImpulseDenoise ());
    defringe            = Gtk::manage (new Defringe ());
    dirpyrdenoise       = Gtk::manage (new DirPyrDenoise ());
    epd                 = Gtk::manage (new EdgePreservingDecompositionUI ());
    sharpening          = Gtk::manage (new Sharpening ());
    sharpenEdge         = Gtk::manage (new SharpenEdge ());
    sharpenMicro        = Gtk::manage (new SharpenMicro ());
    lcurve              = Gtk::manage (new LCurve ());
    rgbcurves           = Gtk::manage (new RGBCurves ());
    colortoning         = Gtk::manage (new ColorToning ());
    lensgeom            = Gtk::manage (new LensGeometry ());
    lensProf            = Gtk::manage (new LensProfilePanel ());
    lensProf->setLensGeomRef (lensgeom);
    distortion          = Gtk::manage (new Distortion ());
    rotate              = Gtk::manage (new Rotate ());
    vibrance            = Gtk::manage (new Vibrance ());
    colorappearance     = Gtk::manage (new ColorAppearance ());
    whitebalance        = Gtk::manage (new WhiteBalance ());
    vignetting          = Gtk::manage (new Vignetting ());
    retinex               = Gtk::manage (new Retinex ());
    gradient            = Gtk::manage (new Gradient ());
    pcvignette          = Gtk::manage (new PCVignette ());
    perspective         = Gtk::manage (new PerspCorrection ());
    cacorrection        = Gtk::manage (new CACorrection ());
    chmixer             = Gtk::manage (new ChMixer ());
    blackwhite          = Gtk::manage (new BlackWhite ());
    resize              = Gtk::manage (new Resize ());
    prsharpening        = Gtk::manage (new PrSharpening());
    crop                = Gtk::manage (new Crop ());
    icm                 = Gtk::manage (new ICMPanel ());
    exifpanel           = Gtk::manage (new ExifPanel ());
    iptcpanel           = Gtk::manage (new IPTCPanel ());
    wavelet             = Gtk::manage (new Wavelet ());
    dirpyrequalizer     = Gtk::manage (new DirPyrEqualizer ());
    hsvequalizer        = Gtk::manage (new HSVEqualizer ());
    filmSimulation      = Gtk::manage (new FilmSimulation ());
    sensorbayer         = Gtk::manage (new SensorBayer ());
    sensorxtrans        = Gtk::manage (new SensorXTrans ());
    bayerprocess        = Gtk::manage (new BayerProcess ());
    xtransprocess       = Gtk::manage (new XTransProcess ());
    bayerpreprocess     = Gtk::manage (new BayerPreProcess ());
    preprocess          = Gtk::manage (new PreProcess ());
    darkframe           = Gtk::manage (new DarkFrame ());
    flatfield           = Gtk::manage (new FlatField ());
    rawcacorrection     = Gtk::manage (new RAWCACorr ());
    rawexposure         = Gtk::manage (new RAWExposure ());
    bayerrawexposure    = Gtk::manage (new BayerRAWExposure ());
    xtransrawexposure   = Gtk::manage (new XTransRAWExposure ());

    // So Demosaic, Line noise filter, Green Equilibration, Ca-Correction (garder le nom de section identique!) and Black-Level will be moved in a "Bayer sensor" tool,
    // and a separate Demosaic and Black Level tool will be created in an "X-Trans sensor" tool

    // X-Trans demozaic methods: "3-pass (best), 1-pass (medium), fast"
    // Mettre  jour les profils fournis pour inclure les nouvelles section Raw, notamment pour "Default High ISO"
    // Valeurs par dfaut:
    //     Best -> low ISO
    //     Medium -> High ISO

    addPanel (colorPanel, whitebalance);
    toolPanels.push_back (whitebalance);
    addPanel (exposurePanel, toneCurve);
    toolPanels.push_back (toneCurve);
    addPanel (colorPanel, vibrance);
    toolPanels.push_back (vibrance);
    addPanel (colorPanel, chmixer);
    toolPanels.push_back (chmixer); // << TODO: Add "Enabled"
    addPanel (colorPanel, blackwhite);
    toolPanels.push_back (blackwhite);
    addPanel (exposurePanel, shadowshighlights);
    toolPanels.push_back (shadowshighlights);
    addPanel (detailsPanel, sharpening);
    toolPanels.push_back (sharpening);
    addPanel (detailsPanel, sharpenEdge);
    toolPanels.push_back (sharpenEdge);
    addPanel (detailsPanel, sharpenMicro);
    toolPanels.push_back (sharpenMicro);
    addPanel (colorPanel, hsvequalizer);
    toolPanels.push_back (hsvequalizer); // << TODO: Add "Enabled"
    addPanel (colorPanel, filmSimulation);
    toolPanels.push_back (filmSimulation);
    addPanel (colorPanel, rgbcurves);
    toolPanels.push_back (rgbcurves); // << TODO: Add "Enabled"
    addPanel (colorPanel, colortoning);
    toolPanels.push_back (colortoning);
    addPanel (exposurePanel, epd);
    toolPanels.push_back (epd);
    addPanel (exposurePanel, retinex);
    toolPanels.push_back (retinex);
    addPanel (exposurePanel, pcvignette);
    toolPanels.push_back (pcvignette);
    addPanel (exposurePanel, gradient);
    toolPanels.push_back (gradient);
    addPanel (exposurePanel, lcurve);
    toolPanels.push_back (lcurve); // << TODO: Add "Enabled" ???
    addPanel (exposurePanel, colorappearance);
    toolPanels.push_back (colorappearance);
    addPanel (detailsPanel, impulsedenoise);
    toolPanels.push_back (impulsedenoise);
    addPanel (detailsPanel, dirpyrdenoise);
    toolPanels.push_back (dirpyrdenoise);
    addPanel (detailsPanel, defringe);
    toolPanels.push_back (defringe);
    addPanel (detailsPanel, dirpyrequalizer);
    toolPanels.push_back (dirpyrequalizer);
    addPanel (waveletPanel, wavelet);
    toolPanels.push_back (wavelet);
    addPanel (transformPanel, crop);
    toolPanels.push_back (crop);
    addPanel (transformPanel, resize);
    toolPanels.push_back (resize);
    addPanel (resize->getPackBox(), prsharpening, 2);
    toolPanels.push_back (prsharpening);
    addPanel (transformPanel, lensgeom);
    toolPanels.push_back (lensgeom);
    addPanel (lensgeom->getPackBox(), rotate, 2);
    toolPanels.push_back (rotate);
    addPanel (lensgeom->getPackBox(), perspective, 2);
    toolPanels.push_back (perspective);
    addPanel (lensgeom->getPackBox(), lensProf, 2);
    toolPanels.push_back (lensProf);
    addPanel (lensgeom->getPackBox(), distortion, 2);
    toolPanels.push_back (distortion);
    addPanel (lensgeom->getPackBox(), cacorrection, 2);
    toolPanels.push_back (cacorrection);
    addPanel (lensgeom->getPackBox(), vignetting, 2);
    toolPanels.push_back (vignetting);
    addPanel (colorPanel, icm);
    toolPanels.push_back (icm);
    addPanel (rawPanel, sensorbayer);
    toolPanels.push_back (sensorbayer);
    addPanel (sensorbayer->getPackBox(), bayerprocess, 2);
    toolPanels.push_back (bayerprocess);
    addPanel (sensorbayer->getPackBox(), bayerrawexposure, 2);
    toolPanels.push_back (bayerrawexposure);
    addPanel (sensorbayer->getPackBox(), bayerpreprocess, 2);
    toolPanels.push_back (bayerpreprocess);
    addPanel (sensorbayer->getPackBox(), rawcacorrection, 2);
    toolPanels.push_back (rawcacorrection);
    addPanel (rawPanel, sensorxtrans);
    toolPanels.push_back (sensorxtrans);
    addPanel (sensorxtrans->getPackBox(), xtransprocess, 2);
    toolPanels.push_back (xtransprocess);
    addPanel (sensorxtrans->getPackBox(), xtransrawexposure, 2);
    toolPanels.push_back (xtransrawexposure);
    addPanel (rawPanel, rawexposure);
    toolPanels.push_back (rawexposure);
    addPanel (rawPanel, preprocess);
    toolPanels.push_back (preprocess);
    addPanel (rawPanel, darkframe);
    toolPanels.push_back (darkframe);
    addPanel (rawPanel, flatfield);
    toolPanels.push_back (flatfield);

    toolPanels.push_back (coarse);
    toolPanels.push_back (exifpanel);
    toolPanels.push_back (iptcpanel);

    metadataPanel = Gtk::manage (new Gtk::Notebook ());
    metadataPanel->set_name ("MetaPanelNotebook");
    toolPanelNotebook = new Gtk::Notebook ();
    toolPanelNotebook->set_name ("ToolPanelNotebook");

    metadataPanel->append_page (*exifpanel, M ("MAIN_TAB_EXIF"));
    metadataPanel->append_page (*iptcpanel, M ("MAIN_TAB_IPTC"));

    exposurePanelSW    = Gtk::manage (new MyScrolledWindow ());
    detailsPanelSW     = Gtk::manage (new MyScrolledWindow ());
    colorPanelSW       = Gtk::manage (new MyScrolledWindow ());
    waveletPanelSW     = Gtk::manage (new MyScrolledWindow ());
    transformPanelSW   = Gtk::manage (new MyScrolledWindow ());
    rawPanelSW         = Gtk::manage (new MyScrolledWindow ());
    updateVScrollbars (options.hideTPVScrollbar);

    // load panel endings
    for (int i = 0; i < 6; i++) {
        vbPanelEnd[i] = Gtk::manage (new Gtk::VBox ());
        imgPanelEnd[i] = Gtk::manage (new RTImage ("PanelEnding.png"));
        imgPanelEnd[i]->show ();
        vbPanelEnd[i]->pack_start (*imgPanelEnd[i], Gtk::PACK_SHRINK);
        vbPanelEnd[i]->show_all();
    }

    exposurePanelSW->add  (*exposurePanel);
    exposurePanel->pack_start (*Gtk::manage (new Gtk::HSeparator), Gtk::PACK_SHRINK, 0);
    exposurePanel->pack_start (*vbPanelEnd[0], Gtk::PACK_SHRINK, 4);

    detailsPanelSW->add   (*detailsPanel);
    detailsPanel->pack_start (*Gtk::manage (new Gtk::HSeparator), Gtk::PACK_SHRINK, 0);
    detailsPanel->pack_start (*vbPanelEnd[1], Gtk::PACK_SHRINK, 4);

    colorPanelSW->add     (*colorPanel);
    colorPanel->pack_start (*Gtk::manage (new Gtk::HSeparator), Gtk::PACK_SHRINK, 0);
    colorPanel->pack_start (*vbPanelEnd[2], Gtk::PACK_SHRINK, 4);

    waveletPanelSW->add       (*waveletPanel);
    waveletPanel->pack_start (*Gtk::manage (new Gtk::HSeparator), Gtk::PACK_SHRINK, 0);
    waveletPanel->pack_start (*vbPanelEnd[3], Gtk::PACK_SHRINK, 0);

    transformPanelSW->add (*transformPanel);
    transformPanel->pack_start (*Gtk::manage (new Gtk::HSeparator), Gtk::PACK_SHRINK, 0);
    transformPanel->pack_start (*vbPanelEnd[4], Gtk::PACK_SHRINK, 4);

    rawPanelSW->add       (*rawPanel);
    rawPanel->pack_start (*Gtk::manage (new Gtk::HSeparator), Gtk::PACK_SHRINK, 0);
    rawPanel->pack_start (*vbPanelEnd[5], Gtk::PACK_SHRINK, 0);



    TOITypes type = options.UseIconNoText ? TOI_ICON : TOI_TEXT;

    toiE = Gtk::manage (new TextOrIcon ("exposure.png" , M ("MAIN_TAB_EXPOSURE") , M ("MAIN_TAB_EXPOSURE_TOOLTIP") , type));
    toiD = Gtk::manage (new TextOrIcon ("detail.png"   , M ("MAIN_TAB_DETAIL")   , M ("MAIN_TAB_DETAIL_TOOLTIP")   , type));
    toiC = Gtk::manage (new TextOrIcon ("colour.png"   , M ("MAIN_TAB_COLOR")    , M ("MAIN_TAB_COLOR_TOOLTIP")    , type));
    toiW = Gtk::manage (new TextOrIcon ("wavelet.png"  , M ("MAIN_TAB_WAVELET")  , M ("MAIN_TAB_WAVELET_TOOLTIP") , type));
    toiT = Gtk::manage (new TextOrIcon ("transform.png", M ("MAIN_TAB_TRANSFORM"), M ("MAIN_TAB_TRANSFORM_TOOLTIP"), type));
    toiR = Gtk::manage (new TextOrIcon ("raw.png"      , M ("MAIN_TAB_RAW")      , M ("MAIN_TAB_RAW_TOOLTIP")      , type));
    toiM = Gtk::manage (new TextOrIcon ("meta.png"     , M ("MAIN_TAB_METADATA") , M ("MAIN_TAB_METADATA_TOOLTIP") , type));

    toolPanelNotebook->append_page (*exposurePanelSW,  *toiE);
    toolPanelNotebook->append_page (*detailsPanelSW,   *toiD);
    toolPanelNotebook->append_page (*colorPanelSW,     *toiC);
    toolPanelNotebook->append_page (*waveletPanelSW,   *toiW);
    toolPanelNotebook->append_page (*transformPanelSW, *toiT);
    toolPanelNotebook->append_page (*rawPanelSW,       *toiR);
    toolPanelNotebook->append_page (*metadataPanel,    *toiM);

    toolPanelNotebook->set_current_page (0);

    toolPanelNotebook->set_scrollable ();
    toolPanelNotebook->show_all ();

    for (auto toolPanel : toolPanels) {
        toolPanel->setListener (this);
    }

    whitebalance->setWBProvider (this);
    whitebalance->setSpotWBListener (this);
    darkframe->setDFProvider (this);
    flatfield->setFFProvider (this);
    lensgeom->setLensGeomListener (this);
    rotate->setLensGeomListener (this);
    distortion->setLensGeomListener (this);
    crop->setCropPanelListener (this);
    icm->setICMPanelListener (this);
    wavelet->setWavelListener (this);

    toolBar = new ToolBar ();
    toolBar->setToolBarListener (this);
}

void ToolPanelCoordinator::addPanel (Gtk::Box* where, FoldableToolPanel* panel, int level)
{

    panel->setParent (where);
    panel->setLevel (level);

    expList.push_back (panel->getExpander());
    where->pack_start (*panel->getExpander(), false, false);
}

ToolPanelCoordinator::~ToolPanelCoordinator ()
{

    closeImage ();

    delete toolPanelNotebook;
    delete toolBar;
}

void ToolPanelCoordinator::imageTypeChanged(bool isRaw, bool isBayer, bool isXtrans)
{
    GThreadLock lock;

    if(isRaw) {
        rawPanelSW->set_sensitive(true);
        if (isBayer) {
            sensorxtrans->FoldableToolPanel::hide();
            sensorbayer->FoldableToolPanel::show();
            preprocess->FoldableToolPanel::show();
            flatfield->FoldableToolPanel::show();
        } else if (isXtrans) {
            sensorxtrans->FoldableToolPanel::show();
            sensorbayer->FoldableToolPanel::hide();
            preprocess->FoldableToolPanel::show();
            flatfield->FoldableToolPanel::show();
        } else {
            sensorbayer->FoldableToolPanel::hide();
            sensorxtrans->FoldableToolPanel::hide();
            preprocess->FoldableToolPanel::hide();
            flatfield->FoldableToolPanel::hide();
        }
    } else {
        rawPanelSW->set_sensitive(false);
    }

}


void ToolPanelCoordinator::panelChanged (rtengine::ProcEvent event, const Glib::ustring& descr)
{

    if (!ipc) {
        return;
    }

    int changeFlags = refreshmap[ (int)event];

    ProcParams* params = ipc->beginUpdateParams ();

    for (auto toolPanel : toolPanels) {
        toolPanel->write (params);
    }

    // Compensate rotation on flip
    if (event == rtengine::EvCTHFlip || event == rtengine::EvCTVFlip) {
        if (fabs (params->rotate.degree) > 0.001) {
            params->rotate.degree *= -1;
            changeFlags |= refreshmap[ (int)rtengine::EvROTDegree];
            rotate->read (params);
        }
    }

    int tr = TR_NONE;

    if (params->coarse.rotate == 90) {
        tr = TR_R90;
    } else if (params->coarse.rotate == 180) {
        tr = TR_R180;
    } else if (params->coarse.rotate == 270) {
        tr = TR_R270;
    }

    // Update "on preview" geometry
    if (event == rtengine::EvPhotoLoaded || event == rtengine::EvProfileChanged || event == rtengine::EvHistoryBrowsed || event == rtengine::EvCTRotate) {
        // updating the "on preview" geometry
        int fw, fh;
        ipc->getInitialImage()->getImageSource()->getFullSize (fw, fh, tr);
        gradient->updateGeometry (params->gradient.centerX, params->gradient.centerY, params->gradient.feather, params->gradient.degree, fw, fh);
    }

    // some transformations make the crop change for convenience
    if (event == rtengine::EvCTHFlip) {
        crop->hFlipCrop ();
        crop->write (params);
    } else if (event == rtengine::EvCTVFlip) {
        crop->vFlipCrop ();
        crop->write (params);
    } else if (event == rtengine::EvCTRotate) {
        crop->rotateCrop (params->coarse.rotate, params->coarse.hflip, params->coarse.vflip);
        crop->write (params);
        resize->update (params->crop.enabled, params->crop.w, params->crop.h, ipc->getFullWidth(), ipc->getFullHeight());
        resize->write (params);
    } else if (event == rtengine::EvCrop) {
        resize->update (params->crop.enabled, params->crop.w, params->crop.h);
        resize->write (params);
    }

    ipc->endUpdateParams (changeFlags);   // starts the IPC processing

    hasChanged = true;

    for (auto paramcListener : paramcListeners) {
        paramcListener->procParamsChanged (params, event, descr);
    }
}

void ToolPanelCoordinator::profileChange  (const PartialProfile *nparams, rtengine::ProcEvent event, const Glib::ustring& descr, const ParamsEdited* paramsEdited)
{

    int fw, fh, tr;

    if (!ipc) {
        return;
    }

    ProcParams *params = ipc->beginUpdateParams ();
    ProcParams *mergedParams = new ProcParams();

    // Copy the current params as default values for the fusion
    *mergedParams = *params;

    // Reset IPTC values when switching procparams from the History
    if (event == rtengine::EvHistoryBrowsed) {
        mergedParams->iptc.clear();
        mergedParams->exif.clear();
    }

    // And apply the partial profile nparams to mergedParams
    nparams->applyTo (mergedParams);

    // Derive the effective changes, if it's a profile change, to prevent slow RAW rerendering if not necessary
    bool filterRawRefresh = false;

    if (event != rtengine::EvPhotoLoaded) {
        ParamsEdited pe (true);
        std::vector<rtengine::procparams::ProcParams> lParams (2);
        lParams[0] = *params;
        lParams[1] = *mergedParams;
        pe.initFrom (lParams);

        filterRawRefresh = pe.raw.isUnchanged() && pe.lensProf.isUnchanged() && pe.retinex.isUnchanged();
    }

    *params = *mergedParams;
    delete mergedParams;

    tr = TR_NONE;

    if (params->coarse.rotate == 90) {
        tr = TR_R90;
    } else if (params->coarse.rotate == 180) {
        tr = TR_R180;
    } else if (params->coarse.rotate == 270) {
        tr = TR_R270;
    }

    // trimming overflowing cropped area
    ipc->getInitialImage()->getImageSource()->getFullSize (fw, fh, tr);
    crop->trim (params, fw, fh);

    // updating the GUI with updated values
    for (auto toolPanel : toolPanels) {
        toolPanel->read (params);

        if (event == rtengine::EvPhotoLoaded || event == rtengine::EvProfileChanged) {
            toolPanel->autoOpenCurve();
        }
    }

    if (event == rtengine::EvPhotoLoaded || event == rtengine::EvProfileChanged || event == rtengine::EvHistoryBrowsed || event == rtengine::EvCTRotate) {
        // updating the "on preview" geometry
        gradient->updateGeometry (params->gradient.centerX, params->gradient.centerY, params->gradient.feather, params->gradient.degree, fw, fh);
    }

    // start the IPC processing
    if (filterRawRefresh) {
        ipc->endUpdateParams ( refreshmap[ (int)event] & ALLNORAW );
    } else {
        ipc->endUpdateParams (event);
    }

    hasChanged = event != rtengine::EvProfileChangeNotification;

    for (auto paramcListener : paramcListeners) {
        paramcListener->procParamsChanged (params, event, descr);
    }
}

void ToolPanelCoordinator::setDefaults (ProcParams* defparams)
{

    if (defparams)
        for (auto toolPanel : toolPanels) {
            toolPanel->setDefaults (defparams);
        }
}

CropGUIListener* ToolPanelCoordinator::getCropGUIListener ()
{

    return crop;
}

void ToolPanelCoordinator::initImage (rtengine::StagedImageProcessor* ipc_, bool raw)
{

    ipc = ipc_;
    toneCurve->disableListener ();
    toneCurve->enableAll ();
    toneCurve->enableListener ();

    if (ipc) {
        const rtengine::ImageMetaData* pMetaData = ipc->getInitialImage()->getMetaData();
        exifpanel->setImageData (pMetaData);
        iptcpanel->setImageData (pMetaData);

        ipc->setAutoExpListener (toneCurve);
        ipc->setAutoCamListener (colorappearance);
        ipc->setAutoBWListener (blackwhite);
        ipc->setFrameCountListener (bayerprocess);
        ipc->setAutoWBListener (whitebalance);
        ipc->setAutoColorTonListener (colortoning);
        ipc->setAutoChromaListener (dirpyrdenoise);
        ipc->setWaveletListener (wavelet);
        ipc->setRetinexListener (retinex);
        ipc->setSizeListener (crop);
        ipc->setSizeListener (resize);
        ipc->setImageTypeListener (this);
        flatfield->setShortcutPath(Glib::path_get_dirname(ipc->getInitialImage()->getFileName()));

        icm->setRawMeta (raw, (const rtengine::ImageData*)pMetaData);
        lensProf->setRawMeta (raw, pMetaData);
    }


    toneCurve->setRaw (raw);
    hasChanged = true;
}


void ToolPanelCoordinator::closeImage ()
{

    if (ipc) {
        ipc->stopProcessing ();
        ipc = nullptr;
    }
}

void ToolPanelCoordinator::closeAllTools()
{

    for (size_t i = 0; i < options.tpOpen.size(); i++)
        if (i < expList.size()) {
            expList.at (i)->set_expanded (false);
        }
}

void ToolPanelCoordinator::openAllTools()
{

    for (size_t i = 0; i < options.tpOpen.size(); i++)
        if (i < expList.size()) {
            expList.at (i)->set_expanded (true);
        }
}

void ToolPanelCoordinator::updateToolState()
{

    for (size_t i = 0; i < options.tpOpen.size(); i++)
        if (i < expList.size()) {
            expList.at (i)->set_expanded (options.tpOpen.at (i));
        }

    if (options.tpOpen.size() > expList.size()) {
        size_t sizeWavelet = options.tpOpen.size() - expList.size();
        std::vector<int> temp;

        for (size_t i = 0; i < sizeWavelet; i++) {
            temp.push_back (options.tpOpen.at (i + expList.size()));
        }

<<<<<<< HEAD
        wavelet->updateToolState (temp);
        wavelet->setExpanded (true);
=======
        wavelet->updateToolState(temp);
        wavelet->setExpanded(true);
        retinex->updateToolState(temp);
>>>>>>> aab3a603
    }

}

void ToolPanelCoordinator::readOptions ()
{

    crop->readOptions ();
}

void ToolPanelCoordinator::writeOptions ()
{

    crop->writeOptions ();
    options.tpOpen.clear ();

    for (size_t i = 0; i < expList.size(); i++) {
        options.tpOpen.push_back (expList.at (i)->get_expanded ());
    }

    wavelet->writeOptions (options.tpOpen);
    retinex->writeOptions (options.tpOpen);
}


void ToolPanelCoordinator::cropSelectionReady ()
{

    toolBar->setTool (TMHand);

    if (!ipc) {
        return;
    }
}

void ToolPanelCoordinator::rotateSelectionReady (double rotate_deg, Thumbnail* thm)
{

    toolBar->setTool (TMHand);

    if (!ipc) {
        return;
    }

    if (rotate_deg != 0.0) {
        rotate->straighten (rotate_deg);
    }
}

void ToolPanelCoordinator::spotWBselected (int x, int y, Thumbnail* thm)
{

    if (!ipc) {
        return;
    }

//    toolBar->setTool (TOOL_HAND);
    int rect = whitebalance->getSize ();
    int ww = ipc->getFullWidth();
    int hh = ipc->getFullHeight();

    if (x - rect > 0 && y - rect > 0 && x + rect < ww && y + rect < hh) {
        double temp;
        double green;
        ipc->getSpotWB (x, y, rect, temp, green);
        whitebalance->setWB (temp, green);
    }
}




void ToolPanelCoordinator::autoCropRequested ()
{

    if (!ipc) {
        return;
    }

    int x1, y1, x2, y2, w, h;
    ipc->getAutoCrop (crop->getRatio(), x1, y1, w, h);
    x2 = x1 + w - 1;
    y2 = y1 + h - 1;
    crop->cropInit (x1, y1, w, h);
    crop->cropResized (x1, y1, x2, y2);
    crop->cropManipReady ();
}

rtengine::RawImage* ToolPanelCoordinator::getDF()
{
    if (!ipc) {
        return nullptr;
    }

    const rtengine::ImageMetaData *imd = ipc->getInitialImage()->getMetaData();

    if (imd) {
        int iso = imd->getISOSpeed();
        double shutter = imd->getShutterSpeed();
        std::string maker ( imd->getMake()  );
        std::string model ( imd->getModel() );
        time_t timestamp = imd->getDateTimeAsTS();

        return rtengine::dfm.searchDarkFrame ( maker, model, iso, shutter, timestamp);
    }

    return nullptr;
}

rtengine::RawImage* ToolPanelCoordinator::getFF()
{
    if (!ipc) {
        return nullptr;
    }

    const rtengine::ImageMetaData *imd = ipc->getInitialImage()->getMetaData();

    if (imd) {
        // int iso = imd->getISOSpeed();              temporarilly removed because unused
        // double shutter = imd->getShutterSpeed();   temporarilly removed because unused
        double aperture = imd->getFNumber();
        double focallength = imd->getFocalLen();
        std::string maker ( imd->getMake()  );
        std::string model ( imd->getModel() );
        std::string lens (  imd->getLens()  );
        time_t timestamp = imd->getDateTimeAsTS();

        return rtengine::ffm.searchFlatField ( maker, model, lens, focallength, aperture, timestamp);
    }

    return nullptr;
}

Glib::ustring ToolPanelCoordinator::GetCurrentImageFilePath()
{
    if (!ipc) {
        return "";
    }

    return ipc->getInitialImage()->getFileName();
}

void ToolPanelCoordinator::straightenRequested ()
{

    if (!ipc) {
        return;
    }

    toolBar->setTool (TMStraighten);
}

double ToolPanelCoordinator::autoDistorRequested ()
{
    if (!ipc) {
        return 0.0;
    }

    return rtengine::ImProcFunctions::getAutoDistor (ipc->getInitialImage()->getFileName(), 400);
}

void ToolPanelCoordinator::spotWBRequested (int size)
{

    if (!ipc) {
        return;
    }

    toolBar->setTool (TMSpotWB);
}

void ToolPanelCoordinator::cropSelectRequested ()
{

    if (!ipc) {
        return;
    }

    toolBar->setTool (TMCropSelect);
}

void ToolPanelCoordinator::saveInputICCReference (Glib::ustring fname, bool apply_wb)
{

    if (ipc) {
        ipc->saveInputICCReference (fname, apply_wb);
    }
}

void ToolPanelCoordinator::savelabReference (Glib::ustring fname)
{

    if (ipc) {
        ipc->savelabReference (fname);
    }
}

int ToolPanelCoordinator::getSpotWBRectSize ()
{

    return whitebalance->getSize ();
}

void ToolPanelCoordinator::updateCurveBackgroundHistogram (LUTu & histToneCurve, LUTu & histLCurve, LUTu & histCCurve, /*LUTu & histCLurve, LUTu & histLLCurve,*/ LUTu & histLCAM, LUTu & histCCAM, LUTu & histRed, LUTu & histGreen, LUTu & histBlue, LUTu & histLuma, LUTu & histLRETI)
{
    colorappearance->updateCurveBackgroundHistogram (histToneCurve, histLCurve, histCCurve, /*histCLurve, histLLCurve,*/ histLCAM,  histCCAM, histRed, histGreen, histBlue, histLuma, histLRETI);
    toneCurve->updateCurveBackgroundHistogram (histToneCurve, histLCurve, histCCurve,/* histCLurve, histLLCurve,*/ histLCAM,  histCCAM, histRed, histGreen, histBlue, histLuma, histLRETI);
    lcurve->updateCurveBackgroundHistogram (histToneCurve, histLCurve, histCCurve, /*histCLurve, histLLCurve,*/ histLCAM, histCCAM, histRed, histGreen, histBlue, histLuma, histLRETI);
    rgbcurves->updateCurveBackgroundHistogram (histToneCurve, histLCurve, histCCurve,/* histCLurve, histLLCurve, */histLCAM, histCCAM, histRed, histGreen, histBlue, histLuma, histLRETI);
    retinex->updateCurveBackgroundHistogram (histToneCurve, histLCurve, histCCurve,/* histCLurve, histLLCurve, */histLCAM, histCCAM, histRed, histGreen, histBlue, histLuma, histLRETI);

}

void ToolPanelCoordinator::foldAllButOne (Gtk::Box* parent, FoldableToolPanel* openedSection)
{

    for (auto toolPanel : toolPanels) {
        if (toolPanel->getParent() != nullptr) {
            ToolPanel* currentTP = toolPanel;

            if (currentTP->getParent() == parent) {
                // Section in the same tab, we unfold it if it's not the one that has been clicked
                if (currentTP != openedSection) {
                    currentTP->setExpanded (false);
                } else {
                    if (!currentTP->getExpanded()) {
                        currentTP->setExpanded (true);
                    }
                }
            }
        }
    }
}

bool ToolPanelCoordinator::handleShortcutKey (GdkEventKey* event)
{

    //bool ctrl = event->state & GDK_CONTROL_MASK;  temporarily removed because unused
    //bool shift = event->state & GDK_SHIFT_MASK;   temporarily removed because unused
    bool alt = event->state & GDK_MOD1_MASK;

    if (alt) {
        switch (event->keyval) {
            case GDK_KEY_e:
                toolPanelNotebook->set_current_page (toolPanelNotebook->page_num (*exposurePanelSW));
                return true;

            case GDK_KEY_d:
                toolPanelNotebook->set_current_page (toolPanelNotebook->page_num (*detailsPanelSW));
                return true;

            case GDK_KEY_c:
                toolPanelNotebook->set_current_page (toolPanelNotebook->page_num (*colorPanelSW));
                return true;

            case GDK_KEY_t:
                toolPanelNotebook->set_current_page (toolPanelNotebook->page_num (*transformPanelSW));
                return true;

            case GDK_KEY_r:
                toolPanelNotebook->set_current_page (toolPanelNotebook->page_num (*rawPanelSW));
                return true;

            case GDK_KEY_w:
                toolPanelNotebook->set_current_page (toolPanelNotebook->page_num (*waveletPanelSW));
                return true;

            case GDK_KEY_m:
                if (metadataPanel) {
                    toolPanelNotebook->set_current_page (toolPanelNotebook->page_num (*metadataPanel));
                    return true;
                }
        }
    }

    return false;
}

void ToolPanelCoordinator::updateVScrollbars (bool hide)
{
    GThreadLock lock; // All GUI acces from idle_add callbacks or separate thread HAVE to be protected
    Gtk::PolicyType policy = hide ? Gtk::POLICY_NEVER : Gtk::POLICY_AUTOMATIC;
    exposurePanelSW->set_policy     (Gtk::POLICY_AUTOMATIC, policy);
    detailsPanelSW->set_policy      (Gtk::POLICY_AUTOMATIC, policy);
    colorPanelSW->set_policy        (Gtk::POLICY_AUTOMATIC, policy);
    transformPanelSW->set_policy    (Gtk::POLICY_AUTOMATIC, policy);
    rawPanelSW->set_policy          (Gtk::POLICY_AUTOMATIC, policy);
    waveletPanelSW->set_policy      (Gtk::POLICY_AUTOMATIC, policy);

    for (auto currExp : expList) {
        currExp->updateVScrollbars (hide);
    }
}

void ToolPanelCoordinator::updateTabsHeader (bool useIcons)
{
    GThreadLock lock; // All GUI acces from idle_add callbacks or separate thread HAVE to be protected
    TOITypes type = useIcons ? TOI_ICON : TOI_TEXT;

    toiE->switchTo (type);
    toiD->switchTo (type);
    toiC->switchTo (type);
    toiT->switchTo (type);
    toiR->switchTo (type);

    if (toiM) {
        toiM->switchTo (type);
    }
}

void ToolPanelCoordinator::updateTPVScrollbar (bool hide)
{
    updateVScrollbars (hide);
}

void ToolPanelCoordinator::updateTabsUsesIcons (bool useIcons)
{
    updateTabsHeader (useIcons);
}

void ToolPanelCoordinator::toolSelected (ToolMode tool)
{
    GThreadLock lock; // All GUI acces from idle_add callbacks or separate thread HAVE to be protected

    switch (tool) {
        case TMCropSelect:
            crop->setExpanded (true);
            toolPanelNotebook->set_current_page (toolPanelNotebook->page_num (*transformPanelSW));
            break;

        case TMSpotWB:
            whitebalance->setExpanded (true);
            toolPanelNotebook->set_current_page (toolPanelNotebook->page_num (*colorPanelSW));
            break;

        case TMStraighten:
            lensgeom->setExpanded (true);
            rotate->setExpanded (true);
            toolPanelNotebook->set_current_page (toolPanelNotebook->page_num (*transformPanelSW));
            break;

        default:
            break;
    }
}

void ToolPanelCoordinator::editModeSwitchedOff ()
{
    if (editDataProvider) {
        editDataProvider->switchOffEditMode();
    }
}

void ToolPanelCoordinator::dirSelected (const Glib::ustring& dirname, const Glib::ustring& openfile)
{

    flatfield->setShortcutPath (dirname);
}

void ToolPanelCoordinator::setEditProvider (EditDataProvider *provider)
{
    editDataProvider = provider;

    for (size_t i = 0; i < toolPanels.size(); i++) {
        toolPanels.at (i)->setEditProvider (provider);
    }
}<|MERGE_RESOLUTION|>--- conflicted
+++ resolved
@@ -584,14 +584,9 @@
             temp.push_back (options.tpOpen.at (i + expList.size()));
         }
 
-<<<<<<< HEAD
-        wavelet->updateToolState (temp);
-        wavelet->setExpanded (true);
-=======
         wavelet->updateToolState(temp);
         wavelet->setExpanded(true);
         retinex->updateToolState(temp);
->>>>>>> aab3a603
     }
 
 }
