/*
 *  This file is part of RawTherapee.
 *
 *  Copyright (c) 2004-2010 Gabor Horvath <hgabor@rawtherapee.com>
 *
 *  RawTherapee is free software: you can redistribute it and/or modify
 *  it under the terms of the GNU General Public License as published by
 *  the Free Software Foundation, either version 3 of the License, or
 *  (at your option) any later version.
 *
 *  RawTherapee is distributed in the hope that it will be useful,
 *  but WITHOUT ANY WARRANTY; without even the implied warranty of
 *  MERCHANTABILITY or FITNESS FOR A PARTICULAR PURPOSE.  See the
 *  GNU General Public License for more details.
 *
 *  You should have received a copy of the GNU General Public License
 *  along with RawTherapee.  If not, see <http://www.gnu.org/licenses/>.
 */
#include "multilangmgr.h"
#include "toolpanelcoord.h"
#include "options.h"
#include "../rtengine/imagesource.h"
#include "../rtengine/dfmanager.h"
#include "../rtengine/ffmanager.h"
#include "../rtengine/improcfun.h"
#include "../rtengine/procevents.h"
#include "../rtengine/refreshmap.h"

using namespace rtengine::procparams;

ToolPanelCoordinator::ToolPanelCoordinator (bool batch) : ipc (nullptr), hasChanged (false), editDataProvider (nullptr)
{

    exposurePanel   = Gtk::manage (new ToolVBox ());
    detailsPanel    = Gtk::manage (new ToolVBox ());
    colorPanel      = Gtk::manage (new ToolVBox ());
    transformPanel  = Gtk::manage (new ToolVBox ());
    rawPanel        = Gtk::manage (new ToolVBox ());
    advancedPanel    = Gtk::manage (new ToolVBox ());

    coarse              = Gtk::manage (new CoarsePanel ());
    toneCurve           = Gtk::manage (new ToneCurve ());
    shadowshighlights   = Gtk::manage (new ShadowsHighlights ());
    impulsedenoise      = Gtk::manage (new ImpulseDenoise ());
    defringe            = Gtk::manage (new Defringe ());
    dirpyrdenoise       = Gtk::manage (new DirPyrDenoise ());
    epd                 = Gtk::manage (new EdgePreservingDecompositionUI ());
    sharpening          = Gtk::manage (new Sharpening ());
    localContrast       = Gtk::manage(new LocalContrast());
    sharpenEdge         = Gtk::manage (new SharpenEdge ());
    sharpenMicro        = Gtk::manage (new SharpenMicro ());
    lcurve              = Gtk::manage (new LCurve ());
    rgbcurves           = Gtk::manage (new RGBCurves ());
    colortoning         = Gtk::manage (new ColorToning ());
    lensgeom            = Gtk::manage (new LensGeometry ());
    lensProf            = Gtk::manage (new LensProfilePanel ());
    distortion          = Gtk::manage (new Distortion ());
    rotate              = Gtk::manage (new Rotate ());
    vibrance            = Gtk::manage (new Vibrance ());
    colorappearance     = Gtk::manage (new ColorAppearance ());
    whitebalance        = Gtk::manage (new WhiteBalance ());
    vignetting          = Gtk::manage (new Vignetting ());
    retinex             = Gtk::manage (new Retinex ());
    gradient            = Gtk::manage (new Gradient ());
    pcvignette          = Gtk::manage (new PCVignette ());
    perspective         = Gtk::manage (new PerspCorrection ());
    cacorrection        = Gtk::manage (new CACorrection ());
    chmixer             = Gtk::manage (new ChMixer ());
    blackwhite          = Gtk::manage (new BlackWhite ());
    resize              = Gtk::manage (new Resize ());
    prsharpening        = Gtk::manage (new PrSharpening());
    crop                = Gtk::manage (new Crop ());
    icm                 = Gtk::manage (new ICMPanel ());
    metadata            = Gtk::manage(new MetaDataPanel());
    wavelet             = Gtk::manage (new Wavelet ());
    dirpyrequalizer     = Gtk::manage (new DirPyrEqualizer ());
    hsvequalizer        = Gtk::manage (new HSVEqualizer ());
    filmSimulation      = Gtk::manage (new FilmSimulation ());
    softlight           = Gtk::manage(new SoftLight());
    sensorbayer         = Gtk::manage (new SensorBayer ());
    sensorxtrans        = Gtk::manage (new SensorXTrans ());
    bayerprocess        = Gtk::manage (new BayerProcess ());
    xtransprocess       = Gtk::manage (new XTransProcess ());
    bayerpreprocess     = Gtk::manage (new BayerPreProcess ());
    preprocess          = Gtk::manage (new PreProcess ());
    darkframe           = Gtk::manage (new DarkFrame ());
    flatfield           = Gtk::manage (new FlatField ());
    rawcacorrection     = Gtk::manage (new RAWCACorr ());
    rawexposure         = Gtk::manage (new RAWExposure ());
    bayerrawexposure    = Gtk::manage (new BayerRAWExposure ());
    xtransrawexposure   = Gtk::manage (new XTransRAWExposure ());
    fattal              = Gtk::manage (new FattalToneMapping ());

    // So Demosaic, Line noise filter, Green Equilibration, Ca-Correction (garder le nom de section identique!) and Black-Level will be moved in a "Bayer sensor" tool,
    // and a separate Demosaic and Black Level tool will be created in an "X-Trans sensor" tool

    // X-Trans demozaic methods: "3-pass (best), 1-pass (medium), fast"
    // Mettre  jour les profils fournis pour inclure les nouvelles section Raw, notamment pour "Default High ISO"
    // Valeurs par dfaut:
    //     Best -> low ISO
    //     Medium -> High ISO

    addPanel (colorPanel, whitebalance);
    addPanel (exposurePanel, toneCurve);
    addPanel (colorPanel, vibrance);
    addPanel (colorPanel, chmixer);
    addPanel (colorPanel, blackwhite);
    addPanel (exposurePanel, shadowshighlights);
    addPanel (detailsPanel, sharpening);
    addPanel (detailsPanel, localContrast);
    addPanel (detailsPanel, sharpenEdge);
    addPanel (detailsPanel, sharpenMicro);
    addPanel (colorPanel, hsvequalizer);
    addPanel (colorPanel, filmSimulation);
    addPanel (colorPanel, softlight);
    addPanel (colorPanel, rgbcurves);
    addPanel (colorPanel, colortoning);
    addPanel (exposurePanel, epd);
    addPanel (exposurePanel, fattal);
    addPanel (advancedPanel, retinex);
    addPanel (exposurePanel, pcvignette);
    addPanel (exposurePanel, gradient);
    addPanel (exposurePanel, lcurve);
    addPanel (advancedPanel, colorappearance);
    addPanel (detailsPanel, impulsedenoise);
    addPanel (detailsPanel, dirpyrdenoise);
    addPanel (detailsPanel, defringe);
    addPanel (detailsPanel, dirpyrequalizer);
    addPanel (advancedPanel, wavelet);
    addPanel (transformPanel, crop);
    addPanel (transformPanel, resize);
    addPanel (resize->getPackBox(), prsharpening, 2);
    addPanel (transformPanel, lensgeom);
    addPanel (lensgeom->getPackBox(), rotate, 2);
    addPanel (lensgeom->getPackBox(), perspective, 2);
    addPanel (lensgeom->getPackBox(), lensProf, 2);
    addPanel (lensgeom->getPackBox(), distortion, 2);
    addPanel (lensgeom->getPackBox(), cacorrection, 2);
    addPanel (lensgeom->getPackBox(), vignetting, 2);
    addPanel (colorPanel, icm);
    addPanel (rawPanel, sensorbayer);
    addPanel (sensorbayer->getPackBox(), bayerprocess, 2);
    addPanel (sensorbayer->getPackBox(), bayerrawexposure, 2);
    addPanel (sensorbayer->getPackBox(), bayerpreprocess, 2);
    addPanel (sensorbayer->getPackBox(), rawcacorrection, 2);
    addPanel (rawPanel, sensorxtrans);
    addPanel (sensorxtrans->getPackBox(), xtransprocess, 2);
    addPanel (sensorxtrans->getPackBox(), xtransrawexposure, 2);
    addPanel (rawPanel, rawexposure);
    addPanel (rawPanel, preprocess);
    addPanel (rawPanel, darkframe);
    addPanel (rawPanel, flatfield);

    toolPanels.push_back (coarse);
    toolPanels.push_back(metadata);

    toolPanelNotebook = new Gtk::Notebook ();
    toolPanelNotebook->set_name ("ToolPanelNotebook");


    exposurePanelSW    = Gtk::manage (new MyScrolledWindow ());
    detailsPanelSW     = Gtk::manage (new MyScrolledWindow ());
    colorPanelSW       = Gtk::manage (new MyScrolledWindow ());
    transformPanelSW   = Gtk::manage (new MyScrolledWindow ());
    rawPanelSW         = Gtk::manage (new MyScrolledWindow ());
    advancedPanelSW     = Gtk::manage (new MyScrolledWindow ());
    updateVScrollbars (options.hideTPVScrollbar);

    // load panel endings
    for (int i = 0; i < 6; i++) {
        vbPanelEnd[i] = Gtk::manage (new Gtk::VBox ());
        imgPanelEnd[i] = Gtk::manage (new RTImage ("ornament1.png"));
        imgPanelEnd[i]->show ();
        vbPanelEnd[i]->pack_start (*imgPanelEnd[i], Gtk::PACK_SHRINK);
        vbPanelEnd[i]->show_all();
    }

    exposurePanelSW->add  (*exposurePanel);
    exposurePanel->pack_start (*Gtk::manage (new Gtk::HSeparator), Gtk::PACK_SHRINK, 0);
    exposurePanel->pack_start (*vbPanelEnd[0], Gtk::PACK_SHRINK, 4);

    detailsPanelSW->add   (*detailsPanel);
    detailsPanel->pack_start (*Gtk::manage (new Gtk::HSeparator), Gtk::PACK_SHRINK, 0);
    detailsPanel->pack_start (*vbPanelEnd[1], Gtk::PACK_SHRINK, 4);

    colorPanelSW->add     (*colorPanel);
    colorPanel->pack_start (*Gtk::manage (new Gtk::HSeparator), Gtk::PACK_SHRINK, 0);
    colorPanel->pack_start (*vbPanelEnd[2], Gtk::PACK_SHRINK, 4);

    advancedPanelSW->add       (*advancedPanel);
    advancedPanel->pack_start (*Gtk::manage (new Gtk::HSeparator), Gtk::PACK_SHRINK, 0);
    advancedPanel->pack_start (*vbPanelEnd[5], Gtk::PACK_SHRINK, 0);

    transformPanelSW->add (*transformPanel);
    transformPanel->pack_start (*Gtk::manage (new Gtk::HSeparator), Gtk::PACK_SHRINK, 0);
    transformPanel->pack_start (*vbPanelEnd[3], Gtk::PACK_SHRINK, 4);

    rawPanelSW->add       (*rawPanel);
    rawPanel->pack_start (*Gtk::manage (new Gtk::HSeparator), Gtk::PACK_SHRINK, 0);
    rawPanel->pack_start (*vbPanelEnd[4], Gtk::PACK_SHRINK, 0);

    toiE = Gtk::manage (new TextOrIcon ("exposure.png", M ("MAIN_TAB_EXPOSURE"), M ("MAIN_TAB_EXPOSURE_TOOLTIP")));
    toiD = Gtk::manage (new TextOrIcon ("detail.png", M ("MAIN_TAB_DETAIL"), M ("MAIN_TAB_DETAIL_TOOLTIP")));
    toiC = Gtk::manage (new TextOrIcon ("color-circles.png", M ("MAIN_TAB_COLOR"), M ("MAIN_TAB_COLOR_TOOLTIP")));
    toiW = Gtk::manage (new TextOrIcon ("atom.png", M ("MAIN_TAB_ADVANCED"), M ("MAIN_TAB_ADVANCED_TOOLTIP")));
    toiT = Gtk::manage (new TextOrIcon ("transform.png", M ("MAIN_TAB_TRANSFORM"), M ("MAIN_TAB_TRANSFORM_TOOLTIP")));
    toiR = Gtk::manage (new TextOrIcon ("bayer.png", M ("MAIN_TAB_RAW"), M ("MAIN_TAB_RAW_TOOLTIP")));
    toiM = Gtk::manage (new TextOrIcon ("metadata.png", M ("MAIN_TAB_METADATA"), M ("MAIN_TAB_METADATA_TOOLTIP")));

    toolPanelNotebook->append_page (*exposurePanelSW,  *toiE);
    toolPanelNotebook->append_page (*detailsPanelSW,   *toiD);
    toolPanelNotebook->append_page (*colorPanelSW,     *toiC);
    toolPanelNotebook->append_page (*advancedPanelSW,   *toiW);
    toolPanelNotebook->append_page (*transformPanelSW, *toiT);
    toolPanelNotebook->append_page (*rawPanelSW,       *toiR);
    toolPanelNotebook->append_page (*metadata,    *toiM);

    toolPanelNotebook->set_current_page (0);

    toolPanelNotebook->set_scrollable ();
    toolPanelNotebook->show_all ();

    for (auto toolPanel : toolPanels) {
        toolPanel->setListener (this);
    }

    whitebalance->setWBProvider (this);
    whitebalance->setSpotWBListener (this);
    darkframe->setDFProvider (this);
    flatfield->setFFProvider (this);
    lensgeom->setLensGeomListener (this);
    rotate->setLensGeomListener (this);
    distortion->setLensGeomListener (this);
    crop->setCropPanelListener (this);
    icm->setICMPanelListener (this);
    wavelet->setWavelListener (this);

    toolBar = new ToolBar ();
    toolBar->setToolBarListener (this);
}

void ToolPanelCoordinator::addPanel (Gtk::Box* where, FoldableToolPanel* panel, int level)
{

    panel->setParent (where);
    panel->setLevel (level);

    expList.push_back (panel->getExpander());
    where->pack_start (*panel->getExpander(), false, false);
    toolPanels.push_back (panel);
}

ToolPanelCoordinator::~ToolPanelCoordinator ()
{
    idle_register.destroy();

    closeImage ();

    delete toolPanelNotebook;
    delete toolBar;
}

void ToolPanelCoordinator::imageTypeChanged (bool isRaw, bool isBayer, bool isXtrans, bool isMono)
{
    if (isRaw) {
        if (isBayer) {
            const auto func = [](gpointer data) -> gboolean {
                ToolPanelCoordinator* const self = static_cast<ToolPanelCoordinator*>(data);

                self->rawPanelSW->set_sensitive (true);
                self->sensorxtrans->FoldableToolPanel::hide();
                self->sensorbayer->FoldableToolPanel::show();
                self->preprocess->FoldableToolPanel::show();
                self->flatfield->FoldableToolPanel::show();
                self->retinex->FoldableToolPanel::setGrayedOut(false);

                return FALSE;
            };
            idle_register.add(func, this);
        }
        else if (isXtrans) {
            const auto func = [](gpointer data) -> gboolean {
                ToolPanelCoordinator* const self = static_cast<ToolPanelCoordinator*>(data);

                self->rawPanelSW->set_sensitive (true);
                self->sensorxtrans->FoldableToolPanel::show();
                self->sensorbayer->FoldableToolPanel::hide();
                self->preprocess->FoldableToolPanel::show();
                self->flatfield->FoldableToolPanel::show();
                self->retinex->FoldableToolPanel::setGrayedOut(false);

                return FALSE;
            };
            idle_register.add(func, this);
        }
        else if (isMono) {
            const auto func = [](gpointer data) -> gboolean {
                ToolPanelCoordinator* const self = static_cast<ToolPanelCoordinator*>(data);

                self->rawPanelSW->set_sensitive (true);
                self->sensorbayer->FoldableToolPanel::hide();
                self->sensorxtrans->FoldableToolPanel::hide();
                self->preprocess->FoldableToolPanel::hide();
                self->flatfield->FoldableToolPanel::show();
                self->retinex->FoldableToolPanel::setGrayedOut(false);

                return FALSE;
            };
            idle_register.add(func, this);
        } else {
            const auto func = [](gpointer data) -> gboolean {
                ToolPanelCoordinator* const self = static_cast<ToolPanelCoordinator*>(data);

                self->rawPanelSW->set_sensitive (true);
                self->sensorbayer->FoldableToolPanel::hide();
                self->sensorxtrans->FoldableToolPanel::hide();
                self->preprocess->FoldableToolPanel::hide();
                self->flatfield->FoldableToolPanel::hide();
                self->retinex->FoldableToolPanel::setGrayedOut(false);

                return FALSE;
            };
            idle_register.add(func, this);
        }
    } else {
        const auto func = [](gpointer data) -> gboolean {
            ToolPanelCoordinator* const self = static_cast<ToolPanelCoordinator*>(data);

            self->rawPanelSW->set_sensitive (false);
            self->retinex->FoldableToolPanel::setGrayedOut(true);

            return FALSE;
        };
        idle_register.add(func, this);
    }

}


void ToolPanelCoordinator::panelChanged(const rtengine::ProcEvent& event, const Glib::ustring& descr)
{
    if (!ipc) {
        return;
    }

    int changeFlags = rtengine::RefreshMapper::getInstance()->getAction(event);

    ProcParams* params = ipc->beginUpdateParams ();

    for (auto toolPanel : toolPanels) {
        toolPanel->write (params);
    }

    // Compensate rotation on flip
    if (event == rtengine::EvCTHFlip || event == rtengine::EvCTVFlip) {
        if (fabs (params->rotate.degree) > 0.001) {
            params->rotate.degree *= -1;
            changeFlags |= rtengine::RefreshMapper::getInstance()->getAction(rtengine::EvROTDegree);
            rotate->read (params);
        }
    }

    int tr = TR_NONE;

    if (params->coarse.rotate == 90) {
        tr = TR_R90;
    } else if (params->coarse.rotate == 180) {
        tr = TR_R180;
    } else if (params->coarse.rotate == 270) {
        tr = TR_R270;
    }

    // Update "on preview" geometry
    if (event == rtengine::EvPhotoLoaded || event == rtengine::EvProfileChanged || event == rtengine::EvHistoryBrowsed || event == rtengine::EvCTRotate) {
        // updating the "on preview" geometry
        int fw, fh;
        ipc->getInitialImage()->getImageSource()->getFullSize (fw, fh, tr);
        gradient->updateGeometry (params->gradient.centerX, params->gradient.centerY, params->gradient.feather, params->gradient.degree, fw, fh);
    }

    // some transformations make the crop change for convenience
    if (event == rtengine::EvCTHFlip) {
        crop->hFlipCrop ();
        crop->write (params);
    } else if (event == rtengine::EvCTVFlip) {
        crop->vFlipCrop ();
        crop->write (params);
    } else if (event == rtengine::EvCTRotate) {
        crop->rotateCrop (params->coarse.rotate, params->coarse.hflip, params->coarse.vflip);
        crop->write (params);
        resize->update (params->crop.enabled, params->crop.w, params->crop.h, ipc->getFullWidth(), ipc->getFullHeight());
        resize->write (params);
    } else if (event == rtengine::EvCrop) {
        resize->update (params->crop.enabled, params->crop.w, params->crop.h);
        resize->write (params);
    }

    ipc->endUpdateParams (changeFlags);   // starts the IPC processing

    hasChanged = true;

    for (auto paramcListener : paramcListeners) {
        paramcListener->procParamsChanged (params, event, descr);
    }
}

void ToolPanelCoordinator::profileChange(
    const PartialProfile* nparams,
    const rtengine::ProcEvent& event,
    const Glib::ustring& descr,
    const ParamsEdited* paramsEdited,
    bool fromLastSave
)
{
    int fw, fh, tr;

    if (!ipc) {
        return;
    }

    ProcParams *params = ipc->beginUpdateParams ();
    ProcParams *mergedParams = new ProcParams();

    // Copy the current params as default values for the fusion
    *mergedParams = *params;

    // Reset IPTC values when switching procparams from the History
    if (event == rtengine::EvHistoryBrowsed) {
        mergedParams->iptc.clear();
        mergedParams->exif.clear();
    }

    // And apply the partial profile nparams to mergedParams
    nparams->applyTo (mergedParams, fromLastSave);

    // Derive the effective changes, if it's a profile change, to prevent slow RAW rerendering if not necessary
    bool filterRawRefresh = false;

    if (event != rtengine::EvPhotoLoaded) {
        ParamsEdited pe (true);
        std::vector<rtengine::procparams::ProcParams> lParams (2);
        lParams[0] = *params;
        lParams[1] = *mergedParams;
        pe.initFrom (lParams);

        filterRawRefresh = pe.raw.isUnchanged() && pe.lensProf.isUnchanged() && pe.retinex.isUnchanged();
    }

    *params = *mergedParams;
    delete mergedParams;

    tr = TR_NONE;

    if (params->coarse.rotate == 90) {
        tr = TR_R90;
    } else if (params->coarse.rotate == 180) {
        tr = TR_R180;
    } else if (params->coarse.rotate == 270) {
        tr = TR_R270;
    }

    // trimming overflowing cropped area
    ipc->getInitialImage()->getImageSource()->getFullSize (fw, fh, tr);
    crop->trim (params, fw, fh);

    // updating the GUI with updated values
    for (auto toolPanel : toolPanels) {
        toolPanel->read (params);

        if (event == rtengine::EvPhotoLoaded || event == rtengine::EvProfileChanged) {
            toolPanel->autoOpenCurve();
        }
    }

    if (event == rtengine::EvPhotoLoaded || event == rtengine::EvProfileChanged || event == rtengine::EvHistoryBrowsed || event == rtengine::EvCTRotate) {
        // updating the "on preview" geometry
        gradient->updateGeometry (params->gradient.centerX, params->gradient.centerY, params->gradient.feather, params->gradient.degree, fw, fh);
    }

    // start the IPC processing
    if (filterRawRefresh) {
        ipc->endUpdateParams ( rtengine::RefreshMapper::getInstance()->getAction(event) & ALLNORAW );
    } else {
        ipc->endUpdateParams (event);
    }

    hasChanged = event != rtengine::EvProfileChangeNotification;

    for (auto paramcListener : paramcListeners) {
        paramcListener->procParamsChanged (params, event, descr);
    }
}

void ToolPanelCoordinator::setDefaults(const ProcParams* defparams)
{
    if (defparams) {
        for (auto toolPanel : toolPanels) {
            toolPanel->setDefaults(defparams);
        }
    }
}

CropGUIListener* ToolPanelCoordinator::getCropGUIListener ()
{

    return crop;
}

void ToolPanelCoordinator::initImage (rtengine::StagedImageProcessor* ipc_, bool raw)
{

    ipc = ipc_;
    toneCurve->disableListener ();
    toneCurve->enableAll ();
    toneCurve->enableListener ();

    if (ipc) {
        const rtengine::FramesMetaData* pMetaData = ipc->getInitialImage()->getMetaData();
        metadata->setImageData(pMetaData);

        ipc->setAutoExpListener (toneCurve);
        ipc->setAutoCamListener (colorappearance);
        ipc->setAutoBWListener (blackwhite);
        ipc->setFrameCountListener (bayerprocess);
        ipc->setAutoWBListener (whitebalance);
        ipc->setAutoColorTonListener (colortoning);
        ipc->setAutoChromaListener (dirpyrdenoise);
        ipc->setWaveletListener (wavelet);
        ipc->setRetinexListener (retinex);
        ipc->setSizeListener (crop);
        ipc->setSizeListener (resize);
        ipc->setImageTypeListener (this);
        flatfield->setShortcutPath (Glib::path_get_dirname (ipc->getInitialImage()->getFileName()));

        icm->setRawMeta (raw, (const rtengine::FramesData*)pMetaData);
        lensProf->setRawMeta (raw, pMetaData);
    }


    toneCurve->setRaw (raw);
    hasChanged = true;
}


void ToolPanelCoordinator::closeImage ()
{

    if (ipc) {
        ipc->stopProcessing ();
        ipc = nullptr;
    }
}

void ToolPanelCoordinator::closeAllTools()
{

    for (size_t i = 0; i < options.tpOpen.size(); i++)
        if (i < expList.size()) {
            expList.at (i)->set_expanded (false);
        }
}

void ToolPanelCoordinator::openAllTools()
{

    for (size_t i = 0; i < options.tpOpen.size(); i++)
        if (i < expList.size()) {
            expList.at (i)->set_expanded (true);
        }
}

void ToolPanelCoordinator::updateToolState()
{

    for (size_t i = 0; i < options.tpOpen.size(); i++)
        if (i < expList.size()) {
            expList.at (i)->set_expanded (options.tpOpen.at (i));
        }

    if (options.tpOpen.size() > expList.size()) {
        size_t sizeWavelet = options.tpOpen.size() - expList.size();
        std::vector<int> temp;

        for (size_t i = 0; i < sizeWavelet; i++) {
            temp.push_back (options.tpOpen.at (i + expList.size()));
        }

        wavelet->updateToolState (temp);
        retinex->updateToolState (temp);
    }

}

void ToolPanelCoordinator::readOptions ()
{

    crop->readOptions ();
}

void ToolPanelCoordinator::writeOptions ()
{

    crop->writeOptions ();

    if (options.autoSaveTpOpen) {
        writeToolExpandedStatus (options.tpOpen);
    }
}


void ToolPanelCoordinator::writeToolExpandedStatus (std::vector<int> &tpOpen)
{
    tpOpen.clear ();

    for (size_t i = 0; i < expList.size(); i++) {
        tpOpen.push_back (expList.at (i)->get_expanded ());
    }

    wavelet->writeOptions (tpOpen);
    retinex->writeOptions (tpOpen);
}


void ToolPanelCoordinator::spotWBselected(int x, int y, Thumbnail* thm)
{
    if (!ipc) {
        return;
    }

//    toolBar->setTool (TOOL_HAND);
    int rect = whitebalance->getSize ();
    int ww = ipc->getFullWidth();
    int hh = ipc->getFullHeight();

    if (x - rect > 0 && y - rect > 0 && x + rect < ww && y + rect < hh) {
        double temp;
        double green;
        ipc->getSpotWB (x, y, rect, temp, green);
        whitebalance->setWB (temp, green);
    }
}

void ToolPanelCoordinator::sharpMaskSelected(bool sharpMask)
{
    if (!ipc) {
        return;
    }
    ipc->beginUpdateParams ();
    ipc->setSharpMask(sharpMask);
    ipc->endUpdateParams (rtengine::EvShrEnabled);
}

int ToolPanelCoordinator::getSpotWBRectSize() const
{
    return whitebalance->getSize();
}

void ToolPanelCoordinator::cropSelectionReady()
{
    toolBar->setTool (TMHand);

    if (!ipc) {
        return;
    }
}

void ToolPanelCoordinator::rotateSelectionReady(double rotate_deg, Thumbnail* thm)
{
    toolBar->setTool (TMHand);

    if (!ipc) {
        return;
    }

    if (rotate_deg != 0.0) {
        rotate->straighten (rotate_deg);
    }
}

ToolBar* ToolPanelCoordinator::getToolBar() const
{
    return toolBar;
}

CropGUIListener* ToolPanelCoordinator::startCropEditing(Thumbnail* thm)
{
    return crop;
}

void ToolPanelCoordinator::autoCropRequested ()
{

    if (!ipc) {
        return;
    }

    int x1, y1, x2, y2, w, h;
    ipc->getAutoCrop (crop->getRatio(), x1, y1, w, h);
    x2 = x1 + w - 1;
    y2 = y1 + h - 1;
    crop->cropInit (x1, y1, w, h);
    crop->cropResized (x1, y1, x2, y2);
    crop->cropManipReady ();
}

rtengine::RawImage* ToolPanelCoordinator::getDF()
{
    if (!ipc) {
        return nullptr;
    }

    const rtengine::FramesMetaData *imd = ipc->getInitialImage()->getMetaData();

    if (imd) {
        int iso = imd->getISOSpeed();
        double shutter = imd->getShutterSpeed();
        std::string maker ( imd->getMake()  );
        std::string model ( imd->getModel() );
        time_t timestamp = imd->getDateTimeAsTS();

        return rtengine::dfm.searchDarkFrame ( maker, model, iso, shutter, timestamp);
    }

    return nullptr;
}

rtengine::RawImage* ToolPanelCoordinator::getFF()
{
    if (!ipc) {
        return nullptr;
    }

    const rtengine::FramesMetaData *imd = ipc->getInitialImage()->getMetaData();

    if (imd) {
        // int iso = imd->getISOSpeed();              temporarilly removed because unused
        // double shutter = imd->getShutterSpeed();   temporarilly removed because unused
        double aperture = imd->getFNumber();
        double focallength = imd->getFocalLen();
        std::string maker ( imd->getMake()  );
        std::string model ( imd->getModel() );
        std::string lens (  imd->getLens()  );
        time_t timestamp = imd->getDateTimeAsTS();

        return rtengine::ffm.searchFlatField ( maker, model, lens, focallength, aperture, timestamp);
    }

    return nullptr;
}

Glib::ustring ToolPanelCoordinator::GetCurrentImageFilePath()
{
    if (!ipc) {
        return "";
    }

    return ipc->getInitialImage()->getFileName();
}

void ToolPanelCoordinator::straightenRequested ()
{

    if (!ipc) {
        return;
    }

    toolBar->setTool (TMStraighten);
}

double ToolPanelCoordinator::autoDistorRequested ()
{
    if (!ipc) {
        return 0.0;
    }

    return rtengine::ImProcFunctions::getAutoDistor (ipc->getInitialImage()->getFileName(), 400);
}

void ToolPanelCoordinator::spotWBRequested (int size)
{

    if (!ipc) {
        return;
    }

    toolBar->setTool (TMSpotWB);
}

void ToolPanelCoordinator::cropSelectRequested ()
{

    if (!ipc) {
        return;
    }

    toolBar->setTool (TMCropSelect);
}

void ToolPanelCoordinator::saveInputICCReference(const Glib::ustring& fname, bool apply_wb)
{
    if (ipc) {
        ipc->saveInputICCReference (fname, apply_wb);
    }
}

<<<<<<< HEAD
void ToolPanelCoordinator::savelabReference (Glib::ustring fname)
{

    if (ipc) {
        ipc->savelabReference (fname);
    }
}

int ToolPanelCoordinator::getSpotWBRectSize ()
{

    return whitebalance->getSize ();
}

void ToolPanelCoordinator::updateCurveBackgroundHistogram (LUTu & histToneCurve, LUTu & histLCurve, LUTu & histCCurve, /*LUTu & histCLurve, LUTu & histLLCurve,*/ LUTu & histLCAM, LUTu & histCCAM, LUTu & histRed, LUTu & histGreen, LUTu & histBlue, LUTu & histLuma, LUTu & histLRETI)
{
    colorappearance->updateCurveBackgroundHistogram (histToneCurve, histLCurve, histCCurve, /*histCLurve, histLLCurve,*/ histLCAM,  histCCAM, histRed, histGreen, histBlue, histLuma, histLRETI);
    toneCurve->updateCurveBackgroundHistogram (histToneCurve, histLCurve, histCCurve,/* histCLurve, histLLCurve,*/ histLCAM,  histCCAM, histRed, histGreen, histBlue, histLuma, histLRETI);
    lcurve->updateCurveBackgroundHistogram (histToneCurve, histLCurve, histCCurve, /*histCLurve, histLLCurve,*/ histLCAM, histCCAM, histRed, histGreen, histBlue, histLuma, histLRETI);
    rgbcurves->updateCurveBackgroundHistogram (histToneCurve, histLCurve, histCCurve,/* histCLurve, histLLCurve, */histLCAM, histCCAM, histRed, histGreen, histBlue, histLuma, histLRETI);
    retinex->updateCurveBackgroundHistogram (histToneCurve, histLCurve, histCCurve,/* histCLurve, histLLCurve, */histLCAM, histCCAM, histRed, histGreen, histBlue, histLuma, histLRETI);

=======
void ToolPanelCoordinator::updateCurveBackgroundHistogram(
    const LUTu& histToneCurve,
    const LUTu& histLCurve,
    const LUTu& histCCurve,
    const LUTu& histLCAM,
    const LUTu& histCCAM,
    const LUTu& histRed,
    const LUTu& histGreen,
    const LUTu& histBlue,
    const LUTu& histLuma,
    const LUTu& histLRETI
)
{
    colorappearance->updateCurveBackgroundHistogram(histToneCurve, histLCurve, histCCurve, histLCAM,  histCCAM, histRed, histGreen, histBlue, histLuma, histLRETI);
    toneCurve->updateCurveBackgroundHistogram(histToneCurve, histLCurve, histCCurve,histLCAM,  histCCAM, histRed, histGreen, histBlue, histLuma, histLRETI);
    lcurve->updateCurveBackgroundHistogram(histToneCurve, histLCurve, histCCurve, histLCAM, histCCAM, histRed, histGreen, histBlue, histLuma, histLRETI);
    rgbcurves->updateCurveBackgroundHistogram(histToneCurve, histLCurve, histCCurve, histLCAM, histCCAM, histRed, histGreen, histBlue, histLuma, histLRETI);
    retinex->updateCurveBackgroundHistogram(histToneCurve, histLCurve, histCCurve, histLCAM, histCCAM, histRed, histGreen, histBlue, histLuma, histLRETI);
>>>>>>> 18f812d9
}

void ToolPanelCoordinator::foldAllButOne (Gtk::Box* parent, FoldableToolPanel* openedSection)
{

    for (auto toolPanel : toolPanels) {
        if (toolPanel->getParent() != nullptr) {
            ToolPanel* currentTP = toolPanel;

            if (currentTP->getParent() == parent) {
                // Section in the same tab, we unfold it if it's not the one that has been clicked
                if (currentTP != openedSection) {
                    currentTP->setExpanded (false);
                } else {
                    if (!currentTP->getExpanded()) {
                        currentTP->setExpanded (true);
                    }
                }
            }
        }
    }
}

bool ToolPanelCoordinator::handleShortcutKey (GdkEventKey* event)
{

    //bool ctrl = event->state & GDK_CONTROL_MASK;  temporarily removed because unused
    //bool shift = event->state & GDK_SHIFT_MASK;   temporarily removed because unused
    bool alt = event->state & GDK_MOD1_MASK;

    if (alt) {
        switch (event->keyval) {
            case GDK_KEY_e:
                toolPanelNotebook->set_current_page (toolPanelNotebook->page_num (*exposurePanelSW));
                return true;

            case GDK_KEY_d:
                toolPanelNotebook->set_current_page (toolPanelNotebook->page_num (*detailsPanelSW));
                return true;

            case GDK_KEY_c:
                toolPanelNotebook->set_current_page (toolPanelNotebook->page_num (*colorPanelSW));
                return true;

            case GDK_KEY_t:
                toolPanelNotebook->set_current_page (toolPanelNotebook->page_num (*transformPanelSW));
                return true;

            case GDK_KEY_r:
                toolPanelNotebook->set_current_page (toolPanelNotebook->page_num (*rawPanelSW));
                return true;

            case GDK_KEY_w:
                toolPanelNotebook->set_current_page (toolPanelNotebook->page_num (*advancedPanelSW));
                return true;

            case GDK_KEY_m:
                toolPanelNotebook->set_current_page (toolPanelNotebook->page_num (*metadata));
                return true;
        }
    }

    return false;
}

void ToolPanelCoordinator::updateVScrollbars (bool hide)
{
    GThreadLock lock; // All GUI access from idle_add callbacks or separate thread HAVE to be protected
    Gtk::PolicyType policy = hide ? Gtk::POLICY_NEVER : Gtk::POLICY_AUTOMATIC;
    exposurePanelSW->set_policy     (Gtk::POLICY_AUTOMATIC, policy);
    detailsPanelSW->set_policy      (Gtk::POLICY_AUTOMATIC, policy);
    colorPanelSW->set_policy        (Gtk::POLICY_AUTOMATIC, policy);
    transformPanelSW->set_policy    (Gtk::POLICY_AUTOMATIC, policy);
    rawPanelSW->set_policy          (Gtk::POLICY_AUTOMATIC, policy);
    advancedPanelSW->set_policy      (Gtk::POLICY_AUTOMATIC, policy);

    for (auto currExp : expList) {
        currExp->updateVScrollbars (hide);
    }
}

void ToolPanelCoordinator::updateTPVScrollbar (bool hide)
{
    updateVScrollbars (hide);
}

void ToolPanelCoordinator::toolSelected (ToolMode tool)
{
    GThreadLock lock; // All GUI access from idle_add callbacks or separate thread HAVE to be protected

    switch (tool) {
        case TMCropSelect:
            crop->setExpanded (true);
            toolPanelNotebook->set_current_page (toolPanelNotebook->page_num (*transformPanelSW));
            break;

        case TMSpotWB:
            whitebalance->setExpanded (true);
            toolPanelNotebook->set_current_page (toolPanelNotebook->page_num (*colorPanelSW));
            break;

        case TMStraighten:
            lensgeom->setExpanded (true);
            rotate->setExpanded (true);
            toolPanelNotebook->set_current_page (toolPanelNotebook->page_num (*transformPanelSW));
            break;

        default:
            break;
    }
}

void ToolPanelCoordinator::editModeSwitchedOff ()
{
    if (editDataProvider) {
        editDataProvider->switchOffEditMode();
    }
}

void ToolPanelCoordinator::dirSelected (const Glib::ustring& dirname, const Glib::ustring& openfile)
{

    flatfield->setShortcutPath (dirname);
}

void ToolPanelCoordinator::setEditProvider (EditDataProvider *provider)
{
    editDataProvider = provider;

    for (size_t i = 0; i < toolPanels.size(); i++) {
        toolPanels.at (i)->setEditProvider (provider);
    }
}<|MERGE_RESOLUTION|>--- conflicted
+++ resolved
@@ -803,7 +803,6 @@
     }
 }
 
-<<<<<<< HEAD
 void ToolPanelCoordinator::savelabReference (Glib::ustring fname)
 {
 
@@ -812,21 +811,6 @@
     }
 }
 
-int ToolPanelCoordinator::getSpotWBRectSize ()
-{
-
-    return whitebalance->getSize ();
-}
-
-void ToolPanelCoordinator::updateCurveBackgroundHistogram (LUTu & histToneCurve, LUTu & histLCurve, LUTu & histCCurve, /*LUTu & histCLurve, LUTu & histLLCurve,*/ LUTu & histLCAM, LUTu & histCCAM, LUTu & histRed, LUTu & histGreen, LUTu & histBlue, LUTu & histLuma, LUTu & histLRETI)
-{
-    colorappearance->updateCurveBackgroundHistogram (histToneCurve, histLCurve, histCCurve, /*histCLurve, histLLCurve,*/ histLCAM,  histCCAM, histRed, histGreen, histBlue, histLuma, histLRETI);
-    toneCurve->updateCurveBackgroundHistogram (histToneCurve, histLCurve, histCCurve,/* histCLurve, histLLCurve,*/ histLCAM,  histCCAM, histRed, histGreen, histBlue, histLuma, histLRETI);
-    lcurve->updateCurveBackgroundHistogram (histToneCurve, histLCurve, histCCurve, /*histCLurve, histLLCurve,*/ histLCAM, histCCAM, histRed, histGreen, histBlue, histLuma, histLRETI);
-    rgbcurves->updateCurveBackgroundHistogram (histToneCurve, histLCurve, histCCurve,/* histCLurve, histLLCurve, */histLCAM, histCCAM, histRed, histGreen, histBlue, histLuma, histLRETI);
-    retinex->updateCurveBackgroundHistogram (histToneCurve, histLCurve, histCCurve,/* histCLurve, histLLCurve, */histLCAM, histCCAM, histRed, histGreen, histBlue, histLuma, histLRETI);
-
-=======
 void ToolPanelCoordinator::updateCurveBackgroundHistogram(
     const LUTu& histToneCurve,
     const LUTu& histLCurve,
@@ -845,7 +829,6 @@
     lcurve->updateCurveBackgroundHistogram(histToneCurve, histLCurve, histCCurve, histLCAM, histCCAM, histRed, histGreen, histBlue, histLuma, histLRETI);
     rgbcurves->updateCurveBackgroundHistogram(histToneCurve, histLCurve, histCCurve, histLCAM, histCCAM, histRed, histGreen, histBlue, histLuma, histLRETI);
     retinex->updateCurveBackgroundHistogram(histToneCurve, histLCurve, histCCurve, histLCAM, histCCAM, histRed, histGreen, histBlue, histLuma, histLRETI);
->>>>>>> 18f812d9
 }
 
 void ToolPanelCoordinator::foldAllButOne (Gtk::Box* parent, FoldableToolPanel* openedSection)
