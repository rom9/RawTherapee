/*
 *  This file is part of RawTherapee.
 *
 *  Copyright (c) 2004-2010 Gabor Horvath <hgabor@rawtherapee.com>
 *
 *  RawTherapee is free software: you can redistribute it and/or modify
 *  it under the terms of the GNU General Public License as published by
 *  the Free Software Foundation, either version 3 of the License, or
 *  (at your option) any later version.
 *
 *  RawTherapee is distributed in the hope that it will be useful,
 *  but WITHOUT ANY WARRANTY; without even the implied warranty of
 *  MERCHANTABILITY or FITNESS FOR A PARTICULAR PURPOSE.  See the
 *  GNU General Public License for more details.
 *
 *  You should have received a copy of the GNU General Public License
 *  along with RawTherapee.  If not, see <https://www.gnu.org/licenses/>.
 */
#include "multilangmgr.h"
#include "toolpanelcoord.h"
#include "metadatapanel.h"
#include "options.h"
#include "rtimage.h"

#include "../rtengine/imagesource.h"
#include "../rtengine/dfmanager.h"
#include "../rtengine/ffmanager.h"
#include "../rtengine/improcfun.h"
#include "../rtengine/perspectivecorrection.h"
#include "../rtengine/procevents.h"
#include "../rtengine/refreshmap.h"

using namespace rtengine::procparams;

ToolPanelCoordinator::ToolPanelCoordinator (bool batch) : ipc (nullptr), favoritePanelSW(nullptr), hasChanged (false), editDataProvider (nullptr), photoLoadedOnce(false)
{

    favoritePanel   = Gtk::manage (new ToolVBox ());
    exposurePanel   = Gtk::manage (new ToolVBox ());
    detailsPanel    = Gtk::manage (new ToolVBox ());
    colorPanel      = Gtk::manage (new ToolVBox ());
    transformPanel  = Gtk::manage (new ToolVBox ());
    rawPanel        = Gtk::manage (new ToolVBox ());
    advancedPanel    = Gtk::manage (new ToolVBox ());
    locallabPanel    = Gtk::manage(new ToolVBox());

    coarse              = Gtk::manage (new CoarsePanel ());
    toneCurve           = Gtk::manage (new ToneCurve ());
    shadowshighlights   = Gtk::manage (new ShadowsHighlights ());
    impulsedenoise      = Gtk::manage (new ImpulseDenoise ());
    defringe            = Gtk::manage (new Defringe ());
    dirpyrdenoise       = Gtk::manage (new DirPyrDenoise ());
    epd                 = Gtk::manage (new EdgePreservingDecompositionUI ());
    sharpening          = Gtk::manage (new Sharpening ());
    localContrast       = Gtk::manage(new LocalContrast());
    sharpenEdge         = Gtk::manage(new SharpenEdge());
    sharpenMicro        = Gtk::manage(new SharpenMicro());
    lcurve              = Gtk::manage(new LCurve());
    rgbcurves           = Gtk::manage(new RGBCurves());
    colortoning         = Gtk::manage(new ColorToning());
    lensgeom            = Gtk::manage(new LensGeometry());
    lensProf            = Gtk::manage(new LensProfilePanel());
    distortion          = Gtk::manage(new Distortion());
    rotate              = Gtk::manage(new Rotate());
    vibrance            = Gtk::manage(new Vibrance());
    colorappearance     = Gtk::manage(new ColorAppearance());
    whitebalance        = Gtk::manage(new WhiteBalance());
    vignetting          = Gtk::manage(new Vignetting());
    retinex             = Gtk::manage(new Retinex());
    gradient            = Gtk::manage(new Gradient());
    locallab            = Gtk::manage(new Locallab());
    pcvignette          = Gtk::manage(new PCVignette());
    perspective         = Gtk::manage(new PerspCorrection());
    cacorrection        = Gtk::manage(new CACorrection());
    chmixer             = Gtk::manage(new ChMixer());
    blackwhite          = Gtk::manage(new BlackWhite());
    resize              = Gtk::manage(new Resize());
    prsharpening        = Gtk::manage(new PrSharpening());
    crop                = Gtk::manage(new Crop());
    icm                 = Gtk::manage(new ICMPanel());
    metadata            = Gtk::manage(new MetaDataPanel());
    wavelet             = Gtk::manage(new Wavelet());
    dirpyrequalizer     = Gtk::manage(new DirPyrEqualizer());
    hsvequalizer        = Gtk::manage(new HSVEqualizer());
    filmSimulation      = Gtk::manage(new FilmSimulation());
    softlight           = Gtk::manage(new SoftLight());
    dehaze              = Gtk::manage(new Dehaze());
    sensorbayer         = Gtk::manage(new SensorBayer());
    sensorxtrans        = Gtk::manage(new SensorXTrans());
    bayerprocess        = Gtk::manage(new BayerProcess());
    xtransprocess       = Gtk::manage(new XTransProcess());
    bayerpreprocess     = Gtk::manage(new BayerPreProcess());
    preprocess          = Gtk::manage(new PreProcess());
    darkframe           = Gtk::manage(new DarkFrame());
    flatfield           = Gtk::manage(new FlatField());
    rawcacorrection     = Gtk::manage(new RAWCACorr());
    rawexposure         = Gtk::manage(new RAWExposure());
    preprocessWB        = Gtk::manage (new PreprocessWB ());
    bayerrawexposure    = Gtk::manage(new BayerRAWExposure());
    xtransrawexposure   = Gtk::manage(new XTransRAWExposure());
    fattal              = Gtk::manage(new FattalToneMapping());
    filmNegative        = Gtk::manage (new FilmNegative ());
    pdSharpening        = Gtk::manage (new PdSharpening());
    // So Demosaic, Line noise filter, Green Equilibration, Ca-Correction (garder le nom de section identique!) and Black-Level will be moved in a "Bayer sensor" tool,
    // and a separate Demosaic and Black Level tool will be created in an "X-Trans sensor" tool

    // X-Trans demozaic methods: "3-pass (best), 1-pass (medium), fast"
    // Mettre  jour les profils fournis pour inclure les nouvelles section Raw, notamment pour "Default High ISO"
    // Valeurs par dfaut:
    //     Best -> low ISO
    //     Medium -> High ISO
    favorites.resize(options.favorites.size(), nullptr);

    addfavoritePanel (colorPanel, whitebalance);
    addfavoritePanel (exposurePanel, toneCurve);
    addfavoritePanel (colorPanel, vibrance);
    addfavoritePanel (colorPanel, chmixer);
    addfavoritePanel (colorPanel, blackwhite);
    addfavoritePanel (exposurePanel, shadowshighlights);
    addfavoritePanel (detailsPanel, sharpening);
    addfavoritePanel (detailsPanel, localContrast);
    addfavoritePanel (detailsPanel, sharpenEdge);
    addfavoritePanel (detailsPanel, sharpenMicro);
    addfavoritePanel (colorPanel, hsvequalizer);
    addfavoritePanel (colorPanel, filmSimulation);
    addfavoritePanel (colorPanel, softlight);
    addfavoritePanel (colorPanel, rgbcurves);
    addfavoritePanel (colorPanel, colortoning);
    addfavoritePanel (exposurePanel, epd);
    addfavoritePanel (exposurePanel, fattal);
    addfavoritePanel (advancedPanel, retinex);
    addfavoritePanel (exposurePanel, pcvignette);
    addfavoritePanel (exposurePanel, gradient);
    addfavoritePanel (exposurePanel, lcurve);
    addfavoritePanel (advancedPanel, colorappearance);
    addfavoritePanel (detailsPanel, impulsedenoise);
    addfavoritePanel (detailsPanel, dirpyrdenoise);
    addfavoritePanel (detailsPanel, defringe);
    addfavoritePanel (detailsPanel, dirpyrequalizer);
    addfavoritePanel (detailsPanel, dehaze);
    addfavoritePanel (advancedPanel, wavelet);
    addfavoritePanel(locallabPanel, locallab);
    
    addfavoritePanel (transformPanel, crop);
    addfavoritePanel (transformPanel, resize);
    addPanel (resize->getPackBox(), prsharpening, 2);
    addfavoritePanel (transformPanel, lensgeom);
    addfavoritePanel (lensgeom->getPackBox(), rotate, 2);
    addfavoritePanel (lensgeom->getPackBox(), perspective, 2);
    addfavoritePanel (lensgeom->getPackBox(), lensProf, 2);
    addfavoritePanel (lensgeom->getPackBox(), distortion, 2);
    addfavoritePanel (lensgeom->getPackBox(), cacorrection, 2);
    addfavoritePanel (lensgeom->getPackBox(), vignetting, 2);
    addfavoritePanel (colorPanel, icm);
    addfavoritePanel (rawPanel, sensorbayer);
    addfavoritePanel (sensorbayer->getPackBox(), bayerprocess, 2);
    addfavoritePanel (sensorbayer->getPackBox(), bayerrawexposure, 2);
    addfavoritePanel (sensorbayer->getPackBox(), bayerpreprocess, 2);
    addfavoritePanel (sensorbayer->getPackBox(), rawcacorrection, 2);
    addfavoritePanel (rawPanel, sensorxtrans);
    addfavoritePanel (sensorxtrans->getPackBox(), xtransprocess, 2);
    addfavoritePanel (sensorxtrans->getPackBox(), xtransrawexposure, 2);
    addfavoritePanel (rawPanel, rawexposure);
    addfavoritePanel (rawPanel, preprocessWB);
    addfavoritePanel (rawPanel, preprocess);
    addfavoritePanel (rawPanel, darkframe);
    addfavoritePanel (rawPanel, flatfield);
    addfavoritePanel (rawPanel, filmNegative);
    addfavoritePanel (rawPanel, pdSharpening);

    int favoriteCount = 0;
    for(auto it = favorites.begin(); it != favorites.end(); ++it) {
        if (*it) {
            addPanel(favoritePanel, *it);
            ++favoriteCount;
        }
    }

    toolPanels.push_back (coarse);
    toolPanels.push_back(metadata);

    toolPanelNotebook = new Gtk::Notebook();
    toolPanelNotebook->set_name("ToolPanelNotebook");
    exposurePanelSW    = Gtk::manage (new MyScrolledWindow ());
    detailsPanelSW     = Gtk::manage (new MyScrolledWindow ());
    colorPanelSW       = Gtk::manage (new MyScrolledWindow ());
    transformPanelSW   = Gtk::manage (new MyScrolledWindow ());
    rawPanelSW         = Gtk::manage (new MyScrolledWindow ());
    advancedPanelSW    = Gtk::manage (new MyScrolledWindow ());
    locallabPanelSW     = Gtk::manage(new MyScrolledWindow());    

    // load panel endings
    for (int i = 0; i < 8; i++) {
        vbPanelEnd[i] = Gtk::manage (new Gtk::VBox ());
        imgPanelEnd[i] = Gtk::manage (new RTImage ("ornament1.png"));
        imgPanelEnd[i]->show();
        vbPanelEnd[i]->pack_start(*imgPanelEnd[i], Gtk::PACK_SHRINK);
        vbPanelEnd[i]->show_all();
    }
    if(favoriteCount > 0) {
        favoritePanelSW = Gtk::manage(new MyScrolledWindow());
        favoritePanelSW->add(*favoritePanel);
        favoritePanel->pack_start(*Gtk::manage(new Gtk::HSeparator), Gtk::PACK_SHRINK, 0);
        favoritePanel->pack_start(*vbPanelEnd[0], Gtk::PACK_SHRINK, 4);
    }
    updateVScrollbars(options.hideTPVScrollbar);

    exposurePanelSW->add  (*exposurePanel);
    exposurePanel->pack_start (*Gtk::manage (new Gtk::HSeparator), Gtk::PACK_SHRINK, 0);
    exposurePanel->pack_start (*vbPanelEnd[1], Gtk::PACK_SHRINK, 4);

    detailsPanelSW->add   (*detailsPanel);
    detailsPanel->pack_start (*Gtk::manage (new Gtk::HSeparator), Gtk::PACK_SHRINK, 0);
    detailsPanel->pack_start (*vbPanelEnd[2], Gtk::PACK_SHRINK, 4);

    colorPanelSW->add     (*colorPanel);
    colorPanel->pack_start (*Gtk::manage (new Gtk::HSeparator), Gtk::PACK_SHRINK, 0);
    colorPanel->pack_start (*vbPanelEnd[3], Gtk::PACK_SHRINK, 4);

    advancedPanelSW->add       (*advancedPanel);
    advancedPanel->pack_start (*Gtk::manage (new Gtk::HSeparator), Gtk::PACK_SHRINK, 0);
    advancedPanel->pack_start (*vbPanelEnd[6], Gtk::PACK_SHRINK, 0);

    locallabPanelSW->add(*locallabPanel);
    locallabPanel->pack_start(*Gtk::manage(new Gtk::HSeparator), Gtk::PACK_SHRINK, 0);
    locallabPanel->pack_start(*vbPanelEnd[7], Gtk::PACK_SHRINK, 4);
    
    transformPanelSW->add (*transformPanel);
    transformPanel->pack_start (*Gtk::manage (new Gtk::HSeparator), Gtk::PACK_SHRINK, 0);
    transformPanel->pack_start (*vbPanelEnd[4], Gtk::PACK_SHRINK, 4);

    rawPanelSW->add       (*rawPanel);
    rawPanel->pack_start (*Gtk::manage (new Gtk::HSeparator), Gtk::PACK_SHRINK, 0);
    rawPanel->pack_start (*vbPanelEnd[5], Gtk::PACK_SHRINK, 0);

    toiF = Gtk::manage (new TextOrIcon ("star.png", M ("MAIN_TAB_FAVORITES"), M ("MAIN_TAB_FAVORITES_TOOLTIP")));
    toiE = Gtk::manage (new TextOrIcon ("exposure.png", M ("MAIN_TAB_EXPOSURE"), M ("MAIN_TAB_EXPOSURE_TOOLTIP")));
    toiD = Gtk::manage (new TextOrIcon ("detail.png", M ("MAIN_TAB_DETAIL"), M ("MAIN_TAB_DETAIL_TOOLTIP")));
    toiC = Gtk::manage (new TextOrIcon ("color-circles.png", M ("MAIN_TAB_COLOR"), M ("MAIN_TAB_COLOR_TOOLTIP")));
    toiW = Gtk::manage (new TextOrIcon ("atom.png", M ("MAIN_TAB_ADVANCED"), M ("MAIN_TAB_ADVANCED_TOOLTIP")));
    toiL = Gtk::manage(new TextOrIcon("hand-open.png", M("MAIN_TAB_LOCALLAB"), M("MAIN_TAB_LOCALLAB_TOOLTIP")));

    toiT = Gtk::manage (new TextOrIcon ("transform.png", M ("MAIN_TAB_TRANSFORM"), M ("MAIN_TAB_TRANSFORM_TOOLTIP")));
    toiR = Gtk::manage (new TextOrIcon ("bayer.png", M ("MAIN_TAB_RAW"), M ("MAIN_TAB_RAW_TOOLTIP")));
    toiM = Gtk::manage (new TextOrIcon ("metadata.png", M ("MAIN_TAB_METADATA"), M ("MAIN_TAB_METADATA_TOOLTIP")));
    if (favoritePanelSW) {
        toolPanelNotebook->append_page (*favoritePanelSW,  *toiF);
    }
    toolPanelNotebook->append_page (*exposurePanelSW,  *toiE);
    toolPanelNotebook->append_page (*detailsPanelSW,   *toiD);
    toolPanelNotebook->append_page (*colorPanelSW,     *toiC);
    toolPanelNotebook->append_page (*advancedPanelSW,   *toiW);

    // Locallab notebook is hidden in batch mode
    if (!batch) {
        toolPanelNotebook->append_page(*locallabPanelSW,   *toiL);
    }

    toolPanelNotebook->append_page (*transformPanelSW, *toiT);
    toolPanelNotebook->append_page (*rawPanelSW,       *toiR);
    toolPanelNotebook->append_page (*metadata,    *toiM);

    toolPanelNotebook->set_scrollable();
    toolPanelNotebook->show_all();

    notebookconn = toolPanelNotebook->signal_switch_page().connect(
                       sigc::mem_fun(*this, &ToolPanelCoordinator::notebookPageChanged));

    // In batch mode, notebookPageChanged method is blocked because it's useless to display spots
    if (batch) {
        notebookconn.block(true);
    }

    for (auto toolPanel : toolPanels) {
        toolPanel->setListener(this);
    }

    whitebalance->setWBProvider(this);
    whitebalance->setSpotWBListener(this);
    darkframe->setDFProvider(this);
    flatfield->setFFProvider(this);
    lensgeom->setLensGeomListener(this);
    rotate->setLensGeomListener(this);
    perspective->setLensGeomListener(this);
    distortion->setLensGeomListener(this);
    crop->setCropPanelListener(this);
    icm->setICMPanelListener(this);
    filmNegative->setFilmNegProvider (this);

    toolBar = new ToolBar();
    toolBar->setToolBarListener(this);

    prevPage = toolPanelNotebook->get_nth_page(0);
}

void ToolPanelCoordinator::notebookPageChanged(Gtk::Widget* page, guint page_num)
{
    // Locallab spot curves are set visible if at least one photo has been loaded (to avoid
    // segfault) and locallab panel is active
    if (photoLoadedOnce) {
        if (page == locallabPanelSW) {
            toolBar->blockEditDeactivation(); // Avoid edit tool deactivation when Locallab page is active (except if pressing other tools button)
            locallab->subscribe();
        }

        if (prevPage == locallabPanelSW) { // To deactivate Locallab only when switching from Locallab page
            toolBar->blockEditDeactivation(false);
            locallab->unsubscribe();
        }

        prevPage = page;
    }
}

void ToolPanelCoordinator::addPanel(Gtk::Box* where, FoldableToolPanel* panel, int level)
{

    panel->setParent(where);
    panel->setLevel(level);

    expList.push_back(panel->getExpander());
    where->pack_start(*panel->getExpander(), false, false);
    toolPanels.push_back(panel);
}
void ToolPanelCoordinator::addfavoritePanel (Gtk::Box* where, FoldableToolPanel* panel, int level)
{
    auto name = panel->getToolName();
    auto it = std::find(options.favorites.begin(), options.favorites.end(), name);
    if (it != options.favorites.end()) {
        int index = std::distance(options.favorites.begin(), it);
        favorites[index] = panel;
    } else {
        addPanel(where, panel, level);
    }
}

ToolPanelCoordinator::~ToolPanelCoordinator ()
{
    idle_register.destroy();

    closeImage();

    // When deleting toolPanelNotebook, pages removal activates notebookPageChanged function
    // which is responsible of segfault if listener isn't deactivated before
    notebookconn.block(true);

    delete toolPanelNotebook;
    delete toolBar;
}

void ToolPanelCoordinator::imageTypeChanged(bool isRaw, bool isBayer, bool isXtrans, bool isMono)
{
    if (isRaw) {
        if (isBayer) {
            idle_register.add(
                [this]() -> bool
                {
                    rawPanelSW->set_sensitive(true);
                    sensorxtrans->FoldableToolPanel::hide();
                    xtransprocess->FoldableToolPanel::hide();
                    xtransrawexposure->FoldableToolPanel::hide();
                    sensorbayer->FoldableToolPanel::show();
                    bayerprocess->FoldableToolPanel::show();
                    bayerpreprocess->FoldableToolPanel::show();
                    rawcacorrection->FoldableToolPanel::show();
                    preprocess->FoldableToolPanel::show();
                    flatfield->FoldableToolPanel::show();
                    filmNegative->FoldableToolPanel::show();
                    pdSharpening->FoldableToolPanel::show();
                    retinex->FoldableToolPanel::setGrayedOut(false);
                    return false;
                }
            );
        } else if (isXtrans) {
            idle_register.add(
                [this]() -> bool
                {
                    rawPanelSW->set_sensitive(true);
                    sensorxtrans->FoldableToolPanel::show();
                    xtransprocess->FoldableToolPanel::show();
                    xtransrawexposure->FoldableToolPanel::show();
                    sensorbayer->FoldableToolPanel::hide();
                    bayerprocess->FoldableToolPanel::hide();
                    bayerpreprocess->FoldableToolPanel::hide();
                    rawcacorrection->FoldableToolPanel::hide();
                    preprocess->FoldableToolPanel::show();
                    flatfield->FoldableToolPanel::show();
                    filmNegative->FoldableToolPanel::show();
                    pdSharpening->FoldableToolPanel::show();
                    retinex->FoldableToolPanel::setGrayedOut(false);
                    return false;
                }
            );
        } else if (isMono) {
            idle_register.add(
                [this]() -> bool
                {
                    rawPanelSW->set_sensitive(true);
                    sensorbayer->FoldableToolPanel::hide();
                    bayerprocess->FoldableToolPanel::hide();
                    bayerpreprocess->FoldableToolPanel::hide();
                    rawcacorrection->FoldableToolPanel::hide();
                    sensorxtrans->FoldableToolPanel::hide();
                    xtransprocess->FoldableToolPanel::hide();
                    xtransrawexposure->FoldableToolPanel::hide();
                    preprocessWB->FoldableToolPanel::hide();
                    preprocess->FoldableToolPanel::hide();
                    flatfield->FoldableToolPanel::show();
                    filmNegative->FoldableToolPanel::hide();
                    pdSharpening->FoldableToolPanel::show();
                    retinex->FoldableToolPanel::setGrayedOut(false);
                    return false;
                }
            );
        } else {
            idle_register.add(
                [this]() -> bool
                {
                    rawPanelSW->set_sensitive(true);
                    sensorbayer->FoldableToolPanel::hide();
                    bayerprocess->FoldableToolPanel::hide();
                    bayerpreprocess->FoldableToolPanel::hide();
                    rawcacorrection->FoldableToolPanel::hide();
                    sensorxtrans->FoldableToolPanel::hide();
                    xtransprocess->FoldableToolPanel::hide();
                    xtransrawexposure->FoldableToolPanel::hide();
                    preprocessWB->FoldableToolPanel::hide();
                    preprocess->FoldableToolPanel::hide();
                    flatfield->FoldableToolPanel::hide();
                    filmNegative->FoldableToolPanel::hide();
                    pdSharpening->FoldableToolPanel::hide();
                    retinex->FoldableToolPanel::setGrayedOut(false);
                    return false;
                }
            );
        }
    } else {
        idle_register.add(
            [this]() -> bool
            {
                rawPanelSW->set_sensitive(false);
                sensorbayer->FoldableToolPanel::hide();
                bayerprocess->FoldableToolPanel::hide();
                bayerpreprocess->FoldableToolPanel::hide();
                rawcacorrection->FoldableToolPanel::hide();
                sensorxtrans->FoldableToolPanel::hide();
                xtransprocess->FoldableToolPanel::hide();
                xtransrawexposure->FoldableToolPanel::hide();
                preprocessWB->FoldableToolPanel::hide();
                preprocess->FoldableToolPanel::hide();
                flatfield->FoldableToolPanel::hide();
                filmNegative->FoldableToolPanel::hide();
                pdSharpening->FoldableToolPanel::hide();
                retinex->FoldableToolPanel::setGrayedOut(true);
                return false;
            }
        );
    }

}


void ToolPanelCoordinator::panelChanged(const rtengine::ProcEvent& event, const Glib::ustring& descr)
{
    if (!ipc) {
        return;
    }

    int changeFlags = rtengine::RefreshMapper::getInstance()->getAction(event);

    ProcParams* params = ipc->beginUpdateParams();

    for (auto toolPanel : toolPanels) {
        toolPanel->write(params);
    }

    // Compensate rotation on flip
    if (event == rtengine::EvCTHFlip || event == rtengine::EvCTVFlip) {
        if (fabs(params->rotate.degree) > 0.001) {
            params->rotate.degree *= -1;
            changeFlags |= rtengine::RefreshMapper::getInstance()->getAction(rtengine::EvROTDegree);
            rotate->read(params);
        }
    }

    int tr = TR_NONE;

    if (params->coarse.rotate == 90) {
        tr = TR_R90;
    } else if (params->coarse.rotate == 180) {
        tr = TR_R180;
    } else if (params->coarse.rotate == 270) {
        tr = TR_R270;
    }

    // Update "on preview" geometry
    if (event == rtengine::EvPhotoLoaded || event == rtengine::EvProfileChanged || event == rtengine::EvHistoryBrowsed || event == rtengine::EvCTRotate) {
        // updating the "on preview" geometry
        int fw, fh;
        ipc->getInitialImage()->getImageSource()->getFullSize(fw, fh, tr);
        gradient->updateGeometry(params->gradient.centerX, params->gradient.centerY, params->gradient.feather, params->gradient.degree, fw, fh);
    }

    // some transformations make the crop change for convenience
    if (event == rtengine::EvCTHFlip) {
        crop->hFlipCrop();
        crop->write(params);
    } else if (event == rtengine::EvCTVFlip) {
        crop->vFlipCrop();
        crop->write(params);
    } else if (event == rtengine::EvCTRotate) {
        crop->rotateCrop(params->coarse.rotate, params->coarse.hflip, params->coarse.vflip);
        crop->write(params);
        resize->update(params->crop.enabled, params->crop.w, params->crop.h, ipc->getFullWidth(), ipc->getFullHeight());
        resize->write(params);
    } else if (event == rtengine::EvCrop) {
        resize->update(params->crop.enabled, params->crop.w, params->crop.h);
        resize->write(params);
    }

    /*
     * Manage Locallab mask visibility:
     * - Mask preview is updated when choosing a mask preview method
     * - Mask preview is also updated when modifying (to avoid hiding a potentially visible mask combobox):
     *   - Color&Light invers
     *   - Exposure inversex
     *   - Shadow Highlight inverssh
     *   - Soft Light softMethod
     * - Mask preview is stopped when creating, deleting or selecting a spot
     * - Mask preview is also stopped when removing a spot or resetting all mask visibility
     */
    if (event == rtengine::EvlocallabshowmaskMethod) {
        const Locallab::llMaskVisibility maskStruc = locallab->getMaskVisibility();
        ipc->setLocallabMaskVisibility(maskStruc.previewDeltaE, maskStruc.colorMask, maskStruc.colorMaskinv, maskStruc.expMask, maskStruc.expMaskinv,
                maskStruc.SHMask, maskStruc.SHMaskinv, maskStruc.vibMask, maskStruc.softMask,
                maskStruc.blMask, maskStruc.tmMask, maskStruc.retiMask, maskStruc.sharMask,
                maskStruc.lcMask, maskStruc.cbMask);
    } else if (event == rtengine::EvLocallabSpotCreated || event == rtengine::EvLocallabSpotSelectedWithMask ||
            event == rtengine::EvLocallabSpotDeleted || event == rtengine::Evlocallabshowreset ||
            event == rtengine::EvlocallabToolRemovedWithRefresh) {
        locallab->resetMaskVisibility();
        ipc->setLocallabMaskVisibility(false, 0, 0, 0, 0, 0, 0, 0, 0, 0, 0, 0, 0, 0, 0);
    }

    ipc->endUpdateParams(changeFlags);    // starts the IPC processing

    hasChanged = true;

    for (auto paramcListener : paramcListeners) {
        paramcListener->procParamsChanged(params, event, descr);
    }

    // Locallab spot curves are set visible if at least one photo has been loaded (to avoid
    // segfault) and locallab panel is active
    // When a new photo is loaded, Locallab spot curves need to be set visible again
const auto func =
    [this]() -> bool
    {
        if (photoLoadedOnce && (toolPanelNotebook->get_nth_page(toolPanelNotebook->get_current_page()) == locallabPanelSW)) {
            locallab->subscribe();
       }

        return false;
    };

if (event == rtengine::EvPhotoLoaded) {
    idle_register.add(func);
}

    photoLoadedOnce = true;

}

void ToolPanelCoordinator::profileChange(
    const PartialProfile* nparams,
    const rtengine::ProcEvent& event,
    const Glib::ustring& descr,
    const ParamsEdited* paramsEdited,
    bool fromLastSave
)
{
    int fw, fh, tr;

    if (!ipc) {
        return;
    }

    ProcParams *params = ipc->beginUpdateParams();
    ProcParams *mergedParams = new ProcParams();

    // Copy the current params as default values for the fusion
    *mergedParams = *params;

    // Reset IPTC values when switching procparams from the History
    if (event == rtengine::EvHistoryBrowsed) {
        mergedParams->iptc.clear();
        mergedParams->exif.clear();
    }

    // And apply the partial profile nparams to mergedParams
    nparams->applyTo(mergedParams, fromLastSave);

    // Derive the effective changes, if it's a profile change, to prevent slow RAW rerendering if not necessary
    bool filterRawRefresh = false;

    if (event != rtengine::EvPhotoLoaded) {
        ParamsEdited pe(true);
        std::vector<rtengine::procparams::ProcParams> lParams(2);
        lParams[0] = *params;
        lParams[1] = *mergedParams;
        pe.initFrom(lParams);

        filterRawRefresh = pe.raw.isUnchanged() && pe.lensProf.isUnchanged() && pe.retinex.isUnchanged() && pe.filmNegative.isUnchanged() && pe.pdsharpening.isUnchanged();
    }

    *params = *mergedParams;
    delete mergedParams;

    tr = TR_NONE;

    if (params->coarse.rotate == 90) {
        tr = TR_R90;
    } else if (params->coarse.rotate == 180) {
        tr = TR_R180;
    } else if (params->coarse.rotate == 270) {
        tr = TR_R270;
    }

    // trimming overflowing cropped area
    ipc->getInitialImage()->getImageSource()->getFullSize(fw, fh, tr);
    crop->trim(params, fw, fh);

    // updating the GUI with updated values
    for (auto toolPanel : toolPanels) {
        toolPanel->read(params);

        if (event == rtengine::EvPhotoLoaded || event == rtengine::EvProfileChanged) {
            toolPanel->autoOpenCurve();

            // For Locallab, reset tool expanders visibility only when a photo or profile is loaded
            locallab->openAllTools();
        }
    }

    if (event == rtengine::EvPhotoLoaded || event == rtengine::EvProfileChanged || event == rtengine::EvHistoryBrowsed || event == rtengine::EvCTRotate) {
        // updating the "on preview" geometry
        gradient->updateGeometry(params->gradient.centerX, params->gradient.centerY, params->gradient.feather, params->gradient.degree, fw, fh);
    }

    // Reset Locallab mask visibility
    locallab->resetMaskVisibility();
    ipc->setLocallabMaskVisibility(false, 0, 0, 0, 0, 0, 0, 0, 0, 0, 0, 0, 0, 0, 0);

    // start the IPC processing
    if (filterRawRefresh) {
        ipc->endUpdateParams(rtengine::RefreshMapper::getInstance()->getAction(event) & ALLNORAW);
    } else {
        ipc->endUpdateParams(event);
    }

    hasChanged = event != rtengine::EvProfileChangeNotification;

    for (auto paramcListener : paramcListeners) {
        paramcListener->procParamsChanged(params, event, descr);
    }

    // Locallab spot curves are set visible if at least one photo has been loaded (to avoid
    // segfault) and locallab panel is active
    // When a new photo is loaded, Locallab spot curves need to be set visible again
const auto func =
    [this]() -> bool
    {
        if (photoLoadedOnce && (toolPanelNotebook->get_nth_page(toolPanelNotebook->get_current_page()) == locallabPanelSW)) {
            locallab->subscribe();
        }

        return false;
    };

if (event == rtengine::EvPhotoLoaded) {
    idle_register.add(func);
}

    photoLoadedOnce = true;
}

void ToolPanelCoordinator::setDefaults(const ProcParams* defparams)
{
    if (defparams) {
        for (auto toolPanel : toolPanels) {
            toolPanel->setDefaults(defparams);
        }
    }
}

CropGUIListener* ToolPanelCoordinator::getCropGUIListener()
{

    return crop;
}

void ToolPanelCoordinator::initImage(rtengine::StagedImageProcessor* ipc_, bool raw)
{

    ipc = ipc_;
    toneCurve->disableListener();
    toneCurve->enableAll();
    toneCurve->enableListener();

    if (ipc) {
        const rtengine::FramesMetaData* pMetaData = ipc->getInitialImage()->getMetaData();
        metadata->setImageData(pMetaData);

        ipc->setAutoExpListener(toneCurve);
        ipc->setAutoCamListener(colorappearance);
        ipc->setAutoBWListener(blackwhite);
        ipc->setFrameCountListener(bayerprocess);
        ipc->setFlatFieldAutoClipListener (flatfield);
        ipc->setBayerAutoContrastListener (bayerprocess);
        ipc->setXtransAutoContrastListener (xtransprocess);
        ipc->setpdSharpenAutoContrastListener (pdSharpening);
        ipc->setpdSharpenAutoRadiusListener (pdSharpening);
        ipc->setAutoWBListener(whitebalance);
        ipc->setAutoColorTonListener(colortoning);
        ipc->setAutoChromaListener(dirpyrdenoise);
        ipc->setWaveletListener(wavelet);
        ipc->setRetinexListener(retinex);
        ipc->setSizeListener(crop);
        ipc->setSizeListener(resize);
        ipc->setLocallabListener(locallab);
        ipc->setImageTypeListener(this);
        ipc->setFilmNegListener (filmNegative);
        flatfield->setShortcutPath(Glib::path_get_dirname(ipc->getInitialImage()->getFileName()));

        icm->setRawMeta(raw, (const rtengine::FramesData*)pMetaData);
        lensProf->setRawMeta(raw, pMetaData);
        perspective->setMetadata(pMetaData);
    }


    toneCurve->setRaw(raw);
    hasChanged = true;
}


void ToolPanelCoordinator::closeImage()
{

    if (ipc) {
        ipc->stopProcessing();
        ipc = nullptr;
    }
}

void ToolPanelCoordinator::closeAllTools()
{
    for (size_t i = 0; i < options.tpOpen.size(); ++i) {
        if (i < expList.size()) {
            expList[i]->set_expanded(false);
        }
    }
}

void ToolPanelCoordinator::openAllTools()
{
    for (size_t i = 0; i < options.tpOpen.size(); ++i) {
        if (i < expList.size()) {
            expList[i]->set_expanded(true);
        }
    }
}

void ToolPanelCoordinator::updateToolState()
{
    if (options.tpOpen.empty()) {
        for (auto expander : expList) {
            expander->set_expanded(false);
        }

        wavelet->updateToolState({});
        retinex->updateToolState({});

        return;
    }

    for (size_t i = 0; i < options.tpOpen.size(); ++i) {
        if (i < expList.size()) {
            expList[i]->set_expanded(options.tpOpen[i]);
        }
    }

    if (options.tpOpen.size() > expList.size()) {
        const size_t sizeWavelet = options.tpOpen.size() - expList.size();

        std::vector<int> temp;

        for (size_t i = 0; i < sizeWavelet; ++i) {
            temp.push_back(options.tpOpen[i + expList.size()]);
        }

        wavelet->updateToolState(temp);
        retinex->updateToolState(temp);
    }
}

void ToolPanelCoordinator::readOptions()
{

    crop->readOptions();
}

void ToolPanelCoordinator::writeOptions()
{

    crop->writeOptions();

    if (options.autoSaveTpOpen) {
        writeToolExpandedStatus(options.tpOpen);
    }
}


void ToolPanelCoordinator::writeToolExpandedStatus(std::vector<int> &tpOpen)
{
    tpOpen.clear();

    for (size_t i = 0; i < expList.size(); i++) {
        tpOpen.push_back(expList.at(i)->get_expanded());
    }

    wavelet->writeOptions(tpOpen);
    retinex->writeOptions(tpOpen);

}


void ToolPanelCoordinator::updateShowtooltipVisibility (bool showtooltip)
{
    locallab->updateShowtooltipVisibility(showtooltip);
}


void ToolPanelCoordinator::spotWBselected(int x, int y, Thumbnail* thm)
{
    if (!ipc) {
        return;
    }

//    toolBar->setTool (TOOL_HAND);
    int rect = whitebalance->getSize();
    int ww = ipc->getFullWidth();
    int hh = ipc->getFullHeight();

    if (x - rect > 0 && y - rect > 0 && x + rect < ww && y + rect < hh) {
        double temp;
        double green;
        ipc->getSpotWB(x, y, rect, temp, green);
        whitebalance->setWB(temp, green);
    }
}

void ToolPanelCoordinator::sharpMaskSelected(bool sharpMask)
{
    if (!ipc) {
        return;
    }

    ipc->beginUpdateParams();
    ipc->endUpdateParams (ipc->setSharpMask(sharpMask));
}

int ToolPanelCoordinator::getSpotWBRectSize() const
{
    return whitebalance->getSize();
}

void ToolPanelCoordinator::cropSelectionReady()
{
    toolBar->setTool (TMHand);

    if (!ipc) {
        return;
    }
}

void ToolPanelCoordinator::rotateSelectionReady(double rotate_deg, Thumbnail* thm)
{
    toolBar->setTool (TMHand);

    if (!ipc) {
        return;
    }

    if (rotate_deg != 0.0) {
        rotate->straighten (rotate_deg);
    }
}

ToolBar* ToolPanelCoordinator::getToolBar() const
{
    return toolBar;
}

CropGUIListener* ToolPanelCoordinator::startCropEditing(Thumbnail* thm)
{
    return crop;
}

void ToolPanelCoordinator::autoCropRequested()
{

    if (!ipc) {
        return;
    }

    int x1, y1, x2, y2, w, h;
    ipc->getAutoCrop(crop->getRatio(), x1, y1, w, h);
    x2 = x1 + w - 1;
    y2 = y1 + h - 1;
    crop->cropInit(x1, y1, w, h);
    crop->cropResized(x1, y1, x2, y2);
    crop->cropManipReady();
}

rtengine::RawImage* ToolPanelCoordinator::getDF()
{
    if (!ipc) {
        return nullptr;
    }

    const rtengine::FramesMetaData *imd = ipc->getInitialImage()->getMetaData();

    if (imd) {
        int iso = imd->getISOSpeed();
        double shutter = imd->getShutterSpeed();
        std::string maker(imd->getMake());
        std::string model(imd->getModel());
        time_t timestamp = imd->getDateTimeAsTS();

        return rtengine::dfm.searchDarkFrame(maker, model, iso, shutter, timestamp);
    }

    return nullptr;
}

rtengine::RawImage* ToolPanelCoordinator::getFF()
{
    if (!ipc) {
        return nullptr;
    }

    const rtengine::FramesMetaData *imd = ipc->getInitialImage()->getMetaData();

    if (imd) {
        // int iso = imd->getISOSpeed();              temporarily removed because unused
        // double shutter = imd->getShutterSpeed();   temporarily removed because unused
        double aperture = imd->getFNumber();
        double focallength = imd->getFocalLen();
        std::string maker(imd->getMake());
        std::string model(imd->getModel());
        std::string lens(imd->getLens());
        time_t timestamp = imd->getDateTimeAsTS();

        return rtengine::ffm.searchFlatField(maker, model, lens, focallength, aperture, timestamp);
    }

    return nullptr;
}

Glib::ustring ToolPanelCoordinator::GetCurrentImageFilePath()
{
    if (!ipc) {
        return "";
    }

    return ipc->getInitialImage()->getFileName();
}

void ToolPanelCoordinator::straightenRequested()
{

    if (!ipc) {
        return;
    }

    toolBar->setTool(TMStraighten);
}

void ToolPanelCoordinator::autoPerspRequested (bool corr_pitch, bool corr_yaw, double& rot, double& pitch, double& yaw, const rtengine::ControlLine *lines, size_t line_count)
{
    if (!(ipc && (corr_pitch || corr_yaw))) {
        return;
    }

    rtengine::ImageSource *src = dynamic_cast<rtengine::ImageSource *>(ipc->getInitialImage());
    if (!src) {
        return;
    }

    rtengine::procparams::ProcParams params;
    ipc->getParams(&params);

    auto res = rtengine::PerspectiveCorrection::autocompute(src, corr_pitch, corr_yaw, &params, src->getMetaData(), lines, line_count);
    rot = res.angle;
    pitch = res.pitch;
    yaw = res.yaw;
}

double ToolPanelCoordinator::autoDistorRequested()
{
    if (!ipc) {
        return 0.0;
    }

    return rtengine::ImProcFunctions::getAutoDistor(ipc->getInitialImage()->getFileName(), 400);
}

<<<<<<< HEAD
void ToolPanelCoordinator::updateTransformPreviewRequested(rtengine::ProcEvent event, bool render_perspective)
{
    if (!ipc) {
        return;
    }

    ipc->beginUpdateParams()->perspective.render = render_perspective;
    ipc->endUpdateParams(event);
}

void ToolPanelCoordinator::spotWBRequested (int size)
=======
void ToolPanelCoordinator::spotWBRequested(int size)
>>>>>>> 763e3f73
{

    if (!ipc) {
        return;
    }

    toolBar->setTool(TMSpotWB);
}

void ToolPanelCoordinator::cropSelectRequested()
{

    if (!ipc) {
        return;
    }

    toolBar->setTool(TMCropSelect);
}

void ToolPanelCoordinator::saveInputICCReference(const Glib::ustring& fname, bool apply_wb)
{
    if (ipc) {
        ipc->saveInputICCReference(fname, apply_wb);
    }
}

void ToolPanelCoordinator::updateCurveBackgroundHistogram(
    const LUTu& histToneCurve,
    const LUTu& histLCurve,
    const LUTu& histCCurve,
    const LUTu& histLCAM,
    const LUTu& histCCAM,
    const LUTu& histRed,
    const LUTu& histGreen,
    const LUTu& histBlue,
    const LUTu& histLuma,
    const LUTu& histLRETI
)
{
    colorappearance->updateCurveBackgroundHistogram(histToneCurve, histLCurve, histCCurve, histLCAM,  histCCAM, histRed, histGreen, histBlue, histLuma, histLRETI);
    toneCurve->updateCurveBackgroundHistogram(histToneCurve, histLCurve, histCCurve,histLCAM,  histCCAM, histRed, histGreen, histBlue, histLuma, histLRETI);
    lcurve->updateCurveBackgroundHistogram(histToneCurve, histLCurve, histCCurve, histLCAM, histCCAM, histRed, histGreen, histBlue, histLuma, histLRETI);
    rgbcurves->updateCurveBackgroundHistogram(histToneCurve, histLCurve, histCCurve, histLCAM, histCCAM, histRed, histGreen, histBlue, histLuma, histLRETI);
    retinex->updateCurveBackgroundHistogram(histToneCurve, histLCurve, histCCurve, histLCAM, histCCAM, histRed, histGreen, histBlue, histLuma, histLRETI);
}

void ToolPanelCoordinator::foldAllButOne(Gtk::Box* parent, FoldableToolPanel* openedSection)
{

    for (auto toolPanel : toolPanels) {
        if (toolPanel->getParent() != nullptr) {
            ToolPanel* currentTP = toolPanel;

            if (currentTP->getParent() == parent) {
                // Section in the same tab, we unfold it if it's not the one that has been clicked
                if (currentTP != openedSection) {
                    currentTP->setExpanded(false);
                } else {
                    if (!currentTP->getExpanded()) {
                        currentTP->setExpanded(true);
                    }
                }
            }
        }
    }
}

bool ToolPanelCoordinator::handleShortcutKey(GdkEventKey* event)
{

    //bool ctrl = event->state & GDK_CONTROL_MASK;  temporarily removed because unused
    //bool shift = event->state & GDK_SHIFT_MASK;   temporarily removed because unused
    bool alt = event->state & GDK_MOD1_MASK;

    if (alt) {
        switch (event->keyval) {
            case GDK_KEY_u:
                if (favoritePanelSW) {
                    toolPanelNotebook->set_current_page (toolPanelNotebook->page_num (*favoritePanelSW));
                }
                return true;

            case GDK_KEY_e:
                toolPanelNotebook->set_current_page(toolPanelNotebook->page_num(*exposurePanelSW));
                return true;

            case GDK_KEY_d:
                toolPanelNotebook->set_current_page(toolPanelNotebook->page_num(*detailsPanelSW));
                return true;

            case GDK_KEY_c:
                toolPanelNotebook->set_current_page(toolPanelNotebook->page_num(*colorPanelSW));
                return true;

            case GDK_KEY_t:
                toolPanelNotebook->set_current_page(toolPanelNotebook->page_num(*transformPanelSW));
                return true;

            case GDK_KEY_r:
                toolPanelNotebook->set_current_page(toolPanelNotebook->page_num(*rawPanelSW));
                return true;

            case GDK_KEY_a:
                toolPanelNotebook->set_current_page(toolPanelNotebook->page_num(*advancedPanelSW));
                return true;

            case GDK_KEY_o:
                toolPanelNotebook->set_current_page(toolPanelNotebook->page_num(*locallabPanelSW));
                return true;

            case GDK_KEY_m:
                toolPanelNotebook->set_current_page(toolPanelNotebook->page_num(*metadata));
                return true;
        }
    }

    return false;
}

void ToolPanelCoordinator::updateVScrollbars(bool hide)
{
    GThreadLock lock; // All GUI access from idle_add callbacks or separate thread HAVE to be protected
    Gtk::PolicyType policy = hide ? Gtk::POLICY_NEVER : Gtk::POLICY_AUTOMATIC;
    if (favoritePanelSW) {
        favoritePanelSW->set_policy     (Gtk::POLICY_AUTOMATIC, policy);
    }
    exposurePanelSW->set_policy     (Gtk::POLICY_AUTOMATIC, policy);
    detailsPanelSW->set_policy      (Gtk::POLICY_AUTOMATIC, policy);
    colorPanelSW->set_policy        (Gtk::POLICY_AUTOMATIC, policy);
    transformPanelSW->set_policy    (Gtk::POLICY_AUTOMATIC, policy);
    rawPanelSW->set_policy          (Gtk::POLICY_AUTOMATIC, policy);
    advancedPanelSW->set_policy      (Gtk::POLICY_AUTOMATIC, policy);
    locallabPanelSW->set_policy(Gtk::POLICY_AUTOMATIC, policy);
    

    for (auto currExp : expList) {
        currExp->updateVScrollbars(hide);
    }
}


void ToolPanelCoordinator::updateTPVScrollbar(bool hide)
{
    updateVScrollbars(hide);
}

void ToolPanelCoordinator::toolSelected(ToolMode tool)
{
    GThreadLock lock; // All GUI access from idle_add callbacks or separate thread HAVE to be protected
    notebookconn.block(true); // "signal_switch_page" event is blocked to avoid unsubscribing Locallab (allows a correct behavior when switching to another tool using toolbar)

    auto checkFavorite = [this](FoldableToolPanel* tool) {
        for (auto fav : favorites) {
            if (fav == tool) {
                return true;
            }
        }
        return false;
    };

    switch (tool) {
        case TMCropSelect: {
            toolBar->blockEditDeactivation(false); // To allow deactivating Locallab when switching to another tool using toolbar
            crop->setExpanded(true);
            toolPanelNotebook->set_current_page(toolPanelNotebook->page_num(checkFavorite(crop) ? *favoritePanelSW : *transformPanelSW));
            prevPage = toolPanelNotebook->get_nth_page(toolPanelNotebook->get_current_page()); // Updating prevPage as "signal_switch_page" event
            break;
        }

        case TMSpotWB: {
            toolBar->blockEditDeactivation(false); // To allow deactivating Locallab when switching to another tool using toolbar
            whitebalance->setExpanded(true);
            toolPanelNotebook->set_current_page(toolPanelNotebook->page_num(checkFavorite(whitebalance) ? *favoritePanelSW : *colorPanelSW));
            prevPage = toolPanelNotebook->get_nth_page(toolPanelNotebook->get_current_page()); // Updating prevPage as "signal_switch_page" event
            break;
        }

        case TMStraighten: {
            toolBar->blockEditDeactivation(false); // To allow deactivating Locallab when switching to another tool using toolbar
            rotate->setExpanded(true);
            bool isFavorite = checkFavorite(rotate);
            if (!isFavorite) {
                isFavorite = checkFavorite(lensgeom);
                lensgeom->setExpanded(true);
            }
            toolPanelNotebook->set_current_page(toolPanelNotebook->page_num(isFavorite ? *favoritePanelSW : *transformPanelSW));
            prevPage = toolPanelNotebook->get_nth_page(toolPanelNotebook->get_current_page()); // Updating prevPage as "signal_switch_page" event
            break;
        }

        default:
            break;
    }

    notebookconn.block(false);
}

void ToolPanelCoordinator::editModeSwitchedOff()
{
    if (editDataProvider) {
        editDataProvider->switchOffEditMode();
    }
}

void ToolPanelCoordinator::dirSelected(const Glib::ustring& dirname, const Glib::ustring& openfile)
{

    flatfield->setShortcutPath(dirname);
}

void ToolPanelCoordinator::setEditProvider(EditDataProvider *provider)
{
    editDataProvider = provider;

    for (size_t i = 0; i < toolPanels.size(); i++) {
        toolPanels.at(i)->setEditProvider(provider);
    }
}

bool ToolPanelCoordinator::getFilmNegativeExponents(rtengine::Coord spotA, rtengine::Coord spotB, std::array<float, 3>& newExps)
{
    return ipc && ipc->getFilmNegativeExponents(spotA.x, spotA.y, spotB.x, spotB.y, newExps);
}

bool ToolPanelCoordinator::getRawSpotValues(rtengine::Coord spot, int spotSize, std::array<float, 3>& rawValues)
{
    return ipc && ipc->getRawSpotValues(spot.x, spot.y, spotSize, rawValues);
}<|MERGE_RESOLUTION|>--- conflicted
+++ resolved
@@ -1015,7 +1015,6 @@
     return rtengine::ImProcFunctions::getAutoDistor(ipc->getInitialImage()->getFileName(), 400);
 }
 
-<<<<<<< HEAD
 void ToolPanelCoordinator::updateTransformPreviewRequested(rtengine::ProcEvent event, bool render_perspective)
 {
     if (!ipc) {
@@ -1026,10 +1025,7 @@
     ipc->endUpdateParams(event);
 }
 
-void ToolPanelCoordinator::spotWBRequested (int size)
-=======
 void ToolPanelCoordinator::spotWBRequested(int size)
->>>>>>> 763e3f73
 {
 
     if (!ipc) {
