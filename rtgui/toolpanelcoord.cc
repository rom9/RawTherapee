/*
 *  This file is part of RawTherapee.
 *
 *  Copyright (c) 2004-2010 Gabor Horvath <hgabor@rawtherapee.com>
 *
 *  RawTherapee is free software: you can redistribute it and/or modify
 *  it under the terms of the GNU General Public License as published by
 *  the Free Software Foundation, either version 3 of the License, or
 *  (at your option) any later version.
 *
 *  RawTherapee is distributed in the hope that it will be useful,
 *  but WITHOUT ANY WARRANTY; without even the implied warranty of
 *  MERCHANTABILITY or FITNESS FOR A PARTICULAR PURPOSE.  See the
 *  GNU General Public License for more details.
 *
 *  You should have received a copy of the GNU General Public License
 *  along with RawTherapee.  If not, see <http://www.gnu.org/licenses/>.
 */
#include "multilangmgr.h"
#include "toolpanelcoord.h"
#include "options.h"
#include "../rtengine/imagesource.h"
#include "../rtengine/dfmanager.h"
#include "../rtengine/ffmanager.h"
#include "../rtengine/improcfun.h"
#include "../rtengine/procevents.h"
#include "../rtengine/refreshmap.h"

using namespace rtengine::procparams;

ToolPanelCoordinator::ToolPanelCoordinator(bool batch) : ipc(nullptr), hasChanged(false), editDataProvider(nullptr)
{

    exposurePanel   = Gtk::manage(new ToolVBox());
    detailsPanel    = Gtk::manage(new ToolVBox());
    colorPanel      = Gtk::manage(new ToolVBox());
    transformPanel  = Gtk::manage(new ToolVBox());
    rawPanel        = Gtk::manage(new ToolVBox());
    advancedPanel    = Gtk::manage (new ToolVBox ());

    coarse              = Gtk::manage(new CoarsePanel());
    toneCurve           = Gtk::manage(new ToneCurve());
    shadowshighlights   = Gtk::manage(new ShadowsHighlights());
    localContrast       = Gtk::manage(new LocalContrast());
    impulsedenoise      = Gtk::manage(new ImpulseDenoise());
    defringe            = Gtk::manage(new Defringe());
    dirpyrdenoise       = Gtk::manage(new DirPyrDenoise());
    epd                 = Gtk::manage(new EdgePreservingDecompositionUI());
    sharpening          = Gtk::manage(new Sharpening());
    sharpenEdge         = Gtk::manage(new SharpenEdge());
    sharpenMicro        = Gtk::manage(new SharpenMicro());
    lcurve              = Gtk::manage(new LCurve());
    rgbcurves           = Gtk::manage(new RGBCurves());
    colortoning         = Gtk::manage(new ColorToning());
    lensgeom            = Gtk::manage(new LensGeometry());
    lensProf            = Gtk::manage(new LensProfilePanel());
    distortion          = Gtk::manage(new Distortion());
    rotate              = Gtk::manage(new Rotate());
    vibrance            = Gtk::manage(new Vibrance());
    colorappearance     = Gtk::manage(new ColorAppearance());
    whitebalance        = Gtk::manage(new WhiteBalance());
    vignetting          = Gtk::manage(new Vignetting());
    retinex             = Gtk::manage(new Retinex());
    gradient            = Gtk::manage(new Gradient());
    localwb               = Gtk::manage(new Localwb());
    pcvignette          = Gtk::manage(new PCVignette());
    perspective         = Gtk::manage(new PerspCorrection());
    cacorrection        = Gtk::manage(new CACorrection());
    chmixer             = Gtk::manage(new ChMixer());
    blackwhite          = Gtk::manage(new BlackWhite());
    resize              = Gtk::manage(new Resize());
    prsharpening        = Gtk::manage(new PrSharpening());
    crop                = Gtk::manage(new Crop());
    icm                 = Gtk::manage(new ICMPanel());
    metadata            = Gtk::manage(new MetaDataPanel());
    wavelet             = Gtk::manage(new Wavelet());
    dirpyrequalizer     = Gtk::manage(new DirPyrEqualizer());
    hsvequalizer        = Gtk::manage(new HSVEqualizer());
    filmSimulation      = Gtk::manage(new FilmSimulation());
    sensorbayer         = Gtk::manage(new SensorBayer());
    sensorxtrans        = Gtk::manage(new SensorXTrans());
    bayerprocess        = Gtk::manage(new BayerProcess());
    xtransprocess       = Gtk::manage(new XTransProcess());
    bayerpreprocess     = Gtk::manage(new BayerPreProcess());
    preprocess          = Gtk::manage(new PreProcess());
    darkframe           = Gtk::manage(new DarkFrame());
    flatfield           = Gtk::manage(new FlatField());
    rawcacorrection     = Gtk::manage(new RAWCACorr());
    rawexposure         = Gtk::manage(new RAWExposure());
    bayerrawexposure    = Gtk::manage(new BayerRAWExposure());
    xtransrawexposure   = Gtk::manage(new XTransRAWExposure());
    fattal              = Gtk::manage(new FattalToneMapping());

    // So Demosaic, Line noise filter, Green Equilibration, Ca-Correction (garder le nom de section identique!) and Black-Level will be moved in a "Bayer sensor" tool,
    // and a separate Demosaic and Black Level tool will be created in an "X-Trans sensor" tool

    // X-Trans demozaic methods: "3-pass (best), 1-pass (medium), fast"
    // Mettre  jour les profils fournis pour inclure les nouvelles section Raw, notamment pour "Default High ISO"
    // Valeurs par dfaut:
    //     Best -> low ISO
    //     Medium -> High ISO

    addPanel(colorPanel, whitebalance);
    addPanel(colorPanel, localwb);
    addPanel(exposurePanel, toneCurve);
    addPanel(colorPanel, vibrance);
    addPanel(colorPanel, chmixer);
    addPanel(colorPanel, blackwhite);
    addPanel(exposurePanel, localContrast);
    addPanel(exposurePanel, shadowshighlights);
    addPanel(detailsPanel, sharpening);
    addPanel(detailsPanel, sharpenEdge);
    addPanel(detailsPanel, sharpenMicro);
    addPanel(colorPanel, hsvequalizer);
    addPanel(colorPanel, filmSimulation);
    addPanel(colorPanel, rgbcurves);
    addPanel(colorPanel, colortoning);
    addPanel(exposurePanel, epd);
    addPanel(exposurePanel, fattal);
    addPanel (advancedPanel, retinex);
    addPanel(exposurePanel, pcvignette);
    addPanel(exposurePanel, gradient);
    addPanel(exposurePanel, lcurve);
    addPanel (advancedPanel, colorappearance);
    addPanel(detailsPanel, impulsedenoise);
    addPanel(detailsPanel, dirpyrdenoise);
    addPanel(detailsPanel, defringe);
    addPanel(detailsPanel, dirpyrequalizer);
    addPanel (advancedPanel, wavelet);
    addPanel(transformPanel, crop);
    addPanel(transformPanel, resize);
    addPanel(resize->getPackBox(), prsharpening, 2);
    addPanel(transformPanel, lensgeom);
    addPanel(lensgeom->getPackBox(), rotate, 2);
    addPanel(lensgeom->getPackBox(), perspective, 2);
    addPanel(lensgeom->getPackBox(), lensProf, 2);
    addPanel(lensgeom->getPackBox(), distortion, 2);
    addPanel(lensgeom->getPackBox(), cacorrection, 2);
    addPanel(lensgeom->getPackBox(), vignetting, 2);
    addPanel(colorPanel, icm);
    addPanel(rawPanel, sensorbayer);
    addPanel(sensorbayer->getPackBox(), bayerprocess, 2);
    addPanel(sensorbayer->getPackBox(), bayerrawexposure, 2);
    addPanel(sensorbayer->getPackBox(), bayerpreprocess, 2);
    addPanel(sensorbayer->getPackBox(), rawcacorrection, 2);
    addPanel(rawPanel, sensorxtrans);
    addPanel(sensorxtrans->getPackBox(), xtransprocess, 2);
    addPanel(sensorxtrans->getPackBox(), xtransrawexposure, 2);
    addPanel(rawPanel, rawexposure);
    addPanel(rawPanel, preprocess);
    addPanel(rawPanel, darkframe);
    addPanel(rawPanel, flatfield);

    toolPanels.push_back(coarse);
    toolPanels.push_back(metadata);

    toolPanelNotebook = new Gtk::Notebook();
    toolPanelNotebook->set_name("ToolPanelNotebook");


    exposurePanelSW    = Gtk::manage(new MyScrolledWindow());
    detailsPanelSW     = Gtk::manage(new MyScrolledWindow());
    colorPanelSW       = Gtk::manage(new MyScrolledWindow());
    transformPanelSW   = Gtk::manage(new MyScrolledWindow());
    rawPanelSW         = Gtk::manage(new MyScrolledWindow());
    advancedPanelSW     = Gtk::manage (new MyScrolledWindow ());
    updateVScrollbars(options.hideTPVScrollbar);

    // load panel endings
    for (int i = 0; i < 6; i++) {
        vbPanelEnd[i] = Gtk::manage(new Gtk::VBox());
        imgPanelEnd[i] = Gtk::manage(new RTImage("PanelEnding.png"));
        imgPanelEnd[i]->show();
        vbPanelEnd[i]->pack_start(*imgPanelEnd[i], Gtk::PACK_SHRINK);
        vbPanelEnd[i]->show_all();
    }

    exposurePanelSW->add(*exposurePanel);
    exposurePanel->pack_start(*Gtk::manage(new Gtk::HSeparator), Gtk::PACK_SHRINK, 0);
    exposurePanel->pack_start(*vbPanelEnd[0], Gtk::PACK_SHRINK, 4);

    detailsPanelSW->add(*detailsPanel);
    detailsPanel->pack_start(*Gtk::manage(new Gtk::HSeparator), Gtk::PACK_SHRINK, 0);
    detailsPanel->pack_start(*vbPanelEnd[1], Gtk::PACK_SHRINK, 4);

    colorPanelSW->add(*colorPanel);
    colorPanel->pack_start(*Gtk::manage(new Gtk::HSeparator), Gtk::PACK_SHRINK, 0);
    colorPanel->pack_start(*vbPanelEnd[2], Gtk::PACK_SHRINK, 4);

    advancedPanelSW->add       (*advancedPanel);
    advancedPanel->pack_start (*Gtk::manage (new Gtk::HSeparator), Gtk::PACK_SHRINK, 0);
    advancedPanel->pack_start (*vbPanelEnd[5], Gtk::PACK_SHRINK, 0);

    transformPanelSW->add(*transformPanel);
    transformPanel->pack_start(*Gtk::manage(new Gtk::HSeparator), Gtk::PACK_SHRINK, 0);
    transformPanel->pack_start(*vbPanelEnd[3], Gtk::PACK_SHRINK, 4);

    rawPanelSW->add(*rawPanel);
    rawPanel->pack_start(*Gtk::manage(new Gtk::HSeparator), Gtk::PACK_SHRINK, 0);
    rawPanel->pack_start(*vbPanelEnd[4], Gtk::PACK_SHRINK, 0);



    TOITypes type = options.UseIconNoText ? TOI_ICON : TOI_TEXT;

    toiE = Gtk::manage(new TextOrIcon("exposure.png", M("MAIN_TAB_EXPOSURE"), M("MAIN_TAB_EXPOSURE_TOOLTIP"), type));
    toiD = Gtk::manage(new TextOrIcon("detail.png", M("MAIN_TAB_DETAIL"), M("MAIN_TAB_DETAIL_TOOLTIP"), type));
    toiC = Gtk::manage(new TextOrIcon("colour.png", M("MAIN_TAB_COLOR"), M("MAIN_TAB_COLOR_TOOLTIP"), type));
    toiW = Gtk::manage (new TextOrIcon ("atom.png", M ("MAIN_TAB_ADVANCED"), M ("MAIN_TAB_ADVANCED_TOOLTIP"), type));
    toiT = Gtk::manage(new TextOrIcon("transform.png", M("MAIN_TAB_TRANSFORM"), M("MAIN_TAB_TRANSFORM_TOOLTIP"), type));
    toiR = Gtk::manage(new TextOrIcon("raw.png", M("MAIN_TAB_RAW"), M("MAIN_TAB_RAW_TOOLTIP"), type));
    toiM = Gtk::manage(new TextOrIcon("meta.png", M("MAIN_TAB_METADATA"), M("MAIN_TAB_METADATA_TOOLTIP"), type));

    toolPanelNotebook->append_page(*exposurePanelSW,  *toiE);
    toolPanelNotebook->append_page(*detailsPanelSW,   *toiD);
    toolPanelNotebook->append_page(*colorPanelSW,     *toiC);
    toolPanelNotebook->append_page (*advancedPanelSW,   *toiW);
    toolPanelNotebook->append_page(*transformPanelSW, *toiT);
    toolPanelNotebook->append_page(*rawPanelSW,       *toiR);
    toolPanelNotebook->append_page(*metadata,    *toiM);

    toolPanelNotebook->set_current_page(0);

    toolPanelNotebook->set_scrollable();
    toolPanelNotebook->show_all();

    for (auto toolPanel : toolPanels) {
        toolPanel->setListener(this);
    }

    whitebalance->setWBProvider(this);
    whitebalance->setSpotWBListener(this);
    darkframe->setDFProvider(this);
    flatfield->setFFProvider(this);
    lensgeom->setLensGeomListener(this);
    rotate->setLensGeomListener(this);
    distortion->setLensGeomListener(this);
    crop->setCropPanelListener(this);
    icm->setICMPanelListener(this);

    toolBar = new ToolBar();
    toolBar->setToolBarListener(this);
}

void ToolPanelCoordinator::addPanel(Gtk::Box* where, FoldableToolPanel* panel, int level)
{

    panel->setParent(where);
    panel->setLevel(level);

    expList.push_back(panel->getExpander());
    where->pack_start(*panel->getExpander(), false, false);
    toolPanels.push_back(panel);
}

ToolPanelCoordinator::~ToolPanelCoordinator()
{
    idle_register.destroy();

    closeImage();

    delete toolPanelNotebook;
    delete toolBar;
}

void ToolPanelCoordinator::imageTypeChanged(bool isRaw, bool isBayer, bool isXtrans)
{
    if (isRaw) {
<<<<<<< HEAD
        rawPanelSW->set_sensitive(true);

=======
>>>>>>> 70379f4a
        if (isBayer) {
            const auto func = [](gpointer data) -> gboolean {
                ToolPanelCoordinator* const self = static_cast<ToolPanelCoordinator*>(data);

                self->rawPanelSW->set_sensitive (true);
                self->sensorxtrans->FoldableToolPanel::hide();
                self->sensorbayer->FoldableToolPanel::show();
                self->preprocess->FoldableToolPanel::show();
                self->flatfield->FoldableToolPanel::show();

                return FALSE;
            };
            idle_register.add(func, this);
        }
        else if (isXtrans) {
            const auto func = [](gpointer data) -> gboolean {
                ToolPanelCoordinator* const self = static_cast<ToolPanelCoordinator*>(data);

                self->rawPanelSW->set_sensitive (true);
                self->sensorxtrans->FoldableToolPanel::show();
                self->sensorbayer->FoldableToolPanel::hide();
                self->preprocess->FoldableToolPanel::show();
                self->flatfield->FoldableToolPanel::show();

                return FALSE;
            };
            idle_register.add(func, this);
        }
        else {
            const auto func = [](gpointer data) -> gboolean {
                ToolPanelCoordinator* const self = static_cast<ToolPanelCoordinator*>(data);

                self->rawPanelSW->set_sensitive (true);
                self->sensorbayer->FoldableToolPanel::hide();
                self->sensorxtrans->FoldableToolPanel::hide();
                self->preprocess->FoldableToolPanel::hide();
                self->flatfield->FoldableToolPanel::hide();

                return FALSE;
            };
            idle_register.add(func, this);
        }
    } else {
<<<<<<< HEAD
        rawPanelSW->set_sensitive(false);
=======
        const auto func = [](gpointer data) -> gboolean {
            ToolPanelCoordinator* const self = static_cast<ToolPanelCoordinator*>(data);

            self->rawPanelSW->set_sensitive (false);

            return FALSE;
        };
        idle_register.add(func, this);
>>>>>>> 70379f4a
    }

}


void ToolPanelCoordinator::panelChanged(rtengine::ProcEvent event, const Glib::ustring& descr)
{

    if (!ipc) {
        return;
    }

    int changeFlags = rtengine::RefreshMapper::getInstance()->getAction(event);

    ProcParams* params = ipc->beginUpdateParams();

    for (auto toolPanel : toolPanels) {
        toolPanel->write(params);
    }

    // Compensate rotation on flip
    if (event == rtengine::EvCTHFlip || event == rtengine::EvCTVFlip) {
        if (fabs(params->rotate.degree) > 0.001) {
            params->rotate.degree *= -1;
            changeFlags |= rtengine::RefreshMapper::getInstance()->getAction(rtengine::EvROTDegree);
            rotate->read(params);
        }
    }

    int tr = TR_NONE;

    if (params->coarse.rotate == 90) {
        tr = TR_R90;
    } else if (params->coarse.rotate == 180) {
        tr = TR_R180;
    } else if (params->coarse.rotate == 270) {
        tr = TR_R270;
    }

    // Update "on preview" geometry
    if (event == rtengine::EvPhotoLoaded || event == rtengine::EvProfileChanged || event == rtengine::EvHistoryBrowsed || event == rtengine::EvCTRotate) {
        // updating the "on preview" geometry
        int fw, fh;
        ipc->getInitialImage()->getImageSource()->getFullSize(fw, fh, tr);
        gradient->updateGeometry(params->gradient.centerX, params->gradient.centerY, params->gradient.feather, params->gradient.degree, fw, fh);
        localwb->updateGeometry(params->localwb.centerX, params->localwb.centerY, params->localwb.circrad, params->localwb.locY, params->localwb.degree,  params->localwb.locX, params->localwb.locYT, params->localwb.locXL, fw, fh);

    }

    // some transformations make the crop change for convenience
    if (event == rtengine::EvCTHFlip) {
        crop->hFlipCrop();
        crop->write(params);
    } else if (event == rtengine::EvCTVFlip) {
        crop->vFlipCrop();
        crop->write(params);
    } else if (event == rtengine::EvCTRotate) {
        crop->rotateCrop(params->coarse.rotate, params->coarse.hflip, params->coarse.vflip);
        crop->write(params);
        resize->update(params->crop.enabled, params->crop.w, params->crop.h, ipc->getFullWidth(), ipc->getFullHeight());
        resize->write(params);
    } else if (event == rtengine::EvCrop) {
        resize->update(params->crop.enabled, params->crop.w, params->crop.h);
        resize->write(params);
    }

    ipc->endUpdateParams(changeFlags);    // starts the IPC processing

    hasChanged = true;

    for (auto paramcListener : paramcListeners) {
        paramcListener->procParamsChanged(params, event, descr);
    }
}

void ToolPanelCoordinator::profileChange(const PartialProfile *nparams, rtengine::ProcEvent event, const Glib::ustring& descr, const ParamsEdited* paramsEdited)
{

    int fw, fh, tr;

    if (!ipc) {
        return;
    }

    ProcParams *params = ipc->beginUpdateParams();
    ProcParams *mergedParams = new ProcParams();

    // Copy the current params as default values for the fusion
    *mergedParams = *params;

    // Reset IPTC values when switching procparams from the History
    if (event == rtengine::EvHistoryBrowsed) {
        mergedParams->iptc.clear();
        mergedParams->exif.clear();
    }

    // And apply the partial profile nparams to mergedParams
    nparams->applyTo(mergedParams);

    // Derive the effective changes, if it's a profile change, to prevent slow RAW rerendering if not necessary
    bool filterRawRefresh = false;

    if (event != rtengine::EvPhotoLoaded) {
        ParamsEdited pe(true);
        std::vector<rtengine::procparams::ProcParams> lParams(2);
        lParams[0] = *params;
        lParams[1] = *mergedParams;
        pe.initFrom(lParams);

        filterRawRefresh = pe.raw.isUnchanged() && pe.lensProf.isUnchanged() && pe.retinex.isUnchanged();
    }

    *params = *mergedParams;
    delete mergedParams;

    tr = TR_NONE;

    if (params->coarse.rotate == 90) {
        tr = TR_R90;
    } else if (params->coarse.rotate == 180) {
        tr = TR_R180;
    } else if (params->coarse.rotate == 270) {
        tr = TR_R270;
    }

    // trimming overflowing cropped area
    ipc->getInitialImage()->getImageSource()->getFullSize(fw, fh, tr);
    crop->trim(params, fw, fh);

    // updating the GUI with updated values
    for (auto toolPanel : toolPanels) {
        toolPanel->read(params);

        if (event == rtengine::EvPhotoLoaded || event == rtengine::EvProfileChanged) {
            toolPanel->autoOpenCurve();
        }
    }

    if (event == rtengine::EvPhotoLoaded || event == rtengine::EvProfileChanged || event == rtengine::EvHistoryBrowsed || event == rtengine::EvCTRotate) {
        // updating the "on preview" geometry
        gradient->updateGeometry(params->gradient.centerX, params->gradient.centerY, params->gradient.feather, params->gradient.degree, fw, fh);
        localwb->updateGeometry(params->localwb.centerX, params->localwb.centerY, params->localwb.circrad, params->localwb.locY, params->localwb.degree,  params->localwb.locX, params->localwb.locYT, params->localwb.locXL, fw, fh);

    }

    // start the IPC processing
    if (filterRawRefresh) {
        ipc->endUpdateParams(rtengine::RefreshMapper::getInstance()->getAction(event) & ALLNORAW);
    } else {
        ipc->endUpdateParams(event);
    }

    hasChanged = event != rtengine::EvProfileChangeNotification;

    for (auto paramcListener : paramcListeners) {
        paramcListener->procParamsChanged(params, event, descr);
    }
}

void ToolPanelCoordinator::setDefaults(ProcParams* defparams)
{

    if (defparams)
        for (auto toolPanel : toolPanels) {
            toolPanel->setDefaults(defparams);
        }
}

CropGUIListener* ToolPanelCoordinator::getCropGUIListener()
{

    return crop;
}

void ToolPanelCoordinator::initImage(rtengine::StagedImageProcessor* ipc_, bool raw)
{

    ipc = ipc_;
    toneCurve->disableListener();
    toneCurve->enableAll();
    toneCurve->enableListener();

    if (ipc) {
        const rtengine::FramesMetaData* pMetaData = ipc->getInitialImage()->getMetaData();
        metadata->setImageData(pMetaData);

        ipc->setAutoExpListener(toneCurve);
        ipc->setAutoCamListener(colorappearance);
        ipc->setAutoBWListener(blackwhite);
        ipc->setFrameCountListener(bayerprocess);
        ipc->setAutoWBListener(whitebalance);
        ipc->setAutoColorTonListener(colortoning);
        ipc->setlocalwbListener(localwb);

        ipc->setAutoChromaListener(dirpyrdenoise);
        ipc->setWaveletListener(wavelet);
        ipc->setRetinexListener(retinex);
        ipc->setSizeListener(crop);
        ipc->setSizeListener(resize);
        ipc->setImageTypeListener(this);
        flatfield->setShortcutPath(Glib::path_get_dirname(ipc->getInitialImage()->getFileName()));

        icm->setRawMeta(raw, (const rtengine::FramesData*)pMetaData);
        lensProf->setRawMeta(raw, pMetaData);
    }


    toneCurve->setRaw(raw);
    hasChanged = true;
}


void ToolPanelCoordinator::closeImage()
{

    if (ipc) {
        ipc->stopProcessing();
        ipc = nullptr;
    }
}

void ToolPanelCoordinator::closeAllTools()
{

    for (size_t i = 0; i < options.tpOpen.size(); i++)
        if (i < expList.size()) {
            expList.at(i)->set_expanded(false);
        }
}

void ToolPanelCoordinator::openAllTools()
{

    for (size_t i = 0; i < options.tpOpen.size(); i++)
        if (i < expList.size()) {
            expList.at(i)->set_expanded(true);
        }
}

void ToolPanelCoordinator::updateToolState()
{

    for (size_t i = 0; i < options.tpOpen.size(); i++)
        if (i < expList.size()) {
            expList.at(i)->set_expanded(options.tpOpen.at(i));
        }

    if (options.tpOpen.size() > expList.size()) {
        size_t sizeWavelet = options.tpOpen.size() - expList.size();
        std::vector<int> temp;

        for (size_t i = 0; i < sizeWavelet; i++) {
            temp.push_back(options.tpOpen.at(i + expList.size()));
        }

        wavelet->updateToolState(temp);
        wavelet->setExpanded(true);
        retinex->updateToolState(temp);
        //  localwb->updateToolState (temp);
    }
}

void ToolPanelCoordinator::readOptions()
{

    crop->readOptions();
}

void ToolPanelCoordinator::writeOptions()
{

    crop->writeOptions();

    if (options.autoSaveTpOpen) {
        writeToolExpandedStatus(options.tpOpen);
    }
}


void ToolPanelCoordinator::writeToolExpandedStatus(std::vector<int> &tpOpen)
{
    tpOpen.clear();

    for (size_t i = 0; i < expList.size(); i++) {
        tpOpen.push_back(expList.at(i)->get_expanded());
    }

    wavelet->writeOptions(tpOpen);
    retinex->writeOptions(tpOpen);
}


void ToolPanelCoordinator::cropSelectionReady()
{

    toolBar->setTool(TMHand);

    if (!ipc) {
        return;
    }
}

void ToolPanelCoordinator::rotateSelectionReady(double rotate_deg, Thumbnail* thm)
{

    toolBar->setTool(TMHand);

    if (!ipc) {
        return;
    }

    if (rotate_deg != 0.0) {
        rotate->straighten(rotate_deg);
    }
}

void ToolPanelCoordinator::spotWBselected(int x, int y, Thumbnail* thm)
{

    if (!ipc) {
        return;
    }

//    toolBar->setTool (TOOL_HAND);
    int rect = whitebalance->getSize();
    int ww = ipc->getFullWidth();
    int hh = ipc->getFullHeight();

    if (x - rect > 0 && y - rect > 0 && x + rect < ww && y + rect < hh) {
        double temp;
        double green;
        ipc->getSpotWB(x, y, rect, temp, green);
        whitebalance->setWB(temp, green);
    }
}




void ToolPanelCoordinator::autoCropRequested()
{

    if (!ipc) {
        return;
    }

    int x1, y1, x2, y2, w, h;
    ipc->getAutoCrop(crop->getRatio(), x1, y1, w, h);
    x2 = x1 + w - 1;
    y2 = y1 + h - 1;
    crop->cropInit(x1, y1, w, h);
    crop->cropResized(x1, y1, x2, y2);
    crop->cropManipReady();
}

rtengine::RawImage* ToolPanelCoordinator::getDF()
{
    if (!ipc) {
        return nullptr;
    }

    const rtengine::FramesMetaData *imd = ipc->getInitialImage()->getMetaData();

    if (imd) {
        int iso = imd->getISOSpeed();
        double shutter = imd->getShutterSpeed();
        std::string maker(imd->getMake());
        std::string model(imd->getModel());
        time_t timestamp = imd->getDateTimeAsTS();

        return rtengine::dfm.searchDarkFrame(maker, model, iso, shutter, timestamp);
    }

    return nullptr;
}

rtengine::RawImage* ToolPanelCoordinator::getFF()
{
    if (!ipc) {
        return nullptr;
    }

    const rtengine::FramesMetaData *imd = ipc->getInitialImage()->getMetaData();

    if (imd) {
        // int iso = imd->getISOSpeed();              temporarilly removed because unused
        // double shutter = imd->getShutterSpeed();   temporarilly removed because unused
        double aperture = imd->getFNumber();
        double focallength = imd->getFocalLen();
        std::string maker(imd->getMake());
        std::string model(imd->getModel());
        std::string lens(imd->getLens());
        time_t timestamp = imd->getDateTimeAsTS();

        return rtengine::ffm.searchFlatField(maker, model, lens, focallength, aperture, timestamp);
    }

    return nullptr;
}

Glib::ustring ToolPanelCoordinator::GetCurrentImageFilePath()
{
    if (!ipc) {
        return "";
    }

    return ipc->getInitialImage()->getFileName();
}

void ToolPanelCoordinator::straightenRequested()
{

    if (!ipc) {
        return;
    }

    toolBar->setTool(TMStraighten);
}

double ToolPanelCoordinator::autoDistorRequested()
{
    if (!ipc) {
        return 0.0;
    }

    return rtengine::ImProcFunctions::getAutoDistor(ipc->getInitialImage()->getFileName(), 400);
}

void ToolPanelCoordinator::spotWBRequested(int size)
{

    if (!ipc) {
        return;
    }

    toolBar->setTool(TMSpotWB);
}

void ToolPanelCoordinator::cropSelectRequested()
{

    if (!ipc) {
        return;
    }

    toolBar->setTool(TMCropSelect);
}

void ToolPanelCoordinator::saveInputICCReference(Glib::ustring fname, bool apply_wb)
{

    if (ipc) {
        ipc->saveInputICCReference(fname, apply_wb);
    }
}

int ToolPanelCoordinator::getSpotWBRectSize()
{

    return whitebalance->getSize();
}

void ToolPanelCoordinator::updateCurveBackgroundHistogram(LUTu & histToneCurve, LUTu & histLCurve, LUTu & histCCurve, /*LUTu & histCLurve, LUTu & histLLCurve,*/ LUTu & histLCAM, LUTu & histCCAM, LUTu & histRed, LUTu & histGreen, LUTu & histBlue, LUTu & histLuma, LUTu & histLRETI)
{
    colorappearance->updateCurveBackgroundHistogram(histToneCurve, histLCurve, histCCurve, /*histCLurve, histLLCurve,*/ histLCAM,  histCCAM, histRed, histGreen, histBlue, histLuma, histLRETI);
    toneCurve->updateCurveBackgroundHistogram(histToneCurve, histLCurve, histCCurve,/* histCLurve, histLLCurve,*/ histLCAM,  histCCAM, histRed, histGreen, histBlue, histLuma, histLRETI);
    lcurve->updateCurveBackgroundHistogram(histToneCurve, histLCurve, histCCurve, /*histCLurve, histLLCurve,*/ histLCAM, histCCAM, histRed, histGreen, histBlue, histLuma, histLRETI);
    rgbcurves->updateCurveBackgroundHistogram(histToneCurve, histLCurve, histCCurve,/* histCLurve, histLLCurve, */histLCAM, histCCAM, histRed, histGreen, histBlue, histLuma, histLRETI);
    retinex->updateCurveBackgroundHistogram(histToneCurve, histLCurve, histCCurve,/* histCLurve, histLLCurve, */histLCAM, histCCAM, histRed, histGreen, histBlue, histLuma, histLRETI);

}

void ToolPanelCoordinator::foldAllButOne(Gtk::Box* parent, FoldableToolPanel* openedSection)
{

    for (auto toolPanel : toolPanels) {
        if (toolPanel->getParent() != nullptr) {
            ToolPanel* currentTP = toolPanel;

            if (currentTP->getParent() == parent) {
                // Section in the same tab, we unfold it if it's not the one that has been clicked
                if (currentTP != openedSection) {
                    currentTP->setExpanded(false);
                } else {
                    if (!currentTP->getExpanded()) {
                        currentTP->setExpanded(true);
                    }
                }
            }
        }
    }
}

bool ToolPanelCoordinator::handleShortcutKey(GdkEventKey* event)
{

    //bool ctrl = event->state & GDK_CONTROL_MASK;  temporarily removed because unused
    //bool shift = event->state & GDK_SHIFT_MASK;   temporarily removed because unused
    bool alt = event->state & GDK_MOD1_MASK;

    if (alt) {
        switch (event->keyval) {
            case GDK_KEY_e:
                toolPanelNotebook->set_current_page(toolPanelNotebook->page_num(*exposurePanelSW));
                return true;

            case GDK_KEY_d:
                toolPanelNotebook->set_current_page(toolPanelNotebook->page_num(*detailsPanelSW));
                return true;

            case GDK_KEY_c:
                toolPanelNotebook->set_current_page(toolPanelNotebook->page_num(*colorPanelSW));
                return true;

            case GDK_KEY_t:
                toolPanelNotebook->set_current_page(toolPanelNotebook->page_num(*transformPanelSW));
                return true;

            case GDK_KEY_r:
                toolPanelNotebook->set_current_page(toolPanelNotebook->page_num(*rawPanelSW));
                return true;

            case GDK_KEY_w:
                toolPanelNotebook->set_current_page (toolPanelNotebook->page_num (*advancedPanelSW));
                return true;

            case GDK_KEY_m:
                toolPanelNotebook->set_current_page(toolPanelNotebook->page_num(*metadata));
                return true;
        }
    }

    return false;
}

void ToolPanelCoordinator::updateVScrollbars(bool hide)
{
    GThreadLock lock; // All GUI acces from idle_add callbacks or separate thread HAVE to be protected
    Gtk::PolicyType policy = hide ? Gtk::POLICY_NEVER : Gtk::POLICY_AUTOMATIC;
    exposurePanelSW->set_policy(Gtk::POLICY_AUTOMATIC, policy);
    detailsPanelSW->set_policy(Gtk::POLICY_AUTOMATIC, policy);
    colorPanelSW->set_policy(Gtk::POLICY_AUTOMATIC, policy);
    transformPanelSW->set_policy(Gtk::POLICY_AUTOMATIC, policy);
    rawPanelSW->set_policy(Gtk::POLICY_AUTOMATIC, policy);
    advancedPanelSW->set_policy      (Gtk::POLICY_AUTOMATIC, policy);

    for (auto currExp : expList) {
        currExp->updateVScrollbars(hide);
    }
}

void ToolPanelCoordinator::updateTabsHeader(bool useIcons)
{
    GThreadLock lock; // All GUI acces from idle_add callbacks or separate thread HAVE to be protected
    TOITypes type = useIcons ? TOI_ICON : TOI_TEXT;

    toiE->switchTo(type);
    toiD->switchTo(type);
    toiC->switchTo(type);
    toiT->switchTo(type);
    toiR->switchTo(type);

    if (toiM) {
        toiM->switchTo(type);
    }
}

void ToolPanelCoordinator::updateTPVScrollbar(bool hide)
{
    updateVScrollbars(hide);
}

void ToolPanelCoordinator::updateTabsUsesIcons(bool useIcons)
{
    updateTabsHeader(useIcons);
}

void ToolPanelCoordinator::toolSelected(ToolMode tool)
{
    GThreadLock lock; // All GUI acces from idle_add callbacks or separate thread HAVE to be protected

    switch (tool) {
        case TMCropSelect:
            crop->setExpanded(true);
            toolPanelNotebook->set_current_page(toolPanelNotebook->page_num(*transformPanelSW));
            break;

        case TMSpotWB:
            whitebalance->setExpanded(true);
            toolPanelNotebook->set_current_page(toolPanelNotebook->page_num(*colorPanelSW));
            break;

        case TMStraighten:
            lensgeom->setExpanded(true);
            rotate->setExpanded(true);
            toolPanelNotebook->set_current_page(toolPanelNotebook->page_num(*transformPanelSW));
            break;

        default:
            break;
    }
}

void ToolPanelCoordinator::editModeSwitchedOff()
{
    if (editDataProvider) {
        editDataProvider->switchOffEditMode();
    }
}

void ToolPanelCoordinator::dirSelected(const Glib::ustring& dirname, const Glib::ustring& openfile)
{

    flatfield->setShortcutPath(dirname);
}

void ToolPanelCoordinator::setEditProvider(EditDataProvider *provider)
{
    editDataProvider = provider;

    for (size_t i = 0; i < toolPanels.size(); i++) {
        toolPanels.at(i)->setEditProvider(provider);
    }
}<|MERGE_RESOLUTION|>--- conflicted
+++ resolved
@@ -266,11 +266,6 @@
 void ToolPanelCoordinator::imageTypeChanged(bool isRaw, bool isBayer, bool isXtrans)
 {
     if (isRaw) {
-<<<<<<< HEAD
-        rawPanelSW->set_sensitive(true);
-
-=======
->>>>>>> 70379f4a
         if (isBayer) {
             const auto func = [](gpointer data) -> gboolean {
                 ToolPanelCoordinator* const self = static_cast<ToolPanelCoordinator*>(data);
@@ -314,9 +309,6 @@
             idle_register.add(func, this);
         }
     } else {
-<<<<<<< HEAD
-        rawPanelSW->set_sensitive(false);
-=======
         const auto func = [](gpointer data) -> gboolean {
             ToolPanelCoordinator* const self = static_cast<ToolPanelCoordinator*>(data);
 
@@ -325,7 +317,6 @@
             return FALSE;
         };
         idle_register.add(func, this);
->>>>>>> 70379f4a
     }
 
 }
