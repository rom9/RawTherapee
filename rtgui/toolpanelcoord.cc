/*
 *  This file is part of RawTherapee.
 *
 *  Copyright (c) 2004-2010 Gabor Horvath <hgabor@rawtherapee.com>
 *
 *  RawTherapee is free software: you can redistribute it and/or modify
 *  it under the terms of the GNU General Public License as published by
 *  the Free Software Foundation, either version 3 of the License, or
 *  (at your option) any later version.
 *
 *  RawTherapee is distributed in the hope that it will be useful,
 *  but WITHOUT ANY WARRANTY; without even the implied warranty of
 *  MERCHANTABILITY or FITNESS FOR A PARTICULAR PURPOSE.  See the
 *  GNU General Public License for more details.
 *
 *  You should have received a copy of the GNU General Public License
 *  along with RawTherapee.  If not, see <http://www.gnu.org/licenses/>.
 */
#include "multilangmgr.h"
#include "toolpanelcoord.h"
#include "options.h"
#include "../rtengine/imagesource.h"
#include "../rtengine/dfmanager.h"
#include "../rtengine/ffmanager.h"
#include "../rtengine/improcfun.h"
#include "../rtengine/procevents.h"
#include "../rtengine/refreshmap.h"

using namespace rtengine::procparams;

ToolPanelCoordinator::ToolPanelCoordinator () : ipc (nullptr), hasChanged (false), editDataProvider (nullptr)
{

    exposurePanel   = Gtk::manage (new ToolVBox ());
    detailsPanel    = Gtk::manage (new ToolVBox ());
    colorPanel      = Gtk::manage (new ToolVBox ());
    transformPanel  = Gtk::manage (new ToolVBox ());
    rawPanel        = Gtk::manage (new ToolVBox ());
    waveletPanel    = Gtk::manage (new ToolVBox ());
    locallabPanel    = Gtk::manage (new ToolVBox ());

    coarse              = Gtk::manage (new CoarsePanel ());
    toneCurve           = Gtk::manage (new ToneCurve ());
    shadowshighlights   = Gtk::manage (new ShadowsHighlights ());
    impulsedenoise      = Gtk::manage (new ImpulseDenoise ());
    defringe            = Gtk::manage (new Defringe ());
    dirpyrdenoise       = Gtk::manage (new DirPyrDenoise ());
    epd                 = Gtk::manage (new EdgePreservingDecompositionUI ());
    sharpening          = Gtk::manage (new Sharpening ());
    sharpenEdge         = Gtk::manage (new SharpenEdge ());
    sharpenMicro        = Gtk::manage (new SharpenMicro ());
    lcurve              = Gtk::manage (new LCurve ());
    rgbcurves           = Gtk::manage (new RGBCurves ());
    colortoning         = Gtk::manage (new ColorToning ());
    lensgeom            = Gtk::manage (new LensGeometry ());
    lensProf            = Gtk::manage (new LensProfilePanel ());
    lensProf->setLensGeomRef (lensgeom);
    distortion          = Gtk::manage (new Distortion ());
    rotate              = Gtk::manage (new Rotate ());
    vibrance            = Gtk::manage (new Vibrance ());
    colorappearance     = Gtk::manage (new ColorAppearance ());
    whitebalance        = Gtk::manage (new WhiteBalance ());
    vignetting          = Gtk::manage (new Vignetting ());
    retinex               = Gtk::manage (new Retinex ());
    gradient            = Gtk::manage (new Gradient ());
    locallab            = Gtk::manage (new Locallab ());
    pcvignette          = Gtk::manage (new PCVignette ());
    perspective         = Gtk::manage (new PerspCorrection ());
    cacorrection        = Gtk::manage (new CACorrection ());
    chmixer             = Gtk::manage (new ChMixer ());
    blackwhite          = Gtk::manage (new BlackWhite ());
    resize              = Gtk::manage (new Resize ());
    prsharpening        = Gtk::manage (new PrSharpening());
    crop                = Gtk::manage (new Crop ());
    icm                 = Gtk::manage (new ICMPanel ());
    exifpanel           = Gtk::manage (new ExifPanel ());
    iptcpanel           = Gtk::manage (new IPTCPanel ());
    wavelet             = Gtk::manage (new Wavelet ());
    dirpyrequalizer     = Gtk::manage (new DirPyrEqualizer ());
    hsvequalizer        = Gtk::manage (new HSVEqualizer ());
    filmSimulation      = Gtk::manage (new FilmSimulation ());
    sensorbayer         = Gtk::manage (new SensorBayer ());
    sensorxtrans        = Gtk::manage (new SensorXTrans ());
    bayerprocess        = Gtk::manage (new BayerProcess ());
    xtransprocess       = Gtk::manage (new XTransProcess ());
    bayerpreprocess     = Gtk::manage (new BayerPreProcess ());
    preprocess          = Gtk::manage (new PreProcess ());
    darkframe           = Gtk::manage (new DarkFrame ());
    flatfield           = Gtk::manage (new FlatField ());
    rawcacorrection     = Gtk::manage (new RAWCACorr ());
    rawexposure         = Gtk::manage (new RAWExposure ());
    bayerrawexposure    = Gtk::manage (new BayerRAWExposure ());
    xtransrawexposure   = Gtk::manage (new XTransRAWExposure ());

    // So Demosaic, Line noise filter, Green Equilibration, Ca-Correction (garder le nom de section identique!) and Black-Level will be moved in a "Bayer sensor" tool,
    // and a separate Demosaic and Black Level tool will be created in an "X-Trans sensor" tool

    // X-Trans demozaic methods: "3-pass (best), 1-pass (medium), fast"
    // Mettre  jour les profils fournis pour inclure les nouvelles section Raw, notamment pour "Default High ISO"
    // Valeurs par dfaut:
    //     Best -> low ISO
    //     Medium -> High ISO

    addPanel (colorPanel, whitebalance);
    toolPanels.push_back (whitebalance);
    addPanel (exposurePanel, toneCurve);
    toolPanels.push_back (toneCurve);
    addPanel (colorPanel, vibrance);
    toolPanels.push_back (vibrance);
    addPanel (colorPanel, chmixer);
    toolPanels.push_back (chmixer); // << TODO: Add "Enabled"
    addPanel (colorPanel, blackwhite);
    toolPanels.push_back (blackwhite);
    addPanel (exposurePanel, shadowshighlights);
    toolPanels.push_back (shadowshighlights);
    addPanel (detailsPanel, sharpening);
    toolPanels.push_back (sharpening);
    addPanel (detailsPanel, sharpenEdge);
    toolPanels.push_back (sharpenEdge);
    addPanel (detailsPanel, sharpenMicro);
    toolPanels.push_back (sharpenMicro);
    addPanel (colorPanel, hsvequalizer);
    toolPanels.push_back (hsvequalizer); // << TODO: Add "Enabled"
    addPanel (colorPanel, filmSimulation);
    toolPanels.push_back (filmSimulation);
    addPanel (colorPanel, rgbcurves);
    toolPanels.push_back (rgbcurves); // << TODO: Add "Enabled"
    addPanel (colorPanel, colortoning);
    toolPanels.push_back (colortoning);
    addPanel (exposurePanel, epd);
    toolPanels.push_back (epd);
    addPanel (exposurePanel, retinex);
    toolPanels.push_back (retinex);
    addPanel (exposurePanel, pcvignette);
    toolPanels.push_back (pcvignette);
    addPanel (exposurePanel, gradient);
    toolPanels.push_back (gradient);
    addPanel (exposurePanel, lcurve);
    toolPanels.push_back (lcurve); // << TODO: Add "Enabled" ???
//   addPanel (exposurePanel, locallab);
//   toolPanels.push_back (locallab);

    addPanel (exposurePanel, colorappearance);
    toolPanels.push_back (colorappearance);
    addPanel (detailsPanel, impulsedenoise);
    toolPanels.push_back (impulsedenoise);
    addPanel (detailsPanel, dirpyrdenoise);
    toolPanels.push_back (dirpyrdenoise);
    addPanel (detailsPanel, defringe);
    toolPanels.push_back (defringe);
    addPanel (detailsPanel, dirpyrequalizer);
    toolPanels.push_back (dirpyrequalizer);
    addPanel (waveletPanel, wavelet);
    toolPanels.push_back (wavelet);
    addPanel (locallabPanel, locallab);
    toolPanels.push_back (locallab);
    addPanel (transformPanel, crop);
    toolPanels.push_back (crop);
    addPanel (transformPanel, resize);
    toolPanels.push_back (resize);
    addPanel (resize->getPackBox(), prsharpening, 2);
    toolPanels.push_back (prsharpening);
    addPanel (transformPanel, lensgeom);
    toolPanels.push_back (lensgeom);
    addPanel (lensgeom->getPackBox(), rotate, 2);
    toolPanels.push_back (rotate);
    addPanel (lensgeom->getPackBox(), perspective, 2);
    toolPanels.push_back (perspective);
    addPanel (lensgeom->getPackBox(), lensProf, 2);
    toolPanels.push_back (lensProf);
    addPanel (lensgeom->getPackBox(), distortion, 2);
    toolPanels.push_back (distortion);
    addPanel (lensgeom->getPackBox(), cacorrection, 2);
    toolPanels.push_back (cacorrection);
    addPanel (lensgeom->getPackBox(), vignetting, 2);
    toolPanels.push_back (vignetting);
    addPanel (colorPanel, icm);
    toolPanels.push_back (icm);
    addPanel (rawPanel, sensorbayer);
    toolPanels.push_back (sensorbayer);
    addPanel (sensorbayer->getPackBox(), bayerprocess, 2);
    toolPanels.push_back (bayerprocess);
    addPanel (sensorbayer->getPackBox(), bayerrawexposure, 2);
    toolPanels.push_back (bayerrawexposure);
    addPanel (sensorbayer->getPackBox(), bayerpreprocess, 2);
    toolPanels.push_back (bayerpreprocess);
    addPanel (sensorbayer->getPackBox(), rawcacorrection, 2);
    toolPanels.push_back (rawcacorrection);
    addPanel (rawPanel, sensorxtrans);
    toolPanels.push_back (sensorxtrans);
    addPanel (sensorxtrans->getPackBox(), xtransprocess, 2);
    toolPanels.push_back (xtransprocess);
    addPanel (sensorxtrans->getPackBox(), xtransrawexposure, 2);
    toolPanels.push_back (xtransrawexposure);
    addPanel (rawPanel, rawexposure);
    toolPanels.push_back (rawexposure);
    addPanel (rawPanel, preprocess);
    toolPanels.push_back (preprocess);
    addPanel (rawPanel, darkframe);
    toolPanels.push_back (darkframe);
    addPanel (rawPanel, flatfield);
    toolPanels.push_back (flatfield);

    toolPanels.push_back (coarse);
    toolPanels.push_back (exifpanel);
    toolPanels.push_back (iptcpanel);

    metadataPanel = Gtk::manage (new Gtk::Notebook ());
    metadataPanel->set_name ("MetaPanelNotebook");
    toolPanelNotebook = new Gtk::Notebook ();
    toolPanelNotebook->set_name ("ToolPanelNotebook");

    metadataPanel->append_page (*exifpanel, M ("MAIN_TAB_EXIF"));
    metadataPanel->append_page (*iptcpanel, M ("MAIN_TAB_IPTC"));

    exposurePanelSW    = Gtk::manage (new MyScrolledWindow ());
    detailsPanelSW     = Gtk::manage (new MyScrolledWindow ());
    colorPanelSW       = Gtk::manage (new MyScrolledWindow ());
    transformPanelSW   = Gtk::manage (new MyScrolledWindow ());
    rawPanelSW         = Gtk::manage (new MyScrolledWindow ());
    waveletPanelSW     = Gtk::manage (new MyScrolledWindow ());
    locallabPanelSW     = Gtk::manage (new MyScrolledWindow ());
    updateVScrollbars (options.hideTPVScrollbar);

    // load panel endings
    for (int i = 0; i < 7; i++) {
        vbPanelEnd[i] = Gtk::manage (new Gtk::VBox ());
        imgPanelEnd[i] = Gtk::manage (new RTImage ("PanelEnding.png"));
        imgPanelEnd[i]->show ();
        vbPanelEnd[i]->pack_start (*imgPanelEnd[i], Gtk::PACK_SHRINK);
        vbPanelEnd[i]->show_all();
    }

    exposurePanelSW->add  (*exposurePanel);
    exposurePanel->pack_start (*Gtk::manage (new Gtk::HSeparator), Gtk::PACK_SHRINK, 0);
    exposurePanel->pack_start (*vbPanelEnd[0], Gtk::PACK_SHRINK, 4);

    detailsPanelSW->add   (*detailsPanel);
    detailsPanel->pack_start (*Gtk::manage (new Gtk::HSeparator), Gtk::PACK_SHRINK, 0);
    detailsPanel->pack_start (*vbPanelEnd[1], Gtk::PACK_SHRINK, 4);

    colorPanelSW->add     (*colorPanel);
    colorPanel->pack_start (*Gtk::manage (new Gtk::HSeparator), Gtk::PACK_SHRINK, 0);
    colorPanel->pack_start (*vbPanelEnd[2], Gtk::PACK_SHRINK, 4);

    waveletPanelSW->add       (*waveletPanel);
    waveletPanel->pack_start (*Gtk::manage (new Gtk::HSeparator), Gtk::PACK_SHRINK, 0);
    waveletPanel->pack_start (*vbPanelEnd[5], Gtk::PACK_SHRINK, 0);

    locallabPanelSW->add       (*locallabPanel);
    locallabPanel->pack_start (*Gtk::manage (new Gtk::HSeparator), Gtk::PACK_SHRINK, 0);
    locallabPanel->pack_start (*vbPanelEnd[6], Gtk::PACK_SHRINK, 0);

    transformPanelSW->add (*transformPanel);
    transformPanel->pack_start (*Gtk::manage (new Gtk::HSeparator), Gtk::PACK_SHRINK, 0);
    transformPanel->pack_start (*vbPanelEnd[3], Gtk::PACK_SHRINK, 4);

    rawPanelSW->add       (*rawPanel);
    rawPanel->pack_start (*Gtk::manage (new Gtk::HSeparator), Gtk::PACK_SHRINK, 0);
    rawPanel->pack_start (*vbPanelEnd[4], Gtk::PACK_SHRINK, 0);



    TOITypes type = options.UseIconNoText ? TOI_ICON : TOI_TEXT;

<<<<<<< HEAD
    toiE = Gtk::manage (new TextOrIcon ("exposure.png" , M ("MAIN_TAB_EXPOSURE") , M ("MAIN_TAB_EXPOSURE_TOOLTIP") , type));
    toiD = Gtk::manage (new TextOrIcon ("detail.png"   , M ("MAIN_TAB_DETAIL")   , M ("MAIN_TAB_DETAIL_TOOLTIP")   , type));
    toiC = Gtk::manage (new TextOrIcon ("colour.png"   , M ("MAIN_TAB_COLOR")    , M ("MAIN_TAB_COLOR_TOOLTIP")    , type));
    toiW = Gtk::manage (new TextOrIcon ("wavelet.png"  , M ("MAIN_TAB_WAVELET")  , M ("MAIN_TAB_WAVELET_TOOLTIP") , type));
    toiL = Gtk::manage (new TextOrIcon ("openhand.png"  , M ("MAIN_TAB_LOCALLAB")  , M ("MAIN_TAB_LOCALLAB_TOOLTIP") , type));
    toiT = Gtk::manage (new TextOrIcon ("transform.png", M ("MAIN_TAB_TRANSFORM"), M ("MAIN_TAB_TRANSFORM_TOOLTIP"), type));
    toiR = Gtk::manage (new TextOrIcon ("raw.png"      , M ("MAIN_TAB_RAW")      , M ("MAIN_TAB_RAW_TOOLTIP")      , type));
    toiM = Gtk::manage (new TextOrIcon ("meta.png"     , M ("MAIN_TAB_METADATA") , M ("MAIN_TAB_METADATA_TOOLTIP") , type));
=======
    toiE = Gtk::manage (new TextOrIcon ("exposure.png", M ("MAIN_TAB_EXPOSURE"), M ("MAIN_TAB_EXPOSURE_TOOLTIP"), type));
    toiD = Gtk::manage (new TextOrIcon ("detail.png", M ("MAIN_TAB_DETAIL"), M ("MAIN_TAB_DETAIL_TOOLTIP"), type));
    toiC = Gtk::manage (new TextOrIcon ("colour.png", M ("MAIN_TAB_COLOR"), M ("MAIN_TAB_COLOR_TOOLTIP"), type));
    toiW = Gtk::manage (new TextOrIcon ("wavelet.png", M ("MAIN_TAB_WAVELET"), M ("MAIN_TAB_WAVELET_TOOLTIP"), type));
    toiT = Gtk::manage (new TextOrIcon ("transform.png", M ("MAIN_TAB_TRANSFORM"), M ("MAIN_TAB_TRANSFORM_TOOLTIP"), type));
    toiR = Gtk::manage (new TextOrIcon ("raw.png", M ("MAIN_TAB_RAW"), M ("MAIN_TAB_RAW_TOOLTIP"), type));
    toiM = Gtk::manage (new TextOrIcon ("meta.png", M ("MAIN_TAB_METADATA"), M ("MAIN_TAB_METADATA_TOOLTIP"), type));
>>>>>>> 29944a31

    toolPanelNotebook->append_page (*exposurePanelSW,  *toiE);
    toolPanelNotebook->append_page (*detailsPanelSW,   *toiD);
    toolPanelNotebook->append_page (*colorPanelSW,     *toiC);
    toolPanelNotebook->append_page (*waveletPanelSW,   *toiW);
    toolPanelNotebook->append_page (*locallabPanelSW,   *toiL);
    toolPanelNotebook->append_page (*transformPanelSW, *toiT);
    toolPanelNotebook->append_page (*rawPanelSW,       *toiR);
    toolPanelNotebook->append_page (*metadataPanel,    *toiM);

    toolPanelNotebook->set_current_page (0);

    toolPanelNotebook->set_scrollable ();
    toolPanelNotebook->show_all ();

    for (auto toolPanel : toolPanels) {
        toolPanel->setListener (this);
    }

    whitebalance->setWBProvider (this);
    whitebalance->setSpotWBListener (this);
    darkframe->setDFProvider (this);
    flatfield->setFFProvider (this);
    lensgeom->setLensGeomListener (this);
    rotate->setLensGeomListener (this);
    distortion->setLensGeomListener (this);
    crop->setCropPanelListener (this);
    icm->setICMPanelListener (this);

    toolBar = new ToolBar ();
    toolBar->setToolBarListener (this);
}

void ToolPanelCoordinator::addPanel (Gtk::Box* where, FoldableToolPanel* panel, int level)
{

    panel->setParent (where);
    panel->setLevel (level);

    expList.push_back (panel->getExpander());
    where->pack_start (*panel->getExpander(), false, false);
}

ToolPanelCoordinator::~ToolPanelCoordinator ()
{

    closeImage ();

    delete toolPanelNotebook;
    delete toolBar;
}

void ToolPanelCoordinator::imageTypeChanged (bool isRaw, bool isBayer, bool isXtrans)
{
    GThreadLock lock;

    if (isRaw) {
        rawPanelSW->set_sensitive (true);

        if (isBayer) {
            sensorxtrans->FoldableToolPanel::hide();
            sensorbayer->FoldableToolPanel::show();
            preprocess->FoldableToolPanel::show();
            flatfield->FoldableToolPanel::show();
        } else if (isXtrans) {
            sensorxtrans->FoldableToolPanel::show();
            sensorbayer->FoldableToolPanel::hide();
            preprocess->FoldableToolPanel::show();
            flatfield->FoldableToolPanel::show();
        } else {
            sensorbayer->FoldableToolPanel::hide();
            sensorxtrans->FoldableToolPanel::hide();
            preprocess->FoldableToolPanel::hide();
            flatfield->FoldableToolPanel::hide();
        }
    } else {
        rawPanelSW->set_sensitive (false);
    }

}


void ToolPanelCoordinator::panelChanged (rtengine::ProcEvent event, const Glib::ustring& descr)
{

    if (!ipc) {
        return;
    }

    int changeFlags = refreshmap[ (int)event];

    ProcParams* params = ipc->beginUpdateParams ();

    for (auto toolPanel : toolPanels) {
        toolPanel->write (params);
    }

    // Compensate rotation on flip
    if (event == rtengine::EvCTHFlip || event == rtengine::EvCTVFlip) {
        if (fabs (params->rotate.degree) > 0.001) {
            params->rotate.degree *= -1;
            changeFlags |= refreshmap[ (int)rtengine::EvROTDegree];
            rotate->read (params);
        }
    }

    int tr = TR_NONE;

    if (params->coarse.rotate == 90) {
        tr = TR_R90;
    } else if (params->coarse.rotate == 180) {
        tr = TR_R180;
    } else if (params->coarse.rotate == 270) {
        tr = TR_R270;
    }

    // Update "on preview" geometry
    if (event == rtengine::EvPhotoLoaded || event == rtengine::EvProfileChanged || event == rtengine::EvHistoryBrowsed || event == rtengine::EvCTRotate) {
        // updating the "on preview" geometry
        int fw, fh;
        ipc->getInitialImage()->getImageSource()->getFullSize (fw, fh, tr);
        gradient->updateGeometry (params->gradient.centerX, params->gradient.centerY, params->gradient.feather, params->gradient.degree, fw, fh);
        locallab->updateGeometry (params->locallab.centerX, params->locallab.centerY, params->locallab.circrad, params->locallab.locY, params->locallab.degree,  params->locallab.locX, params->locallab.locYT, params->locallab.locXL, fw, fh);
    }

    // some transformations make the crop change for convenience
    if (event == rtengine::EvCTHFlip) {
        crop->hFlipCrop ();
        crop->write (params);
    } else if (event == rtengine::EvCTVFlip) {
        crop->vFlipCrop ();
        crop->write (params);
    } else if (event == rtengine::EvCTRotate) {
        crop->rotateCrop (params->coarse.rotate, params->coarse.hflip, params->coarse.vflip);
        crop->write (params);
        resize->update (params->crop.enabled, params->crop.w, params->crop.h, ipc->getFullWidth(), ipc->getFullHeight());
        resize->write (params);
    } else if (event == rtengine::EvCrop) {
        resize->update (params->crop.enabled, params->crop.w, params->crop.h);
        resize->write (params);
    }

    ipc->endUpdateParams (changeFlags);   // starts the IPC processing

    hasChanged = true;

    for (auto paramcListener : paramcListeners) {
        paramcListener->procParamsChanged (params, event, descr);
    }
}

void ToolPanelCoordinator::profileChange  (const PartialProfile *nparams, rtengine::ProcEvent event, const Glib::ustring& descr, const ParamsEdited* paramsEdited)
{

    int fw, fh, tr;

    if (!ipc) {
        return;
    }

    ProcParams *params = ipc->beginUpdateParams ();
    ProcParams *mergedParams = new ProcParams();

    // Copy the current params as default values for the fusion
    *mergedParams = *params;

    // Reset IPTC values when switching procparams from the History
    if (event == rtengine::EvHistoryBrowsed) {
        mergedParams->iptc.clear();
        mergedParams->exif.clear();
    }

    // And apply the partial profile nparams to mergedParams
    nparams->applyTo (mergedParams);

    // Derive the effective changes, if it's a profile change, to prevent slow RAW rerendering if not necessary
    bool filterRawRefresh = false;

    if (event != rtengine::EvPhotoLoaded) {
        ParamsEdited pe (true);
        std::vector<rtengine::procparams::ProcParams> lParams (2);
        lParams[0] = *params;
        lParams[1] = *mergedParams;
        pe.initFrom (lParams);

        filterRawRefresh = pe.raw.isUnchanged() && pe.lensProf.isUnchanged() && pe.retinex.isUnchanged();
    }

    *params = *mergedParams;
    delete mergedParams;

    tr = TR_NONE;

    if (params->coarse.rotate == 90) {
        tr = TR_R90;
    } else if (params->coarse.rotate == 180) {
        tr = TR_R180;
    } else if (params->coarse.rotate == 270) {
        tr = TR_R270;
    }

    // trimming overflowing cropped area
    ipc->getInitialImage()->getImageSource()->getFullSize (fw, fh, tr);
    crop->trim (params, fw, fh);

    // updating the GUI with updated values
    for (auto toolPanel : toolPanels) {
        toolPanel->read (params);

        if (event == rtengine::EvPhotoLoaded || event == rtengine::EvProfileChanged) {
            toolPanel->autoOpenCurve();
        }
    }

    if (event == rtengine::EvPhotoLoaded || event == rtengine::EvProfileChanged || event == rtengine::EvHistoryBrowsed || event == rtengine::EvCTRotate) {
        // updating the "on preview" geometry
        gradient->updateGeometry (params->gradient.centerX, params->gradient.centerY, params->gradient.feather, params->gradient.degree, fw, fh);
        locallab->updateGeometry (params->locallab.centerX, params->locallab.centerY, params->locallab.circrad, params->locallab.locY, params->locallab.degree,  params->locallab.locX, params->locallab.locYT, params->locallab.locXL, fw, fh);

    }

    // start the IPC processing
    if (filterRawRefresh) {
        ipc->endUpdateParams ( refreshmap[ (int)event] & ALLNORAW );
    } else {
        ipc->endUpdateParams (event);
    }

    hasChanged = event != rtengine::EvProfileChangeNotification;

    for (auto paramcListener : paramcListeners) {
        paramcListener->procParamsChanged (params, event, descr);
    }
}

void ToolPanelCoordinator::setDefaults (ProcParams* defparams)
{

    if (defparams)
        for (auto toolPanel : toolPanels) {
            toolPanel->setDefaults (defparams);
        }
}

CropGUIListener* ToolPanelCoordinator::getCropGUIListener ()
{

    return crop;
}

void ToolPanelCoordinator::initImage (rtengine::StagedImageProcessor* ipc_, bool raw)
{

    ipc = ipc_;
    toneCurve->disableListener ();
    toneCurve->enableAll ();
    toneCurve->enableListener ();

    if (ipc) {
        const rtengine::ImageMetaData* pMetaData = ipc->getInitialImage()->getMetaData();
        exifpanel->setImageData (pMetaData);
        iptcpanel->setImageData (pMetaData);

        ipc->setAutoExpListener (toneCurve);
        ipc->setAutoCamListener (colorappearance);
        ipc->setAutoBWListener (blackwhite);
        ipc->setFrameCountListener (bayerprocess);
        ipc->setAutoWBListener (whitebalance);
        ipc->setAutoColorTonListener (colortoning);
        ipc->setAutoChromaListener (dirpyrdenoise);
        ipc->setWaveletListener (wavelet);
        ipc->setRetinexListener (retinex);
        ipc->setlocalListener (locallab);
        ipc->setSizeListener (crop);
        ipc->setSizeListener (resize);
        ipc->setImageTypeListener (this);
<<<<<<< HEAD
        flatfield->setShortcutPath(Glib::path_get_dirname(ipc->getInitialImage()->getFileName()));
=======
        flatfield->setShortcutPath (Glib::path_get_dirname (ipc->getInitialImage()->getFileName()));

>>>>>>> 29944a31
        icm->setRawMeta (raw, (const rtengine::ImageData*)pMetaData);
        lensProf->setRawMeta (raw, pMetaData);
    }


    toneCurve->setRaw (raw);
    hasChanged = true;
}


void ToolPanelCoordinator::closeImage ()
{

    if (ipc) {
        ipc->stopProcessing ();
        ipc = nullptr;
    }
}

void ToolPanelCoordinator::closeAllTools()
{

    for (size_t i = 0; i < options.tpOpen.size(); i++)
        if (i < expList.size()) {
            expList.at (i)->set_expanded (false);
        }
}

void ToolPanelCoordinator::openAllTools()
{

    for (size_t i = 0; i < options.tpOpen.size(); i++)
        if (i < expList.size()) {
            expList.at (i)->set_expanded (true);
        }
}

void ToolPanelCoordinator::updateToolState()
{

    for (size_t i = 0; i < options.tpOpen.size(); i++)
        if (i < expList.size()) {
            expList.at (i)->set_expanded (options.tpOpen.at (i));
        }

    if (options.tpOpen.size() > expList.size()) {
        size_t sizeWavelet = options.tpOpen.size() - expList.size();
        std::vector<int> temp;

        for (size_t i = 0; i < sizeWavelet; i++) {
            temp.push_back (options.tpOpen.at (i + expList.size()));
        }

        wavelet->updateToolState (temp);
        wavelet->setExpanded (true);
        retinex->updateToolState (temp);
    }
}

void ToolPanelCoordinator::readOptions ()
{

    crop->readOptions ();
}

void ToolPanelCoordinator::writeOptions ()
{

    crop->writeOptions ();

    if (options.autoSaveTpOpen) {
        writeToolExpandedStatus (options.tpOpen);
    }
}


void ToolPanelCoordinator::writeToolExpandedStatus (std::vector<int> &tpOpen)
{
    tpOpen.clear ();

    for (size_t i = 0; i < expList.size(); i++) {
<<<<<<< HEAD
        options.tpOpen.push_back (expList.at (i)->get_expanded ());
    }

    wavelet->writeOptions (options.tpOpen);
    retinex->writeOptions (options.tpOpen);
=======
        tpOpen.push_back (expList.at (i)->get_expanded ());
    }

    wavelet->writeOptions (tpOpen);
    retinex->writeOptions (tpOpen);
>>>>>>> 29944a31
}


void ToolPanelCoordinator::cropSelectionReady ()
{

    toolBar->setTool (TMHand);

    if (!ipc) {
        return;
    }
}

void ToolPanelCoordinator::rotateSelectionReady (double rotate_deg, Thumbnail* thm)
{

    toolBar->setTool (TMHand);

    if (!ipc) {
        return;
    }

    if (rotate_deg != 0.0) {
        rotate->straighten (rotate_deg);
    }
}

void ToolPanelCoordinator::spotWBselected (int x, int y, Thumbnail* thm)
{

    if (!ipc) {
        return;
    }

//    toolBar->setTool (TOOL_HAND);
    int rect = whitebalance->getSize ();
    int ww = ipc->getFullWidth();
    int hh = ipc->getFullHeight();

    if (x - rect > 0 && y - rect > 0 && x + rect < ww && y + rect < hh) {
        double temp;
        double green;
        ipc->getSpotWB (x, y, rect, temp, green);
        whitebalance->setWB (temp, green);
    }
}




void ToolPanelCoordinator::autoCropRequested ()
{

    if (!ipc) {
        return;
    }

    int x1, y1, x2, y2, w, h;
    ipc->getAutoCrop (crop->getRatio(), x1, y1, w, h);
    x2 = x1 + w - 1;
    y2 = y1 + h - 1;
    crop->cropInit (x1, y1, w, h);
    crop->cropResized (x1, y1, x2, y2);
    crop->cropManipReady ();
}

rtengine::RawImage* ToolPanelCoordinator::getDF()
{
    if (!ipc) {
        return nullptr;
    }

    const rtengine::ImageMetaData *imd = ipc->getInitialImage()->getMetaData();

    if (imd) {
        int iso = imd->getISOSpeed();
        double shutter = imd->getShutterSpeed();
        std::string maker ( imd->getMake()  );
        std::string model ( imd->getModel() );
        time_t timestamp = imd->getDateTimeAsTS();

        return rtengine::dfm.searchDarkFrame ( maker, model, iso, shutter, timestamp);
    }

    return nullptr;
}

rtengine::RawImage* ToolPanelCoordinator::getFF()
{
    if (!ipc) {
        return nullptr;
    }

    const rtengine::ImageMetaData *imd = ipc->getInitialImage()->getMetaData();

    if (imd) {
        // int iso = imd->getISOSpeed();              temporarilly removed because unused
        // double shutter = imd->getShutterSpeed();   temporarilly removed because unused
        double aperture = imd->getFNumber();
        double focallength = imd->getFocalLen();
        std::string maker ( imd->getMake()  );
        std::string model ( imd->getModel() );
        std::string lens (  imd->getLens()  );
        time_t timestamp = imd->getDateTimeAsTS();

        return rtengine::ffm.searchFlatField ( maker, model, lens, focallength, aperture, timestamp);
    }

    return nullptr;
}

Glib::ustring ToolPanelCoordinator::GetCurrentImageFilePath()
{
    if (!ipc) {
        return "";
    }

    return ipc->getInitialImage()->getFileName();
}

void ToolPanelCoordinator::straightenRequested ()
{

    if (!ipc) {
        return;
    }

    toolBar->setTool (TMStraighten);
}

double ToolPanelCoordinator::autoDistorRequested ()
{
    if (!ipc) {
        return 0.0;
    }

    return rtengine::ImProcFunctions::getAutoDistor (ipc->getInitialImage()->getFileName(), 400);
}

void ToolPanelCoordinator::spotWBRequested (int size)
{

    if (!ipc) {
        return;
    }

    toolBar->setTool (TMSpotWB);
}

void ToolPanelCoordinator::cropSelectRequested ()
{

    if (!ipc) {
        return;
    }

    toolBar->setTool (TMCropSelect);
}

void ToolPanelCoordinator::saveInputICCReference (Glib::ustring fname, bool apply_wb)
{

    if (ipc) {
        ipc->saveInputICCReference (fname, apply_wb);
    }
}

int ToolPanelCoordinator::getSpotWBRectSize ()
{

    return whitebalance->getSize ();
}

void ToolPanelCoordinator::updateCurveBackgroundHistogram (LUTu & histToneCurve, LUTu & histLCurve, LUTu & histCCurve, /*LUTu & histCLurve, LUTu & histLLCurve,*/ LUTu & histLCAM, LUTu & histCCAM, LUTu & histRed, LUTu & histGreen, LUTu & histBlue, LUTu & histLuma, LUTu & histLRETI)
{
    colorappearance->updateCurveBackgroundHistogram (histToneCurve, histLCurve, histCCurve, /*histCLurve, histLLCurve,*/ histLCAM,  histCCAM, histRed, histGreen, histBlue, histLuma, histLRETI);
    toneCurve->updateCurveBackgroundHistogram (histToneCurve, histLCurve, histCCurve,/* histCLurve, histLLCurve,*/ histLCAM,  histCCAM, histRed, histGreen, histBlue, histLuma, histLRETI);
    lcurve->updateCurveBackgroundHistogram (histToneCurve, histLCurve, histCCurve, /*histCLurve, histLLCurve,*/ histLCAM, histCCAM, histRed, histGreen, histBlue, histLuma, histLRETI);
    rgbcurves->updateCurveBackgroundHistogram (histToneCurve, histLCurve, histCCurve,/* histCLurve, histLLCurve, */histLCAM, histCCAM, histRed, histGreen, histBlue, histLuma, histLRETI);
    retinex->updateCurveBackgroundHistogram (histToneCurve, histLCurve, histCCurve,/* histCLurve, histLLCurve, */histLCAM, histCCAM, histRed, histGreen, histBlue, histLuma, histLRETI);

}

void ToolPanelCoordinator::foldAllButOne (Gtk::Box* parent, FoldableToolPanel* openedSection)
{

    for (auto toolPanel : toolPanels) {
        if (toolPanel->getParent() != nullptr) {
            ToolPanel* currentTP = toolPanel;

            if (currentTP->getParent() == parent) {
                // Section in the same tab, we unfold it if it's not the one that has been clicked
                if (currentTP != openedSection) {
                    currentTP->setExpanded (false);
                } else {
                    if (!currentTP->getExpanded()) {
                        currentTP->setExpanded (true);
                    }
                }
            }
        }
    }
}

bool ToolPanelCoordinator::handleShortcutKey (GdkEventKey* event)
{

    //bool ctrl = event->state & GDK_CONTROL_MASK;  temporarily removed because unused
    //bool shift = event->state & GDK_SHIFT_MASK;   temporarily removed because unused
    bool alt = event->state & GDK_MOD1_MASK;

    if (alt) {
        switch (event->keyval) {
            case GDK_KEY_e:
                toolPanelNotebook->set_current_page (toolPanelNotebook->page_num (*exposurePanelSW));
                return true;

            case GDK_KEY_d:
                toolPanelNotebook->set_current_page (toolPanelNotebook->page_num (*detailsPanelSW));
                return true;

            case GDK_KEY_c:
                toolPanelNotebook->set_current_page (toolPanelNotebook->page_num (*colorPanelSW));
                return true;

            case GDK_KEY_t:
                toolPanelNotebook->set_current_page (toolPanelNotebook->page_num (*transformPanelSW));
                return true;

            case GDK_KEY_r:
                toolPanelNotebook->set_current_page (toolPanelNotebook->page_num (*rawPanelSW));
                return true;

            case GDK_KEY_w:
                toolPanelNotebook->set_current_page (toolPanelNotebook->page_num (*waveletPanelSW));
                return true;

<<<<<<< HEAD
            case GDK_KEY_o:
                toolPanelNotebook->set_current_page (toolPanelNotebook->page_num (*locallabPanelSW));
                return true;

=======
>>>>>>> 29944a31
            case GDK_KEY_m:
                if (metadataPanel) {
                    toolPanelNotebook->set_current_page (toolPanelNotebook->page_num (*metadataPanel));
                    return true;
                }
        }
    }

    return false;
}

void ToolPanelCoordinator::updateVScrollbars (bool hide)
{
    GThreadLock lock; // All GUI acces from idle_add callbacks or separate thread HAVE to be protected
    Gtk::PolicyType policy = hide ? Gtk::POLICY_NEVER : Gtk::POLICY_AUTOMATIC;
    exposurePanelSW->set_policy     (Gtk::POLICY_AUTOMATIC, policy);
    detailsPanelSW->set_policy      (Gtk::POLICY_AUTOMATIC, policy);
    colorPanelSW->set_policy        (Gtk::POLICY_AUTOMATIC, policy);
    transformPanelSW->set_policy    (Gtk::POLICY_AUTOMATIC, policy);
    rawPanelSW->set_policy          (Gtk::POLICY_AUTOMATIC, policy);
    waveletPanelSW->set_policy      (Gtk::POLICY_AUTOMATIC, policy);
    locallabPanelSW->set_policy      (Gtk::POLICY_AUTOMATIC, policy);

    for (auto currExp : expList) {
        currExp->updateVScrollbars (hide);
    }
}

void ToolPanelCoordinator::updateTabsHeader (bool useIcons)
{
    GThreadLock lock; // All GUI acces from idle_add callbacks or separate thread HAVE to be protected
    TOITypes type = useIcons ? TOI_ICON : TOI_TEXT;

    toiE->switchTo (type);
    toiD->switchTo (type);
    toiC->switchTo (type);
    toiT->switchTo (type);
    toiR->switchTo (type);

    if (toiM) {
        toiM->switchTo (type);
    }
}

void ToolPanelCoordinator::updateTPVScrollbar (bool hide)
{
    updateVScrollbars (hide);
}

void ToolPanelCoordinator::updateTabsUsesIcons (bool useIcons)
{
    updateTabsHeader (useIcons);
}

void ToolPanelCoordinator::toolSelected (ToolMode tool)
{
    GThreadLock lock; // All GUI acces from idle_add callbacks or separate thread HAVE to be protected

    switch (tool) {
        case TMCropSelect:
            crop->setExpanded (true);
            toolPanelNotebook->set_current_page (toolPanelNotebook->page_num (*transformPanelSW));
            break;

        case TMSpotWB:
            whitebalance->setExpanded (true);
            toolPanelNotebook->set_current_page (toolPanelNotebook->page_num (*colorPanelSW));
            break;

        case TMStraighten:
            lensgeom->setExpanded (true);
            rotate->setExpanded (true);
            toolPanelNotebook->set_current_page (toolPanelNotebook->page_num (*transformPanelSW));
            break;

        default:
            break;
    }
}

void ToolPanelCoordinator::editModeSwitchedOff ()
{
    if (editDataProvider) {
        editDataProvider->switchOffEditMode();
    }
}

void ToolPanelCoordinator::dirSelected (const Glib::ustring& dirname, const Glib::ustring& openfile)
{

    flatfield->setShortcutPath (dirname);
}

void ToolPanelCoordinator::setEditProvider (EditDataProvider *provider)
{
    editDataProvider = provider;

    for (size_t i = 0; i < toolPanels.size(); i++) {
        toolPanels.at (i)->setEditProvider (provider);
    }
}<|MERGE_RESOLUTION|>--- conflicted
+++ resolved
@@ -263,7 +263,6 @@
 
     TOITypes type = options.UseIconNoText ? TOI_ICON : TOI_TEXT;
 
-<<<<<<< HEAD
     toiE = Gtk::manage (new TextOrIcon ("exposure.png" , M ("MAIN_TAB_EXPOSURE") , M ("MAIN_TAB_EXPOSURE_TOOLTIP") , type));
     toiD = Gtk::manage (new TextOrIcon ("detail.png"   , M ("MAIN_TAB_DETAIL")   , M ("MAIN_TAB_DETAIL_TOOLTIP")   , type));
     toiC = Gtk::manage (new TextOrIcon ("colour.png"   , M ("MAIN_TAB_COLOR")    , M ("MAIN_TAB_COLOR_TOOLTIP")    , type));
@@ -272,15 +271,6 @@
     toiT = Gtk::manage (new TextOrIcon ("transform.png", M ("MAIN_TAB_TRANSFORM"), M ("MAIN_TAB_TRANSFORM_TOOLTIP"), type));
     toiR = Gtk::manage (new TextOrIcon ("raw.png"      , M ("MAIN_TAB_RAW")      , M ("MAIN_TAB_RAW_TOOLTIP")      , type));
     toiM = Gtk::manage (new TextOrIcon ("meta.png"     , M ("MAIN_TAB_METADATA") , M ("MAIN_TAB_METADATA_TOOLTIP") , type));
-=======
-    toiE = Gtk::manage (new TextOrIcon ("exposure.png", M ("MAIN_TAB_EXPOSURE"), M ("MAIN_TAB_EXPOSURE_TOOLTIP"), type));
-    toiD = Gtk::manage (new TextOrIcon ("detail.png", M ("MAIN_TAB_DETAIL"), M ("MAIN_TAB_DETAIL_TOOLTIP"), type));
-    toiC = Gtk::manage (new TextOrIcon ("colour.png", M ("MAIN_TAB_COLOR"), M ("MAIN_TAB_COLOR_TOOLTIP"), type));
-    toiW = Gtk::manage (new TextOrIcon ("wavelet.png", M ("MAIN_TAB_WAVELET"), M ("MAIN_TAB_WAVELET_TOOLTIP"), type));
-    toiT = Gtk::manage (new TextOrIcon ("transform.png", M ("MAIN_TAB_TRANSFORM"), M ("MAIN_TAB_TRANSFORM_TOOLTIP"), type));
-    toiR = Gtk::manage (new TextOrIcon ("raw.png", M ("MAIN_TAB_RAW"), M ("MAIN_TAB_RAW_TOOLTIP"), type));
-    toiM = Gtk::manage (new TextOrIcon ("meta.png", M ("MAIN_TAB_METADATA"), M ("MAIN_TAB_METADATA_TOOLTIP"), type));
->>>>>>> 29944a31
 
     toolPanelNotebook->append_page (*exposurePanelSW,  *toiE);
     toolPanelNotebook->append_page (*detailsPanelSW,   *toiD);
@@ -557,12 +547,8 @@
         ipc->setSizeListener (crop);
         ipc->setSizeListener (resize);
         ipc->setImageTypeListener (this);
-<<<<<<< HEAD
-        flatfield->setShortcutPath(Glib::path_get_dirname(ipc->getInitialImage()->getFileName()));
-=======
         flatfield->setShortcutPath (Glib::path_get_dirname (ipc->getInitialImage()->getFileName()));
 
->>>>>>> 29944a31
         icm->setRawMeta (raw, (const rtengine::ImageData*)pMetaData);
         lensProf->setRawMeta (raw, pMetaData);
     }
@@ -619,6 +605,9 @@
         wavelet->updateToolState (temp);
         wavelet->setExpanded (true);
         retinex->updateToolState (temp);
+        locallab->updateToolState (temp);
+        locallab->setExpanded (true);
+		
     }
 }
 
@@ -644,19 +633,13 @@
     tpOpen.clear ();
 
     for (size_t i = 0; i < expList.size(); i++) {
-<<<<<<< HEAD
-        options.tpOpen.push_back (expList.at (i)->get_expanded ());
-    }
-
-    wavelet->writeOptions (options.tpOpen);
-    retinex->writeOptions (options.tpOpen);
-=======
         tpOpen.push_back (expList.at (i)->get_expanded ());
     }
 
     wavelet->writeOptions (tpOpen);
     retinex->writeOptions (tpOpen);
->>>>>>> 29944a31
+    locallab->writeOptions (tpOpen);
+	
 }
 
 
@@ -894,13 +877,10 @@
                 toolPanelNotebook->set_current_page (toolPanelNotebook->page_num (*waveletPanelSW));
                 return true;
 
-<<<<<<< HEAD
             case GDK_KEY_o:
                 toolPanelNotebook->set_current_page (toolPanelNotebook->page_num (*locallabPanelSW));
                 return true;
 
-=======
->>>>>>> 29944a31
             case GDK_KEY_m:
                 if (metadataPanel) {
                     toolPanelNotebook->set_current_page (toolPanelNotebook->page_num (*metadataPanel));
@@ -939,7 +919,8 @@
     toiC->switchTo (type);
     toiT->switchTo (type);
     toiR->switchTo (type);
-
+	toiL->switchTo (type);
+	
     if (toiM) {
         toiM->switchTo (type);
     }
