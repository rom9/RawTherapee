/*
 *  This file is part of RawTherapee.
 *
 *  Copyright (c) 2004-2010 Gabor Horvath <hgabor@rawtherapee.com>
 *
 *  RawTherapee is free software: you can redistribute it and/or modify
 *  it under the terms of the GNU General Public License as published by
 *  the Free Software Foundation, either version 3 of the License, or
 *  (at your option) any later version.
 *
 *  RawTherapee is distributed in the hope that it will be useful,
 *  but WITHOUT ANY WARRANTY; without even the implied warranty of
 *  MERCHANTABILITY or FITNESS FOR A PARTICULAR PURPOSE.  See the
 *  GNU General Public License for more details.
 *
 *  You should have received a copy of the GNU General Public License
 *  along with RawTherapee.  If not, see <http://www.gnu.org/licenses/>.
 */
#include "multilangmgr.h"
#include "toolpanelcoord.h"
#include "options.h"
#include "../rtengine/imagesource.h"
#include "../rtengine/dfmanager.h"
#include "../rtengine/ffmanager.h"
#include "../rtengine/improcfun.h"
#include "../rtengine/procevents.h"
#include "../rtengine/refreshmap.h"

using namespace rtengine::procparams;

ToolPanelCoordinator::ToolPanelCoordinator(bool batch) : ipc(nullptr), hasChanged(false), editDataProvider(nullptr)
{

    exposurePanel   = Gtk::manage(new ToolVBox());
    detailsPanel    = Gtk::manage(new ToolVBox());
    colorPanel      = Gtk::manage(new ToolVBox());
    transformPanel  = Gtk::manage(new ToolVBox());
    rawPanel        = Gtk::manage(new ToolVBox());
    advancedPanel    = Gtk::manage (new ToolVBox ());
    locallabPanel    = Gtk::manage(new ToolVBox());

    coarse              = Gtk::manage(new CoarsePanel());
    toneCurve           = Gtk::manage(new ToneCurve());
    shadowshighlights   = Gtk::manage(new ShadowsHighlights());
    impulsedenoise      = Gtk::manage(new ImpulseDenoise());
    defringe            = Gtk::manage(new Defringe());
    dirpyrdenoise       = Gtk::manage(new DirPyrDenoise());
    epd                 = Gtk::manage(new EdgePreservingDecompositionUI());
    sharpening          = Gtk::manage(new Sharpening());
    localContrast       = Gtk::manage(new LocalContrast());
    sharpenEdge         = Gtk::manage(new SharpenEdge());
    sharpenMicro        = Gtk::manage(new SharpenMicro());
    lcurve              = Gtk::manage(new LCurve());
    rgbcurves           = Gtk::manage(new RGBCurves());
    colortoning         = Gtk::manage(new ColorToning());
    lensgeom            = Gtk::manage(new LensGeometry());
    lensProf            = Gtk::manage(new LensProfilePanel());
    distortion          = Gtk::manage(new Distortion());
    rotate              = Gtk::manage(new Rotate());
    vibrance            = Gtk::manage(new Vibrance());
    colorappearance     = Gtk::manage(new ColorAppearance());
    whitebalance        = Gtk::manage(new WhiteBalance());
    vignetting          = Gtk::manage(new Vignetting());
    retinex             = Gtk::manage(new Retinex());
    gradient            = Gtk::manage(new Gradient());
    locallab            = Gtk::manage(new Locallab());
    pcvignette          = Gtk::manage(new PCVignette());
    perspective         = Gtk::manage(new PerspCorrection());
    cacorrection        = Gtk::manage(new CACorrection());
    chmixer             = Gtk::manage(new ChMixer());
    blackwhite          = Gtk::manage(new BlackWhite());
    resize              = Gtk::manage(new Resize());
    prsharpening        = Gtk::manage(new PrSharpening());
    crop                = Gtk::manage(new Crop());
    icm                 = Gtk::manage(new ICMPanel());
    metadata            = Gtk::manage(new MetaDataPanel());
    wavelet             = Gtk::manage(new Wavelet());
    dirpyrequalizer     = Gtk::manage(new DirPyrEqualizer());
    hsvequalizer        = Gtk::manage(new HSVEqualizer());
    filmSimulation      = Gtk::manage(new FilmSimulation());
    softlight           = Gtk::manage(new SoftLight());
    sensorbayer         = Gtk::manage(new SensorBayer());
    sensorxtrans        = Gtk::manage(new SensorXTrans());
    bayerprocess        = Gtk::manage(new BayerProcess());
    xtransprocess       = Gtk::manage(new XTransProcess());
    bayerpreprocess     = Gtk::manage(new BayerPreProcess());
    preprocess          = Gtk::manage(new PreProcess());
    darkframe           = Gtk::manage(new DarkFrame());
    flatfield           = Gtk::manage(new FlatField());
    rawcacorrection     = Gtk::manage(new RAWCACorr());
    rawexposure         = Gtk::manage(new RAWExposure());
    bayerrawexposure    = Gtk::manage(new BayerRAWExposure());
    xtransrawexposure   = Gtk::manage(new XTransRAWExposure());
    fattal              = Gtk::manage(new FattalToneMapping());

    // So Demosaic, Line noise filter, Green Equilibration, Ca-Correction (garder le nom de section identique!) and Black-Level will be moved in a "Bayer sensor" tool,
    // and a separate Demosaic and Black Level tool will be created in an "X-Trans sensor" tool

    // X-Trans demozaic methods: "3-pass (best), 1-pass (medium), fast"
    // Mettre  jour les profils fournis pour inclure les nouvelles section Raw, notamment pour "Default High ISO"
    // Valeurs par dfaut:
    //     Best -> low ISO
    //     Medium -> High ISO
    addPanel(colorPanel, whitebalance);
    addPanel(exposurePanel, toneCurve);
    addPanel(colorPanel, vibrance);
    addPanel(colorPanel, chmixer);
    addPanel(colorPanel, blackwhite);
    addPanel(exposurePanel, shadowshighlights);
    addPanel(detailsPanel, sharpening);
    addPanel (detailsPanel, localContrast);
    addPanel(detailsPanel, sharpenEdge);
    addPanel(detailsPanel, sharpenMicro);
    addPanel(colorPanel, hsvequalizer);
    addPanel(colorPanel, filmSimulation);
    addPanel (colorPanel, softlight);
    addPanel(colorPanel, rgbcurves);
    addPanel(colorPanel, colortoning);
    addPanel(exposurePanel, epd);
    addPanel(exposurePanel, fattal);
    addPanel (advancedPanel, retinex);
    addPanel(exposurePanel, pcvignette);
    addPanel(exposurePanel, gradient);
    addPanel(exposurePanel, lcurve);
    addPanel (advancedPanel, colorappearance);
    addPanel(detailsPanel, impulsedenoise);
    addPanel(detailsPanel, dirpyrdenoise);
    addPanel(detailsPanel, defringe);
    addPanel(detailsPanel, dirpyrequalizer);
    addPanel (advancedPanel, wavelet);
    addPanel(locallabPanel, locallab);
    addPanel(transformPanel, crop);
    addPanel(transformPanel, resize);
    addPanel(resize->getPackBox(), prsharpening, 2);
    addPanel(transformPanel, lensgeom);
    addPanel(lensgeom->getPackBox(), rotate, 2);
    addPanel(lensgeom->getPackBox(), perspective, 2);
    addPanel(lensgeom->getPackBox(), lensProf, 2);
    addPanel(lensgeom->getPackBox(), distortion, 2);
    addPanel(lensgeom->getPackBox(), cacorrection, 2);
    addPanel(lensgeom->getPackBox(), vignetting, 2);
    addPanel(colorPanel, icm);
    addPanel(rawPanel, sensorbayer);
    addPanel(sensorbayer->getPackBox(), bayerprocess, 2);
    addPanel(sensorbayer->getPackBox(), bayerrawexposure, 2);
    addPanel(sensorbayer->getPackBox(), bayerpreprocess, 2);
    addPanel(sensorbayer->getPackBox(), rawcacorrection, 2);
    addPanel(rawPanel, sensorxtrans);
    addPanel(sensorxtrans->getPackBox(), xtransprocess, 2);
    addPanel(sensorxtrans->getPackBox(), xtransrawexposure, 2);
    addPanel(rawPanel, rawexposure);
    addPanel(rawPanel, preprocess);
    addPanel(rawPanel, darkframe);
    addPanel(rawPanel, flatfield);

    toolPanels.push_back(coarse);
    toolPanels.push_back(metadata);

    toolPanelNotebook = new Gtk::Notebook();
    toolPanelNotebook->set_name("ToolPanelNotebook");

    toolPanelNotebook = new Gtk::Notebook();
    toolPanelNotebook->set_name("ToolPanelNotebook");


    exposurePanelSW    = Gtk::manage(new MyScrolledWindow());
    detailsPanelSW     = Gtk::manage(new MyScrolledWindow());
    colorPanelSW       = Gtk::manage(new MyScrolledWindow());
    transformPanelSW   = Gtk::manage(new MyScrolledWindow());
    rawPanelSW         = Gtk::manage(new MyScrolledWindow());
    advancedPanelSW     = Gtk::manage (new MyScrolledWindow ());
    locallabPanelSW     = Gtk::manage(new MyScrolledWindow());
    updateVScrollbars(options.hideTPVScrollbar);

    // load panel endings
    for (int i = 0; i < 7; i++) {
        vbPanelEnd[i] = Gtk::manage(new Gtk::VBox());
        imgPanelEnd[i] = Gtk::manage (new RTImage ("ornament1.png"));
        imgPanelEnd[i]->show();
        vbPanelEnd[i]->pack_start(*imgPanelEnd[i], Gtk::PACK_SHRINK);
        vbPanelEnd[i]->show_all();
    }

    exposurePanelSW->add(*exposurePanel);
    exposurePanel->pack_start(*Gtk::manage(new Gtk::HSeparator), Gtk::PACK_SHRINK, 0);
    exposurePanel->pack_start(*vbPanelEnd[0], Gtk::PACK_SHRINK, 4);

    detailsPanelSW->add(*detailsPanel);
    detailsPanel->pack_start(*Gtk::manage(new Gtk::HSeparator), Gtk::PACK_SHRINK, 0);
    detailsPanel->pack_start(*vbPanelEnd[1], Gtk::PACK_SHRINK, 4);

    colorPanelSW->add(*colorPanel);
    colorPanel->pack_start(*Gtk::manage(new Gtk::HSeparator), Gtk::PACK_SHRINK, 0);
    colorPanel->pack_start(*vbPanelEnd[2], Gtk::PACK_SHRINK, 4);

    advancedPanelSW->add       (*advancedPanel);
    advancedPanel->pack_start (*Gtk::manage (new Gtk::HSeparator), Gtk::PACK_SHRINK, 0);
    advancedPanel->pack_start (*vbPanelEnd[5], Gtk::PACK_SHRINK, 0);

    locallabPanelSW->add(*locallabPanel);
    locallabPanel->pack_start(*Gtk::manage(new Gtk::HSeparator), Gtk::PACK_SHRINK, 0);
    locallabPanel->pack_start(*vbPanelEnd[6], Gtk::PACK_SHRINK, 0);

    transformPanelSW->add(*transformPanel);
    transformPanel->pack_start(*Gtk::manage(new Gtk::HSeparator), Gtk::PACK_SHRINK, 0);
    transformPanel->pack_start(*vbPanelEnd[3], Gtk::PACK_SHRINK, 4);

<<<<<<< HEAD
    rawPanelSW->add(*rawPanel);
    rawPanel->pack_start(*Gtk::manage(new Gtk::HSeparator), Gtk::PACK_SHRINK, 0);
    rawPanel->pack_start(*vbPanelEnd[4], Gtk::PACK_SHRINK, 0);



    TOITypes type = options.UseIconNoText ? TOI_ICON : TOI_TEXT;
    toiE = Gtk::manage(new TextOrIcon("exposure.png", M("MAIN_TAB_EXPOSURE"), M("MAIN_TAB_EXPOSURE_TOOLTIP"), type));
    toiD = Gtk::manage(new TextOrIcon("detail.png", M("MAIN_TAB_DETAIL"), M("MAIN_TAB_DETAIL_TOOLTIP"), type));
    toiC = Gtk::manage (new TextOrIcon ("color-circles.png", M ("MAIN_TAB_COLOR"), M ("MAIN_TAB_COLOR_TOOLTIP"), type));
    toiW = Gtk::manage (new TextOrIcon ("atom.png", M ("MAIN_TAB_ADVANCED"), M ("MAIN_TAB_ADVANCED_TOOLTIP"), type));
    toiL = Gtk::manage(new TextOrIcon("hand-open.png", M("MAIN_TAB_LOCALLAB"), M("MAIN_TAB_LOCALLAB_TOOLTIP"), type));

    toiT = Gtk::manage(new TextOrIcon("transform.png", M("MAIN_TAB_TRANSFORM"), M("MAIN_TAB_TRANSFORM_TOOLTIP"), type));
    toiR = Gtk::manage (new TextOrIcon ("bayer.png", M ("MAIN_TAB_RAW"), M ("MAIN_TAB_RAW_TOOLTIP"), type));
    toiM = Gtk::manage (new TextOrIcon ("metadata.png", M ("MAIN_TAB_METADATA"), M ("MAIN_TAB_METADATA_TOOLTIP"), type));
=======
    toiE = Gtk::manage (new TextOrIcon ("exposure.png", M ("MAIN_TAB_EXPOSURE"), M ("MAIN_TAB_EXPOSURE_TOOLTIP")));
    toiD = Gtk::manage (new TextOrIcon ("detail.png", M ("MAIN_TAB_DETAIL"), M ("MAIN_TAB_DETAIL_TOOLTIP")));
    toiC = Gtk::manage (new TextOrIcon ("color-circles.png", M ("MAIN_TAB_COLOR"), M ("MAIN_TAB_COLOR_TOOLTIP")));
    toiW = Gtk::manage (new TextOrIcon ("atom.png", M ("MAIN_TAB_ADVANCED"), M ("MAIN_TAB_ADVANCED_TOOLTIP")));
    toiT = Gtk::manage (new TextOrIcon ("transform.png", M ("MAIN_TAB_TRANSFORM"), M ("MAIN_TAB_TRANSFORM_TOOLTIP")));
    toiR = Gtk::manage (new TextOrIcon ("bayer.png", M ("MAIN_TAB_RAW"), M ("MAIN_TAB_RAW_TOOLTIP")));
    toiM = Gtk::manage (new TextOrIcon ("metadata.png", M ("MAIN_TAB_METADATA"), M ("MAIN_TAB_METADATA_TOOLTIP")));
>>>>>>> c34bd317

    toolPanelNotebook->append_page(*exposurePanelSW,  *toiE);
    toolPanelNotebook->append_page(*detailsPanelSW,   *toiD);
    toolPanelNotebook->append_page(*colorPanelSW,     *toiC);
    toolPanelNotebook->append_page (*advancedPanelSW,   *toiW);
    toolPanelNotebook->append_page(*locallabPanelSW,   *toiL);
    toolPanelNotebook->append_page(*transformPanelSW, *toiT);
    toolPanelNotebook->append_page(*rawPanelSW,       *toiR);
    toolPanelNotebook->append_page(*metadata,    *toiM);

    toolPanelNotebook->set_current_page(0);

    toolPanelNotebook->set_scrollable();
    toolPanelNotebook->show_all();

    for (auto toolPanel : toolPanels) {
        toolPanel->setListener(this);
    }

    whitebalance->setWBProvider(this);
    whitebalance->setSpotWBListener(this);
    darkframe->setDFProvider(this);
    flatfield->setFFProvider(this);
    lensgeom->setLensGeomListener(this);
    rotate->setLensGeomListener(this);
    distortion->setLensGeomListener(this);
    crop->setCropPanelListener(this);
    icm->setICMPanelListener(this);

    toolBar = new ToolBar();
    toolBar->setToolBarListener(this);
}

void ToolPanelCoordinator::addPanel(Gtk::Box* where, FoldableToolPanel* panel, int level)
{

    panel->setParent(where);
    panel->setLevel(level);

    expList.push_back(panel->getExpander());
    where->pack_start(*panel->getExpander(), false, false);
    toolPanels.push_back(panel);
}

ToolPanelCoordinator::~ToolPanelCoordinator()
{
    idle_register.destroy();

    closeImage();

    delete toolPanelNotebook;
    delete toolBar;
}

void ToolPanelCoordinator::imageTypeChanged (bool isRaw, bool isBayer, bool isXtrans, bool isMono)
{
    if (isRaw) {
        if (isBayer) {
            const auto func = [](gpointer data) -> gboolean {
                ToolPanelCoordinator* const self = static_cast<ToolPanelCoordinator*>(data);

                self->rawPanelSW->set_sensitive (true);
                self->sensorxtrans->FoldableToolPanel::hide();
                self->sensorbayer->FoldableToolPanel::show();
                self->preprocess->FoldableToolPanel::show();
                self->flatfield->FoldableToolPanel::show();
                self->retinex->FoldableToolPanel::setGrayedOut(false);

                return FALSE;
            };
            idle_register.add(func, this);
        }
        else if (isXtrans) {
            const auto func = [](gpointer data) -> gboolean {
                ToolPanelCoordinator* const self = static_cast<ToolPanelCoordinator*>(data);

                self->rawPanelSW->set_sensitive (true);
                self->sensorxtrans->FoldableToolPanel::show();
                self->sensorbayer->FoldableToolPanel::hide();
                self->preprocess->FoldableToolPanel::show();
                self->flatfield->FoldableToolPanel::show();
                self->retinex->FoldableToolPanel::setGrayedOut(false);

                return FALSE;
            };
            idle_register.add(func, this);
        }
        else if (isMono) {
            const auto func = [](gpointer data) -> gboolean {
                ToolPanelCoordinator* const self = static_cast<ToolPanelCoordinator*>(data);

                self->rawPanelSW->set_sensitive (true);
                self->sensorbayer->FoldableToolPanel::hide();
                self->sensorxtrans->FoldableToolPanel::hide();
                self->preprocess->FoldableToolPanel::hide();
                self->flatfield->FoldableToolPanel::show();
                self->retinex->FoldableToolPanel::setGrayedOut(false);

                return FALSE;
            };
            idle_register.add(func, this);
        } else {
            const auto func = [](gpointer data) -> gboolean {
                ToolPanelCoordinator* const self = static_cast<ToolPanelCoordinator*>(data);

                self->rawPanelSW->set_sensitive (true);
                self->sensorbayer->FoldableToolPanel::hide();
                self->sensorxtrans->FoldableToolPanel::hide();
                self->preprocess->FoldableToolPanel::hide();
                self->flatfield->FoldableToolPanel::hide();
                self->retinex->FoldableToolPanel::setGrayedOut(false);

                return FALSE;
            };
            idle_register.add(func, this);
        }
    } else {
        const auto func = [](gpointer data) -> gboolean {
            ToolPanelCoordinator* const self = static_cast<ToolPanelCoordinator*>(data);

            self->rawPanelSW->set_sensitive (false);
            self->retinex->FoldableToolPanel::setGrayedOut(true);

            return FALSE;
        };
        idle_register.add(func, this);
    }

}


void ToolPanelCoordinator::panelChanged(rtengine::ProcEvent event, const Glib::ustring& descr)
{

    if (!ipc) {
        return;
    }

    int changeFlags = rtengine::RefreshMapper::getInstance()->getAction(event);

    ProcParams* params = ipc->beginUpdateParams();

    for (auto toolPanel : toolPanels) {
        toolPanel->write(params);
    }

    // Compensate rotation on flip
    if (event == rtengine::EvCTHFlip || event == rtengine::EvCTVFlip) {
        if (fabs(params->rotate.degree) > 0.001) {
            params->rotate.degree *= -1;
            changeFlags |= rtengine::RefreshMapper::getInstance()->getAction(rtengine::EvROTDegree);
            rotate->read(params);
        }
    }

    int tr = TR_NONE;

    if (params->coarse.rotate == 90) {
        tr = TR_R90;
    } else if (params->coarse.rotate == 180) {
        tr = TR_R180;
    } else if (params->coarse.rotate == 270) {
        tr = TR_R270;
    }

    // Update "on preview" geometry
    if (event == rtengine::EvPhotoLoaded || event == rtengine::EvProfileChanged || event == rtengine::EvHistoryBrowsed || event == rtengine::EvCTRotate) {
        // updating the "on preview" geometry
        int fw, fh;
        ipc->getInitialImage()->getImageSource()->getFullSize(fw, fh, tr);
        gradient->updateGeometry(params->gradient.centerX, params->gradient.centerY, params->gradient.feather, params->gradient.degree, fw, fh);
        locallab->updateGeometry(params->locallab.centerX, params->locallab.centerY, params->locallab.circrad, params->locallab.locY, params->locallab.degree,  params->locallab.locX, params->locallab.locYT, params->locallab.locXL, fw, fh);
    }

    // some transformations make the crop change for convenience
    if (event == rtengine::EvCTHFlip) {
        crop->hFlipCrop();
        crop->write(params);
    } else if (event == rtengine::EvCTVFlip) {
        crop->vFlipCrop();
        crop->write(params);
    } else if (event == rtengine::EvCTRotate) {
        crop->rotateCrop(params->coarse.rotate, params->coarse.hflip, params->coarse.vflip);
        crop->write(params);
        resize->update(params->crop.enabled, params->crop.w, params->crop.h, ipc->getFullWidth(), ipc->getFullHeight());
        resize->write(params);
    } else if (event == rtengine::EvCrop) {
        resize->update(params->crop.enabled, params->crop.w, params->crop.h);
        resize->write(params);
    }

    ipc->endUpdateParams(changeFlags);    // starts the IPC processing

    hasChanged = true;

    for (auto paramcListener : paramcListeners) {
        paramcListener->procParamsChanged(params, event, descr);
    }
}

void ToolPanelCoordinator::profileChange(const PartialProfile *nparams, rtengine::ProcEvent event, const Glib::ustring& descr, const ParamsEdited* paramsEdited, bool fromLastSave)
{

    int fw, fh, tr;

    if (!ipc) {
        return;
    }

    ProcParams *params = ipc->beginUpdateParams();
    ProcParams *mergedParams = new ProcParams();

    // Copy the current params as default values for the fusion
    *mergedParams = *params;

    // Reset IPTC values when switching procparams from the History
    if (event == rtengine::EvHistoryBrowsed) {
        mergedParams->iptc.clear();
        mergedParams->exif.clear();
    }

    // And apply the partial profile nparams to mergedParams
    nparams->applyTo(mergedParams, fromLastSave);

    // Derive the effective changes, if it's a profile change, to prevent slow RAW rerendering if not necessary
    bool filterRawRefresh = false;

    if (event != rtengine::EvPhotoLoaded) {
        ParamsEdited pe(true);
        std::vector<rtengine::procparams::ProcParams> lParams(2);
        lParams[0] = *params;
        lParams[1] = *mergedParams;
        pe.initFrom(lParams);

        filterRawRefresh = pe.raw.isUnchanged() && pe.lensProf.isUnchanged() && pe.retinex.isUnchanged();
    }

    *params = *mergedParams;
    delete mergedParams;

    tr = TR_NONE;

    if (params->coarse.rotate == 90) {
        tr = TR_R90;
    } else if (params->coarse.rotate == 180) {
        tr = TR_R180;
    } else if (params->coarse.rotate == 270) {
        tr = TR_R270;
    }

    // trimming overflowing cropped area
    ipc->getInitialImage()->getImageSource()->getFullSize(fw, fh, tr);
    crop->trim(params, fw, fh);

    // updating the GUI with updated values
    for (auto toolPanel : toolPanels) {
        toolPanel->read(params);

        if (event == rtengine::EvPhotoLoaded || event == rtengine::EvProfileChanged) {
            toolPanel->autoOpenCurve();
        }
    }

    if (event == rtengine::EvPhotoLoaded || event == rtengine::EvProfileChanged || event == rtengine::EvHistoryBrowsed || event == rtengine::EvCTRotate) {
        // updating the "on preview" geometry
        gradient->updateGeometry(params->gradient.centerX, params->gradient.centerY, params->gradient.feather, params->gradient.degree, fw, fh);
        locallab->updateGeometry(params->locallab.centerX, params->locallab.centerY, params->locallab.circrad, params->locallab.locY, params->locallab.degree,  params->locallab.locX, params->locallab.locYT, params->locallab.locXL, fw, fh);

    }

    // start the IPC processing
    if (filterRawRefresh) {
        ipc->endUpdateParams(rtengine::RefreshMapper::getInstance()->getAction(event) & ALLNORAW);
    } else {
        ipc->endUpdateParams(event);
    }

    hasChanged = event != rtengine::EvProfileChangeNotification;

    for (auto paramcListener : paramcListeners) {
        paramcListener->procParamsChanged(params, event, descr);
    }
}

void ToolPanelCoordinator::setDefaults(ProcParams* defparams)
{

    if (defparams)
        for (auto toolPanel : toolPanels) {
            toolPanel->setDefaults(defparams);
        }
}

CropGUIListener* ToolPanelCoordinator::getCropGUIListener()
{

    return crop;
}

void ToolPanelCoordinator::initImage(rtengine::StagedImageProcessor* ipc_, bool raw)
{

    ipc = ipc_;
    toneCurve->disableListener();
    toneCurve->enableAll();
    toneCurve->enableListener();

    if (ipc) {
        const rtengine::FramesMetaData* pMetaData = ipc->getInitialImage()->getMetaData();
        metadata->setImageData(pMetaData);

        ipc->setAutoExpListener(toneCurve);
        ipc->setAutoCamListener(colorappearance);
        ipc->setAutoBWListener(blackwhite);
        ipc->setFrameCountListener(bayerprocess);
        ipc->setAutoWBListener(whitebalance);
        ipc->setAutoColorTonListener(colortoning);
        ipc->setAutoChromaListener(dirpyrdenoise);
        ipc->setWaveletListener(wavelet);
        ipc->setRetinexListener(retinex);
        ipc->setlocalListener(locallab);
        ipc->setSizeListener(crop);
        ipc->setSizeListener(resize);
        ipc->setImageTypeListener(this);
        flatfield->setShortcutPath(Glib::path_get_dirname(ipc->getInitialImage()->getFileName()));

        icm->setRawMeta(raw, (const rtengine::FramesData*)pMetaData);
        lensProf->setRawMeta(raw, pMetaData);
    }


    toneCurve->setRaw(raw);
    hasChanged = true;
}


void ToolPanelCoordinator::closeImage()
{

    if (ipc) {
        ipc->stopProcessing();
        ipc = nullptr;
    }
}

void ToolPanelCoordinator::closeAllTools()
{

    for (size_t i = 0; i < options.tpOpen.size(); i++)
        if (i < expList.size()) {
            expList.at(i)->set_expanded(false);
        }
}

void ToolPanelCoordinator::openAllTools()
{

    for (size_t i = 0; i < options.tpOpen.size(); i++)
        if (i < expList.size()) {
            expList.at(i)->set_expanded(true);
        }
}

void ToolPanelCoordinator::updateToolState()
{

    for (size_t i = 0; i < options.tpOpen.size(); i++)
        if (i < expList.size()) {
            expList.at(i)->set_expanded(options.tpOpen.at(i));
        }

    if (options.tpOpen.size() > expList.size()) {
        size_t sizeWavelet = options.tpOpen.size() - expList.size();
        std::vector<int> temp;

        for (size_t i = 0; i < sizeWavelet; i++) {
            temp.push_back(options.tpOpen.at(i + expList.size()));
        }

        locallab->updateToolState(temp);
        locallab->setExpanded(true);

        wavelet->updateToolState(temp);
        retinex->updateToolState(temp);


    }
}

void ToolPanelCoordinator::readOptions()
{

    crop->readOptions();
}

void ToolPanelCoordinator::writeOptions()
{

    crop->writeOptions();

    if (options.autoSaveTpOpen) {
        writeToolExpandedStatus(options.tpOpen);
    }
}


void ToolPanelCoordinator::writeToolExpandedStatus(std::vector<int> &tpOpen)
{
    tpOpen.clear();

    for (size_t i = 0; i < expList.size(); i++) {
        tpOpen.push_back(expList.at(i)->get_expanded());
    }

    locallab->writeOptions(tpOpen);
    wavelet->writeOptions(tpOpen);
    retinex->writeOptions(tpOpen);

}


void ToolPanelCoordinator::cropSelectionReady()
{

    toolBar->setTool(TMHand);

    if (!ipc) {
        return;
    }
}

void ToolPanelCoordinator::rotateSelectionReady(double rotate_deg, Thumbnail* thm)
{

    toolBar->setTool(TMHand);

    if (!ipc) {
        return;
    }

    if (rotate_deg != 0.0) {
        rotate->straighten(rotate_deg);
    }
}

void ToolPanelCoordinator::spotWBselected(int x, int y, Thumbnail* thm)
{

    if (!ipc) {
        return;
    }

//    toolBar->setTool (TOOL_HAND);
    int rect = whitebalance->getSize();
    int ww = ipc->getFullWidth();
    int hh = ipc->getFullHeight();

    if (x - rect > 0 && y - rect > 0 && x + rect < ww && y + rect < hh) {
        double temp;
        double green;
        ipc->getSpotWB(x, y, rect, temp, green);
        whitebalance->setWB(temp, green);
    }
}

void ToolPanelCoordinator::sharpMaskSelected(bool sharpMask)
{

    if (!ipc) {
        return;
    }
    ipc->beginUpdateParams ();
    ipc->setSharpMask(sharpMask);
    ipc->endUpdateParams (rtengine::EvShrEnabled);
}



void ToolPanelCoordinator::autoCropRequested()
{

    if (!ipc) {
        return;
    }

    int x1, y1, x2, y2, w, h;
    ipc->getAutoCrop(crop->getRatio(), x1, y1, w, h);
    x2 = x1 + w - 1;
    y2 = y1 + h - 1;
    crop->cropInit(x1, y1, w, h);
    crop->cropResized(x1, y1, x2, y2);
    crop->cropManipReady();
}

rtengine::RawImage* ToolPanelCoordinator::getDF()
{
    if (!ipc) {
        return nullptr;
    }

    const rtengine::FramesMetaData *imd = ipc->getInitialImage()->getMetaData();

    if (imd) {
        int iso = imd->getISOSpeed();
        double shutter = imd->getShutterSpeed();
        std::string maker(imd->getMake());
        std::string model(imd->getModel());
        time_t timestamp = imd->getDateTimeAsTS();

        return rtengine::dfm.searchDarkFrame(maker, model, iso, shutter, timestamp);
    }

    return nullptr;
}

rtengine::RawImage* ToolPanelCoordinator::getFF()
{
    if (!ipc) {
        return nullptr;
    }

    const rtengine::FramesMetaData *imd = ipc->getInitialImage()->getMetaData();

    if (imd) {
        // int iso = imd->getISOSpeed();              temporarilly removed because unused
        // double shutter = imd->getShutterSpeed();   temporarilly removed because unused
        double aperture = imd->getFNumber();
        double focallength = imd->getFocalLen();
        std::string maker(imd->getMake());
        std::string model(imd->getModel());
        std::string lens(imd->getLens());
        time_t timestamp = imd->getDateTimeAsTS();

        return rtengine::ffm.searchFlatField(maker, model, lens, focallength, aperture, timestamp);
    }

    return nullptr;
}

Glib::ustring ToolPanelCoordinator::GetCurrentImageFilePath()
{
    if (!ipc) {
        return "";
    }

    return ipc->getInitialImage()->getFileName();
}

void ToolPanelCoordinator::straightenRequested()
{

    if (!ipc) {
        return;
    }

    toolBar->setTool(TMStraighten);
}

double ToolPanelCoordinator::autoDistorRequested()
{
    if (!ipc) {
        return 0.0;
    }

    return rtengine::ImProcFunctions::getAutoDistor(ipc->getInitialImage()->getFileName(), 400);
}

void ToolPanelCoordinator::spotWBRequested(int size)
{

    if (!ipc) {
        return;
    }

    toolBar->setTool(TMSpotWB);
}

void ToolPanelCoordinator::cropSelectRequested()
{

    if (!ipc) {
        return;
    }

    toolBar->setTool(TMCropSelect);
}

void ToolPanelCoordinator::saveInputICCReference(Glib::ustring fname, bool apply_wb)
{

    if (ipc) {
        ipc->saveInputICCReference(fname, apply_wb);
    }
}

int ToolPanelCoordinator::getSpotWBRectSize()
{

    return whitebalance->getSize();
}

void ToolPanelCoordinator::updateCurveBackgroundHistogram(LUTu & histToneCurve, LUTu & histLCurve, LUTu & histCCurve, /*LUTu & histCLurve, LUTu & histLLCurve,*/ LUTu & histLCAM, LUTu & histCCAM, LUTu & histRed, LUTu & histGreen, LUTu & histBlue, LUTu & histLuma, LUTu & histLRETI)
{
    colorappearance->updateCurveBackgroundHistogram(histToneCurve, histLCurve, histCCurve, /*histCLurve, histLLCurve,*/ histLCAM,  histCCAM, histRed, histGreen, histBlue, histLuma, histLRETI);
    toneCurve->updateCurveBackgroundHistogram(histToneCurve, histLCurve, histCCurve,/* histCLurve, histLLCurve,*/ histLCAM,  histCCAM, histRed, histGreen, histBlue, histLuma, histLRETI);
    lcurve->updateCurveBackgroundHistogram(histToneCurve, histLCurve, histCCurve, /*histCLurve, histLLCurve,*/ histLCAM, histCCAM, histRed, histGreen, histBlue, histLuma, histLRETI);
    rgbcurves->updateCurveBackgroundHistogram(histToneCurve, histLCurve, histCCurve,/* histCLurve, histLLCurve, */histLCAM, histCCAM, histRed, histGreen, histBlue, histLuma, histLRETI);
    retinex->updateCurveBackgroundHistogram(histToneCurve, histLCurve, histCCurve,/* histCLurve, histLLCurve, */histLCAM, histCCAM, histRed, histGreen, histBlue, histLuma, histLRETI);

}

void ToolPanelCoordinator::foldAllButOne(Gtk::Box* parent, FoldableToolPanel* openedSection)
{

    for (auto toolPanel : toolPanels) {
        if (toolPanel->getParent() != nullptr) {
            ToolPanel* currentTP = toolPanel;

            if (currentTP->getParent() == parent) {
                // Section in the same tab, we unfold it if it's not the one that has been clicked
                if (currentTP != openedSection) {
                    currentTP->setExpanded(false);
                } else {
                    if (!currentTP->getExpanded()) {
                        currentTP->setExpanded(true);
                    }
                }
            }
        }
    }
}

bool ToolPanelCoordinator::handleShortcutKey(GdkEventKey* event)
{

    //bool ctrl = event->state & GDK_CONTROL_MASK;  temporarily removed because unused
    //bool shift = event->state & GDK_SHIFT_MASK;   temporarily removed because unused
    bool alt = event->state & GDK_MOD1_MASK;

    if (alt) {
        switch (event->keyval) {
            case GDK_KEY_e:
                toolPanelNotebook->set_current_page(toolPanelNotebook->page_num(*exposurePanelSW));
                return true;

            case GDK_KEY_d:
                toolPanelNotebook->set_current_page(toolPanelNotebook->page_num(*detailsPanelSW));
                return true;

            case GDK_KEY_c:
                toolPanelNotebook->set_current_page(toolPanelNotebook->page_num(*colorPanelSW));
                return true;

            case GDK_KEY_t:
                toolPanelNotebook->set_current_page(toolPanelNotebook->page_num(*transformPanelSW));
                return true;

            case GDK_KEY_r:
                toolPanelNotebook->set_current_page(toolPanelNotebook->page_num(*rawPanelSW));
                return true;

            case GDK_KEY_w:
                toolPanelNotebook->set_current_page (toolPanelNotebook->page_num (*advancedPanelSW));
                return true;

            case GDK_KEY_o:
                toolPanelNotebook->set_current_page(toolPanelNotebook->page_num(*locallabPanelSW));
                return true;

            case GDK_KEY_m:
                toolPanelNotebook->set_current_page(toolPanelNotebook->page_num(*metadata));
                return true;
        }
    }

    return false;
}

void ToolPanelCoordinator::updateVScrollbars(bool hide)
{
    GThreadLock lock; // All GUI access from idle_add callbacks or separate thread HAVE to be protected
    Gtk::PolicyType policy = hide ? Gtk::POLICY_NEVER : Gtk::POLICY_AUTOMATIC;
    exposurePanelSW->set_policy(Gtk::POLICY_AUTOMATIC, policy);
    detailsPanelSW->set_policy(Gtk::POLICY_AUTOMATIC, policy);
    colorPanelSW->set_policy(Gtk::POLICY_AUTOMATIC, policy);
    transformPanelSW->set_policy(Gtk::POLICY_AUTOMATIC, policy);
    rawPanelSW->set_policy(Gtk::POLICY_AUTOMATIC, policy);
    advancedPanelSW->set_policy      (Gtk::POLICY_AUTOMATIC, policy);
    locallabPanelSW->set_policy(Gtk::POLICY_AUTOMATIC, policy);

    for (auto currExp : expList) {
        currExp->updateVScrollbars(hide);
    }
}

<<<<<<< HEAD
void ToolPanelCoordinator::updateTabsHeader(bool useIcons)
{
    GThreadLock lock; // All GUI access from idle_add callbacks or separate thread HAVE to be protected
    TOITypes type = useIcons ? TOI_ICON : TOI_TEXT;

    toiE->switchTo(type);
    toiD->switchTo(type);
    toiC->switchTo(type);
    toiT->switchTo(type);
    toiR->switchTo(type);
    toiL->switchTo(type);

    if (toiM) {
        toiM->switchTo(type);
    }
}

void ToolPanelCoordinator::updateTPVScrollbar(bool hide)
=======
void ToolPanelCoordinator::updateTPVScrollbar (bool hide)
>>>>>>> c34bd317
{
    updateVScrollbars(hide);
}

<<<<<<< HEAD
void ToolPanelCoordinator::updateTabsUsesIcons(bool useIcons)
{
    updateTabsHeader(useIcons);
}

void ToolPanelCoordinator::toolSelected(ToolMode tool)
=======
void ToolPanelCoordinator::toolSelected (ToolMode tool)
>>>>>>> c34bd317
{
    GThreadLock lock; // All GUI access from idle_add callbacks or separate thread HAVE to be protected

    switch (tool) {
        case TMCropSelect:
            crop->setExpanded(true);
            toolPanelNotebook->set_current_page(toolPanelNotebook->page_num(*transformPanelSW));
            break;

        case TMSpotWB:
            whitebalance->setExpanded(true);
            toolPanelNotebook->set_current_page(toolPanelNotebook->page_num(*colorPanelSW));
            break;

        case TMStraighten:
            lensgeom->setExpanded(true);
            rotate->setExpanded(true);
            toolPanelNotebook->set_current_page(toolPanelNotebook->page_num(*transformPanelSW));
            break;

        default:
            break;
    }
}

void ToolPanelCoordinator::editModeSwitchedOff()
{
    if (editDataProvider) {
        editDataProvider->switchOffEditMode();
    }
}

void ToolPanelCoordinator::dirSelected(const Glib::ustring& dirname, const Glib::ustring& openfile)
{

    flatfield->setShortcutPath(dirname);
}

void ToolPanelCoordinator::setEditProvider(EditDataProvider *provider)
{
    editDataProvider = provider;

    for (size_t i = 0; i < toolPanels.size(); i++) {
        toolPanels.at(i)->setEditProvider(provider);
    }
}<|MERGE_RESOLUTION|>--- conflicted
+++ resolved
@@ -205,32 +205,20 @@
     transformPanel->pack_start(*Gtk::manage(new Gtk::HSeparator), Gtk::PACK_SHRINK, 0);
     transformPanel->pack_start(*vbPanelEnd[3], Gtk::PACK_SHRINK, 4);
 
-<<<<<<< HEAD
     rawPanelSW->add(*rawPanel);
     rawPanel->pack_start(*Gtk::manage(new Gtk::HSeparator), Gtk::PACK_SHRINK, 0);
     rawPanel->pack_start(*vbPanelEnd[4], Gtk::PACK_SHRINK, 0);
 
-
-
-    TOITypes type = options.UseIconNoText ? TOI_ICON : TOI_TEXT;
-    toiE = Gtk::manage(new TextOrIcon("exposure.png", M("MAIN_TAB_EXPOSURE"), M("MAIN_TAB_EXPOSURE_TOOLTIP"), type));
-    toiD = Gtk::manage(new TextOrIcon("detail.png", M("MAIN_TAB_DETAIL"), M("MAIN_TAB_DETAIL_TOOLTIP"), type));
-    toiC = Gtk::manage (new TextOrIcon ("color-circles.png", M ("MAIN_TAB_COLOR"), M ("MAIN_TAB_COLOR_TOOLTIP"), type));
-    toiW = Gtk::manage (new TextOrIcon ("atom.png", M ("MAIN_TAB_ADVANCED"), M ("MAIN_TAB_ADVANCED_TOOLTIP"), type));
-    toiL = Gtk::manage(new TextOrIcon("hand-open.png", M("MAIN_TAB_LOCALLAB"), M("MAIN_TAB_LOCALLAB_TOOLTIP"), type));
-
-    toiT = Gtk::manage(new TextOrIcon("transform.png", M("MAIN_TAB_TRANSFORM"), M("MAIN_TAB_TRANSFORM_TOOLTIP"), type));
-    toiR = Gtk::manage (new TextOrIcon ("bayer.png", M ("MAIN_TAB_RAW"), M ("MAIN_TAB_RAW_TOOLTIP"), type));
-    toiM = Gtk::manage (new TextOrIcon ("metadata.png", M ("MAIN_TAB_METADATA"), M ("MAIN_TAB_METADATA_TOOLTIP"), type));
-=======
     toiE = Gtk::manage (new TextOrIcon ("exposure.png", M ("MAIN_TAB_EXPOSURE"), M ("MAIN_TAB_EXPOSURE_TOOLTIP")));
     toiD = Gtk::manage (new TextOrIcon ("detail.png", M ("MAIN_TAB_DETAIL"), M ("MAIN_TAB_DETAIL_TOOLTIP")));
     toiC = Gtk::manage (new TextOrIcon ("color-circles.png", M ("MAIN_TAB_COLOR"), M ("MAIN_TAB_COLOR_TOOLTIP")));
     toiW = Gtk::manage (new TextOrIcon ("atom.png", M ("MAIN_TAB_ADVANCED"), M ("MAIN_TAB_ADVANCED_TOOLTIP")));
+    toiL = Gtk::manage(new TextOrIcon("hand-open.png", M("MAIN_TAB_LOCALLAB"), M("MAIN_TAB_LOCALLAB_TOOLTIP")));
+
     toiT = Gtk::manage (new TextOrIcon ("transform.png", M ("MAIN_TAB_TRANSFORM"), M ("MAIN_TAB_TRANSFORM_TOOLTIP")));
     toiR = Gtk::manage (new TextOrIcon ("bayer.png", M ("MAIN_TAB_RAW"), M ("MAIN_TAB_RAW_TOOLTIP")));
     toiM = Gtk::manage (new TextOrIcon ("metadata.png", M ("MAIN_TAB_METADATA"), M ("MAIN_TAB_METADATA_TOOLTIP")));
->>>>>>> c34bd317
+
 
     toolPanelNotebook->append_page(*exposurePanelSW,  *toiE);
     toolPanelNotebook->append_page(*detailsPanelSW,   *toiD);
@@ -926,42 +914,13 @@
     }
 }
 
-<<<<<<< HEAD
-void ToolPanelCoordinator::updateTabsHeader(bool useIcons)
-{
-    GThreadLock lock; // All GUI access from idle_add callbacks or separate thread HAVE to be protected
-    TOITypes type = useIcons ? TOI_ICON : TOI_TEXT;
-
-    toiE->switchTo(type);
-    toiD->switchTo(type);
-    toiC->switchTo(type);
-    toiT->switchTo(type);
-    toiR->switchTo(type);
-    toiL->switchTo(type);
-
-    if (toiM) {
-        toiM->switchTo(type);
-    }
-}
 
 void ToolPanelCoordinator::updateTPVScrollbar(bool hide)
-=======
-void ToolPanelCoordinator::updateTPVScrollbar (bool hide)
->>>>>>> c34bd317
 {
     updateVScrollbars(hide);
 }
 
-<<<<<<< HEAD
-void ToolPanelCoordinator::updateTabsUsesIcons(bool useIcons)
-{
-    updateTabsHeader(useIcons);
-}
-
 void ToolPanelCoordinator::toolSelected(ToolMode tool)
-=======
-void ToolPanelCoordinator::toolSelected (ToolMode tool)
->>>>>>> c34bd317
 {
     GThreadLock lock; // All GUI access from idle_add callbacks or separate thread HAVE to be protected
 
