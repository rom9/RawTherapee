/*
 *  This file is part of RawTherapee.
 *
 *  Copyright (c) 2004-2010 Gabor Horvath <hgabor@rawtherapee.com>
 *
 *  RawTherapee is free software: you can redistribute it and/or modify
 *  it under the terms of the GNU General Public License as published by
 *  the Free Software Foundation, either version 3 of the License, or
 *  (at your option) any later version.
 *
 *  RawTherapee is distributed in the hope that it will be useful,
 *  but WITHOUT ANY WARRANTY; without even the implied warranty of
 *  MERCHANTABILITY or FITNESS FOR A PARTICULAR PURPOSE.  See the
 *  GNU General Public License for more details.
 *
 *  You should have received a copy of the GNU General Public License
 *  along with RawTherapee.  If not, see <http://www.gnu.org/licenses/>.
 */
#include "multilangmgr.h"
#include "toolpanelcoord.h"
#include "options.h"
#include "../rtengine/imagesource.h"
#include "../rtengine/dfmanager.h"
#include "../rtengine/ffmanager.h"
#include "../rtengine/improcfun.h"
#include "../rtengine/procevents.h"
#include "../rtengine/refreshmap.h"

using namespace rtengine::procparams;

ToolPanelCoordinator::ToolPanelCoordinator (bool batch) : ipc (nullptr), favoritePanelSW(nullptr), hasChanged (false), editDataProvider (nullptr), photoLoadedOnce(false)
{

    favoritePanel   = Gtk::manage (new ToolVBox ());
    exposurePanel   = Gtk::manage (new ToolVBox ());
    detailsPanel    = Gtk::manage (new ToolVBox ());
    colorPanel      = Gtk::manage (new ToolVBox ());
    transformPanel  = Gtk::manage (new ToolVBox ());
    rawPanel        = Gtk::manage (new ToolVBox ());
    advancedPanel    = Gtk::manage (new ToolVBox ());
    locallabPanel    = Gtk::manage(new ToolVBox());

    coarse              = Gtk::manage (new CoarsePanel ());
    toneCurve           = Gtk::manage (new ToneCurve ());
    shadowshighlights   = Gtk::manage (new ShadowsHighlights ());
    impulsedenoise      = Gtk::manage (new ImpulseDenoise ());
    defringe            = Gtk::manage (new Defringe ());
    dirpyrdenoise       = Gtk::manage (new DirPyrDenoise ());
    epd                 = Gtk::manage (new EdgePreservingDecompositionUI ());
    sharpening          = Gtk::manage (new Sharpening ());
    localContrast       = Gtk::manage(new LocalContrast());
    sharpenEdge         = Gtk::manage(new SharpenEdge());
    sharpenMicro        = Gtk::manage(new SharpenMicro());
    lcurve              = Gtk::manage(new LCurve());
    rgbcurves           = Gtk::manage(new RGBCurves());
    colortoning         = Gtk::manage(new ColorToning());
    lensgeom            = Gtk::manage(new LensGeometry());
    lensProf            = Gtk::manage(new LensProfilePanel());
    distortion          = Gtk::manage(new Distortion());
    rotate              = Gtk::manage(new Rotate());
    vibrance            = Gtk::manage(new Vibrance());
    colorappearance     = Gtk::manage(new ColorAppearance());
    whitebalance        = Gtk::manage(new WhiteBalance());
    vignetting          = Gtk::manage(new Vignetting());
    retinex             = Gtk::manage(new Retinex());
    gradient            = Gtk::manage(new Gradient());
    locallab            = Gtk::manage(new Locallab());
    pcvignette          = Gtk::manage(new PCVignette());
    perspective         = Gtk::manage(new PerspCorrection());
    cacorrection        = Gtk::manage(new CACorrection());
    chmixer             = Gtk::manage(new ChMixer());
    blackwhite          = Gtk::manage(new BlackWhite());
    resize              = Gtk::manage(new Resize());
    prsharpening        = Gtk::manage(new PrSharpening());
    crop                = Gtk::manage(new Crop());
    icm                 = Gtk::manage(new ICMPanel());
    metadata            = Gtk::manage(new MetaDataPanel());
    wavelet             = Gtk::manage(new Wavelet());
    dirpyrequalizer     = Gtk::manage(new DirPyrEqualizer());
    hsvequalizer        = Gtk::manage(new HSVEqualizer());
    filmSimulation      = Gtk::manage(new FilmSimulation());
    softlight           = Gtk::manage(new SoftLight());
    dehaze              = Gtk::manage(new Dehaze());
<<<<<<< HEAD
    sensorbayer         = Gtk::manage(new SensorBayer());
    sensorxtrans        = Gtk::manage(new SensorXTrans());
    bayerprocess        = Gtk::manage(new BayerProcess());
    xtransprocess       = Gtk::manage(new XTransProcess());
    bayerpreprocess     = Gtk::manage(new BayerPreProcess());
    preprocess          = Gtk::manage(new PreProcess());
    darkframe           = Gtk::manage(new DarkFrame());
    flatfield           = Gtk::manage(new FlatField());
    rawcacorrection     = Gtk::manage(new RAWCACorr());
    rawexposure         = Gtk::manage(new RAWExposure());
    bayerrawexposure    = Gtk::manage(new BayerRAWExposure());
    xtransrawexposure   = Gtk::manage(new XTransRAWExposure());
    fattal              = Gtk::manage(new FattalToneMapping());
=======
    sensorbayer         = Gtk::manage (new SensorBayer ());
    sensorxtrans        = Gtk::manage (new SensorXTrans ());
    bayerprocess        = Gtk::manage (new BayerProcess ());
    xtransprocess       = Gtk::manage (new XTransProcess ());
    bayerpreprocess     = Gtk::manage (new BayerPreProcess ());
    preprocess          = Gtk::manage (new PreProcess ());
    darkframe           = Gtk::manage (new DarkFrame ());
    flatfield           = Gtk::manage (new FlatField ());
    rawcacorrection     = Gtk::manage (new RAWCACorr ());
    rawexposure         = Gtk::manage (new RAWExposure ());
    bayerrawexposure    = Gtk::manage (new BayerRAWExposure ());
    xtransrawexposure   = Gtk::manage (new XTransRAWExposure ());
    fattal              = Gtk::manage (new FattalToneMapping ());
    filmNegative        = Gtk::manage (new FilmNegative ());
>>>>>>> 4a6956d9

    // So Demosaic, Line noise filter, Green Equilibration, Ca-Correction (garder le nom de section identique!) and Black-Level will be moved in a "Bayer sensor" tool,
    // and a separate Demosaic and Black Level tool will be created in an "X-Trans sensor" tool

    // X-Trans demozaic methods: "3-pass (best), 1-pass (medium), fast"
    // Mettre  jour les profils fournis pour inclure les nouvelles section Raw, notamment pour "Default High ISO"
    // Valeurs par dfaut:
    //     Best -> low ISO
    //     Medium -> High ISO
    favorites.resize(options.favorites.size(), nullptr);

    addfavoritePanel (colorPanel, whitebalance);
    addfavoritePanel (exposurePanel, toneCurve);
    addfavoritePanel (colorPanel, vibrance);
    addfavoritePanel (colorPanel, chmixer);
    addfavoritePanel (colorPanel, blackwhite);
    addfavoritePanel (exposurePanel, shadowshighlights);
    addfavoritePanel (detailsPanel, sharpening);
    addfavoritePanel (detailsPanel, localContrast);
    addfavoritePanel (detailsPanel, sharpenEdge);
    addfavoritePanel (detailsPanel, sharpenMicro);
    addfavoritePanel (colorPanel, hsvequalizer);
    addfavoritePanel (colorPanel, filmSimulation);
    addfavoritePanel (colorPanel, softlight);
    addfavoritePanel (colorPanel, rgbcurves);
    addfavoritePanel (colorPanel, colortoning);
    addfavoritePanel (exposurePanel, epd);
    addfavoritePanel (exposurePanel, fattal);
    addfavoritePanel (advancedPanel, retinex);
    addfavoritePanel (exposurePanel, pcvignette);
    addfavoritePanel (exposurePanel, gradient);
    addfavoritePanel (exposurePanel, lcurve);
    addfavoritePanel (advancedPanel, colorappearance);
    addfavoritePanel (detailsPanel, impulsedenoise);
    addfavoritePanel (detailsPanel, dirpyrdenoise);
    addfavoritePanel (detailsPanel, defringe);
    addfavoritePanel (detailsPanel, dirpyrequalizer);
    addfavoritePanel (detailsPanel, dehaze);
    addfavoritePanel (advancedPanel, wavelet);
    addfavoritePanel(locallabPanel, locallab);
    
    addfavoritePanel (transformPanel, crop);
    addfavoritePanel (transformPanel, resize);
    addPanel (resize->getPackBox(), prsharpening, 2);
    addfavoritePanel (transformPanel, lensgeom);
    addfavoritePanel (lensgeom->getPackBox(), rotate, 2);
    addfavoritePanel (lensgeom->getPackBox(), perspective, 2);
    addfavoritePanel (lensgeom->getPackBox(), lensProf, 2);
    addfavoritePanel (lensgeom->getPackBox(), distortion, 2);
    addfavoritePanel (lensgeom->getPackBox(), cacorrection, 2);
    addfavoritePanel (lensgeom->getPackBox(), vignetting, 2);
    addfavoritePanel (colorPanel, icm);
    addfavoritePanel (rawPanel, sensorbayer);
    addfavoritePanel (sensorbayer->getPackBox(), bayerprocess, 2);
    addfavoritePanel (sensorbayer->getPackBox(), bayerrawexposure, 2);
    addfavoritePanel (sensorbayer->getPackBox(), bayerpreprocess, 2);
    addfavoritePanel (sensorbayer->getPackBox(), rawcacorrection, 2);
    addfavoritePanel (rawPanel, sensorxtrans);
    addfavoritePanel (sensorxtrans->getPackBox(), xtransprocess, 2);
    addfavoritePanel (sensorxtrans->getPackBox(), xtransrawexposure, 2);
    addfavoritePanel (rawPanel, rawexposure);
    addfavoritePanel (rawPanel, preprocess);
    addfavoritePanel (rawPanel, darkframe);
    addfavoritePanel (rawPanel, flatfield);
    addfavoritePanel (rawPanel, filmNegative);

    int favoriteCount = 0;
    for(auto it = favorites.begin(); it != favorites.end(); ++it) {
        if (*it) {
            addPanel(favoritePanel, *it);
            ++favoriteCount;
        }
    }

    toolPanels.push_back (coarse);
    toolPanels.push_back(metadata);

    toolPanelNotebook = new Gtk::Notebook();
    toolPanelNotebook->set_name("ToolPanelNotebook");
    exposurePanelSW    = Gtk::manage (new MyScrolledWindow ());
    detailsPanelSW     = Gtk::manage (new MyScrolledWindow ());
    colorPanelSW       = Gtk::manage (new MyScrolledWindow ());
    transformPanelSW   = Gtk::manage (new MyScrolledWindow ());
    rawPanelSW         = Gtk::manage (new MyScrolledWindow ());
    advancedPanelSW    = Gtk::manage (new MyScrolledWindow ());
    locallabPanelSW     = Gtk::manage(new MyScrolledWindow());    
    updateVScrollbars (options.hideTPVScrollbar);

    // load panel endings
    for (int i = 0; i < 8; i++) {
        vbPanelEnd[i] = Gtk::manage (new Gtk::VBox ());
        imgPanelEnd[i] = Gtk::manage (new RTImage ("ornament1.png"));
        imgPanelEnd[i]->show();
        vbPanelEnd[i]->pack_start(*imgPanelEnd[i], Gtk::PACK_SHRINK);
        vbPanelEnd[i]->show_all();
    }
    if(favoriteCount > 0) {
        favoritePanelSW = Gtk::manage(new MyScrolledWindow());
        favoritePanelSW->add(*favoritePanel);
        favoritePanel->pack_start(*Gtk::manage(new Gtk::HSeparator), Gtk::PACK_SHRINK, 0);
        favoritePanel->pack_start(*vbPanelEnd[0], Gtk::PACK_SHRINK, 4);
    }

    exposurePanelSW->add  (*exposurePanel);
    exposurePanel->pack_start (*Gtk::manage (new Gtk::HSeparator), Gtk::PACK_SHRINK, 0);
    exposurePanel->pack_start (*vbPanelEnd[1], Gtk::PACK_SHRINK, 4);

    detailsPanelSW->add   (*detailsPanel);
    detailsPanel->pack_start (*Gtk::manage (new Gtk::HSeparator), Gtk::PACK_SHRINK, 0);
    detailsPanel->pack_start (*vbPanelEnd[2], Gtk::PACK_SHRINK, 4);

    colorPanelSW->add     (*colorPanel);
    colorPanel->pack_start (*Gtk::manage (new Gtk::HSeparator), Gtk::PACK_SHRINK, 0);
    colorPanel->pack_start (*vbPanelEnd[3], Gtk::PACK_SHRINK, 4);

    advancedPanelSW->add       (*advancedPanel);
    advancedPanel->pack_start (*Gtk::manage (new Gtk::HSeparator), Gtk::PACK_SHRINK, 0);
    advancedPanel->pack_start (*vbPanelEnd[6], Gtk::PACK_SHRINK, 0);

    locallabPanelSW->add(*locallabPanel);
    locallabPanel->pack_start(*Gtk::manage(new Gtk::HSeparator), Gtk::PACK_SHRINK, 0);
    locallabPanel->pack_start(*vbPanelEnd[7], Gtk::PACK_SHRINK, 4);
    
    transformPanelSW->add (*transformPanel);
    transformPanel->pack_start (*Gtk::manage (new Gtk::HSeparator), Gtk::PACK_SHRINK, 0);
    transformPanel->pack_start (*vbPanelEnd[4], Gtk::PACK_SHRINK, 4);

    rawPanelSW->add       (*rawPanel);
    rawPanel->pack_start (*Gtk::manage (new Gtk::HSeparator), Gtk::PACK_SHRINK, 0);
    rawPanel->pack_start (*vbPanelEnd[5], Gtk::PACK_SHRINK, 0);

    toiF = Gtk::manage (new TextOrIcon ("star.png", M ("MAIN_TAB_FAVORITES"), M ("MAIN_TAB_FAVORITES_TOOLTIP")));
    toiE = Gtk::manage (new TextOrIcon ("exposure.png", M ("MAIN_TAB_EXPOSURE"), M ("MAIN_TAB_EXPOSURE_TOOLTIP")));
    toiD = Gtk::manage (new TextOrIcon ("detail.png", M ("MAIN_TAB_DETAIL"), M ("MAIN_TAB_DETAIL_TOOLTIP")));
    toiC = Gtk::manage (new TextOrIcon ("color-circles.png", M ("MAIN_TAB_COLOR"), M ("MAIN_TAB_COLOR_TOOLTIP")));
    toiW = Gtk::manage (new TextOrIcon ("atom.png", M ("MAIN_TAB_ADVANCED"), M ("MAIN_TAB_ADVANCED_TOOLTIP")));
    toiL = Gtk::manage(new TextOrIcon("hand-open.png", M("MAIN_TAB_LOCALLAB"), M("MAIN_TAB_LOCALLAB_TOOLTIP")));

    toiT = Gtk::manage (new TextOrIcon ("transform.png", M ("MAIN_TAB_TRANSFORM"), M ("MAIN_TAB_TRANSFORM_TOOLTIP")));
    toiR = Gtk::manage (new TextOrIcon ("bayer.png", M ("MAIN_TAB_RAW"), M ("MAIN_TAB_RAW_TOOLTIP")));
    toiM = Gtk::manage (new TextOrIcon ("metadata.png", M ("MAIN_TAB_METADATA"), M ("MAIN_TAB_METADATA_TOOLTIP")));
    if (favoritePanelSW) {
        toolPanelNotebook->append_page (*favoritePanelSW,  *toiF);
    }
    toolPanelNotebook->append_page (*exposurePanelSW,  *toiE);
    toolPanelNotebook->append_page (*detailsPanelSW,   *toiD);
    toolPanelNotebook->append_page (*colorPanelSW,     *toiC);
    toolPanelNotebook->append_page (*advancedPanelSW,   *toiW);
    toolPanelNotebook->append_page(*locallabPanelSW,   *toiL);    
    toolPanelNotebook->append_page (*transformPanelSW, *toiT);
    toolPanelNotebook->append_page (*rawPanelSW,       *toiR);
    toolPanelNotebook->append_page (*metadata,    *toiM);

    toolPanelNotebook->set_scrollable();
    toolPanelNotebook->show_all();

    notebookconn = toolPanelNotebook->signal_switch_page().connect(
                       sigc::mem_fun(*this, &ToolPanelCoordinator::notebookPageChanged));

    // In batch mode, notebookPageChanged method is blocked because it's useless to display spots
    if (batch) {
        notebookconn.block(true);
    }

    for (auto toolPanel : toolPanels) {
        toolPanel->setListener(this);
    }

<<<<<<< HEAD
    whitebalance->setWBProvider(this);
    whitebalance->setSpotWBListener(this);
    darkframe->setDFProvider(this);
    flatfield->setFFProvider(this);
    lensgeom->setLensGeomListener(this);
    rotate->setLensGeomListener(this);
    distortion->setLensGeomListener(this);
    crop->setCropPanelListener(this);
    icm->setICMPanelListener(this);
=======
    whitebalance->setWBProvider (this);
    whitebalance->setSpotWBListener (this);
    darkframe->setDFProvider (this);
    flatfield->setFFProvider (this);
    lensgeom->setLensGeomListener (this);
    rotate->setLensGeomListener (this);
    distortion->setLensGeomListener (this);
    crop->setCropPanelListener (this);
    icm->setICMPanelListener (this);
    filmNegative->setFilmNegProvider (this);
>>>>>>> 4a6956d9

    toolBar = new ToolBar();
    toolBar->setToolBarListener(this);

    prevPage = toolPanelNotebook->get_nth_page(0);
}

void ToolPanelCoordinator::notebookPageChanged(Gtk::Widget* page, guint page_num)
{
    // Locallab spot curves are set visible if at least one photo has been loaded (to avoid
    // segfault) and locallab panel is active
    if (photoLoadedOnce) {
        if (page == locallabPanelSW) {
            toolBar->blockEditDeactivation(); // Avoid edit tool deactivation when Locallab page is active (except if pressing other tools button)
            locallab->subscribe();
        }

        if (prevPage == locallabPanelSW) { // To deactivate Locallab only when switching from Locallab page
            toolBar->blockEditDeactivation(false);
            locallab->unsubscribe();
        }

        prevPage = page;
    }
}

void ToolPanelCoordinator::addPanel(Gtk::Box* where, FoldableToolPanel* panel, int level)
{

    panel->setParent(where);
    panel->setLevel(level);

    expList.push_back(panel->getExpander());
    where->pack_start(*panel->getExpander(), false, false);
    toolPanels.push_back(panel);
}
void ToolPanelCoordinator::addfavoritePanel (Gtk::Box* where, FoldableToolPanel* panel, int level)
{
    auto name = panel->getToolName();
    auto it = std::find(options.favorites.begin(), options.favorites.end(), name);
    if (it != options.favorites.end()) {
        int index = std::distance(options.favorites.begin(), it);
        favorites[index] = panel;
    } else {
        addPanel(where, panel, level);
    }
}

ToolPanelCoordinator::~ToolPanelCoordinator ()
{
    idle_register.destroy();

    closeImage();

    // When deleting toolPanelNotebook, pages removal activates notebookPageChanged function
    // which is responsible of segfault if listener isn't deactivated before
    notebookconn.block(true);

    delete toolPanelNotebook;
    delete toolBar;
}

void ToolPanelCoordinator::imageTypeChanged(bool isRaw, bool isBayer, bool isXtrans, bool isMono)
{
    if (isRaw) {
        if (isBayer) {
            idle_register.add(
                [this]() -> bool
                {
                    rawPanelSW->set_sensitive(true);
                    sensorxtrans->FoldableToolPanel::hide();
                    sensorbayer->FoldableToolPanel::show();
                    preprocess->FoldableToolPanel::show();
                    flatfield->FoldableToolPanel::show();
                    filmNegative->FoldableToolPanel::show();
                    retinex->FoldableToolPanel::setGrayedOut(false);

                    return false;
                }
            );
        } else if (isXtrans) {
            idle_register.add(
                [this]() -> bool
                {
                    rawPanelSW->set_sensitive(true);
                    sensorxtrans->FoldableToolPanel::show();
                    sensorbayer->FoldableToolPanel::hide();
                    preprocess->FoldableToolPanel::show();
                    flatfield->FoldableToolPanel::show();
                    filmNegative->FoldableToolPanel::show();
                    retinex->FoldableToolPanel::setGrayedOut(false);

                    return false;
                }
            );
        } else if (isMono) {
            idle_register.add(
                [this]() -> bool
                {
                    rawPanelSW->set_sensitive(true);
                    sensorbayer->FoldableToolPanel::hide();
                    sensorxtrans->FoldableToolPanel::hide();
                    preprocess->FoldableToolPanel::hide();
                    flatfield->FoldableToolPanel::show();
                    filmNegative->FoldableToolPanel::hide();
                    retinex->FoldableToolPanel::setGrayedOut(false);

                    return false;
                }
            );
        } else {
            idle_register.add(
                [this]() -> bool
                {
                    rawPanelSW->set_sensitive(true);
                    sensorbayer->FoldableToolPanel::hide();
                    sensorxtrans->FoldableToolPanel::hide();
                    preprocess->FoldableToolPanel::hide();
                    flatfield->FoldableToolPanel::hide();
                    filmNegative->FoldableToolPanel::hide();
                    retinex->FoldableToolPanel::setGrayedOut(false);

                    return false;
                }
            );
        }
    } else {
        idle_register.add(
            [this]() -> bool
            {
                rawPanelSW->set_sensitive(false);
                filmNegative->FoldableToolPanel::hide();
                retinex->FoldableToolPanel::setGrayedOut(true);

                return false;
            }
        );
    }

}


void ToolPanelCoordinator::panelChanged(const rtengine::ProcEvent& event, const Glib::ustring& descr)
{
    if (!ipc) {
        return;
    }

    int changeFlags = rtengine::RefreshMapper::getInstance()->getAction(event);

    ProcParams* params = ipc->beginUpdateParams();

    for (auto toolPanel : toolPanels) {
        toolPanel->write(params);
    }

    // Compensate rotation on flip
    if (event == rtengine::EvCTHFlip || event == rtengine::EvCTVFlip) {
        if (fabs(params->rotate.degree) > 0.001) {
            params->rotate.degree *= -1;
            changeFlags |= rtengine::RefreshMapper::getInstance()->getAction(rtengine::EvROTDegree);
            rotate->read(params);
        }
    }

    int tr = TR_NONE;

    if (params->coarse.rotate == 90) {
        tr = TR_R90;
    } else if (params->coarse.rotate == 180) {
        tr = TR_R180;
    } else if (params->coarse.rotate == 270) {
        tr = TR_R270;
    }

    // Update "on preview" geometry
    if (event == rtengine::EvPhotoLoaded || event == rtengine::EvProfileChanged || event == rtengine::EvHistoryBrowsed || event == rtengine::EvCTRotate) {
        // updating the "on preview" geometry
        int fw, fh;
        ipc->getInitialImage()->getImageSource()->getFullSize(fw, fh, tr);
        gradient->updateGeometry(params->gradient.centerX, params->gradient.centerY, params->gradient.feather, params->gradient.degree, fw, fh);
    }

    // some transformations make the crop change for convenience
    if (event == rtengine::EvCTHFlip) {
        crop->hFlipCrop();
        crop->write(params);
    } else if (event == rtengine::EvCTVFlip) {
        crop->vFlipCrop();
        crop->write(params);
    } else if (event == rtengine::EvCTRotate) {
        crop->rotateCrop(params->coarse.rotate, params->coarse.hflip, params->coarse.vflip);
        crop->write(params);
        resize->update(params->crop.enabled, params->crop.w, params->crop.h, ipc->getFullWidth(), ipc->getFullHeight());
        resize->write(params);
    } else if (event == rtengine::EvCrop) {
        resize->update(params->crop.enabled, params->crop.w, params->crop.h);
        resize->write(params);
    }

    // Manage Locallab mask visibility
    if (event == rtengine::EvlocallabshowmaskcolMethod || event == rtengine::EvlocallabshowmaskexpMethod || event == rtengine::EvlocallabshowmaskSHMethod || event == rtengine::EvlocallabshowmasksoftMethod || event == rtengine::EvlocallabshowmaskcbMethod || event == rtengine::EvlocallabshowmaskretiMethod ) {
        Locallab::llMaskVisibility* maskStruc = locallab->getMaskVisibility();
        ipc->setLocallabMaskVisibility(maskStruc->colorMask, maskStruc->expMask, maskStruc->SHMask,  maskStruc->cbMask, maskStruc->retiMask, maskStruc->softMask);
    }

    ipc->endUpdateParams(changeFlags);    // starts the IPC processing

    hasChanged = true;

    for (auto paramcListener : paramcListeners) {
        paramcListener->procParamsChanged(params, event, descr);
    }

    // Locallab spot curves are set visible if at least one photo has been loaded (to avoid
    // segfault) and locallab panel is active
    // When a new photo is loaded, Locallab spot curves need to be set visible again
const auto func =
    [this]() -> bool
    {
        if (photoLoadedOnce && (toolPanelNotebook->get_nth_page(toolPanelNotebook->get_current_page()) == locallabPanelSW)) {
            locallab->subscribe();
       }

        return false;
    };

if (event == rtengine::EvPhotoLoaded) {
    idle_register.add(func);
}

    photoLoadedOnce = true;

}

void ToolPanelCoordinator::profileChange(
    const PartialProfile* nparams,
    const rtengine::ProcEvent& event,
    const Glib::ustring& descr,
    const ParamsEdited* paramsEdited,
    bool fromLastSave
)
{
    int fw, fh, tr;

    if (!ipc) {
        return;
    }

    ProcParams *params = ipc->beginUpdateParams();
    ProcParams *mergedParams = new ProcParams();

    // Copy the current params as default values for the fusion
    *mergedParams = *params;

    // Reset IPTC values when switching procparams from the History
    if (event == rtengine::EvHistoryBrowsed) {
        mergedParams->iptc.clear();
        mergedParams->exif.clear();
    }

    // And apply the partial profile nparams to mergedParams
    nparams->applyTo(mergedParams, fromLastSave);

    // Derive the effective changes, if it's a profile change, to prevent slow RAW rerendering if not necessary
    bool filterRawRefresh = false;

    if (event != rtengine::EvPhotoLoaded) {
        ParamsEdited pe(true);
        std::vector<rtengine::procparams::ProcParams> lParams(2);
        lParams[0] = *params;
        lParams[1] = *mergedParams;
        pe.initFrom(lParams);

        filterRawRefresh = pe.raw.isUnchanged() && pe.lensProf.isUnchanged() && pe.retinex.isUnchanged() && pe.filmNegative.isUnchanged();
    }

    *params = *mergedParams;
    delete mergedParams;

    tr = TR_NONE;

    if (params->coarse.rotate == 90) {
        tr = TR_R90;
    } else if (params->coarse.rotate == 180) {
        tr = TR_R180;
    } else if (params->coarse.rotate == 270) {
        tr = TR_R270;
    }

    // trimming overflowing cropped area
    ipc->getInitialImage()->getImageSource()->getFullSize(fw, fh, tr);
    crop->trim(params, fw, fh);

    // updating the GUI with updated values
    for (auto toolPanel : toolPanels) {
        toolPanel->read(params);

        if (event == rtengine::EvPhotoLoaded || event == rtengine::EvProfileChanged) {
            toolPanel->autoOpenCurve();
        }
    }

    if (event == rtengine::EvPhotoLoaded || event == rtengine::EvProfileChanged || event == rtengine::EvHistoryBrowsed || event == rtengine::EvCTRotate) {
        // updating the "on preview" geometry
        gradient->updateGeometry(params->gradient.centerX, params->gradient.centerY, params->gradient.feather, params->gradient.degree, fw, fh);
    }

    // Reset Locallab mask visibility when a picture is loaded
    if (event == rtengine::EvPhotoLoaded) {
        locallab->resetMaskVisibility();
        ipc->setLocallabMaskVisibility(0, 0, 0, 0, 0, 0);
    }

    // start the IPC processing
    if (filterRawRefresh) {
        ipc->endUpdateParams(rtengine::RefreshMapper::getInstance()->getAction(event) & ALLNORAW);
    } else {
        ipc->endUpdateParams(event);
    }

    hasChanged = event != rtengine::EvProfileChangeNotification;

    for (auto paramcListener : paramcListeners) {
        paramcListener->procParamsChanged(params, event, descr);
    }

    // Locallab spot curves are set visible if at least one photo has been loaded (to avoid
    // segfault) and locallab panel is active
    // When a new photo is loaded, Locallab spot curves need to be set visible again
const auto func =
    [this]() -> bool
    {
        if (photoLoadedOnce && (toolPanelNotebook->get_nth_page(toolPanelNotebook->get_current_page()) == locallabPanelSW)) {
            locallab->subscribe();
        }

        return false;
    };

if (event == rtengine::EvPhotoLoaded) {
    idle_register.add(func);
}

    photoLoadedOnce = true;
}

void ToolPanelCoordinator::setDefaults(const ProcParams* defparams)
{
    if (defparams) {
        for (auto toolPanel : toolPanels) {
            toolPanel->setDefaults(defparams);
        }
    }
}

CropGUIListener* ToolPanelCoordinator::getCropGUIListener()
{

    return crop;
}

void ToolPanelCoordinator::initImage(rtengine::StagedImageProcessor* ipc_, bool raw)
{

    ipc = ipc_;
    toneCurve->disableListener();
    toneCurve->enableAll();
    toneCurve->enableListener();

    if (ipc) {
        const rtengine::FramesMetaData* pMetaData = ipc->getInitialImage()->getMetaData();
        metadata->setImageData(pMetaData);

        ipc->setAutoExpListener(toneCurve);
        ipc->setAutoCamListener(colorappearance);
        ipc->setAutoBWListener(blackwhite);
        ipc->setFrameCountListener(bayerprocess);
        ipc->setFlatFieldAutoClipListener (flatfield);
        ipc->setBayerAutoContrastListener (bayerprocess);
        ipc->setXtransAutoContrastListener (xtransprocess);
        ipc->setAutoWBListener(whitebalance);
        ipc->setAutoColorTonListener(colortoning);
        ipc->setAutoChromaListener(dirpyrdenoise);
        ipc->setWaveletListener(wavelet);
        ipc->setRetinexListener(retinex);
        ipc->setSizeListener(crop);
        ipc->setSizeListener(resize);
        ipc->setLocallabListener(locallab);
        ipc->setImageTypeListener(this);
        flatfield->setShortcutPath(Glib::path_get_dirname(ipc->getInitialImage()->getFileName()));

        icm->setRawMeta(raw, (const rtengine::FramesData*)pMetaData);
        lensProf->setRawMeta(raw, pMetaData);
    }


    toneCurve->setRaw(raw);
    hasChanged = true;
}


void ToolPanelCoordinator::closeImage()
{

    if (ipc) {
        ipc->stopProcessing();
        ipc = nullptr;
    }
}

void ToolPanelCoordinator::closeAllTools()
{

    for (size_t i = 0; i < options.tpOpen.size(); i++)
        if (i < expList.size()) {
            expList.at(i)->set_expanded(false);
        }
}

void ToolPanelCoordinator::openAllTools()
{

    for (size_t i = 0; i < options.tpOpen.size(); i++)
        if (i < expList.size()) {
            expList.at(i)->set_expanded(true);
        }
}

void ToolPanelCoordinator::updateToolState()
{

    for (size_t i = 0; i < options.tpOpen.size(); i++)
        if (i < expList.size()) {
            expList.at(i)->set_expanded(options.tpOpen.at(i));
        }

    if (options.tpOpen.size() > expList.size()) {
        size_t sizeWavelet = options.tpOpen.size() - expList.size();
        std::vector<int> temp;

        for (size_t i = 0; i < sizeWavelet; i++) {
            temp.push_back(options.tpOpen.at(i + expList.size()));
        }

        locallab->updateToolState(temp);
        locallab->setExpanded(true);

        wavelet->updateToolState(temp);
        retinex->updateToolState(temp);


    }
}

void ToolPanelCoordinator::readOptions()
{

    crop->readOptions();
}

void ToolPanelCoordinator::writeOptions()
{

    crop->writeOptions();

    if (options.autoSaveTpOpen) {
        writeToolExpandedStatus(options.tpOpen);
    }
}


void ToolPanelCoordinator::writeToolExpandedStatus(std::vector<int> &tpOpen)
{
    tpOpen.clear();

    for (size_t i = 0; i < expList.size(); i++) {
        tpOpen.push_back(expList.at(i)->get_expanded());
    }

    locallab->writeOptions(tpOpen);
    wavelet->writeOptions(tpOpen);
    retinex->writeOptions(tpOpen);

}


void ToolPanelCoordinator::spotWBselected(int x, int y, Thumbnail* thm)
{
    if (!ipc) {
        return;
    }

//    toolBar->setTool (TOOL_HAND);
    int rect = whitebalance->getSize();
    int ww = ipc->getFullWidth();
    int hh = ipc->getFullHeight();

    if (x - rect > 0 && y - rect > 0 && x + rect < ww && y + rect < hh) {
        double temp;
        double green;
        ipc->getSpotWB(x, y, rect, temp, green);
        whitebalance->setWB(temp, green);
    }
}

void ToolPanelCoordinator::sharpMaskSelected(bool sharpMask)
{
    if (!ipc) {
        return;
    }

    ipc->beginUpdateParams();
    ipc->setSharpMask(sharpMask);
    ipc->endUpdateParams(rtengine::EvShrEnabled);
}

int ToolPanelCoordinator::getSpotWBRectSize() const
{
    return whitebalance->getSize();
}

void ToolPanelCoordinator::cropSelectionReady()
{
    toolBar->setTool (TMHand);

    if (!ipc) {
        return;
    }
}

void ToolPanelCoordinator::rotateSelectionReady(double rotate_deg, Thumbnail* thm)
{
    toolBar->setTool (TMHand);

    if (!ipc) {
        return;
    }

    if (rotate_deg != 0.0) {
        rotate->straighten (rotate_deg);
    }
}

ToolBar* ToolPanelCoordinator::getToolBar() const
{
    return toolBar;
}

CropGUIListener* ToolPanelCoordinator::startCropEditing(Thumbnail* thm)
{
    return crop;
}

void ToolPanelCoordinator::autoCropRequested()
{

    if (!ipc) {
        return;
    }

    int x1, y1, x2, y2, w, h;
    ipc->getAutoCrop(crop->getRatio(), x1, y1, w, h);
    x2 = x1 + w - 1;
    y2 = y1 + h - 1;
    crop->cropInit(x1, y1, w, h);
    crop->cropResized(x1, y1, x2, y2);
    crop->cropManipReady();
}

rtengine::RawImage* ToolPanelCoordinator::getDF()
{
    if (!ipc) {
        return nullptr;
    }

    const rtengine::FramesMetaData *imd = ipc->getInitialImage()->getMetaData();

    if (imd) {
        int iso = imd->getISOSpeed();
        double shutter = imd->getShutterSpeed();
        std::string maker(imd->getMake());
        std::string model(imd->getModel());
        time_t timestamp = imd->getDateTimeAsTS();

        return rtengine::dfm.searchDarkFrame(maker, model, iso, shutter, timestamp);
    }

    return nullptr;
}

rtengine::RawImage* ToolPanelCoordinator::getFF()
{
    if (!ipc) {
        return nullptr;
    }

    const rtengine::FramesMetaData *imd = ipc->getInitialImage()->getMetaData();

    if (imd) {
        // int iso = imd->getISOSpeed();              temporarily removed because unused
        // double shutter = imd->getShutterSpeed();   temporarily removed because unused
        double aperture = imd->getFNumber();
        double focallength = imd->getFocalLen();
        std::string maker(imd->getMake());
        std::string model(imd->getModel());
        std::string lens(imd->getLens());
        time_t timestamp = imd->getDateTimeAsTS();

        return rtengine::ffm.searchFlatField(maker, model, lens, focallength, aperture, timestamp);
    }

    return nullptr;
}

Glib::ustring ToolPanelCoordinator::GetCurrentImageFilePath()
{
    if (!ipc) {
        return "";
    }

    return ipc->getInitialImage()->getFileName();
}

void ToolPanelCoordinator::straightenRequested()
{

    if (!ipc) {
        return;
    }

    toolBar->setTool(TMStraighten);
}

double ToolPanelCoordinator::autoDistorRequested()
{
    if (!ipc) {
        return 0.0;
    }

    return rtengine::ImProcFunctions::getAutoDistor(ipc->getInitialImage()->getFileName(), 400);
}

void ToolPanelCoordinator::spotWBRequested(int size)
{

    if (!ipc) {
        return;
    }

    toolBar->setTool(TMSpotWB);
}

void ToolPanelCoordinator::cropSelectRequested()
{

    if (!ipc) {
        return;
    }

    toolBar->setTool(TMCropSelect);
}

void ToolPanelCoordinator::saveInputICCReference(const Glib::ustring& fname, bool apply_wb)
{
    if (ipc) {
        ipc->saveInputICCReference(fname, apply_wb);
    }
}

void ToolPanelCoordinator::updateCurveBackgroundHistogram(
    const LUTu& histToneCurve,
    const LUTu& histLCurve,
    const LUTu& histCCurve,
    const LUTu& histLCAM,
    const LUTu& histCCAM,
    const LUTu& histRed,
    const LUTu& histGreen,
    const LUTu& histBlue,
    const LUTu& histLuma,
    const LUTu& histLRETI
)
{
    colorappearance->updateCurveBackgroundHistogram(histToneCurve, histLCurve, histCCurve, histLCAM,  histCCAM, histRed, histGreen, histBlue, histLuma, histLRETI);
    toneCurve->updateCurveBackgroundHistogram(histToneCurve, histLCurve, histCCurve,histLCAM,  histCCAM, histRed, histGreen, histBlue, histLuma, histLRETI);
    lcurve->updateCurveBackgroundHistogram(histToneCurve, histLCurve, histCCurve, histLCAM, histCCAM, histRed, histGreen, histBlue, histLuma, histLRETI);
    rgbcurves->updateCurveBackgroundHistogram(histToneCurve, histLCurve, histCCurve, histLCAM, histCCAM, histRed, histGreen, histBlue, histLuma, histLRETI);
    retinex->updateCurveBackgroundHistogram(histToneCurve, histLCurve, histCCurve, histLCAM, histCCAM, histRed, histGreen, histBlue, histLuma, histLRETI);
}

void ToolPanelCoordinator::foldAllButOne(Gtk::Box* parent, FoldableToolPanel* openedSection)
{

    for (auto toolPanel : toolPanels) {
        if (toolPanel->getParent() != nullptr) {
            ToolPanel* currentTP = toolPanel;

            if (currentTP->getParent() == parent) {
                // Section in the same tab, we unfold it if it's not the one that has been clicked
                if (currentTP != openedSection) {
                    currentTP->setExpanded(false);
                } else {
                    if (!currentTP->getExpanded()) {
                        currentTP->setExpanded(true);
                    }
                }
            }
        }
    }
}

bool ToolPanelCoordinator::handleShortcutKey(GdkEventKey* event)
{

    //bool ctrl = event->state & GDK_CONTROL_MASK;  temporarily removed because unused
    //bool shift = event->state & GDK_SHIFT_MASK;   temporarily removed because unused
    bool alt = event->state & GDK_MOD1_MASK;

    if (alt) {
        switch (event->keyval) {
            case GDK_KEY_u:
                if (favoritePanelSW) {
                    toolPanelNotebook->set_current_page (toolPanelNotebook->page_num (*favoritePanelSW));
                }
                return true;

            case GDK_KEY_e:
                toolPanelNotebook->set_current_page(toolPanelNotebook->page_num(*exposurePanelSW));
                return true;

            case GDK_KEY_d:
                toolPanelNotebook->set_current_page(toolPanelNotebook->page_num(*detailsPanelSW));
                return true;

            case GDK_KEY_c:
                toolPanelNotebook->set_current_page(toolPanelNotebook->page_num(*colorPanelSW));
                return true;

            case GDK_KEY_t:
                toolPanelNotebook->set_current_page(toolPanelNotebook->page_num(*transformPanelSW));
                return true;

            case GDK_KEY_r:
                toolPanelNotebook->set_current_page(toolPanelNotebook->page_num(*rawPanelSW));
                return true;

            case GDK_KEY_w:
                toolPanelNotebook->set_current_page(toolPanelNotebook->page_num(*advancedPanelSW));
                return true;

            case GDK_KEY_o:
                toolPanelNotebook->set_current_page(toolPanelNotebook->page_num(*locallabPanelSW));
                return true;

            case GDK_KEY_m:
                toolPanelNotebook->set_current_page(toolPanelNotebook->page_num(*metadata));
                return true;
        }
    }

    return false;
}

void ToolPanelCoordinator::updateVScrollbars(bool hide)
{
    GThreadLock lock; // All GUI access from idle_add callbacks or separate thread HAVE to be protected
    Gtk::PolicyType policy = hide ? Gtk::POLICY_NEVER : Gtk::POLICY_AUTOMATIC;
    if (favoritePanelSW) {
        favoritePanelSW->set_policy     (Gtk::POLICY_AUTOMATIC, policy);
    }
    exposurePanelSW->set_policy     (Gtk::POLICY_AUTOMATIC, policy);
    detailsPanelSW->set_policy      (Gtk::POLICY_AUTOMATIC, policy);
    colorPanelSW->set_policy        (Gtk::POLICY_AUTOMATIC, policy);
    transformPanelSW->set_policy    (Gtk::POLICY_AUTOMATIC, policy);
    rawPanelSW->set_policy          (Gtk::POLICY_AUTOMATIC, policy);
    advancedPanelSW->set_policy      (Gtk::POLICY_AUTOMATIC, policy);
    locallabPanelSW->set_policy(Gtk::POLICY_AUTOMATIC, policy);
    

    for (auto currExp : expList) {
        currExp->updateVScrollbars(hide);
    }
}


void ToolPanelCoordinator::updateTPVScrollbar(bool hide)
{
    updateVScrollbars(hide);
}

void ToolPanelCoordinator::toolSelected(ToolMode tool)
{
    GThreadLock lock; // All GUI access from idle_add callbacks or separate thread HAVE to be protected
    notebookconn.block(true); // "signal_switch_page" event is blocked to avoid unsubscribing Locallab (allows a correct behavior when switching to another tool using toolbar)

    auto checkFavorite = [this](FoldableToolPanel* tool) {
        for (auto fav : favorites) {
            if (fav == tool) {
                return true;
            }
        }
        return false;
    };

    switch (tool) {
        case TMCropSelect: {
            toolBar->blockEditDeactivation(false); // To allow deactivating Locallab when switching to another tool using toolbar
            crop->setExpanded(true);
            toolPanelNotebook->set_current_page(toolPanelNotebook->page_num(checkFavorite(crop) ? *favoritePanelSW : *transformPanelSW));
            prevPage = toolPanelNotebook->get_nth_page(toolPanelNotebook->get_current_page()); // Updating prevPage as "signal_switch_page" event
            break;
        }

        case TMSpotWB: {
            toolBar->blockEditDeactivation(false); // To allow deactivating Locallab when switching to another tool using toolbar
            whitebalance->setExpanded(true);
            toolPanelNotebook->set_current_page(toolPanelNotebook->page_num(checkFavorite(whitebalance) ? *favoritePanelSW : *colorPanelSW));
            prevPage = toolPanelNotebook->get_nth_page(toolPanelNotebook->get_current_page()); // Updating prevPage as "signal_switch_page" event
            break;
        }

        case TMStraighten: {
            toolBar->blockEditDeactivation(false); // To allow deactivating Locallab when switching to another tool using toolbar
            rotate->setExpanded(true);
            bool isFavorite = checkFavorite(rotate);
            if (!isFavorite) {
                isFavorite = checkFavorite(lensgeom);
                lensgeom->setExpanded(true);
            }
            toolPanelNotebook->set_current_page(toolPanelNotebook->page_num(isFavorite ? *favoritePanelSW : *transformPanelSW));
            prevPage = toolPanelNotebook->get_nth_page(toolPanelNotebook->get_current_page()); // Updating prevPage as "signal_switch_page" event
            break;
        }

        default:
            break;
    }

    notebookconn.block(false);
}

void ToolPanelCoordinator::editModeSwitchedOff()
{
    if (editDataProvider) {
        editDataProvider->switchOffEditMode();
    }
}

void ToolPanelCoordinator::dirSelected(const Glib::ustring& dirname, const Glib::ustring& openfile)
{

    flatfield->setShortcutPath(dirname);
}

void ToolPanelCoordinator::setEditProvider(EditDataProvider *provider)
{
    editDataProvider = provider;

    for (size_t i = 0; i < toolPanels.size(); i++) {
        toolPanels.at(i)->setEditProvider(provider);
    }
}

bool ToolPanelCoordinator::getFilmNegativeExponents(rtengine::Coord spotA, rtengine::Coord spotB, std::array<float, 3>& newExps)
{
    return ipc && ipc->getFilmNegativeExponents(spotA.x, spotA.y, spotB.x, spotB.y, newExps);
}<|MERGE_RESOLUTION|>--- conflicted
+++ resolved
@@ -81,7 +81,6 @@
     filmSimulation      = Gtk::manage(new FilmSimulation());
     softlight           = Gtk::manage(new SoftLight());
     dehaze              = Gtk::manage(new Dehaze());
-<<<<<<< HEAD
     sensorbayer         = Gtk::manage(new SensorBayer());
     sensorxtrans        = Gtk::manage(new SensorXTrans());
     bayerprocess        = Gtk::manage(new BayerProcess());
@@ -95,22 +94,7 @@
     bayerrawexposure    = Gtk::manage(new BayerRAWExposure());
     xtransrawexposure   = Gtk::manage(new XTransRAWExposure());
     fattal              = Gtk::manage(new FattalToneMapping());
-=======
-    sensorbayer         = Gtk::manage (new SensorBayer ());
-    sensorxtrans        = Gtk::manage (new SensorXTrans ());
-    bayerprocess        = Gtk::manage (new BayerProcess ());
-    xtransprocess       = Gtk::manage (new XTransProcess ());
-    bayerpreprocess     = Gtk::manage (new BayerPreProcess ());
-    preprocess          = Gtk::manage (new PreProcess ());
-    darkframe           = Gtk::manage (new DarkFrame ());
-    flatfield           = Gtk::manage (new FlatField ());
-    rawcacorrection     = Gtk::manage (new RAWCACorr ());
-    rawexposure         = Gtk::manage (new RAWExposure ());
-    bayerrawexposure    = Gtk::manage (new BayerRAWExposure ());
-    xtransrawexposure   = Gtk::manage (new XTransRAWExposure ());
-    fattal              = Gtk::manage (new FattalToneMapping ());
     filmNegative        = Gtk::manage (new FilmNegative ());
->>>>>>> 4a6956d9
 
     // So Demosaic, Line noise filter, Green Equilibration, Ca-Correction (garder le nom de section identique!) and Black-Level will be moved in a "Bayer sensor" tool,
     // and a separate Demosaic and Black Level tool will be created in an "X-Trans sensor" tool
@@ -279,7 +263,6 @@
         toolPanel->setListener(this);
     }
 
-<<<<<<< HEAD
     whitebalance->setWBProvider(this);
     whitebalance->setSpotWBListener(this);
     darkframe->setDFProvider(this);
@@ -289,18 +272,7 @@
     distortion->setLensGeomListener(this);
     crop->setCropPanelListener(this);
     icm->setICMPanelListener(this);
-=======
-    whitebalance->setWBProvider (this);
-    whitebalance->setSpotWBListener (this);
-    darkframe->setDFProvider (this);
-    flatfield->setFFProvider (this);
-    lensgeom->setLensGeomListener (this);
-    rotate->setLensGeomListener (this);
-    distortion->setLensGeomListener (this);
-    crop->setCropPanelListener (this);
-    icm->setICMPanelListener (this);
     filmNegative->setFilmNegProvider (this);
->>>>>>> 4a6956d9
 
     toolBar = new ToolBar();
     toolBar->setToolBarListener(this);
