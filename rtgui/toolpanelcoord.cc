--- conflicted
+++ resolved
@@ -1021,17 +1021,12 @@
                 toolPanelNotebook->set_current_page(toolPanelNotebook->page_num(*rawPanelSW));
                 return true;
 
-<<<<<<< HEAD
-            case GDK_KEY_w:
+            case GDK_KEY_a:
                 toolPanelNotebook->set_current_page(toolPanelNotebook->page_num(*advancedPanelSW));
                 return true;
 
             case GDK_KEY_o:
                 toolPanelNotebook->set_current_page(toolPanelNotebook->page_num(*locallabPanelSW));
-=======
-            case GDK_KEY_a:
-                toolPanelNotebook->set_current_page (toolPanelNotebook->page_num (*advancedPanelSW));
->>>>>>> b858bfb2
                 return true;
 
             case GDK_KEY_m:
