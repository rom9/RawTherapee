/*
 *  This file is part of RawTherapee.
 *
 *  Copyright (c) 2004-2010 Gabor Horvath <hgabor@rawtherapee.com>
 *
 *  RawTherapee is free software: you can redistribute it and/or modify
 *  it under the terms of the GNU General Public License as published by
 *  the Free Software Foundation, either version 3 of the License, or
 *  (at your option) any later version.
 *
 *  RawTherapee is distributed in the hope that it will be useful,
 *  but WITHOUT ANY WARRANTY; without even the implied warranty of
 *  MERCHANTABILITY or FITNESS FOR A PARTICULAR PURPOSE.  See the
 *  GNU General Public License for more details.
 *
 *  You should have received a copy of the GNU General Public License
 *  along with RawTherapee.  If not, see <http://www.gnu.org/licenses/>.
 */
#include "multilangmgr.h"
#include "toolpanelcoord.h"
#include "options.h"
#include "../rtengine/imagesource.h"
#include "../rtengine/dfmanager.h"
#include "../rtengine/ffmanager.h"
#include "../rtengine/improcfun.h"
#include "../rtengine/procevents.h"
#include "../rtengine/refreshmap.h"

using namespace rtengine::procparams;

<<<<<<< HEAD
ToolPanelCoordinator::ToolPanelCoordinator(bool batch) : ipc(nullptr), hasChanged(false), editDataProvider(nullptr), photoLoadedOnce(false)
{

    exposurePanel   = Gtk::manage(new ToolVBox());
    detailsPanel    = Gtk::manage(new ToolVBox());
    colorPanel      = Gtk::manage(new ToolVBox());
    transformPanel  = Gtk::manage(new ToolVBox());
    rawPanel        = Gtk::manage(new ToolVBox());
    advancedPanel    = Gtk::manage(new ToolVBox());
    locallabPanel    = Gtk::manage(new ToolVBox());

    coarse              = Gtk::manage(new CoarsePanel());
    toneCurve           = Gtk::manage(new ToneCurve());
    shadowshighlights   = Gtk::manage(new ShadowsHighlights());
    impulsedenoise      = Gtk::manage(new ImpulseDenoise());
    defringe            = Gtk::manage(new Defringe());
    dirpyrdenoise       = Gtk::manage(new DirPyrDenoise());
    epd                 = Gtk::manage(new EdgePreservingDecompositionUI());
    sharpening          = Gtk::manage(new Sharpening());
=======
ToolPanelCoordinator::ToolPanelCoordinator (bool batch) : ipc (nullptr), favoritePanelSW(nullptr), hasChanged (false), editDataProvider (nullptr)
{

    favoritePanel   = Gtk::manage (new ToolVBox ());
    exposurePanel   = Gtk::manage (new ToolVBox ());
    detailsPanel    = Gtk::manage (new ToolVBox ());
    colorPanel      = Gtk::manage (new ToolVBox ());
    transformPanel  = Gtk::manage (new ToolVBox ());
    rawPanel        = Gtk::manage (new ToolVBox ());
    advancedPanel    = Gtk::manage (new ToolVBox ());

    coarse              = Gtk::manage (new CoarsePanel ());
    toneCurve           = Gtk::manage (new ToneCurve ());
    shadowshighlights   = Gtk::manage (new ShadowsHighlights ());
    impulsedenoise      = Gtk::manage (new ImpulseDenoise ());
    defringe            = Gtk::manage (new Defringe ());
    dirpyrdenoise       = Gtk::manage (new DirPyrDenoise ());
    epd                 = Gtk::manage (new EdgePreservingDecompositionUI ());
    sharpening          = Gtk::manage (new Sharpening ());
>>>>>>> 39d37a6d
    localContrast       = Gtk::manage(new LocalContrast());
    sharpenEdge         = Gtk::manage(new SharpenEdge());
    sharpenMicro        = Gtk::manage(new SharpenMicro());
    lcurve              = Gtk::manage(new LCurve());
    rgbcurves           = Gtk::manage(new RGBCurves());
    colortoning         = Gtk::manage(new ColorToning());
    lensgeom            = Gtk::manage(new LensGeometry());
    lensProf            = Gtk::manage(new LensProfilePanel());
    distortion          = Gtk::manage(new Distortion());
    rotate              = Gtk::manage(new Rotate());
    vibrance            = Gtk::manage(new Vibrance());
    colorappearance     = Gtk::manage(new ColorAppearance());
    whitebalance        = Gtk::manage(new WhiteBalance());
    vignetting          = Gtk::manage(new Vignetting());
    retinex             = Gtk::manage(new Retinex());
    gradient            = Gtk::manage(new Gradient());
    locallab            = Gtk::manage(new Locallab());
    pcvignette          = Gtk::manage(new PCVignette());
    perspective         = Gtk::manage(new PerspCorrection());
    cacorrection        = Gtk::manage(new CACorrection());
    chmixer             = Gtk::manage(new ChMixer());
    blackwhite          = Gtk::manage(new BlackWhite());
    resize              = Gtk::manage(new Resize());
    prsharpening        = Gtk::manage(new PrSharpening());
    crop                = Gtk::manage(new Crop());
    icm                 = Gtk::manage(new ICMPanel());
    metadata            = Gtk::manage(new MetaDataPanel());
    wavelet             = Gtk::manage(new Wavelet());
    dirpyrequalizer     = Gtk::manage(new DirPyrEqualizer());
    hsvequalizer        = Gtk::manage(new HSVEqualizer());
    filmSimulation      = Gtk::manage(new FilmSimulation());
    softlight           = Gtk::manage(new SoftLight());
    dehaze              = Gtk::manage(new Dehaze());
    sensorbayer         = Gtk::manage(new SensorBayer());
    sensorxtrans        = Gtk::manage(new SensorXTrans());
    bayerprocess        = Gtk::manage(new BayerProcess());
    xtransprocess       = Gtk::manage(new XTransProcess());
    bayerpreprocess     = Gtk::manage(new BayerPreProcess());
    preprocess          = Gtk::manage(new PreProcess());
    darkframe           = Gtk::manage(new DarkFrame());
    flatfield           = Gtk::manage(new FlatField());
    rawcacorrection     = Gtk::manage(new RAWCACorr());
    rawexposure         = Gtk::manage(new RAWExposure());
    bayerrawexposure    = Gtk::manage(new BayerRAWExposure());
    xtransrawexposure   = Gtk::manage(new XTransRAWExposure());
    fattal              = Gtk::manage(new FattalToneMapping());

    // So Demosaic, Line noise filter, Green Equilibration, Ca-Correction (garder le nom de section identique!) and Black-Level will be moved in a "Bayer sensor" tool,
    // and a separate Demosaic and Black Level tool will be created in an "X-Trans sensor" tool

    // X-Trans demozaic methods: "3-pass (best), 1-pass (medium), fast"
    // Mettre  jour les profils fournis pour inclure les nouvelles section Raw, notamment pour "Default High ISO"
    // Valeurs par dfaut:
    //     Best -> low ISO
    //     Medium -> High ISO
<<<<<<< HEAD
    addPanel(colorPanel, whitebalance);
    addPanel(exposurePanel, toneCurve);
    addPanel(colorPanel, vibrance);
    addPanel(colorPanel, chmixer);
    addPanel(colorPanel, blackwhite);
    addPanel(exposurePanel, shadowshighlights);
    addPanel(detailsPanel, sharpening);
    addPanel(detailsPanel, localContrast);
    addPanel(detailsPanel, sharpenEdge);
    addPanel(detailsPanel, sharpenMicro);
    addPanel(colorPanel, hsvequalizer);
    addPanel(colorPanel, filmSimulation);
    addPanel (colorPanel, softlight);
    addPanel(colorPanel, rgbcurves);
    addPanel(colorPanel, colortoning);
    addPanel(exposurePanel, epd);
    addPanel(exposurePanel, fattal);
    addPanel(advancedPanel, retinex);
    addPanel(exposurePanel, pcvignette);
    addPanel(exposurePanel, gradient);
    addPanel(exposurePanel, lcurve);
    addPanel(advancedPanel, colorappearance);
    addPanel(detailsPanel, impulsedenoise);
    addPanel(detailsPanel, dirpyrdenoise);
    addPanel(detailsPanel, defringe);
    addPanel(detailsPanel, dirpyrequalizer);
    addPanel (detailsPanel, dehaze);
    addPanel(advancedPanel, wavelet);
    addPanel(locallabPanel, locallab);
    addPanel(transformPanel, crop);
    addPanel(transformPanel, resize);
    addPanel(resize->getPackBox(), prsharpening, 2);
    addPanel(transformPanel, lensgeom);
    addPanel(lensgeom->getPackBox(), rotate, 2);
    addPanel(lensgeom->getPackBox(), perspective, 2);
    addPanel(lensgeom->getPackBox(), lensProf, 2);
    addPanel(lensgeom->getPackBox(), distortion, 2);
    addPanel(lensgeom->getPackBox(), cacorrection, 2);
    addPanel(lensgeom->getPackBox(), vignetting, 2);
    addPanel(colorPanel, icm);
    addPanel(rawPanel, sensorbayer);
    addPanel(sensorbayer->getPackBox(), bayerprocess, 2);
    addPanel(sensorbayer->getPackBox(), bayerrawexposure, 2);
    addPanel(sensorbayer->getPackBox(), bayerpreprocess, 2);
    addPanel(sensorbayer->getPackBox(), rawcacorrection, 2);
    addPanel(rawPanel, sensorxtrans);
    addPanel(sensorxtrans->getPackBox(), xtransprocess, 2);
    addPanel(sensorxtrans->getPackBox(), xtransrawexposure, 2);
    addPanel(rawPanel, rawexposure);
    addPanel(rawPanel, preprocess);
    addPanel(rawPanel, darkframe);
    addPanel(rawPanel, flatfield);

    toolPanels.push_back(coarse);
=======
    favorites.resize(options.favorites.size(), nullptr);

    addfavoritePanel (colorPanel, whitebalance);
    addfavoritePanel (exposurePanel, toneCurve);
    addfavoritePanel (colorPanel, vibrance);
    addfavoritePanel (colorPanel, chmixer);
    addfavoritePanel (colorPanel, blackwhite);
    addfavoritePanel (exposurePanel, shadowshighlights);
    addfavoritePanel (detailsPanel, sharpening);
    addfavoritePanel (detailsPanel, localContrast);
    addfavoritePanel (detailsPanel, sharpenEdge);
    addfavoritePanel (detailsPanel, sharpenMicro);
    addfavoritePanel (colorPanel, hsvequalizer);
    addfavoritePanel (colorPanel, filmSimulation);
    addfavoritePanel (colorPanel, softlight);
    addfavoritePanel (colorPanel, rgbcurves);
    addfavoritePanel (colorPanel, colortoning);
    addfavoritePanel (exposurePanel, epd);
    addfavoritePanel (exposurePanel, fattal);
    addfavoritePanel (advancedPanel, retinex);
    addfavoritePanel (exposurePanel, pcvignette);
    addfavoritePanel (exposurePanel, gradient);
    addfavoritePanel (exposurePanel, lcurve);
    addfavoritePanel (advancedPanel, colorappearance);
    addfavoritePanel (detailsPanel, impulsedenoise);
    addfavoritePanel (detailsPanel, dirpyrdenoise);
    addfavoritePanel (detailsPanel, defringe);
    addfavoritePanel (detailsPanel, dirpyrequalizer);
    addfavoritePanel (detailsPanel, dehaze);
    addfavoritePanel (advancedPanel, wavelet);
    addfavoritePanel (transformPanel, crop);
    addfavoritePanel (transformPanel, resize);
    addPanel (resize->getPackBox(), prsharpening, 2);
    addfavoritePanel (transformPanel, lensgeom);
    addfavoritePanel (lensgeom->getPackBox(), rotate, 2);
    addfavoritePanel (lensgeom->getPackBox(), perspective, 2);
    addfavoritePanel (lensgeom->getPackBox(), lensProf, 2);
    addfavoritePanel (lensgeom->getPackBox(), distortion, 2);
    addfavoritePanel (lensgeom->getPackBox(), cacorrection, 2);
    addfavoritePanel (lensgeom->getPackBox(), vignetting, 2);
    addfavoritePanel (colorPanel, icm);
    addfavoritePanel (rawPanel, sensorbayer);
    addfavoritePanel (sensorbayer->getPackBox(), bayerprocess, 2);
    addfavoritePanel (sensorbayer->getPackBox(), bayerrawexposure, 2);
    addfavoritePanel (sensorbayer->getPackBox(), bayerpreprocess, 2);
    addfavoritePanel (sensorbayer->getPackBox(), rawcacorrection, 2);
    addfavoritePanel (rawPanel, sensorxtrans);
    addfavoritePanel (sensorxtrans->getPackBox(), xtransprocess, 2);
    addfavoritePanel (sensorxtrans->getPackBox(), xtransrawexposure, 2);
    addfavoritePanel (rawPanel, rawexposure);
    addfavoritePanel (rawPanel, preprocess);
    addfavoritePanel (rawPanel, darkframe);
    addfavoritePanel (rawPanel, flatfield);

    int favoriteCount = 0;
    for(auto it = favorites.begin(); it != favorites.end(); ++it) {
        if (*it) {
            addPanel(favoritePanel, *it);
            ++favoriteCount;
        }
    }

    toolPanels.push_back (coarse);
>>>>>>> 39d37a6d
    toolPanels.push_back(metadata);

    toolPanelNotebook = new Gtk::Notebook();
    toolPanelNotebook->set_name("ToolPanelNotebook");

<<<<<<< HEAD
    toolPanelNotebook = new Gtk::Notebook();
    toolPanelNotebook->set_name("ToolPanelNotebook");


    exposurePanelSW    = Gtk::manage(new MyScrolledWindow());
    detailsPanelSW     = Gtk::manage(new MyScrolledWindow());
    colorPanelSW       = Gtk::manage(new MyScrolledWindow());
    transformPanelSW   = Gtk::manage(new MyScrolledWindow());
    rawPanelSW         = Gtk::manage(new MyScrolledWindow());
    advancedPanelSW     = Gtk::manage(new MyScrolledWindow());
    locallabPanelSW     = Gtk::manage(new MyScrolledWindow());
    updateVScrollbars(options.hideTPVScrollbar);

    // load panel endings
    for (int i = 0; i < 7; i++) {
        vbPanelEnd[i] = Gtk::manage(new Gtk::VBox());
=======
    exposurePanelSW    = Gtk::manage (new MyScrolledWindow ());
    detailsPanelSW     = Gtk::manage (new MyScrolledWindow ());
    colorPanelSW       = Gtk::manage (new MyScrolledWindow ());
    transformPanelSW   = Gtk::manage (new MyScrolledWindow ());
    rawPanelSW         = Gtk::manage (new MyScrolledWindow ());
    advancedPanelSW    = Gtk::manage (new MyScrolledWindow ());
    updateVScrollbars (options.hideTPVScrollbar);

    // load panel endings
    for (int i = 0; i < 7; i++) {
        vbPanelEnd[i] = Gtk::manage (new Gtk::VBox ());
>>>>>>> 39d37a6d
        imgPanelEnd[i] = Gtk::manage (new RTImage ("ornament1.png"));
        imgPanelEnd[i]->show();
        vbPanelEnd[i]->pack_start(*imgPanelEnd[i], Gtk::PACK_SHRINK);
        vbPanelEnd[i]->show_all();
    }

<<<<<<< HEAD
    exposurePanelSW->add(*exposurePanel);
    exposurePanel->pack_start(*Gtk::manage(new Gtk::HSeparator), Gtk::PACK_SHRINK, 0);
    exposurePanel->pack_start(*vbPanelEnd[0], Gtk::PACK_SHRINK, 4);

    detailsPanelSW->add(*detailsPanel);
    detailsPanel->pack_start(*Gtk::manage(new Gtk::HSeparator), Gtk::PACK_SHRINK, 0);
    detailsPanel->pack_start(*vbPanelEnd[1], Gtk::PACK_SHRINK, 4);

    colorPanelSW->add(*colorPanel);
    colorPanel->pack_start(*Gtk::manage(new Gtk::HSeparator), Gtk::PACK_SHRINK, 0);
    colorPanel->pack_start(*vbPanelEnd[2], Gtk::PACK_SHRINK, 4);

    advancedPanelSW->add(*advancedPanel);
    advancedPanel->pack_start(*Gtk::manage(new Gtk::HSeparator), Gtk::PACK_SHRINK, 0);
    advancedPanel->pack_start(*vbPanelEnd[5], Gtk::PACK_SHRINK, 0);

    locallabPanelSW->add(*locallabPanel);
    locallabPanel->pack_start(*Gtk::manage(new Gtk::HSeparator), Gtk::PACK_SHRINK, 0);
    locallabPanel->pack_start(*vbPanelEnd[6], Gtk::PACK_SHRINK, 0);

    transformPanelSW->add(*transformPanel);
    transformPanel->pack_start(*Gtk::manage(new Gtk::HSeparator), Gtk::PACK_SHRINK, 0);
    transformPanel->pack_start(*vbPanelEnd[3], Gtk::PACK_SHRINK, 4);

    rawPanelSW->add(*rawPanel);
    rawPanel->pack_start(*Gtk::manage(new Gtk::HSeparator), Gtk::PACK_SHRINK, 0);
    rawPanel->pack_start(*vbPanelEnd[4], Gtk::PACK_SHRINK, 0);
=======
    if(favoriteCount > 0) {
        favoritePanelSW = Gtk::manage(new MyScrolledWindow());
        favoritePanelSW->add(*favoritePanel);
        favoritePanel->pack_start(*Gtk::manage(new Gtk::HSeparator), Gtk::PACK_SHRINK, 0);
        favoritePanel->pack_start(*vbPanelEnd[0], Gtk::PACK_SHRINK, 4);
    }

    exposurePanelSW->add  (*exposurePanel);
    exposurePanel->pack_start (*Gtk::manage (new Gtk::HSeparator), Gtk::PACK_SHRINK, 0);
    exposurePanel->pack_start (*vbPanelEnd[1], Gtk::PACK_SHRINK, 4);

    detailsPanelSW->add   (*detailsPanel);
    detailsPanel->pack_start (*Gtk::manage (new Gtk::HSeparator), Gtk::PACK_SHRINK, 0);
    detailsPanel->pack_start (*vbPanelEnd[2], Gtk::PACK_SHRINK, 4);

    colorPanelSW->add     (*colorPanel);
    colorPanel->pack_start (*Gtk::manage (new Gtk::HSeparator), Gtk::PACK_SHRINK, 0);
    colorPanel->pack_start (*vbPanelEnd[3], Gtk::PACK_SHRINK, 4);

    advancedPanelSW->add       (*advancedPanel);
    advancedPanel->pack_start (*Gtk::manage (new Gtk::HSeparator), Gtk::PACK_SHRINK, 0);
    advancedPanel->pack_start (*vbPanelEnd[6], Gtk::PACK_SHRINK, 0);

    transformPanelSW->add (*transformPanel);
    transformPanel->pack_start (*Gtk::manage (new Gtk::HSeparator), Gtk::PACK_SHRINK, 0);
    transformPanel->pack_start (*vbPanelEnd[4], Gtk::PACK_SHRINK, 4);

    rawPanelSW->add       (*rawPanel);
    rawPanel->pack_start (*Gtk::manage (new Gtk::HSeparator), Gtk::PACK_SHRINK, 0);
    rawPanel->pack_start (*vbPanelEnd[5], Gtk::PACK_SHRINK, 0);
>>>>>>> 39d37a6d

    toiF = Gtk::manage (new TextOrIcon ("star.png", M ("MAIN_TAB_FAVORITES"), M ("MAIN_TAB_FAVORITES_TOOLTIP")));
    toiE = Gtk::manage (new TextOrIcon ("exposure.png", M ("MAIN_TAB_EXPOSURE"), M ("MAIN_TAB_EXPOSURE_TOOLTIP")));
    toiD = Gtk::manage (new TextOrIcon ("detail.png", M ("MAIN_TAB_DETAIL"), M ("MAIN_TAB_DETAIL_TOOLTIP")));
    toiC = Gtk::manage (new TextOrIcon ("color-circles.png", M ("MAIN_TAB_COLOR"), M ("MAIN_TAB_COLOR_TOOLTIP")));
    toiW = Gtk::manage (new TextOrIcon ("atom.png", M ("MAIN_TAB_ADVANCED"), M ("MAIN_TAB_ADVANCED_TOOLTIP")));
    toiL = Gtk::manage(new TextOrIcon("hand-open.png", M("MAIN_TAB_LOCALLAB"), M("MAIN_TAB_LOCALLAB_TOOLTIP")));

    toiT = Gtk::manage (new TextOrIcon ("transform.png", M ("MAIN_TAB_TRANSFORM"), M ("MAIN_TAB_TRANSFORM_TOOLTIP")));
    toiR = Gtk::manage (new TextOrIcon ("bayer.png", M ("MAIN_TAB_RAW"), M ("MAIN_TAB_RAW_TOOLTIP")));
    toiM = Gtk::manage (new TextOrIcon ("metadata.png", M ("MAIN_TAB_METADATA"), M ("MAIN_TAB_METADATA_TOOLTIP")));

<<<<<<< HEAD
    toolPanelNotebook->append_page(*exposurePanelSW,  *toiE);
    toolPanelNotebook->append_page(*detailsPanelSW,   *toiD);
    toolPanelNotebook->append_page(*colorPanelSW,     *toiC);
    toolPanelNotebook->append_page(*advancedPanelSW,   *toiW);
    toolPanelNotebook->append_page(*locallabPanelSW,   *toiL);
    toolPanelNotebook->append_page(*transformPanelSW, *toiT);
    toolPanelNotebook->append_page(*rawPanelSW,       *toiR);
    toolPanelNotebook->append_page(*metadata,    *toiM);

    toolPanelNotebook->set_current_page(0);
=======
    if (favoritePanelSW) {
        toolPanelNotebook->append_page (*favoritePanelSW,  *toiF);
    }
    toolPanelNotebook->append_page (*exposurePanelSW,  *toiE);
    toolPanelNotebook->append_page (*detailsPanelSW,   *toiD);
    toolPanelNotebook->append_page (*colorPanelSW,     *toiC);
    toolPanelNotebook->append_page (*advancedPanelSW,   *toiW);
    toolPanelNotebook->append_page (*transformPanelSW, *toiT);
    toolPanelNotebook->append_page (*rawPanelSW,       *toiR);
    toolPanelNotebook->append_page (*metadata,    *toiM);
>>>>>>> 39d37a6d

    toolPanelNotebook->set_scrollable();
    toolPanelNotebook->show_all();

    notebookconn = toolPanelNotebook->signal_switch_page().connect(
                       sigc::mem_fun(*this, &ToolPanelCoordinator::notebookPageChanged));

    for (auto toolPanel : toolPanels) {
        toolPanel->setListener(this);
    }

    whitebalance->setWBProvider(this);
    whitebalance->setSpotWBListener(this);
    darkframe->setDFProvider(this);
    flatfield->setFFProvider(this);
    lensgeom->setLensGeomListener(this);
    rotate->setLensGeomListener(this);
    distortion->setLensGeomListener(this);
    crop->setCropPanelListener(this);
    icm->setICMPanelListener(this);

    toolBar = new ToolBar();
    toolBar->setToolBarListener(this);
}

void ToolPanelCoordinator::notebookPageChanged(Gtk::Widget* page, guint page_num)
{
    // Locallab spot curves are set visible if at least one photo has been loaded (to avoid
    // segfault) and locallab panel is active
    if (photoLoadedOnce) {
        if (page == locallabPanelSW) {
            locallab->subscribe();
        } else {
            locallab->unsubscribe();
        }
    }
}

void ToolPanelCoordinator::addPanel(Gtk::Box* where, FoldableToolPanel* panel, int level)
{

    panel->setParent(where);
    panel->setLevel(level);

    expList.push_back(panel->getExpander());
    where->pack_start(*panel->getExpander(), false, false);
    toolPanels.push_back(panel);
}

<<<<<<< HEAD
ToolPanelCoordinator::~ToolPanelCoordinator()
=======
void ToolPanelCoordinator::addfavoritePanel (Gtk::Box* where, FoldableToolPanel* panel, int level)
{
    auto name = panel->getToolName();
    auto it = std::find(options.favorites.begin(), options.favorites.end(), name);
    if (it != options.favorites.end()) {
        int index = std::distance(options.favorites.begin(), it);
        favorites[index] = panel;
    } else {
        addPanel(where, panel, level);
    }
}

ToolPanelCoordinator::~ToolPanelCoordinator ()
>>>>>>> 39d37a6d
{
    idle_register.destroy();

    closeImage();

    // When deleting toolPanelNotebook, pages removal activates notebookPageChanged function
    // which is responsible of segfault if listener isn't deactivated before
    notebookconn.block(true);

    delete toolPanelNotebook;
    delete toolBar;
}

void ToolPanelCoordinator::imageTypeChanged(bool isRaw, bool isBayer, bool isXtrans, bool isMono)
{
    if (isRaw) {
        if (isBayer) {
            const auto func = [](gpointer data) -> gboolean {
                ToolPanelCoordinator* const self = static_cast<ToolPanelCoordinator*>(data);

                self->rawPanelSW->set_sensitive(true);
                self->sensorxtrans->FoldableToolPanel::hide();
                self->sensorbayer->FoldableToolPanel::show();
                self->preprocess->FoldableToolPanel::show();
                self->flatfield->FoldableToolPanel::show();
                self->retinex->FoldableToolPanel::setGrayedOut(false);

                return FALSE;
            };
            idle_register.add(func, this);
        } else if (isXtrans) {
            const auto func = [](gpointer data) -> gboolean {
                ToolPanelCoordinator* const self = static_cast<ToolPanelCoordinator*>(data);

                self->rawPanelSW->set_sensitive(true);
                self->sensorxtrans->FoldableToolPanel::show();
                self->sensorbayer->FoldableToolPanel::hide();
                self->preprocess->FoldableToolPanel::show();
                self->flatfield->FoldableToolPanel::show();
                self->retinex->FoldableToolPanel::setGrayedOut(false);

                return FALSE;
            };
            idle_register.add(func, this);
        } else if (isMono) {
            const auto func = [](gpointer data) -> gboolean {
                ToolPanelCoordinator* const self = static_cast<ToolPanelCoordinator*>(data);

                self->rawPanelSW->set_sensitive(true);
                self->sensorbayer->FoldableToolPanel::hide();
                self->sensorxtrans->FoldableToolPanel::hide();
                self->preprocess->FoldableToolPanel::hide();
                self->flatfield->FoldableToolPanel::show();
                self->retinex->FoldableToolPanel::setGrayedOut(false);

                return FALSE;
            };
            idle_register.add(func, this);
        } else {
            const auto func = [](gpointer data) -> gboolean {
                ToolPanelCoordinator* const self = static_cast<ToolPanelCoordinator*>(data);

                self->rawPanelSW->set_sensitive(true);
                self->sensorbayer->FoldableToolPanel::hide();
                self->sensorxtrans->FoldableToolPanel::hide();
                self->preprocess->FoldableToolPanel::hide();
                self->flatfield->FoldableToolPanel::hide();
                self->retinex->FoldableToolPanel::setGrayedOut(false);

                return FALSE;
            };
            idle_register.add(func, this);
        }
    } else {
        const auto func = [](gpointer data) -> gboolean {
            ToolPanelCoordinator* const self = static_cast<ToolPanelCoordinator*>(data);

            self->rawPanelSW->set_sensitive (false);
            self->retinex->FoldableToolPanel::setGrayedOut(true);

            return FALSE;
        };
        idle_register.add(func, this);
    }

}


void ToolPanelCoordinator::panelChanged(const rtengine::ProcEvent& event, const Glib::ustring& descr)
{
    // TODO Locallab printf
    printf("panelChanged\n");
 //   printf("panelChanged event: %d\n", (int)event);
    if (!ipc) {
        return;
    }

    int changeFlags = rtengine::RefreshMapper::getInstance()->getAction(event);

    ProcParams* params = ipc->beginUpdateParams();

    for (auto toolPanel : toolPanels) {
        toolPanel->write(params);
    }

    // Compensate rotation on flip
    if (event == rtengine::EvCTHFlip || event == rtengine::EvCTVFlip) {
        if (fabs(params->rotate.degree) > 0.001) {
            params->rotate.degree *= -1;
            changeFlags |= rtengine::RefreshMapper::getInstance()->getAction(rtengine::EvROTDegree);
            rotate->read(params);
        }
    }

    int tr = TR_NONE;

    if (params->coarse.rotate == 90) {
        tr = TR_R90;
    } else if (params->coarse.rotate == 180) {
        tr = TR_R180;
    } else if (params->coarse.rotate == 270) {
        tr = TR_R270;
    }

    // Update "on preview" geometry
    if (event == rtengine::EvPhotoLoaded || event == rtengine::EvProfileChanged || event == rtengine::EvHistoryBrowsed || event == rtengine::EvCTRotate) {
        // updating the "on preview" geometry
        int fw, fh;
        ipc->getInitialImage()->getImageSource()->getFullSize(fw, fh, tr);
        gradient->updateGeometry(params->gradient.centerX, params->gradient.centerY, params->gradient.feather, params->gradient.degree, fw, fh);
    }

    // some transformations make the crop change for convenience
    if (event == rtengine::EvCTHFlip) {
        crop->hFlipCrop();
        crop->write(params);
    } else if (event == rtengine::EvCTVFlip) {
        crop->vFlipCrop();
        crop->write(params);
    } else if (event == rtengine::EvCTRotate) {
        crop->rotateCrop(params->coarse.rotate, params->coarse.hflip, params->coarse.vflip);
        crop->write(params);
        resize->update(params->crop.enabled, params->crop.w, params->crop.h, ipc->getFullWidth(), ipc->getFullHeight());
        resize->write(params);
    } else if (event == rtengine::EvCrop) {
        resize->update(params->crop.enabled, params->crop.w, params->crop.h);
        resize->write(params);
    }

    ipc->endUpdateParams(changeFlags);    // starts the IPC processing

    hasChanged = true;

    for (auto paramcListener : paramcListeners) {
        paramcListener->procParamsChanged(params, event, descr);
    }

    // Locallab spot curves are set visible if at least one photo has been loaded (to avoid
    // segfault) and locallab panel is active
    // When a new photo is loaded, Locallab spot curves need to be set visible again
    const auto func = [](gpointer data) -> gboolean {
        ToolPanelCoordinator* const self = static_cast<ToolPanelCoordinator*>(data);

        if (self->photoLoadedOnce && (self->toolPanelNotebook->get_nth_page(self->toolPanelNotebook->get_current_page()) == self->locallabPanelSW))
        {
            self->locallab->subscribe();
        }

        return FALSE;
    };

    if (event == rtengine::EvPhotoLoaded) {
        idle_register.add(func, this);
    }

    photoLoadedOnce = true;
}

void ToolPanelCoordinator::profileChange(
    const PartialProfile* nparams,
    const rtengine::ProcEvent& event,
    const Glib::ustring& descr,
    const ParamsEdited* paramsEdited,
    bool fromLastSave
)
{
    // TODO Locallab printf
    printf("profileChanged\n");
//    printf("profileChanged event: %d\n", (int)event);
    int fw, fh, tr;

    if (!ipc) {
        return;
    }

    ProcParams *params = ipc->beginUpdateParams();
    ProcParams *mergedParams = new ProcParams();

    // Copy the current params as default values for the fusion
    *mergedParams = *params;

    // Reset IPTC values when switching procparams from the History
    if (event == rtengine::EvHistoryBrowsed) {
        mergedParams->iptc.clear();
        mergedParams->exif.clear();
    }

    // And apply the partial profile nparams to mergedParams
    nparams->applyTo(mergedParams, fromLastSave);

    // Derive the effective changes, if it's a profile change, to prevent slow RAW rerendering if not necessary
    bool filterRawRefresh = false;

    if (event != rtengine::EvPhotoLoaded) {
        ParamsEdited pe(true);
        std::vector<rtengine::procparams::ProcParams> lParams(2);
        lParams[0] = *params;
        lParams[1] = *mergedParams;
        pe.initFrom(lParams);

        filterRawRefresh = pe.raw.isUnchanged() && pe.lensProf.isUnchanged() && pe.retinex.isUnchanged();
    }

    *params = *mergedParams;
    delete mergedParams;

    tr = TR_NONE;

    if (params->coarse.rotate == 90) {
        tr = TR_R90;
    } else if (params->coarse.rotate == 180) {
        tr = TR_R180;
    } else if (params->coarse.rotate == 270) {
        tr = TR_R270;
    }

    // trimming overflowing cropped area
    ipc->getInitialImage()->getImageSource()->getFullSize(fw, fh, tr);
    crop->trim(params, fw, fh);

    // updating the GUI with updated values
    for (auto toolPanel : toolPanels) {
        toolPanel->read(params);

        if (event == rtengine::EvPhotoLoaded || event == rtengine::EvProfileChanged) {
            toolPanel->autoOpenCurve();
        }
    }

    if (event == rtengine::EvPhotoLoaded || event == rtengine::EvProfileChanged || event == rtengine::EvHistoryBrowsed || event == rtengine::EvCTRotate) {
        // updating the "on preview" geometry
        gradient->updateGeometry(params->gradient.centerX, params->gradient.centerY, params->gradient.feather, params->gradient.degree, fw, fh);
    }

    // start the IPC processing
    if (filterRawRefresh) {
        ipc->endUpdateParams(rtengine::RefreshMapper::getInstance()->getAction(event) & ALLNORAW);
    } else {
        ipc->endUpdateParams(event);
    }

    hasChanged = event != rtengine::EvProfileChangeNotification;

    for (auto paramcListener : paramcListeners) {
        paramcListener->procParamsChanged(params, event, descr);
    }

    // Locallab spot curves are set visible if at least one photo has been loaded (to avoid
    // segfault) and locallab panel is active
    // When a new photo is loaded, Locallab spot curves need to be set visible again
    const auto func = [](gpointer data) -> gboolean {
        ToolPanelCoordinator* const self = static_cast<ToolPanelCoordinator*>(data);

        if (self->photoLoadedOnce && (self->toolPanelNotebook->get_nth_page(self->toolPanelNotebook->get_current_page()) == self->locallabPanelSW))
        {
            self->locallab->subscribe();
        }

        return FALSE;
    };

    if (event == rtengine::EvPhotoLoaded) {
        idle_register.add(func, this);
    }

    photoLoadedOnce = true;
}

void ToolPanelCoordinator::setDefaults(const ProcParams* defparams)
{
    if (defparams) {
        for (auto toolPanel : toolPanels) {
            toolPanel->setDefaults(defparams);
        }
    }
}

CropGUIListener* ToolPanelCoordinator::getCropGUIListener()
{

    return crop;
}

void ToolPanelCoordinator::initImage(rtengine::StagedImageProcessor* ipc_, bool raw)
{

    ipc = ipc_;
    toneCurve->disableListener();
    toneCurve->enableAll();
    toneCurve->enableListener();

    if (ipc) {
        const rtengine::FramesMetaData* pMetaData = ipc->getInitialImage()->getMetaData();
        metadata->setImageData(pMetaData);

        ipc->setAutoExpListener(toneCurve);
        ipc->setAutoCamListener(colorappearance);
        ipc->setAutoBWListener(blackwhite);
        ipc->setFrameCountListener(bayerprocess);
        ipc->setFlatFieldAutoClipListener (flatfield);
        ipc->setBayerAutoContrastListener (bayerprocess);
        ipc->setXtransAutoContrastListener (xtransprocess);
        ipc->setAutoWBListener(whitebalance);
        ipc->setAutoColorTonListener(colortoning);
        ipc->setAutoChromaListener(dirpyrdenoise);
        ipc->setWaveletListener(wavelet);
        ipc->setRetinexListener(retinex);
        ipc->setSizeListener(crop);
        ipc->setSizeListener(resize);
        ipc->setImageTypeListener(this);
        flatfield->setShortcutPath(Glib::path_get_dirname(ipc->getInitialImage()->getFileName()));

        icm->setRawMeta(raw, (const rtengine::FramesData*)pMetaData);
        lensProf->setRawMeta(raw, pMetaData);
    }


    toneCurve->setRaw(raw);
    hasChanged = true;
}


void ToolPanelCoordinator::closeImage()
{

    if (ipc) {
        ipc->stopProcessing();
        ipc = nullptr;
    }
}

void ToolPanelCoordinator::closeAllTools()
{

    for (size_t i = 0; i < options.tpOpen.size(); i++)
        if (i < expList.size()) {
            expList.at(i)->set_expanded(false);
        }
}

void ToolPanelCoordinator::openAllTools()
{

    for (size_t i = 0; i < options.tpOpen.size(); i++)
        if (i < expList.size()) {
            expList.at(i)->set_expanded(true);
        }
}

void ToolPanelCoordinator::updateToolState()
{

    for (size_t i = 0; i < options.tpOpen.size(); i++)
        if (i < expList.size()) {
            expList.at(i)->set_expanded(options.tpOpen.at(i));
        }

    if (options.tpOpen.size() > expList.size()) {
        size_t sizeWavelet = options.tpOpen.size() - expList.size();
        std::vector<int> temp;

        for (size_t i = 0; i < sizeWavelet; i++) {
            temp.push_back(options.tpOpen.at(i + expList.size()));
        }

        locallab->updateToolState(temp);
        locallab->setExpanded(true);

        wavelet->updateToolState(temp);
        retinex->updateToolState(temp);


    }
}

void ToolPanelCoordinator::readOptions()
{

    crop->readOptions();
}

void ToolPanelCoordinator::writeOptions()
{

    crop->writeOptions();

    if (options.autoSaveTpOpen) {
        writeToolExpandedStatus(options.tpOpen);
    }
}


void ToolPanelCoordinator::writeToolExpandedStatus(std::vector<int> &tpOpen)
{
    tpOpen.clear();

    for (size_t i = 0; i < expList.size(); i++) {
        tpOpen.push_back(expList.at(i)->get_expanded());
    }

    locallab->writeOptions(tpOpen);
    wavelet->writeOptions(tpOpen);
    retinex->writeOptions(tpOpen);

}


void ToolPanelCoordinator::spotWBselected(int x, int y, Thumbnail* thm)
{
    if (!ipc) {
        return;
    }

//    toolBar->setTool (TOOL_HAND);
    int rect = whitebalance->getSize();
    int ww = ipc->getFullWidth();
    int hh = ipc->getFullHeight();

    if (x - rect > 0 && y - rect > 0 && x + rect < ww && y + rect < hh) {
        double temp;
        double green;
        ipc->getSpotWB(x, y, rect, temp, green);
        whitebalance->setWB(temp, green);
    }
}

void ToolPanelCoordinator::sharpMaskSelected(bool sharpMask)
{
    if (!ipc) {
        return;
    }

    ipc->beginUpdateParams();
    ipc->setSharpMask(sharpMask);
    ipc->endUpdateParams(rtengine::EvShrEnabled);
}

int ToolPanelCoordinator::getSpotWBRectSize() const
{
    return whitebalance->getSize();
}

void ToolPanelCoordinator::cropSelectionReady()
{
    toolBar->setTool (TMHand);

    if (!ipc) {
        return;
    }
}

void ToolPanelCoordinator::rotateSelectionReady(double rotate_deg, Thumbnail* thm)
{
    toolBar->setTool (TMHand);

    if (!ipc) {
        return;
    }

    if (rotate_deg != 0.0) {
        rotate->straighten (rotate_deg);
    }
}

ToolBar* ToolPanelCoordinator::getToolBar() const
{
    return toolBar;
}

CropGUIListener* ToolPanelCoordinator::startCropEditing(Thumbnail* thm)
{
    return crop;
}

void ToolPanelCoordinator::autoCropRequested()
{

    if (!ipc) {
        return;
    }

    int x1, y1, x2, y2, w, h;
    ipc->getAutoCrop(crop->getRatio(), x1, y1, w, h);
    x2 = x1 + w - 1;
    y2 = y1 + h - 1;
    crop->cropInit(x1, y1, w, h);
    crop->cropResized(x1, y1, x2, y2);
    crop->cropManipReady();
}

rtengine::RawImage* ToolPanelCoordinator::getDF()
{
    if (!ipc) {
        return nullptr;
    }

    const rtengine::FramesMetaData *imd = ipc->getInitialImage()->getMetaData();

    if (imd) {
        int iso = imd->getISOSpeed();
        double shutter = imd->getShutterSpeed();
        std::string maker(imd->getMake());
        std::string model(imd->getModel());
        time_t timestamp = imd->getDateTimeAsTS();

        return rtengine::dfm.searchDarkFrame(maker, model, iso, shutter, timestamp);
    }

    return nullptr;
}

rtengine::RawImage* ToolPanelCoordinator::getFF()
{
    if (!ipc) {
        return nullptr;
    }

    const rtengine::FramesMetaData *imd = ipc->getInitialImage()->getMetaData();

    if (imd) {
        // int iso = imd->getISOSpeed();              temporarilly removed because unused
        // double shutter = imd->getShutterSpeed();   temporarilly removed because unused
        double aperture = imd->getFNumber();
        double focallength = imd->getFocalLen();
        std::string maker(imd->getMake());
        std::string model(imd->getModel());
        std::string lens(imd->getLens());
        time_t timestamp = imd->getDateTimeAsTS();

        return rtengine::ffm.searchFlatField(maker, model, lens, focallength, aperture, timestamp);
    }

    return nullptr;
}

Glib::ustring ToolPanelCoordinator::GetCurrentImageFilePath()
{
    if (!ipc) {
        return "";
    }

    return ipc->getInitialImage()->getFileName();
}

void ToolPanelCoordinator::straightenRequested()
{

    if (!ipc) {
        return;
    }

    toolBar->setTool(TMStraighten);
}

double ToolPanelCoordinator::autoDistorRequested()
{
    if (!ipc) {
        return 0.0;
    }

    return rtengine::ImProcFunctions::getAutoDistor(ipc->getInitialImage()->getFileName(), 400);
}

void ToolPanelCoordinator::spotWBRequested(int size)
{

    if (!ipc) {
        return;
    }

    toolBar->setTool(TMSpotWB);
}

void ToolPanelCoordinator::cropSelectRequested()
{

    if (!ipc) {
        return;
    }

    toolBar->setTool(TMCropSelect);
}

void ToolPanelCoordinator::saveInputICCReference(const Glib::ustring& fname, bool apply_wb)
{
    if (ipc) {
        ipc->saveInputICCReference(fname, apply_wb);
    }
}

void ToolPanelCoordinator::updateCurveBackgroundHistogram(
    const LUTu& histToneCurve,
    const LUTu& histLCurve,
    const LUTu& histCCurve,
    const LUTu& histLCAM,
    const LUTu& histCCAM,
    const LUTu& histRed,
    const LUTu& histGreen,
    const LUTu& histBlue,
    const LUTu& histLuma,
    const LUTu& histLRETI
)
{
    colorappearance->updateCurveBackgroundHistogram(histToneCurve, histLCurve, histCCurve, histLCAM,  histCCAM, histRed, histGreen, histBlue, histLuma, histLRETI);
    toneCurve->updateCurveBackgroundHistogram(histToneCurve, histLCurve, histCCurve,histLCAM,  histCCAM, histRed, histGreen, histBlue, histLuma, histLRETI);
    lcurve->updateCurveBackgroundHistogram(histToneCurve, histLCurve, histCCurve, histLCAM, histCCAM, histRed, histGreen, histBlue, histLuma, histLRETI);
    rgbcurves->updateCurveBackgroundHistogram(histToneCurve, histLCurve, histCCurve, histLCAM, histCCAM, histRed, histGreen, histBlue, histLuma, histLRETI);
    retinex->updateCurveBackgroundHistogram(histToneCurve, histLCurve, histCCurve, histLCAM, histCCAM, histRed, histGreen, histBlue, histLuma, histLRETI);
}

void ToolPanelCoordinator::foldAllButOne(Gtk::Box* parent, FoldableToolPanel* openedSection)
{

    for (auto toolPanel : toolPanels) {
        if (toolPanel->getParent() != nullptr) {
            ToolPanel* currentTP = toolPanel;

            if (currentTP->getParent() == parent) {
                // Section in the same tab, we unfold it if it's not the one that has been clicked
                if (currentTP != openedSection) {
                    currentTP->setExpanded(false);
                } else {
                    if (!currentTP->getExpanded()) {
                        currentTP->setExpanded(true);
                    }
                }
            }
        }
    }
}

bool ToolPanelCoordinator::handleShortcutKey(GdkEventKey* event)
{

    //bool ctrl = event->state & GDK_CONTROL_MASK;  temporarily removed because unused
    //bool shift = event->state & GDK_SHIFT_MASK;   temporarily removed because unused
    bool alt = event->state & GDK_MOD1_MASK;

    if (alt) {
        switch (event->keyval) {
            case GDK_KEY_u:
                if (favoritePanelSW) {
                    toolPanelNotebook->set_current_page (toolPanelNotebook->page_num (*favoritePanelSW));
                }
                return true;

            case GDK_KEY_e:
                toolPanelNotebook->set_current_page(toolPanelNotebook->page_num(*exposurePanelSW));
                return true;

            case GDK_KEY_d:
                toolPanelNotebook->set_current_page(toolPanelNotebook->page_num(*detailsPanelSW));
                return true;

            case GDK_KEY_c:
                toolPanelNotebook->set_current_page(toolPanelNotebook->page_num(*colorPanelSW));
                return true;

            case GDK_KEY_t:
                toolPanelNotebook->set_current_page(toolPanelNotebook->page_num(*transformPanelSW));
                return true;

            case GDK_KEY_r:
                toolPanelNotebook->set_current_page(toolPanelNotebook->page_num(*rawPanelSW));
                return true;

            case GDK_KEY_w:
                toolPanelNotebook->set_current_page(toolPanelNotebook->page_num(*advancedPanelSW));
                return true;

            case GDK_KEY_o:
                toolPanelNotebook->set_current_page(toolPanelNotebook->page_num(*locallabPanelSW));
                return true;

            case GDK_KEY_m:
                toolPanelNotebook->set_current_page(toolPanelNotebook->page_num(*metadata));
                return true;
        }
    }

    return false;
}

void ToolPanelCoordinator::updateVScrollbars(bool hide)
{
    GThreadLock lock; // All GUI access from idle_add callbacks or separate thread HAVE to be protected
    Gtk::PolicyType policy = hide ? Gtk::POLICY_NEVER : Gtk::POLICY_AUTOMATIC;
<<<<<<< HEAD
    exposurePanelSW->set_policy(Gtk::POLICY_AUTOMATIC, policy);
    detailsPanelSW->set_policy(Gtk::POLICY_AUTOMATIC, policy);
    colorPanelSW->set_policy(Gtk::POLICY_AUTOMATIC, policy);
    transformPanelSW->set_policy(Gtk::POLICY_AUTOMATIC, policy);
    rawPanelSW->set_policy(Gtk::POLICY_AUTOMATIC, policy);
    advancedPanelSW->set_policy(Gtk::POLICY_AUTOMATIC, policy);
    locallabPanelSW->set_policy(Gtk::POLICY_AUTOMATIC, policy);
=======
    if (favoritePanelSW) {
        favoritePanelSW->set_policy     (Gtk::POLICY_AUTOMATIC, policy);
    }
    exposurePanelSW->set_policy     (Gtk::POLICY_AUTOMATIC, policy);
    detailsPanelSW->set_policy      (Gtk::POLICY_AUTOMATIC, policy);
    colorPanelSW->set_policy        (Gtk::POLICY_AUTOMATIC, policy);
    transformPanelSW->set_policy    (Gtk::POLICY_AUTOMATIC, policy);
    rawPanelSW->set_policy          (Gtk::POLICY_AUTOMATIC, policy);
    advancedPanelSW->set_policy      (Gtk::POLICY_AUTOMATIC, policy);
>>>>>>> 39d37a6d

    for (auto currExp : expList) {
        currExp->updateVScrollbars(hide);
    }
}


void ToolPanelCoordinator::updateTPVScrollbar(bool hide)
{
    updateVScrollbars(hide);
}

void ToolPanelCoordinator::toolSelected(ToolMode tool)
{
    GThreadLock lock; // All GUI access from idle_add callbacks or separate thread HAVE to be protected

    switch (tool) {
        case TMCropSelect:
            crop->setExpanded(true);
            toolPanelNotebook->set_current_page(toolPanelNotebook->page_num(*transformPanelSW));
            break;

        case TMSpotWB:
            whitebalance->setExpanded(true);
            toolPanelNotebook->set_current_page(toolPanelNotebook->page_num(*colorPanelSW));
            break;

        case TMStraighten:
            lensgeom->setExpanded(true);
            rotate->setExpanded(true);
            toolPanelNotebook->set_current_page(toolPanelNotebook->page_num(*transformPanelSW));
            break;

        default:
            break;
    }
}

void ToolPanelCoordinator::editModeSwitchedOff()
{
    if (editDataProvider) {
        editDataProvider->switchOffEditMode();
    }
}

void ToolPanelCoordinator::dirSelected(const Glib::ustring& dirname, const Glib::ustring& openfile)
{

    flatfield->setShortcutPath(dirname);
}

void ToolPanelCoordinator::setEditProvider(EditDataProvider *provider)
{
    editDataProvider = provider;

    for (size_t i = 0; i < toolPanels.size(); i++) {
        toolPanels.at(i)->setEditProvider(provider);
    }
}<|MERGE_RESOLUTION|>--- conflicted
+++ resolved
@@ -28,27 +28,6 @@
 
 using namespace rtengine::procparams;
 
-<<<<<<< HEAD
-ToolPanelCoordinator::ToolPanelCoordinator(bool batch) : ipc(nullptr), hasChanged(false), editDataProvider(nullptr), photoLoadedOnce(false)
-{
-
-    exposurePanel   = Gtk::manage(new ToolVBox());
-    detailsPanel    = Gtk::manage(new ToolVBox());
-    colorPanel      = Gtk::manage(new ToolVBox());
-    transformPanel  = Gtk::manage(new ToolVBox());
-    rawPanel        = Gtk::manage(new ToolVBox());
-    advancedPanel    = Gtk::manage(new ToolVBox());
-    locallabPanel    = Gtk::manage(new ToolVBox());
-
-    coarse              = Gtk::manage(new CoarsePanel());
-    toneCurve           = Gtk::manage(new ToneCurve());
-    shadowshighlights   = Gtk::manage(new ShadowsHighlights());
-    impulsedenoise      = Gtk::manage(new ImpulseDenoise());
-    defringe            = Gtk::manage(new Defringe());
-    dirpyrdenoise       = Gtk::manage(new DirPyrDenoise());
-    epd                 = Gtk::manage(new EdgePreservingDecompositionUI());
-    sharpening          = Gtk::manage(new Sharpening());
-=======
 ToolPanelCoordinator::ToolPanelCoordinator (bool batch) : ipc (nullptr), favoritePanelSW(nullptr), hasChanged (false), editDataProvider (nullptr)
 {
 
@@ -59,6 +38,7 @@
     transformPanel  = Gtk::manage (new ToolVBox ());
     rawPanel        = Gtk::manage (new ToolVBox ());
     advancedPanel    = Gtk::manage (new ToolVBox ());
+    locallabPanel    = Gtk::manage(new ToolVBox());
 
     coarse              = Gtk::manage (new CoarsePanel ());
     toneCurve           = Gtk::manage (new ToneCurve ());
@@ -68,7 +48,6 @@
     dirpyrdenoise       = Gtk::manage (new DirPyrDenoise ());
     epd                 = Gtk::manage (new EdgePreservingDecompositionUI ());
     sharpening          = Gtk::manage (new Sharpening ());
->>>>>>> 39d37a6d
     localContrast       = Gtk::manage(new LocalContrast());
     sharpenEdge         = Gtk::manage(new SharpenEdge());
     sharpenMicro        = Gtk::manage(new SharpenMicro());
@@ -124,62 +103,6 @@
     // Valeurs par dfaut:
     //     Best -> low ISO
     //     Medium -> High ISO
-<<<<<<< HEAD
-    addPanel(colorPanel, whitebalance);
-    addPanel(exposurePanel, toneCurve);
-    addPanel(colorPanel, vibrance);
-    addPanel(colorPanel, chmixer);
-    addPanel(colorPanel, blackwhite);
-    addPanel(exposurePanel, shadowshighlights);
-    addPanel(detailsPanel, sharpening);
-    addPanel(detailsPanel, localContrast);
-    addPanel(detailsPanel, sharpenEdge);
-    addPanel(detailsPanel, sharpenMicro);
-    addPanel(colorPanel, hsvequalizer);
-    addPanel(colorPanel, filmSimulation);
-    addPanel (colorPanel, softlight);
-    addPanel(colorPanel, rgbcurves);
-    addPanel(colorPanel, colortoning);
-    addPanel(exposurePanel, epd);
-    addPanel(exposurePanel, fattal);
-    addPanel(advancedPanel, retinex);
-    addPanel(exposurePanel, pcvignette);
-    addPanel(exposurePanel, gradient);
-    addPanel(exposurePanel, lcurve);
-    addPanel(advancedPanel, colorappearance);
-    addPanel(detailsPanel, impulsedenoise);
-    addPanel(detailsPanel, dirpyrdenoise);
-    addPanel(detailsPanel, defringe);
-    addPanel(detailsPanel, dirpyrequalizer);
-    addPanel (detailsPanel, dehaze);
-    addPanel(advancedPanel, wavelet);
-    addPanel(locallabPanel, locallab);
-    addPanel(transformPanel, crop);
-    addPanel(transformPanel, resize);
-    addPanel(resize->getPackBox(), prsharpening, 2);
-    addPanel(transformPanel, lensgeom);
-    addPanel(lensgeom->getPackBox(), rotate, 2);
-    addPanel(lensgeom->getPackBox(), perspective, 2);
-    addPanel(lensgeom->getPackBox(), lensProf, 2);
-    addPanel(lensgeom->getPackBox(), distortion, 2);
-    addPanel(lensgeom->getPackBox(), cacorrection, 2);
-    addPanel(lensgeom->getPackBox(), vignetting, 2);
-    addPanel(colorPanel, icm);
-    addPanel(rawPanel, sensorbayer);
-    addPanel(sensorbayer->getPackBox(), bayerprocess, 2);
-    addPanel(sensorbayer->getPackBox(), bayerrawexposure, 2);
-    addPanel(sensorbayer->getPackBox(), bayerpreprocess, 2);
-    addPanel(sensorbayer->getPackBox(), rawcacorrection, 2);
-    addPanel(rawPanel, sensorxtrans);
-    addPanel(sensorxtrans->getPackBox(), xtransprocess, 2);
-    addPanel(sensorxtrans->getPackBox(), xtransrawexposure, 2);
-    addPanel(rawPanel, rawexposure);
-    addPanel(rawPanel, preprocess);
-    addPanel(rawPanel, darkframe);
-    addPanel(rawPanel, flatfield);
-
-    toolPanels.push_back(coarse);
-=======
     favorites.resize(options.favorites.size(), nullptr);
 
     addfavoritePanel (colorPanel, whitebalance);
@@ -210,6 +133,8 @@
     addfavoritePanel (detailsPanel, dirpyrequalizer);
     addfavoritePanel (detailsPanel, dehaze);
     addfavoritePanel (advancedPanel, wavelet);
+    addfavoritePanel(locallabPanel, locallab);
+    
     addfavoritePanel (transformPanel, crop);
     addfavoritePanel (transformPanel, resize);
     addPanel (resize->getPackBox(), prsharpening, 2);
@@ -243,77 +168,27 @@
     }
 
     toolPanels.push_back (coarse);
->>>>>>> 39d37a6d
     toolPanels.push_back(metadata);
 
     toolPanelNotebook = new Gtk::Notebook();
     toolPanelNotebook->set_name("ToolPanelNotebook");
-
-<<<<<<< HEAD
-    toolPanelNotebook = new Gtk::Notebook();
-    toolPanelNotebook->set_name("ToolPanelNotebook");
-
-
-    exposurePanelSW    = Gtk::manage(new MyScrolledWindow());
-    detailsPanelSW     = Gtk::manage(new MyScrolledWindow());
-    colorPanelSW       = Gtk::manage(new MyScrolledWindow());
-    transformPanelSW   = Gtk::manage(new MyScrolledWindow());
-    rawPanelSW         = Gtk::manage(new MyScrolledWindow());
-    advancedPanelSW     = Gtk::manage(new MyScrolledWindow());
-    locallabPanelSW     = Gtk::manage(new MyScrolledWindow());
-    updateVScrollbars(options.hideTPVScrollbar);
-
-    // load panel endings
-    for (int i = 0; i < 7; i++) {
-        vbPanelEnd[i] = Gtk::manage(new Gtk::VBox());
-=======
     exposurePanelSW    = Gtk::manage (new MyScrolledWindow ());
     detailsPanelSW     = Gtk::manage (new MyScrolledWindow ());
     colorPanelSW       = Gtk::manage (new MyScrolledWindow ());
     transformPanelSW   = Gtk::manage (new MyScrolledWindow ());
     rawPanelSW         = Gtk::manage (new MyScrolledWindow ());
     advancedPanelSW    = Gtk::manage (new MyScrolledWindow ());
+    locallabPanelSW     = Gtk::manage(new MyScrolledWindow());    
     updateVScrollbars (options.hideTPVScrollbar);
 
     // load panel endings
     for (int i = 0; i < 7; i++) {
         vbPanelEnd[i] = Gtk::manage (new Gtk::VBox ());
->>>>>>> 39d37a6d
         imgPanelEnd[i] = Gtk::manage (new RTImage ("ornament1.png"));
         imgPanelEnd[i]->show();
         vbPanelEnd[i]->pack_start(*imgPanelEnd[i], Gtk::PACK_SHRINK);
         vbPanelEnd[i]->show_all();
     }
-
-<<<<<<< HEAD
-    exposurePanelSW->add(*exposurePanel);
-    exposurePanel->pack_start(*Gtk::manage(new Gtk::HSeparator), Gtk::PACK_SHRINK, 0);
-    exposurePanel->pack_start(*vbPanelEnd[0], Gtk::PACK_SHRINK, 4);
-
-    detailsPanelSW->add(*detailsPanel);
-    detailsPanel->pack_start(*Gtk::manage(new Gtk::HSeparator), Gtk::PACK_SHRINK, 0);
-    detailsPanel->pack_start(*vbPanelEnd[1], Gtk::PACK_SHRINK, 4);
-
-    colorPanelSW->add(*colorPanel);
-    colorPanel->pack_start(*Gtk::manage(new Gtk::HSeparator), Gtk::PACK_SHRINK, 0);
-    colorPanel->pack_start(*vbPanelEnd[2], Gtk::PACK_SHRINK, 4);
-
-    advancedPanelSW->add(*advancedPanel);
-    advancedPanel->pack_start(*Gtk::manage(new Gtk::HSeparator), Gtk::PACK_SHRINK, 0);
-    advancedPanel->pack_start(*vbPanelEnd[5], Gtk::PACK_SHRINK, 0);
-
-    locallabPanelSW->add(*locallabPanel);
-    locallabPanel->pack_start(*Gtk::manage(new Gtk::HSeparator), Gtk::PACK_SHRINK, 0);
-    locallabPanel->pack_start(*vbPanelEnd[6], Gtk::PACK_SHRINK, 0);
-
-    transformPanelSW->add(*transformPanel);
-    transformPanel->pack_start(*Gtk::manage(new Gtk::HSeparator), Gtk::PACK_SHRINK, 0);
-    transformPanel->pack_start(*vbPanelEnd[3], Gtk::PACK_SHRINK, 4);
-
-    rawPanelSW->add(*rawPanel);
-    rawPanel->pack_start(*Gtk::manage(new Gtk::HSeparator), Gtk::PACK_SHRINK, 0);
-    rawPanel->pack_start(*vbPanelEnd[4], Gtk::PACK_SHRINK, 0);
-=======
     if(favoriteCount > 0) {
         favoritePanelSW = Gtk::manage(new MyScrolledWindow());
         favoritePanelSW->add(*favoritePanel);
@@ -337,6 +212,10 @@
     advancedPanel->pack_start (*Gtk::manage (new Gtk::HSeparator), Gtk::PACK_SHRINK, 0);
     advancedPanel->pack_start (*vbPanelEnd[6], Gtk::PACK_SHRINK, 0);
 
+    locallabPanelSW->add(*locallabPanel);
+    locallabPanel->pack_start(*Gtk::manage(new Gtk::HSeparator), Gtk::PACK_SHRINK, 0);
+    locallabPanel->pack_start(*vbPanelEnd[6], Gtk::PACK_SHRINK, 0);
+    
     transformPanelSW->add (*transformPanel);
     transformPanel->pack_start (*Gtk::manage (new Gtk::HSeparator), Gtk::PACK_SHRINK, 0);
     transformPanel->pack_start (*vbPanelEnd[4], Gtk::PACK_SHRINK, 4);
@@ -344,7 +223,6 @@
     rawPanelSW->add       (*rawPanel);
     rawPanel->pack_start (*Gtk::manage (new Gtk::HSeparator), Gtk::PACK_SHRINK, 0);
     rawPanel->pack_start (*vbPanelEnd[5], Gtk::PACK_SHRINK, 0);
->>>>>>> 39d37a6d
 
     toiF = Gtk::manage (new TextOrIcon ("star.png", M ("MAIN_TAB_FAVORITES"), M ("MAIN_TAB_FAVORITES_TOOLTIP")));
     toiE = Gtk::manage (new TextOrIcon ("exposure.png", M ("MAIN_TAB_EXPOSURE"), M ("MAIN_TAB_EXPOSURE_TOOLTIP")));
@@ -356,19 +234,6 @@
     toiT = Gtk::manage (new TextOrIcon ("transform.png", M ("MAIN_TAB_TRANSFORM"), M ("MAIN_TAB_TRANSFORM_TOOLTIP")));
     toiR = Gtk::manage (new TextOrIcon ("bayer.png", M ("MAIN_TAB_RAW"), M ("MAIN_TAB_RAW_TOOLTIP")));
     toiM = Gtk::manage (new TextOrIcon ("metadata.png", M ("MAIN_TAB_METADATA"), M ("MAIN_TAB_METADATA_TOOLTIP")));
-
-<<<<<<< HEAD
-    toolPanelNotebook->append_page(*exposurePanelSW,  *toiE);
-    toolPanelNotebook->append_page(*detailsPanelSW,   *toiD);
-    toolPanelNotebook->append_page(*colorPanelSW,     *toiC);
-    toolPanelNotebook->append_page(*advancedPanelSW,   *toiW);
-    toolPanelNotebook->append_page(*locallabPanelSW,   *toiL);
-    toolPanelNotebook->append_page(*transformPanelSW, *toiT);
-    toolPanelNotebook->append_page(*rawPanelSW,       *toiR);
-    toolPanelNotebook->append_page(*metadata,    *toiM);
-
-    toolPanelNotebook->set_current_page(0);
-=======
     if (favoritePanelSW) {
         toolPanelNotebook->append_page (*favoritePanelSW,  *toiF);
     }
@@ -376,10 +241,10 @@
     toolPanelNotebook->append_page (*detailsPanelSW,   *toiD);
     toolPanelNotebook->append_page (*colorPanelSW,     *toiC);
     toolPanelNotebook->append_page (*advancedPanelSW,   *toiW);
+    toolPanelNotebook->append_page(*locallabPanelSW,   *toiL);    
     toolPanelNotebook->append_page (*transformPanelSW, *toiT);
     toolPanelNotebook->append_page (*rawPanelSW,       *toiR);
     toolPanelNotebook->append_page (*metadata,    *toiM);
->>>>>>> 39d37a6d
 
     toolPanelNotebook->set_scrollable();
     toolPanelNotebook->show_all();
@@ -428,10 +293,6 @@
     where->pack_start(*panel->getExpander(), false, false);
     toolPanels.push_back(panel);
 }
-
-<<<<<<< HEAD
-ToolPanelCoordinator::~ToolPanelCoordinator()
-=======
 void ToolPanelCoordinator::addfavoritePanel (Gtk::Box* where, FoldableToolPanel* panel, int level)
 {
     auto name = panel->getToolName();
@@ -445,7 +306,6 @@
 }
 
 ToolPanelCoordinator::~ToolPanelCoordinator ()
->>>>>>> 39d37a6d
 {
     idle_register.destroy();
 
@@ -1153,15 +1013,6 @@
 {
     GThreadLock lock; // All GUI access from idle_add callbacks or separate thread HAVE to be protected
     Gtk::PolicyType policy = hide ? Gtk::POLICY_NEVER : Gtk::POLICY_AUTOMATIC;
-<<<<<<< HEAD
-    exposurePanelSW->set_policy(Gtk::POLICY_AUTOMATIC, policy);
-    detailsPanelSW->set_policy(Gtk::POLICY_AUTOMATIC, policy);
-    colorPanelSW->set_policy(Gtk::POLICY_AUTOMATIC, policy);
-    transformPanelSW->set_policy(Gtk::POLICY_AUTOMATIC, policy);
-    rawPanelSW->set_policy(Gtk::POLICY_AUTOMATIC, policy);
-    advancedPanelSW->set_policy(Gtk::POLICY_AUTOMATIC, policy);
-    locallabPanelSW->set_policy(Gtk::POLICY_AUTOMATIC, policy);
-=======
     if (favoritePanelSW) {
         favoritePanelSW->set_policy     (Gtk::POLICY_AUTOMATIC, policy);
     }
@@ -1171,7 +1022,8 @@
     transformPanelSW->set_policy    (Gtk::POLICY_AUTOMATIC, policy);
     rawPanelSW->set_policy          (Gtk::POLICY_AUTOMATIC, policy);
     advancedPanelSW->set_policy      (Gtk::POLICY_AUTOMATIC, policy);
->>>>>>> 39d37a6d
+    locallabPanelSW->set_policy(Gtk::POLICY_AUTOMATIC, policy);
+    
 
     for (auto currExp : expList) {
         currExp->updateVScrollbars(hide);
