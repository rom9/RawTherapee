--- conflicted
+++ resolved
@@ -600,14 +600,9 @@
             temp.push_back (options.tpOpen.at (i + expList.size()));
         }
 
-<<<<<<< HEAD
-        wavelet->updateToolState (temp);
-        wavelet->setExpanded (true);
-=======
         wavelet->updateToolState(temp);
         wavelet->setExpanded(true);
         retinex->updateToolState(temp);
->>>>>>> 9a13e4b3
     }
 }
 
