--- conflicted
+++ resolved
@@ -173,8 +173,8 @@
     // instead of pointing to the EditSubscriber directly
     EditDataProvider* dataProvider;
 
-    void createBuffer (int width, int height);
-    void resize (int newWidth, int newHeight);
+    void createBuffer(int width, int height);
+    void resize(int newWidth, int newHeight);
     void flush();
     EditSubscriber *getEditSubscriber ();
 
@@ -438,10 +438,10 @@
 
     Rectangle ();
 
-    void setXYWH (int left, int top, int width, int height);
-    void setXYXY (int left, int top, int right, int bottom);
-    void setXYWH (rtengine::Coord topLeft, rtengine::Coord widthHeight);
-    void setXYXY (rtengine::Coord topLeft, rtengine::Coord bottomRight);
+    void setXYWH(int left, int top, int width, int height);
+    void setXYXY(int left, int top, int right, int bottom);
+    void setXYWH(rtengine::Coord topLeft, rtengine::Coord widthHeight);
+    void setXYXY(rtengine::Coord topLeft, rtengine::Coord bottomRight);
     void drawOuterGeometry (Cairo::RefPtr<Cairo::Context> &cr, ObjectMOBuffer *objectBuffer, EditCoordSystem &coordSystem) override;
     void drawInnerGeometry (Cairo::RefPtr<Cairo::Context> &cr, ObjectMOBuffer *objectBuffer, EditCoordSystem &coordSystem) override;
     void drawToMOChannel (Cairo::RefPtr<Cairo::Context> &cr, unsigned short id, ObjectMOBuffer *objectBuffer, EditCoordSystem &coordSystem) override;
@@ -459,15 +459,9 @@
 
     static void updateImages();
     void changeImage(Glib::ustring &newImage);
-<<<<<<< HEAD
-    void drawImage (const Cairo::RefPtr<Cairo::ImageSurface> &img, Cairo::RefPtr<Cairo::Context> &cr, ObjectMOBuffer *objectBuffer, EditCoordSystem &coordSystem);
-    void drawMOImage (const Cairo::RefPtr<Cairo::ImageSurface> &img, Cairo::RefPtr<Cairo::Context> &cr, unsigned short id, ObjectMOBuffer *objectBuffer, EditCoordSystem &coordSystem);
-    void drivenPointToRectangle (const rtengine::Coord &pos, rtengine::Coord &topLeft, rtengine::Coord &bottomRight, int W, int H);
-=======
     void drawImage (Cairo::RefPtr<RTSurface> &img, Cairo::RefPtr<Cairo::Context> &cr, ObjectMOBuffer *objectBuffer, EditCoordSystem &coordSystem);
     void drawMOImage (Cairo::RefPtr<RTSurface> &img, Cairo::RefPtr<Cairo::Context> &cr, unsigned short id, ObjectMOBuffer *objectBuffer, EditCoordSystem &coordSystem);
     void drivenPointToRectangle(const rtengine::Coord &pos, rtengine::Coord &topLeft, rtengine::Coord &bottomRight, int W, int H);
->>>>>>> 86550c16
 
 public:
     DrivenPoint drivenPoint;
@@ -522,9 +516,9 @@
     explicit EditSubscriber (EditType editType);
     virtual ~EditSubscriber () {}
 
-    void               setEditProvider (EditDataProvider *provider);
+    void               setEditProvider(EditDataProvider *provider);
     EditDataProvider*  getEditProvider ();
-    void               setEditID (EditUniqueID ID, BufferType buffType);
+    void               setEditID(EditUniqueID ID, BufferType buffType);
     bool               isCurrentSubscriber();
     virtual void       subscribe();
     virtual void       unsubscribe();
@@ -641,112 +635,94 @@
     EditDataProvider();
     virtual ~EditDataProvider() {}
 
-    virtual void        subscribe (EditSubscriber *subscriber);
+    virtual void        subscribe(EditSubscriber *subscriber);
     virtual void        unsubscribe();         /// Occurs when the subscriber has been switched off first
     virtual void        switchOffEditMode ();  /// Occurs when the user want to stop the editing mode
-    virtual CursorShape getCursor (int objectID);
+    virtual CursorShape getCursor(int objectID);
     int                 getPipetteRectSize ();
     EditSubscriber*     getCurrSubscriber();
     virtual void        getImageSize (int &w, int&h) = 0;
 };
 
-inline EditDataProvider* ObjectMOBuffer::getDataProvider ()
-{
+inline EditDataProvider* ObjectMOBuffer::getDataProvider () {
     return dataProvider;
 }
 
-inline ObjectMode ObjectMOBuffer::getObjectMode ()
-{
+inline ObjectMode ObjectMOBuffer::getObjectMode () {
     return objectMode;
 }
 
-inline Cairo::RefPtr<Cairo::ImageSurface>& ObjectMOBuffer::getObjectMap ()
-{
+inline Cairo::RefPtr<Cairo::ImageSurface>& ObjectMOBuffer::getObjectMap () {
     return objectMap;
 }
 
-inline void RGBColor::setColor (double r, double g, double b)
-{
+inline void RGBColor::setColor (double r, double g, double b) {
     this->r = r;
     this->g = g;
     this->b = b;
 }
 
-inline void RGBColor::setColor (char r, char g, char b)
-{
+inline void RGBColor::setColor (char r, char g, char b) {
     this->r = double (r) / 255.;
     this->g = double (g) / 255.;
     this->b = double (b) / 255.;
 }
 
-inline double RGBColor::getR ()
-{
+inline double RGBColor::getR () {
     return r;
 }
 
-inline double RGBColor::getG ()
-{
+inline double RGBColor::getG () {
     return g;
 }
 
-inline double RGBColor::getB ()
-{
+inline double RGBColor::getB () {
     return b;
 }
 
-inline void RGBAColor::setColor (double r, double g, double b, double a)
-{
+inline void RGBAColor::setColor (double r, double g, double b, double a) {
     RGBColor::setColor (r, g, b);
     this->a = a;
 }
 
-inline void RGBAColor::setColor (char r, char g, char b, char a)
-{
+inline void RGBAColor::setColor (char r, char g, char b, char a) {
     RGBColor::setColor (r, g, b);
     this->a = double (a) / 255.;
 }
 
-inline double RGBAColor::getA ()
-{
+inline double RGBAColor::getA () {
     return a;
 }
 
-inline void Geometry::setInnerLineColor (double r, double g, double b)
-{
+inline void Geometry::setInnerLineColor (double r, double g, double b) {
     innerLineColor.setColor (r, g, b);
     flags &= ~F_AUTO_COLOR;
 }
 
-inline void Geometry::setInnerLineColor (char r, char g, char b)
-{
+inline void Geometry::setInnerLineColor (char r, char g, char b) {
     innerLineColor.setColor (r, g, b);
     flags &= ~F_AUTO_COLOR;
 }
 
-inline void Geometry::setOuterLineColor (double r, double g, double b)
-{
+inline void Geometry::setOuterLineColor (double r, double g, double b) {
     outerLineColor.setColor (r, g, b);
     flags &= ~F_AUTO_COLOR;
 }
 
-inline double Geometry::getOuterLineWidth ()
-{
+inline double Geometry::getOuterLineWidth () {
     return double (innerLineWidth) + 2.;
 }
 
-inline void Geometry::setOuterLineColor (char r, char g, char b)
-{
+inline void Geometry::setOuterLineColor (char r, char g, char b) {
     outerLineColor.setColor (r, g, b);
     flags &= ~F_AUTO_COLOR;
 }
 
-inline double Geometry::getMouseOverLineWidth ()
-{
+inline double Geometry::getMouseOverLineWidth () {
     return getOuterLineWidth () + 2.;
 }
 
-inline void Geometry::setAutoColor (bool aColor)
-{
+inline void Geometry::setAutoColor (bool aColor) {
     if (aColor) {
         flags |= F_AUTO_COLOR;
     } else {
@@ -754,13 +730,11 @@
     }
 }
 
-inline bool Geometry::isVisible ()
-{
+inline bool Geometry::isVisible () {
     return flags & F_VISIBLE;
 }
 
-inline void Geometry::setVisible (bool visible)
-{
+inline void Geometry::setVisible (bool visible) {
     if (visible) {
         flags |= F_VISIBLE;
     } else {
@@ -768,13 +742,11 @@
     }
 }
 
-inline bool Geometry::isHoverable ()
-{
+inline bool Geometry::isHoverable () {
     return flags & F_HOVERABLE;
 }
 
-inline void Geometry::setHoverable (bool hoverable)
-{
+inline void Geometry::setHoverable (bool hoverable) {
     if (hoverable) {
         flags |= F_HOVERABLE;
     } else {
@@ -782,17 +754,15 @@
     }
 }
 
-inline void Geometry::setActive (bool active)
-{
+inline void Geometry::setActive (bool active) {
     if (active) {
         flags |= (F_VISIBLE | F_HOVERABLE);
     } else {
-        flags &= ~ (F_VISIBLE | F_HOVERABLE);
+        flags &= ~(F_VISIBLE | F_HOVERABLE);
     }
 }
 
-inline EditDataProvider* EditSubscriber::getEditProvider ()
-{
+inline EditDataProvider* EditSubscriber::getEditProvider () {
     return provider;
 }
 
@@ -800,157 +770,102 @@
     return CSHandOpen;
 }
 
-inline bool EditSubscriber::mouseOver (const int modifierKey)
-{
-    return false;
-}
-
-inline bool EditSubscriber::button1Pressed (const int modifierKey)
-{
-    return false;
-}
-
-inline bool EditSubscriber::button1Released ()
-{
-    return false;
-}
-
-inline bool EditSubscriber::button2Pressed (const int modifierKey)
-{
-    return false;
-}
-
-inline bool EditSubscriber::button2Released ()
-{
-    return false;
-}
-
-inline bool EditSubscriber::button3Pressed (const int modifierKey)
-{
-    return false;
-}
-
-inline bool EditSubscriber::button3Released ()
-{
-    return false;
-}
-
-inline bool EditSubscriber::drag1 (const int modifierKey)
-{
-    return false;
-}
-
-inline bool EditSubscriber::drag2 (const int modifierKey)
-{
-    return false;
-}
-
-inline bool EditSubscriber::drag3 (const int modifierKey)
-{
-    return false;
-}
-
-inline bool EditSubscriber::pick1 (const bool picked)
-{
-    return false;
-}
-
-inline bool EditSubscriber::pick2 (const bool picked)
-{
-    return false;
-}
-
-inline bool EditSubscriber::pick3 (const bool picked)
-{
-    return false;
-}
-
-inline const std::vector<Geometry*>& EditSubscriber::getVisibleGeometry ()
-{
+inline bool EditSubscriber::mouseOver (const int modifierKey) {
+    return false;
+}
+
+inline bool EditSubscriber::button1Pressed (const int modifierKey) {
+    return false;
+}
+
+inline bool EditSubscriber::button1Released () {
+    return false;
+}
+
+inline bool EditSubscriber::button2Pressed (const int modifierKey) {
+    return false;
+}
+
+inline bool EditSubscriber::button2Released () {
+    return false;
+}
+
+inline bool EditSubscriber::button3Pressed (const int modifierKey) {
+    return false;
+}
+
+inline bool EditSubscriber::button3Released () {
+    return false;
+}
+
+inline bool EditSubscriber::drag1 (const int modifierKey) {
+    return false;
+}
+
+inline bool EditSubscriber::drag2 (const int modifierKey) {
+    return false;
+}
+
+inline bool EditSubscriber::drag3 (const int modifierKey) {
+    return false;
+}
+
+inline bool EditSubscriber::pick1 (const bool picked) {
+    return false;
+}
+
+inline bool EditSubscriber::pick2 (const bool picked) {
+    return false;
+}
+
+inline bool EditSubscriber::pick3 (const bool picked) {
+    return false;
+}
+
+inline const std::vector<Geometry*>& EditSubscriber::getVisibleGeometry () {
     return visibleGeometry;
 }
 
-inline const std::vector<Geometry*>& EditSubscriber::getMouseOverGeometry ()
-{
+inline const std::vector<Geometry*>& EditSubscriber::getMouseOverGeometry () {
     return mouseOverGeometry;
 }
 
-inline int EditDataProvider::getPipetteRectSize ()
-{
+inline int EditDataProvider::getPipetteRectSize () {
     return 8; // TODO: make a GUI
 }
 
 inline Geometry::Geometry () :
-    innerLineColor (char (255), char (255), char (255)), outerLineColor (
-        char (0), char (0), char (0)), flags (
-            F_VISIBLE | F_HOVERABLE | F_AUTO_COLOR), innerLineWidth (1.5f), datum (
-                IMAGE), state (NORMAL)
-{
-}
-
-<<<<<<< HEAD
-inline Circle::Circle () :
-    center (100, 100), radius (10), filled (false), radiusInImageSpace (
-        false)
-{
-}
-
-inline Arcellipse::Arcellipse () :
-    center (100, 100), radius (10), radius2 (10), translax (0), translay (0), filled (false), radiusInImageSpace (
-        false)
-{
-}
-
-inline Rectangle::Rectangle () :
-    topLeft (0, 0), bottomRight (10, 10), filled (false)
-{
-}
-
-inline Polyline::Polyline () :
-    filled (false)
-{
-}
-
-inline Line::Line () :
-    begin (10, 10), end (100, 100)
-{
-}
-inline Beziers::Beziers () :
-    begin (10, 10), inter (50, 50), end (100, 100)
-{
-}
-
-=======
->>>>>>> 86550c16
+        innerLineColor (char (255), char (255), char (255)), outerLineColor (
+                char (0), char (0), char (0)), flags (
+                F_VISIBLE | F_HOVERABLE | F_AUTO_COLOR), innerLineWidth (1.5f), datum (
+                IMAGE), state (NORMAL) {
+}
+
+
 inline RGBAColor::RGBAColor () :
-    RGBColor (0., 0., 0.), a (0.)
-{
+        RGBColor (0., 0., 0.), a (0.) {
 }
 
 inline RGBColor::RGBColor () :
-    r (0.), g (0.), b (0.)
-{
+        r (0.), g (0.), b (0.) {
 }
 
 inline RGBColor::RGBColor (double r, double g, double b) :
-    r (r), g (g), b (b)
-{
+        r (r), g (g), b (b) {
 }
 
 inline RGBColor::RGBColor (char r, char g, char b) :
-    r (double (r) / 255.), g (double (g) / 255.), b (double (b) / 255.)
-{
+        r (double (r) / 255.), g (double (g) / 255.), b (double (b) / 255.) {
 }
 
 inline RGBAColor::RGBAColor (double r, double g, double b, double a) :
-    RGBColor (r, g, b), a (a)
-{
+        RGBColor (r, g, b), a (a) {
 }
 
 inline RGBAColor::RGBAColor (char r, char g, char b, char a) :
-    RGBColor (r, g, b), a (double (a) / 255.)
-{
-}
+        RGBColor (r, g, b), a (double (a) / 255.) {
+}
+
 
 #ifdef GUIVERSION
 
@@ -959,6 +874,11 @@
                 false) {
 }
 
+inline Arcellipse::Arcellipse () :
+        center (100, 100), radius (10), radius2 (10), translax (0), translay (0), filled (false), radiusInImageSpace (
+                false) {
+}
+
 inline Rectangle::Rectangle () :
         topLeft (0, 0), bottomRight (10, 10), filled (false) {
 }
@@ -972,31 +892,28 @@
 }
 
 inline Circle::Circle (rtengine::Coord& center, int radius, bool filled,
-                       bool radiusInImageSpace) :
-    center (center), radius (radius), filled (filled), radiusInImageSpace (
-        radiusInImageSpace)
-{
+        bool radiusInImageSpace) :
+        center (center), radius (radius), filled (filled), radiusInImageSpace (
+                radiusInImageSpace) {
 }
 
 inline Circle::Circle (int centerX, int centerY, int radius, bool filled,
-                       bool radiusInImageSpace) :
-    center (centerX, centerY), radius (radius), filled (filled), radiusInImageSpace (
-        radiusInImageSpace)
-{
-}
+        bool radiusInImageSpace) :
+        center (centerX, centerY), radius (radius), filled (filled), radiusInImageSpace (
+                radiusInImageSpace) {
+}
+
 
 inline Arcellipse::Arcellipse (rtengine::Coord& center, double radius, double radius2, double translax, double translay, double scalx, double scaly, double begang, double endang, bool filled,
-                               bool radiusInImageSpace) :
-    center (center), radius (radius),  radius2 (radius2), translax (translax), translay (translay), scalx (scalx), scaly (scaly), begang (begang), endang (endang), filled (filled), radiusInImageSpace (
-        radiusInImageSpace)
-{
+        bool radiusInImageSpace) :
+        center (center), radius (radius),  radius2 (radius2), translax (translax), translay (translay), scalx (scalx), scaly (scaly), begang (begang), endang (endang), filled (filled), radiusInImageSpace (
+                radiusInImageSpace) {
 }
 
 inline Arcellipse::Arcellipse (int centerX, int centerY, double radius, double radius2, double translax, double translay, double scalx, double scaly, double begang, double endang, bool filled,
-                               bool radiusInImageSpace) :
-    center (centerX, centerY), radius (radius),  radius2 (radius2), translax (translax), translay (translay), scalx (scalx), scaly (scaly), begang (begang), endang (endang), filled (filled), radiusInImageSpace (
-        radiusInImageSpace)
-{
+        bool radiusInImageSpace) :
+        center (centerX, centerY), radius (radius),  radius2 (radius2), translax (translax), translay (translay), scalx (scalx), scaly (scaly), begang (begang), endang (endang), filled (filled), radiusInImageSpace (
+            radiusInImageSpace) {
 }
 
 inline Beziers::Beziers (rtengine::Coord& begin, rtengine::Coord& inter, rtengine::Coord& end) :
@@ -1010,13 +927,11 @@
 }
 
 inline Line::Line (rtengine::Coord& begin, rtengine::Coord& end) :
-    begin (begin), end (end)
-{
+        begin (begin), end (end) {
 }
 
 inline Line::Line (int beginX, int beginY, int endX, int endY) :
-    begin (beginX, beginY), end (endX, endY)
-{
+        begin (beginX, beginY), end (endX, endY) {
 }
 
 #endif