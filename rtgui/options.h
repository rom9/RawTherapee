/*
 *  This file is part of RawTherapee.
 *
 *  Copyright (c) 2004-2010 Gabor Horvath <hgabor@rawtherapee.com>
 *
 *  RawTherapee is free software: you can redistribute it and/or modify
 *  it under the terms of the GNU General Public License as published by
 *  the Free Software Foundation, either version 3 of the License, or
 *  (at your option) any later version.
 *
 *  RawTherapee is distributed in the hope that it will be useful,
 *  but WITHOUT ANY WARRANTY; without even the implied warranty of
 *  MERCHANTABILITY or FITNESS FOR A PARTICULAR PURPOSE.  See the
 *  GNU General Public License for more details.
 *
 *  You should have received a copy of the GNU General Public License
 *  along with RawTherapee.  If not, see <http://www.gnu.org/licenses/>.
 */
#ifndef _OPTIONS_
#define _OPTIONS_

#include <gtkmm.h>
#include "../rtengine/rtengine.h"

#define STARTUPDIR_CURRENT 0
#define STARTUPDIR_HOME    1
#define STARTUPDIR_CUSTOM  2
#define STARTUPDIR_LAST    3

#define THEMEREGEXSTR      "^(.+)-GTK3-(\\d{1,2})?_(\\d{1,2})?\\.css$"

// Default bundled profile name to use for Raw images
#ifdef WIN32
#define DEFPROFILE_RAW      "${G}\\Default"
#else
#define DEFPROFILE_RAW      "${G}/Default"
#endif
// Default bundled profile name to use for Standard images
#define DEFPROFILE_IMG      "Neutral"
// Profile name to use for internal values' profile
#define DEFPROFILE_INTERNAL "Neutral"
// Special name for the Dynamic profile
#define DEFPROFILE_DYNAMIC  "Dynamic"

struct SaveFormat {
    SaveFormat() :
        format ("jpg"),
        pngBits (8),
        pngCompression (6),
        jpegQuality (90),
        jpegSubSamp (2),
        tiffBits (8),
        tiffUncompressed (true),
        saveParams (true)
    {
    }

    Glib::ustring format;
    int pngBits;
    int pngCompression;
    int jpegQuality;
    int jpegSubSamp;  // 1=best compression, 3=best quality
    int tiffBits;
    bool tiffUncompressed;
    bool saveParams;
};

enum ThFileType {FT_Invalid = -1, FT_None = 0, FT_Raw = 1, FT_Jpeg = 2, FT_Tiff = 3, FT_Png = 4, FT_Custom = 5, FT_Tiff16 = 6, FT_Png16 = 7, FT_Custom16 = 8};
enum PPLoadLocation {PLL_Cache = 0, PLL_Input = 1};
enum CPBKeyType {CPBKT_TID = 0, CPBKT_NAME = 1, CPBKT_TID_NAME = 2};
enum prevdemo_t {PD_Sidecar = 1, PD_Fast = 0};
enum mip_t {MI_prev = 0, MI_opt = 1};
enum locaaju_t {lo_std = 0, lo_enh = 1, lo_enhde = 2};

class Options
{

private:
    bool defProfRawMissing;
    bool defProfImgMissing;
    Glib::ustring userProfilePath;
    Glib::ustring globalProfilePath;
    bool checkProfilePath (Glib::ustring &path);
    bool checkDirPath (Glib::ustring &path, Glib::ustring errString);
    void updatePaths();
    int getString (const char* src, char* dst);
    void error (int line);
    /**
     * Safely reads a directory from the configuration file and only applies it
     * to the provided destination variable if there is a non-empty string in
     * the configuration.
     *
     * @param keyFile file to read configuration from
     * @param section name of the section in the configuration file
     * @param entryName name of the entry in the configuration file
     * @param destination destination variable to store to
     * @return @c true if @p destination was changed
     */
    bool safeDirGet (const Glib::KeyFile& keyFile, const Glib::ustring& section,
                     const Glib::ustring& entryName, Glib::ustring& destination);

public:

    enum class NavigatorUnit {
        PERCENT,
        R0_255,
        R0_1,
        _COUNT
    };
    bool savesParamsAtExit;
    SaveFormat saveFormat, saveFormatBatch;
    Glib::ustring savePathTemplate;
    Glib::ustring savePathFolder;
    bool saveUsePathTemplate;
    Glib::ustring defProfRaw;
    Glib::ustring defProfImg;
    Glib::ustring dateFormat;
    int adjusterMinDelay;
    int adjusterMaxDelay;
    int  startupDir;
    Gtk::SortType dirBrowserSortType;
    Glib::ustring startupPath;
    Glib::ustring profilePath; // can be an absolute or relative path; depending on this value, bundled profiles may not be found
    bool useBundledProfiles;   // only used if multiUser == true
    Glib::ustring loadSaveProfilePath;
    Glib::ustring lastSaveAsPath;
    int saveAsDialogWidth;
    int saveAsDialogHeight;
    int toolPanelWidth;
    int browserToolPanelWidth;
    int browserToolPanelHeight;
    bool browserToolPanelOpened;
    bool browserDirPanelOpened;
    bool editorFilmStripOpened;
    int historyPanelWidth;
    int windowWidth;
    int windowHeight;
    int windowX;
    int windowY;
    bool windowMaximized;
    int detailWindowWidth;
    int detailWindowHeight;
    int dirBrowserWidth;
    int dirBrowserHeight;
    int preferencesWidth;
    int preferencesHeight;
    int lastScale;
    int panAccelFactor;
    int lastCropSize;
    Glib::ustring fontFamily;    // RT's main font family
    int fontSize;                // RT's main font size (units: pt)
    Glib::ustring CPFontFamily;  // ColorPicker font family
    int CPFontSize;              // ColorPicker font size (units: pt)
    bool fbOnlyRaw;
    bool fbShowDateTime;
    bool fbShowBasicExif;
    bool fbShowExpComp;
    bool fbShowHidden;
    int  fbArrangement;
    NavigatorUnit navRGBUnit;
    NavigatorUnit navHSVUnit;
    bool multiUser;
    static Glib::ustring rtdir;
    Glib::ustring version;
    int thumbSize, thumbSizeTab, thumbSizeQueue;
    bool sameThumbSize;     // Will use only one thumb size for the file browser and the single editor tab, and avoid recomputing them
    bool showHistory;
    int showFilePanelState; // 0: normal, 1: maximized, 2: normal, 3: hidden
    bool showInfo;
    bool mainNBVertical;  // main notebook vertical tabs?
    int cropPPI;
    bool showClippedHighlights;
    bool showClippedShadows;
    int highlightThreshold;
    int shadowThreshold;
    bool blinkClipped;
    int bgcolor;
    Glib::ustring language;
    bool languageAutoDetect;
    Glib::ustring theme;
    static Glib::ustring cacheBaseDir;
    bool autoSuffix;
    bool forceFormatOpts;
    int saveMethodNum;
    bool saveParamsFile;
    bool saveParamsCache;
    PPLoadLocation paramsLoadLocation;
    bool procQueueEnabled;
    Glib::ustring gimpDir;
    Glib::ustring psDir;
    Glib::ustring customEditorProg;
    Glib::ustring CPBPath; // Custom Profile Builder's path
    CPBKeyType CPBKeys; // Custom Profile Builder's key type
    int editorToSendTo;
    int maxThumbnailHeight;
    std::size_t maxCacheEntries;
    int thumbInterp; // 0: nearest, 1: bilinear
    std::vector<Glib::ustring> parseExtensions;   // List containing all extensions type
    std::vector<int> parseExtensionsEnabled;      // List of bool to retain extension or not
    std::vector<Glib::ustring> parsedExtensions;  // List containing all retained extensions (lowercase)
    std::vector<int> tpOpen;
    //std::vector<int> crvOpen;
    std::vector<int> baBehav;
    rtengine::Settings rtSettings;

    std::vector<Glib::ustring> favoriteDirs;
    std::vector<Glib::ustring> renameTemplates;
    bool renameUseTemplates;
    bool internalThumbIfUntouched;
    bool overwriteOutputFile;

    std::vector<double> thumbnailZoomRatios;
    bool overlayedFileNames;
    bool filmStripOverlayedFileNames;
    bool showFileNames;
    bool filmStripShowFileNames;
    bool tabbedUI;
    bool rememberZoomAndPan;
    int multiDisplayMode;  // 0=none, 1=Edit panels on other display
    std::vector<double> cutOverlayBrush;  // Red;Green;Blue;Alpha , all ranging 0..1
    std::vector<double> navGuideBrush;  // Red;Green;Blue;Alpha , all ranging 0..1

    Glib::ustring sndBatchQueueDone;
    Glib::ustring sndLngEditProcDone;
    double sndLngEditProcDoneSecs;  // Minimum processing time seconds till the sound is played
    bool sndEnable;

    bool tunnelMetaData;    // Pass through IPTC and XMP unchanged
    int histogramPosition;  // 0=disabled, 1=left pane, 2=right pane
    //int histogramWorking;  // 0=disabled, 1=left pane, 2=right pane
    bool histogramBar;
    bool histogramFullMode;
    bool FileBrowserToolbarSingleRow;
    bool hideTPVScrollbar;
    bool UseIconNoText;
    int whiteBalanceSpotSize;
    int curvebboxpos; // 0=above, 1=right, 2=below, 3=left

    bool showFilmStripToolBar;
    bool showdelimspot;

    // Performance options
    Glib::ustring clutsDir;
    int rgbDenoiseThreadLimit; // maximum number of threads for the denoising tool ; 0 = use the maximum available
    int maxInspectorBuffers;   // maximum number of buffers (i.e. images) for the Inspector feature
    int clutCacheSize;
    bool filledProfile;  // Used as reminder for the ProfilePanel "mode"
    prevdemo_t prevdemo; // Demosaicing method used for the <100% preview
    bool serializeTiffRead;
    mip_t mip; // MIP
    locaaju_t locaaju;

    bool menuGroupRank;
    bool menuGroupLabel;
    bool menuGroupFileOperations;
    bool menuGroupProfileOperations;
    bool menuGroupExtProg;

    // fast export options
    bool fastexport_bypass_sharpening;
    bool fastexport_bypass_sharpenEdge;
    bool fastexport_bypass_sharpenMicro;
    //bool fastexport_bypass_lumaDenoise;
    //bool fastexport_bypass_colorDenoise;
    bool fastexport_bypass_defringe;
    bool fastexport_bypass_dirpyrDenoise;
    bool fastexport_bypass_sh_hq;
    bool fastexport_bypass_dirpyrequalizer;
    bool fastexport_bypass_wavelet;
    Glib::ustring fastexport_raw_bayer_method;
    //bool fastexport_bypass_raw_bayer_all_enhance;
    bool fastexport_bypass_raw_bayer_dcb_iterations;
    bool fastexport_bypass_raw_bayer_dcb_enhance;
    bool fastexport_bypass_raw_bayer_lmmse_iterations;
    bool fastexport_bypass_raw_bayer_linenoise;
    bool fastexport_bypass_raw_bayer_greenthresh;
    Glib::ustring fastexport_raw_xtrans_method;
    bool fastexport_bypass_raw_ccSteps;
    bool fastexport_bypass_raw_ca;
    bool fastexport_bypass_raw_df;
    bool fastexport_bypass_raw_ff;
    Glib::ustring fastexport_icm_input;
    Glib::ustring fastexport_icm_working;
    Glib::ustring fastexport_icm_output;
    rtengine::RenderingIntent fastexport_icm_outputIntent;
    bool          fastexport_icm_outputBPC;
    Glib::ustring fastexport_icm_gamma;
    bool          fastexport_resize_enabled;
    double        fastexport_resize_scale;
    Glib::ustring fastexport_resize_appliesTo;
    Glib::ustring fastexport_resize_method;
    int           fastexport_resize_dataspec;
    int           fastexport_resize_width;
    int           fastexport_resize_height;
    bool fastexport_use_fast_pipeline;

    // Dialog settings
    Glib::ustring lastIccDir;
    Glib::ustring lastDarkframeDir;
    Glib::ustring lastFlatfieldDir;
    Glib::ustring lastRgbCurvesDir;
    Glib::ustring lastLabCurvesDir;
    Glib::ustring lastRetinexDir;
    Glib::ustring lastDenoiseCurvesDir;
    Glib::ustring lastWaveletCurvesDir;
    Glib::ustring lastlocalCurvesDir;
    Glib::ustring lastPFCurvesDir;
    Glib::ustring lastHsvCurvesDir;
    Glib::ustring lastToneCurvesDir;
    Glib::ustring lastColorToningCurvesDir;
    Glib::ustring lastVibranceCurvesDir;
    Glib::ustring lastProfilingReferenceDir;
    Glib::ustring lastBWCurvesDir;
    Glib::ustring lastLensProfileDir;

    size_t maxRecentFolders;                   // max. number of recent folders stored in options file
    std::vector<Glib::ustring> recentFolders;  // List containing all recent folders


    Options ();

    Options*    copyFrom        (Options* other);
    void        filterOutParsedExtensions ();
    void        setDefaults     ();
    int         readFromFile    (Glib::ustring fname);
    int         saveToFile      (Glib::ustring fname);
    static bool load            (bool lightweight = false);
    static void save            ();

    // if multiUser=false, send back the global profile path
    Glib::ustring getPreferredProfilePath();
    Glib::ustring getUserProfilePath()
    {
        return userProfilePath;
    }
    Glib::ustring getGlobalProfilePath()
    {
        return globalProfilePath;
    }
<<<<<<< HEAD
    Glib::ustring findProfilePath (Glib::ustring &profName);
=======
    Glib::ustring findProfilePath(Glib::ustring &profName);
    bool        is_parse_extention (Glib::ustring fname);
>>>>>>> edfea689
    bool        has_retained_extention (Glib::ustring fname);
    bool        is_extention_enabled (Glib::ustring ext);
    bool        is_defProfRawMissing()
    {
        return defProfRawMissing;
    }
    bool        is_defProfImgMissing()
    {
        return defProfImgMissing;
    }
    void        setDefProfRawMissing (bool value)
    {
        defProfRawMissing = value;
    }
    void        setDefProfImgMissing (bool value)
    {
        defProfImgMissing = value;
    }
};

extern Options options;
extern Glib::ustring argv0;
extern Glib::ustring argv1;
extern bool simpleEditor;
extern Glib::ustring versionString;
extern Glib::ustring paramFileExtension;

#endif<|MERGE_RESOLUTION|>--- conflicted
+++ resolved
@@ -337,12 +337,8 @@
     {
         return globalProfilePath;
     }
-<<<<<<< HEAD
-    Glib::ustring findProfilePath (Glib::ustring &profName);
-=======
     Glib::ustring findProfilePath(Glib::ustring &profName);
     bool        is_parse_extention (Glib::ustring fname);
->>>>>>> edfea689
     bool        has_retained_extention (Glib::ustring fname);
     bool        is_extention_enabled (Glib::ustring ext);
     bool        is_defProfRawMissing()
