--- conflicted
+++ resolved
@@ -422,13 +422,9 @@
 void Thumbnail::setProcParams (const ProcParams& pp, ParamsEdited* pe, int whoChangedIt, bool updateCacheNow, bool resetToDefault)
 {
     const bool needsReprocessing =
-<<<<<<< HEAD
-           pparams.toneCurve != pp.toneCurve
-        || pparams.locallab != pp.locallab
-=======
            resetToDefault
         || pparams.toneCurve != pp.toneCurve
->>>>>>> cc6cf81c
+        || pparams.locallab != pp.locallab
         || pparams.labCurve != pp.labCurve
         || pparams.localContrast != pp.localContrast
         || pparams.rgbCurves != pp.rgbCurves
