--- conflicted
+++ resolved
@@ -56,12 +56,9 @@
     bool expcomp;
     bool hrenabled;
     bool method;
-<<<<<<< HEAD
-
-    operator bool () const;
-=======
     bool histmatching;
->>>>>>> 6b1e0a48
+
+    operator bool () const;
 };
 
 class RetinexParamsEdited
@@ -125,22 +122,20 @@
     bool hhcurve;
     bool lccurve;
     bool clcurve;
+
+    operator bool () const;
 };
 
 
 class LocalContrastParamsEdited {
 public:
     bool enabled;
-<<<<<<< HEAD
-    bool method;
-
-    operator bool () const;
-=======
     bool radius;
     bool amount;
     bool darkness;
     bool lightness;
->>>>>>> 6b1e0a48
+
+    operator bool () const;
 };
 
 
@@ -187,15 +182,12 @@
     bool satlow;
     bool sathigh;
     bool lumamode;
-<<<<<<< HEAD
-
-    operator bool () const;
-=======
     bool labgridALow;
     bool labgridBLow;
     bool labgridAHigh;
     bool labgridBHigh;
->>>>>>> 6b1e0a48
+
+    operator bool () const;
 };
 
 class SharpenEdgeParamsEdited
@@ -394,12 +386,9 @@
     bool enabled;
     bool threshold;
     bool amount;
-<<<<<<< HEAD
-
-    operator bool () const;
-=======
     bool anchor;
->>>>>>> 6b1e0a48
+
+    operator bool () const;
 };
 
 
@@ -860,6 +849,8 @@
 class MetaDataParamsEdited {
 public:
     bool mode;
+
+    operator bool () const;
 };
 
 
@@ -913,10 +904,10 @@
 
     explicit ParamsEdited (bool value = false);
 
-    void set   (bool v, int subPart = rtengine::procparams::ProcParams::eSubPart::FLAGS
-                                     |rtengine::procparams::ProcParams::eSubPart::EXIF
-                                     |rtengine::procparams::ProcParams::eSubPart::IPTC
-                                     |rtengine::procparams::ProcParams::eSubPart::TOOL);
+    void set   (bool v, int subPart = rtengine::procparams::ProcParams::SP_FLAGS
+                                     |rtengine::procparams::ProcParams::SP_EXIF
+                                     |rtengine::procparams::ProcParams::SP_IPTC
+                                     |rtengine::procparams::ProcParams::SP_TOOL);
 
     void initFrom (const std::vector<rtengine::procparams::ProcParams>& src);
     void combine (rtengine::procparams::ProcParams& toEdit, const rtengine::procparams::ProcParams& mods, bool forceSet);
