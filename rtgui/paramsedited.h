--- conflicted
+++ resolved
@@ -228,26 +228,16 @@
     bool thresh;
 };
 
-<<<<<<< HEAD
-class CAT02AdaptationParamsEdited
+struct CAT02AdaptationParamsEdited
 {
-
-public:
     bool enabled;
     bool amount;
     bool autoAmount;
     bool luminanceScaling;
     bool autoLuminanceScaling;
-
-};
-
-class ColorAppearanceParamsEdited
-{
-
-public:
-=======
+};
+
 struct ColorAppearanceParamsEdited {
->>>>>>> d059caa7
     bool curve;
     bool curve2;
     bool curve3;
@@ -704,37 +694,8 @@
     DirPyrDenoiseParamsEdited dirpyrDenoise;
     EPDParamsEdited epd;
     FattalToneMappingParamsEdited fattal;
-<<<<<<< HEAD
-    ImpulseDenoiseParamsEdited    impulseDenoise;
-    CAT02AdaptationParamsEdited   cat02adap;
-    SHParamsEdited                sh;
-    CropParamsEdited              crop;
-    CoarseTransformParamsEdited   coarse;
-    CommonTransformParamsEdited   commonTrans;
-    RotateParamsEdited            rotate;
-    DistortionParamsEdited        distortion;
-    LensProfParamsEdited          lensProf;
-    PerspectiveParamsEdited       perspective;
-    GradientParamsEdited          gradient;
-    PCVignetteParamsEdited        pcvignette;
-    CACorrParamsEdited            cacorrection;
-    VignettingParamsEdited        vignetting;
-    ChannelMixerParamsEdited      chmixer;
-    BlackWhiteParamsEdited        blackwhite;
-    ResizeParamsEdited            resize;
-    ColorManagementParamsEdited   icm;
-    RAWParamsEdited               raw;
-    DirPyrEqualizerParamsEdited   dirpyrequalizer;
-    WaveletParamsEdited             wavelet;
-    HSVEqualizerParamsEdited      hsvequalizer;
-    FilmSimulationParamsEdited    filmSimulation;
-    SoftLightParamsEdited         softlight;
-    DehazeParamsEdited            dehaze;
-    MetaDataParamsEdited          metadata;
-    bool                          exif;
-    bool                          iptc;
-=======
     ImpulseDenoiseParamsEdited impulseDenoise;
+    CAT02AdaptationParamsEdited cat02adap;
     SHParamsEdited sh;
     CropParamsEdited crop;
     CoarseTransformParamsEdited coarse;
@@ -761,7 +722,6 @@
     MetaDataParamsEdited metadata;
     bool exif;
     bool iptc;
->>>>>>> d059caa7
 
     explicit ParamsEdited(bool value = false);
 
