--- conflicted
+++ resolved
@@ -283,27 +283,10 @@
             simpleEditor = true;
         }
 
-<<<<<<< HEAD
-=======
     if (options.theme.empty()) {
         options.theme = "21-Gray-Gray";
     }
 
-    if (!options.useSystemTheme) {
-        std::vector<Glib::ustring> rcfiles;
-        rcfiles.push_back (argv0 + "/themes/" + options.theme + ".gtkrc");
-
-        if (options.slimUI) {
-            rcfiles.push_back (argv0 + "/themes/slim");
-        }
-
-        // Set the font face and size
-        Gtk::RC::parse_string (Glib::ustring::compose(
-                                   "style \"clearlooks-default\" { font_name = \"%1\" }", options.font));
-        Gtk::RC::set_default_files (rcfiles);
-    }
-
->>>>>>> 26b5d4f2
     Gtk::Main m(&argc, &argv);
 
     Glib::ustring icon_path = Glib::build_filename(argv0, "images");
