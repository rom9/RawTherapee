--- conflicted
+++ resolved
@@ -422,11 +422,6 @@
 {
     unsigned errors = 0;
 
-<<<<<<< HEAD
-    for ( int iArg = 1; iArg < argc; iArg++) {
-        if ( argv[iArg][0] == '-' ) {
-            switch ( argv[iArg][1] ) {
-=======
     for( int iArg = 1; iArg < argc; iArg++) {
         Glib::ustring currParam(argv[iArg]);
 #if ECLIPSE_ARGS
@@ -434,37 +429,12 @@
 #endif
         if( currParam.at(0) == '-' ) {
             switch( currParam.at(1) ) {
->>>>>>> edfea689
 #ifdef WIN32
 
                 case 'w': // This case is handled outside this function
                     break;
 #endif
 
-<<<<<<< HEAD
-                case 'h':
-                case '?':
-                default: {
-                    Glib::ustring pparamsExt = paramFileExtension.substr (1);
-                    std::cout << "  An advanced, cross-platform program for developing raw photos." << std::endl;
-                    std::cout << std::endl;
-                    std::cout << "  Website: http://www.rawtherapee.com/" << std::endl;
-                    std::cout << "  Documentation: http://rawpedia.rawtherapee.com/" << std::endl;
-                    std::cout << "  Forum: https://discuss.pixls.us/c/software/rawtherapee" << std::endl;
-                    std::cout << "  Code and bug reports: https://github.com/Beep6581/RawTherapee" << std::endl;
-                    std::cout << std::endl;
-                    std::cout << "Symbols:" << std::endl;
-                    std::cout << "  <Chevrons> indicate parameters you can change." << std::endl;
-                    std::cout << "  [Square brackets] mean the parameter is optional." << std::endl;
-                    std::cout << "  The pipe symbol | indicates a choice of one or the other." << std::endl;
-                    std::cout << "  The dash symbol - denotes a range of possible values from one to the other." << std::endl;
-                    std::cout << std::endl;
-                    std::cout << "Usage:" << std::endl;
-                    std::cout << "  " << Glib::path_get_basename (argv[0]) << " <folder>           Start File Browser inside folder." << std::endl;
-                    std::cout << "  " << Glib::path_get_basename (argv[0]) << " <file>             Start Image Editor with file." << std::endl;
-                    std::cout << std::endl;
-                    std::cout << "Options:" << std::endl;
-=======
             case 'h':
             case '?':
             default: {
@@ -487,7 +457,6 @@
                 std::cout << "  " << Glib::path_get_basename(argv[0]) << " <file>             Start Image Editor with file." << std::endl;
                 std::cout << std::endl;
                 std::cout << "Options:" << std::endl;
->>>>>>> edfea689
 #ifdef WIN32
                     std::cout << "  -w Do not open the Windows console" << std::endl;
 #endif
