--- conflicted
+++ resolved
@@ -294,15 +294,8 @@
 
 #endif
 
-<<<<<<< HEAD
-    simpleEditor = false;
-
-    if ( !argv1.empty() )
-        if ( Glib::file_test (argv1, Glib::FILE_TEST_EXISTS) && !Glib::file_test (argv1, Glib::FILE_TEST_IS_DIR)) {
-=======
     if (!argv1.empty()) {
         if( Glib::file_test(argv1, Glib::FILE_TEST_EXISTS) && !Glib::file_test(argv1, Glib::FILE_TEST_IS_DIR)) {
->>>>>>> 0ecb02af
             simpleEditor = true;
         }
     }
@@ -498,16 +491,10 @@
 #ifdef WIN32
                     std::cout << "  -w Do not open the Windows console" << std::endl;
 #endif
-<<<<<<< HEAD
-                    std::cout << "  -h -? Display this help message" << std::endl;
-                    return -1;
-                }
-=======
                 std::cout << "  -v Print RawTherapee version number and exit" << std::endl;
                 std::cout << "  -h -? Display this help message" << std::endl;
                 return -1;
             }
->>>>>>> 0ecb02af
             }
         } else {
             if (argv1.empty()) {
