/*
 *  This file is part of RawTherapee.
 *
 *  Copyright (c) 2004-2010 Gabor Horvath <hgabor@rawtherapee.com>
 *
 *  RawTherapee is free software: you can redistribute it and/or modify
 *  it under the terms of the GNU General Public License as published by
 *  the Free Software Foundation, either version 3 of the License, or
 *  (at your option) any later version.
 *
 *  RawTherapee is distributed in the hope that it will be useful,
 *  but WITHOUT ANY WARRANTY; without even the implied warranty of
 *  MERCHANTABILITY or FITNESS FOR A PARTICULAR PURPOSE.  See the
 *  GNU General Public License for more details.
 *
 *  You should have received a copy of the GNU General Public License
 *  along with RawTherapee.  If not, see <http://www.gnu.org/licenses/>.
 */

#ifdef __GNUC__
#if defined(__FAST_MATH__)
#error Using the -ffast-math CFLAG is known to lead to problems. Disable it to compile RawTherapee.
#endif
#endif

#include "config.h"
#include <gtkmm.h>
#include <giomm.h>
#include <iostream>
#include <tiffio.h>
#include "../rtengine/icons.h"
#include "rtwindow.h"
#include <cstring>
#include <cstdlib>
#include <locale.h>
#include "options.h"
#include "soundman.h"
#include "rtimage.h"
#include "version.h"
#include "extprog.h"
#include "dynamicprofile.h"

#ifndef WIN32
#include <glibmm/fileutils.h>
#include <glib.h>
#include <glib/gstdio.h>
#include <glibmm/threads.h>
#else
#include <glibmm/thread.h>
#include "conio.h"
#endif

extern Options options;

// stores path to data files
Glib::ustring argv0;
Glib::ustring creditsPath;
Glib::ustring licensePath;
Glib::ustring argv1;
bool simpleEditor;
Glib::RefPtr<Gtk::CssProvider> cssForced;
Glib::RefPtr<Gtk::CssProvider> cssRT;
//Glib::Threads::Thread* mainThread;

namespace
{

// For an unknown reason, Glib::filename_to_utf8 doesn't work on reliably Windows,
// so we're using Glib::filename_to_utf8 for Linux/Apple and Glib::locale_to_utf8 for Windows.
Glib::ustring fname_to_utf8 (const char* fname)
{
#ifdef WIN32

    try {
        return Glib::locale_to_utf8 (fname);
    } catch (Glib::Error&) {
        return Glib::convert_with_fallback (fname, "UTF-8", "ISO-8859-1", "?");
    }

#else

    return Glib::filename_to_utf8 (fname);

#endif
}

bool fast_export = false;

}

// This recursive mutex will be used by gdk_threads_enter/leave instead of a simple mutex
static Glib::Threads::RecMutex myGdkRecMutex;

static void myGdkLockEnter()
{
    myGdkRecMutex.lock();
}
static void myGdkLockLeave()
{
    // Automatic gdk_flush for non main tread
#if AUTO_GDK_FLUSH
    //if (Glib::Thread::self() != mainThread) {
    //    gdk_flush();
    //}

#endif
    myGdkRecMutex.unlock();
}

/* Process line command options
 * Returns
 *  0 if process in batch has executed
 *  1 to start GUI (with a dir or file option)
 *  2 to start GUI because no files found
 *  -1 if there is an error in parameters
 *  -2 if an error occurred during processing
 *  -3 if at least one required procparam file was not found */
int processLineParams( int argc, char **argv );

int main(int argc, char **argv)
{
    setlocale(LC_ALL, "");
    setlocale(LC_NUMERIC, "C"); // to set decimal point to "."
    gtk_init (&argc, &argv);  // use the "--g-fatal-warnings" command line flag to make warnings fatal

    Glib::init();  // called by Gtk::Main, but this may be important for thread handling, so we call it ourselves now
    gdk_threads_set_lock_functions(G_CALLBACK(myGdkLockEnter), (G_CALLBACK(myGdkLockLeave)));
    gdk_threads_init();
    Gio::init ();

    //mainThread = Glib::Threads::Thread::self();

#ifdef BUILD_BUNDLE
    char exname[512] = {0};
    Glib::ustring exePath;
    // get the path where the rawtherapee executable is stored
#ifdef WIN32
    WCHAR exnameU[512] = {0};
    GetModuleFileNameW (NULL, exnameU, 512);
    WideCharToMultiByte(CP_UTF8, 0, exnameU, -1, exname, 512, 0, 0 );
#else

    if (readlink("/proc/self/exe", exname, 512) < 0) {
        strncpy(exname, argv[0], 512);
    }

#endif
    exePath = Glib::path_get_dirname(exname);

    // set paths
    if (Glib::path_is_absolute(DATA_SEARCH_PATH)) {
        argv0 = DATA_SEARCH_PATH;
    } else {
        argv0 = Glib::build_filename(exePath, DATA_SEARCH_PATH);
    }

    if (Glib::path_is_absolute(CREDITS_SEARCH_PATH)) {
        creditsPath = CREDITS_SEARCH_PATH;
    } else {
        creditsPath = Glib::build_filename(exePath, CREDITS_SEARCH_PATH);
    }

    if (Glib::path_is_absolute(LICENCE_SEARCH_PATH)) {
        licensePath = LICENCE_SEARCH_PATH;
    } else {
        licensePath = Glib::build_filename(exePath, LICENCE_SEARCH_PATH);
    }

#else
    argv0 = DATA_SEARCH_PATH;
    creditsPath = CREDITS_SEARCH_PATH;
    licensePath = LICENCE_SEARCH_PATH;
#endif

    if (!Options::load ()) {
        Gtk::Main m(&argc, &argv);
        Gtk::MessageDialog msgd ("Fatal error!\nThe RT_SETTINGS and/or RT_PATH environment variables are set, but use a relative path. The path must be absolute!", true, Gtk::MESSAGE_ERROR, Gtk::BUTTONS_OK, true);
        msgd.run ();
        return -2;
    }

    profileStore.init ();
    extProgStore->init();
    SoundManager::init();

#ifdef WIN32
    bool consoleOpened = false;

    // suppression of annoying error boxes
    SetErrorMode(SEM_FAILCRITICALERRORS | SEM_NOGPFAULTERRORBOX | SEM_NOOPENFILEERRORBOX);

    if (argc > 1 || options.rtSettings.verbose) {
        if (options.rtSettings.verbose || ( !Glib::file_test (fname_to_utf8 (argv[1]), Glib::FILE_TEST_EXISTS ) && !Glib::file_test (fname_to_utf8 (argv[1]), Glib::FILE_TEST_IS_DIR))) {
            bool stdoutRedirectedtoFile = (GetFileType(GetStdHandle(STD_OUTPUT_HANDLE)) == 0x0001);
            bool stderrRedirectedtoFile = (GetFileType(GetStdHandle(STD_ERROR_HANDLE)) == 0x0001);

            // no console, if stdout and stderr both are redirected to file
            if( !(stdoutRedirectedtoFile && stderrRedirectedtoFile)) {
                // check if parameter -w was passed.
                // We have to do that in this step, because it controls whether to open a console to show the output of following steps
                bool Console = true;

                for(int i = 1; i < argc; i++)
                    if(!strcmp(argv[i], "-w")) {
                        Console = false;
                        break;
                    }

                if(Console && AllocConsole()) {
                    AttachConsole( GetCurrentProcessId() ) ;
                    // Don't allow CTRL-C in console to terminate RT
                    SetConsoleCtrlHandler( NULL, true );
                    // Set title of console
                    char consoletitle[128];
                    sprintf(consoletitle, "RawTherapee %s Console", RTVERSION);
                    SetConsoleTitle(consoletitle);
                    // increase size of screen buffer
                    COORD c;
                    c.X = 200;
                    c.Y = 1000;
                    SetConsoleScreenBufferSize( GetStdHandle( STD_OUTPUT_HANDLE ), c );
                    // Disable console-Cursor
                    CONSOLE_CURSOR_INFO cursorInfo;
                    cursorInfo.dwSize = 100;
                    cursorInfo.bVisible = false;
                    SetConsoleCursorInfo( GetStdHandle( STD_OUTPUT_HANDLE ), &cursorInfo );

                    if(!stdoutRedirectedtoFile) {
                        freopen( "CON", "w", stdout ) ;
                    }

                    if(!stderrRedirectedtoFile) {
                        freopen( "CON", "w", stderr ) ;
                    }

                    freopen( "CON", "r", stdin ) ;

                    consoleOpened = true;

                    // printing RT's version in every case, particularly useful for the 'verbose' mode, but also for the batch processing
                    std::cout << "RawTherapee, version " << RTVERSION << std::endl;
                    std::cout << "WARNING: closing this window will close RawTherapee!" << std::endl << std::endl;
                }
            }
        }

        if(argc > 1) {
            int ret = processLineParams( argc, argv);

            if( ret <= 0 ) {
                if(consoleOpened) {
                    printf("Press any key to exit RawTherapee\n");
                    FlushConsoleInputBuffer(GetStdHandle(STD_INPUT_HANDLE));
                    getch();
                }

                return ret;
            }
        }
    }

#else

    if (argc > 1 || options.rtSettings.verbose) {
        // printing RT's version in all case, particularly useful for the 'verbose' mode, but also for the batch processing
        std::cout << "RawTherapee, version " << RTVERSION << std::endl;
#ifdef WIN32
        std::cout << "WARNING: closing this window will close RawTherapee!" << std::endl << std::endl;
#endif

        if (argc > 1) {
            int ret = processLineParams( argc, argv);

            if( ret <= 0 ) {
                return ret;
            }
        }
    }

#endif

    if( !options.rtSettings.verbose ) {
        TIFFSetWarningHandler(nullptr);    // avoid annoying message boxes
    }

#ifndef WIN32

    // Move the old path to the new one if the new does not exist
    if (Glib::file_test(Glib::build_filename(options.rtdir, "cache"), Glib::FILE_TEST_IS_DIR) && !Glib::file_test(options.cacheBaseDir, Glib::FILE_TEST_IS_DIR)) {
        g_rename(Glib::build_filename (options.rtdir, "cache").c_str (), options.cacheBaseDir.c_str ());
    }

#endif

    simpleEditor = false;

    if( !argv1.empty() )
        if( Glib::file_test(argv1, Glib::FILE_TEST_EXISTS) && !Glib::file_test(argv1, Glib::FILE_TEST_IS_DIR)) {
            simpleEditor = true;
        }

    Gtk::Main m(&argc, &argv);

    Glib::ustring icon_path = Glib::build_filename(argv0, "images");
    Glib::RefPtr<Gtk::IconTheme> defaultIconTheme = Gtk::IconTheme::get_default();
    defaultIconTheme->append_search_path(icon_path);

    rtengine::setPaths(options);
    MyExpander::init();  // has to stay AFTER rtengine::setPaths

    // ------- loading theme files

    Glib::RefPtr<Gdk::Screen> screen = Gdk::Screen::get_default();

    if (screen) {
        Gtk::Settings::get_for_screen(screen)->property_gtk_theme_name() = "Adwaita";
        Gtk::Settings::get_for_screen(screen)->property_gtk_application_prefer_dark_theme() = true;

        Glib::RefPtr<Glib::Regex> regex = Glib::Regex::create(THEMEREGEXSTR, Glib::RegexCompileFlags::REGEX_CASELESS);
        Glib::ustring filename = Glib::build_filename(argv0, "themes", options.theme + ".css");
        if (!regex->match(options.theme + ".css") || !Glib::file_test(filename, Glib::FILE_TEST_EXISTS)) {
            options.theme = "RawTherapee-GTK";
            // We're not testing GTK_MAJOR_VERSION == 3 here, since this branch requires Gtk3 only
            if (GTK_MINOR_VERSION < 20) {
                options.theme = options.theme + "3-_19";
            } else {
                options.theme = options.theme + "3-20_";
            }
            filename = Glib::build_filename(argv0, "themes", options.theme + ".css");
        }
        cssRT = Gtk::CssProvider::create();

        try {
            cssRT->load_from_path (filename);
            Gtk::StyleContext::add_provider_for_screen(screen, cssRT, GTK_STYLE_PROVIDER_PRIORITY_APPLICATION);
        } catch (Glib::Error &err) {
            printf("Error: Can't load css file \"%s\"\nMessage: %s\n", filename.c_str(), err.what().c_str());
        } catch (...) {
            printf("Error: Can't load css file \"%s\"\n", filename.c_str());
        }

        // Set the font face and size
        if (options.fontFamily != "default") {
            try {
                cssForced = Gtk::CssProvider::create();
                //GTK318
                #if GTK_MAJOR_VERSION == 3 && GTK_MINOR_VERSION < 20
                cssForced->load_from_data (Glib::ustring::compose("* { font-family: %1; font-size: %2px }", options.fontFamily, options.fontSize));
                #else
                cssForced->load_from_data (Glib::ustring::compose("* { font-family: %1; font-size: %2pt }", options.fontFamily, options.fontSize));
                #endif
                //GTK318
                Gtk::StyleContext::add_provider_for_screen(screen, cssForced, GTK_STYLE_PROVIDER_PRIORITY_APPLICATION);
            } catch (Glib::Error &err) {
                printf("Error: \"%s\"\n", err.what().c_str());
            } catch (...) {
                printf("Error: Can't find the font named \"%s\"\n", options.fontFamily.c_str());
            }
        }
    }

#ifndef NDEBUG
    else if (!screen) {
        printf("ERROR: Can't get default screen!\n");
    }

#endif

    // ------- end loading theme files

    gdk_threads_enter ();
    RTWindow *rtWindow = new class RTWindow();

    // alerting users if the default raw and image profiles are missing
    if (options.is_defProfRawMissing()) {
        Gtk::MessageDialog msgd (Glib::ustring::compose(M("OPTIONS_DEFRAW_MISSING"), options.defProfRaw), true, Gtk::MESSAGE_ERROR, Gtk::BUTTONS_OK, true);
        msgd.run ();
    }

    if (options.is_defProfImgMissing()) {
        Gtk::MessageDialog msgd (Glib::ustring::compose(M("OPTIONS_DEFIMG_MISSING"), options.defProfImg), true, Gtk::MESSAGE_ERROR, Gtk::BUTTONS_OK, true);
        msgd.run ();
    }

    // opening the main window
    m.run(*rtWindow);

    gdk_threads_leave ();
    delete rtWindow;
    rtengine::cleanup();

#ifdef WIN32

    if (consoleOpened) {
        printf("Press any key to exit RawTherapee\n");
        FlushConsoleInputBuffer(GetStdHandle(STD_INPUT_HANDLE));
        getch();
    }

#endif

    return 0;
}

void deleteProcParams(std::vector<rtengine::procparams::PartialProfile*> &pparams)
{
    for (unsigned int i = 0; i < pparams.size(); i++) {
        pparams[i]->deleteInstance();
        delete pparams[i];
        pparams[i] = NULL;
    }

    return;
}

int processLineParams( int argc, char **argv )
{
    unsigned errors = 0;

    for( int iArg = 1; iArg < argc; iArg++) {
        if( argv[iArg][0] == '-' ) {
            switch( argv[iArg][1] ) {
<<<<<<< HEAD
            case 'O':
                copyParamsFile = true;

            case 'o': // outputfile or dir
                if( iArg + 1 < argc ) {
                    iArg++;
                    outputPath = fname_to_utf8 (argv[iArg]);

                    if( Glib::file_test (outputPath, Glib::FILE_TEST_IS_DIR)) {
                        outputDirectory = true;
                    }
                }

                break;

            case 'p': // processing parameters for all inputs; all set procparams are required, so

                // RT stop if any of them can't be loaded for any reason.
                if( iArg + 1 < argc ) {
                    iArg++;
                    Glib::ustring fname = fname_to_utf8 (argv[iArg]);

                    if (fname.at(0) == '-') {
                        std::cerr << "Error: filename missing next to the -p switch" << std::endl;
                        deleteProcParams(processingParams);
                        return -3;
                    }

                    rtengine::procparams::PartialProfile* currentParams = new rtengine::procparams::PartialProfile(true);

                    if (!(currentParams->load ( fname ))) {
                        processingParams.push_back(currentParams);
                    } else {
                        std::cerr << "Error: \"" << fname << "\" not found" << std::endl;
                        deleteProcParams(processingParams);
                        return -3;
                    }
                }

                break;

            case 'S':
                skipIfNoSidecar = true;

            case 's': // Processing params next to file (file extension appended)
                sideProcParams = true;
                sideCarFilePos = processingParams.size();
                break;

            case 'd':
                useDefault = true;
                break;

            case 'Y':
                overwriteFiles = true;
                break;

            case 'j':
                if (strlen(argv[iArg]) > 2 && argv[iArg][2] == 's') {
                    if (strlen(argv[iArg]) == 3) {
                        std::cerr << "Error: the -js switch requires a mandatory value!" << std::endl;
                        deleteProcParams(processingParams);
                        return -3;
                    }

                    // looking for the subsampling parameter
                    sscanf(&argv[iArg][3], "%d", &subsampling);

                    if (subsampling < 1 || subsampling > 3) {
                        std::cerr << "Error: the value accompanying the -js switch has to be in the [1-3] range!" << std::endl;
                        deleteProcParams(processingParams);
                        return -3;
                    }
                } else {
                    outputType = "jpg";
                    sscanf(&argv[iArg][2], "%d", &compression);

                    if (compression < 0 || compression > 100) {
                        std::cerr << "Error: the value accompanying the -j switch has to be in the [0-100] range!" << std::endl;
                        deleteProcParams(processingParams);
                        return -3;
                    }
                }

                break;

            case 'b':
                sscanf(&argv[iArg][2], "%d", &bits);

                if (bits != 8 && bits != 16) {
                    std::cerr << "Error: specify -b8 for 8-bit or -b16 for 16-bit output." << std::endl;
                    deleteProcParams(processingParams);
                    return -3;
                }

                break;

            case 't':
                outputType = "tif";
                compression = ((argv[iArg][2] != 'z') ? 0 : 1);
                break;

            case 'n':
                outputType = "png";
                compression = -1;
                break;

            case 'f':
                fast_export = true;
                break;

            case 'c': // MUST be last option
                while (iArg + 1 < argc) {
                    iArg++;

                    const auto argument = fname_to_utf8 (argv[iArg]);

                    if (Glib::file_test (argument, Glib::FILE_TEST_IS_REGULAR)) {
                        inputFiles.emplace_back (argument);
                        continue;
                    }

                    if (Glib::file_test (argument, Glib::FILE_TEST_IS_DIR)) {

                        auto dir = Gio::File::create_for_path (argument);
                        if (!dir || !dir->query_exists()) {
                            continue;
                        }

                        try {

                            auto enumerator = dir->enumerate_children ();

                            while (auto file = enumerator->next_file ()) {

                                const auto fileName = Glib::build_filename (argument, file->get_name ());

                                if (Glib::file_test (fileName, Glib::FILE_TEST_IS_DIR)) {
                                    continue;
                                }

                                // skip files without extension and sidecar files
                                auto lastdot = fileName.find_last_of('.');
                                if (lastdot == Glib::ustring::npos) {
                                    continue;
                                }

                                if (fileName.substr (lastdot).compare (paramFileExtension) == 0) {
                                    continue;
                                }

                                inputFiles.emplace_back (fileName);
                            }

                        } catch (Glib::Exception&) {}

                        continue;
                    }

                    std::cerr << "\"" << argument << "\" is neither a regular file nor a directory." << std::endl;
                }

                break;
=======
>>>>>>> 2228159f
#ifdef WIN32

            case 'w': // This case is handled outside this function
                break;
#endif

            case 'h':
            case '?':
            default: {
                Glib::ustring pparamsExt = paramFileExtension.substr(1);
                std::cout << "  An advanced, cross-platform program for developing raw photos." << std::endl;
                std::cout << std::endl;
                std::cout << "  Website: http://www.rawtherapee.com/" << std::endl;
                std::cout << "  Documentation: http://rawpedia.rawtherapee.com/" << std::endl;
                std::cout << "  Forum: https://discuss.pixls.us/c/software/rawtherapee" << std::endl;
                std::cout << "  Code and bug reports: https://github.com/Beep6581/RawTherapee" << std::endl;
                std::cout << std::endl;
                std::cout << "Symbols:" << std::endl;
                std::cout << "  <Chevrons> indicate parameters you can change." << std::endl;
                std::cout << "  [Square brackets] mean the parameter is optional." << std::endl;
                std::cout << "  The pipe symbol | indicates a choice of one or the other." << std::endl;
                std::cout << "  The dash symbol - denotes a range of possible values from one to the other." << std::endl;
                std::cout << std::endl;
                std::cout << "Usage:" << std::endl;
                std::cout << "  " << Glib::path_get_basename(argv[0]) << " <folder>           Start File Browser inside folder." << std::endl;
                std::cout << "  " << Glib::path_get_basename(argv[0]) << " <file>             Start Image Editor with file." << std::endl;
                std::cout << std::endl;
                std::cout << "Options:" << std::endl;
#ifdef WIN32
                std::cout << "  -w Do not open the Windows console" << std::endl;
#endif
                std::cout << "  -h -? Display this help message" << std::endl;
                return -1;
            }
            }
        } else {
            argv1 = fname_to_utf8 (argv[iArg]);
            break;
        }
    }

    if( !argv1.empty() ) {
        return 1;
    }

<<<<<<< HEAD
    if( inputFiles.empty() ) {
        return 2;
    }

    if (useDefault) {
        rawParams = new rtengine::procparams::PartialProfile(true, true);
        Glib::ustring profPath = options.findProfilePath(options.defProfRaw);

        if (options.is_defProfRawMissing() || profPath.empty() || (profPath != DEFPROFILE_DYNAMIC && rawParams->load(profPath == DEFPROFILE_INTERNAL ? DEFPROFILE_INTERNAL : Glib::build_filename(profPath, options.defProfRaw.substr(5) + paramFileExtension)))) {
            std::cerr << "Error: default raw processing profile not found" << std::endl;
            rawParams->deleteInstance();
            delete rawParams;
            deleteProcParams(processingParams);
            return -3;
        }

        imgParams = new rtengine::procparams::PartialProfile(true);
        profPath = options.findProfilePath(options.defProfImg);

        if (options.is_defProfImgMissing() || profPath.empty() || (profPath != DEFPROFILE_DYNAMIC && imgParams->load(profPath == DEFPROFILE_INTERNAL ? DEFPROFILE_INTERNAL : Glib::build_filename(profPath, options.defProfImg.substr(5) + paramFileExtension)))) {
            std::cerr << "Error: default non-raw processing profile not found" << std::endl;
            imgParams->deleteInstance();
            delete imgParams;
            rawParams->deleteInstance();
            delete rawParams;
            deleteProcParams(processingParams);
            return -3;
        }
    }

    for( size_t iFile = 0; iFile < inputFiles.size(); iFile++) {

        // Has to be reinstanciated at each profile to have a ProcParams object with default values
        rtengine::procparams::ProcParams currentParams;

        Glib::ustring inputFile = inputFiles[iFile];
        std::cout << "Processing: " << inputFile << std::endl;

        rtengine::InitialImage* ii = nullptr;
        rtengine::ProcessingJob* job = nullptr;
        int errorCode;
        bool isRaw = false;

        Glib::ustring outputFile;

        if( outputType.empty() ) {
            outputType = "jpg";
        }

        if( outputPath.empty() ) {
            Glib::ustring s = inputFile;
            Glib::ustring::size_type ext = s.find_last_of('.');
            outputFile = s.substr(0, ext) + "." + outputType;
        } else if( outputDirectory ) {
            Glib::ustring s = Glib::path_get_basename( inputFile );
            Glib::ustring::size_type ext = s.find_last_of('.');
            outputFile = outputPath + "/" + s.substr(0, ext) + "." + outputType;
        } else {
            Glib::ustring s = outputPath;
            Glib::ustring::size_type ext = s.find_last_of('.');
            outputFile =  s.substr(0, ext) + "." + outputType;
        }

        if( inputFile == outputFile) {
            std::cerr << "Cannot overwrite: " << inputFile << std::endl;
            continue;
        }

        if( !overwriteFiles && Glib::file_test( outputFile , Glib::FILE_TEST_EXISTS ) ) {
            std::cerr << outputFile  << " already exists: use -Y option to overwrite. This image has been skipped." << std::endl;
            continue;
        }

        // Load the image
        isRaw = true;
        Glib::ustring ext = getExtension (inputFile);

        if (ext.lowercase() == "jpg" || ext.lowercase() == "jpeg" || ext.lowercase() == "tif" || ext.lowercase() == "tiff" || ext.lowercase() == "png") {
            isRaw = false;
        }

        ii = rtengine::InitialImage::load ( inputFile, isRaw, &errorCode, nullptr );

        if (!ii) {
            errors++;
            std::cerr << "Error loading file: " << inputFile << std::endl;
            continue;
        }

        if (useDefault) {
            if (isRaw) {
                if (options.defProfRaw == DEFPROFILE_DYNAMIC) {
                    rawParams->deleteInstance();
                    delete rawParams;
                    rawParams = loadDynamicProfile(ii->getMetaData());
                }
                std::cout << "  Merging default raw processing profile" << std::endl;
                rawParams->applyTo(&currentParams);
            } else {
                if (options.defProfImg == DEFPROFILE_DYNAMIC) {
                    imgParams->deleteInstance();
                    delete imgParams;
                    imgParams = loadDynamicProfile(ii->getMetaData());
                }
                std::cout << "  Merging default non-raw processing profile" << std::endl;
                imgParams->applyTo(&currentParams);
            }
        }

        bool sideCarFound = false;
        unsigned int i = 0;

        // Iterate the procparams file list in order to build the final ProcParams
        do {
            if (sideProcParams && i == sideCarFilePos) {
                // using the sidecar file
                Glib::ustring sideProcessingParams = inputFile + paramFileExtension;

                // the "load" method don't reset the procparams values anymore, so values found in the procparam file override the one of currentParams
                if( !Glib::file_test( sideProcessingParams, Glib::FILE_TEST_EXISTS ) || currentParams.load ( sideProcessingParams )) {
                    std::cerr << "Warning: sidecar file requested but not found for: " << sideProcessingParams << std::endl;
                } else {
                    sideCarFound = true;
                    std::cout << "  Merging sidecar procparams" << std::endl;
                }
            }

            if( processingParams.size() > i  ) {
                std::cout << "  Merging procparams #" << i << std::endl;
                processingParams[i]->applyTo(&currentParams);
            }

            i++;
        } while (i < processingParams.size() + (sideProcParams ? 1 : 0));

        if( sideProcParams && !sideCarFound && skipIfNoSidecar ) {
            delete ii;
            errors++;
            std::cerr << "Error: no sidecar procparams found for: " << inputFile << std::endl;
            continue;
        }

        job = rtengine::ProcessingJob::create (ii, currentParams, fast_export);

        if( !job ) {
            errors++;
            std::cerr << "Error creating processing for: " << inputFile << std::endl;
            ii->decreaseRef();
            continue;
        }

        // Process image
        rtengine::IImage16* resultImage = rtengine::processImage (job, errorCode, nullptr, options.tunnelMetaData);

        if( !resultImage ) {
            errors++;
            std::cerr << "Error processing: " << inputFile << std::endl;
            rtengine::ProcessingJob::destroy( job );
            continue;
        }

        // save image to disk
        if( outputType == "jpg" ) {
            errorCode = resultImage->saveAsJPEG( outputFile, compression, subsampling );
        } else if( outputType == "tif" ) {
            errorCode = resultImage->saveAsTIFF( outputFile, bits, compression == 0  );
        } else if( outputType == "png" ) {
            errorCode = resultImage->saveAsPNG( outputFile, compression, bits );
        } else {
            errorCode = resultImage->saveToFile (outputFile);
        }

        if(errorCode) {
            errors++;
            std::cerr << "Error saving to: " << outputFile << std::endl;
        } else {
            if( copyParamsFile ) {
                Glib::ustring outputProcessingParams = outputFile + paramFileExtension;
                currentParams.save( outputProcessingParams );
            }
        }

        ii->decreaseRef();
        resultImage->free();
    }

    if (imgParams) {
        imgParams->deleteInstance();
        delete imgParams;
    }

    if (rawParams) {
        rawParams->deleteInstance();
        delete rawParams;
    }

    deleteProcParams(processingParams);

=======
>>>>>>> 2228159f
    return errors > 0 ? -2 : 0;
}<|MERGE_RESOLUTION|>--- conflicted
+++ resolved
@@ -84,8 +84,6 @@
 #endif
 }
 
-bool fast_export = false;
-
 }
 
 // This recursive mutex will be used by gdk_threads_enter/leave instead of a simple mutex
@@ -420,172 +418,6 @@
     for( int iArg = 1; iArg < argc; iArg++) {
         if( argv[iArg][0] == '-' ) {
             switch( argv[iArg][1] ) {
-<<<<<<< HEAD
-            case 'O':
-                copyParamsFile = true;
-
-            case 'o': // outputfile or dir
-                if( iArg + 1 < argc ) {
-                    iArg++;
-                    outputPath = fname_to_utf8 (argv[iArg]);
-
-                    if( Glib::file_test (outputPath, Glib::FILE_TEST_IS_DIR)) {
-                        outputDirectory = true;
-                    }
-                }
-
-                break;
-
-            case 'p': // processing parameters for all inputs; all set procparams are required, so
-
-                // RT stop if any of them can't be loaded for any reason.
-                if( iArg + 1 < argc ) {
-                    iArg++;
-                    Glib::ustring fname = fname_to_utf8 (argv[iArg]);
-
-                    if (fname.at(0) == '-') {
-                        std::cerr << "Error: filename missing next to the -p switch" << std::endl;
-                        deleteProcParams(processingParams);
-                        return -3;
-                    }
-
-                    rtengine::procparams::PartialProfile* currentParams = new rtengine::procparams::PartialProfile(true);
-
-                    if (!(currentParams->load ( fname ))) {
-                        processingParams.push_back(currentParams);
-                    } else {
-                        std::cerr << "Error: \"" << fname << "\" not found" << std::endl;
-                        deleteProcParams(processingParams);
-                        return -3;
-                    }
-                }
-
-                break;
-
-            case 'S':
-                skipIfNoSidecar = true;
-
-            case 's': // Processing params next to file (file extension appended)
-                sideProcParams = true;
-                sideCarFilePos = processingParams.size();
-                break;
-
-            case 'd':
-                useDefault = true;
-                break;
-
-            case 'Y':
-                overwriteFiles = true;
-                break;
-
-            case 'j':
-                if (strlen(argv[iArg]) > 2 && argv[iArg][2] == 's') {
-                    if (strlen(argv[iArg]) == 3) {
-                        std::cerr << "Error: the -js switch requires a mandatory value!" << std::endl;
-                        deleteProcParams(processingParams);
-                        return -3;
-                    }
-
-                    // looking for the subsampling parameter
-                    sscanf(&argv[iArg][3], "%d", &subsampling);
-
-                    if (subsampling < 1 || subsampling > 3) {
-                        std::cerr << "Error: the value accompanying the -js switch has to be in the [1-3] range!" << std::endl;
-                        deleteProcParams(processingParams);
-                        return -3;
-                    }
-                } else {
-                    outputType = "jpg";
-                    sscanf(&argv[iArg][2], "%d", &compression);
-
-                    if (compression < 0 || compression > 100) {
-                        std::cerr << "Error: the value accompanying the -j switch has to be in the [0-100] range!" << std::endl;
-                        deleteProcParams(processingParams);
-                        return -3;
-                    }
-                }
-
-                break;
-
-            case 'b':
-                sscanf(&argv[iArg][2], "%d", &bits);
-
-                if (bits != 8 && bits != 16) {
-                    std::cerr << "Error: specify -b8 for 8-bit or -b16 for 16-bit output." << std::endl;
-                    deleteProcParams(processingParams);
-                    return -3;
-                }
-
-                break;
-
-            case 't':
-                outputType = "tif";
-                compression = ((argv[iArg][2] != 'z') ? 0 : 1);
-                break;
-
-            case 'n':
-                outputType = "png";
-                compression = -1;
-                break;
-
-            case 'f':
-                fast_export = true;
-                break;
-
-            case 'c': // MUST be last option
-                while (iArg + 1 < argc) {
-                    iArg++;
-
-                    const auto argument = fname_to_utf8 (argv[iArg]);
-
-                    if (Glib::file_test (argument, Glib::FILE_TEST_IS_REGULAR)) {
-                        inputFiles.emplace_back (argument);
-                        continue;
-                    }
-
-                    if (Glib::file_test (argument, Glib::FILE_TEST_IS_DIR)) {
-
-                        auto dir = Gio::File::create_for_path (argument);
-                        if (!dir || !dir->query_exists()) {
-                            continue;
-                        }
-
-                        try {
-
-                            auto enumerator = dir->enumerate_children ();
-
-                            while (auto file = enumerator->next_file ()) {
-
-                                const auto fileName = Glib::build_filename (argument, file->get_name ());
-
-                                if (Glib::file_test (fileName, Glib::FILE_TEST_IS_DIR)) {
-                                    continue;
-                                }
-
-                                // skip files without extension and sidecar files
-                                auto lastdot = fileName.find_last_of('.');
-                                if (lastdot == Glib::ustring::npos) {
-                                    continue;
-                                }
-
-                                if (fileName.substr (lastdot).compare (paramFileExtension) == 0) {
-                                    continue;
-                                }
-
-                                inputFiles.emplace_back (fileName);
-                            }
-
-                        } catch (Glib::Exception&) {}
-
-                        continue;
-                    }
-
-                    std::cerr << "\"" << argument << "\" is neither a regular file nor a directory." << std::endl;
-                }
-
-                break;
-=======
->>>>>>> 2228159f
 #ifdef WIN32
 
             case 'w': // This case is handled outside this function
@@ -631,206 +463,5 @@
         return 1;
     }
 
-<<<<<<< HEAD
-    if( inputFiles.empty() ) {
-        return 2;
-    }
-
-    if (useDefault) {
-        rawParams = new rtengine::procparams::PartialProfile(true, true);
-        Glib::ustring profPath = options.findProfilePath(options.defProfRaw);
-
-        if (options.is_defProfRawMissing() || profPath.empty() || (profPath != DEFPROFILE_DYNAMIC && rawParams->load(profPath == DEFPROFILE_INTERNAL ? DEFPROFILE_INTERNAL : Glib::build_filename(profPath, options.defProfRaw.substr(5) + paramFileExtension)))) {
-            std::cerr << "Error: default raw processing profile not found" << std::endl;
-            rawParams->deleteInstance();
-            delete rawParams;
-            deleteProcParams(processingParams);
-            return -3;
-        }
-
-        imgParams = new rtengine::procparams::PartialProfile(true);
-        profPath = options.findProfilePath(options.defProfImg);
-
-        if (options.is_defProfImgMissing() || profPath.empty() || (profPath != DEFPROFILE_DYNAMIC && imgParams->load(profPath == DEFPROFILE_INTERNAL ? DEFPROFILE_INTERNAL : Glib::build_filename(profPath, options.defProfImg.substr(5) + paramFileExtension)))) {
-            std::cerr << "Error: default non-raw processing profile not found" << std::endl;
-            imgParams->deleteInstance();
-            delete imgParams;
-            rawParams->deleteInstance();
-            delete rawParams;
-            deleteProcParams(processingParams);
-            return -3;
-        }
-    }
-
-    for( size_t iFile = 0; iFile < inputFiles.size(); iFile++) {
-
-        // Has to be reinstanciated at each profile to have a ProcParams object with default values
-        rtengine::procparams::ProcParams currentParams;
-
-        Glib::ustring inputFile = inputFiles[iFile];
-        std::cout << "Processing: " << inputFile << std::endl;
-
-        rtengine::InitialImage* ii = nullptr;
-        rtengine::ProcessingJob* job = nullptr;
-        int errorCode;
-        bool isRaw = false;
-
-        Glib::ustring outputFile;
-
-        if( outputType.empty() ) {
-            outputType = "jpg";
-        }
-
-        if( outputPath.empty() ) {
-            Glib::ustring s = inputFile;
-            Glib::ustring::size_type ext = s.find_last_of('.');
-            outputFile = s.substr(0, ext) + "." + outputType;
-        } else if( outputDirectory ) {
-            Glib::ustring s = Glib::path_get_basename( inputFile );
-            Glib::ustring::size_type ext = s.find_last_of('.');
-            outputFile = outputPath + "/" + s.substr(0, ext) + "." + outputType;
-        } else {
-            Glib::ustring s = outputPath;
-            Glib::ustring::size_type ext = s.find_last_of('.');
-            outputFile =  s.substr(0, ext) + "." + outputType;
-        }
-
-        if( inputFile == outputFile) {
-            std::cerr << "Cannot overwrite: " << inputFile << std::endl;
-            continue;
-        }
-
-        if( !overwriteFiles && Glib::file_test( outputFile , Glib::FILE_TEST_EXISTS ) ) {
-            std::cerr << outputFile  << " already exists: use -Y option to overwrite. This image has been skipped." << std::endl;
-            continue;
-        }
-
-        // Load the image
-        isRaw = true;
-        Glib::ustring ext = getExtension (inputFile);
-
-        if (ext.lowercase() == "jpg" || ext.lowercase() == "jpeg" || ext.lowercase() == "tif" || ext.lowercase() == "tiff" || ext.lowercase() == "png") {
-            isRaw = false;
-        }
-
-        ii = rtengine::InitialImage::load ( inputFile, isRaw, &errorCode, nullptr );
-
-        if (!ii) {
-            errors++;
-            std::cerr << "Error loading file: " << inputFile << std::endl;
-            continue;
-        }
-
-        if (useDefault) {
-            if (isRaw) {
-                if (options.defProfRaw == DEFPROFILE_DYNAMIC) {
-                    rawParams->deleteInstance();
-                    delete rawParams;
-                    rawParams = loadDynamicProfile(ii->getMetaData());
-                }
-                std::cout << "  Merging default raw processing profile" << std::endl;
-                rawParams->applyTo(&currentParams);
-            } else {
-                if (options.defProfImg == DEFPROFILE_DYNAMIC) {
-                    imgParams->deleteInstance();
-                    delete imgParams;
-                    imgParams = loadDynamicProfile(ii->getMetaData());
-                }
-                std::cout << "  Merging default non-raw processing profile" << std::endl;
-                imgParams->applyTo(&currentParams);
-            }
-        }
-
-        bool sideCarFound = false;
-        unsigned int i = 0;
-
-        // Iterate the procparams file list in order to build the final ProcParams
-        do {
-            if (sideProcParams && i == sideCarFilePos) {
-                // using the sidecar file
-                Glib::ustring sideProcessingParams = inputFile + paramFileExtension;
-
-                // the "load" method don't reset the procparams values anymore, so values found in the procparam file override the one of currentParams
-                if( !Glib::file_test( sideProcessingParams, Glib::FILE_TEST_EXISTS ) || currentParams.load ( sideProcessingParams )) {
-                    std::cerr << "Warning: sidecar file requested but not found for: " << sideProcessingParams << std::endl;
-                } else {
-                    sideCarFound = true;
-                    std::cout << "  Merging sidecar procparams" << std::endl;
-                }
-            }
-
-            if( processingParams.size() > i  ) {
-                std::cout << "  Merging procparams #" << i << std::endl;
-                processingParams[i]->applyTo(&currentParams);
-            }
-
-            i++;
-        } while (i < processingParams.size() + (sideProcParams ? 1 : 0));
-
-        if( sideProcParams && !sideCarFound && skipIfNoSidecar ) {
-            delete ii;
-            errors++;
-            std::cerr << "Error: no sidecar procparams found for: " << inputFile << std::endl;
-            continue;
-        }
-
-        job = rtengine::ProcessingJob::create (ii, currentParams, fast_export);
-
-        if( !job ) {
-            errors++;
-            std::cerr << "Error creating processing for: " << inputFile << std::endl;
-            ii->decreaseRef();
-            continue;
-        }
-
-        // Process image
-        rtengine::IImage16* resultImage = rtengine::processImage (job, errorCode, nullptr, options.tunnelMetaData);
-
-        if( !resultImage ) {
-            errors++;
-            std::cerr << "Error processing: " << inputFile << std::endl;
-            rtengine::ProcessingJob::destroy( job );
-            continue;
-        }
-
-        // save image to disk
-        if( outputType == "jpg" ) {
-            errorCode = resultImage->saveAsJPEG( outputFile, compression, subsampling );
-        } else if( outputType == "tif" ) {
-            errorCode = resultImage->saveAsTIFF( outputFile, bits, compression == 0  );
-        } else if( outputType == "png" ) {
-            errorCode = resultImage->saveAsPNG( outputFile, compression, bits );
-        } else {
-            errorCode = resultImage->saveToFile (outputFile);
-        }
-
-        if(errorCode) {
-            errors++;
-            std::cerr << "Error saving to: " << outputFile << std::endl;
-        } else {
-            if( copyParamsFile ) {
-                Glib::ustring outputProcessingParams = outputFile + paramFileExtension;
-                currentParams.save( outputProcessingParams );
-            }
-        }
-
-        ii->decreaseRef();
-        resultImage->free();
-    }
-
-    if (imgParams) {
-        imgParams->deleteInstance();
-        delete imgParams;
-    }
-
-    if (rawParams) {
-        rawParams->deleteInstance();
-        delete rawParams;
-    }
-
-    deleteProcParams(processingParams);
-
-=======
->>>>>>> 2228159f
     return errors > 0 ? -2 : 0;
 }