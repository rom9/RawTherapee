--- conflicted
+++ resolved
@@ -18,18 +18,7 @@
  */
 #include "tonecurve.h"
 #include "adjuster.h"
-<<<<<<< HEAD
-
-// class_slot is no longer part of the sigc++ source tree, but starting from which version ?
-#if 1
 #include <sigc++/slot.h>
-#else
-#include <sigc++/class_slot.h>
-#endif
-
-=======
-#include <sigc++/slot.h>
->>>>>>> 26b5d4f2
 #include <iomanip>
 #include "ppversion.h"
 #include "edit.h"
