--- conflicted
+++ resolved
@@ -338,15 +338,9 @@
 void BatchQueuePanel::pathFolderButtonPressed ()
 {
 
-<<<<<<< HEAD
-    Gtk::FileChooserDialog fc(M("PREFERENCES_OUTDIRFOLDER"), Gtk::FILE_CHOOSER_ACTION_SELECT_FOLDER );
+    Gtk::FileChooserDialog fc (getToplevelWindow (this), M("PREFERENCES_OUTDIRFOLDER"), Gtk::FILE_CHOOSER_ACTION_SELECT_FOLDER );
     fc.add_button( "_Cancel", Gtk::RESPONSE_CANCEL); // STOCKICON WAS THERE
     fc.add_button( "_OK", Gtk::RESPONSE_OK); // STOCKICON WAS THERE
-=======
-    Gtk::FileChooserDialog fc (getToplevelWindow (this), M("PREFERENCES_OUTDIRFOLDER"), Gtk::FILE_CHOOSER_ACTION_SELECT_FOLDER );
-    fc.add_button( Gtk::StockID("gtk-cancel"), Gtk::RESPONSE_CANCEL);
-    fc.add_button( Gtk::StockID("gtk-ok"), Gtk::RESPONSE_OK);
->>>>>>> 4b9bc5be
     fc.set_filename(options.savePathFolder);
     fc.set_transient_for(*parent);
     int result = fc.run();
