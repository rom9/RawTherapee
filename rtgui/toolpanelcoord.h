/*
 *  This file is part of RawTherapee.
 *
 *  Copyright (c) 2004-2010 Gabor Horvath <hgabor@rawtherapee.com>
 *
 *  RawTherapee is free software: you can redistribute it and/or modify
 *  it under the terms of the GNU General Public License as published by
 *  the Free Software Foundation, either version 3 of the License, or
 *  (at your option) any later version.
 *
 *  RawTherapee is distributed in the hope that it will be useful,
 *  but WITHOUT ANY WARRANTY; without even the implied warranty of
 *  MERCHANTABILITY or FITNESS FOR A PARTICULAR PURPOSE.  See the
 *  GNU General Public License for more details.
 *
 *  You should have received a copy of the GNU General Public License
 *  along with RawTherapee.  If not, see <http://www.gnu.org/licenses/>.
 */
#ifndef __TOOLPANELCCORD__
#define __TOOLPANELCCORD__

#include "../rtengine/rtengine.h"
#include "toolpanel.h"
#include <vector>
#include "pparamschangelistener.h"
#include "profilechangelistener.h"
#include "imageareatoollistener.h"
#include <gtkmm.h>
#include "whitebalance.h"
#include "coarsepanel.h"
#include "tonecurve.h"
#include "vibrance.h"
#include "colorappearance.h"
#include "shadowshighlights.h"
#include "impulsedenoise.h"
#include "defringe.h"
#include "dirpyrdenoise.h"
#include "epd.h"
#include "sharpening.h"
#include "labcurve.h"
#include "metadatapanel.h"
#include "crop.h"
#include "icmpanel.h"
#include "resize.h"
#include "chmixer.h"
#include "blackwhite.h"
#include "cacorrection.h"
#include "lensprofile.h"
#include "distortion.h"
#include "perspective.h"
#include "rotate.h"
#include "vignetting.h"
#include "retinex.h"
#include "gradient.h"
#include "locallab.h"
#include "pcvignette.h"
#include "toolbar.h"
#include "lensgeom.h"
#include "lensgeomlistener.h"
#include "wavelet.h"
#include "dirpyrequalizer.h"
#include "hsvequalizer.h"
#include "preprocess.h"
#include "bayerpreprocess.h"
#include "bayerprocess.h"
#include "xtransprocess.h"
#include "darkframe.h"
#include "flatfield.h"
#include "sensorbayer.h"
#include "sensorxtrans.h"
#include "rawcacorrection.h"
#include "rawexposure.h"
#include "bayerrawexposure.h"
#include "xtransrawexposure.h"
#include "sharpenmicro.h"
#include "sharpenedge.h"
#include "rgbcurves.h"
#include "colortoning.h"
#include "filmsimulation.h"
#include "prsharpening.h"
#include "fattaltonemap.h"
#include "localcontrast.h"
#include "softlight.h"
#include "guiutils.h"

class ImageEditorCoordinator;

class ToolPanelCoordinator :    public ToolPanelListener,
    public ToolBarListener,
    public ProfileChangeListener,
    public WBProvider,
    public DFProvider,
    public FFProvider,
    public LensGeomListener,
    public SpotWBListener,
    public CropPanelListener,
    public ICMPanelListener,
    public ImageAreaToolListener,
    public rtengine::ImageTypeListener
{

protected:

    WhiteBalance* whitebalance;
    Vignetting* vignetting;
    Gradient* gradient;
    Locallab* locallab;
    Retinex*  retinex;
    PCVignette* pcvignette;
    LensGeometry* lensgeom;
    LensProfilePanel* lensProf;
    Rotate* rotate;
    Distortion* distortion;
    PerspCorrection* perspective;
    CACorrection* cacorrection;
    ColorAppearance* colorappearance;
    Vibrance* vibrance;
    ChMixer* chmixer;
    BlackWhite* blackwhite;
    Resize* resize;
    PrSharpening* prsharpening;
    ICMPanel* icm;
    Crop* crop;
    ToneCurve* toneCurve;
    ShadowsHighlights* shadowshighlights;
    LocalContrast *localContrast;
    Defringe* defringe;
    ImpulseDenoise* impulsedenoise;
    DirPyrDenoise* dirpyrdenoise;
    EdgePreservingDecompositionUI *epd;
    Sharpening* sharpening;
    SharpenEdge* sharpenEdge;
    SharpenMicro* sharpenMicro;
    LCurve* lcurve;
    RGBCurves* rgbcurves;
    ColorToning* colortoning;
    Wavelet * wavelet;
    DirPyrEqualizer* dirpyrequalizer;
    HSVEqualizer* hsvequalizer;
    SoftLight *softlight;
    FilmSimulation *filmSimulation;
    SensorBayer * sensorbayer;
    SensorXTrans * sensorxtrans;
    BayerProcess* bayerprocess;
    XTransProcess* xtransprocess;
    BayerPreProcess* bayerpreprocess;
    PreProcess* preprocess;
    DarkFrame* darkframe;
    FlatField* flatfield;
    RAWCACorr* rawcacorrection;
    RAWExposure* rawexposure;
    BayerRAWExposure* bayerrawexposure;
    XTransRAWExposure* xtransrawexposure;
    FattalToneMapping *fattal;
    MetaDataPanel* metadata;

    std::vector<PParamsChangeListener*> paramcListeners;

    rtengine::StagedImageProcessor* ipc;

    std::vector<ToolPanel*> toolPanels;
    ToolVBox* exposurePanel;
    ToolVBox* detailsPanel;
    ToolVBox* colorPanel;
    ToolVBox* transformPanel;
    ToolVBox* rawPanel;
    ToolVBox* advancedPanel;
    ToolVBox* locallabPanel;
    ToolBar* toolBar;

    TextOrIcon* toiE;
    TextOrIcon* toiD;
    TextOrIcon* toiC;
    TextOrIcon* toiT;
    TextOrIcon* toiR;
    TextOrIcon* toiM;
    TextOrIcon* toiW;
    TextOrIcon* toiL;

    Gtk::Image* imgPanelEnd[7];
    Gtk::VBox* vbPanelEnd[7];

    Gtk::ScrolledWindow* exposurePanelSW;
    Gtk::ScrolledWindow* detailsPanelSW;
    Gtk::ScrolledWindow* colorPanelSW;
    Gtk::ScrolledWindow* transformPanelSW;
    Gtk::ScrolledWindow* rawPanelSW;
    Gtk::ScrolledWindow* advancedPanelSW;
    Gtk::ScrolledWindow* locallabPanelSW;

    std::vector<MyExpander*> expList;

    bool hasChanged;

    void addPanel(Gtk::Box* where, FoldableToolPanel* panel, int level = 1);
    void foldThemAll(GdkEventButton* event);
    void updateVScrollbars(bool hide);
<<<<<<< HEAD
    void updateTabsHeader(bool useIcons);
    void notebookPageChanged(Gtk::Widget* page, guint page_num);
=======
>>>>>>> 23bcf63e

private:

    EditDataProvider *editDataProvider;
    sigc::connection notebookconn;
    bool photoLoadedOnce; // Used to indicated that a photo has been loaded yet

public:

    CoarsePanel* coarse;
    Gtk::Notebook* toolPanelNotebook;

    ToolPanelCoordinator(bool batch = false);
    virtual ~ToolPanelCoordinator();

    bool getChangedState()
    {
        return hasChanged;
    }
    void updateCurveBackgroundHistogram(LUTu & histToneCurve, LUTu & histLCurve, LUTu & histCCurve, /*LUTu & histCLurve, LUTu & histLLCurve,*/ LUTu & histLCAM,  LUTu & histCCAM, LUTu & histRed, LUTu & histGreen, LUTu & histBlue, LUTu & histLuma, LUTu & histLRETI);
    void foldAllButOne(Gtk::Box* parent, FoldableToolPanel* openedSection);

    // multiple listeners can be added that are notified on changes (typical: profile panel and the history)
    void addPParamsChangeListener(PParamsChangeListener* pp)
    {
        paramcListeners.push_back(pp);
    }

    // toolpanellistener interface
    void panelChanged(rtengine::ProcEvent event, const Glib::ustring& descr);

    void imageTypeChanged(bool isRaw, bool isBayer, bool isXtrans, bool isMono = false);
    // profilechangelistener interface
    void profileChange(const rtengine::procparams::PartialProfile* nparams, rtengine::ProcEvent event, const Glib::ustring& descr, const ParamsEdited* paramsEdited = nullptr, bool fromLastSave = false);
    void setDefaults(rtengine::procparams::ProcParams* defparams);

    // DirSelectionListener interface
    void dirSelected(const Glib::ustring& dirname, const Glib::ustring& openfile);

    // to support the GUI:
    CropGUIListener* getCropGUIListener();  // through the CropGUIListener the editor area can notify the "crop" ToolPanel when the crop selection changes

    // init the toolpanelcoordinator with an image & close it
    void initImage(rtengine::StagedImageProcessor* ipc_, bool israw);
    void closeImage();

    // update the "expanded" state of the Tools
    void updateToolState();
    void openAllTools();
    void closeAllTools();
    // read/write the "expanded" state of the expanders & read/write the crop panel settings (ratio, guide type, etc.)
    void readOptions();
    void writeOptions();
    void writeToolExpandedStatus(std::vector<int> &tpOpen);


    // wbprovider interface
    void getAutoWB(double& temp, double& green, double equal, double tempBias)
    {
        if (ipc) {
            ipc->getAutoWB(temp, green, equal, tempBias);
        }
    }
    void getCamWB(double& temp, double& green)
    {
        if (ipc) {
            ipc->getCamWB(temp, green);
        }
    }

    //DFProvider interface
    rtengine::RawImage* getDF();

    //FFProvider interface
    rtengine::RawImage* getFF();
    Glib::ustring GetCurrentImageFilePath();

    // rotatelistener interface
    void straightenRequested();
    void autoCropRequested();
    double autoDistorRequested();

    // spotwblistener interface
    void spotWBRequested(int size);

    // croppanellistener interface
    void cropSelectRequested();

    // icmpanellistener interface
    void saveInputICCReference(Glib::ustring fname, bool apply_wb);

    // imageareatoollistener interface
    void spotWBselected(int x, int y, Thumbnail* thm = nullptr);
    void sharpMaskSelected(bool sharpMask);
    void cropSelectionReady();
    void rotateSelectionReady(double rotate_deg, Thumbnail* thm = nullptr);
    ToolBar* getToolBar()
    {
        return toolBar;
    }
    int  getSpotWBRectSize();
    CropGUIListener* startCropEditing(Thumbnail* thm = nullptr)
    {
        return crop;
    }

    void updateTPVScrollbar(bool hide);
    bool handleShortcutKey(GdkEventKey* event);

    // ToolBarListener interface
    void toolSelected(ToolMode tool);
    void editModeSwitchedOff();

    void setEditProvider(EditDataProvider *provider);

private:
    IdleRegister idle_register;
};

#endif<|MERGE_RESOLUTION|>--- conflicted
+++ resolved
@@ -195,11 +195,7 @@
     void addPanel(Gtk::Box* where, FoldableToolPanel* panel, int level = 1);
     void foldThemAll(GdkEventButton* event);
     void updateVScrollbars(bool hide);
-<<<<<<< HEAD
-    void updateTabsHeader(bool useIcons);
     void notebookPageChanged(Gtk::Widget* page, guint page_num);
-=======
->>>>>>> 23bcf63e
 
 private:
 
