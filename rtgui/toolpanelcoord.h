--- conflicted
+++ resolved
@@ -92,13 +92,9 @@
     public SpotWBListener,
     public CropPanelListener,
     public ICMPanelListener,
-<<<<<<< HEAD
     public WavelListener,
-    public ImageAreaToolListener
-=======
     public ImageAreaToolListener,
     public rtengine::ImageTypeListener
->>>>>>> aaf5f806
 {
 
 protected:
