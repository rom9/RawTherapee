/*
 *  This file is part of RawTherapee.
 *
 *  Copyright (c) 2004-2010 Gabor Horvath <hgabor@rawtherapee.com>
 *
 *  RawTherapee is free software: you can redistribute it and/or modify
 *  it under the terms of the GNU General Public License as published by
 *  the Free Software Foundation, either version 3 of the License, or
 *  (at your option) any later version.
 *
 *  RawTherapee is distributed in the hope that it will be useful,
 *  but WITHOUT ANY WARRANTY; without even the implied warranty of
 *  MERCHANTABILITY or FITNESS FOR A PARTICULAR PURPOSE.  See the
 *  GNU General Public License for more details.
 *
 *  You should have received a copy of the GNU General Public License
 *  along with RawTherapee.  If not, see <http://www.gnu.org/licenses/>.
 */
#ifndef __TOOLPANELCCORD__
#define __TOOLPANELCCORD__

#include "../rtengine/rtengine.h"
#include "toolpanel.h"
#include <vector>
#include "pparamschangelistener.h"
#include "profilechangelistener.h"
#include "imageareatoollistener.h"
#include <gtkmm.h>
#include "whitebalance.h"
#include "coarsepanel.h"
#include "tonecurve.h"
#include "vibrance.h"
#include "colorappearance.h"
#include "shadowshighlights.h"
#include "impulsedenoise.h"
#include "defringe.h"
#include "dirpyrdenoise.h"
#include "epd.h"
#include "sharpening.h"
#include "labcurve.h"
#include "metadatapanel.h"
#include "crop.h"
#include "icmpanel.h"
#include "resize.h"
#include "chmixer.h"
#include "blackwhite.h"
#include "cacorrection.h"
#include "lensprofile.h"
#include "distortion.h"
#include "perspective.h"
#include "rotate.h"
#include "vignetting.h"
#include "retinex.h"
#include "gradient.h"
#include "localwb.h"
#include "pcvignette.h"
#include "toolbar.h"
#include "lensgeom.h"
#include "lensgeomlistener.h"
#include "wavelet.h"
#include "dirpyrequalizer.h"
#include "hsvequalizer.h"
#include "preprocess.h"
#include "bayerpreprocess.h"
#include "bayerprocess.h"
#include "xtransprocess.h"
#include "darkframe.h"
#include "flatfield.h"
#include "sensorbayer.h"
#include "sensorxtrans.h"
#include "rawcacorrection.h"
#include "rawexposure.h"
#include "bayerrawexposure.h"
#include "xtransrawexposure.h"
#include "sharpenmicro.h"
#include "sharpenedge.h"
#include "rgbcurves.h"
#include "colortoning.h"
#include "filmsimulation.h"
#include "prsharpening.h"
#include "fattaltonemap.h"
#include "localcontrast.h"
#include "guiutils.h"

class ImageEditorCoordinator;

class ToolPanelCoordinator :    public ToolPanelListener,
    public ToolBarListener,
    public ProfileChangeListener,
    public WBProvider,
    public DFProvider,
    public FFProvider,
    public LensGeomListener,
    public SpotWBListener,
    public CropPanelListener,
    public ICMPanelListener,
    public ImageAreaToolListener,
    public rtengine::ImageTypeListener
{

protected:

    WhiteBalance* whitebalance;
    Vignetting* vignetting;
    Gradient* gradient;
    Localwb* localwb;
    Retinex*  retinex;
    PCVignette* pcvignette;
    LensGeometry* lensgeom;
    LensProfilePanel* lensProf;
    Rotate* rotate;
    Distortion* distortion;
    PerspCorrection* perspective;
    CACorrection* cacorrection;
    ColorAppearance* colorappearance;
    Vibrance* vibrance;
    ChMixer* chmixer;
    BlackWhite* blackwhite;
    Resize* resize;
    PrSharpening* prsharpening;
    ICMPanel* icm;
    Crop* crop;
    ToneCurve* toneCurve;
    ShadowsHighlights* shadowshighlights;
    LocalContrast *localContrast;
    Defringe* defringe;
    ImpulseDenoise* impulsedenoise;
    DirPyrDenoise* dirpyrdenoise;
    EdgePreservingDecompositionUI *epd;
    Sharpening* sharpening;
    SharpenEdge* sharpenEdge;
    SharpenMicro* sharpenMicro;
    LCurve* lcurve;
    RGBCurves* rgbcurves;
    ColorToning* colortoning;
    Wavelet * wavelet;
    DirPyrEqualizer* dirpyrequalizer;
    HSVEqualizer* hsvequalizer;
    FilmSimulation *filmSimulation;
    SensorBayer * sensorbayer;
    SensorXTrans * sensorxtrans;
    BayerProcess* bayerprocess;
    XTransProcess* xtransprocess;
    BayerPreProcess* bayerpreprocess;
    PreProcess* preprocess;
    DarkFrame* darkframe;
    FlatField* flatfield;
    RAWCACorr* rawcacorrection;
    RAWExposure* rawexposure;
    BayerRAWExposure* bayerrawexposure;
    XTransRAWExposure* xtransrawexposure;
    FattalToneMapping *fattal;
    MetaDataPanel* metadata;

    std::vector<PParamsChangeListener*> paramcListeners;

    rtengine::StagedImageProcessor* ipc;

    std::vector<ToolPanel*> toolPanels;
    ToolVBox* exposurePanel;
    ToolVBox* detailsPanel;
    ToolVBox* colorPanel;
    ToolVBox* transformPanel;
    ToolVBox* rawPanel;
    ToolVBox* advancedPanel;
    ToolBar* toolBar;

    TextOrIcon* toiE;
    TextOrIcon* toiD;
    TextOrIcon* toiC;
    TextOrIcon* toiT;
    TextOrIcon* toiR;
    TextOrIcon* toiM;
    TextOrIcon* toiW;

    Gtk::Image* imgPanelEnd[6];
    Gtk::VBox* vbPanelEnd[6];

    Gtk::ScrolledWindow* exposurePanelSW;
    Gtk::ScrolledWindow* detailsPanelSW;
    Gtk::ScrolledWindow* colorPanelSW;
    Gtk::ScrolledWindow* transformPanelSW;
    Gtk::ScrolledWindow* rawPanelSW;
    Gtk::ScrolledWindow* advancedPanelSW;

    std::vector<MyExpander*> expList;

    bool hasChanged;

    void addPanel(Gtk::Box* where, FoldableToolPanel* panel, int level = 1);
    void foldThemAll(GdkEventButton* event);
    void updateVScrollbars(bool hide);
    void updateTabsHeader(bool useIcons);

private:

    EditDataProvider *editDataProvider;

public:

    CoarsePanel* coarse;
    Gtk::Notebook* toolPanelNotebook;

    ToolPanelCoordinator(bool batch = false);
    virtual ~ToolPanelCoordinator();

    bool getChangedState()
    {
        return hasChanged;
    }
    void updateCurveBackgroundHistogram(LUTu & histToneCurve, LUTu & histLCurve, LUTu & histCCurve, /*LUTu & histCLurve, LUTu & histLLCurve,*/ LUTu & histLCAM,  LUTu & histCCAM, LUTu & histRed, LUTu & histGreen, LUTu & histBlue, LUTu & histLuma, LUTu & histLRETI);
    void foldAllButOne(Gtk::Box* parent, FoldableToolPanel* openedSection);

    // multiple listeners can be added that are notified on changes (typical: profile panel and the history)
    void addPParamsChangeListener(PParamsChangeListener* pp)
    {
        paramcListeners.push_back(pp);
    }

    // toolpanellistener interface
    void panelChanged(rtengine::ProcEvent event, const Glib::ustring& descr);

    void imageTypeChanged (bool isRaw, bool isBayer, bool isXtrans, bool isMono = false);
    // profilechangelistener interface
    void profileChange(const rtengine::procparams::PartialProfile* nparams, rtengine::ProcEvent event, const Glib::ustring& descr, const ParamsEdited* paramsEdited = nullptr);
    void setDefaults(rtengine::procparams::ProcParams* defparams);

    // DirSelectionListener interface
    void dirSelected(const Glib::ustring& dirname, const Glib::ustring& openfile);

    // to support the GUI:
    CropGUIListener* getCropGUIListener();  // through the CropGUIListener the editor area can notify the "crop" ToolPanel when the crop selection changes

    // init the toolpanelcoordinator with an image & close it
    void initImage(rtengine::StagedImageProcessor* ipc_, bool israw);
    void closeImage();

    // update the "expanded" state of the Tools
    void updateToolState();
    void openAllTools();
    void closeAllTools();
    // read/write the "expanded" state of the expanders & read/write the crop panel settings (ratio, guide type, etc.)
    void readOptions();
    void writeOptions();
    void writeToolExpandedStatus(std::vector<int> &tpOpen);


    // wbprovider interface
    void getAutoWB(double& temp, double& green, double equal, double tempBias)
    {
        if (ipc) {
            ipc->getAutoWB(temp, green, equal, tempBias);
        }
    }
    void getCamWB(double& temp, double& green)
    {
        if (ipc) {
            ipc->getCamWB(temp, green);
        }
    }

    //DFProvider interface
    rtengine::RawImage* getDF();

    //FFProvider interface
    rtengine::RawImage* getFF();
    Glib::ustring GetCurrentImageFilePath();

    // rotatelistener interface
    void straightenRequested();
    void autoCropRequested();
    double autoDistorRequested();

    // spotwblistener interface
    void spotWBRequested(int size);

    // croppanellistener interface
    void cropSelectRequested();

    // icmpanellistener interface
    void saveInputICCReference(Glib::ustring fname, bool apply_wb);

    // imageareatoollistener interface
<<<<<<< HEAD
    void spotWBselected(int x, int y, Thumbnail* thm = nullptr);
    void cropSelectionReady();
    void rotateSelectionReady(double rotate_deg, Thumbnail* thm = nullptr);
    ToolBar* getToolBar()
=======
    void spotWBselected (int x, int y, Thumbnail* thm = nullptr);
    void sharpMaskSelected (bool sharpMask);
    void cropSelectionReady ();
    void rotateSelectionReady (double rotate_deg, Thumbnail* thm = nullptr);
    ToolBar* getToolBar ()
>>>>>>> 5a2e6f5f
    {
        return toolBar;
    }
    int  getSpotWBRectSize();
    CropGUIListener* startCropEditing(Thumbnail* thm = nullptr)
    {
        return crop;
    }

    void updateTPVScrollbar(bool hide);
    void updateTabsUsesIcons(bool useIcons);
    bool handleShortcutKey(GdkEventKey* event);

    // ToolBarListener interface
    void toolSelected(ToolMode tool);
    void editModeSwitchedOff();

    void setEditProvider (EditDataProvider *provider);

private:
    IdleRegister idle_register;
};

#endif<|MERGE_RESOLUTION|>--- conflicted
+++ resolved
@@ -281,18 +281,11 @@
     void saveInputICCReference(Glib::ustring fname, bool apply_wb);
 
     // imageareatoollistener interface
-<<<<<<< HEAD
     void spotWBselected(int x, int y, Thumbnail* thm = nullptr);
+    void sharpMaskSelected (bool sharpMask);
     void cropSelectionReady();
     void rotateSelectionReady(double rotate_deg, Thumbnail* thm = nullptr);
     ToolBar* getToolBar()
-=======
-    void spotWBselected (int x, int y, Thumbnail* thm = nullptr);
-    void sharpMaskSelected (bool sharpMask);
-    void cropSelectionReady ();
-    void rotateSelectionReady (double rotate_deg, Thumbnail* thm = nullptr);
-    ToolBar* getToolBar ()
->>>>>>> 5a2e6f5f
     {
         return toolBar;
     }
