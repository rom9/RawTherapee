--- conflicted
+++ resolved
@@ -302,14 +302,10 @@
     void toolSelected(ToolMode tool);
     void editModeSwitchedOff();
 
-<<<<<<< HEAD
-    void setEditProvider(EditDataProvider *provider);
-=======
     void setEditProvider (EditDataProvider *provider);
 
 private:
     IdleRegister idle_register;
->>>>>>> 70379f4a
 };
 
 #endif