--- conflicted
+++ resolved
@@ -121,11 +121,8 @@
     Crop* crop;
     ToneCurve* toneCurve;
     ShadowsHighlights* shadowshighlights;
-<<<<<<< HEAD
+    LocalContrast *localContrast;
     Spot* spot;
-=======
-    LocalContrast *localContrast;
->>>>>>> c0ceeb2c
     Defringe* defringe;
     ImpulseDenoise* impulsedenoise;
     DirPyrDenoise* dirpyrdenoise;
