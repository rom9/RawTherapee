/*
 *  This file is part of RawTherapee.
 *
 *  Copyright (c) 2004-2010 Gabor Horvath <hgabor@rawtherapee.com>
 *
 *  RawTherapee is free software: you can redistribute it and/or modify
 *  it under the terms of the GNU General Public License as published by
 *  the Free Software Foundation, either version 3 of the License, or
 *  (at your option) any later version.
 *
 *  RawTherapee is distributed in the hope that it will be useful,
 *  but WITHOUT ANY WARRANTY; without even the implied warranty of
 *  MERCHANTABILITY or FITNESS FOR A PARTICULAR PURPOSE.  See the
 *  GNU General Public License for more details.
 *
 *  You should have received a copy of the GNU General Public License
 *  along with RawTherapee.  If not, see <http://www.gnu.org/licenses/>.
 */
#ifndef __TOOLPANELCCORD__
#define __TOOLPANELCCORD__

#include "../rtengine/rtengine.h"
#include "toolpanel.h"
#include <vector>
#include "pparamschangelistener.h"
#include "profilechangelistener.h"
#include "imageareatoollistener.h"
#include <gtkmm.h>
#include "whitebalance.h"
#include "coarsepanel.h"
#include "tonecurve.h"
#include "vibrance.h"
#include "colorappearance.h"
#include "shadowshighlights.h"
#include "impulsedenoise.h"
#include "defringe.h"
#include "dirpyrdenoise.h"
#include "epd.h"
#include "sharpening.h"
#include "labcurve.h"
#include "metadatapanel.h"
#include "crop.h"
#include "icmpanel.h"
#include "resize.h"
#include "chmixer.h"
#include "blackwhite.h"
#include "cacorrection.h"
#include "lensprofile.h"
#include "distortion.h"
#include "perspective.h"
#include "rotate.h"
#include "vignetting.h"
#include "retinex.h"
#include "gradient.h"
#include "locallab.h"
#include "pcvignette.h"
#include "toolbar.h"
#include "lensgeom.h"
#include "lensgeomlistener.h"
#include "wavelet.h"
#include "dirpyrequalizer.h"
#include "hsvequalizer.h"
#include "preprocess.h"
#include "bayerpreprocess.h"
#include "bayerprocess.h"
#include "xtransprocess.h"
#include "darkframe.h"
#include "flatfield.h"
#include "sensorbayer.h"
#include "sensorxtrans.h"
#include "rawcacorrection.h"
#include "rawexposure.h"
#include "bayerrawexposure.h"
#include "xtransrawexposure.h"
#include "sharpenmicro.h"
#include "sharpenedge.h"
#include "rgbcurves.h"
#include "colortoning.h"
#include "filmsimulation.h"
#include "prsharpening.h"
#include "fattaltonemap.h"
#include "localcontrast.h"
#include "softlight.h"
#include "guiutils.h"

class ImageEditorCoordinator;

class ToolPanelCoordinator :
    public ToolPanelListener,
    public ToolBarListener,
    public ProfileChangeListener,
    public WBProvider,
    public DFProvider,
    public FFProvider,
    public LensGeomListener,
    public SpotWBListener,
    public CropPanelListener,
    public ICMPanelListener,
    public ImageAreaToolListener,
    public rtengine::ImageTypeListener
{
protected:
    WhiteBalance* whitebalance;
    Vignetting* vignetting;
    Gradient* gradient;
    Locallab* locallab;
    Retinex*  retinex;
    PCVignette* pcvignette;
    LensGeometry* lensgeom;
    LensProfilePanel* lensProf;
    Rotate* rotate;
    Distortion* distortion;
    PerspCorrection* perspective;
    CACorrection* cacorrection;
    ColorAppearance* colorappearance;
    Vibrance* vibrance;
    ChMixer* chmixer;
    BlackWhite* blackwhite;
    Resize* resize;
    PrSharpening* prsharpening;
    ICMPanel* icm;
    Crop* crop;
    ToneCurve* toneCurve;
    ShadowsHighlights* shadowshighlights;
    LocalContrast *localContrast;
    Defringe* defringe;
    ImpulseDenoise* impulsedenoise;
    DirPyrDenoise* dirpyrdenoise;
    EdgePreservingDecompositionUI *epd;
    Sharpening* sharpening;
    SharpenEdge* sharpenEdge;
    SharpenMicro* sharpenMicro;
    LCurve* lcurve;
    RGBCurves* rgbcurves;
    ColorToning* colortoning;
    Wavelet * wavelet;
    DirPyrEqualizer* dirpyrequalizer;
    HSVEqualizer* hsvequalizer;
    SoftLight *softlight;
    FilmSimulation *filmSimulation;
    SensorBayer * sensorbayer;
    SensorXTrans * sensorxtrans;
    BayerProcess* bayerprocess;
    XTransProcess* xtransprocess;
    BayerPreProcess* bayerpreprocess;
    PreProcess* preprocess;
    DarkFrame* darkframe;
    FlatField* flatfield;
    RAWCACorr* rawcacorrection;
    RAWExposure* rawexposure;
    BayerRAWExposure* bayerrawexposure;
    XTransRAWExposure* xtransrawexposure;
    FattalToneMapping *fattal;
    MetaDataPanel* metadata;

    std::vector<PParamsChangeListener*> paramcListeners;

    rtengine::StagedImageProcessor* ipc;

    std::vector<ToolPanel*> toolPanels;
    ToolVBox* exposurePanel;
    ToolVBox* detailsPanel;
    ToolVBox* colorPanel;
    ToolVBox* transformPanel;
    ToolVBox* rawPanel;
    ToolVBox* advancedPanel;
    ToolVBox* locallabPanel;
    ToolBar* toolBar;

    TextOrIcon* toiE;
    TextOrIcon* toiD;
    TextOrIcon* toiC;
    TextOrIcon* toiT;
    TextOrIcon* toiR;
    TextOrIcon* toiM;
    TextOrIcon* toiW;
    TextOrIcon* toiL;

    Gtk::Image* imgPanelEnd[7];
    Gtk::VBox* vbPanelEnd[7];

    Gtk::ScrolledWindow* exposurePanelSW;
    Gtk::ScrolledWindow* detailsPanelSW;
    Gtk::ScrolledWindow* colorPanelSW;
    Gtk::ScrolledWindow* transformPanelSW;
    Gtk::ScrolledWindow* rawPanelSW;
    Gtk::ScrolledWindow* advancedPanelSW;
    Gtk::ScrolledWindow* locallabPanelSW;

    std::vector<MyExpander*> expList;

    bool hasChanged;

    void addPanel(Gtk::Box* where, FoldableToolPanel* panel, int level = 1);
    void foldThemAll(GdkEventButton* event);
    void updateVScrollbars(bool hide);
    void notebookPageChanged(Gtk::Widget* page, guint page_num);

private:
    EditDataProvider *editDataProvider;
    sigc::connection notebookconn;
    bool photoLoadedOnce; // Used to indicated that a photo has been loaded yet

public:
    CoarsePanel* coarse;
    Gtk::Notebook* toolPanelNotebook;

    ToolPanelCoordinator(bool batch = false);
    virtual ~ToolPanelCoordinator();

    bool getChangedState()
    {
        return hasChanged;
    }
<<<<<<< HEAD
    void updateCurveBackgroundHistogram(LUTu & histToneCurve, LUTu & histLCurve, LUTu & histCCurve, /*LUTu & histCLurve, LUTu & histLLCurve,*/ LUTu & histLCAM,  LUTu & histCCAM, LUTu & histRed, LUTu & histGreen, LUTu & histBlue, LUTu & histLuma, LUTu & histLRETI);
    void foldAllButOne(Gtk::Box* parent, FoldableToolPanel* openedSection);
=======
    void updateCurveBackgroundHistogram(
        const LUTu& histToneCurve,
        const LUTu& histLCurve,
        const LUTu& histCCurve,
        const LUTu& histLCAM,
        const LUTu& histCCAM,
        const LUTu& histRed,
        const LUTu& histGreen,
        const LUTu& histBlue,
        const LUTu& histLuma,
        const LUTu& histLRETI
    );
    void foldAllButOne (Gtk::Box* parent, FoldableToolPanel* openedSection);
>>>>>>> 72699902

    // multiple listeners can be added that are notified on changes (typical: profile panel and the history)
    void addPParamsChangeListener(PParamsChangeListener* pp)
    {
        paramcListeners.push_back(pp);
    }

    // toolpanellistener interface
<<<<<<< HEAD
    void panelChanged(rtengine::ProcEvent event, const Glib::ustring& descr);

    void imageTypeChanged(bool isRaw, bool isBayer, bool isXtrans, bool isMono = false);
    // profilechangelistener interface
    void profileChange(const rtengine::procparams::PartialProfile* nparams, rtengine::ProcEvent event, const Glib::ustring& descr, const ParamsEdited* paramsEdited = nullptr, bool fromLastSave = false);
    void setDefaults(rtengine::procparams::ProcParams* defparams);
=======
    void panelChanged(const rtengine::ProcEvent& event, const Glib::ustring& descr);

    void imageTypeChanged (bool isRaw, bool isBayer, bool isXtrans, bool isMono = false);

    // profilechangelistener interface
    void profileChange(
        const rtengine::procparams::PartialProfile* nparams,
        const rtengine::ProcEvent& event,
        const Glib::ustring& descr,
        const ParamsEdited* paramsEdited = nullptr,
        bool fromLastSave = false
    );
    void setDefaults(const rtengine::procparams::ProcParams* defparams);
>>>>>>> 72699902

    // DirSelectionListener interface
    void dirSelected(const Glib::ustring& dirname, const Glib::ustring& openfile);

    // to support the GUI:
    CropGUIListener* getCropGUIListener();  // through the CropGUIListener the editor area can notify the "crop" ToolPanel when the crop selection changes

    // init the toolpanelcoordinator with an image & close it
    void initImage(rtengine::StagedImageProcessor* ipc_, bool israw);
    void closeImage();

    // update the "expanded" state of the Tools
    void updateToolState();
    void openAllTools();
    void closeAllTools();
    // read/write the "expanded" state of the expanders & read/write the crop panel settings (ratio, guide type, etc.)
    void readOptions();
    void writeOptions();
    void writeToolExpandedStatus(std::vector<int> &tpOpen);


    // wbprovider interface
    void getAutoWB(double& temp, double& green, double equal, double tempBias)
    {
        if (ipc) {
            ipc->getAutoWB(temp, green, equal, tempBias);
        }
    }
    void getCamWB(double& temp, double& green)
    {
        if (ipc) {
            ipc->getCamWB(temp, green);
        }
    }

    //DFProvider interface
    rtengine::RawImage* getDF();

    //FFProvider interface
    rtengine::RawImage* getFF();
    Glib::ustring GetCurrentImageFilePath();

    // rotatelistener interface
    void straightenRequested();
    void autoCropRequested();
    double autoDistorRequested();

    // spotwblistener interface
    void spotWBRequested(int size);

    // croppanellistener interface
    void cropSelectRequested();

    // icmpanellistener interface
<<<<<<< HEAD
    void saveInputICCReference(Glib::ustring fname, bool apply_wb);
=======
    void saveInputICCReference(const Glib::ustring& fname, bool apply_wb);
>>>>>>> 72699902

    // imageareatoollistener interface
    void spotWBselected(int x, int y, Thumbnail* thm = nullptr);
    void sharpMaskSelected(bool sharpMask);
<<<<<<< HEAD
    void cropSelectionReady();
    void rotateSelectionReady(double rotate_deg, Thumbnail* thm = nullptr);
    ToolBar* getToolBar()
    {
        return toolBar;
    }
    int  getSpotWBRectSize();
    CropGUIListener* startCropEditing(Thumbnail* thm = nullptr)
    {
        return crop;
    }
=======
    int getSpotWBRectSize() const;
    void cropSelectionReady();
    void rotateSelectionReady(double rotate_deg, Thumbnail* thm = nullptr);
    ToolBar* getToolBar() const;
    CropGUIListener* startCropEditing(Thumbnail* thm = nullptr);
>>>>>>> 72699902

    void updateTPVScrollbar(bool hide);
    bool handleShortcutKey(GdkEventKey* event);

    // ToolBarListener interface
    void toolSelected(ToolMode tool);
    void editModeSwitchedOff();

    void setEditProvider(EditDataProvider *provider);

private:
    IdleRegister idle_register;
};

#endif<|MERGE_RESOLUTION|>--- conflicted
+++ resolved
@@ -212,10 +212,6 @@
     {
         return hasChanged;
     }
-<<<<<<< HEAD
-    void updateCurveBackgroundHistogram(LUTu & histToneCurve, LUTu & histLCurve, LUTu & histCCurve, /*LUTu & histCLurve, LUTu & histLLCurve,*/ LUTu & histLCAM,  LUTu & histCCAM, LUTu & histRed, LUTu & histGreen, LUTu & histBlue, LUTu & histLuma, LUTu & histLRETI);
-    void foldAllButOne(Gtk::Box* parent, FoldableToolPanel* openedSection);
-=======
     void updateCurveBackgroundHistogram(
         const LUTu& histToneCurve,
         const LUTu& histLCurve,
@@ -228,8 +224,7 @@
         const LUTu& histLuma,
         const LUTu& histLRETI
     );
-    void foldAllButOne (Gtk::Box* parent, FoldableToolPanel* openedSection);
->>>>>>> 72699902
+    void foldAllButOne(Gtk::Box* parent, FoldableToolPanel* openedSection);
 
     // multiple listeners can be added that are notified on changes (typical: profile panel and the history)
     void addPParamsChangeListener(PParamsChangeListener* pp)
@@ -238,17 +233,9 @@
     }
 
     // toolpanellistener interface
-<<<<<<< HEAD
-    void panelChanged(rtengine::ProcEvent event, const Glib::ustring& descr);
+    void panelChanged(const rtengine::ProcEvent& event, const Glib::ustring& descr);
 
     void imageTypeChanged(bool isRaw, bool isBayer, bool isXtrans, bool isMono = false);
-    // profilechangelistener interface
-    void profileChange(const rtengine::procparams::PartialProfile* nparams, rtengine::ProcEvent event, const Glib::ustring& descr, const ParamsEdited* paramsEdited = nullptr, bool fromLastSave = false);
-    void setDefaults(rtengine::procparams::ProcParams* defparams);
-=======
-    void panelChanged(const rtengine::ProcEvent& event, const Glib::ustring& descr);
-
-    void imageTypeChanged (bool isRaw, bool isBayer, bool isXtrans, bool isMono = false);
 
     // profilechangelistener interface
     void profileChange(
@@ -259,7 +246,6 @@
         bool fromLastSave = false
     );
     void setDefaults(const rtengine::procparams::ProcParams* defparams);
->>>>>>> 72699902
 
     // DirSelectionListener interface
     void dirSelected(const Glib::ustring& dirname, const Glib::ustring& openfile);
@@ -314,34 +300,16 @@
     void cropSelectRequested();
 
     // icmpanellistener interface
-<<<<<<< HEAD
-    void saveInputICCReference(Glib::ustring fname, bool apply_wb);
-=======
     void saveInputICCReference(const Glib::ustring& fname, bool apply_wb);
->>>>>>> 72699902
 
     // imageareatoollistener interface
     void spotWBselected(int x, int y, Thumbnail* thm = nullptr);
     void sharpMaskSelected(bool sharpMask);
-<<<<<<< HEAD
-    void cropSelectionReady();
-    void rotateSelectionReady(double rotate_deg, Thumbnail* thm = nullptr);
-    ToolBar* getToolBar()
-    {
-        return toolBar;
-    }
-    int  getSpotWBRectSize();
-    CropGUIListener* startCropEditing(Thumbnail* thm = nullptr)
-    {
-        return crop;
-    }
-=======
     int getSpotWBRectSize() const;
     void cropSelectionReady();
     void rotateSelectionReady(double rotate_deg, Thumbnail* thm = nullptr);
     ToolBar* getToolBar() const;
     CropGUIListener* startCropEditing(Thumbnail* thm = nullptr);
->>>>>>> 72699902
 
     void updateTPVScrollbar(bool hide);
     bool handleShortcutKey(GdkEventKey* event);
