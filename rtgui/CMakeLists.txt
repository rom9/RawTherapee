# Common source files for both CLI and non-CLI execautables
set(CLISOURCEFILES
    alignedmalloc.cc
    editcallbacks.cc
    main-cli.cc
    multilangmgr.cc
    options.cc
    paramsedited.cc
    pathutils.cc
    threadutils.cc
)

set(NONCLISOURCEFILES
    adjuster.cc
    alignedmalloc.cc
    batchqueue.cc
    batchqueuebuttonset.cc
    batchqueueentry.cc
    batchqueuepanel.cc
    batchtoolpanelcoord.cc
    bayerpreprocess.cc
    bayerprocess.cc
    bayerrawexposure.cc
    blackwhite.cc
    bqentryupdater.cc
    browserfilter.cc
    cacheimagedata.cc
    cachemanager.cc
    cacorrection.cc
    checkbox.cc
    chmixer.cc
    clipboard.cc
    coarsepanel.cc
    colorappearance.cc
    coloredbar.cc
    colortoning.cc
    controlspotpanel.cc
    coordinateadjuster.cc
    crop.cc
    crophandler.cc
    cropwindow.cc
    cursormanager.cc
    curveeditor.cc
    curveeditorgroup.cc
    darkframe.cc
    defringe.cc
    dehaze.cc
    diagonalcurveeditorsubgroup.cc
    dirbrowser.cc
    dirpyrdenoise.cc
    dirpyrequalizer.cc
    distortion.cc
    dynamicprofilepanel.cc
    editbuffer.cc
    editcallbacks.cc
    editorpanel.cc
    editwidgets.cc
    editwindow.cc
    epd.cc
    eventmapper.cc
    exiffiltersettings.cc
    exifpanel.cc
    exportpanel.cc
    extprog.cc
    fattaltonemap.cc
    filebrowser.cc
    filebrowserentry.cc
    filecatalog.cc
    filepanel.cc
    filethumbnailbuttonset.cc
    filmnegative.cc
    filmsimulation.cc
    filterpanel.cc
    flatcurveeditorsubgroup.cc
    flatfield.cc
    gradient.cc
    guiutils.cc
    histogrampanel.cc
    history.cc
    hsvequalizer.cc
    iccprofilecreator.cc
    icmpanel.cc
    ilabel.cc
    imagearea.cc
    imageareapanel.cc
    impulsedenoise.cc
    indclippedpanel.cc
    inspector.cc
    iptcpanel.cc
    labcurve.cc
    labgrid.cc
    lensgeom.cc
    lensprofile.cc
<<<<<<< HEAD
	locallab.cc
=======
    localcontrast.cc
>>>>>>> 4a6956d9
    lockablecolorpicker.cc
    lwbutton.cc
    lwbuttonset.cc
    main.cc
    metadatapanel.cc
    multilangmgr.cc
    mycurve.cc
    mydiagonalcurve.cc
    myflatcurve.cc
    navigator.cc
    options.cc
    paramsedited.cc
    partialpastedlg.cc
    pathutils.cc
    pcvignette.cc
    perspective.cc
    placesbrowser.cc
    popupbutton.cc
    popupcommon.cc
    popuptogglebutton.cc
    preferences.cc
    preprocess.cc
    previewhandler.cc
    previewloader.cc
    previewmodepanel.cc
    previewwindow.cc
    profilepanel.cc
    profilestorecombobox.cc
    prsharpening.cc
    rawcacorrection.cc
    rawexposure.cc
    recentbrowser.cc
    renamedlg.cc
    resize.cc
    retinex.cc
    rgbcurves.cc
    rotate.cc
    rtimage.cc
    rtscalable.cc
    rtsurface.cc
    rtwindow.cc
    saveasdlg.cc
    saveformatpanel.cc
    sensorbayer.cc
    sensorxtrans.cc
    shadowshighlights.cc
    sharpenedge.cc
    sharpening.cc
    sharpenmicro.cc
    shcselector.cc
    softlight.cc
    soundman.cc
    splash.cc
    threadutils.cc
    thresholdadjuster.cc
    thresholdselector.cc
    thumbbrowserbase.cc
    thumbbrowserentrybase.cc
    thumbimageupdater.cc
    thumbnail.cc
    tonecurve.cc
    toolbar.cc
    toolpanel.cc
    toolpanelcoord.cc
    vibrance.cc
    vignetting.cc
    wavelet.cc
    whitebalance.cc
    xtransprocess.cc
    xtransrawexposure.cc
    zoompanel.cc
)

include_directories(BEFORE "${CMAKE_CURRENT_BINARY_DIR}")

if(APPLE)
    find_package(MacIntegration REQUIRED)
    # At the time of writing CMake has no module finder for gtkmacintegration so here we have it hard-coded, if installed via macports it should be in /opt/local/...
    set(EXTRA_LIB_RTGUI ${MacIntegration_LIBRARIES})
    set(EXTRA_INCDIR ${EXTRA_INCDIR} ${MacIntegration_INCLUDE_DIRS})
endif()

if(WIN32)
    set(EXTRA_SRC_CLI myicon.rc)
    set(EXTRA_SRC_NONCLI myicon.rc)
    set(EXTRA_LIB_RTGUI winmm)
    include_directories(${EXTRA_INCDIR}
        ${GIOMM_INCLUDE_DIRS}
        ${GIO_INCLUDE_DIRS}
        ${GLIB2_INCLUDE_DIRS}
        ${GLIBMM_INCLUDE_DIRS}
        ${GTKMM_INCLUDE_DIRS}
        ${GTK_INCLUDE_DIRS}
        ${LENSFUN_INCLUDE_DIRS}
        ${RSVG_INCLUDE_DIRS}
        )
    link_directories(. "${PROJECT_SOURCE_DIR}/rtexif"
        ${EXTRA_LIBDIR}
        ${GIOMM_LIBRARY_DIRS}
        ${GIO_LIBRARY_DIRS}
        ${GLIB2_LIBRARY_DIRS}
        ${GLIBMM_LIBRARY_DIRS}
        ${GTKMM_LIBRARY_DIRS}
        ${GTK_LIBRARY_DIRS}
        ${LENSFUN_LIBRARY_DIRS}
        ${RSVG_LIBRARY_DIRS}
        )
else()
    include_directories(${EXTRA_INCDIR}
        ${CANBERRA-GTK_INCLUDE_DIRS}
        ${EXPAT_INCLUDE_DIRS}
        ${FFTW3F_LIBRARY_DIRS}
        ${GIOMM_INCLUDE_DIRS}
        ${GIO_INCLUDE_DIRS}
        ${GLIB2_INCLUDE_DIRS}
        ${GLIBMM_INCLUDE_DIRS}
        ${GOBJECT_INCLUDE_DIRS}
        ${GTHREAD_INCLUDE_DIRS}
        ${GTKMM_INCLUDE_DIRS}
        ${GTK_INCLUDE_DIRS}
        ${IPTCDATA_INCLUDE_DIRS}
        ${LCMS_INCLUDE_DIRS}
        ${LENSFUN_INCLUDE_DIRS}
        ${RSVG_INCLUDE_DIRS}
        )
    link_directories(${EXTRA_LIBDIR}
        ${CANBERRA-GTK_LIBRARY_DIRS}
        ${EXPAT_LIBRARY_DIRS}
        ${FFTW3F_LIBRARY_DIRS}
        ${GIOMM_LIBRARY_DIRS}
        ${GIO_LIBRARY_DIRS}
        ${GLIB2_LIBRARY_DIRS}
        ${GLIBMM_LIBRARY_DIRS}
        ${GOBJECT_LIBRARY_DIRS}
        ${GTHREAD_LIBRARY_DIRS}
        ${GTKMM_LIBRARY_DIRS}
        ${GTK_LIBRARY_DIRS}
        ${IPTCDATA_LIBRARY_DIRS}
        ${LCMS_LIBRARY_DIRS}
        ${LENSFUN_LIBRARY_DIRS}
        ${RSVG_LIBRARY_DIRS}
        )
endif()

# Excluding libatomic needed by Clang/FreeBSD, #3636
if(OPENMP_FOUND AND NOT APPLE AND NOT "${CMAKE_SYSTEM_NAME}" STREQUAL "FreeBSD")
    set(EXTRA_LIB_RTGUI ${EXTRA_LIB_RTGUI} "atomic")
endif()

# Create config.h which defines where data are stored
configure_file("${CMAKE_CURRENT_SOURCE_DIR}/config.h.in" "${CMAKE_CURRENT_BINARY_DIR}/config.h")

# Create new executables targets
add_executable(rth ${EXTRA_SRC_NONCLI} ${NONCLISOURCEFILES})
add_executable(rth-cli ${EXTRA_SRC_CLI} ${CLISOURCEFILES})

# Add dependencies to executables targets
add_dependencies(rth UpdateInfo)
add_dependencies(rth-cli UpdateInfo)

#Define a target specific definition to use in code
target_compile_definitions(rth PUBLIC GUIVERSION)
target_compile_definitions(rth-cli PUBLIC CLIVERSION)

# Set executables targets properties, i.e. output filename and compile flags
# for "Debug" builds, open a console in all cases for Windows version
if((WIN32) AND NOT(UPPER_CMAKE_BUILD_TYPE STREQUAL "DEBUG"))
    set_target_properties(rth PROPERTIES LINK_FLAGS "-mwindows")
endif()
set_target_properties(rth PROPERTIES COMPILE_FLAGS "${CMAKE_CXX_FLAGS}" OUTPUT_NAME rawtherapee)
set_target_properties(rth-cli PROPERTIES COMPILE_FLAGS "${CMAKE_CXX_FLAGS}" OUTPUT_NAME rawtherapee-cli)

# Add linked libraries dependencies to executables targets
target_link_libraries(rth rtengine
    ${CANBERRA-GTK_LIBRARIES}
    ${EXPAT_LIBRARIES}
    ${EXTRA_LIB_RTGUI}
    ${FFTW3F_LIBRARIES}
    ${GIOMM_LIBRARIES}
    ${GIO_LIBRARIES}
    ${GLIB2_LIBRARIES}
    ${GLIBMM_LIBRARIES}
    ${GOBJECT_LIBRARIES}
    ${GTHREAD_LIBRARIES}
    ${GTKMM_LIBRARIES}
    ${GTK_LIBRARIES}
    ${IPTCDATA_LIBRARIES}
    ${JPEG_LIBRARIES}
    ${LCMS_LIBRARIES}
    ${PNG_LIBRARIES}
    ${TIFF_LIBRARIES}
    ${ZLIB_LIBRARIES}
    ${LENSFUN_LIBRARIES}
    ${RSVG_LIBRARIES}
    )

target_link_libraries(rth-cli rtengine
    ${CAIROMM_LIBRARIES}
    ${EXPAT_LIBRARIES}
    ${EXTRA_LIB_RTGUI}
    ${FFTW3F_LIBRARIES}
    ${GIOMM_LIBRARIES}
    ${GIO_LIBRARIES}
    ${GLIB2_LIBRARIES}
    ${GLIBMM_LIBRARIES}
    ${GOBJECT_LIBRARIES}
    ${GTHREAD_LIBRARIES}
    ${IPTCDATA_LIBRARIES}
    ${JPEG_LIBRARIES}
    ${LCMS_LIBRARIES}
    ${PNG_LIBRARIES}
    ${TIFF_LIBRARIES}
    ${ZLIB_LIBRARIES}
    ${LENSFUN_LIBRARIES}
    ${RSVG_LIBRARIES}
    )

# Install executables
install(TARGETS rth DESTINATION ${BINDIR})
install(TARGETS rth-cli DESTINATION ${BINDIR})<|MERGE_RESOLUTION|>--- conflicted
+++ resolved
@@ -91,11 +91,8 @@
     labgrid.cc
     lensgeom.cc
     lensprofile.cc
-<<<<<<< HEAD
-	locallab.cc
-=======
     localcontrast.cc
->>>>>>> 4a6956d9
+    locallab.cc
     lockablecolorpicker.cc
     lwbutton.cc
     lwbuttonset.cc
