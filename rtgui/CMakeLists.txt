# Common source files for both CLI and non-CLI execautables
set(CLISOURCEFILES
    edit.cc
    main-cli.cc
    multilangmgr.cc
    options.cc
    paramsedited.cc
    pathutils.cc
    threadutils.cc
    )

set(NONCLISOURCEFILES
    adjuster.cc
    batchqueue.cc
    batchqueuebuttonset.cc
    batchqueueentry.cc
    batchqueuepanel.cc
    batchtoolpanelcoord.cc
    bayerpreprocess.cc
    bayerprocess.cc
    bayerrawexposure.cc
    blackwhite.cc
    bqentryupdater.cc
    browserfilter.cc
    cacheimagedata.cc
    cachemanager.cc
    cacorrection.cc
    checkbox.cc
    chmixer.cc
    clipboard.cc
    coarsepanel.cc
    colorappearance.cc
    coloredbar.cc
    colortoning.cc
    coordinateadjuster.cc
    crop.cc
    crophandler.cc
    cropwindow.cc
    cursormanager.cc
    curveeditor.cc
    curveeditorgroup.cc
    darkframe.cc
    defringe.cc
    diagonalcurveeditorsubgroup.cc
    dirbrowser.cc
    dirpyrdenoise.cc
    dirpyrequalizer.cc
    distortion.cc
    dynamicprofilepanel.cc
    edit.cc
    editorpanel.cc
    editwindow.cc
    epd.cc
    exiffiltersettings.cc
    exifpanel.cc
    exportpanel.cc
    extprog.cc
    filebrowser.cc
    filebrowserentry.cc
    filecatalog.cc
    filepanel.cc
    filethumbnailbuttonset.cc
    filmsimulation.cc
    filterpanel.cc
    flatcurveeditorsubgroup.cc
    flatfield.cc
    gradient.cc
    guiutils.cc
    histogrampanel.cc
    history.cc
    hsvequalizer.cc
    icmpanel.cc
    ilabel.cc
    imagearea.cc
    imageareapanel.cc
    impulsedenoise.cc
    indclippedpanel.cc
    inspector.cc
    iptcpanel.cc
    labcurve.cc
    lensgeom.cc
    lensprofile.cc
    lockablecolorpicker.cc
	localwb.cc
    lwbutton.cc
    lwbuttonset.cc
    main.cc
    multilangmgr.cc
    mycurve.cc
    mydiagonalcurve.cc
    myflatcurve.cc
    navigator.cc
    options.cc
    paramsedited.cc
    partialpastedlg.cc
    pathutils.cc
    pcvignette.cc
    perspective.cc
    placesbrowser.cc
    popupbutton.cc
    popupcommon.cc
    popuptogglebutton.cc
    preferences.cc
    preprocess.cc
    previewhandler.cc
    previewloader.cc
    previewmodepanel.cc
    previewwindow.cc
    profilepanel.cc
    profilestorecombobox.cc
    prsharpening.cc
    rawcacorrection.cc
    rawexposure.cc
    recentbrowser.cc
    renamedlg.cc
    resize.cc
    retinex.cc
    rgbcurves.cc
    rotate.cc
    rtimage.cc
    rtwindow.cc
    saveasdlg.cc
    saveformatpanel.cc
    sensorbayer.cc
    sensorxtrans.cc
    shadowshighlights.cc
    sharpenedge.cc
    sharpening.cc
    sharpenmicro.cc
    shcselector.cc
    soundman.cc
    splash.cc
    threadutils.cc
    thresholdadjuster.cc
    thresholdselector.cc
    thumbbrowserbase.cc
    thumbbrowserentrybase.cc
    thumbimageupdater.cc
    thumbnail.cc
    tonecurve.cc
    toolbar.cc
    toolpanel.cc
    toolpanelcoord.cc
    vibrance.cc
    vignetting.cc
    wavelet.cc
    whitebalance.cc
    xtransprocess.cc
    xtransrawexposure.cc
    zoompanel.cc
    fattaltonemap.cc
    localcontrast.cc
    eventmapper.cc
    metadatapanel.cc
<<<<<<< HEAD
	cat02adap.cc
=======
    labgrid.cc
>>>>>>> b762804b
    )

include_directories(BEFORE "${CMAKE_CURRENT_BINARY_DIR}")

if(APPLE)
    find_package(MacIntegration REQUIRED)
    # At the time of writing CMake has no module finder for gtkmacintegration so here we have it hard-coded, if installed via macports it should be in /opt/local/...
    set(EXTRA_LIB_RTGUI ${MacIntegration_LIBRARIES})
    set(EXTRA_INCDIR ${EXTRA_INCDIR} ${MacIntegration_INCLUDE_DIRS})
endif()

if(WIN32)
    set(EXTRA_SRC_CLI myicon.rc)
    set(EXTRA_SRC_NONCLI myicon.rc windirmonitor.cc)
    set(EXTRA_LIB_RTGUI winmm)
    include_directories(${EXTRA_INCDIR}
        ${GIOMM_INCLUDE_DIRS}
        ${GIO_INCLUDE_DIRS}
        ${GLIB2_INCLUDE_DIRS}
        ${GLIBMM_INCLUDE_DIRS}
        ${GTKMM_INCLUDE_DIRS}
        ${GTK_INCLUDE_DIRS}
        ${LENSFUN_INCLUDE_DIRS}
        )
    link_directories(. "${PROJECT_SOURCE_DIR}/rtexif"
        ${EXTRA_LIBDIR}
        ${GIOMM_LIBRARY_DIRS}
        ${GIO_LIBRARY_DIRS}
        ${GLIB2_LIBRARY_DIRS}
        ${GLIBMM_LIBRARY_DIRS}
        ${GTKMM_LIBRARY_DIRS}
        ${GTK_LIBRARY_DIRS}
        ${LENSFUN_LIBRARY_DIRS}
        )
else()
    include_directories(${EXTRA_INCDIR}
        ${CANBERRA-GTK_INCLUDE_DIRS}
        ${EXPAT_INCLUDE_DIRS}
        ${FFTW3F_LIBRARY_DIRS}
        ${GIOMM_INCLUDE_DIRS}
        ${GIO_INCLUDE_DIRS}
        ${GLIB2_INCLUDE_DIRS}
        ${GLIBMM_INCLUDE_DIRS}
        ${GOBJECT_INCLUDE_DIRS}
        ${GTHREAD_INCLUDE_DIRS}
        ${GTKMM_INCLUDE_DIRS}
        ${GTK_INCLUDE_DIRS}
        ${IPTCDATA_INCLUDE_DIRS}
        ${LCMS_INCLUDE_DIRS}
        ${LENSFUN_INCLUDE_DIRS}
        )
    link_directories(${EXTRA_LIBDIR}
        ${CANBERRA-GTK_LIBRARY_DIRS}
        ${EXPAT_LIBRARY_DIRS}
        ${FFTW3F_LIBRARY_DIRS}
        ${GIOMM_LIBRARY_DIRS}
        ${GIO_LIBRARY_DIRS}
        ${GLIB2_LIBRARY_DIRS}
        ${GLIBMM_LIBRARY_DIRS}
        ${GOBJECT_LIBRARY_DIRS}
        ${GTHREAD_LIBRARY_DIRS}
        ${GTKMM_LIBRARY_DIRS}
        ${GTK_LIBRARY_DIRS}
        ${IPTCDATA_LIBRARY_DIRS}
        ${LCMS_LIBRARY_DIRS}
        ${LENSFUN_LIBRARY_DIRS}
        )
endif()

# Create config.h which defines where data are stored
configure_file("${CMAKE_CURRENT_SOURCE_DIR}/config.h.in" "${CMAKE_CURRENT_BINARY_DIR}/config.h")

# Create new executables targets
add_executable(rth ${EXTRA_SRC_NONCLI} ${NONCLISOURCEFILES})
add_executable(rth-cli ${EXTRA_SRC_CLI} ${CLISOURCEFILES})

# Add dependencies to executables targets
add_dependencies(rth UpdateInfo)
add_dependencies(rth-cli UpdateInfo)

# Set executables targets properties, i.e. output filename and compile flags
# for "Debug" builds, open a console in all cases for Windows version
if((WIN32) AND NOT(UPPER_CMAKE_BUILD_TYPE STREQUAL "DEBUG"))
    set_target_properties(rth PROPERTIES LINK_FLAGS "-mwindows")
endif()
set_target_properties(rth PROPERTIES COMPILE_FLAGS "${CMAKE_CXX_FLAGS}" OUTPUT_NAME rawtherapee)
set_target_properties(rth-cli PROPERTIES COMPILE_FLAGS "${CMAKE_CXX_FLAGS}" OUTPUT_NAME rawtherapee-cli)

# Add linked libraries dependencies to executables targets
target_link_libraries(rth rtengine
    ${CANBERRA-GTK_LIBRARIES}
    ${EXPAT_LIBRARIES}
    ${EXTRA_LIB_RTGUI}
    ${FFTW3F_LIBRARIES}
    ${GIOMM_LIBRARIES}
    ${GIO_LIBRARIES}
    ${GLIB2_LIBRARIES}
    ${GLIBMM_LIBRARIES}
    ${GOBJECT_LIBRARIES}
    ${GTHREAD_LIBRARIES}
    ${GTKMM_LIBRARIES}
    ${GTK_LIBRARIES}
    ${IPTCDATA_LIBRARIES}
    ${JPEG_LIBRARIES}
    ${LCMS_LIBRARIES}
    ${PNG_LIBRARIES}
    ${TIFF_LIBRARIES}
    ${ZLIB_LIBRARIES}
    ${LENSFUN_LIBRARIES}
    )

target_link_libraries(rth-cli rtengine
    ${CAIROMM_LIBRARIES}
    ${EXPAT_LIBRARIES}
    ${EXTRA_LIB_RTGUI}
    ${FFTW3F_LIBRARIES}
    ${GIOMM_LIBRARIES}
    ${GIO_LIBRARIES}
    ${GLIB2_LIBRARIES}
    ${GLIBMM_LIBRARIES}
    ${GOBJECT_LIBRARIES}
    ${GTHREAD_LIBRARIES}
    ${IPTCDATA_LIBRARIES}
    ${JPEG_LIBRARIES}
    ${LCMS_LIBRARIES}
    ${PNG_LIBRARIES}
    ${TIFF_LIBRARIES}
    ${ZLIB_LIBRARIES}
    ${LENSFUN_LIBRARIES}
    )

# Install executables
install(TARGETS rth DESTINATION ${BINDIR})
install(TARGETS rth-cli DESTINATION ${BINDIR})<|MERGE_RESOLUTION|>--- conflicted
+++ resolved
@@ -152,11 +152,8 @@
     localcontrast.cc
     eventmapper.cc
     metadatapanel.cc
-<<<<<<< HEAD
+    labgrid.cc
 	cat02adap.cc
-=======
-    labgrid.cc
->>>>>>> b762804b
     )
 
 include_directories(BEFORE "${CMAKE_CURRENT_BINARY_DIR}")
