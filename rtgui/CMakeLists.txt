--- conflicted
+++ resolved
@@ -154,11 +154,8 @@
     eventmapper.cc
     metadatapanel.cc
     labgrid.cc
-<<<<<<< HEAD
-	cat02adap.cc
-=======
+    cat02adap.cc
     softlight.cc
->>>>>>> 523fe406
     )
 
 include_directories(BEFORE "${CMAKE_CURRENT_BINARY_DIR}")
