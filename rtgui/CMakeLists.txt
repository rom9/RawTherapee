# Common source files for both CLI and non-CLI execautables
set(CLISOURCEFILES
    edit.cc
    main-cli.cc
    multilangmgr.cc
    options.cc
    paramsedited.cc
    pathutils.cc
    threadutils.cc
    )

<<<<<<< HEAD
set (NONCLISOURCEFILES
    editwindow.cc batchtoolpanelcoord.cc paramsedited.cc cropwindow.cc previewhandler.cc previewwindow.cc navigator.cc indclippedpanel.cc previewmodepanel.cc filterpanel.cc
    exportpanel.cc cursormanager.cc rtwindow.cc renamedlg.cc recentbrowser.cc placesbrowser.cc filepanel.cc editorpanel.cc batchqueuepanel.cc checkbox.cc
    ilabel.cc thumbbrowserbase.cc adjuster.cc filebrowserentry.cc filebrowser.cc filethumbnailbuttonset.cc
    cachemanager.cc cacheimagedata.cc shcselector.cc perspective.cc thresholdselector.cc thresholdadjuster.cc
    clipboard.cc thumbimageupdater.cc bqentryupdater.cc lensgeom.cc coloredbar.cc edit.cc coordinateadjuster.cc
    coarsepanel.cc cacorrection.cc  chmixer.cc blackwhite.cc
    resize.cc icmpanel.cc crop.cc shadowshighlights.cc
    impulsedenoise.cc dirpyrdenoise.cc epd.cc
    exifpanel.cc toolpanel.cc lensprofile.cc lockablecolorpicker.cc
    sharpening.cc vibrance.cc rgbcurves.cc  colortoning.cc
    whitebalance.cc   vignetting.cc gradient.cc pcvignette.cc rotate.cc distortion.cc
    crophandler.cc dirbrowser.cc
    curveeditor.cc curveeditorgroup.cc diagonalcurveeditorsubgroup.cc flatcurveeditorsubgroup.cc
    filecatalog.cc extprog.cc
    previewloader.cc rtimage.cc inspector.cc
    histogrampanel.cc history.cc  imagearea.cc
    imageareapanel.cc iptcpanel.cc labcurve.cc main.cc
    multilangmgr.cc mycurve.cc myflatcurve.cc mydiagonalcurve.cc options.cc retinex.cc
    preferences.cc profilepanel.cc saveasdlg.cc
    saveformatpanel.cc soundman.cc splash.cc
    thumbnail.cc tonecurve.cc toolbar.cc
    pathutils.cc guiutils.cc threadutils.cc zoompanel.cc toolpanelcoord.cc
    thumbbrowserentrybase.cc batchqueueentry.cc
    batchqueue.cc lwbutton.cc lwbuttonset.cc
    batchqueuebuttonset.cc browserfilter.cc exiffiltersettings.cc
    profilestore.cc partialpastedlg.cc
    sensorbayer.cc sensorxtrans.cc preprocess.cc bayerpreprocess.cc bayerprocess.cc bayerrawexposure.cc xtransprocess.cc xtransrawexposure.cc
    darkframe.cc flatfield.cc rawcacorrection.cc rawexposure.cc wavelet.cc
    dirpyrequalizer.cc hsvequalizer.cc defringe.cc
    popupcommon.cc popupbutton.cc popuptogglebutton.cc sharpenedge.cc sharpenmicro.cc colorappearance.cc locallab.cc
    filmsimulation.cc prsharpening.cc
    dynamicprofile.cc dynamicprofilepanel.cc)
=======
set(NONCLISOURCEFILES
    adjuster.cc
    batchqueue.cc
    batchqueuebuttonset.cc
    batchqueueentry.cc
    batchqueuepanel.cc
    batchtoolpanelcoord.cc
    bayerpreprocess.cc
    bayerprocess.cc
    bayerrawexposure.cc
    blackwhite.cc
    bqentryupdater.cc
    browserfilter.cc
    cacheimagedata.cc
    cachemanager.cc
    cacorrection.cc
    checkbox.cc
    chmixer.cc
    clipboard.cc
    coarsepanel.cc
    colorappearance.cc
    coloredbar.cc
    colortoning.cc
    coordinateadjuster.cc
    crop.cc
    crophandler.cc
    cropwindow.cc
    cursormanager.cc
    curveeditor.cc
    curveeditorgroup.cc
    darkframe.cc
    defringe.cc
    diagonalcurveeditorsubgroup.cc
    dirbrowser.cc
    dirpyrdenoise.cc
    dirpyrequalizer.cc
    distortion.cc
    dynamicprofile.cc
    dynamicprofilepanel.cc
    edit.cc
    editorpanel.cc
    editwindow.cc
    epd.cc
    exiffiltersettings.cc
    exifpanel.cc
    exportpanel.cc
    extprog.cc
    filebrowser.cc
    filebrowserentry.cc
    filecatalog.cc
    filepanel.cc
    filethumbnailbuttonset.cc
    filmsimulation.cc
    filterpanel.cc
    flatcurveeditorsubgroup.cc
    flatfield.cc
    gradient.cc
    guiutils.cc
    histogrampanel.cc
    history.cc
    hsvequalizer.cc
    icmpanel.cc
    ilabel.cc
    imagearea.cc
    imageareapanel.cc
    impulsedenoise.cc
    indclippedpanel.cc
    inspector.cc
    iptcpanel.cc
    labcurve.cc
    lensgeom.cc
    lensprofile.cc
    lockablecolorpicker.cc
    lwbutton.cc
    lwbuttonset.cc
    main.cc
    multilangmgr.cc
    mycurve.cc
    mydiagonalcurve.cc
    myflatcurve.cc
    navigator.cc
    options.cc
    paramsedited.cc
    partialpastedlg.cc
    pathutils.cc
    pcvignette.cc
    perspective.cc
    placesbrowser.cc
    popupbutton.cc
    popupcommon.cc
    popuptogglebutton.cc
    preferences.cc
    preprocess.cc
    previewhandler.cc
    previewloader.cc
    previewmodepanel.cc
    previewwindow.cc
    profilepanel.cc
    profilestore.cc
    prsharpening.cc
    rawcacorrection.cc
    rawexposure.cc
    recentbrowser.cc
    renamedlg.cc
    resize.cc
    retinex.cc
    rgbcurves.cc
    rotate.cc
    rtimage.cc
    rtwindow.cc
    saveasdlg.cc
    saveformatpanel.cc
    sensorbayer.cc
    sensorxtrans.cc
    shadowshighlights.cc
    sharpenedge.cc
    sharpening.cc
    sharpenmicro.cc
    shcselector.cc
    soundman.cc
    splash.cc
    threadutils.cc
    thresholdadjuster.cc
    thresholdselector.cc
    thumbbrowserbase.cc
    thumbbrowserentrybase.cc
    thumbimageupdater.cc
    thumbnail.cc
    tonecurve.cc
    toolbar.cc
    toolpanel.cc
    toolpanelcoord.cc
    vibrance.cc
    vignetting.cc
    wavelet.cc
    whitebalance.cc
    xtransprocess.cc
    xtransrawexposure.cc
    zoompanel.cc
    )
>>>>>>> 4893ece6

include_directories(BEFORE "${CMAKE_CURRENT_BINARY_DIR}")

if(APPLE)
    find_package(MacIntegration REQUIRED)
    # At the time of writing CMake has no module finder for gtkmacintegration so here we have it hard-coded, if installed via macports it should be in /opt/local/...
    set(EXTRA_LIB_RTGUI ${MacIntegration_LIBRARIES})
    set(EXTRA_INCDIR ${EXTRA_INCDIR} ${MacIntegration_INCLUDE_DIRS})
endif()

if(WIN32)
    set(EXTRA_SRC_CLI myicon.rc)
    set(EXTRA_SRC_NONCLI myicon.rc windirmonitor.cc)
    set(EXTRA_LIB_RTGUI winmm)
    include_directories(${EXTRA_INCDIR}
        ${GIOMM_INCLUDE_DIRS}
        ${GIO_INCLUDE_DIRS}
        ${GLIB2_INCLUDE_DIRS}
        ${GLIBMM_INCLUDE_DIRS}
        ${GTKMM_INCLUDE_DIRS}
        ${GTK_INCLUDE_DIRS}
        )
    link_directories(. "${PROJECT_SOURCE_DIR}/rtexif"
        ${EXTRA_LIBDIR}
        ${GIOMM_LIBRARY_DIRS}
        ${GIO_LIBRARY_DIRS}
        ${GLIB2_LIBRARY_DIRS}
        ${GLIBMM_LIBRARY_DIRS}
        ${GTKMM_LIBRARY_DIRS}
        ${GTK_LIBRARY_DIRS}
        )
    #set_target_properties(rth PROPERTIES LINK_FLAGS "-mwindows")
else()
    include_directories(${EXTRA_INCDIR}
        ${CANBERRA-GTK_INCLUDE_DIRS}
        ${EXPAT_INCLUDE_DIRS}
        ${FFTW3F_LIBRARY_DIRS}
        ${GIOMM_INCLUDE_DIRS}
        ${GIO_INCLUDE_DIRS}
        ${GLIB2_INCLUDE_DIRS}
        ${GLIBMM_INCLUDE_DIRS}
        ${GOBJECT_INCLUDE_DIRS}
        ${GTHREAD_INCLUDE_DIRS}
        ${GTKMM_INCLUDE_DIRS}
        ${GTK_INCLUDE_DIRS}
        ${IPTCDATA_INCLUDE_DIRS}
        ${LCMS_INCLUDE_DIRS}
        )
    link_directories(${EXTRA_LIBDIR}
        ${CANBERRA-GTK_LIBRARY_DIRS}
        ${EXPAT_LIBRARY_DIRS}
        ${FFTW3F_LIBRARY_DIRS}
        ${GIOMM_LIBRARY_DIRS}
        ${GIO_LIBRARY_DIRS}
        ${GLIB2_LIBRARY_DIRS}
        ${GLIBMM_LIBRARY_DIRS}
        ${GOBJECT_LIBRARY_DIRS}
        ${GTHREAD_LIBRARY_DIRS}
        ${GTKMM_LIBRARY_DIRS}
        ${GTK_LIBRARY_DIRS}
        ${IPTCDATA_LIBRARY_DIRS}
        ${LCMS_LIBRARY_DIRS}
        )
endif()

# Create config.h which defines where data are stored
configure_file("${CMAKE_CURRENT_SOURCE_DIR}/config.h.in" "${CMAKE_CURRENT_BINARY_DIR}/config.h")

# Create new executables targets
add_executable(rth ${EXTRA_SRC_NONCLI} ${NONCLISOURCEFILES})
#add_executable(rth-cli ${EXTRA_SRC_CLI} ${CLISOURCEFILES})

# Add dependencies to executables targets
add_dependencies(rth UpdateInfo)
#add_dependencies(rth-cli UpdateInfo)

# Set executables targets properties, i.e. output filename and compile flags
set_target_properties(rth PROPERTIES COMPILE_FLAGS "${CMAKE_CXX_FLAGS}" OUTPUT_NAME rawtherapee)
#set_target_properties(rth-cli PROPERTIES COMPILE_FLAGS "${CMAKE_CXX_FLAGS}" OUTPUT_NAME rawtherapee-cli)

# Add linked libraries dependencies to executables targets
target_link_libraries(rth rtengine
    ${CANBERRA-GTK_LIBRARIES}
    ${EXPAT_LIBRARIES}
    ${EXTRA_LIB_RTGUI}
    ${FFTW3F_LIBRARIES}
    ${GIOMM_LIBRARIES}
    ${GIO_LIBRARIES}
    ${GLIB2_LIBRARIES}
    ${GLIBMM_LIBRARIES}
    ${GOBJECT_LIBRARIES}
    ${GTHREAD_LIBRARIES}
    ${GTKMM_LIBRARIES}
    ${GTK_LIBRARIES}
    ${IPTCDATA_LIBRARIES}
    ${JPEG_LIBRARIES}
    ${LCMS_LIBRARIES}
    ${PNG_LIBRARIES}
    ${TIFF_LIBRARIES}
    ${ZLIB_LIBRARIES}
    )

#target_link_libraries(rth-cli rtengine
#    ${CAIROMM_LIBRARIES}
#    ${EXPAT_LIBRARIES}
#    ${EXTRA_LIB_RTGUI}
#    ${FFTW3F_LIBRARIES}
#    ${GIOMM_LIBRARIES}
#    ${GIO_LIBRARIES}
#    ${GLIB2_LIBRARIES}
#    ${GLIBMM_LIBRARIES}
#    ${GOBJECT_LIBRARIES}
#    ${GTHREAD_LIBRARIES}
#    ${IPTCDATA_LIBRARIES}
#    ${JPEG_LIBRARIES}
#    ${LCMS_LIBRARIES}
#    ${PNG_LIBRARIES}
#    ${TIFF_LIBRARIES}
#    ${ZLIB_LIBRARIES}
#    )

# Install executables
install(TARGETS rth DESTINATION ${BINDIR})
#install(TARGETS rth-cli DESTINATION ${BINDIR})<|MERGE_RESOLUTION|>--- conflicted
+++ resolved
@@ -9,41 +9,6 @@
     threadutils.cc
     )
 
-<<<<<<< HEAD
-set (NONCLISOURCEFILES
-    editwindow.cc batchtoolpanelcoord.cc paramsedited.cc cropwindow.cc previewhandler.cc previewwindow.cc navigator.cc indclippedpanel.cc previewmodepanel.cc filterpanel.cc
-    exportpanel.cc cursormanager.cc rtwindow.cc renamedlg.cc recentbrowser.cc placesbrowser.cc filepanel.cc editorpanel.cc batchqueuepanel.cc checkbox.cc
-    ilabel.cc thumbbrowserbase.cc adjuster.cc filebrowserentry.cc filebrowser.cc filethumbnailbuttonset.cc
-    cachemanager.cc cacheimagedata.cc shcselector.cc perspective.cc thresholdselector.cc thresholdadjuster.cc
-    clipboard.cc thumbimageupdater.cc bqentryupdater.cc lensgeom.cc coloredbar.cc edit.cc coordinateadjuster.cc
-    coarsepanel.cc cacorrection.cc  chmixer.cc blackwhite.cc
-    resize.cc icmpanel.cc crop.cc shadowshighlights.cc
-    impulsedenoise.cc dirpyrdenoise.cc epd.cc
-    exifpanel.cc toolpanel.cc lensprofile.cc lockablecolorpicker.cc
-    sharpening.cc vibrance.cc rgbcurves.cc  colortoning.cc
-    whitebalance.cc   vignetting.cc gradient.cc pcvignette.cc rotate.cc distortion.cc
-    crophandler.cc dirbrowser.cc
-    curveeditor.cc curveeditorgroup.cc diagonalcurveeditorsubgroup.cc flatcurveeditorsubgroup.cc
-    filecatalog.cc extprog.cc
-    previewloader.cc rtimage.cc inspector.cc
-    histogrampanel.cc history.cc  imagearea.cc
-    imageareapanel.cc iptcpanel.cc labcurve.cc main.cc
-    multilangmgr.cc mycurve.cc myflatcurve.cc mydiagonalcurve.cc options.cc retinex.cc
-    preferences.cc profilepanel.cc saveasdlg.cc
-    saveformatpanel.cc soundman.cc splash.cc
-    thumbnail.cc tonecurve.cc toolbar.cc
-    pathutils.cc guiutils.cc threadutils.cc zoompanel.cc toolpanelcoord.cc
-    thumbbrowserentrybase.cc batchqueueentry.cc
-    batchqueue.cc lwbutton.cc lwbuttonset.cc
-    batchqueuebuttonset.cc browserfilter.cc exiffiltersettings.cc
-    profilestore.cc partialpastedlg.cc
-    sensorbayer.cc sensorxtrans.cc preprocess.cc bayerpreprocess.cc bayerprocess.cc bayerrawexposure.cc xtransprocess.cc xtransrawexposure.cc
-    darkframe.cc flatfield.cc rawcacorrection.cc rawexposure.cc wavelet.cc
-    dirpyrequalizer.cc hsvequalizer.cc defringe.cc
-    popupcommon.cc popupbutton.cc popuptogglebutton.cc sharpenedge.cc sharpenmicro.cc colorappearance.cc locallab.cc
-    filmsimulation.cc prsharpening.cc
-    dynamicprofile.cc dynamicprofilepanel.cc)
-=======
 set(NONCLISOURCEFILES
     adjuster.cc
     batchqueue.cc
@@ -116,6 +81,7 @@
     labcurve.cc
     lensgeom.cc
     lensprofile.cc
+	locallab.cc
     lockablecolorpicker.cc
     lwbutton.cc
     lwbuttonset.cc
@@ -184,7 +150,6 @@
     xtransrawexposure.cc
     zoompanel.cc
     )
->>>>>>> 4893ece6
 
 include_directories(BEFORE "${CMAKE_CURRENT_BINARY_DIR}")
 
