--- conflicted
+++ resolved
@@ -22,11 +22,8 @@
 #include <gtkmm.h>
 #include <cairomm/cairomm.h>
 #include "../rtengine/rtengine.h"
-<<<<<<< HEAD
+#include "../rtengine/coord.h"
 #include "rtimage.h"
-=======
-#include "../rtengine/coord.h"
->>>>>>> b8eb3492
 #include <sstream>
 #include <iostream>
 
@@ -448,34 +445,6 @@
     }
 };
 
-/**
-<<<<<<< HEAD
- * @brief Handle point coordinates
- */
-template <class T>
-class Point
-{
-public:
-    T x, y;
-    Point()
-    {
-        x = T(0);
-        y = T(0);
-    }
-
-    Point(T coordX, T coordY)
-    {
-        x = coordX;
-        y = coordY;
-    }
-
-    void setCoords(T coordX, T coordY)
-    {
-        x = coordX;
-        y = coordY;
-    }
-};
-
 class RefCount
 {
 private:
@@ -500,9 +469,6 @@
 
 /**
  * @brief Handle back buffers as automatically as possible, and suitable to be used with Glib::RefPtr
-=======
- * @brief Handle backbuffers as automatically as possible
->>>>>>> b8eb3492
  */
 class BackBuffer : public RefCount
 {
@@ -520,34 +486,22 @@
 
     // set the destination drawing rectangle; return true if the dimensions are different
     // Note: newW & newH must be > 0
-<<<<<<< HEAD
     bool setDrawRectangle(Glib::RefPtr<Gdk::Window> window, Gdk::Rectangle &rectangle, bool updateBackBufferSize = true);
     bool setDrawRectangle(Glib::RefPtr<Gdk::Window> window, int newX, int newY, int newW, int newH, bool updateBackBufferSize = true);
     bool setDrawRectangle(Cairo::Format format, Gdk::Rectangle &rectangle, bool updateBackBufferSize = true);
     bool setDrawRectangle(Cairo::Format format, int newX, int newY, int newW, int newH, bool updateBackBufferSize = true);
-=======
-    bool setDrawRectangle(Glib::RefPtr<Gdk::Window> window, int newX, int newY, int newW=-1, int newH=-1, bool updateBackBufferSize = true);
-    bool setDrawRectangle(Cairo::Format format, int newX, int newY, int newW=-1, int newH=-1, bool updateBackBufferSize = true);
     // set the destination drawing location, do not modify other parameters like size and offset. Use setDrawRectangle to set all parameters at the same time
     void setDestPosition(int x, int y);
->>>>>>> b8eb3492
     void setSrcOffset(int x, int y);
     void setSrcOffset(const rtengine::Coord &newOffset);
     void getSrcOffset(int &x, int &y);
     void getSrcOffset(rtengine::Coord &offset);
 
-<<<<<<< HEAD
     void copyRGBCharData(const unsigned char *srcData, int srcX, int srcY, int srcW, int srcH, int srcRowStride, int dstX, int dstY);
     void copySurface(Glib::RefPtr<Gdk::Window> window, Gdk::Rectangle *rectangle = NULL);
     void copySurface(BackBuffer *destBackBuffer, Gdk::Rectangle *rectangle = NULL);
     void copySurface(Cairo::RefPtr<Cairo::ImageSurface> destSurface, Gdk::Rectangle *rectangle = NULL);
     void copySurface(Cairo::RefPtr<Cairo::Context> crDest, Gdk::Rectangle *destRectangle = NULL);
-=======
-    void copySurface(Glib::RefPtr<Gdk::Window> &window, GdkRectangle *rectangle = NULL);
-    void copySurface(BackBuffer *destBackBuffer, GdkRectangle *rectangle = NULL);
-    void copySurface(Cairo::RefPtr<Cairo::ImageSurface> &destSurface, GdkRectangle *rectangle = NULL);
-    void copySurface(Cairo::RefPtr<Cairo::Context> &context, GdkRectangle *rectangle = NULL);
->>>>>>> b8eb3492
 
     void setDirty(bool isDirty)
     {
