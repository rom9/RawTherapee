--- conflicted
+++ resolved
@@ -26,16 +26,10 @@
 #include <cairomm/cairomm.h>
 
 #include "../rtengine/coord.h"
-<<<<<<< HEAD
 #include "../rtengine/noncopyable.h"
 #include "../rtengine/rtengine.h"
 
 #include "rtimage.h"
-=======
-#include <sstream>
-#include <iostream>
-#include <sigc++/slot.h>
->>>>>>> f226934b
 
 Glib::ustring escapeHtmlChars(const Glib::ustring &src);
 bool removeIfThere (Gtk::Container* cont, Gtk::Widget* w, bool increference = true);
@@ -337,9 +331,9 @@
 class MyComboBoxText : public Gtk::ComboBoxText
 {
     int naturalWidth, minimumWidth;
+    sigc::connection myConnection;
 
     bool on_scroll_event (GdkEventScroll* event);
-<<<<<<< HEAD
     void get_preferred_width_vfunc (int &minimum_width, int &natural_width) const;
     void get_preferred_width_for_height_vfunc (int height, int &minimum_width, int &natural_width) const;
 
@@ -347,14 +341,8 @@
     MyComboBoxText (bool has_entry = false);
 
     void setPreferredWidth (int minimum_width, int natural_width);
-=======
-    sigc::connection myConnection;
-
-public:
-    MyComboBoxText ();
     void connect(const sigc::connection &connection) {myConnection = connection;};
     void block(bool blocked) {myConnection.block(blocked);};
->>>>>>> f226934b
 };
 
 /**
