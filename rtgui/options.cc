/*
 *  This file is part of RawTherapee.
 *
 *  Copyright (c) 2004-2010 Gabor Horvath <hgabor@rawtherapee.com>
 *
 *  RawTherapee is free software: you can redistribute it and/or modify
 *  it under the terms of the GNU General Public License as published by
 *  the Free Software Foundation, either version 3 of the License, or
 *  (at your option) any later version.
 *
 *  RawTherapee is distributed in the hope that it will be useful,
 *  but WITHOUT ANY WARRANTY; without even the implied warranty of
 *  MERCHANTABILITY or FITNESS FOR A PARTICULAR PURPOSE.  See the
 *  GNU General Public License for more details.
 *
 *  You should have received a copy of the GNU General Public License
 *  along with RawTherapee.  If not, see <http://www.gnu.org/licenses/>.
 */
#include "options.h"
#include <cstdio>
#include <glib/gstdio.h>
#include <sstream>
#include "multilangmgr.h"
#include "addsetids.h"
#include "guiutils.h"
#include "version.h"

#ifdef _OPENMP
#include <omp.h>
#endif



#ifdef WIN32
#include <windows.h>
// for GCC32
#ifndef _WIN32_IE
#define _WIN32_IE 0x0600
#endif
#include <Shlobj.h>
#endif

// User's settings directory, including images' profiles if used
Glib::ustring Options::rtdir;
// User's cached datas' directory
Glib::ustring Options::cacheBaseDir;

Options options;
Glib::ustring versionString = RTVERSION;
Glib::ustring paramFileExtension = ".pp3";

Options::Options ()
{

    defProfRawMissing = false;
    defProfImgMissing = false;
    setDefaults ();
}

const char *DefaultLanguage = "English (US)";

inline bool Options::checkProfilePath (Glib::ustring &path)
{
    if (path.empty()) {
        return false;
    }

    Glib::ustring p = getUserProfilePath();

    if (!p.empty() && Glib::file_test (path + paramFileExtension, Glib::FILE_TEST_EXISTS)) {
        return true;
    }

    p = getGlobalProfilePath();

    return !p.empty() && Glib::file_test (path + paramFileExtension, Glib::FILE_TEST_EXISTS);
}

bool Options::checkDirPath (Glib::ustring &path, Glib::ustring errString)
{
    if (Glib::file_test (path, Glib::FILE_TEST_EXISTS) && Glib::file_test (path, Glib::FILE_TEST_IS_DIR)) {
        return true;
    } else {
        if (!errString.empty()) {
            printf ("%s\n", errString.c_str());
        }

        return false;
    }
}

void Options::updatePaths()
{

    Glib::ustring tmpPath;

    userProfilePath = "";
    globalProfilePath = "";

    if (Glib::path_is_absolute (profilePath)) {
        // absolute path
        if (!checkDirPath (profilePath, "")) {
            g_mkdir_with_parents (profilePath.c_str (), 511);

            if (!checkDirPath (profilePath, "")) { // had problems with mkdir_with_parents return value on OS X, just check dir again
                printf ("Error: user's profiles' directory \"%s\" creation failed\n", profilePath.c_str());
            }
        }

        if (checkDirPath (profilePath, "Error: the specified user's profiles' path doesn't point to a directory or doesn't exist!\n")) {
            if (multiUser) {
                userProfilePath = profilePath;
                tmpPath = Glib::build_filename (argv0, "profiles");

                if (checkDirPath (tmpPath, "Error: the global's profiles' path doesn't point to a directory or doesn't exist!\n")) {
                    if (userProfilePath != tmpPath) {
                        globalProfilePath = tmpPath;
                    }
                }
            } else {
                globalProfilePath = profilePath;
            }
        } else {
            tmpPath = Glib::build_filename (argv0, "profiles");

            if (checkDirPath (tmpPath, "Error: the global's profiles' path doesn't point to a directory or doesn't exist!\n")) {
                globalProfilePath = tmpPath;
            }
        }
    } else {
        // relative paths
        if (multiUser) {
            tmpPath = Glib::build_filename (rtdir, profilePath);

            if (!checkDirPath (tmpPath, "")) {
                g_mkdir_with_parents (tmpPath.c_str (), 511);

                if (!checkDirPath (tmpPath, "")) {
                    printf ("Error: user's profiles' directory \"%s\" creation failed\n", tmpPath.c_str());
                }
            }

            if (checkDirPath (tmpPath, "Error: the specified user's profiles' path doesn't point to a directory!\n")) {
                userProfilePath = tmpPath;
            }

            tmpPath = Glib::build_filename (argv0, "profiles");

            if (checkDirPath (tmpPath, "Error: the specified user's profiles' path doesn't point to a directory or doesn't exist!\n")) {
                globalProfilePath = tmpPath;
            }
        } else {
            // common directory
            // directory name set in options is ignored, we use the default directory name
            tmpPath = Glib::build_filename (argv0, "profiles");

            if (checkDirPath (tmpPath, "Error: no global profiles' directory found!\n")) {
                globalProfilePath = tmpPath;
            }
        }
    }

    Glib::ustring preferredPath = getPreferredProfilePath();

    // Paths are updated only if the user or global profile path is set
    if (lastRgbCurvesDir.empty() || !Glib::file_test (lastRgbCurvesDir, Glib::FILE_TEST_EXISTS) || !Glib::file_test (lastRgbCurvesDir, Glib::FILE_TEST_IS_DIR)) {
        lastRgbCurvesDir = preferredPath;
    }

    if (lastLabCurvesDir.empty() || !Glib::file_test (lastLabCurvesDir, Glib::FILE_TEST_EXISTS) || !Glib::file_test (lastLabCurvesDir, Glib::FILE_TEST_IS_DIR)) {
        lastLabCurvesDir = preferredPath;
    }

    if (lastRetinexDir.empty() || !Glib::file_test (lastRetinexDir, Glib::FILE_TEST_EXISTS) || !Glib::file_test (lastLabCurvesDir, Glib::FILE_TEST_IS_DIR)) {
        lastRetinexDir = preferredPath;
    }

    if (lastDenoiseCurvesDir.empty() || !Glib::file_test (lastDenoiseCurvesDir, Glib::FILE_TEST_EXISTS) || !Glib::file_test (lastDenoiseCurvesDir, Glib::FILE_TEST_IS_DIR)) {
        lastDenoiseCurvesDir = preferredPath;
    }

    if (lastWaveletCurvesDir.empty() || !Glib::file_test (lastWaveletCurvesDir, Glib::FILE_TEST_EXISTS) || !Glib::file_test (lastWaveletCurvesDir, Glib::FILE_TEST_IS_DIR)) {
        lastWaveletCurvesDir = preferredPath;
    }

    if (lastPFCurvesDir.empty() || !Glib::file_test (lastPFCurvesDir, Glib::FILE_TEST_EXISTS) || !Glib::file_test (lastPFCurvesDir, Glib::FILE_TEST_IS_DIR)) {
        lastPFCurvesDir = preferredPath;
    }

    if (lastHsvCurvesDir.empty() || !Glib::file_test (lastHsvCurvesDir, Glib::FILE_TEST_EXISTS) || !Glib::file_test (lastHsvCurvesDir, Glib::FILE_TEST_IS_DIR)) {
        lastHsvCurvesDir = preferredPath;
    }

    if (lastToneCurvesDir.empty() || !Glib::file_test (lastToneCurvesDir, Glib::FILE_TEST_EXISTS) || !Glib::file_test (lastToneCurvesDir, Glib::FILE_TEST_IS_DIR)) {
        lastToneCurvesDir = preferredPath;
    }

    if (lastProfilingReferenceDir.empty() || !Glib::file_test (lastProfilingReferenceDir, Glib::FILE_TEST_EXISTS) || !Glib::file_test (lastProfilingReferenceDir, Glib::FILE_TEST_IS_DIR)) {
        lastProfilingReferenceDir = preferredPath;
    }

    if (lastVibranceCurvesDir.empty() || !Glib::file_test (lastVibranceCurvesDir, Glib::FILE_TEST_EXISTS) || !Glib::file_test (lastVibranceCurvesDir, Glib::FILE_TEST_IS_DIR)) {
        lastVibranceCurvesDir = preferredPath;
    }

    if (loadSaveProfilePath.empty() || !Glib::file_test (loadSaveProfilePath, Glib::FILE_TEST_EXISTS) || !Glib::file_test (loadSaveProfilePath, Glib::FILE_TEST_IS_DIR)) {
        loadSaveProfilePath = preferredPath;
    }

    if (lastBWCurvesDir.empty() || !Glib::file_test (lastBWCurvesDir, Glib::FILE_TEST_EXISTS) || !Glib::file_test (lastBWCurvesDir, Glib::FILE_TEST_IS_DIR)) {
        lastBWCurvesDir = preferredPath;
    }

}

Glib::ustring Options::getPreferredProfilePath()
{
    if (!userProfilePath.empty()) {
        return userProfilePath;
    } else if (!globalProfilePath.empty()) {
        return globalProfilePath;
    } else {
        return "";
    }
}

/** @brief Get the absolute path of the given filename or the "Neutral" special value
  *
  *@param profName  path + filename of the procparam to look for. A filename without path can be provided for backward compatibility.
  *                 In this case, this parameter will be updated with the new format.
  *@return Send back the absolute path of the given filename or "Neutral" if "Neutral" has been set to profName. Implementor will have
  *        to test for this particular value. If the absolute path is invalid (e.g. the file doesn't exist), it will return an empty string.
  */
Glib::ustring Options::findProfilePath (Glib::ustring &profName)
{
    if (profName.empty()) {
        return "";
    }

    if (profName == DEFPROFILE_INTERNAL) {
        return profName;
    }

    if (profName == DEFPROFILE_DYNAMIC) {
        return profName;
    }

    Glib::ustring p = profName.substr (0, 4);

    if (p == "${U}") {
        // the path starts by the User virtual path
        p = getUserProfilePath();
        Glib::ustring fullPath = Glib::build_filename (p, profName.substr (5) + paramFileExtension);

        if (!p.empty() && Glib::file_test (fullPath, Glib::FILE_TEST_EXISTS)) {
            return Glib::path_get_dirname (fullPath);
        }
    } else if (p == "${G}") {
        // the path starts by the User virtual path
        p = getGlobalProfilePath();
        Glib::ustring fullPath = Glib::build_filename (p, profName.substr (5) + paramFileExtension);

        if (!p.empty() && Glib::file_test (fullPath, Glib::FILE_TEST_EXISTS)) {
            return Glib::path_get_dirname (fullPath);
        }
    } else {
        // compatibility case -> convert the path to the new format
        p = getUserProfilePath();
        Glib::ustring fullPath = Glib::build_filename (p, profName + paramFileExtension);

        if (!p.empty() && Glib::file_test (fullPath, Glib::FILE_TEST_EXISTS)) {
            // update the profile path
            profName = Glib::build_filename ("${U}", profName);
            return Glib::path_get_dirname (fullPath);
        }

        p = getGlobalProfilePath();
        fullPath = Glib::build_filename (p, profName + paramFileExtension);

        if (!p.empty() && Glib::file_test (fullPath, Glib::FILE_TEST_EXISTS)) {
            profName = Glib::build_filename ("${G}", profName);
            return Glib::path_get_dirname (fullPath);
        }
    }

    return "";

}

void Options::setDefaults ()
{

    windowWidth = 1200;
    windowHeight = 680;
    windowX = 0;
    windowY = 0;
    windowMaximized = true;
    windowMonitor = 0;
    meowMonitor = -1;
    meowFullScreen = false;
    meowMaximized = true;
    meowWidth = 1200;
    meowHeight = 680;
    meowX = 0;
    meowY = 0;
    saveAsDialogWidth = 920;
    saveAsDialogHeight = 680;
    savesParamsAtExit = true;
    saveFormat.format = "jpg";
    saveFormat.jpegQuality = 92;
    saveFormat.jpegSubSamp = 2;
    saveFormat.pngCompression = 6;
    saveFormat.pngBits = 8;
    saveFormat.tiffBits = 16;
    saveFormat.tiffUncompressed = true;
    saveFormat.saveParams = true;

    saveFormatBatch.format = "jpg";
    saveFormatBatch.jpegQuality = 92;
    saveFormatBatch.jpegSubSamp = 2;
    saveFormatBatch.pngCompression = 6;
    saveFormatBatch.pngBits = 8;
    saveFormatBatch.tiffBits = 16;
    saveFormatBatch.tiffUncompressed = true;
    saveFormatBatch.saveParams = true;

    savePathTemplate = "%p1/converted/%f";
    savePathFolder = "";
    saveUsePathTemplate = true;
    defProfRaw = DEFPROFILE_RAW;
    defProfImg = DEFPROFILE_IMG;
    dateFormat = "%y-%m-%d";
    adjusterMinDelay = 100;
    adjusterMaxDelay = 200;
    startupDir = STARTUPDIR_LAST;
    startupPath = "";
    useBundledProfiles = true;
    detailWindowWidth = -1;
    detailWindowHeight = -1;
    dirBrowserWidth = 260;
    dirBrowserHeight = 350;
    dirBrowserSortType = Gtk::SORT_ASCENDING;
    preferencesWidth = 800;
    preferencesHeight = 0;
    toolPanelWidth = 400;
    browserToolPanelWidth = 465;
    browserToolPanelHeight = 600;
    browserToolPanelOpened = true;;
    browserDirPanelOpened = true;
    editorFilmStripOpened = true;
    historyPanelWidth = 330;
    fontFamily = "default";
    fontSize = 10;
    CPFontFamily = "default";
    CPFontSize = 8;
    lastScale = 5;
    panAccelFactor = 5;
    rememberZoomAndPan = true;
    lastCropSize = 1;
    fbOnlyRaw = false;
    fbShowDateTime = true;
    fbShowBasicExif = true;
    fbShowExpComp = false;
    fbShowHidden = false;
    fbArrangement = 2;                  // was 0
    navRGBUnit = NavigatorUnit::PERCENT;
    navHSVUnit = NavigatorUnit::PERCENT;
    multiUser = true;
    profilePath = "profiles";
    loadSaveProfilePath = "";           // will be corrected in load as otherwise construction fails
    version = "0.0.0.0";                // temporary value; will be correctly set in RTWindow::on_realize
    thumbSize = 160;
    thumbSizeTab = 160;
    thumbSizeQueue = 160;
    sameThumbSize = false;               // preferring speed of switch between file browser and single editor tab
    showHistory = true;
    showFilePanelState = 0;             // Not used anymore ; was the thumb strip state
    showInfo = true;
    cropPPI = 600;
    showClippedHighlights = false;
    showClippedShadows = false;
    highlightThreshold = 253;           // was 254
    shadowThreshold = 8;                // was 0
    bgcolor = 0;
    blinkClipped = false;
    language = DefaultLanguage;
    languageAutoDetect = langMgr.isOSLanguageDetectSupported();
    lastSaveAsPath = "";
    overwriteOutputFile = false;        // if TRUE, existing output JPGs/PNGs are overwritten, instead of adding ..-1.jpg, -2.jpg etc.
    theme = "RawTherapee";
    maxThumbnailHeight = 250;
    maxCacheEntries = 20000;
    thumbInterp = 1;
    autoSuffix = true;
    forceFormatOpts = true;
    saveMethodNum = 0;              // 0->immediate, 1->putToQueuHead, 2->putToQueueTail
    saveParamsFile = true;              // was false, but saving the procparams files next to the file make more sense when reorganizing file tree than in a cache
    saveParamsCache = false;            // there's no need to save the procparams files in a cache if saveParamsFile is true
    paramsLoadLocation = PLL_Input;     // was PLL_Cache
    procQueueEnabled = false;
    gimpDir = "";
    psDir = "";
    customEditorProg = "";
    CPBKeys = CPBKT_TID;
    editorToSendTo = 1;
    favoriteDirs.clear();
    tpOpen.clear ();
    //crvOpen.clear ();
    parseExtensions.clear ();
    parseExtensionsEnabled.clear ();
    parsedExtensions.clear ();
    renameUseTemplates = false;
    renameTemplates.clear ();
    thumbnailZoomRatios.clear ();
    thumbnailZoomRatios.push_back (0.2);
    thumbnailZoomRatios.push_back (0.3);
    thumbnailZoomRatios.push_back (0.45);
    thumbnailZoomRatios.push_back (0.6);
    thumbnailZoomRatios.push_back (0.8);
    thumbnailZoomRatios.push_back (1.0);
    overlayedFileNames = false;
    filmStripOverlayedFileNames = false;
    internalThumbIfUntouched = true;    // if TRUE, only fast, internal preview images are taken if the image is not edited yet
    showFileNames = true;
    filmStripShowFileNames = false;
    tabbedUI = false;
    mainNBVertical = true;
    multiDisplayMode = 0;
    tunnelMetaData = true;
    histogramPosition = 1;
    histogramBar = true;
    histogramFullMode = false;
    curvebboxpos = 1;
    prevdemo = PD_Sidecar;
    rgbDenoiseThreadLimit = 0;
#if defined( _OPENMP ) && defined( __x86_64__ )
    clutCacheSize = omp_get_num_procs();
#else
    clutCacheSize = 1;
#endif
    filledProfile = false;
    maxInspectorBuffers = 2; //  a rather conservative value for low specced systems...
    serializeTiffRead = true;

    FileBrowserToolbarSingleRow = false;
    hideTPVScrollbar = false;
    UseIconNoText = true;
    whiteBalanceSpotSize = 8;
    showFilmStripToolBar = false;
    menuGroupRank = true;
    menuGroupLabel = true;
    menuGroupFileOperations = true;
    menuGroupProfileOperations = true;
    menuGroupExtProg = true;

    fastexport_bypass_sharpening         = true;
    fastexport_bypass_sharpenEdge        = true;
    fastexport_bypass_sharpenMicro       = true;
    //fastexport_bypass_lumaDenoise        = true;
    //fastexport_bypass_colorDenoise       = true;
    fastexport_bypass_defringe           = true;
    fastexport_bypass_dirpyrDenoise      = true;
    fastexport_bypass_sh_hq              = true;
    fastexport_bypass_dirpyrequalizer    = true;
    fastexport_bypass_wavelet    = true;
    fastexport_raw_bayer_method                  = "fast";
    //fastexport_bypass_raw_bayer_all_enhance    = true;
    fastexport_bypass_raw_bayer_dcb_iterations   = true;
    fastexport_bypass_raw_bayer_dcb_enhance      = true;
    fastexport_bypass_raw_bayer_lmmse_iterations = true;
    fastexport_bypass_raw_bayer_linenoise        = true;
    fastexport_bypass_raw_bayer_greenthresh      = true;
    fastexport_raw_xtrans_method                 = "fast";
    fastexport_bypass_raw_ccSteps        = true;
    fastexport_bypass_raw_ca             = true;
    fastexport_bypass_raw_df             = true;
    fastexport_bypass_raw_ff             = true;
    fastexport_icm_input                 = "(camera)";
    fastexport_icm_working               = "ProPhoto";
    fastexport_icm_output                = "RT_sRGB";
    fastexport_icm_outputIntent          = rtengine::RI_RELATIVE;
    fastexport_icm_outputBPC             = true;
    fastexport_icm_gamma                 = "default";
    fastexport_resize_enabled            = true;
    fastexport_resize_scale              = 1;
    fastexport_resize_appliesTo          = "Cropped area";
    fastexport_resize_method             = "Lanczos";
    fastexport_resize_dataspec           = 3;
    fastexport_resize_width              = 900;
    fastexport_resize_height             = 900;
    fastexport_use_fast_pipeline         = true;

    clutsDir = "./cluts";

    cutOverlayBrush = std::vector<double> (4);
    cutOverlayBrush[3] = 0.667;  // :-p

    navGuideBrush = std::vector<double> (4);
    //default to red
    navGuideBrush[0] = 1.0;
    navGuideBrush[1] = 0.0;
    navGuideBrush[2] = 0.0;
    navGuideBrush[3] = 1.0;

    sndEnable = true;
    sndLngEditProcDoneSecs = 3.0;
#ifdef __linux__
    sndBatchQueueDone = "complete";
    sndLngEditProcDone = "window-attention";
#endif

    // Reminder: 0 = SET mode, 1 = ADD mode
    baBehav = {
        1, // ADDSET_TC_EXPCOMP
        1, // ADDSET_TC_BRIGHTNESS
        1, // ADDSET_TC_BLACKLEVEL
        1, // ADDSET_TC_CONTRAST
        1, // ADDSET_SH_HIGHLIGHTS
        1, // ADDSET_SH_SHADOWS
        1, // ADDSET_SH_LOCALCONTRAST
        1, // ADDSET_LC_BRIGHTNESS
        1, // ADDSET_LC_CONTRAST
        1, // ADDSET_SHARP_AMOUNT
        1, // ADDSET_WB_TEMPERATURE
        1, // ADDSET_WB_GREEN
        1, // ADDSET_ROTATE_DEGREE
        1, // ADDSET_DIST_AMOUNT
        1, // ADDSET_PERSPECTIVE
        1, // ADDSET_CA
        1, // ADDSET_VIGN_AMOUNT
        1, // ADDSET_VIGN_RADIUS
        1, // ADDSET_VIGN_STRENGTH
        1, // ADDSET_VIGN_CENTER
        1, // ADDSET_LC_CHROMATICITY
        1, // ADDSET_TC_SATURATION
        1, // ADDSET_TC_HLCOMPAMOUNT
        1, // ADDSET_TC_HLCOMPTHRESH
        1, // ADDSET_TC_SHCOMP
        1, // ADDSET_DIRPYREQ
        1, // ADDSET_DIRPYRDN_LUMA
        1, // ADDSET_DIRPYRDN_LUDET
        1, // ADDSET_DIRPYRDN_CHROMA
        1, // ADDSET_DIRPYRDN_CHROMARED
        1, // ADDSET_DIRPYRDN_CHROMABLUE
        1, // ADDSET_DIRPYRDN_GAMMA
        1, // ADDSET_CHMIXER
        1, // ADDSET_PREPROCESS_GREENEQUIL
        1, // ADDSET_PREPROCESS_LINEDENOISE
        1, // ADDSET_RAWCACORR
        1, // ADDSET_RAWEXPOS_LINEAR
        1, // ADDSET_RAWEXPOS_PRESER
        1, // ADDSET_RAWEXPOS_BLACKS
        1, // ADDSET_SHARPENEDGE_AMOUNT
        1, // ADDSET_SHARPENMICRO_AMOUNT
        1, // ADDSET_SHARPENEDGE_PASS
        1, // ADDSET_SHARPENMICRO_UNIFORMITY
        1, // ADDSET_VIBRANCE_PASTELS
        1, // ADDSET_VIBRANCE_SATURATED
        1, // ADDSET_FREE_OUPUT_GAMMA
        1, // ADDSET_FREE_OUTPUT_SLOPE
        1, // ADDSET_CAT_DEGREE
        1, // ADDSET_CAT_ADAPSCEN
        1, // ADDSET_CAT_ADAPLUM
        1, // ADDSET_CAT_LIGHT
        1, // ADDSET_CAT_RSTPRO
        1, // ADDSET_CAT_BADPIX
        1, // ADDSET_CAT_JLIGHT
        1, // ADDSET_CAT_CHROMA
        1, // ADDSET_CAT_CONTRAST
        1, // ADDSET_CAT_CHROMA_S
        1, // ADDSET_CAT_CHROMA_M
        1, // ADDSET_CAT_HUE
        1, // ADDSET_CAT_BADPIX
        1, // ADDSET_WB_EQUAL
        1, // ADDSET_GRADIENT_DEGREE
        1, // ADDSET_GRADIENT_FEATHER
        1, // ADDSET_GRADIENT_STRENGTH
        1, // ADDSET_GRADIENT_CENTER
        1, // ADDSET_PCVIGNETTE_STRENGTH
        1, // ADDSET_PCVIGNETTE_FEATHER
        1, // ADDSET_PCVIGNETTE_ROUNDNESS
        1, // ADDSET_BLACKWHITE_HUES
        1, // ADDSET_BLACKWHITE_GAMMA
        1, // ADDSET_DIRPYREQ_THRESHOLD
        1, // ADDSET_DIRPYREQ_SKINPROTECT
        1, // ADDSET_COLORTONING_SPLIT
        1, // ADDSET_COLORTONING_SATTHRESHOLD
        1, // ADDSET_COLORTONING_SATOPACITY
        1, // ADDSET_COLORTONING_BALANCE
        1, // ADDSET_COLORTONING_STRENGTH
        1, // ADDSET_DIRPYRDN_PASSES
        1, // ADDSET_RAWFFCLIPCONTROL
        1, // ADDSET_FILMSIMULATION_STRENGTH
        1, // ADDSET_WA
        1, // ADDSET_WA_SKINPROTECT
        1, // ADDSET_WA_THRESHOLD2
        1, // ADDSET_WA_THRR
        1, // ADDSET_WA_THRRH
        1, // ADDSET_WA_THRESHOLD
        1, // ADDSET_WA_THRESHOLD2
        1, // ADDSET_WA_CHRO
        1, // ADDSET_WA_CHROMA
        1, // ADDSET_WA_CONTRAST
        1, // ADDSET_WA_RESCON
        1, // ADDSET_WA_RESCONH
        1, // ADDSET_WA_RESCHRO
        1, // ADDSET_WA_SKYPROTECT
        1, // ADDSET_WA_EDGRAD
        1, // ADDSET_WA_EDGVAL
        1, // ADDSET_WA_STRENGTH
        1, // ADDSET_WA_EDGEDETECT
        1, // ADDSET_WA_EDGEDETECTTHR
        1, // ADDSET_WA_EDGEDETECTTHR2
        1, // ADDSET_WA_TMRS
        1, // ADDSET_WA_GAMMA
        1, // ADDSET_RETI_STR
        1, // ADDSET_RETI_NEIGH
        1, // ADDSET_RETI_LIMD
        1, // ADDSET_RETI_GAIN
        1, // ADDSET_RETI_OFFS
        1, // ADDSET_RETI_VART
        1, // ADDSET_RETI_GAM
        1, // ADDSET_RETI_SLO
        1, // ADDSET_WB_TEMPBIAS
    };

    rtSettings.darkFramesPath = "";
    rtSettings.flatFieldsPath = "";
#ifdef WIN32
    const gchar* sysRoot = g_getenv ("SystemRoot"); // Returns e.g. "c:\Windows"

    if (sysRoot != NULL) {
        rtSettings.iccDirectory = Glib::ustring (sysRoot) + Glib::ustring ("\\System32\\spool\\drivers\\color");
    } else {
        rtSettings.iccDirectory = "C:\\WINDOWS\\System32\\spool\\drivers\\color";
    }

#elif defined __APPLE__
    rtSettings.iccDirectory = "/library/ColorSync/Profiles/Displays";
#else
    rtSettings.iccDirectory = "/usr/share/color/icc";
#endif
//   rtSettings.viewingdevice = 0;
//   rtSettings.viewingdevicegrey = 3;
  //  rtSettings.viewinggreySc = 1;
    rtSettings.leveldnv = 2;
    rtSettings.leveldnti = 0;
    rtSettings.leveldnaut = 0;
    rtSettings.leveldnliss = 0;
    rtSettings.leveldnautsimpl = 0;

    rtSettings.printerProfile = Glib::ustring();
    rtSettings.printerIntent = rtengine::RI_RELATIVE;
    rtSettings.printerBPC = true;
    rtSettings.monitorProfile = Glib::ustring();
    rtSettings.monitorIntent = rtengine::RI_RELATIVE;
    rtSettings.monitorBPC = true;
    rtSettings.autoMonitorProfile = false;
    rtSettings.adobe = "RT_Medium_gsRGB"; // put the name of yours profiles (here windows)
    rtSettings.prophoto = "RT_Large_gBT709"; // these names appear in the menu "output profile"
    rtSettings.prophoto10 = "RT_Large_g10"; // these names appear in the menu "output profile"
    rtSettings.srgb10 = "RT_sRGB_g10";
    rtSettings.widegamut = "WideGamutRGB";
    rtSettings.srgb = "RT_sRGB";
    rtSettings.bruce = "Bruce";
    rtSettings.beta = "BetaRGB";
    rtSettings.best = "BestRGB";
    rtSettings.rec2020 = "Rec2020";
    rtSettings.verbose = false;
    rtSettings.gamutICC = true;
    rtSettings.gamutLch = true;
    rtSettings.amchroma = 40;//between 20 and 140   low values increase effect..and also artefacts, high values reduces
    rtSettings.artifact_cbdl = 4.;
    rtSettings.level0_cbdl = 0;
    rtSettings.level123_cbdl = 30;
    rtSettings.bot_left = 0;
    rtSettings.top_left = 10;
    rtSettings.top_right = 40;
    rtSettings.bot_right = 75;
    rtSettings.ed_detec = 3; //between 2 and 10
    rtSettings.ed_detecStr = 1.3; //not use
    rtSettings.ed_low = 15.; //between 5 to 40
    rtSettings.ed_lipinfl = 0.8; //between 0.5 to 0.9
    rtSettings.ed_lipampl = 1.1; //between 1 and 2


    rtSettings.ciecamfloat = true;
    rtSettings.protectred = 60;
    rtSettings.protectredh = 0.3;
    rtSettings.CRI_color = 0;
    rtSettings.autocielab = true;
    rtSettings.denoiselabgamma = 2;
    rtSettings.HistogramWorking = false;

    rtSettings.daubech = false;

    rtSettings.nrauto = 10;//between 2 and 20
    rtSettings.nrautomax = 40;//between 5 and 100
    rtSettings.nrhigh = 0.45;//between 0.1 and 0.9
    rtSettings.nrwavlevel = 1;//integer between 0 and 2

//   rtSettings.colortoningab =0.7;
//rtSettings.decaction =0.3;
//  rtSettings.ciebadpixgauss=false;
    rtSettings.rgbcurveslumamode_gamut = true;
    lastIccDir = rtSettings.iccDirectory;
    lastDarkframeDir = rtSettings.darkFramesPath;
    lastFlatfieldDir = rtSettings.flatFieldsPath;
//  rtSettings.bw_complementary = true;
    // There is no reasonable default for curves. We can still suppose that they will take place
    // in a subdirectory of the user's own ProcParams presets, i.e. in a subdirectory
    // of the one pointed to by the "profile" field.
    // The following fields will then be initialized when "profile" will have its final value,
    // at the end of the "updatePaths" method.
    lastRgbCurvesDir = "";
    lastLabCurvesDir = "";
    lastRetinexDir = "";
    lastDenoiseCurvesDir = "";
    lastWaveletCurvesDir = "";
    lastPFCurvesDir = "";
    lastHsvCurvesDir = "";
    lastToneCurvesDir = "";
    lastVibranceCurvesDir = "";
    lastProfilingReferenceDir = "";
    lastBWCurvesDir = "";
    lastLensProfileDir = "";
    gimpPluginShowInfoDialog = true;
    maxRecentFolders = 15;
}

Options* Options::copyFrom (Options* other)
{
    *this = *other;
    return this;
}

void Options::filterOutParsedExtensions ()
{
    parsedExtensions.clear();

    for (unsigned int i = 0; i < parseExtensions.size(); i++)
        if (parseExtensionsEnabled[i]) {
            parsedExtensions.push_back (parseExtensions[i].lowercase());
        }
}

void Options::readFromFile (Glib::ustring fname)
{
    setlocale (LC_NUMERIC, "C"); // to set decimal point to "."

    Glib::KeyFile keyFile;

    if ( !Glib::file_test (fname, Glib::FILE_TEST_EXISTS)) {
        Glib::ustring msg = Glib::ustring::compose ("Options file %1 does not exist", fname);
        throw Error (msg);
    }

    try {
        if (keyFile.load_from_file (fname)) {

// --------------------------------------------------------------------------------------------------------

            if (keyFile.has_group ("General")) {
                if (keyFile.has_key ("General", "TabbedEditor")) {
                    tabbedUI = keyFile.get_boolean ("General", "TabbedEditor");
                }

                if (keyFile.has_key ("General", "StartupDirectory")) {
                    if ( keyFile.get_string ("General", "StartupDirectory") == "home") {
                        startupDir = STARTUPDIR_HOME;
                    } else if ( keyFile.get_string ("General", "StartupDirectory") == "current") {
                        startupDir = STARTUPDIR_CURRENT;
                    } else if ( keyFile.get_string ("General", "StartupDirectory") == "last") {
                        startupDir = STARTUPDIR_LAST;
                    } else if ( keyFile.get_string ("General", "StartupDirectory") == "custom") {
                        startupDir = STARTUPDIR_CUSTOM;
                    }
                }

                if (keyFile.has_key ("General", "StartupPath")) {
                    startupPath = keyFile.get_string ("General", "StartupPath");
                }

                if (keyFile.has_key ("General", "DateFormat")) {
                    dateFormat = keyFile.get_string ("General", "DateFormat");
                }

                if (keyFile.has_key ("General", "AdjusterMinDelay")) {
                    adjusterMinDelay = keyFile.get_integer ("General", "AdjusterMinDelay");
                }

                if (keyFile.has_key ("General", "AdjusterMaxDelay")) {
                    adjusterMaxDelay = keyFile.get_integer ("General", "AdjusterMaxDelay");
                }

                if (keyFile.has_key ("General", "StoreLastProfile")) {
                    savesParamsAtExit = keyFile.get_boolean ("General", "StoreLastProfile");
                }

                if (keyFile.has_key ("General", "MultiUser")) {
                    multiUser = keyFile.get_boolean ("General", "MultiUser");
                }

                if (keyFile.has_key ("General", "Version")) {
                    version = keyFile.get_string ("General", "Version");
                }

                if (keyFile.has_key ("General", "Language")) {
                    language = keyFile.get_string ("General", "Language");
                }

                if (keyFile.has_key ("General", "LanguageAutoDetect")) {
                    languageAutoDetect = keyFile.get_boolean ("General", "LanguageAutoDetect");
                }

                if (keyFile.has_key ("General", "Theme")) {
                    theme = keyFile.get_string ("General", "Theme");
                }

                if ( keyFile.has_key ("General", "DarkFramesPath")) {
                    rtSettings.darkFramesPath = keyFile.get_string ("General", "DarkFramesPath");
                }

                if ( keyFile.has_key ("General", "FlatFieldsPath")) {
                    rtSettings.flatFieldsPath = keyFile.get_string ("General", "FlatFieldsPath");
                }

                if ( keyFile.has_key ("General", "Verbose")) {
                    rtSettings.verbose = keyFile.get_boolean ( "General", "Verbose");
                }

                if (keyFile.has_key ("General", "BotLeft")) {
                    rtSettings.bot_left = keyFile.get_double ("General", "BotLeft");
                }

                if (keyFile.has_key ("General", "TopLeft")) {
                    rtSettings.top_left = keyFile.get_double ("General", "TopLeft");
                }

                if (keyFile.has_key ("General", "TopRight")) {
                    rtSettings.top_right = keyFile.get_double ("General", "TopRight");
                }

                if (keyFile.has_key ("General", "BotRight")) {
                    rtSettings.bot_right = keyFile.get_double ("General", "BotRight");
                }

                if (keyFile.has_key ("General", "EDdetec")) {
                    rtSettings.ed_detec = keyFile.get_double ("General", "EDdetec");
                }

                if (keyFile.has_key ("General", "EDdetecStr")) {
                    rtSettings.ed_detecStr = keyFile.get_double ("General", "EDdetecStr");
                }

                if (keyFile.has_key ("General", "EDLow")) {
                    rtSettings.ed_low = keyFile.get_double ("General", "EDLow");
                }

                if (keyFile.has_key ("General", "EDLipinfl")) {
                    rtSettings.ed_lipinfl = keyFile.get_double ("General", "EDLipinfl");
                }

                if (keyFile.has_key ("General", "EDLipampl")) {
                    rtSettings.ed_lipampl = keyFile.get_double ("General", "EDLipampl");
                }


            }

            if (keyFile.has_group ("External Editor")) {
                if (keyFile.has_key ("External Editor", "EditorKind")) {
                    editorToSendTo = keyFile.get_integer ("External Editor", "EditorKind");
                }

                if (keyFile.has_key ("External Editor", "GimpDir")) {
                    gimpDir = keyFile.get_string ("External Editor", "GimpDir");
                }

                if (keyFile.has_key ("External Editor", "PhotoshopDir")) {
                    psDir = keyFile.get_string ("External Editor", "PhotoshopDir");
                }

                if (keyFile.has_key ("External Editor", "CustomEditor")) {
                    customEditorProg = keyFile.get_string ("External Editor", "CustomEditor");
                }
            }

            if (keyFile.has_group ("Output")) {
                if (keyFile.has_key ("Output", "Format")) {
                    saveFormat.format = keyFile.get_string ("Output", "Format");
                }

                if (keyFile.has_key ("Output", "JpegQuality")) {
                    saveFormat.jpegQuality = keyFile.get_integer ("Output", "JpegQuality");
                }

                if (keyFile.has_key ("Output", "JpegSubSamp")) {
                    saveFormat.jpegSubSamp = keyFile.get_integer ("Output", "JpegSubSamp");
                }

                if (keyFile.has_key ("Output", "PngCompression")) {
                    saveFormat.pngCompression = keyFile.get_integer ("Output", "PngCompression");
                }

                if (keyFile.has_key ("Output", "PngBps")) {
                    saveFormat.pngBits = keyFile.get_integer ("Output", "PngBps");
                }

                if (keyFile.has_key ("Output", "TiffBps")) {
                    saveFormat.tiffBits = keyFile.get_integer ("Output", "TiffBps");
                }

                if (keyFile.has_key ("Output", "TiffUncompressed")) {
                    saveFormat.tiffUncompressed = keyFile.get_boolean ("Output", "TiffUncompressed");
                }

                if (keyFile.has_key ("Output", "SaveProcParams")) {
                    saveFormat.saveParams = keyFile.get_boolean ("Output", "SaveProcParams");
                }


                if (keyFile.has_key ("Output", "FormatBatch")) {
                    saveFormatBatch.format = keyFile.get_string ("Output", "FormatBatch");
                }

                if (keyFile.has_key ("Output", "JpegQualityBatch")) {
                    saveFormatBatch.jpegQuality = keyFile.get_integer ("Output", "JpegQualityBatch");
                }

                if (keyFile.has_key ("Output", "JpegSubSampBatch")) {
                    saveFormatBatch.jpegSubSamp = keyFile.get_integer ("Output", "JpegSubSampBatch");
                }

                if (keyFile.has_key ("Output", "PngCompressionBatch")) {
                    saveFormatBatch.pngCompression = keyFile.get_integer ("Output", "PngCompressionBatch");
                }

                if (keyFile.has_key ("Output", "PngBpsBatch")) {
                    saveFormatBatch.pngBits = keyFile.get_integer ("Output", "PngBpsBatch");
                }

                if (keyFile.has_key ("Output", "TiffBpsBatch")) {
                    saveFormatBatch.tiffBits = keyFile.get_integer ("Output", "TiffBpsBatch");
                }

                if (keyFile.has_key ("Output", "TiffUncompressedBatch")) {
                    saveFormatBatch.tiffUncompressed = keyFile.get_boolean ("Output", "TiffUncompressedBatch");
                }

                if (keyFile.has_key ("Output", "SaveProcParamsBatch")) {
                    saveFormatBatch.saveParams = keyFile.get_boolean ("Output", "SaveProcParamsBatch");
                }

                if (keyFile.has_key ("Output", "Path")) {
                    savePathTemplate = keyFile.get_string ("Output", "Path");
                }

                if (keyFile.has_key ("Output", "PathTemplate")) {
                    savePathTemplate = keyFile.get_string ("Output", "PathTemplate");
                }

                if (keyFile.has_key ("Output", "PathFolder")) {
                    savePathFolder = keyFile.get_string ("Output", "PathFolder");
                }

                if (keyFile.has_key ("Output", "AutoSuffix")) {
                    autoSuffix = keyFile.get_boolean ("Output", "AutoSuffix");
                }

                if (keyFile.has_key ("Output", "ForceFormatOpts")) {
                    forceFormatOpts = keyFile.get_boolean ("Output", "ForceFormatOpts");
                }

                if (keyFile.has_key ("Output", "SaveMethodNum")) {
                    saveMethodNum = keyFile.get_integer ("Output", "SaveMethodNum");
                }

                if (keyFile.has_key ("Output", "UsePathTemplate")) {
                    saveUsePathTemplate = keyFile.get_boolean ("Output", "UsePathTemplate");
                }

                if (keyFile.has_key ("Output", "LastSaveAsPath")) {
                    lastSaveAsPath = keyFile.get_string ("Output", "LastSaveAsPath");
                }

                if (keyFile.has_key ("Output", "OverwriteOutputFile")) {
                    overwriteOutputFile = keyFile.get_boolean ("Output", "OverwriteOutputFile");
                }

                if (keyFile.has_key ("Output", "TunnelMetaData")) {
                    tunnelMetaData = keyFile.get_boolean ("Output", "TunnelMetaData");
                }
            }

            if (keyFile.has_group ("Profiles")) {
                if (keyFile.has_key ("Profiles", "Directory")) {
                    profilePath = keyFile.get_string ("Profiles", "Directory");
                }

                if (keyFile.has_key ("Profiles", "UseBundledProfiles")) {
                    useBundledProfiles = keyFile.get_boolean ("Profiles", "UseBundledProfiles");
                }

                if (keyFile.has_key ("Profiles", "LoadSaveProfilePath")) {
                    loadSaveProfilePath = keyFile.get_string ("Profiles", "LoadSaveProfilePath");
                }

                if (keyFile.has_key ("Profiles", "RawDefault")) {
                    defProfRaw = keyFile.get_string ("Profiles", "RawDefault");
                }

                if (keyFile.has_key ("Profiles", "ImgDefault")) {
                    defProfImg = keyFile.get_string ("Profiles", "ImgDefault");
                }

                if (keyFile.has_key ("Profiles", "FilledProfile")) {
                    filledProfile = keyFile.get_boolean ("Profiles", "FilledProfile");
                }

                if (keyFile.has_key ("Profiles", "SaveParamsWithFile")) {
                    saveParamsFile = keyFile.get_boolean ("Profiles", "SaveParamsWithFile");
                }

                if (keyFile.has_key ("Profiles", "SaveParamsToCache")) {
                    saveParamsCache = keyFile.get_boolean ("Profiles", "SaveParamsToCache");
                }

                if (keyFile.has_key ("Profiles", "LoadParamsFromLocation")) {
                    paramsLoadLocation = (PPLoadLocation)keyFile.get_integer ("Profiles", "LoadParamsFromLocation");
                }

                if (keyFile.has_key ("Profiles", "CustomProfileBuilder")) {
                    CPBPath = keyFile.get_string ("Profiles", "CustomProfileBuilder"); // for backward compatibility only
                }

                if (keyFile.has_key ("Profiles", "CustomProfileBuilderPath")) {
                    CPBPath = keyFile.get_string ("Profiles", "CustomProfileBuilderPath");
                }

                if (keyFile.has_key ("Profiles", "CustomProfileBuilderKeys")) {
                    CPBKeys = (CPBKeyType)keyFile.get_integer ("Profiles", "CustomProfileBuilderKeys");
                }
            }

            if (keyFile.has_group ("File Browser")) {
                if (keyFile.has_key ("File Browser", "ThumbnailSize")) {
                    thumbSize = keyFile.get_integer ("File Browser", "ThumbnailSize");
                }

                if (keyFile.has_key ("File Browser", "ThumbnailSizeTab")) {
                    thumbSizeTab = keyFile.get_integer ("File Browser", "ThumbnailSizeTab");
                }

                if (keyFile.has_key ("File Browser", "ThumbnailSizeQueue")) {
                    thumbSizeQueue = keyFile.get_integer ("File Browser", "ThumbnailSizeQueue");
                }

                if (keyFile.has_key ("File Browser", "SameThumbSize")) {
                    sameThumbSize = keyFile.get_integer ("File Browser", "SameThumbSize");
                }

                if (keyFile.has_key ("File Browser", "BrowseOnlyRaw")) {
                    fbOnlyRaw = keyFile.get_boolean ("File Browser", "BrowseOnlyRaw");
                }

                if (keyFile.has_key ("File Browser", "BrowserShowsDate")) {
                    fbShowDateTime = keyFile.get_boolean ("File Browser", "BrowserShowsDate");
                }

                if (keyFile.has_key ("File Browser", "BrowserShowsExif")) {
                    fbShowBasicExif = keyFile.get_boolean ("File Browser", "BrowserShowsExif");
                }

                if (keyFile.has_key ("File Browser", "BrowserShowsExpComp")) {
                    fbShowExpComp = keyFile.get_boolean ("File Browser", "BrowserShowsExpComp");
                }

                if (keyFile.has_key ("File Browser", "BrowserShowsHidden")) {
                    fbShowHidden = keyFile.get_boolean ("File Browser", "BrowserShowsHidden");
                }

                if (keyFile.has_key ("File Browser", "MaxPreviewHeight")) {
                    maxThumbnailHeight = keyFile.get_integer ("File Browser", "MaxPreviewHeight");
                }

                if (keyFile.has_key ("File Browser", "MaxCacheEntries")) {
                    maxCacheEntries = keyFile.get_integer ("File Browser", "MaxCacheEntries");
                }

                if (keyFile.has_key ("File Browser", "ParseExtensions")) {
                    parseExtensions = keyFile.get_string_list ("File Browser", "ParseExtensions");
                }

                if (keyFile.has_key ("File Browser", "ParseExtensionsEnabled")) {
                    parseExtensionsEnabled = keyFile.get_integer_list ("File Browser", "ParseExtensionsEnabled");
                }

                if (keyFile.has_key ("File Browser", "ThumbnailArrangement")) {
                    fbArrangement = keyFile.get_integer ("File Browser", "ThumbnailArrangement");
                }

                if (keyFile.has_key ("File Browser", "ThumbnailInterpolation")) {
                    thumbInterp = keyFile.get_integer ("File Browser", "ThumbnailInterpolation");
                }

                if (keyFile.has_key ("File Browser", "FavoriteDirs")) {
                    favoriteDirs = keyFile.get_string_list ("File Browser", "FavoriteDirs");
                }

                if (keyFile.has_key ("File Browser", "RenameTemplates")) {
                    renameTemplates = keyFile.get_string_list ("File Browser", "RenameTemplates");
                }

                if (keyFile.has_key ("File Browser", "RenameUseTemplates")) {
                    renameUseTemplates = keyFile.get_boolean ("File Browser", "RenameUseTemplates");
                }

                if (keyFile.has_key ("File Browser", "ThumbnailZoomRatios")) {
                    thumbnailZoomRatios = keyFile.get_double_list ("File Browser", "ThumbnailZoomRatios");
                }

                if (keyFile.has_key ("File Browser", "OverlayedFileNames")) {
                    overlayedFileNames = keyFile.get_boolean ("File Browser", "OverlayedFileNames");
                }

                if (keyFile.has_key ("File Browser", "FilmStripOverlayedFileNames")) {
                    filmStripOverlayedFileNames = keyFile.get_boolean ("File Browser", "FilmStripOverlayedFileNames");
                }

                if (keyFile.has_key ("File Browser", "ShowFileNames")) {
                    showFileNames = keyFile.get_boolean ("File Browser", "ShowFileNames");
                }

                if (keyFile.has_key ("File Browser", "FilmStripShowFileNames")) {
                    filmStripShowFileNames = keyFile.get_boolean ("File Browser", "FilmStripShowFileNames");
                }

                if (keyFile.has_key ("File Browser", "InternalThumbIfUntouched")) {
                    internalThumbIfUntouched = keyFile.get_boolean ("File Browser", "InternalThumbIfUntouched");
                }

                if (keyFile.has_key ("File Browser", "menuGroupRank")) {
                    menuGroupRank = keyFile.get_boolean ("File Browser", "menuGroupRank");
                }

                if (keyFile.has_key ("File Browser", "menuGroupLabel")) {
                    menuGroupLabel = keyFile.get_boolean ("File Browser", "menuGroupLabel");
                }

                if (keyFile.has_key ("File Browser", "menuGroupFileOperations")) {
                    menuGroupFileOperations = keyFile.get_boolean ("File Browser", "menuGroupFileOperations");
                }

                if (keyFile.has_key ("File Browser", "menuGroupProfileOperations")) {
                    menuGroupProfileOperations = keyFile.get_boolean ("File Browser", "menuGroupProfileOperations");
                }

                if (keyFile.has_key ("File Browser", "menuGroupExtProg")) {
                    menuGroupExtProg = keyFile.get_boolean ("File Browser", "menuGroupExtProg");
                }

                if (keyFile.has_key ("File Browser", "MaxRecentFolders")) {
                    maxRecentFolders = keyFile.get_integer ("File Browser", "MaxRecentFolders");
                }

                recentFolders.reserve (maxRecentFolders + 10); // reserve some more than maxRecentFolders, because at runtime it stores more than that

                if (keyFile.has_key ("File Browser", "RecentFolders")) {
                    recentFolders = keyFile.get_string_list ("File Browser", "RecentFolders");
                }
            }

            if (keyFile.has_group ("Clipping Indication")) {
                if (keyFile.has_key ("Clipping Indication", "HighlightThreshold")) {
                    highlightThreshold = keyFile.get_integer ("Clipping Indication", "HighlightThreshold");
                }

                if (keyFile.has_key ("Clipping Indication", "ShadowThreshold")) {
                    shadowThreshold = keyFile.get_integer ("Clipping Indication", "ShadowThreshold");
                }

                if (keyFile.has_key ("Clipping Indication", "BlinkClipped")) {
                    blinkClipped = keyFile.get_boolean ("Clipping Indication", "BlinkClipped");
                }
            }

            if (keyFile.has_group ("Performance")) {
                if (keyFile.has_key ("Performance", "RgbDenoiseThreadLimit")) {
                    rgbDenoiseThreadLimit = keyFile.get_integer ("Performance", "RgbDenoiseThreadLimit");
                }

                if ( keyFile.has_key ("Performance", "NRauto")) {
                    rtSettings.nrauto = keyFile.get_double ("Performance", "NRauto");
                }

                if ( keyFile.has_key ("Performance", "NRautomax")) {
                    rtSettings.nrautomax = keyFile.get_double ("Performance", "NRautomax");
                }

                if ( keyFile.has_key ("Performance", "NRhigh")) {
                    rtSettings.nrhigh = keyFile.get_double ("Performance", "NRhigh");
                }

                if (rtSettings.nrhigh == 0.0) { //avoid crash by division by zero in noise reduction
                    rtSettings.nrhigh = 0.45;
                }

                if ( keyFile.has_key ("Performance", "NRWavlevel")) {
                    rtSettings.nrwavlevel = keyFile.get_integer ("Performance", "NRWavlevel");
                }

                if (keyFile.has_key ("Performance", "LevNR")) {
                    rtSettings.leveldnv = keyFile.get_integer ("Performance", "LevNR");
                }

                if (keyFile.has_key ("Performance", "LevNRTI")) {
                    rtSettings.leveldnti = keyFile.get_integer ("Performance", "LevNRTI");
                }

                if (keyFile.has_key ("Performance", "LevNRAUT")) {
                    rtSettings.leveldnaut = keyFile.get_integer ("Performance", "LevNRAUT");
                }

                if (keyFile.has_key ("Performance", "LevNRLISS")) {
                    rtSettings.leveldnliss = keyFile.get_integer ("Performance", "LevNRLISS");
                }

                if (keyFile.has_key ("Performance", "SIMPLNRAUT")) {
                    rtSettings.leveldnautsimpl = keyFile.get_integer ("Performance", "SIMPLNRAUT");
                }

                if (keyFile.has_key ("Performance", "ClutCacheSize")) {
                    clutCacheSize = keyFile.get_integer ("Performance", "ClutCacheSize");
                }

                if (keyFile.has_key ("Performance", "MaxInspectorBuffers")) {
                    maxInspectorBuffers = keyFile.get_integer ("Performance", "MaxInspectorBuffers");
                }

                if (keyFile.has_key ("Performance", "PreviewDemosaicFromSidecar")) {
                    prevdemo = (prevdemo_t)keyFile.get_integer ("Performance", "PreviewDemosaicFromSidecar");
                }

                if (keyFile.has_key ("Performance", "Daubechies")) {
                    rtSettings.daubech = keyFile.get_boolean ("Performance", "Daubechies");
                }

                if (keyFile.has_key ("Performance", "SerializeTiffRead")) {
                    serializeTiffRead = keyFile.get_boolean ("Performance", "SerializeTiffRead");
                }
            }

            if (keyFile.has_group ("GUI")) {
                if (keyFile.has_key ("GUI", "WindowWidth")) {
                    windowWidth = keyFile.get_integer ("GUI", "WindowWidth");
                }

                if (keyFile.has_key ("GUI", "WindowHeight")) {
                    windowHeight = keyFile.get_integer ("GUI", "WindowHeight");
                }

                if (keyFile.has_key ("GUI", "WindowX")) {
                    windowX = keyFile.get_integer ("GUI", "WindowX");
                }

                if (keyFile.has_key ("GUI", "WindowY")) {
                    windowY = keyFile.get_integer ("GUI", "WindowY");
                }

                if (keyFile.has_key ("GUI", "WindowMonitor")) {
                    windowMonitor = keyFile.get_integer ("GUI", "WindowMonitor");
                }

                if (keyFile.has_key ("GUI", "MeowMonitor")) {
                    meowMonitor = keyFile.get_integer ("GUI", "MeowMonitor");
                }

                if (keyFile.has_key ("GUI", "MeowFullScreen")) {
                    meowFullScreen = keyFile.get_boolean ("GUI", "MeowFullScreen");
                }

                if (keyFile.has_key ("GUI", "MeowMaximized")) {
                    meowMaximized = keyFile.get_boolean ("GUI", "MeowMaximized");
                }

                if (keyFile.has_key ("GUI", "MeowWidth")) {
                    meowWidth = keyFile.get_integer ("GUI", "MeowWidth");
                }

                if (keyFile.has_key ("GUI", "MeowHeight")) {
                    meowHeight = keyFile.get_integer ("GUI", "MeowHeight");
                }

                if (keyFile.has_key ("GUI", "MeowX")) {
                    meowX = keyFile.get_integer ("GUI", "MeowX");
                }

                if (keyFile.has_key ("GUI", "MeowY")) {
                    meowY = keyFile.get_integer ("GUI", "MeowY");
                }

                if (keyFile.has_key ("GUI", "WindowMaximized")) {
                    windowMaximized = keyFile.get_boolean ("GUI", "WindowMaximized");
                }

                if (keyFile.has_key ("GUI", "DetailWindowWidth")) {
                    detailWindowWidth = keyFile.get_integer ("GUI", "DetailWindowWidth");
                }

                if (keyFile.has_key ("GUI", "DetailWindowHeight")) {
                    detailWindowHeight = keyFile.get_integer ("GUI", "DetailWindowHeight");
                }

                if (keyFile.has_key ("GUI", "DirBrowserWidth")) {
                    dirBrowserWidth = keyFile.get_integer ("GUI", "DirBrowserWidth");
                }

                if (keyFile.has_key ("GUI", "DirBrowserHeight")) {
                    dirBrowserHeight = keyFile.get_integer ("GUI", "DirBrowserHeight");
                }

                if (keyFile.has_key ("GUI", "SortType")) {
                    dirBrowserSortType = static_cast<Gtk::SortType> (keyFile.get_integer ("GUI", "SortType"));
                }

                if (keyFile.has_key ("GUI", "PreferencesWidth")) {
                    preferencesWidth = keyFile.get_integer ("GUI", "PreferencesWidth");
                }

                if (keyFile.has_key ("GUI", "PreferencesHeight")) {
                    preferencesHeight = keyFile.get_integer ("GUI", "PreferencesHeight");
                }

                if (keyFile.has_key ("GUI", "SaveAsDialogWidth")) {
                    saveAsDialogWidth = keyFile.get_integer ("GUI", "SaveAsDialogWidth");
                }

                if (keyFile.has_key ("GUI", "SaveAsDialogHeight")) {
                    saveAsDialogHeight = keyFile.get_integer ("GUI", "SaveAsDialogHeight");
                }

                if (keyFile.has_key ("GUI", "ToolPanelWidth")) {
                    toolPanelWidth = keyFile.get_integer ("GUI", "ToolPanelWidth");
                }

                if (keyFile.has_key ("GUI", "BrowserToolPanelWidth")) {
                    browserToolPanelWidth = keyFile.get_integer ("GUI", "BrowserToolPanelWidth");
                }

                if (keyFile.has_key ("GUI", "BrowserToolPanelHeight")) {
                    browserToolPanelHeight = keyFile.get_integer ("GUI", "BrowserToolPanelHeight");
                }

                if (keyFile.has_key ("GUI", "BrowserToolPanelOpened")) {
                    browserToolPanelOpened = keyFile.get_boolean ("GUI", "BrowserToolPanelOpened");
                }

                if (keyFile.has_key ("GUI", "BrowserDirPanelOpened")) {
                    browserDirPanelOpened = keyFile.get_boolean ("GUI", "BrowserDirPanelOpened");
                }

                if (keyFile.has_key ("GUI", "EditorFilmStripOpened")) {
                    editorFilmStripOpened = keyFile.get_boolean ("GUI", "EditorFilmStripOpened");
                }

                if (keyFile.has_key ("GUI", "HistoryPanelWidth")) {
                    historyPanelWidth = keyFile.get_integer ("GUI", "HistoryPanelWidth");
                }

                if (keyFile.has_key ("GUI", "FontFamily")) {
                    fontFamily = keyFile.get_string ("GUI", "FontFamily");
                }

                if (keyFile.has_key ("GUI", "FontSize")) {
                    fontSize = keyFile.get_integer ("GUI", "FontSize");
                }

                if (keyFile.has_key ("GUI", "CPFontFamily")) {
                    CPFontFamily = keyFile.get_string ("GUI", "CPFontFamily");
                }

                if (keyFile.has_key ("GUI", "CPFontSize")) {
                    CPFontSize = keyFile.get_integer ("GUI", "CPFontSize");
                }

                if (keyFile.has_key ("GUI", "LastPreviewScale")) {
                    lastScale = keyFile.get_integer ("GUI", "LastPreviewScale");
                }

                if (keyFile.has_key ("GUI", "PanAccelFactor")) {
                    panAccelFactor = keyFile.get_integer ("GUI", "PanAccelFactor");
                }

                if (keyFile.has_key ("GUI", "RememberZoomAndPan")) {
                    rememberZoomAndPan = keyFile.get_boolean ("GUI", "RememberZoomAndPan");
                }

                if (keyFile.has_key ("GUI", "LastCropSize")) {
                    lastCropSize = keyFile.get_integer ("GUI", "LastCropSize");
                }

                if (keyFile.has_key ("GUI", "ShowHistory")) {
                    showHistory = keyFile.get_boolean ("GUI", "ShowHistory");
                }

                if (keyFile.has_key ("GUI", "ShowFilePanelState")) {
                    showFilePanelState = keyFile.get_integer ("GUI", "ShowFilePanelState");
                }

                if (keyFile.has_key ("GUI", "ShowInfo")) {
                    showInfo = keyFile.get_boolean ("GUI", "ShowInfo");
                }

                if (keyFile.has_key ("GUI", "MainNBVertical")) {
                    mainNBVertical = keyFile.get_boolean ("GUI", "MainNBVertical");
                }

                if (keyFile.has_key ("GUI", "ShowClippedHighlights")) {
                    showClippedHighlights = keyFile.get_boolean ("GUI", "ShowClippedHighlights");
                }

                if (keyFile.has_key ("GUI", "ShowClippedShadows")) {
                    showClippedShadows = keyFile.get_boolean ("GUI", "ShowClippedShadows");
                }

                if (keyFile.has_key ("GUI", "FrameColor")) {
                    bgcolor = keyFile.get_integer ("GUI", "FrameColor");
                }

                if (keyFile.has_key ("GUI", "ProcessingQueueEnbled")) {
                    procQueueEnabled = keyFile.get_boolean ("GUI", "ProcessingQueueEnbled");
                }

                if (keyFile.has_key ("GUI", "ToolPanelsExpanded")) {
                    tpOpen = keyFile.get_integer_list ("GUI", "ToolPanelsExpanded");
                }

                if (keyFile.has_key ("GUI", "MultiDisplayMode")) {
                    multiDisplayMode = keyFile.get_integer ("GUI", "MultiDisplayMode");
                }

                //if (keyFile.has_key ("GUI", "CurvePanelsExpanded")) crvOpen = keyFile.get_integer_list ("GUI", "CurvePanelsExpanded");
                if (keyFile.has_key ("GUI", "CutOverlayBrush")) {
                    cutOverlayBrush = keyFile.get_double_list ("GUI", "CutOverlayBrush");
                }

                if (keyFile.has_key ("GUI", "NavGuideBrush")) {
                    navGuideBrush = keyFile.get_double_list ("GUI", "NavGuideBrush");
                }

                if (keyFile.has_key ("GUI", "HistogramPosition")) {
                    histogramPosition = keyFile.get_integer ("GUI", "HistogramPosition");
                }

                if (keyFile.has_key ("GUI", "HistogramBar")) {
                    histogramBar = keyFile.get_boolean ("GUI", "HistogramBar");
                }

                if (keyFile.has_key ("GUI", "HistogramFullMode")) {
                    histogramFullMode = keyFile.get_boolean ("GUI", "HistogramFullMode");
                }

                if (keyFile.has_key ("GUI", "NavigatorRGBUnit")) {
                    navRGBUnit = (NavigatorUnit)keyFile.get_integer ("GUI", "NavigatorRGBUnit");
                }

                if (keyFile.has_key ("GUI", "NavigatorHSVUnit")) {
                    navHSVUnit = (NavigatorUnit)keyFile.get_integer ("GUI", "NavigatorHSVUnit");
                }

                if (keyFile.has_key ("GUI", "ShowFilmStripToolBar")) {
                    showFilmStripToolBar = keyFile.get_boolean ("GUI", "ShowFilmStripToolBar");
                }

                if (keyFile.has_key ("GUI", "FileBrowserToolbarSingleRow")) {
                    FileBrowserToolbarSingleRow = keyFile.get_boolean ("GUI", "FileBrowserToolbarSingleRow");
                }

                if (keyFile.has_key ("GUI", "HideTPVScrollbar")) {
                    hideTPVScrollbar = keyFile.get_boolean ("GUI", "HideTPVScrollbar");
                }

                if (keyFile.has_key ("GUI", "UseIconNoText")) {
                    UseIconNoText = keyFile.get_boolean ("GUI", "UseIconNoText");
                }

                if (keyFile.has_key ("GUI", "HistogramWorking")) {
                    rtSettings.HistogramWorking = keyFile.get_boolean ("GUI", "HistogramWorking");
                }

                if (keyFile.has_key ("GUI", "CurveBBoxPosition")) {
                    curvebboxpos = keyFile.get_integer ("GUI", "CurveBBoxPosition");
                }
            }

            if (keyFile.has_group ("Crop Settings")) {
                if (keyFile.has_key ("Crop Settings", "PPI")) {
                    cropPPI = keyFile.get_integer ("Crop Settings", "PPI");
                }
            }

            if (keyFile.has_group ("Color Management")) {
                if (keyFile.has_key ("Color Management", "ICCDirectory")) {
                    rtSettings.iccDirectory = keyFile.get_string ("Color Management", "ICCDirectory");
                }

                if (keyFile.has_key ("Color Management", "PrinterIntent")) {
                    rtSettings.printerIntent = static_cast<rtengine::RenderingIntent> (keyFile.get_integer ("Color Management", "PrinterIntent"));
                }

                if (keyFile.has_key ("Color Management", "PrinterBPC")) {
                    rtSettings.printerBPC = keyFile.get_boolean ("Color Management", "PrinterBPC");
                }

                if (keyFile.has_key ("Color Management", "PrinterProfile")) {
                    rtSettings.printerProfile = keyFile.get_string ("Color Management", "PrinterProfile");
                }

                if (keyFile.has_key ("Color Management", "MonitorProfile")) {
                    rtSettings.monitorProfile = keyFile.get_string ("Color Management", "MonitorProfile");
                }

                if (keyFile.has_key ("Color Management", "AutoMonitorProfile")) {
                    rtSettings.autoMonitorProfile = keyFile.get_boolean ("Color Management", "AutoMonitorProfile");
                }

                if (keyFile.has_key ("Color Management", "Autocielab")) {
                    rtSettings.autocielab = keyFile.get_boolean ("Color Management", "Autocielab");
                }

                if (keyFile.has_key ("Color Management", "RGBcurvesLumamode_Gamut")) {
                    rtSettings.rgbcurveslumamode_gamut = keyFile.get_boolean ("Color Management", "RGBcurvesLumamode_Gamut");
                }

                if (keyFile.has_key ("Color Management", "Intent")) {
                    rtSettings.monitorIntent = static_cast<rtengine::RenderingIntent> (keyFile.get_integer ("Color Management", "Intent"));
                }

                if (keyFile.has_key ("Color Management", "MonitorBPC")) {
                    rtSettings.monitorBPC = keyFile.get_boolean ("Color Management", "MonitorBPC");
                }

                if (keyFile.has_key ("Color Management", "CRI")) {
                    rtSettings.CRI_color = keyFile.get_integer ("Color Management", "CRI");
                }

                if (keyFile.has_key ("Color Management", "DenoiseLabgamma")) {
                    rtSettings.denoiselabgamma = keyFile.get_integer ("Color Management", "DenoiseLabgamma");
                }

                /*
                if (keyFile.has_key ("Color Management", "view")) {
                rtSettings.viewingdevice = keyFile.get_integer ("Color Management", "view");
                }

                if (keyFile.has_key ("Color Management", "grey")) {
                rtSettings.viewingdevicegrey = keyFile.get_integer ("Color Management", "grey");
                }
                */
/*
                if (keyFile.has_key ("Color Management", "greySc")) {
                    rtSettings.viewinggreySc = keyFile.get_integer ("Color Management", "greySc");
                }
*/
                if (keyFile.has_key ("Color Management", "CBDLArtif")) {
                    rtSettings.artifact_cbdl = keyFile.get_double ("Color Management", "CBDLArtif");
                }

                if (keyFile.has_key ("Color Management", "CBDLlevel0")) {
                    rtSettings.level0_cbdl = keyFile.get_double ("Color Management", "CBDLlevel0");
                }

                if (keyFile.has_key ("Color Management", "CBDLlevel123")) {
                    rtSettings.level123_cbdl = keyFile.get_double ("Color Management", "CBDLlevel123");
                }

                //if (keyFile.has_key ("Color Management", "Colortoningab")) rtSettings.colortoningab = keyFile.get_double("Color Management", "Colortoningab");
                //if (keyFile.has_key ("Color Management", "Decaction")) rtSettings.decaction = keyFile.get_double("Color Management", "Decaction");

                if (keyFile.has_key ("Color Management", "WhiteBalanceSpotSize")) {
                    whiteBalanceSpotSize = keyFile.get_integer ("Color Management", "WhiteBalanceSpotSize");
                }

                if ( keyFile.has_key ("Color Management", "GamutICC")) {
                    rtSettings.gamutICC = keyFile.get_boolean ("Color Management", "GamutICC");
                }

                //if ( keyFile.has_key ("Color Management", "BWcomplement")) rtSettings.bw_complementary = keyFile.get_boolean("Color Management", "BWcomplement");
                if ( keyFile.has_key ("Color Management", "Ciecamfloat")) {
                    rtSettings.ciecamfloat = keyFile.get_boolean ("Color Management", "Ciecamfloat");
                }

                if ( keyFile.has_key ("Color Management", "AdobeRGB")) {
                    rtSettings.adobe = keyFile.get_string ("Color Management", "AdobeRGB");
                }

                if ( keyFile.has_key ("Color Management", "ProPhoto")) {
                    rtSettings.prophoto = keyFile.get_string ("Color Management", "ProPhoto");
                }

                if ( keyFile.has_key ("Color Management", "ProPhoto10")) {
                    rtSettings.prophoto10 = keyFile.get_string ("Color Management", "ProPhoto10");
                }

                if ( keyFile.has_key ("Color Management", "WideGamut")) {
                    rtSettings.widegamut = keyFile.get_string ("Color Management", "WideGamut");
                }

                if ( keyFile.has_key ("Color Management", "sRGB")) {
                    rtSettings.srgb = keyFile.get_string ("Color Management", "sRGB");
                }

                if ( keyFile.has_key ("Color Management", "sRGB10")) {
                    rtSettings.srgb10 = keyFile.get_string ("Color Management", "sRGB10");
                }

                if ( keyFile.has_key ("Color Management", "Beta")) {
                    rtSettings.beta = keyFile.get_string ("Color Management", "Beta");
                }

                if ( keyFile.has_key ("Color Management", "Best")) {
                    rtSettings.best = keyFile.get_string ("Color Management", "Best");
                }

                if ( keyFile.has_key ("Color Management", "Rec2020")) {
                    rtSettings.rec2020 = keyFile.get_string ("Color Management", "Rec2020");
                }

                if ( keyFile.has_key ("Color Management", "Bruce")) {
                    rtSettings.bruce = keyFile.get_string ("Color Management", "Bruce");
                }

                if ( keyFile.has_key ("Color Management", "GamutLch")) {
                    rtSettings.gamutLch = keyFile.get_boolean ("Color Management", "GamutLch");
                }

                if ( keyFile.has_key ("Color Management", "ProtectRed")) {
                    rtSettings.protectred = keyFile.get_integer ("Color Management", "ProtectRed");
                }

                if ( keyFile.has_key ("Color Management", "ProtectRedH")) {
                    rtSettings.protectredh = keyFile.get_double ("Color Management", "ProtectRedH");
                }

                if ( keyFile.has_key ("Color Management", "Amountchroma")) {
                    rtSettings.amchroma = keyFile.get_integer ("Color Management", "Amountchroma");
                }

                if ( keyFile.has_key ("Color Management", "ClutsDirectory")) {
                    clutsDir = keyFile.get_string ("Color Management", "ClutsDirectory");
                }

                //if( keyFile.has_key ("Color Management", "Ciebadpixgauss")) rtSettings.ciebadpixgauss = keyFile.get_boolean("Color Management", "Ciebadpixgauss");

            }

            if (keyFile.has_group ("Batch Processing")) {
                if (keyFile.has_key ("Batch Processing", "AdjusterBehavior")) {
                    baBehav = keyFile.get_integer_list ("Batch Processing", "AdjusterBehavior");
                }
            }

            if (keyFile.has_group ("Sounds")) {
                if (keyFile.has_key ("Sounds", "Enable")) {
                    sndEnable = keyFile.get_boolean ("Sounds", "Enable");
                }

                if (keyFile.has_key ("Sounds", "BatchQueueDone")) {
                    sndBatchQueueDone = keyFile.get_string ("Sounds", "BatchQueueDone");
                }

                if (keyFile.has_key ("Sounds", "LngEditProcDone")) {
                    sndLngEditProcDone = keyFile.get_string ("Sounds", "LngEditProcDone");
                }

                if (keyFile.has_key ("Sounds", "LngEditProcDoneSecs")) {
                    sndLngEditProcDoneSecs = keyFile.get_double ("Sounds", "LngEditProcDoneSecs");
                }
            }

            if (keyFile.has_group ("Fast Export")) {
                if (keyFile.has_key ("Fast Export", "fastexport_bypass_sharpening" )) {
                    fastexport_bypass_sharpening = keyFile.get_boolean ("Fast Export", "fastexport_bypass_sharpening" );
                }

                if (keyFile.has_key ("Fast Export", "fastexport_bypass_sharpenEdge" )) {
                    fastexport_bypass_sharpenEdge = keyFile.get_boolean ("Fast Export", "fastexport_bypass_sharpenEdge" );
                }

                if (keyFile.has_key ("Fast Export", "fastexport_bypass_sharpenMicro" )) {
                    fastexport_bypass_sharpenMicro = keyFile.get_boolean ("Fast Export", "fastexport_bypass_sharpenMicro" );
                }

                //if (keyFile.has_key ("Fast Export", "fastexport_bypass_lumaDenoise" )) fastexport_bypass_lumaDenoise = keyFile.get_boolean ("Fast Export", "fastexport_bypass_lumaDenoise" );
                //if (keyFile.has_key ("Fast Export", "fastexport_bypass_colorDenoise" )) fastexport_bypass_colorDenoise = keyFile.get_boolean ("Fast Export", "fastexport_bypass_colorDenoise" );
                if (keyFile.has_key ("Fast Export", "fastexport_bypass_defringe" )) {
                    fastexport_bypass_defringe = keyFile.get_boolean ("Fast Export", "fastexport_bypass_defringe" );
                }

                if (keyFile.has_key ("Fast Export", "fastexport_bypass_dirpyrDenoise" )) {
                    fastexport_bypass_dirpyrDenoise = keyFile.get_boolean ("Fast Export", "fastexport_bypass_dirpyrDenoise" );
                }

                if (keyFile.has_key ("Fast Export", "fastexport_bypass_sh_hq" )) {
                    fastexport_bypass_sh_hq = keyFile.get_boolean ("Fast Export", "fastexport_bypass_sh_hq" );
                }

                if (keyFile.has_key ("Fast Export", "fastexport_bypass_dirpyrequalizer" )) {
                    fastexport_bypass_dirpyrequalizer = keyFile.get_boolean ("Fast Export", "fastexport_bypass_dirpyrequalizer" );
                }

                if (keyFile.has_key ("Fast Export", "fastexport_bypass_wavelet" )) {
                    fastexport_bypass_wavelet = keyFile.get_boolean ("Fast Export", "fastexport_bypass_wavelet" );
                }

                if (keyFile.has_key ("Fast Export", "fastexport_raw_dmethod" )) {
                    fastexport_raw_bayer_method = keyFile.get_string ("Fast Export", "fastexport_raw_dmethod" );
                }

                if (keyFile.has_key ("Fast Export", "fastexport_raw_bayer_method" )) {
                    fastexport_raw_bayer_method = keyFile.get_string ("Fast Export", "fastexport_raw_bayer_method" );
                }

//if (keyFile.has_key ("Fast Export", "fastexport_bypass_raw_bayer_all_enhance" )) fastexport_bypass_raw_bayer_all_enhance = keyFile.get_boolean ("Fast Export", "fastexport_bypass_raw_all_enhance" );
                if (keyFile.has_key ("Fast Export", "fastexport_bypass_raw_dcb_iterations" )) {
                    fastexport_bypass_raw_bayer_dcb_iterations = keyFile.get_boolean ("Fast Export", "fastexport_bypass_raw_dcb_iterations" );
                }

                if (keyFile.has_key ("Fast Export", "fastexport_bypass_raw_bayer_dcb_iterations" )) {
                    fastexport_bypass_raw_bayer_dcb_iterations = keyFile.get_boolean ("Fast Export", "fastexport_bypass_raw_bayer_dcb_iterations" );
                }

                if (keyFile.has_key ("Fast Export", "fastexport_bypass_raw_dcb_enhance" )) {
                    fastexport_bypass_raw_bayer_dcb_enhance = keyFile.get_boolean ("Fast Export", "fastexport_bypass_raw_dcb_enhance" );
                }

                if (keyFile.has_key ("Fast Export", "fastexport_bypass_raw_bayer_dcb_enhance" )) {
                    fastexport_bypass_raw_bayer_dcb_enhance = keyFile.get_boolean ("Fast Export", "fastexport_bypass_raw_bayer_dcb_enhance" );
                }

                if (keyFile.has_key ("Fast Export", "fastexport_bypass_raw_lmmse_iterations" )) {
                    fastexport_bypass_raw_bayer_lmmse_iterations = keyFile.get_boolean ("Fast Export", "fastexport_bypass_raw_lmmse_iterations" );
                }

                if (keyFile.has_key ("Fast Export", "fastexport_bypass_raw_bayer_lmmse_iterations")) {
                    fastexport_bypass_raw_bayer_lmmse_iterations = keyFile.get_boolean ("Fast Export", "fastexport_bypass_raw_bayer_lmmse_iterations");
                }

                if (keyFile.has_key ("Fast Export", "fastexport_bypass_raw_linenoise" )) {
                    fastexport_bypass_raw_bayer_linenoise = keyFile.get_boolean ("Fast Export", "fastexport_bypass_raw_linenoise" );
                }

                if (keyFile.has_key ("Fast Export", "fastexport_bypass_raw_bayer_linenoise" )) {
                    fastexport_bypass_raw_bayer_linenoise = keyFile.get_boolean ("Fast Export", "fastexport_bypass_raw_bayer_linenoise" );
                }

                if (keyFile.has_key ("Fast Export", "fastexport_bypass_raw_greenthresh" )) {
                    fastexport_bypass_raw_bayer_greenthresh = keyFile.get_boolean ("Fast Export", "fastexport_bypass_raw_greenthresh" );
                }

                if (keyFile.has_key ("Fast Export", "fastexport_bypass_raw_bayer_greenthresh" )) {
                    fastexport_bypass_raw_bayer_greenthresh = keyFile.get_boolean ("Fast Export", "fastexport_bypass_raw_bayer_greenthresh" );
                }

                if (keyFile.has_key ("Fast Export", "fastexport_raw_xtrans_method" )) {
                    fastexport_raw_xtrans_method = keyFile.get_string ("Fast Export", "fastexport_raw_xtrans_method" );
                }

                if (keyFile.has_key ("Fast Export", "fastexport_bypass_raw_ccSteps" )) {
                    fastexport_bypass_raw_ccSteps = keyFile.get_boolean ("Fast Export", "fastexport_bypass_raw_ccSteps" );
                }

                if (keyFile.has_key ("Fast Export", "fastexport_bypass_raw_ca" )) {
                    fastexport_bypass_raw_ca = keyFile.get_boolean ("Fast Export", "fastexport_bypass_raw_ca" );
                }

                if (keyFile.has_key ("Fast Export", "fastexport_bypass_raw_df" )) {
                    fastexport_bypass_raw_df = keyFile.get_boolean ("Fast Export", "fastexport_bypass_raw_df" );
                }

                if (keyFile.has_key ("Fast Export", "fastexport_bypass_raw_ff" )) {
                    fastexport_bypass_raw_ff = keyFile.get_boolean ("Fast Export", "fastexport_bypass_raw_ff" );
                }

                if (keyFile.has_key ("Fast Export", "fastexport_icm_input" )) {
                    fastexport_icm_input = keyFile.get_string ("Fast Export", "fastexport_icm_input" );
                }

                if (keyFile.has_key ("Fast Export", "fastexport_icm_working" )) {
                    fastexport_icm_working = keyFile.get_string ("Fast Export", "fastexport_icm_working" );
                }

                if (keyFile.has_key ("Fast Export", "fastexport_icm_output" )) {
                    fastexport_icm_output = keyFile.get_string ("Fast Export", "fastexport_icm_output" );
                }

                if (keyFile.has_key ("Fast Export", "fastexport_icm_output_intent" )) {
                    fastexport_icm_outputIntent = static_cast<rtengine::RenderingIntent> (keyFile.get_integer ("Fast Export", "fastexport_icm_output_intent" ));
                }

                if (keyFile.has_key ("Fast Export", "fastexport_icm_output_bpc" )) {
                    fastexport_icm_outputBPC = keyFile.get_boolean ("Fast Export", "fastexport_icm_output_bpc" );
                }

                if (keyFile.has_key ("Fast Export", "fastexport_icm_gamma" )) {
                    fastexport_icm_gamma = keyFile.get_string ("Fast Export", "fastexport_icm_gamma" );
                }

                if (keyFile.has_key ("Fast Export", "fastexport_resize_enabled" )) {
                    fastexport_resize_enabled = keyFile.get_boolean ("Fast Export", "fastexport_resize_enabled" );
                }

                if (keyFile.has_key ("Fast Export", "fastexport_resize_scale" )) {
                    fastexport_resize_scale = keyFile.get_double ("Fast Export", "fastexport_resize_scale" );
                }

                if (keyFile.has_key ("Fast Export", "fastexport_resize_appliesTo" )) {
                    fastexport_resize_appliesTo = keyFile.get_string ("Fast Export", "fastexport_resize_appliesTo" );
                }

                if (keyFile.has_key ("Fast Export", "fastexport_resize_method" )) {
                    fastexport_resize_method = keyFile.get_string ("Fast Export", "fastexport_resize_method" );
                }

                if (keyFile.has_key ("Fast Export", "fastexport_resize_dataspec" )) {
                    fastexport_resize_dataspec = keyFile.get_integer ("Fast Export", "fastexport_resize_dataspec" );
                }

                if (keyFile.has_key ("Fast Export", "fastexport_resize_width" )) {
                    fastexport_resize_width = keyFile.get_integer ("Fast Export", "fastexport_resize_width" );
                }

                if (keyFile.has_key ("Fast Export", "fastexport_resize_height" )) {
                    fastexport_resize_height = keyFile.get_integer ("Fast Export", "fastexport_resize_height" );
                }

<<<<<<< HEAD
                if (keyFile.has_key ("Fast Export", "fastexport_use_fast_pipeline" )) {
                    fastexport_use_fast_pipeline = keyFile.get_integer ("Fast Export", "fastexport_use_fast_pipeline" );
=======
                if (keyFile.has_key ("Fast Export", "fastexport_use_fast_pipeline"            )) {
                    fastexport_use_fast_pipeline           = keyFile.get_integer ("Fast Export", "fastexport_use_fast_pipeline"            );
>>>>>>> b39f072b
                }
            }

            if (keyFile.has_group ("Dialogs")) {
                safeDirGet (keyFile, "Dialogs", "LastIccDir", lastIccDir);
                safeDirGet (keyFile, "Dialogs", "LastDarkframeDir", lastDarkframeDir);
                safeDirGet (keyFile, "Dialogs", "LastFlatfieldDir", lastFlatfieldDir);
                safeDirGet (keyFile, "Dialogs", "LastRgbCurvesDir", lastRgbCurvesDir);
                safeDirGet (keyFile, "Dialogs", "LastLabCurvesDir", lastLabCurvesDir);
                safeDirGet (keyFile, "Dialogs", "LastRetinexDir", lastRetinexDir);
                safeDirGet (keyFile, "Dialogs", "LastDenoiseCurvesDir", lastDenoiseCurvesDir);
                safeDirGet (keyFile, "Dialogs", "LastWaveletCurvesDir", lastWaveletCurvesDir);
                safeDirGet (keyFile, "Dialogs", "LastPFCurvesDir", lastPFCurvesDir);
                safeDirGet (keyFile, "Dialogs", "LastHsvCurvesDir", lastHsvCurvesDir);
                safeDirGet (keyFile, "Dialogs", "LastBWCurvesDir", lastBWCurvesDir);

                safeDirGet (keyFile, "Dialogs", "LastToneCurvesDir", lastToneCurvesDir);
                safeDirGet (keyFile, "Dialogs", "LastVibranceCurvesDir", lastVibranceCurvesDir);
                safeDirGet (keyFile, "Dialogs", "LastProfilingReferenceDir", lastProfilingReferenceDir);
                safeDirGet (keyFile, "Dialogs", "LastLensProfileDir", lastLensProfileDir);

                if (keyFile.has_key ("Dialogs", "GimpPluginShowInfoDialog")) {
                    gimpPluginShowInfoDialog = keyFile.get_boolean ("Dialogs", "GimpPluginShowInfoDialog");
                }
            }

// --------------------------------------------------------------------------------------------------------

            filterOutParsedExtensions ();

            return;

        }
    } catch (Glib::Error &err) {
        Glib::ustring msg = Glib::ustring::compose ("Options::readFromFile / Error code %1 while reading values from \"%2\":\n%3", err.code(), fname, err.what());

        if (options.rtSettings.verbose) {
            printf ("%s\n", msg.c_str());
        }

        throw Error (msg);
    } catch (...) {
        Glib::ustring msg = Glib::ustring::compose ("Options::readFromFile / Unknown exception while trying to load \"%1\"!", fname);

        if (options.rtSettings.verbose) {
            printf ("%s\n", msg.c_str());
        }

        throw Error (msg);
    }
}

bool Options::safeDirGet (const Glib::KeyFile& keyFile, const Glib::ustring& section,
                          const Glib::ustring& entryName, Glib::ustring& destination)
{
    try {

        if (keyFile.has_key (section, entryName) && !keyFile.get_string (section, entryName).empty ()) {
            destination = keyFile.get_string (section, entryName);
            return true;
        }

    } catch (Glib::KeyFileError&) {}

    return false;
}

void Options::saveToFile (Glib::ustring fname)
{

    Glib::ustring keyData;

    try {

        Glib::KeyFile keyFile;

        keyFile.set_boolean ("General", "TabbedEditor", tabbedUI);
        keyFile.set_boolean ("General", "StoreLastProfile", savesParamsAtExit);

        if (startupDir == STARTUPDIR_HOME) {
            keyFile.set_string ("General", "StartupDirectory", "home");
        } else if (startupDir == STARTUPDIR_CURRENT) {
            keyFile.set_string ("General", "StartupDirectory", "current");
        } else if (startupDir == STARTUPDIR_CUSTOM) {
            keyFile.set_string ("General", "StartupDirectory", "custom");
        } else if (startupDir == STARTUPDIR_LAST) {
            keyFile.set_string ("General", "StartupDirectory", "last");
        }

        keyFile.set_string  ("General", "StartupPath", startupPath);
        keyFile.set_string  ("General", "DateFormat", dateFormat);
        keyFile.set_integer ("General", "AdjusterMinDelay", adjusterMinDelay);
        keyFile.set_integer ("General", "AdjusterMaxDelay", adjusterMaxDelay);
        keyFile.set_boolean ("General", "MultiUser", multiUser);
        keyFile.set_string  ("General", "Language", language);
        keyFile.set_boolean ("General", "LanguageAutoDetect", languageAutoDetect);
        keyFile.set_string  ("General", "Theme", theme);
        keyFile.set_string  ("General", "Version", RTVERSION);
        keyFile.set_string  ("General", "DarkFramesPath", rtSettings.darkFramesPath);
        keyFile.set_string  ("General", "FlatFieldsPath", rtSettings.flatFieldsPath);
        keyFile.set_boolean ("General", "Verbose", rtSettings.verbose);
        keyFile.set_double  ("General", "BotLeft", rtSettings.bot_left);
        keyFile.set_double  ("General", "TopLeft", rtSettings.top_left);
        keyFile.set_double  ("General", "TopRight", rtSettings.top_right);
        keyFile.set_double  ("General", "BotRight", rtSettings.bot_right);
        keyFile.set_double  ("General", "EDdetec", rtSettings.ed_detec);
        keyFile.set_double  ("General", "EDdetecStr", rtSettings.ed_detecStr);
        keyFile.set_double  ("General", "EDLow", rtSettings.ed_low);
        keyFile.set_double  ("General", "EDLipinfl", rtSettings.ed_lipinfl);
        keyFile.set_double  ("General", "EDLipampl", rtSettings.ed_lipampl);


        keyFile.set_integer ("External Editor", "EditorKind", editorToSendTo);
        keyFile.set_string  ("External Editor", "GimpDir", gimpDir);
        keyFile.set_string  ("External Editor", "PhotoshopDir", psDir);
        keyFile.set_string  ("External Editor", "CustomEditor", customEditorProg);

        keyFile.set_boolean ("File Browser", "BrowseOnlyRaw", fbOnlyRaw);
        keyFile.set_boolean ("File Browser", "BrowserShowsDate", fbShowDateTime);
        keyFile.set_boolean ("File Browser", "BrowserShowsExif", fbShowBasicExif);
        keyFile.set_boolean ("File Browser", "BrowserShowsExpComp", fbShowExpComp);
        keyFile.set_boolean ("File Browser", "BrowserShowsHidden", fbShowHidden);
        keyFile.set_integer ("File Browser", "ThumbnailSize", thumbSize);
        keyFile.set_integer ("File Browser", "ThumbnailSizeTab", thumbSizeTab);
        keyFile.set_integer ("File Browser", "ThumbnailSizeQueue", thumbSizeQueue);
        keyFile.set_integer ("File Browser", "SameThumbSize", sameThumbSize);
        keyFile.set_integer ("File Browser", "MaxPreviewHeight", maxThumbnailHeight);
        keyFile.set_integer ("File Browser", "MaxCacheEntries", maxCacheEntries);
        Glib::ArrayHandle<Glib::ustring> pext = parseExtensions;
        keyFile.set_string_list ("File Browser", "ParseExtensions", pext);
        Glib::ArrayHandle<int> pextena = parseExtensionsEnabled;
        keyFile.set_integer_list ("File Browser", "ParseExtensionsEnabled", pextena);
        keyFile.set_integer ("File Browser", "ThumbnailArrangement", fbArrangement);
        keyFile.set_integer ("File Browser", "ThumbnailInterpolation", thumbInterp);
        Glib::ArrayHandle<Glib::ustring> pfav = favoriteDirs;
        keyFile.set_string_list ("File Browser", "FavoriteDirs", pfav);
        Glib::ArrayHandle<Glib::ustring> pren = renameTemplates;
        keyFile.set_string_list ("File Browser", "RenameTemplates", pren);
        keyFile.set_boolean ("File Browser", "RenameUseTemplates", renameUseTemplates);
        Glib::ArrayHandle<double> ptzoom = thumbnailZoomRatios;
        keyFile.set_double_list ("File Browser", "ThumbnailZoomRatios", ptzoom);
        keyFile.set_boolean ("File Browser", "OverlayedFileNames", overlayedFileNames);
        keyFile.set_boolean ("File Browser", "FilmStripOverlayedFileNames", filmStripOverlayedFileNames);
        keyFile.set_boolean ("File Browser", "ShowFileNames", showFileNames );
        keyFile.set_boolean ("File Browser", "FilmStripShowFileNames", filmStripShowFileNames );
        keyFile.set_boolean ("File Browser", "InternalThumbIfUntouched", internalThumbIfUntouched );
        keyFile.set_boolean ("File Browser", "menuGroupRank", menuGroupRank);
        keyFile.set_boolean ("File Browser", "menuGroupLabel", menuGroupLabel);
        keyFile.set_boolean ("File Browser", "menuGroupFileOperations", menuGroupFileOperations);
        keyFile.set_boolean ("File Browser", "menuGroupProfileOperations", menuGroupProfileOperations);
        keyFile.set_boolean ("File Browser", "menuGroupExtProg", menuGroupExtProg);
        keyFile.set_integer ("File Browser", "MaxRecentFolders", maxRecentFolders);
        {
            std::vector<Glib::ustring> temp;
            temp.reserve (maxRecentFolders);

            for (unsigned int i = 0; i < std::min (recentFolders.size(), maxRecentFolders); i++) {
                temp.push_back (recentFolders[i]);
            }

            keyFile.set_string_list ("File Browser", "RecentFolders", temp);
        }
        keyFile.set_integer ("Clipping Indication", "HighlightThreshold", highlightThreshold);
        keyFile.set_integer ("Clipping Indication", "ShadowThreshold", shadowThreshold);
        keyFile.set_boolean ("Clipping Indication", "BlinkClipped", blinkClipped);

        keyFile.set_integer ("Performance", "RgbDenoiseThreadLimit", rgbDenoiseThreadLimit);
        keyFile.set_double  ("Performance", "NRauto", rtSettings.nrauto);
        keyFile.set_double  ("Performance", "NRautomax", rtSettings.nrautomax);
        keyFile.set_double  ("Performance", "NRhigh", rtSettings.nrhigh);
        keyFile.set_integer ("Performance", "NRWavlevel", rtSettings.nrwavlevel);
        keyFile.set_integer ("Performance", "LevNR", rtSettings.leveldnv);
        keyFile.set_integer ("Performance", "LevNRTI", rtSettings.leveldnti);
        keyFile.set_integer ("Performance", "LevNRAUT", rtSettings.leveldnaut);
        keyFile.set_integer ("Performance", "LevNRLISS", rtSettings.leveldnliss);
        keyFile.set_integer ("Performance", "SIMPLNRAUT", rtSettings.leveldnautsimpl);
        keyFile.set_integer ("Performance", "ClutCacheSize", clutCacheSize);
        keyFile.set_integer ("Performance", "MaxInspectorBuffers", maxInspectorBuffers);
        keyFile.set_integer ("Performance", "PreviewDemosaicFromSidecar", prevdemo);
        keyFile.set_boolean ("Performance", "Daubechies", rtSettings.daubech);
        keyFile.set_boolean ("Performance", "SerializeTiffRead", serializeTiffRead);

        keyFile.set_string  ("Output", "Format", saveFormat.format);
        keyFile.set_integer ("Output", "JpegQuality", saveFormat.jpegQuality);
        keyFile.set_integer ("Output", "JpegSubSamp", saveFormat.jpegSubSamp);
        keyFile.set_integer ("Output", "PngCompression", saveFormat.pngCompression);
        keyFile.set_integer ("Output", "PngBps", saveFormat.pngBits);
        keyFile.set_integer ("Output", "TiffBps", saveFormat.tiffBits);
        keyFile.set_boolean ("Output", "TiffUncompressed", saveFormat.tiffUncompressed);
        keyFile.set_boolean ("Output", "SaveProcParams", saveFormat.saveParams);

        keyFile.set_string  ("Output", "FormatBatch", saveFormatBatch.format);
        keyFile.set_integer ("Output", "JpegQualityBatch", saveFormatBatch.jpegQuality);
        keyFile.set_integer ("Output", "JpegSubSampBatch", saveFormatBatch.jpegSubSamp);
        keyFile.set_integer ("Output", "PngCompressionBatch", saveFormatBatch.pngCompression);
        keyFile.set_integer ("Output", "PngBpsBatch", saveFormatBatch.pngBits);
        keyFile.set_integer ("Output", "TiffBpsBatch", saveFormatBatch.tiffBits);
        keyFile.set_boolean ("Output", "TiffUncompressedBatch", saveFormatBatch.tiffUncompressed);
        keyFile.set_boolean ("Output", "SaveProcParamsBatch", saveFormatBatch.saveParams);

        keyFile.set_string  ("Output", "PathTemplate", savePathTemplate);
        keyFile.set_string  ("Output", "PathFolder", savePathFolder);
        keyFile.set_boolean ("Output", "AutoSuffix", autoSuffix);
        keyFile.set_boolean ("Output", "ForceFormatOpts", forceFormatOpts);
        keyFile.set_integer ("Output", "SaveMethodNum", saveMethodNum);
        keyFile.set_boolean ("Output", "UsePathTemplate", saveUsePathTemplate);
        keyFile.set_string  ("Output", "LastSaveAsPath", lastSaveAsPath);
        keyFile.set_boolean ("Output", "OverwriteOutputFile", overwriteOutputFile);
        keyFile.set_boolean ("Output", "TunnelMetaData", tunnelMetaData);

        keyFile.set_string  ("Profiles", "Directory", profilePath);
        keyFile.set_boolean ("Profiles", "UseBundledProfiles", useBundledProfiles);
        keyFile.set_string  ("Profiles", "LoadSaveProfilePath", loadSaveProfilePath);
        keyFile.set_string  ("Profiles", "RawDefault", defProfRaw);
        keyFile.set_string  ("Profiles", "ImgDefault", defProfImg);
        keyFile.set_boolean ("Profiles", "FilledProfile", filledProfile);
        keyFile.set_boolean ("Profiles", "SaveParamsWithFile", saveParamsFile);
        keyFile.set_boolean ("Profiles", "SaveParamsToCache", saveParamsCache);
        keyFile.set_integer ("Profiles", "LoadParamsFromLocation", paramsLoadLocation);
        keyFile.set_string  ("Profiles", "CustomProfileBuilderPath", CPBPath);
        keyFile.set_integer ("Profiles", "CustomProfileBuilderKeys", CPBKeys);

        keyFile.set_integer ("GUI", "WindowWidth", windowWidth);
        keyFile.set_integer ("GUI", "WindowHeight", windowHeight);
        keyFile.set_integer ("GUI", "WindowX", windowX);
        keyFile.set_integer ("GUI", "WindowY", windowY);
        keyFile.set_integer ("GUI", "WindowMonitor", windowMonitor);
        keyFile.set_integer ("GUI", "MeowMonitor", meowMonitor);
        keyFile.set_boolean ("GUI", "MeowFullScreen", meowFullScreen);
        keyFile.set_boolean ("GUI", "MeowMaximized", meowMaximized);
        keyFile.set_integer ("GUI", "MeowWidth", meowWidth);
        keyFile.set_integer ("GUI", "MeowHeight", meowHeight);
        keyFile.set_integer ("GUI", "MeowX", meowX);
        keyFile.set_integer ("GUI", "MeowY", meowY);
        keyFile.set_boolean ("GUI", "WindowMaximized", windowMaximized);
        keyFile.set_integer ("GUI", "DetailWindowWidth", detailWindowWidth);
        keyFile.set_integer ("GUI", "DetailWindowHeight", detailWindowHeight);
        keyFile.set_integer ("GUI", "DirBrowserWidth", dirBrowserWidth);
        keyFile.set_integer ("GUI", "DirBrowserHeight", dirBrowserHeight);
        keyFile.set_integer ("GUI", "SortType", dirBrowserSortType);
        keyFile.set_integer ("GUI", "PreferencesWidth", preferencesWidth);
        keyFile.set_integer ("GUI", "PreferencesHeight", preferencesHeight);
        keyFile.set_integer ("GUI", "SaveAsDialogWidth", saveAsDialogWidth);
        keyFile.set_integer ("GUI", "SaveAsDialogHeight", saveAsDialogHeight);
        keyFile.set_integer ("GUI", "ToolPanelWidth", toolPanelWidth);
        keyFile.set_integer ("GUI", "BrowserToolPanelWidth", browserToolPanelWidth);
        keyFile.set_integer ("GUI", "BrowserToolPanelHeight", browserToolPanelHeight);
        keyFile.set_boolean ("GUI", "BrowserToolPanelOpened", browserToolPanelOpened);
        keyFile.set_boolean ("GUI", "EditorFilmStripOpened", editorFilmStripOpened);
        keyFile.set_boolean ("GUI", "BrowserDirPanelOpened", browserDirPanelOpened);
        keyFile.set_integer ("GUI", "HistoryPanelWidth", historyPanelWidth);
        keyFile.set_string  ("GUI", "FontFamily", fontFamily);
        keyFile.set_integer ("GUI", "FontSize", fontSize);
        keyFile.set_string  ("GUI", "CPFontFamily", CPFontFamily);
        keyFile.set_integer ("GUI", "CPFontSize", CPFontSize);
        keyFile.set_integer ("GUI", "LastPreviewScale", lastScale);
        keyFile.set_integer ("GUI", "PanAccelFactor", panAccelFactor);
        keyFile.set_boolean ("GUI", "RememberZoomAndPan", rememberZoomAndPan);
        keyFile.set_integer ("GUI", "LastCropSize", lastCropSize);
        keyFile.set_boolean ("GUI", "ShowHistory", showHistory);
        keyFile.set_integer ("GUI", "ShowFilePanelState", showFilePanelState);
        keyFile.set_boolean ("GUI", "ShowInfo", showInfo);
        keyFile.set_boolean ("GUI", "MainNBVertical", mainNBVertical);
        keyFile.set_boolean ("GUI", "ShowClippedHighlights", showClippedHighlights);
        keyFile.set_boolean ("GUI", "ShowClippedShadows", showClippedShadows);
        keyFile.set_integer ("GUI", "FrameColor", bgcolor);
        keyFile.set_boolean ("GUI", "ProcessingQueueEnbled", procQueueEnabled);
        Glib::ArrayHandle<int> tpopen = tpOpen;
        keyFile.set_integer_list ("GUI", "ToolPanelsExpanded", tpopen);
        keyFile.set_integer ("GUI", "MultiDisplayMode", multiDisplayMode);
        keyFile.set_double_list ("GUI", "CutOverlayBrush", cutOverlayBrush);
        keyFile.set_double_list ("GUI", "NavGuideBrush", navGuideBrush);
        keyFile.set_integer ("GUI", "HistogramPosition", histogramPosition);
        keyFile.set_boolean ("GUI", "HistogramBar", histogramBar);
        keyFile.set_boolean ("GUI", "HistogramFullMode", histogramFullMode);
        keyFile.set_integer ("GUI", "NavigatorRGBUnit", (int)navRGBUnit);
        keyFile.set_integer ("GUI", "NavigatorHSVUnit", (int)navHSVUnit);
        keyFile.set_boolean ("GUI", "ShowFilmStripToolBar", showFilmStripToolBar);
        keyFile.set_boolean ("GUI", "FileBrowserToolbarSingleRow", FileBrowserToolbarSingleRow);
        keyFile.set_boolean ("GUI", "HideTPVScrollbar", hideTPVScrollbar);
        keyFile.set_boolean ("GUI", "UseIconNoText", UseIconNoText);
        keyFile.set_boolean ("GUI", "HistogramWorking", rtSettings.HistogramWorking);
        keyFile.set_integer ("GUI", "CurveBBoxPosition", curvebboxpos);

        //Glib::ArrayHandle<int> crvopen = crvOpen;
        //keyFile.set_integer_list ("GUI", "CurvePanelsExpanded", crvopen);

        keyFile.set_integer ("Crop Settings", "PPI", cropPPI);

        keyFile.set_string  ("Color Management", "PrinterProfile", rtSettings.printerProfile);
        keyFile.set_integer ("Color Management", "PrinterIntent", rtSettings.printerIntent);
        keyFile.set_boolean ("Color Management", "PrinterBPC", rtSettings.printerBPC);

        keyFile.set_string  ("Color Management", "ICCDirectory", rtSettings.iccDirectory);
        keyFile.set_string  ("Color Management", "MonitorProfile", rtSettings.monitorProfile);
        keyFile.set_boolean ("Color Management", "AutoMonitorProfile", rtSettings.autoMonitorProfile);
        keyFile.set_boolean ("Color Management", "Autocielab", rtSettings.autocielab);
        keyFile.set_boolean ("Color Management", "RGBcurvesLumamode_Gamut", rtSettings.rgbcurveslumamode_gamut);
        keyFile.set_integer ("Color Management", "Intent", rtSettings.monitorIntent);
        keyFile.set_boolean ("Color Management", "MonitorBPC", rtSettings.monitorBPC);
        //keyFile.set_integer ("Color Management", "view", rtSettings.viewingdevice);
        //keyFile.set_integer ("Color Management", "grey", rtSettings.viewingdevicegrey);
//        keyFile.set_integer ("Color Management", "greySc", rtSettings.viewinggreySc);

        keyFile.set_string  ("Color Management", "AdobeRGB", rtSettings.adobe);
        keyFile.set_string  ("Color Management", "ProPhoto", rtSettings.prophoto);
        keyFile.set_string  ("Color Management", "ProPhoto10", rtSettings.prophoto10);
        keyFile.set_string  ("Color Management", "WideGamut", rtSettings.widegamut);
        keyFile.set_string  ("Color Management", "sRGB", rtSettings.srgb);
        keyFile.set_string  ("Color Management", "sRGB10", rtSettings.srgb10);
        keyFile.set_string  ("Color Management", "Beta", rtSettings.beta);
        keyFile.set_string  ("Color Management", "Best", rtSettings.best);
        keyFile.set_string  ("Color Management", "Rec2020", rtSettings.rec2020);
        keyFile.set_string  ("Color Management", "Bruce", rtSettings.bruce);
        keyFile.set_integer ("Color Management", "WhiteBalanceSpotSize", whiteBalanceSpotSize);
        keyFile.set_boolean ("Color Management", "GamutICC", rtSettings.gamutICC);
        //keyFile.set_boolean ("Color Management", "BWcomplement", rtSettings.bw_complementary);
        keyFile.set_boolean ("Color Management", "Ciecamfloat", rtSettings.ciecamfloat);
        keyFile.set_boolean ("Color Management", "GamutLch", rtSettings.gamutLch);
        keyFile.set_integer ("Color Management", "ProtectRed", rtSettings.protectred);
        keyFile.set_integer ("Color Management", "Amountchroma", rtSettings.amchroma);
        keyFile.set_double  ("Color Management", "ProtectRedH", rtSettings.protectredh);
        keyFile.set_integer ("Color Management", "CRI", rtSettings.CRI_color);
        keyFile.set_integer ("Color Management", "DenoiseLabgamma", rtSettings.denoiselabgamma);
        //keyFile.set_boolean ("Color Management", "Ciebadpixgauss", rtSettings.ciebadpixgauss);
        keyFile.set_double  ("Color Management", "CBDLArtif", rtSettings.artifact_cbdl);
        keyFile.set_double  ("Color Management", "CBDLlevel0", rtSettings.level0_cbdl);
        keyFile.set_double  ("Color Management", "CBDLlevel123", rtSettings.level123_cbdl);
        //keyFile.set_double  ("Color Management", "Colortoningab", rtSettings.colortoningab);
        //keyFile.set_double  ("Color Management", "Decaction", rtSettings.decaction);
        keyFile.set_string  ("Color Management", "ClutsDirectory", clutsDir);


        Glib::ArrayHandle<int> bab = baBehav;
        keyFile.set_integer_list ("Batch Processing", "AdjusterBehavior", bab);

        keyFile.set_boolean ("Sounds", "Enable", sndEnable);
        keyFile.set_string  ("Sounds", "BatchQueueDone", sndBatchQueueDone);
        keyFile.set_string  ("Sounds", "LngEditProcDone", sndLngEditProcDone);
        keyFile.set_double  ("Sounds", "LngEditProcDoneSecs", sndLngEditProcDoneSecs);


        keyFile.set_boolean ("Fast Export", "fastexport_bypass_sharpening", fastexport_bypass_sharpening);
        keyFile.set_boolean ("Fast Export", "fastexport_bypass_sharpenEdge", fastexport_bypass_sharpenEdge);
        keyFile.set_boolean ("Fast Export", "fastexport_bypass_sharpenMicro", fastexport_bypass_sharpenMicro);
        //keyFile.set_boolean ("Fast Export", "fastexport_bypass_lumaDenoise" , fastexport_bypass_lumaDenoise);
        //keyFile.set_boolean ("Fast Export", "fastexport_bypass_colorDenoise" , fastexport_bypass_colorDenoise);
        keyFile.set_boolean ("Fast Export", "fastexport_bypass_defringe", fastexport_bypass_defringe);
        keyFile.set_boolean ("Fast Export", "fastexport_bypass_dirpyrDenoise", fastexport_bypass_dirpyrDenoise);
        keyFile.set_boolean ("Fast Export", "fastexport_bypass_sh_hq", fastexport_bypass_sh_hq);
        keyFile.set_boolean ("Fast Export", "fastexport_bypass_dirpyrequalizer", fastexport_bypass_dirpyrequalizer);
        keyFile.set_boolean ("Fast Export", "fastexport_bypass_wavelet", fastexport_bypass_wavelet);
        keyFile.set_string  ("Fast Export", "fastexport_raw_bayer_method", fastexport_raw_bayer_method);
        //keyFile.set_boolean ("Fast Export", "fastexport_bypass_bayer_raw_all_enhance" , fastexport_bypass_raw_bayer_all_enhance);
        keyFile.set_boolean ("Fast Export", "fastexport_bypass_raw_bayer_dcb_iterations", fastexport_bypass_raw_bayer_dcb_iterations);
        keyFile.set_boolean ("Fast Export", "fastexport_bypass_raw_bayer_dcb_enhance", fastexport_bypass_raw_bayer_dcb_enhance);
        keyFile.set_boolean ("Fast Export", "fastexport_bypass_raw_bayer_lmmse_iterations", fastexport_bypass_raw_bayer_lmmse_iterations);
        keyFile.set_boolean ("Fast Export", "fastexport_bypass_raw_bayer_linenoise", fastexport_bypass_raw_bayer_linenoise);
        keyFile.set_boolean ("Fast Export", "fastexport_bypass_raw_bayer_greenthresh", fastexport_bypass_raw_bayer_greenthresh);
        keyFile.set_string  ("Fast Export", "fastexport_raw_xtrans_method", fastexport_raw_xtrans_method);
        keyFile.set_boolean ("Fast Export", "fastexport_bypass_raw_ccSteps", fastexport_bypass_raw_ccSteps);
        keyFile.set_boolean ("Fast Export", "fastexport_bypass_raw_ca", fastexport_bypass_raw_ca);
        keyFile.set_boolean ("Fast Export", "fastexport_bypass_raw_df", fastexport_bypass_raw_df);
        keyFile.set_boolean ("Fast Export", "fastexport_bypass_raw_ff", fastexport_bypass_raw_ff);
        keyFile.set_string  ("Fast Export", "fastexport_icm_input", fastexport_icm_input);
        keyFile.set_string  ("Fast Export", "fastexport_icm_working", fastexport_icm_working);
        keyFile.set_string  ("Fast Export", "fastexport_icm_output", fastexport_icm_output);
        keyFile.set_integer ("Fast Export", "fastexport_icm_output_intent", fastexport_icm_outputIntent);
        keyFile.set_boolean ("Fast Export", "fastexport_icm_output_bpc", fastexport_icm_outputBPC);
        keyFile.set_string  ("Fast Export", "fastexport_icm_gamma", fastexport_icm_gamma);
        keyFile.set_boolean ("Fast Export", "fastexport_resize_enabled", fastexport_resize_enabled);
        keyFile.set_double  ("Fast Export", "fastexport_resize_scale", fastexport_resize_scale);
        keyFile.set_string  ("Fast Export", "fastexport_resize_appliesTo", fastexport_resize_appliesTo);
        keyFile.set_string  ("Fast Export", "fastexport_resize_method", fastexport_resize_method);
        keyFile.set_integer ("Fast Export", "fastexport_resize_dataspec", fastexport_resize_dataspec);
        keyFile.set_integer ("Fast Export", "fastexport_resize_width", fastexport_resize_width);
        keyFile.set_integer ("Fast Export", "fastexport_resize_height", fastexport_resize_height);
        keyFile.set_integer ("Fast Export", "fastexport_use_fast_pipeline", fastexport_use_fast_pipeline);

        keyFile.set_string  ("Dialogs", "LastIccDir", lastIccDir);
        keyFile.set_string  ("Dialogs", "LastDarkframeDir", lastDarkframeDir);
        keyFile.set_string  ("Dialogs", "LastFlatfieldDir", lastFlatfieldDir);
        keyFile.set_string  ("Dialogs", "LastRgbCurvesDir", lastRgbCurvesDir);
        keyFile.set_string  ("Dialogs", "LastLabCurvesDir", lastLabCurvesDir);
        keyFile.set_string  ("Dialogs", "LastRetinexDir", lastRetinexDir);
        keyFile.set_string  ("Dialogs", "LastDenoiseCurvesDir", lastDenoiseCurvesDir);
        keyFile.set_string  ("Dialogs", "LastWaveletCurvesDir", lastWaveletCurvesDir);
        keyFile.set_string  ("Dialogs", "LastPFCurvesDir", lastPFCurvesDir);
        keyFile.set_string  ("Dialogs", "LastHsvCurvesDir", lastHsvCurvesDir);
        keyFile.set_string  ("Dialogs", "LastBWCurvesDir", lastBWCurvesDir);
        keyFile.set_string  ("Dialogs", "LastToneCurvesDir", lastToneCurvesDir);
        keyFile.set_string  ("Dialogs", "LastVibranceCurvesDir", lastVibranceCurvesDir);
        keyFile.set_string  ("Dialogs", "LastProfilingReferenceDir", lastProfilingReferenceDir);
        keyFile.set_string  ("Dialogs", "LastLensProfileDir", lastLensProfileDir);
        keyFile.set_boolean ("Dialogs", "GimpPluginShowInfoDialog", gimpPluginShowInfoDialog);

        keyData = keyFile.to_data ();

    } catch (Glib::KeyFileError &e) {
        throw Error (e.what());
    }

    FILE *f = g_fopen (fname.c_str (), "wt");

    if (f == nullptr) {
        std::cout << "Warning! Unable to save your preferences to: " << fname << std::endl;
<<<<<<< HEAD
#ifndef RAWTHERAPEE_CLI
        Glib::ustring msg_ = Glib::ustring::compose (M ("MAIN_MSG_WRITEFAILED"), fname.c_str());
        //writeFailed (getToplevelWindow (this), msg_);
        Gtk::MessageDialog msgd (msg_, true, Gtk::MESSAGE_WARNING, Gtk::BUTTONS_CLOSE, true);
        msgd.run ();
#endif
        return 1;
=======
        Glib::ustring msg_ = Glib::ustring::compose (M ("MAIN_MSG_WRITEFAILED"), fname.c_str());
        throw Error (msg_);
>>>>>>> b39f072b
    } else {
        fprintf (f, "%s", keyData.c_str ());
        fclose (f);
    }
}

void Options::load (bool lightweight)
{

    // Find the application data path

    const gchar* path;
    Glib::ustring dPath;

    path = g_getenv ("RT_SETTINGS");

    if (path != nullptr) {
        rtdir = Glib::ustring (path);

        if (!Glib::path_is_absolute (rtdir)) {
            Glib::ustring msg = Glib::ustring::compose ("Settings path %1 is not absolute", rtdir);
            throw Error (msg);
        }
    } else {
#ifdef WIN32
        WCHAR pathW[MAX_PATH] = {0};

        if (SHGetSpecialFolderPathW (NULL, pathW, CSIDL_LOCAL_APPDATA, false)) {
            char pathA[MAX_PATH];
            WideCharToMultiByte (CP_UTF8, 0, pathW, -1, pathA, MAX_PATH, 0, 0);
            rtdir = Glib::build_filename (Glib::ustring (pathA), Glib::ustring (CACHEFOLDERNAME));
        }

#else
        rtdir = Glib::build_filename (Glib::ustring (g_get_user_config_dir ()), Glib::ustring (CACHEFOLDERNAME));
#endif
    }

    if (options.rtSettings.verbose) {
        printf ("Settings directory (rtdir) = %s\n", rtdir.c_str());
    }

    // Set the cache folder in RT's base folder
    cacheBaseDir = Glib::build_filename (argv0, "cache");

    // Read the global option file (the one located in the application's base folder)
    try {
        options.readFromFile (Glib::build_filename (argv0, "options"));
    } catch (Options::Error &) {
        // ignore errors here
    }

    // Modify the path of the cache folder to the one provided in RT_CACHE environment variable
    path = g_getenv ("RT_CACHE");

    if (path != nullptr) {
        cacheBaseDir = Glib::ustring (path);

        if (!Glib::path_is_absolute (cacheBaseDir)) {
            Glib::ustring msg = Glib::ustring::compose ("Cache base dir %1 is not absolute", cacheBaseDir);
            throw Error (msg);
        }
    }
    // No environment variable provided, so falling back to the multi user mode, is enabled
    else if (options.multiUser) {
#ifdef WIN32
        cacheBaseDir = Glib::build_filename (rtdir, "cache");
#else
        cacheBaseDir = Glib::build_filename (Glib::ustring (g_get_user_cache_dir()), Glib::ustring (CACHEFOLDERNAME));
#endif
    }

    // Check if RT is installed in Multi-User mode
    if (options.multiUser) {
        // Read the user option file (the one located somewhere in the user's home folder)
        // Those values supersets those of the global option file
        try {
            options.readFromFile (Glib::build_filename (rtdir, "options"));
        } catch (Options::Error &) {
            // If the local option file does not exist or is broken, and the local cache folder does not exist, recreate it
            if (!g_mkdir_with_parents (rtdir.c_str (), 511)) {
                // Save the option file
                options.saveToFile (Glib::build_filename (rtdir, "options"));
            }
        }

#ifdef __APPLE__
        // make sure .local/share exists on OS X so we don't get problems with recently-used.xbel
        g_mkdir_with_parents (g_get_user_data_dir(), 511);
#endif
    }

    if (options.rtSettings.verbose) {
        printf ("Cache directory (cacheBaseDir) = %s\n", cacheBaseDir.c_str());
    }

    // Update profile's path and recreate it if necessary
    options.updatePaths();

    // Check default Raw and Img procparams existence
    if (options.defProfRaw.empty()) {
        options.defProfRaw = DEFPROFILE_INTERNAL;
    } else {
        Glib::ustring tmpFName = options.findProfilePath (options.defProfRaw);

        if (!tmpFName.empty()) {
            if (options.rtSettings.verbose) {
                printf ("Raws' default profile \"%s\" found\n", options.defProfRaw.c_str());
            }
        } else {
            if (options.rtSettings.verbose) {
                printf ("Raws' default profile \"%s\" not found or not set -> using Internal values\n", options.defProfRaw.c_str());
            }

            options.defProfRaw = DEFPROFILE_INTERNAL;
            options.defProfRawMissing = true;
        }
    }

    if (options.defProfImg.empty()) {
        options.defProfImg = DEFPROFILE_INTERNAL;
    } else {
        Glib::ustring tmpFName = options.findProfilePath (options.defProfImg);

        if (!tmpFName.empty()) {
            if (options.rtSettings.verbose) {
                printf ("Images' default profile \"%s\" found\n", options.defProfImg.c_str());
            }
        } else {
            if (options.rtSettings.verbose) {
                printf ("Images' default profile \"%s\" not found or not set -> using Internal values\n", options.defProfImg.c_str());
            }

            options.defProfImg = DEFPROFILE_INTERNAL;
            options.defProfImgMissing = true;
        }
    }

    //We handle languages using a hierarchy of translations.  The top of the hierarchy is default.  This includes a default translation for all items
    // (most likely using simple English).  The next level is the language: for instance, English, French, Chinese, etc.  This file should contain a
    // generic translation for all items which differ from default.  Finally there is the locale.  This is region-specific items which differ from the
    // language file.  These files must be name in the format <Language> (<LC>), where Language is the name of the language which it inherits from,
    // and LC is the local code.  Some examples of this would be English (US) (American English), French (FR) (Franch French), French (CA) (Canadian
    // French), etc.
    //
    // Each level will only contain the differences between itself and its parent translation.  For instance, English (UK) or English (CA) may
    // include the translation "HISTORY_MSG_34;Avoid Colour Clipping" where English would translate it as "HISTORY_MSG_34;Avoid Color Clipping" (note
    // the difference in the spelling of 'colour').
    //
    // It is important that when naming the translation files, that you stick to the format <Language> or <Language> (<LC>).  We depend on that to figure
    // out which are the parent translations.  Furthermore, there must be a file <Language> for each locale <Language> (<LC>) -- you cannot have
    // 'French (CA)' unless there is a file 'French'.

    Glib::ustring defaultTranslation = Glib::build_filename (argv0, "languages", "default");
    Glib::ustring languageTranslation = "";
    Glib::ustring localeTranslation = "";

    if (options.languageAutoDetect) {
        options.language = langMgr.getOSUserLanguage();
    }

    if (!options.language.empty()) {
        std::vector<Glib::ustring> langPortions = Glib::Regex::split_simple (" ", options.language);

        if (langPortions.size() >= 1) {
            languageTranslation = Glib::build_filename (argv0, "languages", langPortions.at (0));
        }

        if (langPortions.size() >= 2) {
            localeTranslation = Glib::build_filename (argv0, "languages", options.language);
        }
    }

    langMgr.load (localeTranslation, new MultiLangMgr (languageTranslation, new MultiLangMgr (defaultTranslation)));

    rtengine::init (&options.rtSettings, argv0, rtdir, !lightweight);
}

void Options::save ()
{

    if (!options.multiUser) {
        options.saveToFile (Glib::build_filename (argv0, "options"));
    } else {
        options.saveToFile (Glib::build_filename (rtdir, "options"));
    }
}

/*
 * return true if ext is a parsed extension (retained or not)
 */
bool Options::is_parse_extention (Glib::ustring fname)
{
    Glib::ustring ext = getExtension (fname).lowercase();

    if (!ext.empty()) {
        // there is an extension to the filename

        // look out if it has one of the listed extensions (selected or not)
        for (unsigned int i = 0; i < parseExtensions.size(); i++) {
            if (ext == parseExtensions[i]) {
                return true;
            }
        }
    }

    return false;
}

/*
 * return true if fname ends with one of the retained image file extensions
 */
bool Options::has_retained_extention (Glib::ustring fname)
{

    Glib::ustring ext = getExtension (fname).lowercase();

    if (!ext.empty()) {
        // there is an extension to the filename

        // look out if it has one of the retained extensions
        for (unsigned int i = 0; i < parsedExtensions.size(); i++) {
            if (ext == parsedExtensions[i]) {
                return true;
            }
        }
    }

    return false;
}

/*
 * return true if ext is an enabled extension
 */
bool Options::is_extention_enabled (Glib::ustring ext)
{
    for (int j = 0; j < (int)parseExtensions.size(); j++)
        if (parseExtensions[j].casefold() == ext.casefold()) {
            return j >= (int)parseExtensionsEnabled.size() || parseExtensionsEnabled[j];
        }

    return false;
}<|MERGE_RESOLUTION|>--- conflicted
+++ resolved
@@ -1835,13 +1835,8 @@
                     fastexport_resize_height = keyFile.get_integer ("Fast Export", "fastexport_resize_height" );
                 }
 
-<<<<<<< HEAD
                 if (keyFile.has_key ("Fast Export", "fastexport_use_fast_pipeline" )) {
                     fastexport_use_fast_pipeline = keyFile.get_integer ("Fast Export", "fastexport_use_fast_pipeline" );
-=======
-                if (keyFile.has_key ("Fast Export", "fastexport_use_fast_pipeline"            )) {
-                    fastexport_use_fast_pipeline           = keyFile.get_integer ("Fast Export", "fastexport_use_fast_pipeline"            );
->>>>>>> b39f072b
                 }
             }
 
@@ -2248,18 +2243,8 @@
 
     if (f == nullptr) {
         std::cout << "Warning! Unable to save your preferences to: " << fname << std::endl;
-<<<<<<< HEAD
-#ifndef RAWTHERAPEE_CLI
-        Glib::ustring msg_ = Glib::ustring::compose (M ("MAIN_MSG_WRITEFAILED"), fname.c_str());
-        //writeFailed (getToplevelWindow (this), msg_);
-        Gtk::MessageDialog msgd (msg_, true, Gtk::MESSAGE_WARNING, Gtk::BUTTONS_CLOSE, true);
-        msgd.run ();
-#endif
-        return 1;
-=======
         Glib::ustring msg_ = Glib::ustring::compose (M ("MAIN_MSG_WRITEFAILED"), fname.c_str());
         throw Error (msg_);
->>>>>>> b39f072b
     } else {
         fprintf (f, "%s", keyData.c_str ());
         fclose (f);
