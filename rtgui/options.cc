--- conflicted
+++ resolved
@@ -1796,7 +1796,6 @@
 
         }
     } catch (Glib::Error &err) {
-<<<<<<< HEAD
         if (options.rtSettings.verbose) {
             printf ("Options::readFromFile / Error code %d while reading values from \"%s\":\n%s\n", err.code(), fname.c_str(), err.what().c_str());
         }
@@ -1804,11 +1803,6 @@
         if (options.rtSettings.verbose) {
             printf ("Options::readFromFile / Unknown exception while trying to load \"%s\"!\n", fname.c_str());
         }
-=======
-        printf("Options::readFromFile / Error code %d while reading values from \"%s\":\n%s\n", err.code(), fname.c_str(), err.what().c_str());
-    } catch (...) {
-        printf("Options::readFromFile / Unknown exception while trying to load \"%s\"!\n", fname.c_str());
->>>>>>> 50165dab
     }
 
     return 1;
@@ -1819,7 +1813,7 @@
                           const Glib::ustring& entryName, Glib::ustring& destination)
 {
     try {
-
+    
         if (keyFile.has_key (section, entryName) && !keyFile.get_string (section, entryName).empty ()) {
             destination = keyFile.get_string (section, entryName);
             return true;
