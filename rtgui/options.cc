/*
 *  This file is part of RawTherapee.
 *
 *  Copyright (c) 2004-2010 Gabor Horvath <hgabor@rawtherapee.com>
 *
 *  RawTherapee is free software: you can redistribute it and/or modify
 *  it under the terms of the GNU General Public License as published by
 *  the Free Software Foundation, either version 3 of the License, or
 *  (at your option) any later version.
 *
 *  RawTherapee is distributed in the hope that it will be useful,
 *  but WITHOUT ANY WARRANTY; without even the implied warranty of
 *  MERCHANTABILITY or FITNESS FOR A PARTICULAR PURPOSE.  See the
 *  GNU General Public License for more details.
 *
 *  You should have received a copy of the GNU General Public License
 *  along with RawTherapee.  If not, see <http://www.gnu.org/licenses/>.
 */
#include "options.h"
#include <cstdio>
#include <glib/gstdio.h>
#include <sstream>
#include "multilangmgr.h"
#include "addsetids.h"
#include "guiutils.h"
#include "version.h"

#ifdef _OPENMP
#include <omp.h>
#endif



#ifdef WIN32
#include <windows.h>
// for GCC32
#ifndef _WIN32_IE
#define _WIN32_IE 0x0600
#endif
#include <Shlobj.h>
#endif

// User's settings directory, including images' profiles if used
Glib::ustring Options::rtdir;
// User's cached datas' directory
Glib::ustring Options::cacheBaseDir;

Options options;
Glib::ustring versionString = RTVERSION;
Glib::ustring paramFileExtension = ".pp3";

Options::Options()
{

    defProfError = 0;
    setDefaults();
}

const char *DefaultLanguage = "English (US)";

inline bool Options::checkProfilePath(Glib::ustring &path)
{
    if (path.empty()) {
        return false;
    }

    Glib::ustring p = getUserProfilePath();

    if (!p.empty() && Glib::file_test(path + paramFileExtension, Glib::FILE_TEST_EXISTS)) {
        return true;
    }

    p = getGlobalProfilePath();

    return !p.empty() && Glib::file_test(path + paramFileExtension, Glib::FILE_TEST_EXISTS);
}

bool Options::checkDirPath(Glib::ustring &path, Glib::ustring errString)
{
    if (Glib::file_test(path, Glib::FILE_TEST_EXISTS) && Glib::file_test(path, Glib::FILE_TEST_IS_DIR)) {
        return true;
    } else {
        if (!errString.empty()) {
            std::cerr << errString << std::endl;
        }

        return false;
    }
}

void Options::updatePaths()
{

    Glib::ustring tmpPath;

    userProfilePath = "";
    globalProfilePath = "";

    if (Glib::path_is_absolute(profilePath)) {
        // absolute path
        if (!checkDirPath(profilePath, "")) {
            g_mkdir_with_parents(profilePath.c_str(), 511);

            if (!checkDirPath(profilePath, "")) {  // had problems with mkdir_with_parents return value on OS X, just check dir again
                Glib::ustring msg = Glib::ustring::compose("Creation of the user's processing profile directory \"%1\" failed!\n", profilePath);
                throw Error(msg);
            }
        }

        if (checkDirPath(profilePath, "Error: the user's processing profile path doesn't point to a directory or doesn't exist!\n")) {
            userProfilePath = profilePath;
            tmpPath = Glib::build_filename(argv0, "profiles");

            if (checkDirPath(tmpPath, "Error: the global's processing profile path doesn't point to a directory or doesn't exist!\n")) {
                if (userProfilePath != tmpPath) {
                    globalProfilePath = tmpPath;
                }
            }
        } else {
            tmpPath = Glib::build_filename(argv0, "profiles");

            if (checkDirPath(tmpPath, "Error: the global's processing profile path doesn't point to a directory or doesn't exist!\n")) {
                globalProfilePath = tmpPath;
            }
        }
    } else {
        // relative paths
        tmpPath = Glib::build_filename(rtdir, profilePath);

        if (!checkDirPath(tmpPath, "")) {
            g_mkdir_with_parents(tmpPath.c_str(), 511);

            if (!checkDirPath(tmpPath, "")) {
                Glib::ustring msg = Glib::ustring::compose("Creation of the user's processing profile directory \"%1\" failed!\n", tmpPath.c_str());
                throw Error(msg);
            }
        }

        if (checkDirPath(tmpPath, "Error: the user's processing profile path doesn't point to a directory!\n")) {
            userProfilePath = tmpPath;
        }

        tmpPath = Glib::build_filename(argv0, "profiles");

        if (checkDirPath(tmpPath, "Error: the user's processing profile path doesn't point to a directory or doesn't exist!\n")) {
            globalProfilePath = tmpPath;
        }
    }

    Glib::ustring preferredPath = getPreferredProfilePath();

    // Paths are updated only if the user or global profile path is set
    if (lastRgbCurvesDir.empty() || !Glib::file_test(lastRgbCurvesDir, Glib::FILE_TEST_EXISTS) || !Glib::file_test(lastRgbCurvesDir, Glib::FILE_TEST_IS_DIR)) {
        lastRgbCurvesDir = preferredPath;
    }

    if (lastLabCurvesDir.empty() || !Glib::file_test(lastLabCurvesDir, Glib::FILE_TEST_EXISTS) || !Glib::file_test(lastLabCurvesDir, Glib::FILE_TEST_IS_DIR)) {
        lastLabCurvesDir = preferredPath;
    }

    if (lastRetinexDir.empty() || !Glib::file_test(lastRetinexDir, Glib::FILE_TEST_EXISTS) || !Glib::file_test(lastLabCurvesDir, Glib::FILE_TEST_IS_DIR)) {
        lastRetinexDir = preferredPath;
    }

    if (lastDenoiseCurvesDir.empty() || !Glib::file_test(lastDenoiseCurvesDir, Glib::FILE_TEST_EXISTS) || !Glib::file_test(lastDenoiseCurvesDir, Glib::FILE_TEST_IS_DIR)) {
        lastDenoiseCurvesDir = preferredPath;
    }

    if (lastWaveletCurvesDir.empty() || !Glib::file_test(lastWaveletCurvesDir, Glib::FILE_TEST_EXISTS) || !Glib::file_test(lastWaveletCurvesDir, Glib::FILE_TEST_IS_DIR)) {
        lastWaveletCurvesDir = preferredPath;
    }

    if (lastlocalCurvesDir.empty() || !Glib::file_test(lastlocalCurvesDir, Glib::FILE_TEST_EXISTS) || !Glib::file_test(lastlocalCurvesDir, Glib::FILE_TEST_IS_DIR)) {
        lastlocalCurvesDir = preferredPath;
    }

    if (lastPFCurvesDir.empty() || !Glib::file_test(lastPFCurvesDir, Glib::FILE_TEST_EXISTS) || !Glib::file_test(lastPFCurvesDir, Glib::FILE_TEST_IS_DIR)) {
        lastPFCurvesDir = preferredPath;
    }

    if (lastHsvCurvesDir.empty() || !Glib::file_test(lastHsvCurvesDir, Glib::FILE_TEST_EXISTS) || !Glib::file_test(lastHsvCurvesDir, Glib::FILE_TEST_IS_DIR)) {
        lastHsvCurvesDir = preferredPath;
    }

    if (lastToneCurvesDir.empty() || !Glib::file_test(lastToneCurvesDir, Glib::FILE_TEST_EXISTS) || !Glib::file_test(lastToneCurvesDir, Glib::FILE_TEST_IS_DIR)) {
        lastToneCurvesDir = preferredPath;
    }

    if (lastProfilingReferenceDir.empty() || !Glib::file_test(lastProfilingReferenceDir, Glib::FILE_TEST_EXISTS) || !Glib::file_test(lastProfilingReferenceDir, Glib::FILE_TEST_IS_DIR)) {
        lastProfilingReferenceDir = preferredPath;
    }

    if (lastVibranceCurvesDir.empty() || !Glib::file_test(lastVibranceCurvesDir, Glib::FILE_TEST_EXISTS) || !Glib::file_test(lastVibranceCurvesDir, Glib::FILE_TEST_IS_DIR)) {
        lastVibranceCurvesDir = preferredPath;
    }

    if (loadSaveProfilePath.empty() || !Glib::file_test(loadSaveProfilePath, Glib::FILE_TEST_EXISTS) || !Glib::file_test(loadSaveProfilePath, Glib::FILE_TEST_IS_DIR)) {
        loadSaveProfilePath = preferredPath;
    }

    if (lastBWCurvesDir.empty() || !Glib::file_test(lastBWCurvesDir, Glib::FILE_TEST_EXISTS) || !Glib::file_test(lastBWCurvesDir, Glib::FILE_TEST_IS_DIR)) {
        lastBWCurvesDir = preferredPath;
    }

    if (lastICCProfCreatorDir.empty() || !Glib::file_test(lastICCProfCreatorDir, Glib::FILE_TEST_EXISTS) || !Glib::file_test(lastICCProfCreatorDir, Glib::FILE_TEST_IS_DIR)) {
        lastICCProfCreatorDir = preferredPath;
    }
}

Glib::ustring Options::getPreferredProfilePath()
{
    if (!userProfilePath.empty()) {
        return userProfilePath;
    } else if (!globalProfilePath.empty()) {
        return globalProfilePath;
    } else {
        return "";
    }
}

/** @brief Get the absolute path of the given filename or the "Neutral" special value
  *
  *@param profName  path + filename of the procparam to look for. A filename without path can be provided for backward compatibility.
  *                 In this case, this parameter will be updated with the new format.
  *@return Send back the absolute path of the given filename or "Neutral" if "Neutral" has been set to profName. Implementor will have
  *        to test for this particular value. If the absolute path is invalid (e.g. the file doesn't exist), it will return an empty string.
  */
Glib::ustring Options::findProfilePath(Glib::ustring &profName)
{
    if (profName.empty()) {
        return "";
    }

    if (profName == DEFPROFILE_INTERNAL) {
        return profName;
    }

    if (profName == DEFPROFILE_DYNAMIC) {
        return profName;
    }

    Glib::ustring p = profName.substr(0, 4);

    if (p == "${U}") {
        // the path starts by the User virtual path
        p = getUserProfilePath();
        Glib::ustring fullPath = Glib::build_filename(p, profName.substr(5) + paramFileExtension);

        if (!p.empty() && Glib::file_test(fullPath, Glib::FILE_TEST_EXISTS)) {
            return Glib::path_get_dirname(fullPath);
        }
    } else if (p == "${G}") {
        // the path starts by the User virtual path
        p = getGlobalProfilePath();
        Glib::ustring fullPath = Glib::build_filename(p, profName.substr(5) + paramFileExtension);

        if (!p.empty() && Glib::file_test(fullPath, Glib::FILE_TEST_EXISTS)) {
            return Glib::path_get_dirname(fullPath);
        }
    } else {
        // compatibility case -> convert the path to the new format
        p = getUserProfilePath();
        Glib::ustring fullPath = Glib::build_filename(p, profName + paramFileExtension);

        if (!p.empty() && Glib::file_test(fullPath, Glib::FILE_TEST_EXISTS)) {
            // update the profile path
            profName = Glib::build_filename("${U}", profName);
            return Glib::path_get_dirname(fullPath);
        }

        p = getGlobalProfilePath();
        fullPath = Glib::build_filename(p, profName + paramFileExtension);

        if (!p.empty() && Glib::file_test(fullPath, Glib::FILE_TEST_EXISTS)) {
            profName = Glib::build_filename("${G}", profName);
            return Glib::path_get_dirname(fullPath);
        }
    }

    return "";

}

void Options::setDefaults()
{

    windowWidth = 1200;
    windowHeight = 680;
    windowX = 0;
    windowY = 0;
    windowMaximized = true;
    windowMonitor = 0;
    meowMonitor = -1;
    meowFullScreen = false;
    meowMaximized = true;
    meowWidth = 1200;
    meowHeight = 680;
    meowX = 0;
    meowY = 0;
    saveAsDialogWidth = 920;
    saveAsDialogHeight = 680;
    savesParamsAtExit = true;
    saveFormat.format = "jpg";
    saveFormat.jpegQuality = 92;
    saveFormat.jpegSubSamp = 2;
    saveFormat.pngBits = 8;
    saveFormat.tiffBits = 16;
    saveFormat.tiffFloat = false;
    saveFormat.tiffUncompressed = true;
    saveFormat.saveParams = true;

    saveFormatBatch.format = "jpg";
    saveFormatBatch.jpegQuality = 92;
    saveFormatBatch.jpegSubSamp = 2;
    saveFormatBatch.pngBits = 8;
    saveFormatBatch.tiffBits = 16;
    saveFormatBatch.tiffFloat = false;
    saveFormatBatch.tiffUncompressed = true;
    saveFormatBatch.saveParams = true;

    savePathTemplate = "%p1/converted/%f";
    savePathFolder = "";
    saveUsePathTemplate = true;
    defProfRaw = DEFPROFILE_RAW;
    defProfImg = DEFPROFILE_IMG;
    dateFormat = "%y-%m-%d";
    adjusterMinDelay = 100;
    adjusterMaxDelay = 200;
    startupDir = STARTUPDIR_LAST;
    startupPath = "";
    useBundledProfiles = true;
    detailWindowWidth = -1;
    detailWindowHeight = -1;
    dirBrowserWidth = 260;
    dirBrowserHeight = 350;
    dirBrowserSortType = Gtk::SORT_ASCENDING;
    preferencesWidth = 800;
    preferencesHeight = 600;
    toolPanelWidth = 400;
    browserToolPanelWidth = 465;
    browserToolPanelHeight = 600;
    browserToolPanelOpened = true;;
    browserDirPanelOpened = true;
    editorFilmStripOpened = true;
    historyPanelWidth = 330;
    fontFamily = "default";
    fontSize = 10;
    CPFontFamily = "default";
    CPFontSize = 8;
    lastScale = 5;
    lastShowAllExif = false;
    panAccelFactor = 5;
    rememberZoomAndPan = true;
    lastCropSize = 1;
    fbOnlyRaw = false;
    fbShowDateTime = true;
    fbShowBasicExif = true;
    fbShowExpComp = false;
    fbShowHidden = false;
    fbArrangement = 2;                  // was 0
    navRGBUnit = NavigatorUnit::PERCENT;
    navHSVUnit = NavigatorUnit::PERCENT;
    multiUser = true;
    profilePath = "profiles";
    loadSaveProfilePath = "";           // will be corrected in load as otherwise construction fails
    version = "0.0.0.0";                // temporary value; will be correctly set in RTWindow::on_realize
    thumbSize = 160;
    thumbSizeTab = 160;
    thumbSizeQueue = 160;
    sameThumbSize = false;               // preferring speed of switch between file browser and single editor tab
    showHistory = true;
    showFilePanelState = 0;             // Not used anymore ; was the thumb strip state
    showInfo = true;
    cropPPI = 600;
    showClippedHighlights = false;
    showClippedShadows = false;
    highlightThreshold = 253;           // was 254
    shadowThreshold = 8;                // was 0
    bgcolor = 0;
    blinkClipped = false;
    language = DefaultLanguage;
    languageAutoDetect = langMgr.isOSLanguageDetectSupported();
    lastSaveAsPath = "";
    overwriteOutputFile = false;        // if TRUE, existing output JPGs/PNGs are overwritten, instead of adding ..-1.jpg, -2.jpg etc.
    theme = "RawTherapee";
    maxThumbnailHeight = 250;
    maxCacheEntries = 20000;
    thumbInterp = 1;
    autoSuffix = true;
    forceFormatOpts = true;
    saveMethodNum = 0;              // 0->immediate, 1->putToQueuHead, 2->putToQueueTail
    saveParamsFile = true;              // was false, but saving the procparams files next to the file make more sense when reorganizing file tree than in a cache
    saveParamsCache = false;            // there's no need to save the procparams files in a cache if saveParamsFile is true
    paramsLoadLocation = PLL_Input;     // was PLL_Cache
    procQueueEnabled = false;
    gimpDir = "";
    psDir = "";
    customEditorProg = "";
    CPBKeys = CPBKT_TID;
    editorToSendTo = 1;
    favoriteDirs.clear();
    tpOpen.clear();
    autoSaveTpOpen = true;
    //crvOpen.clear ();
    parseExtensions.clear();
    favorites.clear();
    parseExtensionsEnabled.clear();
    parsedExtensions.clear();
    renameUseTemplates = false;
    renameTemplates.clear();
    thumbnailZoomRatios.clear();
    thumbnailZoomRatios.push_back(0.2);
    thumbnailZoomRatios.push_back(0.3);
    thumbnailZoomRatios.push_back(0.45);
    thumbnailZoomRatios.push_back(0.6);
    thumbnailZoomRatios.push_back(0.8);
    thumbnailZoomRatios.push_back(1.0);
    overlayedFileNames = false;
    filmStripOverlayedFileNames = false;
    internalThumbIfUntouched = true;    // if TRUE, only fast, internal preview images are taken if the image is not edited yet
    showFileNames = true;
    filmStripShowFileNames = false;
    tabbedUI = false;
    mainNBVertical = true;
    multiDisplayMode = 0;
    histogramPosition = 1;
    histogramRed = true;
    histogramGreen = true;
    histogramBlue = true;
    histogramLuma = false;
    histogramChroma = false;
    histogramRAW = false;
    histogramBar = true;
    histogramHeight = 200;
    histogramDrawMode = 0;
    curvebboxpos = 1;
    prevdemo = PD_Sidecar;

    rgbDenoiseThreadLimit = 0;
#if defined( _OPENMP ) && defined( __x86_64__ )
    clutCacheSize = omp_get_num_procs();
#else
    clutCacheSize = 1;
#endif
    filledProfile = false;
    maxInspectorBuffers = 2; //  a rather conservative value for low specced systems...
    inspectorDelay = 0;
    serializeTiffRead = true;

    FileBrowserToolbarSingleRow = false;
    hideTPVScrollbar = false;
    whiteBalanceSpotSize = 8;
    showFilmStripToolBar = false;
    menuGroupRank = true;
    menuGroupLabel = true;
    menuGroupFileOperations = true;
    menuGroupProfileOperations = true;
    menuGroupExtProg = true;

    ICCPC_primariesPreset = "sRGB",
    ICCPC_redPrimaryX = 0.6400;
    ICCPC_redPrimaryY = 0.3300;
    ICCPC_greenPrimaryX = 0.3000;
    ICCPC_greenPrimaryY = 0.6000;
    ICCPC_bluePrimaryX = 0.1500;
    ICCPC_bluePrimaryY = 0.0600;
    ICCPC_gammaPreset = "Custom";
    ICCPC_gamma = 2.4;
    ICCPC_slope = 12.92;
    ICCPC_profileVersion = "v4";
    ICCPC_illuminant = "DEF";
    ICCPC_description = "";
    ICCPC_copyright = Options::getICCProfileCopyright();
    ICCPC_appendParamsToDesc = false;

    fastexport_bypass_sharpening         = true;
    fastexport_bypass_sharpenEdge        = true;
    fastexport_bypass_sharpenMicro       = true;
    //fastexport_bypass_lumaDenoise        = true;
    //fastexport_bypass_colorDenoise       = true;
    fastexport_bypass_defringe           = true;
    fastexport_bypass_dirpyrDenoise      = true;
    fastexport_bypass_dirpyrequalizer    = true;
    fastexport_bypass_wavelet    = true;
    fastexport_raw_bayer_method                  = "fast";
    //fastexport_bypass_raw_bayer_all_enhance    = true;
    fastexport_bypass_raw_bayer_dcb_iterations   = true;
    fastexport_bypass_raw_bayer_dcb_enhance      = true;
    fastexport_bypass_raw_bayer_lmmse_iterations = true;
    fastexport_bypass_raw_bayer_linenoise        = true;
    fastexport_bypass_raw_bayer_greenthresh      = true;
    fastexport_raw_xtrans_method                 = "fast";
    fastexport_bypass_raw_ccSteps        = true;
    fastexport_bypass_raw_ca             = true;
    fastexport_bypass_raw_df             = true;
    fastexport_bypass_raw_ff             = true;
    fastexport_icm_input_profile         = "(camera)";
    fastexport_icm_working_profile       = "ProPhoto";
    fastexport_icm_output_profile        = options.rtSettings.srgb;
    fastexport_icm_outputIntent          = rtengine::RI_RELATIVE;
    fastexport_icm_outputBPC             = true;
    fastexport_resize_enabled            = true;
    fastexport_resize_scale              = 1;
    fastexport_resize_appliesTo          = "Cropped area";
    fastexport_resize_method             = "Lanczos";
    fastexport_resize_dataspec           = 3;
    fastexport_resize_width              = 900;
    fastexport_resize_height             = 900;
    fastexport_use_fast_pipeline         = true;

    clutsDir = "./cluts";

    cutOverlayBrush = std::vector<double> (4);
    cutOverlayBrush[3] = 0.667;  // :-p

    navGuideBrush = std::vector<double> (4);
    //default to red
    navGuideBrush[0] = 1.0;
    navGuideBrush[1] = 0.0;
    navGuideBrush[2] = 0.0;
    navGuideBrush[3] = 1.0;

    sndEnable = true;
    sndLngEditProcDoneSecs = 3.0;
#ifdef __linux__
    sndBatchQueueDone = "complete";
    sndLngEditProcDone = "window-attention";
#endif

    // 0 = SET mode, 1 = ADD mode
    baBehav.assign(ADDSET_PARAM_NUM, 0);

    rtSettings.darkFramesPath = "";
    rtSettings.flatFieldsPath = "";
#ifdef WIN32
    const gchar* sysRoot = g_getenv("SystemRoot");  // Returns e.g. "c:\Windows"

    if (sysRoot != NULL) {
        rtSettings.iccDirectory = Glib::ustring(sysRoot) + Glib::ustring("\\System32\\spool\\drivers\\color");
    } else {
        rtSettings.iccDirectory = "C:\\WINDOWS\\System32\\spool\\drivers\\color";
    }

#elif defined __APPLE__
    rtSettings.iccDirectory = "/library/ColorSync/Profiles/Displays";
#else
    rtSettings.iccDirectory = "/usr/share/color/icc";
#endif
//   rtSettings.viewingdevice = 0;
//   rtSettings.viewingdevicegrey = 3;
    //  rtSettings.viewinggreySc = 1;

    rtSettings.printerProfile = Glib::ustring();
    rtSettings.printerIntent = rtengine::RI_RELATIVE;
    rtSettings.printerBPC = true;
    rtSettings.monitorProfile = Glib::ustring();
    rtSettings.monitorIntent = rtengine::RI_RELATIVE;
    rtSettings.monitorBPC = true;
    rtSettings.autoMonitorProfile = false;
    rtSettings.adobe = "RTv2_Medium"; // put the name of yours profiles (here windows)
    rtSettings.prophoto = "RTv2_Large"; // these names appear in the menu "output profile"
    rtSettings.widegamut = "RTv2_Wide";
    rtSettings.srgb = "RTv2_sRGB";
    rtSettings.bruce = "RTv2_Bruce";
    rtSettings.beta = "RTv2_Beta";
    rtSettings.best = "RTv2_Best";
    rtSettings.rec2020 = "RTv2_Rec2020";
    rtSettings.ACESp0 = "RTv2_ACES-AP0";
    rtSettings.ACESp1 = "RTv2_ACES-AP1";
    rtSettings.verbose = false;
    rtSettings.gamutICC = true;
    rtSettings.gamutLch = true;
    rtSettings.amchroma = 40;//between 20 and 140   low values increase effect..and also artifacts, high values reduces
    rtSettings.level0_cbdl = 0;
    rtSettings.level123_cbdl = 30;
//locallab
    rtSettings.cropsleep = 50;//generate a pause of 50 µs for dcrop (100%)to avoid crash when moving window, between 0 to ??
    rtSettings.reduchigh = 0.85;//transition for luminance in scope
    rtSettings.reduclow = 0.85;//transition for luminance out scope
    rtSettings.detectshape = true;//experimental new detection shape

// end locallab

    rtSettings.protectred = 60;
    rtSettings.protectredh = 0.3;
    rtSettings.CRI_color = 0;
    rtSettings.autocielab = true;
    rtSettings.denoiselabgamma = 2;
    rtSettings.HistogramWorking = false;

    rtSettings.daubech = false;

    // #4327 - Noise Reduction settings removed from Preferences
    rtSettings.nrauto = 10; // between 2 and 20
    rtSettings.nrautomax = 40; // between 5 and 100
    rtSettings.nrhigh = 0.45; // between 0.1 and 0.9
    rtSettings.nrwavlevel = 1; // integer between 0 and 2
    rtSettings.leveldnv = 2;
    rtSettings.leveldnti = 0;
    rtSettings.leveldnaut = 0;
    rtSettings.leveldnliss = 0;
    rtSettings.leveldnautsimpl = 0;

//   rtSettings.colortoningab =0.7;
//rtSettings.decaction =0.3;
//  rtSettings.ciebadpixgauss=false;
    rtSettings.rgbcurveslumamode_gamut = true;
    lastIccDir = rtSettings.iccDirectory;
    lastDarkframeDir = rtSettings.darkFramesPath;
    lastFlatfieldDir = rtSettings.flatFieldsPath;
//  rtSettings.bw_complementary = true;
    // There is no reasonable default for curves. We can still suppose that they will take place
    // in a subdirectory of the user's own ProcParams presets, i.e. in a subdirectory
    // of the one pointed to by the "profile" field.
    // The following fields will then be initialized when "profile" will have its final value,
    // at the end of the "updatePaths" method.
    lastRgbCurvesDir = "";
    lastLabCurvesDir = "";
    lastRetinexDir = "";
    lastDenoiseCurvesDir = "";
    lastWaveletCurvesDir = "";
    lastlocalCurvesDir = "";
    lastPFCurvesDir = "";
    lastHsvCurvesDir = "";
    lastToneCurvesDir = "";
    lastVibranceCurvesDir = "";
    lastProfilingReferenceDir = "";
    lastBWCurvesDir = "";
    lastLensProfileDir = "";
    lastICCProfCreatorDir = "";
    gimpPluginShowInfoDialog = true;
    maxRecentFolders = 15;
    rtSettings.lensfunDbDirectory = ""; // set also in main.cc and main-cli.cc
    cropGuides = CROP_GUIDE_FULL;
    cropAutoFit = false;

    rtSettings.thumbnail_inspector_mode = rtengine::Settings::ThumbnailInspectorMode::JPEG;
}

Options* Options::copyFrom(Options* other)
{
    *this = *other;
    return this;
}

void Options::filterOutParsedExtensions()
{
    parsedExtensions.clear();

    for (unsigned int i = 0; i < parseExtensions.size(); i++)
        if (parseExtensionsEnabled[i]) {
            parsedExtensions.push_back(parseExtensions[i].lowercase());
        }
}

void Options::readFromFile(Glib::ustring fname)
{
    setlocale(LC_NUMERIC, "C");  // to set decimal point to "."

    Glib::KeyFile keyFile;

    if (!Glib::file_test(fname, Glib::FILE_TEST_EXISTS)) {
        Glib::ustring msg = Glib::ustring::compose("Options file %1 does not exist", fname);
        throw Error(msg);
    }

    try {
        if (keyFile.load_from_file(fname)) {

// --------------------------------------------------------------------------------------------------------

            if (keyFile.has_group("General")) {
                if (keyFile.has_key("General", "TabbedEditor")) {
                    tabbedUI = keyFile.get_boolean("General", "TabbedEditor");
                }

                if (keyFile.has_key("General", "StartupDirectory")) {
                    if (keyFile.get_string("General", "StartupDirectory") == "home") {
                        startupDir = STARTUPDIR_HOME;
                    } else if (keyFile.get_string("General", "StartupDirectory") == "current") {
                        startupDir = STARTUPDIR_CURRENT;
                    } else if (keyFile.get_string("General", "StartupDirectory") == "last") {
                        startupDir = STARTUPDIR_LAST;
                    } else if (keyFile.get_string("General", "StartupDirectory") == "custom") {
                        startupDir = STARTUPDIR_CUSTOM;
                    }
                }

                if (keyFile.has_key("General", "StartupPath")) {
                    startupPath = keyFile.get_string("General", "StartupPath");
                }

                if (keyFile.has_key("General", "DateFormat")) {
                    dateFormat = keyFile.get_string("General", "DateFormat");
                }

                if (keyFile.has_key("General", "AdjusterMinDelay")) {
                    adjusterMinDelay = keyFile.get_integer("General", "AdjusterMinDelay");
                }

                if (keyFile.has_key("General", "AdjusterMaxDelay")) {
                    adjusterMaxDelay = keyFile.get_integer("General", "AdjusterMaxDelay");
                }

                if (keyFile.has_key("General", "StoreLastProfile")) {
                    savesParamsAtExit = keyFile.get_boolean("General", "StoreLastProfile");
                }

                if (keyFile.has_key("General", "MultiUser")) {
                    multiUser = keyFile.get_boolean("General", "MultiUser");
                }

                if (keyFile.has_key("General", "Version")) {
                    version = keyFile.get_string("General", "Version");
                }

                if (keyFile.has_key("General", "Language")) {
                    language = keyFile.get_string("General", "Language");
                }

                if (keyFile.has_key("General", "LanguageAutoDetect")) {
                    languageAutoDetect = keyFile.get_boolean("General", "LanguageAutoDetect");
                }

                if (keyFile.has_key("General", "Theme")) {
                    theme = keyFile.get_string("General", "Theme");
                }

                if (keyFile.has_key("General", "DarkFramesPath")) {
                    rtSettings.darkFramesPath = keyFile.get_string("General", "DarkFramesPath");
                }

                if (keyFile.has_key("General", "FlatFieldsPath")) {
                    rtSettings.flatFieldsPath = keyFile.get_string("General", "FlatFieldsPath");
                }

                if (keyFile.has_key("General", "Verbose")) {
                    rtSettings.verbose = keyFile.get_boolean("General", "Verbose");
                }

                if (keyFile.has_key("General", "Detectshape")) {
                    rtSettings.detectshape = keyFile.get_boolean("General", "Detectshape");
                }

                if (keyFile.has_key("General", "Cropsleep")) {
                    rtSettings.cropsleep          = keyFile.get_integer("General", "Cropsleep");
                }

                if (keyFile.has_key("General", "Reduchigh")) {
                    rtSettings.reduchigh          = keyFile.get_double("General", "Reduchigh");
                }

                if (keyFile.has_key("General", "Reduclow")) {
                    rtSettings.reduclow          = keyFile.get_double("General", "Reduclow");
                }
            }

            if (keyFile.has_group("External Editor")) {
                if (keyFile.has_key("External Editor", "EditorKind")) {
                    editorToSendTo = keyFile.get_integer("External Editor", "EditorKind");
                }

                if (keyFile.has_key("External Editor", "GimpDir")) {
                    gimpDir = keyFile.get_string("External Editor", "GimpDir");
                }

                if (keyFile.has_key("External Editor", "PhotoshopDir")) {
                    psDir = keyFile.get_string("External Editor", "PhotoshopDir");
                }

                if (keyFile.has_key("External Editor", "CustomEditor")) {
                    customEditorProg = keyFile.get_string("External Editor", "CustomEditor");
                }
            }

            if (keyFile.has_group("Output")) {
                if (keyFile.has_key("Output", "Format")) {
                    saveFormat.format = keyFile.get_string("Output", "Format");
                }

                if (keyFile.has_key("Output", "JpegQuality")) {
                    saveFormat.jpegQuality = keyFile.get_integer("Output", "JpegQuality");
                }

                if (keyFile.has_key("Output", "JpegSubSamp")) {
                    saveFormat.jpegSubSamp = keyFile.get_integer("Output", "JpegSubSamp");
                }

                if (keyFile.has_key("Output", "PngBps")) {
                    saveFormat.pngBits = keyFile.get_integer("Output", "PngBps");
                }

                if (keyFile.has_key("Output", "TiffBps")) {
                    saveFormat.tiffBits = keyFile.get_integer("Output", "TiffBps");
                }

                if (keyFile.has_key("Output", "TiffFloat")) {
                    saveFormat.tiffFloat = keyFile.get_boolean("Output", "TiffFloat");
                }

                if (keyFile.has_key("Output", "TiffUncompressed")) {
                    saveFormat.tiffUncompressed = keyFile.get_boolean("Output", "TiffUncompressed");
                }

                if (keyFile.has_key("Output", "SaveProcParams")) {
                    saveFormat.saveParams = keyFile.get_boolean("Output", "SaveProcParams");
                }


                if (keyFile.has_key("Output", "FormatBatch")) {
                    saveFormatBatch.format = keyFile.get_string("Output", "FormatBatch");
                }

                if (keyFile.has_key("Output", "JpegQualityBatch")) {
                    saveFormatBatch.jpegQuality = keyFile.get_integer("Output", "JpegQualityBatch");
                }

                if (keyFile.has_key("Output", "JpegSubSampBatch")) {
                    saveFormatBatch.jpegSubSamp = keyFile.get_integer("Output", "JpegSubSampBatch");
                }

                if (keyFile.has_key("Output", "PngBpsBatch")) {
                    saveFormatBatch.pngBits = keyFile.get_integer("Output", "PngBpsBatch");
                }

                if (keyFile.has_key("Output", "TiffBpsBatch")) {
                    saveFormatBatch.tiffBits = keyFile.get_integer("Output", "TiffBpsBatch");
                }

                if (keyFile.has_key("Output", "TiffFloatBatch")) {
                    saveFormatBatch.tiffFloat = keyFile.get_boolean("Output", "TiffFloatBatch");
                }

                if (keyFile.has_key("Output", "TiffUncompressedBatch")) {
                    saveFormatBatch.tiffUncompressed = keyFile.get_boolean("Output", "TiffUncompressedBatch");
                }

                if (keyFile.has_key("Output", "SaveProcParamsBatch")) {
                    saveFormatBatch.saveParams = keyFile.get_boolean("Output", "SaveProcParamsBatch");
                }

                if (keyFile.has_key("Output", "Path")) {
                    savePathTemplate = keyFile.get_string("Output", "Path");
                }

                if (keyFile.has_key("Output", "PathTemplate")) {
                    savePathTemplate = keyFile.get_string("Output", "PathTemplate");
                }

                if (keyFile.has_key("Output", "PathFolder")) {
                    savePathFolder = keyFile.get_string("Output", "PathFolder");
                }

                if (keyFile.has_key("Output", "AutoSuffix")) {
                    autoSuffix = keyFile.get_boolean("Output", "AutoSuffix");
                }

                if (keyFile.has_key("Output", "ForceFormatOpts")) {
                    forceFormatOpts = keyFile.get_boolean("Output", "ForceFormatOpts");
                }

                if (keyFile.has_key("Output", "SaveMethodNum")) {
                    saveMethodNum = keyFile.get_integer("Output", "SaveMethodNum");
                }

                if (keyFile.has_key("Output", "UsePathTemplate")) {
                    saveUsePathTemplate = keyFile.get_boolean("Output", "UsePathTemplate");
                }

                if (keyFile.has_key("Output", "LastSaveAsPath")) {
                    lastSaveAsPath = keyFile.get_string("Output", "LastSaveAsPath");
                }

                if (keyFile.has_key("Output", "OverwriteOutputFile")) {
                    overwriteOutputFile = keyFile.get_boolean("Output", "OverwriteOutputFile");
                }
            }

            if (keyFile.has_group("Profiles")) {
                if (keyFile.has_key("Profiles", "Directory")) {
                    profilePath = keyFile.get_string("Profiles", "Directory");
                }

                if (keyFile.has_key("Profiles", "UseBundledProfiles")) {
                    useBundledProfiles = keyFile.get_boolean("Profiles", "UseBundledProfiles");
                }

                if (keyFile.has_key("Profiles", "LoadSaveProfilePath")) {
                    loadSaveProfilePath = keyFile.get_string("Profiles", "LoadSaveProfilePath");
                }

                if (keyFile.has_key("Profiles", "RawDefault")) {
                    defProfRaw = keyFile.get_string("Profiles", "RawDefault");
                }

                if (keyFile.has_key("Profiles", "ImgDefault")) {
                    defProfImg = keyFile.get_string("Profiles", "ImgDefault");
                }

                if (keyFile.has_key("Profiles", "FilledProfile")) {
                    filledProfile = keyFile.get_boolean("Profiles", "FilledProfile");
                }

                if (keyFile.has_key("Profiles", "SaveParamsWithFile")) {
                    saveParamsFile = keyFile.get_boolean("Profiles", "SaveParamsWithFile");
                }

                if (keyFile.has_key("Profiles", "SaveParamsToCache")) {
                    saveParamsCache = keyFile.get_boolean("Profiles", "SaveParamsToCache");
                }

                if (keyFile.has_key("Profiles", "LoadParamsFromLocation")) {
                    paramsLoadLocation = (PPLoadLocation)keyFile.get_integer("Profiles", "LoadParamsFromLocation");
                }

                if (keyFile.has_key("Profiles", "CustomProfileBuilder")) {
                    CPBPath = keyFile.get_string("Profiles", "CustomProfileBuilder");  // for backward compatibility only
                }

                if (keyFile.has_key("Profiles", "CustomProfileBuilderPath")) {
                    CPBPath = keyFile.get_string("Profiles", "CustomProfileBuilderPath");
                }

                if (keyFile.has_key("Profiles", "CustomProfileBuilderKeys")) {
                    CPBKeys = (CPBKeyType)keyFile.get_integer("Profiles", "CustomProfileBuilderKeys");
                }
            }

            if (keyFile.has_group("File Browser")) {
                if (keyFile.has_key("File Browser", "ThumbnailSize")) {
                    thumbSize = keyFile.get_integer("File Browser", "ThumbnailSize");
                }

                if (keyFile.has_key("File Browser", "ThumbnailSizeTab")) {
                    thumbSizeTab = keyFile.get_integer("File Browser", "ThumbnailSizeTab");
                }

                if (keyFile.has_key("File Browser", "ThumbnailSizeQueue")) {
                    thumbSizeQueue = keyFile.get_integer("File Browser", "ThumbnailSizeQueue");
                }

                if (keyFile.has_key("File Browser", "SameThumbSize")) {
                    sameThumbSize = keyFile.get_integer("File Browser", "SameThumbSize");
                }

                if (keyFile.has_key("File Browser", "BrowseOnlyRaw")) {
                    fbOnlyRaw = keyFile.get_boolean("File Browser", "BrowseOnlyRaw");
                }

                if (keyFile.has_key("File Browser", "BrowserShowsDate")) {
                    fbShowDateTime = keyFile.get_boolean("File Browser", "BrowserShowsDate");
                }

                if (keyFile.has_key("File Browser", "BrowserShowsExif")) {
                    fbShowBasicExif = keyFile.get_boolean("File Browser", "BrowserShowsExif");
                }

                if (keyFile.has_key("File Browser", "BrowserShowsExpComp")) {
                    fbShowExpComp = keyFile.get_boolean("File Browser", "BrowserShowsExpComp");
                }

                if (keyFile.has_key("File Browser", "BrowserShowsHidden")) {
                    fbShowHidden = keyFile.get_boolean("File Browser", "BrowserShowsHidden");
                }

                if (keyFile.has_key("File Browser", "MaxPreviewHeight")) {
                    maxThumbnailHeight = keyFile.get_integer("File Browser", "MaxPreviewHeight");
                }

                if (keyFile.has_key("File Browser", "MaxCacheEntries")) {
                    maxCacheEntries = keyFile.get_integer("File Browser", "MaxCacheEntries");
                }

                if (keyFile.has_key("File Browser", "ParseExtensions")) {
                    auto l = keyFile.get_string_list("File Browser", "ParseExtensions");
                    if (!l.empty()) {
                        parseExtensions = l;
                    }
                }

                if (keyFile.has_key("File Browser", "ParseExtensionsEnabled")) {
                    auto l = keyFile.get_integer_list("File Browser", "ParseExtensionsEnabled");
                    if (!l.empty()) {
                        parseExtensionsEnabled = l;
                    }
                }

                if (keyFile.has_key("File Browser", "ThumbnailArrangement")) {
                    fbArrangement = keyFile.get_integer("File Browser", "ThumbnailArrangement");
                }

                if (keyFile.has_key("File Browser", "ThumbnailInterpolation")) {
                    thumbInterp = keyFile.get_integer("File Browser", "ThumbnailInterpolation");
                }

                if (keyFile.has_key("File Browser", "FavoriteDirs")) {
                    favoriteDirs = keyFile.get_string_list("File Browser", "FavoriteDirs");
                }

                if (keyFile.has_key("File Browser", "RenameTemplates")) {
                    renameTemplates = keyFile.get_string_list("File Browser", "RenameTemplates");
                }

                if (keyFile.has_key("File Browser", "RenameUseTemplates")) {
                    renameUseTemplates = keyFile.get_boolean("File Browser", "RenameUseTemplates");
                }

                if (keyFile.has_key("File Browser", "ThumbnailZoomRatios")) {
                    thumbnailZoomRatios = keyFile.get_double_list("File Browser", "ThumbnailZoomRatios");
                }

                if (keyFile.has_key("File Browser", "OverlayedFileNames")) {
                    overlayedFileNames = keyFile.get_boolean("File Browser", "OverlayedFileNames");
                }

                if (keyFile.has_key("File Browser", "FilmStripOverlayedFileNames")) {
                    filmStripOverlayedFileNames = keyFile.get_boolean("File Browser", "FilmStripOverlayedFileNames");
                }

                if (keyFile.has_key("File Browser", "ShowFileNames")) {
                    showFileNames = keyFile.get_boolean("File Browser", "ShowFileNames");
                }

                if (keyFile.has_key("File Browser", "FilmStripShowFileNames")) {
                    filmStripShowFileNames = keyFile.get_boolean("File Browser", "FilmStripShowFileNames");
                }

                if (keyFile.has_key("File Browser", "InternalThumbIfUntouched")) {
                    internalThumbIfUntouched = keyFile.get_boolean("File Browser", "InternalThumbIfUntouched");
                }

                if (keyFile.has_key("File Browser", "menuGroupRank")) {
                    menuGroupRank = keyFile.get_boolean("File Browser", "menuGroupRank");
                }

                if (keyFile.has_key("File Browser", "menuGroupLabel")) {
                    menuGroupLabel = keyFile.get_boolean("File Browser", "menuGroupLabel");
                }

                if (keyFile.has_key("File Browser", "menuGroupFileOperations")) {
                    menuGroupFileOperations = keyFile.get_boolean("File Browser", "menuGroupFileOperations");
                }

                if (keyFile.has_key("File Browser", "menuGroupProfileOperations")) {
                    menuGroupProfileOperations = keyFile.get_boolean("File Browser", "menuGroupProfileOperations");
                }

                if (keyFile.has_key("File Browser", "menuGroupExtProg")) {
                    menuGroupExtProg = keyFile.get_boolean("File Browser", "menuGroupExtProg");
                }

                if (keyFile.has_key("File Browser", "MaxRecentFolders")) {
                    maxRecentFolders = keyFile.get_integer("File Browser", "MaxRecentFolders");
                }

                recentFolders.reserve(maxRecentFolders + 10);  // reserve some more than maxRecentFolders, because at runtime it stores more than that

                if (keyFile.has_key("File Browser", "RecentFolders")) {
                    recentFolders = keyFile.get_string_list("File Browser", "RecentFolders");
                }
            }

            if (keyFile.has_group("Clipping Indication")) {
                if (keyFile.has_key("Clipping Indication", "HighlightThreshold")) {
                    highlightThreshold = keyFile.get_integer("Clipping Indication", "HighlightThreshold");
                }

                if (keyFile.has_key("Clipping Indication", "ShadowThreshold")) {
                    shadowThreshold = keyFile.get_integer("Clipping Indication", "ShadowThreshold");
                }

                if (keyFile.has_key("Clipping Indication", "BlinkClipped")) {
                    blinkClipped = keyFile.get_boolean("Clipping Indication", "BlinkClipped");
                }
            }

            if (keyFile.has_group("Performance")) {
                if (keyFile.has_key("Performance", "RgbDenoiseThreadLimit")) {
                    rgbDenoiseThreadLimit = keyFile.get_integer("Performance", "RgbDenoiseThreadLimit");
                }

                if (keyFile.has_key("Performance", "ClutCacheSize")) {
                    clutCacheSize = keyFile.get_integer("Performance", "ClutCacheSize");
                }

                if (keyFile.has_key("Performance", "MaxInspectorBuffers")) {
                    maxInspectorBuffers = keyFile.get_integer("Performance", "MaxInspectorBuffers");
                }

                if (keyFile.has_key("Performance", "InspectorDelay")) {
                    inspectorDelay = keyFile.get_integer("Performance", "InspectorDelay");
                }

                if (keyFile.has_key("Performance", "PreviewDemosaicFromSidecar")) {
                    prevdemo = (prevdemo_t)keyFile.get_integer("Performance", "PreviewDemosaicFromSidecar");
                }

                if (keyFile.has_key("Performance", "SerializeTiffRead")) {
                    serializeTiffRead = keyFile.get_boolean("Performance", "SerializeTiffRead");
                }

                if (keyFile.has_key("Performance", "ThumbnailInspectorMode")) {
                    rtSettings.thumbnail_inspector_mode = static_cast<rtengine::Settings::ThumbnailInspectorMode>(keyFile.get_integer("Performance", "ThumbnailInspectorMode"));
                }
            }

            if (keyFile.has_group("GUI")) {
                if (keyFile.has_key("GUI", "Favorites")) {
                    favorites = keyFile.get_string_list("GUI", "Favorites");
                }

                if (keyFile.has_key("GUI", "WindowWidth")) {
                    windowWidth = keyFile.get_integer("GUI", "WindowWidth");
                }

                if (keyFile.has_key("GUI", "WindowHeight")) {
                    windowHeight = keyFile.get_integer("GUI", "WindowHeight");
                }

                if (keyFile.has_key("GUI", "WindowX")) {
                    windowX = keyFile.get_integer("GUI", "WindowX");
                }

                if (keyFile.has_key("GUI", "WindowY")) {
                    windowY = keyFile.get_integer("GUI", "WindowY");
                }

                if (keyFile.has_key("GUI", "WindowMonitor")) {
                    windowMonitor = keyFile.get_integer("GUI", "WindowMonitor");
                }

                if (keyFile.has_key("GUI", "MeowMonitor")) {
                    meowMonitor = keyFile.get_integer("GUI", "MeowMonitor");
                }

                if (keyFile.has_key("GUI", "MeowFullScreen")) {
                    meowFullScreen = keyFile.get_boolean("GUI", "MeowFullScreen");
                }

                if (keyFile.has_key("GUI", "MeowMaximized")) {
                    meowMaximized = keyFile.get_boolean("GUI", "MeowMaximized");
                }

                if (keyFile.has_key("GUI", "MeowWidth")) {
                    meowWidth = keyFile.get_integer("GUI", "MeowWidth");
                }

                if (keyFile.has_key("GUI", "MeowHeight")) {
                    meowHeight = keyFile.get_integer("GUI", "MeowHeight");
                }

                if (keyFile.has_key("GUI", "MeowX")) {
                    meowX = keyFile.get_integer("GUI", "MeowX");
                }

                if (keyFile.has_key("GUI", "MeowY")) {
                    meowY = keyFile.get_integer("GUI", "MeowY");
                }

                if (keyFile.has_key("GUI", "WindowMaximized")) {
                    windowMaximized = keyFile.get_boolean("GUI", "WindowMaximized");
                }

                if (keyFile.has_key("GUI", "DetailWindowWidth")) {
                    detailWindowWidth = keyFile.get_integer("GUI", "DetailWindowWidth");
                }

                if (keyFile.has_key("GUI", "DetailWindowHeight")) {
                    detailWindowHeight = keyFile.get_integer("GUI", "DetailWindowHeight");
                }

                if (keyFile.has_key("GUI", "DirBrowserWidth")) {
                    dirBrowserWidth = keyFile.get_integer("GUI", "DirBrowserWidth");
                }

                if (keyFile.has_key("GUI", "DirBrowserHeight")) {
                    dirBrowserHeight = keyFile.get_integer("GUI", "DirBrowserHeight");
                }

                if (keyFile.has_key("GUI", "SortType")) {
                    dirBrowserSortType = static_cast<Gtk::SortType>(keyFile.get_integer("GUI", "SortType"));
                }

                if (keyFile.has_key("GUI", "PreferencesWidth")) {
                    preferencesWidth = keyFile.get_integer("GUI", "PreferencesWidth");
                }

                if (keyFile.has_key("GUI", "PreferencesHeight")) {
                    preferencesHeight = keyFile.get_integer("GUI", "PreferencesHeight");
                }

                if (keyFile.has_key("GUI", "SaveAsDialogWidth")) {
                    saveAsDialogWidth = keyFile.get_integer("GUI", "SaveAsDialogWidth");
                }

                if (keyFile.has_key("GUI", "SaveAsDialogHeight")) {
                    saveAsDialogHeight = keyFile.get_integer("GUI", "SaveAsDialogHeight");
                }

                if (keyFile.has_key("GUI", "ToolPanelWidth")) {
                    toolPanelWidth = keyFile.get_integer("GUI", "ToolPanelWidth");
                }

                if (keyFile.has_key("GUI", "BrowserToolPanelWidth")) {
                    browserToolPanelWidth = keyFile.get_integer("GUI", "BrowserToolPanelWidth");
                }

                if (keyFile.has_key("GUI", "BrowserToolPanelHeight")) {
                    browserToolPanelHeight = keyFile.get_integer("GUI", "BrowserToolPanelHeight");
                }

                if (keyFile.has_key("GUI", "BrowserToolPanelOpened")) {
                    browserToolPanelOpened = keyFile.get_boolean("GUI", "BrowserToolPanelOpened");
                }

                if (keyFile.has_key("GUI", "BrowserDirPanelOpened")) {
                    browserDirPanelOpened = keyFile.get_boolean("GUI", "BrowserDirPanelOpened");
                }

                if (keyFile.has_key("GUI", "EditorFilmStripOpened")) {
                    editorFilmStripOpened = keyFile.get_boolean("GUI", "EditorFilmStripOpened");
                }

                if (keyFile.has_key("GUI", "HistoryPanelWidth")) {
                    historyPanelWidth = keyFile.get_integer("GUI", "HistoryPanelWidth");
                }

                if (keyFile.has_key("GUI", "FontFamily")) {
                    fontFamily = keyFile.get_string("GUI", "FontFamily");
                }

                if (keyFile.has_key("GUI", "FontSize")) {
                    fontSize = keyFile.get_integer("GUI", "FontSize");
                }

                if (keyFile.has_key("GUI", "CPFontFamily")) {
                    CPFontFamily = keyFile.get_string("GUI", "CPFontFamily");
                }

                if (keyFile.has_key("GUI", "CPFontSize")) {
                    CPFontSize = keyFile.get_integer("GUI", "CPFontSize");
                }

                if (keyFile.has_key("GUI", "LastPreviewScale")) {
                    lastScale = keyFile.get_integer("GUI", "LastPreviewScale");
                }

                if (keyFile.has_key("GUI", "LastShowAllExif")) {
                    lastShowAllExif = keyFile.get_boolean("GUI", "LastShowAllExif");
                }

                if (keyFile.has_key("GUI", "PanAccelFactor")) {
                    panAccelFactor = keyFile.get_integer("GUI", "PanAccelFactor");
                }

                if (keyFile.has_key("GUI", "RememberZoomAndPan")) {
                    rememberZoomAndPan = keyFile.get_boolean("GUI", "RememberZoomAndPan");
                }

                if (keyFile.has_key("GUI", "LastCropSize")) {
                    lastCropSize = keyFile.get_integer("GUI", "LastCropSize");
                }

                if (keyFile.has_key("GUI", "ShowHistory")) {
                    showHistory = keyFile.get_boolean("GUI", "ShowHistory");
                }

                if (keyFile.has_key("GUI", "ShowFilePanelState")) {
                    showFilePanelState = keyFile.get_integer("GUI", "ShowFilePanelState");
                }

                if (keyFile.has_key("GUI", "ShowInfo")) {
                    showInfo = keyFile.get_boolean("GUI", "ShowInfo");
                }

                if (keyFile.has_key("GUI", "MainNBVertical")) {
                    mainNBVertical = keyFile.get_boolean("GUI", "MainNBVertical");
                }

                if (keyFile.has_key("GUI", "ShowClippedHighlights")) {
                    showClippedHighlights = keyFile.get_boolean("GUI", "ShowClippedHighlights");
                }

                if (keyFile.has_key("GUI", "ShowClippedShadows")) {
                    showClippedShadows = keyFile.get_boolean("GUI", "ShowClippedShadows");
                }

                if (keyFile.has_key("GUI", "FrameColor")) {
                    bgcolor = keyFile.get_integer("GUI", "FrameColor");
                }

                if (keyFile.has_key("GUI", "ProcessingQueueEnbled")) {
                    procQueueEnabled = keyFile.get_boolean("GUI", "ProcessingQueueEnbled");
                }

                if (keyFile.has_key("GUI", "ToolPanelsExpanded")) {
                    tpOpen = keyFile.get_integer_list("GUI", "ToolPanelsExpanded");
                }

                if (keyFile.has_key("GUI", "ToolPanelsExpandedAutoSave")) {
                    autoSaveTpOpen = keyFile.get_boolean("GUI", "ToolPanelsExpandedAutoSave");
                }

                if (keyFile.has_key("GUI", "MultiDisplayMode")) {
                    multiDisplayMode = keyFile.get_integer("GUI", "MultiDisplayMode");
                }

                //if (keyFile.has_key ("GUI", "CurvePanelsExpanded")) crvOpen = keyFile.get_integer_list ("GUI", "CurvePanelsExpanded");
                if (keyFile.has_key("GUI", "CutOverlayBrush")) {
                    cutOverlayBrush = keyFile.get_double_list("GUI", "CutOverlayBrush");
                }

                if (keyFile.has_key("GUI", "NavGuideBrush")) {
                    navGuideBrush = keyFile.get_double_list("GUI", "NavGuideBrush");
                }

                if (keyFile.has_key("GUI", "HistogramPosition")) {
                    histogramPosition = keyFile.get_integer("GUI", "HistogramPosition");
                }

                if (keyFile.has_key("GUI", "HistogramRed")) {
                    histogramRed = keyFile.get_boolean("GUI", "HistogramRed");
                }

                if (keyFile.has_key("GUI", "HistogramGreen")) {
                    histogramGreen = keyFile.get_boolean("GUI", "HistogramGreen");
                }

                if (keyFile.has_key("GUI", "HistogramBlue")) {
                    histogramBlue = keyFile.get_boolean("GUI", "HistogramBlue");
                }

                if (keyFile.has_key("GUI", "HistogramLuma")) {
                    histogramLuma = keyFile.get_boolean("GUI", "HistogramLuma");
                }

                if (keyFile.has_key("GUI", "HistogramChroma")) {
                    histogramChroma = keyFile.get_boolean("GUI", "HistogramChroma");
                }

                if (keyFile.has_key("GUI", "HistogramRAW")) {
                    histogramRAW = keyFile.get_boolean("GUI", "HistogramRAW");
                }

                if (keyFile.has_key("GUI", "HistogramBar")) {
                    histogramBar = keyFile.get_boolean("GUI", "HistogramBar");
                }

<<<<<<< HEAD
                if (keyFile.has_key("GUI", "HistogramHeight")) {
                    histogramHeight = keyFile.get_integer("GUI", "HistogramHeight");
                }

                if (keyFile.has_key("GUI", "HistogramDrawMode")) {
                    histogramDrawMode = keyFile.get_integer("GUI", "HistogramDrawMode");
=======
                if (keyFile.has_key ("GUI", "HistogramHeight")) {
                    histogramHeight = keyFile.get_integer ("GUI", "HistogramHeight");
                }

                if (keyFile.has_key ("GUI", "HistogramDrawMode")) {
                    histogramDrawMode = keyFile.get_integer ("GUI", "HistogramDrawMode");
>>>>>>> 39d37a6d
                }

                if (keyFile.has_key("GUI", "NavigatorRGBUnit")) {
                    navRGBUnit = (NavigatorUnit)keyFile.get_integer("GUI", "NavigatorRGBUnit");
                }

                if (keyFile.has_key("GUI", "NavigatorHSVUnit")) {
                    navHSVUnit = (NavigatorUnit)keyFile.get_integer("GUI", "NavigatorHSVUnit");
                }

                if (keyFile.has_key("GUI", "ShowFilmStripToolBar")) {
                    showFilmStripToolBar = keyFile.get_boolean("GUI", "ShowFilmStripToolBar");
                }

                if (keyFile.has_key("GUI", "FileBrowserToolbarSingleRow")) {
                    FileBrowserToolbarSingleRow = keyFile.get_boolean("GUI", "FileBrowserToolbarSingleRow");
                }

                if (keyFile.has_key("GUI", "HideTPVScrollbar")) {
                    hideTPVScrollbar = keyFile.get_boolean("GUI", "HideTPVScrollbar");
                }

                if (keyFile.has_key("GUI", "HistogramWorking")) {
                    rtSettings.HistogramWorking = keyFile.get_boolean("GUI", "HistogramWorking");
                }

                if (keyFile.has_key("GUI", "CurveBBoxPosition")) {
                    curvebboxpos = keyFile.get_integer("GUI", "CurveBBoxPosition");
                }
            }

            if (keyFile.has_group("Crop Settings")) {
                if (keyFile.has_key("Crop Settings", "PPI")) {
                    cropPPI = keyFile.get_integer("Crop Settings", "PPI");
                }

                if (keyFile.has_key("Crop Settings", "GuidesMode")) {
                    cropGuides = CropGuidesMode(std::max(int(CROP_GUIDE_NONE), std::min(keyFile.get_integer("Crop Settings", "GuidesMode"), int(CROP_GUIDE_FULL))));
                }

                if (keyFile.has_key("Crop Settings", "AutoFit")) {
                    cropAutoFit = keyFile.get_boolean("Crop Settings", "AutoFit");
                }
            }

            if (keyFile.has_group("Color Management")) {
                if (keyFile.has_key("Color Management", "ICCDirectory")) {
                    rtSettings.iccDirectory = keyFile.get_string("Color Management", "ICCDirectory");
                }

                if (keyFile.has_key("Color Management", "PrinterIntent")) {
                    rtSettings.printerIntent = static_cast<rtengine::RenderingIntent>(keyFile.get_integer("Color Management", "PrinterIntent"));
                }

                if (keyFile.has_key("Color Management", "PrinterBPC")) {
                    rtSettings.printerBPC = keyFile.get_boolean("Color Management", "PrinterBPC");
                }

                if (keyFile.has_key("Color Management", "PrinterProfile")) {
                    rtSettings.printerProfile = keyFile.get_string("Color Management", "PrinterProfile");
                }

                if (keyFile.has_key("Color Management", "MonitorProfile")) {
                    rtSettings.monitorProfile = keyFile.get_string("Color Management", "MonitorProfile");
                }

                if (keyFile.has_key("Color Management", "AutoMonitorProfile")) {
                    rtSettings.autoMonitorProfile = keyFile.get_boolean("Color Management", "AutoMonitorProfile");
                }

                if (keyFile.has_key("Color Management", "Autocielab")) {
                    rtSettings.autocielab = keyFile.get_boolean("Color Management", "Autocielab");
                }

                if (keyFile.has_key("Color Management", "RGBcurvesLumamode_Gamut")) {
                    rtSettings.rgbcurveslumamode_gamut = keyFile.get_boolean("Color Management", "RGBcurvesLumamode_Gamut");
                }

                if (keyFile.has_key("Color Management", "Intent")) {
                    rtSettings.monitorIntent = static_cast<rtengine::RenderingIntent>(keyFile.get_integer("Color Management", "Intent"));
                }

                if (keyFile.has_key("Color Management", "MonitorBPC")) {
                    rtSettings.monitorBPC = keyFile.get_boolean("Color Management", "MonitorBPC");
                }

                if (keyFile.has_key("Color Management", "CRI")) {
                    rtSettings.CRI_color = keyFile.get_integer("Color Management", "CRI");
                }

                if (keyFile.has_key("Color Management", "DenoiseLabgamma")) {
                    rtSettings.denoiselabgamma = keyFile.get_integer("Color Management", "DenoiseLabgamma");
                }

                /*
                if (keyFile.has_key ("Color Management", "view")) {
                rtSettings.viewingdevice = keyFile.get_integer ("Color Management", "view");
                }

                if (keyFile.has_key ("Color Management", "grey")) {
                rtSettings.viewingdevicegrey = keyFile.get_integer ("Color Management", "grey");
                }
                */
                /*
                                if (keyFile.has_key ("Color Management", "greySc")) {
                                    rtSettings.viewinggreySc = keyFile.get_integer ("Color Management", "greySc");
                                }
                */

                if (keyFile.has_key("Color Management", "CBDLlevel0")) {
                    rtSettings.level0_cbdl = keyFile.get_double("Color Management", "CBDLlevel0");
                }

                if (keyFile.has_key("Color Management", "CBDLlevel123")) {
                    rtSettings.level123_cbdl = keyFile.get_double("Color Management", "CBDLlevel123");
                }

                //if (keyFile.has_key ("Color Management", "Colortoningab")) rtSettings.colortoningab = keyFile.get_double("Color Management", "Colortoningab");
                //if (keyFile.has_key ("Color Management", "Decaction")) rtSettings.decaction = keyFile.get_double("Color Management", "Decaction");

                if (keyFile.has_key("Color Management", "WhiteBalanceSpotSize")) {
                    whiteBalanceSpotSize = keyFile.get_integer("Color Management", "WhiteBalanceSpotSize");
                }

                if (keyFile.has_key("Color Management", "GamutICC")) {
                    rtSettings.gamutICC = keyFile.get_boolean("Color Management", "GamutICC");
                }

                if (keyFile.has_key("Color Management", "AdobeRGB")) {
                    rtSettings.adobe = keyFile.get_string("Color Management", "AdobeRGB");
                    if (rtSettings.adobe == "RT_Medium_gsRGB"  || rtSettings.adobe == "RTv4_Medium") {
                        rtSettings.adobe = "RTv2_Medium";
                    }
                }

                if (keyFile.has_key("Color Management", "ProPhoto")) {
                    rtSettings.prophoto = keyFile.get_string("Color Management", "ProPhoto");
                    if (rtSettings.prophoto == "RT_Large_gBT709"  || rtSettings.prophoto == "RTv4_Large") {
                        rtSettings.prophoto = "RTv2_Large";
                    }
                }

                if (keyFile.has_key("Color Management", "WideGamut")) {
                    rtSettings.widegamut = keyFile.get_string("Color Management", "WideGamut");
                    if (rtSettings.widegamut == "WideGamutRGB"  || rtSettings.widegamut == "RTv4_Wide") {
                        rtSettings.widegamut = "RTv2_Wide";
                    }
                }

                if (keyFile.has_key("Color Management", "sRGB")) {
                    rtSettings.srgb = keyFile.get_string("Color Management", "sRGB");
                    if (rtSettings.srgb == "RT_sRGB"  || rtSettings.srgb == "RTv4_sRGB") {
                        rtSettings.srgb = "RTv2_sRGB";
                    }
                }

                if (keyFile.has_key("Color Management", "Beta")) {
                    rtSettings.beta = keyFile.get_string("Color Management", "Beta");
                    if (rtSettings.beta == "BetaRGB"  || rtSettings.beta == "RTv4_Beta") {
                        rtSettings.beta = "RTv2_Beta";
                    }
                }

                if (keyFile.has_key("Color Management", "Best")) {
                    rtSettings.best = keyFile.get_string("Color Management", "Best");
                    if (rtSettings.best == "BestRGB" || rtSettings.best == "RTv4_Best") {
                        rtSettings.best = "RTv2_Best";
                    }
                }

                if (keyFile.has_key("Color Management", "Rec2020")) {
                    rtSettings.rec2020 = keyFile.get_string("Color Management", "Rec2020");
                    if (rtSettings.rec2020 == "Rec2020"  || rtSettings.rec2020 == "RTv4_Rec2020") {
                        rtSettings.rec2020 = "RTv2_Rec2020";
                    }
                }

                if (keyFile.has_key("Color Management", "Bruce")) {
                    rtSettings.bruce = keyFile.get_string("Color Management", "Bruce");
                    if (rtSettings.bruce == "Bruce"  || rtSettings.bruce == "RTv4_Bruce") {
                        rtSettings.bruce = "RTv2_Bruce";
                    }
                }

                if (keyFile.has_key("Color Management", "ACES-AP0")) {
                    rtSettings.ACESp0 = keyFile.get_string("Color Management", "ACES-AP0");
                    if (rtSettings.ACESp0 == "RTv4_ACES-AP0") {
                        rtSettings.ACESp0 = "RTv2_ACES-AP0";
                    }

                }

                if (keyFile.has_key("Color Management", "ACES-AP1")) {
                    rtSettings.ACESp1 = keyFile.get_string("Color Management", "ACES-AP1");
                    if (rtSettings.ACESp1 == "RTv4_ACES-AP1") {
                        rtSettings.ACESp1 = "RTv2_ACES-AP1";
                    }

                }

                if (keyFile.has_key("Color Management", "GamutLch")) {
                    rtSettings.gamutLch = keyFile.get_boolean("Color Management", "GamutLch");
                }

                if (keyFile.has_key("Color Management", "ProtectRed")) {
                    rtSettings.protectred = keyFile.get_integer("Color Management", "ProtectRed");
                }

                if (keyFile.has_key("Color Management", "ProtectRedH")) {
                    rtSettings.protectredh = keyFile.get_double("Color Management", "ProtectRedH");
                }

                if (keyFile.has_key("Color Management", "Amountchroma")) {
                    rtSettings.amchroma = keyFile.get_integer("Color Management", "Amountchroma");
                }

                if (keyFile.has_key("Color Management", "ClutsDirectory")) {
                    clutsDir = keyFile.get_string("Color Management", "ClutsDirectory");
                }

                //if( keyFile.has_key ("Color Management", "Ciebadpixgauss")) rtSettings.ciebadpixgauss = keyFile.get_boolean("Color Management", "Ciebadpixgauss");

            }

            if (keyFile.has_group("ICC Profile Creator")) {
                if (keyFile.has_key("ICC Profile Creator", "PimariesPreset")) {
                    ICCPC_primariesPreset = keyFile.get_string("ICC Profile Creator", "PimariesPreset");
                }

                if (keyFile.has_key("ICC Profile Creator", "RedPrimaryX")) {
                    ICCPC_redPrimaryX = keyFile.get_double("ICC Profile Creator", "RedPrimaryX");
                }

                if (keyFile.has_key("ICC Profile Creator", "RedPrimaryY")) {
                    ICCPC_redPrimaryY = keyFile.get_double("ICC Profile Creator", "RedPrimaryY");
                }

                if (keyFile.has_key("ICC Profile Creator", "GreenPrimaryX")) {
                    ICCPC_greenPrimaryX = keyFile.get_double("ICC Profile Creator", "GreenPrimaryX");
                }

                if (keyFile.has_key("ICC Profile Creator", "GreenPrimaryY")) {
                    ICCPC_greenPrimaryY = keyFile.get_double("ICC Profile Creator", "GreenPrimaryY");
                }

                if (keyFile.has_key("ICC Profile Creator", "BluePrimaryX")) {
                    ICCPC_bluePrimaryX = keyFile.get_double("ICC Profile Creator", "BluePrimaryX");
                }

                if (keyFile.has_key("ICC Profile Creator", "BluePrimaryY")) {
                    ICCPC_bluePrimaryY = keyFile.get_double("ICC Profile Creator", "BluePrimaryY");
                }

                if (keyFile.has_key("ICC Profile Creator", "GammaPreset")) {
                    ICCPC_gammaPreset = keyFile.get_string("ICC Profile Creator", "GammaPreset");
                }

                if (keyFile.has_key("ICC Profile Creator", "Gamma")) {
                    ICCPC_gamma = keyFile.get_double("ICC Profile Creator", "Gamma");
                }

                if (keyFile.has_key("ICC Profile Creator", "Slope")) {
                    ICCPC_slope = keyFile.get_double("ICC Profile Creator", "Slope");
                }

                if (keyFile.has_key("ICC Profile Creator", "ProfileVersion")) {
                    ICCPC_profileVersion = keyFile.get_string("ICC Profile Creator", "ProfileVersion");
                }

                if (keyFile.has_key("ICC Profile Creator", "Illuminant")) {
                    ICCPC_illuminant = keyFile.get_string("ICC Profile Creator", "Illuminant");
                }

                if (keyFile.has_key("ICC Profile Creator", "Description")) {
                    ICCPC_description = keyFile.get_string("ICC Profile Creator", "Description");
                }

                if (keyFile.has_key("ICC Profile Creator", "Copyright")) {
                    ICCPC_copyright = keyFile.get_string("ICC Profile Creator", "Copyright");
                }

                if (keyFile.has_key("ICC Profile Creator", "AppendParamsToDesc")) {
                    ICCPC_appendParamsToDesc = keyFile.get_boolean("ICC Profile Creator", "AppendParamsToDesc");
                }
            }

            if (keyFile.has_group("Batch Processing")) {
                if (keyFile.has_key("Batch Processing", "AdjusterBehavior")) {
                    baBehav = keyFile.get_integer_list("Batch Processing", "AdjusterBehavior");
                    baBehav.resize(ADDSET_PARAM_NUM);
                }
            }

            if (keyFile.has_group("Sounds")) {
                if (keyFile.has_key("Sounds", "Enable")) {
                    sndEnable = keyFile.get_boolean("Sounds", "Enable");
                }

                if (keyFile.has_key("Sounds", "BatchQueueDone")) {
                    sndBatchQueueDone = keyFile.get_string("Sounds", "BatchQueueDone");
                }

                if (keyFile.has_key("Sounds", "LngEditProcDone")) {
                    sndLngEditProcDone = keyFile.get_string("Sounds", "LngEditProcDone");
                }

                if (keyFile.has_key("Sounds", "LngEditProcDoneSecs")) {
                    sndLngEditProcDoneSecs = keyFile.get_double("Sounds", "LngEditProcDoneSecs");
                }
            }

            if (keyFile.has_group("Fast Export")) {
                if (keyFile.has_key("Fast Export", "fastexport_bypass_sharpening")) {
                    fastexport_bypass_sharpening = keyFile.get_boolean("Fast Export", "fastexport_bypass_sharpening");
                }

                if (keyFile.has_key("Fast Export", "fastexport_bypass_sharpenEdge")) {
                    fastexport_bypass_sharpenEdge = keyFile.get_boolean("Fast Export", "fastexport_bypass_sharpenEdge");
                }

                if (keyFile.has_key("Fast Export", "fastexport_bypass_sharpenMicro")) {
                    fastexport_bypass_sharpenMicro = keyFile.get_boolean("Fast Export", "fastexport_bypass_sharpenMicro");
                }

                //if (keyFile.has_key ("Fast Export", "fastexport_bypass_lumaDenoise" )) fastexport_bypass_lumaDenoise = keyFile.get_boolean ("Fast Export", "fastexport_bypass_lumaDenoise" );
                //if (keyFile.has_key ("Fast Export", "fastexport_bypass_colorDenoise" )) fastexport_bypass_colorDenoise = keyFile.get_boolean ("Fast Export", "fastexport_bypass_colorDenoise" );
                if (keyFile.has_key("Fast Export", "fastexport_bypass_defringe")) {
                    fastexport_bypass_defringe = keyFile.get_boolean("Fast Export", "fastexport_bypass_defringe");
                }

                if (keyFile.has_key("Fast Export", "fastexport_bypass_dirpyrDenoise")) {
                    fastexport_bypass_dirpyrDenoise = keyFile.get_boolean("Fast Export", "fastexport_bypass_dirpyrDenoise");
                }

                if (keyFile.has_key("Fast Export", "fastexport_bypass_dirpyrequalizer")) {
                    fastexport_bypass_dirpyrequalizer = keyFile.get_boolean("Fast Export", "fastexport_bypass_dirpyrequalizer");
                }

                if (keyFile.has_key("Fast Export", "fastexport_bypass_wavelet")) {
                    fastexport_bypass_wavelet = keyFile.get_boolean("Fast Export", "fastexport_bypass_wavelet");
                }

                if (keyFile.has_key("Fast Export", "fastexport_raw_dmethod")) {
                    fastexport_raw_bayer_method = keyFile.get_string("Fast Export", "fastexport_raw_dmethod");
                }

                if (keyFile.has_key("Fast Export", "fastexport_raw_bayer_method")) {
                    fastexport_raw_bayer_method = keyFile.get_string("Fast Export", "fastexport_raw_bayer_method");
                }

//if (keyFile.has_key ("Fast Export", "fastexport_bypass_raw_bayer_all_enhance" )) fastexport_bypass_raw_bayer_all_enhance = keyFile.get_boolean ("Fast Export", "fastexport_bypass_raw_all_enhance" );
                if (keyFile.has_key("Fast Export", "fastexport_bypass_raw_dcb_iterations")) {
                    fastexport_bypass_raw_bayer_dcb_iterations = keyFile.get_boolean("Fast Export", "fastexport_bypass_raw_dcb_iterations");
                }

                if (keyFile.has_key("Fast Export", "fastexport_bypass_raw_bayer_dcb_iterations")) {
                    fastexport_bypass_raw_bayer_dcb_iterations = keyFile.get_boolean("Fast Export", "fastexport_bypass_raw_bayer_dcb_iterations");
                }

                if (keyFile.has_key("Fast Export", "fastexport_bypass_raw_dcb_enhance")) {
                    fastexport_bypass_raw_bayer_dcb_enhance = keyFile.get_boolean("Fast Export", "fastexport_bypass_raw_dcb_enhance");
                }

                if (keyFile.has_key("Fast Export", "fastexport_bypass_raw_bayer_dcb_enhance")) {
                    fastexport_bypass_raw_bayer_dcb_enhance = keyFile.get_boolean("Fast Export", "fastexport_bypass_raw_bayer_dcb_enhance");
                }

                if (keyFile.has_key("Fast Export", "fastexport_bypass_raw_lmmse_iterations")) {
                    fastexport_bypass_raw_bayer_lmmse_iterations = keyFile.get_boolean("Fast Export", "fastexport_bypass_raw_lmmse_iterations");
                }

                if (keyFile.has_key("Fast Export", "fastexport_bypass_raw_bayer_lmmse_iterations")) {
                    fastexport_bypass_raw_bayer_lmmse_iterations = keyFile.get_boolean("Fast Export", "fastexport_bypass_raw_bayer_lmmse_iterations");
                }

                if (keyFile.has_key("Fast Export", "fastexport_bypass_raw_linenoise")) {
                    fastexport_bypass_raw_bayer_linenoise = keyFile.get_boolean("Fast Export", "fastexport_bypass_raw_linenoise");
                }

                if (keyFile.has_key("Fast Export", "fastexport_bypass_raw_bayer_linenoise")) {
                    fastexport_bypass_raw_bayer_linenoise = keyFile.get_boolean("Fast Export", "fastexport_bypass_raw_bayer_linenoise");
                }

                if (keyFile.has_key("Fast Export", "fastexport_bypass_raw_greenthresh")) {
                    fastexport_bypass_raw_bayer_greenthresh = keyFile.get_boolean("Fast Export", "fastexport_bypass_raw_greenthresh");
                }

                if (keyFile.has_key("Fast Export", "fastexport_bypass_raw_bayer_greenthresh")) {
                    fastexport_bypass_raw_bayer_greenthresh = keyFile.get_boolean("Fast Export", "fastexport_bypass_raw_bayer_greenthresh");
                }

                if (keyFile.has_key("Fast Export", "fastexport_raw_xtrans_method")) {
                    fastexport_raw_xtrans_method = keyFile.get_string("Fast Export", "fastexport_raw_xtrans_method");
                }

                if (keyFile.has_key("Fast Export", "fastexport_bypass_raw_ccSteps")) {
                    fastexport_bypass_raw_ccSteps = keyFile.get_boolean("Fast Export", "fastexport_bypass_raw_ccSteps");
                }

                if (keyFile.has_key("Fast Export", "fastexport_bypass_raw_ca")) {
                    fastexport_bypass_raw_ca = keyFile.get_boolean("Fast Export", "fastexport_bypass_raw_ca");
                }

                if (keyFile.has_key("Fast Export", "fastexport_bypass_raw_df")) {
                    fastexport_bypass_raw_df = keyFile.get_boolean("Fast Export", "fastexport_bypass_raw_df");
                }

                if (keyFile.has_key("Fast Export", "fastexport_bypass_raw_ff")) {
                    fastexport_bypass_raw_ff = keyFile.get_boolean("Fast Export", "fastexport_bypass_raw_ff");
                }

                if (keyFile.has_key("Fast Export", "fastexport_icm_input")) {
                    fastexport_icm_input_profile = keyFile.get_string("Fast Export", "fastexport_icm_input");
                }

                if (keyFile.has_key("Fast Export", "fastexport_icm_working")) {
                    fastexport_icm_working_profile = keyFile.get_string("Fast Export", "fastexport_icm_working");
                }

                if (keyFile.has_key("Fast Export", "fastexport_icm_output")) {
                    fastexport_icm_output_profile = keyFile.get_string("Fast Export", "fastexport_icm_output");
                }

                if (keyFile.has_key("Fast Export", "fastexport_icm_output_intent")) {
                    fastexport_icm_outputIntent = static_cast<rtengine::RenderingIntent>(keyFile.get_integer("Fast Export", "fastexport_icm_output_intent"));
                }

                if (keyFile.has_key("Fast Export", "fastexport_icm_output_bpc")) {
                    fastexport_icm_outputBPC = keyFile.get_boolean("Fast Export", "fastexport_icm_output_bpc");
                }

                if (keyFile.has_key("Fast Export", "fastexport_resize_enabled")) {
                    fastexport_resize_enabled = keyFile.get_boolean("Fast Export", "fastexport_resize_enabled");
                }

                if (keyFile.has_key("Fast Export", "fastexport_resize_scale")) {
                    fastexport_resize_scale = keyFile.get_double("Fast Export", "fastexport_resize_scale");
                }

                if (keyFile.has_key("Fast Export", "fastexport_resize_appliesTo")) {
                    fastexport_resize_appliesTo = keyFile.get_string("Fast Export", "fastexport_resize_appliesTo");
                }

                if (keyFile.has_key("Fast Export", "fastexport_resize_method")) {
                    fastexport_resize_method = keyFile.get_string("Fast Export", "fastexport_resize_method");
                }

                if (keyFile.has_key("Fast Export", "fastexport_resize_dataspec")) {
                    fastexport_resize_dataspec = keyFile.get_integer("Fast Export", "fastexport_resize_dataspec");
                }

                if (keyFile.has_key("Fast Export", "fastexport_resize_width")) {
                    fastexport_resize_width = keyFile.get_integer("Fast Export", "fastexport_resize_width");
                }

                if (keyFile.has_key("Fast Export", "fastexport_resize_height")) {
                    fastexport_resize_height = keyFile.get_integer("Fast Export", "fastexport_resize_height");
                }

                if (keyFile.has_key("Fast Export", "fastexport_use_fast_pipeline")) {
                    fastexport_use_fast_pipeline = keyFile.get_integer("Fast Export", "fastexport_use_fast_pipeline");
                }
            }

            if (keyFile.has_group("Dialogs")) {
                safeDirGet(keyFile, "Dialogs", "LastIccDir", lastIccDir);
                safeDirGet(keyFile, "Dialogs", "LastDarkframeDir", lastDarkframeDir);
                safeDirGet(keyFile, "Dialogs", "LastFlatfieldDir", lastFlatfieldDir);
                safeDirGet(keyFile, "Dialogs", "LastRgbCurvesDir", lastRgbCurvesDir);
                safeDirGet(keyFile, "Dialogs", "LastLabCurvesDir", lastLabCurvesDir);
                safeDirGet(keyFile, "Dialogs", "LastRetinexDir", lastRetinexDir);
                safeDirGet(keyFile, "Dialogs", "LastDenoiseCurvesDir", lastDenoiseCurvesDir);
                safeDirGet(keyFile, "Dialogs", "LastWaveletCurvesDir", lastWaveletCurvesDir);
                safeDirGet(keyFile, "Dialogs", "LastlocalCurvesDir", lastlocalCurvesDir);

                safeDirGet(keyFile, "Dialogs", "LastPFCurvesDir", lastPFCurvesDir);
                safeDirGet(keyFile, "Dialogs", "LastHsvCurvesDir", lastHsvCurvesDir);
                safeDirGet(keyFile, "Dialogs", "LastBWCurvesDir", lastBWCurvesDir);

                safeDirGet(keyFile, "Dialogs", "LastToneCurvesDir", lastToneCurvesDir);
                safeDirGet(keyFile, "Dialogs", "LastVibranceCurvesDir", lastVibranceCurvesDir);
                safeDirGet(keyFile, "Dialogs", "LastProfilingReferenceDir", lastProfilingReferenceDir);
                safeDirGet(keyFile, "Dialogs", "LastLensProfileDir", lastLensProfileDir);
                safeDirGet(keyFile, "Dialogs", "LastICCProfCreatorDir", lastICCProfCreatorDir);

                if (keyFile.has_key("Dialogs", "GimpPluginShowInfoDialog")) {
                    gimpPluginShowInfoDialog = keyFile.get_boolean("Dialogs", "GimpPluginShowInfoDialog");
                }
            }

            if (keyFile.has_group("Lensfun")) {
                if (keyFile.has_key("Lensfun", "DBDirectory")) {
                    rtSettings.lensfunDbDirectory = keyFile.get_string("Lensfun", "DBDirectory");
                }
            }

// --------------------------------------------------------------------------------------------------------

            filterOutParsedExtensions();

            return;

        }
    } catch (Glib::Error &err) {
        Glib::ustring msg = Glib::ustring::compose("Options::readFromFile / Error code %1 while reading values from \"%2\":\n%3", err.code(), fname, err.what());

        if (options.rtSettings.verbose) {
            printf("%s\n", msg.c_str());
        }

        throw Error(msg);
    } catch (...) {
        Glib::ustring msg = Glib::ustring::compose("Options::readFromFile / Unknown exception while trying to load \"%1\"!", fname);

        if (options.rtSettings.verbose) {
            printf("%s\n", msg.c_str());
        }

        throw Error(msg);
    }
}

bool Options::safeDirGet(const Glib::KeyFile& keyFile, const Glib::ustring& section,
                         const Glib::ustring& entryName, Glib::ustring& destination)
{
    try {

        if (keyFile.has_key(section, entryName) && !keyFile.get_string(section, entryName).empty()) {
            destination = keyFile.get_string(section, entryName);
            return true;
        }

    } catch (Glib::KeyFileError&) {}

    return false;
}

void Options::saveToFile(Glib::ustring fname)
{

    Glib::ustring keyData;

    try {

        Glib::KeyFile keyFile;

        keyFile.set_boolean("General", "TabbedEditor", tabbedUI);
        keyFile.set_boolean("General", "StoreLastProfile", savesParamsAtExit);

        if (startupDir == STARTUPDIR_HOME) {
            keyFile.set_string("General", "StartupDirectory", "home");
        } else if (startupDir == STARTUPDIR_CURRENT) {
            keyFile.set_string("General", "StartupDirectory", "current");
        } else if (startupDir == STARTUPDIR_CUSTOM) {
            keyFile.set_string("General", "StartupDirectory", "custom");
        } else if (startupDir == STARTUPDIR_LAST) {
            keyFile.set_string("General", "StartupDirectory", "last");
        }

        keyFile.set_string("General", "StartupPath", startupPath);
        keyFile.set_string("General", "DateFormat", dateFormat);
        keyFile.set_integer("General", "AdjusterMinDelay", adjusterMinDelay);
        keyFile.set_integer("General", "AdjusterMaxDelay", adjusterMaxDelay);
        keyFile.set_boolean("General", "MultiUser", multiUser);
        keyFile.set_string("General", "Language", language);
        keyFile.set_boolean("General", "LanguageAutoDetect", languageAutoDetect);
        keyFile.set_string("General", "Theme", theme);
        keyFile.set_string("General", "Version", RTVERSION);
        keyFile.set_string("General", "DarkFramesPath", rtSettings.darkFramesPath);
        keyFile.set_string("General", "FlatFieldsPath", rtSettings.flatFieldsPath);
        keyFile.set_boolean("General", "Verbose", rtSettings.verbose);
        keyFile.set_integer("General", "Cropsleep", rtSettings.cropsleep);
        keyFile.set_double("General", "Reduchigh", rtSettings.reduchigh);
        keyFile.set_double("General", "Reduclow", rtSettings.reduclow);
        keyFile.set_boolean("General", "Detectshape", rtSettings.detectshape);

        keyFile.set_integer("External Editor", "EditorKind", editorToSendTo);
        keyFile.set_string("External Editor", "GimpDir", gimpDir);
        keyFile.set_string("External Editor", "PhotoshopDir", psDir);
        keyFile.set_string("External Editor", "CustomEditor", customEditorProg);

        keyFile.set_boolean("File Browser", "BrowseOnlyRaw", fbOnlyRaw);
        keyFile.set_boolean("File Browser", "BrowserShowsDate", fbShowDateTime);
        keyFile.set_boolean("File Browser", "BrowserShowsExif", fbShowBasicExif);
        keyFile.set_boolean("File Browser", "BrowserShowsExpComp", fbShowExpComp);
        keyFile.set_boolean("File Browser", "BrowserShowsHidden", fbShowHidden);
        keyFile.set_integer("File Browser", "ThumbnailSize", thumbSize);
        keyFile.set_integer("File Browser", "ThumbnailSizeTab", thumbSizeTab);
        keyFile.set_integer("File Browser", "ThumbnailSizeQueue", thumbSizeQueue);
        keyFile.set_integer("File Browser", "SameThumbSize", sameThumbSize);
        keyFile.set_integer("File Browser", "MaxPreviewHeight", maxThumbnailHeight);
        keyFile.set_integer("File Browser", "MaxCacheEntries", maxCacheEntries);
        Glib::ArrayHandle<Glib::ustring> pext = parseExtensions;
        keyFile.set_string_list("File Browser", "ParseExtensions", pext);
        Glib::ArrayHandle<int> pextena = parseExtensionsEnabled;
        keyFile.set_integer_list("File Browser", "ParseExtensionsEnabled", pextena);
        keyFile.set_integer("File Browser", "ThumbnailArrangement", fbArrangement);
        keyFile.set_integer("File Browser", "ThumbnailInterpolation", thumbInterp);
        Glib::ArrayHandle<Glib::ustring> pfav = favoriteDirs;
        keyFile.set_string_list("File Browser", "FavoriteDirs", pfav);
        Glib::ArrayHandle<Glib::ustring> pren = renameTemplates;
        keyFile.set_string_list("File Browser", "RenameTemplates", pren);
        keyFile.set_boolean("File Browser", "RenameUseTemplates", renameUseTemplates);
        Glib::ArrayHandle<double> ptzoom = thumbnailZoomRatios;
        keyFile.set_double_list("File Browser", "ThumbnailZoomRatios", ptzoom);
        keyFile.set_boolean("File Browser", "OverlayedFileNames", overlayedFileNames);
        keyFile.set_boolean("File Browser", "FilmStripOverlayedFileNames", filmStripOverlayedFileNames);
        keyFile.set_boolean("File Browser", "ShowFileNames", showFileNames);
        keyFile.set_boolean("File Browser", "FilmStripShowFileNames", filmStripShowFileNames);
        keyFile.set_boolean("File Browser", "InternalThumbIfUntouched", internalThumbIfUntouched);
        keyFile.set_boolean("File Browser", "menuGroupRank", menuGroupRank);
        keyFile.set_boolean("File Browser", "menuGroupLabel", menuGroupLabel);
        keyFile.set_boolean("File Browser", "menuGroupFileOperations", menuGroupFileOperations);
        keyFile.set_boolean("File Browser", "menuGroupProfileOperations", menuGroupProfileOperations);
        keyFile.set_boolean("File Browser", "menuGroupExtProg", menuGroupExtProg);
        keyFile.set_integer("File Browser", "MaxRecentFolders", maxRecentFolders);
        {
            std::vector<Glib::ustring> temp;
            temp.reserve(maxRecentFolders);

            for (unsigned int i = 0; i < std::min(recentFolders.size(), maxRecentFolders); i++) {
                temp.push_back(recentFolders[i]);
            }

            keyFile.set_string_list("File Browser", "RecentFolders", temp);
        }
        keyFile.set_integer("Clipping Indication", "HighlightThreshold", highlightThreshold);
        keyFile.set_integer("Clipping Indication", "ShadowThreshold", shadowThreshold);
        keyFile.set_boolean("Clipping Indication", "BlinkClipped", blinkClipped);

        keyFile.set_integer("Performance", "RgbDenoiseThreadLimit", rgbDenoiseThreadLimit);
        keyFile.set_integer("Performance", "ClutCacheSize", clutCacheSize);
        keyFile.set_integer("Performance", "MaxInspectorBuffers", maxInspectorBuffers);
        keyFile.set_integer("Performance", "InspectorDelay", inspectorDelay);
        keyFile.set_integer("Performance", "PreviewDemosaicFromSidecar", prevdemo);
        keyFile.set_boolean("Performance", "SerializeTiffRead", serializeTiffRead);
        keyFile.set_integer("Performance", "ThumbnailInspectorMode", int(rtSettings.thumbnail_inspector_mode));


        keyFile.set_string("Output", "Format", saveFormat.format);
        keyFile.set_integer("Output", "JpegQuality", saveFormat.jpegQuality);
        keyFile.set_integer("Output", "JpegSubSamp", saveFormat.jpegSubSamp);
        keyFile.set_integer("Output", "PngBps", saveFormat.pngBits);
        keyFile.set_integer("Output", "TiffBps", saveFormat.tiffBits);
        keyFile.set_boolean("Output", "TiffFloat", saveFormat.tiffFloat);
        keyFile.set_boolean("Output", "TiffUncompressed", saveFormat.tiffUncompressed);
        keyFile.set_boolean("Output", "SaveProcParams", saveFormat.saveParams);

        keyFile.set_string("Output", "FormatBatch", saveFormatBatch.format);
        keyFile.set_integer("Output", "JpegQualityBatch", saveFormatBatch.jpegQuality);
        keyFile.set_integer("Output", "JpegSubSampBatch", saveFormatBatch.jpegSubSamp);
        keyFile.set_integer("Output", "PngBpsBatch", saveFormatBatch.pngBits);
        keyFile.set_integer("Output", "TiffBpsBatch", saveFormatBatch.tiffBits);
        keyFile.set_boolean("Output", "TiffFloatBatch", saveFormatBatch.tiffFloat);
        keyFile.set_boolean("Output", "TiffUncompressedBatch", saveFormatBatch.tiffUncompressed);
        keyFile.set_boolean("Output", "SaveProcParamsBatch", saveFormatBatch.saveParams);

        keyFile.set_string("Output", "PathTemplate", savePathTemplate);
        keyFile.set_string("Output", "PathFolder", savePathFolder);
        keyFile.set_boolean("Output", "AutoSuffix", autoSuffix);
        keyFile.set_boolean("Output", "ForceFormatOpts", forceFormatOpts);
        keyFile.set_integer("Output", "SaveMethodNum", saveMethodNum);
        keyFile.set_boolean("Output", "UsePathTemplate", saveUsePathTemplate);
        keyFile.set_string("Output", "LastSaveAsPath", lastSaveAsPath);
        keyFile.set_boolean("Output", "OverwriteOutputFile", overwriteOutputFile);

        keyFile.set_string("Profiles", "Directory", profilePath);
        keyFile.set_boolean("Profiles", "UseBundledProfiles", useBundledProfiles);
        keyFile.set_string("Profiles", "LoadSaveProfilePath", loadSaveProfilePath);
        keyFile.set_string("Profiles", "RawDefault", defProfRaw);
        keyFile.set_string("Profiles", "ImgDefault", defProfImg);
        keyFile.set_boolean("Profiles", "FilledProfile", filledProfile);
        keyFile.set_boolean("Profiles", "SaveParamsWithFile", saveParamsFile);
        keyFile.set_boolean("Profiles", "SaveParamsToCache", saveParamsCache);
        keyFile.set_integer("Profiles", "LoadParamsFromLocation", paramsLoadLocation);
        keyFile.set_string("Profiles", "CustomProfileBuilderPath", CPBPath);
        keyFile.set_integer("Profiles", "CustomProfileBuilderKeys", CPBKeys);

        Glib::ArrayHandle<Glib::ustring> ahfavorites = favorites;
        keyFile.set_string_list("GUI", "Favorites", ahfavorites);
        keyFile.set_integer("GUI", "WindowWidth", windowWidth);
        keyFile.set_integer("GUI", "WindowHeight", windowHeight);
        keyFile.set_integer("GUI", "WindowX", windowX);
        keyFile.set_integer("GUI", "WindowY", windowY);
        keyFile.set_integer("GUI", "WindowMonitor", windowMonitor);
        keyFile.set_integer("GUI", "MeowMonitor", meowMonitor);
        keyFile.set_boolean("GUI", "MeowFullScreen", meowFullScreen);
        keyFile.set_boolean("GUI", "MeowMaximized", meowMaximized);
        keyFile.set_integer("GUI", "MeowWidth", meowWidth);
        keyFile.set_integer("GUI", "MeowHeight", meowHeight);
        keyFile.set_integer("GUI", "MeowX", meowX);
        keyFile.set_integer("GUI", "MeowY", meowY);
        keyFile.set_boolean("GUI", "WindowMaximized", windowMaximized);
        keyFile.set_integer("GUI", "DetailWindowWidth", detailWindowWidth);
        keyFile.set_integer("GUI", "DetailWindowHeight", detailWindowHeight);
        keyFile.set_integer("GUI", "DirBrowserWidth", dirBrowserWidth);
        keyFile.set_integer("GUI", "DirBrowserHeight", dirBrowserHeight);
        keyFile.set_integer("GUI", "SortType", dirBrowserSortType);
        keyFile.set_integer("GUI", "PreferencesWidth", preferencesWidth);
        keyFile.set_integer("GUI", "PreferencesHeight", preferencesHeight);
        keyFile.set_integer("GUI", "SaveAsDialogWidth", saveAsDialogWidth);
        keyFile.set_integer("GUI", "SaveAsDialogHeight", saveAsDialogHeight);
        keyFile.set_integer("GUI", "ToolPanelWidth", toolPanelWidth);
        keyFile.set_integer("GUI", "BrowserToolPanelWidth", browserToolPanelWidth);
        keyFile.set_integer("GUI", "BrowserToolPanelHeight", browserToolPanelHeight);
        keyFile.set_boolean("GUI", "BrowserToolPanelOpened", browserToolPanelOpened);
        keyFile.set_boolean("GUI", "EditorFilmStripOpened", editorFilmStripOpened);
        keyFile.set_boolean("GUI", "BrowserDirPanelOpened", browserDirPanelOpened);
        keyFile.set_integer("GUI", "HistoryPanelWidth", historyPanelWidth);
        keyFile.set_string("GUI", "FontFamily", fontFamily);
        keyFile.set_integer("GUI", "FontSize", fontSize);
        keyFile.set_string("GUI", "CPFontFamily", CPFontFamily);
        keyFile.set_integer("GUI", "CPFontSize", CPFontSize);
        keyFile.set_integer("GUI", "LastPreviewScale", lastScale);
        keyFile.set_boolean("GUI", "LastShowAllExif", lastShowAllExif);
        keyFile.set_integer("GUI", "PanAccelFactor", panAccelFactor);
        keyFile.set_boolean("GUI", "RememberZoomAndPan", rememberZoomAndPan);
        keyFile.set_integer("GUI", "LastCropSize", lastCropSize);
        keyFile.set_boolean("GUI", "ShowHistory", showHistory);
        keyFile.set_integer("GUI", "ShowFilePanelState", showFilePanelState);
        keyFile.set_boolean("GUI", "ShowInfo", showInfo);
        keyFile.set_boolean("GUI", "MainNBVertical", mainNBVertical);
        keyFile.set_boolean("GUI", "ShowClippedHighlights", showClippedHighlights);
        keyFile.set_boolean("GUI", "ShowClippedShadows", showClippedShadows);
        keyFile.set_integer("GUI", "FrameColor", bgcolor);
        keyFile.set_boolean("GUI", "ProcessingQueueEnbled", procQueueEnabled);
        Glib::ArrayHandle<int> tpopen = tpOpen;
        keyFile.set_integer_list("GUI", "ToolPanelsExpanded", tpopen);
        keyFile.set_boolean("GUI", "ToolPanelsExpandedAutoSave", autoSaveTpOpen);
        keyFile.set_integer("GUI", "MultiDisplayMode", multiDisplayMode);
        keyFile.set_double_list("GUI", "CutOverlayBrush", cutOverlayBrush);
        keyFile.set_double_list("GUI", "NavGuideBrush", navGuideBrush);
        keyFile.set_integer("GUI", "HistogramPosition", histogramPosition);
        keyFile.set_boolean("GUI", "HistogramRed", histogramRed);
        keyFile.set_boolean("GUI", "HistogramGreen", histogramGreen);
        keyFile.set_boolean("GUI", "HistogramBlue", histogramBlue);
        keyFile.set_boolean("GUI", "HistogramLuma", histogramLuma);
        keyFile.set_boolean("GUI", "HistogramChroma", histogramChroma);
        keyFile.set_boolean("GUI", "HistogramRAW", histogramRAW);
        keyFile.set_boolean("GUI", "HistogramBar", histogramBar);
        keyFile.set_integer("GUI", "HistogramHeight", histogramHeight);
        keyFile.set_integer("GUI", "HistogramDrawMode", histogramDrawMode);
        keyFile.set_integer("GUI", "NavigatorRGBUnit", (int)navRGBUnit);
        keyFile.set_integer("GUI", "NavigatorHSVUnit", (int)navHSVUnit);
        keyFile.set_boolean("GUI", "ShowFilmStripToolBar", showFilmStripToolBar);
        keyFile.set_boolean("GUI", "FileBrowserToolbarSingleRow", FileBrowserToolbarSingleRow);
        keyFile.set_boolean("GUI", "HideTPVScrollbar", hideTPVScrollbar);
        keyFile.set_boolean("GUI", "HistogramWorking", rtSettings.HistogramWorking);
        keyFile.set_integer("GUI", "CurveBBoxPosition", curvebboxpos);

        //Glib::ArrayHandle<int> crvopen = crvOpen;
        //keyFile.set_integer_list ("GUI", "CurvePanelsExpanded", crvopen);

        keyFile.set_integer("Crop Settings", "PPI", cropPPI);
        keyFile.set_integer("Crop Settings", "GuidesMode", cropGuides);
        keyFile.set_boolean("Crop Settings", "AutoFit", cropAutoFit);

        keyFile.set_string("Color Management", "PrinterProfile", rtSettings.printerProfile);
        keyFile.set_integer("Color Management", "PrinterIntent", rtSettings.printerIntent);
        keyFile.set_boolean("Color Management", "PrinterBPC", rtSettings.printerBPC);

        keyFile.set_string("Color Management", "ICCDirectory", rtSettings.iccDirectory);
        keyFile.set_string("Color Management", "MonitorProfile", rtSettings.monitorProfile);
        keyFile.set_boolean("Color Management", "AutoMonitorProfile", rtSettings.autoMonitorProfile);
        keyFile.set_boolean("Color Management", "Autocielab", rtSettings.autocielab);
        keyFile.set_boolean("Color Management", "RGBcurvesLumamode_Gamut", rtSettings.rgbcurveslumamode_gamut);
        keyFile.set_integer("Color Management", "Intent", rtSettings.monitorIntent);
        keyFile.set_boolean("Color Management", "MonitorBPC", rtSettings.monitorBPC);
        //keyFile.set_integer ("Color Management", "view", rtSettings.viewingdevice);
        //keyFile.set_integer ("Color Management", "grey", rtSettings.viewingdevicegrey);
//        keyFile.set_integer ("Color Management", "greySc", rtSettings.viewinggreySc);

        keyFile.set_string("Color Management", "AdobeRGB", rtSettings.adobe);
        keyFile.set_string("Color Management", "ProPhoto", rtSettings.prophoto);
        keyFile.set_string("Color Management", "WideGamut", rtSettings.widegamut);
        keyFile.set_string("Color Management", "sRGB", rtSettings.srgb);
        keyFile.set_string("Color Management", "Beta", rtSettings.beta);
        keyFile.set_string("Color Management", "Best", rtSettings.best);
        keyFile.set_string("Color Management", "Rec2020", rtSettings.rec2020);
        keyFile.set_string("Color Management", "Bruce", rtSettings.bruce);
        keyFile.set_string("Color Management", "ACES-AP0", rtSettings.ACESp0);
        keyFile.set_string("Color Management", "ACES-AP1", rtSettings.ACESp1);
        keyFile.set_integer("Color Management", "WhiteBalanceSpotSize", whiteBalanceSpotSize);
        keyFile.set_boolean("Color Management", "GamutICC", rtSettings.gamutICC);
        keyFile.set_boolean("Color Management", "GamutLch", rtSettings.gamutLch);
        keyFile.set_integer("Color Management", "ProtectRed", rtSettings.protectred);
        keyFile.set_integer("Color Management", "Amountchroma", rtSettings.amchroma);
        keyFile.set_double("Color Management", "ProtectRedH", rtSettings.protectredh);
        keyFile.set_integer("Color Management", "CRI", rtSettings.CRI_color);
        keyFile.set_integer("Color Management", "DenoiseLabgamma", rtSettings.denoiselabgamma);
        //keyFile.set_boolean ("Color Management", "Ciebadpixgauss", rtSettings.ciebadpixgauss);
        keyFile.set_double("Color Management", "CBDLlevel0", rtSettings.level0_cbdl);
        keyFile.set_double("Color Management", "CBDLlevel123", rtSettings.level123_cbdl);
        //keyFile.set_double  ("Color Management", "Colortoningab", rtSettings.colortoningab);
        //keyFile.set_double  ("Color Management", "Decaction", rtSettings.decaction);
        keyFile.set_string("Color Management", "ClutsDirectory", clutsDir);

        keyFile.set_string("ICC Profile Creator", "PimariesPreset", ICCPC_primariesPreset);
        keyFile.set_double("ICC Profile Creator", "RedPrimaryX", ICCPC_redPrimaryX);
        keyFile.set_double("ICC Profile Creator", "RedPrimaryY", ICCPC_redPrimaryY);
        keyFile.set_double("ICC Profile Creator", "GreenPrimaryX", ICCPC_greenPrimaryX);
        keyFile.set_double("ICC Profile Creator", "GreenPrimaryY", ICCPC_greenPrimaryY);
        keyFile.set_double("ICC Profile Creator", "BluePrimaryX", ICCPC_bluePrimaryX);
        keyFile.set_double("ICC Profile Creator", "BluePrimaryY", ICCPC_bluePrimaryY);
        keyFile.set_string("ICC Profile Creator", "GammaPreset", ICCPC_gammaPreset);
        keyFile.set_double("ICC Profile Creator", "Gamma", ICCPC_gamma);
        keyFile.set_double("ICC Profile Creator", "Slope", ICCPC_slope);
        keyFile.set_string("ICC Profile Creator", "ProfileVersion", ICCPC_profileVersion);
        keyFile.set_string("ICC Profile Creator", "Illuminant", ICCPC_illuminant);
        keyFile.set_string("ICC Profile Creator", "Description", ICCPC_description);
        keyFile.set_string("ICC Profile Creator", "Copyright", ICCPC_copyright);
        keyFile.set_boolean("ICC Profile Creator", "AppendParamsToDesc", ICCPC_appendParamsToDesc);


        Glib::ArrayHandle<int> bab = baBehav;
        keyFile.set_integer_list("Batch Processing", "AdjusterBehavior", bab);

        keyFile.set_boolean("Sounds", "Enable", sndEnable);
        keyFile.set_string("Sounds", "BatchQueueDone", sndBatchQueueDone);
        keyFile.set_string("Sounds", "LngEditProcDone", sndLngEditProcDone);
        keyFile.set_double("Sounds", "LngEditProcDoneSecs", sndLngEditProcDoneSecs);


        keyFile.set_boolean("Fast Export", "fastexport_bypass_sharpening", fastexport_bypass_sharpening);
        keyFile.set_boolean("Fast Export", "fastexport_bypass_sharpenEdge", fastexport_bypass_sharpenEdge);
        keyFile.set_boolean("Fast Export", "fastexport_bypass_sharpenMicro", fastexport_bypass_sharpenMicro);
        //keyFile.set_boolean ("Fast Export", "fastexport_bypass_lumaDenoise" , fastexport_bypass_lumaDenoise);
        //keyFile.set_boolean ("Fast Export", "fastexport_bypass_colorDenoise" , fastexport_bypass_colorDenoise);
        keyFile.set_boolean("Fast Export", "fastexport_bypass_defringe", fastexport_bypass_defringe);
        keyFile.set_boolean("Fast Export", "fastexport_bypass_dirpyrDenoise", fastexport_bypass_dirpyrDenoise);
        keyFile.set_boolean("Fast Export", "fastexport_bypass_dirpyrequalizer", fastexport_bypass_dirpyrequalizer);
        keyFile.set_boolean("Fast Export", "fastexport_bypass_wavelet", fastexport_bypass_wavelet);
        keyFile.set_string("Fast Export", "fastexport_raw_bayer_method", fastexport_raw_bayer_method);
        //keyFile.set_boolean ("Fast Export", "fastexport_bypass_bayer_raw_all_enhance" , fastexport_bypass_raw_bayer_all_enhance);
        keyFile.set_boolean("Fast Export", "fastexport_bypass_raw_bayer_dcb_iterations", fastexport_bypass_raw_bayer_dcb_iterations);
        keyFile.set_boolean("Fast Export", "fastexport_bypass_raw_bayer_dcb_enhance", fastexport_bypass_raw_bayer_dcb_enhance);
        keyFile.set_boolean("Fast Export", "fastexport_bypass_raw_bayer_lmmse_iterations", fastexport_bypass_raw_bayer_lmmse_iterations);
        keyFile.set_boolean("Fast Export", "fastexport_bypass_raw_bayer_linenoise", fastexport_bypass_raw_bayer_linenoise);
        keyFile.set_boolean("Fast Export", "fastexport_bypass_raw_bayer_greenthresh", fastexport_bypass_raw_bayer_greenthresh);
        keyFile.set_string("Fast Export", "fastexport_raw_xtrans_method", fastexport_raw_xtrans_method);
        keyFile.set_boolean("Fast Export", "fastexport_bypass_raw_ccSteps", fastexport_bypass_raw_ccSteps);
        keyFile.set_boolean("Fast Export", "fastexport_bypass_raw_ca", fastexport_bypass_raw_ca);
        keyFile.set_boolean("Fast Export", "fastexport_bypass_raw_df", fastexport_bypass_raw_df);
        keyFile.set_boolean("Fast Export", "fastexport_bypass_raw_ff", fastexport_bypass_raw_ff);
        keyFile.set_string("Fast Export", "fastexport_icm_input", fastexport_icm_input_profile);
        keyFile.set_string("Fast Export", "fastexport_icm_working", fastexport_icm_working_profile);
        keyFile.set_string("Fast Export", "fastexport_icm_output", fastexport_icm_output_profile);
        keyFile.set_integer("Fast Export", "fastexport_icm_output_intent", fastexport_icm_outputIntent);
        keyFile.set_boolean("Fast Export", "fastexport_icm_output_bpc", fastexport_icm_outputBPC);
        keyFile.set_boolean("Fast Export", "fastexport_resize_enabled", fastexport_resize_enabled);
        keyFile.set_double("Fast Export", "fastexport_resize_scale", fastexport_resize_scale);
        keyFile.set_string("Fast Export", "fastexport_resize_appliesTo", fastexport_resize_appliesTo);
        keyFile.set_string("Fast Export", "fastexport_resize_method", fastexport_resize_method);
        keyFile.set_integer("Fast Export", "fastexport_resize_dataspec", fastexport_resize_dataspec);
        keyFile.set_integer("Fast Export", "fastexport_resize_width", fastexport_resize_width);
        keyFile.set_integer("Fast Export", "fastexport_resize_height", fastexport_resize_height);
        keyFile.set_integer("Fast Export", "fastexport_use_fast_pipeline", fastexport_use_fast_pipeline);

        keyFile.set_string("Dialogs", "LastIccDir", lastIccDir);
        keyFile.set_string("Dialogs", "LastDarkframeDir", lastDarkframeDir);
        keyFile.set_string("Dialogs", "LastFlatfieldDir", lastFlatfieldDir);
        keyFile.set_string("Dialogs", "LastRgbCurvesDir", lastRgbCurvesDir);
        keyFile.set_string("Dialogs", "LastLabCurvesDir", lastLabCurvesDir);
        keyFile.set_string("Dialogs", "LastRetinexDir", lastRetinexDir);
        keyFile.set_string("Dialogs", "LastDenoiseCurvesDir", lastDenoiseCurvesDir);
        keyFile.set_string("Dialogs", "LastWaveletCurvesDir", lastWaveletCurvesDir);
        keyFile.set_string("Dialogs", "LastlocalCurvesDir", lastlocalCurvesDir);
        keyFile.set_string("Dialogs", "LastPFCurvesDir", lastPFCurvesDir);
        keyFile.set_string("Dialogs", "LastHsvCurvesDir", lastHsvCurvesDir);
        keyFile.set_string("Dialogs", "LastBWCurvesDir", lastBWCurvesDir);
        keyFile.set_string("Dialogs", "LastToneCurvesDir", lastToneCurvesDir);
        keyFile.set_string("Dialogs", "LastVibranceCurvesDir", lastVibranceCurvesDir);
        keyFile.set_string("Dialogs", "LastProfilingReferenceDir", lastProfilingReferenceDir);
        keyFile.set_string("Dialogs", "LastLensProfileDir", lastLensProfileDir);
        keyFile.set_string("Dialogs", "LastICCProfCreatorDir", lastICCProfCreatorDir);
        keyFile.set_boolean("Dialogs", "GimpPluginShowInfoDialog", gimpPluginShowInfoDialog);

        keyFile.set_string("Lensfun", "DBDirectory", rtSettings.lensfunDbDirectory);

        keyData = keyFile.to_data();

    } catch (Glib::KeyFileError &e) {
        throw Error(e.what());
    }

    FILE *f = g_fopen(fname.c_str(), "wt");

    if (f == nullptr) {
        std::cout << "Warning! Unable to save your preferences to: " << fname << std::endl;
        Glib::ustring msg_ = Glib::ustring::compose(M("MAIN_MSG_WRITEFAILED"), fname.c_str());
        throw Error(msg_);
    } else {
        fprintf(f, "%s", keyData.c_str());
        fclose(f);
    }
}

void Options::load(bool lightweight)
{

    // Find the application data path

    const gchar* path;
    Glib::ustring dPath;

    path = g_getenv("RT_SETTINGS");

    if (path != nullptr) {
        rtdir = Glib::ustring(path);

        if (!Glib::path_is_absolute(rtdir)) {
            Glib::ustring msg = Glib::ustring::compose("Settings path %1 is not absolute", rtdir);
            throw Error(msg);
        }
    } else {
#ifdef WIN32
        WCHAR pathW[MAX_PATH] = {0};

        if (SHGetSpecialFolderPathW(NULL, pathW, CSIDL_LOCAL_APPDATA, false)) {
            char pathA[MAX_PATH];
            WideCharToMultiByte(CP_UTF8, 0, pathW, -1, pathA, MAX_PATH, 0, 0);
            rtdir = Glib::build_filename(Glib::ustring(pathA), Glib::ustring(CACHEFOLDERNAME));
        }

#else
        rtdir = Glib::build_filename(Glib::ustring(g_get_user_config_dir()), Glib::ustring(CACHEFOLDERNAME));
#endif
    }

    if (options.rtSettings.verbose) {
        printf("Settings directory (rtdir) = %s\n", rtdir.c_str());
    }

    // Set the cache folder in RT's base folder
    cacheBaseDir = Glib::build_filename(argv0, "mycache");

    // Read the global option file (the one located in the application's base folder)
    try {
        options.readFromFile(Glib::build_filename(argv0, "options"));
    } catch (Options::Error &) {
        // ignore errors here
    }

    if (!options.multiUser && path == nullptr) {
        rtdir = Glib::build_filename(argv0, "mysettings");
    }

    // Modify the path of the cache folder to the one provided in RT_CACHE environment variable
    path = g_getenv("RT_CACHE");

    if (path != nullptr) {
        cacheBaseDir = Glib::ustring(path);

        if (!Glib::path_is_absolute(cacheBaseDir)) {
            Glib::ustring msg = Glib::ustring::compose("Cache base dir %1 is not absolute", cacheBaseDir);
            throw Error(msg);
        }
    }
    // No environment variable provided, so falling back to the multi user mode, if enabled
    else if (options.multiUser) {
#ifdef WIN32
        cacheBaseDir = Glib::build_filename(rtdir, "cache");
#else
        cacheBaseDir = Glib::build_filename(Glib::ustring(g_get_user_cache_dir()), Glib::ustring(CACHEFOLDERNAME));
#endif
    }

    // Read the user option file (the one located somewhere in the user's home folder)
    // Those values supersets those of the global option file
    try {
        options.readFromFile(Glib::build_filename(rtdir, "options"));
    } catch (Options::Error &) {
        // If the local option file does not exist or is broken, and the local cache folder does not exist, recreate it
        if (!g_mkdir_with_parents(rtdir.c_str(), 511)) {
            // Save the option file
            options.saveToFile(Glib::build_filename(rtdir, "options"));
        }
    }

#ifdef __APPLE__

    if (options.multiUser) {
        // make sure .local/share exists on OS X so we don't get problems with recently-used.xbel
        g_mkdir_with_parents(g_get_user_data_dir(), 511);
    }

#endif

    if (options.rtSettings.verbose) {
        printf("Cache directory (cacheBaseDir) = %s\n", cacheBaseDir.c_str());
    }

    // Update profile's path and recreate it if necessary
    options.updatePaths();

    // Check default Raw and Img procparams existence
    if (options.defProfRaw.empty()) {
        options.defProfRaw = DEFPROFILE_RAW;
    } else {
        if (!options.findProfilePath(options.defProfRaw).empty()) {
            if (options.rtSettings.verbose) {
                std::cout << "Default profile for raw images \"" << options.defProfRaw << "\" found" << std::endl;
            }
        } else {
            if (options.defProfRaw != DEFPROFILE_RAW) {
                options.setDefProfRawMissing(true);

                Glib::ustring dpr(DEFPROFILE_RAW);

                if (options.findProfilePath(dpr).empty()) {
                    options.setBundledDefProfRawMissing(true);
                }
            } else {
                options.setBundledDefProfRawMissing(true);
            }
        }
    }

    if (options.defProfImg.empty()) {
        options.defProfImg = DEFPROFILE_IMG;
    } else {
        if (!options.findProfilePath(options.defProfImg).empty()) {
            if (options.rtSettings.verbose) {
                std::cout << "Default profile for non-raw images \"" << options.defProfImg << "\" found" << std::endl;
            }
        } else {
            if (options.defProfImg != DEFPROFILE_IMG) {
                options.setDefProfImgMissing(true);

                Glib::ustring dpi(DEFPROFILE_IMG);

                if (options.findProfilePath(dpi).empty()) {
                    options.setBundledDefProfImgMissing(true);
                }
            } else {
                options.setBundledDefProfImgMissing(true);
            }
        }
    }

    // We handle languages using a hierarchy of translations.  The top of the hierarchy is default.  This includes a default translation for all items
    // (most likely using simple English).  The next level is the language: for instance, English, French, Chinese, etc.  This file should contain a
    // generic translation for all items which differ from default.  Finally there is the locale.  This is region-specific items which differ from the
    // language file.  These files must be name in the format <Language> (<LC>), where Language is the name of the language which it inherits from,
    // and LC is the local code.  Some examples of this would be English (US) (American English), French (FR) (France French), French (CA) (Canadian
    // French), etc.
    //
    // Each level will only contain the differences between itself and its parent translation.  For instance, English (UK) or English (CA) may
    // include the translation "HISTORY_MSG_34;Avoid Colour Clipping" where English would translate it as "HISTORY_MSG_34;Avoid Color Clipping" (note
    // the difference in the spelling of 'colour').
    //
    // It is important that when naming the translation files, that you stick to the format <Language> or <Language> (<LC>).  We depend on that to figure
    // out which are the parent translations.  Furthermore, there must be a file <Language> for each locale <Language> (<LC>) -- you cannot have
    // 'French (CA)' unless there is a file 'French'.

    Glib::ustring defaultTranslation = Glib::build_filename(argv0, "languages", "default");
    Glib::ustring languageTranslation = "";
    Glib::ustring localeTranslation = "";

    if (options.languageAutoDetect) {
        options.language = langMgr.getOSUserLanguage();
    }

    if (!options.language.empty()) {
        std::vector<Glib::ustring> langPortions = Glib::Regex::split_simple(" ", options.language);

        if (langPortions.size() >= 1) {
            languageTranslation = Glib::build_filename(argv0, "languages", langPortions.at(0));
        }

        if (langPortions.size() >= 2) {
            localeTranslation = Glib::build_filename(argv0, "languages", options.language);
        }
    }

    langMgr.load(options.language, {localeTranslation, languageTranslation, defaultTranslation});

    rtengine::init(&options.rtSettings, argv0, rtdir, !lightweight);
}

void Options::save()
{

    options.saveToFile(Glib::build_filename(rtdir, "options"));
}

/*
 * return true if ext is a parsed extension (retained or not)
 */
bool Options::is_parse_extention(Glib::ustring fname)
{
    Glib::ustring ext = getExtension(fname).lowercase();

    if (!ext.empty()) {
        // there is an extension to the filename

        // look out if it has one of the listed extensions (selected or not)
        for (unsigned int i = 0; i < parseExtensions.size(); i++) {
            if (ext == parseExtensions[i]) {
                return true;
            }
        }
    }

    return false;
}

/*
 * return true if fname ends with one of the retained image file extensions
 */
bool Options::has_retained_extention(Glib::ustring fname)
{

    Glib::ustring ext = getExtension(fname).lowercase();

    if (!ext.empty()) {
        // there is an extension to the filename

        // look out if it has one of the retained extensions
        for (unsigned int i = 0; i < parsedExtensions.size(); i++) {
            if (ext == parsedExtensions[i]) {
                return true;
            }
        }
    }

    return false;
}

/*
 * return true if ext is an enabled extension
 */
bool Options::is_extention_enabled(Glib::ustring ext)
{
    for (int j = 0; j < (int)parseExtensions.size(); j++)
        if (parseExtensions[j].casefold() == ext.casefold()) {
            return j >= (int)parseExtensionsEnabled.size() || parseExtensionsEnabled[j];
        }

    return false;
}

Glib::ustring Options::getUserProfilePath()
{
    return userProfilePath;
}

Glib::ustring Options::getGlobalProfilePath()
{
    return globalProfilePath;
}

bool Options::is_defProfRawMissing()
{
    return defProfError & rtengine::toUnderlying(DefProfError::defProfRawMissing);
}
bool Options::is_defProfImgMissing()
{
    return defProfError & rtengine::toUnderlying(DefProfError::defProfImgMissing);
}
void Options::setDefProfRawMissing(bool value)
{
    if (value) {
        defProfError |= rtengine::toUnderlying(DefProfError::defProfRawMissing);
    } else {
        defProfError &= ~rtengine::toUnderlying(DefProfError::defProfRawMissing);
    }
}
void Options::setDefProfImgMissing(bool value)
{
    if (value) {
        defProfError |= rtengine::toUnderlying(DefProfError::defProfImgMissing);
    } else {
        defProfError &= ~rtengine::toUnderlying(DefProfError::defProfImgMissing);
    }
}
bool Options::is_bundledDefProfRawMissing()
{
    return defProfError & rtengine::toUnderlying(DefProfError::bundledDefProfRawMissing);
}
bool Options::is_bundledDefProfImgMissing()
{
    return defProfError & rtengine::toUnderlying(DefProfError::bundledDefProfImgMissing);
}
void Options::setBundledDefProfRawMissing(bool value)
{
    if (value) {
        defProfError |= rtengine::toUnderlying(DefProfError::bundledDefProfRawMissing);
    } else {
        defProfError &= ~rtengine::toUnderlying(DefProfError::bundledDefProfRawMissing);
    }
}
void Options::setBundledDefProfImgMissing(bool value)
{
    if (value) {
        defProfError |= rtengine::toUnderlying(DefProfError::bundledDefProfImgMissing);
    } else {
        defProfError &= ~rtengine::toUnderlying(DefProfError::bundledDefProfImgMissing);
    }
}
Glib::ustring Options::getICCProfileCopyright()
{
    Glib::Date now;
    now.set_time_current();
    return Glib::ustring::compose("Copyright RawTherapee %1, CC0", now.get_year());
}<|MERGE_RESOLUTION|>--- conflicted
+++ resolved
@@ -1346,21 +1346,12 @@
                     histogramBar = keyFile.get_boolean("GUI", "HistogramBar");
                 }
 
-<<<<<<< HEAD
                 if (keyFile.has_key("GUI", "HistogramHeight")) {
                     histogramHeight = keyFile.get_integer("GUI", "HistogramHeight");
                 }
 
                 if (keyFile.has_key("GUI", "HistogramDrawMode")) {
                     histogramDrawMode = keyFile.get_integer("GUI", "HistogramDrawMode");
-=======
-                if (keyFile.has_key ("GUI", "HistogramHeight")) {
-                    histogramHeight = keyFile.get_integer ("GUI", "HistogramHeight");
-                }
-
-                if (keyFile.has_key ("GUI", "HistogramDrawMode")) {
-                    histogramDrawMode = keyFile.get_integer ("GUI", "HistogramDrawMode");
->>>>>>> 39d37a6d
                 }
 
                 if (keyFile.has_key("GUI", "NavigatorRGBUnit")) {
