/*
 *  This file is part of RawTherapee.
 *
 *  Copyright (c) 2004-2010 Gabor Horvath <hgabor@rawtherapee.com>
 *
 *  RawTherapee is free software: you can redistribute it and/or modify
 *  it under the terms of the GNU General Public License as published by
 *  the Free Software Foundation, either version 3 of the License, or
 *  (at your option) any later version.
 *
 *  RawTherapee is distributed in the hope that it will be useful,
 *  but WITHOUT ANY WARRANTY; without even the implied warranty of
 *  MERCHANTABILITY or FITNESS FOR A PARTICULAR PURPOSE.  See the
 *  GNU General Public License for more details.
 *
 *  You should have received a copy of the GNU General Public License
 *  along with RawTherapee.  If not, see <http://www.gnu.org/licenses/>.
 */
#include "options.h"
#include <cstdio>
#include <glib/gstdio.h>
#include <sstream>
#include "multilangmgr.h"
#include "addsetids.h"
#include "guiutils.h"
#include "version.h"

#ifdef _OPENMP
#include <omp.h>
#endif



#ifdef WIN32
#include <windows.h>
// for GCC32
#ifndef _WIN32_IE
#define _WIN32_IE 0x0600
#endif
#include <Shlobj.h>
#endif

// User's settings directory, including images' profiles if used
Glib::ustring Options::rtdir;
// User's cached datas' directory
Glib::ustring Options::cacheBaseDir;

Options options;
Glib::ustring versionString = RTVERSION;
Glib::ustring paramFileExtension = ".pp3";

Options::Options ()
{

    defProfRawMissing = false;
    defProfImgMissing = false;
    setDefaults ();
}

const char *DefaultLanguage = "English (US)";

inline bool Options::checkProfilePath (Glib::ustring &path)
{
    if (path.empty()) {
        return false;
    }

    Glib::ustring p = getUserProfilePath();

    if (!p.empty() && Glib::file_test (path + paramFileExtension, Glib::FILE_TEST_EXISTS)) {
        return true;
    }

    p = getGlobalProfilePath();

    return !p.empty() && Glib::file_test (path + paramFileExtension, Glib::FILE_TEST_EXISTS);
}

bool Options::checkDirPath (Glib::ustring &path, Glib::ustring errString)
{
    if (Glib::file_test (path, Glib::FILE_TEST_EXISTS) && Glib::file_test (path, Glib::FILE_TEST_IS_DIR)) {
        return true;
    } else {
        if (!errString.empty()) {
            printf ("%s\n", errString.c_str());
        }

        return false;
    }
}

void Options::updatePaths()
{

    Glib::ustring tmpPath;

    userProfilePath = "";
    globalProfilePath = "";

    if (Glib::path_is_absolute (profilePath)) {
        // absolute path
        if (!checkDirPath (profilePath, "")) {
            g_mkdir_with_parents (profilePath.c_str (), 511);

            if (!checkDirPath (profilePath, "")) { // had problems with mkdir_with_parents return value on OS X, just check dir again
                printf ("Error: user's profiles' directory \"%s\" creation failed\n", profilePath.c_str());
            }
        }

        if (checkDirPath (profilePath, "Error: the specified user's profiles' path doesn't point to a directory or doesn't exist!\n")) {
            if (multiUser) {
                userProfilePath = profilePath;
                tmpPath = Glib::build_filename (argv0, "profiles");

                if (checkDirPath (tmpPath, "Error: the global's profiles' path doesn't point to a directory or doesn't exist!\n")) {
                    if (userProfilePath != tmpPath) {
                        globalProfilePath = tmpPath;
                    }
                }
            } else {
                globalProfilePath = profilePath;
            }
        } else {
            tmpPath = Glib::build_filename (argv0, "profiles");

            if (checkDirPath (tmpPath, "Error: the global's profiles' path doesn't point to a directory or doesn't exist!\n")) {
                globalProfilePath = tmpPath;
            }
        }
    } else {
        // relative paths
        if (multiUser) {
            tmpPath = Glib::build_filename (rtdir, profilePath);

            if (!checkDirPath (tmpPath, "")) {
                g_mkdir_with_parents (tmpPath.c_str (), 511);

                if (!checkDirPath (tmpPath, "")) {
                    printf ("Error: user's profiles' directory \"%s\" creation failed\n", tmpPath.c_str());
                }
            }

            if (checkDirPath (tmpPath, "Error: the specified user's profiles' path doesn't point to a directory!\n")) {
                userProfilePath = tmpPath;
            }

            tmpPath = Glib::build_filename (argv0, "profiles");

            if (checkDirPath (tmpPath, "Error: the specified user's profiles' path doesn't point to a directory or doesn't exist!\n")) {
                globalProfilePath = tmpPath;
            }
        } else {
            // common directory
            // directory name set in options is ignored, we use the default directory name
            tmpPath = Glib::build_filename (argv0, "profiles");

            if (checkDirPath (tmpPath, "Error: no global profiles' directory found!\n")) {
                globalProfilePath = tmpPath;
            }
        }
    }

    Glib::ustring preferredPath = getPreferredProfilePath();

    // Paths are updated only if the user or global profile path is set
    if (lastRgbCurvesDir.empty() || !Glib::file_test (lastRgbCurvesDir, Glib::FILE_TEST_EXISTS) || !Glib::file_test (lastRgbCurvesDir, Glib::FILE_TEST_IS_DIR)) {
        lastRgbCurvesDir = preferredPath;
    }

    if (lastLabCurvesDir.empty() || !Glib::file_test (lastLabCurvesDir, Glib::FILE_TEST_EXISTS) || !Glib::file_test (lastLabCurvesDir, Glib::FILE_TEST_IS_DIR)) {
        lastLabCurvesDir = preferredPath;
    }

    if (lastRetinexDir.empty() || !Glib::file_test (lastRetinexDir, Glib::FILE_TEST_EXISTS) || !Glib::file_test (lastLabCurvesDir, Glib::FILE_TEST_IS_DIR)) {
        lastRetinexDir = preferredPath;
    }

    if (lastDenoiseCurvesDir.empty() || !Glib::file_test (lastDenoiseCurvesDir, Glib::FILE_TEST_EXISTS) || !Glib::file_test (lastDenoiseCurvesDir, Glib::FILE_TEST_IS_DIR)) {
        lastDenoiseCurvesDir = preferredPath;
    }

    if (lastWaveletCurvesDir.empty() || !Glib::file_test (lastWaveletCurvesDir, Glib::FILE_TEST_EXISTS) || !Glib::file_test (lastWaveletCurvesDir, Glib::FILE_TEST_IS_DIR)) {
        lastWaveletCurvesDir = preferredPath;
    }

    if (lastPFCurvesDir.empty() || !Glib::file_test (lastPFCurvesDir, Glib::FILE_TEST_EXISTS) || !Glib::file_test (lastPFCurvesDir, Glib::FILE_TEST_IS_DIR)) {
        lastPFCurvesDir = preferredPath;
    }

    if (lastHsvCurvesDir.empty() || !Glib::file_test (lastHsvCurvesDir, Glib::FILE_TEST_EXISTS) || !Glib::file_test (lastHsvCurvesDir, Glib::FILE_TEST_IS_DIR)) {
        lastHsvCurvesDir = preferredPath;
    }

    if (lastToneCurvesDir.empty() || !Glib::file_test (lastToneCurvesDir, Glib::FILE_TEST_EXISTS) || !Glib::file_test (lastToneCurvesDir, Glib::FILE_TEST_IS_DIR)) {
        lastToneCurvesDir = preferredPath;
    }

    if (lastProfilingReferenceDir.empty() || !Glib::file_test (lastProfilingReferenceDir, Glib::FILE_TEST_EXISTS) || !Glib::file_test (lastProfilingReferenceDir, Glib::FILE_TEST_IS_DIR)) {
        lastProfilingReferenceDir = preferredPath;
    }

    if (lastVibranceCurvesDir.empty() || !Glib::file_test (lastVibranceCurvesDir, Glib::FILE_TEST_EXISTS) || !Glib::file_test (lastVibranceCurvesDir, Glib::FILE_TEST_IS_DIR)) {
        lastVibranceCurvesDir = preferredPath;
    }

    if (loadSaveProfilePath.empty() || !Glib::file_test (loadSaveProfilePath, Glib::FILE_TEST_EXISTS) || !Glib::file_test (loadSaveProfilePath, Glib::FILE_TEST_IS_DIR)) {
        loadSaveProfilePath = preferredPath;
    }

    if (lastBWCurvesDir.empty() || !Glib::file_test (lastBWCurvesDir, Glib::FILE_TEST_EXISTS) || !Glib::file_test (lastBWCurvesDir, Glib::FILE_TEST_IS_DIR)) {
        lastBWCurvesDir = preferredPath;
    }

}

Glib::ustring Options::getPreferredProfilePath()
{
    if (!userProfilePath.empty()) {
        return userProfilePath;
    } else if (!globalProfilePath.empty()) {
        return globalProfilePath;
    } else {
        return "";
    }
}

/** @brief Get the absolute path of the given filename or the "Neutral" special value
  *
  *@param profName  path + filename of the procparam to look for. A filename without path can be provided for backward compatibility.
  *                 In this case, this parameter will be updated with the new format.
  *@return Send back the absolute path of the given filename or "Neutral" if "Neutral" has been set to profName. Implementor will have
  *        to test for this particular value. If the absolute path is invalid (e.g. the file doesn't exist), it will return an empty string.
  */
Glib::ustring Options::findProfilePath (Glib::ustring &profName)
{
    if (profName.empty()) {
        return "";
    }

    if (profName == DEFPROFILE_INTERNAL) {
        return profName;
    }

    if (profName == DEFPROFILE_DYNAMIC) {
        return profName;
    }

    Glib::ustring p = profName.substr (0, 4);

    if (p == "${U}") {
        // the path starts by the User virtual path
        p = getUserProfilePath();
        Glib::ustring fullPath = Glib::build_filename (p, profName.substr (5) + paramFileExtension);

        if (!p.empty() && Glib::file_test (fullPath, Glib::FILE_TEST_EXISTS)) {
            return Glib::path_get_dirname (fullPath);
        }
    } else if (p == "${G}") {
        // the path starts by the User virtual path
        p = getGlobalProfilePath();
        Glib::ustring fullPath = Glib::build_filename (p, profName.substr (5) + paramFileExtension);

        if (!p.empty() && Glib::file_test (fullPath, Glib::FILE_TEST_EXISTS)) {
            return Glib::path_get_dirname (fullPath);
        }
    } else {
        // compatibility case -> convert the path to the new format
        p = getUserProfilePath();
        Glib::ustring fullPath = Glib::build_filename (p, profName + paramFileExtension);

        if (!p.empty() && Glib::file_test (fullPath, Glib::FILE_TEST_EXISTS)) {
            // update the profile path
            profName = Glib::build_filename ("${U}", profName);
            return Glib::path_get_dirname (fullPath);
        }

        p = getGlobalProfilePath();
        fullPath = Glib::build_filename (p, profName + paramFileExtension);

        if (!p.empty() && Glib::file_test (fullPath, Glib::FILE_TEST_EXISTS)) {
            profName = Glib::build_filename ("${G}", profName);
            return Glib::path_get_dirname (fullPath);
        }
    }

    return "";

}

void Options::setDefaults ()
{

    windowWidth = 1200;
    windowHeight = 680;
    windowX = 0;
    windowY = 0;
    windowMaximized = true;
    windowMonitor = 0;
    meowMonitor = -1;
    meowFullScreen = false;
    meowMaximized = true;
    meowWidth = 1200;
    meowHeight = 680;
    meowX = 0;
    meowY = 0;
    saveAsDialogWidth = 920;
    saveAsDialogHeight = 680;
    savesParamsAtExit = true;
    saveFormat.format = "jpg";
    saveFormat.jpegQuality = 92;
    saveFormat.jpegSubSamp = 2;
    saveFormat.pngBits = 8;
    saveFormat.tiffBits = 16;
    saveFormat.tiffUncompressed = true;
    saveFormat.saveParams = true;

    saveFormatBatch.format = "jpg";
    saveFormatBatch.jpegQuality = 92;
    saveFormatBatch.jpegSubSamp = 2;
    saveFormatBatch.pngBits = 8;
    saveFormatBatch.tiffBits = 16;
    saveFormatBatch.tiffUncompressed = true;
    saveFormatBatch.saveParams = true;

    savePathTemplate = "%p1/converted/%f";
    savePathFolder = "";
    saveUsePathTemplate = true;
    defProfRaw = DEFPROFILE_RAW;
    defProfImg = DEFPROFILE_IMG;
    dateFormat = "%y-%m-%d";
    adjusterMinDelay = 100;
    adjusterMaxDelay = 200;
    startupDir = STARTUPDIR_LAST;
    startupPath = "";
    useBundledProfiles = true;
    detailWindowWidth = -1;
    detailWindowHeight = -1;
    dirBrowserWidth = 260;
    dirBrowserHeight = 350;
    dirBrowserSortType = Gtk::SORT_ASCENDING;
    preferencesWidth = 800;
    preferencesHeight = 0;
    toolPanelWidth = 400;
    browserToolPanelWidth = 465;
    browserToolPanelHeight = 600;
    browserToolPanelOpened = true;;
    browserDirPanelOpened = true;
    editorFilmStripOpened = true;
    historyPanelWidth = 330;
    fontFamily = "default";
    fontSize = 10;
    CPFontFamily = "default";
    CPFontSize = 8;
    lastScale = 5;
    lastShowAllExif = false;
    panAccelFactor = 5;
    rememberZoomAndPan = true;
    lastCropSize = 1;
    fbOnlyRaw = false;
    fbShowDateTime = true;
    fbShowBasicExif = true;
    fbShowExpComp = false;
    fbShowHidden = false;
    fbArrangement = 2;                  // was 0
    navRGBUnit = NavigatorUnit::PERCENT;
    navHSVUnit = NavigatorUnit::PERCENT;
    multiUser = true;
    profilePath = "profiles";
    loadSaveProfilePath = "";           // will be corrected in load as otherwise construction fails
    version = "0.0.0.0";                // temporary value; will be correctly set in RTWindow::on_realize
    thumbSize = 160;
    thumbSizeTab = 160;
    thumbSizeQueue = 160;
    sameThumbSize = false;               // preferring speed of switch between file browser and single editor tab
    showHistory = true;
    showFilePanelState = 0;             // Not used anymore ; was the thumb strip state
    showInfo = true;
    cropPPI = 600;
    showClippedHighlights = false;
    showClippedShadows = false;
    highlightThreshold = 253;           // was 254
    shadowThreshold = 8;                // was 0
    bgcolor = 0;
    blinkClipped = false;
    language = DefaultLanguage;
    languageAutoDetect = langMgr.isOSLanguageDetectSupported();
    lastSaveAsPath = "";
    overwriteOutputFile = false;        // if TRUE, existing output JPGs/PNGs are overwritten, instead of adding ..-1.jpg, -2.jpg etc.
    theme = "RawTherapee";
    maxThumbnailHeight = 250;
    maxCacheEntries = 20000;
    thumbInterp = 1;
    autoSuffix = true;
    forceFormatOpts = true;
    saveMethodNum = 0;              // 0->immediate, 1->putToQueuHead, 2->putToQueueTail
    saveParamsFile = true;              // was false, but saving the procparams files next to the file make more sense when reorganizing file tree than in a cache
    saveParamsCache = false;            // there's no need to save the procparams files in a cache if saveParamsFile is true
    paramsLoadLocation = PLL_Input;     // was PLL_Cache
    procQueueEnabled = false;
    gimpDir = "";
    psDir = "";
    customEditorProg = "";
    CPBKeys = CPBKT_TID;
    editorToSendTo = 1;
    favoriteDirs.clear();
    tpOpen.clear ();
    autoSaveTpOpen = true;
    //crvOpen.clear ();
    parseExtensions.clear ();
    parseExtensionsEnabled.clear ();
    parsedExtensions.clear ();
    renameUseTemplates = false;
    renameTemplates.clear ();
    thumbnailZoomRatios.clear ();
    thumbnailZoomRatios.push_back (0.2);
    thumbnailZoomRatios.push_back (0.3);
    thumbnailZoomRatios.push_back (0.45);
    thumbnailZoomRatios.push_back (0.6);
    thumbnailZoomRatios.push_back (0.8);
    thumbnailZoomRatios.push_back (1.0);
    overlayedFileNames = false;
    filmStripOverlayedFileNames = false;
    internalThumbIfUntouched = true;    // if TRUE, only fast, internal preview images are taken if the image is not edited yet
    showFileNames = true;
    filmStripShowFileNames = false;
    tabbedUI = false;
    mainNBVertical = true;
    multiDisplayMode = 0;
    histogramPosition = 1;
    histogramBar = true;
    histogramFullMode = false;
    curvebboxpos = 1;
    prevdemo = PD_Sidecar;
    rgbDenoiseThreadLimit = 0;
#if defined( _OPENMP ) && defined( __x86_64__ )
    clutCacheSize = omp_get_num_procs();
#else
    clutCacheSize = 1;
#endif
    filledProfile = false;
    maxInspectorBuffers = 2; //  a rather conservative value for low specced systems...
    serializeTiffRead = true;

    FileBrowserToolbarSingleRow = false;
    hideTPVScrollbar = false;
    UseIconNoText = true;
    whiteBalanceSpotSize = 8;
    showFilmStripToolBar = false;
    showdelimspot = false;
    menuGroupRank = true;
    menuGroupLabel = true;
    menuGroupFileOperations = true;
    menuGroupProfileOperations = true;
    menuGroupExtProg = true;

    fastexport_bypass_sharpening         = true;
    fastexport_bypass_sharpenEdge        = true;
    fastexport_bypass_sharpenMicro       = true;
    //fastexport_bypass_lumaDenoise        = true;
    //fastexport_bypass_colorDenoise       = true;
    fastexport_bypass_defringe           = true;
    fastexport_bypass_dirpyrDenoise      = true;
    fastexport_bypass_sh_hq              = true;
    fastexport_bypass_dirpyrequalizer    = true;
    fastexport_bypass_wavelet    = true;
    fastexport_raw_bayer_method                  = "fast";
    //fastexport_bypass_raw_bayer_all_enhance    = true;
    fastexport_bypass_raw_bayer_dcb_iterations   = true;
    fastexport_bypass_raw_bayer_dcb_enhance      = true;
    fastexport_bypass_raw_bayer_lmmse_iterations = true;
    fastexport_bypass_raw_bayer_linenoise        = true;
    fastexport_bypass_raw_bayer_greenthresh      = true;
    fastexport_raw_xtrans_method                 = "fast";
    fastexport_bypass_raw_ccSteps        = true;
    fastexport_bypass_raw_ca             = true;
    fastexport_bypass_raw_df             = true;
    fastexport_bypass_raw_ff             = true;
    fastexport_icm_input                 = "(camera)";
    fastexport_icm_working               = "ProPhoto";
    fastexport_icm_output                = "RT_sRGB";
    fastexport_icm_outputIntent          = rtengine::RI_RELATIVE;
    fastexport_icm_outputBPC             = true;
    fastexport_icm_gamma                 = "default";
    fastexport_resize_enabled            = true;
    fastexport_resize_scale              = 1;
    fastexport_resize_appliesTo          = "Cropped area";
    fastexport_resize_method             = "Lanczos";
    fastexport_resize_dataspec           = 3;
    fastexport_resize_width              = 900;
    fastexport_resize_height             = 900;
    fastexport_use_fast_pipeline         = true;

    clutsDir = "./cluts";

    cutOverlayBrush = std::vector<double> (4);
    cutOverlayBrush[3] = 0.667;  // :-p

    navGuideBrush = std::vector<double> (4);
    //default to red
    navGuideBrush[0] = 1.0;
    navGuideBrush[1] = 0.0;
    navGuideBrush[2] = 0.0;
    navGuideBrush[3] = 1.0;

    sndEnable = true;
    sndLngEditProcDoneSecs = 3.0;
#ifdef __linux__
    sndBatchQueueDone = "complete";
    sndLngEditProcDone = "window-attention";
#endif

    // 0 = SET mode, 1 = ADD mode
    baBehav.assign(ADDSET_PARAM_NUM, 0);

    rtSettings.darkFramesPath = "";
    rtSettings.flatFieldsPath = "";
#ifdef WIN32
    const gchar* sysRoot = g_getenv ("SystemRoot"); // Returns e.g. "c:\Windows"

    if (sysRoot != NULL) {
        rtSettings.iccDirectory = Glib::ustring (sysRoot) + Glib::ustring ("\\System32\\spool\\drivers\\color");
    } else {
        rtSettings.iccDirectory = "C:\\WINDOWS\\System32\\spool\\drivers\\color";
    }

#elif defined __APPLE__
    rtSettings.iccDirectory = "/library/ColorSync/Profiles/Displays";
#else
    rtSettings.iccDirectory = "/usr/share/color/icc";
#endif
//   rtSettings.viewingdevice = 0;
//   rtSettings.viewingdevicegrey = 3;
    //  rtSettings.viewinggreySc = 1;
    rtSettings.leveldnv = 2;
    rtSettings.leveldnti = 0;
    rtSettings.leveldnaut = 0;
    rtSettings.leveldnliss = 0;
    rtSettings.leveldnautsimpl = 0;

    rtSettings.printerProfile = Glib::ustring();
    rtSettings.printerIntent = rtengine::RI_RELATIVE;
    rtSettings.printerBPC = true;
    rtSettings.monitorProfile = Glib::ustring();
    rtSettings.monitorIntent = rtengine::RI_RELATIVE;
    rtSettings.monitorBPC = true;
    rtSettings.autoMonitorProfile = false;
    rtSettings.adobe = "RT_Medium_gsRGB"; // put the name of yours profiles (here windows)
    rtSettings.prophoto = "RT_Large_gBT709"; // these names appear in the menu "output profile"
    rtSettings.prophoto10 = "RT_Large_g10"; // these names appear in the menu "output profile"
    rtSettings.srgb10 = "RT_sRGB_g10";
    rtSettings.widegamut = "WideGamutRGB";
    rtSettings.srgb = "RT_sRGB";
    rtSettings.bruce = "Bruce";
    rtSettings.beta = "BetaRGB";
    rtSettings.best = "BestRGB";
    rtSettings.rec2020 = "Rec2020";
    rtSettings.verbose = false;
    rtSettings.gamutICC = true;
    rtSettings.gamutLch = true;
    rtSettings.amchroma = 40;//between 20 and 140   low values increase effect..and also artefacts, high values reduces
    rtSettings.artifact_cbdl = 4.;
    rtSettings.level0_cbdl = 0;
    rtSettings.level123_cbdl = 30;
    rtSettings.bot_left = 0;
    rtSettings.top_left = 10;
    rtSettings.top_right = 40;
    rtSettings.bot_right = 75;
    rtSettings.ed_detec = 3; //between 2 and 10
    rtSettings.ed_detecStr = 1.3; //not use
    rtSettings.ed_low = 15.; //between 5 to 40

//locallab locrgb
    rtSettings.nspot = 8;//between 1 and ??
    rtSettings.locdelay = false;//true enabled delay 200 for selection spot
    rtSettings.cropsleep = 50;//generate a pause of 50 µs for dcrop (100%)to avoid crash when moving window, between 0 to ??
    rtSettings.reduchigh = 0.85;//transition for luminance in scope
    rtSettings.reduclow = 0.85;//transition for luminance out scope

// end locallab locrgb

    rtSettings.ciecamfloat = true;
    rtSettings.protectred = 60;
    rtSettings.protectredh = 0.3;
    rtSettings.CRI_color = 0;
    rtSettings.autocielab = true;
    rtSettings.denoiselabgamma = 2;
    rtSettings.HistogramWorking = false;

    rtSettings.daubech = false;

    rtSettings.nrauto = 10;//between 2 and 20
    rtSettings.nrautomax = 40;//between 5 and 100
    rtSettings.nrhigh = 0.45;//between 0.1 and 0.9
    rtSettings.nrwavlevel = 1;//integer between 0 and 2

//   rtSettings.colortoningab =0.7;
//rtSettings.decaction =0.3;
//  rtSettings.ciebadpixgauss=false;
    rtSettings.rgbcurveslumamode_gamut = true;
    lastIccDir = rtSettings.iccDirectory;
    lastDarkframeDir = rtSettings.darkFramesPath;
    lastFlatfieldDir = rtSettings.flatFieldsPath;
//  rtSettings.bw_complementary = true;
    // There is no reasonable default for curves. We can still suppose that they will take place
    // in a subdirectory of the user's own ProcParams presets, i.e. in a subdirectory
    // of the one pointed to by the "profile" field.
    // The following fields will then be initialized when "profile" will have its final value,
    // at the end of the "updatePaths" method.
    lastRgbCurvesDir = "";
    lastLabCurvesDir = "";
    lastRetinexDir = "";
    lastDenoiseCurvesDir = "";
    lastWaveletCurvesDir = "";
    lastPFCurvesDir = "";
    lastHsvCurvesDir = "";
    lastToneCurvesDir = "";
    lastVibranceCurvesDir = "";
    lastProfilingReferenceDir = "";
    lastBWCurvesDir = "";
    lastLensProfileDir = "";
    gimpPluginShowInfoDialog = true;
    maxRecentFolders = 15;
    rtSettings.lensfunDbDirectory = ""; // set also in main.cc and main-cli.cc
    cropGuides = CROP_GUIDE_FULL;
    cropAutoFit = false;
}

Options* Options::copyFrom (Options* other)
{
    *this = *other;
    return this;
}

void Options::filterOutParsedExtensions ()
{
    parsedExtensions.clear();

    for (unsigned int i = 0; i < parseExtensions.size(); i++)
        if (parseExtensionsEnabled[i]) {
            parsedExtensions.push_back (parseExtensions[i].lowercase());
        }
}

void Options::readFromFile (Glib::ustring fname)
{
    setlocale (LC_NUMERIC, "C"); // to set decimal point to "."

    Glib::KeyFile keyFile;

    if ( !Glib::file_test (fname, Glib::FILE_TEST_EXISTS)) {
        Glib::ustring msg = Glib::ustring::compose ("Options file %1 does not exist", fname);
        throw Error (msg);
    }

    try {
        if (keyFile.load_from_file (fname)) {

// --------------------------------------------------------------------------------------------------------

            if (keyFile.has_group ("General")) {
                if (keyFile.has_key ("General", "TabbedEditor")) {
                    tabbedUI = keyFile.get_boolean ("General", "TabbedEditor");
                }

                if (keyFile.has_key ("General", "StartupDirectory")) {
                    if ( keyFile.get_string ("General", "StartupDirectory") == "home") {
                        startupDir = STARTUPDIR_HOME;
                    } else if ( keyFile.get_string ("General", "StartupDirectory") == "current") {
                        startupDir = STARTUPDIR_CURRENT;
                    } else if ( keyFile.get_string ("General", "StartupDirectory") == "last") {
                        startupDir = STARTUPDIR_LAST;
                    } else if ( keyFile.get_string ("General", "StartupDirectory") == "custom") {
                        startupDir = STARTUPDIR_CUSTOM;
                    }
                }

                if (keyFile.has_key ("General", "StartupPath")) {
                    startupPath = keyFile.get_string ("General", "StartupPath");
                }

                if (keyFile.has_key ("General", "DateFormat")) {
                    dateFormat = keyFile.get_string ("General", "DateFormat");
                }

                if (keyFile.has_key ("General", "AdjusterMinDelay")) {
                    adjusterMinDelay = keyFile.get_integer ("General", "AdjusterMinDelay");
                }

                if (keyFile.has_key ("General", "AdjusterMaxDelay")) {
                    adjusterMaxDelay = keyFile.get_integer ("General", "AdjusterMaxDelay");
                }

                if (keyFile.has_key ("General", "StoreLastProfile")) {
                    savesParamsAtExit = keyFile.get_boolean ("General", "StoreLastProfile");
                }

                if (keyFile.has_key ("General", "MultiUser")) {
                    multiUser = keyFile.get_boolean ("General", "MultiUser");
                }

                if (keyFile.has_key ("General", "Version")) {
                    version = keyFile.get_string ("General", "Version");
                }

                if (keyFile.has_key ("General", "Language")) {
                    language = keyFile.get_string ("General", "Language");
                }

                if (keyFile.has_key ("General", "LanguageAutoDetect")) {
                    languageAutoDetect = keyFile.get_boolean ("General", "LanguageAutoDetect");
                }

                if (keyFile.has_key ("General", "Theme")) {
                    theme = keyFile.get_string ("General", "Theme");
                }

                if ( keyFile.has_key ("General", "DarkFramesPath")) {
                    rtSettings.darkFramesPath = keyFile.get_string ("General", "DarkFramesPath");
                }

                if ( keyFile.has_key ("General", "FlatFieldsPath")) {
                    rtSettings.flatFieldsPath = keyFile.get_string ("General", "FlatFieldsPath");
                }

                if ( keyFile.has_key ("General", "Verbose")) {
                    rtSettings.verbose = keyFile.get_boolean ( "General", "Verbose");
                }

                if (keyFile.has_key ("General", "BotLeft")) {
                    rtSettings.bot_left = keyFile.get_double ("General", "BotLeft");
                }

                if (keyFile.has_key ("General", "TopLeft")) {
                    rtSettings.top_left = keyFile.get_double ("General", "TopLeft");
                }

                if (keyFile.has_key ("General", "TopRight")) {
                    rtSettings.top_right = keyFile.get_double ("General", "TopRight");
                }

                if (keyFile.has_key ("General", "BotRight")) {
                    rtSettings.bot_right = keyFile.get_double ("General", "BotRight");
                }
/*
                if (keyFile.has_key ("General", "Nspot")) {
                    rtSettings.nspot          = keyFile.get_integer ("General", "Nspot");
                }
*/				
                if (keyFile.has_key ("General", "EDdetec")) {
                    rtSettings.ed_detec = keyFile.get_double ("General", "EDdetec");
                }

                if (keyFile.has_key ("General", "EDdetecStr")) {
                    rtSettings.ed_detecStr = keyFile.get_double ("General", "EDdetecStr");
                }

                if (keyFile.has_key ("General", "EDLow")) {
                    rtSettings.ed_low = keyFile.get_double ("General", "EDLow");
                }

<<<<<<< HEAD
                if (keyFile.has_key ("General", "EDLipinfl")) {
                    rtSettings.ed_lipinfl = keyFile.get_double ("General", "EDLipinfl");
                }

                if (keyFile.has_key ("General", "EDLipampl")) {
                    rtSettings.ed_lipampl = keyFile.get_double ("General", "EDLipampl");
                }

                if (keyFile.has_key ("General", "Locdelay")) {
                    rtSettings.locdelay          = keyFile.get_boolean ("General", "Locdelay");
                }
				
                if (keyFile.has_key ("General", "Cropsleep")) {
                    rtSettings.cropsleep          = keyFile.get_integer ("General", "Cropsleep");
                }

                if (keyFile.has_key ("General", "Reduchigh")) {
                    rtSettings.reduchigh          = keyFile.get_double ("General", "Reduchigh");
                }

                if (keyFile.has_key ("General", "Reduclow")) {
                    rtSettings.reduclow          = keyFile.get_double ("General", "Reduclow");
                }

=======
>>>>>>> dbe3d55e
            }

            if (keyFile.has_group ("External Editor")) {
                if (keyFile.has_key ("External Editor", "EditorKind")) {
                    editorToSendTo = keyFile.get_integer ("External Editor", "EditorKind");
                }

                if (keyFile.has_key ("External Editor", "GimpDir")) {
                    gimpDir = keyFile.get_string ("External Editor", "GimpDir");
                }

                if (keyFile.has_key ("External Editor", "PhotoshopDir")) {
                    psDir = keyFile.get_string ("External Editor", "PhotoshopDir");
                }

                if (keyFile.has_key ("External Editor", "CustomEditor")) {
                    customEditorProg = keyFile.get_string ("External Editor", "CustomEditor");
                }
            }

            if (keyFile.has_group ("Output")) {
                if (keyFile.has_key ("Output", "Format")) {
                    saveFormat.format = keyFile.get_string ("Output", "Format");
                }

                if (keyFile.has_key ("Output", "JpegQuality")) {
                    saveFormat.jpegQuality = keyFile.get_integer ("Output", "JpegQuality");
                }

                if (keyFile.has_key ("Output", "JpegSubSamp")) {
                    saveFormat.jpegSubSamp = keyFile.get_integer ("Output", "JpegSubSamp");
                }

                if (keyFile.has_key ("Output", "PngBps")) {
                    saveFormat.pngBits = keyFile.get_integer ("Output", "PngBps");
                }

                if (keyFile.has_key ("Output", "TiffBps")) {
                    saveFormat.tiffBits = keyFile.get_integer ("Output", "TiffBps");
                }

                if (keyFile.has_key ("Output", "TiffUncompressed")) {
                    saveFormat.tiffUncompressed = keyFile.get_boolean ("Output", "TiffUncompressed");
                }

                if (keyFile.has_key ("Output", "SaveProcParams")) {
                    saveFormat.saveParams = keyFile.get_boolean ("Output", "SaveProcParams");
                }


                if (keyFile.has_key ("Output", "FormatBatch")) {
                    saveFormatBatch.format = keyFile.get_string ("Output", "FormatBatch");
                }

                if (keyFile.has_key ("Output", "JpegQualityBatch")) {
                    saveFormatBatch.jpegQuality = keyFile.get_integer ("Output", "JpegQualityBatch");
                }

                if (keyFile.has_key ("Output", "JpegSubSampBatch")) {
                    saveFormatBatch.jpegSubSamp = keyFile.get_integer ("Output", "JpegSubSampBatch");
                }

                if (keyFile.has_key ("Output", "PngBpsBatch")) {
                    saveFormatBatch.pngBits = keyFile.get_integer ("Output", "PngBpsBatch");
                }

                if (keyFile.has_key ("Output", "TiffBpsBatch")) {
                    saveFormatBatch.tiffBits = keyFile.get_integer ("Output", "TiffBpsBatch");
                }

                if (keyFile.has_key ("Output", "TiffUncompressedBatch")) {
                    saveFormatBatch.tiffUncompressed = keyFile.get_boolean ("Output", "TiffUncompressedBatch");
                }

                if (keyFile.has_key ("Output", "SaveProcParamsBatch")) {
                    saveFormatBatch.saveParams = keyFile.get_boolean ("Output", "SaveProcParamsBatch");
                }

                if (keyFile.has_key ("Output", "Path")) {
                    savePathTemplate = keyFile.get_string ("Output", "Path");
                }

                if (keyFile.has_key ("Output", "PathTemplate")) {
                    savePathTemplate = keyFile.get_string ("Output", "PathTemplate");
                }

                if (keyFile.has_key ("Output", "PathFolder")) {
                    savePathFolder = keyFile.get_string ("Output", "PathFolder");
                }

                if (keyFile.has_key ("Output", "AutoSuffix")) {
                    autoSuffix = keyFile.get_boolean ("Output", "AutoSuffix");
                }

                if (keyFile.has_key ("Output", "ForceFormatOpts")) {
                    forceFormatOpts = keyFile.get_boolean ("Output", "ForceFormatOpts");
                }

                if (keyFile.has_key ("Output", "SaveMethodNum")) {
                    saveMethodNum = keyFile.get_integer ("Output", "SaveMethodNum");
                }

                if (keyFile.has_key ("Output", "UsePathTemplate")) {
                    saveUsePathTemplate = keyFile.get_boolean ("Output", "UsePathTemplate");
                }

                if (keyFile.has_key ("Output", "LastSaveAsPath")) {
                    lastSaveAsPath = keyFile.get_string ("Output", "LastSaveAsPath");
                }

                if (keyFile.has_key ("Output", "OverwriteOutputFile")) {
                    overwriteOutputFile = keyFile.get_boolean ("Output", "OverwriteOutputFile");
                }
            }

            if (keyFile.has_group ("Profiles")) {
                if (keyFile.has_key ("Profiles", "Directory")) {
                    profilePath = keyFile.get_string ("Profiles", "Directory");
                }

                if (keyFile.has_key ("Profiles", "UseBundledProfiles")) {
                    useBundledProfiles = keyFile.get_boolean ("Profiles", "UseBundledProfiles");
                }

                if (keyFile.has_key ("Profiles", "LoadSaveProfilePath")) {
                    loadSaveProfilePath = keyFile.get_string ("Profiles", "LoadSaveProfilePath");
                }

                if (keyFile.has_key ("Profiles", "RawDefault")) {
                    defProfRaw = keyFile.get_string ("Profiles", "RawDefault");
                }

                if (keyFile.has_key ("Profiles", "ImgDefault")) {
                    defProfImg = keyFile.get_string ("Profiles", "ImgDefault");
                }

                if (keyFile.has_key ("Profiles", "FilledProfile")) {
                    filledProfile = keyFile.get_boolean ("Profiles", "FilledProfile");
                }

                if (keyFile.has_key ("Profiles", "SaveParamsWithFile")) {
                    saveParamsFile = keyFile.get_boolean ("Profiles", "SaveParamsWithFile");
                }

                if (keyFile.has_key ("Profiles", "SaveParamsToCache")) {
                    saveParamsCache = keyFile.get_boolean ("Profiles", "SaveParamsToCache");
                }

                if (keyFile.has_key ("Profiles", "LoadParamsFromLocation")) {
                    paramsLoadLocation = (PPLoadLocation)keyFile.get_integer ("Profiles", "LoadParamsFromLocation");
                }

                if (keyFile.has_key ("Profiles", "CustomProfileBuilder")) {
                    CPBPath = keyFile.get_string ("Profiles", "CustomProfileBuilder"); // for backward compatibility only
                }

                if (keyFile.has_key ("Profiles", "CustomProfileBuilderPath")) {
                    CPBPath = keyFile.get_string ("Profiles", "CustomProfileBuilderPath");
                }

                if (keyFile.has_key ("Profiles", "CustomProfileBuilderKeys")) {
                    CPBKeys = (CPBKeyType)keyFile.get_integer ("Profiles", "CustomProfileBuilderKeys");
                }
            }

            if (keyFile.has_group ("File Browser")) {
                if (keyFile.has_key ("File Browser", "ThumbnailSize")) {
                    thumbSize = keyFile.get_integer ("File Browser", "ThumbnailSize");
                }

                if (keyFile.has_key ("File Browser", "ThumbnailSizeTab")) {
                    thumbSizeTab = keyFile.get_integer ("File Browser", "ThumbnailSizeTab");
                }

                if (keyFile.has_key ("File Browser", "ThumbnailSizeQueue")) {
                    thumbSizeQueue = keyFile.get_integer ("File Browser", "ThumbnailSizeQueue");
                }

                if (keyFile.has_key ("File Browser", "SameThumbSize")) {
                    sameThumbSize = keyFile.get_integer ("File Browser", "SameThumbSize");
                }

                if (keyFile.has_key ("File Browser", "BrowseOnlyRaw")) {
                    fbOnlyRaw = keyFile.get_boolean ("File Browser", "BrowseOnlyRaw");
                }

                if (keyFile.has_key ("File Browser", "BrowserShowsDate")) {
                    fbShowDateTime = keyFile.get_boolean ("File Browser", "BrowserShowsDate");
                }

                if (keyFile.has_key ("File Browser", "BrowserShowsExif")) {
                    fbShowBasicExif = keyFile.get_boolean ("File Browser", "BrowserShowsExif");
                }

                if (keyFile.has_key ("File Browser", "BrowserShowsExpComp")) {
                    fbShowExpComp = keyFile.get_boolean ("File Browser", "BrowserShowsExpComp");
                }

                if (keyFile.has_key ("File Browser", "BrowserShowsHidden")) {
                    fbShowHidden = keyFile.get_boolean ("File Browser", "BrowserShowsHidden");
                }

                if (keyFile.has_key ("File Browser", "MaxPreviewHeight")) {
                    maxThumbnailHeight = keyFile.get_integer ("File Browser", "MaxPreviewHeight");
                }

                if (keyFile.has_key ("File Browser", "MaxCacheEntries")) {
                    maxCacheEntries = keyFile.get_integer ("File Browser", "MaxCacheEntries");
                }

                if (keyFile.has_key ("File Browser", "ParseExtensions")) {
                    parseExtensions = keyFile.get_string_list ("File Browser", "ParseExtensions");
                }

                if (keyFile.has_key ("File Browser", "ParseExtensionsEnabled")) {
                    parseExtensionsEnabled = keyFile.get_integer_list ("File Browser", "ParseExtensionsEnabled");
                }

                if (keyFile.has_key ("File Browser", "ThumbnailArrangement")) {
                    fbArrangement = keyFile.get_integer ("File Browser", "ThumbnailArrangement");
                }

                if (keyFile.has_key ("File Browser", "ThumbnailInterpolation")) {
                    thumbInterp = keyFile.get_integer ("File Browser", "ThumbnailInterpolation");
                }

                if (keyFile.has_key ("File Browser", "FavoriteDirs")) {
                    favoriteDirs = keyFile.get_string_list ("File Browser", "FavoriteDirs");
                }

                if (keyFile.has_key ("File Browser", "RenameTemplates")) {
                    renameTemplates = keyFile.get_string_list ("File Browser", "RenameTemplates");
                }

                if (keyFile.has_key ("File Browser", "RenameUseTemplates")) {
                    renameUseTemplates = keyFile.get_boolean ("File Browser", "RenameUseTemplates");
                }

                if (keyFile.has_key ("File Browser", "ThumbnailZoomRatios")) {
                    thumbnailZoomRatios = keyFile.get_double_list ("File Browser", "ThumbnailZoomRatios");
                }

                if (keyFile.has_key ("File Browser", "OverlayedFileNames")) {
                    overlayedFileNames = keyFile.get_boolean ("File Browser", "OverlayedFileNames");
                }

                if (keyFile.has_key ("File Browser", "FilmStripOverlayedFileNames")) {
                    filmStripOverlayedFileNames = keyFile.get_boolean ("File Browser", "FilmStripOverlayedFileNames");
                }

                if (keyFile.has_key ("File Browser", "ShowFileNames")) {
                    showFileNames = keyFile.get_boolean ("File Browser", "ShowFileNames");
                }

                if (keyFile.has_key ("File Browser", "FilmStripShowFileNames")) {
                    filmStripShowFileNames = keyFile.get_boolean ("File Browser", "FilmStripShowFileNames");
                }

                if (keyFile.has_key ("File Browser", "InternalThumbIfUntouched")) {
                    internalThumbIfUntouched = keyFile.get_boolean ("File Browser", "InternalThumbIfUntouched");
                }

                if (keyFile.has_key ("File Browser", "menuGroupRank")) {
                    menuGroupRank = keyFile.get_boolean ("File Browser", "menuGroupRank");
                }

                if (keyFile.has_key ("File Browser", "menuGroupLabel")) {
                    menuGroupLabel = keyFile.get_boolean ("File Browser", "menuGroupLabel");
                }

                if (keyFile.has_key ("File Browser", "menuGroupFileOperations")) {
                    menuGroupFileOperations = keyFile.get_boolean ("File Browser", "menuGroupFileOperations");
                }

                if (keyFile.has_key ("File Browser", "menuGroupProfileOperations")) {
                    menuGroupProfileOperations = keyFile.get_boolean ("File Browser", "menuGroupProfileOperations");
                }

                if (keyFile.has_key ("File Browser", "menuGroupExtProg")) {
                    menuGroupExtProg = keyFile.get_boolean ("File Browser", "menuGroupExtProg");
                }

                if (keyFile.has_key ("File Browser", "MaxRecentFolders")) {
                    maxRecentFolders = keyFile.get_integer ("File Browser", "MaxRecentFolders");
                }

                recentFolders.reserve (maxRecentFolders + 10); // reserve some more than maxRecentFolders, because at runtime it stores more than that

                if (keyFile.has_key ("File Browser", "RecentFolders")) {
                    recentFolders = keyFile.get_string_list ("File Browser", "RecentFolders");
                }
            }

            if (keyFile.has_group ("Clipping Indication")) {
                if (keyFile.has_key ("Clipping Indication", "HighlightThreshold")) {
                    highlightThreshold = keyFile.get_integer ("Clipping Indication", "HighlightThreshold");
                }

                if (keyFile.has_key ("Clipping Indication", "ShadowThreshold")) {
                    shadowThreshold = keyFile.get_integer ("Clipping Indication", "ShadowThreshold");
                }

                if (keyFile.has_key ("Clipping Indication", "BlinkClipped")) {
                    blinkClipped = keyFile.get_boolean ("Clipping Indication", "BlinkClipped");
                }
            }

            if (keyFile.has_group ("Performance")) {
                if (keyFile.has_key ("Performance", "RgbDenoiseThreadLimit")) {
                    rgbDenoiseThreadLimit = keyFile.get_integer ("Performance", "RgbDenoiseThreadLimit");
                }

                if ( keyFile.has_key ("Performance", "NRauto")) {
                    rtSettings.nrauto = keyFile.get_double ("Performance", "NRauto");
                }

                if ( keyFile.has_key ("Performance", "NRautomax")) {
                    rtSettings.nrautomax = keyFile.get_double ("Performance", "NRautomax");
                }

                if ( keyFile.has_key ("Performance", "NRhigh")) {
                    rtSettings.nrhigh = keyFile.get_double ("Performance", "NRhigh");
                }

                if (rtSettings.nrhigh == 0.0) { //avoid crash by division by zero in noise reduction
                    rtSettings.nrhigh = 0.45;
                }

                if ( keyFile.has_key ("Performance", "NRWavlevel")) {
                    rtSettings.nrwavlevel = keyFile.get_integer ("Performance", "NRWavlevel");
                }

                if (keyFile.has_key ("Performance", "LevNR")) {
                    rtSettings.leveldnv = keyFile.get_integer ("Performance", "LevNR");
                }

                if (keyFile.has_key ("Performance", "LevNRTI")) {
                    rtSettings.leveldnti = keyFile.get_integer ("Performance", "LevNRTI");
                }

                if (keyFile.has_key ("Performance", "LevNRAUT")) {
                    rtSettings.leveldnaut = keyFile.get_integer ("Performance", "LevNRAUT");
                }

                if (keyFile.has_key ("Performance", "LevNRLISS")) {
                    rtSettings.leveldnliss = keyFile.get_integer ("Performance", "LevNRLISS");
                }

                if (keyFile.has_key ("Performance", "SIMPLNRAUT")) {
                    rtSettings.leveldnautsimpl = keyFile.get_integer ("Performance", "SIMPLNRAUT");
                }

                if (keyFile.has_key ("Performance", "ClutCacheSize")) {
                    clutCacheSize = keyFile.get_integer ("Performance", "ClutCacheSize");
                }

                if (keyFile.has_key ("Performance", "MaxInspectorBuffers")) {
                    maxInspectorBuffers = keyFile.get_integer ("Performance", "MaxInspectorBuffers");
                }

                if (keyFile.has_key ("Performance", "PreviewDemosaicFromSidecar")) {
                    prevdemo = (prevdemo_t)keyFile.get_integer ("Performance", "PreviewDemosaicFromSidecar");
                }

                if (keyFile.has_key ("Performance", "Daubechies")) {
                    rtSettings.daubech = keyFile.get_boolean ("Performance", "Daubechies");
                }

                if (keyFile.has_key ("Performance", "SerializeTiffRead")) {
                    serializeTiffRead = keyFile.get_boolean ("Performance", "SerializeTiffRead");
                }
            }

            if (keyFile.has_group ("GUI")) {
                if (keyFile.has_key ("GUI", "WindowWidth")) {
                    windowWidth = keyFile.get_integer ("GUI", "WindowWidth");
                }

                if (keyFile.has_key ("GUI", "WindowHeight")) {
                    windowHeight = keyFile.get_integer ("GUI", "WindowHeight");
                }

                if (keyFile.has_key ("GUI", "WindowX")) {
                    windowX = keyFile.get_integer ("GUI", "WindowX");
                }

                if (keyFile.has_key ("GUI", "WindowY")) {
                    windowY = keyFile.get_integer ("GUI", "WindowY");
                }

                if (keyFile.has_key ("GUI", "WindowMonitor")) {
                    windowMonitor = keyFile.get_integer ("GUI", "WindowMonitor");
                }

                if (keyFile.has_key ("GUI", "MeowMonitor")) {
                    meowMonitor = keyFile.get_integer ("GUI", "MeowMonitor");
                }

                if (keyFile.has_key ("GUI", "MeowFullScreen")) {
                    meowFullScreen = keyFile.get_boolean ("GUI", "MeowFullScreen");
                }

                if (keyFile.has_key ("GUI", "MeowMaximized")) {
                    meowMaximized = keyFile.get_boolean ("GUI", "MeowMaximized");
                }

                if (keyFile.has_key ("GUI", "MeowWidth")) {
                    meowWidth = keyFile.get_integer ("GUI", "MeowWidth");
                }

                if (keyFile.has_key ("GUI", "MeowHeight")) {
                    meowHeight = keyFile.get_integer ("GUI", "MeowHeight");
                }

                if (keyFile.has_key ("GUI", "MeowX")) {
                    meowX = keyFile.get_integer ("GUI", "MeowX");
                }

                if (keyFile.has_key ("GUI", "MeowY")) {
                    meowY = keyFile.get_integer ("GUI", "MeowY");
                }

                if (keyFile.has_key ("GUI", "WindowMaximized")) {
                    windowMaximized = keyFile.get_boolean ("GUI", "WindowMaximized");
                }

                if (keyFile.has_key ("GUI", "DetailWindowWidth")) {
                    detailWindowWidth = keyFile.get_integer ("GUI", "DetailWindowWidth");
                }

                if (keyFile.has_key ("GUI", "DetailWindowHeight")) {
                    detailWindowHeight = keyFile.get_integer ("GUI", "DetailWindowHeight");
                }

                if (keyFile.has_key ("GUI", "DirBrowserWidth")) {
                    dirBrowserWidth = keyFile.get_integer ("GUI", "DirBrowserWidth");
                }

                if (keyFile.has_key ("GUI", "DirBrowserHeight")) {
                    dirBrowserHeight = keyFile.get_integer ("GUI", "DirBrowserHeight");
                }

                if (keyFile.has_key ("GUI", "SortType")) {
                    dirBrowserSortType = static_cast<Gtk::SortType> (keyFile.get_integer ("GUI", "SortType"));
                }

                if (keyFile.has_key ("GUI", "PreferencesWidth")) {
                    preferencesWidth = keyFile.get_integer ("GUI", "PreferencesWidth");
                }

                if (keyFile.has_key ("GUI", "PreferencesHeight")) {
                    preferencesHeight = keyFile.get_integer ("GUI", "PreferencesHeight");
                }

                if (keyFile.has_key ("GUI", "SaveAsDialogWidth")) {
                    saveAsDialogWidth = keyFile.get_integer ("GUI", "SaveAsDialogWidth");
                }

                if (keyFile.has_key ("GUI", "SaveAsDialogHeight")) {
                    saveAsDialogHeight = keyFile.get_integer ("GUI", "SaveAsDialogHeight");
                }

                if (keyFile.has_key ("GUI", "ToolPanelWidth")) {
                    toolPanelWidth = keyFile.get_integer ("GUI", "ToolPanelWidth");
                }

                if (keyFile.has_key ("GUI", "BrowserToolPanelWidth")) {
                    browserToolPanelWidth = keyFile.get_integer ("GUI", "BrowserToolPanelWidth");
                }

                if (keyFile.has_key ("GUI", "BrowserToolPanelHeight")) {
                    browserToolPanelHeight = keyFile.get_integer ("GUI", "BrowserToolPanelHeight");
                }

                if (keyFile.has_key ("GUI", "BrowserToolPanelOpened")) {
                    browserToolPanelOpened = keyFile.get_boolean ("GUI", "BrowserToolPanelOpened");
                }

                if (keyFile.has_key ("GUI", "BrowserDirPanelOpened")) {
                    browserDirPanelOpened = keyFile.get_boolean ("GUI", "BrowserDirPanelOpened");
                }

                if (keyFile.has_key ("GUI", "EditorFilmStripOpened")) {
                    editorFilmStripOpened = keyFile.get_boolean ("GUI", "EditorFilmStripOpened");
                }

                if (keyFile.has_key ("GUI", "HistoryPanelWidth")) {
                    historyPanelWidth = keyFile.get_integer ("GUI", "HistoryPanelWidth");
                }

                if (keyFile.has_key ("GUI", "FontFamily")) {
                    fontFamily = keyFile.get_string ("GUI", "FontFamily");
                }

                if (keyFile.has_key ("GUI", "FontSize")) {
                    fontSize = keyFile.get_integer ("GUI", "FontSize");
                }

                if (keyFile.has_key ("GUI", "CPFontFamily")) {
                    CPFontFamily = keyFile.get_string ("GUI", "CPFontFamily");
                }

                if (keyFile.has_key ("GUI", "CPFontSize")) {
                    CPFontSize = keyFile.get_integer ("GUI", "CPFontSize");
                }

                if (keyFile.has_key ("GUI", "LastPreviewScale")) {
                    lastScale = keyFile.get_integer ("GUI", "LastPreviewScale");
                }

                if (keyFile.has_key ("GUI", "LastShowAllExif")) {
                    lastShowAllExif = keyFile.get_boolean ("GUI", "LastShowAllExif");
                }

                if (keyFile.has_key ("GUI", "PanAccelFactor")) {
                    panAccelFactor = keyFile.get_integer ("GUI", "PanAccelFactor");
                }

                if (keyFile.has_key ("GUI", "RememberZoomAndPan")) {
                    rememberZoomAndPan = keyFile.get_boolean ("GUI", "RememberZoomAndPan");
                }

                if (keyFile.has_key ("GUI", "LastCropSize")) {
                    lastCropSize = keyFile.get_integer ("GUI", "LastCropSize");
                }

                if (keyFile.has_key ("GUI", "ShowHistory")) {
                    showHistory = keyFile.get_boolean ("GUI", "ShowHistory");
                }

                if (keyFile.has_key ("GUI", "ShowFilePanelState")) {
                    showFilePanelState = keyFile.get_integer ("GUI", "ShowFilePanelState");
                }

                if (keyFile.has_key ("GUI", "ShowInfo")) {
                    showInfo = keyFile.get_boolean ("GUI", "ShowInfo");
                }

                if (keyFile.has_key ("GUI", "MainNBVertical")) {
                    mainNBVertical = keyFile.get_boolean ("GUI", "MainNBVertical");
                }

                if (keyFile.has_key ("GUI", "ShowClippedHighlights")) {
                    showClippedHighlights = keyFile.get_boolean ("GUI", "ShowClippedHighlights");
                }

                if (keyFile.has_key ("GUI", "ShowClippedShadows")) {
                    showClippedShadows = keyFile.get_boolean ("GUI", "ShowClippedShadows");
                }

                if (keyFile.has_key ("GUI", "FrameColor")) {
                    bgcolor = keyFile.get_integer ("GUI", "FrameColor");
                }

                if (keyFile.has_key ("GUI", "ProcessingQueueEnbled")) {
                    procQueueEnabled = keyFile.get_boolean ("GUI", "ProcessingQueueEnbled");
                }

                if (keyFile.has_key ("GUI", "ToolPanelsExpanded")) {
                    tpOpen = keyFile.get_integer_list ("GUI", "ToolPanelsExpanded");
                }

                if (keyFile.has_key ("GUI", "ToolPanelsExpandedAutoSave")) {
                    autoSaveTpOpen = keyFile.get_boolean ("GUI", "ToolPanelsExpandedAutoSave");
                }

                if (keyFile.has_key ("GUI", "MultiDisplayMode")) {
                    multiDisplayMode = keyFile.get_integer ("GUI", "MultiDisplayMode");
                }

                //if (keyFile.has_key ("GUI", "CurvePanelsExpanded")) crvOpen = keyFile.get_integer_list ("GUI", "CurvePanelsExpanded");
                if (keyFile.has_key ("GUI", "CutOverlayBrush")) {
                    cutOverlayBrush = keyFile.get_double_list ("GUI", "CutOverlayBrush");
                }

                if (keyFile.has_key ("GUI", "NavGuideBrush")) {
                    navGuideBrush = keyFile.get_double_list ("GUI", "NavGuideBrush");
                }

                if (keyFile.has_key ("GUI", "HistogramPosition")) {
                    histogramPosition = keyFile.get_integer ("GUI", "HistogramPosition");
                }

                if (keyFile.has_key ("GUI", "HistogramBar")) {
                    histogramBar = keyFile.get_boolean ("GUI", "HistogramBar");
                }

                if (keyFile.has_key ("GUI", "HistogramFullMode")) {
                    histogramFullMode = keyFile.get_boolean ("GUI", "HistogramFullMode");
                }

                if (keyFile.has_key ("GUI", "NavigatorRGBUnit")) {
                    navRGBUnit = (NavigatorUnit)keyFile.get_integer ("GUI", "NavigatorRGBUnit");
                }

                if (keyFile.has_key ("GUI", "NavigatorHSVUnit")) {
                    navHSVUnit = (NavigatorUnit)keyFile.get_integer ("GUI", "NavigatorHSVUnit");
                }

                if (keyFile.has_key ("GUI", "ShowFilmStripToolBar")) {
                    showFilmStripToolBar = keyFile.get_boolean ("GUI", "ShowFilmStripToolBar");
                }

                if (keyFile.has_key ("GUI", "Showdelimspot")) {
                    showdelimspot        = keyFile.get_boolean ("GUI", "Showdelimspot");
                }
				
                if (keyFile.has_key ("GUI", "FileBrowserToolbarSingleRow")) {
                    FileBrowserToolbarSingleRow = keyFile.get_boolean ("GUI", "FileBrowserToolbarSingleRow");
                }

#if defined(__linux__) && ((GTK_MAJOR_VERSION == 3 && GTK_MINOR_VERSION > 18) || GTK_MAJOR_VERSION > 3)
                // Cannot scroll toolbox with mousewheel when HideTPVScrollbar=true #3413
                hideTPVScrollbar = false;
#else
                if (keyFile.has_key ("GUI", "HideTPVScrollbar")) {
                    hideTPVScrollbar = keyFile.get_boolean ("GUI", "HideTPVScrollbar");
                }
#endif
                if (keyFile.has_key ("GUI", "UseIconNoText")) {
                    UseIconNoText = keyFile.get_boolean ("GUI", "UseIconNoText");
                }

                if (keyFile.has_key ("GUI", "HistogramWorking")) {
                    rtSettings.HistogramWorking = keyFile.get_boolean ("GUI", "HistogramWorking");
                }

                if (keyFile.has_key ("GUI", "CurveBBoxPosition")) {
                    curvebboxpos = keyFile.get_integer ("GUI", "CurveBBoxPosition");
                }
            }

            if (keyFile.has_group ("Crop Settings")) {
                if (keyFile.has_key ("Crop Settings", "PPI")) {
                    cropPPI = keyFile.get_integer ("Crop Settings", "PPI");
                }
                if (keyFile.has_key("Crop Settings", "GuidesMode")) {
                    cropGuides = CropGuidesMode(std::max(int(CROP_GUIDE_NONE), std::min(keyFile.get_integer("Crop Settings", "GuidesMode"), int(CROP_GUIDE_FULL))));
                }
                if (keyFile.has_key("Crop Settings", "AutoFit")) {
                    cropAutoFit = keyFile.get_boolean("Crop Settings", "AutoFit");
                }
            }

            if (keyFile.has_group ("Color Management")) {
                if (keyFile.has_key ("Color Management", "ICCDirectory")) {
                    rtSettings.iccDirectory = keyFile.get_string ("Color Management", "ICCDirectory");
                }

                if (keyFile.has_key ("Color Management", "PrinterIntent")) {
                    rtSettings.printerIntent = static_cast<rtengine::RenderingIntent> (keyFile.get_integer ("Color Management", "PrinterIntent"));
                }

                if (keyFile.has_key ("Color Management", "PrinterBPC")) {
                    rtSettings.printerBPC = keyFile.get_boolean ("Color Management", "PrinterBPC");
                }

                if (keyFile.has_key ("Color Management", "PrinterProfile")) {
                    rtSettings.printerProfile = keyFile.get_string ("Color Management", "PrinterProfile");
                }

                if (keyFile.has_key ("Color Management", "MonitorProfile")) {
                    rtSettings.monitorProfile = keyFile.get_string ("Color Management", "MonitorProfile");
                }

                if (keyFile.has_key ("Color Management", "AutoMonitorProfile")) {
                    rtSettings.autoMonitorProfile = keyFile.get_boolean ("Color Management", "AutoMonitorProfile");
                }

                if (keyFile.has_key ("Color Management", "Autocielab")) {
                    rtSettings.autocielab = keyFile.get_boolean ("Color Management", "Autocielab");
                }

                if (keyFile.has_key ("Color Management", "RGBcurvesLumamode_Gamut")) {
                    rtSettings.rgbcurveslumamode_gamut = keyFile.get_boolean ("Color Management", "RGBcurvesLumamode_Gamut");
                }

                if (keyFile.has_key ("Color Management", "Intent")) {
                    rtSettings.monitorIntent = static_cast<rtengine::RenderingIntent> (keyFile.get_integer ("Color Management", "Intent"));
                }

                if (keyFile.has_key ("Color Management", "MonitorBPC")) {
                    rtSettings.monitorBPC = keyFile.get_boolean ("Color Management", "MonitorBPC");
                }

                if (keyFile.has_key ("Color Management", "CRI")) {
                    rtSettings.CRI_color = keyFile.get_integer ("Color Management", "CRI");
                }

                if (keyFile.has_key ("Color Management", "DenoiseLabgamma")) {
                    rtSettings.denoiselabgamma = keyFile.get_integer ("Color Management", "DenoiseLabgamma");
                }

                /*
                if (keyFile.has_key ("Color Management", "view")) {
                rtSettings.viewingdevice = keyFile.get_integer ("Color Management", "view");
                }

                if (keyFile.has_key ("Color Management", "grey")) {
                rtSettings.viewingdevicegrey = keyFile.get_integer ("Color Management", "grey");
                }
                */
                /*
                                if (keyFile.has_key ("Color Management", "greySc")) {
                                    rtSettings.viewinggreySc = keyFile.get_integer ("Color Management", "greySc");
                                }
                */
                if (keyFile.has_key ("Color Management", "CBDLArtif")) {
                    rtSettings.artifact_cbdl = keyFile.get_double ("Color Management", "CBDLArtif");
                }

                if (keyFile.has_key ("Color Management", "CBDLlevel0")) {
                    rtSettings.level0_cbdl = keyFile.get_double ("Color Management", "CBDLlevel0");
                }

                if (keyFile.has_key ("Color Management", "CBDLlevel123")) {
                    rtSettings.level123_cbdl = keyFile.get_double ("Color Management", "CBDLlevel123");
                }

                //if (keyFile.has_key ("Color Management", "Colortoningab")) rtSettings.colortoningab = keyFile.get_double("Color Management", "Colortoningab");
                //if (keyFile.has_key ("Color Management", "Decaction")) rtSettings.decaction = keyFile.get_double("Color Management", "Decaction");

                if (keyFile.has_key ("Color Management", "WhiteBalanceSpotSize")) {
                    whiteBalanceSpotSize = keyFile.get_integer ("Color Management", "WhiteBalanceSpotSize");
                }

                if ( keyFile.has_key ("Color Management", "GamutICC")) {
                    rtSettings.gamutICC = keyFile.get_boolean ("Color Management", "GamutICC");
                }

                //if ( keyFile.has_key ("Color Management", "BWcomplement")) rtSettings.bw_complementary = keyFile.get_boolean("Color Management", "BWcomplement");
                if ( keyFile.has_key ("Color Management", "Ciecamfloat")) {
                    rtSettings.ciecamfloat = keyFile.get_boolean ("Color Management", "Ciecamfloat");
                }

                if ( keyFile.has_key ("Color Management", "AdobeRGB")) {
                    rtSettings.adobe = keyFile.get_string ("Color Management", "AdobeRGB");
                }

                if ( keyFile.has_key ("Color Management", "ProPhoto")) {
                    rtSettings.prophoto = keyFile.get_string ("Color Management", "ProPhoto");
                }

                if ( keyFile.has_key ("Color Management", "ProPhoto10")) {
                    rtSettings.prophoto10 = keyFile.get_string ("Color Management", "ProPhoto10");
                }

                if ( keyFile.has_key ("Color Management", "WideGamut")) {
                    rtSettings.widegamut = keyFile.get_string ("Color Management", "WideGamut");
                }

                if ( keyFile.has_key ("Color Management", "sRGB")) {
                    rtSettings.srgb = keyFile.get_string ("Color Management", "sRGB");
                }

                if ( keyFile.has_key ("Color Management", "sRGB10")) {
                    rtSettings.srgb10 = keyFile.get_string ("Color Management", "sRGB10");
                }

                if ( keyFile.has_key ("Color Management", "Beta")) {
                    rtSettings.beta = keyFile.get_string ("Color Management", "Beta");
                }

                if ( keyFile.has_key ("Color Management", "Best")) {
                    rtSettings.best = keyFile.get_string ("Color Management", "Best");
                }

                if ( keyFile.has_key ("Color Management", "Rec2020")) {
                    rtSettings.rec2020 = keyFile.get_string ("Color Management", "Rec2020");
                }

                if ( keyFile.has_key ("Color Management", "Bruce")) {
                    rtSettings.bruce = keyFile.get_string ("Color Management", "Bruce");
                }

                if ( keyFile.has_key ("Color Management", "GamutLch")) {
                    rtSettings.gamutLch = keyFile.get_boolean ("Color Management", "GamutLch");
                }

                if ( keyFile.has_key ("Color Management", "ProtectRed")) {
                    rtSettings.protectred = keyFile.get_integer ("Color Management", "ProtectRed");
                }

                if ( keyFile.has_key ("Color Management", "ProtectRedH")) {
                    rtSettings.protectredh = keyFile.get_double ("Color Management", "ProtectRedH");
                }

                if ( keyFile.has_key ("Color Management", "Amountchroma")) {
                    rtSettings.amchroma = keyFile.get_integer ("Color Management", "Amountchroma");
                }

                if ( keyFile.has_key ("Color Management", "ClutsDirectory")) {
                    clutsDir = keyFile.get_string ("Color Management", "ClutsDirectory");
                }

                //if( keyFile.has_key ("Color Management", "Ciebadpixgauss")) rtSettings.ciebadpixgauss = keyFile.get_boolean("Color Management", "Ciebadpixgauss");

            }

            if (keyFile.has_group ("Batch Processing")) {
                if (keyFile.has_key ("Batch Processing", "AdjusterBehavior")) {
                    baBehav = keyFile.get_integer_list ("Batch Processing", "AdjusterBehavior");
                }
            }

            if (keyFile.has_group ("Sounds")) {
                if (keyFile.has_key ("Sounds", "Enable")) {
                    sndEnable = keyFile.get_boolean ("Sounds", "Enable");
                }

                if (keyFile.has_key ("Sounds", "BatchQueueDone")) {
                    sndBatchQueueDone = keyFile.get_string ("Sounds", "BatchQueueDone");
                }

                if (keyFile.has_key ("Sounds", "LngEditProcDone")) {
                    sndLngEditProcDone = keyFile.get_string ("Sounds", "LngEditProcDone");
                }

                if (keyFile.has_key ("Sounds", "LngEditProcDoneSecs")) {
                    sndLngEditProcDoneSecs = keyFile.get_double ("Sounds", "LngEditProcDoneSecs");
                }
            }

            if (keyFile.has_group ("Fast Export")) {
                if (keyFile.has_key ("Fast Export", "fastexport_bypass_sharpening" )) {
                    fastexport_bypass_sharpening = keyFile.get_boolean ("Fast Export", "fastexport_bypass_sharpening" );
                }

                if (keyFile.has_key ("Fast Export", "fastexport_bypass_sharpenEdge" )) {
                    fastexport_bypass_sharpenEdge = keyFile.get_boolean ("Fast Export", "fastexport_bypass_sharpenEdge" );
                }

                if (keyFile.has_key ("Fast Export", "fastexport_bypass_sharpenMicro" )) {
                    fastexport_bypass_sharpenMicro = keyFile.get_boolean ("Fast Export", "fastexport_bypass_sharpenMicro" );
                }

                //if (keyFile.has_key ("Fast Export", "fastexport_bypass_lumaDenoise" )) fastexport_bypass_lumaDenoise = keyFile.get_boolean ("Fast Export", "fastexport_bypass_lumaDenoise" );
                //if (keyFile.has_key ("Fast Export", "fastexport_bypass_colorDenoise" )) fastexport_bypass_colorDenoise = keyFile.get_boolean ("Fast Export", "fastexport_bypass_colorDenoise" );
                if (keyFile.has_key ("Fast Export", "fastexport_bypass_defringe" )) {
                    fastexport_bypass_defringe = keyFile.get_boolean ("Fast Export", "fastexport_bypass_defringe" );
                }

                if (keyFile.has_key ("Fast Export", "fastexport_bypass_dirpyrDenoise" )) {
                    fastexport_bypass_dirpyrDenoise = keyFile.get_boolean ("Fast Export", "fastexport_bypass_dirpyrDenoise" );
                }

                if (keyFile.has_key ("Fast Export", "fastexport_bypass_sh_hq" )) {
                    fastexport_bypass_sh_hq = keyFile.get_boolean ("Fast Export", "fastexport_bypass_sh_hq" );
                }

                if (keyFile.has_key ("Fast Export", "fastexport_bypass_dirpyrequalizer" )) {
                    fastexport_bypass_dirpyrequalizer = keyFile.get_boolean ("Fast Export", "fastexport_bypass_dirpyrequalizer" );
                }

                if (keyFile.has_key ("Fast Export", "fastexport_bypass_wavelet" )) {
                    fastexport_bypass_wavelet = keyFile.get_boolean ("Fast Export", "fastexport_bypass_wavelet" );
                }

                if (keyFile.has_key ("Fast Export", "fastexport_raw_dmethod" )) {
                    fastexport_raw_bayer_method = keyFile.get_string ("Fast Export", "fastexport_raw_dmethod" );
                }

                if (keyFile.has_key ("Fast Export", "fastexport_raw_bayer_method" )) {
                    fastexport_raw_bayer_method = keyFile.get_string ("Fast Export", "fastexport_raw_bayer_method" );
                }

//if (keyFile.has_key ("Fast Export", "fastexport_bypass_raw_bayer_all_enhance" )) fastexport_bypass_raw_bayer_all_enhance = keyFile.get_boolean ("Fast Export", "fastexport_bypass_raw_all_enhance" );
                if (keyFile.has_key ("Fast Export", "fastexport_bypass_raw_dcb_iterations" )) {
                    fastexport_bypass_raw_bayer_dcb_iterations = keyFile.get_boolean ("Fast Export", "fastexport_bypass_raw_dcb_iterations" );
                }

                if (keyFile.has_key ("Fast Export", "fastexport_bypass_raw_bayer_dcb_iterations" )) {
                    fastexport_bypass_raw_bayer_dcb_iterations = keyFile.get_boolean ("Fast Export", "fastexport_bypass_raw_bayer_dcb_iterations" );
                }

                if (keyFile.has_key ("Fast Export", "fastexport_bypass_raw_dcb_enhance" )) {
                    fastexport_bypass_raw_bayer_dcb_enhance = keyFile.get_boolean ("Fast Export", "fastexport_bypass_raw_dcb_enhance" );
                }

                if (keyFile.has_key ("Fast Export", "fastexport_bypass_raw_bayer_dcb_enhance" )) {
                    fastexport_bypass_raw_bayer_dcb_enhance = keyFile.get_boolean ("Fast Export", "fastexport_bypass_raw_bayer_dcb_enhance" );
                }

                if (keyFile.has_key ("Fast Export", "fastexport_bypass_raw_lmmse_iterations" )) {
                    fastexport_bypass_raw_bayer_lmmse_iterations = keyFile.get_boolean ("Fast Export", "fastexport_bypass_raw_lmmse_iterations" );
                }

                if (keyFile.has_key ("Fast Export", "fastexport_bypass_raw_bayer_lmmse_iterations")) {
                    fastexport_bypass_raw_bayer_lmmse_iterations = keyFile.get_boolean ("Fast Export", "fastexport_bypass_raw_bayer_lmmse_iterations");
                }

                if (keyFile.has_key ("Fast Export", "fastexport_bypass_raw_linenoise" )) {
                    fastexport_bypass_raw_bayer_linenoise = keyFile.get_boolean ("Fast Export", "fastexport_bypass_raw_linenoise" );
                }

                if (keyFile.has_key ("Fast Export", "fastexport_bypass_raw_bayer_linenoise" )) {
                    fastexport_bypass_raw_bayer_linenoise = keyFile.get_boolean ("Fast Export", "fastexport_bypass_raw_bayer_linenoise" );
                }

                if (keyFile.has_key ("Fast Export", "fastexport_bypass_raw_greenthresh" )) {
                    fastexport_bypass_raw_bayer_greenthresh = keyFile.get_boolean ("Fast Export", "fastexport_bypass_raw_greenthresh" );
                }

                if (keyFile.has_key ("Fast Export", "fastexport_bypass_raw_bayer_greenthresh" )) {
                    fastexport_bypass_raw_bayer_greenthresh = keyFile.get_boolean ("Fast Export", "fastexport_bypass_raw_bayer_greenthresh" );
                }

                if (keyFile.has_key ("Fast Export", "fastexport_raw_xtrans_method" )) {
                    fastexport_raw_xtrans_method = keyFile.get_string ("Fast Export", "fastexport_raw_xtrans_method" );
                }

                if (keyFile.has_key ("Fast Export", "fastexport_bypass_raw_ccSteps" )) {
                    fastexport_bypass_raw_ccSteps = keyFile.get_boolean ("Fast Export", "fastexport_bypass_raw_ccSteps" );
                }

                if (keyFile.has_key ("Fast Export", "fastexport_bypass_raw_ca" )) {
                    fastexport_bypass_raw_ca = keyFile.get_boolean ("Fast Export", "fastexport_bypass_raw_ca" );
                }

                if (keyFile.has_key ("Fast Export", "fastexport_bypass_raw_df" )) {
                    fastexport_bypass_raw_df = keyFile.get_boolean ("Fast Export", "fastexport_bypass_raw_df" );
                }

                if (keyFile.has_key ("Fast Export", "fastexport_bypass_raw_ff" )) {
                    fastexport_bypass_raw_ff = keyFile.get_boolean ("Fast Export", "fastexport_bypass_raw_ff" );
                }

                if (keyFile.has_key ("Fast Export", "fastexport_icm_input" )) {
                    fastexport_icm_input = keyFile.get_string ("Fast Export", "fastexport_icm_input" );
                }

                if (keyFile.has_key ("Fast Export", "fastexport_icm_working" )) {
                    fastexport_icm_working = keyFile.get_string ("Fast Export", "fastexport_icm_working" );
                }

                if (keyFile.has_key ("Fast Export", "fastexport_icm_output" )) {
                    fastexport_icm_output = keyFile.get_string ("Fast Export", "fastexport_icm_output" );
                }

                if (keyFile.has_key ("Fast Export", "fastexport_icm_output_intent" )) {
                    fastexport_icm_outputIntent = static_cast<rtengine::RenderingIntent> (keyFile.get_integer ("Fast Export", "fastexport_icm_output_intent" ));
                }

                if (keyFile.has_key ("Fast Export", "fastexport_icm_output_bpc" )) {
                    fastexport_icm_outputBPC = keyFile.get_boolean ("Fast Export", "fastexport_icm_output_bpc" );
                }

                if (keyFile.has_key ("Fast Export", "fastexport_icm_gamma" )) {
                    fastexport_icm_gamma = keyFile.get_string ("Fast Export", "fastexport_icm_gamma" );
                }

                if (keyFile.has_key ("Fast Export", "fastexport_resize_enabled" )) {
                    fastexport_resize_enabled = keyFile.get_boolean ("Fast Export", "fastexport_resize_enabled" );
                }

                if (keyFile.has_key ("Fast Export", "fastexport_resize_scale" )) {
                    fastexport_resize_scale = keyFile.get_double ("Fast Export", "fastexport_resize_scale" );
                }

                if (keyFile.has_key ("Fast Export", "fastexport_resize_appliesTo" )) {
                    fastexport_resize_appliesTo = keyFile.get_string ("Fast Export", "fastexport_resize_appliesTo" );
                }

                if (keyFile.has_key ("Fast Export", "fastexport_resize_method" )) {
                    fastexport_resize_method = keyFile.get_string ("Fast Export", "fastexport_resize_method" );
                }

                if (keyFile.has_key ("Fast Export", "fastexport_resize_dataspec" )) {
                    fastexport_resize_dataspec = keyFile.get_integer ("Fast Export", "fastexport_resize_dataspec" );
                }

                if (keyFile.has_key ("Fast Export", "fastexport_resize_width" )) {
                    fastexport_resize_width = keyFile.get_integer ("Fast Export", "fastexport_resize_width" );
                }

                if (keyFile.has_key ("Fast Export", "fastexport_resize_height" )) {
                    fastexport_resize_height = keyFile.get_integer ("Fast Export", "fastexport_resize_height" );
                }

                if (keyFile.has_key ("Fast Export", "fastexport_use_fast_pipeline" )) {
                    fastexport_use_fast_pipeline = keyFile.get_integer ("Fast Export", "fastexport_use_fast_pipeline" );
                }
            }

            if (keyFile.has_group ("Dialogs")) {
                safeDirGet (keyFile, "Dialogs", "LastIccDir", lastIccDir);
                safeDirGet (keyFile, "Dialogs", "LastDarkframeDir", lastDarkframeDir);
                safeDirGet (keyFile, "Dialogs", "LastFlatfieldDir", lastFlatfieldDir);
                safeDirGet (keyFile, "Dialogs", "LastRgbCurvesDir", lastRgbCurvesDir);
                safeDirGet (keyFile, "Dialogs", "LastLabCurvesDir", lastLabCurvesDir);
                safeDirGet (keyFile, "Dialogs", "LastRetinexDir", lastRetinexDir);
                safeDirGet (keyFile, "Dialogs", "LastDenoiseCurvesDir", lastDenoiseCurvesDir);
                safeDirGet (keyFile, "Dialogs", "LastWaveletCurvesDir", lastWaveletCurvesDir);
                safeDirGet (keyFile, "Dialogs", "LastPFCurvesDir", lastPFCurvesDir);
                safeDirGet (keyFile, "Dialogs", "LastHsvCurvesDir", lastHsvCurvesDir);
                safeDirGet (keyFile, "Dialogs", "LastBWCurvesDir", lastBWCurvesDir);

                safeDirGet (keyFile, "Dialogs", "LastToneCurvesDir", lastToneCurvesDir);
                safeDirGet (keyFile, "Dialogs", "LastVibranceCurvesDir", lastVibranceCurvesDir);
                safeDirGet (keyFile, "Dialogs", "LastProfilingReferenceDir", lastProfilingReferenceDir);
                safeDirGet (keyFile, "Dialogs", "LastLensProfileDir", lastLensProfileDir);

                if (keyFile.has_key ("Dialogs", "GimpPluginShowInfoDialog")) {
                    gimpPluginShowInfoDialog = keyFile.get_boolean ("Dialogs", "GimpPluginShowInfoDialog");
                }
            }

            if (keyFile.has_group ("Lensfun")) {
                if (keyFile.has_key ("Lensfun", "DBDirectory")) {
                    rtSettings.lensfunDbDirectory = keyFile.get_string ("Lensfun", "DBDirectory");
                }
            }

// --------------------------------------------------------------------------------------------------------

            filterOutParsedExtensions ();

            return;

        }
    } catch (Glib::Error &err) {
        Glib::ustring msg = Glib::ustring::compose ("Options::readFromFile / Error code %1 while reading values from \"%2\":\n%3", err.code(), fname, err.what());

        if (options.rtSettings.verbose) {
            printf ("%s\n", msg.c_str());
        }

        throw Error (msg);
    } catch (...) {
        Glib::ustring msg = Glib::ustring::compose ("Options::readFromFile / Unknown exception while trying to load \"%1\"!", fname);

        if (options.rtSettings.verbose) {
            printf ("%s\n", msg.c_str());
        }

        throw Error (msg);
    }
}

bool Options::safeDirGet (const Glib::KeyFile& keyFile, const Glib::ustring& section,
                          const Glib::ustring& entryName, Glib::ustring& destination)
{
    try {

        if (keyFile.has_key (section, entryName) && !keyFile.get_string (section, entryName).empty ()) {
            destination = keyFile.get_string (section, entryName);
            return true;
        }

    } catch (Glib::KeyFileError&) {}

    return false;
}

void Options::saveToFile (Glib::ustring fname)
{

    Glib::ustring keyData;

    try {

        Glib::KeyFile keyFile;

        keyFile.set_boolean ("General", "TabbedEditor", tabbedUI);
        keyFile.set_boolean ("General", "StoreLastProfile", savesParamsAtExit);

        if (startupDir == STARTUPDIR_HOME) {
            keyFile.set_string ("General", "StartupDirectory", "home");
        } else if (startupDir == STARTUPDIR_CURRENT) {
            keyFile.set_string ("General", "StartupDirectory", "current");
        } else if (startupDir == STARTUPDIR_CUSTOM) {
            keyFile.set_string ("General", "StartupDirectory", "custom");
        } else if (startupDir == STARTUPDIR_LAST) {
            keyFile.set_string ("General", "StartupDirectory", "last");
        }

        keyFile.set_string  ("General", "StartupPath", startupPath);
        keyFile.set_string  ("General", "DateFormat", dateFormat);
        keyFile.set_integer ("General", "AdjusterMinDelay", adjusterMinDelay);
        keyFile.set_integer ("General", "AdjusterMaxDelay", adjusterMaxDelay);
        keyFile.set_boolean ("General", "MultiUser", multiUser);
        keyFile.set_string  ("General", "Language", language);
        keyFile.set_boolean ("General", "LanguageAutoDetect", languageAutoDetect);
        keyFile.set_string  ("General", "Theme", theme);
        keyFile.set_string  ("General", "Version", RTVERSION);
        keyFile.set_string  ("General", "DarkFramesPath", rtSettings.darkFramesPath);
        keyFile.set_string  ("General", "FlatFieldsPath", rtSettings.flatFieldsPath);
        keyFile.set_boolean ("General", "Verbose", rtSettings.verbose);
        keyFile.set_double  ("General", "BotLeft", rtSettings.bot_left);
        keyFile.set_double  ("General", "TopLeft", rtSettings.top_left);
        keyFile.set_double  ("General", "TopRight", rtSettings.top_right);
        keyFile.set_double  ("General", "BotRight", rtSettings.bot_right);
        keyFile.set_double  ("General", "EDdetec", rtSettings.ed_detec);
        keyFile.set_double  ("General", "EDdetecStr", rtSettings.ed_detecStr);
        keyFile.set_double  ("General", "EDLow", rtSettings.ed_low);
<<<<<<< HEAD
        keyFile.set_double  ("General", "EDLipinfl", rtSettings.ed_lipinfl);
        keyFile.set_double  ("General", "EDLipampl", rtSettings.ed_lipampl);

        keyFile.set_integer ("General", "Nspot", rtSettings.nspot);
        keyFile.set_boolean ("General", "Locdelay", rtSettings.locdelay);
        keyFile.set_integer ("General", "Cropsleep", rtSettings.cropsleep);
        keyFile.set_double ("General", "Reduchigh", rtSettings.reduchigh);
        keyFile.set_double ("General", "Reduclow", rtSettings.reduclow);
=======
>>>>>>> dbe3d55e

        keyFile.set_integer ("External Editor", "EditorKind", editorToSendTo);
        keyFile.set_string  ("External Editor", "GimpDir", gimpDir);
        keyFile.set_string  ("External Editor", "PhotoshopDir", psDir);
        keyFile.set_string  ("External Editor", "CustomEditor", customEditorProg);

        keyFile.set_boolean ("File Browser", "BrowseOnlyRaw", fbOnlyRaw);
        keyFile.set_boolean ("File Browser", "BrowserShowsDate", fbShowDateTime);
        keyFile.set_boolean ("File Browser", "BrowserShowsExif", fbShowBasicExif);
        keyFile.set_boolean ("File Browser", "BrowserShowsExpComp", fbShowExpComp);
        keyFile.set_boolean ("File Browser", "BrowserShowsHidden", fbShowHidden);
        keyFile.set_integer ("File Browser", "ThumbnailSize", thumbSize);
        keyFile.set_integer ("File Browser", "ThumbnailSizeTab", thumbSizeTab);
        keyFile.set_integer ("File Browser", "ThumbnailSizeQueue", thumbSizeQueue);
        keyFile.set_integer ("File Browser", "SameThumbSize", sameThumbSize);
        keyFile.set_integer ("File Browser", "MaxPreviewHeight", maxThumbnailHeight);
        keyFile.set_integer ("File Browser", "MaxCacheEntries", maxCacheEntries);
        Glib::ArrayHandle<Glib::ustring> pext = parseExtensions;
        keyFile.set_string_list ("File Browser", "ParseExtensions", pext);
        Glib::ArrayHandle<int> pextena = parseExtensionsEnabled;
        keyFile.set_integer_list ("File Browser", "ParseExtensionsEnabled", pextena);
        keyFile.set_integer ("File Browser", "ThumbnailArrangement", fbArrangement);
        keyFile.set_integer ("File Browser", "ThumbnailInterpolation", thumbInterp);
        Glib::ArrayHandle<Glib::ustring> pfav = favoriteDirs;
        keyFile.set_string_list ("File Browser", "FavoriteDirs", pfav);
        Glib::ArrayHandle<Glib::ustring> pren = renameTemplates;
        keyFile.set_string_list ("File Browser", "RenameTemplates", pren);
        keyFile.set_boolean ("File Browser", "RenameUseTemplates", renameUseTemplates);
        Glib::ArrayHandle<double> ptzoom = thumbnailZoomRatios;
        keyFile.set_double_list ("File Browser", "ThumbnailZoomRatios", ptzoom);
        keyFile.set_boolean ("File Browser", "OverlayedFileNames", overlayedFileNames);
        keyFile.set_boolean ("File Browser", "FilmStripOverlayedFileNames", filmStripOverlayedFileNames);
        keyFile.set_boolean ("File Browser", "ShowFileNames", showFileNames );
        keyFile.set_boolean ("File Browser", "FilmStripShowFileNames", filmStripShowFileNames );
        keyFile.set_boolean ("File Browser", "InternalThumbIfUntouched", internalThumbIfUntouched );
        keyFile.set_boolean ("File Browser", "menuGroupRank", menuGroupRank);
        keyFile.set_boolean ("File Browser", "menuGroupLabel", menuGroupLabel);
        keyFile.set_boolean ("File Browser", "menuGroupFileOperations", menuGroupFileOperations);
        keyFile.set_boolean ("File Browser", "menuGroupProfileOperations", menuGroupProfileOperations);
        keyFile.set_boolean ("File Browser", "menuGroupExtProg", menuGroupExtProg);
        keyFile.set_integer ("File Browser", "MaxRecentFolders", maxRecentFolders);
        {
            std::vector<Glib::ustring> temp;
            temp.reserve (maxRecentFolders);

            for (unsigned int i = 0; i < std::min (recentFolders.size(), maxRecentFolders); i++) {
                temp.push_back (recentFolders[i]);
            }

            keyFile.set_string_list ("File Browser", "RecentFolders", temp);
        }
        keyFile.set_integer ("Clipping Indication", "HighlightThreshold", highlightThreshold);
        keyFile.set_integer ("Clipping Indication", "ShadowThreshold", shadowThreshold);
        keyFile.set_boolean ("Clipping Indication", "BlinkClipped", blinkClipped);

        keyFile.set_integer ("Performance", "RgbDenoiseThreadLimit", rgbDenoiseThreadLimit);
        keyFile.set_double  ("Performance", "NRauto", rtSettings.nrauto);
        keyFile.set_double  ("Performance", "NRautomax", rtSettings.nrautomax);
        keyFile.set_double  ("Performance", "NRhigh", rtSettings.nrhigh);
        keyFile.set_integer ("Performance", "NRWavlevel", rtSettings.nrwavlevel);
        keyFile.set_integer ("Performance", "LevNR", rtSettings.leveldnv);
        keyFile.set_integer ("Performance", "LevNRTI", rtSettings.leveldnti);
        keyFile.set_integer ("Performance", "LevNRAUT", rtSettings.leveldnaut);
        keyFile.set_integer ("Performance", "LevNRLISS", rtSettings.leveldnliss);
        keyFile.set_integer ("Performance", "SIMPLNRAUT", rtSettings.leveldnautsimpl);
        keyFile.set_integer ("Performance", "ClutCacheSize", clutCacheSize);
        keyFile.set_integer ("Performance", "MaxInspectorBuffers", maxInspectorBuffers);
        keyFile.set_integer ("Performance", "PreviewDemosaicFromSidecar", prevdemo);
        keyFile.set_boolean ("Performance", "Daubechies", rtSettings.daubech);
        keyFile.set_boolean ("Performance", "SerializeTiffRead", serializeTiffRead);

        keyFile.set_string  ("Output", "Format", saveFormat.format);
        keyFile.set_integer ("Output", "JpegQuality", saveFormat.jpegQuality);
        keyFile.set_integer ("Output", "JpegSubSamp", saveFormat.jpegSubSamp);
        keyFile.set_integer ("Output", "PngBps", saveFormat.pngBits);
        keyFile.set_integer ("Output", "TiffBps", saveFormat.tiffBits);
        keyFile.set_boolean ("Output", "TiffUncompressed", saveFormat.tiffUncompressed);
        keyFile.set_boolean ("Output", "SaveProcParams", saveFormat.saveParams);

        keyFile.set_string  ("Output", "FormatBatch", saveFormatBatch.format);
        keyFile.set_integer ("Output", "JpegQualityBatch", saveFormatBatch.jpegQuality);
        keyFile.set_integer ("Output", "JpegSubSampBatch", saveFormatBatch.jpegSubSamp);
        keyFile.set_integer ("Output", "PngBpsBatch", saveFormatBatch.pngBits);
        keyFile.set_integer ("Output", "TiffBpsBatch", saveFormatBatch.tiffBits);
        keyFile.set_boolean ("Output", "TiffUncompressedBatch", saveFormatBatch.tiffUncompressed);
        keyFile.set_boolean ("Output", "SaveProcParamsBatch", saveFormatBatch.saveParams);

        keyFile.set_string  ("Output", "PathTemplate", savePathTemplate);
        keyFile.set_string  ("Output", "PathFolder", savePathFolder);
        keyFile.set_boolean ("Output", "AutoSuffix", autoSuffix);
        keyFile.set_boolean ("Output", "ForceFormatOpts", forceFormatOpts);
        keyFile.set_integer ("Output", "SaveMethodNum", saveMethodNum);
        keyFile.set_boolean ("Output", "UsePathTemplate", saveUsePathTemplate);
        keyFile.set_string  ("Output", "LastSaveAsPath", lastSaveAsPath);
        keyFile.set_boolean ("Output", "OverwriteOutputFile", overwriteOutputFile);

        keyFile.set_string  ("Profiles", "Directory", profilePath);
        keyFile.set_boolean ("Profiles", "UseBundledProfiles", useBundledProfiles);
        keyFile.set_string  ("Profiles", "LoadSaveProfilePath", loadSaveProfilePath);
        keyFile.set_string  ("Profiles", "RawDefault", defProfRaw);
        keyFile.set_string  ("Profiles", "ImgDefault", defProfImg);
        keyFile.set_boolean ("Profiles", "FilledProfile", filledProfile);
        keyFile.set_boolean ("Profiles", "SaveParamsWithFile", saveParamsFile);
        keyFile.set_boolean ("Profiles", "SaveParamsToCache", saveParamsCache);
        keyFile.set_integer ("Profiles", "LoadParamsFromLocation", paramsLoadLocation);
        keyFile.set_string  ("Profiles", "CustomProfileBuilderPath", CPBPath);
        keyFile.set_integer ("Profiles", "CustomProfileBuilderKeys", CPBKeys);

        keyFile.set_integer ("GUI", "WindowWidth", windowWidth);
        keyFile.set_integer ("GUI", "WindowHeight", windowHeight);
        keyFile.set_integer ("GUI", "WindowX", windowX);
        keyFile.set_integer ("GUI", "WindowY", windowY);
        keyFile.set_integer ("GUI", "WindowMonitor", windowMonitor);
        keyFile.set_integer ("GUI", "MeowMonitor", meowMonitor);
        keyFile.set_boolean ("GUI", "MeowFullScreen", meowFullScreen);
        keyFile.set_boolean ("GUI", "MeowMaximized", meowMaximized);
        keyFile.set_integer ("GUI", "MeowWidth", meowWidth);
        keyFile.set_integer ("GUI", "MeowHeight", meowHeight);
        keyFile.set_integer ("GUI", "MeowX", meowX);
        keyFile.set_integer ("GUI", "MeowY", meowY);
        keyFile.set_boolean ("GUI", "WindowMaximized", windowMaximized);
        keyFile.set_integer ("GUI", "DetailWindowWidth", detailWindowWidth);
        keyFile.set_integer ("GUI", "DetailWindowHeight", detailWindowHeight);
        keyFile.set_integer ("GUI", "DirBrowserWidth", dirBrowserWidth);
        keyFile.set_integer ("GUI", "DirBrowserHeight", dirBrowserHeight);
        keyFile.set_integer ("GUI", "SortType", dirBrowserSortType);
        keyFile.set_integer ("GUI", "PreferencesWidth", preferencesWidth);
        keyFile.set_integer ("GUI", "PreferencesHeight", preferencesHeight);
        keyFile.set_integer ("GUI", "SaveAsDialogWidth", saveAsDialogWidth);
        keyFile.set_integer ("GUI", "SaveAsDialogHeight", saveAsDialogHeight);
        keyFile.set_integer ("GUI", "ToolPanelWidth", toolPanelWidth);
        keyFile.set_integer ("GUI", "BrowserToolPanelWidth", browserToolPanelWidth);
        keyFile.set_integer ("GUI", "BrowserToolPanelHeight", browserToolPanelHeight);
        keyFile.set_boolean ("GUI", "BrowserToolPanelOpened", browserToolPanelOpened);
        keyFile.set_boolean ("GUI", "EditorFilmStripOpened", editorFilmStripOpened);
        keyFile.set_boolean ("GUI", "BrowserDirPanelOpened", browserDirPanelOpened);
        keyFile.set_integer ("GUI", "HistoryPanelWidth", historyPanelWidth);
        keyFile.set_string  ("GUI", "FontFamily", fontFamily);
        keyFile.set_integer ("GUI", "FontSize", fontSize);
        keyFile.set_string  ("GUI", "CPFontFamily", CPFontFamily);
        keyFile.set_integer ("GUI", "CPFontSize", CPFontSize);
        keyFile.set_integer ("GUI", "LastPreviewScale", lastScale);
        keyFile.set_boolean ("GUI", "LastShowAllExif", lastShowAllExif);
        keyFile.set_integer ("GUI", "PanAccelFactor", panAccelFactor);
        keyFile.set_boolean ("GUI", "RememberZoomAndPan", rememberZoomAndPan);
        keyFile.set_integer ("GUI", "LastCropSize", lastCropSize);
        keyFile.set_boolean ("GUI", "ShowHistory", showHistory);
        keyFile.set_integer ("GUI", "ShowFilePanelState", showFilePanelState);
        keyFile.set_boolean ("GUI", "ShowInfo", showInfo);
        keyFile.set_boolean ("GUI", "MainNBVertical", mainNBVertical);
        keyFile.set_boolean ("GUI", "ShowClippedHighlights", showClippedHighlights);
        keyFile.set_boolean ("GUI", "ShowClippedShadows", showClippedShadows);
        keyFile.set_integer ("GUI", "FrameColor", bgcolor);
        keyFile.set_boolean ("GUI", "ProcessingQueueEnbled", procQueueEnabled);
        Glib::ArrayHandle<int> tpopen = tpOpen;
        keyFile.set_integer_list ("GUI", "ToolPanelsExpanded", tpopen);
        keyFile.set_boolean ("GUI", "ToolPanelsExpandedAutoSave", autoSaveTpOpen);
        keyFile.set_integer ("GUI", "MultiDisplayMode", multiDisplayMode);
        keyFile.set_double_list ("GUI", "CutOverlayBrush", cutOverlayBrush);
        keyFile.set_double_list ("GUI", "NavGuideBrush", navGuideBrush);
        keyFile.set_integer ("GUI", "HistogramPosition", histogramPosition);
        keyFile.set_boolean ("GUI", "HistogramBar", histogramBar);
        keyFile.set_boolean ("GUI", "HistogramFullMode", histogramFullMode);
        keyFile.set_integer ("GUI", "NavigatorRGBUnit", (int)navRGBUnit);
        keyFile.set_integer ("GUI", "NavigatorHSVUnit", (int)navHSVUnit);
        keyFile.set_boolean ("GUI", "ShowFilmStripToolBar", showFilmStripToolBar);
        keyFile.set_boolean ("GUI", "FileBrowserToolbarSingleRow", FileBrowserToolbarSingleRow);
        keyFile.set_boolean ("GUI", "Showdelimspot", showdelimspot);
        keyFile.set_boolean ("GUI", "HideTPVScrollbar", hideTPVScrollbar);
        keyFile.set_boolean ("GUI", "UseIconNoText", UseIconNoText);
        keyFile.set_boolean ("GUI", "HistogramWorking", rtSettings.HistogramWorking);
        keyFile.set_integer ("GUI", "CurveBBoxPosition", curvebboxpos);

        //Glib::ArrayHandle<int> crvopen = crvOpen;
        //keyFile.set_integer_list ("GUI", "CurvePanelsExpanded", crvopen);

        keyFile.set_integer ("Crop Settings", "PPI", cropPPI);
        keyFile.set_integer("Crop Settings", "GuidesMode", cropGuides);
        keyFile.set_boolean("Crop Settings", "AutoFit", cropAutoFit);

        keyFile.set_string  ("Color Management", "PrinterProfile", rtSettings.printerProfile);
        keyFile.set_integer ("Color Management", "PrinterIntent", rtSettings.printerIntent);
        keyFile.set_boolean ("Color Management", "PrinterBPC", rtSettings.printerBPC);

        keyFile.set_string  ("Color Management", "ICCDirectory", rtSettings.iccDirectory);
        keyFile.set_string  ("Color Management", "MonitorProfile", rtSettings.monitorProfile);
        keyFile.set_boolean ("Color Management", "AutoMonitorProfile", rtSettings.autoMonitorProfile);
        keyFile.set_boolean ("Color Management", "Autocielab", rtSettings.autocielab);
        keyFile.set_boolean ("Color Management", "RGBcurvesLumamode_Gamut", rtSettings.rgbcurveslumamode_gamut);
        keyFile.set_integer ("Color Management", "Intent", rtSettings.monitorIntent);
        keyFile.set_boolean ("Color Management", "MonitorBPC", rtSettings.monitorBPC);
        //keyFile.set_integer ("Color Management", "view", rtSettings.viewingdevice);
        //keyFile.set_integer ("Color Management", "grey", rtSettings.viewingdevicegrey);
//        keyFile.set_integer ("Color Management", "greySc", rtSettings.viewinggreySc);

        keyFile.set_string  ("Color Management", "AdobeRGB", rtSettings.adobe);
        keyFile.set_string  ("Color Management", "ProPhoto", rtSettings.prophoto);
        keyFile.set_string  ("Color Management", "ProPhoto10", rtSettings.prophoto10);
        keyFile.set_string  ("Color Management", "WideGamut", rtSettings.widegamut);
        keyFile.set_string  ("Color Management", "sRGB", rtSettings.srgb);
        keyFile.set_string  ("Color Management", "sRGB10", rtSettings.srgb10);
        keyFile.set_string  ("Color Management", "Beta", rtSettings.beta);
        keyFile.set_string  ("Color Management", "Best", rtSettings.best);
        keyFile.set_string  ("Color Management", "Rec2020", rtSettings.rec2020);
        keyFile.set_string  ("Color Management", "Bruce", rtSettings.bruce);
        keyFile.set_integer ("Color Management", "WhiteBalanceSpotSize", whiteBalanceSpotSize);
        keyFile.set_boolean ("Color Management", "GamutICC", rtSettings.gamutICC);
        //keyFile.set_boolean ("Color Management", "BWcomplement", rtSettings.bw_complementary);
        keyFile.set_boolean ("Color Management", "Ciecamfloat", rtSettings.ciecamfloat);
        keyFile.set_boolean ("Color Management", "GamutLch", rtSettings.gamutLch);
        keyFile.set_integer ("Color Management", "ProtectRed", rtSettings.protectred);
        keyFile.set_integer ("Color Management", "Amountchroma", rtSettings.amchroma);
        keyFile.set_double  ("Color Management", "ProtectRedH", rtSettings.protectredh);
        keyFile.set_integer ("Color Management", "CRI", rtSettings.CRI_color);
        keyFile.set_integer ("Color Management", "DenoiseLabgamma", rtSettings.denoiselabgamma);
        //keyFile.set_boolean ("Color Management", "Ciebadpixgauss", rtSettings.ciebadpixgauss);
        keyFile.set_double  ("Color Management", "CBDLArtif", rtSettings.artifact_cbdl);
        keyFile.set_double  ("Color Management", "CBDLlevel0", rtSettings.level0_cbdl);
        keyFile.set_double  ("Color Management", "CBDLlevel123", rtSettings.level123_cbdl);
        //keyFile.set_double  ("Color Management", "Colortoningab", rtSettings.colortoningab);
        //keyFile.set_double  ("Color Management", "Decaction", rtSettings.decaction);
        keyFile.set_string  ("Color Management", "ClutsDirectory", clutsDir);


        Glib::ArrayHandle<int> bab = baBehav;
        keyFile.set_integer_list ("Batch Processing", "AdjusterBehavior", bab);

        keyFile.set_boolean ("Sounds", "Enable", sndEnable);
        keyFile.set_string  ("Sounds", "BatchQueueDone", sndBatchQueueDone);
        keyFile.set_string  ("Sounds", "LngEditProcDone", sndLngEditProcDone);
        keyFile.set_double  ("Sounds", "LngEditProcDoneSecs", sndLngEditProcDoneSecs);


        keyFile.set_boolean ("Fast Export", "fastexport_bypass_sharpening", fastexport_bypass_sharpening);
        keyFile.set_boolean ("Fast Export", "fastexport_bypass_sharpenEdge", fastexport_bypass_sharpenEdge);
        keyFile.set_boolean ("Fast Export", "fastexport_bypass_sharpenMicro", fastexport_bypass_sharpenMicro);
        //keyFile.set_boolean ("Fast Export", "fastexport_bypass_lumaDenoise" , fastexport_bypass_lumaDenoise);
        //keyFile.set_boolean ("Fast Export", "fastexport_bypass_colorDenoise" , fastexport_bypass_colorDenoise);
        keyFile.set_boolean ("Fast Export", "fastexport_bypass_defringe", fastexport_bypass_defringe);
        keyFile.set_boolean ("Fast Export", "fastexport_bypass_dirpyrDenoise", fastexport_bypass_dirpyrDenoise);
        keyFile.set_boolean ("Fast Export", "fastexport_bypass_sh_hq", fastexport_bypass_sh_hq);
        keyFile.set_boolean ("Fast Export", "fastexport_bypass_dirpyrequalizer", fastexport_bypass_dirpyrequalizer);
        keyFile.set_boolean ("Fast Export", "fastexport_bypass_wavelet", fastexport_bypass_wavelet);
        keyFile.set_string  ("Fast Export", "fastexport_raw_bayer_method", fastexport_raw_bayer_method);
        //keyFile.set_boolean ("Fast Export", "fastexport_bypass_bayer_raw_all_enhance" , fastexport_bypass_raw_bayer_all_enhance);
        keyFile.set_boolean ("Fast Export", "fastexport_bypass_raw_bayer_dcb_iterations", fastexport_bypass_raw_bayer_dcb_iterations);
        keyFile.set_boolean ("Fast Export", "fastexport_bypass_raw_bayer_dcb_enhance", fastexport_bypass_raw_bayer_dcb_enhance);
        keyFile.set_boolean ("Fast Export", "fastexport_bypass_raw_bayer_lmmse_iterations", fastexport_bypass_raw_bayer_lmmse_iterations);
        keyFile.set_boolean ("Fast Export", "fastexport_bypass_raw_bayer_linenoise", fastexport_bypass_raw_bayer_linenoise);
        keyFile.set_boolean ("Fast Export", "fastexport_bypass_raw_bayer_greenthresh", fastexport_bypass_raw_bayer_greenthresh);
        keyFile.set_string  ("Fast Export", "fastexport_raw_xtrans_method", fastexport_raw_xtrans_method);
        keyFile.set_boolean ("Fast Export", "fastexport_bypass_raw_ccSteps", fastexport_bypass_raw_ccSteps);
        keyFile.set_boolean ("Fast Export", "fastexport_bypass_raw_ca", fastexport_bypass_raw_ca);
        keyFile.set_boolean ("Fast Export", "fastexport_bypass_raw_df", fastexport_bypass_raw_df);
        keyFile.set_boolean ("Fast Export", "fastexport_bypass_raw_ff", fastexport_bypass_raw_ff);
        keyFile.set_string  ("Fast Export", "fastexport_icm_input", fastexport_icm_input);
        keyFile.set_string  ("Fast Export", "fastexport_icm_working", fastexport_icm_working);
        keyFile.set_string  ("Fast Export", "fastexport_icm_output", fastexport_icm_output);
        keyFile.set_integer ("Fast Export", "fastexport_icm_output_intent", fastexport_icm_outputIntent);
        keyFile.set_boolean ("Fast Export", "fastexport_icm_output_bpc", fastexport_icm_outputBPC);
        keyFile.set_string  ("Fast Export", "fastexport_icm_gamma", fastexport_icm_gamma);
        keyFile.set_boolean ("Fast Export", "fastexport_resize_enabled", fastexport_resize_enabled);
        keyFile.set_double  ("Fast Export", "fastexport_resize_scale", fastexport_resize_scale);
        keyFile.set_string  ("Fast Export", "fastexport_resize_appliesTo", fastexport_resize_appliesTo);
        keyFile.set_string  ("Fast Export", "fastexport_resize_method", fastexport_resize_method);
        keyFile.set_integer ("Fast Export", "fastexport_resize_dataspec", fastexport_resize_dataspec);
        keyFile.set_integer ("Fast Export", "fastexport_resize_width", fastexport_resize_width);
        keyFile.set_integer ("Fast Export", "fastexport_resize_height", fastexport_resize_height);
        keyFile.set_integer ("Fast Export", "fastexport_use_fast_pipeline", fastexport_use_fast_pipeline);

        keyFile.set_string  ("Dialogs", "LastIccDir", lastIccDir);
        keyFile.set_string  ("Dialogs", "LastDarkframeDir", lastDarkframeDir);
        keyFile.set_string  ("Dialogs", "LastFlatfieldDir", lastFlatfieldDir);
        keyFile.set_string  ("Dialogs", "LastRgbCurvesDir", lastRgbCurvesDir);
        keyFile.set_string  ("Dialogs", "LastLabCurvesDir", lastLabCurvesDir);
        keyFile.set_string  ("Dialogs", "LastRetinexDir", lastRetinexDir);
        keyFile.set_string  ("Dialogs", "LastDenoiseCurvesDir", lastDenoiseCurvesDir);
        keyFile.set_string  ("Dialogs", "LastWaveletCurvesDir", lastWaveletCurvesDir);
        keyFile.set_string  ("Dialogs", "LastPFCurvesDir", lastPFCurvesDir);
        keyFile.set_string  ("Dialogs", "LastHsvCurvesDir", lastHsvCurvesDir);
        keyFile.set_string  ("Dialogs", "LastBWCurvesDir", lastBWCurvesDir);
        keyFile.set_string  ("Dialogs", "LastToneCurvesDir", lastToneCurvesDir);
        keyFile.set_string  ("Dialogs", "LastVibranceCurvesDir", lastVibranceCurvesDir);
        keyFile.set_string  ("Dialogs", "LastProfilingReferenceDir", lastProfilingReferenceDir);
        keyFile.set_string  ("Dialogs", "LastLensProfileDir", lastLensProfileDir);
        keyFile.set_boolean ("Dialogs", "GimpPluginShowInfoDialog", gimpPluginShowInfoDialog);

        keyFile.set_string  ("Lensfun", "DBDirectory", rtSettings.lensfunDbDirectory);        

        keyData = keyFile.to_data ();

    } catch (Glib::KeyFileError &e) {
        throw Error (e.what());
    }

    FILE *f = g_fopen (fname.c_str (), "wt");

    if (f == nullptr) {
        std::cout << "Warning! Unable to save your preferences to: " << fname << std::endl;
        Glib::ustring msg_ = Glib::ustring::compose (M ("MAIN_MSG_WRITEFAILED"), fname.c_str());
        throw Error (msg_);
    } else {
        fprintf (f, "%s", keyData.c_str ());
        fclose (f);
    }
}

void Options::load (bool lightweight)
{

    // Find the application data path

    const gchar* path;
    Glib::ustring dPath;

    path = g_getenv ("RT_SETTINGS");

    if (path != nullptr) {
        rtdir = Glib::ustring (path);

        if (!Glib::path_is_absolute (rtdir)) {
            Glib::ustring msg = Glib::ustring::compose ("Settings path %1 is not absolute", rtdir);
            throw Error (msg);
        }
    } else {
#ifdef WIN32
        WCHAR pathW[MAX_PATH] = {0};

        if (SHGetSpecialFolderPathW (NULL, pathW, CSIDL_LOCAL_APPDATA, false)) {
            char pathA[MAX_PATH];
            WideCharToMultiByte (CP_UTF8, 0, pathW, -1, pathA, MAX_PATH, 0, 0);
            rtdir = Glib::build_filename (Glib::ustring (pathA), Glib::ustring (CACHEFOLDERNAME));
        }

#else
        rtdir = Glib::build_filename (Glib::ustring (g_get_user_config_dir ()), Glib::ustring (CACHEFOLDERNAME));
#endif
    }

    if (options.rtSettings.verbose) {
        printf ("Settings directory (rtdir) = %s\n", rtdir.c_str());
    }

    // Set the cache folder in RT's base folder
    cacheBaseDir = Glib::build_filename (argv0, "cache");

    // Read the global option file (the one located in the application's base folder)
    try {
        options.readFromFile (Glib::build_filename (argv0, "options"));
    } catch (Options::Error &) {
        // ignore errors here
    }

    // Modify the path of the cache folder to the one provided in RT_CACHE environment variable
    path = g_getenv ("RT_CACHE");

    if (path != nullptr) {
        cacheBaseDir = Glib::ustring (path);

        if (!Glib::path_is_absolute (cacheBaseDir)) {
            Glib::ustring msg = Glib::ustring::compose ("Cache base dir %1 is not absolute", cacheBaseDir);
            throw Error (msg);
        }
    }
    // No environment variable provided, so falling back to the multi user mode, is enabled
    else if (options.multiUser) {
#ifdef WIN32
        cacheBaseDir = Glib::build_filename (rtdir, "cache");
#else
        cacheBaseDir = Glib::build_filename (Glib::ustring (g_get_user_cache_dir()), Glib::ustring (CACHEFOLDERNAME));
#endif
    }

    // Check if RT is installed in Multi-User mode
    if (options.multiUser) {
        // Read the user option file (the one located somewhere in the user's home folder)
        // Those values supersets those of the global option file
        try {
            options.readFromFile (Glib::build_filename (rtdir, "options"));
        } catch (Options::Error &) {
            // If the local option file does not exist or is broken, and the local cache folder does not exist, recreate it
            if (!g_mkdir_with_parents (rtdir.c_str (), 511)) {
                // Save the option file
                options.saveToFile (Glib::build_filename (rtdir, "options"));
            }
        }

#ifdef __APPLE__
        // make sure .local/share exists on OS X so we don't get problems with recently-used.xbel
        g_mkdir_with_parents (g_get_user_data_dir(), 511);
#endif
    }

    if (options.rtSettings.verbose) {
        printf ("Cache directory (cacheBaseDir) = %s\n", cacheBaseDir.c_str());
    }

    // Update profile's path and recreate it if necessary
    options.updatePaths();

    // Check default Raw and Img procparams existence
    if (options.defProfRaw.empty()) {
        options.defProfRaw = DEFPROFILE_INTERNAL;
    } else {
        Glib::ustring tmpFName = options.findProfilePath (options.defProfRaw);

        if (!tmpFName.empty()) {
            if (options.rtSettings.verbose) {
                printf ("Raws' default profile \"%s\" found\n", options.defProfRaw.c_str());
            }
        } else {
            if (options.rtSettings.verbose) {
                printf ("Raws' default profile \"%s\" not found or not set -> using Internal values\n", options.defProfRaw.c_str());
            }

            options.defProfRaw = DEFPROFILE_INTERNAL;
            options.defProfRawMissing = true;
        }
    }

    if (options.defProfImg.empty()) {
        options.defProfImg = DEFPROFILE_INTERNAL;
    } else {
        Glib::ustring tmpFName = options.findProfilePath (options.defProfImg);

        if (!tmpFName.empty()) {
            if (options.rtSettings.verbose) {
                printf ("Images' default profile \"%s\" found\n", options.defProfImg.c_str());
            }
        } else {
            if (options.rtSettings.verbose) {
                printf ("Images' default profile \"%s\" not found or not set -> using Internal values\n", options.defProfImg.c_str());
            }

            options.defProfImg = DEFPROFILE_INTERNAL;
            options.defProfImgMissing = true;
        }
    }

    //We handle languages using a hierarchy of translations.  The top of the hierarchy is default.  This includes a default translation for all items
    // (most likely using simple English).  The next level is the language: for instance, English, French, Chinese, etc.  This file should contain a
    // generic translation for all items which differ from default.  Finally there is the locale.  This is region-specific items which differ from the
    // language file.  These files must be name in the format <Language> (<LC>), where Language is the name of the language which it inherits from,
    // and LC is the local code.  Some examples of this would be English (US) (American English), French (FR) (Franch French), French (CA) (Canadian
    // French), etc.
    //
    // Each level will only contain the differences between itself and its parent translation.  For instance, English (UK) or English (CA) may
    // include the translation "HISTORY_MSG_34;Avoid Colour Clipping" where English would translate it as "HISTORY_MSG_34;Avoid Color Clipping" (note
    // the difference in the spelling of 'colour').
    //
    // It is important that when naming the translation files, that you stick to the format <Language> or <Language> (<LC>).  We depend on that to figure
    // out which are the parent translations.  Furthermore, there must be a file <Language> for each locale <Language> (<LC>) -- you cannot have
    // 'French (CA)' unless there is a file 'French'.

    Glib::ustring defaultTranslation = Glib::build_filename (argv0, "languages", "default");
    Glib::ustring languageTranslation = "";
    Glib::ustring localeTranslation = "";

    if (options.languageAutoDetect) {
        options.language = langMgr.getOSUserLanguage();
    }

    if (!options.language.empty()) {
        std::vector<Glib::ustring> langPortions = Glib::Regex::split_simple (" ", options.language);

        if (langPortions.size() >= 1) {
            languageTranslation = Glib::build_filename (argv0, "languages", langPortions.at (0));
        }

        if (langPortions.size() >= 2) {
            localeTranslation = Glib::build_filename (argv0, "languages", options.language);
        }
    }

    langMgr.load (options.language, {localeTranslation, languageTranslation, defaultTranslation});

    rtengine::init (&options.rtSettings, argv0, rtdir, !lightweight);
}

void Options::save ()
{

    if (!options.multiUser) {
        options.saveToFile (Glib::build_filename (argv0, "options"));
    } else {
        options.saveToFile (Glib::build_filename (rtdir, "options"));
    }
}

/*
 * return true if ext is a parsed extension (retained or not)
 */
bool Options::is_parse_extention (Glib::ustring fname)
{
    Glib::ustring ext = getExtension (fname).lowercase();

    if (!ext.empty()) {
        // there is an extension to the filename

        // look out if it has one of the listed extensions (selected or not)
        for (unsigned int i = 0; i < parseExtensions.size(); i++) {
            if (ext == parseExtensions[i]) {
                return true;
            }
        }
    }

    return false;
}

/*
 * return true if fname ends with one of the retained image file extensions
 */
bool Options::has_retained_extention (Glib::ustring fname)
{

    Glib::ustring ext = getExtension (fname).lowercase();

    if (!ext.empty()) {
        // there is an extension to the filename

        // look out if it has one of the retained extensions
        for (unsigned int i = 0; i < parsedExtensions.size(); i++) {
            if (ext == parsedExtensions[i]) {
                return true;
            }
        }
    }

    return false;
}

/*
 * return true if ext is an enabled extension
 */
bool Options::is_extention_enabled (Glib::ustring ext)
{
    for (int j = 0; j < (int)parseExtensions.size(); j++)
        if (parseExtensions[j].casefold() == ext.casefold()) {
            return j >= (int)parseExtensionsEnabled.size() || parseExtensionsEnabled[j];
        }

    return false;
}<|MERGE_RESOLUTION|>--- conflicted
+++ resolved
@@ -758,15 +758,6 @@
                     rtSettings.ed_low = keyFile.get_double ("General", "EDLow");
                 }
 
-<<<<<<< HEAD
-                if (keyFile.has_key ("General", "EDLipinfl")) {
-                    rtSettings.ed_lipinfl = keyFile.get_double ("General", "EDLipinfl");
-                }
-
-                if (keyFile.has_key ("General", "EDLipampl")) {
-                    rtSettings.ed_lipampl = keyFile.get_double ("General", "EDLipampl");
-                }
-
                 if (keyFile.has_key ("General", "Locdelay")) {
                     rtSettings.locdelay          = keyFile.get_boolean ("General", "Locdelay");
                 }
@@ -782,9 +773,6 @@
                 if (keyFile.has_key ("General", "Reduclow")) {
                     rtSettings.reduclow          = keyFile.get_double ("General", "Reduclow");
                 }
-
-=======
->>>>>>> dbe3d55e
             }
 
             if (keyFile.has_group ("External Editor")) {
@@ -1880,17 +1868,11 @@
         keyFile.set_double  ("General", "EDdetec", rtSettings.ed_detec);
         keyFile.set_double  ("General", "EDdetecStr", rtSettings.ed_detecStr);
         keyFile.set_double  ("General", "EDLow", rtSettings.ed_low);
-<<<<<<< HEAD
-        keyFile.set_double  ("General", "EDLipinfl", rtSettings.ed_lipinfl);
-        keyFile.set_double  ("General", "EDLipampl", rtSettings.ed_lipampl);
-
         keyFile.set_integer ("General", "Nspot", rtSettings.nspot);
         keyFile.set_boolean ("General", "Locdelay", rtSettings.locdelay);
         keyFile.set_integer ("General", "Cropsleep", rtSettings.cropsleep);
         keyFile.set_double ("General", "Reduchigh", rtSettings.reduchigh);
         keyFile.set_double ("General", "Reduclow", rtSettings.reduclow);
-=======
->>>>>>> dbe3d55e
 
         keyFile.set_integer ("External Editor", "EditorKind", editorToSendTo);
         keyFile.set_string  ("External Editor", "GimpDir", gimpDir);
