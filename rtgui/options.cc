/*
 *  This file is part of RawTherapee.
 *
 *  Copyright (c) 2004-2010 Gabor Horvath <hgabor@rawtherapee.com>
 *
 *  RawTherapee is free software: you can redistribute it and/or modify
 *  it under the terms of the GNU General Public License as published by
 *  the Free Software Foundation, either version 3 of the License, or
 *  (at your option) any later version.
 *
 *  RawTherapee is distributed in the hope that it will be useful,
 *  but WITHOUT ANY WARRANTY; without even the implied warranty of
 *  MERCHANTABILITY or FITNESS FOR A PARTICULAR PURPOSE.  See the
 *  GNU General Public License for more details.
 *
 *  You should have received a copy of the GNU General Public License
 *  along with RawTherapee.  If not, see <http://www.gnu.org/licenses/>.
 */
#include "options.h"
#include <cstdio>
#include <glib/gstdio.h>
#include <sstream>
#include "multilangmgr.h"
#include "addsetids.h"
#include "guiutils.h"
#include "version.h"

#ifdef _OPENMP
#include <omp.h>
#endif



#ifdef WIN32
#include <windows.h>
// for GCC32
#ifndef _WIN32_IE
#define _WIN32_IE 0x0600
#endif
#include <Shlobj.h>
#endif

// User's settings directory, including images' profiles if used
Glib::ustring Options::rtdir;
// User's cached datas' directory
Glib::ustring Options::cacheBaseDir;

Options options;
Glib::ustring versionString       = RTVERSION;
Glib::ustring paramFileExtension = ".pp3";

Options::Options ()
{

    defProfRawMissing = false;
    defProfImgMissing = false;
    setDefaults ();
}

const char *DefaultLanguage = "English (US)";

inline bool Options::checkProfilePath (Glib::ustring &path)
{
    if (path.empty()) {
        return false;
    }

    Glib::ustring p = getUserProfilePath();

    if (!p.empty() && Glib::file_test (path + paramFileExtension, Glib::FILE_TEST_EXISTS)) {
        return true;
    }

    p = getGlobalProfilePath();

    return !p.empty() && Glib::file_test (path + paramFileExtension, Glib::FILE_TEST_EXISTS);
}

bool Options::checkDirPath (Glib::ustring &path, Glib::ustring errString)
{
    if (Glib::file_test (path, Glib::FILE_TEST_EXISTS) && Glib::file_test (path, Glib::FILE_TEST_IS_DIR)) {
        return true;
    } else {
        if (!errString.empty()) {
            printf ("%s\n", errString.c_str());
        }

        return false;
    }
}

void Options::updatePaths()
{

    Glib::ustring tmpPath;

    userProfilePath = "";
    globalProfilePath = "";

    if (Glib::path_is_absolute (profilePath)) {
        // absolute path
        if (!checkDirPath (profilePath, "")) {
            g_mkdir_with_parents (profilePath.c_str (), 511);

            if (!checkDirPath (profilePath, "")) { // had problems with mkdir_with_parents return value on OS X, just check dir again
                printf ("Error: user's profiles' directory \"%s\" creation failed\n", profilePath.c_str());
            }
        }

        if (checkDirPath (profilePath, "Error: the specified user's profiles' path doesn't point to a directory or doesn't exist!\n")) {
            if (multiUser) {
                userProfilePath = profilePath;
                tmpPath = Glib::build_filename (argv0, "profiles");

                if (checkDirPath (tmpPath, "Error: the global's profiles' path doesn't point to a directory or doesn't exist!\n")) {
                    if (userProfilePath != tmpPath) {
                        globalProfilePath = tmpPath;
                    }
                }
            } else {
                globalProfilePath = profilePath;
            }
        } else {
            tmpPath = Glib::build_filename (argv0, "profiles");

            if (checkDirPath (tmpPath, "Error: the global's profiles' path doesn't point to a directory or doesn't exist!\n")) {
                globalProfilePath = tmpPath;
            }
        }
    } else {
        // relative paths
        if (multiUser) {
            tmpPath = Glib::build_filename (rtdir, profilePath);

            if (!checkDirPath (tmpPath, "")) {
                g_mkdir_with_parents (tmpPath.c_str (), 511);

                if (!checkDirPath (tmpPath, "")) {
                    printf ("Error: user's profiles' directory \"%s\" creation failed\n", tmpPath.c_str());
                }
            }

            if (checkDirPath (tmpPath, "Error: the specified user's profiles' path doesn't point to a directory!\n")) {
                userProfilePath = tmpPath;
            }

            tmpPath = Glib::build_filename (argv0, "profiles");

            if (checkDirPath (tmpPath, "Error: the specified user's profiles' path doesn't point to a directory or doesn't exist!\n")) {
                globalProfilePath = tmpPath;
            }
        } else {
            // common directory
            // directory name set in options is ignored, we use the default directory name
            tmpPath = Glib::build_filename (argv0, "profiles");

            if (checkDirPath (tmpPath, "Error: no global profiles' directory found!\n")) {
                globalProfilePath = tmpPath;
            }
        }
    }

    Glib::ustring preferredPath = getPreferredProfilePath();

    // Paths are updated only if the user or global profile path is set
    if (lastRgbCurvesDir.empty() || !Glib::file_test (lastRgbCurvesDir, Glib::FILE_TEST_EXISTS) || !Glib::file_test (lastRgbCurvesDir, Glib::FILE_TEST_IS_DIR)) {
        lastRgbCurvesDir = preferredPath;
    }

    if (lastLabCurvesDir.empty() || !Glib::file_test (lastLabCurvesDir, Glib::FILE_TEST_EXISTS) || !Glib::file_test (lastLabCurvesDir, Glib::FILE_TEST_IS_DIR)) {
        lastLabCurvesDir = preferredPath;
    }

    if (lastRetinexDir.empty() || !Glib::file_test (lastRetinexDir, Glib::FILE_TEST_EXISTS) || !Glib::file_test (lastLabCurvesDir, Glib::FILE_TEST_IS_DIR)) {
        lastRetinexDir = preferredPath;
    }

    if (lastDenoiseCurvesDir.empty() || !Glib::file_test (lastDenoiseCurvesDir, Glib::FILE_TEST_EXISTS) || !Glib::file_test (lastDenoiseCurvesDir, Glib::FILE_TEST_IS_DIR)) {
        lastDenoiseCurvesDir = preferredPath;
    }

    if (lastWaveletCurvesDir.empty() || !Glib::file_test (lastWaveletCurvesDir, Glib::FILE_TEST_EXISTS) || !Glib::file_test (lastWaveletCurvesDir, Glib::FILE_TEST_IS_DIR)) {
        lastWaveletCurvesDir = preferredPath;
    }

    if (lastPFCurvesDir.empty() || !Glib::file_test (lastPFCurvesDir, Glib::FILE_TEST_EXISTS) || !Glib::file_test (lastPFCurvesDir, Glib::FILE_TEST_IS_DIR)) {
        lastPFCurvesDir = preferredPath;
    }

    if (lastHsvCurvesDir.empty() || !Glib::file_test (lastHsvCurvesDir, Glib::FILE_TEST_EXISTS) || !Glib::file_test (lastHsvCurvesDir, Glib::FILE_TEST_IS_DIR)) {
        lastHsvCurvesDir = preferredPath;
    }

    if (lastToneCurvesDir.empty() || !Glib::file_test (lastToneCurvesDir, Glib::FILE_TEST_EXISTS) || !Glib::file_test (lastToneCurvesDir, Glib::FILE_TEST_IS_DIR)) {
        lastToneCurvesDir = preferredPath;
    }

    if (lastProfilingReferenceDir.empty() || !Glib::file_test (lastProfilingReferenceDir, Glib::FILE_TEST_EXISTS) || !Glib::file_test (lastProfilingReferenceDir, Glib::FILE_TEST_IS_DIR)) {
        lastProfilingReferenceDir = preferredPath;
    }

    if (lastVibranceCurvesDir.empty() || !Glib::file_test (lastVibranceCurvesDir, Glib::FILE_TEST_EXISTS) || !Glib::file_test (lastVibranceCurvesDir, Glib::FILE_TEST_IS_DIR)) {
        lastVibranceCurvesDir = preferredPath;
    }

    if (loadSaveProfilePath.empty() || !Glib::file_test (loadSaveProfilePath, Glib::FILE_TEST_EXISTS) || !Glib::file_test (loadSaveProfilePath, Glib::FILE_TEST_IS_DIR)) {
        loadSaveProfilePath = preferredPath;
    }

    if (lastBWCurvesDir.empty() || !Glib::file_test (lastBWCurvesDir, Glib::FILE_TEST_EXISTS) || !Glib::file_test (lastBWCurvesDir, Glib::FILE_TEST_IS_DIR)) {
        lastBWCurvesDir = preferredPath;
    }

}

Glib::ustring Options::getPreferredProfilePath()
{
    if (!userProfilePath.empty()) {
        return userProfilePath;
    } else if (!globalProfilePath.empty()) {
        return globalProfilePath;
    } else {
        return "";
    }
}

/** @brief Get the absolute path of the given filename or the "Neutral" special value
  *
  *@param profName  path + filename of the procparam to look for. A filename without path can be provided for backward compatibility.
  *                 In this case, this parameter will be update with the new format.
  *@return Send back the absolute path of the given filename or "Neutral" if "Neutral" has been set to profName. Implementor will have
  *        to test for this particular value. If the absolute path is invalid (e.g. the file doesn't exist), it will return an empty string.
  */
Glib::ustring Options::findProfilePath (Glib::ustring &profName)
{
    if (profName.empty()) {
        return "";
    }

    if (profName == DEFPROFILE_INTERNAL) {
        return profName;
    }

    Glib::ustring p = profName.substr (0, 4);

    if (p == "${U}") {
        // the path starts by the User virtual path
        p = getUserProfilePath();
        Glib::ustring fullPath = Glib::build_filename (p, profName.substr (5) + paramFileExtension);

        if (!p.empty() && Glib::file_test (fullPath, Glib::FILE_TEST_EXISTS)) {
            return Glib::path_get_dirname (fullPath);
        }
    } else if (p == "${G}") {
        // the path starts by the User virtual path
        p = getGlobalProfilePath();
        Glib::ustring fullPath = Glib::build_filename (p, profName.substr (5) + paramFileExtension);

        if (!p.empty() && Glib::file_test (fullPath, Glib::FILE_TEST_EXISTS)) {
            return Glib::path_get_dirname (fullPath);
        }
    } else {
        // compatibility case -> convert the path to the new format
        p = getUserProfilePath();
        Glib::ustring fullPath = Glib::build_filename (p, profName + paramFileExtension);

        if (!p.empty() && Glib::file_test (fullPath, Glib::FILE_TEST_EXISTS)) {
            // update the profile path
            profName = Glib::build_filename ("${U}", profName);
            return Glib::path_get_dirname (fullPath);
        }

        p = getGlobalProfilePath();
        fullPath = Glib::build_filename (p, profName + paramFileExtension);

        if (!p.empty() && Glib::file_test (fullPath, Glib::FILE_TEST_EXISTS)) {
            profName = Glib::build_filename ("${G}", profName);
            return Glib::path_get_dirname (fullPath);
        }
    }

    return "";

}

void Options::setDefaults ()
{

    windowWidth = 1200;
    windowHeight = 680;
    windowX = 0;
    windowY = 0;
    windowMaximized = true;
    saveAsDialogWidth = 920;
    saveAsDialogHeight = 680;
    savesParamsAtExit = true;
    saveFormat.format = "jpg";
    saveFormat.jpegQuality = 92;
    saveFormat.jpegSubSamp = 2;
    saveFormat.pngCompression = 6;
    saveFormat.pngBits = 8;
    saveFormat.tiffBits = 16;
    saveFormat.tiffUncompressed = true;
    saveFormat.saveParams = true;

    saveFormatBatch.format = "jpg";
    saveFormatBatch.jpegQuality = 92;
    saveFormatBatch.jpegSubSamp = 2;
    saveFormatBatch.pngCompression = 6;
    saveFormatBatch.pngBits = 8;
    saveFormatBatch.tiffBits = 16;
    saveFormatBatch.tiffUncompressed = true;
    saveFormatBatch.saveParams = true;

    savePathTemplate = "%p1/converted/%f";
    savePathFolder = "";
    saveUsePathTemplate = true;
    defProfRaw = DEFPROFILE_RAW;
    defProfImg = DEFPROFILE_IMG;
    dateFormat = "%y-%m-%d";
    adjusterMinDelay = 100;
    adjusterMaxDelay = 200;
    startupDir = STARTUPDIR_LAST;
    startupPath = "";
    useBundledProfiles = true;
    detailWindowWidth = -1;
    detailWindowHeight = -1;
    dirBrowserWidth = 260;
    dirBrowserHeight = 350;
    dirBrowserSortType = Gtk::SORT_ASCENDING;
    preferencesWidth = 800;
    preferencesHeight = 0;
    toolPanelWidth = 400;
    browserToolPanelWidth = 465;
    browserToolPanelHeight = 600;
    browserToolPanelOpened = true;;
    browserDirPanelOpened = true;
    editorFilmStripOpened = true;
    historyPanelWidth = 330;
    fontFamily = "default";
    fontSize = 10;
    CPFontFamily = "default";
    CPFontSize = 8;
    lastScale = 5;
    panAccelFactor = 5;
    rememberZoomAndPan = true;
    lastCropSize = 1;
    fbOnlyRaw = false;
    fbShowDateTime = true;
    fbShowBasicExif = true;
    fbShowExpComp = false;
    fbShowHidden = false;
    fbArrangement = 2;                  // was 0
    navRGBUnit = NavigatorUnit::PERCENT;
    navHSVUnit = NavigatorUnit::PERCENT;
    multiUser = true;
    profilePath = "profiles";
    loadSaveProfilePath = "";           // will be corrected in load as otherwise construction fails
    version = "0.0.0.0";                // temporary value; will be correctly set in RTWindow::on_realize
    thumbSize = 160;
    thumbSizeTab = 160;
    thumbSizeQueue = 160;
    sameThumbSize = false;               // preferring speed of switch between file browser and single editor tab
    showHistory = true;
    showFilePanelState = 0;             // Not used anymore ; was the thumb strip state
    showInfo = true;
    cropPPI = 600;
    showClippedHighlights = false;
    showClippedShadows = false;
    highlightThreshold = 253;           // was 254
    shadowThreshold = 8;                // was 0
    bgcolor = 0;
    blinkClipped = false;
    language = DefaultLanguage;
    languageAutoDetect = langMgr.isOSLanguageDetectSupported();
    lastSaveAsPath = "";
    overwriteOutputFile = false;        // if TRUE, existing output JPGs/PNGs are overwritten, instead of adding ..-1.jpg, -2.jpg etc.
    theme = "RawTherapee";
    maxThumbnailHeight = 250;
    maxCacheEntries = 20000;
    thumbInterp = 1;
    autoSuffix = true;
    forceFormatOpts = true;
    saveMethodNum = 0;              // 0->immediate, 1->putToQueuHead, 2->putToQueueTail
    saveParamsFile = true;              // was false, but saving the procparams files next to the file make more sense when reorganizing file tree than in a cache
    saveParamsCache = false;            // there's no need to save the procparams files in a cache if saveParamsFile is true
    paramsLoadLocation = PLL_Input;     // was PLL_Cache
    procQueueEnabled = false;
    gimpDir = "";
    psDir = "";
    customEditorProg = "";
    CPBKeys = CPBKT_TID;
    editorToSendTo = 1;
    favoriteDirs.clear();
    tpOpen.clear ();
    //crvOpen.clear ();
    parseExtensions.clear ();
    parseExtensionsEnabled.clear ();
    parsedExtensions.clear ();
    renameUseTemplates = false;
    renameTemplates.clear ();
    thumbnailZoomRatios.clear ();
    thumbnailZoomRatios.push_back (0.2);
    thumbnailZoomRatios.push_back (0.3);
    thumbnailZoomRatios.push_back (0.45);
    thumbnailZoomRatios.push_back (0.6);
    thumbnailZoomRatios.push_back (0.8);
    thumbnailZoomRatios.push_back (1.0);
    overlayedFileNames = false;
    filmStripOverlayedFileNames = false;
    internalThumbIfUntouched = true;    // if TRUE, only fast, internal preview images are taken if the image is not edited yet
    showFileNames = true;
    filmStripShowFileNames = false;
    tabbedUI = false;
    mainNBVertical = true;
    multiDisplayMode = 0;
    tunnelMetaData = true;
    histogramPosition = 1;
    histogramBar = true;
    histogramFullMode = false;
    curvebboxpos = 1;
    prevdemo = PD_Sidecar;
    rgbDenoiseThreadLimit = 0;
#if defined( _OPENMP ) && defined( __x86_64__ )
    clutCacheSize = omp_get_num_procs();
#else
    clutCacheSize = 1;
#endif
    filledProfile = false;
    maxInspectorBuffers = 2; //  a rather conservative value for low specced systems...
    serializeTiffRead = true;

    FileBrowserToolbarSingleRow = false;
    hideTPVScrollbar = false;
    UseIconNoText = true;
    whiteBalanceSpotSize = 8;
    showFilmStripToolBar = false;
    menuGroupRank = true;
    menuGroupLabel = true;
    menuGroupFileOperations = true;
    menuGroupProfileOperations = true;
    menuGroupExtProg = true;

    fastexport_bypass_sharpening         = true;
    fastexport_bypass_sharpenEdge        = true;
    fastexport_bypass_sharpenMicro       = true;
    //fastexport_bypass_lumaDenoise        = true;
    //fastexport_bypass_colorDenoise       = true;
    fastexport_bypass_defringe           = true;
    fastexport_bypass_dirpyrDenoise      = true;
    fastexport_bypass_sh_hq              = true;
    fastexport_bypass_dirpyrequalizer    = true;
    fastexport_bypass_wavelet    = true;
    fastexport_raw_bayer_method                  = "fast";
    //fastexport_bypass_raw_bayer_all_enhance    = true;
    fastexport_bypass_raw_bayer_dcb_iterations   = true;
    fastexport_bypass_raw_bayer_dcb_enhance      = true;
    fastexport_bypass_raw_bayer_lmmse_iterations = true;
    fastexport_bypass_raw_bayer_linenoise        = true;
    fastexport_bypass_raw_bayer_greenthresh      = true;
    fastexport_raw_xtrans_method                 = "fast";
    fastexport_bypass_raw_ccSteps        = true;
    fastexport_bypass_raw_ca             = true;
    fastexport_bypass_raw_df             = true;
    fastexport_bypass_raw_ff             = true;
    fastexport_icm_input                 = "(camera)";
    fastexport_icm_working               = "ProPhoto";
    fastexport_icm_output                = "RT_sRGB";
    fastexport_icm_outputIntent          = rtengine::RI_RELATIVE;
    fastexport_icm_outputBPC             = true;
    fastexport_icm_gamma                 = "default";
    fastexport_resize_enabled            = true;
    fastexport_resize_scale              = 1;
    fastexport_resize_appliesTo          = "Cropped area";
    fastexport_resize_method             = "Lanczos";
    fastexport_resize_dataspec           = 3;
    fastexport_resize_width              = 900;
    fastexport_resize_height             = 900;

    clutsDir = "./cluts";

    cutOverlayBrush = std::vector<double> (4);
    cutOverlayBrush[3] = 0.667;  // :-p

    navGuideBrush = std::vector<double> (4);
    //default to red
    navGuideBrush[0] = 1.0;
    navGuideBrush[1] = 0.0;
    navGuideBrush[2] = 0.0;
    navGuideBrush[3] = 1.0;

    sndEnable = true;
    sndLngEditProcDoneSecs = 3.0;
#ifdef __linux__
    sndBatchQueueDone = "complete";
    sndLngEditProcDone = "window-attention";
#endif

    // Reminder: 0 = SET mode, 1 = ADD mode
    baBehav = {
        0, // ADDSET_TC_EXPCOMP
        0, // ADDSET_TC_BRIGHTNESS
        0, // ADDSET_TC_BLACKLEVEL
        0, // ADDSET_TC_CONTRAST
        0, // ADDSET_SH_HIGHLIGHTS
        0, // ADDSET_SH_SHADOWS
        0, // ADDSET_SH_LOCALCONTRAST
        0, // ADDSET_LC_BRIGHTNESS
        0, // ADDSET_LC_CONTRAST
        0, // ADDSET_SHARP_AMOUNT
        0, // ADDSET_WB_TEMPERATURE
        0, // ADDSET_WB_GREEN
        0, // ADDSET_ROTATE_DEGREE
        0, // ADDSET_DIST_AMOUNT
        0, // ADDSET_PERSPECTIVE
        0, // ADDSET_CA
        0, // ADDSET_VIGN_AMOUNT
        0, // ADDSET_VIGN_RADIUS
        0, // ADDSET_VIGN_STRENGTH
        0, // ADDSET_VIGN_CENTER
        0, // ADDSET_LC_CHROMATICITY
        0, // ADDSET_TC_SATURATION
        0, // ADDSET_TC_HLCOMPAMOUNT
        0, // ADDSET_TC_HLCOMPTHRESH
        0, // ADDSET_TC_SHCOMP
        0, // ADDSET_DIRPYREQ
        0, // ADDSET_DIRPYRDN_LUMA
        0, // ADDSET_DIRPYRDN_LUDET
        0, // ADDSET_DIRPYRDN_CHROMA
        0, // ADDSET_DIRPYRDN_CHROMARED
        0, // ADDSET_DIRPYRDN_CHROMABLUE
        0, // ADDSET_DIRPYRDN_GAMMA
        0, // ADDSET_CHMIXER
        0, // ADDSET_PREPROCESS_GREENEQUIL
        0, // ADDSET_PREPROCESS_LINEDENOISE
        0, // ADDSET_RAWCACORR
        0, // ADDSET_RAWEXPOS_LINEAR
        0, // ADDSET_RAWEXPOS_PRESER
        0, // ADDSET_RAWEXPOS_BLACKS
        0, // ADDSET_SHARPENEDGE_AMOUNT
        0, // ADDSET_SHARPENMICRO_AMOUNT
        0, // ADDSET_SHARPENEDGE_PASS
        0, // ADDSET_SHARPENMICRO_UNIFORMITY
        0, // ADDSET_VIBRANCE_PASTELS
        0, // ADDSET_VIBRANCE_SATURATED
        0, // ADDSET_FREE_OUPUT_GAMMA
        0, // ADDSET_FREE_OUTPUT_SLOPE
        0, // ADDSET_CAT_DEGREE
        0, // ADDSET_CAT_ADAPSCEN
        0, // ADDSET_CAT_ADAPLUM
        0, // ADDSET_CAT_LIGHT
        0, // ADDSET_CAT_RSTPRO
        0, // ADDSET_CAT_BADPIX
        0, // ADDSET_CAT_JLIGHT
        0, // ADDSET_CAT_CHROMA
        0, // ADDSET_CAT_CONTRAST
        0, // ADDSET_CAT_CHROMA_S
        0, // ADDSET_CAT_CHROMA_M
        0, // ADDSET_CAT_HUE
        0, // ADDSET_CAT_BADPIX
        0, // ADDSET_WB_EQUAL
        0, // ADDSET_GRADIENT_DEGREE
        0, // ADDSET_GRADIENT_FEATHER
        0, // ADDSET_GRADIENT_STRENGTH
        0, // ADDSET_GRADIENT_CENTER
        0, // ADDSET_PCVIGNETTE_STRENGTH
        0, // ADDSET_PCVIGNETTE_FEATHER
        0, // ADDSET_PCVIGNETTE_ROUNDNESS
        0, // ADDSET_BLACKWHITE_HUES
        0, // ADDSET_BLACKWHITE_GAMMA
        0, // ADDSET_DIRPYREQ_THRESHOLD
        0, // ADDSET_DIRPYREQ_SKINPROTECT
        0, // ADDSET_COLORTONING_SPLIT
        0, // ADDSET_DIRPYRDN_PASSES
        0, // ADDSET_RAWFFCLIPCONTROL
        0, // ADDSET_FILMSIMULATION_STRENGTH
        0, // ADDSET_WA
        0, // ADDSET_WA_THRESHOLD
        0, // ADDSET_WA_THRESHOLD2
        0, // ADDSET_WA_THRES
        0, // ADDSET_WA_CHRO
        0, // ADDSET_WA_CHROMA
        0, // ADDSET_WA_CONTRAST
        0, // ADDSET_WA_SKINPROTECT
        0, // ADDSET_WA_RESCHRO
        0, // ADDSET_WA_RESCON
        0, // ADDSET_WA_RESCONH
        0, // ADDSET_WA_THRR
        0, // ADDSET_WA_THRRH
        0, // ADDSET_WA_SKYPROTECT
        0, // ADDSET_WA_EDGRAD
        0, // ADDSET_WA_EDGVAL
        0, // ADDSET_WA_STRENGTH
        0, // ADDSET_WA_EDGEDETECT
        0, // ADDSET_WA_EDGEDETECTTHR
        0, // ADDSET_WA_EDGEDETECTTHR2
        0, // ADDSET_WA_TMRS
        0, // ADDSET_WA_GAMMA
        0, // ADDSET_RETI_STR
        0, // ADDSET_RETI_NEIGH
        0, // ADDSET_RETI_LIMD
        0, // ADDSET_RETI_GAIN
        0, // ADDSET_RETI_OFFS
        0, // ADDSET_RETI_VART
        0, // ADDSET_RETI_GAM
        0, // ADDSET_RETI_SLO
    };

    rtSettings.darkFramesPath = "";
    rtSettings.flatFieldsPath = "";
#ifdef WIN32
    const gchar* sysRoot = g_getenv ("SystemRoot"); // Returns e.g. "c:\Windows"

    if (sysRoot != NULL) {
        rtSettings.iccDirectory = Glib::ustring (sysRoot) + Glib::ustring ("\\System32\\spool\\drivers\\color");
    } else {
        rtSettings.iccDirectory = "C:\\WINDOWS\\System32\\spool\\drivers\\color";
    }

#elif defined __APPLE__
    rtSettings.iccDirectory = "/library/ColorSync/Profiles/Displays";
#else
    rtSettings.iccDirectory = "/usr/share/color/icc";
#endif
    rtSettings.viewingdevice = 0;
    rtSettings.viewingdevicegrey = 3;
    rtSettings.viewinggreySc = 1;
    rtSettings.leveldnv = 2;
    rtSettings.leveldnti = 0;
    rtSettings.leveldnaut = 0;
    rtSettings.leveldnliss = 0;
    rtSettings.leveldnautsimpl = 0;

    rtSettings.printerProfile = Glib::ustring();
    rtSettings.printerIntent = rtengine::RI_RELATIVE;
    rtSettings.printerBPC = true;
    rtSettings.monitorProfile = Glib::ustring();
    rtSettings.monitorIntent = rtengine::RI_RELATIVE;
    rtSettings.monitorBPC = true;
    rtSettings.autoMonitorProfile = false;
    rtSettings.adobe = "RT_Medium_gsRGB"; // put the name of yours profiles (here windows)
    rtSettings.prophoto = "RT_Large_gBT709"; // these names appear in the menu "output profile"
    rtSettings.prophoto10 = "RT_Large_g10"; // these names appear in the menu "output profile"
    rtSettings.srgb10 = "RT_sRGB_g10";
    rtSettings.widegamut = "WideGamutRGB";
    rtSettings.srgb = "RT_sRGB";
    rtSettings.bruce = "Bruce";
    rtSettings.beta = "BetaRGB";
    rtSettings.best = "BestRGB";
    rtSettings.rec2020 = "Rec2020";
    rtSettings.verbose = false;
    rtSettings.gamutICC = true;
    rtSettings.gamutLch = true;
    rtSettings.amchroma = 40;//between 20 and 140   low values increase effect..and also artefacts, high values reduces
    rtSettings.artifact_cbdl = 4.;
    rtSettings.level0_cbdl = 0;
    rtSettings.level123_cbdl = 30;
    rtSettings.bot_left = 0;
    rtSettings.top_left = 10;
    rtSettings.top_right = 40;
    rtSettings.bot_right = 75;
    rtSettings.ed_detec = 3; //between 2 and 10
    rtSettings.ed_detecStr = 1.3; //not use
    rtSettings.ed_low = 15.; //between 5 to 40
    rtSettings.ed_lipinfl = 0.8; //between 0.5 to 0.9
    rtSettings.ed_lipampl = 1.1; //between 1 and 2


    rtSettings.ciecamfloat = true;
    rtSettings.protectred = 60;
    rtSettings.protectredh = 0.3;
    rtSettings.CRI_color = 0;
    rtSettings.autocielab = true;
    rtSettings.denoiselabgamma = 2;
    rtSettings.HistogramWorking = false;

    rtSettings.daubech = false;

    rtSettings.nrauto = 10;//between 2 and 20
    rtSettings.nrautomax = 40;//between 5 and 100
    rtSettings.nrhigh = 0.45;//between 0.1 and 0.9
    rtSettings.nrwavlevel = 1;//integer between 0 and 2

//   rtSettings.colortoningab =0.7;
//rtSettings.decaction =0.3;
//  rtSettings.ciebadpixgauss=false;
    rtSettings.rgbcurveslumamode_gamut = true;
    lastIccDir = rtSettings.iccDirectory;
    lastDarkframeDir = rtSettings.darkFramesPath;
    lastFlatfieldDir = rtSettings.flatFieldsPath;
//  rtSettings.bw_complementary = true;
    // There is no reasonable default for curves. We can still suppose that they will take place
    // in a subdirectory of the user's own ProcParams presets, i.e. in a subdirectory
    // of the one pointed to by the "profile" field.
    // The following fields will then be initialized when "profile" will have its final value,
    // at the end of the "updatePaths" method.
    lastRgbCurvesDir = "";
    lastLabCurvesDir = "";
    lastRetinexDir = "";
    lastDenoiseCurvesDir = "";
    lastWaveletCurvesDir = "";
    lastPFCurvesDir = "";
    lastHsvCurvesDir = "";
    lastToneCurvesDir = "";
    lastVibranceCurvesDir = "";
    lastProfilingReferenceDir = "";
    lastBWCurvesDir = "";
    maxRecentFolders = 15;
}

Options* Options::copyFrom (Options* other)
{
    *this = *other;
    return this;
}

void Options::filterOutParsedExtensions ()
{
    parsedExtensions.clear();

    for (unsigned int i = 0; i < parseExtensions.size(); i++)
        if (parseExtensionsEnabled[i]) {
            parsedExtensions.push_back (parseExtensions[i].lowercase());
        }
}

int Options::readFromFile (Glib::ustring fname)
{
    setlocale (LC_NUMERIC, "C"); // to set decimal point to "."

    Glib::KeyFile keyFile;

    if ( !Glib::file_test (fname, Glib::FILE_TEST_EXISTS)) {
        return 1;
    }

    try {
        if (keyFile.load_from_file (fname)) {

// --------------------------------------------------------------------------------------------------------

            if (keyFile.has_group ("General")) {
                if (keyFile.has_key ("General", "TabbedEditor")) {
                    tabbedUI = keyFile.get_boolean ("General", "TabbedEditor");
                }

                if (keyFile.has_key ("General", "StartupDirectory")) {
                    if      ( keyFile.get_string ("General", "StartupDirectory") == "home") {
                        startupDir = STARTUPDIR_HOME;
                    } else if ( keyFile.get_string ("General", "StartupDirectory") == "current") {
                        startupDir = STARTUPDIR_CURRENT;
                    } else if ( keyFile.get_string ("General", "StartupDirectory") == "last") {
                        startupDir = STARTUPDIR_LAST;
                    } else if ( keyFile.get_string ("General", "StartupDirectory") == "custom") {
                        startupDir = STARTUPDIR_CUSTOM;
                    }
                }

                if (keyFile.has_key ("General", "StartupPath")) {
                    startupPath     = keyFile.get_string ("General", "StartupPath");
                }

                if (keyFile.has_key ("General", "DateFormat")) {
                    dateFormat      = keyFile.get_string ("General", "DateFormat");
                }

                if (keyFile.has_key ("General", "AdjusterMinDelay")) {
                    adjusterMinDelay   = keyFile.get_integer ("General", "AdjusterMinDelay");
                }

                if (keyFile.has_key ("General", "AdjusterMaxDelay")) {
                    adjusterMaxDelay   = keyFile.get_integer ("General", "AdjusterMaxDelay");
                }

                if (keyFile.has_key ("General", "StoreLastProfile")) {
                    savesParamsAtExit = keyFile.get_boolean ("General", "StoreLastProfile");
                }

                if (keyFile.has_key ("General", "MultiUser")) {
                    multiUser       = keyFile.get_boolean ("General", "MultiUser");
                }

                if (keyFile.has_key ("General", "Version")) {
                    version         = keyFile.get_string ("General", "Version");
                }

                if (keyFile.has_key ("General", "Language")) {
                    language        = keyFile.get_string ("General", "Language");
                }

                if (keyFile.has_key ("General", "LanguageAutoDetect")) {
                    languageAutoDetect = keyFile.get_boolean ("General", "LanguageAutoDetect");
                }

                if (keyFile.has_key ("General", "Theme")) {
                    theme           = keyFile.get_string ("General", "Theme");
                }

                if ( keyFile.has_key ("General", "DarkFramesPath")) {
                    rtSettings.darkFramesPath = keyFile.get_string ("General", "DarkFramesPath");
                }

                if ( keyFile.has_key ("General", "FlatFieldsPath")) {
                    rtSettings.flatFieldsPath = keyFile.get_string ("General", "FlatFieldsPath");
                }

                if ( keyFile.has_key ("General", "Verbose")) {
                    rtSettings.verbose = keyFile.get_boolean ( "General", "Verbose");
                }

                if (keyFile.has_key ("General", "BotLeft")) {
                    rtSettings.bot_left          = keyFile.get_double ("General", "BotLeft");
                }

                if (keyFile.has_key ("General", "TopLeft")) {
                    rtSettings.top_left          = keyFile.get_double ("General", "TopLeft");
                }

                if (keyFile.has_key ("General", "TopRight")) {
                    rtSettings.top_right          = keyFile.get_double ("General", "TopRight");
                }

                if (keyFile.has_key ("General", "BotRight")) {
                    rtSettings.bot_right          = keyFile.get_double ("General", "BotRight");
                }

                if (keyFile.has_key ("General", "EDdetec")) {
                    rtSettings.ed_detec          = keyFile.get_double ("General", "EDdetec");
                }

                if (keyFile.has_key ("General", "EDdetecStr")) {
                    rtSettings.ed_detecStr          = keyFile.get_double ("General", "EDdetecStr");
                }

                if (keyFile.has_key ("General", "EDLow")) {
                    rtSettings.ed_low          = keyFile.get_double ("General", "EDLow");
                }

                if (keyFile.has_key ("General", "EDLipinfl")) {
                    rtSettings.ed_lipinfl          = keyFile.get_double ("General", "EDLipinfl");
                }

                if (keyFile.has_key ("General", "EDLipampl")) {
                    rtSettings.ed_lipampl          = keyFile.get_double ("General", "EDLipampl");
                }


            }

            if (keyFile.has_group ("External Editor")) {
                if (keyFile.has_key ("External Editor", "EditorKind")) {
                    editorToSendTo   = keyFile.get_integer ("External Editor", "EditorKind");
                }

                if (keyFile.has_key ("External Editor", "GimpDir")) {
                    gimpDir          = keyFile.get_string  ("External Editor", "GimpDir");
                }

                if (keyFile.has_key ("External Editor", "PhotoshopDir")) {
                    psDir            = keyFile.get_string  ("External Editor", "PhotoshopDir");
                }

                if (keyFile.has_key ("External Editor", "CustomEditor")) {
                    customEditorProg = keyFile.get_string  ("External Editor", "CustomEditor");
                }
            }

            if (keyFile.has_group ("Output")) {
                if (keyFile.has_key ("Output", "Format")) {
                    saveFormat.format          = keyFile.get_string ("Output", "Format");
                }

                if (keyFile.has_key ("Output", "JpegQuality")) {
                    saveFormat.jpegQuality     = keyFile.get_integer ("Output", "JpegQuality");
                }

                if (keyFile.has_key ("Output", "JpegSubSamp")) {
                    saveFormat.jpegSubSamp     = keyFile.get_integer ("Output", "JpegSubSamp");
                }

                if (keyFile.has_key ("Output", "PngCompression")) {
                    saveFormat.pngCompression  = keyFile.get_integer ("Output", "PngCompression");
                }

                if (keyFile.has_key ("Output", "PngBps")) {
                    saveFormat.pngBits         = keyFile.get_integer ("Output", "PngBps");
                }

                if (keyFile.has_key ("Output", "TiffBps")) {
                    saveFormat.tiffBits        = keyFile.get_integer ("Output", "TiffBps");
                }

                if (keyFile.has_key ("Output", "TiffUncompressed")) {
                    saveFormat.tiffUncompressed = keyFile.get_boolean ("Output", "TiffUncompressed");
                }

                if (keyFile.has_key ("Output", "SaveProcParams")) {
                    saveFormat.saveParams      = keyFile.get_boolean ("Output", "SaveProcParams");
                }


                if (keyFile.has_key ("Output", "FormatBatch")) {
                    saveFormatBatch.format          = keyFile.get_string ("Output", "FormatBatch");
                }

                if (keyFile.has_key ("Output", "JpegQualityBatch")) {
                    saveFormatBatch.jpegQuality     = keyFile.get_integer ("Output", "JpegQualityBatch");
                }

                if (keyFile.has_key ("Output", "JpegSubSampBatch")) {
                    saveFormatBatch.jpegSubSamp     = keyFile.get_integer ("Output", "JpegSubSampBatch");
                }

                if (keyFile.has_key ("Output", "PngCompressionBatch")) {
                    saveFormatBatch.pngCompression  = keyFile.get_integer ("Output", "PngCompressionBatch");
                }

                if (keyFile.has_key ("Output", "PngBpsBatch")) {
                    saveFormatBatch.pngBits         = keyFile.get_integer ("Output", "PngBpsBatch");
                }

                if (keyFile.has_key ("Output", "TiffBpsBatch")) {
                    saveFormatBatch.tiffBits        = keyFile.get_integer ("Output", "TiffBpsBatch");
                }

                if (keyFile.has_key ("Output", "TiffUncompressedBatch")) {
                    saveFormatBatch.tiffUncompressed = keyFile.get_boolean ("Output", "TiffUncompressedBatch");
                }

                if (keyFile.has_key ("Output", "SaveProcParamsBatch")) {
                    saveFormatBatch.saveParams      = keyFile.get_boolean ("Output", "SaveProcParamsBatch");
                }

                if (keyFile.has_key ("Output", "Path")) {
                    savePathTemplate           = keyFile.get_string ("Output", "Path");
                }

                if (keyFile.has_key ("Output", "PathTemplate")) {
                    savePathTemplate           = keyFile.get_string ("Output", "PathTemplate");
                }

                if (keyFile.has_key ("Output", "PathFolder")) {
                    savePathFolder             = keyFile.get_string ("Output", "PathFolder");
                }

                if (keyFile.has_key ("Output", "AutoSuffix")) {
                    autoSuffix                 = keyFile.get_boolean ("Output", "AutoSuffix");
                }

                if (keyFile.has_key ("Output", "ForceFormatOpts")) {
                    forceFormatOpts            = keyFile.get_boolean ("Output", "ForceFormatOpts");
                }

                if (keyFile.has_key ("Output", "SaveMethodNum")) {
                    saveMethodNum              = keyFile.get_integer ("Output", "SaveMethodNum");
                }

                if (keyFile.has_key ("Output", "UsePathTemplate")) {
                    saveUsePathTemplate        = keyFile.get_boolean ("Output", "UsePathTemplate");
                }

                if (keyFile.has_key ("Output", "LastSaveAsPath")) {
                    lastSaveAsPath             = keyFile.get_string ("Output", "LastSaveAsPath");
                }

                if (keyFile.has_key ("Output", "OverwriteOutputFile")) {
                    overwriteOutputFile    = keyFile.get_boolean ("Output", "OverwriteOutputFile");
                }

                if (keyFile.has_key ("Output", "TunnelMetaData")) {
                    tunnelMetaData             = keyFile.get_boolean ("Output", "TunnelMetaData");
                }
            }

            if (keyFile.has_group ("Profiles")) {
                if (keyFile.has_key ("Profiles", "Directory")) {
                    profilePath          = keyFile.get_string  ("Profiles", "Directory");
                }

                if (keyFile.has_key ("Profiles", "UseBundledProfiles")) {
                    useBundledProfiles   = keyFile.get_boolean ("Profiles", "UseBundledProfiles");
                }

                if (keyFile.has_key ("Profiles", "LoadSaveProfilePath")) {
                    loadSaveProfilePath  = keyFile.get_string  ("Profiles", "LoadSaveProfilePath");
                }

                if (keyFile.has_key ("Profiles", "RawDefault")) {
                    defProfRaw           = keyFile.get_string  ("Profiles", "RawDefault");
                }

                if (keyFile.has_key ("Profiles", "ImgDefault")) {
                    defProfImg           = keyFile.get_string  ("Profiles", "ImgDefault");
                }

                if (keyFile.has_key ("Profiles", "FilledProfile")) {
                    filledProfile        = keyFile.get_boolean ("Profiles", "FilledProfile");
                }

                if (keyFile.has_key ("Profiles", "SaveParamsWithFile")) {
                    saveParamsFile       = keyFile.get_boolean ("Profiles", "SaveParamsWithFile");
                }

                if (keyFile.has_key ("Profiles", "SaveParamsToCache")) {
                    saveParamsCache      = keyFile.get_boolean ("Profiles", "SaveParamsToCache");
                }

                if (keyFile.has_key ("Profiles", "LoadParamsFromLocation")) {
                    paramsLoadLocation   = (PPLoadLocation)keyFile.get_integer ("Profiles", "LoadParamsFromLocation");
                }

                if (keyFile.has_key ("Profiles", "CustomProfileBuilder")) {
                    CPBPath              = keyFile.get_string  ("Profiles", "CustomProfileBuilder");    // for backward compatibility only
                }

                if (keyFile.has_key ("Profiles", "CustomProfileBuilderPath")) {
                    CPBPath              = keyFile.get_string  ("Profiles", "CustomProfileBuilderPath");
                }

                if (keyFile.has_key ("Profiles", "CustomProfileBuilderKeys")) {
                    CPBKeys              = (CPBKeyType)keyFile.get_integer ("Profiles", "CustomProfileBuilderKeys");
                }
            }

            if (keyFile.has_group ("File Browser")) {
                if (keyFile.has_key ("File Browser", "ThumbnailSize")) {
                    thumbSize          = keyFile.get_integer ("File Browser", "ThumbnailSize");
                }

                if (keyFile.has_key ("File Browser", "ThumbnailSizeTab")) {
                    thumbSizeTab       = keyFile.get_integer ("File Browser", "ThumbnailSizeTab");
                }

                if (keyFile.has_key ("File Browser", "ThumbnailSizeQueue")) {
                    thumbSizeQueue     = keyFile.get_integer ("File Browser", "ThumbnailSizeQueue");
                }

                if (keyFile.has_key ("File Browser", "SameThumbSize")) {
                    sameThumbSize      = keyFile.get_integer ("File Browser", "SameThumbSize");
                }

                if (keyFile.has_key ("File Browser", "BrowseOnlyRaw")) {
                    fbOnlyRaw          = keyFile.get_boolean ("File Browser", "BrowseOnlyRaw");
                }

                if (keyFile.has_key ("File Browser", "BrowserShowsDate")) {
                    fbShowDateTime     = keyFile.get_boolean ("File Browser", "BrowserShowsDate");
                }

                if (keyFile.has_key ("File Browser", "BrowserShowsExif")) {
                    fbShowBasicExif    = keyFile.get_boolean ("File Browser", "BrowserShowsExif");
                }

                if (keyFile.has_key ("File Browser", "BrowserShowsExpComp")) {
                    fbShowExpComp      = keyFile.get_boolean ("File Browser", "BrowserShowsExpComp");
                }

                if (keyFile.has_key ("File Browser", "BrowserShowsHidden")) {
                    fbShowHidden       = keyFile.get_boolean ("File Browser", "BrowserShowsHidden");
                }

                if (keyFile.has_key ("File Browser", "MaxPreviewHeight")) {
                    maxThumbnailHeight = keyFile.get_integer ("File Browser", "MaxPreviewHeight");
                }

                if (keyFile.has_key ("File Browser", "MaxCacheEntries")) {
                    maxCacheEntries    = keyFile.get_integer ("File Browser", "MaxCacheEntries");
                }

                if (keyFile.has_key ("File Browser", "ParseExtensions")) {
                    parseExtensions    = keyFile.get_string_list ("File Browser", "ParseExtensions");
                }

                if (keyFile.has_key ("File Browser", "ParseExtensionsEnabled")) {
                    parseExtensionsEnabled    = keyFile.get_integer_list ("File Browser", "ParseExtensionsEnabled");
                }

                if (keyFile.has_key ("File Browser", "ThumbnailArrangement")) {
                    fbArrangement    = keyFile.get_integer ("File Browser", "ThumbnailArrangement");
                }

                if (keyFile.has_key ("File Browser", "ThumbnailInterpolation")) {
                    thumbInterp    = keyFile.get_integer ("File Browser", "ThumbnailInterpolation");
                }

                if (keyFile.has_key ("File Browser", "FavoriteDirs")) {
                    favoriteDirs       = keyFile.get_string_list ("File Browser", "FavoriteDirs");
                }

                if (keyFile.has_key ("File Browser", "RenameTemplates")) {
                    renameTemplates    = keyFile.get_string_list ("File Browser", "RenameTemplates");
                }

                if (keyFile.has_key ("File Browser", "RenameUseTemplates")) {
                    renameUseTemplates = keyFile.get_boolean ("File Browser", "RenameUseTemplates");
                }

                if (keyFile.has_key ("File Browser", "ThumbnailZoomRatios")) {
                    thumbnailZoomRatios = keyFile.get_double_list ("File Browser", "ThumbnailZoomRatios");
                }

                if (keyFile.has_key ("File Browser", "OverlayedFileNames")) {
                    overlayedFileNames          = keyFile.get_boolean ("File Browser", "OverlayedFileNames");
                }

                if (keyFile.has_key ("File Browser", "FilmStripOverlayedFileNames")) {
                    filmStripOverlayedFileNames = keyFile.get_boolean ("File Browser", "FilmStripOverlayedFileNames");
                }

                if (keyFile.has_key ("File Browser", "ShowFileNames")) {
                    showFileNames               = keyFile.get_boolean ("File Browser", "ShowFileNames");
                }

                if (keyFile.has_key ("File Browser", "FilmStripShowFileNames")) {
                    filmStripShowFileNames      = keyFile.get_boolean ("File Browser", "FilmStripShowFileNames");
                }

                if (keyFile.has_key ("File Browser", "InternalThumbIfUntouched")) {
                    internalThumbIfUntouched    = keyFile.get_boolean ("File Browser", "InternalThumbIfUntouched");
                }

                if (keyFile.has_key ("File Browser", "menuGroupRank")) {
                    menuGroupRank               = keyFile.get_boolean ("File Browser", "menuGroupRank");
                }

                if (keyFile.has_key ("File Browser", "menuGroupLabel")) {
                    menuGroupLabel              = keyFile.get_boolean ("File Browser", "menuGroupLabel");
                }

                if (keyFile.has_key ("File Browser", "menuGroupFileOperations")) {
                    menuGroupFileOperations     = keyFile.get_boolean ("File Browser", "menuGroupFileOperations");
                }

                if (keyFile.has_key ("File Browser", "menuGroupProfileOperations")) {
                    menuGroupProfileOperations  = keyFile.get_boolean ("File Browser", "menuGroupProfileOperations");
                }

                if (keyFile.has_key ("File Browser", "menuGroupExtProg")) {
                    menuGroupExtProg            = keyFile.get_boolean ("File Browser", "menuGroupExtProg");
                }

                if (keyFile.has_key ("File Browser", "MaxRecentFolders")) {
                    maxRecentFolders    = keyFile.get_integer ("File Browser", "MaxRecentFolders");
                }

                recentFolders.reserve (maxRecentFolders + 10); // reserve some more than maxRecentFolders, because at runtime it stores more than that

                if (keyFile.has_key ("File Browser", "RecentFolders")) {
                    recentFolders    = keyFile.get_string_list ("File Browser", "RecentFolders");
                }
            }

            if (keyFile.has_group ("Clipping Indication")) {
                if (keyFile.has_key ("Clipping Indication", "HighlightThreshold")) {
                    highlightThreshold = keyFile.get_integer ("Clipping Indication", "HighlightThreshold");
                }

                if (keyFile.has_key ("Clipping Indication", "ShadowThreshold")) {
                    shadowThreshold   = keyFile.get_integer ("Clipping Indication", "ShadowThreshold");
                }

                if (keyFile.has_key ("Clipping Indication", "BlinkClipped")) {
                    blinkClipped      = keyFile.get_boolean ("Clipping Indication", "BlinkClipped");
                }
            }

            if (keyFile.has_group ("Performance")) {
                if (keyFile.has_key ("Performance", "RgbDenoiseThreadLimit")) {
                    rgbDenoiseThreadLimit      = keyFile.get_integer ("Performance", "RgbDenoiseThreadLimit");
                }

                if ( keyFile.has_key ("Performance", "NRauto")) {
                    rtSettings.nrauto          = keyFile.get_double  ("Performance", "NRauto");
                }

                if ( keyFile.has_key ("Performance", "NRautomax")) {
                    rtSettings.nrautomax       = keyFile.get_double  ("Performance", "NRautomax");
                }

                if ( keyFile.has_key ("Performance", "NRhigh")) {
                    rtSettings.nrhigh          = keyFile.get_double  ("Performance", "NRhigh");
                }

                if (rtSettings.nrhigh == 0.0) { //avoid crash by division by zero in noise reduction
                    rtSettings.nrhigh = 0.45;
                }

                if ( keyFile.has_key ("Performance", "NRWavlevel")) {
                    rtSettings.nrwavlevel      = keyFile.get_integer ("Performance", "NRWavlevel");
                }

                if (keyFile.has_key ("Performance", "LevNR")) {
                    rtSettings.leveldnv        = keyFile.get_integer ("Performance", "LevNR");
                }

                if (keyFile.has_key ("Performance", "LevNRTI")) {
                    rtSettings.leveldnti       = keyFile.get_integer ("Performance", "LevNRTI");
                }

                if (keyFile.has_key ("Performance", "LevNRAUT")) {
                    rtSettings.leveldnaut      = keyFile.get_integer ("Performance", "LevNRAUT");
                }

                if (keyFile.has_key ("Performance", "LevNRLISS")) {
                    rtSettings.leveldnliss     = keyFile.get_integer ("Performance", "LevNRLISS");
                }

                if (keyFile.has_key ("Performance", "SIMPLNRAUT")) {
                    rtSettings.leveldnautsimpl = keyFile.get_integer ("Performance", "SIMPLNRAUT");
                }

                if (keyFile.has_key ("Performance", "ClutCacheSize")) {
                    clutCacheSize              = keyFile.get_integer ("Performance", "ClutCacheSize");
                }

                if (keyFile.has_key ("Performance", "MaxInspectorBuffers")) {
                    maxInspectorBuffers        = keyFile.get_integer ("Performance", "MaxInspectorBuffers");
                }

                if (keyFile.has_key ("Performance", "PreviewDemosaicFromSidecar")) {
                    prevdemo             = (prevdemo_t)keyFile.get_integer ("Performance", "PreviewDemosaicFromSidecar");
                }

                if (keyFile.has_key ("Performance", "Daubechies")) {
                    rtSettings.daubech         = keyFile.get_boolean ("Performance", "Daubechies");
                }

                if (keyFile.has_key ("Performance", "SerializeTiffRead")) {
                    serializeTiffRead          = keyFile.get_boolean ("Performance", "SerializeTiffRead");
                }
            }

            if (keyFile.has_group ("GUI")) {
                if (keyFile.has_key ("GUI", "WindowWidth")) {
                    windowWidth     = keyFile.get_integer ("GUI", "WindowWidth");
                }

                if (keyFile.has_key ("GUI", "WindowHeight")) {
                    windowHeight    = keyFile.get_integer ("GUI", "WindowHeight");
                }

                if (keyFile.has_key ("GUI", "WindowX")) {
                    windowX     = keyFile.get_integer ("GUI", "WindowX");
                }

                if (keyFile.has_key ("GUI", "WindowY")) {
                    windowY    = keyFile.get_integer ("GUI", "WindowY");
                }

                if (keyFile.has_key ("GUI", "WindowMaximized")) {
                    windowMaximized = keyFile.get_boolean ("GUI", "WindowMaximized");
                }

                if (keyFile.has_key ("GUI", "DetailWindowWidth")) {
                    detailWindowWidth        = keyFile.get_integer ("GUI", "DetailWindowWidth");
                }

                if (keyFile.has_key ("GUI", "DetailWindowHeight")) {
                    detailWindowHeight       = keyFile.get_integer ("GUI", "DetailWindowHeight");
                }

                if (keyFile.has_key ("GUI", "DirBrowserWidth")) {
                    dirBrowserWidth          = keyFile.get_integer ("GUI", "DirBrowserWidth");
                }

                if (keyFile.has_key ("GUI", "DirBrowserHeight")) {
                    dirBrowserHeight         = keyFile.get_integer ("GUI", "DirBrowserHeight");
                }

                if (keyFile.has_key ("GUI", "SortType")) {
                    dirBrowserSortType       = static_cast<Gtk::SortType> (keyFile.get_integer ("GUI", "SortType"));
                }

                if (keyFile.has_key ("GUI", "PreferencesWidth")) {
                    preferencesWidth         = keyFile.get_integer ("GUI", "PreferencesWidth");
                }

                if (keyFile.has_key ("GUI", "PreferencesHeight")) {
                    preferencesHeight        = keyFile.get_integer ("GUI", "PreferencesHeight");
                }

                if (keyFile.has_key ("GUI", "SaveAsDialogWidth")) {
                    saveAsDialogWidth        = keyFile.get_integer ("GUI", "SaveAsDialogWidth");
                }

                if (keyFile.has_key ("GUI", "SaveAsDialogHeight")) {
                    saveAsDialogHeight       = keyFile.get_integer ("GUI", "SaveAsDialogHeight");
                }

                if (keyFile.has_key ("GUI", "ToolPanelWidth")) {
                    toolPanelWidth           = keyFile.get_integer ("GUI", "ToolPanelWidth");
                }

                if (keyFile.has_key ("GUI", "BrowserToolPanelWidth")) {
                    browserToolPanelWidth  = keyFile.get_integer ("GUI", "BrowserToolPanelWidth");
                }

                if (keyFile.has_key ("GUI", "BrowserToolPanelHeight")) {
                    browserToolPanelHeight = keyFile.get_integer ("GUI", "BrowserToolPanelHeight");
                }

                if (keyFile.has_key ("GUI", "BrowserToolPanelOpened")) {
                    browserToolPanelOpened = keyFile.get_boolean ("GUI", "BrowserToolPanelOpened");
                }

                if (keyFile.has_key ("GUI", "BrowserDirPanelOpened")) {
                    browserDirPanelOpened  = keyFile.get_boolean ("GUI", "BrowserDirPanelOpened");
                }

                if (keyFile.has_key ("GUI", "EditorFilmStripOpened")) {
                    editorFilmStripOpened  = keyFile.get_boolean ("GUI", "EditorFilmStripOpened");
                }

                if (keyFile.has_key ("GUI", "HistoryPanelWidth")) {
                    historyPanelWidth = keyFile.get_integer ("GUI", "HistoryPanelWidth");
                }

                if (keyFile.has_key ("GUI", "FontFamily")) {
                    fontFamily        = keyFile.get_string  ("GUI", "FontFamily");
                }

                if (keyFile.has_key ("GUI", "FontSize")) {
                    fontSize          = keyFile.get_integer ("GUI", "FontSize");
                }

                if (keyFile.has_key ("GUI", "CPFontFamily")) {
                    CPFontFamily      = keyFile.get_string  ("GUI", "CPFontFamily");
                }

                if (keyFile.has_key ("GUI", "CPFontSize")) {
                    CPFontSize        = keyFile.get_integer ("GUI", "CPFontSize");
                }

                if (keyFile.has_key ("GUI", "LastPreviewScale")) {
                    lastScale         = keyFile.get_integer ("GUI", "LastPreviewScale");
                }

                if (keyFile.has_key ("GUI", "PanAccelFactor")) {
                    panAccelFactor    = keyFile.get_integer ("GUI", "PanAccelFactor");
                }

                if (keyFile.has_key ("GUI", "RememberZoomAndPan")) {
                    rememberZoomAndPan        = keyFile.get_boolean ("GUI", "RememberZoomAndPan");
                }

                if (keyFile.has_key ("GUI", "LastCropSize")) {
                    lastCropSize      = keyFile.get_integer ("GUI", "LastCropSize");
                }

                if (keyFile.has_key ("GUI", "ShowHistory")) {
                    showHistory       = keyFile.get_boolean ("GUI", "ShowHistory");
                }

                if (keyFile.has_key ("GUI", "ShowFilePanelState")) {
                    showFilePanelState = keyFile.get_integer ("GUI", "ShowFilePanelState");
                }

                if (keyFile.has_key ("GUI", "ShowInfo")) {
                    showInfo          = keyFile.get_boolean ("GUI", "ShowInfo");
                }

                if (keyFile.has_key ("GUI", "MainNBVertical")) {
                    mainNBVertical    = keyFile.get_boolean ("GUI", "MainNBVertical");
                }

                if (keyFile.has_key ("GUI", "ShowClippedHighlights")) {
                    showClippedHighlights = keyFile.get_boolean ("GUI", "ShowClippedHighlights");
                }

                if (keyFile.has_key ("GUI", "ShowClippedShadows")) {
                    showClippedShadows = keyFile.get_boolean ("GUI", "ShowClippedShadows");
                }

                if (keyFile.has_key ("GUI", "FrameColor")) {
                    bgcolor           = keyFile.get_integer ("GUI", "FrameColor");
                }

                if (keyFile.has_key ("GUI", "ProcessingQueueEnbled")) {
                    procQueueEnabled = keyFile.get_boolean ("GUI", "ProcessingQueueEnbled");
                }

                if (keyFile.has_key ("GUI", "ToolPanelsExpanded")) {
                    tpOpen            = keyFile.get_integer_list ("GUI", "ToolPanelsExpanded");
                }

                if (keyFile.has_key ("GUI", "MultiDisplayMode")) {
                    multiDisplayMode  = keyFile.get_integer ("GUI", "MultiDisplayMode");
                }

                //if (keyFile.has_key ("GUI", "CurvePanelsExpanded")) crvOpen           = keyFile.get_integer_list ("GUI", "CurvePanelsExpanded");
                if (keyFile.has_key ("GUI", "CutOverlayBrush")) {
                    cutOverlayBrush     = keyFile.get_double_list ("GUI", "CutOverlayBrush");
                }

                if (keyFile.has_key ("GUI", "NavGuideBrush")) {
                    navGuideBrush       = keyFile.get_double_list ("GUI", "NavGuideBrush");
                }

                if (keyFile.has_key ("GUI", "HistogramPosition")) {
                    histogramPosition   = keyFile.get_integer ("GUI", "HistogramPosition");
                }

                if (keyFile.has_key ("GUI", "HistogramBar")) {
                    histogramBar        = keyFile.get_boolean ("GUI", "HistogramBar");
                }

                if (keyFile.has_key ("GUI", "HistogramFullMode")) {
                    histogramFullMode   = keyFile.get_boolean ("GUI", "HistogramFullMode");
                }

                if (keyFile.has_key ("GUI", "NavigatorRGBUnit")) {
                    navRGBUnit          = (NavigatorUnit)keyFile.get_integer ("GUI", "NavigatorRGBUnit");
                }

                if (keyFile.has_key ("GUI", "NavigatorHSVUnit")) {
                    navHSVUnit          = (NavigatorUnit)keyFile.get_integer ("GUI", "NavigatorHSVUnit");
                }

                if (keyFile.has_key ("GUI", "ShowFilmStripToolBar")) {
                    showFilmStripToolBar        = keyFile.get_boolean ("GUI", "ShowFilmStripToolBar");
                }

                if (keyFile.has_key ("GUI", "FileBrowserToolbarSingleRow")) {
                    FileBrowserToolbarSingleRow = keyFile.get_boolean ("GUI", "FileBrowserToolbarSingleRow");
                }

                if (keyFile.has_key ("GUI", "HideTPVScrollbar")) {
                    hideTPVScrollbar            = keyFile.get_boolean ("GUI", "HideTPVScrollbar");
                }

                if (keyFile.has_key ("GUI", "UseIconNoText")) {
                    UseIconNoText               = keyFile.get_boolean ("GUI", "UseIconNoText");
                }

                if (keyFile.has_key ("GUI", "HistogramWorking")) {
                    rtSettings.HistogramWorking = keyFile.get_boolean ("GUI", "HistogramWorking");
                }

                if (keyFile.has_key ("GUI", "CurveBBoxPosition")) {
                    curvebboxpos                        = keyFile.get_integer ("GUI", "CurveBBoxPosition");
                }
            }

            if (keyFile.has_group ("Crop Settings")) {
                if (keyFile.has_key ("Crop Settings", "PPI")) {
                    cropPPI      = keyFile.get_integer ("Crop Settings", "PPI");
                }
            }

            if (keyFile.has_group ("Color Management")) {
                if (keyFile.has_key ("Color Management", "ICCDirectory")) {
                    rtSettings.iccDirectory         = keyFile.get_string ("Color Management", "ICCDirectory");
                }

                if (keyFile.has_key ("Color Management", "PrinterIntent")) {
                    rtSettings.printerIntent   = static_cast<rtengine::RenderingIntent> (keyFile.get_integer ("Color Management", "PrinterIntent"));
                }

                if (keyFile.has_key ("Color Management", "PrinterBPC")) {
                    rtSettings.printerBPC           = keyFile.get_boolean ("Color Management", "PrinterBPC");
                }

                if (keyFile.has_key ("Color Management", "PrinterProfile")) {
                    rtSettings.printerProfile       = keyFile.get_string ("Color Management", "PrinterProfile");
                }

                if (keyFile.has_key ("Color Management", "MonitorProfile")) {
                    rtSettings.monitorProfile       = keyFile.get_string ("Color Management", "MonitorProfile");
                }

                if (keyFile.has_key ("Color Management", "AutoMonitorProfile")) {
                    rtSettings.autoMonitorProfile = keyFile.get_boolean ("Color Management", "AutoMonitorProfile");
                }

                if (keyFile.has_key ("Color Management", "Autocielab")) {
                    rtSettings.autocielab = keyFile.get_boolean ("Color Management", "Autocielab");
                }

                if (keyFile.has_key ("Color Management", "RGBcurvesLumamode_Gamut")) {
                    rtSettings.rgbcurveslumamode_gamut = keyFile.get_boolean ("Color Management", "RGBcurvesLumamode_Gamut");
                }

                if (keyFile.has_key ("Color Management", "Intent")) {
                    rtSettings.monitorIntent   = static_cast<rtengine::RenderingIntent> (keyFile.get_integer ("Color Management", "Intent"));
                }

                if (keyFile.has_key ("Color Management", "MonitorBPC")) {
                    rtSettings.monitorBPC           = keyFile.get_boolean ("Color Management", "MonitorBPC");
                }

                if (keyFile.has_key ("Color Management", "CRI")) {
                    rtSettings.CRI_color            = keyFile.get_integer ("Color Management", "CRI");
                }

                if (keyFile.has_key ("Color Management", "DenoiseLabgamma")) {
                    rtSettings.denoiselabgamma      = keyFile.get_integer ("Color Management", "DenoiseLabgamma");
                }

                if (keyFile.has_key ("Color Management", "view")) {
                    rtSettings.viewingdevice        = keyFile.get_integer ("Color Management", "view");
                }

                if (keyFile.has_key ("Color Management", "grey")) {
                    rtSettings.viewingdevicegrey    = keyFile.get_integer ("Color Management", "grey");
                }

                if (keyFile.has_key ("Color Management", "greySc")) {
                    rtSettings.viewinggreySc        = keyFile.get_integer ("Color Management", "greySc");
                }

                if (keyFile.has_key ("Color Management", "CBDLArtif")) {
                    rtSettings.artifact_cbdl        = keyFile.get_double ("Color Management", "CBDLArtif");
                }

                if (keyFile.has_key ("Color Management", "CBDLlevel0")) {
                    rtSettings.level0_cbdl          = keyFile.get_double ("Color Management", "CBDLlevel0");
                }

                if (keyFile.has_key ("Color Management", "CBDLlevel123")) {
                    rtSettings.level123_cbdl        = keyFile.get_double ("Color Management", "CBDLlevel123");
                }

//   if (keyFile.has_key ("Color Management", "Colortoningab"))  rtSettings.colortoningab            = keyFile.get_double("Color Management", "Colortoningab");
//   if (keyFile.has_key ("Color Management", "Decaction"))   rtSettings.decaction        = keyFile.get_double("Color Management", "Decaction");

                if (keyFile.has_key ("Color Management", "WhiteBalanceSpotSize")) {
                    whiteBalanceSpotSize      = keyFile.get_integer ("Color Management", "WhiteBalanceSpotSize");
                }

                if ( keyFile.has_key ("Color Management", "GamutICC")) {
                    rtSettings.gamutICC             = keyFile.get_boolean ("Color Management", "GamutICC");
                }

//   if( keyFile.has_key ("Color Management", "BWcomplement"))   rtSettings.bw_complementary     = keyFile.get_boolean("Color Management", "BWcomplement");
                if ( keyFile.has_key ("Color Management", "Ciecamfloat")) {
                    rtSettings.ciecamfloat          = keyFile.get_boolean ("Color Management", "Ciecamfloat");
                }

                if ( keyFile.has_key ("Color Management", "AdobeRGB")) {
                    rtSettings.adobe                = keyFile.get_string ("Color Management", "AdobeRGB");
                }

                if ( keyFile.has_key ("Color Management", "ProPhoto")) {
                    rtSettings.prophoto             = keyFile.get_string ("Color Management", "ProPhoto");
                }

                if ( keyFile.has_key ("Color Management", "ProPhoto10")) {
                    rtSettings.prophoto10           = keyFile.get_string ("Color Management", "ProPhoto10");
                }

                if ( keyFile.has_key ("Color Management", "WideGamut")) {
                    rtSettings.widegamut            = keyFile.get_string ("Color Management", "WideGamut");
                }

                if ( keyFile.has_key ("Color Management", "sRGB")) {
                    rtSettings.srgb                 = keyFile.get_string ("Color Management", "sRGB");
                }

                if ( keyFile.has_key ("Color Management", "sRGB10")) {
                    rtSettings.srgb10               = keyFile.get_string ("Color Management", "sRGB10");
                }

                if ( keyFile.has_key ("Color Management", "Beta")) {
                    rtSettings.beta                 = keyFile.get_string ("Color Management", "Beta");
                }

                if ( keyFile.has_key ("Color Management", "Best")) {
                    rtSettings.best                 = keyFile.get_string ("Color Management", "Best");
                }

                if ( keyFile.has_key ("Color Management", "Rec2020")) {
                    rtSettings.rec2020                 = keyFile.get_string ("Color Management", "Rec2020");
                }

                if ( keyFile.has_key ("Color Management", "Bruce")) {
                    rtSettings.bruce                = keyFile.get_string ("Color Management", "Bruce");
                }

                if ( keyFile.has_key ("Color Management", "GamutLch")) {
                    rtSettings.gamutLch             = keyFile.get_boolean ("Color Management", "GamutLch");
                }

                if ( keyFile.has_key ("Color Management", "ProtectRed")) {
                    rtSettings.protectred           = keyFile.get_integer ("Color Management", "ProtectRed");
                }

                if ( keyFile.has_key ("Color Management", "ProtectRedH")) {
                    rtSettings.protectredh          = keyFile.get_double ("Color Management", "ProtectRedH");
                }

                if ( keyFile.has_key ("Color Management", "Amountchroma")) {
                    rtSettings.amchroma            = keyFile.get_integer ("Color Management", "Amountchroma");
                }

                if ( keyFile.has_key ("Color Management", "ClutsDirectory")) {
                    clutsDir             = keyFile.get_string ("Color Management", "ClutsDirectory");
                }

//    if( keyFile.has_key ("Color Management", "Ciebadpixgauss")) rtSettings.ciebadpixgauss       = keyFile.get_boolean("Color Management", "Ciebadpixgauss");

            }

            if (keyFile.has_group ("Batch Processing")) {
                if (keyFile.has_key ("Batch Processing", "AdjusterBehavior")) {
                    baBehav = keyFile.get_integer_list ("Batch Processing", "AdjusterBehavior");
                }
            }

            if (keyFile.has_group ("Sounds")) {
                if (keyFile.has_key ("Sounds", "Enable")) {
                    sndEnable              = keyFile.get_boolean ("Sounds", "Enable");
                }

                if (keyFile.has_key ("Sounds", "BatchQueueDone")) {
                    sndBatchQueueDone = keyFile.get_string ("Sounds", "BatchQueueDone");
                }

                if (keyFile.has_key ("Sounds", "LngEditProcDone")) {
                    sndLngEditProcDone     = keyFile.get_string ("Sounds", "LngEditProcDone");
                }

                if (keyFile.has_key ("Sounds", "LngEditProcDoneSecs")) {
                    sndLngEditProcDoneSecs = keyFile.get_double ("Sounds", "LngEditProcDoneSecs");
                }
            }

            if (keyFile.has_group ("Fast Export")) {
                if (keyFile.has_key ("Fast Export", "fastexport_bypass_sharpening"        )) {
                    fastexport_bypass_sharpening          = keyFile.get_boolean ("Fast Export", "fastexport_bypass_sharpening"        );
                }

                if (keyFile.has_key ("Fast Export", "fastexport_bypass_sharpenEdge"       )) {
                    fastexport_bypass_sharpenEdge         = keyFile.get_boolean ("Fast Export", "fastexport_bypass_sharpenEdge"       );
                }

                if (keyFile.has_key ("Fast Export", "fastexport_bypass_sharpenMicro"      )) {
                    fastexport_bypass_sharpenMicro        = keyFile.get_boolean ("Fast Export", "fastexport_bypass_sharpenMicro"      );
                }

                //if (keyFile.has_key ("Fast Export", "fastexport_bypass_lumaDenoise"     ))  fastexport_bypass_lumaDenoise         = keyFile.get_boolean ("Fast Export", "fastexport_bypass_lumaDenoise"       );
                //if (keyFile.has_key ("Fast Export", "fastexport_bypass_colorDenoise"    ))  fastexport_bypass_colorDenoise        = keyFile.get_boolean ("Fast Export", "fastexport_bypass_colorDenoise"      );
                if (keyFile.has_key ("Fast Export", "fastexport_bypass_defringe"          )) {
                    fastexport_bypass_defringe            = keyFile.get_boolean ("Fast Export", "fastexport_bypass_defringe"          );
                }

                if (keyFile.has_key ("Fast Export", "fastexport_bypass_dirpyrDenoise"     )) {
                    fastexport_bypass_dirpyrDenoise       = keyFile.get_boolean ("Fast Export", "fastexport_bypass_dirpyrDenoise"     );
                }

                if (keyFile.has_key ("Fast Export", "fastexport_bypass_sh_hq"             )) {
                    fastexport_bypass_sh_hq               = keyFile.get_boolean ("Fast Export", "fastexport_bypass_sh_hq"             );
                }

                if (keyFile.has_key ("Fast Export", "fastexport_bypass_dirpyrequalizer"   )) {
                    fastexport_bypass_dirpyrequalizer     = keyFile.get_boolean ("Fast Export", "fastexport_bypass_dirpyrequalizer"   );
                }

                if (keyFile.has_key ("Fast Export", "fastexport_bypass_wavelet"   )) {
                    fastexport_bypass_wavelet     = keyFile.get_boolean ("Fast Export", "fastexport_bypass_wavelet"   );
                }

                if (keyFile.has_key ("Fast Export", "fastexport_raw_dmethod"              )) {
                    fastexport_raw_bayer_method           = keyFile.get_string  ("Fast Export", "fastexport_raw_dmethod"              );
                }

                if (keyFile.has_key ("Fast Export", "fastexport_raw_bayer_method"         )) {
                    fastexport_raw_bayer_method           = keyFile.get_string  ("Fast Export", "fastexport_raw_bayer_method"         );
                }

                //if (keyFile.has_key ("Fast Export", "fastexport_bypass_raw_bayer_all_enhance"   )) fastexport_bypass_raw_bayer_all_enhance       = keyFile.get_boolean ("Fast Export", "fastexport_bypass_raw_all_enhance"           );
                if (keyFile.has_key ("Fast Export", "fastexport_bypass_raw_dcb_iterations"        )) {
                    fastexport_bypass_raw_bayer_dcb_iterations    = keyFile.get_boolean ("Fast Export", "fastexport_bypass_raw_dcb_iterations"        );
                }

                if (keyFile.has_key ("Fast Export", "fastexport_bypass_raw_bayer_dcb_iterations"  )) {
                    fastexport_bypass_raw_bayer_dcb_iterations    = keyFile.get_boolean ("Fast Export", "fastexport_bypass_raw_bayer_dcb_iterations"  );
                }

                if (keyFile.has_key ("Fast Export", "fastexport_bypass_raw_dcb_enhance"           )) {
                    fastexport_bypass_raw_bayer_dcb_enhance       = keyFile.get_boolean ("Fast Export", "fastexport_bypass_raw_dcb_enhance"           );
                }

                if (keyFile.has_key ("Fast Export", "fastexport_bypass_raw_bayer_dcb_enhance"     )) {
                    fastexport_bypass_raw_bayer_dcb_enhance       = keyFile.get_boolean ("Fast Export", "fastexport_bypass_raw_bayer_dcb_enhance"     );
                }

                if (keyFile.has_key ("Fast Export", "fastexport_bypass_raw_lmmse_iterations"      )) {
                    fastexport_bypass_raw_bayer_lmmse_iterations  = keyFile.get_boolean ("Fast Export", "fastexport_bypass_raw_lmmse_iterations"      );
                }

                if (keyFile.has_key ("Fast Export", "fastexport_bypass_raw_bayer_lmmse_iterations")) {
                    fastexport_bypass_raw_bayer_lmmse_iterations  = keyFile.get_boolean ("Fast Export", "fastexport_bypass_raw_bayer_lmmse_iterations");
                }

                if (keyFile.has_key ("Fast Export", "fastexport_bypass_raw_linenoise"             )) {
                    fastexport_bypass_raw_bayer_linenoise         = keyFile.get_boolean ("Fast Export", "fastexport_bypass_raw_linenoise"             );
                }

                if (keyFile.has_key ("Fast Export", "fastexport_bypass_raw_bayer_linenoise"       )) {
                    fastexport_bypass_raw_bayer_linenoise         = keyFile.get_boolean ("Fast Export", "fastexport_bypass_raw_bayer_linenoise"       );
                }

                if (keyFile.has_key ("Fast Export", "fastexport_bypass_raw_greenthresh"           )) {
                    fastexport_bypass_raw_bayer_greenthresh       = keyFile.get_boolean ("Fast Export", "fastexport_bypass_raw_greenthresh"           );
                }

                if (keyFile.has_key ("Fast Export", "fastexport_bypass_raw_bayer_greenthresh"     )) {
                    fastexport_bypass_raw_bayer_greenthresh       = keyFile.get_boolean ("Fast Export", "fastexport_bypass_raw_bayer_greenthresh"     );
                }

                if (keyFile.has_key ("Fast Export", "fastexport_raw_xtrans_method"        )) {
                    fastexport_raw_xtrans_method          = keyFile.get_string  ("Fast Export", "fastexport_raw_xtrans_method"        );
                }

                if (keyFile.has_key ("Fast Export", "fastexport_bypass_raw_ccSteps"       )) {
                    fastexport_bypass_raw_ccSteps         = keyFile.get_boolean ("Fast Export", "fastexport_bypass_raw_ccSteps"       );
                }

                if (keyFile.has_key ("Fast Export", "fastexport_bypass_raw_ca"            )) {
                    fastexport_bypass_raw_ca              = keyFile.get_boolean ("Fast Export", "fastexport_bypass_raw_ca"            );
                }

                if (keyFile.has_key ("Fast Export", "fastexport_bypass_raw_df"            )) {
                    fastexport_bypass_raw_df              = keyFile.get_boolean ("Fast Export", "fastexport_bypass_raw_df"            );
                }

                if (keyFile.has_key ("Fast Export", "fastexport_bypass_raw_ff"            )) {
                    fastexport_bypass_raw_ff              = keyFile.get_boolean ("Fast Export", "fastexport_bypass_raw_ff"            );
                }

                if (keyFile.has_key ("Fast Export", "fastexport_icm_input"                )) {
                    fastexport_icm_input                  = keyFile.get_string  ("Fast Export", "fastexport_icm_input"                );
                }

                if (keyFile.has_key ("Fast Export", "fastexport_icm_working"              )) {
                    fastexport_icm_working                = keyFile.get_string  ("Fast Export", "fastexport_icm_working"              );
                }

                if (keyFile.has_key ("Fast Export", "fastexport_icm_output"               )) {
                    fastexport_icm_output                 = keyFile.get_string  ("Fast Export", "fastexport_icm_output"               );
                }

                if (keyFile.has_key ("Fast Export", "fastexport_icm_output_intent"        )) {
                    fastexport_icm_outputIntent           = static_cast<rtengine::RenderingIntent> (keyFile.get_integer  ("Fast Export", "fastexport_icm_output_intent"        ));
                }

                if (keyFile.has_key ("Fast Export", "fastexport_icm_output_bpc"        )) {
                    fastexport_icm_outputBPC              = keyFile.get_boolean ("Fast Export", "fastexport_icm_output_bpc"           );
                }

                if (keyFile.has_key ("Fast Export", "fastexport_icm_gamma"                )) {
                    fastexport_icm_gamma                  = keyFile.get_string  ("Fast Export", "fastexport_icm_gamma"                );
                }

                if (keyFile.has_key ("Fast Export", "fastexport_resize_enabled"           )) {
                    fastexport_resize_enabled             = keyFile.get_boolean ("Fast Export", "fastexport_resize_enabled"           );
                }

                if (keyFile.has_key ("Fast Export", "fastexport_resize_scale"             )) {
                    fastexport_resize_scale               = keyFile.get_double  ("Fast Export", "fastexport_resize_scale"             );
                }

                if (keyFile.has_key ("Fast Export", "fastexport_resize_appliesTo"         )) {
                    fastexport_resize_appliesTo           = keyFile.get_string  ("Fast Export", "fastexport_resize_appliesTo"         );
                }

                if (keyFile.has_key ("Fast Export", "fastexport_resize_method"            )) {
                    fastexport_resize_method              = keyFile.get_string  ("Fast Export", "fastexport_resize_method"            );
                }

                if (keyFile.has_key ("Fast Export", "fastexport_resize_dataspec"          )) {
                    fastexport_resize_dataspec            = keyFile.get_integer ("Fast Export", "fastexport_resize_dataspec"          );
                }

                if (keyFile.has_key ("Fast Export", "fastexport_resize_width"             )) {
                    fastexport_resize_width               = keyFile.get_integer ("Fast Export", "fastexport_resize_width"             );
                }

                if (keyFile.has_key ("Fast Export", "fastexport_resize_height"            )) {
                    fastexport_resize_height              = keyFile.get_integer ("Fast Export", "fastexport_resize_height"            );
                }
            }

            if (keyFile.has_group ("Dialogs")) {
                safeDirGet (keyFile, "Dialogs", "LastIccDir", lastIccDir);
                safeDirGet (keyFile, "Dialogs", "LastDarkframeDir", lastDarkframeDir);
                safeDirGet (keyFile, "Dialogs", "LastFlatfieldDir", lastFlatfieldDir);
                safeDirGet (keyFile, "Dialogs", "LastRgbCurvesDir", lastRgbCurvesDir);
                safeDirGet (keyFile, "Dialogs", "LastLabCurvesDir", lastLabCurvesDir);
                safeDirGet (keyFile, "Dialogs", "LastRetinexDir", lastRetinexDir);
                safeDirGet (keyFile, "Dialogs", "LastDenoiseCurvesDir", lastDenoiseCurvesDir);
                safeDirGet (keyFile, "Dialogs", "LastWaveletCurvesDir", lastWaveletCurvesDir);
                safeDirGet (keyFile, "Dialogs", "LastPFCurvesDir", lastPFCurvesDir);
                safeDirGet (keyFile, "Dialogs", "LastHsvCurvesDir", lastHsvCurvesDir);
                safeDirGet (keyFile, "Dialogs", "LastBWCurvesDir", lastBWCurvesDir);

                safeDirGet (keyFile, "Dialogs", "LastToneCurvesDir", lastToneCurvesDir);
                safeDirGet (keyFile, "Dialogs", "LastVibranceCurvesDir", lastVibranceCurvesDir);
                safeDirGet (keyFile, "Dialogs", "LastProfilingReferenceDir", lastProfilingReferenceDir);
            }

// --------------------------------------------------------------------------------------------------------

            filterOutParsedExtensions ();

            return 0;

        }
    } catch (Glib::Error &err) {
        if (options.rtSettings.verbose) {
            printf ("Options::readFromFile / Error code %d while reading values from \"%s\":\n%s\n", err.code(), fname.c_str(), err.what().c_str());
        }
    } catch (...) {
        if (options.rtSettings.verbose) {
            printf ("Options::readFromFile / Unknown exception while trying to load \"%s\"!\n", fname.c_str());
        }
    }

    return 1;

}

bool Options::safeDirGet (const Glib::KeyFile& keyFile, const Glib::ustring& section,
                          const Glib::ustring& entryName, Glib::ustring& destination)
{
    try {

        if (keyFile.has_key (section, entryName) && !keyFile.get_string (section, entryName).empty ()) {
            destination = keyFile.get_string (section, entryName);
            return true;
        }

    } catch (Glib::KeyFileError&) {}

    return false;
}

int Options::saveToFile (Glib::ustring fname)
{

    Glib::ustring keyData;

    try {

        Glib::KeyFile keyFile;

        keyFile.set_boolean ("General", "TabbedEditor", tabbedUI);
        keyFile.set_boolean ("General", "StoreLastProfile", savesParamsAtExit);

        if (startupDir == STARTUPDIR_HOME) {
            keyFile.set_string ("General", "StartupDirectory", "home");
        } else if (startupDir == STARTUPDIR_CURRENT) {
            keyFile.set_string ("General", "StartupDirectory", "current");
        } else if (startupDir == STARTUPDIR_CUSTOM) {
            keyFile.set_string ("General", "StartupDirectory", "custom");
        } else if (startupDir == STARTUPDIR_LAST) {
            keyFile.set_string ("General", "StartupDirectory", "last");
        }

        keyFile.set_string  ("General", "StartupPath", startupPath);
        keyFile.set_string  ("General", "DateFormat", dateFormat);
        keyFile.set_integer ("General", "AdjusterMinDelay", adjusterMinDelay);
        keyFile.set_integer ("General", "AdjusterMaxDelay", adjusterMaxDelay);
        keyFile.set_boolean ("General", "MultiUser", multiUser);
        keyFile.set_string  ("General", "Language", language);
        keyFile.set_boolean ("General", "LanguageAutoDetect", languageAutoDetect);
        keyFile.set_string  ("General", "Theme", theme);
<<<<<<< HEAD
        keyFile.set_string  ("General", "Version", VERSION);
=======
        keyFile.set_boolean ("General", "SlimUI", slimUI);
        keyFile.set_boolean ("General", "UseSystemTheme", useSystemTheme);
        keyFile.set_string  ("General", "Version", RTVERSION);
>>>>>>> 9117f5f4
        keyFile.set_string  ("General", "DarkFramesPath", rtSettings.darkFramesPath);
        keyFile.set_string  ("General", "FlatFieldsPath", rtSettings.flatFieldsPath);
        keyFile.set_boolean ("General", "Verbose", rtSettings.verbose);
        keyFile.set_double ("General", "BotLeft", rtSettings.bot_left);
        keyFile.set_double ("General", "TopLeft", rtSettings.top_left);
        keyFile.set_double ("General", "TopRight", rtSettings.top_right);
        keyFile.set_double ("General", "BotRight", rtSettings.bot_right);
        keyFile.set_double ("General", "EDdetec", rtSettings.ed_detec);
        keyFile.set_double ("General", "EDdetecStr", rtSettings.ed_detecStr);
        keyFile.set_double ("General", "EDLow", rtSettings.ed_low);
        keyFile.set_double ("General", "EDLipinfl", rtSettings.ed_lipinfl);
        keyFile.set_double ("General", "EDLipampl", rtSettings.ed_lipampl);


        keyFile.set_integer ("External Editor", "EditorKind", editorToSendTo);
        keyFile.set_string  ("External Editor", "GimpDir", gimpDir);
        keyFile.set_string  ("External Editor", "PhotoshopDir", psDir);
        keyFile.set_string  ("External Editor", "CustomEditor", customEditorProg);

        keyFile.set_boolean ("File Browser", "BrowseOnlyRaw", fbOnlyRaw);
        keyFile.set_boolean ("File Browser", "BrowserShowsDate", fbShowDateTime);
        keyFile.set_boolean ("File Browser", "BrowserShowsExif", fbShowBasicExif);
        keyFile.set_boolean ("File Browser", "BrowserShowsExpComp", fbShowExpComp);
        keyFile.set_boolean ("File Browser", "BrowserShowsHidden", fbShowHidden);
        keyFile.set_integer ("File Browser", "ThumbnailSize", thumbSize);
        keyFile.set_integer ("File Browser", "ThumbnailSizeTab", thumbSizeTab);
        keyFile.set_integer ("File Browser", "ThumbnailSizeQueue", thumbSizeQueue);
        keyFile.set_integer ("File Browser", "SameThumbSize", sameThumbSize);
        keyFile.set_integer ("File Browser", "MaxPreviewHeight", maxThumbnailHeight);
        keyFile.set_integer ("File Browser", "MaxCacheEntries", maxCacheEntries);
        Glib::ArrayHandle<Glib::ustring> pext = parseExtensions;
        keyFile.set_string_list ("File Browser", "ParseExtensions", pext);
        Glib::ArrayHandle<int> pextena = parseExtensionsEnabled;
        keyFile.set_integer_list ("File Browser", "ParseExtensionsEnabled", pextena);
        keyFile.set_integer ("File Browser", "ThumbnailArrangement", fbArrangement);
        keyFile.set_integer ("File Browser", "ThumbnailInterpolation", thumbInterp);
        Glib::ArrayHandle<Glib::ustring> pfav = favoriteDirs;
        keyFile.set_string_list ("File Browser", "FavoriteDirs", pfav);
        Glib::ArrayHandle<Glib::ustring> pren = renameTemplates;
        keyFile.set_string_list ("File Browser", "RenameTemplates", pren);
        keyFile.set_boolean ("File Browser", "RenameUseTemplates", renameUseTemplates);
        Glib::ArrayHandle<double> ptzoom = thumbnailZoomRatios;
        keyFile.set_double_list ("File Browser", "ThumbnailZoomRatios", ptzoom);
        keyFile.set_boolean ("File Browser", "OverlayedFileNames", overlayedFileNames);
        keyFile.set_boolean ("File Browser", "FilmStripOverlayedFileNames", filmStripOverlayedFileNames);
        keyFile.set_boolean ("File Browser", "ShowFileNames", showFileNames );
        keyFile.set_boolean ("File Browser", "FilmStripShowFileNames", filmStripShowFileNames );
        keyFile.set_boolean ("File Browser", "InternalThumbIfUntouched", internalThumbIfUntouched );
        keyFile.set_boolean ("File Browser", "menuGroupRank", menuGroupRank);
        keyFile.set_boolean ("File Browser", "menuGroupLabel", menuGroupLabel);
        keyFile.set_boolean ("File Browser", "menuGroupFileOperations", menuGroupFileOperations);
        keyFile.set_boolean ("File Browser", "menuGroupProfileOperations", menuGroupProfileOperations);
        keyFile.set_boolean ("File Browser", "menuGroupExtProg", menuGroupExtProg);
        keyFile.set_integer ("File Browser", "MaxRecentFolders", maxRecentFolders);
        {
            std::vector<Glib::ustring> temp;
            temp.reserve (maxRecentFolders);

            for (unsigned int i = 0; i < std::min (recentFolders.size(), maxRecentFolders); i++) {
                temp.push_back (recentFolders[i]);
            }

            keyFile.set_string_list ("File Browser", "RecentFolders", temp);
        }
        keyFile.set_integer ("Clipping Indication", "HighlightThreshold", highlightThreshold);
        keyFile.set_integer ("Clipping Indication", "ShadowThreshold", shadowThreshold);
        keyFile.set_boolean ("Clipping Indication", "BlinkClipped", blinkClipped);

        keyFile.set_integer ("Performance", "RgbDenoiseThreadLimit", rgbDenoiseThreadLimit);
        keyFile.set_double  ("Performance", "NRauto", rtSettings.nrauto);
        keyFile.set_double  ("Performance", "NRautomax", rtSettings.nrautomax);
        keyFile.set_double  ("Performance", "NRhigh", rtSettings.nrhigh);
        keyFile.set_integer ("Performance", "NRWavlevel", rtSettings.nrwavlevel);
        keyFile.set_integer ("Performance", "LevNR", rtSettings.leveldnv);
        keyFile.set_integer ("Performance", "LevNRTI", rtSettings.leveldnti);
        keyFile.set_integer ("Performance", "LevNRAUT", rtSettings.leveldnaut);
        keyFile.set_integer ("Performance", "LevNRLISS", rtSettings.leveldnliss);
        keyFile.set_integer ("Performance", "SIMPLNRAUT", rtSettings.leveldnautsimpl);
        keyFile.set_integer ("Performance", "ClutCacheSize", clutCacheSize);
        keyFile.set_integer ("Performance", "MaxInspectorBuffers", maxInspectorBuffers);
        keyFile.set_integer ("Performance", "PreviewDemosaicFromSidecar", prevdemo);
        keyFile.set_boolean ("Performance", "Daubechies", rtSettings.daubech);
        keyFile.set_boolean ("Performance", "SerializeTiffRead", serializeTiffRead);

        keyFile.set_string  ("Output", "Format", saveFormat.format);
        keyFile.set_integer ("Output", "JpegQuality", saveFormat.jpegQuality);
        keyFile.set_integer ("Output", "JpegSubSamp", saveFormat.jpegSubSamp);
        keyFile.set_integer ("Output", "PngCompression", saveFormat.pngCompression);
        keyFile.set_integer ("Output", "PngBps", saveFormat.pngBits);
        keyFile.set_integer ("Output", "TiffBps", saveFormat.tiffBits);
        keyFile.set_boolean ("Output", "TiffUncompressed", saveFormat.tiffUncompressed);
        keyFile.set_boolean ("Output", "SaveProcParams", saveFormat.saveParams);

        keyFile.set_string  ("Output", "FormatBatch", saveFormatBatch.format);
        keyFile.set_integer ("Output", "JpegQualityBatch", saveFormatBatch.jpegQuality);
        keyFile.set_integer ("Output", "JpegSubSampBatch", saveFormatBatch.jpegSubSamp);
        keyFile.set_integer ("Output", "PngCompressionBatch", saveFormatBatch.pngCompression);
        keyFile.set_integer ("Output", "PngBpsBatch", saveFormatBatch.pngBits);
        keyFile.set_integer ("Output", "TiffBpsBatch", saveFormatBatch.tiffBits);
        keyFile.set_boolean ("Output", "TiffUncompressedBatch", saveFormatBatch.tiffUncompressed);
        keyFile.set_boolean ("Output", "SaveProcParamsBatch", saveFormatBatch.saveParams);

        keyFile.set_string  ("Output", "PathTemplate", savePathTemplate);
        keyFile.set_string  ("Output", "PathFolder", savePathFolder);
        keyFile.set_boolean ("Output", "AutoSuffix", autoSuffix);
        keyFile.set_boolean ("Output", "ForceFormatOpts", forceFormatOpts);
        keyFile.set_integer ("Output", "SaveMethodNum", saveMethodNum);
        keyFile.set_boolean ("Output", "UsePathTemplate", saveUsePathTemplate);
        keyFile.set_string  ("Output", "LastSaveAsPath", lastSaveAsPath);
        keyFile.set_boolean ("Output", "OverwriteOutputFile", overwriteOutputFile);
        keyFile.set_boolean ("Output", "TunnelMetaData", tunnelMetaData);

        keyFile.set_string  ("Profiles", "Directory", profilePath);
        keyFile.set_boolean ("Profiles", "UseBundledProfiles", useBundledProfiles);
        keyFile.set_string  ("Profiles", "LoadSaveProfilePath", loadSaveProfilePath);
        keyFile.set_string  ("Profiles", "RawDefault", defProfRaw);
        keyFile.set_string  ("Profiles", "ImgDefault", defProfImg);
        keyFile.set_boolean ("Profiles", "FilledProfile", filledProfile);
        keyFile.set_boolean ("Profiles", "SaveParamsWithFile", saveParamsFile);
        keyFile.set_boolean ("Profiles", "SaveParamsToCache", saveParamsCache);
        keyFile.set_integer ("Profiles", "LoadParamsFromLocation", paramsLoadLocation);
        keyFile.set_string  ("Profiles", "CustomProfileBuilderPath", CPBPath);
        keyFile.set_integer ("Profiles", "CustomProfileBuilderKeys", CPBKeys);

        keyFile.set_integer ("GUI", "WindowWidth", windowWidth);
        keyFile.set_integer ("GUI", "WindowHeight", windowHeight);
        keyFile.set_integer ("GUI", "WindowX", windowX);
        keyFile.set_integer ("GUI", "WindowY", windowY);
        keyFile.set_boolean ("GUI", "WindowMaximized", windowMaximized);
        keyFile.set_integer ("GUI", "DetailWindowWidth", detailWindowWidth);
        keyFile.set_integer ("GUI", "DetailWindowHeight", detailWindowHeight);
        keyFile.set_integer ("GUI", "DirBrowserWidth", dirBrowserWidth);
        keyFile.set_integer ("GUI", "DirBrowserHeight", dirBrowserHeight);
        keyFile.set_integer ("GUI", "SortType", dirBrowserSortType);
        keyFile.set_integer ("GUI", "PreferencesWidth", preferencesWidth);
        keyFile.set_integer ("GUI", "PreferencesHeight", preferencesHeight);
        keyFile.set_integer ("GUI", "SaveAsDialogWidth", saveAsDialogWidth);
        keyFile.set_integer ("GUI", "SaveAsDialogHeight", saveAsDialogHeight);
        keyFile.set_integer ("GUI", "ToolPanelWidth", toolPanelWidth);
        keyFile.set_integer ("GUI", "BrowserToolPanelWidth", browserToolPanelWidth);
        keyFile.set_integer ("GUI", "BrowserToolPanelHeight", browserToolPanelHeight);
        keyFile.set_boolean ("GUI", "BrowserToolPanelOpened", browserToolPanelOpened);
        keyFile.set_boolean ("GUI", "EditorFilmStripOpened", editorFilmStripOpened);
        keyFile.set_boolean ("GUI", "BrowserDirPanelOpened", browserDirPanelOpened);
        keyFile.set_integer ("GUI", "HistoryPanelWidth", historyPanelWidth);
        keyFile.set_string  ("GUI", "FontFamily", fontFamily);
        keyFile.set_integer ("GUI", "FontSize", fontSize);
        keyFile.set_string  ("GUI", "CPFontFamily", CPFontFamily);
        keyFile.set_integer ("GUI", "CPFontSize", CPFontSize);
        keyFile.set_integer ("GUI", "LastPreviewScale", lastScale);
        keyFile.set_integer ("GUI", "PanAccelFactor", panAccelFactor);
        keyFile.set_boolean ("GUI", "RememberZoomAndPan", rememberZoomAndPan);
        keyFile.set_integer ("GUI", "LastCropSize", lastCropSize);
        keyFile.set_boolean ("GUI", "ShowHistory", showHistory);
        keyFile.set_integer ("GUI", "ShowFilePanelState", showFilePanelState);
        keyFile.set_boolean ("GUI", "ShowInfo", showInfo);
        keyFile.set_boolean ("GUI", "MainNBVertical", mainNBVertical);
        keyFile.set_boolean ("GUI", "ShowClippedHighlights", showClippedHighlights);
        keyFile.set_boolean ("GUI", "ShowClippedShadows", showClippedShadows);
        keyFile.set_integer ("GUI", "FrameColor", bgcolor);
        keyFile.set_boolean ("GUI", "ProcessingQueueEnbled", procQueueEnabled);
        Glib::ArrayHandle<int> tpopen = tpOpen;
        keyFile.set_integer_list ("GUI", "ToolPanelsExpanded", tpopen);
        keyFile.set_integer ("GUI", "MultiDisplayMode", multiDisplayMode);
        keyFile.set_double_list ("GUI", "CutOverlayBrush", cutOverlayBrush);
        keyFile.set_double_list ("GUI", "NavGuideBrush", navGuideBrush);
        keyFile.set_integer ("GUI", "HistogramPosition", histogramPosition);
        keyFile.set_boolean ("GUI", "HistogramBar", histogramBar);
        keyFile.set_boolean ("GUI", "HistogramFullMode", histogramFullMode);
        keyFile.set_integer ("GUI", "NavigatorRGBUnit", (int)navRGBUnit);
        keyFile.set_integer ("GUI", "NavigatorHSVUnit", (int)navHSVUnit);
        keyFile.set_boolean ("GUI", "ShowFilmStripToolBar", showFilmStripToolBar);
        keyFile.set_boolean ("GUI", "FileBrowserToolbarSingleRow", FileBrowserToolbarSingleRow);
        keyFile.set_boolean ("GUI", "HideTPVScrollbar", hideTPVScrollbar);
        keyFile.set_boolean ("GUI", "UseIconNoText", UseIconNoText);
        keyFile.set_boolean ("GUI", "HistogramWorking", rtSettings.HistogramWorking);
        keyFile.set_integer ("GUI", "CurveBBoxPosition", curvebboxpos);

        //Glib::ArrayHandle<int> crvopen = crvOpen;
        //keyFile.set_integer_list ("GUI", "CurvePanelsExpanded", crvopen);

        keyFile.set_integer ("Crop Settings", "PPI", cropPPI);

        keyFile.set_string  ("Color Management", "PrinterProfile", rtSettings.printerProfile);
        keyFile.set_integer ("Color Management", "PrinterIntent", rtSettings.printerIntent);
        keyFile.set_boolean ("Color Management", "PrinterBPC", rtSettings.printerBPC);

        keyFile.set_string  ("Color Management", "ICCDirectory", rtSettings.iccDirectory);
        keyFile.set_string  ("Color Management", "MonitorProfile", rtSettings.monitorProfile);
        keyFile.set_boolean ("Color Management", "AutoMonitorProfile", rtSettings.autoMonitorProfile);
        keyFile.set_boolean ("Color Management", "Autocielab", rtSettings.autocielab);
        keyFile.set_boolean ("Color Management", "RGBcurvesLumamode_Gamut", rtSettings.rgbcurveslumamode_gamut);
        keyFile.set_integer ("Color Management", "Intent", rtSettings.monitorIntent);
        keyFile.set_boolean ("Color Management", "MonitorBPC", rtSettings.monitorBPC);
        keyFile.set_integer ("Color Management", "view", rtSettings.viewingdevice);
        keyFile.set_integer ("Color Management", "grey", rtSettings.viewingdevicegrey);
        keyFile.set_integer ("Color Management", "greySc", rtSettings.viewinggreySc);

        keyFile.set_string  ("Color Management", "AdobeRGB", rtSettings.adobe);
        keyFile.set_string  ("Color Management", "ProPhoto", rtSettings.prophoto);
        keyFile.set_string  ("Color Management", "ProPhoto10", rtSettings.prophoto10);
        keyFile.set_string  ("Color Management", "WideGamut", rtSettings.widegamut);
        keyFile.set_string  ("Color Management", "sRGB", rtSettings.srgb);
        keyFile.set_string  ("Color Management", "sRGB10", rtSettings.srgb10);
        keyFile.set_string  ("Color Management", "Beta", rtSettings.beta);
        keyFile.set_string  ("Color Management", "Best", rtSettings.best);
        keyFile.set_string  ("Color Management", "Rec2020", rtSettings.rec2020);
        keyFile.set_string  ("Color Management", "Bruce", rtSettings.bruce);
        keyFile.set_integer ("Color Management", "WhiteBalanceSpotSize", whiteBalanceSpotSize);
        keyFile.set_boolean ("Color Management", "GamutICC", rtSettings.gamutICC);
//   keyFile.set_boolean ("Color Management", "BWcomplement", rtSettings.bw_complementary);
        keyFile.set_boolean ("Color Management", "Ciecamfloat", rtSettings.ciecamfloat);
        keyFile.set_boolean ("Color Management", "GamutLch", rtSettings.gamutLch);
        keyFile.set_integer ("Color Management", "ProtectRed", rtSettings.protectred);
        keyFile.set_integer ("Color Management", "Amountchroma", rtSettings.amchroma);
        keyFile.set_double  ("Color Management", "ProtectRedH", rtSettings.protectredh);
        keyFile.set_integer ("Color Management", "CRI", rtSettings.CRI_color);
        keyFile.set_integer ("Color Management", "DenoiseLabgamma", rtSettings.denoiselabgamma);
//    keyFile.set_boolean ("Color Management", "Ciebadpixgauss", rtSettings.ciebadpixgauss);
        keyFile.set_double ("Color Management", "CBDLArtif", rtSettings.artifact_cbdl);
        keyFile.set_double ("Color Management", "CBDLlevel0", rtSettings.level0_cbdl);
        keyFile.set_double ("Color Management", "CBDLlevel123", rtSettings.level123_cbdl);
//   keyFile.set_double ("Color Management", "Colortoningab", rtSettings.colortoningab);
//    keyFile.set_double ("Color Management", "Decaction", rtSettings.decaction);
        keyFile.set_string ("Color Management", "ClutsDirectory", clutsDir);


        Glib::ArrayHandle<int> bab = baBehav;
        keyFile.set_integer_list ("Batch Processing", "AdjusterBehavior", bab);

        keyFile.set_boolean ("Sounds", "Enable", sndEnable);
        keyFile.set_string  ("Sounds", "BatchQueueDone", sndBatchQueueDone);
        keyFile.set_string  ("Sounds", "LngEditProcDone", sndLngEditProcDone);
        keyFile.set_double  ("Sounds", "LngEditProcDoneSecs", sndLngEditProcDoneSecs);


        keyFile.set_boolean ("Fast Export", "fastexport_bypass_sharpening", fastexport_bypass_sharpening        );
        keyFile.set_boolean ("Fast Export", "fastexport_bypass_sharpenEdge", fastexport_bypass_sharpenEdge       );
        keyFile.set_boolean ("Fast Export", "fastexport_bypass_sharpenMicro", fastexport_bypass_sharpenMicro      );
        //keyFile.set_boolean ("Fast Export", "fastexport_bypass_lumaDenoise"      , fastexport_bypass_lumaDenoise       );
        //keyFile.set_boolean ("Fast Export", "fastexport_bypass_colorDenoise"     , fastexport_bypass_colorDenoise      );
        keyFile.set_boolean ("Fast Export", "fastexport_bypass_defringe", fastexport_bypass_defringe          );
        keyFile.set_boolean ("Fast Export", "fastexport_bypass_dirpyrDenoise", fastexport_bypass_dirpyrDenoise     );
        keyFile.set_boolean ("Fast Export", "fastexport_bypass_sh_hq", fastexport_bypass_sh_hq             );
        keyFile.set_boolean ("Fast Export", "fastexport_bypass_dirpyrequalizer", fastexport_bypass_dirpyrequalizer   );
        keyFile.set_boolean ("Fast Export", "fastexport_bypass_wavelet", fastexport_bypass_wavelet   );
        keyFile.set_string  ("Fast Export", "fastexport_raw_bayer_method", fastexport_raw_bayer_method         );
        //keyFile.set_boolean ("Fast Export", "fastexport_bypass_bayer_raw_all_enhance"   , fastexport_bypass_raw_bayer_all_enhance     );
        keyFile.set_boolean ("Fast Export", "fastexport_bypass_raw_bayer_dcb_iterations", fastexport_bypass_raw_bayer_dcb_iterations  );
        keyFile.set_boolean ("Fast Export", "fastexport_bypass_raw_bayer_dcb_enhance", fastexport_bypass_raw_bayer_dcb_enhance     );
        keyFile.set_boolean ("Fast Export", "fastexport_bypass_raw_bayer_lmmse_iterations", fastexport_bypass_raw_bayer_lmmse_iterations);
        keyFile.set_boolean ("Fast Export", "fastexport_bypass_raw_bayer_linenoise", fastexport_bypass_raw_bayer_linenoise       );
        keyFile.set_boolean ("Fast Export", "fastexport_bypass_raw_bayer_greenthresh", fastexport_bypass_raw_bayer_greenthresh     );
        keyFile.set_string  ("Fast Export", "fastexport_raw_xtrans_method", fastexport_raw_xtrans_method        );
        keyFile.set_boolean ("Fast Export", "fastexport_bypass_raw_ccSteps", fastexport_bypass_raw_ccSteps       );
        keyFile.set_boolean ("Fast Export", "fastexport_bypass_raw_ca", fastexport_bypass_raw_ca            );
        keyFile.set_boolean ("Fast Export", "fastexport_bypass_raw_df", fastexport_bypass_raw_df            );
        keyFile.set_boolean ("Fast Export", "fastexport_bypass_raw_ff", fastexport_bypass_raw_ff            );
        keyFile.set_string  ("Fast Export", "fastexport_icm_input", fastexport_icm_input                );
        keyFile.set_string  ("Fast Export", "fastexport_icm_working", fastexport_icm_working              );
        keyFile.set_string  ("Fast Export", "fastexport_icm_output", fastexport_icm_output               );
        keyFile.set_integer ("Fast Export", "fastexport_icm_output_intent", fastexport_icm_outputIntent         );
        keyFile.set_boolean ("Fast Export", "fastexport_icm_output_bpc", fastexport_icm_outputBPC            );
        keyFile.set_string  ("Fast Export", "fastexport_icm_gamma", fastexport_icm_gamma                );
        keyFile.set_boolean ("Fast Export", "fastexport_resize_enabled", fastexport_resize_enabled           );
        keyFile.set_double  ("Fast Export", "fastexport_resize_scale", fastexport_resize_scale             );
        keyFile.set_string  ("Fast Export", "fastexport_resize_appliesTo", fastexport_resize_appliesTo         );
        keyFile.set_string  ("Fast Export", "fastexport_resize_method", fastexport_resize_method            );
        keyFile.set_integer ("Fast Export", "fastexport_resize_dataspec", fastexport_resize_dataspec          );
        keyFile.set_integer ("Fast Export", "fastexport_resize_width", fastexport_resize_width             );
        keyFile.set_integer ("Fast Export", "fastexport_resize_height", fastexport_resize_height            );

        keyFile.set_string ("Dialogs", "LastIccDir", lastIccDir);
        keyFile.set_string ("Dialogs", "LastDarkframeDir", lastDarkframeDir);
        keyFile.set_string ("Dialogs", "LastFlatfieldDir", lastFlatfieldDir);
        keyFile.set_string ("Dialogs", "LastRgbCurvesDir", lastRgbCurvesDir);
        keyFile.set_string ("Dialogs", "LastLabCurvesDir", lastLabCurvesDir);
        keyFile.set_string ("Dialogs", "LastRetinexDir", lastRetinexDir);
        keyFile.set_string ("Dialogs", "LastDenoiseCurvesDir", lastDenoiseCurvesDir);
        keyFile.set_string ("Dialogs", "LastWaveletCurvesDir", lastWaveletCurvesDir);
        keyFile.set_string ("Dialogs", "LastPFCurvesDir", lastPFCurvesDir);
        keyFile.set_string ("Dialogs", "LastHsvCurvesDir", lastHsvCurvesDir);
        keyFile.set_string ("Dialogs", "LastBWCurvesDir", lastBWCurvesDir);
        keyFile.set_string ("Dialogs", "LastToneCurvesDir", lastToneCurvesDir);
        keyFile.set_string ("Dialogs", "LastVibranceCurvesDir", lastVibranceCurvesDir);
        keyFile.set_string ("Dialogs", "LastProfilingReferenceDir", lastProfilingReferenceDir);

        keyData = keyFile.to_data ();

    } catch (Glib::KeyFileError&) {}

    if (keyData.empty ()) {
        return 1;
    }

    FILE *f = g_fopen (fname.c_str (), "wt");

    if (f == nullptr) {
        if (options.rtSettings.verbose) {
            printf ("Options::saveToFile / Error: unable to open file \"%s\" with write access!\n", fname.c_str());
        }

        return 1;
    } else {
        fprintf (f, "%s", keyData.c_str ());
        fclose (f);
        return 0;
    }
}

bool Options::load ()
{

    // Find the application data path

    const gchar* path;
    Glib::ustring dPath;

    path = g_getenv ("RT_SETTINGS");

    if (path != nullptr) {
        rtdir = Glib::ustring (path);

        if (!Glib::path_is_absolute (rtdir)) {
            return false;
        }
    } else {
#ifdef WIN32
        WCHAR pathW[MAX_PATH] = {0};

        if (SHGetSpecialFolderPathW (NULL, pathW, CSIDL_LOCAL_APPDATA, false)) {
            char pathA[MAX_PATH];
            WideCharToMultiByte (CP_UTF8, 0, pathW, -1, pathA, MAX_PATH, 0, 0);
            rtdir = Glib::build_filename (Glib::ustring (pathA), Glib::ustring (CACHEFOLDERNAME));
        }

#else
        rtdir = Glib::build_filename (Glib::ustring (g_get_user_config_dir ()), Glib::ustring (CACHEFOLDERNAME));
#endif
    }

    if (options.rtSettings.verbose) {
        printf ("Settings directory (rtdir) = %s\n", rtdir.c_str());
    }

    // Set the cache folder in RT's base folder
    cacheBaseDir = Glib::build_filename (argv0, "cache");

    // Read the global option file (the one located in the application's base folder)
    options.readFromFile (Glib::build_filename (argv0, "options"));

    // Modify the path of the cache folder to the one provided in RT_CACHE environment variable
    path = g_getenv ("RT_CACHE");

    if (path != nullptr) {
        cacheBaseDir = Glib::ustring (path);

        if (!Glib::path_is_absolute (cacheBaseDir)) {
            return false;
        }
    }
    // No environment variable provided, so falling back to the multi user mode, is enabled
    else if (options.multiUser) {
#ifdef WIN32
        cacheBaseDir = Glib::build_filename (rtdir, "cache");
#else
        cacheBaseDir = Glib::build_filename (Glib::ustring (g_get_user_cache_dir()), Glib::ustring (CACHEFOLDERNAME));
#endif
    }

    // Check if RT is installed in Multi-User mode
    if (options.multiUser) {
        // Read the user option file (the one located somewhere in the user's home folder)
        // Those values supersets those of the global option file
        int r = options.readFromFile (Glib::build_filename (rtdir, "options"));

        // If the local option file does not exist or is broken, and the local cache folder does not exist, recreate it
        if (r && !g_mkdir_with_parents (rtdir.c_str (), 511)) {
            // Save the option file
            options.saveToFile (Glib::build_filename (rtdir, "options"));
        }

#ifdef __APPLE__
        // make sure .local/share exists on OS X so we don't get problems with recently-used.xbel
        g_mkdir_with_parents (g_get_user_data_dir(), 511);
#endif
    }

    if (options.rtSettings.verbose) {
        printf ("Cache directory (cacheBaseDir) = %s\n", cacheBaseDir.c_str());
    }

    // Update profile's path and recreate it if necessary
    options.updatePaths();

    // Check default Raw and Img procparams existence
    if (options.defProfRaw.empty()) {
        options.defProfRaw = DEFPROFILE_INTERNAL;
    } else {
        Glib::ustring tmpFName = options.findProfilePath (options.defProfRaw);

        if (!tmpFName.empty()) {
            if (options.rtSettings.verbose) {
                printf ("Raws' default profile \"%s\" found\n", options.defProfRaw.c_str());
            }
        } else {
            if (options.rtSettings.verbose) {
                printf ("Raws' default profile \"%s\" not found or not set -> using Internal values\n", options.defProfRaw.c_str());
            }

            options.defProfRaw = DEFPROFILE_INTERNAL;
            options.defProfRawMissing = true;
        }
    }

    if (options.defProfImg.empty()) {
        options.defProfImg = DEFPROFILE_INTERNAL;
    } else {
        Glib::ustring tmpFName = options.findProfilePath (options.defProfImg);

        if (!tmpFName.empty()) {
            if (options.rtSettings.verbose) {
                printf ("Images' default profile \"%s\" found\n", options.defProfImg.c_str());
            }
        } else {
            if (options.rtSettings.verbose) {
                printf ("Images' default profile \"%s\" not found or not set -> using Internal values\n", options.defProfImg.c_str());
            }

            options.defProfImg = DEFPROFILE_INTERNAL;
            options.defProfImgMissing = true;
        }
    }

    //We handle languages using a hierarchy of translations.  The top of the hierarchy is default.  This includes a default translation for all items
    // (most likely using simple English).  The next level is the language: for instance, English, French, Chinese, etc.  This file should contain a
    // generic translation for all items which differ from default.  Finally there is the locale.  This is region-specific items which differ from the
    // language file.  These files must be name in the format <Language> (<LC>), where Language is the name of the language which it inherits from,
    // and LC is the local code.  Some examples of this would be English (US) (American English), French (FR) (Franch French), French (CA) (Canadian
    // French), etc.
    //
    // Each level will only contain the differences between itself and its parent translation.  For instance, English (UK) or English (CA) may
    // include the translation "HISTORY_MSG_34;Avoid Colour Clipping" where English would translate it as "HISTORY_MSG_34;Avoid Color Clipping" (note
    // the difference in the spelling of 'colour').
    //
    // It is important that when naming the translation files, that you stick to the format <Language> or <Language> (<LC>).  We depend on that to figure
    // out which are the parent translations.  Furthermore, there must be a file <Language> for each locale <Language> (<LC>) -- you cannot have
    // 'French (CA)' unless there is a file 'French'.

    Glib::ustring defaultTranslation = argv0 + "/languages/default";
    Glib::ustring languageTranslation = "";
    Glib::ustring localeTranslation = "";

    if (options.languageAutoDetect) {
        options.language = langMgr.getOSUserLanguage();
    }

    if (!options.language.empty()) {
        std::vector<Glib::ustring> langPortions = Glib::Regex::split_simple (" ", options.language);

        if (langPortions.size() >= 1) {
            languageTranslation = argv0 + "/languages/" + langPortions.at (0);
        }

        if (langPortions.size() >= 2) {
            localeTranslation = argv0 + "/languages/" + options.language;
        }
    }

    langMgr.load (localeTranslation, new MultiLangMgr (languageTranslation, new MultiLangMgr (defaultTranslation)));

    rtengine::init (&options.rtSettings, argv0, rtdir);

    return true;
}

void Options::save ()
{

    if (!options.multiUser) {
        options.saveToFile (Glib::build_filename (argv0, "options"));
    } else {
        options.saveToFile (Glib::build_filename (rtdir, "options"));
    }
}

/*
 * return true if fname ends with one of the retained image file extensions
 */
bool Options::has_retained_extention (Glib::ustring fname)
{

    Glib::ustring ext = getExtension (fname).lowercase();

    if (!ext.empty()) {
        // there is an extension to the filename

        // look out if it has one of the retained extensions
        for (unsigned int i = 0; i < parsedExtensions.size(); i++) {
            if (ext == parsedExtensions[i]) {
                return true;
            }
        }
    }

    return false;
}

/*
 * return true if ext is an enabled extension
 */
bool Options::is_extention_enabled (Glib::ustring ext)
{
    for (int j = 0; j < (int)parseExtensions.size(); j++)
        if (parseExtensions[j].casefold() == ext.casefold()) {
            return j >= (int)parseExtensionsEnabled.size() || parseExtensionsEnabled[j];
        }

    return false;
}<|MERGE_RESOLUTION|>--- conflicted
+++ resolved
@@ -1865,13 +1865,7 @@
         keyFile.set_string  ("General", "Language", language);
         keyFile.set_boolean ("General", "LanguageAutoDetect", languageAutoDetect);
         keyFile.set_string  ("General", "Theme", theme);
-<<<<<<< HEAD
-        keyFile.set_string  ("General", "Version", VERSION);
-=======
-        keyFile.set_boolean ("General", "SlimUI", slimUI);
-        keyFile.set_boolean ("General", "UseSystemTheme", useSystemTheme);
         keyFile.set_string  ("General", "Version", RTVERSION);
->>>>>>> 9117f5f4
         keyFile.set_string  ("General", "DarkFramesPath", rtSettings.darkFramesPath);
         keyFile.set_string  ("General", "FlatFieldsPath", rtSettings.flatFieldsPath);
         keyFile.set_boolean ("General", "Verbose", rtSettings.verbose);
