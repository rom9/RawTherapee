/*
 *  This file is part of RawTherapee.
 *
 *  Copyright (c) 2004-2010 Gabor Horvath <hgabor@rawtherapee.com>
 *
 *  RawTherapee is free software: you can redistribute it and/or modify
 *  it under the terms of the GNU General Public License as published by
 *  the Free Software Foundation, either version 3 of the License, or
 *  (at your option) any later version.
 *
 *  RawTherapee is distributed in the hope that it will be useful,
 *  but WITHOUT ANY WARRANTY; without even the implied warranty of
 *  MERCHANTABILITY or FITNESS FOR A PARTICULAR PURPOSE.  See the
 *  GNU General Public License for more details.
 *
 *  You should have received a copy of the GNU General Public License
 *  along with RawTherapee.  If not, see <http://www.gnu.org/licenses/>.
 */
#include "options.h"
#include <cstdio>
#include <glib/gstdio.h>
#include <sstream>
#include "multilangmgr.h"
#include "addsetids.h"
#include "guiutils.h"
#include "version.h"

#ifdef _OPENMP
#include <omp.h>
#endif



#ifdef WIN32
#include <windows.h>
// for GCC32
#ifndef _WIN32_IE
#define _WIN32_IE 0x0600
#endif
#include <Shlobj.h>
#endif

// User's settings directory, including images' profiles if used
Glib::ustring Options::rtdir;
// User's cached datas' directory
Glib::ustring Options::cacheBaseDir;

Options options;
Glib::ustring versionString = RTVERSION;
Glib::ustring paramFileExtension = ".pp3";

Options::Options ()
{

    defProfError = 0;
    setDefaults ();
}

const char *DefaultLanguage = "English (US)";

inline bool Options::checkProfilePath (Glib::ustring &path)
{
    if (path.empty()) {
        return false;
    }

    Glib::ustring p = getUserProfilePath();

    if (!p.empty() && Glib::file_test (path + paramFileExtension, Glib::FILE_TEST_EXISTS)) {
        return true;
    }

    p = getGlobalProfilePath();

    return !p.empty() && Glib::file_test (path + paramFileExtension, Glib::FILE_TEST_EXISTS);
}

bool Options::checkDirPath (Glib::ustring &path, Glib::ustring errString)
{
    if (Glib::file_test (path, Glib::FILE_TEST_EXISTS) && Glib::file_test (path, Glib::FILE_TEST_IS_DIR)) {
        return true;
    } else {
        if (!errString.empty()) {
            std::cerr << errString << std::endl;
        }

        return false;
    }
}

void Options::updatePaths()
{

    Glib::ustring tmpPath;

    userProfilePath = "";
    globalProfilePath = "";

    if (Glib::path_is_absolute (profilePath)) {
        // absolute path
        if (!checkDirPath (profilePath, "")) {
            g_mkdir_with_parents (profilePath.c_str (), 511);

            if (!checkDirPath (profilePath, "")) { // had problems with mkdir_with_parents return value on OS X, just check dir again
                Glib::ustring msg = Glib::ustring::compose ("Creation of the user's processing profile directory \"%1\" failed!\n", profilePath);
                throw Error (msg);
            }
        }

        if (checkDirPath (profilePath, "Error: the user's processing profile path doesn't point to a directory or doesn't exist!\n")) {
            userProfilePath = profilePath;
            tmpPath = Glib::build_filename (argv0, "profiles");

            if (checkDirPath (tmpPath, "Error: the global's processing profile path doesn't point to a directory or doesn't exist!\n")) {
                if (userProfilePath != tmpPath) {
                    globalProfilePath = tmpPath;
                }
            }
        } else {
            tmpPath = Glib::build_filename (argv0, "profiles");

            if (checkDirPath (tmpPath, "Error: the global's processing profile path doesn't point to a directory or doesn't exist!\n")) {
                globalProfilePath = tmpPath;
            }
        }
    } else {
        // relative paths
        tmpPath = Glib::build_filename (rtdir, profilePath);

        if (!checkDirPath (tmpPath, "")) {
            g_mkdir_with_parents (tmpPath.c_str (), 511);

            if (!checkDirPath (tmpPath, "")) {
                Glib::ustring msg = Glib::ustring::compose ("Creation of the user's processing profile directory \"%1\" failed!\n", tmpPath.c_str());
                throw Error (msg);
            }
        }

        if (checkDirPath (tmpPath, "Error: the user's processing profile path doesn't point to a directory!\n")) {
            userProfilePath = tmpPath;
        }

        tmpPath = Glib::build_filename (argv0, "profiles");

        if (checkDirPath (tmpPath, "Error: the user's processing profile path doesn't point to a directory or doesn't exist!\n")) {
            globalProfilePath = tmpPath;
        }
    }

    Glib::ustring preferredPath = getPreferredProfilePath();

    // Paths are updated only if the user or global profile path is set
    if (lastRgbCurvesDir.empty() || !Glib::file_test (lastRgbCurvesDir, Glib::FILE_TEST_EXISTS) || !Glib::file_test (lastRgbCurvesDir, Glib::FILE_TEST_IS_DIR)) {
        lastRgbCurvesDir = preferredPath;
    }

    if (lastLabCurvesDir.empty() || !Glib::file_test (lastLabCurvesDir, Glib::FILE_TEST_EXISTS) || !Glib::file_test (lastLabCurvesDir, Glib::FILE_TEST_IS_DIR)) {
        lastLabCurvesDir = preferredPath;
    }

    if (lastRetinexDir.empty() || !Glib::file_test (lastRetinexDir, Glib::FILE_TEST_EXISTS) || !Glib::file_test (lastLabCurvesDir, Glib::FILE_TEST_IS_DIR)) {
        lastRetinexDir = preferredPath;
    }

    if (lastDenoiseCurvesDir.empty() || !Glib::file_test (lastDenoiseCurvesDir, Glib::FILE_TEST_EXISTS) || !Glib::file_test (lastDenoiseCurvesDir, Glib::FILE_TEST_IS_DIR)) {
        lastDenoiseCurvesDir = preferredPath;
    }

    if (lastWaveletCurvesDir.empty() || !Glib::file_test (lastWaveletCurvesDir, Glib::FILE_TEST_EXISTS) || !Glib::file_test (lastWaveletCurvesDir, Glib::FILE_TEST_IS_DIR)) {
        lastWaveletCurvesDir = preferredPath;
    }

    if (lastlocalCurvesDir.empty() || !Glib::file_test (lastlocalCurvesDir, Glib::FILE_TEST_EXISTS) || !Glib::file_test (lastlocalCurvesDir, Glib::FILE_TEST_IS_DIR)) {
        lastlocalCurvesDir = preferredPath;
    }

    if (lastPFCurvesDir.empty() || !Glib::file_test (lastPFCurvesDir, Glib::FILE_TEST_EXISTS) || !Glib::file_test (lastPFCurvesDir, Glib::FILE_TEST_IS_DIR)) {
        lastPFCurvesDir = preferredPath;
    }

    if (lastHsvCurvesDir.empty() || !Glib::file_test (lastHsvCurvesDir, Glib::FILE_TEST_EXISTS) || !Glib::file_test (lastHsvCurvesDir, Glib::FILE_TEST_IS_DIR)) {
        lastHsvCurvesDir = preferredPath;
    }

    if (lastToneCurvesDir.empty() || !Glib::file_test (lastToneCurvesDir, Glib::FILE_TEST_EXISTS) || !Glib::file_test (lastToneCurvesDir, Glib::FILE_TEST_IS_DIR)) {
        lastToneCurvesDir = preferredPath;
    }

    if (lastProfilingReferenceDir.empty() || !Glib::file_test (lastProfilingReferenceDir, Glib::FILE_TEST_EXISTS) || !Glib::file_test (lastProfilingReferenceDir, Glib::FILE_TEST_IS_DIR)) {
        lastProfilingReferenceDir = preferredPath;
    }

    if (lastVibranceCurvesDir.empty() || !Glib::file_test (lastVibranceCurvesDir, Glib::FILE_TEST_EXISTS) || !Glib::file_test (lastVibranceCurvesDir, Glib::FILE_TEST_IS_DIR)) {
        lastVibranceCurvesDir = preferredPath;
    }

    if (loadSaveProfilePath.empty() || !Glib::file_test (loadSaveProfilePath, Glib::FILE_TEST_EXISTS) || !Glib::file_test (loadSaveProfilePath, Glib::FILE_TEST_IS_DIR)) {
        loadSaveProfilePath = preferredPath;
    }

    if (lastBWCurvesDir.empty() || !Glib::file_test (lastBWCurvesDir, Glib::FILE_TEST_EXISTS) || !Glib::file_test (lastBWCurvesDir, Glib::FILE_TEST_IS_DIR)) {
        lastBWCurvesDir = preferredPath;
    }

}

Glib::ustring Options::getPreferredProfilePath()
{
    if (!userProfilePath.empty()) {
        return userProfilePath;
    } else if (!globalProfilePath.empty()) {
        return globalProfilePath;
    } else {
        return "";
    }
}

/** @brief Get the absolute path of the given filename or the "Neutral" special value
  *
  *@param profName  path + filename of the procparam to look for. A filename without path can be provided for backward compatibility.
  *                 In this case, this parameter will be updated with the new format.
  *@return Send back the absolute path of the given filename or "Neutral" if "Neutral" has been set to profName. Implementor will have
  *        to test for this particular value. If the absolute path is invalid (e.g. the file doesn't exist), it will return an empty string.
  */
Glib::ustring Options::findProfilePath (Glib::ustring &profName)
{
    if (profName.empty()) {
        return "";
    }

    if (profName == DEFPROFILE_INTERNAL) {
        return profName;
    }

    if (profName == DEFPROFILE_DYNAMIC) {
        return profName;
    }

    Glib::ustring p = profName.substr (0, 4);

    if (p == "${U}") {
        // the path starts by the User virtual path
        p = getUserProfilePath();
        Glib::ustring fullPath = Glib::build_filename (p, profName.substr (5) + paramFileExtension);

        if (!p.empty() && Glib::file_test (fullPath, Glib::FILE_TEST_EXISTS)) {
            return Glib::path_get_dirname (fullPath);
        }
    } else if (p == "${G}") {
        // the path starts by the User virtual path
        p = getGlobalProfilePath();
        Glib::ustring fullPath = Glib::build_filename (p, profName.substr (5) + paramFileExtension);

        if (!p.empty() && Glib::file_test (fullPath, Glib::FILE_TEST_EXISTS)) {
            return Glib::path_get_dirname (fullPath);
        }
    } else {
        // compatibility case -> convert the path to the new format
        p = getUserProfilePath();
        Glib::ustring fullPath = Glib::build_filename (p, profName + paramFileExtension);

        if (!p.empty() && Glib::file_test (fullPath, Glib::FILE_TEST_EXISTS)) {
            // update the profile path
            profName = Glib::build_filename ("${U}", profName);
            return Glib::path_get_dirname (fullPath);
        }

        p = getGlobalProfilePath();
        fullPath = Glib::build_filename (p, profName + paramFileExtension);

        if (!p.empty() && Glib::file_test (fullPath, Glib::FILE_TEST_EXISTS)) {
            profName = Glib::build_filename ("${G}", profName);
            return Glib::path_get_dirname (fullPath);
        }
    }

    return "";

}

void Options::setDefaults ()
{

    windowWidth = 1200;
    windowHeight = 680;
    windowX = 0;
    windowY = 0;
    windowMaximized = true;
    windowMonitor = 0;
    meowMonitor = -1;
    meowFullScreen = false;
    meowMaximized = true;
    meowWidth = 1200;
    meowHeight = 680;
    meowX = 0;
    meowY = 0;
    saveAsDialogWidth = 920;
    saveAsDialogHeight = 680;
    savesParamsAtExit = true;
    saveFormat.format = "jpg";
    saveFormat.jpegQuality = 92;
    saveFormat.jpegSubSamp = 2;
    saveFormat.pngBits = 8;
    saveFormat.tiffBits = 16;
    saveFormat.tiffUncompressed = true;
    saveFormat.saveParams = true;

    saveFormatBatch.format = "jpg";
    saveFormatBatch.jpegQuality = 92;
    saveFormatBatch.jpegSubSamp = 2;
    saveFormatBatch.pngBits = 8;
    saveFormatBatch.tiffBits = 16;
    saveFormatBatch.tiffUncompressed = true;
    saveFormatBatch.saveParams = true;

    savePathTemplate = "%p1/converted/%f";
    savePathFolder = "";
    saveUsePathTemplate = true;
    defProfRaw = DEFPROFILE_RAW;
    defProfImg = DEFPROFILE_IMG;
    dateFormat = "%y-%m-%d";
    adjusterMinDelay = 100;
    adjusterMaxDelay = 200;
    startupDir = STARTUPDIR_LAST;
    startupPath = "";
    useBundledProfiles = true;
    detailWindowWidth = -1;
    detailWindowHeight = -1;
    dirBrowserWidth = 260;
    dirBrowserHeight = 350;
    dirBrowserSortType = Gtk::SORT_ASCENDING;
    preferencesWidth = 800;
    preferencesHeight = 0;
    toolPanelWidth = 400;
    browserToolPanelWidth = 465;
    browserToolPanelHeight = 600;
    browserToolPanelOpened = true;;
    browserDirPanelOpened = true;
    editorFilmStripOpened = true;
    historyPanelWidth = 330;
    fontFamily = "default";
    fontSize = 10;
    CPFontFamily = "default";
    CPFontSize = 8;
    lastScale = 5;
    lastShowAllExif = false;
    panAccelFactor = 5;
    rememberZoomAndPan = true;
    lastCropSize = 1;
    fbOnlyRaw = false;
    fbShowDateTime = true;
    fbShowBasicExif = true;
    fbShowExpComp = false;
    fbShowHidden = false;
    fbArrangement = 2;                  // was 0
    navRGBUnit = NavigatorUnit::PERCENT;
    navHSVUnit = NavigatorUnit::PERCENT;
    multiUser = true;
    profilePath = "profiles";
    loadSaveProfilePath = "";           // will be corrected in load as otherwise construction fails
    version = "0.0.0.0";                // temporary value; will be correctly set in RTWindow::on_realize
    thumbSize = 160;
    thumbSizeTab = 160;
    thumbSizeQueue = 160;
    sameThumbSize = false;               // preferring speed of switch between file browser and single editor tab
    showHistory = true;
    showFilePanelState = 0;             // Not used anymore ; was the thumb strip state
    showInfo = true;
    cropPPI = 600;
    showClippedHighlights = false;
    showClippedShadows = false;
    highlightThreshold = 253;           // was 254
    shadowThreshold = 8;                // was 0
    bgcolor = 0;
    blinkClipped = false;
    language = DefaultLanguage;
    languageAutoDetect = langMgr.isOSLanguageDetectSupported();
    lastSaveAsPath = "";
    overwriteOutputFile = false;        // if TRUE, existing output JPGs/PNGs are overwritten, instead of adding ..-1.jpg, -2.jpg etc.
    theme = "RawTherapee";
    maxThumbnailHeight = 250;
    maxCacheEntries = 20000;
    thumbInterp = 1;
    autoSuffix = true;
    forceFormatOpts = true;
    saveMethodNum = 0;              // 0->immediate, 1->putToQueuHead, 2->putToQueueTail
    saveParamsFile = true;              // was false, but saving the procparams files next to the file make more sense when reorganizing file tree than in a cache
    saveParamsCache = false;            // there's no need to save the procparams files in a cache if saveParamsFile is true
    paramsLoadLocation = PLL_Input;     // was PLL_Cache
    procQueueEnabled = false;
    gimpDir = "";
    psDir = "";
    customEditorProg = "";
    CPBKeys = CPBKT_TID;
    editorToSendTo = 1;
    favoriteDirs.clear();
    tpOpen.clear ();
    autoSaveTpOpen = true;
    //crvOpen.clear ();
    parseExtensions.clear ();
    parseExtensionsEnabled.clear ();
    parsedExtensions.clear ();
    renameUseTemplates = false;
    renameTemplates.clear ();
    thumbnailZoomRatios.clear ();
    thumbnailZoomRatios.push_back (0.2);
    thumbnailZoomRatios.push_back (0.3);
    thumbnailZoomRatios.push_back (0.45);
    thumbnailZoomRatios.push_back (0.6);
    thumbnailZoomRatios.push_back (0.8);
    thumbnailZoomRatios.push_back (1.0);
    overlayedFileNames = false;
    filmStripOverlayedFileNames = false;
    internalThumbIfUntouched = true;    // if TRUE, only fast, internal preview images are taken if the image is not edited yet
    showFileNames = true;
    filmStripShowFileNames = false;
    tabbedUI = false;
    mainNBVertical = true;
    multiDisplayMode = 0;
    histogramPosition = 1;
    histogramBar = true;
    histogramFullMode = false;
    curvebboxpos = 1;
    prevdemo = PD_Sidecar;
    mip = MI_opt;
    locaaju = lo_enhde;

    rgbDenoiseThreadLimit = 0;
#if defined( _OPENMP ) && defined( __x86_64__ )
    clutCacheSize = omp_get_num_procs();
#else
    clutCacheSize = 1;
#endif
    filledProfile = false;
    maxInspectorBuffers = 2; //  a rather conservative value for low specced systems...
    inspectorDelay = 0;
    serializeTiffRead = true;

    FileBrowserToolbarSingleRow = false;
    hideTPVScrollbar = false;
    UseIconNoText = true;
    whiteBalanceSpotSize = 8;
    showFilmStripToolBar = false;
    showdelimspot = false;
    menuGroupRank = true;
    menuGroupLabel = true;
    menuGroupFileOperations = true;
    menuGroupProfileOperations = true;
    menuGroupExtProg = true;

    fastexport_bypass_sharpening         = true;
    fastexport_bypass_sharpenEdge        = true;
    fastexport_bypass_sharpenMicro       = true;
    //fastexport_bypass_lumaDenoise        = true;
    //fastexport_bypass_colorDenoise       = true;
    fastexport_bypass_defringe           = true;
    fastexport_bypass_dirpyrDenoise      = true;
    fastexport_bypass_sh_hq              = true;
    fastexport_bypass_dirpyrequalizer    = true;
    fastexport_bypass_wavelet    = true;
    fastexport_raw_bayer_method                  = "fast";
    //fastexport_bypass_raw_bayer_all_enhance    = true;
    fastexport_bypass_raw_bayer_dcb_iterations   = true;
    fastexport_bypass_raw_bayer_dcb_enhance      = true;
    fastexport_bypass_raw_bayer_lmmse_iterations = true;
    fastexport_bypass_raw_bayer_linenoise        = true;
    fastexport_bypass_raw_bayer_greenthresh      = true;
    fastexport_raw_xtrans_method                 = "fast";
    fastexport_bypass_raw_ccSteps        = true;
    fastexport_bypass_raw_ca             = true;
    fastexport_bypass_raw_df             = true;
    fastexport_bypass_raw_ff             = true;
    fastexport_icm_input                 = "(camera)";
    fastexport_icm_working               = "ProPhoto";
    fastexport_icm_output                = "RT_sRGB";
    fastexport_icm_outputIntent          = rtengine::RI_RELATIVE;
    fastexport_icm_outputBPC             = true;
    fastexport_icm_gamma                 = "default";
    fastexport_resize_enabled            = true;
    fastexport_resize_scale              = 1;
    fastexport_resize_appliesTo          = "Cropped area";
    fastexport_resize_method             = "Lanczos";
    fastexport_resize_dataspec           = 3;
    fastexport_resize_width              = 900;
    fastexport_resize_height             = 900;
    fastexport_use_fast_pipeline         = true;

    clutsDir = "./cluts";

    cutOverlayBrush = std::vector<double> (4);
    cutOverlayBrush[3] = 0.667;  // :-p

    navGuideBrush = std::vector<double> (4);
    //default to red
    navGuideBrush[0] = 1.0;
    navGuideBrush[1] = 0.0;
    navGuideBrush[2] = 0.0;
    navGuideBrush[3] = 1.0;

    sndEnable = true;
    sndLngEditProcDoneSecs = 3.0;
#ifdef __linux__
    sndBatchQueueDone = "complete";
    sndLngEditProcDone = "window-attention";
#endif

    // 0 = SET mode, 1 = ADD mode
    baBehav.assign(ADDSET_PARAM_NUM, 0);

    rtSettings.darkFramesPath = "";
    rtSettings.flatFieldsPath = "";
#ifdef WIN32
    const gchar* sysRoot = g_getenv ("SystemRoot"); // Returns e.g. "c:\Windows"

    if (sysRoot != NULL) {
        rtSettings.iccDirectory = Glib::ustring (sysRoot) + Glib::ustring ("\\System32\\spool\\drivers\\color");
    } else {
        rtSettings.iccDirectory = "C:\\WINDOWS\\System32\\spool\\drivers\\color";
    }

#elif defined __APPLE__
    rtSettings.iccDirectory = "/library/ColorSync/Profiles/Displays";
#else
    rtSettings.iccDirectory = "/usr/share/color/icc";
#endif
//   rtSettings.viewingdevice = 0;
//   rtSettings.viewingdevicegrey = 3;
    //  rtSettings.viewinggreySc = 1;
    rtSettings.leveldnv = 2;
    rtSettings.leveldnti = 0;
    rtSettings.leveldnaut = 0;
    rtSettings.leveldnliss = 0;
    rtSettings.leveldnautsimpl = 0;

    rtSettings.printerProfile = Glib::ustring();
    rtSettings.printerIntent = rtengine::RI_RELATIVE;
    rtSettings.printerBPC = true;
    rtSettings.monitorProfile = Glib::ustring();
    rtSettings.monitorIntent = rtengine::RI_RELATIVE;
    rtSettings.monitorBPC = true;
    rtSettings.autoMonitorProfile = false;
    rtSettings.adobe = "RT_Medium_gsRGB"; // put the name of yours profiles (here windows)
    rtSettings.prophoto = "RT_Large_gBT709"; // these names appear in the menu "output profile"
    rtSettings.prophoto10 = "RT_Large_g10"; // these names appear in the menu "output profile"
    rtSettings.srgb10 = "RT_sRGB_g10";
    rtSettings.widegamut = "WideGamutRGB";
    rtSettings.srgb = "RT_sRGB";
    rtSettings.bruce = "Bruce";
    rtSettings.beta = "BetaRGB";
    rtSettings.best = "BestRGB";
    rtSettings.rec2020 = "Rec2020";
    rtSettings.verbose = false;
    rtSettings.gamutICC = true;
    rtSettings.gamutLch = true;
    rtSettings.amchroma = 40;//between 20 and 140   low values increase effect..and also artifacts, high values reduces
    rtSettings.level0_cbdl = 0;
    rtSettings.level123_cbdl = 30;
//locallab
    rtSettings.nspot = 8;//between 1 and ??
    rtSettings.locdelay = false;//true enabled delay 200 for selection spot
    rtSettings.cropsleep = 50;//generate a pause of 50 µs for dcrop (100%)to avoid crash when moving window, between 0 to ??
    rtSettings.reduchigh = 0.85;//transition for luminance in scope
    rtSettings.reduclow = 0.85;//transition for luminance out scope

// end locallab

    rtSettings.ciecamfloat = true;
    rtSettings.protectred = 60;
    rtSettings.protectredh = 0.3;
    rtSettings.CRI_color = 0;
    rtSettings.autocielab = true;
    rtSettings.denoiselabgamma = 2;
    rtSettings.HistogramWorking = false;

    rtSettings.daubech = false;

    rtSettings.nrauto = 10;//between 2 and 20
    rtSettings.nrautomax = 40;//between 5 and 100
    rtSettings.nrhigh = 0.45;//between 0.1 and 0.9
    rtSettings.nrwavlevel = 1;//integer between 0 and 2

//   rtSettings.colortoningab =0.7;
//rtSettings.decaction =0.3;
//  rtSettings.ciebadpixgauss=false;
    rtSettings.rgbcurveslumamode_gamut = true;
    lastIccDir = rtSettings.iccDirectory;
    lastDarkframeDir = rtSettings.darkFramesPath;
    lastFlatfieldDir = rtSettings.flatFieldsPath;
//  rtSettings.bw_complementary = true;
    // There is no reasonable default for curves. We can still suppose that they will take place
    // in a subdirectory of the user's own ProcParams presets, i.e. in a subdirectory
    // of the one pointed to by the "profile" field.
    // The following fields will then be initialized when "profile" will have its final value,
    // at the end of the "updatePaths" method.
    lastRgbCurvesDir = "";
    lastLabCurvesDir = "";
    lastRetinexDir = "";
    lastDenoiseCurvesDir = "";
    lastWaveletCurvesDir = "";
    lastlocalCurvesDir = "";
    lastPFCurvesDir = "";
    lastHsvCurvesDir = "";
    lastToneCurvesDir = "";
    lastVibranceCurvesDir = "";
    lastProfilingReferenceDir = "";
    lastBWCurvesDir = "";
    lastLensProfileDir = "";
    gimpPluginShowInfoDialog = true;
    maxRecentFolders = 15;
    rtSettings.lensfunDbDirectory = ""; // set also in main.cc and main-cli.cc
    cropGuides = CROP_GUIDE_FULL;
    cropAutoFit = false;

    rtSettings.thumbnail_inspector_mode = rtengine::Settings::ThumbnailInspectorMode::JPEG;
}

Options* Options::copyFrom (Options* other)
{
    *this = *other;
    return this;
}

void Options::filterOutParsedExtensions ()
{
    parsedExtensions.clear();

    for (unsigned int i = 0; i < parseExtensions.size(); i++)
        if (parseExtensionsEnabled[i]) {
            parsedExtensions.push_back (parseExtensions[i].lowercase());
        }
}

void Options::readFromFile (Glib::ustring fname)
{
    setlocale (LC_NUMERIC, "C"); // to set decimal point to "."

    Glib::KeyFile keyFile;

    if ( !Glib::file_test (fname, Glib::FILE_TEST_EXISTS)) {
        Glib::ustring msg = Glib::ustring::compose ("Options file %1 does not exist", fname);
        throw Error (msg);
    }

    try {
        if (keyFile.load_from_file (fname)) {

// --------------------------------------------------------------------------------------------------------

            if (keyFile.has_group ("General")) {
                if (keyFile.has_key ("General", "TabbedEditor")) {
                    tabbedUI = keyFile.get_boolean ("General", "TabbedEditor");
                }

                if (keyFile.has_key ("General", "StartupDirectory")) {
                    if ( keyFile.get_string ("General", "StartupDirectory") == "home") {
                        startupDir = STARTUPDIR_HOME;
                    } else if ( keyFile.get_string ("General", "StartupDirectory") == "current") {
                        startupDir = STARTUPDIR_CURRENT;
                    } else if ( keyFile.get_string ("General", "StartupDirectory") == "last") {
                        startupDir = STARTUPDIR_LAST;
                    } else if ( keyFile.get_string ("General", "StartupDirectory") == "custom") {
                        startupDir = STARTUPDIR_CUSTOM;
                    }
                }

                if (keyFile.has_key ("General", "StartupPath")) {
                    startupPath = keyFile.get_string ("General", "StartupPath");
                }

                if (keyFile.has_key ("General", "DateFormat")) {
                    dateFormat = keyFile.get_string ("General", "DateFormat");
                }

                if (keyFile.has_key ("General", "AdjusterMinDelay")) {
                    adjusterMinDelay = keyFile.get_integer ("General", "AdjusterMinDelay");
                }

                if (keyFile.has_key ("General", "AdjusterMaxDelay")) {
                    adjusterMaxDelay = keyFile.get_integer ("General", "AdjusterMaxDelay");
                }

                if (keyFile.has_key ("General", "StoreLastProfile")) {
                    savesParamsAtExit = keyFile.get_boolean ("General", "StoreLastProfile");
                }

                if (keyFile.has_key ("General", "MultiUser")) {
                    multiUser = keyFile.get_boolean ("General", "MultiUser");
                }

                if (keyFile.has_key ("General", "Version")) {
                    version = keyFile.get_string ("General", "Version");
                }

                if (keyFile.has_key ("General", "Language")) {
                    language = keyFile.get_string ("General", "Language");
                }

                if (keyFile.has_key ("General", "LanguageAutoDetect")) {
                    languageAutoDetect = keyFile.get_boolean ("General", "LanguageAutoDetect");
                }

                if (keyFile.has_key ("General", "Theme")) {
                    theme = keyFile.get_string ("General", "Theme");
                }

                if ( keyFile.has_key ("General", "DarkFramesPath")) {
                    rtSettings.darkFramesPath = keyFile.get_string ("General", "DarkFramesPath");
                }

                if ( keyFile.has_key ("General", "FlatFieldsPath")) {
                    rtSettings.flatFieldsPath = keyFile.get_string ("General", "FlatFieldsPath");
                }

                if ( keyFile.has_key ("General", "Verbose")) {
                    rtSettings.verbose = keyFile.get_boolean ( "General", "Verbose");
                }
                if (keyFile.has_key ("General", "Nspot")) {
                    rtSettings.nspot          = keyFile.get_integer ("General", "Nspot");
                }

                if (keyFile.has_key ("General", "Cropsleep")) {
                    rtSettings.cropsleep          = keyFile.get_integer ("General", "Cropsleep");
                }

                if (keyFile.has_key ("General", "Reduchigh")) {
                    rtSettings.reduchigh          = keyFile.get_double ("General", "Reduchigh");
                }

                if (keyFile.has_key ("General", "Reduclow")) {
                    rtSettings.reduclow          = keyFile.get_double ("General", "Reduclow");
                }


                if (keyFile.has_key ("General", "Locdelay")) {
                    rtSettings.locdelay          = keyFile.get_boolean ("General", "Locdelay");
                }

            }

            if (keyFile.has_group ("External Editor")) {
                if (keyFile.has_key ("External Editor", "EditorKind")) {
                    editorToSendTo = keyFile.get_integer ("External Editor", "EditorKind");
                }

                if (keyFile.has_key ("External Editor", "GimpDir")) {
                    gimpDir = keyFile.get_string ("External Editor", "GimpDir");
                }

                if (keyFile.has_key ("External Editor", "PhotoshopDir")) {
                    psDir = keyFile.get_string ("External Editor", "PhotoshopDir");
                }

                if (keyFile.has_key ("External Editor", "CustomEditor")) {
                    customEditorProg = keyFile.get_string ("External Editor", "CustomEditor");
                }
            }

            if (keyFile.has_group ("Output")) {
                if (keyFile.has_key ("Output", "Format")) {
                    saveFormat.format = keyFile.get_string ("Output", "Format");
                }

                if (keyFile.has_key ("Output", "JpegQuality")) {
                    saveFormat.jpegQuality = keyFile.get_integer ("Output", "JpegQuality");
                }

                if (keyFile.has_key ("Output", "JpegSubSamp")) {
                    saveFormat.jpegSubSamp = keyFile.get_integer ("Output", "JpegSubSamp");
                }

                if (keyFile.has_key ("Output", "PngBps")) {
                    saveFormat.pngBits = keyFile.get_integer ("Output", "PngBps");
                }

                if (keyFile.has_key ("Output", "TiffBps")) {
                    saveFormat.tiffBits = keyFile.get_integer ("Output", "TiffBps");
                }

                if (keyFile.has_key ("Output", "TiffUncompressed")) {
                    saveFormat.tiffUncompressed = keyFile.get_boolean ("Output", "TiffUncompressed");
                }

                if (keyFile.has_key ("Output", "SaveProcParams")) {
                    saveFormat.saveParams = keyFile.get_boolean ("Output", "SaveProcParams");
                }


                if (keyFile.has_key ("Output", "FormatBatch")) {
                    saveFormatBatch.format = keyFile.get_string ("Output", "FormatBatch");
                }

                if (keyFile.has_key ("Output", "JpegQualityBatch")) {
                    saveFormatBatch.jpegQuality = keyFile.get_integer ("Output", "JpegQualityBatch");
                }

                if (keyFile.has_key ("Output", "JpegSubSampBatch")) {
                    saveFormatBatch.jpegSubSamp = keyFile.get_integer ("Output", "JpegSubSampBatch");
                }

                if (keyFile.has_key ("Output", "PngBpsBatch")) {
                    saveFormatBatch.pngBits = keyFile.get_integer ("Output", "PngBpsBatch");
                }

                if (keyFile.has_key ("Output", "TiffBpsBatch")) {
                    saveFormatBatch.tiffBits = keyFile.get_integer ("Output", "TiffBpsBatch");
                }

                if (keyFile.has_key ("Output", "TiffUncompressedBatch")) {
                    saveFormatBatch.tiffUncompressed = keyFile.get_boolean ("Output", "TiffUncompressedBatch");
                }

                if (keyFile.has_key ("Output", "SaveProcParamsBatch")) {
                    saveFormatBatch.saveParams = keyFile.get_boolean ("Output", "SaveProcParamsBatch");
                }

                if (keyFile.has_key ("Output", "Path")) {
                    savePathTemplate = keyFile.get_string ("Output", "Path");
                }

                if (keyFile.has_key ("Output", "PathTemplate")) {
                    savePathTemplate = keyFile.get_string ("Output", "PathTemplate");
                }

                if (keyFile.has_key ("Output", "PathFolder")) {
                    savePathFolder = keyFile.get_string ("Output", "PathFolder");
                }

                if (keyFile.has_key ("Output", "AutoSuffix")) {
                    autoSuffix = keyFile.get_boolean ("Output", "AutoSuffix");
                }

                if (keyFile.has_key ("Output", "ForceFormatOpts")) {
                    forceFormatOpts = keyFile.get_boolean ("Output", "ForceFormatOpts");
                }

                if (keyFile.has_key ("Output", "SaveMethodNum")) {
                    saveMethodNum = keyFile.get_integer ("Output", "SaveMethodNum");
                }

                if (keyFile.has_key ("Output", "UsePathTemplate")) {
                    saveUsePathTemplate = keyFile.get_boolean ("Output", "UsePathTemplate");
                }

                if (keyFile.has_key ("Output", "LastSaveAsPath")) {
                    lastSaveAsPath = keyFile.get_string ("Output", "LastSaveAsPath");
                }

                if (keyFile.has_key ("Output", "OverwriteOutputFile")) {
                    overwriteOutputFile = keyFile.get_boolean ("Output", "OverwriteOutputFile");
                }
            }

            if (keyFile.has_group ("Profiles")) {
                if (keyFile.has_key ("Profiles", "Directory")) {
                    profilePath = keyFile.get_string ("Profiles", "Directory");
                }

                if (keyFile.has_key ("Profiles", "UseBundledProfiles")) {
                    useBundledProfiles = keyFile.get_boolean ("Profiles", "UseBundledProfiles");
                }

                if (keyFile.has_key ("Profiles", "LoadSaveProfilePath")) {
                    loadSaveProfilePath = keyFile.get_string ("Profiles", "LoadSaveProfilePath");
                }

                if (keyFile.has_key ("Profiles", "RawDefault")) {
                    defProfRaw = keyFile.get_string ("Profiles", "RawDefault");
                }

                if (keyFile.has_key ("Profiles", "ImgDefault")) {
                    defProfImg = keyFile.get_string ("Profiles", "ImgDefault");
                }

                if (keyFile.has_key ("Profiles", "FilledProfile")) {
                    filledProfile = keyFile.get_boolean ("Profiles", "FilledProfile");
                }

                if (keyFile.has_key ("Profiles", "SaveParamsWithFile")) {
                    saveParamsFile = keyFile.get_boolean ("Profiles", "SaveParamsWithFile");
                }

                if (keyFile.has_key ("Profiles", "SaveParamsToCache")) {
                    saveParamsCache = keyFile.get_boolean ("Profiles", "SaveParamsToCache");
                }

                if (keyFile.has_key ("Profiles", "LoadParamsFromLocation")) {
                    paramsLoadLocation = (PPLoadLocation)keyFile.get_integer ("Profiles", "LoadParamsFromLocation");
                }

                if (keyFile.has_key ("Profiles", "CustomProfileBuilder")) {
                    CPBPath = keyFile.get_string ("Profiles", "CustomProfileBuilder"); // for backward compatibility only
                }

                if (keyFile.has_key ("Profiles", "CustomProfileBuilderPath")) {
                    CPBPath = keyFile.get_string ("Profiles", "CustomProfileBuilderPath");
                }

                if (keyFile.has_key ("Profiles", "CustomProfileBuilderKeys")) {
                    CPBKeys = (CPBKeyType)keyFile.get_integer ("Profiles", "CustomProfileBuilderKeys");
                }
            }

            if (keyFile.has_group ("File Browser")) {
                if (keyFile.has_key ("File Browser", "ThumbnailSize")) {
                    thumbSize = keyFile.get_integer ("File Browser", "ThumbnailSize");
                }

                if (keyFile.has_key ("File Browser", "ThumbnailSizeTab")) {
                    thumbSizeTab = keyFile.get_integer ("File Browser", "ThumbnailSizeTab");
                }

                if (keyFile.has_key ("File Browser", "ThumbnailSizeQueue")) {
                    thumbSizeQueue = keyFile.get_integer ("File Browser", "ThumbnailSizeQueue");
                }

                if (keyFile.has_key ("File Browser", "SameThumbSize")) {
                    sameThumbSize = keyFile.get_integer ("File Browser", "SameThumbSize");
                }

                if (keyFile.has_key ("File Browser", "BrowseOnlyRaw")) {
                    fbOnlyRaw = keyFile.get_boolean ("File Browser", "BrowseOnlyRaw");
                }

                if (keyFile.has_key ("File Browser", "BrowserShowsDate")) {
                    fbShowDateTime = keyFile.get_boolean ("File Browser", "BrowserShowsDate");
                }

                if (keyFile.has_key ("File Browser", "BrowserShowsExif")) {
                    fbShowBasicExif = keyFile.get_boolean ("File Browser", "BrowserShowsExif");
                }

                if (keyFile.has_key ("File Browser", "BrowserShowsExpComp")) {
                    fbShowExpComp = keyFile.get_boolean ("File Browser", "BrowserShowsExpComp");
                }

                if (keyFile.has_key ("File Browser", "BrowserShowsHidden")) {
                    fbShowHidden = keyFile.get_boolean ("File Browser", "BrowserShowsHidden");
                }

                if (keyFile.has_key ("File Browser", "MaxPreviewHeight")) {
                    maxThumbnailHeight = keyFile.get_integer ("File Browser", "MaxPreviewHeight");
                }

                if (keyFile.has_key ("File Browser", "MaxCacheEntries")) {
                    maxCacheEntries = keyFile.get_integer ("File Browser", "MaxCacheEntries");
                }

                if (keyFile.has_key ("File Browser", "ParseExtensions")) {
                    parseExtensions = keyFile.get_string_list ("File Browser", "ParseExtensions");
                }

                if (keyFile.has_key ("File Browser", "ParseExtensionsEnabled")) {
                    parseExtensionsEnabled = keyFile.get_integer_list ("File Browser", "ParseExtensionsEnabled");
                }

                if (keyFile.has_key ("File Browser", "ThumbnailArrangement")) {
                    fbArrangement = keyFile.get_integer ("File Browser", "ThumbnailArrangement");
                }

                if (keyFile.has_key ("File Browser", "ThumbnailInterpolation")) {
                    thumbInterp = keyFile.get_integer ("File Browser", "ThumbnailInterpolation");
                }

                if (keyFile.has_key ("File Browser", "FavoriteDirs")) {
                    favoriteDirs = keyFile.get_string_list ("File Browser", "FavoriteDirs");
                }

                if (keyFile.has_key ("File Browser", "RenameTemplates")) {
                    renameTemplates = keyFile.get_string_list ("File Browser", "RenameTemplates");
                }

                if (keyFile.has_key ("File Browser", "RenameUseTemplates")) {
                    renameUseTemplates = keyFile.get_boolean ("File Browser", "RenameUseTemplates");
                }

                if (keyFile.has_key ("File Browser", "ThumbnailZoomRatios")) {
                    thumbnailZoomRatios = keyFile.get_double_list ("File Browser", "ThumbnailZoomRatios");
                }

                if (keyFile.has_key ("File Browser", "OverlayedFileNames")) {
                    overlayedFileNames = keyFile.get_boolean ("File Browser", "OverlayedFileNames");
                }

                if (keyFile.has_key ("File Browser", "FilmStripOverlayedFileNames")) {
                    filmStripOverlayedFileNames = keyFile.get_boolean ("File Browser", "FilmStripOverlayedFileNames");
                }

                if (keyFile.has_key ("File Browser", "ShowFileNames")) {
                    showFileNames = keyFile.get_boolean ("File Browser", "ShowFileNames");
                }

                if (keyFile.has_key ("File Browser", "FilmStripShowFileNames")) {
                    filmStripShowFileNames = keyFile.get_boolean ("File Browser", "FilmStripShowFileNames");
                }

                if (keyFile.has_key ("File Browser", "InternalThumbIfUntouched")) {
                    internalThumbIfUntouched = keyFile.get_boolean ("File Browser", "InternalThumbIfUntouched");
                }

                if (keyFile.has_key ("File Browser", "menuGroupRank")) {
                    menuGroupRank = keyFile.get_boolean ("File Browser", "menuGroupRank");
                }

                if (keyFile.has_key ("File Browser", "menuGroupLabel")) {
                    menuGroupLabel = keyFile.get_boolean ("File Browser", "menuGroupLabel");
                }

                if (keyFile.has_key ("File Browser", "menuGroupFileOperations")) {
                    menuGroupFileOperations = keyFile.get_boolean ("File Browser", "menuGroupFileOperations");
                }

                if (keyFile.has_key ("File Browser", "menuGroupProfileOperations")) {
                    menuGroupProfileOperations = keyFile.get_boolean ("File Browser", "menuGroupProfileOperations");
                }

                if (keyFile.has_key ("File Browser", "menuGroupExtProg")) {
                    menuGroupExtProg = keyFile.get_boolean ("File Browser", "menuGroupExtProg");
                }

                if (keyFile.has_key ("File Browser", "MaxRecentFolders")) {
                    maxRecentFolders = keyFile.get_integer ("File Browser", "MaxRecentFolders");
                }

                recentFolders.reserve (maxRecentFolders + 10); // reserve some more than maxRecentFolders, because at runtime it stores more than that

                if (keyFile.has_key ("File Browser", "RecentFolders")) {
                    recentFolders = keyFile.get_string_list ("File Browser", "RecentFolders");
                }
            }

            if (keyFile.has_group ("Clipping Indication")) {
                if (keyFile.has_key ("Clipping Indication", "HighlightThreshold")) {
                    highlightThreshold = keyFile.get_integer ("Clipping Indication", "HighlightThreshold");
                }

                if (keyFile.has_key ("Clipping Indication", "ShadowThreshold")) {
                    shadowThreshold = keyFile.get_integer ("Clipping Indication", "ShadowThreshold");
                }

                if (keyFile.has_key ("Clipping Indication", "BlinkClipped")) {
                    blinkClipped = keyFile.get_boolean ("Clipping Indication", "BlinkClipped");
                }
            }

            if (keyFile.has_group ("Performance")) {
                if (keyFile.has_key ("Performance", "RgbDenoiseThreadLimit")) {
                    rgbDenoiseThreadLimit = keyFile.get_integer ("Performance", "RgbDenoiseThreadLimit");
                }

                if ( keyFile.has_key ("Performance", "NRauto")) {
                    rtSettings.nrauto = keyFile.get_double ("Performance", "NRauto");
                }

                if ( keyFile.has_key ("Performance", "NRautomax")) {
                    rtSettings.nrautomax = keyFile.get_double ("Performance", "NRautomax");
                }

                if ( keyFile.has_key ("Performance", "NRhigh")) {
                    rtSettings.nrhigh = keyFile.get_double ("Performance", "NRhigh");
                }

                if (rtSettings.nrhigh == 0.0) { //avoid crash by division by zero in noise reduction
                    rtSettings.nrhigh = 0.45;
                }

                if ( keyFile.has_key ("Performance", "NRWavlevel")) {
                    rtSettings.nrwavlevel = keyFile.get_integer ("Performance", "NRWavlevel");
                }

                if (keyFile.has_key ("Performance", "LevNR")) {
                    rtSettings.leveldnv = keyFile.get_integer ("Performance", "LevNR");
                }

                if (keyFile.has_key ("Performance", "LevNRTI")) {
                    rtSettings.leveldnti = keyFile.get_integer ("Performance", "LevNRTI");
                }

                if (keyFile.has_key ("Performance", "LevNRAUT")) {
                    rtSettings.leveldnaut = keyFile.get_integer ("Performance", "LevNRAUT");
                }

                if (keyFile.has_key ("Performance", "LevNRLISS")) {
                    rtSettings.leveldnliss = keyFile.get_integer ("Performance", "LevNRLISS");
                }

                if (keyFile.has_key ("Performance", "SIMPLNRAUT")) {
                    rtSettings.leveldnautsimpl = keyFile.get_integer ("Performance", "SIMPLNRAUT");
                }

                if (keyFile.has_key ("Performance", "ClutCacheSize")) {
                    clutCacheSize = keyFile.get_integer ("Performance", "ClutCacheSize");
                }

                if (keyFile.has_key ("Performance", "MaxInspectorBuffers")) {
                    maxInspectorBuffers = keyFile.get_integer ("Performance", "MaxInspectorBuffers");
                }

                if (keyFile.has_key ("Performance", "InspectorDelay")) {
                    inspectorDelay = keyFile.get_integer("Performance", "InspectorDelay");
                }

                if (keyFile.has_key ("Performance", "PreviewDemosaicFromSidecar")) {
                    prevdemo = (prevdemo_t)keyFile.get_integer ("Performance", "PreviewDemosaicFromSidecar");
                }

                if (keyFile.has_key ("Performance", "Localajustqual")) {
                    locaaju             = (locaaju_t)keyFile.get_integer ("Performance", "Localajustqual");
                }

                if (keyFile.has_key ("Profiles", "Mipfiles")) {
                    mip             = (mip_t)keyFile.get_integer ("Profiles", "Mipfiles");
                }

                if (keyFile.has_key ("Performance", "Daubechies")) {
                    rtSettings.daubech = keyFile.get_boolean ("Performance", "Daubechies");
                }

                if (keyFile.has_key ("Performance", "SerializeTiffRead")) {
                    serializeTiffRead = keyFile.get_boolean ("Performance", "SerializeTiffRead");
                }

                if (keyFile.has_key("Performance", "ThumbnailInspectorMode")) {
                    rtSettings.thumbnail_inspector_mode = static_cast<rtengine::Settings::ThumbnailInspectorMode>(keyFile.get_integer("Performance", "ThumbnailInspectorMode"));
                }
            }

            if (keyFile.has_group ("GUI")) {
                if (keyFile.has_key ("GUI", "WindowWidth")) {
                    windowWidth = keyFile.get_integer ("GUI", "WindowWidth");
                }

                if (keyFile.has_key ("GUI", "WindowHeight")) {
                    windowHeight = keyFile.get_integer ("GUI", "WindowHeight");
                }

                if (keyFile.has_key ("GUI", "WindowX")) {
                    windowX = keyFile.get_integer ("GUI", "WindowX");
                }

                if (keyFile.has_key ("GUI", "WindowY")) {
                    windowY = keyFile.get_integer ("GUI", "WindowY");
                }

                if (keyFile.has_key ("GUI", "WindowMonitor")) {
                    windowMonitor = keyFile.get_integer ("GUI", "WindowMonitor");
                }

                if (keyFile.has_key ("GUI", "MeowMonitor")) {
                    meowMonitor = keyFile.get_integer ("GUI", "MeowMonitor");
                }

                if (keyFile.has_key ("GUI", "MeowFullScreen")) {
                    meowFullScreen = keyFile.get_boolean ("GUI", "MeowFullScreen");
                }

                if (keyFile.has_key ("GUI", "MeowMaximized")) {
                    meowMaximized = keyFile.get_boolean ("GUI", "MeowMaximized");
                }

                if (keyFile.has_key ("GUI", "MeowWidth")) {
                    meowWidth = keyFile.get_integer ("GUI", "MeowWidth");
                }

                if (keyFile.has_key ("GUI", "MeowHeight")) {
                    meowHeight = keyFile.get_integer ("GUI", "MeowHeight");
                }

                if (keyFile.has_key ("GUI", "MeowX")) {
                    meowX = keyFile.get_integer ("GUI", "MeowX");
                }

                if (keyFile.has_key ("GUI", "MeowY")) {
                    meowY = keyFile.get_integer ("GUI", "MeowY");
                }

                if (keyFile.has_key ("GUI", "WindowMaximized")) {
                    windowMaximized = keyFile.get_boolean ("GUI", "WindowMaximized");
                }

                if (keyFile.has_key ("GUI", "DetailWindowWidth")) {
                    detailWindowWidth = keyFile.get_integer ("GUI", "DetailWindowWidth");
                }

                if (keyFile.has_key ("GUI", "DetailWindowHeight")) {
                    detailWindowHeight = keyFile.get_integer ("GUI", "DetailWindowHeight");
                }

                if (keyFile.has_key ("GUI", "DirBrowserWidth")) {
                    dirBrowserWidth = keyFile.get_integer ("GUI", "DirBrowserWidth");
                }

                if (keyFile.has_key ("GUI", "DirBrowserHeight")) {
                    dirBrowserHeight = keyFile.get_integer ("GUI", "DirBrowserHeight");
                }

                if (keyFile.has_key ("GUI", "SortType")) {
                    dirBrowserSortType = static_cast<Gtk::SortType> (keyFile.get_integer ("GUI", "SortType"));
                }

                if (keyFile.has_key ("GUI", "PreferencesWidth")) {
                    preferencesWidth = keyFile.get_integer ("GUI", "PreferencesWidth");
                }

                if (keyFile.has_key ("GUI", "PreferencesHeight")) {
                    preferencesHeight = keyFile.get_integer ("GUI", "PreferencesHeight");
                }

                if (keyFile.has_key ("GUI", "SaveAsDialogWidth")) {
                    saveAsDialogWidth = keyFile.get_integer ("GUI", "SaveAsDialogWidth");
                }

                if (keyFile.has_key ("GUI", "SaveAsDialogHeight")) {
                    saveAsDialogHeight = keyFile.get_integer ("GUI", "SaveAsDialogHeight");
                }

                if (keyFile.has_key ("GUI", "ToolPanelWidth")) {
                    toolPanelWidth = keyFile.get_integer ("GUI", "ToolPanelWidth");
                }

                if (keyFile.has_key ("GUI", "BrowserToolPanelWidth")) {
                    browserToolPanelWidth = keyFile.get_integer ("GUI", "BrowserToolPanelWidth");
                }

                if (keyFile.has_key ("GUI", "BrowserToolPanelHeight")) {
                    browserToolPanelHeight = keyFile.get_integer ("GUI", "BrowserToolPanelHeight");
                }

                if (keyFile.has_key ("GUI", "BrowserToolPanelOpened")) {
                    browserToolPanelOpened = keyFile.get_boolean ("GUI", "BrowserToolPanelOpened");
                }

                if (keyFile.has_key ("GUI", "BrowserDirPanelOpened")) {
                    browserDirPanelOpened = keyFile.get_boolean ("GUI", "BrowserDirPanelOpened");
                }

                if (keyFile.has_key ("GUI", "EditorFilmStripOpened")) {
                    editorFilmStripOpened = keyFile.get_boolean ("GUI", "EditorFilmStripOpened");
                }

                if (keyFile.has_key ("GUI", "HistoryPanelWidth")) {
                    historyPanelWidth = keyFile.get_integer ("GUI", "HistoryPanelWidth");
                }

                if (keyFile.has_key ("GUI", "FontFamily")) {
                    fontFamily = keyFile.get_string ("GUI", "FontFamily");
                }

                if (keyFile.has_key ("GUI", "FontSize")) {
                    fontSize = keyFile.get_integer ("GUI", "FontSize");
                }

                if (keyFile.has_key ("GUI", "CPFontFamily")) {
                    CPFontFamily = keyFile.get_string ("GUI", "CPFontFamily");
                }

                if (keyFile.has_key ("GUI", "CPFontSize")) {
                    CPFontSize = keyFile.get_integer ("GUI", "CPFontSize");
                }

                if (keyFile.has_key ("GUI", "LastPreviewScale")) {
                    lastScale = keyFile.get_integer ("GUI", "LastPreviewScale");
                }

                if (keyFile.has_key ("GUI", "LastShowAllExif")) {
                    lastShowAllExif = keyFile.get_boolean ("GUI", "LastShowAllExif");
                }

                if (keyFile.has_key ("GUI", "PanAccelFactor")) {
                    panAccelFactor = keyFile.get_integer ("GUI", "PanAccelFactor");
                }

                if (keyFile.has_key ("GUI", "RememberZoomAndPan")) {
                    rememberZoomAndPan = keyFile.get_boolean ("GUI", "RememberZoomAndPan");
                }

                if (keyFile.has_key ("GUI", "LastCropSize")) {
                    lastCropSize = keyFile.get_integer ("GUI", "LastCropSize");
                }

                if (keyFile.has_key ("GUI", "ShowHistory")) {
                    showHistory = keyFile.get_boolean ("GUI", "ShowHistory");
                }

                if (keyFile.has_key ("GUI", "ShowFilePanelState")) {
                    showFilePanelState = keyFile.get_integer ("GUI", "ShowFilePanelState");
                }

                if (keyFile.has_key ("GUI", "ShowInfo")) {
                    showInfo = keyFile.get_boolean ("GUI", "ShowInfo");
                }

                if (keyFile.has_key ("GUI", "MainNBVertical")) {
                    mainNBVertical = keyFile.get_boolean ("GUI", "MainNBVertical");
                }

                if (keyFile.has_key ("GUI", "ShowClippedHighlights")) {
                    showClippedHighlights = keyFile.get_boolean ("GUI", "ShowClippedHighlights");
                }

                if (keyFile.has_key ("GUI", "ShowClippedShadows")) {
                    showClippedShadows = keyFile.get_boolean ("GUI", "ShowClippedShadows");
                }

                if (keyFile.has_key ("GUI", "FrameColor")) {
                    bgcolor = keyFile.get_integer ("GUI", "FrameColor");
                }

                if (keyFile.has_key ("GUI", "ProcessingQueueEnbled")) {
                    procQueueEnabled = keyFile.get_boolean ("GUI", "ProcessingQueueEnbled");
                }

                if (keyFile.has_key ("GUI", "ToolPanelsExpanded")) {
                    tpOpen = keyFile.get_integer_list ("GUI", "ToolPanelsExpanded");
                }

                if (keyFile.has_key ("GUI", "ToolPanelsExpandedAutoSave")) {
                    autoSaveTpOpen = keyFile.get_boolean ("GUI", "ToolPanelsExpandedAutoSave");
                }

                if (keyFile.has_key ("GUI", "MultiDisplayMode")) {
                    multiDisplayMode = keyFile.get_integer ("GUI", "MultiDisplayMode");
                }

                //if (keyFile.has_key ("GUI", "CurvePanelsExpanded")) crvOpen = keyFile.get_integer_list ("GUI", "CurvePanelsExpanded");
                if (keyFile.has_key ("GUI", "CutOverlayBrush")) {
                    cutOverlayBrush = keyFile.get_double_list ("GUI", "CutOverlayBrush");
                }

                if (keyFile.has_key ("GUI", "NavGuideBrush")) {
                    navGuideBrush = keyFile.get_double_list ("GUI", "NavGuideBrush");
                }

                if (keyFile.has_key ("GUI", "HistogramPosition")) {
                    histogramPosition = keyFile.get_integer ("GUI", "HistogramPosition");
                }

                if (keyFile.has_key ("GUI", "HistogramBar")) {
                    histogramBar = keyFile.get_boolean ("GUI", "HistogramBar");
                }

                if (keyFile.has_key ("GUI", "HistogramFullMode")) {
                    histogramFullMode = keyFile.get_boolean ("GUI", "HistogramFullMode");
                }

                if (keyFile.has_key ("GUI", "NavigatorRGBUnit")) {
                    navRGBUnit = (NavigatorUnit)keyFile.get_integer ("GUI", "NavigatorRGBUnit");
                }

                if (keyFile.has_key ("GUI", "NavigatorHSVUnit")) {
                    navHSVUnit = (NavigatorUnit)keyFile.get_integer ("GUI", "NavigatorHSVUnit");
                }

                if (keyFile.has_key ("GUI", "ShowFilmStripToolBar")) {
                    showFilmStripToolBar = keyFile.get_boolean ("GUI", "ShowFilmStripToolBar");
                }

                if (keyFile.has_key ("GUI", "Showdelimspot")) {
                    showdelimspot        = keyFile.get_boolean ("GUI", "Showdelimspot");
                }

                if (keyFile.has_key ("GUI", "FileBrowserToolbarSingleRow")) {
                    FileBrowserToolbarSingleRow = keyFile.get_boolean ("GUI", "FileBrowserToolbarSingleRow");
                }

#if defined(__linux__) && ((GTK_MAJOR_VERSION == 3 && GTK_MINOR_VERSION > 18) || GTK_MAJOR_VERSION > 3)
                // Cannot scroll toolbox with mousewheel when HideTPVScrollbar=true #3413
                hideTPVScrollbar = false;
#else
                if (keyFile.has_key ("GUI", "HideTPVScrollbar")) {
                    hideTPVScrollbar = keyFile.get_boolean ("GUI", "HideTPVScrollbar");
                }
#endif
                if (keyFile.has_key ("GUI", "UseIconNoText")) {
                    UseIconNoText = keyFile.get_boolean ("GUI", "UseIconNoText");
                }

                if (keyFile.has_key ("GUI", "HistogramWorking")) {
                    rtSettings.HistogramWorking = keyFile.get_boolean ("GUI", "HistogramWorking");
                }

                if (keyFile.has_key ("GUI", "CurveBBoxPosition")) {
                    curvebboxpos = keyFile.get_integer ("GUI", "CurveBBoxPosition");
                }
            }

            if (keyFile.has_group ("Crop Settings")) {
                if (keyFile.has_key ("Crop Settings", "PPI")) {
                    cropPPI = keyFile.get_integer ("Crop Settings", "PPI");
                }
                if (keyFile.has_key("Crop Settings", "GuidesMode")) {
                    cropGuides = CropGuidesMode(std::max(int(CROP_GUIDE_NONE), std::min(keyFile.get_integer("Crop Settings", "GuidesMode"), int(CROP_GUIDE_FULL))));
                }
                if (keyFile.has_key("Crop Settings", "AutoFit")) {
                    cropAutoFit = keyFile.get_boolean("Crop Settings", "AutoFit");
                }
            }

            if (keyFile.has_group ("Color Management")) {
                if (keyFile.has_key ("Color Management", "ICCDirectory")) {
                    rtSettings.iccDirectory = keyFile.get_string ("Color Management", "ICCDirectory");
                }

                if (keyFile.has_key ("Color Management", "PrinterIntent")) {
                    rtSettings.printerIntent = static_cast<rtengine::RenderingIntent> (keyFile.get_integer ("Color Management", "PrinterIntent"));
                }

                if (keyFile.has_key ("Color Management", "PrinterBPC")) {
                    rtSettings.printerBPC = keyFile.get_boolean ("Color Management", "PrinterBPC");
                }

                if (keyFile.has_key ("Color Management", "PrinterProfile")) {
                    rtSettings.printerProfile = keyFile.get_string ("Color Management", "PrinterProfile");
                }

                if (keyFile.has_key ("Color Management", "MonitorProfile")) {
                    rtSettings.monitorProfile = keyFile.get_string ("Color Management", "MonitorProfile");
                }

                if (keyFile.has_key ("Color Management", "AutoMonitorProfile")) {
                    rtSettings.autoMonitorProfile = keyFile.get_boolean ("Color Management", "AutoMonitorProfile");
                }

                if (keyFile.has_key ("Color Management", "Autocielab")) {
                    rtSettings.autocielab = keyFile.get_boolean ("Color Management", "Autocielab");
                }

                if (keyFile.has_key ("Color Management", "RGBcurvesLumamode_Gamut")) {
                    rtSettings.rgbcurveslumamode_gamut = keyFile.get_boolean ("Color Management", "RGBcurvesLumamode_Gamut");
                }

                if (keyFile.has_key ("Color Management", "Intent")) {
                    rtSettings.monitorIntent = static_cast<rtengine::RenderingIntent> (keyFile.get_integer ("Color Management", "Intent"));
                }

                if (keyFile.has_key ("Color Management", "MonitorBPC")) {
                    rtSettings.monitorBPC = keyFile.get_boolean ("Color Management", "MonitorBPC");
                }

                if (keyFile.has_key ("Color Management", "CRI")) {
                    rtSettings.CRI_color = keyFile.get_integer ("Color Management", "CRI");
                }

                if (keyFile.has_key ("Color Management", "DenoiseLabgamma")) {
                    rtSettings.denoiselabgamma = keyFile.get_integer ("Color Management", "DenoiseLabgamma");
                }

                /*
                if (keyFile.has_key ("Color Management", "view")) {
                rtSettings.viewingdevice = keyFile.get_integer ("Color Management", "view");
                }

                if (keyFile.has_key ("Color Management", "grey")) {
                rtSettings.viewingdevicegrey = keyFile.get_integer ("Color Management", "grey");
                }
                */
                /*
                                if (keyFile.has_key ("Color Management", "greySc")) {
                                    rtSettings.viewinggreySc = keyFile.get_integer ("Color Management", "greySc");
                                }
                */

                if (keyFile.has_key ("Color Management", "CBDLlevel0")) {
                    rtSettings.level0_cbdl = keyFile.get_double ("Color Management", "CBDLlevel0");
                }

                if (keyFile.has_key ("Color Management", "CBDLlevel123")) {
                    rtSettings.level123_cbdl = keyFile.get_double ("Color Management", "CBDLlevel123");
                }

                //if (keyFile.has_key ("Color Management", "Colortoningab")) rtSettings.colortoningab = keyFile.get_double("Color Management", "Colortoningab");
                //if (keyFile.has_key ("Color Management", "Decaction")) rtSettings.decaction = keyFile.get_double("Color Management", "Decaction");

                if (keyFile.has_key ("Color Management", "WhiteBalanceSpotSize")) {
                    whiteBalanceSpotSize = keyFile.get_integer ("Color Management", "WhiteBalanceSpotSize");
                }

                if ( keyFile.has_key ("Color Management", "GamutICC")) {
                    rtSettings.gamutICC = keyFile.get_boolean ("Color Management", "GamutICC");
                }

                //if ( keyFile.has_key ("Color Management", "BWcomplement")) rtSettings.bw_complementary = keyFile.get_boolean("Color Management", "BWcomplement");
                if ( keyFile.has_key ("Color Management", "Ciecamfloat")) {
                    rtSettings.ciecamfloat = keyFile.get_boolean ("Color Management", "Ciecamfloat");
                }

                if ( keyFile.has_key ("Color Management", "AdobeRGB")) {
                    rtSettings.adobe = keyFile.get_string ("Color Management", "AdobeRGB");
                }

                if ( keyFile.has_key ("Color Management", "ProPhoto")) {
                    rtSettings.prophoto = keyFile.get_string ("Color Management", "ProPhoto");
                }

                if ( keyFile.has_key ("Color Management", "ProPhoto10")) {
                    rtSettings.prophoto10 = keyFile.get_string ("Color Management", "ProPhoto10");
                }

                if ( keyFile.has_key ("Color Management", "WideGamut")) {
                    rtSettings.widegamut = keyFile.get_string ("Color Management", "WideGamut");
                }

                if ( keyFile.has_key ("Color Management", "sRGB")) {
                    rtSettings.srgb = keyFile.get_string ("Color Management", "sRGB");
                }

                if ( keyFile.has_key ("Color Management", "sRGB10")) {
                    rtSettings.srgb10 = keyFile.get_string ("Color Management", "sRGB10");
                }

                if ( keyFile.has_key ("Color Management", "Beta")) {
                    rtSettings.beta = keyFile.get_string ("Color Management", "Beta");
                }

                if ( keyFile.has_key ("Color Management", "Best")) {
                    rtSettings.best = keyFile.get_string ("Color Management", "Best");
                }

                if ( keyFile.has_key ("Color Management", "Rec2020")) {
                    rtSettings.rec2020 = keyFile.get_string ("Color Management", "Rec2020");
                }

                if ( keyFile.has_key ("Color Management", "Bruce")) {
                    rtSettings.bruce = keyFile.get_string ("Color Management", "Bruce");
                }

                if ( keyFile.has_key ("Color Management", "GamutLch")) {
                    rtSettings.gamutLch = keyFile.get_boolean ("Color Management", "GamutLch");
                }

                if ( keyFile.has_key ("Color Management", "ProtectRed")) {
                    rtSettings.protectred = keyFile.get_integer ("Color Management", "ProtectRed");
                }

                if ( keyFile.has_key ("Color Management", "ProtectRedH")) {
                    rtSettings.protectredh = keyFile.get_double ("Color Management", "ProtectRedH");
                }

                if ( keyFile.has_key ("Color Management", "Amountchroma")) {
                    rtSettings.amchroma = keyFile.get_integer ("Color Management", "Amountchroma");
                }

                if ( keyFile.has_key ("Color Management", "ClutsDirectory")) {
                    clutsDir = keyFile.get_string ("Color Management", "ClutsDirectory");
                }

                //if( keyFile.has_key ("Color Management", "Ciebadpixgauss")) rtSettings.ciebadpixgauss = keyFile.get_boolean("Color Management", "Ciebadpixgauss");

            }

            if (keyFile.has_group ("Batch Processing")) {
                if (keyFile.has_key ("Batch Processing", "AdjusterBehavior")) {
                    baBehav = keyFile.get_integer_list ("Batch Processing", "AdjusterBehavior");
                }
            }

            if (keyFile.has_group ("Sounds")) {
                if (keyFile.has_key ("Sounds", "Enable")) {
                    sndEnable = keyFile.get_boolean ("Sounds", "Enable");
                }

                if (keyFile.has_key ("Sounds", "BatchQueueDone")) {
                    sndBatchQueueDone = keyFile.get_string ("Sounds", "BatchQueueDone");
                }

                if (keyFile.has_key ("Sounds", "LngEditProcDone")) {
                    sndLngEditProcDone = keyFile.get_string ("Sounds", "LngEditProcDone");
                }

                if (keyFile.has_key ("Sounds", "LngEditProcDoneSecs")) {
                    sndLngEditProcDoneSecs = keyFile.get_double ("Sounds", "LngEditProcDoneSecs");
                }
            }

            if (keyFile.has_group ("Fast Export")) {
                if (keyFile.has_key ("Fast Export", "fastexport_bypass_sharpening" )) {
                    fastexport_bypass_sharpening = keyFile.get_boolean ("Fast Export", "fastexport_bypass_sharpening" );
                }

                if (keyFile.has_key ("Fast Export", "fastexport_bypass_sharpenEdge" )) {
                    fastexport_bypass_sharpenEdge = keyFile.get_boolean ("Fast Export", "fastexport_bypass_sharpenEdge" );
                }

                if (keyFile.has_key ("Fast Export", "fastexport_bypass_sharpenMicro" )) {
                    fastexport_bypass_sharpenMicro = keyFile.get_boolean ("Fast Export", "fastexport_bypass_sharpenMicro" );
                }

                //if (keyFile.has_key ("Fast Export", "fastexport_bypass_lumaDenoise" )) fastexport_bypass_lumaDenoise = keyFile.get_boolean ("Fast Export", "fastexport_bypass_lumaDenoise" );
                //if (keyFile.has_key ("Fast Export", "fastexport_bypass_colorDenoise" )) fastexport_bypass_colorDenoise = keyFile.get_boolean ("Fast Export", "fastexport_bypass_colorDenoise" );
                if (keyFile.has_key ("Fast Export", "fastexport_bypass_defringe" )) {
                    fastexport_bypass_defringe = keyFile.get_boolean ("Fast Export", "fastexport_bypass_defringe" );
                }

                if (keyFile.has_key ("Fast Export", "fastexport_bypass_dirpyrDenoise" )) {
                    fastexport_bypass_dirpyrDenoise = keyFile.get_boolean ("Fast Export", "fastexport_bypass_dirpyrDenoise" );
                }

                if (keyFile.has_key ("Fast Export", "fastexport_bypass_sh_hq" )) {
                    fastexport_bypass_sh_hq = keyFile.get_boolean ("Fast Export", "fastexport_bypass_sh_hq" );
                }

                if (keyFile.has_key ("Fast Export", "fastexport_bypass_dirpyrequalizer" )) {
                    fastexport_bypass_dirpyrequalizer = keyFile.get_boolean ("Fast Export", "fastexport_bypass_dirpyrequalizer" );
                }

                if (keyFile.has_key ("Fast Export", "fastexport_bypass_wavelet" )) {
                    fastexport_bypass_wavelet = keyFile.get_boolean ("Fast Export", "fastexport_bypass_wavelet" );
                }

                if (keyFile.has_key ("Fast Export", "fastexport_raw_dmethod" )) {
                    fastexport_raw_bayer_method = keyFile.get_string ("Fast Export", "fastexport_raw_dmethod" );
                }

                if (keyFile.has_key ("Fast Export", "fastexport_raw_bayer_method" )) {
                    fastexport_raw_bayer_method = keyFile.get_string ("Fast Export", "fastexport_raw_bayer_method" );
                }

//if (keyFile.has_key ("Fast Export", "fastexport_bypass_raw_bayer_all_enhance" )) fastexport_bypass_raw_bayer_all_enhance = keyFile.get_boolean ("Fast Export", "fastexport_bypass_raw_all_enhance" );
                if (keyFile.has_key ("Fast Export", "fastexport_bypass_raw_dcb_iterations" )) {
                    fastexport_bypass_raw_bayer_dcb_iterations = keyFile.get_boolean ("Fast Export", "fastexport_bypass_raw_dcb_iterations" );
                }

                if (keyFile.has_key ("Fast Export", "fastexport_bypass_raw_bayer_dcb_iterations" )) {
                    fastexport_bypass_raw_bayer_dcb_iterations = keyFile.get_boolean ("Fast Export", "fastexport_bypass_raw_bayer_dcb_iterations" );
                }

                if (keyFile.has_key ("Fast Export", "fastexport_bypass_raw_dcb_enhance" )) {
                    fastexport_bypass_raw_bayer_dcb_enhance = keyFile.get_boolean ("Fast Export", "fastexport_bypass_raw_dcb_enhance" );
                }

                if (keyFile.has_key ("Fast Export", "fastexport_bypass_raw_bayer_dcb_enhance" )) {
                    fastexport_bypass_raw_bayer_dcb_enhance = keyFile.get_boolean ("Fast Export", "fastexport_bypass_raw_bayer_dcb_enhance" );
                }

                if (keyFile.has_key ("Fast Export", "fastexport_bypass_raw_lmmse_iterations" )) {
                    fastexport_bypass_raw_bayer_lmmse_iterations = keyFile.get_boolean ("Fast Export", "fastexport_bypass_raw_lmmse_iterations" );
                }

                if (keyFile.has_key ("Fast Export", "fastexport_bypass_raw_bayer_lmmse_iterations")) {
                    fastexport_bypass_raw_bayer_lmmse_iterations = keyFile.get_boolean ("Fast Export", "fastexport_bypass_raw_bayer_lmmse_iterations");
                }

                if (keyFile.has_key ("Fast Export", "fastexport_bypass_raw_linenoise" )) {
                    fastexport_bypass_raw_bayer_linenoise = keyFile.get_boolean ("Fast Export", "fastexport_bypass_raw_linenoise" );
                }

                if (keyFile.has_key ("Fast Export", "fastexport_bypass_raw_bayer_linenoise" )) {
                    fastexport_bypass_raw_bayer_linenoise = keyFile.get_boolean ("Fast Export", "fastexport_bypass_raw_bayer_linenoise" );
                }

                if (keyFile.has_key ("Fast Export", "fastexport_bypass_raw_greenthresh" )) {
                    fastexport_bypass_raw_bayer_greenthresh = keyFile.get_boolean ("Fast Export", "fastexport_bypass_raw_greenthresh" );
                }

                if (keyFile.has_key ("Fast Export", "fastexport_bypass_raw_bayer_greenthresh" )) {
                    fastexport_bypass_raw_bayer_greenthresh = keyFile.get_boolean ("Fast Export", "fastexport_bypass_raw_bayer_greenthresh" );
                }

                if (keyFile.has_key ("Fast Export", "fastexport_raw_xtrans_method" )) {
                    fastexport_raw_xtrans_method = keyFile.get_string ("Fast Export", "fastexport_raw_xtrans_method" );
                }

                if (keyFile.has_key ("Fast Export", "fastexport_bypass_raw_ccSteps" )) {
                    fastexport_bypass_raw_ccSteps = keyFile.get_boolean ("Fast Export", "fastexport_bypass_raw_ccSteps" );
                }

                if (keyFile.has_key ("Fast Export", "fastexport_bypass_raw_ca" )) {
                    fastexport_bypass_raw_ca = keyFile.get_boolean ("Fast Export", "fastexport_bypass_raw_ca" );
                }

                if (keyFile.has_key ("Fast Export", "fastexport_bypass_raw_df" )) {
                    fastexport_bypass_raw_df = keyFile.get_boolean ("Fast Export", "fastexport_bypass_raw_df" );
                }

                if (keyFile.has_key ("Fast Export", "fastexport_bypass_raw_ff" )) {
                    fastexport_bypass_raw_ff = keyFile.get_boolean ("Fast Export", "fastexport_bypass_raw_ff" );
                }

                if (keyFile.has_key ("Fast Export", "fastexport_icm_input" )) {
                    fastexport_icm_input = keyFile.get_string ("Fast Export", "fastexport_icm_input" );
                }

                if (keyFile.has_key ("Fast Export", "fastexport_icm_working" )) {
                    fastexport_icm_working = keyFile.get_string ("Fast Export", "fastexport_icm_working" );
                }

                if (keyFile.has_key ("Fast Export", "fastexport_icm_output" )) {
                    fastexport_icm_output = keyFile.get_string ("Fast Export", "fastexport_icm_output" );
                }

                if (keyFile.has_key ("Fast Export", "fastexport_icm_output_intent" )) {
                    fastexport_icm_outputIntent = static_cast<rtengine::RenderingIntent> (keyFile.get_integer ("Fast Export", "fastexport_icm_output_intent" ));
                }

                if (keyFile.has_key ("Fast Export", "fastexport_icm_output_bpc" )) {
                    fastexport_icm_outputBPC = keyFile.get_boolean ("Fast Export", "fastexport_icm_output_bpc" );
                }

                if (keyFile.has_key ("Fast Export", "fastexport_icm_gamma" )) {
                    fastexport_icm_gamma = keyFile.get_string ("Fast Export", "fastexport_icm_gamma" );
                }

                if (keyFile.has_key ("Fast Export", "fastexport_resize_enabled" )) {
                    fastexport_resize_enabled = keyFile.get_boolean ("Fast Export", "fastexport_resize_enabled" );
                }

                if (keyFile.has_key ("Fast Export", "fastexport_resize_scale" )) {
                    fastexport_resize_scale = keyFile.get_double ("Fast Export", "fastexport_resize_scale" );
                }

                if (keyFile.has_key ("Fast Export", "fastexport_resize_appliesTo" )) {
                    fastexport_resize_appliesTo = keyFile.get_string ("Fast Export", "fastexport_resize_appliesTo" );
                }

                if (keyFile.has_key ("Fast Export", "fastexport_resize_method" )) {
                    fastexport_resize_method = keyFile.get_string ("Fast Export", "fastexport_resize_method" );
                }

                if (keyFile.has_key ("Fast Export", "fastexport_resize_dataspec" )) {
                    fastexport_resize_dataspec = keyFile.get_integer ("Fast Export", "fastexport_resize_dataspec" );
                }

                if (keyFile.has_key ("Fast Export", "fastexport_resize_width" )) {
                    fastexport_resize_width = keyFile.get_integer ("Fast Export", "fastexport_resize_width" );
                }

                if (keyFile.has_key ("Fast Export", "fastexport_resize_height" )) {
                    fastexport_resize_height = keyFile.get_integer ("Fast Export", "fastexport_resize_height" );
                }

                if (keyFile.has_key ("Fast Export", "fastexport_use_fast_pipeline" )) {
                    fastexport_use_fast_pipeline = keyFile.get_integer ("Fast Export", "fastexport_use_fast_pipeline" );
                }
            }

            if (keyFile.has_group ("Dialogs")) {
                safeDirGet (keyFile, "Dialogs", "LastIccDir", lastIccDir);
                safeDirGet (keyFile, "Dialogs", "LastDarkframeDir", lastDarkframeDir);
                safeDirGet (keyFile, "Dialogs", "LastFlatfieldDir", lastFlatfieldDir);
                safeDirGet (keyFile, "Dialogs", "LastRgbCurvesDir", lastRgbCurvesDir);
                safeDirGet (keyFile, "Dialogs", "LastLabCurvesDir", lastLabCurvesDir);
                safeDirGet (keyFile, "Dialogs", "LastRetinexDir", lastRetinexDir);
                safeDirGet (keyFile, "Dialogs", "LastDenoiseCurvesDir", lastDenoiseCurvesDir);
                safeDirGet (keyFile, "Dialogs", "LastWaveletCurvesDir", lastWaveletCurvesDir);
                safeDirGet (keyFile, "Dialogs", "LastlocalCurvesDir", lastlocalCurvesDir);

                safeDirGet (keyFile, "Dialogs", "LastPFCurvesDir", lastPFCurvesDir);
                safeDirGet (keyFile, "Dialogs", "LastHsvCurvesDir", lastHsvCurvesDir);
                safeDirGet (keyFile, "Dialogs", "LastBWCurvesDir", lastBWCurvesDir);

                safeDirGet (keyFile, "Dialogs", "LastToneCurvesDir", lastToneCurvesDir);
                safeDirGet (keyFile, "Dialogs", "LastVibranceCurvesDir", lastVibranceCurvesDir);
                safeDirGet (keyFile, "Dialogs", "LastProfilingReferenceDir", lastProfilingReferenceDir);
                safeDirGet (keyFile, "Dialogs", "LastLensProfileDir", lastLensProfileDir);

                if (keyFile.has_key ("Dialogs", "GimpPluginShowInfoDialog")) {
                    gimpPluginShowInfoDialog = keyFile.get_boolean ("Dialogs", "GimpPluginShowInfoDialog");
                }
            }

            if (keyFile.has_group ("Lensfun")) {
                if (keyFile.has_key ("Lensfun", "DBDirectory")) {
                    rtSettings.lensfunDbDirectory = keyFile.get_string ("Lensfun", "DBDirectory");
                }
            }

// --------------------------------------------------------------------------------------------------------

            filterOutParsedExtensions ();

            return;

        }
    } catch (Glib::Error &err) {
        Glib::ustring msg = Glib::ustring::compose ("Options::readFromFile / Error code %1 while reading values from \"%2\":\n%3", err.code(), fname, err.what());

        if (options.rtSettings.verbose) {
            printf ("%s\n", msg.c_str());
        }

        throw Error (msg);
    } catch (...) {
        Glib::ustring msg = Glib::ustring::compose ("Options::readFromFile / Unknown exception while trying to load \"%1\"!", fname);

        if (options.rtSettings.verbose) {
            printf ("%s\n", msg.c_str());
        }

        throw Error (msg);
    }
}

bool Options::safeDirGet (const Glib::KeyFile& keyFile, const Glib::ustring& section,
                          const Glib::ustring& entryName, Glib::ustring& destination)
{
    try {

        if (keyFile.has_key (section, entryName) && !keyFile.get_string (section, entryName).empty ()) {
            destination = keyFile.get_string (section, entryName);
            return true;
        }

    } catch (Glib::KeyFileError&) {}

    return false;
}

void Options::saveToFile (Glib::ustring fname)
{

    Glib::ustring keyData;

    try {

        Glib::KeyFile keyFile;

        keyFile.set_boolean ("General", "TabbedEditor", tabbedUI);
        keyFile.set_boolean ("General", "StoreLastProfile", savesParamsAtExit);

        if (startupDir == STARTUPDIR_HOME) {
            keyFile.set_string ("General", "StartupDirectory", "home");
        } else if (startupDir == STARTUPDIR_CURRENT) {
            keyFile.set_string ("General", "StartupDirectory", "current");
        } else if (startupDir == STARTUPDIR_CUSTOM) {
            keyFile.set_string ("General", "StartupDirectory", "custom");
        } else if (startupDir == STARTUPDIR_LAST) {
            keyFile.set_string ("General", "StartupDirectory", "last");
        }

        keyFile.set_string  ("General", "StartupPath", startupPath);
        keyFile.set_string  ("General", "DateFormat", dateFormat);
        keyFile.set_integer ("General", "AdjusterMinDelay", adjusterMinDelay);
        keyFile.set_integer ("General", "AdjusterMaxDelay", adjusterMaxDelay);
        keyFile.set_boolean ("General", "MultiUser", multiUser);
        keyFile.set_string  ("General", "Language", language);
        keyFile.set_boolean ("General", "LanguageAutoDetect", languageAutoDetect);
        keyFile.set_string  ("General", "Theme", theme);
        keyFile.set_string  ("General", "Version", RTVERSION);
        keyFile.set_string  ("General", "DarkFramesPath", rtSettings.darkFramesPath);
        keyFile.set_string  ("General", "FlatFieldsPath", rtSettings.flatFieldsPath);
        keyFile.set_boolean ("General", "Verbose", rtSettings.verbose);
        keyFile.set_integer ("General", "Nspot", rtSettings.nspot);
        keyFile.set_boolean ("General", "Locdelay", rtSettings.locdelay);
        keyFile.set_integer ("General", "Cropsleep", rtSettings.cropsleep);
        keyFile.set_double ("General", "Reduchigh", rtSettings.reduchigh);
        keyFile.set_double ("General", "Reduclow", rtSettings.reduclow);

        keyFile.set_integer ("External Editor", "EditorKind", editorToSendTo);
        keyFile.set_string  ("External Editor", "GimpDir", gimpDir);
        keyFile.set_string  ("External Editor", "PhotoshopDir", psDir);
        keyFile.set_string  ("External Editor", "CustomEditor", customEditorProg);

        keyFile.set_boolean ("File Browser", "BrowseOnlyRaw", fbOnlyRaw);
        keyFile.set_boolean ("File Browser", "BrowserShowsDate", fbShowDateTime);
        keyFile.set_boolean ("File Browser", "BrowserShowsExif", fbShowBasicExif);
        keyFile.set_boolean ("File Browser", "BrowserShowsExpComp", fbShowExpComp);
        keyFile.set_boolean ("File Browser", "BrowserShowsHidden", fbShowHidden);
        keyFile.set_integer ("File Browser", "ThumbnailSize", thumbSize);
        keyFile.set_integer ("File Browser", "ThumbnailSizeTab", thumbSizeTab);
        keyFile.set_integer ("File Browser", "ThumbnailSizeQueue", thumbSizeQueue);
        keyFile.set_integer ("File Browser", "SameThumbSize", sameThumbSize);
        keyFile.set_integer ("File Browser", "MaxPreviewHeight", maxThumbnailHeight);
        keyFile.set_integer ("File Browser", "MaxCacheEntries", maxCacheEntries);
        Glib::ArrayHandle<Glib::ustring> pext = parseExtensions;
        keyFile.set_string_list ("File Browser", "ParseExtensions", pext);
        Glib::ArrayHandle<int> pextena = parseExtensionsEnabled;
        keyFile.set_integer_list ("File Browser", "ParseExtensionsEnabled", pextena);
        keyFile.set_integer ("File Browser", "ThumbnailArrangement", fbArrangement);
        keyFile.set_integer ("File Browser", "ThumbnailInterpolation", thumbInterp);
        Glib::ArrayHandle<Glib::ustring> pfav = favoriteDirs;
        keyFile.set_string_list ("File Browser", "FavoriteDirs", pfav);
        Glib::ArrayHandle<Glib::ustring> pren = renameTemplates;
        keyFile.set_string_list ("File Browser", "RenameTemplates", pren);
        keyFile.set_boolean ("File Browser", "RenameUseTemplates", renameUseTemplates);
        Glib::ArrayHandle<double> ptzoom = thumbnailZoomRatios;
        keyFile.set_double_list ("File Browser", "ThumbnailZoomRatios", ptzoom);
        keyFile.set_boolean ("File Browser", "OverlayedFileNames", overlayedFileNames);
        keyFile.set_boolean ("File Browser", "FilmStripOverlayedFileNames", filmStripOverlayedFileNames);
        keyFile.set_boolean ("File Browser", "ShowFileNames", showFileNames );
        keyFile.set_boolean ("File Browser", "FilmStripShowFileNames", filmStripShowFileNames );
        keyFile.set_boolean ("File Browser", "InternalThumbIfUntouched", internalThumbIfUntouched );
        keyFile.set_boolean ("File Browser", "menuGroupRank", menuGroupRank);
        keyFile.set_boolean ("File Browser", "menuGroupLabel", menuGroupLabel);
        keyFile.set_boolean ("File Browser", "menuGroupFileOperations", menuGroupFileOperations);
        keyFile.set_boolean ("File Browser", "menuGroupProfileOperations", menuGroupProfileOperations);
        keyFile.set_boolean ("File Browser", "menuGroupExtProg", menuGroupExtProg);
        keyFile.set_integer ("File Browser", "MaxRecentFolders", maxRecentFolders);
        {
            std::vector<Glib::ustring> temp;
            temp.reserve (maxRecentFolders);

            for (unsigned int i = 0; i < std::min (recentFolders.size(), maxRecentFolders); i++) {
                temp.push_back (recentFolders[i]);
            }

            keyFile.set_string_list ("File Browser", "RecentFolders", temp);
        }
        keyFile.set_integer ("Clipping Indication", "HighlightThreshold", highlightThreshold);
        keyFile.set_integer ("Clipping Indication", "ShadowThreshold", shadowThreshold);
        keyFile.set_boolean ("Clipping Indication", "BlinkClipped", blinkClipped);

        keyFile.set_integer ("Performance", "RgbDenoiseThreadLimit", rgbDenoiseThreadLimit);
        keyFile.set_double  ("Performance", "NRauto", rtSettings.nrauto);
        keyFile.set_double  ("Performance", "NRautomax", rtSettings.nrautomax);
        keyFile.set_double  ("Performance", "NRhigh", rtSettings.nrhigh);
        keyFile.set_integer ("Performance", "NRWavlevel", rtSettings.nrwavlevel);
        keyFile.set_integer ("Performance", "LevNR", rtSettings.leveldnv);
        keyFile.set_integer ("Performance", "LevNRTI", rtSettings.leveldnti);
        keyFile.set_integer ("Performance", "LevNRAUT", rtSettings.leveldnaut);
        keyFile.set_integer ("Performance", "LevNRLISS", rtSettings.leveldnliss);
        keyFile.set_integer ("Performance", "SIMPLNRAUT", rtSettings.leveldnautsimpl);
        keyFile.set_integer ("Performance", "ClutCacheSize", clutCacheSize);
        keyFile.set_integer ("Performance", "MaxInspectorBuffers", maxInspectorBuffers);
        keyFile.set_integer ("Performance", "InspectorDelay", inspectorDelay);
        keyFile.set_integer ("Performance", "PreviewDemosaicFromSidecar", prevdemo);
        keyFile.set_boolean ("Performance", "Daubechies", rtSettings.daubech);
        keyFile.set_boolean ("Performance", "SerializeTiffRead", serializeTiffRead);
<<<<<<< HEAD
        keyFile.set_integer ("Performance", "Localajustqual", locaaju);

=======
        keyFile.set_integer("Performance", "ThumbnailInspectorMode", int(rtSettings.thumbnail_inspector_mode));
>>>>>>> c9fa7b05

        keyFile.set_string  ("Output", "Format", saveFormat.format);
        keyFile.set_integer ("Output", "JpegQuality", saveFormat.jpegQuality);
        keyFile.set_integer ("Output", "JpegSubSamp", saveFormat.jpegSubSamp);
        keyFile.set_integer ("Output", "PngBps", saveFormat.pngBits);
        keyFile.set_integer ("Output", "TiffBps", saveFormat.tiffBits);
        keyFile.set_boolean ("Output", "TiffUncompressed", saveFormat.tiffUncompressed);
        keyFile.set_boolean ("Output", "SaveProcParams", saveFormat.saveParams);

        keyFile.set_string  ("Output", "FormatBatch", saveFormatBatch.format);
        keyFile.set_integer ("Output", "JpegQualityBatch", saveFormatBatch.jpegQuality);
        keyFile.set_integer ("Output", "JpegSubSampBatch", saveFormatBatch.jpegSubSamp);
        keyFile.set_integer ("Output", "PngBpsBatch", saveFormatBatch.pngBits);
        keyFile.set_integer ("Output", "TiffBpsBatch", saveFormatBatch.tiffBits);
        keyFile.set_boolean ("Output", "TiffUncompressedBatch", saveFormatBatch.tiffUncompressed);
        keyFile.set_boolean ("Output", "SaveProcParamsBatch", saveFormatBatch.saveParams);

        keyFile.set_string  ("Output", "PathTemplate", savePathTemplate);
        keyFile.set_string  ("Output", "PathFolder", savePathFolder);
        keyFile.set_boolean ("Output", "AutoSuffix", autoSuffix);
        keyFile.set_boolean ("Output", "ForceFormatOpts", forceFormatOpts);
        keyFile.set_integer ("Output", "SaveMethodNum", saveMethodNum);
        keyFile.set_boolean ("Output", "UsePathTemplate", saveUsePathTemplate);
        keyFile.set_string  ("Output", "LastSaveAsPath", lastSaveAsPath);
        keyFile.set_boolean ("Output", "OverwriteOutputFile", overwriteOutputFile);

        keyFile.set_string  ("Profiles", "Directory", profilePath);
        keyFile.set_boolean ("Profiles", "UseBundledProfiles", useBundledProfiles);
        keyFile.set_string  ("Profiles", "LoadSaveProfilePath", loadSaveProfilePath);
        keyFile.set_string  ("Profiles", "RawDefault", defProfRaw);
        keyFile.set_string  ("Profiles", "ImgDefault", defProfImg);
        keyFile.set_boolean ("Profiles", "FilledProfile", filledProfile);
        keyFile.set_boolean ("Profiles", "SaveParamsWithFile", saveParamsFile);
        keyFile.set_boolean ("Profiles", "SaveParamsToCache", saveParamsCache);
        keyFile.set_integer ("Profiles", "LoadParamsFromLocation", paramsLoadLocation);
        keyFile.set_string  ("Profiles", "CustomProfileBuilderPath", CPBPath);
        keyFile.set_integer ("Profiles", "CustomProfileBuilderKeys", CPBKeys);
        keyFile.set_integer ("Profiles", "Mipfiles", mip);

        keyFile.set_integer ("GUI", "WindowWidth", windowWidth);
        keyFile.set_integer ("GUI", "WindowHeight", windowHeight);
        keyFile.set_integer ("GUI", "WindowX", windowX);
        keyFile.set_integer ("GUI", "WindowY", windowY);
        keyFile.set_integer ("GUI", "WindowMonitor", windowMonitor);
        keyFile.set_integer ("GUI", "MeowMonitor", meowMonitor);
        keyFile.set_boolean ("GUI", "MeowFullScreen", meowFullScreen);
        keyFile.set_boolean ("GUI", "MeowMaximized", meowMaximized);
        keyFile.set_integer ("GUI", "MeowWidth", meowWidth);
        keyFile.set_integer ("GUI", "MeowHeight", meowHeight);
        keyFile.set_integer ("GUI", "MeowX", meowX);
        keyFile.set_integer ("GUI", "MeowY", meowY);
        keyFile.set_boolean ("GUI", "WindowMaximized", windowMaximized);
        keyFile.set_integer ("GUI", "DetailWindowWidth", detailWindowWidth);
        keyFile.set_integer ("GUI", "DetailWindowHeight", detailWindowHeight);
        keyFile.set_integer ("GUI", "DirBrowserWidth", dirBrowserWidth);
        keyFile.set_integer ("GUI", "DirBrowserHeight", dirBrowserHeight);
        keyFile.set_integer ("GUI", "SortType", dirBrowserSortType);
        keyFile.set_integer ("GUI", "PreferencesWidth", preferencesWidth);
        keyFile.set_integer ("GUI", "PreferencesHeight", preferencesHeight);
        keyFile.set_integer ("GUI", "SaveAsDialogWidth", saveAsDialogWidth);
        keyFile.set_integer ("GUI", "SaveAsDialogHeight", saveAsDialogHeight);
        keyFile.set_integer ("GUI", "ToolPanelWidth", toolPanelWidth);
        keyFile.set_integer ("GUI", "BrowserToolPanelWidth", browserToolPanelWidth);
        keyFile.set_integer ("GUI", "BrowserToolPanelHeight", browserToolPanelHeight);
        keyFile.set_boolean ("GUI", "BrowserToolPanelOpened", browserToolPanelOpened);
        keyFile.set_boolean ("GUI", "EditorFilmStripOpened", editorFilmStripOpened);
        keyFile.set_boolean ("GUI", "BrowserDirPanelOpened", browserDirPanelOpened);
        keyFile.set_integer ("GUI", "HistoryPanelWidth", historyPanelWidth);
        keyFile.set_string  ("GUI", "FontFamily", fontFamily);
        keyFile.set_integer ("GUI", "FontSize", fontSize);
        keyFile.set_string  ("GUI", "CPFontFamily", CPFontFamily);
        keyFile.set_integer ("GUI", "CPFontSize", CPFontSize);
        keyFile.set_integer ("GUI", "LastPreviewScale", lastScale);
        keyFile.set_boolean ("GUI", "LastShowAllExif", lastShowAllExif);
        keyFile.set_integer ("GUI", "PanAccelFactor", panAccelFactor);
        keyFile.set_boolean ("GUI", "RememberZoomAndPan", rememberZoomAndPan);
        keyFile.set_integer ("GUI", "LastCropSize", lastCropSize);
        keyFile.set_boolean ("GUI", "ShowHistory", showHistory);
        keyFile.set_integer ("GUI", "ShowFilePanelState", showFilePanelState);
        keyFile.set_boolean ("GUI", "ShowInfo", showInfo);
        keyFile.set_boolean ("GUI", "MainNBVertical", mainNBVertical);
        keyFile.set_boolean ("GUI", "ShowClippedHighlights", showClippedHighlights);
        keyFile.set_boolean ("GUI", "ShowClippedShadows", showClippedShadows);
        keyFile.set_integer ("GUI", "FrameColor", bgcolor);
        keyFile.set_boolean ("GUI", "ProcessingQueueEnbled", procQueueEnabled);
        Glib::ArrayHandle<int> tpopen = tpOpen;
        keyFile.set_integer_list ("GUI", "ToolPanelsExpanded", tpopen);
        keyFile.set_boolean ("GUI", "ToolPanelsExpandedAutoSave", autoSaveTpOpen);
        keyFile.set_integer ("GUI", "MultiDisplayMode", multiDisplayMode);
        keyFile.set_double_list ("GUI", "CutOverlayBrush", cutOverlayBrush);
        keyFile.set_double_list ("GUI", "NavGuideBrush", navGuideBrush);
        keyFile.set_integer ("GUI", "HistogramPosition", histogramPosition);
        keyFile.set_boolean ("GUI", "HistogramBar", histogramBar);
        keyFile.set_boolean ("GUI", "HistogramFullMode", histogramFullMode);
        keyFile.set_integer ("GUI", "NavigatorRGBUnit", (int)navRGBUnit);
        keyFile.set_integer ("GUI", "NavigatorHSVUnit", (int)navHSVUnit);
        keyFile.set_boolean ("GUI", "ShowFilmStripToolBar", showFilmStripToolBar);
        keyFile.set_boolean ("GUI", "Showdelimspot", showdelimspot);
        keyFile.set_boolean ("GUI", "FileBrowserToolbarSingleRow", FileBrowserToolbarSingleRow);
        keyFile.set_boolean ("GUI", "HideTPVScrollbar", hideTPVScrollbar);
        keyFile.set_boolean ("GUI", "UseIconNoText", UseIconNoText);
        keyFile.set_boolean ("GUI", "HistogramWorking", rtSettings.HistogramWorking);
        keyFile.set_integer ("GUI", "CurveBBoxPosition", curvebboxpos);

        //Glib::ArrayHandle<int> crvopen = crvOpen;
        //keyFile.set_integer_list ("GUI", "CurvePanelsExpanded", crvopen);

        keyFile.set_integer ("Crop Settings", "PPI", cropPPI);
        keyFile.set_integer("Crop Settings", "GuidesMode", cropGuides);
        keyFile.set_boolean("Crop Settings", "AutoFit", cropAutoFit);

        keyFile.set_string  ("Color Management", "PrinterProfile", rtSettings.printerProfile);
        keyFile.set_integer ("Color Management", "PrinterIntent", rtSettings.printerIntent);
        keyFile.set_boolean ("Color Management", "PrinterBPC", rtSettings.printerBPC);

        keyFile.set_string  ("Color Management", "ICCDirectory", rtSettings.iccDirectory);
        keyFile.set_string  ("Color Management", "MonitorProfile", rtSettings.monitorProfile);
        keyFile.set_boolean ("Color Management", "AutoMonitorProfile", rtSettings.autoMonitorProfile);
        keyFile.set_boolean ("Color Management", "Autocielab", rtSettings.autocielab);
        keyFile.set_boolean ("Color Management", "RGBcurvesLumamode_Gamut", rtSettings.rgbcurveslumamode_gamut);
        keyFile.set_integer ("Color Management", "Intent", rtSettings.monitorIntent);
        keyFile.set_boolean ("Color Management", "MonitorBPC", rtSettings.monitorBPC);
        //keyFile.set_integer ("Color Management", "view", rtSettings.viewingdevice);
        //keyFile.set_integer ("Color Management", "grey", rtSettings.viewingdevicegrey);
//        keyFile.set_integer ("Color Management", "greySc", rtSettings.viewinggreySc);

        keyFile.set_string  ("Color Management", "AdobeRGB", rtSettings.adobe);
        keyFile.set_string  ("Color Management", "ProPhoto", rtSettings.prophoto);
        keyFile.set_string  ("Color Management", "ProPhoto10", rtSettings.prophoto10);
        keyFile.set_string  ("Color Management", "WideGamut", rtSettings.widegamut);
        keyFile.set_string  ("Color Management", "sRGB", rtSettings.srgb);
        keyFile.set_string  ("Color Management", "sRGB10", rtSettings.srgb10);
        keyFile.set_string  ("Color Management", "Beta", rtSettings.beta);
        keyFile.set_string  ("Color Management", "Best", rtSettings.best);
        keyFile.set_string  ("Color Management", "Rec2020", rtSettings.rec2020);
        keyFile.set_string  ("Color Management", "Bruce", rtSettings.bruce);
        keyFile.set_integer ("Color Management", "WhiteBalanceSpotSize", whiteBalanceSpotSize);
        keyFile.set_boolean ("Color Management", "GamutICC", rtSettings.gamutICC);
        //keyFile.set_boolean ("Color Management", "BWcomplement", rtSettings.bw_complementary);
        keyFile.set_boolean ("Color Management", "Ciecamfloat", rtSettings.ciecamfloat);
        keyFile.set_boolean ("Color Management", "GamutLch", rtSettings.gamutLch);
        keyFile.set_integer ("Color Management", "ProtectRed", rtSettings.protectred);
        keyFile.set_integer ("Color Management", "Amountchroma", rtSettings.amchroma);
        keyFile.set_double  ("Color Management", "ProtectRedH", rtSettings.protectredh);
        keyFile.set_integer ("Color Management", "CRI", rtSettings.CRI_color);
        keyFile.set_integer ("Color Management", "DenoiseLabgamma", rtSettings.denoiselabgamma);
        //keyFile.set_boolean ("Color Management", "Ciebadpixgauss", rtSettings.ciebadpixgauss);
        keyFile.set_double  ("Color Management", "CBDLlevel0", rtSettings.level0_cbdl);
        keyFile.set_double  ("Color Management", "CBDLlevel123", rtSettings.level123_cbdl);
        //keyFile.set_double  ("Color Management", "Colortoningab", rtSettings.colortoningab);
        //keyFile.set_double  ("Color Management", "Decaction", rtSettings.decaction);
        keyFile.set_string  ("Color Management", "ClutsDirectory", clutsDir);


        Glib::ArrayHandle<int> bab = baBehav;
        keyFile.set_integer_list ("Batch Processing", "AdjusterBehavior", bab);

        keyFile.set_boolean ("Sounds", "Enable", sndEnable);
        keyFile.set_string  ("Sounds", "BatchQueueDone", sndBatchQueueDone);
        keyFile.set_string  ("Sounds", "LngEditProcDone", sndLngEditProcDone);
        keyFile.set_double  ("Sounds", "LngEditProcDoneSecs", sndLngEditProcDoneSecs);


        keyFile.set_boolean ("Fast Export", "fastexport_bypass_sharpening", fastexport_bypass_sharpening);
        keyFile.set_boolean ("Fast Export", "fastexport_bypass_sharpenEdge", fastexport_bypass_sharpenEdge);
        keyFile.set_boolean ("Fast Export", "fastexport_bypass_sharpenMicro", fastexport_bypass_sharpenMicro);
        //keyFile.set_boolean ("Fast Export", "fastexport_bypass_lumaDenoise" , fastexport_bypass_lumaDenoise);
        //keyFile.set_boolean ("Fast Export", "fastexport_bypass_colorDenoise" , fastexport_bypass_colorDenoise);
        keyFile.set_boolean ("Fast Export", "fastexport_bypass_defringe", fastexport_bypass_defringe);
        keyFile.set_boolean ("Fast Export", "fastexport_bypass_dirpyrDenoise", fastexport_bypass_dirpyrDenoise);
        keyFile.set_boolean ("Fast Export", "fastexport_bypass_sh_hq", fastexport_bypass_sh_hq);
        keyFile.set_boolean ("Fast Export", "fastexport_bypass_dirpyrequalizer", fastexport_bypass_dirpyrequalizer);
        keyFile.set_boolean ("Fast Export", "fastexport_bypass_wavelet", fastexport_bypass_wavelet);
        keyFile.set_string  ("Fast Export", "fastexport_raw_bayer_method", fastexport_raw_bayer_method);
        //keyFile.set_boolean ("Fast Export", "fastexport_bypass_bayer_raw_all_enhance" , fastexport_bypass_raw_bayer_all_enhance);
        keyFile.set_boolean ("Fast Export", "fastexport_bypass_raw_bayer_dcb_iterations", fastexport_bypass_raw_bayer_dcb_iterations);
        keyFile.set_boolean ("Fast Export", "fastexport_bypass_raw_bayer_dcb_enhance", fastexport_bypass_raw_bayer_dcb_enhance);
        keyFile.set_boolean ("Fast Export", "fastexport_bypass_raw_bayer_lmmse_iterations", fastexport_bypass_raw_bayer_lmmse_iterations);
        keyFile.set_boolean ("Fast Export", "fastexport_bypass_raw_bayer_linenoise", fastexport_bypass_raw_bayer_linenoise       );
        keyFile.set_boolean ("Fast Export", "fastexport_bypass_raw_bayer_greenthresh", fastexport_bypass_raw_bayer_greenthresh     );
        keyFile.set_string  ("Fast Export", "fastexport_raw_xtrans_method", fastexport_raw_xtrans_method        );
        keyFile.set_boolean ("Fast Export", "fastexport_bypass_raw_ccSteps", fastexport_bypass_raw_ccSteps       );
        keyFile.set_boolean ("Fast Export", "fastexport_bypass_raw_ca", fastexport_bypass_raw_ca            );
        keyFile.set_boolean ("Fast Export", "fastexport_bypass_raw_df", fastexport_bypass_raw_df            );
        keyFile.set_boolean ("Fast Export", "fastexport_bypass_raw_ff", fastexport_bypass_raw_ff            );
        keyFile.set_string  ("Fast Export", "fastexport_icm_input", fastexport_icm_input                );
        keyFile.set_string  ("Fast Export", "fastexport_icm_working", fastexport_icm_working              );
        keyFile.set_string  ("Fast Export", "fastexport_icm_output", fastexport_icm_output               );
        keyFile.set_integer ("Fast Export", "fastexport_icm_output_intent", fastexport_icm_outputIntent         );
        keyFile.set_boolean ("Fast Export", "fastexport_icm_output_bpc", fastexport_icm_outputBPC            );
        keyFile.set_string  ("Fast Export", "fastexport_icm_gamma", fastexport_icm_gamma                );
        keyFile.set_boolean ("Fast Export", "fastexport_resize_enabled", fastexport_resize_enabled           );
        keyFile.set_double  ("Fast Export", "fastexport_resize_scale", fastexport_resize_scale             );
        keyFile.set_string  ("Fast Export", "fastexport_resize_appliesTo", fastexport_resize_appliesTo         );
        keyFile.set_string  ("Fast Export", "fastexport_resize_method", fastexport_resize_method            );
        keyFile.set_integer ("Fast Export", "fastexport_resize_dataspec", fastexport_resize_dataspec          );
        keyFile.set_integer ("Fast Export", "fastexport_resize_width", fastexport_resize_width             );
        keyFile.set_integer ("Fast Export", "fastexport_resize_height", fastexport_resize_height            );
        keyFile.set_integer ("Fast Export", "fastexport_use_fast_pipeline", fastexport_use_fast_pipeline    );

        keyFile.set_string ("Dialogs", "LastIccDir", lastIccDir);
        keyFile.set_string ("Dialogs", "LastDarkframeDir", lastDarkframeDir);
        keyFile.set_string ("Dialogs", "LastFlatfieldDir", lastFlatfieldDir);
        keyFile.set_string ("Dialogs", "LastRgbCurvesDir", lastRgbCurvesDir);
        keyFile.set_string ("Dialogs", "LastLabCurvesDir", lastLabCurvesDir);
        keyFile.set_string ("Dialogs", "LastRetinexDir", lastRetinexDir);
        keyFile.set_string ("Dialogs", "LastDenoiseCurvesDir", lastDenoiseCurvesDir);
        keyFile.set_string ("Dialogs", "LastWaveletCurvesDir", lastWaveletCurvesDir);
        keyFile.set_string ("Dialogs", "LastlocalCurvesDir", lastlocalCurvesDir);
        keyFile.set_string ("Dialogs", "LastPFCurvesDir", lastPFCurvesDir);
        keyFile.set_string ("Dialogs", "LastHsvCurvesDir", lastHsvCurvesDir);
        keyFile.set_string ("Dialogs", "LastBWCurvesDir", lastBWCurvesDir);
        keyFile.set_string ("Dialogs", "LastToneCurvesDir", lastToneCurvesDir);
        keyFile.set_string ("Dialogs", "LastVibranceCurvesDir", lastVibranceCurvesDir);
        keyFile.set_string ("Dialogs", "LastProfilingReferenceDir", lastProfilingReferenceDir);
        keyFile.set_string ("Dialogs", "LastLensProfileDir", lastLensProfileDir);
        keyFile.set_boolean ("Dialogs", "GimpPluginShowInfoDialog", gimpPluginShowInfoDialog);

        keyFile.set_string  ("Lensfun", "DBDirectory", rtSettings.lensfunDbDirectory);        

        keyData = keyFile.to_data ();

    } catch (Glib::KeyFileError &e) {
        throw Error (e.what());
    }

    FILE *f = g_fopen (fname.c_str (), "wt");

    if (f == nullptr) {
        std::cout << "Warning! Unable to save your preferences to: " << fname << std::endl;
        Glib::ustring msg_ = Glib::ustring::compose (M ("MAIN_MSG_WRITEFAILED"), fname.c_str());
        throw Error (msg_);
    } else {
        fprintf (f, "%s", keyData.c_str ());
        fclose (f);
    }
}

void Options::load (bool lightweight)
{

    // Find the application data path

    const gchar* path;
    Glib::ustring dPath;

    path = g_getenv ("RT_SETTINGS");

    if (path != nullptr) {
        rtdir = Glib::ustring (path);

        if (!Glib::path_is_absolute (rtdir)) {
            Glib::ustring msg = Glib::ustring::compose ("Settings path %1 is not absolute", rtdir);
            throw Error (msg);
        }
    } else {
#ifdef WIN32
        WCHAR pathW[MAX_PATH] = {0};

        if (SHGetSpecialFolderPathW (NULL, pathW, CSIDL_LOCAL_APPDATA, false)) {
            char pathA[MAX_PATH];
            WideCharToMultiByte (CP_UTF8, 0, pathW, -1, pathA, MAX_PATH, 0, 0);
            rtdir = Glib::build_filename (Glib::ustring (pathA), Glib::ustring (CACHEFOLDERNAME));
        }

#else
        rtdir = Glib::build_filename (Glib::ustring (g_get_user_config_dir ()), Glib::ustring (CACHEFOLDERNAME));
#endif
    }

    if (options.rtSettings.verbose) {
        printf ("Settings directory (rtdir) = %s\n", rtdir.c_str());
    }

    // Set the cache folder in RT's base folder
    cacheBaseDir = Glib::build_filename (argv0, "mycache");

    // Read the global option file (the one located in the application's base folder)
    try {
        options.readFromFile (Glib::build_filename (argv0, "options"));
    } catch (Options::Error &) {
        // ignore errors here
    }

    if (!options.multiUser && path == nullptr) {
        rtdir = Glib::build_filename (argv0, "mysettings");
    }

    // Modify the path of the cache folder to the one provided in RT_CACHE environment variable
    path = g_getenv ("RT_CACHE");

    if (path != nullptr) {
        cacheBaseDir = Glib::ustring (path);

        if (!Glib::path_is_absolute (cacheBaseDir)) {
            Glib::ustring msg = Glib::ustring::compose ("Cache base dir %1 is not absolute", cacheBaseDir);
            throw Error (msg);
        }
    }
    // No environment variable provided, so falling back to the multi user mode, if enabled
    else if (options.multiUser) {
#ifdef WIN32
        cacheBaseDir = Glib::build_filename (rtdir, "cache");
#else
        cacheBaseDir = Glib::build_filename (Glib::ustring (g_get_user_cache_dir()), Glib::ustring (CACHEFOLDERNAME));
#endif
    }

    // Read the user option file (the one located somewhere in the user's home folder)
    // Those values supersets those of the global option file
    try {
        options.readFromFile (Glib::build_filename (rtdir, "options"));
    } catch (Options::Error &) {
        // If the local option file does not exist or is broken, and the local cache folder does not exist, recreate it
        if (!g_mkdir_with_parents (rtdir.c_str (), 511)) {
            // Save the option file
            options.saveToFile (Glib::build_filename (rtdir, "options"));
        }
    }

#ifdef __APPLE__
    if (options.multiUser) {
        // make sure .local/share exists on OS X so we don't get problems with recently-used.xbel
        g_mkdir_with_parents (g_get_user_data_dir(), 511);
    }
#endif

    if (options.rtSettings.verbose) {
        printf ("Cache directory (cacheBaseDir) = %s\n", cacheBaseDir.c_str());
    }

    // Update profile's path and recreate it if necessary
    options.updatePaths();

    // Check default Raw and Img procparams existence
    if (options.defProfRaw.empty()) {
        options.defProfRaw = DEFPROFILE_RAW;
    } else {
        if (!options.findProfilePath (options.defProfRaw).empty()) {
            if (options.rtSettings.verbose) {
                std::cout << "Default profile for raw images \"" << options.defProfRaw << "\" found" << std::endl;
            }
        } else {
            if (options.defProfRaw != DEFPROFILE_RAW) {
                options.setDefProfRawMissing(true);

                Glib::ustring dpr(DEFPROFILE_RAW);
                if (options.findProfilePath (dpr).empty()) {
                    options.setBundledDefProfRawMissing(true);
                }
            } else {
                options.setBundledDefProfRawMissing(true);
            }
        }
    }

    if (options.defProfImg.empty()) {
        options.defProfImg = DEFPROFILE_IMG;
    } else {
        if (!options.findProfilePath (options.defProfImg).empty()) {
            if (options.rtSettings.verbose) {
                std::cout << "Default profile for non-raw images \"" << options.defProfImg << "\" found" << std::endl;
            }
        } else {
            if (options.defProfImg != DEFPROFILE_IMG) {
                options.setDefProfImgMissing(true);

                Glib::ustring dpi(DEFPROFILE_IMG);
                if (options.findProfilePath (dpi).empty()) {
                    options.setBundledDefProfImgMissing(true);
                }
            } else {
                options.setBundledDefProfImgMissing(true);
            }
        }
    }

    // We handle languages using a hierarchy of translations.  The top of the hierarchy is default.  This includes a default translation for all items
    // (most likely using simple English).  The next level is the language: for instance, English, French, Chinese, etc.  This file should contain a
    // generic translation for all items which differ from default.  Finally there is the locale.  This is region-specific items which differ from the
    // language file.  These files must be name in the format <Language> (<LC>), where Language is the name of the language which it inherits from,
    // and LC is the local code.  Some examples of this would be English (US) (American English), French (FR) (France French), French (CA) (Canadian
    // French), etc.
    //
    // Each level will only contain the differences between itself and its parent translation.  For instance, English (UK) or English (CA) may
    // include the translation "HISTORY_MSG_34;Avoid Colour Clipping" where English would translate it as "HISTORY_MSG_34;Avoid Color Clipping" (note
    // the difference in the spelling of 'colour').
    //
    // It is important that when naming the translation files, that you stick to the format <Language> or <Language> (<LC>).  We depend on that to figure
    // out which are the parent translations.  Furthermore, there must be a file <Language> for each locale <Language> (<LC>) -- you cannot have
    // 'French (CA)' unless there is a file 'French'.

    Glib::ustring defaultTranslation = Glib::build_filename (argv0, "languages", "default");
    Glib::ustring languageTranslation = "";
    Glib::ustring localeTranslation = "";

    if (options.languageAutoDetect) {
        options.language = langMgr.getOSUserLanguage();
    }

    if (!options.language.empty()) {
        std::vector<Glib::ustring> langPortions = Glib::Regex::split_simple (" ", options.language);

        if (langPortions.size() >= 1) {
            languageTranslation = Glib::build_filename (argv0, "languages", langPortions.at (0));
        }

        if (langPortions.size() >= 2) {
            localeTranslation = Glib::build_filename (argv0, "languages", options.language);
        }
    }

    langMgr.load (options.language, {localeTranslation, languageTranslation, defaultTranslation});

    rtengine::init (&options.rtSettings, argv0, rtdir, !lightweight);
}

void Options::save ()
{

    options.saveToFile (Glib::build_filename (rtdir, "options"));
}

/*
 * return true if ext is a parsed extension (retained or not)
 */
bool Options::is_parse_extention (Glib::ustring fname)
{
    Glib::ustring ext = getExtension (fname).lowercase();

    if (!ext.empty()) {
        // there is an extension to the filename

        // look out if it has one of the listed extensions (selected or not)
        for (unsigned int i = 0; i < parseExtensions.size(); i++) {
            if (ext == parseExtensions[i]) {
                return true;
            }
        }
    }

    return false;
}

/*
 * return true if fname ends with one of the retained image file extensions
 */
bool Options::has_retained_extention (Glib::ustring fname)
{

    Glib::ustring ext = getExtension (fname).lowercase();

    if (!ext.empty()) {
        // there is an extension to the filename

        // look out if it has one of the retained extensions
        for (unsigned int i = 0; i < parsedExtensions.size(); i++) {
            if (ext == parsedExtensions[i]) {
                return true;
            }
        }
    }

    return false;
}

/*
 * return true if ext is an enabled extension
 */
bool Options::is_extention_enabled (Glib::ustring ext)
{
    for (int j = 0; j < (int)parseExtensions.size(); j++)
        if (parseExtensions[j].casefold() == ext.casefold()) {
            return j >= (int)parseExtensionsEnabled.size() || parseExtensionsEnabled[j];
        }

    return false;
}

Glib::ustring Options::getUserProfilePath()
{
    return userProfilePath;
}

Glib::ustring Options::getGlobalProfilePath()
{
    return globalProfilePath;
}

bool Options::is_defProfRawMissing()
{
    return defProfError & rtengine::toUnderlying(DefProfError::defProfRawMissing);
}
bool Options::is_defProfImgMissing()
{
    return defProfError & rtengine::toUnderlying(DefProfError::defProfImgMissing);
}
void Options::setDefProfRawMissing (bool value)
{
    if (value) {
        defProfError |= rtengine::toUnderlying(DefProfError::defProfRawMissing);
    } else {
        defProfError &= ~rtengine::toUnderlying(DefProfError::defProfRawMissing);
    }
}
void Options::setDefProfImgMissing (bool value)
{
    if (value) {
        defProfError |= rtengine::toUnderlying(DefProfError::defProfImgMissing);
    } else {
        defProfError &= ~rtengine::toUnderlying(DefProfError::defProfImgMissing);
    }
}
bool Options::is_bundledDefProfRawMissing()
{
    return defProfError & rtengine::toUnderlying(DefProfError::bundledDefProfRawMissing);
}
bool Options::is_bundledDefProfImgMissing()
{
    return defProfError & rtengine::toUnderlying(DefProfError::bundledDefProfImgMissing);
}
void Options::setBundledDefProfRawMissing (bool value)
{
    if (value) {
        defProfError |= rtengine::toUnderlying(DefProfError::bundledDefProfRawMissing);
    } else {
        defProfError &= ~rtengine::toUnderlying(DefProfError::bundledDefProfRawMissing);
    }
}
void Options::setBundledDefProfImgMissing (bool value)
{
    if (value) {
        defProfError |= rtengine::toUnderlying(DefProfError::bundledDefProfImgMissing);
    } else {
        defProfError &= ~rtengine::toUnderlying(DefProfError::bundledDefProfImgMissing);
    }
}
<|MERGE_RESOLUTION|>--- conflicted
+++ resolved
@@ -1914,12 +1914,9 @@
         keyFile.set_integer ("Performance", "PreviewDemosaicFromSidecar", prevdemo);
         keyFile.set_boolean ("Performance", "Daubechies", rtSettings.daubech);
         keyFile.set_boolean ("Performance", "SerializeTiffRead", serializeTiffRead);
-<<<<<<< HEAD
         keyFile.set_integer ("Performance", "Localajustqual", locaaju);
-
-=======
         keyFile.set_integer("Performance", "ThumbnailInspectorMode", int(rtSettings.thumbnail_inspector_mode));
->>>>>>> c9fa7b05
+
 
         keyFile.set_string  ("Output", "Format", saveFormat.format);
         keyFile.set_integer ("Output", "JpegQuality", saveFormat.jpegQuality);
