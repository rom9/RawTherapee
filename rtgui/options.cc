--- conflicted
+++ resolved
@@ -2169,16 +2169,10 @@
 #ifdef WIN32
         WCHAR pathW[MAX_PATH] = {0};
 
-<<<<<<< HEAD
         if (SHGetSpecialFolderPathW (NULL, pathW, CSIDL_LOCAL_APPDATA, false)) {
+            char pathA[MAX_PATH];
             WideCharToMultiByte (CP_UTF8, 0, pathW, -1, pathA, MAX_PATH, 0, 0);
             rtdir = Glib::build_filename (Glib::ustring (pathA), Glib::ustring (CACHEFOLDERNAME));
-=======
-        if (SHGetSpecialFolderPathW(NULL, pathW, CSIDL_LOCAL_APPDATA, false)) {
-            char pathA[MAX_PATH];
-            WideCharToMultiByte(CP_UTF8, 0, pathW, -1, pathA, MAX_PATH, 0, 0);
-            rtdir = Glib::build_filename(Glib::ustring(pathA), Glib::ustring(CACHEFOLDERNAME));
->>>>>>> b8eb3492
         }
 
 #else
