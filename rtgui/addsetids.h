--- conflicted
+++ resolved
@@ -134,7 +134,6 @@
     ADDSET_LOCALCONTRAST_DARKNESS,
     ADDSET_LOCALCONTRAST_LIGHTNESS,
     ADDSET_FATTAL_ANCHOR,
-<<<<<<< HEAD
     ADDSET_SHARPENMICRO_CONTRAST,
     ADDSET_SHARP_CONTRAST,
 	ADDSET_BAYER_FALSE_COLOR_SUPPRESSION,
@@ -144,9 +143,7 @@
 	ADDSET_BAYER_PS_SIGMA,
 	ADDSET_BAYER_DUALDEMOZCONTRAST,
 	ADDSET_XTRANS_FALSE_COLOR_SUPPRESSION,
-=======
     ADDSET_SOFTLIGHT_STRENGTH,
->>>>>>> 112de057
 
     ADDSET_PARAM_NUM // THIS IS USED AS A DELIMITER!!
 };
