--- conflicted
+++ resolved
@@ -26,24 +26,16 @@
 IPTCPanel::IPTCPanel ()
 {
 
-<<<<<<< HEAD
+    set_spacing (4);
+
     Gtk::Grid* iptc = Gtk::manage( new Gtk::Grid () );
     setExpandAlignProperties(iptc, true, false, Gtk::ALIGN_FILL, Gtk::ALIGN_START);
-=======
-    set_border_width (0);
-    set_spacing (4);
->>>>>>> d29a94c2
-
-    Gtk::VBox* iptc = Gtk::manage( new Gtk::VBox () );
-    iptc->set_border_width (3);
-    iptc->set_spacing(3);
+    iptc->set_row_spacing(3);
+
+    int row = 0;
 
     Gtk::Label* capl = Gtk::manage( new Gtk::Label (M("IPTCPANEL_CAPTION") + ":") );
-<<<<<<< HEAD
-    setExpandAlignProperties(capl, false, false, Gtk::ALIGN_END, Gtk::ALIGN_START);
-=======
-    capl->set_alignment(Gtk::ALIGN_LEFT, Gtk::ALIGN_CENTER);
->>>>>>> d29a94c2
+    setExpandAlignProperties(capl, true, false, Gtk::ALIGN_START, Gtk::ALIGN_CENTER);
     captionText = Gtk::TextBuffer::create ();
     captionView = Gtk::manage( new Gtk::TextView (captionText) );
     setExpandAlignProperties(captionView, true, false, Gtk::ALIGN_FILL, Gtk::ALIGN_CENTER);
@@ -54,95 +46,54 @@
     scrolledWindowc->add(*captionView);
     capl->set_tooltip_text (M("IPTCPANEL_CAPTIONHINT"));
     captionView->set_tooltip_text (M("IPTCPANEL_CAPTIONHINT"));
-<<<<<<< HEAD
     captionView->set_size_request(35, 95);
-    iptc->attach (*capl, 0, row, 1, 1);
-    iptc->attach (*scrolledWindowc, 1, row, 1, 1);
-=======
-    captionView->set_size_request(32, 80);
-    iptc->pack_start(*capl, Gtk::PACK_EXPAND_PADDING, 0);
-    iptc->pack_start(*scrolledWindowc, Gtk::PACK_EXPAND_WIDGET, 0);
->>>>>>> d29a94c2
+    iptc->attach (*capl, 0, row++, 1, 1);
+    iptc->attach (*scrolledWindowc, 0, row++, 1, 1);
 
     // --------------------------
 
     Gtk::Label* capwl = Gtk::manage( new Gtk::Label (M("IPTCPANEL_CAPTIONWRITER") + ":") );
-<<<<<<< HEAD
-    setExpandAlignProperties(capwl, false, false, Gtk::ALIGN_END, Gtk::ALIGN_BASELINE);
-=======
-    capwl->set_alignment(Gtk::ALIGN_LEFT, Gtk::ALIGN_CENTER);
->>>>>>> d29a94c2
+    setExpandAlignProperties(capwl, true, false, Gtk::ALIGN_START, Gtk::ALIGN_CENTER);
     captionWriter = Gtk::manage( new Gtk::Entry () );
-    setExpandAlignProperties(captionWriter, true, false, Gtk::ALIGN_FILL, Gtk::ALIGN_BASELINE);
+    setExpandAlignProperties(captionWriter, true, false, Gtk::ALIGN_FILL, Gtk::ALIGN_CENTER);
     capwl->set_tooltip_text (M("IPTCPANEL_CAPTIONWRITERHINT"));
     captionWriter->set_tooltip_text (M("IPTCPANEL_CAPTIONWRITERHINT"));
-<<<<<<< HEAD
-    iptc->attach (*capwl, 0, row, 1, 1);
-    iptc->attach (*captionWriter, 1, row, 1, 1);
-=======
-    iptc->pack_start(*capwl, Gtk::PACK_EXPAND_PADDING, 0);
-    iptc->pack_start(*captionWriter, Gtk::PACK_EXPAND_WIDGET, 0);
->>>>>>> d29a94c2
+    iptc->attach (*capwl, 0, row++, 1, 1);
+    iptc->attach (*captionWriter, 0, row++, 1, 1);
 
     // --------------------------
 
     Gtk::Label* headl = Gtk::manage( new Gtk::Label (M("IPTCPANEL_HEADLINE") + ":") );
-<<<<<<< HEAD
-    setExpandAlignProperties(headl, false, false, Gtk::ALIGN_END, Gtk::ALIGN_BASELINE);
-=======
-    headl->set_alignment(Gtk::ALIGN_LEFT, Gtk::ALIGN_CENTER);
->>>>>>> d29a94c2
+    setExpandAlignProperties(headl, true, false, Gtk::ALIGN_START, Gtk::ALIGN_CENTER);
     headline = Gtk::manage( new Gtk::Entry () );
     setExpandAlignProperties(headline, true, false, Gtk::ALIGN_FILL, Gtk::ALIGN_BASELINE);
     headl->set_tooltip_text (M("IPTCPANEL_HEADLINEHINT"));
     headline->set_tooltip_text (M("IPTCPANEL_HEADLINEHINT"));
-<<<<<<< HEAD
-    iptc->attach (*headl, 0, row, 1, 1);
-    iptc->attach (*headline, 1, row, 1, 1);
-=======
-    iptc->pack_start(*headl, Gtk::PACK_EXPAND_PADDING, 0);
-    iptc->pack_start(*headline, Gtk::PACK_EXPAND_WIDGET, 0);
->>>>>>> d29a94c2
+    iptc->attach (*headl, 0, row++, 1, 1);
+    iptc->attach (*headline, 0, row++, 1, 1);
 
     // --------------------------
 
     Gtk::Label* instl = Gtk::manage( new Gtk::Label (M("IPTCPANEL_INSTRUCTIONS") + ":") );
-<<<<<<< HEAD
-    setExpandAlignProperties(instl, false, false, Gtk::ALIGN_END, Gtk::ALIGN_BASELINE);
-=======
-    instl->set_alignment(Gtk::ALIGN_LEFT, Gtk::ALIGN_CENTER);
->>>>>>> d29a94c2
+    setExpandAlignProperties(instl, true, false, Gtk::ALIGN_START, Gtk::ALIGN_CENTER);
     instructions = Gtk::manage( new Gtk::Entry () );
-    setExpandAlignProperties(instructions, true, false, Gtk::ALIGN_FILL, Gtk::ALIGN_BASELINE);
+    setExpandAlignProperties(instructions, true, false, Gtk::ALIGN_FILL, Gtk::ALIGN_CENTER);
     instl->set_tooltip_text (M("IPTCPANEL_INSTRUCTIONSHINT"));
     instructions->set_tooltip_text (M("IPTCPANEL_INSTRUCTIONSHINT"));
-<<<<<<< HEAD
-    iptc->attach (*instl, 0, row, 1, 1);
-    iptc->attach (*instructions, 1, row, 1, 1);
-=======
-    iptc->pack_start(*instl, Gtk::PACK_EXPAND_PADDING, 0);
-    iptc->pack_start(*instructions, Gtk::PACK_EXPAND_WIDGET, 0);
->>>>>>> d29a94c2
+    iptc->attach (*instl, 0, row++, 1, 1);
+    iptc->attach (*instructions, 0, row++, 1, 1);
 
     // --------------------------
 
     Gtk::HSeparator* hsep1 = Gtk::manage( new Gtk::HSeparator () );
-<<<<<<< HEAD
     setExpandAlignProperties(hsep1, true, false, Gtk::ALIGN_FILL, Gtk::ALIGN_CENTER);
-    iptc->attach (*hsep1, 0, row, 2, 1);
-=======
-    iptc->pack_start(*hsep1, Gtk::PACK_EXPAND_WIDGET, 0);
->>>>>>> d29a94c2
+    iptc->attach (*hsep1, 0, row++, 2, 1);
 
     // --------------------------
 
     Gtk::Label* keyl = Gtk::manage( new Gtk::Label (M("IPTCPANEL_KEYWORDS") + ":"));
-<<<<<<< HEAD
-    setExpandAlignProperties(keyl, false, false, Gtk::ALIGN_END, Gtk::ALIGN_BASELINE);
+    setExpandAlignProperties(keyl, true, false, Gtk::ALIGN_START, Gtk::ALIGN_CENTER);
     keyl->set_tooltip_text (M("IPTCPANEL_KEYWORDSHINT"));
-=======
-    keyl->set_alignment(Gtk::ALIGN_LEFT, Gtk::ALIGN_CENTER);
->>>>>>> d29a94c2
     keywords = Gtk::manage( new Gtk::ListViewText (1, false, Gtk::SELECTION_MULTIPLE) );
     setExpandAlignProperties(keywords, true, false, Gtk::ALIGN_FILL, Gtk::ALIGN_START);
     keywords->set_headers_visible (false);
@@ -153,70 +104,45 @@
     scrolledWindowkw->set_policy(Gtk::POLICY_AUTOMATIC, Gtk::POLICY_ALWAYS);
     scrolledWindowkw->add(*keywords);
     keyword  = Gtk::manage(new MyComboBoxText (true));
-    setExpandAlignProperties(keyword, true, false, Gtk::ALIGN_FILL, Gtk::ALIGN_BASELINE);
-    keyword->set_size_request(35);
+    setExpandAlignProperties(keyword, true, true, Gtk::ALIGN_FILL, Gtk::ALIGN_FILL);
+    keyword->set_size_request(75);
     keywords->set_tooltip_text (M("IPTCPANEL_KEYWORDSHINT"));
     keyword->set_tooltip_text (M("IPTCPANEL_KEYWORDSHINT"));
     addKW = Gtk::manage( new Gtk::Button () );
-    setExpandAlignProperties(addKW, false, false, Gtk::ALIGN_CENTER, Gtk::ALIGN_CENTER);
+    setExpandAlignProperties(addKW, false, true, Gtk::ALIGN_CENTER, Gtk::ALIGN_FILL);
     delKW = Gtk::manage( new Gtk::Button () );
-    setExpandAlignProperties(delKW, false, false, Gtk::ALIGN_CENTER, Gtk::ALIGN_CENTER);
+    setExpandAlignProperties(delKW, false, true, Gtk::ALIGN_CENTER, Gtk::ALIGN_FILL);
     Gtk::Image* addKWImg = Gtk::manage( new RTImage ("list-add-small.png") );
     setExpandAlignProperties(addKWImg, false, false, Gtk::ALIGN_CENTER, Gtk::ALIGN_CENTER);
     Gtk::Image* delKWImg = Gtk::manage( new RTImage ("list-remove-red-small.png") );
     setExpandAlignProperties(delKWImg, false, false, Gtk::ALIGN_CENTER, Gtk::ALIGN_CENTER);
     addKW->add (*addKWImg);
     delKW->add (*delKWImg);
-<<<<<<< HEAD
     Gtk::Grid* kwgrid = Gtk::manage( new Gtk::Grid () );
-    setExpandAlignProperties(kwgrid, true, false, Gtk::ALIGN_FILL, Gtk::ALIGN_BASELINE);
+    setExpandAlignProperties(kwgrid, true, false, Gtk::ALIGN_FILL, Gtk::ALIGN_CENTER);
     kwgrid->attach (*keyword, 0, 0, 1, 1);
     kwgrid->attach (*addKW, 1, 0, 1, 1);
     kwgrid->attach (*delKW, 2, 0, 1, 1);
-    iptc->attach (*keyl, 0, row, 1, 1);
-    iptc->attach (*kwgrid, 1, row, 1, 1);
-    row++;
-    iptc->attach (*scrolledWindowkw, 0, row, 2, 1);
-    row++;
+    iptc->attach (*keyl, 0, row++, 1, 1);
+    iptc->attach (*kwgrid, 0, row++, 1, 1);
+    // --------------------------
+    iptc->attach (*scrolledWindowkw, 0, row++, 2, 1);
+    // --------------------------
 
     Gtk::HSeparator* hsep2 = Gtk::manage( new Gtk::HSeparator () );
     setExpandAlignProperties(hsep2, true, false, Gtk::ALIGN_FILL, Gtk::ALIGN_CENTER);
-    iptc->attach (*hsep2, 0, row, 2, 1);
-    row++;
+    iptc->attach (*hsep2, 0, row++, 2, 1);
+    // --------------------------
 
     Gtk::Label* catl = Gtk::manage( new Gtk::Label (M("IPTCPANEL_CATEGORY") + ":") );
-    setExpandAlignProperties(catl, false, false, Gtk::ALIGN_END, Gtk::ALIGN_BASELINE);
+    setExpandAlignProperties(catl, true, false, Gtk::ALIGN_START, Gtk::ALIGN_CENTER);
     category = Gtk::manage(new MyComboBoxText (true));
-    category->set_size_request(35);
-    setExpandAlignProperties(category, true, false, Gtk::ALIGN_FILL, Gtk::ALIGN_BASELINE);
+    category->set_size_request(75);
+    setExpandAlignProperties(category, true, false, Gtk::ALIGN_FILL, Gtk::ALIGN_CENTER);
     catl->set_tooltip_text (M("IPTCPANEL_CATEGORYHINT"));
     category->set_tooltip_text (M("IPTCPANEL_CATEGORYHINT"));
     Gtk::Label* scl = Gtk::manage( new Gtk::Label (M("IPTCPANEL_SUPPCATEGORIES") + ":") );
-    setExpandAlignProperties(scl, false, false, Gtk::ALIGN_END, Gtk::ALIGN_BASELINE);
-=======
-    Gtk::HBox* kwhb = Gtk::manage( new Gtk::HBox () );
-    kwhb->pack_start (*keyword);
-    kwhb->pack_start (*addKW, Gtk::PACK_SHRINK, 2);
-    kwhb->pack_start (*delKW, Gtk::PACK_SHRINK, 2);
-    iptc->pack_start(*keyl, Gtk::PACK_EXPAND_PADDING, 0);
-    iptc->pack_start(*kwhb, Gtk::PACK_EXPAND_WIDGET, 0);
-    // --------------------------
-    iptc->pack_start(*scrolledWindowkw, Gtk::PACK_EXPAND_WIDGET, 0);
-    // --------------------------
-
-    Gtk::HSeparator* hsep2 = Gtk::manage( new Gtk::HSeparator () );
-    iptc->pack_start(*hsep2, Gtk::PACK_EXPAND_WIDGET, 0);
-    // --------------------------
-
-    Gtk::Label* catl = Gtk::manage( new Gtk::Label (M("IPTCPANEL_CATEGORY") + ":") );
-    catl->set_alignment(Gtk::ALIGN_LEFT, Gtk::ALIGN_CENTER);
-    category = Gtk::manage( new Gtk::ComboBoxEntryText () );
-    category->set_size_request (32, -1);
-    catl->set_tooltip_text (M("IPTCPANEL_CATEGORYHINT"));
-    category->set_tooltip_text (M("IPTCPANEL_CATEGORYHINT"));
-    Gtk::Label* scl = Gtk::manage( new Gtk::Label (M("IPTCPANEL_SUPPCATEGORIES") + ":") );
-    scl->set_alignment(Gtk::ALIGN_LEFT, Gtk::ALIGN_CENTER);
->>>>>>> d29a94c2
+    setExpandAlignProperties(scl, true, false, Gtk::ALIGN_START, Gtk::ALIGN_CENTER);
     suppCategories = Gtk::manage( new Gtk::ListViewText (1, false, Gtk::SELECTION_MULTIPLE) );
     setExpandAlignProperties(suppCategories, true, false, Gtk::ALIGN_FILL, Gtk::ALIGN_CENTER);
     suppCategories->set_headers_visible (false);
@@ -227,285 +153,164 @@
     scrolledWindowsc->set_policy(Gtk::POLICY_AUTOMATIC, Gtk::POLICY_ALWAYS);
     scrolledWindowsc->add(*suppCategories);
     suppCategory  = Gtk::manage(new MyComboBoxText (true));
-    suppCategory->set_size_request(35);
-    setExpandAlignProperties(suppCategory, true, false, Gtk::ALIGN_FILL, Gtk::ALIGN_BASELINE);
+    suppCategory->set_size_request(75);
+    setExpandAlignProperties(suppCategory, true, true, Gtk::ALIGN_FILL, Gtk::ALIGN_FILL);
     scl->set_tooltip_text (M("IPTCPANEL_SUPPCATEGORIESHINT"));
     suppCategories->set_tooltip_text (M("IPTCPANEL_SUPPCATEGORIESHINT"));
     suppCategory->set_tooltip_text (M("IPTCPANEL_SUPPCATEGORIESHINT"));
     addSC = Gtk::manage( new Gtk::Button () );
-    setExpandAlignProperties(addSC, false, false, Gtk::ALIGN_CENTER, Gtk::ALIGN_CENTER);
+    setExpandAlignProperties(addSC, false, true, Gtk::ALIGN_CENTER, Gtk::ALIGN_FILL);
     delSC = Gtk::manage( new Gtk::Button () );
-    setExpandAlignProperties(delSC, false, false, Gtk::ALIGN_CENTER, Gtk::ALIGN_CENTER);
+    setExpandAlignProperties(delSC, false, true, Gtk::ALIGN_CENTER, Gtk::ALIGN_FILL);
     Gtk::Image* addSCImg = Gtk::manage( new RTImage ("list-add-small.png") );
     setExpandAlignProperties(addSCImg, false, false, Gtk::ALIGN_CENTER, Gtk::ALIGN_CENTER);
     Gtk::Image* delSCImg = Gtk::manage( new RTImage ("list-remove-red-small.png") );
     setExpandAlignProperties(delSCImg, false, false, Gtk::ALIGN_CENTER, Gtk::ALIGN_CENTER);
     addSC->add (*addSCImg);
     delSC->add (*delSCImg);
-<<<<<<< HEAD
     Gtk::Grid* scgrid = Gtk::manage( new Gtk::Grid () );
-    setExpandAlignProperties(scgrid, true, false, Gtk::ALIGN_FILL, Gtk::ALIGN_BASELINE);
+    setExpandAlignProperties(scgrid, true, false, Gtk::ALIGN_FILL, Gtk::ALIGN_CENTER);
     scgrid->attach (*suppCategory, 0, 0, 1, 1);
     scgrid->attach (*addSC, 1, 0, 1, 1);
     scgrid->attach (*delSC, 2, 0, 1, 1);
-    iptc->attach (*catl, 0, row, 1, 1);
-    iptc->attach (*category, 1, row, 1, 1);
-    row++;
-    iptc->attach (*scl, 0, row, 1, 1);
-    iptc->attach (*scgrid, 1, row, 1, 1);
-    row++;
-    iptc->attach (*scrolledWindowsc, 0, row, 2, 1);
-    row++;
+    iptc->attach (*catl, 0, row++, 1, 1);
+    iptc->attach (*category, 0, row++, 1, 1);
+    // --------------------------
+    iptc->attach (*scl, 0, row++, 1, 1);
+    iptc->attach (*scgrid, 0, row++, 1, 1);
+    // --------------------------
+    iptc->attach (*scrolledWindowsc, 0, row++, 2, 1);
+    // --------------------------
 
     Gtk::HSeparator* hsep3 = Gtk::manage( new Gtk::HSeparator () );
     setExpandAlignProperties(hsep3, true, false, Gtk::ALIGN_FILL, Gtk::ALIGN_CENTER);
-    iptc->attach (*hsep3, 0, row, 2, 1);
-    row++;
+    iptc->attach (*hsep3, 0, row++, 2, 1);
+    // --------------------------
 
     Gtk::Label* authl = Gtk::manage( new Gtk::Label (M("IPTCPANEL_AUTHOR") + ":") );
-    setExpandAlignProperties(authl, false, false, Gtk::ALIGN_END, Gtk::ALIGN_BASELINE);
-=======
-    Gtk::HBox* schb = Gtk::manage( new Gtk::HBox () );
-    schb->pack_start (*suppCategory);
-    schb->pack_start (*addSC, Gtk::PACK_SHRINK, 2);
-    schb->pack_start (*delSC, Gtk::PACK_SHRINK, 2);
-    iptc->pack_start(*catl, Gtk::PACK_EXPAND_PADDING, 0);
-    iptc->pack_start(*category, Gtk::PACK_EXPAND_WIDGET, 0);
-    // --------------------------
-    iptc->pack_start(*scl, Gtk::PACK_EXPAND_PADDING, 0);
-    iptc->pack_start(*schb, Gtk::PACK_EXPAND_WIDGET, 0);
-    // --------------------------
-    iptc->pack_start(*scrolledWindowsc, Gtk::PACK_EXPAND_WIDGET, 0);
-    // --------------------------
-
-    Gtk::HSeparator* hsep3 = Gtk::manage( new Gtk::HSeparator () );
-    iptc->pack_start(*hsep3, Gtk::PACK_EXPAND_WIDGET, 0);
-    // --------------------------
-
-    Gtk::Label* authl = Gtk::manage( new Gtk::Label (M("IPTCPANEL_AUTHOR") + ":") );
-    authl->set_alignment(Gtk::ALIGN_LEFT, Gtk::ALIGN_CENTER);
->>>>>>> d29a94c2
+    setExpandAlignProperties(authl, true, false, Gtk::ALIGN_START, Gtk::ALIGN_CENTER);
     author = Gtk::manage( new Gtk::Entry () );
-    setExpandAlignProperties(author, true, false, Gtk::ALIGN_FILL, Gtk::ALIGN_BASELINE);
+    setExpandAlignProperties(author, true, false, Gtk::ALIGN_FILL, Gtk::ALIGN_CENTER);
     authl->set_tooltip_text (M("IPTCPANEL_CREDITHINT"));
     author->set_tooltip_text (M("IPTCPANEL_CREDITHINT"));
-<<<<<<< HEAD
-    iptc->attach (*authl, 0, row, 1, 1);
-    iptc->attach (*author, 1, row, 1, 1);
-=======
-    iptc->pack_start(*authl, Gtk::PACK_EXPAND_PADDING, 0);
-    iptc->pack_start(*author, Gtk::PACK_EXPAND_WIDGET, 0);
->>>>>>> d29a94c2
+    iptc->attach (*authl, 0, row++, 1, 1);
+    iptc->attach (*author, 0, row++, 1, 1);
 
     // --------------------------
 
     Gtk::Label* aupl = Gtk::manage( new Gtk::Label (M("IPTCPANEL_AUTHORSPOSITION") + ":") );
-<<<<<<< HEAD
-    setExpandAlignProperties(aupl, false, false, Gtk::ALIGN_END, Gtk::ALIGN_BASELINE);
-=======
-    aupl->set_alignment(Gtk::ALIGN_LEFT, Gtk::ALIGN_CENTER);
->>>>>>> d29a94c2
+    setExpandAlignProperties(aupl, true, false, Gtk::ALIGN_START, Gtk::ALIGN_CENTER);
     authorPos = Gtk::manage(  new Gtk::Entry () );
-    setExpandAlignProperties(authorPos, true, false, Gtk::ALIGN_FILL, Gtk::ALIGN_BASELINE);
+    setExpandAlignProperties(authorPos, true, false, Gtk::ALIGN_FILL, Gtk::ALIGN_CENTER);
     aupl->set_tooltip_text (M("IPTCPANEL_AUTHORSPOSITIONHINT"));
     authorPos->set_tooltip_text (M("IPTCPANEL_AUTHORSPOSITIONHINT"));
-<<<<<<< HEAD
-    iptc->attach (*aupl, 0, row, 1, 1);
-    iptc->attach (*authorPos, 1, row, 1, 1);
-=======
-    iptc->pack_start(*aupl, Gtk::PACK_EXPAND_PADDING, 0);
-    iptc->pack_start(*authorPos, Gtk::PACK_EXPAND_WIDGET, 0);
->>>>>>> d29a94c2
+    iptc->attach (*aupl, 0, row++, 1, 1);
+    iptc->attach (*authorPos, 0, row++, 1, 1);
 
     // --------------------------
 
     Gtk::Label* credl = Gtk::manage( new Gtk::Label (M("IPTCPANEL_CREDIT") + ":") );
-<<<<<<< HEAD
-    setExpandAlignProperties(credl, false, false, Gtk::ALIGN_END, Gtk::ALIGN_BASELINE);
-=======
-    credl->set_alignment(Gtk::ALIGN_LEFT, Gtk::ALIGN_CENTER);
->>>>>>> d29a94c2
+    setExpandAlignProperties(credl, true, false, Gtk::ALIGN_START, Gtk::ALIGN_CENTER);
     credit = Gtk::manage( new Gtk::Entry () );
-    setExpandAlignProperties(credit, true, false, Gtk::ALIGN_FILL, Gtk::ALIGN_BASELINE);
+    setExpandAlignProperties(credit, true, false, Gtk::ALIGN_FILL, Gtk::ALIGN_CENTER);
     credl->set_tooltip_text (M("IPTCPANEL_CREDITHINT"));
     credit->set_tooltip_text (M("IPTCPANEL_CREDITHINT"));
-<<<<<<< HEAD
-    iptc->attach (*credl, 0, row, 1, 1);
-    iptc->attach (*credit, 1, row, 1, 1);
-=======
-    iptc->pack_start(*credl, Gtk::PACK_EXPAND_PADDING, 0);
-    iptc->pack_start(*credit, Gtk::PACK_EXPAND_WIDGET, 0);
->>>>>>> d29a94c2
+    iptc->attach (*credl, 0, row++, 1, 1);
+    iptc->attach (*credit, 0, row++, 1, 1);
 
     // --------------------------
 
     Gtk::Label* sourl = Gtk::manage( new Gtk::Label (M("IPTCPANEL_SOURCE") + ":") );
-<<<<<<< HEAD
-    setExpandAlignProperties(sourl, false, false, Gtk::ALIGN_END, Gtk::ALIGN_BASELINE);
-=======
-    sourl->set_alignment(Gtk::ALIGN_LEFT, Gtk::ALIGN_CENTER);
->>>>>>> d29a94c2
+    setExpandAlignProperties(sourl, true, false, Gtk::ALIGN_START, Gtk::ALIGN_CENTER);
     source = Gtk::manage( new Gtk::Entry () );
-    setExpandAlignProperties(source, true, false, Gtk::ALIGN_FILL, Gtk::ALIGN_BASELINE);
+    setExpandAlignProperties(source, true, false, Gtk::ALIGN_FILL, Gtk::ALIGN_CENTER);
     sourl->set_tooltip_text (M("IPTCPANEL_SOURCEHINT"));
     source->set_tooltip_text (M("IPTCPANEL_SOURCEHINT"));
-<<<<<<< HEAD
-    iptc->attach (*sourl, 0, row, 1, 1);
-    iptc->attach (*source, 1, row, 1, 1);
-=======
-    iptc->pack_start(*sourl, Gtk::PACK_EXPAND_PADDING, 0);
-    iptc->pack_start(*source, Gtk::PACK_EXPAND_WIDGET, 0);
->>>>>>> d29a94c2
+    iptc->attach (*sourl, 0, row++, 1, 1);
+    iptc->attach (*source, 0, row++, 1, 1);
 
     // --------------------------
 
     Gtk::Label* cprl = Gtk::manage( new Gtk::Label (M("IPTCPANEL_COPYRIGHT") + ":") );
-<<<<<<< HEAD
-    setExpandAlignProperties(cprl, false, false, Gtk::ALIGN_END, Gtk::ALIGN_BASELINE);
-=======
-    cprl->set_alignment(Gtk::ALIGN_LEFT, Gtk::ALIGN_CENTER);
->>>>>>> d29a94c2
+    setExpandAlignProperties(cprl, true, false, Gtk::ALIGN_START, Gtk::ALIGN_CENTER);
     copyright = Gtk::manage( new Gtk::Entry () );
-    setExpandAlignProperties(copyright, true, false, Gtk::ALIGN_FILL, Gtk::ALIGN_BASELINE);
+    setExpandAlignProperties(copyright, true, false, Gtk::ALIGN_FILL, Gtk::ALIGN_CENTER);
     cprl->set_tooltip_text (M("IPTCPANEL_COPYRIGHTHINT"));
     copyright->set_tooltip_text (M("IPTCPANEL_COPYRIGHTHINT"));
-<<<<<<< HEAD
-    iptc->attach (*cprl, 0, row, 1, 1);
-    iptc->attach (*copyright, 1, row, 1, 1);
-=======
-    iptc->pack_start(*cprl, Gtk::PACK_EXPAND_PADDING, 0);
-    iptc->pack_start(*copyright, Gtk::PACK_EXPAND_WIDGET, 0);
->>>>>>> d29a94c2
+    iptc->attach (*cprl, 0, row++, 1, 1);
+    iptc->attach (*copyright, 0, row++, 1, 1);
 
     // --------------------------
 
     Gtk::HSeparator* hsep4 = Gtk::manage( new Gtk::HSeparator () );
-<<<<<<< HEAD
     setExpandAlignProperties(hsep4, true, false, Gtk::ALIGN_FILL, Gtk::ALIGN_CENTER);
-    iptc->attach (*hsep4, 0, row, 2, 1);
-=======
-    iptc->pack_start(*hsep4, Gtk::PACK_EXPAND_WIDGET, 0);
->>>>>>> d29a94c2
+    iptc->attach (*hsep4, 0, row++, 2, 1);
 
     // --------------------------
 
     Gtk::Label* cityl = Gtk::manage( new Gtk::Label (M("IPTCPANEL_CITY") + ":") );
-<<<<<<< HEAD
-    setExpandAlignProperties(cityl, false, false, Gtk::ALIGN_END, Gtk::ALIGN_BASELINE);
-=======
-    cityl->set_alignment(Gtk::ALIGN_LEFT, Gtk::ALIGN_CENTER);
->>>>>>> d29a94c2
+    setExpandAlignProperties(cityl, true, false, Gtk::ALIGN_START, Gtk::ALIGN_CENTER);
     city = Gtk::manage( new Gtk::Entry () );
-    setExpandAlignProperties(city, true, false, Gtk::ALIGN_FILL, Gtk::ALIGN_BASELINE);
+    setExpandAlignProperties(city, true, false, Gtk::ALIGN_FILL, Gtk::ALIGN_CENTER);
     cityl->set_tooltip_text (M("IPTCPANEL_CITYHINT"));
     city->set_tooltip_text (M("IPTCPANEL_CITYHINT"));
-<<<<<<< HEAD
-    iptc->attach (*cityl, 0, row, 1, 1);
-    iptc->attach (*city, 1, row, 1, 1);
-=======
-    iptc->pack_start(*cityl, Gtk::PACK_EXPAND_PADDING, 0);
-    iptc->pack_start(*city, Gtk::PACK_EXPAND_WIDGET, 0);
->>>>>>> d29a94c2
+    iptc->attach (*cityl, 0, row++, 1, 1);
+    iptc->attach (*city, 0, row++, 1, 1);
 
     // --------------------------
 
     Gtk::Label* provl = Gtk::manage( new Gtk::Label (M("IPTCPANEL_PROVINCE") + ":") );
-<<<<<<< HEAD
-    setExpandAlignProperties(provl, false, false, Gtk::ALIGN_END, Gtk::ALIGN_BASELINE);
-=======
-    provl->set_alignment(Gtk::ALIGN_LEFT, Gtk::ALIGN_CENTER);
->>>>>>> d29a94c2
+    setExpandAlignProperties(provl, true, false, Gtk::ALIGN_START, Gtk::ALIGN_CENTER);
     province = Gtk::manage( new Gtk::Entry () );
-    setExpandAlignProperties(province, true, false, Gtk::ALIGN_FILL, Gtk::ALIGN_BASELINE);
+    setExpandAlignProperties(province, true, false, Gtk::ALIGN_FILL, Gtk::ALIGN_CENTER);
     provl->set_tooltip_text (M("IPTCPANEL_PROVINCEHINT"));
     province->set_tooltip_text (M("IPTCPANEL_PROVINCEHINT"));
-<<<<<<< HEAD
-    iptc->attach (*provl, 0, row, 1, 1);
-    iptc->attach (*province, 1, row, 1, 1);
-=======
-    iptc->pack_start(*provl, Gtk::PACK_EXPAND_PADDING, 0);
-    iptc->pack_start(*province, Gtk::PACK_EXPAND_WIDGET, 0);
->>>>>>> d29a94c2
+    iptc->attach (*provl, 0, row++, 1, 1);
+    iptc->attach (*province, 0, row++, 1, 1);
 
     // --------------------------
 
     Gtk::Label* ctrl = Gtk::manage( new Gtk::Label (M("IPTCPANEL_COUNTRY") + ":") );
-<<<<<<< HEAD
-    setExpandAlignProperties(ctrl, false, false, Gtk::ALIGN_END, Gtk::ALIGN_BASELINE);
-=======
-    ctrl->set_alignment(Gtk::ALIGN_LEFT, Gtk::ALIGN_CENTER);
->>>>>>> d29a94c2
+    setExpandAlignProperties(ctrl, true, false, Gtk::ALIGN_START, Gtk::ALIGN_CENTER);
     country = Gtk::manage( new Gtk::Entry () );
-    setExpandAlignProperties(country, true, false, Gtk::ALIGN_FILL, Gtk::ALIGN_BASELINE);
+    setExpandAlignProperties(country, true, false, Gtk::ALIGN_FILL, Gtk::ALIGN_CENTER);
     ctrl->set_tooltip_text (M("IPTCPANEL_COUNTRYHINT"));
     country->set_tooltip_text (M("IPTCPANEL_COUNTRYHINT"));
-<<<<<<< HEAD
-    iptc->attach (*ctrl, 0, row, 1, 1);
-    iptc->attach (*country, 1, row, 1, 1);
-=======
-    iptc->pack_start(*ctrl, Gtk::PACK_EXPAND_PADDING, 0);
-    iptc->pack_start(*country, Gtk::PACK_EXPAND_WIDGET, 0);
->>>>>>> d29a94c2
+    iptc->attach (*ctrl, 0, row++, 1, 1);
+    iptc->attach (*country, 0, row++, 1, 1);
 
     // --------------------------
 
     Gtk::Label* titll = Gtk::manage( new Gtk::Label (M("IPTCPANEL_TITLE") + ":") );
-<<<<<<< HEAD
-    setExpandAlignProperties(titll, false, false, Gtk::ALIGN_END, Gtk::ALIGN_BASELINE);
-=======
-    titll->set_alignment(Gtk::ALIGN_LEFT, Gtk::ALIGN_CENTER);
->>>>>>> d29a94c2
+    setExpandAlignProperties(titll, true, false, Gtk::ALIGN_START, Gtk::ALIGN_CENTER);
     title = Gtk::manage( new Gtk::Entry () );
-    setExpandAlignProperties(title, true, false, Gtk::ALIGN_FILL, Gtk::ALIGN_BASELINE);
+    setExpandAlignProperties(title, true, false, Gtk::ALIGN_FILL, Gtk::ALIGN_CENTER);
     titll->set_tooltip_text (M("IPTCPANEL_TITLEHINT"));
     title->set_tooltip_text (M("IPTCPANEL_TITLEHINT"));
-<<<<<<< HEAD
-    iptc->attach (*titll, 0, row, 1, 1);
-    iptc->attach (*title, 1, row, 1, 1);
-=======
-    iptc->pack_start(*titll, Gtk::PACK_EXPAND_PADDING, 0);
-    iptc->pack_start(*title, Gtk::PACK_EXPAND_WIDGET, 0);
->>>>>>> d29a94c2
+    iptc->attach (*titll, 0, row++, 1, 1);
+    iptc->attach (*title, 0, row++, 1, 1);
 
     // --------------------------
 
     Gtk::Label* dcl = Gtk::manage( new Gtk::Label (M("IPTCPANEL_DATECREATED") + ":") );
-<<<<<<< HEAD
-    setExpandAlignProperties(dcl, false, false, Gtk::ALIGN_END, Gtk::ALIGN_BASELINE);
-=======
-    dcl->set_alignment(Gtk::ALIGN_LEFT, Gtk::ALIGN_CENTER);
->>>>>>> d29a94c2
+    setExpandAlignProperties(dcl, true, false, Gtk::ALIGN_START, Gtk::ALIGN_CENTER);
     dateCreated = Gtk::manage(  new Gtk::Entry () );
-    setExpandAlignProperties(dateCreated, true, false, Gtk::ALIGN_FILL, Gtk::ALIGN_BASELINE);
+    setExpandAlignProperties(dateCreated, true, false, Gtk::ALIGN_FILL, Gtk::ALIGN_CENTER);
     dcl->set_tooltip_text (M("IPTCPANEL_DATECREATEDHINT"));
     dateCreated->set_tooltip_text (M("IPTCPANEL_DATECREATEDHINT"));
-<<<<<<< HEAD
-    iptc->attach (*dcl, 0, row, 1, 1);
-    iptc->attach (*dateCreated, 1, row, 1, 1);
-=======
-    iptc->pack_start(*dcl, Gtk::PACK_EXPAND_PADDING, 0);
-    iptc->pack_start(*dateCreated, Gtk::PACK_EXPAND_WIDGET, 0);
->>>>>>> d29a94c2
+    iptc->attach (*dcl, 0, row++, 1, 1);
+    iptc->attach (*dateCreated, 0, row++, 1, 1);
 
     // --------------------------
 
     Gtk::Label* trl = Gtk::manage( new Gtk::Label (M("IPTCPANEL_TRANSREFERENCE") + ":") );
-<<<<<<< HEAD
-    setExpandAlignProperties(trl, false, false, Gtk::ALIGN_END, Gtk::ALIGN_BASELINE);
-=======
-    trl->set_alignment(Gtk::ALIGN_LEFT, Gtk::ALIGN_CENTER);
->>>>>>> d29a94c2
+    setExpandAlignProperties(trl, true, false, Gtk::ALIGN_START, Gtk::ALIGN_CENTER);
     transReference = Gtk::manage( new Gtk::Entry () );
-    setExpandAlignProperties(transReference, true, false, Gtk::ALIGN_FILL, Gtk::ALIGN_BASELINE);
+    setExpandAlignProperties(transReference, true, false, Gtk::ALIGN_FILL, Gtk::ALIGN_CENTER);
     trl->set_tooltip_text (M("IPTCPANEL_TRANSREFERENCEHINT"));
     transReference->set_tooltip_text (M("IPTCPANEL_TRANSREFERENCEHINT"));
-<<<<<<< HEAD
-    iptc->attach (*trl, 0, row, 1, 1);
-    iptc->attach (*transReference, 1, row, 1, 1);
-=======
-    iptc->pack_start(*trl, Gtk::PACK_EXPAND_PADDING, 0);
-    iptc->pack_start(*transReference, Gtk::PACK_EXPAND_WIDGET, 0);
->>>>>>> d29a94c2
+    iptc->attach (*trl, 0, row++, 1, 1);
+    iptc->attach (*transReference, 0, row++, 1, 1);
 
     // --------------------------
 
