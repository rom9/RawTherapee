--- conflicted
+++ resolved
@@ -131,14 +131,10 @@
     Gtk::CheckButton* ff_BlurType;
     Gtk::CheckButton* ff_ClipControl;
 
-<<<<<<< HEAD
-    sigc::connection everythingConn, basicConn, detailConn, colorConn, lensConn, compositionConn, metaConn, rawConn, advancedConn, locallabConn;
-=======
     Gtk::CheckButton* filmNegative;
 
     sigc::connection everythingConn, basicConn, detailConn, colorConn, lensConn, compositionConn, metaConn, rawConn, advancedConn;
->>>>>>> 4a6956d9
-
+    sigc::connection locallabConn;
     sigc::connection wbConn, exposureConn, localcontrastConn, shConn, pcvignetteConn, gradientConn, labcurveConn, colorappearanceConn;
     sigc::connection sharpenConn, gradsharpenConn, microcontrastConn, impdenConn, dirpyrdenConn, defringeConn, epdConn, fattalConn, dirpyreqConn, waveletConn, retinexConn, dehazeConn;
     sigc::connection vibranceConn, chmixerConn, hsveqConn, rgbcurvesConn, chmixerbwConn, colortoningConn, filmSimulationConn, softlightConn;
