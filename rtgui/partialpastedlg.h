--- conflicted
+++ resolved
@@ -129,11 +129,7 @@
 
     sigc::connection everythingConn, basicConn, detailConn, colorConn, lensConn, compositionConn, metaConn, rawConn, wavConn, locConn;
 
-<<<<<<< HEAD
-    sigc::connection wbConn, exposureConn, shConn, pcvignetteConn, gradientConn, labcurveConn, colorappearanceConn, locallabConn;
-=======
-    sigc::connection wbConn, exposureConn, localcontrastConn, shConn, pcvignetteConn, gradientConn, labcurveConn, colorappearanceConn;
->>>>>>> 62585bc4
+    sigc::connection wbConn, exposureConn, localcontrastConn, shConn, pcvignetteConn, gradientConn, labcurveConn, colorappearanceConn, locallabConn;
     sigc::connection sharpenConn, gradsharpenConn, microcontrastConn, impdenConn, dirpyrdenConn, defringeConn, epdConn, fattalConn, dirpyreqConn, waveletConn, retinexConn;
     sigc::connection vibranceConn, chmixerConn, hsveqConn, rgbcurvesConn, chmixerbwConn, colortoningConn, filmSimulationConn;
     sigc::connection distortionConn, cacorrConn, vignettingConn, lcpConn;
