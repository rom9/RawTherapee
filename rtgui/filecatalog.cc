/*
 *  This file is part of RawTherapee.
 *
 *  Copyright (c) 2004-2010 Gabor Horvath <hgabor@rawtherapee.com>
 *  Copyright (c) 2011 Michael Ezra <www.michaelezra.com>
 *
 *  RawTherapee is free software: you can redistribute it and/or modify
 *  it under the terms of the GNU General Public License as published by
 *  the Free Software Foundation, either version 3 of the License, or
 *  (at your option) any later version.
 *
 *  RawTherapee is distributed in the hope that it will be useful,
 *  but WITHOUT ANY WARRANTY; without even the implied warranty of
 *  MERCHANTABILITY or FITNESS FOR A PARTICULAR PURPOSE.  See the
 *  GNU General Public License for more details.
 *
 *  You should have received a copy of the GNU General Public License
 *  along with RawTherapee.  If not, see <http://www.gnu.org/licenses/>.
 */
#include "filecatalog.h"

#include <iostream>
#include <iomanip>

#include <glib/gstdio.h>

#include "../rtengine/rt_math.h"

#include "guiutils.h"
#include "options.h"
#include "rtimage.h"
#include "cachemanager.h"
#include "multilangmgr.h"
#include "filepanel.h"
#include "renamedlg.h"
#include "thumbimageupdater.h"
#include "batchqueue.h"
#include "placesbrowser.h"

using namespace std;

#define CHECKTIME 2000

FileCatalog::FileCatalog (CoarsePanel* cp, ToolBar* tb, FilePanel* filepanel) :
    filepanel(filepanel),
    selectedDirectoryId(1),
    actionNextPrevious(NAV_NONE),
    listener(nullptr),
    fslistener(nullptr),
    iatlistener(nullptr),
    hbToolBar1STB(nullptr),
    hasValidCurrentEFS(false),
    filterPanel(nullptr),
    exportPanel(nullptr),
    previewsToLoad(0),
    previewsLoaded(0),
    modifierKey(0),
    coarsePanel(cp),
    toolBar(tb)
{

    inTabMode = false;

    set_name ("FileBrowser");

    //  construct and initialize thumbnail browsers
    fileBrowser = Gtk::manage( new FileBrowser() );
    fileBrowser->setFileBrowserListener (this);
    fileBrowser->setArrangement (ThumbBrowserBase::TB_Vertical);
    fileBrowser->show ();

    set_size_request(0, 250);
    // construct trash panel with the extra "empty trash" button
    trashButtonBox = Gtk::manage( new Gtk::VBox );
    Gtk::Button* emptyT = Gtk::manage( new Gtk::Button ());
    emptyT->set_tooltip_markup (M("FILEBROWSER_EMPTYTRASHHINT"));
    emptyT->set_image (*Gtk::manage(new RTImage ("trash-delete.png")));
    emptyT->signal_pressed().connect (sigc::mem_fun(*this, &FileCatalog::emptyTrash));
    trashButtonBox->pack_start (*emptyT, Gtk::PACK_SHRINK, 4);
    emptyT->show ();
    trashButtonBox->show ();

    //initialize hbToolBar1
    hbToolBar1 = Gtk::manage(new Gtk::HBox ());

    //setup BrowsePath
    iRefreshWhite = new RTImage("refresh-small.png");
    iRefreshRed = new RTImage("refresh-red-small.png");

    BrowsePath = Gtk::manage(new Gtk::Entry ());
    BrowsePath->set_width_chars (50);
    BrowsePath->set_tooltip_markup (M("FILEBROWSER_BROWSEPATHHINT"));
    Gtk::HBox* hbBrowsePath = Gtk::manage(new Gtk::HBox ());
    buttonBrowsePath = Gtk::manage(new Gtk::Button ());
    buttonBrowsePath->set_image (*iRefreshWhite);
    buttonBrowsePath->set_tooltip_markup (M("FILEBROWSER_BROWSEPATHBUTTONHINT"));
    buttonBrowsePath->set_relief (Gtk::RELIEF_NONE);
    buttonBrowsePath->signal_clicked().connect( sigc::mem_fun(*this, &FileCatalog::buttonBrowsePathPressed) );
    hbBrowsePath->pack_start (*BrowsePath, Gtk::PACK_EXPAND_WIDGET, 0);
    hbBrowsePath->pack_start (*buttonBrowsePath, Gtk::PACK_SHRINK, 0);
    hbToolBar1->pack_start (*hbBrowsePath, Gtk::PACK_EXPAND_WIDGET, 0);

    BrowsePath->signal_activate().connect (sigc::mem_fun(*this, &FileCatalog::buttonBrowsePathPressed)); //respond to the Enter key
    BrowsePath->signal_key_press_event().connect(sigc::mem_fun(*this, &FileCatalog::BrowsePath_key_pressed));

    //setup Query
    iQueryClear = new RTImage("cancel-small.png");
    Gtk::Label* labelQuery = Gtk::manage(new Gtk::Label(M("FILEBROWSER_QUERYLABEL")));
    Query = Gtk::manage(new Gtk::Entry ()); // cannot use Gtk::manage here as FileCatalog::getFilter will fail on Query->get_text()
    Query->set_text("");
    Query->set_width_chars (20); // TODO !!! add this value to options?
    Query->set_max_width_chars (20);
    Query->set_tooltip_markup (M("FILEBROWSER_QUERYHINT"));
    Gtk::HBox* hbQuery = Gtk::manage(new Gtk::HBox ());
    buttonQueryClear = Gtk::manage(new Gtk::Button ());
    buttonQueryClear->set_image (*iQueryClear);
    buttonQueryClear->set_tooltip_markup (M("FILEBROWSER_QUERYBUTTONHINT"));
    buttonQueryClear->set_relief (Gtk::RELIEF_NONE);
    buttonQueryClear->signal_clicked().connect( sigc::mem_fun(*this, &FileCatalog::buttonQueryClearPressed) );
    hbQuery->pack_start (*labelQuery, Gtk::PACK_SHRINK, 0);
    hbQuery->pack_start (*Query, Gtk::PACK_SHRINK, 0);
    hbQuery->pack_start (*buttonQueryClear, Gtk::PACK_SHRINK, 0);
    hbToolBar1->pack_start (*hbQuery, Gtk::PACK_SHRINK, 0);

    Query->signal_activate().connect (sigc::mem_fun(*this, &FileCatalog::executeQuery)); //respond to the Enter key
    Query->signal_key_press_event().connect(sigc::mem_fun(*this, &FileCatalog::Query_key_pressed));

    // if NOT a single row toolbar
    if (!options.FileBrowserToolbarSingleRow) {
        hbToolBar1STB = Gtk::manage(new MyScrolledToolbar());
        hbToolBar1STB->set_name("FileBrowserQueryToolbar");
        hbToolBar1STB->add(*hbToolBar1);
        pack_start (*hbToolBar1STB, Gtk::PACK_SHRINK, 0);
    }

    // setup button bar
    buttonBar = Gtk::manage( new Gtk::HBox () );
    buttonBar->set_name ("ToolBarPanelFileBrowser");
    MyScrolledToolbar *stb = Gtk::manage(new MyScrolledToolbar());
    stb->set_name("FileBrowserIconToolbar");
    stb->add(*buttonBar);
    pack_start (*stb, Gtk::PACK_SHRINK);

    tbLeftPanel_1 = new Gtk::ToggleButton ();
    iLeftPanel_1_Show = new RTImage("panel-to-right.png");
    iLeftPanel_1_Hide = new RTImage("panel-to-left.png");

    tbLeftPanel_1->set_relief(Gtk::RELIEF_NONE);
    tbLeftPanel_1->set_active (true);
    tbLeftPanel_1->set_tooltip_markup (M("MAIN_TOOLTIP_SHOWHIDELP1"));
    tbLeftPanel_1->set_image (*iLeftPanel_1_Hide);
    tbLeftPanel_1->signal_toggled().connect( sigc::mem_fun(*this, &FileCatalog::tbLeftPanel_1_toggled) );
    buttonBar->pack_start (*tbLeftPanel_1, Gtk::PACK_SHRINK);

    vSepiLeftPanel = new Gtk::VSeparator ();
    buttonBar->pack_start (*vSepiLeftPanel, Gtk::PACK_SHRINK);

    iFilterClear = new RTImage ("filter-clear.png");
    igFilterClear = new RTImage ("filter.png");
    bFilterClear = Gtk::manage(new Gtk::ToggleButton ());
    bFilterClear->set_active (true);
    bFilterClear->set_image(*iFilterClear);// (*Gtk::manage(new RTImage ("filter-clear.png")));
    bFilterClear->set_relief (Gtk::RELIEF_NONE);
    bFilterClear->set_tooltip_markup (M("FILEBROWSER_SHOWDIRHINT"));
    bFilterClear->signal_button_press_event().connect (sigc::mem_fun(*this, &FileCatalog::capture_event), false);
    bCateg[0] = bFilterClear->signal_toggled().connect (sigc::bind(sigc::mem_fun(*this, &FileCatalog::categoryButtonToggled), bFilterClear, true));
    buttonBar->pack_start (*bFilterClear, Gtk::PACK_SHRINK);
    buttonBar->pack_start (*Gtk::manage(new Gtk::VSeparator), Gtk::PACK_SHRINK);

    fltrVbox1 = Gtk::manage (new Gtk::VBox());
    fltrRankbox = Gtk::manage (new Gtk::HBox());
    fltrRankbox->get_style_context()->add_class("smallbuttonbox");
    fltrLabelbox = Gtk::manage (new Gtk::HBox());
    fltrLabelbox->get_style_context()->add_class("smallbuttonbox");

    iUnRanked = new RTImage ("star-gold-hollow-small.png");
    igUnRanked = new RTImage ("star-hollow-small.png");
    bUnRanked = Gtk::manage( new Gtk::ToggleButton () );
    bUnRanked->get_style_context()->add_class("smallbutton");
    bUnRanked->set_active (false);
    bUnRanked->set_image (*igUnRanked);
    bUnRanked->set_relief (Gtk::RELIEF_NONE);
    bUnRanked->set_tooltip_markup (M("FILEBROWSER_SHOWUNRANKHINT"));
    bCateg[1] = bUnRanked->signal_toggled().connect (sigc::bind(sigc::mem_fun(*this, &FileCatalog::categoryButtonToggled), bUnRanked, true));
    fltrRankbox->pack_start (*bUnRanked, Gtk::PACK_SHRINK);
    bUnRanked->signal_button_press_event().connect (sigc::mem_fun(*this, &FileCatalog::capture_event), false);

    for (int i = 0; i < 5; i++) {
        iranked[i] = new RTImage ("star-gold-small.png");
        igranked[i] = new RTImage ("star-small.png");
        iranked[i]->show ();
        igranked[i]->show ();
        bRank[i] = Gtk::manage( new Gtk::ToggleButton () );
        bRank[i]->get_style_context()->add_class("smallbutton");
        bRank[i]->set_image (*igranked[i]);
        bRank[i]->set_relief (Gtk::RELIEF_NONE);
        fltrRankbox->pack_start (*bRank[i], Gtk::PACK_SHRINK);
        bCateg[i + 2] = bRank[i]->signal_toggled().connect (sigc::bind(sigc::mem_fun(*this, &FileCatalog::categoryButtonToggled), bRank[i], true));
        bRank[i]->signal_button_press_event().connect (sigc::mem_fun(*this, &FileCatalog::capture_event), false);
    }

    // Toolbar
    // Similar image arrays in filebrowser.cc
    std::array<std::string, 6> clabelActiveIcons = {"circle-gray-small.png", "circle-red-small.png", "circle-yellow-small.png", "circle-green-small.png", "circle-blue-small.png", "circle-purple-small.png"};
    std::array<std::string, 6> clabelInactiveIcons = {"circle-empty-gray-small.png", "circle-empty-red-small.png", "circle-empty-yellow-small.png", "circle-empty-green-small.png", "circle-empty-blue-small.png", "circle-empty-purple-small.png"};

    iUnCLabeled = new RTImage(clabelActiveIcons[0]);
    igUnCLabeled = new RTImage(clabelInactiveIcons[0]);
    bUnCLabeled = Gtk::manage(new Gtk::ToggleButton());
    bUnCLabeled->get_style_context()->add_class("smallbutton");
    bUnCLabeled->set_active(false);
    bUnCLabeled->set_image(*igUnCLabeled);
    bUnCLabeled->set_relief(Gtk::RELIEF_NONE);
    bUnCLabeled->set_tooltip_markup(M("FILEBROWSER_SHOWUNCOLORHINT"));
    bCateg[7] = bUnCLabeled->signal_toggled().connect (sigc::bind(sigc::mem_fun(*this, &FileCatalog::categoryButtonToggled), bUnCLabeled, true));
    fltrLabelbox->pack_start(*bUnCLabeled, Gtk::PACK_SHRINK);
    bUnCLabeled->signal_button_press_event().connect (sigc::mem_fun(*this, &FileCatalog::capture_event), false);

    for (int i = 0; i < 5; i++) {
        iCLabeled[i] = new RTImage(clabelActiveIcons[i+1]);
        igCLabeled[i] = new RTImage(clabelInactiveIcons[i+1]);
        iCLabeled[i]->show();
        igCLabeled[i]->show();
        bCLabel[i] = Gtk::manage(new Gtk::ToggleButton());
        bCLabel[i]->get_style_context()->add_class("smallbutton");
        bCLabel[i]->set_image(*igCLabeled[i]);
        bCLabel[i]->set_relief(Gtk::RELIEF_NONE);
        fltrLabelbox->pack_start(*bCLabel[i], Gtk::PACK_SHRINK);
        bCateg[i + 8] = bCLabel[i]->signal_toggled().connect (sigc::bind(sigc::mem_fun(*this, &FileCatalog::categoryButtonToggled), bCLabel[i], true));
        bCLabel[i]->signal_button_press_event().connect (sigc::mem_fun(*this, &FileCatalog::capture_event), false);
    }

    fltrVbox1->pack_start (*fltrRankbox, Gtk::PACK_SHRINK, 0);
    fltrVbox1->pack_start (*fltrLabelbox, Gtk::PACK_SHRINK, 0);
    buttonBar->pack_start (*fltrVbox1, Gtk::PACK_SHRINK);

    bRank[0]->set_tooltip_markup (M("FILEBROWSER_SHOWRANK1HINT"));
    bRank[1]->set_tooltip_markup (M("FILEBROWSER_SHOWRANK2HINT"));
    bRank[2]->set_tooltip_markup (M("FILEBROWSER_SHOWRANK3HINT"));
    bRank[3]->set_tooltip_markup (M("FILEBROWSER_SHOWRANK4HINT"));
    bRank[4]->set_tooltip_markup (M("FILEBROWSER_SHOWRANK5HINT"));

    bCLabel[0]->set_tooltip_markup (M("FILEBROWSER_SHOWCOLORLABEL1HINT"));
    bCLabel[1]->set_tooltip_markup (M("FILEBROWSER_SHOWCOLORLABEL2HINT"));
    bCLabel[2]->set_tooltip_markup (M("FILEBROWSER_SHOWCOLORLABEL3HINT"));
    bCLabel[3]->set_tooltip_markup (M("FILEBROWSER_SHOWCOLORLABEL4HINT"));
    bCLabel[4]->set_tooltip_markup (M("FILEBROWSER_SHOWCOLORLABEL5HINT"));

    buttonBar->pack_start (*Gtk::manage(new Gtk::VSeparator), Gtk::PACK_SHRINK);

    fltrVbox2 = Gtk::manage (new Gtk::VBox());
    fltrEditedBox = Gtk::manage (new Gtk::HBox());
    fltrEditedBox->get_style_context()->add_class("smallbuttonbox");
    fltrRecentlySavedBox = Gtk::manage (new Gtk::HBox());
    fltrRecentlySavedBox->get_style_context()->add_class("smallbuttonbox");

    // bEdited
    // TODO The "g" variant was the more transparent variant of the icon, used
    // when the button was not toggled. Simplify this, change to ordinary
    // togglebutton, use CSS for opacity change.
    iEdited[0] = new RTImage ("tick-hollow-small.png");
    igEdited[0] = new RTImage ("tick-hollow-small.png");
    iEdited[1] = new RTImage ("tick-small.png");
    igEdited[1] = new RTImage ("tick-small.png");

    for (int i = 0; i < 2; i++) {
        iEdited[i]->show ();
        bEdited[i] = Gtk::manage(new Gtk::ToggleButton ());
        bEdited[i]->get_style_context()->add_class("smallbutton");
        bEdited[i]->set_active (false);
        bEdited[i]->set_image (*igEdited[i]);
        bEdited[i]->set_relief (Gtk::RELIEF_NONE);
        fltrEditedBox->pack_start (*bEdited[i], Gtk::PACK_SHRINK);
        //13, 14
        bCateg[i + 13] = bEdited[i]->signal_toggled().connect (sigc::bind(sigc::mem_fun(*this, &FileCatalog::categoryButtonToggled), bEdited[i], true));
        bEdited[i]->signal_button_press_event().connect (sigc::mem_fun(*this, &FileCatalog::capture_event), false);
    }

    bEdited[0]->set_tooltip_markup (M("FILEBROWSER_SHOWEDITEDNOTHINT"));
    bEdited[1]->set_tooltip_markup (M("FILEBROWSER_SHOWEDITEDHINT"));

    // RecentlySaved
    // TODO The "g" variant was the more transparent variant of the icon, used
    // when the button was not toggled. Simplify this, change to ordinary
    // togglebutton, use CSS for opacity change.
    iRecentlySaved[0] = new RTImage ("saved-no-small.png");
    igRecentlySaved[0] = new RTImage ("saved-no-small.png");
    iRecentlySaved[1] = new RTImage ("saved-yes-small.png");
    igRecentlySaved[1] = new RTImage ("saved-yes-small.png");

    for (int i = 0; i < 2; i++) {
        iRecentlySaved[i]->show ();
        bRecentlySaved[i] = Gtk::manage(new Gtk::ToggleButton ());
        bRecentlySaved[i]->get_style_context()->add_class("smallbutton");
        bRecentlySaved[i]->set_active (false);
        bRecentlySaved[i]->set_image (*igRecentlySaved[i]);
        bRecentlySaved[i]->set_relief (Gtk::RELIEF_NONE);
        fltrRecentlySavedBox->pack_start (*bRecentlySaved[i], Gtk::PACK_SHRINK);
        //15, 16
        bCateg[i + 15] = bRecentlySaved[i]->signal_toggled().connect (sigc::bind(sigc::mem_fun(*this, &FileCatalog::categoryButtonToggled), bRecentlySaved[i], true));
        bRecentlySaved[i]->signal_button_press_event().connect (sigc::mem_fun(*this, &FileCatalog::capture_event), false);
    }

    bRecentlySaved[0]->set_tooltip_markup (M("FILEBROWSER_SHOWRECENTLYSAVEDNOTHINT"));
    bRecentlySaved[1]->set_tooltip_markup (M("FILEBROWSER_SHOWRECENTLYSAVEDHINT"));

    fltrVbox2->pack_start (*fltrEditedBox, Gtk::PACK_SHRINK, 0);
    fltrVbox2->pack_start (*fltrRecentlySavedBox, Gtk::PACK_SHRINK, 0);
    buttonBar->pack_start (*fltrVbox2, Gtk::PACK_SHRINK);

    buttonBar->pack_start (*Gtk::manage(new Gtk::VSeparator), Gtk::PACK_SHRINK);

    // Trash
    iTrashShowEmpty = new RTImage("trash-empty-show.png") ;
    iTrashShowFull  = new RTImage("trash-full-show.png") ;

    bTrash = Gtk::manage( new Gtk::ToggleButton () );
    bTrash->set_image (*iTrashShowEmpty);
    bTrash->set_relief (Gtk::RELIEF_NONE);
    bTrash->set_tooltip_markup (M("FILEBROWSER_SHOWTRASHHINT"));
    bCateg[17] = bTrash->signal_toggled().connect (sigc::bind(sigc::mem_fun(*this, &FileCatalog::categoryButtonToggled), bTrash, true));
    bTrash->signal_button_press_event().connect (sigc::mem_fun(*this, &FileCatalog::capture_event), false);

    iNotTrash = new RTImage("trash-hide-deleted.png") ;
    iOriginal = new RTImage("filter-original.png");

    bNotTrash = Gtk::manage( new Gtk::ToggleButton () );
    bNotTrash->set_image (*iNotTrash);
    bNotTrash->set_relief (Gtk::RELIEF_NONE);
    bNotTrash->set_tooltip_markup (M("FILEBROWSER_SHOWNOTTRASHHINT"));
    bCateg[18] = bNotTrash->signal_toggled().connect (sigc::bind(sigc::mem_fun(*this, &FileCatalog::categoryButtonToggled), bNotTrash, true));
    bNotTrash->signal_button_press_event().connect (sigc::mem_fun(*this, &FileCatalog::capture_event), false);

    bOriginal = Gtk::manage( new Gtk::ToggleButton () );
    bOriginal->set_image (*iOriginal);
    bOriginal->set_tooltip_markup (M("FILEBROWSER_SHOWORIGINALHINT"));
    bOriginal->set_relief (Gtk::RELIEF_NONE);
    bCateg[19] = bOriginal->signal_toggled().connect (sigc::bind(sigc::mem_fun(*this, &FileCatalog::categoryButtonToggled), bOriginal, true));
    bOriginal->signal_button_press_event().connect (sigc::mem_fun(*this, &FileCatalog::capture_event), false);

    buttonBar->pack_start (*bTrash, Gtk::PACK_SHRINK);
    buttonBar->pack_start (*bNotTrash, Gtk::PACK_SHRINK);
    buttonBar->pack_start (*bOriginal, Gtk::PACK_SHRINK);
    buttonBar->pack_start (*Gtk::manage(new Gtk::VSeparator), Gtk::PACK_SHRINK);
    fileBrowser->trash_changed().connect( sigc::mem_fun(*this, &FileCatalog::trashChanged) );

    // 0  - bFilterClear
    // 1  - bUnRanked
    // 2  - bRank[0]
    // 3  - bRank[1]
    // 4  - bRank[2]
    // 5  - bRank[3]
    // 6  - bRank[4]
    // 7  - bUnCLabeled
    // 8  - bCLabel[0]
    // 9  - bCLabel[1]
    // 10 - bCLabel[2]
    // 11 - bCLabel[3]
    // 12 - bCLabel[4]
    // 13 - bEdited[0]
    // 14 - bEdited[1]
    // 15 - bRecentlySaved[0]
    // 16 - bRecentlySaved[1]
    // 17 - bTrash
    // 18 - bNotTrash
    // 19 - bOriginal

    categoryButtons[0] = bFilterClear;
    categoryButtons[1] = bUnRanked;

    for (int i = 0; i < 5; i++) {
        categoryButtons[i + 2] = bRank[i];
    }

    categoryButtons[7] = bUnCLabeled;

    for (int i = 0; i < 5; i++) {
        categoryButtons[i + 8] = bCLabel[i];
    }

    for (int i = 0; i < 2; i++) {
        categoryButtons[i + 13] = bEdited[i];
    }

    for (int i = 0; i < 2; i++) {
        categoryButtons[i + 15] = bRecentlySaved[i];
    }

    categoryButtons[17] = bTrash;
    categoryButtons[18] = bNotTrash;
    categoryButtons[19] = bOriginal;

    exifInfo = Gtk::manage(new Gtk::ToggleButton ());
    exifInfo->set_image (*Gtk::manage(new RTImage ("info.png")));
    exifInfo->set_relief (Gtk::RELIEF_NONE);
    exifInfo->set_tooltip_markup (M("FILEBROWSER_SHOWEXIFINFO"));
    exifInfo->set_active( options.showFileNames );
    exifInfo->signal_toggled().connect(sigc::mem_fun(*this, &FileCatalog::exifInfoButtonToggled));
    buttonBar->pack_start (*exifInfo, Gtk::PACK_SHRINK);

    // thumbnail zoom
    Gtk::HBox* zoomBox = Gtk::manage( new Gtk::HBox () );
    zoomInButton  = Gtk::manage(  new Gtk::Button () );
    zoomInButton->set_image (*Gtk::manage(new RTImage ("magnifier-plus.png")));
    zoomInButton->signal_pressed().connect (sigc::mem_fun(*this, &FileCatalog::zoomIn));
    zoomInButton->set_relief (Gtk::RELIEF_NONE);
    zoomInButton->set_tooltip_markup (M("FILEBROWSER_ZOOMINHINT"));
    zoomBox->pack_end (*zoomInButton, Gtk::PACK_SHRINK);
    zoomOutButton  = Gtk::manage( new Gtk::Button () );
    zoomOutButton->set_image (*Gtk::manage(new RTImage ("magnifier-minus.png")));
    zoomOutButton->signal_pressed().connect (sigc::mem_fun(*this, &FileCatalog::zoomOut));
    zoomOutButton->set_relief (Gtk::RELIEF_NONE);
    zoomOutButton->set_tooltip_markup (M("FILEBROWSER_ZOOMOUTHINT"));
    zoomBox->pack_end (*zoomOutButton, Gtk::PACK_SHRINK);

    buttonBar->pack_start (*zoomBox, Gtk::PACK_SHRINK);
    buttonBar->pack_start (*Gtk::manage(new Gtk::VSeparator), Gtk::PACK_SHRINK);

    //iRightArrow = new RTImage("right.png");
    //iRightArrow_red = new RTImage("right_red.png");

    // if it IS a single row toolbar
    if (options.FileBrowserToolbarSingleRow) {
        buttonBar->pack_start (*hbToolBar1, Gtk::PACK_EXPAND_WIDGET, 0);
    }

    tbRightPanel_1 = new Gtk::ToggleButton ();
    iRightPanel_1_Show = new RTImage("panel-to-left.png");
    iRightPanel_1_Hide = new RTImage("panel-to-right.png");

    tbRightPanel_1->set_relief(Gtk::RELIEF_NONE);
    tbRightPanel_1->set_active (true);
    tbRightPanel_1->set_tooltip_markup (M("MAIN_TOOLTIP_SHOWHIDERP1"));
    tbRightPanel_1->set_image (*iRightPanel_1_Hide);
    tbRightPanel_1->signal_toggled().connect( sigc::mem_fun(*this, &FileCatalog::tbRightPanel_1_toggled) );
    buttonBar->pack_end (*tbRightPanel_1, Gtk::PACK_SHRINK);

    buttonBar->pack_end (*coarsePanel, Gtk::PACK_SHRINK);
    buttonBar->pack_end (*Gtk::manage(new Gtk::VSeparator), Gtk::PACK_SHRINK, 4);
    buttonBar->pack_end (*toolBar, Gtk::PACK_SHRINK);
    buttonBar->pack_end (*Gtk::manage(new Gtk::VSeparator), Gtk::PACK_SHRINK, 4);

    // add default panel
    hBox = Gtk::manage( new Gtk::HBox () );
    hBox->show ();
    hBox->pack_end (*fileBrowser);
    hBox->set_name ("FilmstripPanel");
    fileBrowser->applyFilter (getFilter()); // warning: can call this only after all objects used in getFilter (e.g. Query) are instantiated
    //printf("FileCatalog::FileCatalog  fileBrowser->applyFilter (getFilter())\n");
    pack_start (*hBox);

    enabled = true;

    lastScrollPos = 0;

    for (int i = 0; i < 18; i++) {
        hScrollPos[i] = 0;
        vScrollPos[i] = 0;
    }

    selectedDirectory = "";
}

FileCatalog::~FileCatalog()
{
    idle_register.destroy();

    for (int i = 0; i < 5; i++) {
        delete iranked[i];
        delete igranked[i];
        delete iCLabeled[i];
        delete igCLabeled[i];
    }

    for (int i = 0; i < 2; i++) {
        delete iEdited[i];
        delete igEdited[i];
        delete iRecentlySaved[i];
        delete igRecentlySaved[i];
    }

    delete iFilterClear;
    delete igFilterClear;
    delete iUnRanked;
    delete igUnRanked;
    delete iUnCLabeled;
    delete igUnCLabeled;
    delete iTrashShowEmpty;
    delete iTrashShowFull;
    delete iNotTrash;
    delete iOriginal;
    delete iRefreshWhite;
    delete iRefreshRed;
    delete iQueryClear;
    delete iLeftPanel_1_Show;
    delete iLeftPanel_1_Hide;
    delete iRightPanel_1_Show;
    delete iRightPanel_1_Hide;
}

bool FileCatalog::capture_event(GdkEventButton* event)
{
    // need to record modifiers on the button press, because signal_toggled does not pass the event.
    modifierKey = event->state;
    return false;
}

void FileCatalog::exifInfoButtonToggled()
{
    if (inTabMode) {
        options.filmStripShowFileNames =  exifInfo->get_active();
    } else {
        options.showFileNames =  exifInfo->get_active();
    }

    fileBrowser->refreshThumbImages ();
    refreshHeight();
}

void FileCatalog::on_realize()
{

    Gtk::VBox::on_realize();
    Pango::FontDescription fontd = get_pango_context()->get_font_description ();
    fileBrowser->get_pango_context()->set_font_description (fontd);
//    batchQueue->get_pango_context()->set_font_description (fontd);
}

void FileCatalog::closeDir ()
{

    if (filterPanel) {
        filterPanel->set_sensitive (false);
    }

    if (exportPanel) {
        exportPanel->set_sensitive (false);
    }

    if (dirMonitor) {
        dirMonitor->cancel ();
    }

    // ignore old requests
    ++selectedDirectoryId;

    // terminate thumbnail preview loading
    previewLoader->removeAllJobs ();

    // terminate thumbnail updater
    thumbImageUpdater->removeAllJobs ();

    // remove entries
    selectedDirectory = "";
    fileBrowser->close ();
    fileNameList.clear ();

    {
        MyMutex::MyLock lock(dirEFSMutex);
        dirEFS.clear ();
    }
    hasValidCurrentEFS = false;
    redrawAll ();
}

std::vector<Glib::ustring> FileCatalog::getFileList ()
{
    std::vector<Glib::ustring> names;

    std::set<Glib::ustring> extensions;
    for (const auto& parsedExt : options.parsedExtensions) {
        extensions.emplace (parsedExt.lowercase ());
    }

    try {

        auto dir = Gio::File::create_for_path (selectedDirectory);

        auto enumerator = dir->enumerate_children ("standard::name");

        while (true) {
            try {
                auto file = enumerator->next_file ();
                if (!file) {
                    break;
                }

                const Glib::ustring fname = file->get_name ();

                auto lastdot = fname.find_last_of ('.');
                if (lastdot >= fname.length () - 1) {
                    continue;
                }

                const auto fext = fname.substr (lastdot + 1).lowercase ();
                if (extensions.count (fext) == 0) {
                    continue;
                }

                names.emplace_back (Glib::build_filename (selectedDirectory, fname));
            } catch (Glib::Exception& exception) {
                if (options.rtSettings.verbose) {
                    std::cerr << exception.what () << std::endl;
                }
            }
        }

    } catch (Glib::Exception& exception) {

        if (options.rtSettings.verbose) {
            std::cerr << "Failed to list directory \"" << selectedDirectory << "\": " << exception.what() << std::endl;
        }

    }

    return names;
}

void FileCatalog::dirSelected (const Glib::ustring& dirname, const Glib::ustring& openfile)
{

    try {
        Glib::RefPtr<Gio::File> dir = Gio::File::create_for_path (dirname);

        if (!dir) {
            return;
        }

        closeDir ();
        previewsToLoad = 0;
        previewsLoaded = 0;

        // if openfile exists, we have to open it first (it is a command line argument)
        if (!openfile.empty()) {
            addAndOpenFile (openfile);
        }

        selectedDirectory = dir->get_parse_name();
        //printf("FileCatalog::dirSelected  selectedDirectory = %s\n",selectedDirectory.c_str());
        BrowsePath->set_text (selectedDirectory);
        buttonBrowsePath->set_image (*iRefreshWhite);
        fileNameList = getFileList ();

        for (unsigned int i = 0; i < fileNameList.size(); i++) {
            Glib::RefPtr<Gio::File> f = Gio::File::create_for_path(fileNameList[i]);

            if (f->get_parse_name() != openfile) { // if we opened a file at the beginning don't add it again
                checkAndAddFile (f);
            }
        }

        _refreshProgressBar ();

        if (previewsToLoad == 0) {
            filepanel->loadingThumbs(M("PROGRESSBAR_NOIMAGES"), 0);
        } else {
            filepanel->loadingThumbs(M("PROGRESSBAR_LOADINGTHUMBS"), 0);
        }

        dirMonitor = dir->monitor_directory ();
        dirMonitor->signal_changed().connect (sigc::bind(sigc::mem_fun(*this, &FileCatalog::on_dir_changed), false));
    } catch (Glib::Exception& ex) {
        std::cout << ex.what();
    }
}

void FileCatalog::enableTabMode(bool enable)
{
    inTabMode = enable;

    if (enable) {
        if (options.showFilmStripToolBar) {
            showToolBar();
        } else {
            hideToolBar();
        }

        exifInfo->set_active( options.filmStripShowFileNames );

    } else {
        buttonBar->show();
        hbToolBar1->show();
        if (hbToolBar1STB) {
            hbToolBar1STB->show();
        }
        exifInfo->set_active( options.showFileNames );
    }

    fileBrowser->enableTabMode(inTabMode);

    redrawAll();
}

void FileCatalog::_refreshProgressBar ()
{
    // In tab mode, no progress bar at all
    // Also mention that this progress bar only measures the FIRST pass (quick thumbnails)
    // The second, usually longer pass is done multithreaded down in the single entries and is NOT measured by this
    if (!inTabMode) {
        GThreadLock lock; // All GUI access from idle_add callbacks or separate thread HAVE to be protected

        Gtk::Notebook *nb = (Gtk::Notebook *)(filepanel->get_parent());
        Gtk::Grid* grid = Gtk::manage (new Gtk::Grid ());
        Gtk::Label *label = nullptr;

        if (!previewsToLoad ) {
            grid->attach_next_to(*Gtk::manage (new RTImage ("folder-closed.png")), options.mainNBVertical ? Gtk::POS_TOP : Gtk::POS_RIGHT, 1, 1);
            int filteredCount = min(fileBrowser->getNumFiltered(), previewsLoaded);

            label = Gtk::manage (new Gtk::Label (M("MAIN_FRAME_FILEBROWSER") +
                                                 (filteredCount != previewsLoaded ? " [" + Glib::ustring::format(filteredCount) + "/" : " (")
                                                 + Glib::ustring::format(previewsLoaded) +
                                                 (filteredCount != previewsLoaded ? "]" : ")")));
        } else {
            grid->attach_next_to(*Gtk::manage (new RTImage ("magnifier.png")), options.mainNBVertical ? Gtk::POS_TOP : Gtk::POS_RIGHT, 1, 1);
            label = Gtk::manage (new Gtk::Label (M("MAIN_FRAME_FILEBROWSER") + " [" + Glib::ustring::format(std::fixed, std::setprecision(0), std::setw(3), (double)previewsLoaded / previewsToLoad * 100 ) + "%]" ));
            filepanel->loadingThumbs("", (double)previewsLoaded / previewsToLoad);
        }

        if( options.mainNBVertical ) {
            label->set_angle(90);
        }

        grid->attach_next_to(*label, options.mainNBVertical ? Gtk::POS_TOP : Gtk::POS_RIGHT, 1, 1);
        grid->set_tooltip_markup (M("MAIN_FRAME_FILEBROWSER_TOOLTIP"));
        grid->show_all ();

        if (nb) {
            nb->set_tab_label(*filepanel, *grid);
        }
    }
}

void FileCatalog::previewReady (int dir_id, FileBrowserEntry* fdn)
{

    if ( dir_id != selectedDirectoryId ) {
        delete fdn;
        return;
    }

    // put it into the "full directory" browser
    fdn->setImageAreaToolListener (iatlistener);
    fileBrowser->addEntry (fdn);

    // update exif filter settings (minimal & maximal values of exif tags, cameras, lenses, etc...)
    const CacheImageData* cfs = fdn->thumbnail->getCacheImageData();

    {
        MyMutex::MyLock lock(dirEFSMutex);

        if (cfs->exifValid) {
            if (cfs->fnumber < dirEFS.fnumberFrom) {
                dirEFS.fnumberFrom = cfs->fnumber;
            }

            if (cfs->fnumber > dirEFS.fnumberTo) {
                dirEFS.fnumberTo = cfs->fnumber;
            }

            if (cfs->shutter < dirEFS.shutterFrom) {
                dirEFS.shutterFrom = cfs->shutter;
            }

            if (cfs->shutter > dirEFS.shutterTo) {
                dirEFS.shutterTo = cfs->shutter;
            }

            if (cfs->iso > 0 && cfs->iso < dirEFS.isoFrom) {
                dirEFS.isoFrom = cfs->iso;
            }

            if (cfs->iso > 0 && cfs->iso > dirEFS.isoTo) {
                dirEFS.isoTo = cfs->iso;
            }

            if (cfs->focalLen < dirEFS.focalFrom) {
                dirEFS.focalFrom = cfs->focalLen;
            }

            if (cfs->focalLen > dirEFS.focalTo) {
                dirEFS.focalTo = cfs->focalLen;
            }

            //TODO: ass filters for HDR and PixelShift files
        }

        dirEFS.filetypes.insert (cfs->filetype);
        dirEFS.cameras.insert (cfs->getCamera());
        dirEFS.lenses.insert (cfs->lens);
        dirEFS.expcomp.insert (cfs->expcomp);
    }

    previewsLoaded++;

    _refreshProgressBar();
}

// Called within GTK UI thread
void FileCatalog::previewsFinishedUI ()
{

    {
        GThreadLock lock; // All GUI access from idle_add callbacks or separate thread HAVE to be protected
        redrawAll ();
        previewsToLoad = 0;

        if (filterPanel) {
            filterPanel->set_sensitive (true);

            if ( !hasValidCurrentEFS ) {
                MyMutex::MyLock lock(dirEFSMutex);
                currentEFS = dirEFS;
                filterPanel->setFilter ( dirEFS, true );
            } else {
                filterPanel->setFilter ( currentEFS, false );
            }
        }

        if (exportPanel) {
            exportPanel->set_sensitive (true);
        }

        // restart anything that might have been loaded low quality
        fileBrowser->refreshQuickThumbImages();
        fileBrowser->applyFilter (getFilter());  // refresh total image count
        _refreshProgressBar();
    }
    filepanel->loadingThumbs(M("PROGRESSBAR_READY"), 0);

    if (!imageToSelect_fname.empty()) {
        fileBrowser->selectImage(imageToSelect_fname);
        imageToSelect_fname = "";
    }

    if (!refImageForOpen_fname.empty() && actionNextPrevious != NAV_NONE) {
        fileBrowser->openNextPreviousEditorImage(refImageForOpen_fname, actionNextPrevious);
        refImageForOpen_fname = "";
        actionNextPrevious = NAV_NONE;
    }

    // newly added item might have been already trashed in a previous session
    trashChanged();
}

void FileCatalog::previewsFinished (int dir_id)
{

    if ( dir_id != selectedDirectoryId ) {
        return;
    }

    if (!hasValidCurrentEFS) {
        MyMutex::MyLock lock(dirEFSMutex);
        currentEFS = dirEFS;
    }

    const auto func =
        [](FileCatalog* self) -> bool
        {
            self->previewsFinishedUI();
            return false;
        };

    idle_register.add<FileCatalog>(func, this, false);
}

void FileCatalog::setEnabled (bool e)
{
    enabled = e;
}

void FileCatalog::redrawAll ()
{
    fileBrowser->queue_draw ();
}

void FileCatalog::refreshThumbImages ()
{
    fileBrowser->refreshThumbImages ();
}

void FileCatalog::refreshHeight ()
{
    int newHeight = fileBrowser->getEffectiveHeight();

    if (newHeight < 5) {  // This may occur if there's no thumbnail.
        int w, h;
        get_size_request(w, h);
        newHeight = h;
    }

    if (hbToolBar1STB && hbToolBar1STB->is_visible()) {
        newHeight += hbToolBar1STB->get_height();
    }

    if (buttonBar->is_visible()) {
        newHeight += buttonBar->get_height();
    }

    set_size_request(0, newHeight + 2); // HOMBRE: yeah, +2, there's always 2 pixels missing... sorry for this dirty hack O:)
}

void FileCatalog::_openImage (std::vector<Thumbnail*> tmb)
{

    if (enabled && listener != nullptr) {
        bool continueToLoad = true;

        for (size_t i = 0; i < tmb.size() && continueToLoad; i++) {
            // Open the image here, and stop if in Single Editor mode, or if an image couldn't
            // be opened, would it be because the file doesn't exist or because of lack of RAM
            if( !(listener->fileSelected (tmb[i])) && !options.tabbedUI ) {
                continueToLoad = false;
            }

            tmb[i]->decreaseRef ();
        }
    }
}

struct FCOIParams {
    FileCatalog* catalog;
    std::vector<Thumbnail*> tmb;
};

bool openRequestedUI(FCOIParams* params)
{
    params->catalog->_openImage (params->tmb);
    return false;
}

void FileCatalog::filterApplied()
{
    const auto func =
        [](FileCatalog* self) -> bool
        {
            self->_refreshProgressBar();
            return false;
        };

    idle_register.add<FileCatalog>(func, this, false);
}

void FileCatalog::openRequested(const std::vector<Thumbnail*>& tmb)
{
    FCOIParams* params = new FCOIParams;
    params->catalog = this;
    params->tmb = tmb;

    for (size_t i = 0; i < tmb.size(); i++) {
        tmb[i]->increaseRef ();
    }

    idle_register.add<FCOIParams>(openRequestedUI, params, true);
}

void FileCatalog::deleteRequested(const std::vector<FileBrowserEntry*>& tbe, bool inclBatchProcessed)
{
    if (tbe.empty()) {
        return;
    }

    Gtk::MessageDialog msd (getToplevelWindow(this), M("FILEBROWSER_DELETEDLGLABEL"), true, Gtk::MESSAGE_QUESTION, Gtk::BUTTONS_YES_NO, true);
    msd.set_secondary_text(Glib::ustring::compose ( inclBatchProcessed ? M("FILEBROWSER_DELETEDLGMSGINCLPROC") : M("FILEBROWSER_DELETEDLGMSG"), tbe.size()), true);
    if (msd.run() == Gtk::RESPONSE_YES) {
        for (unsigned int i = 0; i < tbe.size(); i++) {
            const auto fname = tbe[i]->filename;
            // remove from browser
            delete fileBrowser->delEntry (fname);
            // remove from cache
            cacheMgr->deleteEntry (fname);
            // delete from file system
            ::g_remove (fname.c_str ());
            // delete paramfile if found
            ::g_remove ((fname + paramFileExtension).c_str ());
            ::g_remove ((removeExtension(fname) + paramFileExtension).c_str ());
            // delete .thm file
            ::g_remove ((removeExtension(fname) + ".thm").c_str ());
            ::g_remove ((removeExtension(fname) + ".THM").c_str ());

            if (inclBatchProcessed) {
                Glib::ustring procfName = Glib::ustring::compose ("%1.%2", BatchQueue::calcAutoFileNameBase(fname), options.saveFormatBatch.format);
                ::g_remove (procfName.c_str ());

                Glib::ustring procfNameParamFile = Glib::ustring::compose ("%1.%2.out%3", BatchQueue::calcAutoFileNameBase(fname), options.saveFormatBatch.format, paramFileExtension);
                ::g_remove (procfNameParamFile.c_str ());
            }

            previewsLoaded--;
        }

        _refreshProgressBar();
        redrawAll ();
    }
}

void FileCatalog::copyMoveRequested(const std::vector<FileBrowserEntry*>& tbe, bool moveRequested)
{
    if (tbe.empty()) {
        return;
    }

    Glib::ustring fc_title;

    if (moveRequested) {
        fc_title = M("FILEBROWSER_POPUPMOVETO");
    } else {
        fc_title = M("FILEBROWSER_POPUPCOPYTO");
    }

    Gtk::FileChooserDialog fc (getToplevelWindow (this), fc_title, Gtk::FILE_CHOOSER_ACTION_SELECT_FOLDER );
    fc.add_button( M("GENERAL_CANCEL"), Gtk::RESPONSE_CANCEL);
    fc.add_button( M("GENERAL_OK"), Gtk::RESPONSE_OK);
    // open dialog at the 1-st file's path
    fc.set_filename(tbe[0]->filename);
    //!!! TODO prevent dialog closing on "enter" key press

    if( fc.run() == Gtk::RESPONSE_OK ) {
        Glib::ustring dest_Dir = fc.get_current_folder();

        // iterate through selected files
        for (unsigned int i = 0; i < tbe.size(); i++) {
            Glib::ustring src_fPath = tbe[i]->filename;
            Glib::ustring src_Dir = Glib::path_get_dirname(src_fPath);
            Glib::RefPtr<Gio::File> src_file = Gio::File::create_for_path ( src_fPath );

            if( !src_file ) {
                continue;    // if file is missing - skip it
            }

            Glib::ustring fname = src_file->get_basename();
            Glib::ustring fname_noExt = removeExtension(fname);
            Glib::ustring fname_Ext = getExtension(fname);

            // construct  destination File Paths
            Glib::ustring dest_fPath = Glib::build_filename (dest_Dir, fname);
            Glib::ustring dest_fPath_param = dest_fPath + paramFileExtension;

            if (moveRequested && (src_Dir == dest_Dir)) {
                continue;
            }

            /* comparison of src_Dir and dest_Dir is done per image for compatibility with
            possible future use of Collections as source where each file's source path may be different.*/

            bool filecopymovecomplete = false;
            int i_copyindex = 1;

            while(!filecopymovecomplete) {
                // check for filename conflicts at destination - prevent overwriting (actually RT will crash on overwriting attempt)
                if (!Glib::file_test(dest_fPath, Glib::FILE_TEST_EXISTS) && !Glib::file_test(dest_fPath_param, Glib::FILE_TEST_EXISTS)) {
                    // copy/move file to destination
                    Glib::RefPtr<Gio::File> dest_file = Gio::File::create_for_path ( dest_fPath );

                    if (moveRequested) {
                        // move file
                        src_file->move(dest_file);
                        // re-attach cache files
                        cacheMgr->renameEntry (src_fPath, tbe[i]->thumbnail->getMD5(), dest_fPath);
                        // remove from browser
                        fileBrowser->delEntry (src_fPath);

                        previewsLoaded--;
                    } else {
                        src_file->copy(dest_file);
                    }


                    // attempt to copy/move paramFile only if it exist next to the src
                    Glib::RefPtr<Gio::File> scr_param = Gio::File::create_for_path (  src_fPath + paramFileExtension );

                    if (Glib::file_test( src_fPath + paramFileExtension, Glib::FILE_TEST_EXISTS)) {
                        Glib::RefPtr<Gio::File> dest_param = Gio::File::create_for_path ( dest_fPath_param);

                        // copy/move paramFile to destination
                        if (moveRequested) {
                            if (Glib::file_test( dest_fPath + paramFileExtension, Glib::FILE_TEST_EXISTS)) {
                                // profile already got copied to destination from cache after cacheMgr->renameEntry
                                // delete source profile as cleanup
                                ::g_remove ((src_fPath + paramFileExtension).c_str ());
                            } else {
                                scr_param->move(dest_param);
                            }
                        } else {
                            scr_param->copy(dest_param);
                        }
                    }

                    filecopymovecomplete = true;
                } else {
                    // adjust destination fname to avoid conflicts (append "_<index>", preserve extension)
                    Glib::ustring dest_fname = Glib::ustring::compose("%1%2%3%4%5", fname_noExt, "_", i_copyindex, ".", fname_Ext);
                    // re-construct  destination File Paths
                    dest_fPath = Glib::build_filename (dest_Dir, dest_fname);
                    dest_fPath_param = dest_fPath + paramFileExtension;
                    i_copyindex++;
                }
            }//while
        } // i<tbe.size() loop

        redrawAll ();

        _refreshProgressBar();
    } // Gtk::RESPONSE_OK
}

void FileCatalog::developRequested(const std::vector<FileBrowserEntry*>& tbe, bool fastmode)
{
    if (listener) {
        std::vector<BatchQueueEntry*> entries;

        // TODO: (HOMBRE) should we still use parallelization here, now that thumbnails are processed asynchronously...?
        //#pragma omp parallel for ordered
        for (size_t i = 0; i < tbe.size(); i++) {
            FileBrowserEntry* fbe = tbe[i];
            Thumbnail* th = fbe->thumbnail;
            rtengine::procparams::ProcParams params = th->getProcParams();

            // if fast mode is selected, override (disable) params
            // controlling time and resource consuming tasks
            // and also those which effect is not pronounced after reducing the image size
            // TODO!!! could expose selections below via preferences
            if (fastmode) {
                if (!options.fastexport_use_fast_pipeline) {
                    if (options.fastexport_bypass_sharpening) {
                        params.sharpening.enabled = false;
                    }

                    if (options.fastexport_bypass_sharpenEdge) {
                        params.sharpenEdge.enabled = false;
                    }

                    if (options.fastexport_bypass_sharpenMicro) {
                        params.sharpenMicro.enabled = false;
                    }

                    //if (options.fastexport_bypass_lumaDenoise) params.lumaDenoise.enabled = false;
                    //if (options.fastexport_bypass_colorDenoise) params.colorDenoise.enabled = false;
                    if (options.fastexport_bypass_defringe) {
                        params.defringe.enabled = false;
                    }

                    if (options.fastexport_bypass_dirpyrDenoise) {
                        params.dirpyrDenoise.enabled = false;
                    }

                    if (options.fastexport_bypass_dirpyrequalizer) {
                        params.dirpyrequalizer.enabled = false;
                    }

                    if (options.fastexport_bypass_wavelet) {
                        params.wavelet.enabled = false;
                    }

                    //if (options.fastexport_bypass_raw_bayer_all_enhance) params.raw.bayersensor.all_enhance = false;
                    if (options.fastexport_bypass_raw_bayer_dcb_iterations) {
                        params.raw.bayersensor.dcb_iterations = 0;
                    }

                    if (options.fastexport_bypass_raw_bayer_dcb_enhance) {
                        params.raw.bayersensor.dcb_enhance = false;
                    }

                    if (options.fastexport_bypass_raw_bayer_lmmse_iterations) {
                        params.raw.bayersensor.lmmse_iterations = 0;
                    }

                    if (options.fastexport_bypass_raw_bayer_linenoise) {
                        params.raw.bayersensor.linenoise = 0;
                    }

                    if (options.fastexport_bypass_raw_bayer_greenthresh) {
                        params.raw.bayersensor.greenthresh = 0;
                    }

                    if (options.fastexport_bypass_raw_ccSteps) {
                        params.raw.bayersensor.ccSteps = params.raw.xtranssensor.ccSteps = 0;
                    }

                    if (options.fastexport_bypass_raw_ca) {
                        params.raw.ca_autocorrect = false;
                        params.raw.cared = 0;
                        params.raw.cablue = 0;
                    }

                    if (options.fastexport_bypass_raw_df) {
                        params.raw.df_autoselect = false;
                        params.raw.dark_frame = "";
                    }

                    if (options.fastexport_bypass_raw_ff) {
                        params.raw.ff_AutoSelect = false;
                        params.raw.ff_file = "";
                    }

                    params.raw.bayersensor.method = options.fastexport_raw_bayer_method;
                    params.raw.xtranssensor.method = options.fastexport_raw_xtrans_method;
                    params.icm.inputProfile = options.fastexport_icm_input_profile;
                    params.icm.workingProfile = options.fastexport_icm_working_profile;
                    params.icm.outputProfile = options.fastexport_icm_output_profile;
                    params.icm.outputIntent = options.fastexport_icm_outputIntent;
                    params.icm.outputBPC = options.fastexport_icm_outputBPC;
                }

                if (params.resize.enabled) {
                    params.resize.width = rtengine::min(params.resize.width, options.fastexport_resize_width);
                    params.resize.height = rtengine::min(params.resize.height, options.fastexport_resize_height);
                } else {
                    params.resize.width = options.fastexport_resize_width;
                    params.resize.height = options.fastexport_resize_height;
                }

                params.resize.enabled = options.fastexport_resize_enabled;
                params.resize.scale = options.fastexport_resize_scale;
                params.resize.appliesTo = options.fastexport_resize_appliesTo;
                params.resize.method = options.fastexport_resize_method;
                params.resize.dataspec = options.fastexport_resize_dataspec;
                params.resize.allowUpscaling = false;
            }

            rtengine::ProcessingJob* pjob = rtengine::ProcessingJob::create (fbe->filename, th->getType() == FT_Raw, params, fastmode && options.fastexport_use_fast_pipeline);

            int pw;
            int ph = BatchQueue::calcMaxThumbnailHeight();
            th->getThumbnailSize (pw, ph);

            // processThumbImage is the processing intensive part, but adding to queue must be ordered
            //#pragma omp ordered
            //{
            BatchQueueEntry* bqh = new BatchQueueEntry (pjob, params, fbe->filename, pw, ph, th);
            entries.push_back(bqh);
            //}
        }

        listener->addBatchQueueJobs( entries );
    }
}

void FileCatalog::renameRequested(const std::vector<FileBrowserEntry*>& tbe)
{
    RenameDialog* renameDlg = new RenameDialog ((Gtk::Window*)get_toplevel());

    for (size_t i = 0; i < tbe.size(); i++) {
        renameDlg->initName (Glib::path_get_basename (tbe[i]->filename), tbe[i]->thumbnail->getCacheImageData());

        Glib::ustring ofname = tbe[i]->filename;
        Glib::ustring dirName = Glib::path_get_dirname (tbe[i]->filename);
        Glib::ustring baseName = Glib::path_get_basename (tbe[i]->filename);

        bool success = false;

        do {
            if (renameDlg->run () == Gtk::RESPONSE_OK) {
                Glib::ustring nBaseName = renameDlg->getNewName ();

                // if path has directory components, exit
                if (Glib::path_get_dirname (nBaseName) != ".") {
                    continue;
                }

                // if no extension is given, concatenate the extension of the original file
                Glib::ustring ext = getExtension (nBaseName);

                if (ext.empty()) {
                    nBaseName += "." + getExtension (baseName);
                }

                Glib::ustring nfname = Glib::build_filename (dirName, nBaseName);

                /* check if filename already exists*/
                if (Glib::file_test (nfname, Glib::FILE_TEST_EXISTS)) {
                    Glib::ustring msg_ = Glib::ustring("<b>") + nfname + ": " + M("MAIN_MSG_ALREADYEXISTS") + "</b>";
                    Gtk::MessageDialog msgd (msg_, true, Gtk::MESSAGE_ERROR, Gtk::BUTTONS_OK, true);
                    msgd.run ();
                } else {
                    success = true;

                    if (::g_rename (ofname.c_str (), nfname.c_str ()) == 0) {
                        cacheMgr->renameEntry (ofname, tbe[i]->thumbnail->getMD5(), nfname);
                        ::g_remove((ofname + paramFileExtension).c_str ());
                        reparseDirectory ();
                    }
                }
            } else {
                success = true;
            }
        } while (!success);

        renameDlg->hide ();
    }

    delete renameDlg;
}

void FileCatalog::selectionChanged(const std::vector<Thumbnail*>& tbe)
{
    if (fslistener) {
        fslistener->selectionChanged (tbe);
    }
}

void FileCatalog::clearFromCacheRequested(const std::vector<FileBrowserEntry*>& tbe, bool leavenotrace)
{
    if (tbe.empty()) {
        return;
    }

    for (unsigned int i = 0; i < tbe.size(); i++) {
        Glib::ustring fname = tbe[i]->filename;
        // remove from cache
        cacheMgr->clearFromCache (fname, leavenotrace);
    }
}

bool FileCatalog::isInTabMode() const
{
    return inTabMode;
}

void FileCatalog::categoryButtonToggled (Gtk::ToggleButton* b, bool isMouseClick)
{

    //was control key pressed
    bool control_down = modifierKey & GDK_CONTROL_MASK;

    //was shift key pressed
    bool shift_down   = modifierKey & GDK_SHIFT_MASK;

    // The event is process here, we can clear modifierKey now, it'll be set again on the next even
    modifierKey = 0;

    const int numCateg = sizeof(bCateg) / sizeof(bCateg[0]);
    const int numButtons = sizeof(categoryButtons) / sizeof(categoryButtons[0]);

    for (int i = 0; i < numCateg; i++) {
        bCateg[i].block (true);
    }

    // button already toggled when entering this function from a mouse click, so
    // we switch it back to its initial state.
    if (isMouseClick) {
        b->set_active(!b->get_active());
    }

    //if both control and shift keys were pressed, do nothing
    if (!(control_down && shift_down)) {

        fileBrowser->getScrollPosition (hScrollPos[lastScrollPos], vScrollPos[lastScrollPos]);

        //we look how many stars are already toggled on, if any
        int toggled_stars_count = 0, buttons = 0, start_star = 0, toggled_button = 0;

        for (int i = 0; i < numButtons; i++) {
            if (categoryButtons[i]->get_active()) {
                if (i > 0 && i < 17) {
                    toggled_stars_count ++;
                    start_star = i;
                }

                buttons |= (1 << i);
            }

            if (categoryButtons[i] == b) {
                toggled_button = i;
            }
        }

        // if no modifier key is pressed,
        if (!(control_down || shift_down)) {
            // if we're deselecting non-trashed or original
            if (toggled_button >= 18 && toggled_button <= 19 && (buttons & (1 << toggled_button))) {
                categoryButtons[0]->set_active (true);

                for (int i = 1; i < numButtons; i++) {
                    categoryButtons[i]->set_active (false);
                }
            }
            // if we're deselecting the only star still active
            else if (toggled_stars_count == 1 && (buttons & (1 << toggled_button))) {
                // activate clear-filters
                categoryButtons[0]->set_active (true);
                // deactivate the toggled filter
                categoryButtons[toggled_button]->set_active (false);
            }
            // if we're deselecting trash
            else if (toggled_button == 17 && (buttons & (1 << toggled_button))) {
                categoryButtons[0]->set_active (true);
                categoryButtons[17]->set_active (false);
            } else {
                // activate the toggled filter, deactivate the rest
                for (int i = 0; i < numButtons; i++) {
                    categoryButtons[i]->set_active (i == toggled_button);
                }
            }
        }
        //modifier key allowed only for stars and color labels...
        else if (toggled_button > 0 && toggled_button < 17) {
            if (control_down) {
                //control is pressed
                if (toggled_stars_count == 1 && (buttons & (1 << toggled_button))) {
                    //we're deselecting the only star still active, so we activate clear-filters
                    categoryButtons[0]->set_active(true);
                    //and we deselect the toggled star
                    categoryButtons[toggled_button]->set_active (false);
                } else if (toggled_stars_count >= 1) {
                    //we toggle the state of a star (eventually another one than the only one selected)
                    categoryButtons[toggled_button]->set_active(!categoryButtons[toggled_button]->get_active());
                } else {
                    //no star selected
                    //we deselect the 2 non star filters
                    if (buttons &  1    ) {
                        categoryButtons[0]->set_active(false);
                    }

                    if (buttons & (1 << 17)) {
                        categoryButtons[17]->set_active(false);
                    }

                    //and we toggle on the star
                    categoryButtons[toggled_button]->set_active (true);
                }
            } else {
                //shift is pressed, only allowed if 0 or 1 star & labels is selected
                if (!toggled_stars_count) {
                    //we deselect the 2 non star filters
                    if (buttons &  1      ) {
                        categoryButtons[0]->set_active(false);
                    }

                    if (buttons & (1 << 7)) {
                        categoryButtons[7]->set_active(false);
                    }

                    if (buttons & (1 << 13)) {
                        categoryButtons[13]->set_active(false);
                    }

                    if (buttons & (1 << 17)) {
                        categoryButtons[17]->set_active(false);
                    }

                    //and we set the start star to 1 (unrated images)
                    start_star = 1;
                    //we act as if one star were selected
                    toggled_stars_count = 1;
                }

                if (toggled_stars_count == 1) {
                    int current_star = min(start_star, toggled_button);
                    int last_star   = max(start_star, toggled_button);

                    //we permute the start and the end star for the next loop
                    for (; current_star <= last_star; current_star++) {
                        //we toggle on all the star in the range
                        if (!(buttons & (1 << current_star))) {
                            categoryButtons[current_star]->set_active(true);
                        }
                    }
                }

                //if more than one star & color label is selected, do nothing
            }
        }
        // ...or non-trashed or original with Control modifier
        else if (toggled_button >= 18 && toggled_button <= 19 && control_down) {
            Gtk::ToggleButton* categoryButton = categoryButtons[toggled_button];
            categoryButton->set_active (!categoryButton->get_active ());

            // If it was the first or last one, we reset the clear filter.
            if (buttons == 1 || buttons == (1 << toggled_button)) {
                bFilterClear->set_active (!categoryButton->get_active ());
            }
        }

        bool active_now, active_before;

        // FilterClear: set the right images
        // TODO: swapping FilterClear icon needs more work in categoryButtonToggled
        /*active_now = bFilterClear->get_active();
        active_before = buttons & (1 << (0)); // 0
        if      ( active_now && !active_before) bFilterClear->set_image (*iFilterClear);
        else if (!active_now &&  active_before) bFilterClear->set_image (*igFilterClear);*/

        // rank: set the right images
        for (int i = 0; i < 5; i++) {
            active_now = bRank[i]->get_active();
            active_before = buttons & (1 << (i + 2)); // 2,3,4,5,6

            if      ( active_now && !active_before) {
                bRank[i]->set_image (*iranked[i]);
            } else if (!active_now &&  active_before) {
                bRank[i]->set_image (*igranked[i]);
            }
        }

        active_now = bUnRanked->get_active();
        active_before = buttons & (1 << (1)); // 1

        if      ( active_now && !active_before) {
            bUnRanked->set_image (*iUnRanked);
        } else if (!active_now &&  active_before) {
            bUnRanked->set_image (*igUnRanked);
        }

        // color labels: set the right images
        for (int i = 0; i < 5; i++) {
            active_now = bCLabel[i]->get_active();
            active_before = buttons & (1 << (i + 8)); // 8,9,10,11,12

            if      ( active_now && !active_before) {
                bCLabel[i]->set_image (*iCLabeled[i]);
            } else if (!active_now &&  active_before) {
                bCLabel[i]->set_image (*igCLabeled[i]);
            }
        }

        active_now = bUnCLabeled->get_active();
        active_before = buttons & (1 << (7)); // 7

        if      ( active_now && !active_before) {
            bUnCLabeled->set_image (*iUnCLabeled);
        } else if (!active_now &&  active_before) {
            bUnCLabeled->set_image (*igUnCLabeled);
        }

        // Edited: set the right images
        for (int i = 0; i < 2; i++) {
            active_now = bEdited[i]->get_active();
            active_before = buttons & (1 << (i + 13)); //13,14

            if      ( active_now && !active_before) {
                bEdited[i]->set_image (*iEdited[i]);
            } else if (!active_now &&  active_before) {
                bEdited[i]->set_image (*igEdited[i]);
            }
        }

        // RecentlySaved: set the right images
        for (int i = 0; i < 2; i++) {
            active_now = bRecentlySaved[i]->get_active();
            active_before = buttons & (1 << (i + 15)); //15,16

            if      ( active_now && !active_before) {
                bRecentlySaved[i]->set_image (*iRecentlySaved[i]);
            } else if (!active_now &&  active_before) {
                bRecentlySaved[i]->set_image (*igRecentlySaved[i]);
            }
        }

        fileBrowser->applyFilter (getFilter ());
        _refreshProgressBar();

        //rearrange panels according to the selected filter
        removeIfThere (hBox, trashButtonBox);

        if (bTrash->get_active ()) {
            hBox->pack_start (*trashButtonBox, Gtk::PACK_SHRINK, 4);
        }

        hBox->queue_draw ();

        fileBrowser->setScrollPosition (hScrollPos[lastScrollPos], vScrollPos[lastScrollPos]);
    }

    for (int i = 0; i < numCateg; i++) {
        bCateg[i].block (false);
    }
}

BrowserFilter FileCatalog::getFilter ()
{

    BrowserFilter filter;

    bool anyRankFilterActive = bUnRanked->get_active () || bRank[0]->get_active () || bRank[1]->get_active () || bRank[2]->get_active () || bRank[3]->get_active () || bRank[4]->get_active ();
    bool anyCLabelFilterActive = bUnCLabeled->get_active () || bCLabel[0]->get_active () || bCLabel[1]->get_active () || bCLabel[2]->get_active () || bCLabel[3]->get_active () || bCLabel[4]->get_active ();
    bool anyEditedFilterActive = bEdited[0]->get_active() || bEdited[1]->get_active();
    bool anyRecentlySavedFilterActive = bRecentlySaved[0]->get_active() || bRecentlySaved[1]->get_active();
    const bool anySupplementaryActive = bNotTrash->get_active() || bOriginal->get_active();
    /*
     * filter is setup in 2 steps
     * Step 1: handle individual filters
    */
    filter.showRanked[0] = bFilterClear->get_active() || bUnRanked->get_active () || bTrash->get_active () || anySupplementaryActive ||
                           anyCLabelFilterActive || anyEditedFilterActive || anyRecentlySavedFilterActive;

    filter.showCLabeled[0] = bFilterClear->get_active() || bUnCLabeled->get_active () || bTrash->get_active ()  || anySupplementaryActive ||
                             anyRankFilterActive || anyEditedFilterActive || anyRecentlySavedFilterActive;

    for (int i = 1; i <= 5; i++) {
        filter.showRanked[i] = bFilterClear->get_active() || bRank[i - 1]->get_active () || bTrash->get_active () || anySupplementaryActive ||
                               anyCLabelFilterActive || anyEditedFilterActive || anyRecentlySavedFilterActive;

        filter.showCLabeled[i] = bFilterClear->get_active() || bCLabel[i - 1]->get_active () || bTrash->get_active ()  || anySupplementaryActive ||
                                 anyRankFilterActive || anyEditedFilterActive || anyRecentlySavedFilterActive;
    }

    for (int i = 0; i < 2; i++) {
        filter.showEdited[i] = bFilterClear->get_active() || bEdited[i]->get_active () || bTrash->get_active ()  || anySupplementaryActive ||
                               anyRankFilterActive || anyCLabelFilterActive || anyRecentlySavedFilterActive;

        filter.showRecentlySaved[i] = bFilterClear->get_active() || bRecentlySaved[i]->get_active () || bTrash->get_active ()  || anySupplementaryActive ||
                                      anyRankFilterActive || anyCLabelFilterActive || anyEditedFilterActive;
    }

    filter.multiselect = false;

    /*
     * Step 2
     * handle the case when more than 1 filter is selected. This overrides values set in Step
     * if no filters in a group are active, filter.show for each member of that group will be set to true
     * otherwise they are set based on UI input
     */
    if ((anyRankFilterActive && anyCLabelFilterActive ) ||
            (anyRankFilterActive && anyEditedFilterActive ) ||
            (anyRankFilterActive && anyRecentlySavedFilterActive ) ||
            (anyCLabelFilterActive && anyEditedFilterActive ) ||
            (anyCLabelFilterActive && anyRecentlySavedFilterActive ) ||
            (anyEditedFilterActive && anyRecentlySavedFilterActive) ||
            (anySupplementaryActive && (anyRankFilterActive || anyCLabelFilterActive || anyEditedFilterActive || anyRecentlySavedFilterActive))) {

        filter.multiselect = true;
        filter.showRanked[0] = anyRankFilterActive ? bUnRanked->get_active () : true;
        filter.showCLabeled[0] = anyCLabelFilterActive ? bUnCLabeled->get_active () : true;

        for (int i = 1; i <= 5; i++) {
            filter.showRanked[i] = anyRankFilterActive ? bRank[i - 1]->get_active () : true;
            filter.showCLabeled[i] = anyCLabelFilterActive ? bCLabel[i - 1]->get_active () : true;
        }

        for (int i = 0; i < 2; i++) {
            filter.showEdited[i] = anyEditedFilterActive ? bEdited[i]->get_active() : true;
            filter.showRecentlySaved[i] = anyRecentlySavedFilterActive ? bRecentlySaved[i]->get_active() : true;
        }
    }


    filter.showTrash = bTrash->get_active () || !bNotTrash->get_active ();
    filter.showNotTrash = !bTrash->get_active ();
    filter.showOriginal = bOriginal->get_active();

    if (!filterPanel) {
        filter.exifFilterEnabled = false;
    } else {
        if (!hasValidCurrentEFS) {
            MyMutex::MyLock lock(dirEFSMutex);
            filter.exifFilter = dirEFS;
        } else {
            filter.exifFilter = currentEFS;
        }

        filter.exifFilterEnabled = filterPanel->isEnabled ();
    }

    //TODO add support for more query options. e.g by date, iso, f-number, etc
    //TODO could use date:<value>;iso:<value>  etc
    // default will be filename

    /* // this is for safe execution if getFilter is called before Query object is instantiated
    Glib::ustring tempQuery;
    tempQuery="";
    if (Query) tempQuery = Query->get_text();
    */
    filter.queryString = Query->get_text(); // full query string from Query Entry
    filter.queryFileName = Query->get_text(); // for now Query is only by file name

    return filter;
}

void FileCatalog::filterChanged ()
{
    //TODO !!! there is too many repetitive and unnecessary executions of
    // " fileBrowser->applyFilter (getFilter()); " throughout the code
    // this needs further analysis and cleanup
    fileBrowser->applyFilter (getFilter());
    _refreshProgressBar();
}

void FileCatalog::reparseDirectory ()
{

    if (selectedDirectory.empty()) {
        return;
    }

    if (!Glib::file_test (selectedDirectory, Glib::FILE_TEST_IS_DIR)) {
        closeDir ();
        return;
    }

    std::vector<Glib::ustring> nfileNameList = getFileList ();

    // check if a thumbnailed file has been deleted
    const std::vector<ThumbBrowserEntryBase*>& t = fileBrowser->getEntries ();
    std::vector<Glib::ustring> fileNamesToDel;

    for (size_t i = 0; i < t.size(); i++)
        if (!Glib::file_test (t[i]->filename, Glib::FILE_TEST_EXISTS)) {
            fileNamesToDel.push_back (t[i]->filename);
        }

    for (size_t i = 0; i < fileNamesToDel.size(); i++) {
        delete fileBrowser->delEntry (fileNamesToDel[i]);
        cacheMgr->deleteEntry (fileNamesToDel[i]);
        previewsLoaded--;
    }

    if (!fileNamesToDel.empty ()) {
        _refreshProgressBar();
    }

    // check if a new file has been added
    for (size_t i = 0; i < nfileNameList.size(); i++) {
        bool found = false;

        for (size_t j = 0; j < fileNameList.size(); j++)
            if (nfileNameList[i] == fileNameList[j]) {
                found = true;
                break;
            }

        if (!found) {
            checkAndAddFile (Gio::File::create_for_parse_name (nfileNameList[i]));
            _refreshProgressBar ();
        }
    }

    fileNameList = nfileNameList;
}

<<<<<<< HEAD
#ifdef WIN32

void FileCatalog::winDirChanged ()
{
    const auto func =
        [](FileCatalog* self) -> bool
        {
            self->reparseDirectory();
            return false;
        };

    idle_register.add<FileCatalog>(func, this, false);
}

#else

=======
>>>>>>> b968f956
void FileCatalog::on_dir_changed (const Glib::RefPtr<Gio::File>& file, const Glib::RefPtr<Gio::File>& other_file, Gio::FileMonitorEvent event_type, bool internal)
{

    if (options.has_retained_extention(file->get_parse_name())
            && (event_type == Gio::FILE_MONITOR_EVENT_CREATED || event_type == Gio::FILE_MONITOR_EVENT_DELETED || event_type == Gio::FILE_MONITOR_EVENT_CHANGED)) {
        if (!internal) {
            GThreadLock lock;
            reparseDirectory ();
        } else {
            reparseDirectory ();
        }
    }
}

void FileCatalog::checkAndAddFile (Glib::RefPtr<Gio::File> file)
{

    if (!file) {
        return;
    }

    try {

        const auto info = file->query_info("standard::*");

        if (!info || info->get_file_type() == Gio::FILE_TYPE_DIRECTORY) {
            return;
        }

        if (!options.fbShowHidden && info->is_hidden()) {
            return;
        }

        Glib::ustring ext;

        const auto lastdot = info->get_name().find_last_of('.');

        if (lastdot != Glib::ustring::npos) {
            ext = info->get_name().substr(lastdot + 1);
        }

        if (!options.is_extention_enabled(ext)) {
            return;
        }

        previewLoader->add(selectedDirectoryId, file->get_parse_name(), this);
        previewsToLoad++;

    } catch(Gio::Error&) {}
}

void FileCatalog::addAndOpenFile (const Glib::ustring& fname)
{
    auto file = Gio::File::create_for_path (fname);

    if (!file ) {
        return;
    }

    if (!file->query_exists ()) {
        return;
    }

    try {

        auto info = file->query_info ();

        if (!info) {
            return;
        }

        Glib::ustring ext;

        auto lastdot = info->get_name().find_last_of ('.');
        if (lastdot != Glib::ustring::npos) {
            ext = info->get_name ().substr (lastdot + 1);
        }

        if (!options.is_extention_enabled(ext)) {
            return;
        }

        // if supported, load thumbnail first
        const auto tmb = cacheMgr->getEntry (file->get_parse_name ());

        if (!tmb) {
            return;
        }

        FileBrowserEntry* entry = new FileBrowserEntry (tmb, file->get_parse_name ());
        previewReady (selectedDirectoryId, entry);
        // open the file
        FCOIParams* params = new FCOIParams;
        params->catalog = this;
        params->tmb.push_back (tmb);
        tmb->increaseRef ();
        idle_register.add<FCOIParams>(openRequestedUI, params, true);

    } catch(Gio::Error&) {}
}

void FileCatalog::emptyTrash ()
{

    const std::vector<ThumbBrowserEntryBase*> t = fileBrowser->getEntries ();
    std::vector<FileBrowserEntry*> toDel;

    for (size_t i = 0; i < t.size(); i++)
        if ((static_cast<FileBrowserEntry*>(t[i]))->thumbnail->getStage() == 1) {
            toDel.push_back (static_cast<FileBrowserEntry*>(t[i]));
        }

    deleteRequested (toDel, false);
    trashChanged();
}

bool FileCatalog::trashIsEmpty ()
{
    const std::vector<ThumbBrowserEntryBase*> t = fileBrowser->getEntries ();

    for (size_t i = 0; i < t.size(); i++)
        if ((static_cast<FileBrowserEntry*>(t[i]))->thumbnail->getStage() == 1) {
            return false;
        }

    return true;
}

void FileCatalog::zoomIn ()
{

    fileBrowser->zoomIn ();
    refreshHeight();

}
void FileCatalog::zoomOut ()
{

    fileBrowser->zoomOut ();
    refreshHeight();

}
void FileCatalog::refreshEditedState (const std::set<Glib::ustring>& efiles)
{

    editedFiles = efiles;
    fileBrowser->refreshEditedState (efiles);
}

void FileCatalog::exportRequested()
{
}

// Called within GTK UI thread
void FileCatalog::exifFilterChanged ()
{

    currentEFS = filterPanel->getFilter ();
    hasValidCurrentEFS = true;
    fileBrowser->applyFilter (getFilter ());
    _refreshProgressBar();
}

void FileCatalog::setFilterPanel (FilterPanel* fpanel)
{

    filterPanel = fpanel;
    filterPanel->set_sensitive (false);
    filterPanel->setFilterPanelListener (this);
}

void FileCatalog::setExportPanel(ExportPanel* expanel)
{
    exportPanel = expanel;
    exportPanel->set_sensitive (false);
    exportPanel->setExportPanelListener (this);
    fileBrowser->setExportPanel(expanel);
}

void FileCatalog::trashChanged ()
{
    if (trashIsEmpty()) {
        bTrash->set_image(*iTrashShowEmpty);
    } else {
        bTrash->set_image(*iTrashShowFull);
    }
}

// Called within GTK UI thread
void FileCatalog::buttonQueryClearPressed ()
{
    Query->set_text("");
    FileCatalog::executeQuery ();
}

// Called within GTK UI thread
void FileCatalog::executeQuery()
{
    // if BrowsePath text was changed, do a full browse;
    // otherwise filter only

    if (BrowsePath->get_text() != selectedDirectory) {
        buttonBrowsePathPressed ();
    } else {
        FileCatalog::filterChanged ();
    }
}

bool FileCatalog::Query_key_pressed (GdkEventKey *event)
{

    bool shift = event->state & GDK_SHIFT_MASK;

    switch (event->keyval) {
    case GDK_KEY_Escape:

        // Clear Query if the Escape character is pressed within it
        if (!shift) {
            FileCatalog::buttonQueryClearPressed ();
            return true;
        }

        break;

    default:
        break;
    }

    return false;
}

void FileCatalog::updateFBQueryTB (bool singleRow)
{
    hbToolBar1->reference();

    if (singleRow) {
        if (hbToolBar1STB) {
            hbToolBar1STB->remove_with_viewport();
            removeIfThere(this, hbToolBar1STB, false);
            buttonBar->pack_start(*hbToolBar1, Gtk::PACK_EXPAND_WIDGET, 0);
            hbToolBar1STB = nullptr;
        }
    } else {
        if (!hbToolBar1STB) {
            removeIfThere(buttonBar, hbToolBar1, false);
            hbToolBar1STB = Gtk::manage(new MyScrolledToolbar());
            hbToolBar1STB->set_name("FileBrowserQueryToolbar");
            hbToolBar1STB->add(*hbToolBar1);
            hbToolBar1STB->show();
            pack_start (*hbToolBar1STB, Gtk::PACK_SHRINK, 0);
            reorder_child(*hbToolBar1STB, 0);
        }
    }

    hbToolBar1->unreference();
}

void FileCatalog::updateFBToolBarVisibility (bool showFilmStripToolBar)
{
    if (showFilmStripToolBar) {
        showToolBar();
    } else {
        hideToolBar();
    }

    refreshHeight();
}

void FileCatalog::buttonBrowsePathPressed ()
{
    Glib::ustring BrowsePathValue = BrowsePath->get_text();
    Glib::ustring DecodedPathPrefix = "";
    Glib::ustring FirstChar;

    // handle shortcuts in the BrowsePath -- START
    // read the 1-st character from the path
    FirstChar = BrowsePathValue.substr (0, 1);

    if (FirstChar == "~") { // home directory
        DecodedPathPrefix = PlacesBrowser::userHomeDir ();
    } else if (FirstChar == "!") { // user's pictures directory
        DecodedPathPrefix = PlacesBrowser::userPicturesDir ();
    }

    if (!DecodedPathPrefix.empty()) {
        BrowsePathValue = Glib::ustring::compose ("%1%2", DecodedPathPrefix, BrowsePathValue.substr (1, BrowsePath->get_text_length() - 1));
        BrowsePath->set_text(BrowsePathValue);
    }

    // handle shortcuts in the BrowsePath -- END

    // validate the path
    if (Glib::file_test(BrowsePathValue, Glib::FILE_TEST_IS_DIR) && selectDir) {
        selectDir (BrowsePathValue);
    } else
        // error, likely path not found: show red arrow
    {
        buttonBrowsePath->set_image (*iRefreshRed);
    }
}

bool FileCatalog::BrowsePath_key_pressed (GdkEventKey *event)
{

    bool shift = event->state & GDK_SHIFT_MASK;

    switch (event->keyval) {
    case GDK_KEY_Escape:

        // On Escape character Reset BrowsePath to selectedDirectory
        if (!shift) {
            BrowsePath->set_text(selectedDirectory);
            // place cursor at the end
            BrowsePath->select_region(BrowsePath->get_text_length(), BrowsePath->get_text_length());
            return true;
        }

        break;

    default:
        break;
    }

    return false;
}

void FileCatalog::tbLeftPanel_1_visible (bool visible)
{
    if (visible) {
        tbLeftPanel_1->show();
        vSepiLeftPanel->show();
    } else {
        tbLeftPanel_1->hide();
        vSepiLeftPanel->hide();
    }
}
void FileCatalog::tbRightPanel_1_visible (bool visible)
{
    if (visible) {
        tbRightPanel_1->show();
    } else {
        tbRightPanel_1->hide();
    }
}
void FileCatalog::tbLeftPanel_1_toggled ()
{
    removeIfThere (filepanel->dirpaned, filepanel->placespaned, false);

    if (tbLeftPanel_1->get_active()) {
        filepanel->dirpaned->pack1 (*filepanel->placespaned, false, true);
        tbLeftPanel_1->set_image (*iLeftPanel_1_Hide);
        options.browserDirPanelOpened = true;
    } else {
        tbLeftPanel_1->set_image (*iLeftPanel_1_Show);
        options.browserDirPanelOpened = false;
    }
}

void FileCatalog::tbRightPanel_1_toggled ()
{
    if (tbRightPanel_1->get_active()) {
        filepanel->rightBox->show();
        tbRightPanel_1->set_image (*iRightPanel_1_Hide);
        options.browserToolPanelOpened = true;
    } else {
        filepanel->rightBox->hide();
        tbRightPanel_1->set_image (*iRightPanel_1_Show);
        options.browserToolPanelOpened = false;
    }
}

bool FileCatalog::CheckSidePanelsVisibility()
{
    return tbLeftPanel_1->get_active() || tbRightPanel_1->get_active();
}

void FileCatalog::toggleSidePanels()
{
    // toggle left AND right panels

    bool bAllSidePanelsVisible;
    bAllSidePanelsVisible = CheckSidePanelsVisibility();

    tbLeftPanel_1->set_active (!bAllSidePanelsVisible);
    tbRightPanel_1->set_active (!bAllSidePanelsVisible);
}

void FileCatalog::toggleLeftPanel()
{
    tbLeftPanel_1->set_active (!tbLeftPanel_1->get_active());
}

void FileCatalog::toggleRightPanel()
{
    tbRightPanel_1->set_active (!tbRightPanel_1->get_active());
}


void FileCatalog::selectImage (Glib::ustring fname, bool clearFilters)
{

    Glib::ustring dirname = Glib::path_get_dirname(fname);

    if (!dirname.empty()) {
        BrowsePath->set_text(dirname);


        if (clearFilters) { // clear all filters
            Query->set_text("");
            categoryButtonToggled(bFilterClear, false);

            // disable exif filters
            if (filterPanel->isEnabled()) {
                filterPanel->setEnabled (false);
            }
        }

        if (BrowsePath->get_text() != selectedDirectory) {
            // reload or refresh thumbs and select image
            buttonBrowsePathPressed ();
            // the actual selection of image will be handled asynchronously at the end of FileCatalog::previewsFinishedUI
            imageToSelect_fname = fname;
        } else {
            // FileCatalog::filterChanged ();//this will be replaced by queue_draw() in fileBrowser->selectImage
            fileBrowser->selectImage(fname);
            imageToSelect_fname = "";
        }
    }
}


void FileCatalog::openNextPreviousEditorImage (Glib::ustring fname, bool clearFilters, eRTNav nextPrevious)
{

    Glib::ustring dirname = Glib::path_get_dirname(fname);

    if (!dirname.empty()) {
        BrowsePath->set_text(dirname);


        if (clearFilters) { // clear all filters
            Query->set_text("");
            categoryButtonToggled(bFilterClear, false);

            // disable exif filters
            if (filterPanel->isEnabled()) {
                filterPanel->setEnabled (false);
            }
        }

        if (BrowsePath->get_text() != selectedDirectory) {
            // reload or refresh thumbs and select image
            buttonBrowsePathPressed ();
            // the actual selection of image will be handled asynchronously at the end of FileCatalog::previewsFinishedUI
            refImageForOpen_fname = fname;
            actionNextPrevious = nextPrevious;
        } else {
            // FileCatalog::filterChanged ();//this was replace by queue_draw() in fileBrowser->selectImage
            fileBrowser->openNextPreviousEditorImage(fname, nextPrevious);
            refImageForOpen_fname = "";
            actionNextPrevious = NAV_NONE;
        }
    }
}

bool FileCatalog::handleShortcutKey (GdkEventKey* event)
{

    bool ctrl = event->state & GDK_CONTROL_MASK;
    bool shift = event->state & GDK_SHIFT_MASK;
    bool alt = event->state & GDK_MOD1_MASK;
#ifdef __WIN32__
    bool altgr = event->state & GDK_MOD2_MASK;
#else
    bool altgr = event->state & GDK_MOD5_MASK;
#endif
    modifierKey = event->state;

    // GUI Layout
    switch(event->keyval) {
    case GDK_KEY_l:
        if (!alt) {
            tbLeftPanel_1->set_active (!tbLeftPanel_1->get_active());    // toggle left panel
        }

        if (alt && !ctrl) {
            tbRightPanel_1->set_active (!tbRightPanel_1->get_active());    // toggle right panel
        }

        if (alt && ctrl) {
            tbLeftPanel_1->set_active (!tbLeftPanel_1->get_active()); // toggle left panel
            tbRightPanel_1->set_active (!tbRightPanel_1->get_active()); // toggle right panel
        }

        return true;

    case GDK_KEY_m:
        if (!ctrl && !alt) {
            toggleSidePanels();
        }

        return true;
    }

    if (shift) {
        switch(event->keyval) {
        case GDK_KEY_Escape:
            BrowsePath->set_text(selectedDirectory);
            // set focus on something neutral, this is useful to remove focus from BrowsePath and Query
            // when need to execute a shortcut, which otherwise will be typed into those fields
            filepanel->grab_focus();
            return true;
        }
    }

#ifdef __WIN32__

    if (!alt && !shift && !altgr) { // shift is reserved for ranking
        switch(event->hardware_keycode) {
        case 0x30:
            categoryButtonToggled(bUnRanked, false);
            return true;

        case 0x31:
            categoryButtonToggled(bRank[0], false);
            return true;

        case 0x32:
            categoryButtonToggled(bRank[1], false);
            return true;

        case 0x33:
            categoryButtonToggled(bRank[2], false);
            return true;

        case 0x34:
            categoryButtonToggled(bRank[3], false);
            return true;

        case 0x35:
            categoryButtonToggled(bRank[4], false);
            return true;

        case 0x36:
            categoryButtonToggled(bEdited[0], false);
            return true;

        case 0x37:
            categoryButtonToggled(bEdited[1], false);
            return true;
        }
    }

    if (!alt && !shift) {
        switch(event->keyval) {

        case GDK_KEY_Return:
        case GDK_KEY_KP_Enter:
            if (BrowsePath->is_focus()) {
                FileCatalog::buttonBrowsePathPressed ();
                return true;
            }

            break;
        }
    }

    if (alt && !shift) { // shift is reserved for color labeling
        switch(event->hardware_keycode) {
        case 0x30:
            categoryButtonToggled(bUnCLabeled, false);
            return true;

        case 0x31:
            categoryButtonToggled(bCLabel[0], false);
            return true;

        case 0x32:
            categoryButtonToggled(bCLabel[1], false);
            return true;

        case 0x33:
            categoryButtonToggled(bCLabel[2], false);
            return true;

        case 0x34:
            categoryButtonToggled(bCLabel[3], false);
            return true;

        case 0x35:
            categoryButtonToggled(bCLabel[4], false);
            return true;

        case 0x36:
            categoryButtonToggled(bRecentlySaved[0], false);
            return true;

        case 0x37:
            categoryButtonToggled(bRecentlySaved[1], false);
            return true;
        }
    }

#else

    if (!alt && !shift && !altgr) { // shift is reserved for ranking
        switch(event->hardware_keycode) {
        case 0x13:
            categoryButtonToggled(bUnRanked, false);
            return true;

        case 0x0a:
            categoryButtonToggled(bRank[0], false);
            return true;

        case 0x0b:
            categoryButtonToggled(bRank[1], false);
            return true;

        case 0x0c:
            categoryButtonToggled(bRank[2], false);
            return true;

        case 0x0d:
            categoryButtonToggled(bRank[3], false);
            return true;

        case 0x0e:
            categoryButtonToggled(bRank[4], false);
            return true;

        case 0x0f:
            categoryButtonToggled(bEdited[0], false);
            return true;

        case 0x10:
            categoryButtonToggled(bEdited[1], false);
            return true;
        }
    }

    if (!alt && !shift) {
        switch(event->keyval) {

        case GDK_KEY_Return:
        case GDK_KEY_KP_Enter:
            if (BrowsePath->is_focus()) {
                FileCatalog::buttonBrowsePathPressed ();
                return true;
            }

            break;
        }
    }

    if (alt && !shift) { // shift is reserved for color labeling
        switch(event->hardware_keycode) {
        case 0x13:
            categoryButtonToggled(bUnCLabeled, false);
            return true;

        case 0x0a:
            categoryButtonToggled(bCLabel[0], false);
            return true;

        case 0x0b:
            categoryButtonToggled(bCLabel[1], false);
            return true;

        case 0x0c:
            categoryButtonToggled(bCLabel[2], false);
            return true;

        case 0x0d:
            categoryButtonToggled(bCLabel[3], false);
            return true;

        case 0x0e:
            categoryButtonToggled(bCLabel[4], false);
            return true;

        case 0x0f:
            categoryButtonToggled(bRecentlySaved[0], false);
            return true;

        case 0x10:
            categoryButtonToggled(bRecentlySaved[1], false);
            return true;
        }
    }

#endif

    if (!ctrl && !alt) {
        switch(event->keyval) {
        case GDK_KEY_d:
        case GDK_KEY_D:
            categoryButtonToggled(bFilterClear, false);
            return true;
        }
    }

    if (!ctrl || (alt && !options.tabbedUI)) {
        switch(event->keyval) {

        case GDK_KEY_bracketright:
            coarsePanel->rotateRight();
            return true;

        case GDK_KEY_bracketleft:
            coarsePanel->rotateLeft();
            return true;

        case GDK_KEY_i:
        case GDK_KEY_I:
            exifInfo->set_active (!exifInfo->get_active());
            return true;

        case GDK_KEY_plus:
        case GDK_KEY_equal:
            zoomIn();
            return true;

        case GDK_KEY_minus:
        case GDK_KEY_underscore:
            zoomOut();
            return true;
        }
    }

    if (ctrl && !alt) {
        switch (event->keyval) {
        case GDK_KEY_o:
            BrowsePath->select_region(0, BrowsePath->get_text_length());
            BrowsePath->grab_focus();
            return true;

        case GDK_KEY_f:
            Query->select_region(0, Query->get_text_length());
            Query->grab_focus();
            return true;

        case GDK_KEY_t:
        case GDK_KEY_T:
            modifierKey = 0; // HOMBRE: yet another hack.... otherwise the shortcut won't work
            categoryButtonToggled(bTrash, false);
            return true;
        }
    }

    if (!ctrl && !alt && shift) {
        switch (event->keyval) {
        case GDK_KEY_t:
        case GDK_KEY_T:
            if (inTabMode) {
                if (options.showFilmStripToolBar) {
                    hideToolBar();
                } else {
                    showToolBar();
                }

                options.showFilmStripToolBar = !options.showFilmStripToolBar;
            }

            return true;
        }
    }

    if (!ctrl && !alt && !shift) {
        switch (event->keyval) {
        case GDK_KEY_t:
        case GDK_KEY_T:
            if (inTabMode) {
                if (options.showFilmStripToolBar) {
                    hideToolBar();
                } else {
                    showToolBar();
                }

                options.showFilmStripToolBar = !options.showFilmStripToolBar;
            }

            refreshHeight();
            return true;
        }
    }

    return fileBrowser->keyPressed(event);
}

void FileCatalog::showToolBar()
{
    if (hbToolBar1STB) {
        hbToolBar1STB->show();
    }

    buttonBar->show();
}

void FileCatalog::hideToolBar()
{
    if (hbToolBar1STB) {
        hbToolBar1STB->hide();
    }

    buttonBar->hide();
}<|MERGE_RESOLUTION|>--- conflicted
+++ resolved
@@ -1729,25 +1729,6 @@
     fileNameList = nfileNameList;
 }
 
-<<<<<<< HEAD
-#ifdef WIN32
-
-void FileCatalog::winDirChanged ()
-{
-    const auto func =
-        [](FileCatalog* self) -> bool
-        {
-            self->reparseDirectory();
-            return false;
-        };
-
-    idle_register.add<FileCatalog>(func, this, false);
-}
-
-#else
-
-=======
->>>>>>> b968f956
 void FileCatalog::on_dir_changed (const Glib::RefPtr<Gio::File>& file, const Glib::RefPtr<Gio::File>& other_file, Gio::FileMonitorEvent event_type, bool internal)
 {
 
