--- conflicted
+++ resolved
@@ -3362,19 +3362,6 @@
 
 void Wavelet::updateToolState(const std::vector<int>& tpOpen)
 {
-<<<<<<< HEAD
-    if (tpOpen.size() >= 10) {
-        expsettings->set_expanded(tpOpen.at(0));
-        expcontrast->set_expanded(tpOpen.at(1));
-        expchroma->set_expanded(tpOpen.at(2));
-        exptoning->set_expanded(tpOpen.at(3));
-        expnoise->set_expanded(tpOpen.at(4));
-        expedge->set_expanded(tpOpen.at(5));
-        expgamut->set_expanded(tpOpen.at(6));
-        expresid->set_expanded(tpOpen.at(7));
-        expfinal->set_expanded(tpOpen.at(8));
-        expclari->set_expanded(tpOpen.at(9));
-=======
     if (tpOpen.empty()) {
         expsettings->set_expanded(false);
         expcontrast->set_expanded(false);
@@ -3385,11 +3372,11 @@
         expgamut->set_expanded(false);
         expresid->set_expanded(false);
         expfinal->set_expanded(false);
-
+        expclari->set_expanded(false);
         return;
     }
 
-    if (tpOpen.size() >= 9) {
+    if (tpOpen.size() >= 10) {
         expsettings->set_expanded(tpOpen[0]);
         expcontrast->set_expanded(tpOpen[1]);
         expchroma->set_expanded(tpOpen[2]);
@@ -3399,6 +3386,6 @@
         expgamut->set_expanded(tpOpen[6]);
         expresid->set_expanded(tpOpen[7]);
         expfinal->set_expanded(tpOpen[8]);
->>>>>>> 17767ce0
-    }
-}
+        expclari->set_expanded(tpOpen.at(9));
+    }
+}
