/*
 *  This file is part of RawTherapee.
 *
 *  RawTherapee is free software: you can redistribute it and/or modify
 *  it under the terms of the GNU General Public License as published by
 *  the Free Software Foundation, either version 3 of the License, or
 *  (at your option) any later version.
 *
 *  RawTherapee is distributed in the hope that it will be useful,
 *  but WITHOUT ANY WARRANTY; without even the implied warranty of
 *  MERCHANTABILITY or FITNESS FOR A PARTICULAR PURPOSE.  See the
 *  GNU General Public License for more details.
 *
 *  You should have received a copy of the GNU General Public License
 *  along with RawTherapee.  If not, see <http://www.gnu.org/licenses/>.
 *
 *  2014 Jacques Desmis <jdesmis@gmail.com>
 */

#include "wavelet.h"
#include <cmath>

#include "editcallbacks.h"
#include "guiutils.h"
#include "rtimage.h"
#include "eventmapper.h"

using namespace rtengine;
using namespace rtengine::procparams;
extern Options options;

namespace
{

GradientMilestone makeHsvGm(double position, float h, float s, float v)
{
    float r;
    float g;
    float b;
    Color::hsv2rgb01(h, s, v, r, g, b);
    return GradientMilestone(position, r, g, b);
}

std::vector<GradientMilestone> makeWholeHueRange()
{
    std::vector<GradientMilestone> res;
    res.reserve(7);

    for (int i = 0; i < 7; ++i) {
        const float x = static_cast<float>(i) / 6.0f;
        res.push_back(makeHsvGm(x, x, 0.5f, 0.5f));
    }

    return res;
}

}

Wavelet::Wavelet() :
    FoldableToolPanel(this, "wavelet", M("TP_WAVELET_LABEL"), true, true),
    curveEditorG(new CurveEditorGroup(options.lastWaveletCurvesDir, M("TP_WAVELET_CONTEDIT"))),
    CCWcurveEditorG(new CurveEditorGroup(options.lastWaveletCurvesDir, M("TP_WAVELET_CCURVE"))),
    curveEditorRES(new CurveEditorGroup(options.lastWaveletCurvesDir)),
    curveEditorGAM(new CurveEditorGroup(options.lastWaveletCurvesDir)),
    separatorNeutral(Gtk::manage(new Gtk::HSeparator())),
    separatoredge(Gtk::manage(new Gtk::HSeparator())),
    opaCurveEditorG(new CurveEditorGroup(options.lastWaveletCurvesDir, M("TP_WAVELET_COLORT"))),
    opacityCurveEditorG(new CurveEditorGroup(options.lastWaveletCurvesDir, M("TP_WAVELET_OPACITY"))),
    opacityCurveEditorW(new CurveEditorGroup(options.lastWaveletCurvesDir, M("TP_WAVELET_OPACITYW"))),
    opacityCurveEditorWL(new CurveEditorGroup(options.lastWaveletCurvesDir, M("TP_WAVELET_OPACITYWL"))),
    median(Gtk::manage(new Gtk::CheckButton(M("TP_WAVELET_MEDI")))),
    medianlev(Gtk::manage(new Gtk::CheckButton(M("TP_WAVELET_MEDILEV")))),
    linkedg(Gtk::manage(new Gtk::CheckButton(M("TP_WAVELET_LINKEDG")))),
    cbenab(Gtk::manage(new Gtk::CheckButton(M("TP_WAVELET_CBENAB")))),
    lipst(Gtk::manage(new Gtk::CheckButton(M("TP_WAVELET_LIPST")))),
    avoid(Gtk::manage(new Gtk::CheckButton(M("TP_WAVELET_AVOID")))),
    tmr(Gtk::manage(new Gtk::CheckButton(M("TP_WAVELET_BALCHRO")))),
    showmask(Gtk::manage(new Gtk::CheckButton(M("TP_WAVELET_SHOWMASK")))),
    neutralchButton(Gtk::manage(new Gtk::Button(M("TP_WAVELET_NEUTRAL")))),
    rescon(Gtk::manage(new Adjuster(M("TP_WAVELET_RESCON"), -100, 100, 1, 0))),
    resconH(Gtk::manage(new Adjuster(M("TP_WAVELET_RESCONH"), -100, 100, 1, 0))),
    reschro(Gtk::manage(new Adjuster(M("TP_WAVELET_RESCHRO"), -100, 100, 1, 0))),
    tmrs(Gtk::manage(new Adjuster(M("TP_WAVELET_TMSTRENGTH"), -1.0, 2.0, 0.01, 0.0))),
    gamma(Gtk::manage(new Adjuster(M("TP_WAVELET_COMPGAMMA"), 0.4, 2.0, 0.01, 1.0))),
    sup(Gtk::manage(new Adjuster(M("TP_WAVELET_SUPE"), -100, 350, 1, 0))),
    sky(Gtk::manage(new Adjuster(M("TP_WAVELET_SKY"), -100., 100.0, 1., 0.))),
    thres(Gtk::manage(new Adjuster(M("TP_WAVELET_LEVELS"), 4, 9, 1, 7))),//3
    chroma(Gtk::manage(new Adjuster(M("TP_WAVELET_CHRO"), 1, 9, 1, 5))),
    chro(Gtk::manage(new Adjuster(M("TP_WAVELET_CHR"), 0., 100., 1., 0.))),
    contrast(Gtk::manage(new Adjuster(M("TP_WAVELET_CONTRA"), -100, 100, 1, 0))),
    thr(Gtk::manage(new Adjuster(M("TP_WAVELET_THR"), 0, 100, 1, 35))),
    thrH(Gtk::manage(new Adjuster(M("TP_WAVELET_THRH"), 0, 100, 1, 65))),
    skinprotect(Gtk::manage(new Adjuster(M("TP_WAVELET_SKIN"), -100, 100, 1, 0.))),
    edgrad(Gtk::manage(new Adjuster(M("TP_WAVELET_EDRAD"), 0, 100, 1, 15))),
    edgval(Gtk::manage(new Adjuster(M("TP_WAVELET_EDVAL"), 0, 100, 1, 0))),
    edgthresh(Gtk::manage(new Adjuster(M("TP_WAVELET_EDGTHRESH"), -50, 100, 1, 10))),
    strength(Gtk::manage(new Adjuster(M("TP_WAVELET_STRENGTH"), 0, 100, 1, 100))),
    balance(Gtk::manage(new Adjuster(M("TP_WAVELET_BALANCE"), -30, 100, 1, 0))),
    iter(Gtk::manage(new Adjuster(M("TP_WAVELET_ITER"), -3, 3, 1, 0))),
    hueskin(Gtk::manage(new ThresholdAdjuster(M("TP_WAVELET_HUESKIN"), -314., 314., -5., 25., 170., 120., 0, false))),
    hueskin2(Gtk::manage(new ThresholdAdjuster(M("TP_WAVELET_HUESKY"), -314., 314., -260., -250, -130., -140., 0, false))),
    hllev(Gtk::manage(new ThresholdAdjuster(M("TP_WAVELET_HIGHLIGHT"), 0., 100., 50., 75., 100., 98., 0, false))),
    bllev(Gtk::manage(new ThresholdAdjuster(M("TP_WAVELET_LOWLIGHT"), 0., 100., 0., 2., 50., 25., 0, false))),
    pastlev(Gtk::manage(new ThresholdAdjuster(M("TP_WAVELET_PASTEL"), 0., 70., 0., 2., 30., 20., 0, false))),
    satlev(Gtk::manage(new ThresholdAdjuster(M("TP_WAVELET_SAT"), 0., 130., 30., 45., 130., 100., 0, false))),
    edgcont(Gtk::manage(new ThresholdAdjuster(M("TP_WAVELET_EDGCONT"), 0., 100., 0, 10, 75, 40, 0., false))),
    level0noise(Gtk::manage(new ThresholdAdjuster(M("TP_WAVELET_LEVZERO"), -30., 100., 0., M("TP_WAVELET_STREN"), 1., 0., 100., 0., M("TP_WAVELET_NOIS"), 1., nullptr, false))),
    level1noise(Gtk::manage(new ThresholdAdjuster(M("TP_WAVELET_LEVONE"), -30., 100., 0., M("TP_WAVELET_STREN"), 1., 0., 100., 0., M("TP_WAVELET_NOIS"), 1., nullptr, false))),
    level2noise(Gtk::manage(new ThresholdAdjuster(M("TP_WAVELET_LEVTWO"), -30., 100., 0., M("TP_WAVELET_STREN"), 1., 0., 100., 0., M("TP_WAVELET_NOIS"), 1., nullptr, false))),
    level3noise(Gtk::manage(new ThresholdAdjuster(M("TP_WAVELET_LEVTHRE"), -30., 100., 0., M("TP_WAVELET_STREN"), 1., 0., 100., 0., M("TP_WAVELET_NOIS"), 1., nullptr, false))),
    threshold(Gtk::manage(new Adjuster(M("TP_WAVELET_THRESHOLD"), 1, 9, 1, 5))),
    threshold2(Gtk::manage(new Adjuster(M("TP_WAVELET_THRESHOLD2"), 1, 9, 1, 4))),
    edgedetect(Gtk::manage(new Adjuster(M("TP_WAVELET_EDGEDETECT"), 0, 100, 1, 90))),
    edgedetectthr(Gtk::manage(new Adjuster(M("TP_WAVELET_EDGEDETECTTHR"), 0, 100, 1, 20))),
    edgedetectthr2(Gtk::manage(new Adjuster(M("TP_WAVELET_EDGEDETECTTHR2"), -10, 100, 1, 0))),
    edgesensi(Gtk::manage(new Adjuster(M("TP_WAVELET_EDGESENSI"), 0, 100, 1, 60))),
    edgeampli(Gtk::manage(new Adjuster(M("TP_WAVELET_EDGEAMPLI"), 0, 100, 1, 10))),
    mergeL(Gtk::manage(new Adjuster(M("TP_WAVELET_MERGEL"), -50, 100, 1, 40))),
    mergeC(Gtk::manage(new Adjuster(M("TP_WAVELET_MERGEC"), -50, 100, 1, 20))),
    softrad(Gtk::manage(new Adjuster(M("TP_WAVELET_SOFTRAD"), 0.0, 100., 0.1, 0.))),
    softradend(Gtk::manage(new Adjuster(M("TP_WAVELET_SOFTRAD"), 0.0, 100., 0.1, 0.))),
    Lmethod(Gtk::manage(new MyComboBoxText())),
    CHmethod(Gtk::manage(new MyComboBoxText())),
    CHSLmethod(Gtk::manage(new MyComboBoxText())),
    EDmethod(Gtk::manage(new MyComboBoxText())),
    BAmethod(Gtk::manage(new MyComboBoxText())),
    NPmethod(Gtk::manage(new MyComboBoxText())),
    TMmethod(Gtk::manage(new MyComboBoxText())),
    HSmethod(Gtk::manage(new MyComboBoxText())),
    CLmethod(Gtk::manage(new MyComboBoxText())),
    Backmethod(Gtk::manage(new MyComboBoxText())),
    Tilesmethod(Gtk::manage(new MyComboBoxText())),
    daubcoeffmethod(Gtk::manage(new MyComboBoxText())),
    Dirmethod(Gtk::manage(new MyComboBoxText())),
    Medgreinf(Gtk::manage(new MyComboBoxText())),
    ushamethod(Gtk::manage(new MyComboBoxText())),
    chanMixerHLFrame(Gtk::manage(new Gtk::Frame(M("TP_COLORTONING_HIGHLIGHT")))),
    chanMixerMidFrame(Gtk::manage(new Gtk::Frame(M("TP_COLORTONING_MIDTONES")))),
    chanMixerShadowsFrame(Gtk::manage(new Gtk::Frame(M("TP_COLORTONING_SHADOWS")))),
    wavLabels(Gtk::manage(new Gtk::Label("---", Gtk::ALIGN_CENTER))),
    labmC(Gtk::manage(new Gtk::Label(M("TP_WAVELET_CTYPE") + ":"))),
    labmNP(Gtk::manage(new Gtk::Label(M("TP_WAVELET_NPTYPE") + ":"))),
    usharpLabel(Gtk::manage(new Gtk::Label(M("TP_WAVELET_USHARP") + ":"))),
    expchroma(Gtk::manage(new MyExpander(true, M("TP_WAVELET_LEVCH")))),
    expcontrast(Gtk::manage(new MyExpander(true, M("TP_WAVELET_LEVF")))),
    expedge(Gtk::manage(new MyExpander(true, M("TP_WAVELET_EDGE")))),
    expfinal(Gtk::manage(new MyExpander(true, M("TP_WAVELET_FINAL")))),
    expgamut(Gtk::manage(new MyExpander(false, M("TP_WAVELET_CONTR")))),
    expnoise(Gtk::manage(new MyExpander(true, M("TP_WAVELET_NOISE")))),
    expresid(Gtk::manage(new MyExpander(true, M("TP_WAVELET_RESID")))),
    expsettings(Gtk::manage(new MyExpander(false, M("TP_WAVELET_SETTINGS")))),
    exptoning(Gtk::manage(new MyExpander(true, M("TP_WAVELET_TON")))),
    expclari(Gtk::manage(new MyExpander(true, M("TP_WAVELET_CLARI")))),
    neutrHBox(Gtk::manage(new Gtk::HBox())),
    usharpHBox(Gtk::manage(new Gtk::HBox()))
{
    CurveListener::setMulti(true);
    auto m = ProcEventMapper::getInstance();
    EvWavenaclari = m->newEvent(DIRPYREQUALIZER, "HISTORY_MSG_WAVCLARI");
    EvWavushamet = m->newEvent(DIRPYREQUALIZER, "HISTORY_MSG_WAVUSHAMET");
    EvWavmergeL = m->newEvent(DIRPYREQUALIZER, "HISTORY_MSG_WAVMERGEL");
    EvWavmergeC = m->newEvent(DIRPYREQUALIZER, "HISTORY_MSG_WAVMERGEC");
    EvWavsoftrad = m->newEvent(DIRPYREQUALIZER, "HISTORY_MSG_WAVSOFTRAD");
    EvWavsoftradend = m->newEvent(DIRPYREQUALIZER, "HISTORY_MSG_WAVSOFTRADEND");
    EvWavshowmask = m->newEvent(DIRPYREQUALIZER, "HISTORY_MSG_WAVSHOWMASK");

    expsettings->signal_button_release_event().connect_notify(sigc::bind(sigc::mem_fun(this, &Wavelet::foldAllButMe), expsettings));

    expcontrast->signal_button_release_event().connect_notify(sigc::bind(sigc::mem_fun(this, &Wavelet::foldAllButMe), expcontrast));
    enableContrastConn = expcontrast->signal_enabled_toggled().connect(sigc::bind(sigc::mem_fun(this, &Wavelet::enableToggled), expcontrast));

    expchroma->signal_button_release_event().connect_notify(sigc::bind(sigc::mem_fun(this, &Wavelet::foldAllButMe), expchroma));
    enableChromaConn = expchroma->signal_enabled_toggled().connect(sigc::bind(sigc::mem_fun(this, &Wavelet::enableToggled), expchroma));

    exptoning->signal_button_release_event().connect_notify(sigc::bind(sigc::mem_fun(this, &Wavelet::foldAllButMe), exptoning));
    enableToningConn = exptoning->signal_enabled_toggled().connect(sigc::bind(sigc::mem_fun(this, &Wavelet::enableToggled), exptoning));

    expnoise->signal_button_release_event().connect_notify(sigc::bind(sigc::mem_fun(this, &Wavelet::foldAllButMe), expnoise));
    enableNoiseConn = expnoise->signal_enabled_toggled().connect(sigc::bind(sigc::mem_fun(this, &Wavelet::enableToggled), expnoise));

    expedge->signal_button_release_event().connect_notify(sigc::bind(sigc::mem_fun(this, &Wavelet::foldAllButMe), expedge));
    enableEdgeConn = expedge->signal_enabled_toggled().connect(sigc::bind(sigc::mem_fun(this, &Wavelet::enableToggled), expedge));

    expgamut->signal_button_release_event().connect_notify(sigc::bind(sigc::mem_fun(this, &Wavelet::foldAllButMe), expgamut));

    expresid->signal_button_release_event().connect_notify(sigc::bind(sigc::mem_fun(this, &Wavelet::foldAllButMe), expresid));
    enableResidConn = expresid->signal_enabled_toggled().connect(sigc::bind(sigc::mem_fun(this, &Wavelet::enableToggled), expresid));

    expfinal->signal_button_release_event().connect_notify(sigc::bind(sigc::mem_fun(this, &Wavelet::foldAllButMe), expfinal));
    enableFinalConn = expfinal->signal_enabled_toggled().connect(sigc::bind(sigc::mem_fun(this, &Wavelet::enableToggled), expfinal));

    expclari->signal_button_release_event().connect_notify(sigc::bind(sigc::mem_fun(this, &Wavelet::foldAllButMe), expclari));
    enableclariConn = expclari->signal_enabled_toggled().connect(sigc::bind(sigc::mem_fun(this, &Wavelet::enableToggled), expclari));

// Wavelet Settings
    ToolParamBlock* const settingsBox = Gtk::manage(new ToolParamBlock());

    strength->setAdjusterListener(this);

    thres->set_tooltip_text(M("TP_WAVELET_LEVELS_TOOLTIP"));
    thres->setAdjusterListener(this);

    Tilesmethod->append(M("TP_WAVELET_TILESFULL"));
    Tilesmethod->append(M("TP_WAVELET_TILESBIG"));
    Tilesmethod->append(M("TP_WAVELET_TILESLIT"));
    Tilesmethodconn = Tilesmethod->signal_changed().connect(sigc::mem_fun(*this, &Wavelet::TilesmethodChanged));
    Tilesmethod->set_tooltip_text(M("TP_WAVELET_TILES_TOOLTIP"));
    Gtk::HBox* const tilesizeHBox = Gtk::manage(new Gtk::HBox());
    Gtk::Label* const tilesizeLabel = Gtk::manage(new Gtk::Label(M("TP_WAVELET_TILESIZE") + ":"));
    tilesizeHBox->pack_start(*tilesizeLabel, Gtk::PACK_SHRINK, 4);
    tilesizeHBox->pack_start(*Tilesmethod);

    daubcoeffmethod->set_sensitive(true);
    daubcoeffmethod->append(M("TP_WAVELET_DAUB2"));
    daubcoeffmethod->append(M("TP_WAVELET_DAUB4"));
    daubcoeffmethod->append(M("TP_WAVELET_DAUB6"));
    daubcoeffmethod->append(M("TP_WAVELET_DAUB10"));
    daubcoeffmethod->append(M("TP_WAVELET_DAUB14"));
    daubcoeffmethodconn = daubcoeffmethod->signal_changed().connect(sigc::mem_fun(*this, &Wavelet::daubcoeffmethodChanged));
    daubcoeffmethod->set_tooltip_text(M("TP_WAVELET_DAUB_TOOLTIP"));
    Gtk::Label* const daubcoeffLabel = Gtk::manage(new Gtk::Label(M("TP_WAVELET_DAUB") + ":"));
    Gtk::HBox* const daubcoeffHBox = Gtk::manage(new Gtk::HBox());
    daubcoeffHBox->pack_start(*daubcoeffLabel, Gtk::PACK_SHRINK, 4);
    daubcoeffHBox->pack_start(*daubcoeffmethod);

    Backmethod->append(M("TP_WAVELET_B0"));
    Backmethod->append(M("TP_WAVELET_B1"));
    Backmethod->append(M("TP_WAVELET_B2"));
    Backmethodconn = Backmethod->signal_changed().connect(sigc::mem_fun(*this, &Wavelet::BackmethodChanged));
    Gtk::HBox* const backgroundHBox = Gtk::manage(new Gtk::HBox());
    Gtk::Label* const backgroundLabel = Gtk::manage(new Gtk::Label(M("TP_WAVELET_BACKGROUND") + ":"));
    backgroundHBox->pack_start(*backgroundLabel, Gtk::PACK_SHRINK, 4);
    backgroundHBox->pack_start(*Backmethod);

    CLmethod->append(M("TP_WAVELET_LEVDIR_ONE"));
    CLmethod->append(M("TP_WAVELET_LEVDIR_INF"));
    CLmethod->append(M("TP_WAVELET_LEVDIR_SUP"));
    CLmethod->append(M("TP_WAVELET_LEVDIR_ALL"));
    CLmethodconn = CLmethod->signal_changed().connect(sigc::mem_fun(*this, &Wavelet::CLmethodChanged));
    Gtk::HBox* const levdirMainHBox = Gtk::manage(new Gtk::HBox());
    Gtk::Label* const levdirMainLabel = Gtk::manage(new Gtk::Label(M("TP_WAVELET_PROC") + ":"));
    levdirMainHBox->pack_start(*levdirMainLabel, Gtk::PACK_SHRINK, 4);
    levdirMainHBox->pack_start(*CLmethod); //same

    Lmethod->set_sensitive(false);
    Lmethod->set_sensitive(false);
    Lmethod->append(M("TP_WAVELET_1"));
    Lmethod->append(M("TP_WAVELET_2"));
    Lmethod->append(M("TP_WAVELET_3"));
    Lmethod->append(M("TP_WAVELET_4"));
    Lmethod->append(M("TP_WAVELET_5"));
    Lmethod->append(M("TP_WAVELET_6"));
    Lmethod->append(M("TP_WAVELET_7"));
    Lmethod->append(M("TP_WAVELET_8"));
    Lmethod->append(M("TP_WAVELET_9"));
    Lmethod->append(M("TP_WAVELET_SUPE"));
    Lmethod->append(M("TP_WAVELET_RESID"));
    Lmethod->set_active(0);
    Dirmethod->set_sensitive(false);
    Dirmethod->append(M("TP_WAVELET_DONE"));
    Dirmethod->append(M("TP_WAVELET_DTWO"));
    Dirmethod->append(M("TP_WAVELET_DTHR"));
    Dirmethod->append(M("TP_WAVELET_DALL"));
    Lmethodconn = Lmethod->signal_changed().connect(sigc::mem_fun(*this, &Wavelet::LmethodChanged));
    Dirmethodconn = Dirmethod->signal_changed().connect(sigc::mem_fun(*this, &Wavelet::DirmethodChanged));
    Gtk::HBox* const levdirSubHBox = Gtk::manage(new Gtk::HBox());
    levdirSubHBox->pack_start(*Lmethod);
    levdirSubHBox->pack_start(*Dirmethod, Gtk::PACK_EXPAND_WIDGET, 2); // same, but 2 not 4?

    settingsBox->pack_start(*strength);
    settingsBox->pack_start(*thres);
    settingsBox->pack_start(*tilesizeHBox);
    settingsBox->pack_start(*daubcoeffHBox);
    settingsBox->pack_start(*backgroundHBox);
    settingsBox->pack_start(*levdirMainHBox);
    settingsBox->pack_start(*levdirSubHBox);

// Contrast
    ToolParamBlock* const levBox = Gtk::manage(new ToolParamBlock());

    Gtk::HBox* const buttonBox = Gtk::manage(new Gtk::HBox(true, 10));
    levBox->pack_start(*buttonBox, Gtk::PACK_SHRINK, 2);

    Gtk::Button* const contrastMinusButton = Gtk::manage(new Gtk::Button(M("TP_WAVELET_CONTRAST_MINUS")));
    buttonBox->pack_start(*contrastMinusButton);
    contrastMinusPressedConn = contrastMinusButton->signal_pressed().connect(sigc::mem_fun(*this, &Wavelet::contrastMinusPressed));

    Gtk::Button* const neutralButton = Gtk::manage(new Gtk::Button(M("TP_WAVELET_NEUTRAL")));
    buttonBox->pack_start(*neutralButton);
    neutralPressedConn = neutralButton->signal_pressed().connect(sigc::mem_fun(*this, &Wavelet::neutralPressed));

    Gtk::Button* const contrastPlusButton = Gtk::manage(new Gtk::Button(M("TP_WAVELET_CONTRAST_PLUS")));
    buttonBox->pack_start(*contrastPlusButton);
    contrastPlusPressedConn = contrastPlusButton->signal_pressed().connect(sigc::mem_fun(*this, &Wavelet::contrastPlusPressed));

    buttonBox->show_all_children();

    for (int i = 0; i < 9; i++) {
        Glib::ustring ss;

        switch (i) {
            case 0:
                ss = Glib::ustring::compose("%1 (%2)", (i + 1), M("TP_WAVELET_FINEST"));
                break;

            case 8:
                ss = Glib::ustring::compose("%1 (%2)", (i + 1), M("TP_WAVELET_LARGEST"));
                break;

            default:
                ss = Glib::ustring::compose("%1", (i + 1));
        }

<<<<<<< HEAD
        correction[i] = Gtk::manage(new Adjuster(ss, -100, 350, 1, 0));
=======
        correction[i] = Gtk::manage(new Adjuster(std::move(ss), -100, 350, 1, 0));
>>>>>>> d05b6c14
        correction[i]->setAdjusterListener(this);
        levBox->pack_start(*correction[i]);
    }

    levBox->pack_start(*sup);
    sup->setAdjusterListener(this);
    wavLabels->show();
    levBox->pack_start(*wavLabels);

    Gtk::VBox* const contrastSHVBox = Gtk::manage(new Gtk::VBox);
    contrastSHVBox->set_spacing(2);

    HSmethod->append(M("TP_WAVELET_HS1"));
    HSmethod->append(M("TP_WAVELET_HS2"));
    HSmethodconn = HSmethod->signal_changed().connect(sigc::mem_fun(*this, &Wavelet::HSmethodChanged));

    const std::vector<GradientMilestone> milestones2 = {
        GradientMilestone(0.0, 0.0, 0.0, 0.0),
        GradientMilestone(1.0, 1.0, 1.0, 1.0)
    };

    hllev->setAdjusterListener(this);
    hllev->setBgGradient(milestones2);

    threshold->setAdjusterListener(this);
    threshold->set_tooltip_text(M("TP_WAVELET_THRESHOLD_TOOLTIP"));

    bllev->setAdjusterListener(this);
    bllev->setBgGradient(milestones2);

    threshold2->setAdjusterListener(this);
    threshold2->set_tooltip_text(M("TP_WAVELET_THRESHOLD2_TOOLTIP"));

    contrastSHVBox->pack_start(*HSmethod);
    contrastSHVBox->pack_start(*hllev);
    contrastSHVBox->pack_start(*threshold);
    contrastSHVBox->pack_start(*bllev);
    contrastSHVBox->pack_start(*threshold2);
    Gtk::Frame* const contrastSHFrame = Gtk::manage(new Gtk::Frame(M("TP_WAVELET_APPLYTO")));
    contrastSHFrame->add(*contrastSHVBox);
    levBox->pack_start(*contrastSHFrame);

// Chromaticity
    ToolParamBlock* const chBox = Gtk::manage(new ToolParamBlock());

    Gtk::Label* const labmch = Gtk::manage(new Gtk::Label(M("TP_WAVELET_CHTYPE") + ":"));
    Gtk::HBox* const ctboxch = Gtk::manage(new Gtk::HBox());
    ctboxch->pack_start(*labmch, Gtk::PACK_SHRINK, 1);

    CHmethod->append(M("TP_WAVELET_CH1"));
    CHmethod->append(M("TP_WAVELET_CH2"));
    CHmethod->append(M("TP_WAVELET_CH3"));
    CHmethodconn = CHmethod->signal_changed().connect(sigc::mem_fun(*this, &Wavelet::CHmethodChanged));
    ctboxch->pack_start(*CHmethod);
    chBox->pack_start(*ctboxch);

    Gtk::HBox* const ctboxCH = Gtk::manage(new Gtk::HBox());
    ctboxCH->pack_start(*labmC, Gtk::PACK_SHRINK, 1);

    CHSLmethod->append(M("TP_WAVELET_CHSL"));
    CHSLmethod->append(M("TP_WAVELET_CHCU"));
    CHSLmethodconn = CHSLmethod->signal_changed().connect(sigc::mem_fun(*this, &Wavelet::CHSLmethodChanged));
    ctboxCH->pack_start(*CHSLmethod);

    Gtk::HSeparator* const separatorChromaMethod = Gtk::manage(new Gtk::HSeparator());
    chBox->pack_start(*separatorChromaMethod, Gtk::PACK_SHRINK, 2);

    chroma->set_tooltip_text(M("TP_WAVELET_CHRO_TOOLTIP"));
    chBox->pack_start(*chroma);
    chroma->setAdjusterListener(this);

    satlev->setAdjusterListener(this);
    satlev->setBgGradient(milestones2);

    pastlev->setAdjusterListener(this);
    pastlev->setBgGradient(milestones2);

    chBox->pack_start(*pastlev);
    chBox->pack_start(*satlev);

    chro->set_tooltip_text(M("TP_WAVELET_CHR_TOOLTIP"));
    chBox->pack_start(*chro);
    chro->setAdjusterListener(this);

    Gtk::HBox* const buttonchBox = Gtk::manage(new Gtk::HBox(true, 10));
    neutralchPressedConn = neutralchButton->signal_pressed().connect(sigc::mem_fun(*this, &Wavelet::neutralchPressed));
    chBox->pack_start(*separatorNeutral, Gtk::PACK_SHRINK, 2);
    buttonchBox->pack_start(*neutralchButton);
    buttonchBox->show_all_children();
    chBox->pack_start(*buttonchBox, Gtk::PACK_SHRINK, 2);

    for (int i = 0; i < 9; i++) {
        Glib::ustring ss;

        switch (i) {
            case 0:
                ss = Glib::ustring::compose("%1 (%2)", (i + 1), M("TP_WAVELET_FINEST"));
                break;

            case 8:
                ss = Glib::ustring::compose("%1 (%2)", (i + 1), M("TP_WAVELET_LARGEST"));
                break;

            default:
                ss = Glib::ustring::compose("%1", (i + 1));
        }

<<<<<<< HEAD
        correctionch[i] = Gtk::manage(new Adjuster(ss, -100, 100, 1, 0));
=======
        correctionch[i] = Gtk::manage(new Adjuster(std::move(ss), -100, 100, 1, 0));
>>>>>>> d05b6c14
        correctionch[i]->setAdjusterListener(this);
        chBox->pack_start(*correctionch[i]);
    }

// Toning
    ToolParamBlock* const tonBox = Gtk::manage(new ToolParamBlock());

    opaCurveEditorG->setCurveListener(this);

    const WaveletParams default_params;

    opacityShapeRG = static_cast<FlatCurveEditor*>(opaCurveEditorG->addCurve(CT_Flat, "", nullptr, false, false));
    opacityShapeRG->setIdentityValue(0.);
    opacityShapeRG->setResetCurve(FlatCurveType(default_params.opacityCurveRG.at(0)), default_params.opacityCurveRG);

    opaCurveEditorG->curveListComplete();
    opaCurveEditorG->show();

    tonBox->pack_start(*opaCurveEditorG, Gtk::PACK_SHRINK, 2);

    opacityCurveEditorG->setCurveListener(this);

    opacityShapeBY = static_cast<FlatCurveEditor*>(opacityCurveEditorG->addCurve(CT_Flat, "", nullptr, false, false));
    opacityShapeBY->setIdentityValue(0.);
    opacityShapeBY->setResetCurve(FlatCurveType(default_params.opacityCurveBY.at(0)), default_params.opacityCurveBY);

    opacityCurveEditorG->curveListComplete();
    opacityCurveEditorG->show();

    tonBox->pack_start(*opacityCurveEditorG, Gtk::PACK_SHRINK, 2);

// Denoise and Refine
    ToolParamBlock* const noiseBox = Gtk::manage(new ToolParamBlock());

    linkedg->set_active(true);
    linkedgConn = linkedg->signal_toggled().connect(sigc::mem_fun(*this, &Wavelet::linkedgToggled));
    noiseBox->pack_start(*linkedg);

    level0noise->setAdjusterListener(this);
    level0noise->setUpdatePolicy(RTUP_DYNAMIC);

    level1noise->setAdjusterListener(this);
    level1noise->setUpdatePolicy(RTUP_DYNAMIC);

    level2noise->setAdjusterListener(this);
    level2noise->setUpdatePolicy(RTUP_DYNAMIC);

    level3noise->setAdjusterListener(this);
    level3noise->setUpdatePolicy(RTUP_DYNAMIC);

    noiseBox->pack_start(*level0noise, Gtk::PACK_SHRINK, 0);
    noiseBox->pack_start(*level1noise, Gtk::PACK_SHRINK, 0);
    noiseBox->pack_start(*level2noise, Gtk::PACK_SHRINK, 0);
    noiseBox->pack_start(*level3noise, Gtk::PACK_SHRINK, 0);

//Clarity
    mergeL->setAdjusterListener(this);
    mergeC->setAdjusterListener(this);
    softrad->setAdjusterListener(this);
    showmask->set_active(false);
    showmaskConn = showmask->signal_toggled().connect(sigc::mem_fun(*this, &Wavelet::showmaskToggled));

    ToolParamBlock* const clariBox = Gtk::manage(new ToolParamBlock());
  //  ushamethod->append(M("TP_WAVELET_USH"));
    ushamethod->append(M("TP_WAVELET_SHA"));
    ushamethod->append(M("TP_WAVELET_CLA"));
    ushamethodconn = ushamethod->signal_changed().connect(sigc::mem_fun(*this, &Wavelet::ushamethodChanged));
    ushamethod->set_tooltip_text(M("TP_WAVELET_USH_TOOLTIP"));
    usharpHBox->pack_start(*usharpLabel, Gtk::PACK_SHRINK, 0);
    usharpHBox->pack_start(*ushamethod);

    clariBox->pack_start(*usharpHBox);
    clariBox->pack_start(*mergeL);
    clariBox->pack_start(*mergeC);
    clariBox->pack_start(*softrad);
//    clariBox->pack_start(*showmask);

// Edge Sharpness
    ToolParamBlock* const edgBox = Gtk::manage(new ToolParamBlock());

    edgval->setAdjusterListener(this);
    edgBox->pack_start(*edgval);

    edgrad->setAdjusterListener(this);
    edgBox->pack_start(*edgrad);
    edgrad->set_tooltip_markup(M("TP_WAVELET_EDRAD_TOOLTIP"));

    edgthresh->setAdjusterListener(this);
    edgthresh->set_tooltip_markup(M("TP_WAVELET_EDGTHRESH_TOOLTIP"));
    edgBox->pack_start(*edgthresh);

    Gtk::Label* const labmedgr = Gtk::manage(new Gtk::Label(M("TP_WAVELET_MEDGREINF") + ":"));
    Gtk::HBox* const edbox = Gtk::manage(new Gtk::HBox());
    edbox->pack_start(*labmedgr, Gtk::PACK_SHRINK, 1);

    Medgreinf->append(M("TP_WAVELET_RE1"));
    Medgreinf->append(M("TP_WAVELET_RE2"));
    Medgreinf->append(M("TP_WAVELET_RE3"));
    MedgreinfConn = Medgreinf->signal_changed().connect(sigc::mem_fun(*this, &Wavelet::MedgreinfChanged));
    Medgreinf->set_tooltip_markup(M("TP_WAVELET_EDGREINF_TOOLTIP"));
    edbox->pack_start(*Medgreinf);
    edgBox->pack_start(*edbox);

    Gtk::HSeparator* const separatorlc = Gtk::manage(new  Gtk::HSeparator());
    edgBox->pack_start(*separatorlc, Gtk::PACK_SHRINK, 2);

    Gtk::Label* const labmED = Gtk::manage(new Gtk::Label(M("TP_WAVELET_EDTYPE") + ":"));
    Gtk::HBox* const ctboxED = Gtk::manage(new Gtk::HBox());
    ctboxED->pack_start(*labmED, Gtk::PACK_SHRINK, 1);

    EDmethod->append(M("TP_WAVELET_EDSL"));
    EDmethod->append(M("TP_WAVELET_EDCU"));
    EDmethodconn = EDmethod->signal_changed().connect(sigc::mem_fun(*this, &Wavelet::EDmethodChanged));
    ctboxED->pack_start(*EDmethod);
    edgBox->pack_start(*ctboxED);

    edgcont->setAdjusterListener(this);
    edgcont->setBgGradient(milestones2);
    edgcont->set_tooltip_markup(M("TP_WAVELET_EDGCONT_TOOLTIP"));

    // <-- Edge Sharpness  Local Contrast curve
    CCWcurveEditorG->setCurveListener(this);

    ccshape = static_cast<FlatCurveEditor*>(CCWcurveEditorG->addCurve(CT_Flat, "", nullptr, false, false));

    ccshape->setIdentityValue(0.);
    ccshape->setResetCurve(FlatCurveType(default_params.ccwcurve.at(0)), default_params.ccwcurve);
    ccshape->setTooltip(M("TP_WAVELET_CURVEEDITOR_CC_TOOLTIP"));

    CCWcurveEditorG->curveListComplete();
    CCWcurveEditorG->show();
    // -->

    edgBox->pack_start(*edgcont);
    edgBox->pack_start(*CCWcurveEditorG, Gtk::PACK_SHRINK, 4);

    medianlev->set_active(true);
    medianlevConn = medianlev->signal_toggled().connect(sigc::mem_fun(*this, &Wavelet::medianlevToggled));
    medianlev->set_tooltip_text(M("TP_WAVELET_MEDILEV_TOOLTIP"));

    Gtk::HSeparator* const separatored1 = Gtk::manage(new  Gtk::HSeparator());
    edgBox->pack_start(*separatored1, Gtk::PACK_SHRINK, 2);

    Gtk::HBox* const eddebox = Gtk::manage(new Gtk::HBox());
    edgBox->pack_start(*eddebox);
    edgBox->pack_start(*medianlev);

    edgedetect->setAdjusterListener(this);
    edgedetect->set_tooltip_text(M("TP_WAVELET_EDGEDETECT_TOOLTIP"));
    edgBox->pack_start(*edgedetect);

    edgedetectthr->setAdjusterListener(this);
    edgedetectthr->set_tooltip_text(M("TP_WAVELET_EDGEDETECTTHR_TOOLTIP"));
    edgBox->pack_start(*edgedetectthr);

    edgedetectthr2->setAdjusterListener(this);
    edgBox->pack_start(*edgedetectthr2);

    edgBox->pack_start(*separatoredge, Gtk::PACK_SHRINK, 2);

    lipst->set_active(true);
    lipstConn = lipst->signal_toggled().connect(sigc::mem_fun(*this, &Wavelet::lipstToggled));
//  lipst->set_tooltip_text (M("TP_WAVELET_LIPST_TOOLTIP"));
    edgBox->pack_start(*lipst);

    edgesensi->setAdjusterListener(this);
    edgBox->pack_start(*edgesensi);

    edgeampli->setAdjusterListener(this);
    edgBox->pack_start(*edgeampli);

    Gtk::VBox* const ctboxES = Gtk::manage(new Gtk::VBox());

    ctboxES->set_spacing(2);

    Gtk::HBox* const ctboxNP = Gtk::manage(new Gtk::HBox());
    ctboxNP->pack_start(*labmNP, Gtk::PACK_SHRINK, 1);

    NPmethod->append(M("TP_WAVELET_NPNONE"));
    NPmethod->append(M("TP_WAVELET_NPLOW"));
    NPmethod->append(M("TP_WAVELET_NPHIGH"));
    NPmethodconn = NPmethod->signal_changed().connect(sigc::mem_fun(*this, &Wavelet::NPmethodChanged));
    NPmethod->set_tooltip_text(M("TP_WAVELET_NPTYPE_TOOLTIP"));

    ctboxNP->pack_start(*NPmethod);
    ctboxES->pack_start(*ctboxNP);

    edgBox->pack_start(*ctboxES);

// Gamut
    ToolParamBlock* const conBox = Gtk::manage(new ToolParamBlock());

    median->set_active(true);
    medianConn = median->signal_toggled().connect(sigc::mem_fun(*this, &Wavelet::medianToggled));
    conBox->pack_start(*median);

    hueskin->set_tooltip_markup(M("TP_WAVELET_HUESKIN_TOOLTIP"));

    //from -PI to +PI (radians) convert to hsv and draw bottombar
    const std::vector<GradientMilestone> milestones = {
        makeHsvGm(0.0000, 0.4199f, 0.5f, 0.5f), // hsv: 0.4199 rad: -3.14
        makeHsvGm(0.0540, 0.5000f, 0.5f, 0.5f), // hsv: 0.5    rad: -2.8
        makeHsvGm(0.1336, 0.6000f, 0.5f, 0.5f), // hsv: 0.60   rad: -2.3
        makeHsvGm(0.3567, 0.7500f, 0.5f, 0.5f), // hsv: 0.75   rad: -0.9
        makeHsvGm(0.4363, 0.8560f, 0.5f, 0.5f), // hsv: 0.856  rad: -0.4
        makeHsvGm(0.4841, 0.9200f, 0.5f, 0.5f), // hsv: 0.92   rad: -0.1
        makeHsvGm(0.5000, 0.9300f, 0.5f, 0.5f), // hsv: 0.93   rad:  0
        makeHsvGm(0.5366, 0.9600f, 0.5f, 0.5f), // hsv: 0.96   rad:  0.25
        makeHsvGm(0.5955, 1.0000f, 0.5f, 0.5f), // hsv: 1.     rad:  0.6
        makeHsvGm(0.6911, 0.0675f, 0.5f, 0.5f), // hsv: 0.0675 rad:  1.2
        makeHsvGm(0.7229, 0.0900f, 0.5f, 0.5f), // hsv: 0.09   rad:  1.4
        makeHsvGm(0.7707, 0.1700f, 0.5f, 0.5f), // hsv: 0.17   rad:  1.7
        makeHsvGm(0.8503, 0.2650f, 0.5f, 0.5f), // hsv: 0.265  rad:  2.1
        makeHsvGm(0.8981, 0.3240f, 0.5f, 0.5f), // hsv: 0.324  rad:  2.5
        makeHsvGm(1.0000, 0.4197f, 0.5f, 0.5f)  // hsv: 0.419  rad:  3.14
    };

    hueskin->setBgGradient(milestones);
    conBox->pack_start(*hueskin);
    hueskin->setAdjusterListener(this);

    skinprotect->setAdjusterListener(this);
    conBox->pack_start(*skinprotect);
    skinprotect->set_tooltip_markup(M("TP_WAVELET_SKIN_TOOLTIP"));

    curveEditorGAM->setCurveListener(this);

    Chshape = static_cast<FlatCurveEditor*>(curveEditorGAM->addCurve(CT_Flat, M("TP_WAVELET_CURVEEDITOR_CH")));
    Chshape->setTooltip(M("TP_WAVELET_CURVEEDITOR_CH_TOOLTIP"));
    Chshape->setCurveColorProvider(this, 5);
    curveEditorGAM->curveListComplete();
    Chshape->setBottomBarBgGradient(milestones);

    conBox->pack_start(*curveEditorGAM, Gtk::PACK_SHRINK, 4);

    avoid->set_active(true);
    avoidConn = avoid->signal_toggled().connect(sigc::mem_fun(*this, &Wavelet::avoidToggled));
    conBox->pack_start(*avoid);

// Residual Image
    ToolParamBlock* const resBox = Gtk::manage(new ToolParamBlock());

    rescon->setAdjusterListener(this);
    resBox->pack_start(*rescon, Gtk::PACK_SHRINK);

    resBox->pack_start(*thr);
    thr->setAdjusterListener(this);

    resconH->setAdjusterListener(this);
    resBox->pack_start(*resconH, Gtk::PACK_SHRINK);

    thrH->setAdjusterListener(this);
    resBox->pack_start(*thrH, Gtk::PACK_SHRINK);

    contrast->set_tooltip_text(M("TP_WAVELET_CONTRA_TOOLTIP"));
    contrast->setAdjusterListener(this);
    resBox->pack_start(*contrast);  //keep the possibility to reinstall

    reschro->setAdjusterListener(this);
    resBox->pack_start(*reschro);


    Gtk::Label* const labmTM = Gtk::manage(new Gtk::Label(M("TP_WAVELET_TMTYPE") + ":"));
    Gtk::HBox* const ctboxTM = Gtk::manage(new Gtk::HBox());
    ctboxTM->pack_start(*labmTM, Gtk::PACK_SHRINK, 1);

    Gtk::HSeparator* const separatorR0 = Gtk::manage(new  Gtk::HSeparator());
    resBox->pack_start(*separatorR0, Gtk::PACK_SHRINK, 2);

    TMmethod->append(M("TP_WAVELET_COMPCONT"));
    TMmethod->append(M("TP_WAVELET_COMPTM"));
    TMmethodconn = TMmethod->signal_changed().connect(sigc::mem_fun(*this, &Wavelet::TMmethodChanged));
    ctboxTM->pack_start(*TMmethod);
    resBox->pack_start(*ctboxTM);

    tmrs->set_tooltip_text(M("TP_WAVELET_TMSTRENGTH_TOOLTIP"));

    resBox->pack_start(*tmrs);
    tmrs->setAdjusterListener(this);

    gamma->set_tooltip_text(M("TP_WAVELET_COMPGAMMA_TOOLTIP"));
    resBox->pack_start(*gamma);
    gamma->setAdjusterListener(this);

    Gtk::HSeparator* const separatorR1 = Gtk::manage(new  Gtk::HSeparator());
    resBox->pack_start(*separatorR1, Gtk::PACK_SHRINK, 2);

    hueskin2->set_tooltip_markup(M("TP_WAVELET_HUESKY_TOOLTIP"));
    hueskin2->setBgGradient(milestones);
    resBox->pack_start(*hueskin2);
    hueskin2->setAdjusterListener(this);

    sky->set_tooltip_text(M("TP_WAVELET_SKY_TOOLTIP"));
    sky->setAdjusterListener(this);

    resBox->pack_start(*sky);

    // whole hue range
    const std::vector<GradientMilestone> milestones3 = makeWholeHueRange();

    curveEditorRES->setCurveListener(this);

    hhshape = static_cast<FlatCurveEditor*>(curveEditorRES->addCurve(CT_Flat, M("TP_WAVELET_CURVEEDITOR_HH")));
    hhshape->setTooltip(M("TP_WAVELET_CURVEEDITOR_HH_TOOLTIP"));
    hhshape->setCurveColorProvider(this, 5);
    curveEditorRES->curveListComplete();
    hhshape->setBottomBarBgGradient(milestones3);

    resBox->pack_start(*curveEditorRES, Gtk::PACK_SHRINK, 4);

    // Toning and Color Balance
    Gtk::HSeparator* const separatorCB = Gtk::manage(new  Gtk::HSeparator());

    Gtk::VBox* const chanMixerHLBox = Gtk::manage(new Gtk::VBox());
    Gtk::VBox* const chanMixerMidBox = Gtk::manage(new Gtk::VBox());
    Gtk::VBox* const chanMixerShadowsBox = Gtk::manage(new Gtk::VBox());

    cbenab->set_active(true);
    cbenabConn = cbenab->signal_toggled().connect(sigc::mem_fun(*this, &Wavelet::cbenabToggled));
    cbenab->set_tooltip_text(M("TP_WAVELET_CB_TOOLTIP"));

    Gtk::Image* const iblueR   = Gtk::manage(new RTImage("circle-blue-small.png"));
    Gtk::Image* const iyelL    = Gtk::manage(new RTImage("circle-yellow-small.png"));
    Gtk::Image* const imagL    = Gtk::manage(new RTImage("circle-magenta-small.png"));
    Gtk::Image* const igreenR  = Gtk::manage(new RTImage("circle-green-small.png"));

    Gtk::Image* const  iblueRm  = Gtk::manage(new RTImage("circle-blue-small.png"));
    Gtk::Image* const  iyelLm   = Gtk::manage(new RTImage("circle-yellow-small.png"));
    Gtk::Image* const  imagLm   = Gtk::manage(new RTImage("circle-magenta-small.png"));
    Gtk::Image* const  igreenRm = Gtk::manage(new RTImage("circle-green-small.png"));

    Gtk::Image* const iblueRh  = Gtk::manage(new RTImage("circle-blue-small.png"));
    Gtk::Image* const iyelLh   = Gtk::manage(new RTImage("circle-yellow-small.png"));
    Gtk::Image* const imagLh   = Gtk::manage(new RTImage("circle-magenta-small.png"));
    Gtk::Image* const igreenRh = Gtk::manage(new RTImage("circle-green-small.png"));

    greenhigh = Gtk::manage(new Adjuster("", -100., 100., 1., 0., igreenRh, imagLh));
    bluehigh = Gtk::manage(new Adjuster("", -100., 100., 1., 0., iblueRh, iyelLh));
    greenmed = Gtk::manage(new Adjuster("", -100., 100., 1., 0.,  igreenRm, imagLm));
    bluemed = Gtk::manage(new Adjuster("", -100., 100., 1., 0., iblueRm, iyelLm));
    greenlow = Gtk::manage(new Adjuster("", -100., 100., 1., 0.,  igreenR, imagL));
    bluelow = Gtk::manage(new Adjuster("", -100., 100., 1., 0., iblueR, iyelL));

    chanMixerHLBox->pack_start(*greenhigh);
    chanMixerHLBox->pack_start(*bluehigh);
    chanMixerMidBox->pack_start(*greenmed);
    chanMixerMidBox->pack_start(*bluemed);
    chanMixerShadowsBox->pack_start(*greenlow);
    chanMixerShadowsBox->pack_start(*bluelow);

    greenlow->setAdjusterListener(this);
    bluelow->setAdjusterListener(this);
    greenmed->setAdjusterListener(this);
    bluemed->setAdjusterListener(this);
    greenhigh->setAdjusterListener(this);
    bluehigh->setAdjusterListener(this);

    resBox->pack_start(*separatorCB, Gtk::PACK_SHRINK);

    chanMixerHLFrame->add(*chanMixerHLBox);
    chanMixerMidFrame->add(*chanMixerMidBox);
    chanMixerShadowsFrame->add(*chanMixerShadowsBox);
    resBox->pack_start(*cbenab);

    resBox->pack_start(*chanMixerHLFrame, Gtk::PACK_SHRINK);
    resBox->pack_start(*chanMixerMidFrame, Gtk::PACK_SHRINK);
    resBox->pack_start(*chanMixerShadowsFrame, Gtk::PACK_SHRINK);

    //RTImage *resetImg = Gtk::manage (new RTImage ("undo-small.png", "redo-small.png"));
    //neutral->set_image(*resetImg);
    Gtk::Button* const neutral = Gtk::manage(new Gtk::Button(M("TP_COLORTONING_NEUTRAL")));
    neutral->set_tooltip_text(M("TP_COLORTONING_NEUTRAL_TIP"));
    neutralconn = neutral->signal_pressed().connect(sigc::mem_fun(*this, &Wavelet::neutral_pressed));
    neutral->show();
    neutrHBox->pack_start(*neutral, Gtk::PACK_EXPAND_WIDGET);

    resBox->pack_start(*neutrHBox);

// Final Touchup
    Gtk::VBox* const ctboxBA = Gtk::manage(new Gtk::VBox());

    ctboxBA->set_spacing(2);

    //Gtk::HSeparator *separatorfin = Gtk::manage (new  Gtk::HSeparator());
    //ctboxBA->pack_start(*separatorfin, Gtk::PACK_SHRINK, 2);
    Gtk::Label* const labmBA = Gtk::manage(new Gtk::Label(M("TP_WAVELET_BATYPE") + ":"));
    Gtk::HBox* const ctboxFI = Gtk::manage(new Gtk::HBox());
    ctboxFI->pack_start(*labmBA, Gtk::PACK_SHRINK, 1);

    BAmethod->append(M("TP_WAVELET_BANONE"));
    BAmethod->append(M("TP_WAVELET_BASLI"));
    BAmethod->append(M("TP_WAVELET_BACUR"));
    BAmethodconn = BAmethod->signal_changed().connect(sigc::mem_fun(*this, &Wavelet::BAmethodChanged));
    ctboxFI->pack_start(*BAmethod);
    ctboxBA->pack_start(*ctboxFI);

    balance->setAdjusterListener(this);
    balance->set_tooltip_text(M("TP_WAVELET_BALANCE_TOOLTIP"));
    softradend->setAdjusterListener(this);

    opacityCurveEditorW->setCurveListener(this);

    opacityShape = static_cast<FlatCurveEditor*>(opacityCurveEditorW->addCurve(CT_Flat, "", nullptr, false, false));
    opacityShape->setIdentityValue(0.);
    opacityShape->setResetCurve(FlatCurveType(default_params.opacityCurveW.at(0)), default_params.opacityCurveW);
    opacityShape->setBottomBarBgGradient(milestones2);

    // This will add the reset button at the end of the curveType buttons
    opacityCurveEditorW->curveListComplete();
    opacityCurveEditorW->show();

    iter->setAdjusterListener(this);
    iter->set_tooltip_text(M("TP_WAVELET_ITER_TOOLTIP"));

    Gtk::HSeparator* const separatorbalend = Gtk::manage(new  Gtk::HSeparator());

    opacityCurveEditorWL->setCurveListener(this);

    opacityShapeWL = static_cast<FlatCurveEditor*>(opacityCurveEditorWL->addCurve(CT_Flat, "", nullptr, false, false));
    opacityShapeWL->setIdentityValue(0.);
    opacityShapeWL->setResetCurve(FlatCurveType(default_params.opacityCurveWL.at(0)), default_params.opacityCurveWL);
    opacityShapeWL->setTooltip(M("TP_WAVELET_OPACITYWL_TOOLTIP"));

    // This will add the reset button at the end of the curveType buttons
    opacityCurveEditorWL->curveListComplete();
    opacityCurveEditorWL->show();

    curveEditorG->setCurveListener(this);

    clshape = static_cast<DiagonalCurveEditor*>(curveEditorG->addCurve(CT_Diagonal, M("TP_WAVELET_CURVEEDITOR_CL")));
    clshape->setTooltip(M("TP_WAVELET_CURVEEDITOR_CL_TOOLTIP"));
    clshape->setBottomBarBgGradient(milestones2);
    clshape->setLeftBarBgGradient(milestones2);

    curveEditorG->curveListComplete();

    tmr->set_active(true);
    tmr->set_tooltip_text(M("TP_WAVELET_BALCHRO_TOOLTIP"));
    tmrConn = tmr->signal_toggled().connect(sigc::mem_fun(*this, &Wavelet::tmrToggled));

    ToolParamBlock* const finalBox = Gtk::manage(new ToolParamBlock());

    finalBox->pack_start(*ctboxBA);
    finalBox->pack_start(*balance);

    finalBox->pack_start(*opacityCurveEditorW, Gtk::PACK_SHRINK, 2);

    finalBox->pack_start(*iter);

    finalBox->pack_start(*tmr);
    finalBox->pack_start(*separatorbalend, Gtk::PACK_SHRINK, 2);
    finalBox->pack_start(*opacityCurveEditorWL, Gtk::PACK_SHRINK, 2);

    finalBox->pack_start(*curveEditorG, Gtk::PACK_SHRINK, 4);
    finalBox->pack_start(*softradend);

//-----------------------------



    expsettings->add(*settingsBox, false);
    expsettings->setLevel(2);
    pack_start(*expsettings);

    expcontrast->add(*levBox, false);
    expcontrast->setLevel(2);
    pack_start(*expcontrast);

    expchroma->add(*chBox, false);
    expchroma->setLevel(2);
    pack_start(*expchroma);

    exptoning->add(*tonBox, false);
    exptoning->setLevel(2);
    pack_start(*exptoning);

    expnoise->add(*noiseBox, false);
    expnoise->setLevel(2);
    pack_start(*expnoise);

    expedge->add(*edgBox, false);
    expedge->setLevel(2);
    pack_start(*expedge);

    expclari->add(*clariBox, false);
    expclari->setLevel(2);
    pack_start(*expclari);

    expgamut->add(*conBox, false);
    expgamut->setLevel(2);
    pack_start(*expgamut);

    expresid->add(*resBox, false);
    expresid->setLevel(2);
    pack_start(*expresid);

    expfinal->add(*finalBox, false);
    expfinal->setLevel(2);
    pack_start(*expfinal);
}

Wavelet::~Wavelet()
{
    idle_register.destroy();

    delete opaCurveEditorG;
    delete opacityCurveEditorG;
    delete CCWcurveEditorG;
    delete curveEditorRES;
    delete curveEditorGAM;
    delete curveEditorG;
    delete opacityCurveEditorW;
    delete opacityCurveEditorWL;

}

void Wavelet::wavChanged(double nlevel)
{
    if (!batchMode) {
        idle_register.add(
        [this, nlevel]() -> bool {
            wavLabels->set_text(
                Glib::ustring::compose(
                    M("TP_WAVELET_LEVLABEL"),
                    Glib::ustring::format(std::fixed, std::setprecision(0), nlevel)
                )
            );
            return false;
        }
        );
    }
}

// Will only reset the channel mixer
// WARNING!  In mutiImage mode, and for sliders in ADD mode, this will reset the slider to 0, but not to the default value as in SET mode.
void Wavelet::neutral_pressed()
{
    disableListener();
    greenlow->resetValue(false);
    bluelow->resetValue(false);
    greenmed->resetValue(false);
    bluemed->resetValue(false);
    greenhigh->resetValue(false);
    bluehigh->resetValue(false);

    enableListener();

    if (listener && getEnabled()) {
        listener->panelChanged(EvWavNeutral, M("GENERAL_RESET"));
    }
}

void Wavelet::read(const ProcParams* pp, const ParamsEdited* pedited)
{

    /*****************************************************************************************************
     *
     *                                        Disable listeners and signals
     *
     *****************************************************************************************************/

    disableListener();
    Lmethodconn.block(true);
    CLmethodconn.block(true);
    Backmethodconn.block(true);
    Tilesmethodconn.block(true);
    daubcoeffmethodconn.block(true);
    Dirmethodconn.block(true);
    CHmethodconn.block(true);
    CHSLmethodconn.block(true);
    EDmethodconn.block(true);
    NPmethodconn.block(true);
    BAmethodconn.block(true);
    TMmethodconn.block(true);
    HSmethodconn.block(true);
    MedgreinfConn.block(true);
    ushamethodconn.block(true);
    cbenabConn.block(true);
    enableChromaConn.block(true);
    enableContrastConn.block(true);
    enableEdgeConn.block(true);
    enableFinalConn.block(true);
    enableNoiseConn.block(true);
    enableResidConn.block(true);
    enableToningConn.block(true);

    /*****************************************************************************************************
     *
     *                               Set the GUI reflecting the given ProcParams
     *
     *****************************************************************************************************/

    //HSmethod->set_active (1);   // Note: default values are controlled in rtengine::ProcParams::SetDefaults
    if (pp->wavelet.HSmethod == "without") {
        HSmethod->set_active(0);
    } else if (pp->wavelet.HSmethod == "with") {
        HSmethod->set_active(1);
    }

    //CHmethod->set_active (1);
    if (pp->wavelet.CHmethod == "without") {
        CHmethod->set_active(0);
    } else if (pp->wavelet.CHmethod == "with") {
        CHmethod->set_active(1);
    } else if (pp->wavelet.CHmethod == "link") {
        CHmethod->set_active(2);
    }

    //Medgreinf->set_active (1);
    if (pp->wavelet.Medgreinf == "more") {
        Medgreinf->set_active(0);
    } else if (pp->wavelet.Medgreinf == "none") {
        Medgreinf->set_active(1);
    } else if (pp->wavelet.Medgreinf == "less") {
        Medgreinf->set_active(2);
    }

    //ushamethod
//    if (pp->wavelet.ushamethod == "none") {
//        ushamethod->set_active(0);
 //   } else 
    if (pp->wavelet.ushamethod == "sharp") {
        ushamethod->set_active(0);
    } else if (pp->wavelet.ushamethod == "clari") {
        ushamethod->set_active(1);
    }

    //CHSLmethod->set_active (1);
    if (pp->wavelet.CHSLmethod == "SL") {
        CHSLmethod->set_active(0);
    } else if (pp->wavelet.CHSLmethod == "CU") {
        CHSLmethod->set_active(1);
    }

    //EDmethod->set_active (1);
    if (pp->wavelet.EDmethod == "SL") {
        EDmethod->set_active(0);
    } else if (pp->wavelet.EDmethod == "CU") {
        EDmethod->set_active(1);
    }

    if (pp->wavelet.NPmethod == "none") {
        NPmethod->set_active(0);
    } else if (pp->wavelet.NPmethod == "low") {
        NPmethod->set_active(1);
    } else if (pp->wavelet.NPmethod == "high") {
        NPmethod->set_active(2);
    }

    //BAmethod->set_active (0);
    if (pp->wavelet.BAmethod == "none") {
        BAmethod->set_active(0);
    } else if (pp->wavelet.BAmethod == "sli") {
        BAmethod->set_active(1);
    } else if (pp->wavelet.BAmethod == "cur") {
        BAmethod->set_active(2);
    }

    //TMmethod->set_active (1);
    if (pp->wavelet.TMmethod == "cont") {
        TMmethod->set_active(0);
    } else if (pp->wavelet.TMmethod == "tm") {
        TMmethod->set_active(1);
    }

//  else if (pp->wavelet.TMmethod=="both")
//      TMmethod->set_active (2);

    //Backmethod->set_active (3);
    if (pp->wavelet.Backmethod == "black") {
        Backmethod->set_active(0);
    } else if (pp->wavelet.Backmethod == "grey") {
        Backmethod->set_active(1);
    } else if (pp->wavelet.Backmethod == "resid") {
        Backmethod->set_active(2);
    }

    //CLmethod->set_active (3);
    if (pp->wavelet.CLmethod == "one") {
        CLmethod->set_active(0);
    } else if (pp->wavelet.CLmethod == "inf") {
        CLmethod->set_active(1);
    } else if (pp->wavelet.CLmethod == "sup") {
        CLmethod->set_active(2);
    } else if (pp->wavelet.CLmethod == "all") {
        CLmethod->set_active(3);
    }

    //Tilesmethod->set_active (2);
    if (pp->wavelet.Tilesmethod == "full") {
        Tilesmethod->set_active(0);
    } else if (pp->wavelet.Tilesmethod == "big") {
        Tilesmethod->set_active(1);
    } else if (pp->wavelet.Tilesmethod == "lit") {
        Tilesmethod->set_active(2);
    }

    //daubcoeffmethod->set_active (4);
    if (pp->wavelet.daubcoeffmethod == "2_") {
        daubcoeffmethod->set_active(0);
    } else if (pp->wavelet.daubcoeffmethod == "4_") {
        daubcoeffmethod->set_active(1);
    } else if (pp->wavelet.daubcoeffmethod == "6_") {
        daubcoeffmethod->set_active(2);
    } else if (pp->wavelet.daubcoeffmethod == "10_") {
        daubcoeffmethod->set_active(3);
    } else if (pp->wavelet.daubcoeffmethod == "14_") {
        daubcoeffmethod->set_active(4);
    }

    //Dirmethod->set_active (3);
    if (pp->wavelet.Dirmethod == "one") {
        Dirmethod->set_active(0);
    } else if (pp->wavelet.Dirmethod == "two") {
        Dirmethod->set_active(1);
    } else if (pp->wavelet.Dirmethod == "thr") {
        Dirmethod->set_active(2);
    } else if (pp->wavelet.Dirmethod == "all") {
        Dirmethod->set_active(3);
    }

    int selectedLevel = pp->wavelet.Lmethod - 1;
    Lmethod->set_active(selectedLevel == -1 ? 4 : selectedLevel);

    ccshape->setCurve(pp->wavelet.ccwcurve);
    opacityShapeRG->setCurve(pp->wavelet.opacityCurveRG);
    opacityShapeBY->setCurve(pp->wavelet.opacityCurveBY);
    opacityShape->setCurve(pp->wavelet.opacityCurveW);
    opacityShapeWL->setCurve(pp->wavelet.opacityCurveWL);
    hhshape->setCurve(pp->wavelet.hhcurve);
    Chshape->setCurve(pp->wavelet.Chcurve);
    clshape->setCurve(pp->wavelet.wavclCurve);
    expcontrast->setEnabled(pp->wavelet.expcontrast);
    expchroma->setEnabled(pp->wavelet.expchroma);
    expedge->setEnabled(pp->wavelet.expedge);
    expresid->setEnabled(pp->wavelet.expresid);
    expfinal->setEnabled(pp->wavelet.expfinal);
    exptoning->setEnabled(pp->wavelet.exptoning);
    expnoise->setEnabled(pp->wavelet.expnoise);
    expclari->setEnabled(pp->wavelet.expclari);

    setEnabled(pp->wavelet.enabled);
    avoidConn.block(true);
    avoid->set_active(pp->wavelet.avoid);
    avoidConn.block(false);
    showmaskConn.block(true);
    showmask->set_active(pp->wavelet.showmask);
    showmaskConn.block(false);
    tmrConn.block(true);
    tmr->set_active(pp->wavelet.tmr);
    tmrConn.block(false);
    medianConn.block(true);
    median->set_active(pp->wavelet.median);
    medianConn.block(false);
    medianlevConn.block(true);
    medianlev->set_active(pp->wavelet.medianlev);
    medianlevConn.block(false);
    linkedgConn.block(true);
    linkedg->set_active(pp->wavelet.linkedg);
    linkedgConn.block(false);
    cbenabConn.block(true);
    cbenab->set_active(pp->wavelet.cbenab);
    cbenabConn.block(false);

    lipstConn.block(true);
    lipst->set_active(pp->wavelet.lipst);
    lipstConn.block(false);
    //edgreinfConn.block (true);
    //edgreinf->set_active (pp->wavelet.edgreinf);
    //edgreinfConn.block (false);
    //lastedgreinf = pp->wavelet.edgreinf;
    lastmedian = pp->wavelet.median;
    lastmedianlev = pp->wavelet.medianlev;
    lastlinkedg = pp->wavelet.linkedg;
    lastcbenab = pp->wavelet.cbenab;
    lastlipst = pp->wavelet.lipst;
    lastavoid = pp->wavelet.avoid;
    lastshowmask = pp->wavelet.showmask;
    lasttmr = pp->wavelet.tmr;
    rescon->setValue(pp->wavelet.rescon);
    resconH->setValue(pp->wavelet.resconH);
    reschro->setValue(pp->wavelet.reschro);
    tmrs->setValue(pp->wavelet.tmrs);
    gamma->setValue(pp->wavelet.gamma);
    sup->setValue(pp->wavelet.sup);
    sky->setValue(pp->wavelet.sky);
    thres->setValue(pp->wavelet.thres);
    chroma->setValue(pp->wavelet.chroma);
    chro->setValue(pp->wavelet.chro);
    contrast->setValue(pp->wavelet.contrast);
    edgrad->setValue(pp->wavelet.edgrad);
    edgval->setValue(pp->wavelet.edgval);
    edgthresh->setValue(pp->wavelet.edgthresh);
    thr->setValue(pp->wavelet.thr);
    thrH->setValue(pp->wavelet.thrH);
    skinprotect->setValue(pp->wavelet.skinprotect);
    hueskin->setValue<int>(pp->wavelet.hueskin);
    hueskin2->setValue<int>(pp->wavelet.hueskin2);
    threshold->setValue(pp->wavelet.threshold);
    threshold2->setValue(pp->wavelet.threshold2);
    edgedetect->setValue(pp->wavelet.edgedetect);
    edgedetectthr->setValue(pp->wavelet.edgedetectthr);
    edgedetectthr2->setValue(pp->wavelet.edgedetectthr2);
    edgesensi->setValue(pp->wavelet.edgesensi);
    edgeampli->setValue(pp->wavelet.edgeampli);
    hllev->setValue<int>(pp->wavelet.hllev);
    bllev->setValue<int>(pp->wavelet.bllev);
    pastlev->setValue<int>(pp->wavelet.pastlev);
    satlev->setValue<int>(pp->wavelet.satlev);
    edgcont->setValue<int>(pp->wavelet.edgcont);

    greenlow->setValue(pp->wavelet.greenlow);
    bluelow->setValue(pp->wavelet.bluelow);
    greenmed->setValue(pp->wavelet.greenmed);
    bluemed->setValue(pp->wavelet.bluemed);
    greenhigh->setValue(pp->wavelet.greenhigh);
    bluehigh->setValue(pp->wavelet.bluehigh);
    mergeL->setValue(pp->wavelet.mergeL);
    mergeC->setValue(pp->wavelet.mergeC);
    softrad->setValue(pp->wavelet.softrad);
    softradend->setValue(pp->wavelet.softradend);

    level0noise->setValue<double>(pp->wavelet.level0noise);
    level1noise->setValue<double>(pp->wavelet.level1noise);
    level2noise->setValue<double>(pp->wavelet.level2noise);
    level3noise->setValue<double>(pp->wavelet.level3noise);
    strength->setValue(pp->wavelet.strength);
    balance->setValue(pp->wavelet.balance);
    iter->setValue(pp->wavelet.iter);

    for (int i = 0; i < 9; i++) {
        correction[i]->setValue(pp->wavelet.c[i]);
    }

    for (int i = 0; i < 9; i++) {
        correctionch[i]->setValue(pp->wavelet.ch[i]);
    }

    /*****************************************************************************************************
     *
     *           Set the inconsistent state (for combobox, select the "GENERAL_UNCHANGED" entry)
     *
     *****************************************************************************************************/

    if (pedited) {
        if (!pedited->wavelet.Lmethod) {
            Lmethod->set_active_text(M("GENERAL_UNCHANGED"));
        }

        if (!pedited->wavelet.CLmethod) {
            CLmethod->set_active_text(M("GENERAL_UNCHANGED"));
        }

        if (!pedited->wavelet.Backmethod) {
            Backmethod->set_active_text(M("GENERAL_UNCHANGED"));
        }

        if (!pedited->wavelet.Tilesmethod) {
            Tilesmethod->set_active_text(M("GENERAL_UNCHANGED"));
        }

        if (!pedited->wavelet.daubcoeffmethod) {
            daubcoeffmethod->set_active_text(M("GENERAL_UNCHANGED"));
        }

        if (!pedited->wavelet.Dirmethod) {
            Dirmethod->set_active_text(M("GENERAL_UNCHANGED"));
        }

        if (!pedited->wavelet.CHmethod) {
            CHmethod->set_active_text(M("GENERAL_UNCHANGED"));
        }

        if (!pedited->wavelet.CHSLmethod) {
            CHSLmethod->set_active_text(M("GENERAL_UNCHANGED"));
        }

        if (!pedited->wavelet.EDmethod) {
            EDmethod->set_active_text(M("GENERAL_UNCHANGED"));
        }

        if (!pedited->wavelet.NPmethod) {
            NPmethod->set_active_text(M("GENERAL_UNCHANGED"));
        }

        if (!pedited->wavelet.BAmethod) {
            BAmethod->set_active_text(M("GENERAL_UNCHANGED"));
        }

        if (!pedited->wavelet.TMmethod) {
            TMmethod->set_active_text(M("GENERAL_UNCHANGED"));
        }

        if (!pedited->wavelet.HSmethod) {
            HSmethod->set_active_text(M("GENERAL_UNCHANGED"));
        }

        if (!pedited->wavelet.Medgreinf) {
            Medgreinf->set_active_text(M("GENERAL_UNCHANGED"));
        }

        if (!pedited->wavelet.ushamethod) {
            ushamethod->set_active_text(M("GENERAL_UNCHANGED"));
        }

        set_inconsistent(multiImage && !pedited->wavelet.enabled);
        ccshape->setUnChanged(!pedited->wavelet.ccwcurve);
        expcontrast->set_inconsistent(!pedited->wavelet.expcontrast);
        expchroma->set_inconsistent(!pedited->wavelet.expchroma);
        expedge->set_inconsistent(!pedited->wavelet.expedge);
        expresid->set_inconsistent(!pedited->wavelet.expresid);
        expfinal->set_inconsistent(!pedited->wavelet.expfinal);
        expclari->set_inconsistent(!pedited->wavelet.expclari);
        exptoning->set_inconsistent(!pedited->wavelet.exptoning);
        expnoise->set_inconsistent(!pedited->wavelet.expnoise);
        opacityShapeRG->setCurve(pp->wavelet.opacityCurveRG);
        opacityShapeBY->setCurve(pp->wavelet.opacityCurveBY);
        opacityShape->setCurve(pp->wavelet.opacityCurveW);
        opacityShapeWL->setCurve(pp->wavelet.opacityCurveWL);
        hhshape->setUnChanged(!pedited->wavelet.hhcurve);
        Chshape->setUnChanged(!pedited->wavelet.Chcurve);
        clshape->setUnChanged(!pedited->wavelet.wavclCurve);
        avoid->set_inconsistent(!pedited->wavelet.avoid);
        showmask->set_inconsistent(!pedited->wavelet.showmask);
        tmr->set_inconsistent(!pedited->wavelet.tmr);
        edgthresh->setEditedState(pedited->wavelet.edgthresh ? Edited : UnEdited);
        rescon->setEditedState(pedited->wavelet.rescon ? Edited : UnEdited);
        resconH->setEditedState(pedited->wavelet.resconH ? Edited : UnEdited);
        reschro->setEditedState(pedited->wavelet.reschro ? Edited : UnEdited);
        tmrs->setEditedState(pedited->wavelet.tmrs ? Edited : UnEdited);
        gamma->setEditedState(pedited->wavelet.gamma ? Edited : UnEdited);
        sup->setEditedState(pedited->wavelet.sup ? Edited : UnEdited);
        sky->setEditedState(pedited->wavelet.sky ? Edited : UnEdited);
        thres->setEditedState(pedited->wavelet.thres ? Edited : UnEdited);
        balance->setEditedState(pedited->wavelet.balance ? Edited : UnEdited);
        iter->setEditedState(pedited->wavelet.iter ? Edited : UnEdited);
        threshold->setEditedState(pedited->wavelet.threshold ? Edited : UnEdited);
        threshold2->setEditedState(pedited->wavelet.threshold2 ? Edited : UnEdited);
        edgedetect->setEditedState(pedited->wavelet.edgedetect ? Edited : UnEdited);
        edgedetectthr->setEditedState(pedited->wavelet.edgedetectthr ? Edited : UnEdited);
        edgedetectthr2->setEditedState(pedited->wavelet.edgedetectthr2 ? Edited : UnEdited);
        edgesensi->setEditedState(pedited->wavelet.edgesensi ? Edited : UnEdited);
        edgeampli->setEditedState(pedited->wavelet.edgeampli ? Edited : UnEdited);
        chroma->setEditedState(pedited->wavelet.chroma ? Edited : UnEdited);
        chro->setEditedState(pedited->wavelet.chro ? Edited : UnEdited);

        greenlow->setEditedState(pedited->wavelet.greenlow ? Edited : UnEdited);
        bluelow->setEditedState(pedited->wavelet.bluelow ? Edited : UnEdited);
        greenmed->setEditedState(pedited->wavelet.greenmed ? Edited : UnEdited);
        bluemed->setEditedState(pedited->wavelet.bluemed ? Edited : UnEdited);
        greenhigh->setEditedState(pedited->wavelet.greenhigh ? Edited : UnEdited);
        bluehigh->setEditedState(pedited->wavelet.bluehigh ? Edited : UnEdited);
        mergeL->setEditedState(pedited->wavelet.mergeL ? Edited : UnEdited);
        mergeC->setEditedState(pedited->wavelet.mergeC ? Edited : UnEdited);
        softrad->setEditedState(pedited->wavelet.softrad ? Edited : UnEdited);
        softradend->setEditedState(pedited->wavelet.softradend ? Edited : UnEdited);

        median->set_inconsistent(!pedited->wavelet.median);
        medianlev->set_inconsistent(!pedited->wavelet.medianlev);
        linkedg->set_inconsistent(!pedited->wavelet.linkedg);
//      edgreinf->set_inconsistent (!pedited->wavelet.edgreinf);
        cbenab->set_inconsistent(!pedited->wavelet.cbenab);
        lipst->set_inconsistent(!pedited->wavelet.lipst);
        contrast->setEditedState(pedited->wavelet.contrast ? Edited : UnEdited);
        edgrad->setEditedState(pedited->wavelet.edgrad ? Edited : UnEdited);
        edgval->setEditedState(pedited->wavelet.edgval ? Edited : UnEdited);
        thr->setEditedState(pedited->wavelet.thr ? Edited : UnEdited);
        thrH->setEditedState(pedited->wavelet.thrH ? Edited : UnEdited);
        skinprotect->setEditedState(pedited->wavelet.skinprotect ? Edited : UnEdited);
        hueskin->setEditedState(pedited->wavelet.hueskin ? Edited : UnEdited);
        hueskin2->setEditedState(pedited->wavelet.hueskin2 ? Edited : UnEdited);
        hllev->setEditedState(pedited->wavelet.hllev ? Edited : UnEdited);
        bllev->setEditedState(pedited->wavelet.bllev ? Edited : UnEdited);
        pastlev->setEditedState(pedited->wavelet.pastlev ? Edited : UnEdited);
        satlev->setEditedState(pedited->wavelet.satlev ? Edited : UnEdited);
        strength->setEditedState(pedited->wavelet.strength ? Edited : UnEdited);
        edgcont->setEditedState(pedited->wavelet.edgcont ? Edited : UnEdited);
        level0noise->setEditedState(pedited->wavelet.level0noise ? Edited : UnEdited);
        level1noise->setEditedState(pedited->wavelet.level1noise ? Edited : UnEdited);
        level2noise->setEditedState(pedited->wavelet.level2noise ? Edited : UnEdited);
        level3noise->setEditedState(pedited->wavelet.level3noise ? Edited : UnEdited);

        for (int i = 0; i < 9; i++) {
            correction[i]->setEditedState(pedited->wavelet.c[i] ? Edited : UnEdited);
        }

        for (int i = 0; i < 9; i++) {
            correctionch[i]->setEditedState(pedited->wavelet.ch[i] ? Edited : UnEdited);
        }
    }

    /*****************************************************************************************************
     *
     *        Update the GUI, all at once if not in Batch editing (in this case, display EVERYTHING)
     *
     *****************************************************************************************************/

    if (!batchMode) {
        int y;
        y = thres->getValue();
        int z;

        for (z = y; z < 9; z++) {
            correction[z]->hide();
        }

        for (z = 0; z < y; z++) {
            correction[z]->show();
        }

        if (pp->wavelet.CHSLmethod == "SL") {
            for (z = y; z < 9; z++) {
                correctionch[z]->hide();
            }

            for (z = 0; z < y; z++) {
                correctionch[z]->show();
            }
        }

        //adjusterUpdateUI(tmrs);
        HSmethodUpdateUI();
        CHmethodUpdateUI();
        //MedgreinfUpdateUI();
        //CHSLmethodUpdateUI();
        EDmethodUpdateUI();
        NPmethodUpdateUI();
        BAmethodUpdateUI();
        TMmethodUpdateUI();
        //BackmethodUpdateUI();
        CLmethodUpdateUI();
        lipstUpdateUI();
        //TilesmethodUpdateUI();
        //daubcoeffmethodUpdateUI();
        //DirmethodUpdateUI();
        //LmethodUpdateUI();
        enabledUpdateUI();
        medianlevUpdateUI();
        cbenabUpdateUI();

        if (z == 9) {
            sup->show();
        } else {
            sup->hide();
        }
    }

    /*****************************************************************************************************
     *
     *                                        Enable listeners and signals
     *
     *****************************************************************************************************/

    Lmethodconn.block(false);
    CLmethodconn.block(false);
    Backmethodconn.block(false);
    Tilesmethodconn.block(false);
    daubcoeffmethodconn.block(false);
    CHmethodconn.block(false);
    CHSLmethodconn.block(false);
    EDmethodconn.block(false);
    NPmethodconn.block(false);
    BAmethodconn.block(false);
    TMmethodconn.block(false);
    HSmethodconn.block(false);
    Dirmethodconn.block(false);
    MedgreinfConn.block(false);
    ushamethodconn.block(false);
    enableChromaConn.block(false);
    enableContrastConn.block(false);
    enableEdgeConn.block(false);
    enableFinalConn.block(false);
    enableNoiseConn.block(false);
    enableResidConn.block(false);
    enableToningConn.block(false);

    enableListener();
}

void Wavelet::setEditProvider(EditDataProvider *provider)
{
    ccshape->setEditProvider(provider);
    opacityShapeRG->setEditProvider(provider);
    opacityShapeBY->setEditProvider(provider);
    opacityShape->setEditProvider(provider);
    opacityShapeWL->setEditProvider(provider);
    hhshape->setEditProvider(provider);
    Chshape->setEditProvider(provider);
    clshape->setEditProvider(provider);
}

void Wavelet::autoOpenCurve()
{
    ccshape->openIfNonlinear();
    //opacityShapeRG->openIfNonlinear();
    //opacityShapeBY->openIfNonlinear();
}

void Wavelet::write(ProcParams* pp, ParamsEdited* pedited)
{

    pp->wavelet.enabled        = getEnabled();
    pp->wavelet.avoid          = avoid->get_active();
    pp->wavelet.showmask       = showmask->get_active();
    pp->wavelet.tmr            = tmr->get_active();
    pp->wavelet.rescon         = rescon->getValue();
    pp->wavelet.resconH        = resconH->getValue();
    pp->wavelet.reschro        = reschro->getValue();
    pp->wavelet.tmrs           = tmrs->getValue();
    pp->wavelet.gamma          = gamma->getValue();
    pp->wavelet.sup            = sup->getValue();
    pp->wavelet.sky            = sky->getValue();
    pp->wavelet.thres          = thres->getValue();
    pp->wavelet.chroma         = chroma->getValue();
    pp->wavelet.chro           = chro->getValue();
    pp->wavelet.median         = median->get_active();
    pp->wavelet.medianlev      = medianlev->get_active();
    pp->wavelet.linkedg        = linkedg->get_active();
//  pp->wavelet.edgreinf       = edgreinf->get_active ();
    pp->wavelet.cbenab         = cbenab->get_active();
    pp->wavelet.lipst          = lipst->get_active();
    pp->wavelet.contrast       = contrast->getValue();
    pp->wavelet.edgrad         = edgrad->getValue();
    pp->wavelet.edgval         = edgval->getValue();
    pp->wavelet.edgthresh      = edgthresh->getValue();
    pp->wavelet.thr            = thr->getValue();
    pp->wavelet.thrH           = thrH->getValue();
    pp->wavelet.hueskin        = hueskin->getValue<int> ();
    pp->wavelet.hueskin2       = hueskin2->getValue<int> ();
    pp->wavelet.skinprotect    = skinprotect->getValue();
    pp->wavelet.threshold      = threshold->getValue();
    pp->wavelet.threshold2     = threshold2->getValue();
    pp->wavelet.edgedetect     = edgedetect->getValue();
    pp->wavelet.edgedetectthr  = edgedetectthr->getValue();
    pp->wavelet.edgedetectthr2 = edgedetectthr2->getValue();
    pp->wavelet.edgesensi     = edgesensi->getValue();
    pp->wavelet.edgeampli     = edgeampli->getValue();
    pp->wavelet.hllev          = hllev->getValue<int> ();
    pp->wavelet.bllev          = bllev->getValue<int> ();
    pp->wavelet.edgcont        = edgcont->getValue<int> ();
    pp->wavelet.level0noise    = level0noise->getValue<double> ();
    pp->wavelet.level1noise    = level1noise->getValue<double> ();
    pp->wavelet.level2noise    = level2noise->getValue<double> ();
    pp->wavelet.level3noise    = level3noise->getValue<double> ();
    pp->wavelet.ccwcurve       = ccshape->getCurve();
    pp->wavelet.opacityCurveRG = opacityShapeRG->getCurve();
    pp->wavelet.opacityCurveBY = opacityShapeBY->getCurve();
    pp->wavelet.opacityCurveW  = opacityShape->getCurve();
    pp->wavelet.opacityCurveWL = opacityShapeWL->getCurve();
    pp->wavelet.hhcurve        = hhshape->getCurve();
    pp->wavelet.Chcurve        = Chshape->getCurve();
    pp->wavelet.pastlev        = pastlev->getValue<int> ();
    pp->wavelet.satlev         = satlev->getValue<int> ();
    pp->wavelet.strength       = (int) strength->getValue();
    pp->wavelet.balance        = (int) balance->getValue();

    pp->wavelet.greenlow       = greenlow->getValue();
    pp->wavelet.bluelow        = bluelow->getValue();
    pp->wavelet.greenmed       = greenmed->getValue();
    pp->wavelet.bluemed        = bluemed->getValue();
    pp->wavelet.greenhigh      = greenhigh->getValue();
    pp->wavelet.bluehigh       = bluehigh->getValue();
    pp->wavelet.mergeL         = mergeL->getValue();
    pp->wavelet.mergeC         = mergeC->getValue();
    pp->wavelet.softrad        = softrad->getValue();
    pp->wavelet.softradend     = softradend->getValue();
    pp->wavelet.expcontrast    = expcontrast->getEnabled();
    pp->wavelet.expchroma      = expchroma->getEnabled();
    pp->wavelet.expedge        = expedge->getEnabled();
    pp->wavelet.expresid       = expresid->getEnabled();
    pp->wavelet.expfinal       = expfinal->getEnabled();
    pp->wavelet.exptoning      = exptoning->getEnabled();
    pp->wavelet.expnoise       = expnoise->getEnabled();
    pp->wavelet.expclari       = expclari->getEnabled();

    pp->wavelet.iter = (int) iter->getValue();
    pp->wavelet.wavclCurve = clshape->getCurve();

    for (int i = 0; i < 9; i++) {
        pp->wavelet.c[i] = (int) correction[i]->getValue();
    }

    for (int i = 0; i < 9; i++) {
        pp->wavelet.ch[i] = (int) correctionch[i]->getValue();
    }

    if (pedited) {
        pedited->wavelet.enabled         = !get_inconsistent();
        pedited->wavelet.avoid           = !avoid->get_inconsistent();
        pedited->wavelet.showmask        = !showmask->get_inconsistent();
        pedited->wavelet.tmr             = !tmr->get_inconsistent();
        pedited->wavelet.median          = !median->get_inconsistent();
        pedited->wavelet.medianlev       = !medianlev->get_inconsistent();
        pedited->wavelet.linkedg         = !linkedg->get_inconsistent();
        pedited->wavelet.cbenab          = !cbenab->get_inconsistent();
        pedited->wavelet.lipst           = !lipst->get_inconsistent();
        pedited->wavelet.Medgreinf       =  Medgreinf->get_active_text() != M("GENERAL_UNCHANGED");
        pedited->wavelet.ushamethod      = ushamethod->get_active_text() != M("GENERAL_UNCHANGED");
        pedited->wavelet.Lmethod         = Lmethod->get_active_text() != M("GENERAL_UNCHANGED");
        pedited->wavelet.CLmethod        = CLmethod->get_active_text() != M("GENERAL_UNCHANGED");
        pedited->wavelet.Backmethod      = Backmethod->get_active_text() != M("GENERAL_UNCHANGED");
        pedited->wavelet.Tilesmethod     = Tilesmethod->get_active_text() != M("GENERAL_UNCHANGED");
        pedited->wavelet.daubcoeffmethod = daubcoeffmethod->get_active_text() != M("GENERAL_UNCHANGED");
        pedited->wavelet.CHmethod        = CHmethod->get_active_text() != M("GENERAL_UNCHANGED");
        pedited->wavelet.CHSLmethod      = CHSLmethod->get_active_text() != M("GENERAL_UNCHANGED");
        pedited->wavelet.EDmethod        = EDmethod->get_active_text() != M("GENERAL_UNCHANGED");
        pedited->wavelet.NPmethod        = NPmethod->get_active_text() != M("GENERAL_UNCHANGED");
        pedited->wavelet.BAmethod        = BAmethod->get_active_text() != M("GENERAL_UNCHANGED");
        pedited->wavelet.TMmethod        = TMmethod->get_active_text() != M("GENERAL_UNCHANGED");
        pedited->wavelet.HSmethod        = HSmethod->get_active_text() != M("GENERAL_UNCHANGED");
        pedited->wavelet.Dirmethod       = Dirmethod->get_active_text() != M("GENERAL_UNCHANGED");
        pedited->wavelet.edgthresh       = edgthresh->getEditedState();
        pedited->wavelet.rescon          = rescon->getEditedState();
        pedited->wavelet.resconH         = resconH->getEditedState();
        pedited->wavelet.reschro         = reschro->getEditedState();
        pedited->wavelet.tmrs            = tmrs->getEditedState();
        pedited->wavelet.gamma           = gamma->getEditedState();
        pedited->wavelet.sup             = sup->getEditedState();
        pedited->wavelet.sky             = sky->getEditedState();
        pedited->wavelet.thres           = thres->getEditedState();
        pedited->wavelet.threshold       = threshold->getEditedState();
        pedited->wavelet.threshold2      = threshold2->getEditedState();
        pedited->wavelet.edgedetect      = edgedetect->getEditedState();
        pedited->wavelet.edgedetectthr   = edgedetectthr->getEditedState();
        pedited->wavelet.edgedetectthr2  = edgedetectthr2->getEditedState();
        pedited->wavelet.edgesensi       = edgesensi->getEditedState();
        pedited->wavelet.edgeampli       = edgeampli->getEditedState();
        pedited->wavelet.chroma          = chroma->getEditedState();
        pedited->wavelet.chro            = chro->getEditedState();
        pedited->wavelet.contrast        = contrast->getEditedState();
        pedited->wavelet.edgrad          = edgrad->getEditedState();
        pedited->wavelet.edgval          = edgval->getEditedState();
        pedited->wavelet.thr             = thr->getEditedState();
        pedited->wavelet.thrH            = thrH->getEditedState();
        pedited->wavelet.hueskin         = hueskin->getEditedState();
        pedited->wavelet.hueskin2        = hueskin2->getEditedState();
        pedited->wavelet.skinprotect     = skinprotect->getEditedState();
        pedited->wavelet.hllev           = hllev->getEditedState();
        pedited->wavelet.ccwcurve        = !ccshape->isUnChanged();
        pedited->wavelet.edgcont         = edgcont->getEditedState();
        pedited->wavelet.level0noise     = level0noise->getEditedState();
        pedited->wavelet.level1noise     = level1noise->getEditedState();
        pedited->wavelet.level2noise     = level2noise->getEditedState();
        pedited->wavelet.level3noise     = level3noise->getEditedState();
        pedited->wavelet.opacityCurveRG  = !opacityShapeRG->isUnChanged();
        pedited->wavelet.opacityCurveBY  = !opacityShapeBY->isUnChanged();
        pedited->wavelet.opacityCurveW   = !opacityShape->isUnChanged();
        pedited->wavelet.opacityCurveWL  = !opacityShapeWL->isUnChanged();
        pedited->wavelet.hhcurve         = !hhshape->isUnChanged();
        pedited->wavelet.Chcurve         = !Chshape->isUnChanged();
        pedited->wavelet.bllev           = bllev->getEditedState();
        pedited->wavelet.pastlev         = pastlev->getEditedState();
        pedited->wavelet.satlev          = satlev->getEditedState();
        pedited->wavelet.strength        = strength->getEditedState();
        pedited->wavelet.greenlow        = greenlow->getEditedState();
        pedited->wavelet.bluelow         = bluelow->getEditedState();
        pedited->wavelet.greenmed        = greenmed->getEditedState();
        pedited->wavelet.bluemed         = bluemed->getEditedState();
        pedited->wavelet.greenhigh       = greenhigh->getEditedState();
        pedited->wavelet.bluehigh        = bluehigh->getEditedState();
        pedited->wavelet.mergeL          = mergeL->getEditedState();
        pedited->wavelet.mergeC          = mergeC->getEditedState();
        pedited->wavelet.softrad         = softrad->getEditedState();
        pedited->wavelet.softradend      = softradend->getEditedState();
        pedited->wavelet.balance         = balance->getEditedState();
        pedited->wavelet.iter            = iter->getEditedState();
        pedited->wavelet.wavclCurve      = !clshape->isUnChanged();
        pedited->wavelet.expcontrast     = !expcontrast->get_inconsistent();
        pedited->wavelet.expchroma       = !expchroma->get_inconsistent();
        pedited->wavelet.expedge         = !expedge->get_inconsistent();
        pedited->wavelet.expresid        = !expresid->get_inconsistent();
        pedited->wavelet.expfinal        = !expfinal->get_inconsistent();
        pedited->wavelet.exptoning       = !exptoning->get_inconsistent();
        pedited->wavelet.expnoise        = !expnoise->get_inconsistent();
        pedited->wavelet.expclari        = !expclari->get_inconsistent();

        for (int i = 0; i < 9; i++) {
            pedited->wavelet.c[i]        = correction[i]->getEditedState();
        }

        for (int i = 0; i < 9; i++) {
            pedited->wavelet.ch[i]       = correctionch[i]->getEditedState();
        }

    }

    if (CHmethod->get_active_row_number() == 0) {
        pp->wavelet.CHmethod = "without";
    } else if (CHmethod->get_active_row_number() == 1) {
        pp->wavelet.CHmethod = "with";
    } else if (CHmethod->get_active_row_number() == 2) {
        pp->wavelet.CHmethod = "link";
    }

    if (Medgreinf->get_active_row_number() == 0) {
        pp->wavelet.Medgreinf = "more";
    } else if (Medgreinf->get_active_row_number() == 1) {
        pp->wavelet.Medgreinf = "none";
    } else if (Medgreinf->get_active_row_number() == 2) {
        pp->wavelet.Medgreinf = "less";
    }

 //   if (ushamethod->get_active_row_number() == 0) {
 //       pp->wavelet.ushamethod = "none";
 //   } else 
    if (ushamethod->get_active_row_number() == 0) {
        pp->wavelet.ushamethod = "sharp";
    } else if (ushamethod->get_active_row_number() == 1) {
        pp->wavelet.ushamethod = "clari";
    }

    if (CHSLmethod->get_active_row_number() == 0) {
        pp->wavelet.CHSLmethod = "SL";
    } else if (CHSLmethod->get_active_row_number() == 1) {
        pp->wavelet.CHSLmethod = "CU";
    }

    if (EDmethod->get_active_row_number() == 0) {
        pp->wavelet.EDmethod = "SL";
    } else if (EDmethod->get_active_row_number() == 1) {
        pp->wavelet.EDmethod = "CU";
    }

    if (NPmethod->get_active_row_number() == 0) {
        pp->wavelet.NPmethod = "none";
    } else if (NPmethod->get_active_row_number() == 1) {
        pp->wavelet.NPmethod = "low";
    } else if (NPmethod->get_active_row_number() == 2) {
        pp->wavelet.NPmethod = "high";
    }

    if (BAmethod->get_active_row_number() == 0) {
        pp->wavelet.BAmethod = "none";
    } else if (BAmethod->get_active_row_number() == 1) {
        pp->wavelet.BAmethod = "sli";
    } else if (BAmethod->get_active_row_number() == 2) {
        pp->wavelet.BAmethod = "cur";
    }

    if (TMmethod->get_active_row_number() == 0) {
        pp->wavelet.TMmethod = "cont";
    } else if (TMmethod->get_active_row_number() == 1) {
        pp->wavelet.TMmethod = "tm";
    }

    //  else if (TMmethod->get_active_row_number()==2)
    //      pp->wavelet.TMmethod = "both";

    if (HSmethod->get_active_row_number() == 0) {
        pp->wavelet.HSmethod = "without";
    } else if (HSmethod->get_active_row_number() == 1) {
        pp->wavelet.HSmethod = "with";
    }

    if (CLmethod->get_active_row_number() == 0) {
        pp->wavelet.CLmethod = "one";
    } else if (CLmethod->get_active_row_number() == 1) {
        pp->wavelet.CLmethod = "inf";
    } else if (CLmethod->get_active_row_number() == 2) {
        pp->wavelet.CLmethod = "sup";
    } else if (CLmethod->get_active_row_number() == 3) {
        pp->wavelet.CLmethod = "all";
    }

    if (Backmethod->get_active_row_number() == 0) {
        pp->wavelet.Backmethod = "black";
    } else if (Backmethod->get_active_row_number() == 1) {
        pp->wavelet.Backmethod = "grey";
    } else if (Backmethod->get_active_row_number() == 2) {
        pp->wavelet.Backmethod = "resid";
    }

    if (Tilesmethod->get_active_row_number() == 0) {
        pp->wavelet.Tilesmethod = "full";
    } else if (Tilesmethod->get_active_row_number() == 1) {
        pp->wavelet.Tilesmethod = "big";
    } else if (Tilesmethod->get_active_row_number() == 2) {
        pp->wavelet.Tilesmethod = "lit";
    }

    if (daubcoeffmethod->get_active_row_number() == 0) {
        pp->wavelet.daubcoeffmethod = "2_";
    } else if (daubcoeffmethod->get_active_row_number() == 1) {
        pp->wavelet.daubcoeffmethod = "4_";
    } else if (daubcoeffmethod->get_active_row_number() == 2) {
        pp->wavelet.daubcoeffmethod = "6_";
    } else if (daubcoeffmethod->get_active_row_number() == 3) {
        pp->wavelet.daubcoeffmethod = "10_";
    } else if (daubcoeffmethod->get_active_row_number() == 4) {
        pp->wavelet.daubcoeffmethod = "14_";
    }

    if (Dirmethod->get_active_row_number() == 0) {
        pp->wavelet.Dirmethod = "one";
    } else if (Dirmethod->get_active_row_number() == 1) {
        pp->wavelet.Dirmethod = "two";
    } else if (Dirmethod->get_active_row_number() == 2) {
        pp->wavelet.Dirmethod = "thr";
    } else if (Dirmethod->get_active_row_number() == 3) {
        pp->wavelet.Dirmethod = "all";
    }

    pp->wavelet.Lmethod = Lmethod->get_active_row_number() + 1;
}

void Wavelet::curveChanged(CurveEditor* ce)
{

    if (listener && getEnabled()) {
        if (ce == ccshape) {
            listener->panelChanged(EvWavCCCurve, M("HISTORY_CUSTOMCURVE"));
        } else if (ce == opacityShapeRG) {
            listener->panelChanged(EvWavColor, M("HISTORY_CUSTOMCURVE"));
        } else if (ce == opacityShapeBY) {
            listener->panelChanged(EvWavOpac, M("HISTORY_CUSTOMCURVE"));
        } else if (ce == opacityShape) {
            listener->panelChanged(EvWavopacity, M("HISTORY_CUSTOMCURVE"));
        } else if (ce == opacityShapeWL) {
            listener->panelChanged(EvWavopacityWL, M("HISTORY_CUSTOMCURVE"));
        } else if (ce == hhshape) {
            listener->panelChanged(EvWavHHCurve, M("HISTORY_CUSTOMCURVE"));
        } else if (ce == Chshape) {
            listener->panelChanged(EvWavCHCurve, M("HISTORY_CUSTOMCURVE"));
        } else if (ce == clshape) {
            listener->panelChanged(EvWavCLCurve, M("HISTORY_CUSTOMCURVE"));
        }
    }
}

void Wavelet::setDefaults(const ProcParams* defParams, const ParamsEdited* pedited)
{

    for (int i = 0; i < 9; i++) {
        correction[i]->setDefault(defParams->wavelet.c[i]);
    }

    for (int i = 0; i < 9; i++) {
        correctionch[i]->setDefault(defParams->wavelet.ch[i]);
    }

    strength->setDefault(defParams->wavelet.strength);
    balance->setDefault(defParams->wavelet.balance);
    iter->setDefault(defParams->wavelet.iter);
    rescon->setDefault(defParams->wavelet.rescon);
    resconH->setDefault(defParams->wavelet.resconH);
    reschro->setDefault(defParams->wavelet.reschro);
    tmrs->setDefault(defParams->wavelet.tmrs);
    gamma->setDefault(defParams->wavelet.gamma);
    sup->setDefault(defParams->wavelet.sup);
    sky->setDefault(defParams->wavelet.sky);
    thres->setDefault(defParams->wavelet.thres);
    threshold->setDefault(defParams->wavelet.threshold);
    threshold2->setDefault(defParams->wavelet.threshold2);
    edgedetect->setDefault(defParams->wavelet.edgedetect);
    edgedetectthr->setDefault(defParams->wavelet.edgedetectthr);
    edgedetectthr2->setDefault(defParams->wavelet.edgedetectthr2);
    edgesensi->setDefault(defParams->wavelet.edgesensi);
    edgeampli->setDefault(defParams->wavelet.edgeampli);
    chroma->setDefault(defParams->wavelet.chroma);
    chro->setDefault(defParams->wavelet.chro);
    contrast->setDefault(defParams->wavelet.contrast);
    edgrad->setDefault(defParams->wavelet.edgrad);
    edgval->setDefault(defParams->wavelet.edgval);
    edgthresh->setDefault(defParams->wavelet.edgthresh);
    thr->setDefault(defParams->wavelet.thr);
    thrH->setDefault(defParams->wavelet.thrH);
    hueskin->setDefault<int> (defParams->wavelet.hueskin);
    hueskin2->setDefault<int> (defParams->wavelet.hueskin2);
    hllev->setDefault<int> (defParams->wavelet.hllev);
    bllev->setDefault<int> (defParams->wavelet.bllev);
    pastlev->setDefault<int> (defParams->wavelet.pastlev);
    satlev->setDefault<int> (defParams->wavelet.satlev);
    edgcont->setDefault<int> (defParams->wavelet.edgcont);
    level0noise->setDefault<double> (defParams->wavelet.level0noise);
    level1noise->setDefault<double> (defParams->wavelet.level1noise);
    level2noise->setDefault<double> (defParams->wavelet.level2noise);
    level3noise->setDefault<double> (defParams->wavelet.level3noise);

    greenlow->setDefault(defParams->wavelet.greenlow);
    bluelow->setDefault(defParams->wavelet.bluelow);
    greenmed->setDefault(defParams->wavelet.greenmed);
    bluemed->setDefault(defParams->wavelet.bluemed);
    greenhigh->setDefault(defParams->wavelet.greenhigh);
    bluehigh->setDefault(defParams->wavelet.bluehigh);
    mergeL->setDefault(defParams->wavelet.mergeL);
    mergeC->setDefault(defParams->wavelet.mergeC);
    softrad->setDefault(defParams->wavelet.softrad);
    softradend->setDefault(defParams->wavelet.softradend);

    if (pedited) {
        greenlow->setDefaultEditedState(pedited->wavelet.greenlow ? Edited : UnEdited);
        bluelow->setDefaultEditedState(pedited->wavelet.bluelow ? Edited : UnEdited);
        greenmed->setDefaultEditedState(pedited->wavelet.greenmed ? Edited : UnEdited);
        bluemed->setDefaultEditedState(pedited->wavelet.bluemed ? Edited : UnEdited);
        greenhigh->setDefaultEditedState(pedited->wavelet.greenhigh ? Edited : UnEdited);
        bluehigh->setDefaultEditedState(pedited->wavelet.bluehigh ? Edited : UnEdited);
        mergeL->setDefaultEditedState(pedited->wavelet.mergeL ? Edited : UnEdited);
        mergeC->setDefaultEditedState(pedited->wavelet.mergeC ? Edited : UnEdited);
        softrad->setDefaultEditedState(pedited->wavelet.softrad ? Edited : UnEdited);
        softradend->setDefaultEditedState(pedited->wavelet.softradend ? Edited : UnEdited);

        rescon->setDefault(defParams->wavelet.rescon);
        resconH->setDefault(defParams->wavelet.resconH);
        reschro->setDefault(defParams->wavelet.reschro);
        tmrs->setDefault(defParams->wavelet.tmrs);
        gamma->setDefault(defParams->wavelet.gamma);
        sup->setDefault(defParams->wavelet.sup);
        sky->setDefaultEditedState(pedited->wavelet.sky ? Edited : UnEdited);
        thres->setDefaultEditedState(pedited->wavelet.thres ? Edited : UnEdited);
        threshold->setDefaultEditedState(pedited->wavelet.threshold ? Edited : UnEdited);
        threshold2->setDefaultEditedState(pedited->wavelet.threshold2 ? Edited : UnEdited);
        edgedetect->setDefaultEditedState(pedited->wavelet.edgedetect ? Edited : UnEdited);
        edgedetectthr->setDefaultEditedState(pedited->wavelet.edgedetectthr ? Edited : UnEdited);
        edgedetectthr2->setDefaultEditedState(pedited->wavelet.edgedetectthr2 ? Edited : UnEdited);
        edgesensi->setDefaultEditedState(pedited->wavelet.edgesensi ? Edited : UnEdited);
        edgeampli->setDefaultEditedState(pedited->wavelet.edgeampli ? Edited : UnEdited);
        chroma->setDefaultEditedState(pedited->wavelet.chroma ? Edited : UnEdited);
        chro->setDefaultEditedState(pedited->wavelet.chro ? Edited : UnEdited);
        contrast->setDefaultEditedState(pedited->wavelet.contrast ? Edited : UnEdited);
        edgrad->setDefaultEditedState(pedited->wavelet.edgrad ? Edited : UnEdited);
        edgval->setDefaultEditedState(pedited->wavelet.edgval ? Edited : UnEdited);
        edgthresh->setDefault(defParams->wavelet.edgthresh);
        thr->setDefaultEditedState(pedited->wavelet.thr ? Edited : UnEdited);
        thrH->setDefaultEditedState(pedited->wavelet.thrH ? Edited : UnEdited);
        skinprotect->setDefaultEditedState(pedited->wavelet.skinprotect ? Edited : UnEdited);
        hueskin->setDefaultEditedState(pedited->wavelet.hueskin ? Edited : UnEdited);
        hueskin2->setDefaultEditedState(pedited->wavelet.hueskin2 ? Edited : UnEdited);
        hllev->setDefaultEditedState(pedited->wavelet.hllev ? Edited : UnEdited);
        bllev->setDefaultEditedState(pedited->wavelet.bllev ? Edited : UnEdited);
        pastlev->setDefaultEditedState(pedited->wavelet.pastlev ? Edited : UnEdited);
        satlev->setDefaultEditedState(pedited->wavelet.satlev ? Edited : UnEdited);
        edgcont->setDefaultEditedState(pedited->wavelet.edgcont ? Edited : UnEdited);
        strength->setDefaultEditedState(pedited->wavelet.strength ? Edited : UnEdited);
        balance->setDefaultEditedState(pedited->wavelet.balance ? Edited : UnEdited);
        iter->setDefaultEditedState(pedited->wavelet.iter ? Edited : UnEdited);
        level0noise->setDefaultEditedState(pedited->wavelet.level0noise ? Edited : UnEdited);
        level1noise->setDefaultEditedState(pedited->wavelet.level1noise ? Edited : UnEdited);
        level2noise->setDefaultEditedState(pedited->wavelet.level2noise ? Edited : UnEdited);
        level3noise->setDefaultEditedState(pedited->wavelet.level3noise ? Edited : UnEdited);

        for (int i = 0; i < 9; i++) {
            correction[i]->setDefaultEditedState(pedited->wavelet.c[i] ? Edited : UnEdited);
        }

        for (int i = 0; i < 9; i++) {
            correctionch[i]->setDefaultEditedState(pedited->wavelet.ch[i] ? Edited : UnEdited);
        }
    } else {
        rescon->setDefaultEditedState(Irrelevant);
        resconH->setDefaultEditedState(Irrelevant);
        reschro->setDefaultEditedState(Irrelevant);
        tmrs->setDefaultEditedState(Irrelevant);
        gamma->setDefaultEditedState(Irrelevant);
        sup->setDefaultEditedState(Irrelevant);
        sky->setDefaultEditedState(Irrelevant);
        thres->setDefaultEditedState(Irrelevant);
        threshold->setDefaultEditedState(Irrelevant);
        threshold2->setDefaultEditedState(Irrelevant);
        edgedetect->setDefaultEditedState(Irrelevant);
        edgedetectthr->setDefaultEditedState(Irrelevant);
        edgedetectthr2->setDefaultEditedState(Irrelevant);
        edgesensi->setDefaultEditedState(Irrelevant);
        edgeampli->setDefaultEditedState(Irrelevant);
        chroma->setDefaultEditedState(Irrelevant);
        chro->setDefaultEditedState(Irrelevant);
        contrast->setDefaultEditedState(Irrelevant);
        edgrad->setDefaultEditedState(Irrelevant);
        edgval->setDefaultEditedState(Irrelevant);
        edgthresh->setDefaultEditedState(Irrelevant);
        thr->setDefaultEditedState(Irrelevant);
        thrH->setDefaultEditedState(Irrelevant);
        skinprotect->setDefaultEditedState(Irrelevant);
        hueskin->setDefaultEditedState(Irrelevant);
        hueskin2->setDefaultEditedState(Irrelevant);
        hllev->setDefaultEditedState(Irrelevant);
        bllev->setDefaultEditedState(Irrelevant);
        edgcont->setDefaultEditedState(Irrelevant);
        level0noise->setDefaultEditedState(Irrelevant);
        level1noise->setDefaultEditedState(Irrelevant);
        level2noise->setDefaultEditedState(Irrelevant);
        level3noise->setDefaultEditedState(Irrelevant);
        pastlev->setDefaultEditedState(Irrelevant);
        satlev->setDefaultEditedState(Irrelevant);
        strength->setDefaultEditedState(Irrelevant);
        balance->setDefaultEditedState(Irrelevant);
        iter->setDefaultEditedState(Irrelevant);

        for (int i = 0; i < 9; i++) {
            correction[i]->setDefaultEditedState(Irrelevant);
        }

        for (int i = 0; i < 9; i++) {
            correctionch[i]->setDefaultEditedState(Irrelevant);
        }
    }
}

void Wavelet::adjusterChanged(ThresholdAdjuster* a, double newBottom, double newTop)
{
    if (listener && (multiImage || getEnabled())) {
        if (a == level0noise) {
            listener->panelChanged(EvWavlev0nois,
                                   Glib::ustring::compose(Glib::ustring(M("TP_WAVELET_NOIS") + ": %1" + "\n" + M("TP_WAVELET_STREN") + ": %2"), int(newTop), int(newBottom)));
        } else if (a == level1noise) {
            listener->panelChanged(EvWavlev1nois,
                                   Glib::ustring::compose(Glib::ustring(M("TP_WAVELET_NOIS") + ": %1" + "\n" + M("TP_WAVELET_STREN") + ": %2"), int(newTop), int(newBottom)));
        } else if (a == level2noise) {
            listener->panelChanged(EvWavlev2nois,
                                   Glib::ustring::compose(Glib::ustring(M("TP_WAVELET_NOIS") + ": %1" + "\n" + M("TP_WAVELET_STREN") + ": %2"), int(newTop), int(newBottom)));
        } else if (a == level3noise) {
            listener->panelChanged(EvWavlev3nois,
                                   Glib::ustring::compose(Glib::ustring(M("TP_WAVELET_NOIS") + ": %1" + "\n" + M("TP_WAVELET_STREN") + ": %2"), int(newTop), int(newBottom)));
        }

    }
}

void Wavelet::adjusterChanged(ThresholdAdjuster* a, double newBottomLeft, double newTopLeft, double newBottomRight, double newTopRight)
{
}

void Wavelet::adjusterChanged(ThresholdAdjuster* a, int newBottom, int newTop)
{
}

void Wavelet::adjusterChanged(ThresholdAdjuster* a, int newBottomLeft, int newTopLeft, int newBottomRight, int newTopRight)
{
}

void Wavelet::adjusterChanged2(ThresholdAdjuster* a, int newBottomL, int newTopL, int newBottomR, int newTopR)
{
    if (listener && (multiImage || getEnabled())) {
        if (a == hueskin) {
            listener->panelChanged(EvWavHueskin, hueskin->getHistoryString());
        } else if (a == hueskin2) {
            listener->panelChanged(EvWavHueskin2, hueskin2->getHistoryString());
        } else if (a == hllev) {
            listener->panelChanged(EvWavlhl, hllev->getHistoryString());
        } else if (a == bllev) {
            listener->panelChanged(EvWavlbl, bllev->getHistoryString());
        } else if (a == pastlev) {
            listener->panelChanged(EvWavpast, pastlev->getHistoryString());
        } else if (a == satlev) {
            listener->panelChanged(EvWavsat, satlev->getHistoryString());
        } else if (a == edgcont) {
            listener->panelChanged(EvWavedgcont, edgcont->getHistoryString());
        }
    }
}

void Wavelet::HSmethodUpdateUI()
{
    if (!batchMode) {
        if (HSmethod->get_active_row_number() == 0) { //without
            hllev->hide();
            bllev->hide();
            threshold->hide();
            threshold2->hide();
        } else { //with
            hllev->show();
            bllev->show();
            threshold->show();
            threshold2->show();
        }
    }
}

void Wavelet::HSmethodChanged()
{
    HSmethodUpdateUI();

    if (listener && (multiImage || getEnabled())) {
        listener->panelChanged(EvWavHSmet, HSmethod->get_active_text());
    }
}

void Wavelet::CHmethodUpdateUI()
{
    if (!batchMode) {
        if (CHmethod->get_active_row_number() == 0) {
            CHSLmethod->show();
            pastlev->hide();
            satlev->hide();
            chroma->hide();
            chro->hide();
            labmC->show();
            separatorNeutral->hide();
            neutralchButton->show();
            int y = thres->getValue();
            int z;

            for (z = y; z < 9; z++) {
                correctionch[z]->hide();
            }

            for (z = 0; z < y; z++) {
                correctionch[z]->show();
            }
        } else if (CHmethod->get_active_row_number() == 1) {
            CHSLmethod->show();
            pastlev->show();
            satlev->show();
            chroma->show();
            chro->hide();
            labmC->show();
            separatorNeutral->show();
            neutralchButton->show();
            int y = thres->getValue();
            int z;

            for (z = y; z < 9; z++) {
                correctionch[z]->hide();
            }

            for (z = 0; z < y; z++) {
                correctionch[z]->show();
            }
        } else {
            chro->show();
            pastlev->hide();
            satlev->hide();
            chroma->hide();
            CHSLmethod->hide();
            labmC->hide();
            separatorNeutral->hide();
            neutralchButton->hide();

            for (int i = 0; i < 9; i++) {
                correctionch[i]->hide();
            }
        }
    }
}

void Wavelet::CHmethodChanged()
{
    CHmethodUpdateUI();

    if (listener && (multiImage || getEnabled())) {
        listener->panelChanged(EvWavCHmet, CHmethod->get_active_text());
    }
}

/*
void Wavelet::CHSLmethodChangedUI() {
    if (!batchMode) {
        if(CHSLmethod->get_active_row_number()==0 && CHmethod->get_active_row_number() != 2) {//SL
            //CLVcurveEditorG->hide();
            neutralchButton->show();
                int y=thres->getValue();
                int z;
                for(z=y;z<9;z++) correctionch[z]->hide();
                for(z=0;z<y;z++) correctionch[z]->show();
        }
        else if(CHSLmethod->get_active_row_number()==1) {//CU
            //CLVcurveEditorG->show();
            neutralchButton->hide();
            for (int i = 0; i < 9; i++) {
                correctionch[i]->hide();
            }
        }
    }
}
*/

void Wavelet::CHSLmethodChanged()
{
    /*
        CHSLmethodChangedUI();
        if (listener && (multiImage||enabled->get_active()) ) {
            listener->panelChanged (EvWavCHSLmet, CHSLmethod->get_active_text ());
        }
    */
}

void Wavelet::EDmethodUpdateUI()
{
    if (!batchMode) {
        if (EDmethod->get_active_row_number() == 0) { //SL
            CCWcurveEditorG->hide();
            edgcont->show();
        } else if (EDmethod->get_active_row_number() == 1) { //CU
            CCWcurveEditorG->show();
            edgcont->hide();
        }
    }
}
void Wavelet::EDmethodChanged()
{
    EDmethodUpdateUI();

    if (listener && (multiImage || getEnabled())) {
        listener->panelChanged(EvWavEDmet, EDmethod->get_active_text());
    }
}

void Wavelet::NPmethodUpdateUI()
{
    if (!batchMode) {

    }
}
void Wavelet::NPmethodChanged()
{
    NPmethodUpdateUI();

    if (listener && (multiImage || getEnabled())) {
        listener->panelChanged(EvWavNPmet, NPmethod->get_active_text());
    }
}



void Wavelet::BAmethodUpdateUI()
{
    if (!batchMode) {
        if (BAmethod->get_active_row_number() == 0) { //none
            balance->hide();
            opacityCurveEditorW->hide();
            iter->hide();

        } else if (BAmethod->get_active_row_number() == 1) { //sli
            opacityCurveEditorW->hide();
            balance->show();
            iter->show();
        } else if (BAmethod->get_active_row_number() == 2) { //CU
            opacityCurveEditorW->show();
            balance->hide();
            iter->show();
        }
    }
}
void Wavelet::BAmethodChanged()
{
    BAmethodUpdateUI();

    if (listener && (multiImage || getEnabled())) {
        listener->panelChanged(EvWavBAmet, BAmethod->get_active_text());
    }
}


void Wavelet::TMmethodUpdateUI()
{
    /*
    if (!batchMode) {
        if(TMmethod->get_active_row_number()==0 ) {//
            tmr->hide();
        }
        else {
            tmr->show();
        }
    }
    */
}

void Wavelet::TMmethodChanged()
{
    TMmethodUpdateUI();

    if (listener && (multiImage || getEnabled())) {
        listener->panelChanged(EvWavTMmet, TMmethod->get_active_text());
    }
}

/*
void Wavelet::BackmethodUpdateUI() {
    if (!batchMode) {
    }
}
*/

void Wavelet::BackmethodChanged()
{
    //BackmethodUpdateUI();
    if (listener && (multiImage || getEnabled())) {
        listener->panelChanged(EvWavBackmet, Backmethod->get_active_text());
    }
}

void Wavelet::CLmethodUpdateUI()
{
    if (!batchMode) {
        if (CLmethod->get_active_row_number() == 0) {
            CLmethod->set_active(0);
            Lmethod->set_sensitive(true);
            Dirmethod->set_sensitive(true);
        } else if (CLmethod->get_active_row_number() == 1) {
            CLmethod->set_active(1);
            Lmethod->set_sensitive(true);
            Dirmethod->set_sensitive(true);
        } else if (CLmethod->get_active_row_number() == 2) {
            CLmethod->set_active(2);
            Lmethod->set_sensitive(true);
            Dirmethod->set_sensitive(true);
        } else if (CLmethod->get_active_row_number() == 3) {
            CLmethod->set_active(3);
            Lmethod->set_sensitive(false);
            Dirmethod->set_sensitive(false);
        }
    }
}

void Wavelet::CLmethodChanged()
{
    CLmethodUpdateUI();

    if (listener && (multiImage || getEnabled())) {
        listener->panelChanged(EvWavCLmet, CLmethod->get_active_text());
    }
}

/*
void Wavelet::TilesmethodUpdateUI() {
    if (!batchMode) {
    }
}
*/


void Wavelet::ushamethodChanged()
{
    if (ushamethod->get_active_row_number() == 1  && expclari->getEnabled() == true) {
        Backmethod->set_active(2);
        CLmethod->set_active(2);
        Lmethod->set_active(6);
        Lmethod->set_sensitive(true);
        Dirmethod->set_sensitive(true);
        Dirmethod->set_active(3);
        CLmethod->set_sensitive(false);
        Backmethod->set_sensitive(false);
    } else if (ushamethod->get_active_row_number() == 0 && expclari->getEnabled() == true) {
        Backmethod->set_active(0);
        CLmethod->set_active(1);
        Lmethod->set_active(2);
        Dirmethod->set_active(3);
        Lmethod->set_sensitive(true);
        Dirmethod->set_sensitive(true);
        CLmethod->set_sensitive(false);
        Backmethod->set_sensitive(false);
  /*  }  else if (ushamethod->get_active_row_number() == 0 || expclari->getEnabled() == false) {
        Backmethod->set_active(1);
        CLmethod->set_active(3);
        Lmethod->set_active(3);
        Dirmethod->set_active(3);
        Lmethod->set_sensitive(false);
        Dirmethod->set_sensitive(false);
        */
    }  else if (expclari->getEnabled() == false) {
        Backmethod->set_active(1);
        CLmethod->set_active(3);
        Lmethod->set_active(3);
        Dirmethod->set_active(3);
        Lmethod->set_sensitive(false);
        Dirmethod->set_sensitive(false);
        CLmethod->set_sensitive(true);
        Backmethod->set_sensitive(true);
    }

    if (listener && (multiImage || getEnabled())) {
        listener->panelChanged(EvWavushamet, ushamethod->get_active_text());
    }
}


void Wavelet::TilesmethodChanged()
{
    //TilesmethodUpdateUI();
    if (listener && (multiImage || getEnabled())) {
        listener->panelChanged(EvWavTilesmet, Tilesmethod->get_active_text());
    }
}

/*
void Wavelet::daubcoeffmethodUpdateUI() {
    if (!batchMode) {
    }}
*/
void Wavelet::daubcoeffmethodChanged()
{
    //daubcoeffmethodUpdateUI();
    if (listener && (multiImage || getEnabled())) {
        listener->panelChanged(EvWavdaubcoeffmet, daubcoeffmethod->get_active_text());
    }
}

/*
void Wavelet::MedgreinfUpdateUI() {
    if (!batchMode) {
    }
}
*/
void Wavelet::MedgreinfChanged()
{
    //MedgreinfUpdateUI();
    if (listener && (multiImage || getEnabled())) {
        listener->panelChanged(EvWavedgreinf, Medgreinf->get_active_text());
    }
}

/*
void Wavelet::DirmethodUpdateUI() {
    if (!batchMode) {
    }
}
*/
void Wavelet::DirmethodChanged()
{
    //DirmethodUpdateUI();
    if (listener && (multiImage || getEnabled())) {
        listener->panelChanged(EvWavDirmeto, Dirmethod->get_active_text());
    }
}

/*
void Wavelet::LmethodUpdateUI() {
    if (!batchMode) {
    }
}
*/
void Wavelet::LmethodChanged()
{
    //LmethodUpdateUI();
    if (listener && (multiImage || getEnabled())) {
        listener->panelChanged(EvWavLmet, Lmethod->get_active_text());
    }
}

void Wavelet::setBatchMode(bool batchMode)
{
    Lmethod->append(M("GENERAL_UNCHANGED"));
    CLmethod->append(M("GENERAL_UNCHANGED"));
    Backmethod->append(M("GENERAL_UNCHANGED"));
    Tilesmethod->append(M("GENERAL_UNCHANGED"));
    daubcoeffmethod->append(M("GENERAL_UNCHANGED"));
    CHmethod->append(M("GENERAL_UNCHANGED"));
    Medgreinf->append(M("GENERAL_UNCHANGED"));
    ushamethod->append(M("GENERAL_UNCHANGED"));
    CHSLmethod->append(M("GENERAL_UNCHANGED"));
    EDmethod->append(M("GENERAL_UNCHANGED"));
    NPmethod->append(M("GENERAL_UNCHANGED"));
    BAmethod->append(M("GENERAL_UNCHANGED"));
    TMmethod->append(M("GENERAL_UNCHANGED"));
    HSmethod->append(M("GENERAL_UNCHANGED"));
    Dirmethod->append(M("GENERAL_UNCHANGED"));
    CCWcurveEditorG->setBatchMode(batchMode);
    opaCurveEditorG->setBatchMode(batchMode);
    opacityCurveEditorG->setBatchMode(batchMode);
    opacityCurveEditorW->setBatchMode(batchMode);
    opacityCurveEditorWL->setBatchMode(batchMode);
    curveEditorRES->setBatchMode(batchMode);
    curveEditorGAM->setBatchMode(batchMode);
    rescon->showEditedCB();
    resconH->showEditedCB();
    reschro->showEditedCB();
    tmrs->showEditedCB();
    gamma->showEditedCB();
    sup->showEditedCB();
    sky->showEditedCB();
    thres->showEditedCB();
    threshold->showEditedCB();
    threshold2->showEditedCB();
    edgedetect->showEditedCB();
    edgedetectthr->showEditedCB();
    edgedetectthr2->showEditedCB();
    edgesensi->showEditedCB();
    edgeampli->showEditedCB();
    chroma->showEditedCB();
    chro->showEditedCB();
    contrast->showEditedCB();
    edgrad->showEditedCB();
    edgval->showEditedCB();
    edgthresh->showEditedCB();
    thr->showEditedCB();
    thrH->showEditedCB();
    skinprotect->showEditedCB();
    hueskin->showEditedCB();
    hueskin2->showEditedCB();
    hllev->showEditedCB();
    bllev->showEditedCB();
    pastlev->showEditedCB();
    satlev->showEditedCB();
    edgcont->showEditedCB();
    strength->showEditedCB();
    balance->showEditedCB();
    iter->showEditedCB();
    level0noise->showEditedCB();
    level1noise->showEditedCB();
    level2noise->showEditedCB();
    level3noise->showEditedCB();

    ToolPanel::setBatchMode(batchMode);

    for (int i = 0; i < 9; i++) {
        correction[i]->showEditedCB();
    }

    for (int i = 0; i < 9; i++) {
        correctionch[i]->showEditedCB();
    }
}

void Wavelet::adjusterUpdateUI(Adjuster* a)
{
    /*
        if (!batchMode) {
            if (a == tmrs ) {
                float tm;
                tm=tmrs->getValue();
                if(tm==0.f) tmr->hide();
                else tmr->show();
            }
            else if (a == gamma ) {
                float tm;
                tm=tmrs->getValue();
                if(tm==0.f) tmr->hide();
                else tmr->show();
                );
            }
        }
    */
}

void Wavelet::adjusterChanged(Adjuster* a, double newval)
{
    if (listener && (multiImage || getEnabled())) {
        if (a == edgthresh) {
            listener->panelChanged(EvWavtiles, edgthresh->getTextValue());
        } else if (a == rescon) {
            listener->panelChanged(EvWavrescon, rescon->getTextValue());
        } else if (a == resconH) {
            listener->panelChanged(EvWavresconH, resconH->getTextValue());
        } else if (a == reschro) {
            listener->panelChanged(EvWavreschro, reschro->getTextValue());
        } else if (a == tmrs) {
            adjusterUpdateUI(a);
            listener->panelChanged(EvWavtmrs, tmrs->getTextValue());
        } else if (a == gamma) {
            adjusterUpdateUI(a);
            listener->panelChanged(EvWavgamma, gamma->getTextValue());
        } else if (a == sky) {
            listener->panelChanged(EvWavsky, sky->getTextValue());
        } else if (a == sup) {
            listener->panelChanged(EvWavsup, sup->getTextValue());
        } else if (a == chroma) {
            listener->panelChanged(EvWavchroma, chroma->getTextValue());
        } else if (a == chro) {
            listener->panelChanged(EvWavchro, chro->getTextValue());
        } else if (a == contrast) {
            listener->panelChanged(EvWavunif, contrast->getTextValue());
        } else if (a == thr) {
            listener->panelChanged(EvWavthr, thr->getTextValue());
        } else if (a == thrH) {
            listener->panelChanged(EvWavthrH, thrH->getTextValue());
        } else if (a == threshold) {
            listener->panelChanged(EvWavThreshold, threshold->getTextValue());
        } else if (a == threshold2) {
            listener->panelChanged(EvWavThreshold2, threshold2->getTextValue());
        } else if (a == edgedetect) {
            listener->panelChanged(EvWavedgedetect, edgedetect->getTextValue());
        } else if (a == edgedetectthr) {
            listener->panelChanged(EvWavedgedetectthr, edgedetectthr->getTextValue());
        } else if (a == edgedetectthr2) {
            listener->panelChanged(EvWavedgedetectthr2, edgedetectthr2->getTextValue());
        } else if (a == edgesensi) {
            listener->panelChanged(EvWavedgesensi, edgesensi->getTextValue());
        } else if (a == edgeampli) {
            listener->panelChanged(EvWavedgeampli, edgeampli->getTextValue());
        } else if (a == edgrad) {
            listener->panelChanged(EvWavedgrad, edgrad->getTextValue());
        } else if (a == edgval) {
            listener->panelChanged(EvWavedgval, edgval->getTextValue());
        } else if (a == thres) {
            int y = thres->getValue();
            int z;

            for (z = y; z < 9; z++) {
                correction[z]->hide();
            }

            for (z = 0; z < y; z++) {
                correction[z]->show();
            }

            for (z = y; z < 9; z++) {
                correctionch[z]->hide();
            }

            for (z = 0; z < y; z++) {
                correctionch[z]->show();
            }

            if (z == 9) {
                sup->show();
            } else {
                sup->hide();
            }

            listener->panelChanged(EvWavthres, thres->getTextValue());
        } else if (a == skinprotect) {
            listener->panelChanged(EvWavSkin, skinprotect->getTextValue());
        } else if (a == strength) {
            listener->panelChanged(EvWavStrength, strength->getTextValue());
        } else if (a == balance) {
            listener->panelChanged(EvWavbalance, balance->getTextValue());
        } else if (a == iter) {
            listener->panelChanged(EvWaviter, iter->getTextValue());
        } else if (a == greenhigh) {
            listener->panelChanged(EvWavgreenhigh, greenhigh->getTextValue());
        } else if (a == bluehigh) {
            listener->panelChanged(EvWavbluehigh, bluehigh->getTextValue());
        } else if (a == mergeL) {
            listener->panelChanged(EvWavmergeL, mergeL->getTextValue());
        } else if (a == mergeC) {
            listener->panelChanged(EvWavmergeC, mergeC->getTextValue());
        } else if (a == softrad) {
            listener->panelChanged(EvWavsoftrad, softrad->getTextValue());
        } else if (a == softradend) {
            listener->panelChanged(EvWavsoftradend, softradend->getTextValue());
        } else if (a == greenmed) {
            listener->panelChanged(EvWavgreenmed, greenmed->getTextValue());
        } else if (a == bluemed) {
            listener->panelChanged(EvWavbluemed, bluemed->getTextValue());
        } else if (a == greenlow) {
            listener->panelChanged(EvWavgreenlow, greenlow->getTextValue());
        } else if (a == bluelow) {
            listener->panelChanged(EvWavbluelow, bluelow->getTextValue());
        }

        if ((a == correction[0] || a == correction[1] || a == correction[2] || a == correction[3] || a == correction[4] || a == correction[5] || a == correction[6] || a == correction[7] || a == correction[8])) {
            listener->panelChanged(EvWavelet,
                                   Glib::ustring::compose("%1, %2, %3, %4, %5, %6, %7, %8, %9",
                                           Glib::ustring::format(std::fixed, std::setprecision(0), correction[0]->getValue()),
                                           Glib::ustring::format(std::fixed, std::setprecision(0), correction[1]->getValue()),
                                           Glib::ustring::format(std::fixed, std::setprecision(0), correction[2]->getValue()),
                                           Glib::ustring::format(std::fixed, std::setprecision(0), correction[3]->getValue()),
                                           Glib::ustring::format(std::fixed, std::setprecision(0), correction[4]->getValue()),
                                           Glib::ustring::format(std::fixed, std::setprecision(0), correction[5]->getValue()),
                                           Glib::ustring::format(std::fixed, std::setprecision(0), correction[6]->getValue()),
                                           Glib::ustring::format(std::fixed, std::setprecision(0), correction[7]->getValue()),
                                           Glib::ustring::format(std::fixed, std::setprecision(0), correction[8]->getValue()))
                                  );
        } else if (a == correctionch[0] || a == correctionch[1] || a == correctionch[2] || a == correctionch[3] || a == correctionch[4] || a == correctionch[5] || a == correctionch[6] || a == correctionch[7] || a == correctionch[8]) {
            listener->panelChanged(EvWaveletch,
                                   Glib::ustring::compose("%1, %2, %3, %4, %5, %6, %7, %8, %9",
                                           Glib::ustring::format(std::fixed, std::setprecision(0), correctionch[0]->getValue()),
                                           Glib::ustring::format(std::fixed, std::setprecision(0), correctionch[1]->getValue()),
                                           Glib::ustring::format(std::fixed, std::setprecision(0), correctionch[2]->getValue()),
                                           Glib::ustring::format(std::fixed, std::setprecision(0), correctionch[3]->getValue()),
                                           Glib::ustring::format(std::fixed, std::setprecision(0), correctionch[4]->getValue()),
                                           Glib::ustring::format(std::fixed, std::setprecision(0), correctionch[5]->getValue()),
                                           Glib::ustring::format(std::fixed, std::setprecision(0), correctionch[6]->getValue()),
                                           Glib::ustring::format(std::fixed, std::setprecision(0), correctionch[7]->getValue()),
                                           Glib::ustring::format(std::fixed, std::setprecision(0), correctionch[8]->getValue()))
                                  );
        }
    }
}

void Wavelet::adjusterAutoToggled(Adjuster* a, bool newval)
{
}

void Wavelet::enabledUpdateUI()
{
    if (!batchMode) {
        int y = thres->getValue();
        int z;

        for (z = y; z < 9; z++) {
            correction[z]->hide();
        }

        for (z = 0; z < y; z++) {
            correction[z]->show();
        }

        if (z == 9) {
            sup->show();
        } else {
            sup->hide();
        }

//      adjusterUpdateUI(tmrs);
    }
}

void Wavelet::enabledChanged()
{
    enabledUpdateUI();

    if (listener) {
        if (get_inconsistent()) {
            listener->panelChanged(EvWavEnabled, M("GENERAL_UNCHANGED"));
        } else if (getEnabled()) {
            listener->panelChanged(EvWavEnabled, M("GENERAL_ENABLED"));
        } else {
            listener->panelChanged(EvWavEnabled, M("GENERAL_DISABLED"));
        }
    }
}

void Wavelet::medianToggled()
{

    if (multiImage) {
        if (median->get_inconsistent()) {
            median->set_inconsistent(false);
            medianConn.block(true);
            median->set_active(false);
            medianConn.block(false);
        } else if (lastmedian) {
            median->set_inconsistent(true);
        }

        lastmedian = median->get_active();
    }

    if (listener && (multiImage || getEnabled())) {
        if (median->get_inconsistent()) {
            listener->panelChanged(EvWavmedian, M("GENERAL_UNCHANGED"));
        } else if (median->get_active()) {
            listener->panelChanged(EvWavmedian, M("GENERAL_ENABLED"));
        } else {
            listener->panelChanged(EvWavmedian, M("GENERAL_DISABLED"));
        }
    }
}

void Wavelet::medianlevUpdateUI()
{
    if (!batchMode) {
        if (medianlev->get_active()) {
            edgedetect->show();
            lipst->show();
            separatoredge->show();

            edgedetectthr->show();
            edgedetectthr2->show();

            //  edgesensi->show();
            //  edgeampli->show();
            //  NPmethod->show();
            //  labmNP->show();
            if (lipst->get_active()) {
                edgesensi->show();
                edgeampli->show();
                NPmethod->show();
                labmNP->show();
            }

            else {
                edgesensi->hide();
                edgeampli->hide();
                NPmethod->hide();
                labmNP->hide();
            }
        } else {
            edgedetect->hide();
            lipst->hide();
            edgedetectthr->hide();
            edgedetectthr2->hide();
            edgesensi->hide();
            edgeampli->hide();
            separatoredge->hide();
            NPmethod->hide();
            labmNP->hide();

        }
    }
}

void Wavelet::medianlevToggled()
{

    if (multiImage) {
        if (medianlev->get_inconsistent()) {
            medianlev->set_inconsistent(false);
            medianlevConn.block(true);
            medianlev->set_active(false);
            medianlevConn.block(false);
        } else if (lastmedianlev) {
            medianlev->set_inconsistent(true);
        }

        lastmedianlev = medianlev->get_active();
    }

    medianlevUpdateUI();

    if (listener && (multiImage || getEnabled())) {
        if (medianlev->get_inconsistent()) {
            listener->panelChanged(EvWavmedianlev, M("GENERAL_UNCHANGED"));
        } else if (medianlev->get_active()) {
            listener->panelChanged(EvWavmedianlev, M("GENERAL_ENABLED"));
        } else {
            listener->panelChanged(EvWavmedianlev, M("GENERAL_DISABLED"));
        }
    }
}

void Wavelet::linkedgToggled()
{

    if (multiImage) {
        if (linkedg->get_inconsistent()) {
            linkedg->set_inconsistent(false);
            linkedgConn.block(true);
            linkedg->set_active(false);
            linkedgConn.block(false);
        } else if (lastlinkedg) {
            linkedg->set_inconsistent(true);
        }

        lastlinkedg = linkedg->get_active();
    }

    if (listener && (multiImage || getEnabled())) {
        if (linkedg->get_inconsistent()) {
            listener->panelChanged(EvWavlinkedg, M("GENERAL_UNCHANGED"));
        } else if (linkedg->get_active()) {
            listener->panelChanged(EvWavlinkedg, M("GENERAL_ENABLED"));
        } else {
            listener->panelChanged(EvWavlinkedg, M("GENERAL_DISABLED"));
        }
    }
}

void Wavelet::cbenabUpdateUI()
{
    if (!batchMode) {
        if (cbenab->get_active()) {
            chanMixerHLFrame->show();
            chanMixerMidFrame->show();
            chanMixerShadowsFrame->show();
            neutrHBox->show();
        } else {
            chanMixerHLFrame->hide();
            chanMixerMidFrame->hide();
            chanMixerShadowsFrame->hide();
            neutrHBox->hide();
        }
    }
}

void Wavelet::cbenabToggled()
{
    if (multiImage) {
        if (cbenab->get_inconsistent()) {
            cbenab->set_inconsistent(false);
            cbenabConn.block(true);
            cbenab->set_active(false);
            cbenabConn.block(false);
        } else if (lastcbenab) {
            cbenab->set_inconsistent(true);
        }

        lastcbenab = cbenab->get_active();
    }

    cbenabUpdateUI();

    if (listener && (multiImage || getEnabled())) {
        if (cbenab->get_inconsistent()) {
            listener->panelChanged(EvWavcbenab, M("GENERAL_UNCHANGED"));
        } else if (cbenab->get_active()) {
            listener->panelChanged(EvWavcbenab, M("GENERAL_ENABLED"));
        } else {
            listener->panelChanged(EvWavcbenab, M("GENERAL_DISABLED"));
        }
    }
}



void Wavelet::lipstUpdateUI()
{
    if (!batchMode) {
        if (lipst->get_active()) {
            NPmethod->show();
            edgesensi->show();
            edgeampli->show();
            labmNP->show();
        } else  {
            NPmethod->hide();
            edgesensi->hide();
            edgeampli->hide();
            labmNP->hide();

        }
    }
}


void Wavelet::lipstToggled()
{

    if (multiImage) {
        if (lipst->get_inconsistent()) {
            lipst->set_inconsistent(false);
            lipstConn.block(true);
            lipst->set_active(false);
            lipstConn.block(false);
        } else if (lastlipst) {
            lipst->set_inconsistent(true);
        }

        lastlipst = lipst->get_active();
    }

    lipstUpdateUI();

    if (listener && (multiImage || getEnabled())) {
        if (lipst->get_inconsistent()) {
            listener->panelChanged(EvWavlipst, M("GENERAL_UNCHANGED"));
        } else if (lipst->get_active()) {
            listener->panelChanged(EvWavlipst, M("GENERAL_ENABLED"));
        } else {
            listener->panelChanged(EvWavlipst, M("GENERAL_DISABLED"));
        }
    }
}

/*
void Wavelet::edgreinfToggled () {

    if (batchMode) {
        if (edgreinf->get_inconsistent()) {
            edgreinf->set_inconsistent (false);
            edgreinfConn.block (true);
            edgreinf->set_active (false);
            edgreinfConn.block (false);
        }
        else if (lastedgreinf)
            edgreinf->set_inconsistent (true);

        lastedgreinf = edgreinf->get_active ();
    }

    if (listener) {
        if (enabled->get_inconsistent ())
            listener->panelChanged (EvWavedgreinf, M("GENERAL_UNCHANGED"));
        else if (enabled->get_active ())
            listener->panelChanged (EvWavedgreinf, M("GENERAL_ENABLED"));
        else
            listener->panelChanged (EvWavedgreinf, M("GENERAL_DISABLED"));
    }
}
*/
void Wavelet::avoidToggled()
{

    if (multiImage) {
        if (avoid->get_inconsistent()) {
            avoid->set_inconsistent(false);
            avoidConn.block(true);
            avoid->set_active(false);
            avoidConn.block(false);
        } else if (lastavoid) {
            avoid->set_inconsistent(true);
        }

        lastavoid = avoid->get_active();
    }

    if (listener && (multiImage || getEnabled())) {
        if (avoid->get_inconsistent()) {
            listener->panelChanged(EvWavavoid, M("GENERAL_UNCHANGED"));
        } else if (avoid->get_active()) {
            listener->panelChanged(EvWavavoid, M("GENERAL_ENABLED"));
        } else {
            listener->panelChanged(EvWavavoid, M("GENERAL_DISABLED"));
        }
    }
}

void Wavelet::showmaskToggled()
{
    if (ushamethod->get_active_row_number() == 1 && showmask->get_active()) {
        Backmethod->set_active(2);
        CLmethod->set_active(2);
        Lmethod->set_active(6);
        Lmethod->set_sensitive(true);
        Dirmethod->set_sensitive(true);
        Dirmethod->set_active(3);
        expclari->setEnabled(false);

    } else if (ushamethod->get_active_row_number() == 0 && showmask->get_active()) {
        Backmethod->set_active(0);
        CLmethod->set_active(1);
        Lmethod->set_active(2);
        Dirmethod->set_active(3);
        Lmethod->set_sensitive(true);
        Dirmethod->set_sensitive(true);
        expclari->setEnabled(false);

    }

    if (ushamethod->get_active_row_number() == 1 && !showmask->get_active()) {
        Backmethod->set_active(2);
        CLmethod->set_active(2);
        Lmethod->set_active(6);
        Lmethod->set_sensitive(true);
        Dirmethod->set_sensitive(true);
        Dirmethod->set_active(3);
        expclari->setEnabled(true);

    } else if (ushamethod->get_active_row_number() == 0 && !showmask->get_active()) {
        Backmethod->set_active(0);
        CLmethod->set_active(1);
        Lmethod->set_active(2);
        Dirmethod->set_active(3);
        Lmethod->set_sensitive(true);
        Dirmethod->set_sensitive(true);
        expclari->setEnabled(true);

    }

    if (multiImage) {
        if (showmask->get_inconsistent()) {
            showmask->set_inconsistent(false);
            showmaskConn.block(true);
            showmask->set_active(false);
            showmaskConn.block(false);
        } else if (lastshowmask) {
            showmask->set_inconsistent(true);
        }

        lastshowmask = showmask->get_active();
    }

    if (listener && (multiImage || getEnabled())) {
        if (showmask->get_inconsistent()) {
            listener->panelChanged(EvWavshowmask, M("GENERAL_UNCHANGED"));
        } else if (showmask->get_active()) {
            listener->panelChanged(EvWavshowmask, M("GENERAL_ENABLED"));
        } else {
            listener->panelChanged(EvWavshowmask, M("GENERAL_DISABLED"));
        }
    }
}

void Wavelet::tmrToggled()
{

    if (multiImage) {
        if (tmr->get_inconsistent()) {
            tmr->set_inconsistent(false);
            tmrConn.block(true);
            tmr->set_active(false);
            tmrConn.block(false);
        } else if (lasttmr) {
            tmr->set_inconsistent(true);
        }

        lasttmr = tmr->get_active();
    }

    if (listener && (multiImage || getEnabled())) {
        if (tmr->get_inconsistent()) {
            listener->panelChanged(EvWavtmr, M("GENERAL_UNCHANGED"));
        } else if (tmr->get_active()) {
            listener->panelChanged(EvWavtmr, M("GENERAL_ENABLED"));
        } else {
            listener->panelChanged(EvWavtmr, M("GENERAL_DISABLED"));
        }
    }
}


void Wavelet::colorForValue(double valX, double valY, enum ColorCaller::ElemType elemType, int callerId, ColorCaller *caller)
{

    float R = 0.f, G = 0.f, B = 0.f;

    if (elemType == ColorCaller::CCET_VERTICAL_BAR) {
        valY = 0.5;
    }

    if (callerId == 1) {         // ch - main curve

        Color::hsv2rgb01(float(valX), float(valY), 0.5f, R, G, B);
    }
    /*  else if (callerId == 2) {    // cc - bottom bar

        //  float value = (1.f - 0.7f) * float(valX) + 0.7f;
            float value = (1.f - 0.7f) * float(valX) + 0.7f;
            // whole hue range
            // Y axis / from 0.15 up to 0.75 (arbitrary values; was 0.45 before)
            Color::hsv2rgb01(float(valY), float(valX), value, R, G, B);
        }
        */
    else if (callerId == 4) {    // LH - bottom bar
        Color::hsv2rgb01(float(valX), 0.5f, float(valY), R, G, B);
    } else if (callerId == 5) {  // HH - bottom bar
        float h = float((valY - 0.5) * 0.3 + valX);

        if (h > 1.0f) {
            h -= 1.0f;
        } else if (h < 0.0f) {
            h += 1.0f;
        }

        Color::hsv2rgb01(h, 0.5f, 0.5f, R, G, B);
    }

    caller->ccRed = double(R);
    caller->ccGreen = double(G);
    caller->ccBlue = double(B);
}
void Wavelet::setAdjusterBehavior(bool multiplieradd, bool thresholdadd, bool threshold2add, bool thresadd, bool chroadd, bool chromaadd, bool contrastadd, bool skinadd, bool reschroadd, bool tmrsadd, bool resconadd, bool resconHadd, bool thradd, bool thrHadd, bool skyadd, bool edgradadd, bool edgvaladd, bool strengthadd,  bool gammaadd, bool edgedetectadd, bool edgedetectthradd, bool edgedetectthr2add)
{

    for (int i = 0; i < 9; i++) {
        correction[i]->setAddMode(multiplieradd);
    }

    threshold->setAddMode(thresholdadd);
    skinprotect->setAddMode(skinadd);
    threshold2->setAddMode(threshold2add);
    thres->setAddMode(thresadd);
    chro->setAddMode(chroadd);
    chroma->setAddMode(chromaadd);
    contrast->setAddMode(contrastadd);
    rescon->setAddMode(resconadd);
    resconH->setAddMode(resconHadd);
    reschro->setAddMode(reschroadd);
    tmrs->setAddMode(tmrsadd);
    thr->setAddMode(thradd);
    thrH->setAddMode(thrHadd);
    sky->setAddMode(skyadd);
    edgrad->setAddMode(edgradadd);
    edgval->setAddMode(edgvaladd);
    strength->setAddMode(strengthadd);
    gamma->setAddMode(gammaadd);
    edgedetect->setAddMode(edgedetectadd);
    edgedetectthr->setAddMode(edgedetectthradd);
    edgedetectthr2->setAddMode(edgedetectthr2add);
}


void Wavelet::neutralPressed()
{
    for (int i = 0; i < 9; i++) {
        correction[i]->setValue(0);
        adjusterChanged(correction[i], 0);
    }
}

void Wavelet::neutralchPressed()
{

    for (int i = 0; i < 9; i++) {
        correctionch[i]->setValue(0);
        adjusterChanged(correctionch[i], 0);
    }
}


void Wavelet::contrastPlusPressed()
{

    for (int i = 0; i < 9; i++) {
        int inc = 1 * (9 - i);
        correction[i]->setValue(correction[i]->getValue() + inc);
        adjusterChanged(correction[i], correction[i]->getValue());
    }
}


void Wavelet::contrastMinusPressed()
{

    for (int i = 0; i < 9; i++) {
        int inc = -1 * (9 - i);
        correction[i]->setValue(correction[i]->getValue() + inc);
        adjusterChanged(correction[i], correction[i]->getValue());
    }
}

void Wavelet::foldAllButMe(GdkEventButton* event, MyExpander *expander)
{
    if (event->button == 3) {
        expsettings->set_expanded(expsettings == expander);
        expcontrast->set_expanded(expcontrast == expander);
        expchroma->set_expanded(expchroma == expander);
        exptoning->set_expanded(exptoning == expander);
        expnoise->set_expanded(expnoise == expander);
        expedge->set_expanded(expedge == expander);
        expgamut->set_expanded(expgamut == expander);
        expresid->set_expanded(expresid == expander);
        expfinal->set_expanded(expfinal == expander);
        expclari->set_expanded(expclari == expander);
    }
}

void Wavelet::enableToggled(MyExpander *expander)
{
    if (listener) {
        rtengine::ProcEvent event = NUMOFEVENTS;

        if (expander == expcontrast) {
            event = EvWavenacont;
        } else if (expander == expchroma) {
            event = EvWavenachrom;
        } else if (expander == exptoning) {
            event = EvWavenatoning;
        } else if (expander == expnoise) {
            event = EvWavenanoise;
        } else if (expander == expedge) {
            event = EvWavenaedge;
        } else if (expander == expresid) {
            event = EvWavenares;
        } else if (expander == expfinal) {
            event = EvWavenafin;
        } else if (expander == expclari) {
            if (expclari->getEnabled() == false) {
                if (! showmask->get_active()) {
                    Backmethod->set_active(1);
                    CLmethod->set_active(3);
                    Lmethod->set_active(3);
                    Dirmethod->set_active(3);
                    Lmethod->set_sensitive(false);
                    Dirmethod->set_sensitive(false);
                    CLmethod->set_sensitive(true);
                    Backmethod->set_sensitive(true);
                }
            } else  {
                if (showmask->get_active()) {
                    showmask->set_active(false);
                }

                if (ushamethod->get_active_row_number() == 1) {
                    Backmethod->set_active(2);
                    CLmethod->set_active(2);
                    Lmethod->set_active(6);
                    Lmethod->set_sensitive(true);
                    Dirmethod->set_sensitive(true);
                    Dirmethod->set_active(3);
                    CLmethod->set_sensitive(false);
                    Backmethod->set_sensitive(false);
                } else if (ushamethod->get_active_row_number() == 0) {
                    Backmethod->set_active(0);
                    CLmethod->set_active(1);
                    Lmethod->set_active(2);
                    Dirmethod->set_active(3);
                    Lmethod->set_sensitive(true);
                    Dirmethod->set_sensitive(true);
                    CLmethod->set_sensitive(false);
                    Backmethod->set_sensitive(false);
                }
            }
            event = EvWavenaclari;
        } else
            // unknown expander, returning !
        {
            return;
        }

        if (expander->get_inconsistent()) {
            listener->panelChanged(event, M("GENERAL_UNCHANGED"));
        } else if (expander->getEnabled()) {
            listener->panelChanged(event, M("GENERAL_ENABLED"));
        } else {
            listener->panelChanged(event, M("GENERAL_DISABLED"));
        }
    }
}

void Wavelet::writeOptions(std::vector<int> &tpOpen)
{
    tpOpen.push_back(expsettings->get_expanded());
    tpOpen.push_back(expcontrast->get_expanded());
    tpOpen.push_back(expchroma->get_expanded());
    tpOpen.push_back(exptoning->get_expanded());
    tpOpen.push_back(expnoise->get_expanded());
    tpOpen.push_back(expedge->get_expanded());
    tpOpen.push_back(expgamut->get_expanded());
    tpOpen.push_back(expresid->get_expanded());
    tpOpen.push_back(expfinal->get_expanded());
    tpOpen.push_back(expclari->get_expanded());
}

void Wavelet::updateToolState(std::vector<int> &tpOpen)
{
    if (tpOpen.size() >= 10) {
        expsettings->set_expanded(tpOpen.at(0));
        expcontrast->set_expanded(tpOpen.at(1));
        expchroma->set_expanded(tpOpen.at(2));
        exptoning->set_expanded(tpOpen.at(3));
        expnoise->set_expanded(tpOpen.at(4));
        expedge->set_expanded(tpOpen.at(5));
        expgamut->set_expanded(tpOpen.at(6));
        expresid->set_expanded(tpOpen.at(7));
        expfinal->set_expanded(tpOpen.at(8));
        expclari->set_expanded(tpOpen.at(9));
    }
}
<|MERGE_RESOLUTION|>--- conflicted
+++ resolved
@@ -311,11 +311,7 @@
                 ss = Glib::ustring::compose("%1", (i + 1));
         }
 
-<<<<<<< HEAD
-        correction[i] = Gtk::manage(new Adjuster(ss, -100, 350, 1, 0));
-=======
         correction[i] = Gtk::manage(new Adjuster(std::move(ss), -100, 350, 1, 0));
->>>>>>> d05b6c14
         correction[i]->setAdjusterListener(this);
         levBox->pack_start(*correction[i]);
     }
@@ -423,11 +419,7 @@
                 ss = Glib::ustring::compose("%1", (i + 1));
         }
 
-<<<<<<< HEAD
-        correctionch[i] = Gtk::manage(new Adjuster(ss, -100, 100, 1, 0));
-=======
         correctionch[i] = Gtk::manage(new Adjuster(std::move(ss), -100, 100, 1, 0));
->>>>>>> d05b6c14
         correctionch[i]->setAdjusterListener(this);
         chBox->pack_start(*correctionch[i]);
     }
