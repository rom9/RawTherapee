/*
 *  This file is part of RawTherapee.
 *
 *  RawTherapee is free software: you can redistribute it and/or modify
 *  it under the terms of the GNU General Public License as published by
 *  the Free Software Foundation, either version 3 of the License, or
 *  (at your option) any later version.
 *
 *  RawTherapee is distributed in the hope that it will be useful,
 *  but WITHOUT ANY WARRANTY; without even the implied warranty of
 *  MERCHANTABILITY or FITNESS FOR A PARTICULAR PURPOSE.  See the
 *  GNU General Public License for more details.
 *
 *  You should have received a copy of the GNU General Public License
 *  along with RawTherapee.  If not, see <http://www.gnu.org/licenses/>.
 *
 *  2014 Jacques Desmis <jdesmis@gmail.com>
 */

#include "wavelet.h"
#include <cmath>
#include "edit.h"
#include "guiutils.h"
#include "options.h"
#include "rtimage.h"

using namespace rtengine;
using namespace rtengine::procparams;
extern Options options;

namespace
{

GradientMilestone makeHsvGm (double position, float h, float s, float v)
{
    float r;
    float g;
    float b;
    Color::hsv2rgb01 (h, s, v, r, g, b);
    return GradientMilestone (position, r, g, b);
}

std::vector<GradientMilestone> makeWholeHueRange()
{
    std::vector<GradientMilestone> res;
    res.reserve (7);

    for (int i = 0; i < 7; ++i) {
        const float x = static_cast<float> (i) / 6.0f;
        res.push_back (makeHsvGm (x, x, 0.5f, 0.5f));
    }

    return res;
}

}



Wavelet::Wavelet() :
    FoldableToolPanel (this, "wavelet", M ("TP_WAVELET_LABEL"), true, true),
    lastlabFilename (""),
    walistener (NULL),

    curveEditorG (new CurveEditorGroup (options.lastWaveletCurvesDir, M ("TP_WAVELET_CONTEDIT"))),
    CCWcurveEditorG (new CurveEditorGroup (options.lastWaveletCurvesDir, M ("TP_WAVELET_CCURVE"))),
    curveEditorRES (new CurveEditorGroup (options.lastWaveletCurvesDir)),
    curveEditorGAM (new CurveEditorGroup (options.lastWaveletCurvesDir)),
    CCWcurveEditorT (new CurveEditorGroup (options.lastWaveletCurvesDir, M ("TP_RETINEX_TRANSMISSION"))),
    CCWcurveEditorgainT (new CurveEditorGroup (options.lastWaveletCurvesDir, M ("TP_WAVELET_TRANSMISSIONGAIN"))),
    CCWcurveEditormerg (new CurveEditorGroup (options.lastWaveletCurvesDir, M ("TP_WAVELET_MCURVE"))),
    CCWcurveEditormerg2 (new CurveEditorGroup (options.lastWaveletCurvesDir, M ("TP_WAVELET_MCURVE2"))),
    CCWcurveEditorsty (new CurveEditorGroup (options.lastWaveletCurvesDir, M ("TP_WAVELET_ST2CURVE"))),
    CCWcurveEditorsty2 (new CurveEditorGroup (options.lastWaveletCurvesDir, M ("TP_WAVELET_ST2CURVE2"))),
    curveEditorsty (new CurveEditorGroup (options.lastWaveletCurvesDir)),
    opaCurveEditorG (new CurveEditorGroup (options.lastWaveletCurvesDir, M ("TP_WAVELET_COLORT"))),
    opacityCurveEditorG (new CurveEditorGroup (options.lastWaveletCurvesDir, M ("TP_WAVELET_OPACITY"))),
    opacityCurveEditorW (new CurveEditorGroup (options.lastWaveletCurvesDir, M ("TP_WAVELET_OPACITYW"))),
    opacityCurveEditorWL (new CurveEditorGroup (options.lastWaveletCurvesDir, M ("TP_WAVELET_OPACITYWL"))),
    separatorCB (Gtk::manage (new Gtk::HSeparator())),
    separatorNeutral (Gtk::manage (new Gtk::HSeparator())),
    separatoredge (Gtk::manage (new Gtk::HSeparator())),
    separatorRT (Gtk::manage (new Gtk::HSeparator())),
    separatorsty (Gtk::manage (new Gtk::HSeparator())),
    separatorsty2 (Gtk::manage (new Gtk::HSeparator())),
    separatorsty3 (Gtk::manage (new Gtk::HSeparator())),
    median (Gtk::manage (new Gtk::CheckButton (M ("TP_WAVELET_MEDI")))),
    medianlev (Gtk::manage (new Gtk::CheckButton (M ("TP_WAVELET_MEDILEV")))),
    linkedg (Gtk::manage (new Gtk::CheckButton (M ("TP_WAVELET_LINKEDG")))),
    cbenab (Gtk::manage (new Gtk::CheckButton (M ("TP_WAVELET_CBENAB")))),
    lipst (Gtk::manage (new Gtk::CheckButton (M ("TP_WAVELET_LIPST")))),
    avoid (Gtk::manage (new Gtk::CheckButton (M ("TP_WAVELET_AVOID")))),
    tmr (Gtk::manage (new Gtk::CheckButton (M ("TP_WAVELET_BALCHRO")))),
    neutralchButton (Gtk::manage (new Gtk::Button (M ("TP_WAVELET_NEUTRAL")))),
    neutral2 (Gtk::manage (new Gtk::Button (M ("TP_WAVELET_NEUTRAL2")))),
    rescon (Gtk::manage (new Adjuster (M ("TP_WAVELET_RESCON"), -100, 100, 1, 0))),
    resconH (Gtk::manage (new Adjuster (M ("TP_WAVELET_RESCONH"), -100, 100, 1, 0))),
    reschro (Gtk::manage (new Adjuster (M ("TP_WAVELET_RESCHRO"), -100, 100, 1, 0))),
    tmrs (Gtk::manage (new Adjuster (M ("TP_WAVELET_TMSTRENGTH"), -1.0, 2.0, 0.01, 0.0))),
    gamma (Gtk::manage (new Adjuster (M ("TP_WAVELET_COMPGAMMA"), 0.4, 2.0, 0.01, 1.0))),
    sup (Gtk::manage (new Adjuster (M ("TP_WAVELET_SUPE"), -100, 350, 1, 0))),
    sky (Gtk::manage (new Adjuster (M ("TP_WAVELET_SKY"), -100., 100.0, 1., 0.))),
    thres (Gtk::manage (new Adjuster (M ("TP_WAVELET_LEVELS"), 4, 9, 1, 7))),
    chroma (Gtk::manage (new Adjuster (M ("TP_WAVELET_CHRO"), 1, 9, 1, 5))),
    chro (Gtk::manage (new Adjuster (M ("TP_WAVELET_CHR"), 0., 100., 1., 0.))),
    contrast (Gtk::manage (new Adjuster (M ("TP_WAVELET_CONTRA"), -100, 100, 1, 0))),
    thr (Gtk::manage (new Adjuster (M ("TP_WAVELET_THR"), 0, 100, 1, 35))),
    thrH (Gtk::manage (new Adjuster (M ("TP_WAVELET_THRH"), 0, 100, 1, 65))),
    skinprotect (Gtk::manage ( new Adjuster (M ("TP_WAVELET_SKIN"), -100, 100, 1, 0.) )),
    edgrad (Gtk::manage ( new Adjuster (M ("TP_WAVELET_EDRAD"), 0, 100, 1, 15) )),
    edgval (Gtk::manage ( new Adjuster (M ("TP_WAVELET_EDVAL"), 0, 100, 1, 0) )),
    edgthresh (Gtk::manage (new Adjuster (M ("TP_WAVELET_EDGTHRESH"), -50, 100, 1, 10 ))),
    strength (Gtk::manage (new Adjuster (M ("TP_WAVELET_STRENGTH"), 0, 100, 1, 100))),
    balance (Gtk::manage (new Adjuster (M ("TP_WAVELET_BALANCE"), -30, 100, 1, 0))),
    iter (Gtk::manage (new Adjuster (M ("TP_WAVELET_ITER"), -3, 3, 1, 0))),
    mergeL (Gtk::manage (new Adjuster (M ("TP_WAVELET_MERGEL"), -50, 100, 1, 40))),
    mergeC (Gtk::manage (new Adjuster (M ("TP_WAVELET_MERGEC"), -50, 100, 1, 20))),
    balanleft (Gtk::manage (new Adjuster (M ("TP_WAVELET_HORIZSH"), 0, 100, 1, 50))),
    balanhig (Gtk::manage (new Adjuster (M ("TP_WAVELET_VERTSH"), 0, 100, 1, 50))),
    sizelab (Gtk::manage (new Adjuster (M ("TP_WAVELET_SIZELAB"), 1.0, 4.0, 0.1, 1))),
    dirV (Gtk::manage (new Adjuster (M ("TP_WAVELET_DIRV"), -100, 100, 1, 60))),
    dirH (Gtk::manage (new Adjuster (M ("TP_WAVELET_DIRH"), -100, 100, 1, 0))),
    dirD (Gtk::manage (new Adjuster (M ("TP_WAVELET_DIRD"), -100, 100, 1, -30))),
    balmerch (Gtk::manage (new Adjuster (M ("TP_WAVELET_BALMERCH"), 0, 300, 1, 180))),
    shapedetcolor (Gtk::manage (new Adjuster (M ("TP_WAVELET_SHAPEDETCOLOR"), -100, 100, 1, 0))),
    balmerres (Gtk::manage (new Adjuster (M ("TP_WAVELET_BALMERRES"), 0, 150, 1, 25))),
    balmerres2 (Gtk::manage (new Adjuster (M ("TP_WAVELET_BALMERRES2"), -20, 120, 1, 70))),
    blend (Gtk::manage (new Adjuster (M ("TP_WAVELET_BLEND"), 0, 100, 1, 50))),
    blendc (Gtk::manage (new Adjuster (M ("TP_WAVELET_BLENDC"), -100, 100, 1, 30))),
    grad (Gtk::manage (new Adjuster (M ("TP_WAVELET_GRAD"), -20, 100, 1, 20))),
    offs (Gtk::manage (new Adjuster (M ("TP_WAVELET_OFFS"), -1000, 5000, 1, 0))),
    str (Gtk::manage (new Adjuster (M ("TP_WAVELET_STR"), 0, 100, 1, 20))),
    neigh (Gtk::manage (new Adjuster (M ("TP_WAVELET_NEIGH"), 14, 150, 1, 50))),
    vart (Gtk::manage (new Adjuster (M ("TP_WAVELET_VART"), 50, 500, 1, 200))),
    limd (Gtk::manage (new Adjuster (M ("TP_WAVELET_LIMD"), 2, 100, 1, 8))),
    chrrt (Gtk::manage (new Adjuster (M ("TP_WAVELET_CHRRT"), 0, 100, 1, 0))),
    scale (Gtk::manage (new Adjuster (M ("TP_WAVELET_SCA"), 1, 8, 1, 3))),
    gain (Gtk::manage (new Adjuster (M ("TP_WAVELET_GAIN"), 0, 200, 1, 50))),
    hueskin (Gtk::manage (new ThresholdAdjuster (M ("TP_WAVELET_HUESKIN"), -314., 314., -5., 25., 170., 120., 0, false))),
    hueskin2 (Gtk::manage (new ThresholdAdjuster (M ("TP_WAVELET_HUESKY"), -314., 314., -260., -250, -130., -140., 0, false))),
    hueskinsty (Gtk::manage (new ThresholdAdjuster (M ("TP_WAVELET_HUESKINSTY"), -314., 314., -5., 25., 170., 120., 0, false))),
    hllev (Gtk::manage (new ThresholdAdjuster (M ("TP_WAVELET_HIGHLIGHT"), 0., 100., 50., 75., 100., 98., 0, false))),
    bllev (Gtk::manage (new ThresholdAdjuster (M ("TP_WAVELET_LOWLIGHT"), 0., 100., 0., 2., 50., 25., 0, false))),
    pastlev (Gtk::manage (new ThresholdAdjuster (M ("TP_WAVELET_PASTEL"), 0., 70., 0., 2., 30., 20., 0, false))),
    satlev (Gtk::manage (new ThresholdAdjuster (M ("TP_WAVELET_SAT"), 0., 130., 30., 45., 130., 100., 0, false))),
    edgcont (Gtk::manage (new ThresholdAdjuster (M ("TP_WAVELET_EDGCONT"), 0., 100., options.rtSettings.bot_left, options.rtSettings.top_left, options.rtSettings.bot_right, options.rtSettings.top_right, 0., false))),
    level0noise (Gtk::manage (new ThresholdAdjuster (M ("TP_WAVELET_LEVZERO"), -30., 100., 0., M ("TP_WAVELET_STREN"), 1., 0., 100., 0., M ("TP_WAVELET_NOIS"), 1., nullptr, false))),
    level1noise (Gtk::manage (new ThresholdAdjuster (M ("TP_WAVELET_LEVONE"), -30., 100., 0., M ("TP_WAVELET_STREN"), 1., 0., 100., 0., M ("TP_WAVELET_NOIS"), 1., nullptr, false))),
    level2noise (Gtk::manage (new ThresholdAdjuster (M ("TP_WAVELET_LEVTWO"), -30., 100., 0., M ("TP_WAVELET_STREN"), 1., 0., 100., 0., M ("TP_WAVELET_NOIS"), 1., nullptr, false))),
    level3noise (Gtk::manage (new ThresholdAdjuster (M ("TP_WAVELET_LEVTHRE"), -30., 100., 0., M ("TP_WAVELET_STREN"), 1., 0., 100., 0., M ("TP_WAVELET_NOIS"), 1., nullptr, false))),
    threshold (Gtk::manage (new Adjuster (M ("TP_WAVELET_THRESHOLD"), 1, 9, 1, 5))),
    threshold2 (Gtk::manage (new Adjuster (M ("TP_WAVELET_THRESHOLD2"), 1, 9, 1, 4))),
    edgedetect (Gtk::manage (new Adjuster (M ("TP_WAVELET_EDGEDETECT"), 0, 100, 1, 90))),
    edgedetectthr (Gtk::manage (new Adjuster (M ("TP_WAVELET_EDGEDETECTTHR"), 0, 100, 1, 20))),
    edgedetectthr2 (Gtk::manage (new Adjuster (M ("TP_WAVELET_EDGEDETECTTHR2"), -10, 100, 1, 0))),
    edgesensi (Gtk::manage (new Adjuster (M ("TP_WAVELET_EDGESENSI"), 0, 100, 1, 60))),
    edgeampli (Gtk::manage (new Adjuster (M ("TP_WAVELET_EDGEAMPLI"), 0, 100, 1, 10))),
    highlights (Gtk::manage (new Adjuster (M ("TP_SHADOWSHLIGHTS_HIGHLIGHTS"), 0, 100, 1, 0))),
    h_tonalwidth (Gtk::manage (new Adjuster (M ("TP_SHADOWSHLIGHTS_HLTONALW"), 10, 100, 1, 80))),
    shadows (Gtk::manage (new Adjuster (M ("TP_SHADOWSHLIGHTS_SHADOWS"), 0, 100, 1, 0))),
    s_tonalwidth (Gtk::manage (new Adjuster (M ("TP_SHADOWSHLIGHTS_SHTONALW"), 10, 100, 1, 80))),
    radius (Gtk::manage (new Adjuster (M ("TP_SHADOWSHLIGHTS_RADIUS"), 5, 100, 1, 40))),
    shapind (Gtk::manage (new Adjuster (M ("TP_WAVELET_SHAPIND"), 0, 10, 1, 8))),

    Lmethod (Gtk::manage (new MyComboBoxText())),
    CHmethod (Gtk::manage (new MyComboBoxText())),
    CHSLmethod (Gtk::manage (new MyComboBoxText())),
    EDmethod (Gtk::manage (new MyComboBoxText())),
    BAmethod (Gtk::manage (new MyComboBoxText())),
    NPmethod (Gtk::manage (new MyComboBoxText())),
    TMmethod (Gtk::manage (new MyComboBoxText())),
    HSmethod (Gtk::manage (new MyComboBoxText())),
    CLmethod (Gtk::manage (new MyComboBoxText())),
    Backmethod (Gtk::manage (new MyComboBoxText())),
    Tilesmethod (Gtk::manage (new MyComboBoxText())),
    daubcoeffmethod (Gtk::manage (new MyComboBoxText())),
    Dirmethod (Gtk::manage (new MyComboBoxText())),
    Medgreinf (Gtk::manage (new MyComboBoxText())),
    usharpmethod (Gtk::manage (new MyComboBoxText ())),
    ushamethod (Gtk::manage (new MyComboBoxText ())),
    shapMethod (Gtk::manage (new MyComboBoxText ())),
    retinexMethod (Gtk::manage (new MyComboBoxText ())),
    mergMethod (Gtk::manage (new MyComboBoxText ())),
    mergMethod2 (Gtk::manage (new MyComboBoxText ())),
    mergevMethod (Gtk::manage (new MyComboBoxText ())),
    mergBMethod (Gtk::manage (new MyComboBoxText ())),

    chanMixerHLFrame (Gtk::manage (new Gtk::Frame (M ("TP_COLORTONING_HIGHLIGHT")))),
    chanMixerMidFrame (Gtk::manage (new Gtk::Frame (M ("TP_COLORTONING_MIDTONES")))),
    chanMixerShadowsFrame (Gtk::manage (new Gtk::Frame (M ("TP_COLORTONING_SHADOWS")))),
    gainFrame (Gtk::manage (new Gtk::Frame (M ("TP_WAVELET_GAINF")))),
    tranFrame (Gtk::manage (new Gtk::Frame (M ("TP_WAVELET_TRANF")))),
    gaussFrame (Gtk::manage (new Gtk::Frame (M ("TP_WAVELET_GAUSF")))),
    balMFrame (Gtk::manage (new Gtk::Frame (M ("TP_WAVELET_BALM")))),
    shaFrame (Gtk::manage (new Gtk::Frame (M ("TP_WAVELET_SHAF")))),
    wavLabels (Gtk::manage (new Gtk::Label ("---", Gtk::ALIGN_CENTER))),
    labmC (Gtk::manage (new Gtk::Label (M ("TP_WAVELET_CTYPE") + ":"))),
    labmNP (Gtk::manage (new Gtk::Label (M ("TP_WAVELET_NPTYPE") + ":"))),
    labmdh (Gtk::manage (new Gtk::Label (M ("TP_WAVRETI_METHOD") + ":"))),
    labmdhpro (Gtk::manage (new Gtk::Label (M ("TP_WAVRETI_METHODPRO") + ":"))),
    labretifin (Gtk::manage (new Gtk::Label (M ("TP_WAVRETI_FIN")))),
    labmmg1 (Gtk::manage (new Gtk::Label (M ("TP_WAVELET_MERG_METHOD") + ":"))),
    labmmg2 (Gtk::manage (new Gtk::Label (M ("TP_WAVELET_MERG_METHOD2") + ":"))),
    labmmg (Gtk::manage (new Gtk::Label (M ("TP_WAVELET_VIEW_METHOD") + ":"))),
    labmmgB (Gtk::manage (new Gtk::Label (M ("TP_WAVELET_MERGEB_METHOD") + ":"))),
    mMLabels (Gtk::manage (new Gtk::Label ("---", Gtk::ALIGN_CENTER))),
    transLabels (Gtk::manage (new Gtk::Label ("---", Gtk::ALIGN_CENTER))),
    transLabels2 (Gtk::manage (new Gtk::Label ("---", Gtk::ALIGN_CENTER))),
    usharpLabel (Gtk::manage (new Gtk::Label (M ("TP_WAVELET_USHARP") + ":"))),
    inLabel (Gtk::manage (new Gtk::Label (M ("GENERAL_FILE")))),

    expchroma (new MyExpander (true, M ("TP_WAVELET_LEVCH"))),
    expcontrast (new MyExpander (true, M ("TP_WAVELET_LEVF"))),
    expedge (new MyExpander (true, M ("TP_WAVELET_EDGE"))),
    expfinal (new MyExpander (true, M ("TP_WAVELET_FINAL"))),
    expgamut (new MyExpander (false, M ("TP_WAVELET_CONTR"))),
    expnoise (new MyExpander (true, M ("TP_WAVELET_NOISE"))),
    expresid (new MyExpander (true, M ("TP_WAVELET_RESID"))),
    expsettings (new MyExpander (false, M ("TP_WAVELET_SETTINGS"))),
    exptoning (new MyExpander (true, M ("TP_WAVELET_TON"))),
    expreti (new MyExpander (true, M ("TP_WAVELET_RETI"))),
    expmerge (new MyExpander (true, M ("TP_WAVELET_MERGE"))),
    expsettingreti (new MyExpander (false, M ("TP_RETINEX_SETTINGS"))),
    expTCresi (new MyExpander (true, M ("TP_WAVELET_TC"))),
    expedg1 (new MyExpander (false, M ("TP_WAVELET_EDG1"))),
    expedg2 (new MyExpander (false, M ("TP_WAVELET_EDG2"))),
    expedg3 (new MyExpander (false, M ("TP_WAVELET_EDG3"))),


    neutrHBox (Gtk::manage (new Gtk::HBox())),
    usharpHBox (Gtk::manage (new Gtk::HBox())),
    dhbox (Gtk::manage (new Gtk::HBox ())),
    dhboxpro (Gtk::manage (new Gtk::HBox ())),
    mg1box (Gtk::manage (new Gtk::HBox ())),
    mg2box (Gtk::manage (new Gtk::HBox ())),
    hbin (Gtk::manage (new Gtk::HBox ())),
    mgbox (Gtk::manage (new Gtk::HBox ())),
    neutrHBox2 (Gtk::manage (new Gtk::HBox ())),
    labretifinbox (Gtk::manage (new Gtk::HBox ())),
    mgBbox (Gtk::manage (new Gtk::HBox ())),
    mgVBox (Gtk::manage (new Gtk::VBox()))


{
    CurveListener::setMulti (true);

    nextmin = 0.;
    nextmax = 0.;
    nextminiT = 0.;
    nextmaxiT = 0.;
    nextmeanT = 0.;
    nextsigma = 0.;
    nextminT = 0.;
    nextmaxT = 0.;

    nextnlevel = 7.;

    std::vector<double> defaultCurve;

    expsettings->signal_button_release_event().connect_notify ( sigc::bind ( sigc::mem_fun (this, &Wavelet::foldAllButMe), expsettings) );

    expcontrast->signal_button_release_event().connect_notify ( sigc::bind ( sigc::mem_fun (this, &Wavelet::foldAllButMe), expcontrast) );
    enableContrastConn = expcontrast->signal_enabled_toggled().connect ( sigc::bind ( sigc::mem_fun (this, &Wavelet::enableToggled), expcontrast) );

    expchroma->signal_button_release_event().connect_notify ( sigc::bind ( sigc::mem_fun (this, &Wavelet::foldAllButMe), expchroma) );
    enableChromaConn = expchroma->signal_enabled_toggled().connect ( sigc::bind ( sigc::mem_fun (this, &Wavelet::enableToggled), expchroma) );

    exptoning->signal_button_release_event().connect_notify ( sigc::bind ( sigc::mem_fun (this, &Wavelet::foldAllButMe), exptoning) );
    enableToningConn = exptoning->signal_enabled_toggled().connect ( sigc::bind ( sigc::mem_fun (this, &Wavelet::enableToggled), exptoning) );

    expnoise->signal_button_release_event().connect_notify ( sigc::bind ( sigc::mem_fun (this, &Wavelet::foldAllButMe), expnoise) );
    enableNoiseConn = expnoise->signal_enabled_toggled().connect ( sigc::bind ( sigc::mem_fun (this, &Wavelet::enableToggled), expnoise) );

    expedge->signal_button_release_event().connect_notify ( sigc::bind ( sigc::mem_fun (this, &Wavelet::foldAllButMe), expedge) );
    enableEdgeConn = expedge->signal_enabled_toggled().connect ( sigc::bind ( sigc::mem_fun (this, &Wavelet::enableToggled), expedge) );

    expreti->signal_button_release_event().connect_notify ( sigc::bind ( sigc::mem_fun (this, &Wavelet::foldAllButMe), expreti) );
    enableretiConn = expreti->signal_enabled_toggled().connect ( sigc::bind ( sigc::mem_fun (this, &Wavelet::enableToggled), expreti) );
    expreti->set_tooltip_text (M ("TP_WAVELET_RETI_TOOLTIP"));

    expgamut->signal_button_release_event().connect_notify ( sigc::bind ( sigc::mem_fun (this, &Wavelet::foldAllButMe), expgamut) );

    expresid->signal_button_release_event().connect_notify ( sigc::bind ( sigc::mem_fun (this, &Wavelet::foldAllButMe), expresid) );
    enableResidConn = expresid->signal_enabled_toggled().connect ( sigc::bind ( sigc::mem_fun (this, &Wavelet::enableToggled), expresid) );

    expmerge->signal_button_release_event().connect_notify ( sigc::bind ( sigc::mem_fun (this, &Wavelet::foldAllButMe), expmerge) );
    enableMergeConn = expmerge->signal_enabled_toggled().connect ( sigc::bind ( sigc::mem_fun (this, &Wavelet::enableToggled), expmerge) );
    expmerge->set_tooltip_text (M ("TP_WAVELET_MERGE_TOOLTIP"));

    expfinal->signal_button_release_event().connect_notify ( sigc::bind ( sigc::mem_fun (this, &Wavelet::foldAllButMe), expfinal) );
    enableFinalConn = expfinal->signal_enabled_toggled().connect ( sigc::bind ( sigc::mem_fun (this, &Wavelet::enableToggled), expfinal) );

// Wavelet Settings
    ToolParamBlock* const settingsBox = Gtk::manage (new ToolParamBlock());

    strength->setAdjusterListener (this);

    thres->set_tooltip_text (M ("TP_WAVELET_LEVELS_TOOLTIP"));
    thres->setAdjusterListener (this);

    Tilesmethod->append (M ("TP_WAVELET_TILESFULL"));
    Tilesmethod->append (M ("TP_WAVELET_TILESBIG"));
    Tilesmethod->append (M ("TP_WAVELET_TILESLIT"));
    Tilesmethodconn = Tilesmethod->signal_changed().connect ( sigc::mem_fun (*this, &Wavelet::TilesmethodChanged) );
    Tilesmethod->set_tooltip_text (M ("TP_WAVELET_TILES_TOOLTIP"));
    Gtk::HBox* const tilesizeHBox = Gtk::manage (new Gtk::HBox());
    Gtk::Label* const tilesizeLabel = Gtk::manage (new Gtk::Label (M ("TP_WAVELET_TILESIZE") + ":"));
    tilesizeHBox->pack_start (*tilesizeLabel, Gtk::PACK_SHRINK, 4);
    tilesizeHBox->pack_start (*Tilesmethod);

    daubcoeffmethod->set_sensitive (true);
    daubcoeffmethod->append (M ("TP_WAVELET_DAUB2"));
    daubcoeffmethod->append (M ("TP_WAVELET_DAUB4"));
    daubcoeffmethod->append (M ("TP_WAVELET_DAUB6"));
    daubcoeffmethod->append (M ("TP_WAVELET_DAUB10"));
    daubcoeffmethod->append (M ("TP_WAVELET_DAUB14"));
    daubcoeffmethodconn = daubcoeffmethod->signal_changed().connect ( sigc::mem_fun (*this, &Wavelet::daubcoeffmethodChanged) );
    daubcoeffmethod->set_tooltip_text (M ("TP_WAVELET_DAUB_TOOLTIP"));
    Gtk::Label* const daubcoeffLabel = Gtk::manage (new Gtk::Label (M ("TP_WAVELET_DAUB") + ":"));
    Gtk::HBox* const daubcoeffHBox = Gtk::manage (new Gtk::HBox());
    daubcoeffHBox->pack_start (*daubcoeffLabel, Gtk::PACK_SHRINK, 4);
    daubcoeffHBox->pack_start (*daubcoeffmethod);

    Backmethod->append (M ("TP_WAVELET_B0"));
    Backmethod->append (M ("TP_WAVELET_B1"));
    Backmethod->append (M ("TP_WAVELET_B2"));
    Backmethodconn = Backmethod->signal_changed().connect ( sigc::mem_fun (*this, &Wavelet::BackmethodChanged) );
    Gtk::HBox* const backgroundHBox = Gtk::manage (new Gtk::HBox());
    Gtk::Label* const backgroundLabel = Gtk::manage (new Gtk::Label (M ("TP_WAVELET_BACKGROUND") + ":"));
    backgroundHBox->pack_start (*backgroundLabel, Gtk::PACK_SHRINK, 4);
    backgroundHBox->pack_start (*Backmethod);

    CLmethod->append (M ("TP_WAVELET_LEVDIR_ONE"));
    CLmethod->append (M ("TP_WAVELET_LEVDIR_INF"));
    CLmethod->append (M ("TP_WAVELET_LEVDIR_SUP"));
    CLmethod->append (M ("TP_WAVELET_LEVDIR_ALL"));
    CLmethodconn = CLmethod->signal_changed().connect ( sigc::mem_fun (*this, &Wavelet::CLmethodChanged) );
    Gtk::HBox* const levdirMainHBox = Gtk::manage (new Gtk::HBox());
    Gtk::Label* const levdirMainLabel = Gtk::manage (new Gtk::Label (M ("TP_WAVELET_PROC") + ":"));
    levdirMainHBox->pack_start (*levdirMainLabel, Gtk::PACK_SHRINK, 4);
    levdirMainHBox->pack_start (*CLmethod); //same

    Lmethod->set_sensitive (false);
    Lmethod->set_sensitive (false);
    Lmethod->append (M ("TP_WAVELET_1"));
    Lmethod->append (M ("TP_WAVELET_2"));
    Lmethod->append (M ("TP_WAVELET_3"));
    Lmethod->append (M ("TP_WAVELET_4"));
    Lmethod->append (M ("TP_WAVELET_5"));
    Lmethod->append (M ("TP_WAVELET_6"));
    Lmethod->append (M ("TP_WAVELET_7"));
    Lmethod->append (M ("TP_WAVELET_8"));
    Lmethod->append (M ("TP_WAVELET_9"));
    Lmethod->append (M ("TP_WAVELET_SUPE"));
    Lmethod->append (M ("TP_WAVELET_RESID"));
    Lmethod->set_active (0);
    Dirmethod->set_sensitive (false);
    Dirmethod->append (M ("TP_WAVELET_DONE"));
    Dirmethod->append (M ("TP_WAVELET_DTWO"));
    Dirmethod->append (M ("TP_WAVELET_DTHR"));
    Dirmethod->append (M ("TP_WAVELET_DALL"));
    Lmethodconn = Lmethod->signal_changed().connect ( sigc::mem_fun (*this, &Wavelet::LmethodChanged) );
    Dirmethodconn = Dirmethod->signal_changed().connect ( sigc::mem_fun (*this, &Wavelet::DirmethodChanged) );
    Gtk::HBox* const levdirSubHBox = Gtk::manage (new Gtk::HBox());
    levdirSubHBox->pack_start (*Lmethod);
    levdirSubHBox->pack_start (*Dirmethod, Gtk::PACK_EXPAND_WIDGET, 2); // same, but 2 not 4?

    settingsBox->pack_start (*strength);
    settingsBox->pack_start (*thres);
    settingsBox->pack_start (*tilesizeHBox);
    settingsBox->pack_start (*daubcoeffHBox);
    settingsBox->pack_start (*backgroundHBox);
    settingsBox->pack_start (*levdirMainHBox);
    settingsBox->pack_start (*levdirSubHBox);

// Contrast
    ToolParamBlock* const levBox = Gtk::manage (new ToolParamBlock());

    Gtk::HBox* const buttonBox = Gtk::manage (new Gtk::HBox (true, 10));
    levBox->pack_start (*buttonBox, Gtk::PACK_SHRINK, 2);

    Gtk::Button* const contrastMinusButton = Gtk::manage (new Gtk::Button (M ("TP_WAVELET_CONTRAST_MINUS")));
    buttonBox->pack_start (*contrastMinusButton);
    contrastMinusPressedConn = contrastMinusButton->signal_pressed().connect ( sigc::mem_fun (*this, &Wavelet::contrastMinusPressed));

    Gtk::Button* const neutralButton = Gtk::manage (new Gtk::Button (M ("TP_WAVELET_NEUTRAL")));
    buttonBox->pack_start (*neutralButton);
    neutralPressedConn = neutralButton->signal_pressed().connect ( sigc::mem_fun (*this, &Wavelet::neutralPressed));

    Gtk::Button* const contrastPlusButton = Gtk::manage (new Gtk::Button (M ("TP_WAVELET_CONTRAST_PLUS")));
    buttonBox->pack_start (*contrastPlusButton);
    contrastPlusPressedConn = contrastPlusButton->signal_pressed().connect ( sigc::mem_fun (*this, &Wavelet::contrastPlusPressed));

    buttonBox->show_all_children();

    for (int i = 0; i < 9; i++) {
        Glib::ustring ss;

        switch ( i ) {
            case 0:
                ss = Glib::ustring::compose ( "%1 (%2)", (i + 1), M ("TP_WAVELET_FINEST"));
                break;

            case 8:
                ss = Glib::ustring::compose ( "%1 (%2)", (i + 1), M ("TP_WAVELET_LARGEST"));
                break;

            default:
                ss = Glib::ustring::compose ( "%1", (i + 1));
        }

        correction[i] = Gtk::manage ( new Adjuster (ss, -100, 350, 1, 0) );
        correction[i]->setAdjusterListener (this);
        levBox->pack_start (*correction[i]);
    }

    levBox->pack_start (*sup);
    sup->setAdjusterListener (this);
    wavLabels->show();
    levBox->pack_start (*wavLabels);

    Gtk::VBox* const contrastSHVBox = Gtk::manage (new Gtk::VBox);
    contrastSHVBox->set_spacing (2);

    HSmethod->append (M ("TP_WAVELET_HS1"));
    HSmethod->append (M ("TP_WAVELET_HS2"));
    HSmethodconn = HSmethod->signal_changed().connect ( sigc::mem_fun (*this, &Wavelet::HSmethodChanged) );

    const std::vector<GradientMilestone> milestones2 = {
        GradientMilestone (0.0, 0.0, 0.0, 0.0),
        GradientMilestone (1.0, 1.0, 1.0, 1.0)
    };

    hllev->setAdjusterListener (this);
    hllev->setBgGradient (milestones2);

    threshold->setAdjusterListener (this);
    threshold->set_tooltip_text (M ("TP_WAVELET_THRESHOLD_TOOLTIP"));

    bllev->setAdjusterListener (this);
    bllev->setBgGradient (milestones2);

    threshold2->setAdjusterListener (this);
    threshold2->set_tooltip_text (M ("TP_WAVELET_THRESHOLD2_TOOLTIP"));

    contrastSHVBox->pack_start (*HSmethod);
    contrastSHVBox->pack_start (*hllev);
    contrastSHVBox->pack_start (*threshold);
    contrastSHVBox->pack_start (*bllev);
    contrastSHVBox->pack_start (*threshold2);
    Gtk::Frame* const contrastSHFrame = Gtk::manage (new Gtk::Frame (M ("TP_WAVELET_APPLYTO")));
    contrastSHFrame->add (*contrastSHVBox);
    levBox->pack_start (*contrastSHFrame);

// Chromaticity
    ToolParamBlock* const chBox = Gtk::manage (new ToolParamBlock());

    Gtk::Label* const labmch = Gtk::manage (new Gtk::Label (M ("TP_WAVELET_CHTYPE") + ":"));
    Gtk::HBox* const ctboxch = Gtk::manage (new Gtk::HBox());
    ctboxch->pack_start (*labmch, Gtk::PACK_SHRINK, 1);

    CHmethod->append (M ("TP_WAVELET_CH1"));
    CHmethod->append (M ("TP_WAVELET_CH2"));
    CHmethod->append (M ("TP_WAVELET_CH3"));
    CHmethodconn = CHmethod->signal_changed().connect ( sigc::mem_fun (*this, &Wavelet::CHmethodChanged) );
    ctboxch->pack_start (*CHmethod);
    chBox->pack_start (*ctboxch);

    Gtk::HBox* const ctboxCH = Gtk::manage (new Gtk::HBox());
    ctboxCH->pack_start (*labmC, Gtk::PACK_SHRINK, 1);

    CHSLmethod->append (M ("TP_WAVELET_CHSL"));
    CHSLmethod->append (M ("TP_WAVELET_CHCU"));
    CHSLmethodconn = CHSLmethod->signal_changed().connect ( sigc::mem_fun (*this, &Wavelet::CHSLmethodChanged) );
    ctboxCH->pack_start (*CHSLmethod);

    Gtk::HSeparator* const separatorChromaMethod = Gtk::manage (new Gtk::HSeparator());
    chBox->pack_start (*separatorChromaMethod, Gtk::PACK_SHRINK, 2);

    chroma->set_tooltip_text (M ("TP_WAVELET_CHRO_TOOLTIP"));
    chBox->pack_start (*chroma);
    chroma->setAdjusterListener (this);

    satlev->setAdjusterListener (this);
    satlev->setBgGradient (milestones2);

    pastlev->setAdjusterListener (this);
    pastlev->setBgGradient (milestones2);

    chBox->pack_start (*pastlev);
    chBox->pack_start (*satlev);

    chro->set_tooltip_text (M ("TP_WAVELET_CHR_TOOLTIP"));
    chBox->pack_start (*chro);
    chro->setAdjusterListener (this);

    Gtk::HBox* const buttonchBox = Gtk::manage (new Gtk::HBox (true, 10));
    neutralchPressedConn = neutralchButton->signal_pressed().connect ( sigc::mem_fun (*this, &Wavelet::neutralchPressed));
    chBox->pack_start (*separatorNeutral, Gtk::PACK_SHRINK, 2);
    buttonchBox->pack_start (*neutralchButton);
    buttonchBox->show_all_children();
    chBox->pack_start (*buttonchBox, Gtk::PACK_SHRINK, 2);

    for (int i = 0; i < 9; i++) {
        Glib::ustring ss;

        switch ( i ) {
            case 0:
                ss = Glib::ustring::compose ( "%1 (%2)", (i + 1), M ("TP_WAVELET_FINEST"));
                break;

            case 8:
                ss = Glib::ustring::compose ( "%1 (%2)", (i + 1), M ("TP_WAVELET_LARGEST"));
                break;

            default:
                ss = Glib::ustring::compose ( "%1", (i + 1));
        }

        correctionch[i] = Gtk::manage ( new Adjuster (ss, -100, 100, 1, 0) );
        correctionch[i]->setAdjusterListener (this);
        chBox->pack_start (*correctionch[i]);
    }

// Toning
    ToolParamBlock* const tonBox = Gtk::manage (new ToolParamBlock());

    opaCurveEditorG->setCurveListener (this);

    // std::vector<double> defaultCurve;

    rtengine::WaveletParams::getDefaultOpacityCurveRG (defaultCurve);
    opacityShapeRG = static_cast<FlatCurveEditor*> (opaCurveEditorG->addCurve (CT_Flat, "", nullptr, false, false));
    opacityShapeRG->setIdentityValue (0.);
    opacityShapeRG->setResetCurve (FlatCurveType (defaultCurve.at (0)), defaultCurve);

    opaCurveEditorG->curveListComplete();
    opaCurveEditorG->show();

    tonBox->pack_start ( *opaCurveEditorG, Gtk::PACK_SHRINK, 2);

    opacityCurveEditorG->setCurveListener (this);

    rtengine::WaveletParams::getDefaultOpacityCurveBY (defaultCurve);
    opacityShapeBY = static_cast<FlatCurveEditor*> (opacityCurveEditorG->addCurve (CT_Flat, "", nullptr, false, false));
    opacityShapeBY->setIdentityValue (0.);
    opacityShapeBY->setResetCurve (FlatCurveType (defaultCurve.at (0)), defaultCurve);

    opacityCurveEditorG->curveListComplete();
    opacityCurveEditorG->show();

    tonBox->pack_start ( *opacityCurveEditorG, Gtk::PACK_SHRINK, 2);

// Denoise and Refine
    ToolParamBlock* const noiseBox = Gtk::manage (new ToolParamBlock());

    linkedg->set_active (true);
    linkedgConn = linkedg->signal_toggled().connect ( sigc::mem_fun (*this, &Wavelet::linkedgToggled) );
    noiseBox->pack_start (*linkedg);

    level0noise->setAdjusterListener (this);
    level0noise->setUpdatePolicy (RTUP_DYNAMIC);

    level1noise->setAdjusterListener (this);
    level1noise->setUpdatePolicy (RTUP_DYNAMIC);

    level2noise->setAdjusterListener (this);
    level2noise->setUpdatePolicy (RTUP_DYNAMIC);

    level3noise->setAdjusterListener (this);
    level3noise->setUpdatePolicy (RTUP_DYNAMIC);

    noiseBox->pack_start ( *level0noise, Gtk::PACK_SHRINK, 0);
    noiseBox->pack_start ( *level1noise, Gtk::PACK_SHRINK, 0);
    noiseBox->pack_start ( *level2noise, Gtk::PACK_SHRINK, 0);
    noiseBox->pack_start ( *level3noise, Gtk::PACK_SHRINK, 0);

// Edge Sharpness
    ToolParamBlock* const edgBox = Gtk::manage (new ToolParamBlock());

    expedg1->signal_button_release_event().connect_notify ( sigc::bind ( sigc::mem_fun (this, &Wavelet::foldAllButMe), expedg1) );
    expedg1->set_tooltip_text (M ("TP_WAVELET_EDSH_TOOLTIP"));

    expedg2->signal_button_release_event().connect_notify ( sigc::bind ( sigc::mem_fun (this, &Wavelet::foldAllButMe), expedg2) );
    expedg2->set_tooltip_text (M ("TP_WAVELET_CLARI_TOOLTIP"));

    expedg3->signal_button_release_event().connect_notify ( sigc::bind ( sigc::mem_fun (this, &Wavelet::foldAllButMe), expedg3) );
    enableEdge3Conn = expedg3->signal_enabled_toggled().connect ( sigc::bind ( sigc::mem_fun (this, &Wavelet::enableToggled), expedg3) );
    expedg3->set_tooltip_text (M ("TP_WAVELET_MEDILEV_TOOLTIP"));

    Gtk::VBox * edgBoxM = Gtk::manage (new Gtk::VBox());
    edgBoxM->set_border_width (1);
    edgBoxM->set_spacing (1);



    Gtk::VBox * edgBoxdet = Gtk::manage (new Gtk::VBox());
    edgBoxdet->set_border_width (1);
    edgBoxdet->set_spacing (1);

    Gtk::VBox * edgBoxS = Gtk::manage (new Gtk::VBox());
    edgBoxS->set_border_width (1);
    edgBoxS->set_spacing (1);


    edgval->setAdjusterListener (this);
    edgBox->pack_start (*edgval);

    edgrad->setAdjusterListener (this);
    edgBox->pack_start (*edgrad);
    edgrad->set_tooltip_markup (M ("TP_WAVELET_EDRAD_TOOLTIP"));

    edgthresh->setAdjusterListener (this);
    edgthresh->set_tooltip_markup (M ("TP_WAVELET_EDGTHRESH_TOOLTIP"));
    edgBox->pack_start (*edgthresh);

    Gtk::Label* const labmedgr = Gtk::manage (new Gtk::Label (M ("TP_WAVELET_MEDGREINF") + ":"));
    Gtk::HBox* const edbox = Gtk::manage (new Gtk::HBox());
    edbox->pack_start (*labmedgr, Gtk::PACK_SHRINK, 1);

    Medgreinf->append (M ("TP_WAVELET_RE1"));
    Medgreinf->append (M ("TP_WAVELET_RE2"));
    Medgreinf->append (M ("TP_WAVELET_RE3"));
    MedgreinfConn = Medgreinf->signal_changed().connect ( sigc::mem_fun (*this, &Wavelet::MedgreinfChanged) );
    Medgreinf->set_tooltip_markup (M ("TP_WAVELET_EDGREINF_TOOLTIP"));
    edbox->pack_start (*Medgreinf);
    edgBox->pack_start (*edbox);

    Gtk::HSeparator* const separatorlc = Gtk::manage (new  Gtk::HSeparator());
    edgBox->pack_start (*separatorlc, Gtk::PACK_SHRINK, 2);

    Gtk::Label* const labmED = Gtk::manage (new Gtk::Label (M ("TP_WAVELET_EDTYPE") + ":"));
    Gtk::HBox* const ctboxED = Gtk::manage (new Gtk::HBox());
    ctboxED->pack_start (*labmED, Gtk::PACK_SHRINK, 1);

    EDmethod->append (M ("TP_WAVELET_EDSL"));
    EDmethod->append (M ("TP_WAVELET_EDCU"));
    EDmethodconn = EDmethod->signal_changed().connect ( sigc::mem_fun (*this, &Wavelet::EDmethodChanged) );
    ctboxED->pack_start (*EDmethod);
    edgBox->pack_start (*ctboxED);

    edgcont->setAdjusterListener (this);
    edgcont->setBgGradient (milestones2);
    edgcont->set_tooltip_markup (M ("TP_WAVELET_EDGCONT_TOOLTIP"));

    // <-- Edge Sharpness  Local Contrast curve
    CCWcurveEditorG->setCurveListener (this);

    rtengine::WaveletParams::getDefaultCCWCurve (defaultCurve);
    ccshape = static_cast<FlatCurveEditor*> (CCWcurveEditorG->addCurve (CT_Flat, "", nullptr, false, false));

    ccshape->setIdentityValue (0.);
    ccshape->setResetCurve (FlatCurveType (defaultCurve.at (0)), defaultCurve);
    ccshape->setTooltip (M ("TP_WAVELET_CURVEEDITOR_CC_TOOLTIP"));

    CCWcurveEditorG->curveListComplete();
    CCWcurveEditorG->show();
    // -->

    edgBox->pack_start (*edgcont);
    edgBox->pack_start (*CCWcurveEditorG, Gtk::PACK_SHRINK, 4);

    medianlev->set_active (true);
    medianlevConn = medianlev->signal_toggled().connect ( sigc::mem_fun (*this, &Wavelet::medianlevToggled) );

    Gtk::HSeparator* const separatored1 = Gtk::manage (new  Gtk::HSeparator());
    edgBox->pack_start (*separatored1, Gtk::PACK_SHRINK, 2);

    Gtk::HBox* const eddebox = Gtk::manage (new Gtk::HBox());
    edgBox->pack_start (*eddebox);

    edgedetect->setAdjusterListener (this);
    edgedetect->set_tooltip_text (M ("TP_WAVELET_EDGEDETECT_TOOLTIP"));
    edgBoxdet->pack_start (*edgedetect);

    edgedetectthr->setAdjusterListener (this);
    edgedetectthr->set_tooltip_text (M ("TP_WAVELET_EDGEDETECTTHR_TOOLTIP"));
    edgBoxdet->pack_start (*edgedetectthr);

    edgedetectthr2->setAdjusterListener (this);
    edgBoxdet->pack_start (*edgedetectthr2);

    edgBox->pack_start (*separatoredge, Gtk::PACK_SHRINK, 2);

    lipst->set_active (true);
    lipstConn = lipst->signal_toggled().connect ( sigc::mem_fun (*this, &Wavelet::lipstToggled) );
//  lipst->set_tooltip_text (M("TP_WAVELET_LIPST_TOOLTIP"));
    edgBoxdet->pack_start (*lipst);

    edgesensi->setAdjusterListener (this);
    edgBoxdet->pack_start (*edgesensi);

    edgeampli->setAdjusterListener (this);
    edgBoxdet->pack_start (*edgeampli);

    Gtk::VBox* const ctboxES = Gtk::manage (new Gtk::VBox());

    ctboxES->set_spacing (2);

    Gtk::HBox* const ctboxNP = Gtk::manage (new Gtk::HBox());
    ctboxNP->pack_start (*labmNP, Gtk::PACK_SHRINK, 1);

    NPmethod->append (M ("TP_WAVELET_NPNONE"));
    NPmethod->append (M ("TP_WAVELET_NPLOW"));
    NPmethod->append (M ("TP_WAVELET_NPHIGH"));
    NPmethodconn = NPmethod->signal_changed().connect ( sigc::mem_fun (*this, &Wavelet::NPmethodChanged) );
    NPmethod->set_tooltip_text (M ("TP_WAVELET_NPTYPE_TOOLTIP"));

    ctboxNP->pack_start (*NPmethod);
    ctboxES->pack_start (*ctboxNP);

    edgBoxdet->pack_start (*ctboxES);

    expedg3->add (*edgBoxdet);
    edgBox->pack_start (*expedg3);

    ushamethod->append (M ("TP_WAVELET_USH"));
    ushamethod->append (M ("TP_WAVELET_SHA"));
    ushamethod->append (M ("TP_WAVELET_CLA"));
    ushamethodconn = ushamethod->signal_changed().connect ( sigc::mem_fun (*this, &Wavelet::ushamethodChanged) );
    ushamethod->set_tooltip_text (M ("TP_WAVELET_USH_TOOLTIP"));

    usharpmethod->append (M ("TP_WAVELET_USHARORIG"));
    usharpmethod->append (M ("TP_WAVELET_USHARWAVE"));
    usharpmethodconn = usharpmethod->signal_changed().connect ( sigc::mem_fun (*this, &Wavelet::usharpmethodChanged) );
    usharpmethod->set_tooltip_text (M ("TP_WAVELET_USHARP_TOOLTIP"));


    usharpHBox->pack_start (*usharpLabel, Gtk::PACK_SHRINK, 0);
    usharpHBox->pack_start (*ushamethod);
    mergeL->setAdjusterListener (this);
    mergeC->setAdjusterListener (this);
    edgBoxS->pack_start (*usharpHBox);
    edgBoxS->pack_start (*mergeL);
    edgBoxS->pack_start (*mergeC);
    nextmergeL = mergeL->getValue();
    nextmergeC = mergeC->getValue();

    expedg1->add (*edgBox);
    edgBoxM->pack_start (*expedg1);

    expedg2->add (*edgBoxS);
    edgBoxM->pack_start (*expedg2);



//Retinex in Wavelet
    Gtk::VBox * retiBox = Gtk::manage (new Gtk::VBox());
    retiBox->set_border_width (4);
    retiBox->set_spacing (2);

    Gtk::VBox * retiBox2 = Gtk::manage (new Gtk::VBox());
    retiBox2->set_border_width (1);
    retiBox2->set_spacing (1);

    dhbox->pack_start (*labmdh, Gtk::PACK_SHRINK, 1);

    retinexMethod->append (M ("TP_RETINEX_LOW"));
    retinexMethod->append (M ("TP_RETINEX_UNIFORM"));
    retinexMethod->append (M ("TP_RETINEX_HIGH"));
    retinexMethod->set_active (0);
    retinexMethodConn = retinexMethod->signal_changed().connect ( sigc::mem_fun (*this, &Wavelet::retinexMethodChanged) );
    retinexMethod->set_tooltip_markup (M ("TP_WAVRETI_METHOD_TOOLTIP"));

    dhboxpro->pack_start (*labmdhpro, Gtk::PACK_SHRINK, 1);

    retinexMethodpro = Gtk::manage (new MyComboBoxText ());
    retinexMethodpro->append (M ("TP_WAVE_RESIDU"));
    retinexMethodpro->append (M ("TP_WAVE_FINA"));
    retinexMethodpro->set_active (0);
    retinexMethodproConn = retinexMethodpro->signal_changed().connect ( sigc::mem_fun (*this, &Wavelet::retinexMethodproChanged) );
    retinexMethodpro->set_tooltip_markup (M ("TP_WAVRETI_METHODPRO_TOOLTIP"));


    mMLabels->set_tooltip_markup (M ("TP_RETINEX_MLABEL_TOOLTIP"));

    transLabels->set_tooltip_markup (M ("TP_RETINEX_TLABEL_TOOLTIP"));

    gain->setAdjusterListener (this);
    offs->setAdjusterListener (this);
    str->setAdjusterListener (this);
    neigh->setAdjusterListener (this);
    vart->setAdjusterListener (this);
    scale->setAdjusterListener (this);

    expsettingreti->signal_button_release_event().connect_notify ( sigc::bind ( sigc::mem_fun (this, &Wavelet::foldAllButMe), expsettingreti) );

    limd->setAdjusterListener (this);
    chrrt->setAdjusterListener (this);

    // <Retinex Transmission curve
    CCWcurveEditorT->setCurveListener (this);

    rtengine::WaveletParams::getDefaultCCWCurveT (defaultCurve);
    cTshape = static_cast<FlatCurveEditor*> (CCWcurveEditorT->addCurve (CT_Flat, "", nullptr, false, false));

    cTshape->setIdentityValue (0.);
    cTshape->setResetCurve (FlatCurveType (defaultCurve.at (0)), defaultCurve);
    cTshape->setTooltip (M ("TP_RETINEX_TRANSMISSION_TOOLTIP"));

    CCWcurveEditorT->curveListComplete();
    CCWcurveEditorT->show();
    //  Gtk::HSeparator *separatorreti = Gtk::manage (new Gtk::HSeparator());

    // <Retinex Transmission gain curve
    CCWcurveEditorgainT->setCurveListener (this);

    rtengine::WaveletParams::getDefaultCCWgainCurveT (defaultCurve);
    cTgainshape = static_cast<FlatCurveEditor*> (CCWcurveEditorgainT->addCurve (CT_Flat, "", nullptr, false, false));

    cTgainshape->setIdentityValue (0.);
    cTgainshape->setResetCurve (FlatCurveType (defaultCurve.at (0)), defaultCurve);
    cTgainshape->setTooltip (M ("TP_RETINEX_TRANSMISSIONGAIN_TOOLTIP"));

    CCWcurveEditorgainT->curveListComplete();
    CCWcurveEditorgainT->show();

    // retiBox->pack_start(*separatorRT, Gtk::PACK_SHRINK);

    dhbox->pack_start (*retinexMethod);
    retiBox->pack_start (*dhbox);
    dhboxpro->pack_start (*retinexMethodpro);
    retiBox->pack_start (*dhboxpro);

    retiBox->pack_start (*mMLabels);
    mMLabels->show ();

    retiBox->pack_start (*transLabels);
    transLabels->show ();

    retiBox->pack_start (*transLabels2);
    transLabels2->show ();

    retiBox->pack_start (*str);
    retiBox->pack_start (*chrrt);
    retiBox->pack_start (*neigh);
    retiBox->pack_start (*vart);

    Gtk::VBox *gainVBox = Gtk::manage (new Gtk::VBox());

//    gainVBox->pack_start(*gain);
    gainVBox->pack_start (*CCWcurveEditorgainT, Gtk::PACK_SHRINK, 4);

    gainVBox->pack_start (*offs);
    gainFrame->add (*gainVBox);
    retiBox2->pack_start (*gainFrame);

    Gtk::VBox *tranVBox = Gtk::manage (new Gtk::VBox());

    tranVBox->pack_start (*CCWcurveEditorT, Gtk::PACK_SHRINK, 4);
    tranVBox->pack_start (*scale);
    tranVBox->pack_start (*limd);
    tranFrame->add (*tranVBox);
    retiBox2->pack_start (*tranFrame);

    Gtk::VBox *gaussVBox = Gtk::manage (new Gtk::VBox());

    gaussVBox->pack_start (*highlights);
    gaussVBox->pack_start (*h_tonalwidth);
    gaussVBox->pack_start (*shadows);
    gaussVBox->pack_start (*s_tonalwidth);
    gaussVBox->pack_start (*radius);
    gaussFrame->add (*gaussVBox);

    retiBox2->pack_start (*gaussFrame);

    highlights->setAdjusterListener (this);
    h_tonalwidth->setAdjusterListener (this);
    shadows->setAdjusterListener (this);
    s_tonalwidth->setAdjusterListener (this);
    radius->setAdjusterListener (this);


    expsettingreti->add (*retiBox2);
    retiBox->pack_start (*expsettingreti);

// Gamut
    ToolParamBlock* const conBox = Gtk::manage (new ToolParamBlock());

    median->set_active (true);
    medianConn = median->signal_toggled().connect ( sigc::mem_fun (*this, &Wavelet::medianToggled) );
    conBox->pack_start (*median);

    hueskin->set_tooltip_markup (M ("TP_WAVELET_HUESKIN_TOOLTIP"));

    //from -PI to +PI (radians) convert to hsv and draw bottombar
    const std::vector<GradientMilestone> milestones = {
        makeHsvGm (0.0000, 0.4199f, 0.5f, 0.5f), // hsv: 0.4199 rad: -3.14
        makeHsvGm (0.0540, 0.5000f, 0.5f, 0.5f), // hsv: 0.5    rad: -2.8
        makeHsvGm (0.1336, 0.6000f, 0.5f, 0.5f), // hsv: 0.60   rad: -2.3
        makeHsvGm (0.3567, 0.7500f, 0.5f, 0.5f), // hsv: 0.75   rad: -0.9
        makeHsvGm (0.4363, 0.8560f, 0.5f, 0.5f), // hsv: 0.856  rad: -0.4
        makeHsvGm (0.4841, 0.9200f, 0.5f, 0.5f), // hsv: 0.92   rad: -0.1
        makeHsvGm (0.5000, 0.9300f, 0.5f, 0.5f), // hsv: 0.93   rad:  0
        makeHsvGm (0.5366, 0.9600f, 0.5f, 0.5f), // hsv: 0.96   rad:  0.25
        makeHsvGm (0.5955, 1.0000f, 0.5f, 0.5f), // hsv: 1.     rad:  0.6
        makeHsvGm (0.6911, 0.0675f, 0.5f, 0.5f), // hsv: 0.0675 rad:  1.2
        makeHsvGm (0.7229, 0.0900f, 0.5f, 0.5f), // hsv: 0.09   rad:  1.4
        makeHsvGm (0.7707, 0.1700f, 0.5f, 0.5f), // hsv: 0.17   rad:  1.7
        makeHsvGm (0.8503, 0.2650f, 0.5f, 0.5f), // hsv: 0.265  rad:  2.1
        makeHsvGm (0.8981, 0.3240f, 0.5f, 0.5f), // hsv: 0.324  rad:  2.5
        makeHsvGm (1.0000, 0.4197f, 0.5f, 0.5f) // hsv: 0.419  rad:  3.14
    };

    hueskin->setBgGradient (milestones);
    conBox->pack_start (*hueskin);
    hueskin->setAdjusterListener (this);

    skinprotect->setAdjusterListener (this);
    conBox->pack_start (*skinprotect);
    skinprotect->set_tooltip_markup (M ("TP_WAVELET_SKIN_TOOLTIP"));

    curveEditorGAM->setCurveListener (this);

    Chshape = static_cast<FlatCurveEditor*> (curveEditorGAM->addCurve (CT_Flat, M ("TP_WAVELET_CURVEEDITOR_CH")));
    Chshape->setTooltip (M ("TP_WAVELET_CURVEEDITOR_CH_TOOLTIP"));
    Chshape->setCurveColorProvider (this, 5);
    curveEditorGAM->curveListComplete();
    Chshape->setBottomBarBgGradient (milestones);

    conBox->pack_start (*curveEditorGAM, Gtk::PACK_SHRINK, 4);

    avoid->set_active (true);
    avoidConn = avoid->signal_toggled().connect ( sigc::mem_fun (*this, &Wavelet::avoidToggled) );
    conBox->pack_start (*avoid);

// Residual Image
    ToolParamBlock* const resBox = Gtk::manage (new ToolParamBlock());
    /*
        Gtk::VBox * resBox2 = Gtk::manage (new Gtk::VBox());
        resBox2->set_border_width (1);
        resBox2->set_spacing (1);
    */
    rescon->setAdjusterListener (this);
    resBox->pack_start (*rescon, Gtk::PACK_SHRINK);

    resBox->pack_start (*thr);
    thr->setAdjusterListener (this);

    resconH->setAdjusterListener (this);
    resBox->pack_start (*resconH, Gtk::PACK_SHRINK);

    thrH->setAdjusterListener (this);
    resBox->pack_start (*thrH, Gtk::PACK_SHRINK);

    contrast->set_tooltip_text (M ("TP_WAVELET_CONTRA_TOOLTIP"));
    contrast->setAdjusterListener (this);
    resBox->pack_start (*contrast); //keep the possibility to reinstall

    reschro->setAdjusterListener (this);
    resBox->pack_start (*reschro);


    Gtk::Label* const labmTM = Gtk::manage (new Gtk::Label (M ("TP_WAVELET_TMTYPE") + ":"));
    Gtk::HBox* const ctboxTM = Gtk::manage (new Gtk::HBox());
    ctboxTM->pack_start (*labmTM, Gtk::PACK_SHRINK, 1);

    Gtk::HSeparator* const separatorR0 = Gtk::manage (new  Gtk::HSeparator());
    resBox->pack_start (*separatorR0, Gtk::PACK_SHRINK, 2);

    TMmethod->append (M ("TP_WAVELET_COMPCONT"));
    TMmethod->append (M ("TP_WAVELET_COMPTM"));
    TMmethodconn = TMmethod->signal_changed().connect ( sigc::mem_fun (*this, &Wavelet::TMmethodChanged) );
    ctboxTM->pack_start (*TMmethod);
    resBox->pack_start (*ctboxTM);

    tmrs->set_tooltip_text (M ("TP_WAVELET_TMSTRENGTH_TOOLTIP"));

    resBox->pack_start (*tmrs);
    tmrs->setAdjusterListener (this);

    gamma->set_tooltip_text (M ("TP_WAVELET_COMPGAMMA_TOOLTIP"));
    resBox->pack_start (*gamma);
    gamma->setAdjusterListener (this);

    Gtk::HSeparator* const separatorR1 = Gtk::manage (new  Gtk::HSeparator());
    resBox->pack_start (*separatorR1, Gtk::PACK_SHRINK, 2);

    hueskin2->set_tooltip_markup (M ("TP_WAVELET_HUESKY_TOOLTIP"));
    hueskin2->setBgGradient (milestones);
    resBox->pack_start (*hueskin2);
    hueskin2->setAdjusterListener (this);

    sky->set_tooltip_text (M ("TP_WAVELET_SKY_TOOLTIP"));
    sky->setAdjusterListener (this);

    resBox->pack_start (*sky);

    // whole hue range
    const std::vector<GradientMilestone> milestones3 = makeWholeHueRange();

    curveEditorRES->setCurveListener (this);

    hhshape = static_cast<FlatCurveEditor*> (curveEditorRES->addCurve (CT_Flat, M ("TP_WAVELET_CURVEEDITOR_HH")));
    hhshape->setTooltip (M ("TP_WAVELET_CURVEEDITOR_HH_TOOLTIP"));
    hhshape->setCurveColorProvider (this, 5);
    curveEditorRES->curveListComplete();
    hhshape->setBottomBarBgGradient (milestones3);

    resBox->pack_start (*curveEditorRES, Gtk::PACK_SHRINK, 4);

    // Toning and Color Balance
    Gtk::HSeparator* const separatorCB = Gtk::manage (new  Gtk::HSeparator());

    Gtk::VBox* const chanMixerHLBox = Gtk::manage (new Gtk::VBox());
    Gtk::VBox* const chanMixerMidBox = Gtk::manage (new Gtk::VBox());
    Gtk::VBox* const chanMixerShadowsBox = Gtk::manage (new Gtk::VBox());

    expTCresi->signal_button_release_event().connect_notify ( sigc::bind ( sigc::mem_fun (this, &Wavelet::foldAllButMe), expTCresi) );
    enableTCConn = expTCresi->signal_enabled_toggled().connect ( sigc::bind ( sigc::mem_fun (this, &Wavelet::enableToggled), expTCresi) );


    cbenab->set_active (true);
    cbenabConn = cbenab->signal_toggled().connect ( sigc::mem_fun (*this, &Wavelet::cbenabToggled) );
    cbenab->set_tooltip_text (M ("TP_WAVELET_CB_TOOLTIP"));

    Gtk::Image* const iblueR   = Gtk::manage (new RTImage ("ajd-wb-temp1.png"));
    Gtk::Image* const iyelL    = Gtk::manage (new RTImage ("ajd-wb-temp2.png"));
    Gtk::Image* const imagL    = Gtk::manage (new RTImage ("ajd-wb-green1.png"));
    Gtk::Image* const igreenR  = Gtk::manage (new RTImage ("ajd-wb-green2.png"));

    Gtk::Image* const  iblueRm  = Gtk::manage (new RTImage ("ajd-wb-temp1.png"));
    Gtk::Image* const  iyelLm   = Gtk::manage (new RTImage ("ajd-wb-temp2.png"));
    Gtk::Image* const  imagLm   = Gtk::manage (new RTImage ("ajd-wb-green1.png"));
    Gtk::Image* const  igreenRm = Gtk::manage (new RTImage ("ajd-wb-green2.png"));

    Gtk::Image* const iblueRh  = Gtk::manage (new RTImage ("ajd-wb-temp1.png"));
    Gtk::Image* const iyelLh   = Gtk::manage (new RTImage ("ajd-wb-temp2.png"));
    Gtk::Image* const imagLh   = Gtk::manage (new RTImage ("ajd-wb-green1.png"));
    Gtk::Image* const igreenRh = Gtk::manage (new RTImage ("ajd-wb-green2.png"));

    greenhigh = Gtk::manage (new Adjuster ("", -100., 100., 1., 0., igreenRh, imagLh));
    bluehigh = Gtk::manage (new Adjuster ("", -100., 100., 1., 0., iblueRh, iyelLh));
    greenmed = Gtk::manage (new Adjuster ("", -100., 100., 1., 0.,  igreenRm, imagLm));
    bluemed = Gtk::manage (new Adjuster ("", -100., 100., 1., 0. , iblueRm , iyelLm));
    greenlow = Gtk::manage (new Adjuster ("", -100., 100., 1., 0.,  igreenR, imagL));
    bluelow = Gtk::manage (new Adjuster ("", -100., 100., 1., 0., iblueR , iyelL));

    chanMixerHLBox->pack_start (*greenhigh);
    chanMixerHLBox->pack_start (*bluehigh);
    chanMixerMidBox->pack_start (*greenmed);
    chanMixerMidBox->pack_start (*bluemed);
    chanMixerShadowsBox->pack_start (*greenlow);
    chanMixerShadowsBox->pack_start (*bluelow);

    greenlow->setAdjusterListener (this);
    bluelow->setAdjusterListener (this);
    greenmed->setAdjusterListener (this);
    bluemed->setAdjusterListener (this);
    greenhigh->setAdjusterListener (this);
    bluehigh->setAdjusterListener (this);

    resBox->pack_start (*separatorCB, Gtk::PACK_SHRINK);

    chanMixerHLFrame->add (*chanMixerHLBox);
    chanMixerMidFrame->add (*chanMixerMidBox);
    chanMixerShadowsFrame->add (*chanMixerShadowsBox);
    resBox->pack_start (*cbenab);

    resBox->pack_start (*chanMixerHLFrame, Gtk::PACK_SHRINK);
    resBox->pack_start (*chanMixerMidFrame, Gtk::PACK_SHRINK);
    resBox->pack_start (*chanMixerShadowsFrame, Gtk::PACK_SHRINK);


    //RTImage *resetImg = Gtk::manage (new RTImage ("gtk-undo-ltr-small.png", "gtk-undo-rtl-small.png"));
    //neutral->set_image(*resetImg);
    Gtk::Button* const neutral = Gtk::manage (new Gtk::Button (M ("TP_COLORTONING_NEUTRAL")));
    neutral->set_tooltip_text (M ("TP_COLORTONING_NEUTRAL_TIP"));
    neutralconn = neutral->signal_pressed().connect ( sigc::mem_fun (*this, &Wavelet::neutral_pressed) );
    neutral->show();
    neutrHBox->pack_start (*neutral, Gtk::PACK_EXPAND_WIDGET);

    resBox->pack_start (*neutrHBox);

    // expTCresi->add (*resBox2);
    // resBox->pack_start (*expTCresi);

// Merge files
    Gtk::VBox * mergeBox = Gtk::manage (new Gtk::VBox());
    mergeBox->set_border_width (4);
    mergeBox->set_spacing (2);
    oldip = "";

    mg1box->pack_start (*labmmg1, Gtk::PACK_SHRINK, 1);

    mergMethod->append (M ("TP_WAVELET_SAVE_WATER"));
    mergMethod->append (M ("TP_WAVELET_SAVE_HDR"));
    mergMethod->append (M ("TP_WAVELET_SAVE_ZERO"));
    mergMethod->append (M ("TP_WAVELET_LOAD"));
    mergMethod->append (M ("TP_WAVELET_LOAD_ZERO"));
    mergMethod->append (M ("TP_WAVELET_LOAD_ZEROHDR"));

    mergMethod->set_active (0);
    mergMethodConn = mergMethod->signal_changed().connect ( sigc::mem_fun (*this, &Wavelet::mergMethodChanged) );
    mergMethod->set_tooltip_markup (M ("TP_WAVELET_VIEW_TOOLTIP"));
    mg1box->pack_start (*mergMethod);
    mergeBox->pack_start (*mg1box);

    mg2box->pack_start (*labmmg2, Gtk::PACK_SHRINK, 1);

    mergMethod2->append (M ("TP_WAVELET_ZERO_BEF"));
    mergMethod2->append (M ("TP_WAVELET_ZERO_AFT"));
    mergMethod2->set_active (0);
    mergMethod2Conn = mergMethod2->signal_changed().connect ( sigc::mem_fun (*this, &Wavelet::mergMethod2Changed) );
    mergMethod2->set_tooltip_markup (M ("TP_WAVELET_MERGMET2_TOOLTIP"));
    mg2box->pack_start (*mergMethod2);
    mergeBox->pack_start (*mg2box);


    hbin->set_spacing (2);

    inputeFile = Gtk::manage (new MyFileChooserButton (M ("TP_WAVELET_MERGELABEL"), Gtk::FILE_CHOOSER_ACTION_OPEN));
    inputeFile->set_tooltip_text (M ("TP_WAVELET_INPUTE_TOOLTIP"));

    bindCurrentFolder (*inputeFile, options.lastmergeDir);
    mFileReset = Gtk::manage (new Gtk::Button());
    mFileReset->set_image (*Gtk::manage (new RTImage ("gtk-cancel.png")));

    hbin->pack_start (*inLabel, Gtk::PACK_SHRINK, 0);
    hbin->pack_start (*inputeFile);
    hbin->pack_start (*mFileReset, Gtk::PACK_SHRINK, 0);
    mergeBox->pack_start (*hbin);

    inFile = inputeFile->signal_file_set().connect ( sigc::mem_fun (*this, &Wavelet::inputeChanged), true);
    mFileReset->signal_clicked().connect ( sigc::mem_fun (*this, &Wavelet::mFile_Reset), true );

    // Set filename filters
    b_filter_asCurrent = false;
    Glib::RefPtr<Gtk::FileFilter> filter_merge = Gtk::FileFilter::create();

    filter_merge->add_pattern ("*.mer");
    filter_merge->set_name (M ("FILECHOOSER_FILTER_MERGE"));
    inputeFile->add_filter (filter_merge);

    oldip = "";

    mgbox->pack_start (*labmmg, Gtk::PACK_SHRINK, 1);

    mergevMethod->append (M ("TP_WAVELET_VIEW_CURR"));
    mergevMethod->append (M ("TP_WAVELET_VIEW_CUNO"));
    mergevMethod->append (M ("TP_WAVELET_VIEW_PREV"));
    mergevMethod->append (M ("TP_WAVELET_VIEW_SAVE"));
    mergevMethod->set_active (0);
    mergevMethodConn = mergevMethod->signal_changed().connect ( sigc::mem_fun (*this, &Wavelet::mergevMethodChanged) );
    mergevMethod->set_tooltip_markup (M ("TP_WAVELET_VIEW2_TOOLTIP"));
    mgbox->pack_start (*mergevMethod);
    mergeBox->pack_start (*mgbox);

    mgVBox->set_border_width (1);
    mgVBox->set_spacing (1);

    mgBbox->pack_start (*labmmgB, Gtk::PACK_SHRINK, 1);

    mergBMethod->append (M ("TP_WAVELET_BLEND_HDR1"));
    mergBMethod->append (M ("TP_WAVELET_BLEND_HDR2"));
    mergBMethod->set_active (0);
    mergBMethodConn = mergBMethod->signal_changed().connect ( sigc::mem_fun (*this, &Wavelet::mergBMethodChanged) );
    mgBbox->pack_start (*mergBMethod);
    mgVBox->pack_start (*mgBbox);


    balanhig->setAdjusterListener (this);
    balanhig->set_tooltip_text (M ("TP_WAVELET_VERTSH_TOOLTIP"));
    mgVBox->pack_start (*balanhig);

    balanleft->setAdjusterListener (this);
    balanleft->set_tooltip_text (M ("TP_WAVELET_VERTSH_TOOLTIP"));
    mgVBox->pack_start (*balanleft);


    // Wavelet merge curve
    CCWcurveEditormerg->setCurveListener (this);

    rtengine::WaveletParams::getDefaultmergCurveT (defaultCurve);
    cmergshape = static_cast<FlatCurveEditor*> (CCWcurveEditormerg->addCurve (CT_Flat, "", nullptr, false, false));

    cmergshape->setIdentityValue (0.);
    cmergshape->setResetCurve (FlatCurveType (defaultCurve.at (0)), defaultCurve);
    cmergshape->setTooltip (M ("TP_WAVELET_MCURVE_TOOLTIP"));

    CCWcurveEditormerg->curveListComplete();
    CCWcurveEditormerg->show();
    mgVBox->pack_start (*CCWcurveEditormerg, Gtk::PACK_SHRINK, 4);

    CCWcurveEditormerg2->setCurveListener (this);

    rtengine::WaveletParams::getDefaultmerg2CurveT (defaultCurve);
    cmerg2shape = static_cast<FlatCurveEditor*> (CCWcurveEditormerg2->addCurve (CT_Flat, "", nullptr, false, false));

    cmerg2shape->setIdentityValue (0.);
    cmerg2shape->setResetCurve (FlatCurveType (defaultCurve.at (0)), defaultCurve);
    cmerg2shape->setTooltip (M ("TP_WAVELET_MCURVE2_TOOLTIP"));

    CCWcurveEditormerg2->curveListComplete();
    CCWcurveEditormerg2->show();
    mgVBox->pack_start (*CCWcurveEditormerg2, Gtk::PACK_SHRINK, 4);

    blend->setAdjusterListener (this);
    blend->set_tooltip_text (M ("TP_WAVELET_BLEND_TOOLTIP"));
    mgVBox->pack_start (*blend);

    blendc->setAdjusterListener (this);
    blendc->set_tooltip_text (M ("TP_WAVELET_BLENDC_TOOLTIP"));
    mgVBox->pack_start (*blendc);

    grad->setAdjusterListener (this);
    grad->set_tooltip_text (M ("TP_WAVELET_GRAD_TOOLTIP"));
    mgVBox->pack_start (*grad);


    Gtk::VBox *balMVBox = Gtk::manage (new Gtk::VBox());
    balMFrame->set_tooltip_text (M ("TP_WAVELET_BALMFR_TOOLTIP"));

    for (int i = 0; i < 9; i++) {
        Glib::ustring ss;

        switch ( i ) {
            case 0:
                ss = Glib::ustring::compose ( "%1 (%2)", (i + 1), M ("TP_WAVELET_FINEST"));
                break;

            case 8:
                ss = Glib::ustring::compose ( "%1 (%2)", (i + 1), M ("TP_WAVELET_LARGEST"));
                break;

            default:
                ss = Glib::ustring::compose ( "%1", (i + 1));
        }

        balmer[i] = Gtk::manage ( new Adjuster (ss, 0, 250, 1, 15 + 12 * i) );
        balmer[i]->setAdjusterListener (this);
        balmer[i]->set_tooltip_text (M ("TP_WAVELET_BALMERLUM_TOOLTIP"));

        balMVBox->pack_start (*balmer[i]);

    }

    for (int i = 0; i < 9; i++) {
        Glib::ustring ss;

        switch ( i ) {
            case 0:
                ss = Glib::ustring::compose ( "%1 (%2)", (i + 1), M ("TP_WAVELET_FINEST"));
                break;

            case 8:
                ss = Glib::ustring::compose ( "%1 (%2)", (i + 1), M ("TP_WAVELET_LARGEST"));
                break;

            default:
                ss = Glib::ustring::compose ( "%1", (i + 1));
        }

        balmer2[i] = Gtk::manage ( new Adjuster (ss, -20, 140, 1, 70) );
        balmer2[i]->setAdjusterListener (this);
        balmer2[i]->set_tooltip_text (M ("TP_WAVELET_BALMERLUM2_TOOLTIP"));

        balMVBox->pack_start (*balmer2[i]);

    }

    balmerres2->setAdjusterListener (this);
    balmerres2->set_tooltip_text (M ("TP_WAVELET_BALMERRES2_TOOLTIP"));
    balMVBox->pack_start (*balmerres2);

    balmerres->setAdjusterListener (this);
    balmerres->set_tooltip_text (M ("TP_WAVELET_BALMERRES_TOOLTIP"));
    balMVBox->pack_start (*balmerres);

    balmerch->setAdjusterListener (this);
    balmerch->set_tooltip_text (M ("TP_WAVELET_BALMERCH_TOOLTIP"));
    balMVBox->pack_start (*balmerch);

    Gtk::HSeparator *separatorsty = Gtk::manage (new  Gtk::HSeparator());
    balMVBox->pack_start (*separatorsty);

    curveEditorsty->setCurveListener (this);

    shstyshape = static_cast<FlatCurveEditor*> (curveEditorsty->addCurve (CT_Flat, M ("TP_WAVELET_CURVEEDITOR_STYH")));
    shstyshape->setTooltip (M ("TP_WAVELET_CURVEEDITOR_STYH_TOOLTIP"));
    shstyshape->setCurveColorProvider (this, 5);
    shstyshape->setBottomBarBgGradient (milestones);
    curveEditorsty->curveListComplete();

    balMVBox->pack_start (*curveEditorsty, Gtk::PACK_SHRINK, 4);

    Gtk::HSeparator *separatorsty2 = Gtk::manage (new  Gtk::HSeparator());
    balMVBox->pack_start (*separatorsty2);

    dirV->setAdjusterListener (this);
    dirV->set_tooltip_text (M ("TP_WAVELET_DIRV_TOOLTIP"));
    balMVBox->pack_start (*dirV);

    dirH->setAdjusterListener (this);
    dirH->set_tooltip_text (M ("TP_WAVELET_DIRV_TOOLTIP"));
    balMVBox->pack_start (*dirH);

    dirD->setAdjusterListener (this);
    dirD->set_tooltip_text (M ("TP_WAVELET_DIRV_TOOLTIP"));
    balMVBox->pack_start (*dirD);

    Gtk::HSeparator *separatorsty3 = Gtk::manage (new  Gtk::HSeparator());
    balMVBox->pack_start (*separatorsty3);


    Gtk::VBox *shaVBox = Gtk::manage (new Gtk::VBox());

    //  shaFrame->set_tooltip_text (M("TP_WAVELET_SHAF_TOOLTIP"));

    CCWcurveEditorsty->setCurveListener (this);
    CCWcurveEditorsty->setTooltip (M ("TP_WAVELET_STYLCURVE_TOOLTIP"));

    rtengine::WaveletParams::getDefaultstyCurveT (defaultCurve);
    cstyshape = static_cast<FlatCurveEditor*> (CCWcurveEditorsty->addCurve (CT_Flat, "", nullptr, false, false));

    cstyshape->setIdentityValue (0.);
    cstyshape->setResetCurve (FlatCurveType (defaultCurve.at (0)), defaultCurve);
    cstyshape->setTooltip (M ("TP_WAVELET_STYLCURVE_TOOLTIP"));

    CCWcurveEditorsty->curveListComplete();
    CCWcurveEditorsty->show();

    CCWcurveEditorsty2->setCurveListener (this);
    CCWcurveEditorsty2->setTooltip (M ("TP_WAVELET_STYLCURVE_TOOLTIP"));

    rtengine::WaveletParams::getDefaultsty2CurveT (defaultCurve);
    cstyshape2 = static_cast<FlatCurveEditor*> (CCWcurveEditorsty2->addCurve (CT_Flat, "", nullptr, false, false));

    cstyshape2->setIdentityValue (0.);
    cstyshape2->setResetCurve (FlatCurveType (defaultCurve.at (0)), defaultCurve);
    cstyshape2->setTooltip (M ("TP_WAVELET_STYLCURVE2_TOOLTIP"));

    CCWcurveEditorsty2->curveListComplete();
    CCWcurveEditorsty2->show();


    shapMethod->append (M ("TP_WAVELET_SHAPN"));
    shapMethod->append (M ("TP_WAVELET_SHAPT"));
    shapMethod->append (M ("TP_WAVELET_SHAPF"));
    shapMethod->set_active (0);
    shapMethodConn = shapMethod->signal_changed().connect ( sigc::mem_fun (*this, &Wavelet::shapMethodChanged) );
    shapMethod->set_tooltip_markup (M ("TP_WAVELET_SHAPMETHOD_TOOLTIP"));

    shapind->setAdjusterListener (this);
    shapind->set_tooltip_text (M ("TP_WAVELET_SHAPIND_TOOLTIP"));

    shaVBox->pack_start (*shapMethod);
    shaVBox->pack_start (*shapind);

    shaVBox->pack_start (*CCWcurveEditorsty, Gtk::PACK_SHRINK, 4);
    shaVBox->pack_start (*CCWcurveEditorsty2, Gtk::PACK_SHRINK, 4);
    shaFrame->add (*shaVBox);
    balMVBox->pack_start (*shaFrame);


    // hueskinsty->set_tooltip_markup (M ("TP_WAVELET_HUESKINSTY_TOOLTIP"));
    const std::vector<GradientMilestone> milestonesty = {
        makeHsvGm (0.0000, 0.4199f, 0.5f, 0.5f), // hsv: 0.4199 rad: -3.14
        makeHsvGm (0.0540, 0.5000f, 0.5f, 0.5f), // hsv: 0.5    rad: -2.8
        makeHsvGm (0.1336, 0.6000f, 0.5f, 0.5f), // hsv: 0.60   rad: -2.3
        makeHsvGm (0.3567, 0.7500f, 0.5f, 0.5f), // hsv: 0.75   rad: -0.9
        makeHsvGm (0.4363, 0.8560f, 0.5f, 0.5f), // hsv: 0.856  rad: -0.4
        makeHsvGm (0.4841, 0.9200f, 0.5f, 0.5f), // hsv: 0.92   rad: -0.1
        makeHsvGm (0.5000, 0.9300f, 0.5f, 0.5f), // hsv: 0.93   rad:  0
        makeHsvGm (0.5366, 0.9600f, 0.5f, 0.5f), // hsv: 0.96   rad:  0.25
        makeHsvGm (0.5955, 1.0000f, 0.5f, 0.5f), // hsv: 1.     rad:  0.6
        makeHsvGm (0.6911, 0.0675f, 0.5f, 0.5f), // hsv: 0.0675 rad:  1.2
        makeHsvGm (0.7229, 0.0900f, 0.5f, 0.5f), // hsv: 0.09   rad:  1.4
        makeHsvGm (0.7707, 0.1700f, 0.5f, 0.5f), // hsv: 0.17   rad:  1.7
        makeHsvGm (0.8503, 0.2650f, 0.5f, 0.5f), // hsv: 0.265  rad:  2.1
        makeHsvGm (0.8981, 0.3240f, 0.5f, 0.5f), // hsv: 0.324  rad:  2.5
        makeHsvGm (1.0000, 0.4197f, 0.5f, 0.5f) // hsv: 0.419  rad:  3.14

    };
    hueskinsty->setBgGradient (milestonesty);
    balMVBox->pack_start (*hueskinsty);
    hueskinsty->setAdjusterListener (this);

    shapedetcolor->setAdjusterListener (this);
    shapedetcolor->set_tooltip_text (M ("TP_WAVELET_SHAPEDETCOLOR_TOOLTIP"));
    balMVBox->pack_start (*shapedetcolor);



    balMFrame->add (*balMVBox);
    mgVBox->pack_start (*balMFrame);

    savelab = Gtk::manage (new Gtk::Button (M ("TP_WAVELET_SAVELAB")));
    savelab->set_image (*Gtk::manage (new RTImage ("gtk-save-large.png")));
    savelab->set_tooltip_markup (M ("TP_WAVELET_SAVELAB_TOOLTIP"));
    mergeBox->pack_start (*savelab);
//   ipc = ipDialog->signal_selection_changed().connect( sigc::mem_fun(*this, &Wavelet::ipSelectionChanged) );

    sizelab->setAdjusterListener (this);
    sizelab->set_tooltip_text (M ("TP_WAVELET_SIZELAB_TOOLTIP"));
    mergeBox->pack_start (*sizelab);


    mergeBox->pack_start (*mgVBox);

    savelab->signal_pressed().connect ( sigc::mem_fun (*this, &Wavelet::savelabPressed) );

    neutrHBox2->set_border_width (2);

    // neutral2 = Gtk::manage (new Gtk::Button (M ("TP_WAVELET_NEUTRAL2")));
    RTImage *resetImg2 = Gtk::manage (new RTImage ("gtk-undo-ltr-small.png", "gtk-undo-rtl-small.png"));
    neutral2->set_image (*resetImg2);
    //neutral2->set_tooltip_text (M("TP_WAVELET_NEUTRAL_TIP"));
    neutral2conn = neutral2->signal_pressed().connect ( sigc::mem_fun (*this, &Wavelet::neutral2_pressed) );
    neutral2->show();
    neutrHBox2->pack_start (*neutral2);
    mergeBox->pack_start (*neutrHBox2);


// Final Touchup
    Gtk::VBox* const ctboxBA = Gtk::manage (new Gtk::VBox());

    ctboxBA->set_spacing (2);

    Gtk::Label* const labmBA = Gtk::manage (new Gtk::Label (M ("TP_WAVELET_BATYPE") + ":"));
    Gtk::HBox* const ctboxFI = Gtk::manage (new Gtk::HBox());
    ctboxFI->pack_start (*labmBA, Gtk::PACK_SHRINK, 1);

    BAmethod->append (M ("TP_WAVELET_BANONE"));
    BAmethod->append (M ("TP_WAVELET_BASLI"));
    BAmethod->append (M ("TP_WAVELET_BACUR"));
    BAmethodconn = BAmethod->signal_changed().connect ( sigc::mem_fun (*this, &Wavelet::BAmethodChanged) );
    ctboxFI->pack_start (*BAmethod);
    ctboxBA->pack_start (*ctboxFI);

    balance->setAdjusterListener (this);
    balance->set_tooltip_text (M ("TP_WAVELET_BALANCE_TOOLTIP"));

    opacityCurveEditorW->setCurveListener (this);

    rtengine::WaveletParams::getDefaultOpacityCurveW (defaultCurve);
    opacityShape = static_cast<FlatCurveEditor*> (opacityCurveEditorW->addCurve (CT_Flat, "", nullptr, false, false));
    opacityShape->setIdentityValue (0.);
    opacityShape->setResetCurve (FlatCurveType (defaultCurve.at (0)), defaultCurve);
    opacityShape->setBottomBarBgGradient (milestones2);

    // This will add the reset button at the end of the curveType buttons
    opacityCurveEditorW->curveListComplete();
    opacityCurveEditorW->show();

    iter->setAdjusterListener (this);
    iter->set_tooltip_text (M ("TP_WAVELET_ITER_TOOLTIP"));

    Gtk::HSeparator* const separatorbalend = Gtk::manage (new  Gtk::HSeparator());

    opacityCurveEditorWL->setCurveListener (this);

    rtengine::WaveletParams::getDefaultOpacityCurveWL (defaultCurve);
    opacityShapeWL = static_cast<FlatCurveEditor*> (opacityCurveEditorWL->addCurve (CT_Flat, "", nullptr, false, false));
    opacityShapeWL->setIdentityValue (0.);
    opacityShapeWL->setResetCurve (FlatCurveType (defaultCurve.at (0)), defaultCurve);
    opacityShapeWL->setTooltip (M ("TP_WAVELET_OPACITYWL_TOOLTIP"));

    // This will add the reset button at the end of the curveType buttons
    opacityCurveEditorWL->curveListComplete();
    opacityCurveEditorWL->show();

    curveEditorG->setCurveListener (this);

    clshape = static_cast<DiagonalCurveEditor*> (curveEditorG->addCurve (CT_Diagonal, M ("TP_WAVELET_CURVEEDITOR_CL")));
    clshape->setTooltip (M ("TP_WAVELET_CURVEEDITOR_CL_TOOLTIP"));
    clshape->setBottomBarBgGradient (milestones2);
    clshape->setLeftBarBgGradient (milestones2);

    curveEditorG->curveListComplete();

    tmr->set_active (true);
    tmr->set_tooltip_text (M ("TP_WAVELET_BALCHRO_TOOLTIP"));
    tmrConn = tmr->signal_toggled().connect ( sigc::mem_fun (*this, &Wavelet::tmrToggled) );

    ToolParamBlock* const finalBox = Gtk::manage (new ToolParamBlock());

    labretifinbox->pack_start (*labretifin, Gtk::PACK_SHRINK, 1);

    finalBox->pack_start (*ctboxBA);
    finalBox->pack_start (*balance);

    finalBox->pack_start ( *opacityCurveEditorW, Gtk::PACK_SHRINK, 2);

    finalBox->pack_start (*iter);

    finalBox->pack_start (*tmr);
    finalBox->pack_start (*separatorbalend, Gtk::PACK_SHRINK, 2);
    finalBox->pack_start ( *opacityCurveEditorWL, Gtk::PACK_SHRINK, 2);

    finalBox->pack_start (*curveEditorG, Gtk::PACK_SHRINK, 4);
    finalBox->pack_start (*labretifinbox);

//-----------------------------

    expsettings->add (*settingsBox);
    expsettings->setLevel (2);
    pack_start (*expsettings);

    expcontrast->add (*levBox);
    expcontrast->setLevel (2);
    pack_start (*expcontrast);

    expchroma->add (*chBox);
    expchroma->setLevel (2);
    pack_start (*expchroma);

    exptoning->add (*tonBox);
    exptoning->setLevel (2);
    pack_start (*exptoning);

    expnoise->add (*noiseBox);
    expnoise->setLevel (2);
    pack_start (*expnoise);

    expedge->add (*edgBox);
    expedge->setLevel (2);
    expedge->add (*edgBoxM);
    pack_start (*expedge);

    expreti->add (*retiBox);
    pack_start (*expreti);

    expgamut->add (*conBox);
    expgamut->setLevel (2);
    pack_start (*expgamut);

    expresid->add (*resBox);
    expresid->setLevel (2);
    pack_start (*expresid);

    expmerge->add (*mergeBox);
    pack_start (*expmerge);

    expfinal->add (*finalBox);
    expfinal->setLevel (2);
    pack_start (*expfinal);
}



Wavelet::~Wavelet ()
{
    idle_register.destroy();

    delete opaCurveEditorG;
    delete opacityCurveEditorG;
    delete CCWcurveEditorG;
    delete CCWcurveEditormerg;
    delete CCWcurveEditormerg2;
    delete CCWcurveEditorsty;
    delete CCWcurveEditorsty2;
    delete CCWcurveEditorT;
    delete CCWcurveEditorgainT;
    delete curveEditorRES;
    delete curveEditorsty;
    delete curveEditorGAM;
    delete curveEditorG;
    delete opacityCurveEditorW;
    delete opacityCurveEditorWL;
}

<<<<<<< HEAD

int WminmaxChangedUI (void* data)
{
    GThreadLock lock; // All GUI access from idle_add callbacks or separate thread HAVE to be protected
    (static_cast<Wavelet*> (data))->minmaxComputed_ ();
    return 0;
}

void Wavelet::minmaxChanged (double cdma, double cdmin, double mini, double maxi, double Tmean, double Tsigma, double Tmin, double Tmax)
{
    nextmin = cdmin;
    nextmax = cdma;
    nextminiT = mini;
    nextmaxiT = maxi;
    nextmeanT = Tmean;
    nextsigma = Tsigma;
    nextminT = Tmin;
    nextmaxT = Tmax;
    g_idle_add (WminmaxChangedUI, this);

}

bool Wavelet::minmaxComputed_ ()
{

    disableListener ();
    enableListener ();
    updateLabel ();
    updateTrans ();
    return false;

}

void Wavelet::updateLabel ()
{
    if (!batchMode) {
        float nX, nY;
        nX = nextmin;
        nY = nextmax;
        {
            mMLabels->set_text (
                Glib::ustring::compose (M ("TP_RETINEX_MLABEL"),
                                        Glib::ustring::format (std::fixed, std::setprecision (0), nX),
                                        Glib::ustring::format (std::fixed, std::setprecision (0), nY))
            );
        }
    }
}

void Wavelet::updateTrans ()
{
    if (!batchMode) {
        float nm, nM, nZ, nA, nB, nS;
        nm = nextminiT;
        nM = nextmaxiT;
        nZ = nextmeanT;
        nA = nextminT;
        nB = nextmaxT;
        nS = nextsigma;
        {
            transLabels->set_text (
                Glib::ustring::compose (M ("TP_RETINEX_TLABEL"),
                                        Glib::ustring::format (std::fixed, std::setprecision (1), nm),
                                        Glib::ustring::format (std::fixed, std::setprecision (1), nM),
                                        Glib::ustring::format (std::fixed, std::setprecision (1), nZ),
                                        Glib::ustring::format (std::fixed, std::setprecision (1), nS))
            );
            transLabels2->set_text (
                Glib::ustring::compose (M ("TP_RETINEX_TLABEL2"),
                                        Glib::ustring::format (std::fixed, std::setprecision (1), nA),
                                        Glib::ustring::format (std::fixed, std::setprecision (1), nB))
            );


        }
    }
}


int wavUpdateUI (void* data)
{
    GThreadLock lock; // All GUI acces from idle_add callbacks or separate thread HAVE to be protected
    (static_cast<Wavelet*> (data))->wavComputed_ ();
    return 0;
}

=======
>>>>>>> 3ff25193
void Wavelet::wavChanged (double nlevel)
{
    nextnlevel = nlevel;

    const auto func = [](gpointer data) -> gboolean {
        GThreadLock lock; // All GUI acces from idle_add callbacks or separate thread HAVE to be protected
        static_cast<Wavelet*>(data)->wavComputed_();

        return FALSE;
    };

    idle_register.add(func, this);
}

bool Wavelet::wavComputed_ ()
{
    disableListener ();
    enableListener ();
    updatewavLabel ();
    return false;
}

void Wavelet::updatewavLabel ()
{
    if (!batchMode) {
        float lv;
        lv = nextnlevel;
        wavLabels->set_text (
            Glib::ustring::compose (M ("TP_WAVELET_LEVLABEL"),
                                    Glib::ustring::format (std::fixed, std::setprecision (0), lv))
        );
    }
}
void Wavelet::mFile_Reset()
{

    inChanged = true;

    // caution: I had to make this hack, because set_current_folder() doesn't work correctly!
    //          Because szeva doesn't exist since he was committed to happy hunting ground in Issue 316
    //          we can use him now for this hack
    inputeFile->set_filename (options.lastFlatfieldDir + "/szeva");
    // end of the hack

    if (!options.lastmergeDir.empty()) {
        inputeFile->set_current_folder (options.lastmergeDir);
    }


    if (listener) {
        listener->panelChanged (EvmFile, M ("GENERAL_NONE") );
    }

}

// Will only reset the chanel mixer
// WARNING!  In mutiImage mode, and for sliders in ADD mode, this will reset the slider to 0, but not to the default value as in SET mode.
void Wavelet::neutral_pressed ()
{
    disableListener();
    greenlow->resetValue (false);
    bluelow->resetValue (false);
    greenmed->resetValue (false);
    bluemed->resetValue (false);
    greenhigh->resetValue (false);
    bluehigh->resetValue (false);

    enableListener();

    if (listener && getEnabled()) {
        listener->panelChanged (EvWavNeutral, M ("ADJUSTER_RESET_TO_DEFAULT"));
    }
}

void Wavelet::read (const ProcParams* pp, const ParamsEdited* pedited)
{
    /*****************************************************************************************************
     *
     *                                        Disable listeners and signals
     *
     *****************************************************************************************************/

    disableListener ();
    Lmethodconn.block (true);
    CLmethodconn.block (true);
    Backmethodconn.block (true);
    Tilesmethodconn.block (true);
    retinexMethodConn.block (true);
    retinexMethodproConn.block (true);
    usharpmethodconn.block (true);
    ushamethodconn.block (true);
    daubcoeffmethodconn.block (true);
    Dirmethodconn.block (true);
    CHmethodconn.block (true);
    CHSLmethodconn.block (true);
    EDmethodconn.block (true);
    NPmethodconn.block (true);
    BAmethodconn.block (true);
    TMmethodconn.block (true);
    HSmethodconn.block (true);
    MedgreinfConn.block (true);
    cbenabConn.block (true);
    enableChromaConn.block (true);
    enableContrastConn.block (true);
    enableEdgeConn.block (true);
    enableEdge3Conn.block (true);
    enableFinalConn.block (true);
    enableNoiseConn.block (true);
    enableResidConn.block (true);
    enableTCConn.block (true);
    enableToningConn.block (true);
    enableMergeConn.block (true);
    mergevMethodConn.block (true);
    mergMethodConn.block (true);
    mergBMethodConn.block (true);
    mergMethod2Conn.block (true);
    shapMethodConn.block (true);

    /*****************************************************************************************************
     *
     *                               Set the GUI reflecting the given ProcParams
     *
     *****************************************************************************************************/
    if (pp->wavelet.inpute.substr (0, 5) != "file:" && !inputeFile->get_filename().empty()) {
        inputeFile->set_filename (pp->wavelet.inpute);
    }

    oldip = pp->wavelet.inpute.substr (5); // cut of "file:"
    inputeFile->set_filename (pp->wavelet.inpute.substr (5));

    //HSmethod->set_active (1);   // Note: default values are controlled in rtengine::ProcParams::SetDefaults
    if (pp->wavelet.HSmethod == "without") {
        HSmethod->set_active (0);
    } else if (pp->wavelet.HSmethod == "with") {
        HSmethod->set_active (1);
    }

    //CHmethod->set_active (1);
    if (pp->wavelet.CHmethod == "without") {
        CHmethod->set_active (0);
    } else if (pp->wavelet.CHmethod == "with") {
        CHmethod->set_active (1);
    } else if (pp->wavelet.CHmethod == "link") {
        CHmethod->set_active (2);
    }

    //Medgreinf->set_active (1);
    if (pp->wavelet.Medgreinf == "more") {
        Medgreinf->set_active (0);
    } else if (pp->wavelet.Medgreinf == "none") {
        Medgreinf->set_active (1);
    } else if (pp->wavelet.Medgreinf == "less") {
        Medgreinf->set_active (2);
    }

    //CHSLmethod->set_active (1);
    if (pp->wavelet.CHSLmethod == "SL") {
        CHSLmethod->set_active (0);
    } else if (pp->wavelet.CHSLmethod == "CU") {
        CHSLmethod->set_active (1);
    }

    //EDmethod->set_active (1);
    if (pp->wavelet.EDmethod == "SL") {
        EDmethod->set_active (0);
    } else if (pp->wavelet.EDmethod == "CU") {
        EDmethod->set_active (1);
    }

    if (pp->wavelet.NPmethod == "none") {
        NPmethod->set_active (0);
    } else if (pp->wavelet.NPmethod == "low") {
        NPmethod->set_active (1);
    } else if (pp->wavelet.NPmethod == "high") {
        NPmethod->set_active (2);
    }

    if (pp->wavelet.mergMethod == "savwat") {
        mergMethod->set_active (0);
    } else if (pp->wavelet.mergMethod == "savhdr") {
        mergMethod->set_active (1);
    } else if (pp->wavelet.mergMethod == "savzero") {
        mergMethod->set_active (2);
    } else if (pp->wavelet.mergMethod == "load") {
        mergMethod->set_active (3);
    } else if (pp->wavelet.mergMethod == "loadzero") {
        mergMethod->set_active (4);
    } else if (pp->wavelet.mergMethod == "loadzerohdr") {
        mergMethod->set_active (5);
    }

    if (pp->wavelet.mergMethod2 == "befo") {
        mergMethod2->set_active (0);
    } else if (pp->wavelet.mergMethod2 == "after") {
        mergMethod2->set_active (1);
    }

    if (pp->wavelet.mergevMethod == "curr") {
        mergevMethod->set_active (0);
    } else if (pp->wavelet.mergevMethod == "cuno") {
        mergevMethod->set_active (1);
    } else if (pp->wavelet.mergevMethod == "first") {
        mergevMethod->set_active (2);
    } else if (pp->wavelet.mergevMethod == "save") {
        mergevMethod->set_active (3);
    }

//    if (pp->wavelet.mergBMethod == "water") {
//        mergBMethod->set_active (0);
//    } else
    if (pp->wavelet.mergBMethod == "hdr1") {
        mergBMethod->set_active (0);
    } else if (pp->wavelet.mergBMethod == "hdr2") {
        mergBMethod->set_active (1);
    }

    //BAmethod->set_active (0);
    if (pp->wavelet.BAmethod == "none") {
        BAmethod->set_active (0);
    } else if (pp->wavelet.BAmethod == "sli") {
        BAmethod->set_active (1);
    } else if (pp->wavelet.BAmethod == "cur") {
        BAmethod->set_active (2);
    }

    //TMmethod->set_active (1);
    if (pp->wavelet.TMmethod == "cont") {
        TMmethod->set_active (0);
    } else if (pp->wavelet.TMmethod == "tm") {
        TMmethod->set_active (1);
    }

//  else if (pp->wavelet.TMmethod=="both")
//      TMmethod->set_active (2);

    //Backmethod->set_active (3);
    if (pp->wavelet.Backmethod == "black") {
        Backmethod->set_active (0);
    } else if (pp->wavelet.Backmethod == "grey") {
        Backmethod->set_active (1);
    } else if (pp->wavelet.Backmethod == "resid") {
        Backmethod->set_active (2);
    }

    //CLmethod->set_active (3);
    if (pp->wavelet.CLmethod == "one") {
        CLmethod->set_active (0);
    } else if (pp->wavelet.CLmethod == "inf") {
        CLmethod->set_active (1);
    } else if (pp->wavelet.CLmethod == "sup") {
        CLmethod->set_active (2);
    } else if (pp->wavelet.CLmethod == "all") {
        CLmethod->set_active (3);
    }

    //Tilesmethod->set_active (2);
    if (pp->wavelet.Tilesmethod == "full") {
        Tilesmethod->set_active (0);
    } else if (pp->wavelet.Tilesmethod == "big") {
        Tilesmethod->set_active (1);
    } else if (pp->wavelet.Tilesmethod == "lit") {
        Tilesmethod->set_active (2);
    }

    //daubcoeffmethod->set_active (4);
    if (pp->wavelet.daubcoeffmethod == "2_") {
        daubcoeffmethod->set_active (0);
    } else if (pp->wavelet.daubcoeffmethod == "4_") {
        daubcoeffmethod->set_active (1);
    } else if (pp->wavelet.daubcoeffmethod == "6_") {
        daubcoeffmethod->set_active (2);
    } else if (pp->wavelet.daubcoeffmethod == "10_") {
        daubcoeffmethod->set_active (3);
    } else if (pp->wavelet.daubcoeffmethod == "14_") {
        daubcoeffmethod->set_active (4);
    }

    //Dirmethod->set_active (3);
    if (pp->wavelet.Dirmethod == "one") {
        Dirmethod->set_active (0);
    } else if (pp->wavelet.Dirmethod == "two") {
        Dirmethod->set_active (1);
    } else if (pp->wavelet.Dirmethod == "thr") {
        Dirmethod->set_active (2);
    } else if (pp->wavelet.Dirmethod == "all") {
        Dirmethod->set_active (3);
    }

    //ushamethod
    if (pp->wavelet.ushamethod == "none") {
        ushamethod->set_active (0);
    } else if (pp->wavelet.ushamethod == "sharp") {
        ushamethod->set_active (1);
    } else if (pp->wavelet.ushamethod == "clari") {
        ushamethod->set_active (2);
    }

    //usharpmethod
    if (pp->wavelet.usharpmethod == "orig") {
        usharpmethod->set_active (0);
    } else if (pp->wavelet.usharpmethod == "wave") {
        usharpmethod->set_active (1);
    }

    if (pp->wavelet.retinexMethod == "low") {
        retinexMethod->set_active (0);
    } else if (pp->wavelet.retinexMethod == "uni") {
        retinexMethod->set_active (1);
    } else if (pp->wavelet.retinexMethod == "high") {
        retinexMethod->set_active (2);
//    } else if (pp->wavelet.retinexMethod == "high") {
//        retinexMethod->set_active (3);
    }

    if (pp->wavelet.retinexMethodpro == "resid") {
        retinexMethodpro->set_active (0);
    } else if (pp->wavelet.retinexMethodpro == "fina") {
        retinexMethodpro->set_active (1);
    }

    if (pp->wavelet.shapMethod == "norm") {
        shapMethod->set_active (0);
    } else if (pp->wavelet.shapMethod == "three") {
        shapMethod->set_active (1);
    } else if (pp->wavelet.shapMethod == "four") {
        shapMethod->set_active (2);
    }

    int selectedLevel = atoi (pp->wavelet.Lmethod.data()) - 1;
    Lmethod->set_active (selectedLevel == -1 ? 4 : selectedLevel);

    ccshape->setCurve (pp->wavelet.ccwcurve);
    cTshape->setCurve (pp->wavelet.ccwTcurve);
    cTgainshape->setCurve (pp->wavelet.ccwTgaincurve);
    cmergshape->setCurve (pp->wavelet.ccwmergcurve);
    cmerg2shape->setCurve (pp->wavelet.ccwmerg2curve);
    cstyshape->setCurve (pp->wavelet.ccwstycurve);
    cstyshape2->setCurve (pp->wavelet.ccwsty2curve);
    opacityShapeRG->setCurve (pp->wavelet.opacityCurveRG);
    opacityShapeBY->setCurve (pp->wavelet.opacityCurveBY);
    opacityShape->setCurve (pp->wavelet.opacityCurveW);
    opacityShapeWL->setCurve (pp->wavelet.opacityCurveWL);
    hhshape->setCurve (pp->wavelet.hhcurve);
    shstyshape->setCurve (pp->wavelet.shstycurve);
    Chshape->setCurve (pp->wavelet.Chcurve);
    clshape->setCurve (pp->wavelet.wavclCurve);
    expcontrast->setEnabled (pp->wavelet.expcontrast);
    expchroma->setEnabled (pp->wavelet.expchroma);
    expedge->setEnabled (pp->wavelet.expedge);
    expedg3->setEnabled (pp->wavelet.expedg3);
    expreti->setEnabled (pp->wavelet.expreti);
    expresid->setEnabled (pp->wavelet.expresid);
    expTCresi->setEnabled (pp->wavelet.expTCresi);
    expmerge->setEnabled (pp->wavelet.expmerge);
    expfinal->setEnabled (pp->wavelet.expfinal);
    exptoning->setEnabled (pp->wavelet.exptoning);
    expnoise->setEnabled (pp->wavelet.expnoise);

    setEnabled (pp->wavelet.enabled);
    avoidConn.block (true);
    avoid->set_active (pp->wavelet.avoid);
    avoidConn.block (false);
    tmrConn.block (true);
    tmr->set_active (pp->wavelet.tmr);
    tmrConn.block (false);
    medianConn.block (true);
    median->set_active (pp->wavelet.median);
    medianConn.block (false);
    medianlevConn.block (true);
    medianlev->set_active (pp->wavelet.medianlev);
    medianlevConn.block (false);
    linkedgConn.block (true);
    linkedg->set_active (pp->wavelet.linkedg);
    linkedgConn.block (false);
    cbenabConn.block (true);
    cbenab->set_active (pp->wavelet.cbenab);
    cbenabConn.block (false);

    lipstConn.block (true);
    lipst->set_active (pp->wavelet.lipst);
    lipstConn.block (false);
    //edgreinfConn.block (true);
    //edgreinf->set_active (pp->wavelet.edgreinf);
    //edgreinfConn.block (false);
    //lastedgreinf = pp->wavelet.edgreinf;
    lastmedian = pp->wavelet.median;
    lastmedianlev = pp->wavelet.medianlev;
    lastlinkedg = pp->wavelet.linkedg;
    lastcbenab = pp->wavelet.cbenab;
    lastlipst = pp->wavelet.lipst;
    lastavoid = pp->wavelet.avoid;
    lasttmr = pp->wavelet.tmr;
    rescon->setValue (pp->wavelet.rescon);
    resconH->setValue (pp->wavelet.resconH);
    reschro->setValue (pp->wavelet.reschro);
    tmrs->setValue (pp->wavelet.tmrs);
    gamma->setValue (pp->wavelet.gamma);
    sup->setValue (pp->wavelet.sup);
    sky->setValue (pp->wavelet.sky);
    thres->setValue (pp->wavelet.thres);
    chroma->setValue (pp->wavelet.chroma);
    chro->setValue (pp->wavelet.chro);
    contrast->setValue (pp->wavelet.contrast);
    edgrad->setValue (pp->wavelet.edgrad);
    edgval->setValue (pp->wavelet.edgval);
    edgthresh->setValue (pp->wavelet.edgthresh);
    thr->setValue (pp->wavelet.thr);
    thrH->setValue (pp->wavelet.thrH);
    skinprotect->setValue (pp->wavelet.skinprotect);
    hueskin->setValue<int> (pp->wavelet.hueskin);
    hueskin2->setValue<int> (pp->wavelet.hueskin2);
    hueskinsty->setValue<int> (pp->wavelet.hueskinsty);
    threshold->setValue (pp->wavelet.threshold);
    threshold2->setValue (pp->wavelet.threshold2);
    edgedetect->setValue (pp->wavelet.edgedetect);
    edgedetectthr->setValue (pp->wavelet.edgedetectthr);
    edgedetectthr2->setValue (pp->wavelet.edgedetectthr2);
    edgesensi->setValue (pp->wavelet.edgesensi);
    edgeampli->setValue (pp->wavelet.edgeampli);
    hllev->setValue<int> (pp->wavelet.hllev);
    bllev->setValue<int> (pp->wavelet.bllev);
    pastlev->setValue<int> (pp->wavelet.pastlev);
    satlev->setValue<int> (pp->wavelet.satlev);
    edgcont->setValue<int> (pp->wavelet.edgcont);

    greenlow->setValue (pp->wavelet.greenlow);
    bluelow->setValue (pp->wavelet.bluelow);
    greenmed->setValue (pp->wavelet.greenmed);
    bluemed->setValue (pp->wavelet.bluemed);
    greenhigh->setValue (pp->wavelet.greenhigh);
    bluehigh->setValue (pp->wavelet.bluehigh);

    level0noise->setValue<double> (pp->wavelet.level0noise);
    level1noise->setValue<double> (pp->wavelet.level1noise);
    level2noise->setValue<double> (pp->wavelet.level2noise);
    level3noise->setValue<double> (pp->wavelet.level3noise);
    strength->setValue (pp->wavelet.strength);
    balance->setValue (pp->wavelet.balance);
    balanleft->setValue (pp->wavelet.balanleft);
    balanhig->setValue (pp->wavelet.balanhig);
    sizelab->setValue (pp->wavelet.sizelab);
    balmerch->setValue (pp->wavelet.balmerch);
    shapedetcolor->setValue (pp->wavelet.shapedetcolor);
    dirV->setValue (pp->wavelet.dirV);
    dirH->setValue (pp->wavelet.dirH);
    dirD->setValue (pp->wavelet.dirD);
    shapind->setValue (pp->wavelet.shapind);
    balmerres->setValue (pp->wavelet.balmerres);
    balmerres2->setValue (pp->wavelet.balmerres2);
    grad->setValue (pp->wavelet.grad);
    blend->setValue (pp->wavelet.blend);
    blendc->setValue (pp->wavelet.blendc);
    iter->setValue (pp->wavelet.iter);
    mergeL->setValue (pp->wavelet.mergeL);
    mergeC->setValue (pp->wavelet.mergeC);
    nextmergeL = pp->wavelet.mergeL;
    nextmergeC = pp->wavelet.mergeC;
    gain->setValue (pp->wavelet.gain);
    offs->setValue (pp->wavelet.offs);
    str->setValue (pp->wavelet.str);
    neigh->setValue (pp->wavelet.neigh);
    vart->setValue (pp->wavelet.vart);
    limd->setValue (pp->wavelet.limd);
    scale->setValue (pp->wavelet.scale);
    chrrt->setValue (pp->wavelet.chrrt);
    radius->setValue        (pp->wavelet.radius);
    highlights->setValue    (pp->wavelet.highlights);
    h_tonalwidth->setValue  (pp->wavelet.htonalwidth);
    shadows->setValue       (pp->wavelet.shadows);
    s_tonalwidth->setValue  (pp->wavelet.stonalwidth);

    for (int i = 0; i < 9; i++) {
        correction[i]->setValue (pp->wavelet.c[i]);
    }

    for (int i = 0; i < 9; i++) {
        correctionch[i]->setValue (pp->wavelet.ch[i]);
    }

    for (int i = 0; i < 9; i++) {
        balmer[i]->setValue (pp->wavelet.bm[i]);
    }

    for (int i = 0; i < 9; i++) {
        balmer2[i]->setValue (pp->wavelet.bm2[i]);
    }

    /*****************************************************************************************************
     *
     *           Set the inconsistent state (for combobox, select the "GENERAL_UNCHANGED" entry)
     *
     *****************************************************************************************************/

    if (pedited) {
        if (!pedited->wavelet.Lmethod) {
            Lmethod->set_active_text (M ("GENERAL_UNCHANGED"));
        }

        if (!pedited->wavelet.CLmethod) {
            CLmethod->set_active_text (M ("GENERAL_UNCHANGED"));
        }

        if (!pedited->wavelet.Backmethod) {
            Backmethod->set_active_text (M ("GENERAL_UNCHANGED"));
        }

        if (!pedited->wavelet.Tilesmethod) {
            Tilesmethod->set_active_text (M ("GENERAL_UNCHANGED"));
        }

        if (!pedited->wavelet.usharpmethod) {
            usharpmethod->set_active_text (M ("GENERAL_UNCHANGED"));
        }

        if (!pedited->wavelet.ushamethod) {
            ushamethod->set_active_text (M ("GENERAL_UNCHANGED"));
        }

        if (!pedited->wavelet.retinexMethod) {
            retinexMethod->set_active_text (M ("GENERAL_UNCHANGED"));
        }

        if (!pedited->wavelet.retinexMethodpro) {
            retinexMethodpro->set_active_text (M ("GENERAL_UNCHANGED"));
        }

        if (!pedited->wavelet.shapMethod) {
            shapMethod->set_active_text (M ("GENERAL_UNCHANGED"));
        }

        if (!pedited->wavelet.daubcoeffmethod) {
            daubcoeffmethod->set_active_text (M ("GENERAL_UNCHANGED"));
        }

        if (!pedited->wavelet.Dirmethod) {
            Dirmethod->set_active_text (M ("GENERAL_UNCHANGED"));
        }

        if (!pedited->wavelet.CHmethod) {
            CHmethod->set_active_text (M ("GENERAL_UNCHANGED"));
        }

        if (!pedited->wavelet.CHSLmethod) {
            CHSLmethod->set_active_text (M ("GENERAL_UNCHANGED"));
        }

        if (!pedited->wavelet.EDmethod) {
            EDmethod->set_active_text (M ("GENERAL_UNCHANGED"));
        }

        if (!pedited->wavelet.NPmethod) {
            NPmethod->set_active_text (M ("GENERAL_UNCHANGED"));
        }

        if (!pedited->wavelet.BAmethod) {
            BAmethod->set_active_text (M ("GENERAL_UNCHANGED"));
        }

        if (!pedited->wavelet.TMmethod) {
            TMmethod->set_active_text (M ("GENERAL_UNCHANGED"));
        }

        if (!pedited->wavelet.HSmethod) {
            HSmethod->set_active_text (M ("GENERAL_UNCHANGED"));
        }

        if (!pedited->wavelet.Medgreinf) {
            Medgreinf->set_active_text (M ("GENERAL_UNCHANGED"));
        }

        set_inconsistent (multiImage && !pedited->wavelet.enabled);
        ccshape->setUnChanged  (!pedited->wavelet.ccwcurve);
        cTshape->setUnChanged  (!pedited->wavelet.ccwTcurve);
        cTgainshape->setUnChanged  (!pedited->wavelet.ccwTgaincurve);
        cmergshape->setUnChanged  (!pedited->wavelet.ccwmergcurve);
        cmerg2shape->setUnChanged  (!pedited->wavelet.ccwmerg2curve);
        cstyshape->setUnChanged  (!pedited->wavelet.ccwstycurve);
        cstyshape2->setUnChanged  (!pedited->wavelet.ccwsty2curve);
        expcontrast->set_inconsistent   (!pedited->wavelet.expcontrast);
        expchroma->set_inconsistent   (!pedited->wavelet.expchroma);
        expedge->set_inconsistent   (!pedited->wavelet.expedge);
        expedg3->set_inconsistent   (!pedited->wavelet.expedg3);
        expreti->set_inconsistent   (!pedited->wavelet.expreti);
        expresid->set_inconsistent   (!pedited->wavelet.expresid);
        expTCresi->set_inconsistent   (!pedited->wavelet.expTCresi);
        expmerge->set_inconsistent   (!pedited->wavelet.expmerge);
        expfinal->set_inconsistent   (!pedited->wavelet.expfinal);
        exptoning->set_inconsistent   (!pedited->wavelet.exptoning);
        expnoise->set_inconsistent   (!pedited->wavelet.expnoise);
        opacityShapeRG->setCurve (pp->wavelet.opacityCurveRG);
        opacityShapeBY->setCurve (pp->wavelet.opacityCurveBY);
        opacityShape->setCurve (pp->wavelet.opacityCurveW);
        opacityShapeWL->setCurve (pp->wavelet.opacityCurveWL);
        hhshape->setUnChanged  (!pedited->wavelet.hhcurve);
        shstyshape->setUnChanged  (!pedited->wavelet.shstycurve);
        Chshape->setUnChanged  (!pedited->wavelet.Chcurve);
        clshape->setUnChanged  (!pedited->wavelet.wavclCurve);
        avoid->set_inconsistent (!pedited->wavelet.avoid);
        tmr->set_inconsistent (!pedited->wavelet.tmr);
        edgthresh->setEditedState (pedited->wavelet.edgthresh ? Edited : UnEdited);
        rescon->setEditedState (pedited->wavelet.rescon ? Edited : UnEdited);
        resconH->setEditedState (pedited->wavelet.resconH ? Edited : UnEdited);
        reschro->setEditedState (pedited->wavelet.reschro ? Edited : UnEdited);
        tmrs->setEditedState (pedited->wavelet.tmrs ? Edited : UnEdited);
        gamma->setEditedState (pedited->wavelet.gamma ? Edited : UnEdited);
        sup->setEditedState (pedited->wavelet.sup ? Edited : UnEdited);
        sky->setEditedState (pedited->wavelet.sky ? Edited : UnEdited);
        thres->setEditedState (pedited->wavelet.thres ? Edited : UnEdited);
        balance->setEditedState (pedited->wavelet.balance ? Edited : UnEdited);
        balanleft->setEditedState (pedited->wavelet.balanleft ? Edited : UnEdited);
        balanhig->setEditedState (pedited->wavelet.balanhig ? Edited : UnEdited);
        sizelab->setEditedState (pedited->wavelet.sizelab ? Edited : UnEdited);
        balmerch->setEditedState (pedited->wavelet.balmerch ? Edited : UnEdited);
        shapedetcolor->setEditedState (pedited->wavelet.shapedetcolor ? Edited : UnEdited);
        dirV->setEditedState (pedited->wavelet.dirV ? Edited : UnEdited);
        dirD->setEditedState (pedited->wavelet.dirD ? Edited : UnEdited);
        dirH->setEditedState (pedited->wavelet.dirH ? Edited : UnEdited);
        shapind->setEditedState (pedited->wavelet.shapind ? Edited : UnEdited);
        balmerres->setEditedState (pedited->wavelet.balmerres ? Edited : UnEdited);
        balmerres2->setEditedState (pedited->wavelet.balmerres2 ? Edited : UnEdited);
        grad->setEditedState (pedited->wavelet.grad ? Edited : UnEdited);
        blend->setEditedState (pedited->wavelet.blend ? Edited : UnEdited);
        blendc->setEditedState (pedited->wavelet.blendc ? Edited : UnEdited);
        iter->setEditedState (pedited->wavelet.iter ? Edited : UnEdited);
        threshold->setEditedState (pedited->wavelet.threshold ? Edited : UnEdited);
        threshold2->setEditedState (pedited->wavelet.threshold2 ? Edited : UnEdited);
        edgedetect->setEditedState (pedited->wavelet.edgedetect ? Edited : UnEdited);
        edgedetectthr->setEditedState (pedited->wavelet.edgedetectthr ? Edited : UnEdited);
        edgedetectthr2->setEditedState (pedited->wavelet.edgedetectthr2 ? Edited : UnEdited);
        edgesensi->setEditedState (pedited->wavelet.edgesensi ? Edited : UnEdited);
        edgeampli->setEditedState (pedited->wavelet.edgeampli ? Edited : UnEdited);
        chroma->setEditedState (pedited->wavelet.chroma ? Edited : UnEdited);
        chro->setEditedState (pedited->wavelet.chro ? Edited : UnEdited);

        greenlow->setEditedState (pedited->wavelet.greenlow ? Edited : UnEdited);
        bluelow->setEditedState (pedited->wavelet.bluelow ? Edited : UnEdited);
        greenmed->setEditedState (pedited->wavelet.greenmed ? Edited : UnEdited);
        bluemed->setEditedState (pedited->wavelet.bluemed ? Edited : UnEdited);
        greenhigh->setEditedState (pedited->wavelet.greenhigh ? Edited : UnEdited);
        bluehigh->setEditedState (pedited->wavelet.bluehigh ? Edited : UnEdited);

        median->set_inconsistent (!pedited->wavelet.median);
        medianlev->set_inconsistent (!pedited->wavelet.medianlev);
        linkedg->set_inconsistent (!pedited->wavelet.linkedg);
//      edgreinf->set_inconsistent (!pedited->wavelet.edgreinf);
        cbenab->set_inconsistent (!pedited->wavelet.cbenab);
        lipst->set_inconsistent (!pedited->wavelet.lipst);
        contrast->setEditedState (pedited->wavelet.contrast ? Edited : UnEdited);
        edgrad->setEditedState (pedited->wavelet.edgrad ? Edited : UnEdited);
        edgval->setEditedState (pedited->wavelet.edgval ? Edited : UnEdited);
        thr->setEditedState (pedited->wavelet.thr ? Edited : UnEdited);
        thrH->setEditedState (pedited->wavelet.thrH ? Edited : UnEdited);
        skinprotect->setEditedState (pedited->wavelet.skinprotect ? Edited : UnEdited);
        hueskin->setEditedState     (pedited->wavelet.hueskin ? Edited : UnEdited);
        hueskin2->setEditedState    (pedited->wavelet.hueskin2 ? Edited : UnEdited);
        hueskinsty->setEditedState     (pedited->wavelet.hueskinsty ? Edited : UnEdited);
        hllev->setEditedState   (pedited->wavelet.hllev ? Edited : UnEdited);
        bllev->setEditedState   (pedited->wavelet.bllev ? Edited : UnEdited);
        pastlev->setEditedState     (pedited->wavelet.pastlev ? Edited : UnEdited);
        satlev->setEditedState  (pedited->wavelet.satlev ? Edited : UnEdited);
        strength->setEditedState (pedited->wavelet.strength ? Edited : UnEdited);
        edgcont->setEditedState     (pedited->wavelet.edgcont ? Edited : UnEdited);
        level0noise->setEditedState     (pedited->wavelet.level0noise ? Edited : UnEdited);
        level1noise->setEditedState     (pedited->wavelet.level1noise ? Edited : UnEdited);
        level2noise->setEditedState     (pedited->wavelet.level2noise ? Edited : UnEdited);
        level3noise->setEditedState     (pedited->wavelet.level3noise ? Edited : UnEdited);
        mergeL->setEditedState (pedited->wavelet.mergeL ? Edited : UnEdited);
        mergeC->setEditedState (pedited->wavelet.mergeC ? Edited : UnEdited);
        gain->setEditedState (pedited->wavelet.gain ? Edited : UnEdited);
        offs->setEditedState (pedited->wavelet.offs ? Edited : UnEdited);
        str->setEditedState (pedited->wavelet.str ? Edited : UnEdited);
        neigh->setEditedState (pedited->wavelet.neigh ? Edited : UnEdited);
        vart->setEditedState (pedited->wavelet.vart ? Edited : UnEdited);
        limd->setEditedState (pedited->wavelet.limd ? Edited : UnEdited);
        scale->setEditedState (pedited->wavelet.scale ? Edited : UnEdited);
        chrrt->setEditedState (pedited->wavelet.chrrt ? Edited : UnEdited);
        radius->setEditedState       (pedited->wavelet.radius ? Edited : UnEdited);
        highlights->setEditedState   (pedited->wavelet.highlights ? Edited : UnEdited);
        h_tonalwidth->setEditedState (pedited->wavelet.htonalwidth ? Edited : UnEdited);
        shadows->setEditedState      (pedited->wavelet.shadows ? Edited : UnEdited);
        s_tonalwidth->setEditedState (pedited->wavelet.stonalwidth ? Edited : UnEdited);

        for (int i = 0; i < 9; i++) {
            correction[i]->setEditedState (pedited->wavelet.c[i] ? Edited : UnEdited);
        }

        for (int i = 0; i < 9; i++) {
            correctionch[i]->setEditedState (pedited->wavelet.ch[i] ? Edited : UnEdited);
        }

        for (int i = 0; i < 9; i++) {
            balmer[i]->setEditedState (pedited->wavelet.bm[i] ? Edited : UnEdited);
        }

        for (int i = 0; i < 9; i++) {
            balmer2[i]->setEditedState (pedited->wavelet.bm2[i] ? Edited : UnEdited);
        }

    }

    /*****************************************************************************************************
     *
     *        Update the GUI, all at once if not in Batch editing (in this case, display EVERYTHING)
     *
     *****************************************************************************************************/

    if (!batchMode) {
        int y;
        y = thres->getValue();
        int z;

        if (y == 2) {
            level2noise->set_sensitive (false);
            level3noise->set_sensitive (false);
        } else if (y == 3) {
            level3noise->set_sensitive (false);
            level2noise->set_sensitive (true);
        } else {
            level2noise->set_sensitive (true);
            level3noise->set_sensitive (true);
        }



        for (z = y; z < 9; z++) {
            correction[z]->hide();
        }

        for (z = 0; z < y; z++) {
            correction[z]->show();
        }

        for (z = y; z < 9; z++) {
            balmer[z]->hide();
        }

        for (z = 0; z < y; z++) {
            balmer[z]->show();
        }

        for (z = y; z < 9; z++) {
            balmer2[z]->hide();
        }

        for (z = 0; z < y; z++) {
            balmer2[z]->show();
        }

        if (pp->wavelet.CHSLmethod == "SL") {
            for (z = y; z < 9; z++) {
                correctionch[z]->hide();
            }

            for (z = 0; z < y; z++) {
                correctionch[z]->show();
            }
        }

        //adjusterUpdateUI(tmrs);
        HSmethodUpdateUI();
        CHmethodUpdateUI();
        //MedgreinfUpdateUI();
        //CHSLmethodUpdateUI();
        EDmethodUpdateUI();
        NPmethodUpdateUI();
        BAmethodUpdateUI();
        TMmethodUpdateUI();
        //BackmethodUpdateUI();
        CLmethodChanged();
        CLmethodUpdateUI();
        lipstUpdateUI ();
        //TilesmethodUpdateUI();
        //daubcoeffmethodUpdateUI();
        //DirmethodUpdateUI();
        //LmethodUpdateUI();
        enabledUpdateUI ();
        medianlevUpdateUI ();
        cbenabUpdateUI ();
        retinexMethodChanged ();
        retinexMethodproChanged ();
        mergevMethodChanged ();
        mergMethodChanged ();
        mergMethod2Changed ();
        mergBMethodChanged ();
        ushamethodChanged ();
        usharpmethodChanged ();
        shapMethodChanged ();

        if (z == 9) {
            sup->show();
        } else {
            sup->hide();
        }
    }

    /*****************************************************************************************************
     *
     *                                        Enable listeners and signals
     *
     *****************************************************************************************************/

    Lmethodconn.block (false);
    CLmethodconn.block (false);
    Backmethodconn.block (false);
    Tilesmethodconn.block (false);
    usharpmethodconn.block (false);
    ushamethodconn.block (false);
    daubcoeffmethodconn.block (false);
    CHmethodconn.block (false);
    CHSLmethodconn.block (false);
    EDmethodconn.block (false);
    NPmethodconn.block (false);
    BAmethodconn.block (false);
    TMmethodconn.block (false);
    HSmethodconn.block (false);
    Dirmethodconn.block (false);
    MedgreinfConn.block (false);
    enableChromaConn.block (false);
    enableContrastConn.block (false);
    enableEdgeConn.block (false);
    enableEdge3Conn.block (false);
    enableFinalConn.block (false);
    enableNoiseConn.block (false);
    enableResidConn.block (false);
    enableTCConn.block (false);
    enableMergeConn.block (false);
    enableToningConn.block (false);
    retinexMethodConn.block (false);
    retinexMethodproConn.block (false);
    mergevMethodConn.block (false);
    mergMethodConn.block (false);
    mergMethod2Conn.block (false);
    mergBMethodConn.block (false);
    shapMethodConn.block (false);

    enableListener ();

}

void Wavelet::setEditProvider  (EditDataProvider *provider)
{
    ccshape->setEditProvider (provider);
    cTshape->setEditProvider (provider);
    cTgainshape->setEditProvider (provider);
    cstyshape->setEditProvider (provider);
    cstyshape2->setEditProvider (provider);
    cmergshape->setEditProvider (provider);
    cmerg2shape->setEditProvider (provider);
    opacityShapeRG->setEditProvider (provider);
    opacityShapeBY->setEditProvider (provider);
    opacityShape->setEditProvider (provider);
    opacityShapeWL->setEditProvider (provider);
    hhshape->setEditProvider (provider);
    shstyshape->setEditProvider (provider);
    Chshape->setEditProvider (provider);
    clshape->setEditProvider (provider);
}

void Wavelet::autoOpenCurve ()
{
    ccshape->openIfNonlinear();
    cTshape->openIfNonlinear();
    cTgainshape->openIfNonlinear();
    cmergshape->openIfNonlinear();
    cmerg2shape->openIfNonlinear();
    cstyshape->openIfNonlinear();
    cstyshape2->openIfNonlinear();
    //opacityShapeRG->openIfNonlinear();
    //opacityShapeBY->openIfNonlinear();
}

void Wavelet::write (ProcParams* pp, ParamsEdited* pedited)
{

    //  pp->wavelet.input = inputFile->get_filename();
    if (Glib::file_test (inputeFile->get_filename (), Glib::FILE_TEST_EXISTS) && !Glib::file_test (inputeFile->get_filename (), Glib::FILE_TEST_IS_DIR)) {
        pp->wavelet.inpute = "file:" + inputeFile->get_filename ();
    } else {
        pp->wavelet.inpute = "file:lab.dat";    // just a directory
    }

    Glib::ustring p = Glib::path_get_dirname (inputeFile->get_filename ());

    pp->wavelet.enabled        = getEnabled();
    pp->wavelet.avoid          = avoid->get_active ();
    pp->wavelet.tmr            = tmr->get_active ();
    pp->wavelet.rescon         = rescon->getValue();
    pp->wavelet.resconH        = resconH->getValue();
    pp->wavelet.reschro        = reschro->getValue();
    pp->wavelet.tmrs           = tmrs->getValue();
    pp->wavelet.gamma          = gamma->getValue();
    pp->wavelet.sup            = sup->getValue();
    pp->wavelet.sky            = sky->getValue();
    pp->wavelet.thres          = thres->getValue();
    pp->wavelet.chroma         = chroma->getValue();
    pp->wavelet.chro           = chro->getValue();
    pp->wavelet.median         = median->get_active ();
    pp->wavelet.medianlev      = medianlev->get_active ();
    pp->wavelet.linkedg        = linkedg->get_active ();
//  pp->wavelet.edgreinf       = edgreinf->get_active ();
    pp->wavelet.cbenab         = cbenab->get_active ();
    pp->wavelet.lipst          = lipst->get_active ();
    pp->wavelet.contrast       = contrast->getValue();
    pp->wavelet.edgrad         = edgrad->getValue();
    pp->wavelet.edgval         = edgval->getValue();
    pp->wavelet.edgthresh      = edgthresh->getValue();
    pp->wavelet.thr            = thr->getValue();
    pp->wavelet.thrH           = thrH->getValue();
    pp->wavelet.hueskin        = hueskin->getValue<int> ();
    pp->wavelet.hueskin2       = hueskin2->getValue<int> ();
    pp->wavelet.hueskinsty        = hueskinsty->getValue<int> ();
    pp->wavelet.skinprotect    = skinprotect->getValue();
    pp->wavelet.threshold      = threshold->getValue();
    pp->wavelet.threshold2     = threshold2->getValue();
    pp->wavelet.edgedetect     = edgedetect->getValue();
    pp->wavelet.edgedetectthr  = edgedetectthr->getValue();
    pp->wavelet.edgedetectthr2 = edgedetectthr2->getValue();
    pp->wavelet.edgesensi     = edgesensi->getValue();
    pp->wavelet.edgeampli     = edgeampli->getValue();
    pp->wavelet.hllev          = hllev->getValue<int> ();
    pp->wavelet.bllev          = bllev->getValue<int> ();
    pp->wavelet.edgcont        = edgcont->getValue<int> ();
    pp->wavelet.level0noise    = level0noise->getValue<double> ();
    pp->wavelet.level1noise    = level1noise->getValue<double> ();
    pp->wavelet.level2noise    = level2noise->getValue<double> ();
    pp->wavelet.level3noise    = level3noise->getValue<double> ();
    pp->wavelet.ccwcurve       = ccshape->getCurve ();
    pp->wavelet.ccwTgaincurve       = cTgainshape->getCurve ();
    pp->wavelet.ccwTcurve       = cTshape->getCurve ();
    pp->wavelet.ccwmergcurve       = cmergshape->getCurve ();
    pp->wavelet.ccwmerg2curve       = cmerg2shape->getCurve ();
    pp->wavelet.ccwstycurve       = cstyshape->getCurve ();
    pp->wavelet.ccwsty2curve       = cstyshape2->getCurve ();
    pp->wavelet.opacityCurveRG = opacityShapeRG->getCurve ();
    pp->wavelet.opacityCurveBY = opacityShapeBY->getCurve ();
    pp->wavelet.opacityCurveW  = opacityShape->getCurve ();
    pp->wavelet.opacityCurveWL = opacityShapeWL->getCurve ();
    pp->wavelet.hhcurve        = hhshape->getCurve ();
    pp->wavelet.shstycurve        = shstyshape->getCurve ();
    pp->wavelet.Chcurve        = Chshape->getCurve ();
    pp->wavelet.pastlev        = pastlev->getValue<int> ();
    pp->wavelet.satlev         = satlev->getValue<int> ();
    pp->wavelet.strength       = (int) strength->getValue();
    pp->wavelet.balance        = (int) balance->getValue();
    pp->wavelet.balanleft        = (int) balanleft->getValue();
    pp->wavelet.sizelab        = (int) sizelab->getValue();
    pp->wavelet.balmerch        = (int) balmerch->getValue();
    pp->wavelet.shapedetcolor        = (int) shapedetcolor->getValue();
    pp->wavelet.dirV        = (int) dirV->getValue();
    pp->wavelet.dirH        = (int) dirH->getValue();
    pp->wavelet.shapind        = (int) shapind->getValue();
    pp->wavelet.balmerres        = (int) balmerres->getValue();
    pp->wavelet.balmerres2        = (int) balmerres2->getValue();
    pp->wavelet.dirD        = (int) dirD->getValue();
    pp->wavelet.balanhig        = (int) balanhig->getValue();
    pp->wavelet.grad        = grad->getValue();
    pp->wavelet.blend        = (int) blend->getValue();
    pp->wavelet.blendc        = (int) blendc->getValue();
    pp->wavelet.mergeL       = (int) mergeL->getValue();
    pp->wavelet.mergeC       = (int) mergeC->getValue();
    nextmergeL = pp->wavelet.mergeL;
    nextmergeC = pp->wavelet.mergeC;
    pp->wavelet.gain       = gain->getValue();
    pp->wavelet.offs       = offs->getValue();
    pp->wavelet.str       = str->getValue();
    pp->wavelet.neigh       = neigh->getValue();
    pp->wavelet.vart       = vart->getValue();
    pp->wavelet.limd       = limd->getValue();
    pp->wavelet.scale       = (int)scale->getValue();
    pp->wavelet.chrrt       = chrrt->getValue();
    pp->wavelet.radius        = (int)radius->getValue ();
    pp->wavelet.highlights    = (int)highlights->getValue ();
    pp->wavelet.htonalwidth   = (int)h_tonalwidth->getValue ();
    pp->wavelet.shadows       = (int)shadows->getValue ();
    pp->wavelet.stonalwidth   = (int)s_tonalwidth->getValue ();

    pp->wavelet.greenlow       = greenlow->getValue ();
    pp->wavelet.bluelow        = bluelow->getValue ();
    pp->wavelet.greenmed       = greenmed->getValue ();
    pp->wavelet.bluemed        = bluemed->getValue ();
    pp->wavelet.greenhigh      = greenhigh->getValue ();
    pp->wavelet.bluehigh       = bluehigh->getValue ();
    pp->wavelet.expcontrast    = expcontrast->getEnabled();
    pp->wavelet.expchroma      = expchroma->getEnabled();
    pp->wavelet.expedge        = expedge->getEnabled();
    pp->wavelet.expedg3        = expedg3->getEnabled();
    pp->wavelet.expreti        = expreti->getEnabled();
    pp->wavelet.expresid       = expresid->getEnabled();
    pp->wavelet.expTCresi    = expTCresi->getEnabled();
    pp->wavelet.expmerge       = expmerge->getEnabled();
    pp->wavelet.expfinal       = expfinal->getEnabled();
    pp->wavelet.exptoning      = exptoning->getEnabled();
    pp->wavelet.expnoise       = expnoise->getEnabled();

    pp->wavelet.iter = (int) iter->getValue();
    pp->wavelet.wavclCurve = clshape->getCurve ();

    for (int i = 0; i < 9; i++) {
        pp->wavelet.c[i] = (int) correction[i]->getValue();
    }

    for (int i = 0; i < 9; i++) {
        pp->wavelet.ch[i] = (int) correctionch[i]->getValue();
    }

    for (int i = 0; i < 9; i++) {
        pp->wavelet.bm[i] = (int) balmer[i]->getValue();
    }

    for (int i = 0; i < 9; i++) {
        pp->wavelet.bm2[i] = (int) balmer2[i]->getValue();
    }

    if (pedited) {
        pedited->wavelet.inpute = inChanged;

        pedited->wavelet.enabled         = !get_inconsistent();
        pedited->wavelet.retinexMethod    = retinexMethod->get_active_text() != M ("GENERAL_UNCHANGED");
        pedited->wavelet.retinexMethodpro    = retinexMethodpro->get_active_text() != M ("GENERAL_UNCHANGED");
        pedited->wavelet.mergevMethod    = mergevMethod->get_active_text() != M ("GENERAL_UNCHANGED");
        pedited->wavelet.mergMethod    = mergMethod->get_active_text() != M ("GENERAL_UNCHANGED");
        pedited->wavelet.mergMethod2    = mergMethod2->get_active_text() != M ("GENERAL_UNCHANGED");
        pedited->wavelet.mergBMethod    = mergBMethod->get_active_text() != M ("GENERAL_UNCHANGED");
        pedited->wavelet.shapMethod    = shapMethod->get_active_text() != M ("GENERAL_UNCHANGED");
        pedited->wavelet.avoid           = !avoid->get_inconsistent();
        pedited->wavelet.tmr             = !tmr->get_inconsistent();
        pedited->wavelet.median          = !median->get_inconsistent();
        pedited->wavelet.medianlev       = !medianlev->get_inconsistent();
        pedited->wavelet.linkedg         = !linkedg->get_inconsistent();
        pedited->wavelet.cbenab          = !cbenab->get_inconsistent();
        pedited->wavelet.lipst           = !lipst->get_inconsistent();
        pedited->wavelet.Medgreinf       =  Medgreinf->get_active_text() != M ("GENERAL_UNCHANGED");
        pedited->wavelet.Lmethod         = Lmethod->get_active_text() != M ("GENERAL_UNCHANGED");
        pedited->wavelet.CLmethod        = CLmethod->get_active_text() != M ("GENERAL_UNCHANGED");
        pedited->wavelet.Backmethod      = Backmethod->get_active_text() != M ("GENERAL_UNCHANGED");
        pedited->wavelet.Tilesmethod     = Tilesmethod->get_active_text() != M ("GENERAL_UNCHANGED");
        pedited->wavelet.usharpmethod     = usharpmethod->get_active_text() != M ("GENERAL_UNCHANGED");
        pedited->wavelet.ushamethod     = ushamethod->get_active_text() != M ("GENERAL_UNCHANGED");
        pedited->wavelet.daubcoeffmethod = daubcoeffmethod->get_active_text() != M ("GENERAL_UNCHANGED");
        pedited->wavelet.CHmethod        = CHmethod->get_active_text() != M ("GENERAL_UNCHANGED");
        pedited->wavelet.CHSLmethod      = CHSLmethod->get_active_text() != M ("GENERAL_UNCHANGED");
        pedited->wavelet.EDmethod        = EDmethod->get_active_text() != M ("GENERAL_UNCHANGED");
        pedited->wavelet.NPmethod        = NPmethod->get_active_text() != M ("GENERAL_UNCHANGED");
        pedited->wavelet.BAmethod        = BAmethod->get_active_text() != M ("GENERAL_UNCHANGED");
        pedited->wavelet.TMmethod        = TMmethod->get_active_text() != M ("GENERAL_UNCHANGED");
        pedited->wavelet.HSmethod        = HSmethod->get_active_text() != M ("GENERAL_UNCHANGED");
        pedited->wavelet.Dirmethod       = Dirmethod->get_active_text() != M ("GENERAL_UNCHANGED");
        pedited->wavelet.edgthresh       = edgthresh->getEditedState();
        pedited->wavelet.rescon          = rescon->getEditedState();
        pedited->wavelet.resconH         = resconH->getEditedState();
        pedited->wavelet.reschro         = reschro->getEditedState();
        pedited->wavelet.tmrs            = tmrs->getEditedState();
        pedited->wavelet.gamma           = gamma->getEditedState();
        pedited->wavelet.sup             = sup->getEditedState();
        pedited->wavelet.sky             = sky->getEditedState();
        pedited->wavelet.thres           = thres->getEditedState();
        pedited->wavelet.threshold       = threshold->getEditedState();
        pedited->wavelet.threshold2      = threshold2->getEditedState();
        pedited->wavelet.edgedetect      = edgedetect->getEditedState();
        pedited->wavelet.edgedetectthr   = edgedetectthr->getEditedState();
        pedited->wavelet.edgedetectthr2  = edgedetectthr2->getEditedState();
        pedited->wavelet.edgesensi       = edgesensi->getEditedState();
        pedited->wavelet.edgeampli       = edgeampli->getEditedState();
        pedited->wavelet.chroma          = chroma->getEditedState();
        pedited->wavelet.chro            = chro->getEditedState();
        pedited->wavelet.contrast        = contrast->getEditedState();
        pedited->wavelet.edgrad          = edgrad->getEditedState();
        pedited->wavelet.edgval          = edgval->getEditedState();
        pedited->wavelet.thr             = thr->getEditedState();
        pedited->wavelet.thrH            = thrH->getEditedState();
        pedited->wavelet.hueskin         = hueskin->getEditedState ();
        pedited->wavelet.hueskin2        = hueskin2->getEditedState ();
        pedited->wavelet.hueskinsty         = hueskinsty->getEditedState ();
        pedited->wavelet.skinprotect     = skinprotect->getEditedState();
        pedited->wavelet.hllev           = hllev->getEditedState ();
        pedited->wavelet.ccwcurve        = !ccshape->isUnChanged ();
        pedited->wavelet.ccwTcurve        = !cTshape->isUnChanged ();
        pedited->wavelet.ccwTgaincurve        = !cTgainshape->isUnChanged ();
        pedited->wavelet.ccwmergcurve        = !cmergshape->isUnChanged ();
        pedited->wavelet.ccwmerg2curve        = !cmerg2shape->isUnChanged ();
        pedited->wavelet.ccwstycurve        = !cstyshape->isUnChanged ();
        pedited->wavelet.ccwsty2curve        = !cstyshape2->isUnChanged ();
        pedited->wavelet.edgcont         = edgcont->getEditedState ();
        pedited->wavelet.level0noise     = level0noise->getEditedState ();
        pedited->wavelet.level1noise     = level1noise->getEditedState ();
        pedited->wavelet.level2noise     = level2noise->getEditedState ();
        pedited->wavelet.level3noise     = level3noise->getEditedState ();
        pedited->wavelet.opacityCurveRG  = !opacityShapeRG->isUnChanged ();
        pedited->wavelet.opacityCurveBY  = !opacityShapeBY->isUnChanged ();
        pedited->wavelet.opacityCurveW   = !opacityShape->isUnChanged ();
        pedited->wavelet.opacityCurveWL  = !opacityShapeWL->isUnChanged ();
        pedited->wavelet.hhcurve         = !hhshape->isUnChanged ();
        pedited->wavelet.shstycurve         = !shstyshape->isUnChanged ();
        pedited->wavelet.Chcurve         = !Chshape->isUnChanged ();
        pedited->wavelet.bllev           = bllev->getEditedState ();
        pedited->wavelet.pastlev         = pastlev->getEditedState ();
        pedited->wavelet.satlev          = satlev->getEditedState ();
        pedited->wavelet.strength        = strength->getEditedState ();
        pedited->wavelet.mergeL        = mergeL->getEditedState ();
        pedited->wavelet.mergeC        = mergeC->getEditedState ();
        pedited->wavelet.gain        = gain->getEditedState ();
        pedited->wavelet.offs        = offs->getEditedState ();
        pedited->wavelet.vart        = vart->getEditedState ();
        pedited->wavelet.limd        = limd->getEditedState ();
        pedited->wavelet.scale        = scale->getEditedState ();
        pedited->wavelet.chrrt        = chrrt->getEditedState ();
        pedited->wavelet.str        = str->getEditedState ();
        pedited->wavelet.neigh        = neigh->getEditedState ();
        pedited->wavelet.radius          = radius->getEditedState ();
        pedited->wavelet.highlights      = highlights->getEditedState ();
        pedited->wavelet.htonalwidth     = h_tonalwidth->getEditedState ();
        pedited->wavelet.shadows         = shadows->getEditedState ();
        pedited->wavelet.stonalwidth     = s_tonalwidth->getEditedState ();

        pedited->wavelet.greenlow        = greenlow->getEditedState ();
        pedited->wavelet.bluelow         = bluelow->getEditedState ();
        pedited->wavelet.greenmed        = greenmed->getEditedState ();
        pedited->wavelet.bluemed         = bluemed->getEditedState ();
        pedited->wavelet.greenhigh       = greenhigh->getEditedState ();
        pedited->wavelet.bluehigh        = bluehigh->getEditedState ();
        pedited->wavelet.balance         = balance->getEditedState ();
        pedited->wavelet.balanleft         = balanleft->getEditedState ();
        pedited->wavelet.balanhig        = balanhig->getEditedState ();
        pedited->wavelet.sizelab        = sizelab->getEditedState ();
        pedited->wavelet.balmerch        = balmerch->getEditedState ();
        pedited->wavelet.shapedetcolor        = shapedetcolor->getEditedState ();
        pedited->wavelet.dirV        = dirV->getEditedState ();
        pedited->wavelet.dirH        = dirH->getEditedState ();
        pedited->wavelet.dirD        = dirD->getEditedState ();
        pedited->wavelet.shapind        = shapind->getEditedState ();
        pedited->wavelet.balmerres        = balmerres->getEditedState ();
        pedited->wavelet.balmerres2        = balmerres2->getEditedState ();
        pedited->wavelet.grad        = grad->getEditedState ();
        pedited->wavelet.blend         = blend->getEditedState ();
        pedited->wavelet.blendc         = blendc->getEditedState ();
        pedited->wavelet.iter            = iter->getEditedState ();
        pedited->wavelet.wavclCurve      = !clshape->isUnChanged ();
        pedited->wavelet.expcontrast     = !expcontrast->get_inconsistent();
        pedited->wavelet.expchroma       = !expchroma->get_inconsistent();
        pedited->wavelet.expedge         = !expedge->get_inconsistent();
        pedited->wavelet.expedg3         = !expedg3->get_inconsistent();
        pedited->wavelet.expreti         = !expreti->get_inconsistent();
        pedited->wavelet.expresid        = !expresid->get_inconsistent();
        pedited->wavelet.expTCresi     = !expTCresi->get_inconsistent();
        pedited->wavelet.expmerge        = !expmerge->get_inconsistent();
        pedited->wavelet.expfinal        = !expfinal->get_inconsistent();
        pedited->wavelet.exptoning       = !exptoning->get_inconsistent();
        pedited->wavelet.expnoise        = !expnoise->get_inconsistent();

        for (int i = 0; i < 9; i++) {
            pedited->wavelet.c[i]        = correction[i]->getEditedState();
        }

        for (int i = 0; i < 9; i++) {
            pedited->wavelet.ch[i]       = correctionch[i]->getEditedState();
        }

        for (int i = 0; i < 9; i++) {
            pedited->wavelet.bm[i]        = balmer[i]->getEditedState();
        }

        for (int i = 0; i < 9; i++) {
            pedited->wavelet.bm2[i]        = balmer2[i]->getEditedState();
        }

    }

    if (CHmethod->get_active_row_number() == 0) {
        pp->wavelet.CHmethod = "without";
    } else if (CHmethod->get_active_row_number() == 1) {
        pp->wavelet.CHmethod = "with";
    } else if (CHmethod->get_active_row_number() == 2) {
        pp->wavelet.CHmethod = "link";
    }

    if (mergMethod->get_active_row_number() == 0) {
        pp->wavelet.mergMethod = "savwat";
    } else if (mergMethod->get_active_row_number() == 1) {
        pp->wavelet.mergMethod = "savhdr";
    } else if (mergMethod->get_active_row_number() == 2) {
        pp->wavelet.mergMethod = "savzero";
    } else if (mergMethod->get_active_row_number() == 3) {
        pp->wavelet.mergMethod = "load";
    } else if (mergMethod->get_active_row_number() == 4) {
        pp->wavelet.mergMethod = "loadzero";
    } else if (mergMethod->get_active_row_number() == 5) {
        pp->wavelet.mergMethod = "loadzerohdr";
    }

    if (mergMethod2->get_active_row_number() == 0) {
        pp->wavelet.mergMethod2 = "befo";
    } else if (mergMethod2->get_active_row_number() == 1) {
        pp->wavelet.mergMethod2 = "after";
    }

    if (mergevMethod->get_active_row_number() == 0) {
        pp->wavelet.mergevMethod = "curr";
    } else if (mergevMethod->get_active_row_number() == 1) {
        pp->wavelet.mergevMethod = "cuno";
    } else if (mergevMethod->get_active_row_number() == 2) {
        pp->wavelet.mergevMethod = "first";
    } else if (mergevMethod->get_active_row_number() == 3) {
        pp->wavelet.mergevMethod = "save";
    }

//   if (mergBMethod->get_active_row_number() == 0) {
//       pp->wavelet.mergBMethod = "water";
//   } else
    if (mergBMethod->get_active_row_number() == 0) {
        pp->wavelet.mergBMethod = "hdr1";
    } else if (mergBMethod->get_active_row_number() == 1) {
        pp->wavelet.mergBMethod = "hdr2";
    }


    if (Medgreinf->get_active_row_number() == 0) {
        pp->wavelet.Medgreinf = "more";
    } else if (Medgreinf->get_active_row_number() == 1) {
        pp->wavelet.Medgreinf = "none";
    } else if (Medgreinf->get_active_row_number() == 2) {
        pp->wavelet.Medgreinf = "less";
    }

    if (CHSLmethod->get_active_row_number() == 0) {
        pp->wavelet.CHSLmethod = "SL";
    } else if (CHSLmethod->get_active_row_number() == 1) {
        pp->wavelet.CHSLmethod = "CU";
    }

    if (EDmethod->get_active_row_number() == 0) {
        pp->wavelet.EDmethod = "SL";
    } else if (EDmethod->get_active_row_number() == 1) {
        pp->wavelet.EDmethod = "CU";
    }

    if (NPmethod->get_active_row_number() == 0) {
        pp->wavelet.NPmethod = "none";
    } else if (NPmethod->get_active_row_number() == 1) {
        pp->wavelet.NPmethod = "low";
    } else if (NPmethod->get_active_row_number() == 2) {
        pp->wavelet.NPmethod = "high";
    }

    if (BAmethod->get_active_row_number() == 0) {
        pp->wavelet.BAmethod = "none";
    } else if (BAmethod->get_active_row_number() == 1) {
        pp->wavelet.BAmethod = "sli";
    } else if (BAmethod->get_active_row_number() == 2) {
        pp->wavelet.BAmethod = "cur";
    }

    if (retinexMethod->get_active_row_number() == 0) {
        pp->wavelet.retinexMethod = "low";
    } else if (retinexMethod->get_active_row_number() == 1) {
        pp->wavelet.retinexMethod = "uni";
    } else if (retinexMethod->get_active_row_number() == 2) {
        pp->wavelet.retinexMethod = "high";
//   } else if (retinexMethod->get_active_row_number() == 3) {
//       pp->wavelet.retinexMethod = "high";
    }

    if (retinexMethodpro->get_active_row_number() == 0) {
        pp->wavelet.retinexMethodpro = "resid";
    } else if (retinexMethodpro->get_active_row_number() == 1) {
        pp->wavelet.retinexMethodpro = "fina";
    }

    if (shapMethod->get_active_row_number() == 0) {
        pp->wavelet.shapMethod = "norm";
    } else if (shapMethod->get_active_row_number() == 1) {
        pp->wavelet.shapMethod = "three";
    } else if (shapMethod->get_active_row_number() == 2) {
        pp->wavelet.shapMethod = "four";
    }


    if (TMmethod->get_active_row_number() == 0) {
        pp->wavelet.TMmethod = "cont";
    } else if (TMmethod->get_active_row_number() == 1) {
        pp->wavelet.TMmethod = "tm";
    }

    //  else if (TMmethod->get_active_row_number()==2)
    //      pp->wavelet.TMmethod = "both";

    if (HSmethod->get_active_row_number() == 0) {
        pp->wavelet.HSmethod = "without";
    } else if (HSmethod->get_active_row_number() == 1) {
        pp->wavelet.HSmethod = "with";
    }

    if (CLmethod->get_active_row_number() == 0) {
        pp->wavelet.CLmethod = "one";
    } else if (CLmethod->get_active_row_number() == 1) {
        pp->wavelet.CLmethod = "inf";
    } else if (CLmethod->get_active_row_number() == 2) {
        pp->wavelet.CLmethod = "sup";
    } else if (CLmethod->get_active_row_number() == 3) {
        pp->wavelet.CLmethod = "all";
    }

    if (Backmethod->get_active_row_number() == 0) {
        pp->wavelet.Backmethod = "black";
    } else if (Backmethod->get_active_row_number() == 1) {
        pp->wavelet.Backmethod = "grey";
    } else if (Backmethod->get_active_row_number() == 2) {
        pp->wavelet.Backmethod = "resid";
    }

    if (Tilesmethod->get_active_row_number() == 0) {
        pp->wavelet.Tilesmethod = "full";
    } else if (Tilesmethod->get_active_row_number() == 1) {
        pp->wavelet.Tilesmethod = "big";
    } else if (Tilesmethod->get_active_row_number() == 2) {
        pp->wavelet.Tilesmethod = "lit";
    }

    if (daubcoeffmethod->get_active_row_number() == 0) {
        pp->wavelet.daubcoeffmethod = "2_";
    } else if (daubcoeffmethod->get_active_row_number() == 1) {
        pp->wavelet.daubcoeffmethod = "4_";
    } else if (daubcoeffmethod->get_active_row_number() == 2) {
        pp->wavelet.daubcoeffmethod = "6_";
    } else if (daubcoeffmethod->get_active_row_number() == 3) {
        pp->wavelet.daubcoeffmethod = "10_";
    } else if (daubcoeffmethod->get_active_row_number() == 4) {
        pp->wavelet.daubcoeffmethod = "14_";
    }

    if (Dirmethod->get_active_row_number() == 0) {
        pp->wavelet.Dirmethod = "one";
    } else if (Dirmethod->get_active_row_number() == 1) {
        pp->wavelet.Dirmethod = "two";
    } else if (Dirmethod->get_active_row_number() == 2) {
        pp->wavelet.Dirmethod = "thr";
    } else if (Dirmethod->get_active_row_number() == 3) {
        pp->wavelet.Dirmethod = "all";
    }

    if (usharpmethod->get_active_row_number() == 0) {
        pp->wavelet.usharpmethod = "orig";
    } else if (usharpmethod->get_active_row_number() == 1) {
        pp->wavelet.usharpmethod = "wave";
    }

    if (ushamethod->get_active_row_number() == 0) {
        pp->wavelet.ushamethod = "none";
    } else if (ushamethod->get_active_row_number() == 1) {
        pp->wavelet.ushamethod = "sharp";
    } else if (ushamethod->get_active_row_number() == 2) {
        pp->wavelet.ushamethod = "clari";
    }

    char lMethod[3]; // one additional char to avoid buffer overrun if someone increases number of levels > 9
    sprintf (lMethod, "%d", Lmethod->get_active_row_number() + 1);
    pp->wavelet.Lmethod = lMethod;
}

void Wavelet::mergMethod2Changed()
{
    if (listener) {
        listener->panelChanged (EvWavmergMethod2, mergMethod2->get_active_text ());
    }

}

void Wavelet::mergMethodChanged()
{
    int y = thres->getValue();

    if (mergMethod->get_active_row_number() == 0 && expmerge->getEnabled() == true) { //save water
        blend->hide();
        blendc->hide();
        balanhig->hide();
        CCWcurveEditormerg->hide();
        CCWcurveEditormerg2->hide();
        labmmgB->hide();
        grad->hide();
        balanleft->hide();
        sizelab->hide();
        balmerch->hide();
        shapedetcolor->hide();
        dirV->hide();
        dirD->hide();
        dirH->hide();
        shapind->hide();
        balmerres->hide();
        balmerres2->hide();
        balMFrame->hide();
        hueskinsty->hide();
        neutral2->hide();
        hbin->hide();
        mergBMethod->hide();
        savelab->show();
        mergevMethod->set_active (3);
        Backmethod->set_active (0);
        CLmethod->set_active (1);
        Lmethod->set_active (6);
        Dirmethod->set_active (3);
        Lmethod->set_sensitive (true);
        Dirmethod->set_sensitive (true);
        mg2box->hide();

        for (int z = 0; z < 9; z++) {
            balmer[z]->hide();
            balmer2[z]->hide();
        }


    } else if (mergMethod->get_active_row_number() == 1   && expmerge->getEnabled() == true) { //save hdr
        blend->hide();
        blendc->hide();
        CCWcurveEditormerg->hide();
        CCWcurveEditormerg2->hide();
        labmmgB->hide();
        balanhig->hide();
        grad->hide();
        balanleft->hide();
        sizelab->hide();
        balmerch->hide();
        neutral2->hide();
        shapedetcolor->hide();
        dirV->hide();
        dirD->hide();
        dirH->hide();
        shapind->hide();
        hueskinsty->hide();
        balmerres->hide();
        balmerres2->hide();
        hbin->hide();
        savelab->show();
        mergBMethod->hide();
        mergevMethod->set_active (3);
        Backmethod->set_active (2);
        CLmethod->set_active (2);
        Lmethod->set_active (1);//or zero if need
        Dirmethod->set_active (3);
        Lmethod->set_sensitive (true);
        Dirmethod->set_sensitive (true);

        balMFrame->hide();
        mg2box->hide();

        for (int z = 0; z < 9; z++) {
            balmer[z]->hide();
            balmer2[z]->hide();

        }

    } else if (mergMethod->get_active_row_number() == 2   && expmerge->getEnabled() == true) { //save zero

        blend->hide();
        blendc->hide();
        CCWcurveEditormerg->hide();
        CCWcurveEditormerg2->hide();
        labmmgB->hide();
        balanhig->hide();
        grad->hide();
        balanleft->hide();
        sizelab->show();
        balmerch->hide();
        shapedetcolor->hide();
        dirV->hide();
        dirD->hide();
        dirH->hide();
        shapind->hide();
        hueskinsty->hide();
        balmerres->hide();
        balmerres2->hide();
        neutral2->hide();
        hbin->hide();
        savelab->show();
        mergBMethod->hide();
        mergevMethod->set_active (3);
        Backmethod->set_active (1);
        CLmethod->set_active (3);
        Lmethod->set_active (3);//or zero if need
        Dirmethod->set_active (3);
        Lmethod->set_sensitive (false);
        Dirmethod->set_sensitive (false);
        balMFrame->hide();
        mg2box->hide();



        for (int z = 0; z < 9; z++) {
            balmer[z]->hide();
            balmer2[z]->hide();

        }


    } else if (mergMethod->get_active_row_number() == 3) { //load
        blendc->show();
        labmmgB->show();
        sizelab->hide();
        balmerch->hide();
        shapedetcolor->hide();
        dirV->hide();
        dirD->hide();
        dirH->hide();
        shapind->hide();
        hueskinsty->hide();
        balmerres->hide();
        balmerres2->hide();
        neutral2->hide();
        hbin->show();
        savelab->hide();
        mergBMethod->show();
        mergevMethod->set_active (0);
        Dirmethod->set_active (3);
        Backmethod->set_active (1);
        CLmethod->set_active (3);
        Lmethod->set_active (3);
        balMFrame->hide();
        CCWcurveEditormerg2->hide();
        mg2box->hide();

        for (int z = 0; z < 9; z++) {
            balmer[z]->hide();
            balmer2[z]->hide();

        }

        if (mergBMethod->get_active_row_number() == 1) { //slider HDR
            blend->show();
            CCWcurveEditormerg->hide();
            grad->show();
        }

        if (mergBMethod->get_active_row_number() == 0) { //curve HDR
            blend->hide();
            CCWcurveEditormerg->show();
            grad->hide();
        }
    } else if (mergMethod->get_active_row_number() == 4 || mergMethod->get_active_row_number() == 5) { //load zero or zerohdr
        blendc->hide();
        balanhig->show();
        labmmgB->hide();
        balanleft->show();
        sizelab->hide();
        hbin->show();
        savelab->hide();
        mergBMethod->hide();
        mergevMethod->set_active (0);
        Dirmethod->set_active (3);
        Backmethod->set_active (1);
        CLmethod->set_active (3);
        Lmethod->set_active (3);
        balMFrame->show();
        Tilesmethod->set_active (0);//force full image
        mg2box->show();

        if (mergMethod->get_active_row_number() == 5) {
            CCWcurveEditormerg2->show();
        } else {
            CCWcurveEditormerg2->hide();
        }

        if (mergMethod->get_active_row_number() == 4) {
            for (int z = 0; z < y; z++) {
                balmer[z]->show();
                balmer2[z]->hide();
            }

            for (int z = y; z < 9; z++) {
                balmer[z]->hide();
                balmer2[z]->hide();
            }
        }

        if (mergMethod->get_active_row_number() == 5) {

            for (int z = 0; z < y; z++) {
                balmer2[z]->show();
                balmer[z]->hide();

            }

            for (int z = y; z < 9; z++) {
                balmer2[z]->hide();
                balmer[z]->hide();

            }


        }

        balmerch->show();

        if (mergMethod->get_active_row_number() == 5) {
            shapedetcolor->hide();
            hueskinsty->hide();
            dirV->hide();
            dirD->hide();
            dirH->hide();
            shapind->hide();
            balmerres->hide();
            balmerres2->show();
            balanhig->show();
            balanleft->show();
            CCWcurveEditorsty2->hide();
            CCWcurveEditorsty->show();
            shapMethod->hide();
            shapind->hide();

        } else {
            shapedetcolor->show();
            hueskinsty->show();
            dirV->show();
            dirD->show();
            dirH->show();
            shapind->show();
            balmerres->show();
            balmerres2->hide();
            balanhig->hide();
            balanleft->hide();
            CCWcurveEditorsty2->show();
            CCWcurveEditorsty->hide();
            shapMethod->show();

            if (shapMethod->get_active_row_number() == 0) {
                shapind->hide();
            } else {
                shapind->show();
            }



        }

        neutral2->show();

        blend->hide();
        CCWcurveEditormerg->hide();
        grad->hide();

    }

    //mergBMethodChanged();

    if (listener) {
        listener->panelChanged (EvWavmergMethod, mergMethod->get_active_text ());
    }

}



void Wavelet::mergevMethodChanged()
{

    if (mergevMethod->get_active_row_number() != 0) {
        mgVBox->hide();
    } else {
        mgVBox->show();
    }

    if (listener) {
        listener->panelChanged (EvWavmergevMethod, mergevMethod->get_active_text ());
    }

}

void Wavelet::mergBMethodChanged()
{
    if (mergBMethod->get_active_row_number() == 1) { //slider HDR
        grad->show();
        blend->show();
        CCWcurveEditormerg->hide();
    } else if (mergBMethod->get_active_row_number() == 0  && mergMethod->get_active_row_number() < 4) { //curve HDR
        grad->hide();
        blend->hide();
        CCWcurveEditormerg->show();
    } else {//watermark
        //   blend->show();
        //   grad->hide();
        //   CCWcurveEditormerg->hide();
    }

    if (listener) {
        listener->panelChanged (EvWavmergBMethod, mergBMethod->get_active_text ());
    }

}

void Wavelet::shapMethodChanged()
{
    if (shapMethod->get_active_row_number() == 0) {
        shapind->hide();
    } else {
        shapind->show();
    }

    if (listener) {
        listener->panelChanged (EvWavshapMethod, shapMethod->get_active_text ());
    }
}


void Wavelet::retinexMethodChanged()
{
    if (retinexMethodpro->get_active_row_number() == 1) {
        labretifin->set_sensitive (true);
    }

    if (listener) {
        listener->panelChanged (EvWavretinexMethod, retinexMethod->get_active_text ());
    }
}

void Wavelet::retinexMethodproChanged()
{
    if (retinexMethodpro->get_active_row_number() == 0) {
        labretifin->set_sensitive (false);
    } else if (retinexMethodpro->get_active_row_number() == 1 /*&& retinexMethod->get_active_row_number() != 0*/) {
        labretifin->set_sensitive (true);

    }

    if (listener) {
        listener->panelChanged (EvWavretinexMethodpro, retinexMethodpro->get_active_text ());
    }
}

void Wavelet::inputeChanged()
{

    Glib::ustring profname;
    inChanged = true;
    profname = inputeFile->get_filename ();

    if (listener && profname != oldip) {
        listener->panelChanged (EvWaveinput, profname);
    }

    oldip = profname;

}


void Wavelet::curveChanged (CurveEditor* ce)
{

    if (listener && getEnabled()) {
        if (ce == ccshape) {
            listener->panelChanged (EvWavCCCurve, M ("HISTORY_CUSTOMCURVE"));
        } else if (ce == cTshape) {
            listener->panelChanged (EvWavCTCurve, M ("HISTORY_CUSTOMCURVE"));
        } else if (ce == cTgainshape) {
            listener->panelChanged (EvWavCTgainCurve, M ("HISTORY_CUSTOMCURVE"));
        } else if (ce == cmergshape) {
            listener->panelChanged (EvWavmergCurve, M ("HISTORY_CUSTOMCURVE"));
        } else if (ce == cmerg2shape) {
            listener->panelChanged (EvWavmerg2Curve, M ("HISTORY_CUSTOMCURVE"));
        } else if (ce == cstyshape) {
            listener->panelChanged (EvWavstyCurve, M ("HISTORY_CUSTOMCURVE"));
        } else if (ce == cstyshape2) {
            listener->panelChanged (EvWavsty2Curve, M ("HISTORY_CUSTOMCURVE"));
        } else if (ce == opacityShapeRG) {
            listener->panelChanged (EvWavColor, M ("HISTORY_CUSTOMCURVE"));
        } else if (ce == opacityShapeBY) {
            listener->panelChanged (EvWavOpac, M ("HISTORY_CUSTOMCURVE"));
        } else if (ce == opacityShape) {
            listener->panelChanged (EvWavopacity, M ("HISTORY_CUSTOMCURVE"));
        } else if (ce == opacityShapeWL) {
            listener->panelChanged (EvWavopacityWL, M ("HISTORY_CUSTOMCURVE"));
        } else if (ce == hhshape) {
            listener->panelChanged (EvWavHHCurve, M ("HISTORY_CUSTOMCURVE"));
        } else if (ce == shstyshape) {
            listener->panelChanged (EvWavshstyCurve, M ("HISTORY_CUSTOMCURVE"));
        } else if (ce == Chshape) {
            listener->panelChanged (EvWavCHCurve, M ("HISTORY_CUSTOMCURVE"));
        } else if (ce == clshape) {
            listener->panelChanged (EvWavCLCurve, M ("HISTORY_CUSTOMCURVE"));
        }
    }
}

void Wavelet::setDefaults (const ProcParams* defParams, const ParamsEdited* pedited)
{

    for (int i = 0; i < 9; i++) {
        correction[i]->setDefault (defParams->wavelet.c[i]);
    }

    for (int i = 0; i < 9; i++) {
        correctionch[i]->setDefault (defParams->wavelet.ch[i]);
    }

    for (int i = 0; i < 9; i++) {
        balmer[i]->setDefault (defParams->wavelet.bm[i]);
    }

    for (int i = 0; i < 9; i++) {
        balmer2[i]->setDefault (defParams->wavelet.bm2[i]);
    }

    strength->setDefault (defParams->wavelet.strength );
    mergeL->setDefault (defParams->wavelet.mergeL );
    mergeC->setDefault (defParams->wavelet.mergeC );
    gain->setDefault (defParams->wavelet.gain );
    offs->setDefault (defParams->wavelet.offs );
    vart->setDefault (defParams->wavelet.vart );
    limd->setDefault (defParams->wavelet.limd );
    scale->setDefault (defParams->wavelet.scale );
    chrrt->setDefault (defParams->wavelet.chrrt );
    str->setDefault (defParams->wavelet.str );
    neigh->setDefault (defParams->wavelet.neigh );
    radius->setDefault (defParams->wavelet.radius);
    highlights->setDefault (defParams->wavelet.highlights);
    h_tonalwidth->setDefault (defParams->wavelet.htonalwidth);
    shadows->setDefault (defParams->wavelet.shadows);
    s_tonalwidth->setDefault (defParams->wavelet.stonalwidth);

    balance->setDefault (defParams->wavelet.balance );
    balanleft->setDefault (defParams->wavelet.balanleft );
    balanhig->setDefault (defParams->wavelet.balanhig );
    sizelab->setDefault (defParams->wavelet.sizelab );
    balmerch->setDefault (defParams->wavelet.balmerch );
    shapedetcolor->setDefault (defParams->wavelet.shapedetcolor );
    dirV->setDefault (defParams->wavelet.dirV );
    dirH->setDefault (defParams->wavelet.dirH );
    dirD->setDefault (defParams->wavelet.dirD );
    shapind->setDefault (defParams->wavelet.shapind );
    balmerres->setDefault (defParams->wavelet.balmerres );
    balmerres2->setDefault (defParams->wavelet.balmerres2 );
    grad->setDefault (defParams->wavelet.grad );
    blend->setDefault (defParams->wavelet.blend );
    blendc->setDefault (defParams->wavelet.blendc );
    iter->setDefault (defParams->wavelet.iter );
    rescon->setDefault (defParams->wavelet.rescon);
    resconH->setDefault (defParams->wavelet.resconH);
    reschro->setDefault (defParams->wavelet.reschro);
    tmrs->setDefault (defParams->wavelet.tmrs);
    gamma->setDefault (defParams->wavelet.gamma);
    sup->setDefault (defParams->wavelet.sup);
    sky->setDefault (defParams->wavelet.sky);
    thres->setDefault (defParams->wavelet.thres);
    threshold->setDefault (defParams->wavelet.threshold);
    threshold2->setDefault (defParams->wavelet.threshold2);
    edgedetect->setDefault (defParams->wavelet.edgedetect);
    edgedetectthr->setDefault (defParams->wavelet.edgedetectthr);
    edgedetectthr2->setDefault (defParams->wavelet.edgedetectthr2);
    edgesensi->setDefault (defParams->wavelet.edgesensi);
    edgeampli->setDefault (defParams->wavelet.edgeampli);
    chroma->setDefault (defParams->wavelet.chroma);
    chro->setDefault (defParams->wavelet.chro);
    contrast->setDefault (defParams->wavelet.contrast);
    edgrad->setDefault (defParams->wavelet.edgrad);
    edgval->setDefault (defParams->wavelet.edgval);
    edgthresh->setDefault (defParams->wavelet.edgthresh);
    thr->setDefault (defParams->wavelet.thr);
    thrH->setDefault (defParams->wavelet.thrH);
    hueskin->setDefault<int> (defParams->wavelet.hueskin);
    hueskin2->setDefault<int> (defParams->wavelet.hueskin2);
    hueskinsty->setDefault<int> (defParams->wavelet.hueskinsty);
    hllev->setDefault<int> (defParams->wavelet.hllev);
    bllev->setDefault<int> (defParams->wavelet.bllev);
    pastlev->setDefault<int> (defParams->wavelet.pastlev);
    satlev->setDefault<int> (defParams->wavelet.satlev);
    edgcont->setDefault<int> (defParams->wavelet.edgcont);
    level0noise->setDefault<double> (defParams->wavelet.level0noise);
    level1noise->setDefault<double> (defParams->wavelet.level1noise);
    level2noise->setDefault<double> (defParams->wavelet.level2noise);
    level3noise->setDefault<double> (defParams->wavelet.level3noise);

    greenlow->setDefault (defParams->wavelet.greenlow);
    bluelow->setDefault (defParams->wavelet.bluelow);
    greenmed->setDefault (defParams->wavelet.greenmed);
    bluemed->setDefault (defParams->wavelet.bluemed);
    greenhigh->setDefault (defParams->wavelet.greenhigh);
    bluehigh->setDefault (defParams->wavelet.bluehigh);

    if (pedited) {
        greenlow->setDefaultEditedState (pedited->wavelet.greenlow ? Edited : UnEdited);
        bluelow->setDefaultEditedState (pedited->wavelet.bluelow ? Edited : UnEdited);
        greenmed->setDefaultEditedState (pedited->wavelet.greenmed ? Edited : UnEdited);
        bluemed->setDefaultEditedState (pedited->wavelet.bluemed ? Edited : UnEdited);
        greenhigh->setDefaultEditedState (pedited->wavelet.greenhigh ? Edited : UnEdited);
        bluehigh->setDefaultEditedState (pedited->wavelet.bluehigh ? Edited : UnEdited);

        rescon->setDefault (defParams->wavelet.rescon);
        resconH->setDefault (defParams->wavelet.resconH);
        reschro->setDefault (defParams->wavelet.reschro);
        tmrs->setDefault (defParams->wavelet.tmrs);
        gamma->setDefault (defParams->wavelet.gamma);
        sup->setDefault (defParams->wavelet.sup);
        sky->setDefaultEditedState (pedited->wavelet.sky ? Edited : UnEdited);
        thres->setDefaultEditedState (pedited->wavelet.thres ? Edited : UnEdited);
        threshold->setDefaultEditedState (pedited->wavelet.threshold ? Edited : UnEdited);
        threshold2->setDefaultEditedState (pedited->wavelet.threshold2 ? Edited : UnEdited);
        edgedetect->setDefaultEditedState (pedited->wavelet.edgedetect ? Edited : UnEdited);
        edgedetectthr->setDefaultEditedState (pedited->wavelet.edgedetectthr ? Edited : UnEdited);
        edgedetectthr2->setDefaultEditedState (pedited->wavelet.edgedetectthr2 ? Edited : UnEdited);
        edgesensi->setDefaultEditedState (pedited->wavelet.edgesensi ? Edited : UnEdited);
        edgeampli->setDefaultEditedState (pedited->wavelet.edgeampli ? Edited : UnEdited);
        chroma->setDefaultEditedState (pedited->wavelet.chroma ? Edited : UnEdited);
        chro->setDefaultEditedState (pedited->wavelet.chro ? Edited : UnEdited);
        contrast->setDefaultEditedState (pedited->wavelet.contrast ? Edited : UnEdited);
        edgrad->setDefaultEditedState (pedited->wavelet.edgrad ? Edited : UnEdited);
        edgval->setDefaultEditedState (pedited->wavelet.edgval ? Edited : UnEdited);
        edgthresh->setDefault (defParams->wavelet.edgthresh);
        thr->setDefaultEditedState (pedited->wavelet.thr ? Edited : UnEdited);
        thrH->setDefaultEditedState (pedited->wavelet.thrH ? Edited : UnEdited);
        skinprotect->setDefaultEditedState (pedited->wavelet.skinprotect ? Edited : UnEdited);
        hueskin->setDefaultEditedState (pedited->wavelet.hueskin ? Edited : UnEdited);
        hueskin2->setDefaultEditedState (pedited->wavelet.hueskin2 ? Edited : UnEdited);
        hueskinsty->setDefaultEditedState (pedited->wavelet.hueskinsty ? Edited : UnEdited);
        hllev->setDefaultEditedState (pedited->wavelet.hllev ? Edited : UnEdited);
        bllev->setDefaultEditedState (pedited->wavelet.bllev ? Edited : UnEdited);
        pastlev->setDefaultEditedState (pedited->wavelet.pastlev ? Edited : UnEdited);
        satlev->setDefaultEditedState (pedited->wavelet.satlev ? Edited : UnEdited);
        edgcont->setDefaultEditedState (pedited->wavelet.edgcont ? Edited : UnEdited);
        strength->setDefaultEditedState (pedited->wavelet.strength ? Edited : UnEdited);
        mergeL->setDefaultEditedState (pedited->wavelet.mergeL ? Edited : UnEdited);
        mergeC->setDefaultEditedState (pedited->wavelet.mergeC ? Edited : UnEdited);
        gain->setDefaultEditedState (pedited->wavelet.gain ? Edited : UnEdited);
        offs->setDefaultEditedState (pedited->wavelet.offs ? Edited : UnEdited);
        vart->setDefaultEditedState (pedited->wavelet.vart ? Edited : UnEdited);
        limd->setDefaultEditedState (pedited->wavelet.limd ? Edited : UnEdited);
        scale->setDefaultEditedState (pedited->wavelet.scale ? Edited : UnEdited);
        chrrt->setDefaultEditedState (pedited->wavelet.chrrt ? Edited : UnEdited);
        str->setDefaultEditedState (pedited->wavelet.str ? Edited : UnEdited);
        neigh->setDefaultEditedState (pedited->wavelet.neigh ? Edited : UnEdited);
        radius->setDefaultEditedState       (pedited->wavelet.radius ? Edited : UnEdited);
        highlights->setDefaultEditedState   (pedited->wavelet.highlights ? Edited : UnEdited);
        h_tonalwidth->setDefaultEditedState (pedited->wavelet.htonalwidth ? Edited : UnEdited);
        shadows->setDefaultEditedState      (pedited->wavelet.shadows ? Edited : UnEdited);
        s_tonalwidth->setDefaultEditedState (pedited->wavelet.stonalwidth ? Edited : UnEdited);

        balance->setDefaultEditedState (pedited->wavelet.balance ? Edited : UnEdited);
        balanleft->setDefaultEditedState (pedited->wavelet.balanleft ? Edited : UnEdited);
        balanhig->setDefaultEditedState (pedited->wavelet.balanhig ? Edited : UnEdited);
        sizelab->setDefaultEditedState (pedited->wavelet.sizelab ? Edited : UnEdited);
        balmerch->setDefaultEditedState (pedited->wavelet.balmerch ? Edited : UnEdited);
        shapedetcolor->setDefaultEditedState (pedited->wavelet.shapedetcolor ? Edited : UnEdited);
        dirV->setDefaultEditedState (pedited->wavelet.dirV ? Edited : UnEdited);
        dirH->setDefaultEditedState (pedited->wavelet.dirH ? Edited : UnEdited);
        dirD->setDefaultEditedState (pedited->wavelet.dirD ? Edited : UnEdited);
        shapind->setDefaultEditedState (pedited->wavelet.shapind ? Edited : UnEdited);
        balmerres->setDefaultEditedState (pedited->wavelet.balmerres ? Edited : UnEdited);
        balmerres2->setDefaultEditedState (pedited->wavelet.balmerres2 ? Edited : UnEdited);
        grad->setDefaultEditedState (pedited->wavelet.grad ? Edited : UnEdited);
        blend->setDefaultEditedState (pedited->wavelet.blend ? Edited : UnEdited);
        blendc->setDefaultEditedState (pedited->wavelet.blendc ? Edited : UnEdited);
        iter->setDefaultEditedState (pedited->wavelet.iter ? Edited : UnEdited);
        level0noise->setDefaultEditedState (pedited->wavelet.level0noise ? Edited : UnEdited);
        level1noise->setDefaultEditedState (pedited->wavelet.level1noise ? Edited : UnEdited);
        level2noise->setDefaultEditedState (pedited->wavelet.level2noise ? Edited : UnEdited);
        level3noise->setDefaultEditedState (pedited->wavelet.level3noise ? Edited : UnEdited);

        for (int i = 0; i < 9; i++) {
            correction[i]->setDefaultEditedState (pedited->wavelet.c[i] ? Edited : UnEdited);
        }

        for (int i = 0; i < 9; i++) {
            correctionch[i]->setDefaultEditedState (pedited->wavelet.ch[i] ? Edited : UnEdited);
        }

        for (int i = 0; i < 9; i++) {
            balmer[i]->setDefaultEditedState (pedited->wavelet.bm[i] ? Edited : UnEdited);
        }

        for (int i = 0; i < 9; i++) {
            balmer2[i]->setDefaultEditedState (pedited->wavelet.bm2[i] ? Edited : UnEdited);
        }

    } else {
        rescon->setDefaultEditedState (Irrelevant);
        resconH->setDefaultEditedState (Irrelevant);
        reschro->setDefaultEditedState (Irrelevant);
        tmrs->setDefaultEditedState (Irrelevant);
        gamma->setDefaultEditedState (Irrelevant);
        sup->setDefaultEditedState (Irrelevant);
        sky->setDefaultEditedState (Irrelevant);
        thres->setDefaultEditedState (Irrelevant);
        threshold->setDefaultEditedState (Irrelevant);
        threshold2->setDefaultEditedState (Irrelevant);
        edgedetect->setDefaultEditedState (Irrelevant);
        edgedetectthr->setDefaultEditedState (Irrelevant);
        edgedetectthr2->setDefaultEditedState (Irrelevant);
        edgesensi->setDefaultEditedState (Irrelevant);
        edgeampli->setDefaultEditedState (Irrelevant);
        chroma->setDefaultEditedState (Irrelevant);
        chro->setDefaultEditedState (Irrelevant);
        contrast->setDefaultEditedState (Irrelevant);
        edgrad->setDefaultEditedState (Irrelevant);
        edgval->setDefaultEditedState (Irrelevant);
        edgthresh->setDefaultEditedState (Irrelevant);
        thr->setDefaultEditedState (Irrelevant);
        thrH->setDefaultEditedState (Irrelevant);
        skinprotect->setDefaultEditedState (Irrelevant);
        hueskin->setDefaultEditedState (Irrelevant);
        hueskin2->setDefaultEditedState (Irrelevant);
        hueskinsty->setDefaultEditedState (Irrelevant);
        hllev->setDefaultEditedState (Irrelevant);
        bllev->setDefaultEditedState (Irrelevant);
        edgcont->setDefaultEditedState (Irrelevant);
        level0noise->setDefaultEditedState (Irrelevant);
        level1noise->setDefaultEditedState (Irrelevant);
        level2noise->setDefaultEditedState (Irrelevant);
        level3noise->setDefaultEditedState (Irrelevant);
        pastlev->setDefaultEditedState (Irrelevant);
        satlev->setDefaultEditedState (Irrelevant);
        strength->setDefaultEditedState (Irrelevant);
        mergeL->setDefaultEditedState (Irrelevant);
        mergeC->setDefaultEditedState (Irrelevant);
        gain->setDefaultEditedState (Irrelevant);
        offs->setDefaultEditedState (Irrelevant);
        vart->setDefaultEditedState (Irrelevant);
        limd->setDefaultEditedState (Irrelevant);
        scale->setDefaultEditedState (Irrelevant);
        chrrt->setDefaultEditedState (Irrelevant);
        str->setDefaultEditedState (Irrelevant);
        neigh->setDefaultEditedState (Irrelevant);
        balance->setDefaultEditedState (Irrelevant);
        iter->setDefaultEditedState (Irrelevant);
        balanleft->setDefaultEditedState (Irrelevant);
        balanhig->setDefaultEditedState (Irrelevant);
        sizelab->setDefaultEditedState (Irrelevant);
        balmerch->setDefaultEditedState (Irrelevant);
        shapedetcolor->setDefaultEditedState (Irrelevant);
        dirV->setDefaultEditedState (Irrelevant);
        dirH->setDefaultEditedState (Irrelevant);
        dirD->setDefaultEditedState (Irrelevant);
        shapind->setDefaultEditedState (Irrelevant);
        balmerres->setDefaultEditedState (Irrelevant);
        balmerres2->setDefaultEditedState (Irrelevant);
        grad->setDefaultEditedState (Irrelevant);
        blend->setDefaultEditedState (Irrelevant);
        blendc->setDefaultEditedState (Irrelevant);
        radius->setDefaultEditedState       (Irrelevant);
        highlights->setDefaultEditedState   (Irrelevant);
        h_tonalwidth->setDefaultEditedState (Irrelevant);
        shadows->setDefaultEditedState      (Irrelevant);
        s_tonalwidth->setDefaultEditedState (Irrelevant);

        for (int i = 0; i < 9; i++) {
            correction[i]->setDefaultEditedState (Irrelevant);
        }

        for (int i = 0; i < 9; i++) {
            correctionch[i]->setDefaultEditedState (Irrelevant);
        }

        for (int i = 0; i < 9; i++) {
            balmer[i]->setDefaultEditedState (Irrelevant);
        }

        for (int i = 0; i < 9; i++) {
            balmer2[i]->setDefaultEditedState (Irrelevant);
        }

    }
}
void Wavelet::adjusterChanged (ThresholdAdjuster* a, double newBottom, double newTop)
{
    if (listener && (multiImage || getEnabled()) ) {
        if (a == level0noise) {
            listener->panelChanged (EvWavlev0nois,
                                    Glib::ustring::compose (Glib::ustring (M ("TP_WAVELET_NOIS") + ": %1" + "\n" + M ("TP_WAVELET_STREN") + ": %2"), int (newTop), int (newBottom)));
        } else if (a == level1noise) {
            listener->panelChanged (EvWavlev1nois,
                                    Glib::ustring::compose (Glib::ustring (M ("TP_WAVELET_NOIS") + ": %1" + "\n" + M ("TP_WAVELET_STREN") + ": %2"), int (newTop), int (newBottom)));
        } else if (a == level2noise) {
            listener->panelChanged (EvWavlev2nois,
                                    Glib::ustring::compose (Glib::ustring (M ("TP_WAVELET_NOIS") + ": %1" + "\n" + M ("TP_WAVELET_STREN") + ": %2"), int (newTop), int (newBottom)));
        } else if (a == level3noise) {
            listener->panelChanged (EvWavlev3nois,
                                    Glib::ustring::compose (Glib::ustring (M ("TP_WAVELET_NOIS") + ": %1" + "\n" + M ("TP_WAVELET_STREN") + ": %2"), int (newTop), int (newBottom)));
        }

    }
}


void Wavelet::adjusterChanged2 (ThresholdAdjuster* a, int newBottomL, int newTopL, int newBottomR, int newTopR)
{
    if (listener && (multiImage || getEnabled()) ) {
        if (a == hueskin) {
            listener->panelChanged (EvWavHueskin, hueskin->getHistoryString());
        } else if (a == hueskin2) {
            listener->panelChanged (EvWavHueskin2, hueskin2->getHistoryString());
        } else if (a == hueskinsty) {
            listener->panelChanged (EvWavHueskinsty, hueskinsty->getHistoryString());
        } else if (a == hllev) {
            listener->panelChanged (EvWavlhl, hllev->getHistoryString());
        } else if (a == bllev) {
            listener->panelChanged (EvWavlbl, bllev->getHistoryString());
        } else if (a == pastlev) {
            listener->panelChanged (EvWavpast, pastlev->getHistoryString());
        } else if (a == satlev) {
            listener->panelChanged (EvWavsat, satlev->getHistoryString());
        } else if (a == edgcont) {
            listener->panelChanged (EvWavedgcont, edgcont->getHistoryString());
        }
    }
}

void Wavelet::HSmethodUpdateUI()
{
    if (!batchMode) {
        if (HSmethod->get_active_row_number() == 0) { //without
            hllev->hide();
            bllev->hide();
            threshold->hide();
            threshold2->hide();
        } else { //with
            hllev->show();
            bllev->show();
            threshold->show();
            threshold2->show();
        }
    }
}

void Wavelet::HSmethodChanged()
{
    HSmethodUpdateUI();

    if (listener && (multiImage || getEnabled()) ) {
        listener->panelChanged (EvWavHSmet, HSmethod->get_active_text ());
    }
}

void Wavelet::CHmethodUpdateUI()
{
    if (!batchMode) {
        if (CHmethod->get_active_row_number() == 0) {
            CHSLmethod->show();
            pastlev->hide();
            satlev->hide();
            chroma->hide();
            chro->hide();
            labmC->show();
            separatorNeutral->hide();
            neutralchButton->show();
            int y = thres->getValue();
            int z;

            if (y == 2) {
                level2noise->set_sensitive (false);
                level3noise->set_sensitive (false);
            } else if (y == 3) {
                level3noise->set_sensitive (false);
                level2noise->set_sensitive (true);
            } else {
                level2noise->set_sensitive (true);
                level3noise->set_sensitive (true);
            }

            for (z = y; z < 9; z++) {
                correctionch[z]->hide();
            }

            for (z = 0; z < y; z++) {
                correctionch[z]->show();
            }
        } else if (CHmethod->get_active_row_number() == 1) {
            CHSLmethod->show();
            pastlev->show();
            satlev->show();
            chroma->show();
            chro->hide();
            labmC->show();
            separatorNeutral->show();
            neutralchButton->show();
            int y = thres->getValue();
            int z;

            if (y == 2) {
                level2noise->set_sensitive (false);
                level3noise->set_sensitive (false);
            } else if (y == 3) {
                level3noise->set_sensitive (false);
                level2noise->set_sensitive (true);
            } else {
                level2noise->set_sensitive (true);
                level3noise->set_sensitive (true);
            }

            for (z = y; z < 9; z++) {
                correctionch[z]->hide();
            }

            for (z = 0; z < y; z++) {
                correctionch[z]->show();
            }
        } else {
            chro->show();
            pastlev->hide();
            satlev->hide();
            chroma->hide();
            CHSLmethod->hide();
            labmC->hide();
            separatorNeutral->hide();
            neutralchButton->hide();

            for (int i = 0; i < 9; i++) {
                correctionch[i]->hide();
            }
        }
    }
}

void Wavelet::CHmethodChanged()
{
    CHmethodUpdateUI();

    if (listener && (multiImage || getEnabled()) ) {
        listener->panelChanged (EvWavCHmet, CHmethod->get_active_text ());
    }
}

/*
void Wavelet::CHSLmethodChangedUI() {
    if (!batchMode) {
        if(CHSLmethod->get_active_row_number()==0 && CHmethod->get_active_row_number() != 2) {//SL
            //CLVcurveEditorG->hide();
            neutralchButton->show();
                int y=thres->getValue();
                int z;
                for(z=y;z<9;z++) correctionch[z]->hide();
                for(z=0;z<y;z++) correctionch[z]->show();
        }
        else if(CHSLmethod->get_active_row_number()==1) {//CU
            //CLVcurveEditorG->show();
            neutralchButton->hide();
            for (int i = 0; i < 9; i++) {
                correctionch[i]->hide();
            }
        }
    }
}
*/

void Wavelet::CHSLmethodChanged()
{
    /*
        CHSLmethodChangedUI();
        if (listener && (multiImage||enabled->get_active()) ) {
            listener->panelChanged (EvWavCHSLmet, CHSLmethod->get_active_text ());
        }
    */
}

void Wavelet::EDmethodUpdateUI()
{
    if (!batchMode) {
        if (EDmethod->get_active_row_number() == 0 ) { //SL
            CCWcurveEditorG->hide();
            edgcont->show();
        } else if (EDmethod->get_active_row_number() == 1) { //CU
            CCWcurveEditorG->show();
            edgcont->hide();
        }
    }
}
void Wavelet::EDmethodChanged()
{
    EDmethodUpdateUI();

    if (listener && (multiImage || getEnabled()) ) {
        listener->panelChanged (EvWavEDmet, EDmethod->get_active_text ());
    }
}

void Wavelet::NPmethodUpdateUI()
{
    if (!batchMode) {

    }
}
void Wavelet::NPmethodChanged()
{
    NPmethodUpdateUI();

    if (listener && (multiImage || getEnabled()) ) {
        listener->panelChanged (EvWavNPmet, NPmethod->get_active_text ());
    }
}



void Wavelet::BAmethodUpdateUI()
{
    if (!batchMode) {
        if (BAmethod->get_active_row_number() == 0 ) { //none
            balance->hide();
            opacityCurveEditorW->hide();
            iter->hide();

        } else if (BAmethod->get_active_row_number() == 1) { //sli
            opacityCurveEditorW->hide();
            balance->show();
            iter->show();
        } else if (BAmethod->get_active_row_number() == 2) { //CU
            opacityCurveEditorW->show();
            balance->hide();
            iter->show();
        }
    }
}
void Wavelet::BAmethodChanged()
{
    BAmethodUpdateUI();

    if (listener && (multiImage || getEnabled()) ) {
        listener->panelChanged (EvWavBAmet, BAmethod->get_active_text ());
    }
}


void Wavelet::TMmethodUpdateUI()
{
    /*
    if (!batchMode) {
        if(TMmethod->get_active_row_number()==0 ) {//
            tmr->hide();
        }
        else {
            tmr->show();
        }
    }
    */
}

void Wavelet::TMmethodChanged()
{
    TMmethodUpdateUI();

    if (listener && (multiImage || getEnabled()) ) {
        listener->panelChanged (EvWavTMmet, TMmethod->get_active_text ());
    }
}

/*
void Wavelet::BackmethodUpdateUI() {
    if (!batchMode) {
    }
}
*/

void Wavelet::BackmethodChanged()
{
    //BackmethodUpdateUI();
    if (listener && (multiImage || getEnabled()) ) {
        listener->panelChanged (EvWavBackmet, Backmethod->get_active_text ());
    }
}

void Wavelet::CLmethodUpdateUI()
{
    if (!batchMode) {
        if (CLmethod->get_active_row_number() == 0  && expmerge->getEnabled() == false &&  ushamethod->get_active_row_number() == 0) {
            CLmethod->set_active (0);
            Lmethod->set_sensitive (true);
            Dirmethod->set_sensitive (true);

        } else if (CLmethod->get_active_row_number() == 1 && expmerge->getEnabled() == false && ushamethod->get_active_row_number() == 0 ) {
            CLmethod->set_active (1);
            Lmethod->set_sensitive (true);
            Dirmethod->set_sensitive (true);

        } else if (CLmethod->get_active_row_number() == 2 && expmerge->getEnabled() == false && ushamethod->get_active_row_number() == 0) {
            CLmethod->set_active (2);
            Lmethod->set_sensitive (true);
            Dirmethod->set_sensitive (true);
        } else if (CLmethod->get_active_row_number() == 3 && expmerge->getEnabled() == false  && ushamethod->get_active_row_number() == 0) {
            CLmethod->set_active (3);
            Lmethod->set_sensitive (false); //false
            Dirmethod->set_sensitive (false); //false

        }
    }
}

void Wavelet::CLmethodChanged()
{
    CLmethodUpdateUI();

    if (listener && (multiImage || getEnabled()) ) {
        listener->panelChanged (EvWavCLmet, CLmethod->get_active_text ());
    }
}

/*
void Wavelet::TilesmethodUpdateUI() {
    if (!batchMode) {
    }
}
*/

void Wavelet::TilesmethodChanged()
{

    //TilesmethodUpdateUI();
    if (listener && (multiImage || getEnabled()) ) {
        listener->panelChanged (EvWavTilesmet, Tilesmethod->get_active_text ());
    }
}

void Wavelet::usharpmethodChanged()
{
    if (listener && (multiImage || getEnabled()) ) {
        listener->panelChanged (EvWavusharpmet, usharpmethod->get_active_text ());
    }
}

void Wavelet::ushamethodChanged()
{
    if (ushamethod->get_active_row_number() == 2  && expedge->getEnabled() == true) {
        Backmethod->set_active (2);
        CLmethod->set_active (2);
        Lmethod->set_active (6);
        Lmethod->set_sensitive (true);
        Dirmethod->set_sensitive (true);
        Dirmethod->set_active (3);
    } else if (ushamethod->get_active_row_number() == 1 && expedge->getEnabled() == true) {
        Backmethod->set_active (0);
        CLmethod->set_active (1);
        Lmethod->set_active (2);
        Dirmethod->set_active (3);
        Lmethod->set_sensitive (true);
        Dirmethod->set_sensitive (true);
    } else if (ushamethod->get_active_row_number() == 0 || expedge->getEnabled() == false) {
        Backmethod->set_active (1);
        CLmethod->set_active (3);
        Lmethod->set_active (3);
        Dirmethod->set_active (3);
        Lmethod->set_sensitive (false);
        Dirmethod->set_sensitive (false);
    }

    if (listener && (multiImage || getEnabled()) ) {
        listener->panelChanged (EvWavushamet, ushamethod->get_active_text ());
    }
}

/*
void Wavelet::daubcoeffmethodUpdateUI() {
    if (!batchMode) {
    }}
*/
void Wavelet::daubcoeffmethodChanged()
{
    //daubcoeffmethodUpdateUI();
    if (listener && (multiImage || getEnabled()) ) {
        listener->panelChanged (EvWavdaubcoeffmet, daubcoeffmethod->get_active_text ());
    }
}

/*
void Wavelet::MedgreinfUpdateUI() {
    if (!batchMode) {
    }
}
*/
void Wavelet::MedgreinfChanged()
{
    //MedgreinfUpdateUI();
    if (listener && (multiImage || getEnabled()) ) {
        listener->panelChanged (EvWavedgreinf, Medgreinf->get_active_text ());
    }
}

/*
void Wavelet::DirmethodUpdateUI() {
    if (!batchMode) {
    }
}
*/
void Wavelet::DirmethodChanged()
{
    //DirmethodUpdateUI();
    if (listener && (multiImage || getEnabled()) ) {
        listener->panelChanged (EvWavDirmeto, Dirmethod->get_active_text ());
    }
}

/*
void Wavelet::LmethodUpdateUI() {
    if (!batchMode) {
    }
}
*/
void Wavelet::LmethodChanged()
{
    //LmethodUpdateUI();
    if (listener && (multiImage || getEnabled()) ) {
        listener->panelChanged (EvWavLmet, Lmethod->get_active_text ());
    }
}

void Wavelet::setBatchMode (bool batchMode)
{
    Lmethod->append (M ("GENERAL_UNCHANGED"));
    CLmethod->append (M ("GENERAL_UNCHANGED"));
    Backmethod->append (M ("GENERAL_UNCHANGED"));
    Tilesmethod->append (M ("GENERAL_UNCHANGED"));
    usharpmethod->append (M ("GENERAL_UNCHANGED"));
    ushamethod->append (M ("GENERAL_UNCHANGED"));
    daubcoeffmethod->append (M ("GENERAL_UNCHANGED"));
    CHmethod->append (M ("GENERAL_UNCHANGED"));
    Medgreinf->append (M ("GENERAL_UNCHANGED"));
    CHSLmethod->append (M ("GENERAL_UNCHANGED"));
    EDmethod->append (M ("GENERAL_UNCHANGED"));
    NPmethod->append (M ("GENERAL_UNCHANGED"));
    BAmethod->append (M ("GENERAL_UNCHANGED"));
    TMmethod->append (M ("GENERAL_UNCHANGED"));
    HSmethod->append (M ("GENERAL_UNCHANGED"));
    Dirmethod->append (M ("GENERAL_UNCHANGED"));
    mergevMethod->append (M ("GENERAL_UNCHANGED"));
    mergMethod->append (M ("GENERAL_UNCHANGED"));
    mergMethod2->append (M ("GENERAL_UNCHANGED"));
    mergBMethod->append (M ("GENERAL_UNCHANGED"));
    CCWcurveEditorG->setBatchMode (batchMode);
    CCWcurveEditormerg->setBatchMode (batchMode);
    CCWcurveEditormerg2->setBatchMode (batchMode);
    CCWcurveEditorsty->setBatchMode (batchMode);
    CCWcurveEditorsty2->setBatchMode (batchMode);
    CCWcurveEditorT->setBatchMode (batchMode);
    CCWcurveEditorgainT->setBatchMode (batchMode);
    opaCurveEditorG->setBatchMode (batchMode);
    opacityCurveEditorG->setBatchMode (batchMode);
    opacityCurveEditorW->setBatchMode (batchMode);
    opacityCurveEditorWL->setBatchMode (batchMode);
    curveEditorRES->setBatchMode (batchMode);
    curveEditorsty->setBatchMode (batchMode);
    curveEditorGAM->setBatchMode (batchMode);
    rescon->showEditedCB ();
    resconH->showEditedCB ();
    reschro->showEditedCB ();
    tmrs->showEditedCB ();
    gamma->showEditedCB ();
    sup->showEditedCB ();
    sky->showEditedCB ();
    thres->showEditedCB ();
    threshold->showEditedCB ();
    threshold2->showEditedCB ();
    edgedetect->showEditedCB ();
    edgedetectthr->showEditedCB ();
    edgedetectthr2->showEditedCB ();
    edgesensi->showEditedCB ();
    edgeampli->showEditedCB ();
    chroma->showEditedCB ();
    chro->showEditedCB ();
    contrast->showEditedCB ();
    edgrad->showEditedCB ();
    edgval->showEditedCB ();
    edgthresh->showEditedCB ();
    thr->showEditedCB ();
    thrH->showEditedCB ();
    skinprotect->showEditedCB();
    hueskin->showEditedCB ();
    hueskin2->showEditedCB ();
    hueskinsty->showEditedCB ();
    hllev->showEditedCB ();
    bllev->showEditedCB ();
    pastlev->showEditedCB ();
    satlev->showEditedCB ();
    edgcont->showEditedCB ();
    strength->showEditedCB ();
    mergeL->showEditedCB ();
    mergeC->showEditedCB ();
    gain->showEditedCB ();
    offs->showEditedCB ();
    vart->showEditedCB ();
    limd->showEditedCB ();
    scale->showEditedCB ();
    radius->showEditedCB ();
    highlights->showEditedCB ();
    h_tonalwidth->showEditedCB ();
    shadows->showEditedCB ();
    s_tonalwidth->showEditedCB ();
    chrrt->showEditedCB ();
    str->showEditedCB ();
    neigh->showEditedCB ();
    balance->showEditedCB ();
    balanleft->showEditedCB ();
    balanhig->showEditedCB ();
    sizelab->showEditedCB ();
    balmerch->showEditedCB ();
    shapedetcolor->showEditedCB ();
    dirV->showEditedCB ();
    dirH->showEditedCB ();
    dirD->showEditedCB ();
    shapind->showEditedCB ();
    balmerres->showEditedCB ();
    balmerres2->showEditedCB ();
    grad->showEditedCB ();
    blend->showEditedCB ();
    blendc->showEditedCB ();
    iter->showEditedCB ();
    level0noise->showEditedCB ();
    level1noise->showEditedCB ();
    level2noise->showEditedCB ();
    level3noise->showEditedCB ();
    removeIfThere (this, savelab);

    ToolPanel::setBatchMode (batchMode);

    for (int i = 0; i < 9; i++) {
        correction[i]->showEditedCB();
    }

    for (int i = 0; i < 9; i++) {
        correctionch[i]->showEditedCB();
    }

    for (int i = 0; i < 9; i++) {
        balmer[i]->showEditedCB();
    }

    for (int i = 0; i < 9; i++) {
        balmer2[i]->showEditedCB();
    }

}

void Wavelet::neutral2_pressed ()
{
    for (int i = 0; i < 9; i++) {
        balmer[i]->setValue (15 + 12 * i);
        adjusterChanged (balmer[i], 15 + 12 * i);
    }

    for (int i = 0; i < 9; i++) {
        balmer2[i]->setValue (70);
        adjusterChanged (balmer2[i], 70);
    }

    hueskinsty->setValue (-5, 25, 170, 120);
    shapedetcolor->resetValue (false);
    dirV->resetValue (false);
    dirH->resetValue (false);
    dirD->resetValue (false);
    shapind->resetValue (false);
    cstyshape->reset();
    cstyshape2->reset();
    balmerres->resetValue (false);
    balmerres2->resetValue (false);
    balmerch->resetValue (false);
    balanhig->resetValue (false);
    balanleft->resetValue (false);
}

void Wavelet::savelabPressed ()
{

    if (!walistener) {
        return;
    }


    Gtk::FileChooserDialog dialog (M ("TP_WAVELET_SAVELAB"), Gtk::FILE_CHOOSER_ACTION_SAVE);

    bindCurrentFolder (dialog, options.lastProfilingReferenceDir);
    dialog.set_current_name (lastlabFilename);

    dialog.add_button (Gtk::StockID ("gtk-cancel"), Gtk::RESPONSE_CANCEL);
    dialog.add_button (Gtk::StockID ("gtk-save"), Gtk::RESPONSE_OK);


    Glib::RefPtr<Gtk::FileFilter> filter_mer = Gtk::FileFilter::create();

    filter_mer->set_name (M ("FILECHOOSER_FILTER_MER"));
    filter_mer->add_pattern ("*.mer");
    dialog.add_filter (filter_mer);

    dialog.show_all_children();

    bool done = false;
    //activation watermark or HDR
    //CLmethod->set_active (2);
    //CLmethodUpdateUI() ;

    do {
        int result = dialog.run();

        if (result != Gtk::RESPONSE_OK) {
            done = true;
        } else {
            std::string fname = dialog.get_filename();
            Glib::ustring ext = getExtension (fname);

            if (ext != "mer") {
                fname += ".mer";
            }

            if (confirmOverwrite (dialog, fname)) {
                walistener->savelabReference (fname);
                lastlabFilename = Glib::path_get_basename (fname);
                done = true;
            }
        }
    } while (!done);

    return;

}


void Wavelet::adjusterUpdateUI (Adjuster* a)
{
    /*
        if (!batchMode) {
            if (a == tmrs ) {
                float tm;
                tm=tmrs->getValue();
                if(tm==0.f) tmr->hide();
                else tmr->show();
            }
            else if (a == gamma ) {
                float tm;
                tm=tmrs->getValue();
                if(tm==0.f) tmr->hide();
                else tmr->show();
                );
            }
        }
    */
}

void Wavelet::adjusterChanged (Adjuster* a, double newval)
{
    if (listener && (multiImage || getEnabled()) ) {
        if (a == edgthresh) {
            listener->panelChanged (EvWavtiles, edgthresh->getTextValue());
        } else if (a == rescon ) {
            listener->panelChanged (EvWavrescon, rescon->getTextValue());
        } else if (a == resconH ) {
            listener->panelChanged (EvWavresconH, resconH->getTextValue());
        } else if (a == reschro ) {
            listener->panelChanged (EvWavreschro, reschro->getTextValue());
        } else if (a == tmrs ) {
            adjusterUpdateUI (a);
            listener->panelChanged (EvWavtmrs, tmrs->getTextValue());
        } else if (a == gamma ) {
            adjusterUpdateUI (a);
            listener->panelChanged (EvWavgamma, gamma->getTextValue());
        } else if (a == sky ) {
            listener->panelChanged (EvWavsky, sky->getTextValue());
        } else if (a == sup ) {
            listener->panelChanged (EvWavsup, sup->getTextValue());
        } else if (a == chroma ) {
            listener->panelChanged (EvWavchroma, chroma->getTextValue());
        } else if (a == chro ) {
            listener->panelChanged (EvWavchro, chro->getTextValue());
        } else if (a == contrast ) {
            listener->panelChanged (EvWavunif, contrast->getTextValue());
        } else if (a == thr ) {
            listener->panelChanged (EvWavthr, thr->getTextValue());
        } else if (a == thrH ) {
            listener->panelChanged (EvWavthrH, thrH->getTextValue());
        } else if (a == threshold ) {
            listener->panelChanged (EvWavThreshold, threshold->getTextValue());
        } else if (a == threshold2 ) {
            listener->panelChanged (EvWavThreshold2, threshold2->getTextValue());
        } else if (a == edgedetect ) {
            listener->panelChanged (EvWavedgedetect, edgedetect->getTextValue());
        } else if (a == edgedetectthr ) {
            listener->panelChanged (EvWavedgedetectthr, edgedetectthr->getTextValue());
        } else if (a == edgedetectthr2 ) {
            listener->panelChanged (EvWavedgedetectthr2, edgedetectthr2->getTextValue());
        } else if (a == edgesensi ) {
            listener->panelChanged (EvWavedgesensi, edgesensi->getTextValue());
        } else if (a == edgeampli ) {
            listener->panelChanged (EvWavedgeampli, edgeampli->getTextValue());
        } else if (a == edgrad ) {
            listener->panelChanged (EvWavedgrad, edgrad->getTextValue());
        } else if (a == edgval ) {
            listener->panelChanged (EvWavedgval, edgval->getTextValue());
        } else if (a == thres ) {
            int y = thres->getValue();
            int z;

            if (y == 2) {
                level2noise->set_sensitive (false);
                level3noise->set_sensitive (false);
            } else if (y == 3) {
                level3noise->set_sensitive (false);
                level2noise->set_sensitive (true);
            } else {
                level2noise->set_sensitive (true);
                level3noise->set_sensitive (true);
            }

            for (z = y; z < 9; z++) {
                correction[z]->hide();
            }

            for (z = 0; z < y; z++) {
                correction[z]->show();
            }

            for (z = y; z < 9; z++) {
                correctionch[z]->hide();
            }

            for (z = 0; z < y; z++) {
                correctionch[z]->show();
            }

            if (mergMethod->get_active_row_number() == 4) {
                for (z = y; z < 9; z++) {
                    balmer[z]->hide();
                }

                for (z = 0; z < y; z++) {
                    balmer[z]->show();
                }

                for (z = 0; z < 9; z++) {
                    balmer2[z]->hide();
                }
            }

            if (mergMethod->get_active_row_number() == 5) {
                for (z = y; z < 9; z++) {
                    balmer2[z]->hide();
                }

                for (z = 0; z < y; z++) {
                    balmer2[z]->show();
                }

                for (z = 0; z < 9; z++) {
                    balmer[z]->hide();
                }

            }

            if (z == 9) {
                sup->show();
            } else {
                sup->hide();
            }

            listener->panelChanged (EvWavthres, thres->getTextValue());
        } else if (a == skinprotect) {
            listener->panelChanged (EvWavSkin, skinprotect->getTextValue());
        } else if (a == strength) {
            listener->panelChanged (EvWavStrength, strength->getTextValue());
        } else if (a == mergeL) {
            listener->panelChanged (EvWavmergeL, mergeL->getTextValue());
        } else if (a == mergeC) {
            listener->panelChanged (EvWavmergeC, mergeC->getTextValue());
        } else if (a == gain) {
            listener->panelChanged (EvWavgain, gain->getTextValue());
        } else if (a == offs) {
            listener->panelChanged (EvWavoffs, offs->getTextValue());
        } else if (a == vart) {
            listener->panelChanged (EvWavvart, vart->getTextValue());
        } else if (a == radius) {
            listener->panelChanged (EvWavradius, radius->getTextValue());
        } else if (a == highlights) {
            listener->panelChanged (EvWavhighlights, highlights->getTextValue());
        } else if (a == h_tonalwidth) {
            listener->panelChanged (EWavh_tonalwidth, h_tonalwidth->getTextValue());
        } else if (a == shadows) {
            listener->panelChanged (EvWavshadows, shadows->getTextValue());
        } else if (a ==  s_tonalwidth) {
            listener->panelChanged (EvWavs_tonalwidth,  s_tonalwidth->getTextValue());
        } else if (a == limd) {
            listener->panelChanged (EvWavlimd, limd->getTextValue());
        } else if (a == scale) {
            listener->panelChanged (EvWavscale, scale->getTextValue());
        } else if (a == chrrt) {
            listener->panelChanged (EvWavchrrt, chrrt->getTextValue());
        } else if (a == str) {
            listener->panelChanged (EvWavstr, str->getTextValue());
        } else if (a == neigh) {
            listener->panelChanged (EvWavneigh, neigh->getTextValue());
        } else if (a == balance) {
            listener->panelChanged (EvWavbalance, balance->getTextValue());
        } else if (a == balanleft) {
            listener->panelChanged (EvWavbalanlow, balanleft->getTextValue());
        } else if (a == balanhig) {
            listener->panelChanged (EvWavbalanhigh, balanhig->getTextValue());
        } else if (a == sizelab) {
            listener->panelChanged (EvWavsizelab, sizelab->getTextValue());
        } else if (a == shapedetcolor) {
            listener->panelChanged (EvWavshapedet, shapedetcolor->getTextValue());
        } else if (a == dirV) {
            listener->panelChanged (EvWavdirV, dirV->getTextValue());
        } else if (a == dirH) {
            listener->panelChanged (EvWavdirH, dirH->getTextValue());
        } else if (a == dirD) {
            listener->panelChanged (EvWavdirD, dirD->getTextValue());
        } else if (a == shapind) {
            listener->panelChanged (EvWavshapind, shapind->getTextValue());
        } else if (a == balmerch) {
            listener->panelChanged (EvWavbalmerch, balmerch->getTextValue());
        } else if (a == balmerres) {
            listener->panelChanged (EvWavbalmerres, balmerres->getTextValue());
        } else if (a == balmerres2) {
            listener->panelChanged (EvWavbalmerres2, balmerres2->getTextValue());
        } else if (a == grad) {
            listener->panelChanged (EvWavgrad, grad->getTextValue());
        } else if (a == blend) {
            listener->panelChanged (EvWavblen, blend->getTextValue());
        } else if (a == blendc) {
            listener->panelChanged (EvWavblenc, blendc->getTextValue());
        } else if (a == iter) {
            listener->panelChanged (EvWaviter, iter->getTextValue());
        } else if (a == greenhigh ) {
            listener->panelChanged (EvWavgreenhigh, greenhigh->getTextValue());
        } else if (a == bluehigh ) {
            listener->panelChanged (EvWavbluehigh, bluehigh->getTextValue());
        } else if (a == greenmed ) {
            listener->panelChanged (EvWavgreenmed, greenmed->getTextValue());
        } else if (a == bluemed ) {
            listener->panelChanged (EvWavbluemed, bluemed->getTextValue());
        } else if (a == greenlow ) {
            listener->panelChanged (EvWavgreenlow, greenlow->getTextValue());
        } else if (a == bluelow ) {
            listener->panelChanged (EvWavbluelow, bluelow->getTextValue());
        }

        if ((a == correction[0] || a == correction[1] || a == correction[2] || a == correction[3] || a == correction[4] || a == correction[5] || a == correction[6] || a == correction[7] || a == correction[8])) {
            listener->panelChanged (EvWavelet,
                                    Glib::ustring::compose ("%1, %2, %3, %4, %5, %6, %7, %8, %9",
                                            Glib::ustring::format (std::fixed, std::setprecision (0), correction[0]->getValue()),
                                            Glib::ustring::format (std::fixed, std::setprecision (0), correction[1]->getValue()),
                                            Glib::ustring::format (std::fixed, std::setprecision (0), correction[2]->getValue()),
                                            Glib::ustring::format (std::fixed, std::setprecision (0), correction[3]->getValue()),
                                            Glib::ustring::format (std::fixed, std::setprecision (0), correction[4]->getValue()),
                                            Glib::ustring::format (std::fixed, std::setprecision (0), correction[5]->getValue()),
                                            Glib::ustring::format (std::fixed, std::setprecision (0), correction[6]->getValue()),
                                            Glib::ustring::format (std::fixed, std::setprecision (0), correction[7]->getValue()),
                                            Glib::ustring::format (std::fixed, std::setprecision (0), correction[8]->getValue()))
                                   );
        } else if (a == correctionch[0] || a == correctionch[1] || a == correctionch[2] || a == correctionch[3] || a == correctionch[4] || a == correctionch[5] || a == correctionch[6] || a == correctionch[7] || a == correctionch[8] ) {
            listener->panelChanged (EvWaveletch,
                                    Glib::ustring::compose ("%1, %2, %3, %4, %5, %6, %7, %8, %9",
                                            Glib::ustring::format (std::fixed, std::setprecision (0), correctionch[0]->getValue()),
                                            Glib::ustring::format (std::fixed, std::setprecision (0), correctionch[1]->getValue()),
                                            Glib::ustring::format (std::fixed, std::setprecision (0), correctionch[2]->getValue()),
                                            Glib::ustring::format (std::fixed, std::setprecision (0), correctionch[3]->getValue()),
                                            Glib::ustring::format (std::fixed, std::setprecision (0), correctionch[4]->getValue()),
                                            Glib::ustring::format (std::fixed, std::setprecision (0), correctionch[5]->getValue()),
                                            Glib::ustring::format (std::fixed, std::setprecision (0), correctionch[6]->getValue()),
                                            Glib::ustring::format (std::fixed, std::setprecision (0), correctionch[7]->getValue()),
                                            Glib::ustring::format (std::fixed, std::setprecision (0), correctionch[8]->getValue()))
                                   );
        } else if (a == balmer[0] || a == balmer[1] || a == balmer[2] || a == balmer[3] || a == balmer[4] || a == balmer[5] || a == balmer[6] || a == balmer[7] || a == balmer[8] ) {
            listener->panelChanged (EvWaveletbalmer,
                                    Glib::ustring::compose ("%1, %2, %3, %4, %5, %6, %7, %8, %9",
                                            Glib::ustring::format (std::fixed, std::setprecision (0), balmer[0]->getValue()),
                                            Glib::ustring::format (std::fixed, std::setprecision (0), balmer[1]->getValue()),
                                            Glib::ustring::format (std::fixed, std::setprecision (0), balmer[2]->getValue()),
                                            Glib::ustring::format (std::fixed, std::setprecision (0), balmer[3]->getValue()),
                                            Glib::ustring::format (std::fixed, std::setprecision (0), balmer[4]->getValue()),
                                            Glib::ustring::format (std::fixed, std::setprecision (0), balmer[5]->getValue()),
                                            Glib::ustring::format (std::fixed, std::setprecision (0), balmer[6]->getValue()),
                                            Glib::ustring::format (std::fixed, std::setprecision (0), balmer[7]->getValue()),
                                            Glib::ustring::format (std::fixed, std::setprecision (0), balmer[8]->getValue()))
                                   );
        } else if (a == balmer2[0] || a == balmer2[1] || a == balmer2[2] || a == balmer2[3] || a == balmer2[4] || a == balmer2[5] || a == balmer2[6] || a == balmer2[7] || a == balmer2[8] ) {
            listener->panelChanged (EvWaveletbalmer2,
                                    Glib::ustring::compose ("%1, %2, %3, %4, %5, %6, %7, %8, %9",
                                            Glib::ustring::format (std::fixed, std::setprecision (0), balmer2[0]->getValue()),
                                            Glib::ustring::format (std::fixed, std::setprecision (0), balmer2[1]->getValue()),
                                            Glib::ustring::format (std::fixed, std::setprecision (0), balmer2[2]->getValue()),
                                            Glib::ustring::format (std::fixed, std::setprecision (0), balmer2[3]->getValue()),
                                            Glib::ustring::format (std::fixed, std::setprecision (0), balmer2[4]->getValue()),
                                            Glib::ustring::format (std::fixed, std::setprecision (0), balmer2[5]->getValue()),
                                            Glib::ustring::format (std::fixed, std::setprecision (0), balmer2[6]->getValue()),
                                            Glib::ustring::format (std::fixed, std::setprecision (0), balmer2[7]->getValue()),
                                            Glib::ustring::format (std::fixed, std::setprecision (0), balmer2[8]->getValue()))
                                   );
        }


    }
}

void Wavelet::enabledUpdateUI ()
{
    if (!batchMode) {
        int y = thres->getValue();
        int z;

        if (y == 2) {
            level2noise->set_sensitive (false);
            level3noise->set_sensitive (false);
        } else if (y == 3) {
            level3noise->set_sensitive (false);
            level2noise->set_sensitive (true);
        } else {
            level2noise->set_sensitive (true);
            level3noise->set_sensitive (true);
        }

        for (z = y; z < 9; z++) {
            correction[z]->hide();
        }

        for (z = 0; z < y; z++) {
            correction[z]->show();
        }

        if (z == 9) {
            sup->show();
        } else {
            sup->hide();
        }

//      adjusterUpdateUI(tmrs);
    }
}

void Wavelet::enabledChanged ()
{
    enabledUpdateUI();

    if (listener) {
        if (get_inconsistent()) {
            listener->panelChanged (EvWavEnabled, M ("GENERAL_UNCHANGED"));
        } else if (getEnabled()) {
            listener->panelChanged (EvWavEnabled, M ("GENERAL_ENABLED"));
        } else {
            listener->panelChanged (EvWavEnabled, M ("GENERAL_DISABLED"));
        }
    }
}

void Wavelet::medianToggled ()
{

    if (multiImage) {
        if (median->get_inconsistent()) {
            median->set_inconsistent (false);
            medianConn.block (true);
            median->set_active (false);
            medianConn.block (false);
        } else if (lastmedian) {
            median->set_inconsistent (true);
        }

        lastmedian = median->get_active ();
    }

    if (listener && (multiImage || getEnabled ())) {
        if (median->get_inconsistent()) {
            listener->panelChanged (EvWavmedian, M ("GENERAL_UNCHANGED"));
        } else if (median->get_active ()) {
            listener->panelChanged (EvWavmedian, M ("GENERAL_ENABLED"));
        } else {
            listener->panelChanged (EvWavmedian, M ("GENERAL_DISABLED"));
        }
    }
}

void Wavelet::medianlevUpdateUI ()
{
    if (!batchMode) {
        if (medianlev->get_active ()) {
            edgedetect->show();
            lipst->show();
            separatoredge->show();

            edgedetectthr->show();
            edgedetectthr2->show();

            //  edgesensi->show();
            //  edgeampli->show();
            //  NPmethod->show();
            //  labmNP->show();
            if (lipst->get_active ()) {
                edgesensi->show();
                edgeampli->show();
                NPmethod->show();
                labmNP->show();
            }

            else {
                edgesensi->hide();
                edgeampli->hide();
                NPmethod->hide();
                labmNP->hide();
            }
        } else {
            edgedetect->hide();
            lipst->hide();
            edgedetectthr->hide();
            edgedetectthr2->hide();
            edgesensi->hide();
            edgeampli->hide();
            separatoredge->hide();
            NPmethod->hide();
            labmNP->hide();

        }
    }
}

void Wavelet::medianlevToggled ()
{
    /*
        if (multiImage) {
            if (medianlev->get_inconsistent()) {
                medianlev->set_inconsistent (false);
                medianlevConn.block (true);
                medianlev->set_active (false);
                medianlevConn.block (false);
            } else if (lastmedianlev) {
                medianlev->set_inconsistent (true);
            }

            lastmedianlev = medianlev->get_active ();
        }

        medianlevUpdateUI();

        if (listener && (multiImage || getEnabled ())) {
            if (medianlev->get_inconsistent()) {
                listener->panelChanged (EvWavmedianlev, M("GENERAL_UNCHANGED"));
            } else if (medianlev->get_active () ) {
                listener->panelChanged (EvWavmedianlev, M("GENERAL_ENABLED"));
            } else {
                listener->panelChanged (EvWavmedianlev, M("GENERAL_DISABLED"));
            }
        }
        */
}

void Wavelet::linkedgToggled ()
{

    if (multiImage) {
        if (linkedg->get_inconsistent()) {
            linkedg->set_inconsistent (false);
            linkedgConn.block (true);
            linkedg->set_active (false);
            linkedgConn.block (false);
        } else if (lastlinkedg) {
            linkedg->set_inconsistent (true);
        }

        lastlinkedg = linkedg->get_active ();
    }

    if (listener && (multiImage || getEnabled ())) {
        if (linkedg->get_inconsistent()) {
            listener->panelChanged (EvWavlinkedg, M ("GENERAL_UNCHANGED"));
        } else if (linkedg->get_active () ) {
            listener->panelChanged (EvWavlinkedg, M ("GENERAL_ENABLED"));
        } else {
            listener->panelChanged (EvWavlinkedg, M ("GENERAL_DISABLED"));
        }
    }
}

void Wavelet::cbenabUpdateUI ()
{
    if (!batchMode) {
        if (cbenab->get_active ()) {
            chanMixerHLFrame->show();
            chanMixerMidFrame->show();
            chanMixerShadowsFrame->show();
            neutrHBox->show();
        } else {
            chanMixerHLFrame->hide();
            chanMixerMidFrame->hide();
            chanMixerShadowsFrame->hide();
            neutrHBox->hide();
        }
    }
}

void Wavelet::cbenabToggled ()
{
    if (multiImage) {
        if (cbenab->get_inconsistent()) {
            cbenab->set_inconsistent (false);
            cbenabConn.block (true);
            cbenab->set_active (false);
            cbenabConn.block (false);
        } else if (lastcbenab) {
            cbenab->set_inconsistent (true);
        }

        lastcbenab = cbenab->get_active ();
    }

    cbenabUpdateUI();

    if (listener && (multiImage || getEnabled ())) {
        if (cbenab->get_inconsistent() ) {
            listener->panelChanged (EvWavcbenab, M ("GENERAL_UNCHANGED"));
        } else if (cbenab->get_active () ) {
            listener->panelChanged (EvWavcbenab, M ("GENERAL_ENABLED"));
        } else {
            listener->panelChanged (EvWavcbenab, M ("GENERAL_DISABLED"));
        }
    }

}



void Wavelet::lipstUpdateUI ()
{
    if (!batchMode) {
        if (lipst->get_active ()) {
            NPmethod->show();
            edgesensi->show();
            edgeampli->show();
            labmNP->show();
        } else  {
            NPmethod->hide();
            edgesensi->hide();
            edgeampli->hide();
            labmNP->hide();

        }
    }
}


void Wavelet::lipstToggled ()
{

    if (multiImage) {
        if (lipst->get_inconsistent()) {
            lipst->set_inconsistent (false);
            lipstConn.block (true);
            lipst->set_active (false);
            lipstConn.block (false);
        } else if (lastlipst) {
            lipst->set_inconsistent (true);
        }

        lastlipst = lipst->get_active ();
    }

    lipstUpdateUI();

    if (listener && (multiImage || getEnabled ())) {
        if (lipst->get_inconsistent()) {
            listener->panelChanged (EvWavlipst, M ("GENERAL_UNCHANGED"));
        } else if (lipst->get_active ()) {
            listener->panelChanged (EvWavlipst, M ("GENERAL_ENABLED"));
        } else {
            listener->panelChanged (EvWavlipst, M ("GENERAL_DISABLED"));
        }
    }
}

void Wavelet::avoidToggled ()
{

    if (multiImage) {
        if (avoid->get_inconsistent()) {
            avoid->set_inconsistent (false);
            avoidConn.block (true);
            avoid->set_active (false);
            avoidConn.block (false);
        } else if (lastavoid) {
            avoid->set_inconsistent (true);
        }

        lastavoid = avoid->get_active ();
    }

    if (listener && (multiImage || getEnabled ())) {
        if (avoid->get_inconsistent()) {
            listener->panelChanged (EvWavavoid, M ("GENERAL_UNCHANGED"));
        } else if (avoid->get_active ()) {
            listener->panelChanged (EvWavavoid, M ("GENERAL_ENABLED"));
        } else {
            listener->panelChanged (EvWavavoid, M ("GENERAL_DISABLED"));
        }
    }
}

void Wavelet::tmrToggled ()
{

    if (multiImage) {
        if (tmr->get_inconsistent()) {
            tmr->set_inconsistent (false);
            tmrConn.block (true);
            tmr->set_active (false);
            tmrConn.block (false);
        } else if (lasttmr) {
            tmr->set_inconsistent (true);
        }

        lasttmr = tmr->get_active ();
    }

    if (listener && (multiImage || getEnabled ())) {
        if (tmr->get_inconsistent()) {
            listener->panelChanged (EvWavtmr, M ("GENERAL_UNCHANGED"));
        } else if (tmr->get_active ()) {
            listener->panelChanged (EvWavtmr, M ("GENERAL_ENABLED"));
        } else {
            listener->panelChanged (EvWavtmr, M ("GENERAL_DISABLED"));
        }
    }
}


void Wavelet::colorForValue (double valX, double valY, enum ColorCaller::ElemType elemType, int callerId, ColorCaller *caller)
{

    float R = 0.f, G = 0.f, B = 0.f;

    if (elemType == ColorCaller::CCET_VERTICAL_BAR) {
        valY = 0.5;
    }

    if (callerId == 1) {         // ch - main curve

        Color::hsv2rgb01 (float (valX), float (valY), 0.5f, R, G, B);
    }
    /*  else if (callerId == 2) {    // cc - bottom bar

        //  float value = (1.f - 0.7f) * float(valX) + 0.7f;
            float value = (1.f - 0.7f) * float(valX) + 0.7f;
            // whole hue range
            // Y axis / from 0.15 up to 0.75 (arbitrary values; was 0.45 before)
            Color::hsv2rgb01(float(valY), float(valX), value, R, G, B);
        }
        */
    else if (callerId == 4) {    // LH - bottom bar
        Color::hsv2rgb01 (float (valX), 0.5f, float (valY), R, G, B);
    } else if (callerId == 5) {  // HH - bottom bar
        float h = float ((valY - 0.5) * 0.3 + valX);

        if (h > 1.0f) {
            h -= 1.0f;
        } else if (h < 0.0f) {
            h += 1.0f;
        }

        Color::hsv2rgb01 (h, 0.5f, 0.5f, R, G, B);
    }

    caller->ccRed = double (R);
    caller->ccGreen = double (G);
    caller->ccBlue = double (B);
}
void Wavelet::setAdjusterBehavior (bool multiplieradd, bool thresholdadd, bool threshold2add, bool thresadd, bool chroadd, bool chromaadd, bool contrastadd, bool skinadd, bool reschroadd, bool tmrsadd, bool resconadd, bool resconHadd, bool thradd, bool thrHadd, bool skyadd, bool edgradadd, bool edgvaladd, bool strengthadd,  bool gammaadd, bool edgedetectadd, bool edgedetectthradd , bool edgedetectthr2add)
{

    for (int i = 0; i < 9; i++) {
        correction[i]->setAddMode (multiplieradd);
    }

    threshold->setAddMode (thresholdadd);
    skinprotect->setAddMode (skinadd);
    threshold2->setAddMode (threshold2add);
    thres->setAddMode (thresadd);
    chro->setAddMode (chroadd);
    chroma->setAddMode (chromaadd);
    contrast->setAddMode (contrastadd);
    rescon->setAddMode (resconadd);
    resconH->setAddMode (resconHadd);
    reschro->setAddMode (reschroadd);
    tmrs->setAddMode (tmrsadd);
    thr->setAddMode (thradd);
    thrH->setAddMode (thrHadd);
    sky->setAddMode (skyadd);
    edgrad->setAddMode (edgradadd);
    edgval->setAddMode (edgvaladd);
    strength->setAddMode (strengthadd);
    gamma->setAddMode (gammaadd);
    edgedetect->setAddMode (edgedetectadd);
    edgedetectthr->setAddMode (edgedetectthradd);
    edgedetectthr2->setAddMode (edgedetectthr2add);
}


void Wavelet::neutralPressed ()
{
    for (int i = 0; i < 9; i++) {
        correction[i]->setValue (0);
        adjusterChanged (correction[i], 0);
    }
}

void Wavelet::neutralchPressed ()
{

    for (int i = 0; i < 9; i++) {
        correctionch[i]->setValue (0);
        adjusterChanged (correctionch[i], 0);
    }
}


void Wavelet::contrastPlusPressed ()
{

    for (int i = 0; i < 9; i++) {
        int inc = 1 * (9 - i);
        correction[i]->setValue (correction[i]->getValue() + inc);
        adjusterChanged (correction[i], correction[i]->getValue());
    }
}


void Wavelet::contrastMinusPressed ()
{

    for (int i = 0; i < 9; i++) {
        int inc = -1 * (9 - i);
        correction[i]->setValue (correction[i]->getValue() + inc);
        adjusterChanged (correction[i], correction[i]->getValue());
    }
}

void Wavelet::foldAllButMe (GdkEventButton* event, MyExpander *expander)
{
    if (event->button == 3) {
        expsettings->set_expanded (expsettings == expander);
        expcontrast->set_expanded (expcontrast == expander);
        expchroma->set_expanded (expchroma == expander);
        exptoning->set_expanded (exptoning == expander);
        expnoise->set_expanded (expnoise == expander);
        expedge->set_expanded (expedge == expander);
        expreti->set_expanded (expreti == expander);
        expgamut->set_expanded (expgamut == expander);
        expresid->set_expanded (expresid == expander);
        expmerge->set_expanded (expmerge == expander);
        expfinal->set_expanded (expfinal == expander);
        expsettingreti->set_expanded (expsettingreti == expander);
        expTCresi->set_expanded (expTCresi == expander);
        expedg1->set_expanded (expedg1 == expander);
        expedg2->set_expanded (expedg2 == expander);
        expedg3->set_expanded (expedg3 == expander);

    }
}

void Wavelet::enableToggled (MyExpander *expander)
{
    if (expander == expedge) {
        ushamethodChanged();
    };


    if (expander == expmerge) {
        mergMethodChanged();
    }

    if (listener) {
        rtengine::ProcEvent event = NUMOFEVENTS;

        if (expander == expcontrast) {
            event = EvWavenacont;
        } else if (expander == expchroma) {
            event = EvWavenachrom;
        } else if (expander == exptoning) {
            event = EvWavenatoning;
        } else if (expander == expnoise) {
            event = EvWavenanoise;
        } else if (expander == expedge) {
            event = EvWavenaedge;
        } else if (expander == expedg3) {
            event = EvWavenaedge3;
        } else if (expander == expreti) {
            event = EvWavenareti;
        } else if (expander == expTCresi) {
            event = EvWavenaTCresi;
        } else if (expander == expresid) {
            event = EvWavenares;
        } else if (expander == expmerge) {
            event = EvWavenamerge;
        } else if (expander == expfinal) {
            event = EvWavenafin;
        } else
            // unknown expander, returning !
        {
            return;
        }

        if (expander->get_inconsistent()) {
            listener->panelChanged (event, M ("GENERAL_UNCHANGED"));
        } else if (expander->getEnabled()) {
            listener->panelChanged (event, M ("GENERAL_ENABLED"));
        } else {
            listener->panelChanged (event, M ("GENERAL_DISABLED"));
        }
    }
}

void Wavelet::writeOptions (std::vector<int> &tpOpen)
{
    tpOpen.push_back (expsettings->get_expanded ());
    tpOpen.push_back (expcontrast->get_expanded ());
    tpOpen.push_back (expchroma->get_expanded ());
    tpOpen.push_back (exptoning->get_expanded ());
    tpOpen.push_back (expnoise->get_expanded ());
    tpOpen.push_back (expedge->get_expanded ());
    tpOpen.push_back (expreti->get_expanded ());
    tpOpen.push_back (expgamut->get_expanded ());
    tpOpen.push_back (expresid->get_expanded ());
    tpOpen.push_back (expmerge->get_expanded ());
    tpOpen.push_back (expfinal->get_expanded ());
    tpOpen.push_back (expsettingreti->get_expanded ());
    tpOpen.push_back (expTCresi->get_expanded ());
    tpOpen.push_back (expedg1->get_expanded ());
    tpOpen.push_back (expedg2->get_expanded ());
    tpOpen.push_back (expedg3->get_expanded ());

}

void Wavelet::updateToolState (std::vector<int> &tpOpen)
{
    if (tpOpen.size() == 16) {
        expsettings->set_expanded (tpOpen.at (0));
        expcontrast->set_expanded (tpOpen.at (1));
        expchroma->set_expanded (tpOpen.at (2));
        exptoning->set_expanded (tpOpen.at (3));
        expnoise->set_expanded (tpOpen.at (4));
        expedge->set_expanded (tpOpen.at (5));
        expreti->set_expanded (tpOpen.at (6));
        expgamut->set_expanded (tpOpen.at (7));
        expresid->set_expanded (tpOpen.at (8));
        expmerge->set_expanded (tpOpen.at (9));
        expfinal->set_expanded (tpOpen.at (10));
        expsettingreti->set_expanded (tpOpen.at (11));
        expTCresi->set_expanded (tpOpen.at (12));
        expedg1->set_expanded (tpOpen.at (13));
        expedg2->set_expanded (tpOpen.at (14));
        expedg3->set_expanded (tpOpen.at (15));

    }
}
<|MERGE_RESOLUTION|>--- conflicted
+++ resolved
@@ -1560,7 +1560,6 @@
     delete opacityCurveEditorWL;
 }
 
-<<<<<<< HEAD
 
 int WminmaxChangedUI (void* data)
 {
@@ -1647,20 +1646,18 @@
     return 0;
 }
 
-=======
->>>>>>> 3ff25193
 void Wavelet::wavChanged (double nlevel)
 {
     nextnlevel = nlevel;
 
-    const auto func = [](gpointer data) -> gboolean {
+    const auto func = [] (gpointer data) -> gboolean {
         GThreadLock lock; // All GUI acces from idle_add callbacks or separate thread HAVE to be protected
-        static_cast<Wavelet*>(data)->wavComputed_();
+        static_cast<Wavelet*> (data)->wavComputed_();
 
         return FALSE;
     };
 
-    idle_register.add(func, this);
+    idle_register.add (func, this);
 }
 
 bool Wavelet::wavComputed_ ()
