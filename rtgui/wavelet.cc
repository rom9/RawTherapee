--- conflicted
+++ resolved
@@ -1726,15 +1726,9 @@
 {
     nextnlevel = nlevel;
 
-<<<<<<< HEAD
     const auto func = [] (gpointer data) -> gboolean {
-        GThreadLock lock; // All GUI acces from idle_add callbacks or separate thread HAVE to be protected
+        GThreadLock lock; // All GUI access from idle_add callbacks or separate thread HAVE to be protected
         static_cast<Wavelet*> (data)->wavComputed_();
-=======
-    const auto func = [](gpointer data) -> gboolean {
-        GThreadLock lock; // All GUI access from idle_add callbacks or separate thread HAVE to be protected
-        static_cast<Wavelet*>(data)->wavComputed_();
->>>>>>> 20fcffae
 
         return FALSE;
     };
