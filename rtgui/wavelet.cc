/*
 *  This file is part of RawTherapee.
 *
 *  RawTherapee is free software: you can redistribute it and/or modify
 *  it under the terms of the GNU General Public License as published by
 *  the Free Software Foundation, either version 3 of the License, or
 *  (at your option) any later version.
 *
 *  RawTherapee is distributed in the hope that it will be useful,
 *  but WITHOUT ANY WARRANTY; without even the implied warranty of
 *  MERCHANTABILITY or FITNESS FOR A PARTICULAR PURPOSE.  See the
 *  GNU General Public License for more details.
 *
 *  You should have received a copy of the GNU General Public License
 *  along with RawTherapee.  If not, see <http://www.gnu.org/licenses/>.
 *
 *  2014 Jacques Desmis <jdesmis@gmail.com>
 */

#include "wavelet.h"
#include <cmath>
#include "edit.h"
#include "guiutils.h"
#include "options.h"
#include "rtimage.h"

using namespace rtengine;
using namespace rtengine::procparams;
extern Options options;

namespace
{

GradientMilestone makeHsvGm (double position, float h, float s, float v)
{
    float r;
    float g;
    float b;
    Color::hsv2rgb01 (h, s, v, r, g, b);
    return GradientMilestone (position, r, g, b);
}

std::vector<GradientMilestone> makeWholeHueRange()
{
    std::vector<GradientMilestone> res;
    res.reserve (7);

    for (int i = 0; i < 7; ++i) {
        const float x = static_cast<float> (i) / 6.0f;
        res.push_back (makeHsvGm (x, x, 0.5f, 0.5f));
    }

    return res;
}

}



Wavelet::Wavelet() :
//<<<<<<< HEAD
    FoldableToolPanel (this, "wavelet", M ("TP_WAVELET_LABEL"), true, true),
    lastlabFilename (""),
    walistener (NULL),
    curveEditorG (new CurveEditorGroup (options.lastWaveletCurvesDir, M ("TP_WAVELET_CONTEDIT"))),
    CCWcurveEditorG (new CurveEditorGroup (options.lastWaveletCurvesDir, M ("TP_WAVELET_CCURVE"))),
    curveEditorRES (new CurveEditorGroup (options.lastWaveletCurvesDir)),
    curveEditorGAM (new CurveEditorGroup (options.lastWaveletCurvesDir)),
    CCWcurveEditorT (new CurveEditorGroup (options.lastWaveletCurvesDir, M ("TP_RETINEX_TRANSMISSION"))),
    CCWcurveEditorgainT (new CurveEditorGroup (options.lastWaveletCurvesDir, M ("TP_WAVELET_TRANSMISSIONGAIN"))),
    CCWcurveEditormerg (new CurveEditorGroup (options.lastWaveletCurvesDir, M ("TP_WAVELET_MCURVE"))),
    CCWcurveEditormerg2 (new CurveEditorGroup (options.lastWaveletCurvesDir, M ("TP_WAVELET_MCURVE2"))),
    CCWcurveEditorsty (new CurveEditorGroup (options.lastWaveletCurvesDir, M ("TP_WAVELET_ST2CURVE"))),
    CCWcurveEditorsty2 (new CurveEditorGroup (options.lastWaveletCurvesDir, M ("TP_WAVELET_ST2CURVE2"))),
    curveEditorsty (new CurveEditorGroup (options.lastWaveletCurvesDir)),
    opaCurveEditorG (new CurveEditorGroup (options.lastWaveletCurvesDir, M ("TP_WAVELET_COLORT"))),
    opacityCurveEditorG (new CurveEditorGroup (options.lastWaveletCurvesDir, M ("TP_WAVELET_OPACITY"))),
    opacityCurveEditorW (new CurveEditorGroup (options.lastWaveletCurvesDir, M ("TP_WAVELET_OPACITYW"))),
    opacityCurveEditorWL (new CurveEditorGroup (options.lastWaveletCurvesDir, M ("TP_WAVELET_OPACITYWL"))),
    separatorCB (Gtk::manage (new Gtk::HSeparator())),
    separatorNeutral (Gtk::manage (new Gtk::HSeparator())),
    separatoredge (Gtk::manage (new Gtk::HSeparator())),
    separatorRT (Gtk::manage (new Gtk::HSeparator())),
    separatorsty (Gtk::manage (new Gtk::HSeparator())),
    separatorsty2 (Gtk::manage (new Gtk::HSeparator())),
    separatorsty3 (Gtk::manage (new Gtk::HSeparator())),
    median (Gtk::manage (new Gtk::CheckButton (M ("TP_WAVELET_MEDI")))),
    medianlev (Gtk::manage (new Gtk::CheckButton (M ("TP_WAVELET_MEDILEV")))),
    linkedg (Gtk::manage (new Gtk::CheckButton (M ("TP_WAVELET_LINKEDG")))),
    cbenab (Gtk::manage (new Gtk::CheckButton (M ("TP_WAVELET_CBENAB")))),
    lipst (Gtk::manage (new Gtk::CheckButton (M ("TP_WAVELET_LIPST")))),
    avoid (Gtk::manage (new Gtk::CheckButton (M ("TP_WAVELET_AVOID")))),
    tmr (Gtk::manage (new Gtk::CheckButton (M ("TP_WAVELET_BALCHRO")))),
    neutralchButton (Gtk::manage (new Gtk::Button (M ("TP_WAVELET_NEUTRAL")))),
    neutral2 (Gtk::manage (new Gtk::Button (M ("TP_WAVELET_NEUTRAL2")))),
    rescon (Gtk::manage (new Adjuster (M ("TP_WAVELET_RESCON"), -100, 100, 1, 0))),
    resconH (Gtk::manage (new Adjuster (M ("TP_WAVELET_RESCONH"), -100, 100, 1, 0))),
    reschro (Gtk::manage (new Adjuster (M ("TP_WAVELET_RESCHRO"), -100, 100, 1, 0))),
    tmrs (Gtk::manage (new Adjuster (M ("TP_WAVELET_TMSTRENGTH"), -1.0, 2.0, 0.01, 0.0))),
    gamma (Gtk::manage (new Adjuster (M ("TP_WAVELET_COMPGAMMA"), 0.4, 2.0, 0.01, 1.0))),
    sup (Gtk::manage (new Adjuster (M ("TP_WAVELET_SUPE"), -100, 350, 1, 0))),
    sky (Gtk::manage (new Adjuster (M ("TP_WAVELET_SKY"), -100., 100.0, 1., 0.))),
    thres (Gtk::manage (new Adjuster (M ("TP_WAVELET_LEVELS"), 4, 9, 1, 7))),
    chroma (Gtk::manage (new Adjuster (M ("TP_WAVELET_CHRO"), 1, 9, 1, 5))),
    chro (Gtk::manage (new Adjuster (M ("TP_WAVELET_CHR"), 0., 100., 1., 0.))),
    contrast (Gtk::manage (new Adjuster (M ("TP_WAVELET_CONTRA"), -100, 100, 1, 0))),
    thr (Gtk::manage (new Adjuster (M ("TP_WAVELET_THR"), 0, 100, 1, 35))),
    thrH (Gtk::manage (new Adjuster (M ("TP_WAVELET_THRH"), 0, 100, 1, 65))),
    skinprotect (Gtk::manage ( new Adjuster (M ("TP_WAVELET_SKIN"), -100, 100, 1, 0.) )),
    edgrad (Gtk::manage ( new Adjuster (M ("TP_WAVELET_EDRAD"), 0, 100, 1, 15) )),
    edgval (Gtk::manage ( new Adjuster (M ("TP_WAVELET_EDVAL"), 0, 100, 1, 0) )),
    edgthresh (Gtk::manage (new Adjuster (M ("TP_WAVELET_EDGTHRESH"), -50, 100, 1, 10 ))),
    strength (Gtk::manage (new Adjuster (M ("TP_WAVELET_STRENGTH"), 0, 100, 1, 100))),
    balance (Gtk::manage (new Adjuster (M ("TP_WAVELET_BALANCE"), -30, 100, 1, 0))),
    iter (Gtk::manage (new Adjuster (M ("TP_WAVELET_ITER"), -3, 3, 1, 0))),
    mergeL (Gtk::manage (new Adjuster (M ("TP_WAVELET_MERGEL"), -50, 100, 1, 40))),
    mergeC (Gtk::manage (new Adjuster (M ("TP_WAVELET_MERGEC"), -50, 100, 1, 20))),
    balanleft (Gtk::manage (new Adjuster (M ("TP_WAVELET_HORIZSH"), 0, 100, 1, 50))),
    balanhig (Gtk::manage (new Adjuster (M ("TP_WAVELET_VERTSH"), 0, 100, 1, 50))),
    sizelab (Gtk::manage (new Adjuster (M ("TP_WAVELET_SIZELAB"), 1.0, 4.0, 0.1, 1))),
    dirV (Gtk::manage (new Adjuster (M ("TP_WAVELET_DIRV"), -100, 100, 1, 60))),
    dirH (Gtk::manage (new Adjuster (M ("TP_WAVELET_DIRH"), -100, 100, 1, 0))),
    dirD (Gtk::manage (new Adjuster (M ("TP_WAVELET_DIRD"), -100, 100, 1, -30))),
    balmerch (Gtk::manage (new Adjuster (M ("TP_WAVELET_BALMERCH"), 0, 300, 1, 180))),
    shapedetcolor (Gtk::manage (new Adjuster (M ("TP_WAVELET_SHAPEDETCOLOR"), -100, 100, 1, 0))),
    balmerres (Gtk::manage (new Adjuster (M ("TP_WAVELET_BALMERRES"), 0, 150, 1, 25))),
    balmerres2 (Gtk::manage (new Adjuster (M ("TP_WAVELET_BALMERRES2"), -20, 120, 1, 70))),
    blend (Gtk::manage (new Adjuster (M ("TP_WAVELET_BLEND"), 0, 100, 1, 50))),
    blendc (Gtk::manage (new Adjuster (M ("TP_WAVELET_BLENDC"), -100, 100, 1, 30))),
    grad (Gtk::manage (new Adjuster (M ("TP_WAVELET_GRAD"), -20, 100, 1, 20))),
    offs (Gtk::manage (new Adjuster (M ("TP_WAVELET_OFFS"), -1000, 5000, 1, 0))),
    str (Gtk::manage (new Adjuster (M ("TP_WAVELET_STR"), 0, 100, 1, 20))),
    neigh (Gtk::manage (new Adjuster (M ("TP_WAVELET_NEIGH"), 14, 150, 1, 50))),
    vart (Gtk::manage (new Adjuster (M ("TP_WAVELET_VART"), 50, 500, 1, 200))),
    limd (Gtk::manage (new Adjuster (M ("TP_WAVELET_LIMD"), 2, 100, 1, 8))),
    chrrt (Gtk::manage (new Adjuster (M ("TP_WAVELET_CHRRT"), 0, 100, 1, 0))),
    scale (Gtk::manage (new Adjuster (M ("TP_WAVELET_SCA"), 1, 8, 1, 3))),
    gain (Gtk::manage (new Adjuster (M ("TP_WAVELET_GAIN"), 0, 200, 1, 50))),
    hueskin (Gtk::manage (new ThresholdAdjuster (M ("TP_WAVELET_HUESKIN"), -314., 314., -5., 25., 170., 120., 0, false))),
    hueskin2 (Gtk::manage (new ThresholdAdjuster (M ("TP_WAVELET_HUESKY"), -314., 314., -260., -250, -130., -140., 0, false))),
    hueskinsty (Gtk::manage (new ThresholdAdjuster (M ("TP_WAVELET_HUESKINSTY"), -314., 314., -5., 25., 170., 120., 0, false))),
    hllev (Gtk::manage (new ThresholdAdjuster (M ("TP_WAVELET_HIGHLIGHT"), 0., 100., 50., 75., 100., 98., 0, false))),
    bllev (Gtk::manage (new ThresholdAdjuster (M ("TP_WAVELET_LOWLIGHT"), 0., 100., 0., 2., 50., 25., 0, false))),
    pastlev (Gtk::manage (new ThresholdAdjuster (M ("TP_WAVELET_PASTEL"), 0., 70., 0., 2., 30., 20., 0, false))),
    satlev (Gtk::manage (new ThresholdAdjuster (M ("TP_WAVELET_SAT"), 0., 130., 30., 45., 130., 100., 0, false))),
    edgcont (Gtk::manage (new ThresholdAdjuster (M ("TP_WAVELET_EDGCONT"), 0., 100., options.rtSettings.bot_left, options.rtSettings.top_left, options.rtSettings.bot_right, options.rtSettings.top_right, 0., false))),
    level0noise (Gtk::manage (new ThresholdAdjuster (M ("TP_WAVELET_LEVZERO"), -30., 100., 0., M ("TP_WAVELET_STREN"), 1., 0., 100., 0., M ("TP_WAVELET_NOIS"), 1., nullptr, false))),
    level1noise (Gtk::manage (new ThresholdAdjuster (M ("TP_WAVELET_LEVONE"), -30., 100., 0., M ("TP_WAVELET_STREN"), 1., 0., 100., 0., M ("TP_WAVELET_NOIS"), 1., nullptr, false))),
    level2noise (Gtk::manage (new ThresholdAdjuster (M ("TP_WAVELET_LEVTWO"), -30., 100., 0., M ("TP_WAVELET_STREN"), 1., 0., 100., 0., M ("TP_WAVELET_NOIS"), 1., nullptr, false))),
    level3noise (Gtk::manage (new ThresholdAdjuster (M ("TP_WAVELET_LEVTHRE"), -30., 100., 0., M ("TP_WAVELET_STREN"), 1., 0., 100., 0., M ("TP_WAVELET_NOIS"), 1., nullptr, false))),
    threshold (Gtk::manage (new Adjuster (M ("TP_WAVELET_THRESHOLD"), 1, 9, 1, 5))),
    threshold2 (Gtk::manage (new Adjuster (M ("TP_WAVELET_THRESHOLD2"), 1, 9, 1, 4))),
    edgedetect (Gtk::manage (new Adjuster (M ("TP_WAVELET_EDGEDETECT"), 0, 100, 1, 90))),
    edgedetectthr (Gtk::manage (new Adjuster (M ("TP_WAVELET_EDGEDETECTTHR"), 0, 100, 1, 20))),
    edgedetectthr2 (Gtk::manage (new Adjuster (M ("TP_WAVELET_EDGEDETECTTHR2"), -10, 100, 1, 0))),
    edgesensi (Gtk::manage (new Adjuster (M ("TP_WAVELET_EDGESENSI"), 0, 100, 1, 60))),
    edgeampli (Gtk::manage (new Adjuster (M ("TP_WAVELET_EDGEAMPLI"), 0, 100, 1, 10))),
    highlights (Gtk::manage (new Adjuster (M ("TP_SHADOWSHLIGHTS_HIGHLIGHTS"), 0, 100, 1, 0))),
    h_tonalwidth (Gtk::manage (new Adjuster (M ("TP_SHADOWSHLIGHTS_HLTONALW"), 10, 100, 1, 80))),
    shadows (Gtk::manage (new Adjuster (M ("TP_SHADOWSHLIGHTS_SHADOWS"), 0, 100, 1, 0))),
    s_tonalwidth (Gtk::manage (new Adjuster (M ("TP_SHADOWSHLIGHTS_SHTONALW"), 10, 100, 1, 80))),
    radius (Gtk::manage (new Adjuster (M ("TP_SHADOWSHLIGHTS_RADIUS"), 5, 100, 1, 40))),
    shapind (Gtk::manage (new Adjuster (M ("TP_WAVELET_SHAPIND"), 0, 10, 1, 8))),

    Lmethod (Gtk::manage (new MyComboBoxText())),
    CHmethod (Gtk::manage (new MyComboBoxText())),
    CHSLmethod (Gtk::manage (new MyComboBoxText())),
    EDmethod (Gtk::manage (new MyComboBoxText())),
    BAmethod (Gtk::manage (new MyComboBoxText())),
    NPmethod (Gtk::manage (new MyComboBoxText())),
    TMmethod (Gtk::manage (new MyComboBoxText())),
    HSmethod (Gtk::manage (new MyComboBoxText())),
    CLmethod (Gtk::manage (new MyComboBoxText())),
    Backmethod (Gtk::manage (new MyComboBoxText())),
    Tilesmethod (Gtk::manage (new MyComboBoxText())),
    daubcoeffmethod (Gtk::manage (new MyComboBoxText())),
    Dirmethod (Gtk::manage (new MyComboBoxText())),
    Medgreinf (Gtk::manage (new MyComboBoxText())),
    usharpmethod (Gtk::manage (new MyComboBoxText ())),
    ushamethod (Gtk::manage (new MyComboBoxText ())),
    shapMethod (Gtk::manage (new MyComboBoxText ())),
    retinexMethod (Gtk::manage (new MyComboBoxText ())),
    mergMethod (Gtk::manage (new MyComboBoxText ())),
    mergMethod2 (Gtk::manage (new MyComboBoxText ())),
    mergevMethod (Gtk::manage (new MyComboBoxText ())),
    mergBMethod (Gtk::manage (new MyComboBoxText ())),

    chanMixerHLFrame (Gtk::manage (new Gtk::Frame (M ("TP_COLORTONING_HIGHLIGHT")))),
    chanMixerMidFrame (Gtk::manage (new Gtk::Frame (M ("TP_COLORTONING_MIDTONES")))),
    chanMixerShadowsFrame (Gtk::manage (new Gtk::Frame (M ("TP_COLORTONING_SHADOWS")))),
    gainFrame (Gtk::manage (new Gtk::Frame (M ("TP_WAVELET_GAINF")))),
    tranFrame (Gtk::manage (new Gtk::Frame (M ("TP_WAVELET_TRANF")))),
    gaussFrame (Gtk::manage (new Gtk::Frame (M ("TP_WAVELET_GAUSF")))),
    balMFrame (Gtk::manage (new Gtk::Frame (M ("TP_WAVELET_BALM")))),
    shaFrame (Gtk::manage (new Gtk::Frame (M ("TP_WAVELET_SHAF")))),
    wavLabels (Gtk::manage (new Gtk::Label ("---", Gtk::ALIGN_CENTER))),
    labmC (Gtk::manage (new Gtk::Label (M ("TP_WAVELET_CTYPE") + ":"))),
    labmNP (Gtk::manage (new Gtk::Label (M ("TP_WAVELET_NPTYPE") + ":"))),
    labmdh (Gtk::manage (new Gtk::Label (M ("TP_WAVRETI_METHOD") + ":"))),
    labmdhpro (Gtk::manage (new Gtk::Label (M ("TP_WAVRETI_METHODPRO") + ":"))),
    labretifin (Gtk::manage (new Gtk::Label (M ("TP_WAVRETI_FIN")))),
    labmmg1 (Gtk::manage (new Gtk::Label (M ("TP_WAVELET_MERG_METHOD") + ":"))),
    labmmg2 (Gtk::manage (new Gtk::Label (M ("TP_WAVELET_MERG_METHOD2") + ":"))),
    labmmg (Gtk::manage (new Gtk::Label (M ("TP_WAVELET_VIEW_METHOD") + ":"))),
    labmmgB (Gtk::manage (new Gtk::Label (M ("TP_WAVELET_MERGEB_METHOD") + ":"))),
    mMLabels (Gtk::manage (new Gtk::Label ("---", Gtk::ALIGN_CENTER))),
    transLabels (Gtk::manage (new Gtk::Label ("---", Gtk::ALIGN_CENTER))),
    transLabels2 (Gtk::manage (new Gtk::Label ("---", Gtk::ALIGN_CENTER))),
    usharpLabel (Gtk::manage (new Gtk::Label (M ("TP_WAVELET_USHARP") + ":"))),
    inLabel (Gtk::manage (new Gtk::Label (M ("GENERAL_FILE")))),

    expsettings (new MyExpander (false, M ("TP_WAVELET_SETTINGS"))),
    expcontrast (new MyExpander (true, M ("TP_WAVELET_LEVF"))),
    expchroma (new MyExpander (true, M ("TP_WAVELET_LEVCH"))),
    exptoning (new MyExpander (true, M ("TP_WAVELET_TON"))),
    expnoise (new MyExpander (true, M ("TP_WAVELET_NOISE"))),
    expedge (new MyExpander (true, M ("TP_WAVELET_EDGE"))),
    expreti (new MyExpander (true, M ("TP_WAVELET_RETI"))),
    expgamut (new MyExpander (false, M ("TP_WAVELET_CONTR"))),
    expresid (new MyExpander (true, M ("TP_WAVELET_RESID"))),
    expmerge (new MyExpander (true, M ("TP_WAVELET_MERGE"))),
    expfinal (new MyExpander (true, M ("TP_WAVELET_FINAL"))),
    expsettingreti (new MyExpander (false, M ("TP_RETINEX_SETTINGS"))),
    expedg1 (new MyExpander (false, M ("TP_WAVELET_EDG1"))),





    neutrHBox (Gtk::manage (new Gtk::HBox())),
    usharpHBox (Gtk::manage (new Gtk::HBox())),
    dhbox (Gtk::manage (new Gtk::HBox ())),
    dhboxpro (Gtk::manage (new Gtk::HBox ())),
    mg1box (Gtk::manage (new Gtk::HBox ())),
    mg2box (Gtk::manage (new Gtk::HBox ())),
    hbin (Gtk::manage (new Gtk::HBox ())),
    mgbox (Gtk::manage (new Gtk::HBox ())),
    neutrHBox2 (Gtk::manage (new Gtk::HBox ())),
    labretifinbox (Gtk::manage (new Gtk::HBox ())),
    mgBbox (Gtk::manage (new Gtk::HBox ())),
    mgVBox (Gtk::manage (new Gtk::VBox()))


{
    CurveListener::setMulti (true);

    nextmin = 0.;
    nextmax = 0.;
    nextminiT = 0.;
    nextmaxiT = 0.;
    nextmeanT = 0.;
    nextsigma = 0.;
    nextminT = 0.;
    nextmaxT = 0.;
    /*
    =======
        FoldableToolPanel(this, "wavelet", M("TP_WAVELET_LABEL"), true, true),
        curveEditorG(new CurveEditorGroup(options.lastWaveletCurvesDir, M("TP_WAVELET_CONTEDIT"))),
        CCWcurveEditorG(new CurveEditorGroup(options.lastWaveletCurvesDir, M("TP_WAVELET_CCURVE"))),
        curveEditorRES(new CurveEditorGroup(options.lastWaveletCurvesDir)),
        curveEditorGAM(new CurveEditorGroup(options.lastWaveletCurvesDir)),
        separatorNeutral(Gtk::manage(new Gtk::HSeparator())),
        separatoredge(Gtk::manage(new Gtk::HSeparator())),
        opaCurveEditorG(new CurveEditorGroup(options.lastWaveletCurvesDir, M("TP_WAVELET_COLORT"))),
        opacityCurveEditorG(new CurveEditorGroup(options.lastWaveletCurvesDir, M("TP_WAVELET_OPACITY"))),
        opacityCurveEditorW(new CurveEditorGroup(options.lastWaveletCurvesDir, M("TP_WAVELET_OPACITYW"))),
        opacityCurveEditorWL(new CurveEditorGroup(options.lastWaveletCurvesDir, M("TP_WAVELET_OPACITYWL"))),
        median(Gtk::manage(new Gtk::CheckButton(M("TP_WAVELET_MEDI")))),
        medianlev(Gtk::manage(new Gtk::CheckButton(M("TP_WAVELET_MEDILEV")))),
        linkedg(Gtk::manage(new Gtk::CheckButton(M("TP_WAVELET_LINKEDG")))),
        cbenab(Gtk::manage(new Gtk::CheckButton(M("TP_WAVELET_CBENAB")))),
        lipst(Gtk::manage(new Gtk::CheckButton(M("TP_WAVELET_LIPST")))),
        avoid(Gtk::manage(new Gtk::CheckButton(M("TP_WAVELET_AVOID")))),
        tmr(Gtk::manage(new Gtk::CheckButton(M("TP_WAVELET_BALCHRO")))),
        neutralchButton(Gtk::manage(new Gtk::Button(M("TP_WAVELET_NEUTRAL")))),
        rescon(Gtk::manage(new Adjuster(M("TP_WAVELET_RESCON"), -100, 100, 1, 0))),
        resconH(Gtk::manage(new Adjuster(M("TP_WAVELET_RESCONH"), -100, 100, 1, 0))),
        reschro(Gtk::manage(new Adjuster(M("TP_WAVELET_RESCHRO"), -100, 100, 1, 0))),
        tmrs(Gtk::manage(new Adjuster(M("TP_WAVELET_TMSTRENGTH"), -1.0, 2.0, 0.01, 0.0))),
        gamma(Gtk::manage(new Adjuster(M("TP_WAVELET_COMPGAMMA"), 0.4, 2.0, 0.01, 1.0))),
        sup(Gtk::manage(new Adjuster(M("TP_WAVELET_SUPE"), -100, 350, 1, 0))),
        sky(Gtk::manage(new Adjuster(M("TP_WAVELET_SKY"), -100., 100.0, 1., 0.))),
        thres(Gtk::manage(new Adjuster(M("TP_WAVELET_LEVELS"), 4, 9, 1, 7))),//3
        chroma(Gtk::manage(new Adjuster(M("TP_WAVELET_CHRO"), 1, 9, 1, 5))),
        chro(Gtk::manage(new Adjuster(M("TP_WAVELET_CHR"), 0., 100., 1., 0.))),
        contrast(Gtk::manage(new Adjuster(M("TP_WAVELET_CONTRA"), -100, 100, 1, 0))),
        thr(Gtk::manage(new Adjuster(M("TP_WAVELET_THR"), 0, 100, 1, 35))),
        thrH(Gtk::manage(new Adjuster(M("TP_WAVELET_THRH"), 0, 100, 1, 65))),
        skinprotect(Gtk::manage( new Adjuster(M("TP_WAVELET_SKIN"), -100, 100, 1, 0.) )),
        edgrad(Gtk::manage( new Adjuster(M("TP_WAVELET_EDRAD"), 0, 100, 1, 15) )),
        edgval(Gtk::manage( new Adjuster(M("TP_WAVELET_EDVAL"), 0, 100, 1, 0) )),
        edgthresh(Gtk::manage(new Adjuster(M("TP_WAVELET_EDGTHRESH"), -50, 100, 1, 10 ))),
        strength(Gtk::manage(new Adjuster(M("TP_WAVELET_STRENGTH"), 0, 100, 1, 100))),
        balance(Gtk::manage(new Adjuster(M("TP_WAVELET_BALANCE"), -30, 100, 1, 0))),
        iter(Gtk::manage(new Adjuster(M("TP_WAVELET_ITER"), -3, 3, 1, 0))),
        hueskin(Gtk::manage(new ThresholdAdjuster(M("TP_WAVELET_HUESKIN"), -314., 314., -5., 25., 170., 120., 0, false))),
        hueskin2(Gtk::manage(new ThresholdAdjuster(M("TP_WAVELET_HUESKY"), -314., 314., -260., -250, -130., -140., 0, false))),
        hllev(Gtk::manage(new ThresholdAdjuster(M("TP_WAVELET_HIGHLIGHT"), 0., 100., 50., 75., 100., 98., 0, false))),
        bllev(Gtk::manage(new ThresholdAdjuster(M("TP_WAVELET_LOWLIGHT"), 0., 100., 0., 2., 50., 25., 0, false))),
        pastlev(Gtk::manage(new ThresholdAdjuster(M("TP_WAVELET_PASTEL"), 0., 70., 0., 2., 30., 20., 0, false))),
        satlev(Gtk::manage(new ThresholdAdjuster(M("TP_WAVELET_SAT"), 0., 130., 30., 45., 130., 100., 0, false))),
        edgcont(Gtk::manage(new ThresholdAdjuster(M("TP_WAVELET_EDGCONT"), 0., 100., options.rtSettings.bot_left, options.rtSettings.top_left, options.rtSettings.bot_right, options.rtSettings.top_right, 0., false))),
        level0noise(Gtk::manage(new ThresholdAdjuster(M("TP_WAVELET_LEVZERO"), -30., 100., 0., M("TP_WAVELET_STREN"), 1., 0., 100., 0., M("TP_WAVELET_NOIS"), 1., nullptr, false))),
        level1noise(Gtk::manage(new ThresholdAdjuster(M("TP_WAVELET_LEVONE"), -30., 100., 0., M("TP_WAVELET_STREN"), 1., 0., 100., 0., M("TP_WAVELET_NOIS"), 1., nullptr, false))),
        level2noise(Gtk::manage(new ThresholdAdjuster(M("TP_WAVELET_LEVTWO"), -30., 100., 0., M("TP_WAVELET_STREN"), 1., 0., 100., 0., M("TP_WAVELET_NOIS"), 1., nullptr, false))),
        level3noise(Gtk::manage(new ThresholdAdjuster(M("TP_WAVELET_LEVTHRE"), -30., 100., 0., M("TP_WAVELET_STREN"), 1., 0., 100., 0., M("TP_WAVELET_NOIS"), 1., nullptr, false))),
        threshold(Gtk::manage(new Adjuster(M("TP_WAVELET_THRESHOLD"), 1, 9, 1, 5))),
        threshold2(Gtk::manage(new Adjuster(M("TP_WAVELET_THRESHOLD2"), 1, 9, 1, 4))),
        edgedetect(Gtk::manage(new Adjuster(M("TP_WAVELET_EDGEDETECT"), 0, 100, 1, 90))),
        edgedetectthr(Gtk::manage(new Adjuster(M("TP_WAVELET_EDGEDETECTTHR"), 0, 100, 1, 20))),
        edgedetectthr2(Gtk::manage(new Adjuster(M("TP_WAVELET_EDGEDETECTTHR2"), -10, 100, 1, 0))),
        edgesensi(Gtk::manage(new Adjuster(M("TP_WAVELET_EDGESENSI"), 0, 100, 1, 60))),
        edgeampli(Gtk::manage(new Adjuster(M("TP_WAVELET_EDGEAMPLI"), 0, 100, 1, 10))),
        Lmethod(Gtk::manage(new MyComboBoxText())),
        CHmethod(Gtk::manage(new MyComboBoxText())),
        CHSLmethod(Gtk::manage(new MyComboBoxText())),
        EDmethod(Gtk::manage(new MyComboBoxText())),
        BAmethod(Gtk::manage(new MyComboBoxText())),
        NPmethod(Gtk::manage(new MyComboBoxText())),
        TMmethod(Gtk::manage(new MyComboBoxText())),
        HSmethod(Gtk::manage(new MyComboBoxText())),
        CLmethod(Gtk::manage(new MyComboBoxText())),
        Backmethod(Gtk::manage(new MyComboBoxText())),
        Tilesmethod(Gtk::manage(new MyComboBoxText())),
        daubcoeffmethod(Gtk::manage(new MyComboBoxText())),
        Dirmethod(Gtk::manage(new MyComboBoxText())),
        Medgreinf(Gtk::manage(new MyComboBoxText())),
        chanMixerHLFrame(Gtk::manage(new Gtk::Frame(M("TP_COLORTONING_HIGHLIGHT")))),
        chanMixerMidFrame(Gtk::manage(new Gtk::Frame(M("TP_COLORTONING_MIDTONES")))),
        chanMixerShadowsFrame(Gtk::manage(new Gtk::Frame(M("TP_COLORTONING_SHADOWS")))),
        wavLabels(Gtk::manage(new Gtk::Label("---", Gtk::ALIGN_CENTER))),
        labmC(Gtk::manage(new Gtk::Label(M("TP_WAVELET_CTYPE") + ":"))),
        labmNP(Gtk::manage(new Gtk::Label(M("TP_WAVELET_NPTYPE") + ":"))),
        expchroma(Gtk::manage(new MyExpander(true, M("TP_WAVELET_LEVCH")))),
        expcontrast(Gtk::manage(new MyExpander(true, M("TP_WAVELET_LEVF")))),
        expedge(Gtk::manage(new MyExpander(true, M("TP_WAVELET_EDGE")))),
        expfinal(Gtk::manage(new MyExpander(true, M("TP_WAVELET_FINAL")))),
        expgamut(Gtk::manage(new MyExpander(false, M("TP_WAVELET_CONTR")))),
        expnoise(Gtk::manage(new MyExpander(true, M("TP_WAVELET_NOISE")))),
        expresid(Gtk::manage(new MyExpander(true, M("TP_WAVELET_RESID")))),
        expsettings(Gtk::manage(new MyExpander(false, M("TP_WAVELET_SETTINGS")))),
        exptoning(Gtk::manage(new MyExpander(true, M("TP_WAVELET_TON")))),
        neutrHBox(Gtk::manage(new Gtk::HBox()))
    {
        CurveListener::setMulti(true);
    >>>>>>> 5f97800

    */
    nextnlevel = 7.;

    std::vector<double> defaultCurve;

    expsettings->signal_button_release_event().connect_notify ( sigc::bind ( sigc::mem_fun (this, &Wavelet::foldAllButMe), expsettings) );

    expcontrast->signal_button_release_event().connect_notify ( sigc::bind ( sigc::mem_fun (this, &Wavelet::foldAllButMe), expcontrast) );
    enableContrastConn = expcontrast->signal_enabled_toggled().connect ( sigc::bind ( sigc::mem_fun (this, &Wavelet::enableToggled), expcontrast) );

    expchroma->signal_button_release_event().connect_notify ( sigc::bind ( sigc::mem_fun (this, &Wavelet::foldAllButMe), expchroma) );
    enableChromaConn = expchroma->signal_enabled_toggled().connect ( sigc::bind ( sigc::mem_fun (this, &Wavelet::enableToggled), expchroma) );

    exptoning->signal_button_release_event().connect_notify ( sigc::bind ( sigc::mem_fun (this, &Wavelet::foldAllButMe), exptoning) );
    enableToningConn = exptoning->signal_enabled_toggled().connect ( sigc::bind ( sigc::mem_fun (this, &Wavelet::enableToggled), exptoning) );

    expnoise->signal_button_release_event().connect_notify ( sigc::bind ( sigc::mem_fun (this, &Wavelet::foldAllButMe), expnoise) );
    enableNoiseConn = expnoise->signal_enabled_toggled().connect ( sigc::bind ( sigc::mem_fun (this, &Wavelet::enableToggled), expnoise) );

    expedge->signal_button_release_event().connect_notify ( sigc::bind ( sigc::mem_fun (this, &Wavelet::foldAllButMe), expedge) );
    enableEdgeConn = expedge->signal_enabled_toggled().connect ( sigc::bind ( sigc::mem_fun (this, &Wavelet::enableToggled), expedge) );

    expedg1->signal_button_release_event().connect_notify ( sigc::bind ( sigc::mem_fun (this, &Wavelet::foldAllButMe), expedg1) );

    expreti->signal_button_release_event().connect_notify ( sigc::bind ( sigc::mem_fun (this, &Wavelet::foldAllButMe), expreti) );
    enableretiConn = expreti->signal_enabled_toggled().connect ( sigc::bind ( sigc::mem_fun (this, &Wavelet::enableToggled), expreti) );
    expreti->set_tooltip_text (M ("TP_WAVELET_RETI_TOOLTIP"));

    expgamut->signal_button_release_event().connect_notify ( sigc::bind ( sigc::mem_fun (this, &Wavelet::foldAllButMe), expgamut) );

    expresid->signal_button_release_event().connect_notify ( sigc::bind ( sigc::mem_fun (this, &Wavelet::foldAllButMe), expresid) );
    enableResidConn = expresid->signal_enabled_toggled().connect ( sigc::bind ( sigc::mem_fun (this, &Wavelet::enableToggled), expresid) );

    expmerge->signal_button_release_event().connect_notify ( sigc::bind ( sigc::mem_fun (this, &Wavelet::foldAllButMe), expmerge) );
    enableMergeConn = expmerge->signal_enabled_toggled().connect ( sigc::bind ( sigc::mem_fun (this, &Wavelet::enableToggled), expmerge) );
    expmerge->set_tooltip_text (M ("TP_WAVELET_MERGE_TOOLTIP"));

    expfinal->signal_button_release_event().connect_notify ( sigc::bind ( sigc::mem_fun (this, &Wavelet::foldAllButMe), expfinal) );
    enableFinalConn = expfinal->signal_enabled_toggled().connect ( sigc::bind ( sigc::mem_fun (this, &Wavelet::enableToggled), expfinal) );

    expsettingreti->signal_button_release_event().connect_notify ( sigc::bind ( sigc::mem_fun (this, &Wavelet::foldAllButMe), expsettingreti) );


// Wavelet Settings
    ToolParamBlock* const settingsBox = Gtk::manage (new ToolParamBlock());

    strength->setAdjusterListener (this);

    thres->set_tooltip_text (M ("TP_WAVELET_LEVELS_TOOLTIP"));
    thres->setAdjusterListener (this);

    Tilesmethod->append (M ("TP_WAVELET_TILESFULL"));
    Tilesmethod->append (M ("TP_WAVELET_TILESBIG"));
    Tilesmethod->append (M ("TP_WAVELET_TILESLIT"));
    Tilesmethodconn = Tilesmethod->signal_changed().connect ( sigc::mem_fun (*this, &Wavelet::TilesmethodChanged) );
    Tilesmethod->set_tooltip_text (M ("TP_WAVELET_TILES_TOOLTIP"));
    Gtk::HBox* const tilesizeHBox = Gtk::manage (new Gtk::HBox());
    Gtk::Label* const tilesizeLabel = Gtk::manage (new Gtk::Label (M ("TP_WAVELET_TILESIZE") + ":"));
    tilesizeHBox->pack_start (*tilesizeLabel, Gtk::PACK_SHRINK, 4);
    tilesizeHBox->pack_start (*Tilesmethod);

    daubcoeffmethod->set_sensitive (true);
    daubcoeffmethod->append (M ("TP_WAVELET_DAUB2"));
    daubcoeffmethod->append (M ("TP_WAVELET_DAUB4"));
    daubcoeffmethod->append (M ("TP_WAVELET_DAUB6"));
    daubcoeffmethod->append (M ("TP_WAVELET_DAUB10"));
    daubcoeffmethod->append (M ("TP_WAVELET_DAUB14"));
    daubcoeffmethodconn = daubcoeffmethod->signal_changed().connect ( sigc::mem_fun (*this, &Wavelet::daubcoeffmethodChanged) );
    daubcoeffmethod->set_tooltip_text (M ("TP_WAVELET_DAUB_TOOLTIP"));
    Gtk::Label* const daubcoeffLabel = Gtk::manage (new Gtk::Label (M ("TP_WAVELET_DAUB") + ":"));
    Gtk::HBox* const daubcoeffHBox = Gtk::manage (new Gtk::HBox());
    daubcoeffHBox->pack_start (*daubcoeffLabel, Gtk::PACK_SHRINK, 4);
    daubcoeffHBox->pack_start (*daubcoeffmethod);

    Backmethod->append (M ("TP_WAVELET_B0"));
    Backmethod->append (M ("TP_WAVELET_B1"));
    Backmethod->append (M ("TP_WAVELET_B2"));
    Backmethodconn = Backmethod->signal_changed().connect ( sigc::mem_fun (*this, &Wavelet::BackmethodChanged) );
    Gtk::HBox* const backgroundHBox = Gtk::manage (new Gtk::HBox());
    Gtk::Label* const backgroundLabel = Gtk::manage (new Gtk::Label (M ("TP_WAVELET_BACKGROUND") + ":"));
    backgroundHBox->pack_start (*backgroundLabel, Gtk::PACK_SHRINK, 4);
    backgroundHBox->pack_start (*Backmethod);

    CLmethod->append (M ("TP_WAVELET_LEVDIR_ONE"));
    CLmethod->append (M ("TP_WAVELET_LEVDIR_INF"));
    CLmethod->append (M ("TP_WAVELET_LEVDIR_SUP"));
    CLmethod->append (M ("TP_WAVELET_LEVDIR_ALL"));
    CLmethodconn = CLmethod->signal_changed().connect ( sigc::mem_fun (*this, &Wavelet::CLmethodChanged) );
    Gtk::HBox* const levdirMainHBox = Gtk::manage (new Gtk::HBox());
    Gtk::Label* const levdirMainLabel = Gtk::manage (new Gtk::Label (M ("TP_WAVELET_PROC") + ":"));
    levdirMainHBox->pack_start (*levdirMainLabel, Gtk::PACK_SHRINK, 4);
    levdirMainHBox->pack_start (*CLmethod); //same

    Lmethod->set_sensitive (false);
    Lmethod->set_sensitive (false);
    Lmethod->append (M ("TP_WAVELET_1"));
    Lmethod->append (M ("TP_WAVELET_2"));
    Lmethod->append (M ("TP_WAVELET_3"));
    Lmethod->append (M ("TP_WAVELET_4"));
    Lmethod->append (M ("TP_WAVELET_5"));
    Lmethod->append (M ("TP_WAVELET_6"));
    Lmethod->append (M ("TP_WAVELET_7"));
    Lmethod->append (M ("TP_WAVELET_8"));
    Lmethod->append (M ("TP_WAVELET_9"));
    Lmethod->append (M ("TP_WAVELET_SUPE"));
    Lmethod->append (M ("TP_WAVELET_RESID"));
    Lmethod->set_active (0);
    Dirmethod->set_sensitive (false);
    Dirmethod->append (M ("TP_WAVELET_DONE"));
    Dirmethod->append (M ("TP_WAVELET_DTWO"));
    Dirmethod->append (M ("TP_WAVELET_DTHR"));
    Dirmethod->append (M ("TP_WAVELET_DALL"));
    Lmethodconn = Lmethod->signal_changed().connect ( sigc::mem_fun (*this, &Wavelet::LmethodChanged) );
    Dirmethodconn = Dirmethod->signal_changed().connect ( sigc::mem_fun (*this, &Wavelet::DirmethodChanged) );
    Gtk::HBox* const levdirSubHBox = Gtk::manage (new Gtk::HBox());
    levdirSubHBox->pack_start (*Lmethod);
    levdirSubHBox->pack_start (*Dirmethod, Gtk::PACK_EXPAND_WIDGET, 2); // same, but 2 not 4?

    settingsBox->pack_start (*strength);
    settingsBox->pack_start (*thres);
    settingsBox->pack_start (*tilesizeHBox);
    settingsBox->pack_start (*daubcoeffHBox);
    settingsBox->pack_start (*backgroundHBox);
    settingsBox->pack_start (*levdirMainHBox);
    settingsBox->pack_start (*levdirSubHBox);

// Contrast
    ToolParamBlock* const levBox = Gtk::manage (new ToolParamBlock());

    Gtk::HBox* const buttonBox = Gtk::manage (new Gtk::HBox (true, 10));
    levBox->pack_start (*buttonBox, Gtk::PACK_SHRINK, 2);

    Gtk::Button* const contrastMinusButton = Gtk::manage (new Gtk::Button (M ("TP_WAVELET_CONTRAST_MINUS")));
    buttonBox->pack_start (*contrastMinusButton);
    contrastMinusPressedConn = contrastMinusButton->signal_pressed().connect ( sigc::mem_fun (*this, &Wavelet::contrastMinusPressed));

    Gtk::Button* const neutralButton = Gtk::manage (new Gtk::Button (M ("TP_WAVELET_NEUTRAL")));
    buttonBox->pack_start (*neutralButton);
    neutralPressedConn = neutralButton->signal_pressed().connect ( sigc::mem_fun (*this, &Wavelet::neutralPressed));

    Gtk::Button* const contrastPlusButton = Gtk::manage (new Gtk::Button (M ("TP_WAVELET_CONTRAST_PLUS")));
    buttonBox->pack_start (*contrastPlusButton);
    contrastPlusPressedConn = contrastPlusButton->signal_pressed().connect ( sigc::mem_fun (*this, &Wavelet::contrastPlusPressed));

    buttonBox->show_all_children();

    for (int i = 0; i < 9; i++) {
        Glib::ustring ss;

        switch ( i ) {
            case 0:
                ss = Glib::ustring::compose ( "%1 (%2)", (i + 1), M ("TP_WAVELET_FINEST"));
                break;

            case 8:
                ss = Glib::ustring::compose ( "%1 (%2)", (i + 1), M ("TP_WAVELET_LARGEST"));
                break;

            default:
                ss = Glib::ustring::compose ( "%1", (i + 1));
        }

        correction[i] = Gtk::manage ( new Adjuster (ss, -100, 350, 1, 0) );
        correction[i]->setAdjusterListener (this);
        levBox->pack_start (*correction[i]);
    }

    levBox->pack_start (*sup);
    sup->setAdjusterListener (this);
    wavLabels->show();
    levBox->pack_start (*wavLabels);

    Gtk::VBox* const contrastSHVBox = Gtk::manage (new Gtk::VBox);
    contrastSHVBox->set_spacing (2);

    HSmethod->append (M ("TP_WAVELET_HS1"));
    HSmethod->append (M ("TP_WAVELET_HS2"));
    HSmethodconn = HSmethod->signal_changed().connect ( sigc::mem_fun (*this, &Wavelet::HSmethodChanged) );

    const std::vector<GradientMilestone> milestones2 = {
        GradientMilestone (0.0, 0.0, 0.0, 0.0),
        GradientMilestone (1.0, 1.0, 1.0, 1.0)
    };

    hllev->setAdjusterListener (this);
    hllev->setBgGradient (milestones2);

    threshold->setAdjusterListener (this);
    threshold->set_tooltip_text (M ("TP_WAVELET_THRESHOLD_TOOLTIP"));

    bllev->setAdjusterListener (this);
    bllev->setBgGradient (milestones2);

    threshold2->setAdjusterListener (this);
    threshold2->set_tooltip_text (M ("TP_WAVELET_THRESHOLD2_TOOLTIP"));

    contrastSHVBox->pack_start (*HSmethod);
    contrastSHVBox->pack_start (*hllev);
    contrastSHVBox->pack_start (*threshold);
    contrastSHVBox->pack_start (*bllev);
    contrastSHVBox->pack_start (*threshold2);
    Gtk::Frame* const contrastSHFrame = Gtk::manage (new Gtk::Frame (M ("TP_WAVELET_APPLYTO")));
    contrastSHFrame->add (*contrastSHVBox);
    levBox->pack_start (*contrastSHFrame);

// Chromaticity
    ToolParamBlock* const chBox = Gtk::manage (new ToolParamBlock());

    Gtk::Label* const labmch = Gtk::manage (new Gtk::Label (M ("TP_WAVELET_CHTYPE") + ":"));
    Gtk::HBox* const ctboxch = Gtk::manage (new Gtk::HBox());
    ctboxch->pack_start (*labmch, Gtk::PACK_SHRINK, 1);

    CHmethod->append (M ("TP_WAVELET_CH1"));
    CHmethod->append (M ("TP_WAVELET_CH2"));
    CHmethod->append (M ("TP_WAVELET_CH3"));
    CHmethodconn = CHmethod->signal_changed().connect ( sigc::mem_fun (*this, &Wavelet::CHmethodChanged) );
    ctboxch->pack_start (*CHmethod);
    chBox->pack_start (*ctboxch);

    Gtk::HBox* const ctboxCH = Gtk::manage (new Gtk::HBox());
    ctboxCH->pack_start (*labmC, Gtk::PACK_SHRINK, 1);

    CHSLmethod->append (M ("TP_WAVELET_CHSL"));
    CHSLmethod->append (M ("TP_WAVELET_CHCU"));
    CHSLmethodconn = CHSLmethod->signal_changed().connect ( sigc::mem_fun (*this, &Wavelet::CHSLmethodChanged) );
    ctboxCH->pack_start (*CHSLmethod);

    Gtk::HSeparator* const separatorChromaMethod = Gtk::manage (new Gtk::HSeparator());
    chBox->pack_start (*separatorChromaMethod, Gtk::PACK_SHRINK, 2);

    chroma->set_tooltip_text (M ("TP_WAVELET_CHRO_TOOLTIP"));
    chBox->pack_start (*chroma);
    chroma->setAdjusterListener (this);

    satlev->setAdjusterListener (this);
    satlev->setBgGradient (milestones2);

    pastlev->setAdjusterListener (this);
    pastlev->setBgGradient (milestones2);

    chBox->pack_start (*pastlev);
    chBox->pack_start (*satlev);

    chro->set_tooltip_text (M ("TP_WAVELET_CHR_TOOLTIP"));
    chBox->pack_start (*chro);
    chro->setAdjusterListener (this);

    Gtk::HBox* const buttonchBox = Gtk::manage (new Gtk::HBox (true, 10));
    neutralchPressedConn = neutralchButton->signal_pressed().connect ( sigc::mem_fun (*this, &Wavelet::neutralchPressed));
    chBox->pack_start (*separatorNeutral, Gtk::PACK_SHRINK, 2);
    buttonchBox->pack_start (*neutralchButton);
    buttonchBox->show_all_children();
    chBox->pack_start (*buttonchBox, Gtk::PACK_SHRINK, 2);

    for (int i = 0; i < 9; i++) {
        Glib::ustring ss;

        switch ( i ) {
            case 0:
                ss = Glib::ustring::compose ( "%1 (%2)", (i + 1), M ("TP_WAVELET_FINEST"));
                break;

            case 8:
                ss = Glib::ustring::compose ( "%1 (%2)", (i + 1), M ("TP_WAVELET_LARGEST"));
                break;

            default:
                ss = Glib::ustring::compose ( "%1", (i + 1));
        }

        correctionch[i] = Gtk::manage ( new Adjuster (ss, -100, 100, 1, 0) );
        correctionch[i]->setAdjusterListener (this);
        chBox->pack_start (*correctionch[i]);
    }

// Toning
    ToolParamBlock* const tonBox = Gtk::manage (new ToolParamBlock());

    opaCurveEditorG->setCurveListener (this);

    // std::vector<double> defaultCurve;

    rtengine::WaveletParams::getDefaultOpacityCurveRG (defaultCurve);
    opacityShapeRG = static_cast<FlatCurveEditor*> (opaCurveEditorG->addCurve (CT_Flat, "", nullptr, false, false));
    opacityShapeRG->setIdentityValue (0.);
    opacityShapeRG->setResetCurve (FlatCurveType (defaultCurve.at (0)), defaultCurve);

    opaCurveEditorG->curveListComplete();
    opaCurveEditorG->show();

    tonBox->pack_start ( *opaCurveEditorG, Gtk::PACK_SHRINK, 2);

    opacityCurveEditorG->setCurveListener (this);

    rtengine::WaveletParams::getDefaultOpacityCurveBY (defaultCurve);
    opacityShapeBY = static_cast<FlatCurveEditor*> (opacityCurveEditorG->addCurve (CT_Flat, "", nullptr, false, false));
    opacityShapeBY->setIdentityValue (0.);
    opacityShapeBY->setResetCurve (FlatCurveType (defaultCurve.at (0)), defaultCurve);

    opacityCurveEditorG->curveListComplete();
    opacityCurveEditorG->show();

    tonBox->pack_start ( *opacityCurveEditorG, Gtk::PACK_SHRINK, 2);

// Denoise and Refine
    ToolParamBlock* const noiseBox = Gtk::manage (new ToolParamBlock());

    linkedg->set_active (true);
    linkedgConn = linkedg->signal_toggled().connect ( sigc::mem_fun (*this, &Wavelet::linkedgToggled) );
    noiseBox->pack_start (*linkedg);

    level0noise->setAdjusterListener (this);
    level0noise->setUpdatePolicy (RTUP_DYNAMIC);

    level1noise->setAdjusterListener (this);
    level1noise->setUpdatePolicy (RTUP_DYNAMIC);

    level2noise->setAdjusterListener (this);
    level2noise->setUpdatePolicy (RTUP_DYNAMIC);

    level3noise->setAdjusterListener (this);
    level3noise->setUpdatePolicy (RTUP_DYNAMIC);

    noiseBox->pack_start ( *level0noise, Gtk::PACK_SHRINK, 0);
    noiseBox->pack_start ( *level1noise, Gtk::PACK_SHRINK, 0);
    noiseBox->pack_start ( *level2noise, Gtk::PACK_SHRINK, 0);
    noiseBox->pack_start ( *level3noise, Gtk::PACK_SHRINK, 0);

// Edge Sharpness
    ToolParamBlock* const edgBox = Gtk::manage (new ToolParamBlock());
//    ToolParamBlock* const edgBoxM = Gtk::manage (new ToolParamBlock());

    edgval->setAdjusterListener (this);
    edgBox->pack_start (*edgval);

    edgrad->setAdjusterListener (this);
    edgBox->pack_start (*edgrad);
    edgrad->set_tooltip_markup (M ("TP_WAVELET_EDRAD_TOOLTIP"));

    edgthresh->setAdjusterListener (this);
    edgthresh->set_tooltip_markup (M ("TP_WAVELET_EDGTHRESH_TOOLTIP"));
    edgBox->pack_start (*edgthresh);

    Gtk::Label* const labmedgr = Gtk::manage (new Gtk::Label (M ("TP_WAVELET_MEDGREINF") + ":"));
    Gtk::HBox* const edbox = Gtk::manage (new Gtk::HBox());
    edbox->pack_start (*labmedgr, Gtk::PACK_SHRINK, 1);

    Medgreinf->append (M ("TP_WAVELET_RE1"));
    Medgreinf->append (M ("TP_WAVELET_RE2"));
    Medgreinf->append (M ("TP_WAVELET_RE3"));
    MedgreinfConn = Medgreinf->signal_changed().connect ( sigc::mem_fun (*this, &Wavelet::MedgreinfChanged) );
    Medgreinf->set_tooltip_markup (M ("TP_WAVELET_EDGREINF_TOOLTIP"));
    edbox->pack_start (*Medgreinf);
    edgBox->pack_start (*edbox);

    Gtk::HSeparator* const separatorlc = Gtk::manage (new  Gtk::HSeparator());
    edgBox->pack_start (*separatorlc, Gtk::PACK_SHRINK, 2);

    Gtk::Label* const labmED = Gtk::manage (new Gtk::Label (M ("TP_WAVELET_EDTYPE") + ":"));
    Gtk::HBox* const ctboxED = Gtk::manage (new Gtk::HBox());
    ctboxED->pack_start (*labmED, Gtk::PACK_SHRINK, 1);

    EDmethod->append (M ("TP_WAVELET_EDSL"));
    EDmethod->append (M ("TP_WAVELET_EDCU"));
    EDmethodconn = EDmethod->signal_changed().connect ( sigc::mem_fun (*this, &Wavelet::EDmethodChanged) );
    ctboxED->pack_start (*EDmethod);
    edgBox->pack_start (*ctboxED);

    edgcont->setAdjusterListener (this);
    edgcont->setBgGradient (milestones2);
    edgcont->set_tooltip_markup (M ("TP_WAVELET_EDGCONT_TOOLTIP"));


    // <-- Edge Sharpness  Local Contrast curve
    CCWcurveEditorG->setCurveListener (this);

    rtengine::WaveletParams::getDefaultCCWCurve (defaultCurve);
    ccshape = static_cast<FlatCurveEditor*> (CCWcurveEditorG->addCurve (CT_Flat, "", nullptr, false, false));

    ccshape->setIdentityValue (0.);
    ccshape->setResetCurve (FlatCurveType (defaultCurve.at (0)), defaultCurve);
    ccshape->setTooltip (M ("TP_WAVELET_CURVEEDITOR_CC_TOOLTIP"));

    CCWcurveEditorG->curveListComplete();
    CCWcurveEditorG->show();
    // -->

    edgBox->pack_start (*edgcont);
    edgBox->pack_start (*CCWcurveEditorG, Gtk::PACK_SHRINK, 4);

    medianlev->set_active (true);
    medianlevConn = medianlev->signal_toggled().connect ( sigc::mem_fun (*this, &Wavelet::medianlevToggled) );
    medianlev->set_tooltip_text (M ("TP_WAVELET_MEDILEV_TOOLTIP"));

    Gtk::HSeparator* const separatored1 = Gtk::manage (new  Gtk::HSeparator());
    edgBox->pack_start (*separatored1, Gtk::PACK_SHRINK, 2);

    Gtk::HBox* const eddebox = Gtk::manage (new Gtk::HBox());
    edgBox->pack_start (*eddebox);
    edgBox->pack_start (*medianlev);

    edgedetect->setAdjusterListener (this);
    edgedetect->set_tooltip_text (M ("TP_WAVELET_EDGEDETECT_TOOLTIP"));
    edgBox->pack_start (*edgedetect);

    edgedetectthr->setAdjusterListener (this);
    edgedetectthr->set_tooltip_text (M ("TP_WAVELET_EDGEDETECTTHR_TOOLTIP"));
    edgBox->pack_start (*edgedetectthr);

    edgedetectthr2->setAdjusterListener (this);
    edgBox->pack_start (*edgedetectthr2);

    edgBox->pack_start (*separatoredge, Gtk::PACK_SHRINK, 2);

    lipst->set_active (true);
    lipstConn = lipst->signal_toggled().connect ( sigc::mem_fun (*this, &Wavelet::lipstToggled) );
//  lipst->set_tooltip_text (M("TP_WAVELET_LIPST_TOOLTIP"));
    edgBox->pack_start (*lipst);

    edgesensi->setAdjusterListener (this);
    edgBox->pack_start (*edgesensi);

    edgeampli->setAdjusterListener (this);
    edgBox->pack_start (*edgeampli);

    Gtk::VBox* const ctboxES = Gtk::manage (new Gtk::VBox());

    ctboxES->set_spacing (2);

    Gtk::HBox* const ctboxNP = Gtk::manage (new Gtk::HBox());
    ctboxNP->pack_start (*labmNP, Gtk::PACK_SHRINK, 1);

    NPmethod->append (M ("TP_WAVELET_NPNONE"));
    NPmethod->append (M ("TP_WAVELET_NPLOW"));
    NPmethod->append (M ("TP_WAVELET_NPHIGH"));
    NPmethodconn = NPmethod->signal_changed().connect ( sigc::mem_fun (*this, &Wavelet::NPmethodChanged) );
    NPmethod->set_tooltip_text (M ("TP_WAVELET_NPTYPE_TOOLTIP"));

    ctboxNP->pack_start (*NPmethod);
    ctboxES->pack_start (*ctboxNP);

    edgBox->pack_start (*ctboxES);


    ushamethod->append (M ("TP_WAVELET_USH"));
    ushamethod->append (M ("TP_WAVELET_SHA"));
    ushamethod->append (M ("TP_WAVELET_CLA"));
    ushamethodconn = ushamethod->signal_changed().connect ( sigc::mem_fun (*this, &Wavelet::ushamethodChanged) );
    ushamethod->set_tooltip_text (M ("TP_WAVELET_USH_TOOLTIP"));

    usharpmethod->append (M ("TP_WAVELET_USHARORIG"));
    usharpmethod->append (M ("TP_WAVELET_USHARWAVE"));
    usharpmethodconn = usharpmethod->signal_changed().connect ( sigc::mem_fun (*this, &Wavelet::usharpmethodChanged) );
    usharpmethod->set_tooltip_text (M ("TP_WAVELET_USHARP_TOOLTIP"));


    usharpHBox->pack_start (*usharpLabel, Gtk::PACK_SHRINK, 0);
    usharpHBox->pack_start (*ushamethod);
//   usharpHBox->pack_start (*usharpmethod);

    mergeL->setAdjusterListener (this);
    mergeC->setAdjusterListener (this);

    ToolParamBlock* const edgBoxS = Gtk::manage (new ToolParamBlock());

    edgBoxS->pack_start (*usharpHBox);
    edgBoxS->pack_start (*mergeL);
    edgBoxS->pack_start (*mergeC);
    nextmergeL = mergeL->getValue();
    nextmergeC = mergeC->getValue();


//Retinex in Wavelet
    Gtk::VBox * retiBox = Gtk::manage (new Gtk::VBox());
    retiBox->set_border_width (4);
    retiBox->set_spacing (2);

    Gtk::VBox * retiBox2 = Gtk::manage (new Gtk::VBox());
    retiBox2->set_border_width (1);
    retiBox2->set_spacing (1);

    dhbox->pack_start (*labmdh, Gtk::PACK_SHRINK, 1);

    retinexMethod->append (M ("TP_RETINEX_LOW"));
    retinexMethod->append (M ("TP_RETINEX_UNIFORM"));
    retinexMethod->append (M ("TP_RETINEX_HIGH"));
    retinexMethod->set_active (0);
    retinexMethodConn = retinexMethod->signal_changed().connect ( sigc::mem_fun (*this, &Wavelet::retinexMethodChanged) );
    retinexMethod->set_tooltip_markup (M ("TP_WAVRETI_METHOD_TOOLTIP"));

    dhboxpro->pack_start (*labmdhpro, Gtk::PACK_SHRINK, 1);

    retinexMethodpro = Gtk::manage (new MyComboBoxText ());
    retinexMethodpro->append (M ("TP_WAVE_RESIDU"));
    retinexMethodpro->append (M ("TP_WAVE_FINA"));
    retinexMethodpro->set_active (0);
    retinexMethodproConn = retinexMethodpro->signal_changed().connect ( sigc::mem_fun (*this, &Wavelet::retinexMethodproChanged) );
    retinexMethodpro->set_tooltip_markup (M ("TP_WAVRETI_METHODPRO_TOOLTIP"));


    mMLabels->set_tooltip_markup (M ("TP_RETINEX_MLABEL_TOOLTIP"));

    transLabels->set_tooltip_markup (M ("TP_RETINEX_TLABEL_TOOLTIP"));

    gain->setAdjusterListener (this);
    offs->setAdjusterListener (this);
    str->setAdjusterListener (this);
    neigh->setAdjusterListener (this);
    vart->setAdjusterListener (this);
    scale->setAdjusterListener (this);


    limd->setAdjusterListener (this);
    chrrt->setAdjusterListener (this);

    // <Retinex Transmission curve
    CCWcurveEditorT->setCurveListener (this);

    rtengine::WaveletParams::getDefaultCCWCurveT (defaultCurve);
    cTshape = static_cast<FlatCurveEditor*> (CCWcurveEditorT->addCurve (CT_Flat, "", nullptr, false, false));

    cTshape->setIdentityValue (0.);
    cTshape->setResetCurve (FlatCurveType (defaultCurve.at (0)), defaultCurve);
    cTshape->setTooltip (M ("TP_RETINEX_TRANSMISSION_TOOLTIP"));

    CCWcurveEditorT->curveListComplete();
    CCWcurveEditorT->show();
    //  Gtk::HSeparator *separatorreti = Gtk::manage (new Gtk::HSeparator());

    // <Retinex Transmission gain curve
    CCWcurveEditorgainT->setCurveListener (this);

    rtengine::WaveletParams::getDefaultCCWgainCurveT (defaultCurve);
    cTgainshape = static_cast<FlatCurveEditor*> (CCWcurveEditorgainT->addCurve (CT_Flat, "", nullptr, false, false));

    cTgainshape->setIdentityValue (0.);
    cTgainshape->setResetCurve (FlatCurveType (defaultCurve.at (0)), defaultCurve);
    cTgainshape->setTooltip (M ("TP_RETINEX_TRANSMISSIONGAIN_TOOLTIP"));

    CCWcurveEditorgainT->curveListComplete();
    CCWcurveEditorgainT->show();

    // retiBox->pack_start(*separatorRT, Gtk::PACK_SHRINK);

    dhbox->pack_start (*retinexMethod);
    retiBox->pack_start (*dhbox);
    dhboxpro->pack_start (*retinexMethodpro);
    retiBox->pack_start (*dhboxpro);

    retiBox->pack_start (*mMLabels);
    mMLabels->show ();

    retiBox->pack_start (*transLabels);
    transLabels->show ();

    retiBox->pack_start (*transLabels2);
    transLabels2->show ();

    retiBox->pack_start (*str);
    retiBox->pack_start (*chrrt);
    retiBox->pack_start (*neigh);
    retiBox->pack_start (*vart);

    Gtk::VBox *gainVBox = Gtk::manage (new Gtk::VBox());

//    gainVBox->pack_start(*gain);
    gainVBox->pack_start (*CCWcurveEditorgainT, Gtk::PACK_SHRINK, 4);

    gainVBox->pack_start (*offs);
    gainFrame->add (*gainVBox);
    retiBox2->pack_start (*gainFrame);

    Gtk::VBox *tranVBox = Gtk::manage (new Gtk::VBox());

    tranVBox->pack_start (*CCWcurveEditorT, Gtk::PACK_SHRINK, 4);
    tranVBox->pack_start (*scale);
    tranVBox->pack_start (*limd);
    tranFrame->add (*tranVBox);
    retiBox2->pack_start (*tranFrame);

    Gtk::VBox *gaussVBox = Gtk::manage (new Gtk::VBox());

    gaussVBox->pack_start (*highlights);
    gaussVBox->pack_start (*h_tonalwidth);
    gaussVBox->pack_start (*shadows);
    gaussVBox->pack_start (*s_tonalwidth);
    gaussVBox->pack_start (*radius);
    gaussFrame->add (*gaussVBox);

    retiBox2->pack_start (*gaussFrame);

    highlights->setAdjusterListener (this);
    h_tonalwidth->setAdjusterListener (this);
    shadows->setAdjusterListener (this);
    s_tonalwidth->setAdjusterListener (this);
    radius->setAdjusterListener (this);


    expsettingreti->add (*retiBox2);
    retiBox->pack_start (*expsettingreti);

// Gamut
    ToolParamBlock* const conBox = Gtk::manage (new ToolParamBlock());

    median->set_active (true);
    medianConn = median->signal_toggled().connect ( sigc::mem_fun (*this, &Wavelet::medianToggled) );
    conBox->pack_start (*median);

    hueskin->set_tooltip_markup (M ("TP_WAVELET_HUESKIN_TOOLTIP"));

    //from -PI to +PI (radians) convert to hsv and draw bottombar
    const std::vector<GradientMilestone> milestones = {
        makeHsvGm (0.0000, 0.4199f, 0.5f, 0.5f), // hsv: 0.4199 rad: -3.14
        makeHsvGm (0.0540, 0.5000f, 0.5f, 0.5f), // hsv: 0.5    rad: -2.8
        makeHsvGm (0.1336, 0.6000f, 0.5f, 0.5f), // hsv: 0.60   rad: -2.3
        makeHsvGm (0.3567, 0.7500f, 0.5f, 0.5f), // hsv: 0.75   rad: -0.9
        makeHsvGm (0.4363, 0.8560f, 0.5f, 0.5f), // hsv: 0.856  rad: -0.4
        makeHsvGm (0.4841, 0.9200f, 0.5f, 0.5f), // hsv: 0.92   rad: -0.1
        makeHsvGm (0.5000, 0.9300f, 0.5f, 0.5f), // hsv: 0.93   rad:  0
        makeHsvGm (0.5366, 0.9600f, 0.5f, 0.5f), // hsv: 0.96   rad:  0.25
        makeHsvGm (0.5955, 1.0000f, 0.5f, 0.5f), // hsv: 1.     rad:  0.6
        makeHsvGm (0.6911, 0.0675f, 0.5f, 0.5f), // hsv: 0.0675 rad:  1.2
        makeHsvGm (0.7229, 0.0900f, 0.5f, 0.5f), // hsv: 0.09   rad:  1.4
        makeHsvGm (0.7707, 0.1700f, 0.5f, 0.5f), // hsv: 0.17   rad:  1.7
        makeHsvGm (0.8503, 0.2650f, 0.5f, 0.5f), // hsv: 0.265  rad:  2.1
        makeHsvGm (0.8981, 0.3240f, 0.5f, 0.5f), // hsv: 0.324  rad:  2.5
        makeHsvGm (1.0000, 0.4197f, 0.5f, 0.5f) // hsv: 0.419  rad:  3.14
    };

    hueskin->setBgGradient (milestones);
    conBox->pack_start (*hueskin);
    hueskin->setAdjusterListener (this);

    skinprotect->setAdjusterListener (this);
    conBox->pack_start (*skinprotect);
    skinprotect->set_tooltip_markup (M ("TP_WAVELET_SKIN_TOOLTIP"));

    curveEditorGAM->setCurveListener (this);

    Chshape = static_cast<FlatCurveEditor*> (curveEditorGAM->addCurve (CT_Flat, M ("TP_WAVELET_CURVEEDITOR_CH")));
    Chshape->setTooltip (M ("TP_WAVELET_CURVEEDITOR_CH_TOOLTIP"));
    Chshape->setCurveColorProvider (this, 5);
    curveEditorGAM->curveListComplete();
    Chshape->setBottomBarBgGradient (milestones);

    conBox->pack_start (*curveEditorGAM, Gtk::PACK_SHRINK, 4);

    avoid->set_active (true);
    avoidConn = avoid->signal_toggled().connect ( sigc::mem_fun (*this, &Wavelet::avoidToggled) );
    conBox->pack_start (*avoid);

// Residual Image
    ToolParamBlock* const resBox = Gtk::manage (new ToolParamBlock());
    /*
        Gtk::VBox * resBox2 = Gtk::manage (new Gtk::VBox());
        resBox2->set_border_width (1);
        resBox2->set_spacing (1);
    */
    rescon->setAdjusterListener (this);
    resBox->pack_start (*rescon, Gtk::PACK_SHRINK);

    resBox->pack_start (*thr);
    thr->setAdjusterListener (this);

    resconH->setAdjusterListener (this);
    resBox->pack_start (*resconH, Gtk::PACK_SHRINK);

    thrH->setAdjusterListener (this);
    resBox->pack_start (*thrH, Gtk::PACK_SHRINK);

    contrast->set_tooltip_text (M ("TP_WAVELET_CONTRA_TOOLTIP"));
    contrast->setAdjusterListener (this);
    resBox->pack_start (*contrast); //keep the possibility to reinstall

    reschro->setAdjusterListener (this);
    resBox->pack_start (*reschro);


    Gtk::Label* const labmTM = Gtk::manage (new Gtk::Label (M ("TP_WAVELET_TMTYPE") + ":"));
    Gtk::HBox* const ctboxTM = Gtk::manage (new Gtk::HBox());
    ctboxTM->pack_start (*labmTM, Gtk::PACK_SHRINK, 1);

    Gtk::HSeparator* const separatorR0 = Gtk::manage (new  Gtk::HSeparator());
    resBox->pack_start (*separatorR0, Gtk::PACK_SHRINK, 2);

    TMmethod->append (M ("TP_WAVELET_COMPCONT"));
    TMmethod->append (M ("TP_WAVELET_COMPTM"));
    TMmethodconn = TMmethod->signal_changed().connect ( sigc::mem_fun (*this, &Wavelet::TMmethodChanged) );
    ctboxTM->pack_start (*TMmethod);
    resBox->pack_start (*ctboxTM);

    tmrs->set_tooltip_text (M ("TP_WAVELET_TMSTRENGTH_TOOLTIP"));

    resBox->pack_start (*tmrs);
    tmrs->setAdjusterListener (this);

    gamma->set_tooltip_text (M ("TP_WAVELET_COMPGAMMA_TOOLTIP"));
    resBox->pack_start (*gamma);
    gamma->setAdjusterListener (this);

    Gtk::HSeparator* const separatorR1 = Gtk::manage (new  Gtk::HSeparator());
    resBox->pack_start (*separatorR1, Gtk::PACK_SHRINK, 2);

    hueskin2->set_tooltip_markup (M ("TP_WAVELET_HUESKY_TOOLTIP"));
    hueskin2->setBgGradient (milestones);
    resBox->pack_start (*hueskin2);
    hueskin2->setAdjusterListener (this);

    sky->set_tooltip_text (M ("TP_WAVELET_SKY_TOOLTIP"));
    sky->setAdjusterListener (this);

    resBox->pack_start (*sky);

    // whole hue range
    const std::vector<GradientMilestone> milestones3 = makeWholeHueRange();

    curveEditorRES->setCurveListener (this);

    hhshape = static_cast<FlatCurveEditor*> (curveEditorRES->addCurve (CT_Flat, M ("TP_WAVELET_CURVEEDITOR_HH")));
    hhshape->setTooltip (M ("TP_WAVELET_CURVEEDITOR_HH_TOOLTIP"));
    hhshape->setCurveColorProvider (this, 5);
    curveEditorRES->curveListComplete();
    hhshape->setBottomBarBgGradient (milestones3);

    resBox->pack_start (*curveEditorRES, Gtk::PACK_SHRINK, 4);

    // Toning and Color Balance
    Gtk::HSeparator* const separatorCB = Gtk::manage (new  Gtk::HSeparator());

    Gtk::VBox* const chanMixerHLBox = Gtk::manage (new Gtk::VBox());
    Gtk::VBox* const chanMixerMidBox = Gtk::manage (new Gtk::VBox());
    Gtk::VBox* const chanMixerShadowsBox = Gtk::manage (new Gtk::VBox());



    cbenab->set_active (true);
    cbenabConn = cbenab->signal_toggled().connect ( sigc::mem_fun (*this, &Wavelet::cbenabToggled) );
    cbenab->set_tooltip_text (M ("TP_WAVELET_CB_TOOLTIP"));

    Gtk::Image* const iblueR   = Gtk::manage (new RTImage ("ajd-wb-temp1.png"));
    Gtk::Image* const iyelL    = Gtk::manage (new RTImage ("ajd-wb-temp2.png"));
    Gtk::Image* const imagL    = Gtk::manage (new RTImage ("ajd-wb-green1.png"));
    Gtk::Image* const igreenR  = Gtk::manage (new RTImage ("ajd-wb-green2.png"));

    Gtk::Image* const  iblueRm  = Gtk::manage (new RTImage ("ajd-wb-temp1.png"));
    Gtk::Image* const  iyelLm   = Gtk::manage (new RTImage ("ajd-wb-temp2.png"));
    Gtk::Image* const  imagLm   = Gtk::manage (new RTImage ("ajd-wb-green1.png"));
    Gtk::Image* const  igreenRm = Gtk::manage (new RTImage ("ajd-wb-green2.png"));

    Gtk::Image* const iblueRh  = Gtk::manage (new RTImage ("ajd-wb-temp1.png"));
    Gtk::Image* const iyelLh   = Gtk::manage (new RTImage ("ajd-wb-temp2.png"));
    Gtk::Image* const imagLh   = Gtk::manage (new RTImage ("ajd-wb-green1.png"));
    Gtk::Image* const igreenRh = Gtk::manage (new RTImage ("ajd-wb-green2.png"));

    greenhigh = Gtk::manage (new Adjuster ("", -100., 100., 1., 0., igreenRh, imagLh));
    bluehigh = Gtk::manage (new Adjuster ("", -100., 100., 1., 0., iblueRh, iyelLh));
    greenmed = Gtk::manage (new Adjuster ("", -100., 100., 1., 0.,  igreenRm, imagLm));
    bluemed = Gtk::manage (new Adjuster ("", -100., 100., 1., 0. , iblueRm , iyelLm));
    greenlow = Gtk::manage (new Adjuster ("", -100., 100., 1., 0.,  igreenR, imagL));
    bluelow = Gtk::manage (new Adjuster ("", -100., 100., 1., 0., iblueR , iyelL));

    chanMixerHLBox->pack_start (*greenhigh);
    chanMixerHLBox->pack_start (*bluehigh);
    chanMixerMidBox->pack_start (*greenmed);
    chanMixerMidBox->pack_start (*bluemed);
    chanMixerShadowsBox->pack_start (*greenlow);
    chanMixerShadowsBox->pack_start (*bluelow);

    greenlow->setAdjusterListener (this);
    bluelow->setAdjusterListener (this);
    greenmed->setAdjusterListener (this);
    bluemed->setAdjusterListener (this);
    greenhigh->setAdjusterListener (this);
    bluehigh->setAdjusterListener (this);

    resBox->pack_start (*separatorCB, Gtk::PACK_SHRINK);

    chanMixerHLFrame->add (*chanMixerHLBox);
    chanMixerMidFrame->add (*chanMixerMidBox);
    chanMixerShadowsFrame->add (*chanMixerShadowsBox);
    resBox->pack_start (*cbenab);

    resBox->pack_start (*chanMixerHLFrame, Gtk::PACK_SHRINK);
    resBox->pack_start (*chanMixerMidFrame, Gtk::PACK_SHRINK);
    resBox->pack_start (*chanMixerShadowsFrame, Gtk::PACK_SHRINK);


    //RTImage *resetImg = Gtk::manage (new RTImage ("gtk-undo-ltr-small.png", "gtk-undo-rtl-small.png"));
    //neutral->set_image(*resetImg);
    Gtk::Button* const neutral = Gtk::manage (new Gtk::Button (M ("TP_COLORTONING_NEUTRAL")));
    neutral->set_tooltip_text (M ("TP_COLORTONING_NEUTRAL_TIP"));
    neutralconn = neutral->signal_pressed().connect ( sigc::mem_fun (*this, &Wavelet::neutral_pressed) );
    neutral->show();
    neutrHBox->pack_start (*neutral, Gtk::PACK_EXPAND_WIDGET);

    resBox->pack_start (*neutrHBox);

    // expTCresi->add (*resBox2);
    // resBox->pack_start (*expTCresi);

// Merge files
    Gtk::VBox * mergeBox = Gtk::manage (new Gtk::VBox());
    mergeBox->set_border_width (4);
    mergeBox->set_spacing (2);
    oldip = "";

    mg1box->pack_start (*labmmg1, Gtk::PACK_SHRINK, 1);

    mergMethod->append (M ("TP_WAVELET_SAVE_WATER"));
    mergMethod->append (M ("TP_WAVELET_SAVE_HDR"));
    mergMethod->append (M ("TP_WAVELET_SAVE_ZERO"));
    mergMethod->append (M ("TP_WAVELET_LOAD"));
    mergMethod->append (M ("TP_WAVELET_LOAD_ZERO"));
    mergMethod->append (M ("TP_WAVELET_LOAD_ZEROHDR"));

    mergMethod->set_active (0);
    mergMethodConn = mergMethod->signal_changed().connect ( sigc::mem_fun (*this, &Wavelet::mergMethodChanged) );
    mergMethod->set_tooltip_markup (M ("TP_WAVELET_VIEW_TOOLTIP"));
    mg1box->pack_start (*mergMethod);
    mergeBox->pack_start (*mg1box);

    mg2box->pack_start (*labmmg2, Gtk::PACK_SHRINK, 1);

    mergMethod2->append (M ("TP_WAVELET_ZERO_BEF"));
    mergMethod2->append (M ("TP_WAVELET_ZERO_AFT"));
    mergMethod2->set_active (0);
    mergMethod2Conn = mergMethod2->signal_changed().connect ( sigc::mem_fun (*this, &Wavelet::mergMethod2Changed) );
    mergMethod2->set_tooltip_markup (M ("TP_WAVELET_MERGMET2_TOOLTIP"));
    mg2box->pack_start (*mergMethod2);
    mergeBox->pack_start (*mg2box);


    hbin->set_spacing (2);

    inputeFile = Gtk::manage (new MyFileChooserButton (M ("TP_WAVELET_MERGELABEL"), Gtk::FILE_CHOOSER_ACTION_OPEN));
    inputeFile->set_tooltip_text (M ("TP_WAVELET_INPUTE_TOOLTIP"));

    bindCurrentFolder (*inputeFile, options.lastmergeDir);
    mFileReset = Gtk::manage (new Gtk::Button());
    mFileReset->set_image (*Gtk::manage (new RTImage ("gtk-cancel.png")));

    hbin->pack_start (*inLabel, Gtk::PACK_SHRINK, 0);
    hbin->pack_start (*inputeFile);
    hbin->pack_start (*mFileReset, Gtk::PACK_SHRINK, 0);
    mergeBox->pack_start (*hbin);

    inFile = inputeFile->signal_file_set().connect ( sigc::mem_fun (*this, &Wavelet::inputeChanged), true);
    mFileReset->signal_clicked().connect ( sigc::mem_fun (*this, &Wavelet::mFile_Reset), true );

    // Set filename filters
    b_filter_asCurrent = false;
    Glib::RefPtr<Gtk::FileFilter> filter_merge = Gtk::FileFilter::create();

    filter_merge->add_pattern ("*.mer");
    filter_merge->set_name (M ("FILECHOOSER_FILTER_MERGE"));
    inputeFile->add_filter (filter_merge);

    oldip = "";

    mgbox->pack_start (*labmmg, Gtk::PACK_SHRINK, 1);

    mergevMethod->append (M ("TP_WAVELET_VIEW_CURR"));
    mergevMethod->append (M ("TP_WAVELET_VIEW_CUNO"));
    mergevMethod->append (M ("TP_WAVELET_VIEW_PREV"));
    mergevMethod->append (M ("TP_WAVELET_VIEW_SAVE"));
    mergevMethod->set_active (0);
    mergevMethodConn = mergevMethod->signal_changed().connect ( sigc::mem_fun (*this, &Wavelet::mergevMethodChanged) );
    mergevMethod->set_tooltip_markup (M ("TP_WAVELET_VIEW2_TOOLTIP"));
    mgbox->pack_start (*mergevMethod);
    mergeBox->pack_start (*mgbox);

    mgVBox->set_border_width (1);
    mgVBox->set_spacing (1);

    mgBbox->pack_start (*labmmgB, Gtk::PACK_SHRINK, 1);

    mergBMethod->append (M ("TP_WAVELET_BLEND_HDR1"));
    mergBMethod->append (M ("TP_WAVELET_BLEND_HDR2"));
    mergBMethod->set_active (0);
    mergBMethodConn = mergBMethod->signal_changed().connect ( sigc::mem_fun (*this, &Wavelet::mergBMethodChanged) );
    mgBbox->pack_start (*mergBMethod);
    mgVBox->pack_start (*mgBbox);


    balanhig->setAdjusterListener (this);
    balanhig->set_tooltip_text (M ("TP_WAVELET_VERTSH_TOOLTIP"));
    mgVBox->pack_start (*balanhig);

    balanleft->setAdjusterListener (this);
    balanleft->set_tooltip_text (M ("TP_WAVELET_VERTSH_TOOLTIP"));
    mgVBox->pack_start (*balanleft);


    // Wavelet merge curve
    CCWcurveEditormerg->setCurveListener (this);

    rtengine::WaveletParams::getDefaultmergCurveT (defaultCurve);
    cmergshape = static_cast<FlatCurveEditor*> (CCWcurveEditormerg->addCurve (CT_Flat, "", nullptr, false, false));

    cmergshape->setIdentityValue (0.);
    cmergshape->setResetCurve (FlatCurveType (defaultCurve.at (0)), defaultCurve);
    cmergshape->setTooltip (M ("TP_WAVELET_MCURVE_TOOLTIP"));

    CCWcurveEditormerg->curveListComplete();
    CCWcurveEditormerg->show();
    mgVBox->pack_start (*CCWcurveEditormerg, Gtk::PACK_SHRINK, 4);

    CCWcurveEditormerg2->setCurveListener (this);

    rtengine::WaveletParams::getDefaultmerg2CurveT (defaultCurve);
    cmerg2shape = static_cast<FlatCurveEditor*> (CCWcurveEditormerg2->addCurve (CT_Flat, "", nullptr, false, false));

    cmerg2shape->setIdentityValue (0.);
    cmerg2shape->setResetCurve (FlatCurveType (defaultCurve.at (0)), defaultCurve);
    cmerg2shape->setTooltip (M ("TP_WAVELET_MCURVE2_TOOLTIP"));

    CCWcurveEditormerg2->curveListComplete();
    CCWcurveEditormerg2->show();
    mgVBox->pack_start (*CCWcurveEditormerg2, Gtk::PACK_SHRINK, 4);

    blend->setAdjusterListener (this);
    blend->set_tooltip_text (M ("TP_WAVELET_BLEND_TOOLTIP"));
    mgVBox->pack_start (*blend);

    blendc->setAdjusterListener (this);
    blendc->set_tooltip_text (M ("TP_WAVELET_BLENDC_TOOLTIP"));
    mgVBox->pack_start (*blendc);

    grad->setAdjusterListener (this);
    grad->set_tooltip_text (M ("TP_WAVELET_GRAD_TOOLTIP"));
    mgVBox->pack_start (*grad);


    Gtk::VBox *balMVBox = Gtk::manage (new Gtk::VBox());
    balMFrame->set_tooltip_text (M ("TP_WAVELET_BALMFR_TOOLTIP"));

    for (int i = 0; i < 9; i++) {
        Glib::ustring ss;

        switch ( i ) {
            case 0:
                ss = Glib::ustring::compose ( "%1 (%2)", (i + 1), M ("TP_WAVELET_FINEST"));
                break;

            case 8:
                ss = Glib::ustring::compose ( "%1 (%2)", (i + 1), M ("TP_WAVELET_LARGEST"));
                break;

            default:
                ss = Glib::ustring::compose ( "%1", (i + 1));
        }

        balmer[i] = Gtk::manage ( new Adjuster (ss, 0, 250, 1, 15 + 12 * i) );
        balmer[i]->setAdjusterListener (this);
        balmer[i]->set_tooltip_text (M ("TP_WAVELET_BALMERLUM_TOOLTIP"));

        balMVBox->pack_start (*balmer[i]);

    }

    for (int i = 0; i < 9; i++) {
        Glib::ustring ss;

        switch ( i ) {
            case 0:
                ss = Glib::ustring::compose ( "%1 (%2)", (i + 1), M ("TP_WAVELET_FINEST"));
                break;

            case 8:
                ss = Glib::ustring::compose ( "%1 (%2)", (i + 1), M ("TP_WAVELET_LARGEST"));
                break;

            default:
                ss = Glib::ustring::compose ( "%1", (i + 1));
        }

        balmer2[i] = Gtk::manage ( new Adjuster (ss, -20, 140, 1, 70) );
        balmer2[i]->setAdjusterListener (this);
        balmer2[i]->set_tooltip_text (M ("TP_WAVELET_BALMERLUM2_TOOLTIP"));

        balMVBox->pack_start (*balmer2[i]);

    }

    balmerres2->setAdjusterListener (this);
    balmerres2->set_tooltip_text (M ("TP_WAVELET_BALMERRES2_TOOLTIP"));
    balMVBox->pack_start (*balmerres2);

    balmerres->setAdjusterListener (this);
    balmerres->set_tooltip_text (M ("TP_WAVELET_BALMERRES_TOOLTIP"));
    balMVBox->pack_start (*balmerres);

    balmerch->setAdjusterListener (this);
    balmerch->set_tooltip_text (M ("TP_WAVELET_BALMERCH_TOOLTIP"));
    balMVBox->pack_start (*balmerch);

    Gtk::HSeparator *separatorsty = Gtk::manage (new  Gtk::HSeparator());
    balMVBox->pack_start (*separatorsty);

    curveEditorsty->setCurveListener (this);

    shstyshape = static_cast<FlatCurveEditor*> (curveEditorsty->addCurve (CT_Flat, M ("TP_WAVELET_CURVEEDITOR_STYH")));
    shstyshape->setTooltip (M ("TP_WAVELET_CURVEEDITOR_STYH_TOOLTIP"));
    shstyshape->setCurveColorProvider (this, 5);
    shstyshape->setBottomBarBgGradient (milestones);
    curveEditorsty->curveListComplete();

    balMVBox->pack_start (*curveEditorsty, Gtk::PACK_SHRINK, 4);

    Gtk::HSeparator *separatorsty2 = Gtk::manage (new  Gtk::HSeparator());
    balMVBox->pack_start (*separatorsty2);

    dirV->setAdjusterListener (this);
    dirV->set_tooltip_text (M ("TP_WAVELET_DIRV_TOOLTIP"));
    balMVBox->pack_start (*dirV);

    dirH->setAdjusterListener (this);
    dirH->set_tooltip_text (M ("TP_WAVELET_DIRV_TOOLTIP"));
    balMVBox->pack_start (*dirH);

    dirD->setAdjusterListener (this);
    dirD->set_tooltip_text (M ("TP_WAVELET_DIRV_TOOLTIP"));
    balMVBox->pack_start (*dirD);

    Gtk::HSeparator *separatorsty3 = Gtk::manage (new  Gtk::HSeparator());
    balMVBox->pack_start (*separatorsty3);


    Gtk::VBox *shaVBox = Gtk::manage (new Gtk::VBox());

    //  shaFrame->set_tooltip_text (M("TP_WAVELET_SHAF_TOOLTIP"));

    CCWcurveEditorsty->setCurveListener (this);
    CCWcurveEditorsty->setTooltip (M ("TP_WAVELET_STYLCURVE_TOOLTIP"));

    rtengine::WaveletParams::getDefaultstyCurveT (defaultCurve);
    cstyshape = static_cast<FlatCurveEditor*> (CCWcurveEditorsty->addCurve (CT_Flat, "", nullptr, false, false));

    cstyshape->setIdentityValue (0.);
    cstyshape->setResetCurve (FlatCurveType (defaultCurve.at (0)), defaultCurve);
    cstyshape->setTooltip (M ("TP_WAVELET_STYLCURVE_TOOLTIP"));

    CCWcurveEditorsty->curveListComplete();
    CCWcurveEditorsty->show();

    CCWcurveEditorsty2->setCurveListener (this);
    CCWcurveEditorsty2->setTooltip (M ("TP_WAVELET_STYLCURVE_TOOLTIP"));

    rtengine::WaveletParams::getDefaultsty2CurveT (defaultCurve);
    cstyshape2 = static_cast<FlatCurveEditor*> (CCWcurveEditorsty2->addCurve (CT_Flat, "", nullptr, false, false));

    cstyshape2->setIdentityValue (0.);
    cstyshape2->setResetCurve (FlatCurveType (defaultCurve.at (0)), defaultCurve);
    cstyshape2->setTooltip (M ("TP_WAVELET_STYLCURVE2_TOOLTIP"));

    CCWcurveEditorsty2->curveListComplete();
    CCWcurveEditorsty2->show();


    shapMethod->append (M ("TP_WAVELET_SHAPN"));
    shapMethod->append (M ("TP_WAVELET_SHAPT"));
    shapMethod->append (M ("TP_WAVELET_SHAPF"));
    shapMethod->set_active (0);
    shapMethodConn = shapMethod->signal_changed().connect ( sigc::mem_fun (*this, &Wavelet::shapMethodChanged) );
    shapMethod->set_tooltip_markup (M ("TP_WAVELET_SHAPMETHOD_TOOLTIP"));

    shapind->setAdjusterListener (this);
    shapind->set_tooltip_text (M ("TP_WAVELET_SHAPIND_TOOLTIP"));

    shaVBox->pack_start (*shapMethod);
    shaVBox->pack_start (*shapind);

    shaVBox->pack_start (*CCWcurveEditorsty, Gtk::PACK_SHRINK, 4);
    shaVBox->pack_start (*CCWcurveEditorsty2, Gtk::PACK_SHRINK, 4);
    shaFrame->add (*shaVBox);
    balMVBox->pack_start (*shaFrame);


    // hueskinsty->set_tooltip_markup (M ("TP_WAVELET_HUESKINSTY_TOOLTIP"));
    const std::vector<GradientMilestone> milestonesty = {
        makeHsvGm (0.0000, 0.4199f, 0.5f, 0.5f), // hsv: 0.4199 rad: -3.14
        makeHsvGm (0.0540, 0.5000f, 0.5f, 0.5f), // hsv: 0.5    rad: -2.8
        makeHsvGm (0.1336, 0.6000f, 0.5f, 0.5f), // hsv: 0.60   rad: -2.3
        makeHsvGm (0.3567, 0.7500f, 0.5f, 0.5f), // hsv: 0.75   rad: -0.9
        makeHsvGm (0.4363, 0.8560f, 0.5f, 0.5f), // hsv: 0.856  rad: -0.4
        makeHsvGm (0.4841, 0.9200f, 0.5f, 0.5f), // hsv: 0.92   rad: -0.1
        makeHsvGm (0.5000, 0.9300f, 0.5f, 0.5f), // hsv: 0.93   rad:  0
        makeHsvGm (0.5366, 0.9600f, 0.5f, 0.5f), // hsv: 0.96   rad:  0.25
        makeHsvGm (0.5955, 1.0000f, 0.5f, 0.5f), // hsv: 1.     rad:  0.6
        makeHsvGm (0.6911, 0.0675f, 0.5f, 0.5f), // hsv: 0.0675 rad:  1.2
        makeHsvGm (0.7229, 0.0900f, 0.5f, 0.5f), // hsv: 0.09   rad:  1.4
        makeHsvGm (0.7707, 0.1700f, 0.5f, 0.5f), // hsv: 0.17   rad:  1.7
        makeHsvGm (0.8503, 0.2650f, 0.5f, 0.5f), // hsv: 0.265  rad:  2.1
        makeHsvGm (0.8981, 0.3240f, 0.5f, 0.5f), // hsv: 0.324  rad:  2.5
        makeHsvGm (1.0000, 0.4197f, 0.5f, 0.5f) // hsv: 0.419  rad:  3.14

    };
    hueskinsty->setBgGradient (milestonesty);
    balMVBox->pack_start (*hueskinsty);
    hueskinsty->setAdjusterListener (this);

    shapedetcolor->setAdjusterListener (this);
    shapedetcolor->set_tooltip_text (M ("TP_WAVELET_SHAPEDETCOLOR_TOOLTIP"));
    balMVBox->pack_start (*shapedetcolor);



    balMFrame->add (*balMVBox);
    mgVBox->pack_start (*balMFrame);

    savelab = Gtk::manage (new Gtk::Button (M ("TP_WAVELET_SAVELAB")));
    savelab->set_image (*Gtk::manage (new RTImage ("gtk-save-large.png")));
    savelab->set_tooltip_markup (M ("TP_WAVELET_SAVELAB_TOOLTIP"));
    mergeBox->pack_start (*savelab);
//   ipc = ipDialog->signal_selection_changed().connect( sigc::mem_fun(*this, &Wavelet::ipSelectionChanged) );

    sizelab->setAdjusterListener (this);
    sizelab->set_tooltip_text (M ("TP_WAVELET_SIZELAB_TOOLTIP"));
    mergeBox->pack_start (*sizelab);


    mergeBox->pack_start (*mgVBox);

    savelab->signal_pressed().connect ( sigc::mem_fun (*this, &Wavelet::savelabPressed) );

    neutrHBox2->set_border_width (2);

    // neutral2 = Gtk::manage (new Gtk::Button (M ("TP_WAVELET_NEUTRAL2")));
    RTImage *resetImg2 = Gtk::manage (new RTImage ("gtk-undo-ltr-small.png", "gtk-undo-rtl-small.png"));
    neutral2->set_image (*resetImg2);
    //neutral2->set_tooltip_text (M("TP_WAVELET_NEUTRAL_TIP"));
    neutral2conn = neutral2->signal_pressed().connect ( sigc::mem_fun (*this, &Wavelet::neutral2_pressed) );
    neutral2->show();
    neutrHBox2->pack_start (*neutral2);
    mergeBox->pack_start (*neutrHBox2);


// Final Touchup
    Gtk::VBox* const ctboxBA = Gtk::manage (new Gtk::VBox());

    ctboxBA->set_spacing (2);

    Gtk::Label* const labmBA = Gtk::manage (new Gtk::Label (M ("TP_WAVELET_BATYPE") + ":"));
    Gtk::HBox* const ctboxFI = Gtk::manage (new Gtk::HBox());
    ctboxFI->pack_start (*labmBA, Gtk::PACK_SHRINK, 1);

    BAmethod->append (M ("TP_WAVELET_BANONE"));
    BAmethod->append (M ("TP_WAVELET_BASLI"));
    BAmethod->append (M ("TP_WAVELET_BACUR"));
    BAmethodconn = BAmethod->signal_changed().connect ( sigc::mem_fun (*this, &Wavelet::BAmethodChanged) );
    ctboxFI->pack_start (*BAmethod);
    ctboxBA->pack_start (*ctboxFI);

    balance->setAdjusterListener (this);
    balance->set_tooltip_text (M ("TP_WAVELET_BALANCE_TOOLTIP"));

    opacityCurveEditorW->setCurveListener (this);

    rtengine::WaveletParams::getDefaultOpacityCurveW (defaultCurve);
    opacityShape = static_cast<FlatCurveEditor*> (opacityCurveEditorW->addCurve (CT_Flat, "", nullptr, false, false));
    opacityShape->setIdentityValue (0.);
    opacityShape->setResetCurve (FlatCurveType (defaultCurve.at (0)), defaultCurve);
    opacityShape->setBottomBarBgGradient (milestones2);

    // This will add the reset button at the end of the curveType buttons
    opacityCurveEditorW->curveListComplete();
    opacityCurveEditorW->show();

    iter->setAdjusterListener (this);
    iter->set_tooltip_text (M ("TP_WAVELET_ITER_TOOLTIP"));

    Gtk::HSeparator* const separatorbalend = Gtk::manage (new  Gtk::HSeparator());

    opacityCurveEditorWL->setCurveListener (this);

    rtengine::WaveletParams::getDefaultOpacityCurveWL (defaultCurve);
    opacityShapeWL = static_cast<FlatCurveEditor*> (opacityCurveEditorWL->addCurve (CT_Flat, "", nullptr, false, false));
    opacityShapeWL->setIdentityValue (0.);
    opacityShapeWL->setResetCurve (FlatCurveType (defaultCurve.at (0)), defaultCurve);
    opacityShapeWL->setTooltip (M ("TP_WAVELET_OPACITYWL_TOOLTIP"));

    // This will add the reset button at the end of the curveType buttons
    opacityCurveEditorWL->curveListComplete();
    opacityCurveEditorWL->show();

    curveEditorG->setCurveListener (this);

    clshape = static_cast<DiagonalCurveEditor*> (curveEditorG->addCurve (CT_Diagonal, M ("TP_WAVELET_CURVEEDITOR_CL")));
    clshape->setTooltip (M ("TP_WAVELET_CURVEEDITOR_CL_TOOLTIP"));
    clshape->setBottomBarBgGradient (milestones2);
    clshape->setLeftBarBgGradient (milestones2);

    curveEditorG->curveListComplete();

    tmr->set_active (true);
    tmr->set_tooltip_text (M ("TP_WAVELET_BALCHRO_TOOLTIP"));
    tmrConn = tmr->signal_toggled().connect ( sigc::mem_fun (*this, &Wavelet::tmrToggled) );

    ToolParamBlock* const finalBox = Gtk::manage (new ToolParamBlock());

    labretifinbox->pack_start (*labretifin, Gtk::PACK_SHRINK, 1);

    finalBox->pack_start (*ctboxBA);
    finalBox->pack_start (*balance);

    finalBox->pack_start ( *opacityCurveEditorW, Gtk::PACK_SHRINK, 2);

    finalBox->pack_start (*iter);

    finalBox->pack_start (*tmr);
    finalBox->pack_start (*separatorbalend, Gtk::PACK_SHRINK, 2);
    finalBox->pack_start ( *opacityCurveEditorWL, Gtk::PACK_SHRINK, 2);

    finalBox->pack_start (*curveEditorG, Gtk::PACK_SHRINK, 4);
    finalBox->pack_start (*labretifinbox);

//-----------------------------

//<<<<<<< HEAD
    expsettings->add (*settingsBox);
    expsettings->setLevel (2);
    pack_start (*expsettings);

    expcontrast->add (*levBox);
    expcontrast->setLevel (2);
    pack_start (*expcontrast);

    expchroma->add (*chBox);
    expchroma->setLevel (2);
    pack_start (*expchroma);

    exptoning->add (*tonBox);
    exptoning->setLevel (2);
    pack_start (*exptoning);

    expnoise->add (*noiseBox);
    expnoise->setLevel (2);
    pack_start (*expnoise);

    expedge->add (*edgBox);
    expedge->setLevel (2);
    pack_start (*expedge);

    expedg1->add (*edgBoxS);
    expedg1->setLevel (2);
    pack_start (*expedg1);


    expreti->add (*retiBox);
    pack_start (*expreti);

    expgamut->add (*conBox);
    expgamut->setLevel (2);
    pack_start (*expgamut);

    expresid->add (*resBox);
    expresid->setLevel (2);
    pack_start (*expresid);

    expmerge->add (*mergeBox);
    pack_start (*expmerge);

    expfinal->add (*finalBox);
    expfinal->setLevel (2);
    pack_start (*expfinal);
    /*
    =======
    expsettings->add(*settingsBox, false);
    expsettings->setLevel(2);
    pack_start (*expsettings);

    expcontrast->add(*levBox, false);
    expcontrast->setLevel(2);
    pack_start (*expcontrast);

    expchroma->add(*chBox, false);
    expchroma->setLevel(2);
    pack_start (*expchroma);

    exptoning->add(*tonBox, false);
    exptoning->setLevel(2);
    pack_start (*exptoning);

    expnoise->add(*noiseBox, false);
    expnoise->setLevel(2);
    pack_start (*expnoise);

    expedge->add(*edgBox, false);
    expedge->setLevel(2);
    pack_start (*expedge);

    expgamut->add(*conBox, false);
    expgamut->setLevel(2);
    pack_start (*expgamut);

    expresid->add(*resBox, false);
    expresid->setLevel(2);
    pack_start(*expresid);

    expfinal->add(*finalBox, false);
    expfinal->setLevel(2);
    pack_start(*expfinal);
    >>>>>>> 5f97800
    */
}



Wavelet::~Wavelet ()
{
    idle_register.destroy();

    delete opaCurveEditorG;
    delete opacityCurveEditorG;
    delete CCWcurveEditorG;
    delete CCWcurveEditormerg;
    delete CCWcurveEditormerg2;
    delete CCWcurveEditorsty;
    delete CCWcurveEditorsty2;
    delete CCWcurveEditorT;
    delete CCWcurveEditorgainT;
    delete curveEditorRES;
    delete curveEditorsty;
    delete curveEditorGAM;
    delete curveEditorG;
    delete opacityCurveEditorW;
    delete opacityCurveEditorWL;

}


int WminmaxChangedUI (void* data)
{
    GThreadLock lock; // All GUI access from idle_add callbacks or separate thread HAVE to be protected
    (static_cast<Wavelet*> (data))->minmaxComputed_ ();
    return 0;
}

void Wavelet::minmaxChanged (double cdma, double cdmin, double mini, double maxi, double Tmean, double Tsigma, double Tmin, double Tmax)
{
    nextmin = cdmin;
    nextmax = cdma;
    nextminiT = mini;
    nextmaxiT = maxi;
    nextmeanT = Tmean;
    nextsigma = Tsigma;
    nextminT = Tmin;
    nextmaxT = Tmax;
    g_idle_add (WminmaxChangedUI, this);

}

bool Wavelet::minmaxComputed_ ()
{

    disableListener ();
    enableListener ();
    updateLabel ();
    updateTrans ();
    return false;

}

void Wavelet::updateLabel ()
{
    if (!batchMode) {
        float nX, nY;
        nX = nextmin;
        nY = nextmax;
        {
            mMLabels->set_text (
                Glib::ustring::compose (M ("TP_RETINEX_MLABEL"),
                                        Glib::ustring::format (std::fixed, std::setprecision (0), nX),
                                        Glib::ustring::format (std::fixed, std::setprecision (0), nY))
            );
        }
    }
}

void Wavelet::updateTrans ()
{
    if (!batchMode) {
        float nm, nM, nZ, nA, nB, nS;
        nm = nextminiT;
        nM = nextmaxiT;
        nZ = nextmeanT;
        nA = nextminT;
        nB = nextmaxT;
        nS = nextsigma;
        {
            transLabels->set_text (
                Glib::ustring::compose (M ("TP_RETINEX_TLABEL"),
                                        Glib::ustring::format (std::fixed, std::setprecision (1), nm),
                                        Glib::ustring::format (std::fixed, std::setprecision (1), nM),
                                        Glib::ustring::format (std::fixed, std::setprecision (1), nZ),
                                        Glib::ustring::format (std::fixed, std::setprecision (1), nS))
            );
            transLabels2->set_text (
                Glib::ustring::compose (M ("TP_RETINEX_TLABEL2"),
                                        Glib::ustring::format (std::fixed, std::setprecision (1), nA),
                                        Glib::ustring::format (std::fixed, std::setprecision (1), nB))
            );


        }
    }
}


int wavUpdateUI (void* data)
{
    GThreadLock lock; // All GUI acces from idle_add callbacks or separate thread HAVE to be protected
    (static_cast<Wavelet*> (data))->wavComputed_ ();
    return 0;
}

void Wavelet::wavChanged (double nlevel)
{
    nextnlevel = nlevel;

    const auto func = [] (gpointer data) -> gboolean {
        GThreadLock lock; // All GUI acces from idle_add callbacks or separate thread HAVE to be protected
        static_cast<Wavelet*> (data)->wavComputed_();

        return FALSE;
    };

    idle_register.add (func, this);
}

bool Wavelet::wavComputed_ ()
{
    disableListener ();
    enableListener ();
    updatewavLabel ();
    return false;
}

void Wavelet::updatewavLabel ()
{
    if (!batchMode) {
        float lv;
        lv = nextnlevel;
        wavLabels->set_text (
            Glib::ustring::compose (M ("TP_WAVELET_LEVLABEL"),
                                    Glib::ustring::format (std::fixed, std::setprecision (0), lv))
        );
    }
}
void Wavelet::mFile_Reset()
{

    inChanged = true;

    // caution: I had to make this hack, because set_current_folder() doesn't work correctly!
    //          Because szeva doesn't exist since he was committed to happy hunting ground in Issue 316
    //          we can use him now for this hack
    inputeFile->set_filename (options.lastFlatfieldDir + "/szeva");
    // end of the hack

    if (!options.lastmergeDir.empty()) {
        inputeFile->set_current_folder (options.lastmergeDir);
    }


    if (listener) {
        listener->panelChanged (EvmFile, M ("GENERAL_NONE") );
    }

}

// Will only reset the chanel mixer
// WARNING!  In mutiImage mode, and for sliders in ADD mode, this will reset the slider to 0, but not to the default value as in SET mode.
void Wavelet::neutral_pressed ()
{
    disableListener();
    greenlow->resetValue (false);
    bluelow->resetValue (false);
    greenmed->resetValue (false);
    bluemed->resetValue (false);
    greenhigh->resetValue (false);
    bluehigh->resetValue (false);

    enableListener();

    if (listener && getEnabled()) {
        listener->panelChanged (EvWavNeutral, M ("ADJUSTER_RESET_TO_DEFAULT"));
    }
}

void Wavelet::read (const ProcParams* pp, const ParamsEdited* pedited)
{
    /*****************************************************************************************************
     *
     *                                        Disable listeners and signals
     *
     *****************************************************************************************************/

    disableListener ();
    Lmethodconn.block (true);
    CLmethodconn.block (true);
    Backmethodconn.block (true);
    Tilesmethodconn.block (true);
    retinexMethodConn.block (true);
    retinexMethodproConn.block (true);
    usharpmethodconn.block (true);
    ushamethodconn.block (true);
    daubcoeffmethodconn.block (true);
    Dirmethodconn.block (true);
    CHmethodconn.block (true);
    CHSLmethodconn.block (true);
    EDmethodconn.block (true);
    NPmethodconn.block (true);
    BAmethodconn.block (true);
    TMmethodconn.block (true);
    HSmethodconn.block (true);
    MedgreinfConn.block (true);
    cbenabConn.block (true);
    enableChromaConn.block (true);
    enableContrastConn.block (true);
    enableEdgeConn.block (true);
    enableFinalConn.block (true);
    enableNoiseConn.block (true);
    enableResidConn.block (true);
    enableToningConn.block (true);
    enableMergeConn.block (true);
    mergevMethodConn.block (true);
    mergMethodConn.block (true);
    mergBMethodConn.block (true);
    mergMethod2Conn.block (true);
    shapMethodConn.block (true);

    /*****************************************************************************************************
     *
     *                               Set the GUI reflecting the given ProcParams
     *
     *****************************************************************************************************/
    if (pp->wavelet.inpute.substr (0, 5) != "file:" && !inputeFile->get_filename().empty()) {
        inputeFile->set_filename (pp->wavelet.inpute);
    }

    oldip = pp->wavelet.inpute.substr (5); // cut of "file:"
    inputeFile->set_filename (pp->wavelet.inpute.substr (5));

    //HSmethod->set_active (1);   // Note: default values are controlled in rtengine::ProcParams::SetDefaults
    if (pp->wavelet.HSmethod == "without") {
        HSmethod->set_active (0);
    } else if (pp->wavelet.HSmethod == "with") {
        HSmethod->set_active (1);
    }

    //CHmethod->set_active (1);
    if (pp->wavelet.CHmethod == "without") {
        CHmethod->set_active (0);
    } else if (pp->wavelet.CHmethod == "with") {
        CHmethod->set_active (1);
    } else if (pp->wavelet.CHmethod == "link") {
        CHmethod->set_active (2);
    }

    //Medgreinf->set_active (1);
    if (pp->wavelet.Medgreinf == "more") {
        Medgreinf->set_active (0);
    } else if (pp->wavelet.Medgreinf == "none") {
        Medgreinf->set_active (1);
    } else if (pp->wavelet.Medgreinf == "less") {
        Medgreinf->set_active (2);
    }

    //CHSLmethod->set_active (1);
    if (pp->wavelet.CHSLmethod == "SL") {
        CHSLmethod->set_active (0);
    } else if (pp->wavelet.CHSLmethod == "CU") {
        CHSLmethod->set_active (1);
    }

    //EDmethod->set_active (1);
    if (pp->wavelet.EDmethod == "SL") {
        EDmethod->set_active (0);
    } else if (pp->wavelet.EDmethod == "CU") {
        EDmethod->set_active (1);
    }

    if (pp->wavelet.NPmethod == "none") {
        NPmethod->set_active (0);
    } else if (pp->wavelet.NPmethod == "low") {
        NPmethod->set_active (1);
    } else if (pp->wavelet.NPmethod == "high") {
        NPmethod->set_active (2);
    }

    if (pp->wavelet.mergMethod == "savwat") {
        mergMethod->set_active (0);
    } else if (pp->wavelet.mergMethod == "savhdr") {
        mergMethod->set_active (1);
    } else if (pp->wavelet.mergMethod == "savzero") {
        mergMethod->set_active (2);
    } else if (pp->wavelet.mergMethod == "load") {
        mergMethod->set_active (3);
    } else if (pp->wavelet.mergMethod == "loadzero") {
        mergMethod->set_active (4);
    } else if (pp->wavelet.mergMethod == "loadzerohdr") {
        mergMethod->set_active (5);
    }

    if (pp->wavelet.mergMethod2 == "befo") {
        mergMethod2->set_active (0);
    } else if (pp->wavelet.mergMethod2 == "after") {
        mergMethod2->set_active (1);
    }

    if (pp->wavelet.mergevMethod == "curr") {
        mergevMethod->set_active (0);
    } else if (pp->wavelet.mergevMethod == "cuno") {
        mergevMethod->set_active (1);
    } else if (pp->wavelet.mergevMethod == "first") {
        mergevMethod->set_active (2);
    } else if (pp->wavelet.mergevMethod == "save") {
        mergevMethod->set_active (3);
    }

//    if (pp->wavelet.mergBMethod == "water") {
//        mergBMethod->set_active (0);
//    } else
    if (pp->wavelet.mergBMethod == "hdr1") {
        mergBMethod->set_active (0);
    } else if (pp->wavelet.mergBMethod == "hdr2") {
        mergBMethod->set_active (1);
    }

    //BAmethod->set_active (0);
    if (pp->wavelet.BAmethod == "none") {
        BAmethod->set_active (0);
    } else if (pp->wavelet.BAmethod == "sli") {
        BAmethod->set_active (1);
    } else if (pp->wavelet.BAmethod == "cur") {
        BAmethod->set_active (2);
    }

    //TMmethod->set_active (1);
    if (pp->wavelet.TMmethod == "cont") {
        TMmethod->set_active (0);
    } else if (pp->wavelet.TMmethod == "tm") {
        TMmethod->set_active (1);
    }

//  else if (pp->wavelet.TMmethod=="both")
//      TMmethod->set_active (2);

    //Backmethod->set_active (3);
    if (pp->wavelet.Backmethod == "black") {
        Backmethod->set_active (0);
    } else if (pp->wavelet.Backmethod == "grey") {
        Backmethod->set_active (1);
    } else if (pp->wavelet.Backmethod == "resid") {
        Backmethod->set_active (2);
    }

    //CLmethod->set_active (3);
    if (pp->wavelet.CLmethod == "one") {
        CLmethod->set_active (0);
    } else if (pp->wavelet.CLmethod == "inf") {
        CLmethod->set_active (1);
    } else if (pp->wavelet.CLmethod == "sup") {
        CLmethod->set_active (2);
    } else if (pp->wavelet.CLmethod == "all") {
        CLmethod->set_active (3);
    }

    //Tilesmethod->set_active (2);
    if (pp->wavelet.Tilesmethod == "full") {
        Tilesmethod->set_active (0);
    } else if (pp->wavelet.Tilesmethod == "big") {
        Tilesmethod->set_active (1);
    } else if (pp->wavelet.Tilesmethod == "lit") {
        Tilesmethod->set_active (2);
    }

    //daubcoeffmethod->set_active (4);
    if (pp->wavelet.daubcoeffmethod == "2_") {
        daubcoeffmethod->set_active (0);
    } else if (pp->wavelet.daubcoeffmethod == "4_") {
        daubcoeffmethod->set_active (1);
    } else if (pp->wavelet.daubcoeffmethod == "6_") {
        daubcoeffmethod->set_active (2);
    } else if (pp->wavelet.daubcoeffmethod == "10_") {
        daubcoeffmethod->set_active (3);
    } else if (pp->wavelet.daubcoeffmethod == "14_") {
        daubcoeffmethod->set_active (4);
    }

    //Dirmethod->set_active (3);
    if (pp->wavelet.Dirmethod == "one") {
        Dirmethod->set_active (0);
    } else if (pp->wavelet.Dirmethod == "two") {
        Dirmethod->set_active (1);
    } else if (pp->wavelet.Dirmethod == "thr") {
        Dirmethod->set_active (2);
    } else if (pp->wavelet.Dirmethod == "all") {
        Dirmethod->set_active (3);
    }

    //ushamethod
    if (pp->wavelet.ushamethod == "none") {
        ushamethod->set_active (0);
    } else if (pp->wavelet.ushamethod == "sharp") {
        ushamethod->set_active (1);
    } else if (pp->wavelet.ushamethod == "clari") {
        ushamethod->set_active (2);
    }

    //usharpmethod
    if (pp->wavelet.usharpmethod == "orig") {
        usharpmethod->set_active (0);
    } else if (pp->wavelet.usharpmethod == "wave") {
        usharpmethod->set_active (1);
    }

    if (pp->wavelet.retinexMethod == "low") {
        retinexMethod->set_active (0);
    } else if (pp->wavelet.retinexMethod == "uni") {
        retinexMethod->set_active (1);
    } else if (pp->wavelet.retinexMethod == "high") {
        retinexMethod->set_active (2);
//    } else if (pp->wavelet.retinexMethod == "high") {
//        retinexMethod->set_active (3);
    }

    if (pp->wavelet.retinexMethodpro == "resid") {
        retinexMethodpro->set_active (0);
    } else if (pp->wavelet.retinexMethodpro == "fina") {
        retinexMethodpro->set_active (1);
    }

    if (pp->wavelet.shapMethod == "norm") {
        shapMethod->set_active (0);
    } else if (pp->wavelet.shapMethod == "three") {
        shapMethod->set_active (1);
    } else if (pp->wavelet.shapMethod == "four") {
        shapMethod->set_active (2);
    }

    int selectedLevel = atoi (pp->wavelet.Lmethod.data()) - 1;
    Lmethod->set_active (selectedLevel == -1 ? 4 : selectedLevel);

    ccshape->setCurve (pp->wavelet.ccwcurve);
    cTshape->setCurve (pp->wavelet.ccwTcurve);
    cTgainshape->setCurve (pp->wavelet.ccwTgaincurve);
    cmergshape->setCurve (pp->wavelet.ccwmergcurve);
    cmerg2shape->setCurve (pp->wavelet.ccwmerg2curve);
    cstyshape->setCurve (pp->wavelet.ccwstycurve);
    cstyshape2->setCurve (pp->wavelet.ccwsty2curve);
    opacityShapeRG->setCurve (pp->wavelet.opacityCurveRG);
    opacityShapeBY->setCurve (pp->wavelet.opacityCurveBY);
    opacityShape->setCurve (pp->wavelet.opacityCurveW);
    opacityShapeWL->setCurve (pp->wavelet.opacityCurveWL);
    hhshape->setCurve (pp->wavelet.hhcurve);
    shstyshape->setCurve (pp->wavelet.shstycurve);
    Chshape->setCurve (pp->wavelet.Chcurve);
    clshape->setCurve (pp->wavelet.wavclCurve);
    expcontrast->setEnabled (pp->wavelet.expcontrast);
    expchroma->setEnabled (pp->wavelet.expchroma);
    expedge->setEnabled (pp->wavelet.expedge);
    expreti->setEnabled (pp->wavelet.expreti);
    expresid->setEnabled (pp->wavelet.expresid);
//    expTCresi->setEnabled (pp->wavelet.expTCresi);
    expmerge->setEnabled (pp->wavelet.expmerge);
    expfinal->setEnabled (pp->wavelet.expfinal);
    exptoning->setEnabled (pp->wavelet.exptoning);
    expnoise->setEnabled (pp->wavelet.expnoise);

    setEnabled (pp->wavelet.enabled);
    avoidConn.block (true);
    avoid->set_active (pp->wavelet.avoid);
    avoidConn.block (false);
    tmrConn.block (true);
    tmr->set_active (pp->wavelet.tmr);
    tmrConn.block (false);
    medianConn.block (true);
    median->set_active (pp->wavelet.median);
    medianConn.block (false);
    medianlevConn.block (true);
    medianlev->set_active (pp->wavelet.medianlev);
    medianlevConn.block (false);
    linkedgConn.block (true);
    linkedg->set_active (pp->wavelet.linkedg);
    linkedgConn.block (false);
    cbenabConn.block (true);
    cbenab->set_active (pp->wavelet.cbenab);
    cbenabConn.block (false);

    lipstConn.block (true);
    lipst->set_active (pp->wavelet.lipst);
    lipstConn.block (false);
    //edgreinfConn.block (true);
    //edgreinf->set_active (pp->wavelet.edgreinf);
    //edgreinfConn.block (false);
    //lastedgreinf = pp->wavelet.edgreinf;
    lastmedian = pp->wavelet.median;
    lastmedianlev = pp->wavelet.medianlev;
    lastlinkedg = pp->wavelet.linkedg;
    lastcbenab = pp->wavelet.cbenab;
    lastlipst = pp->wavelet.lipst;
    lastavoid = pp->wavelet.avoid;
    lasttmr = pp->wavelet.tmr;
    rescon->setValue (pp->wavelet.rescon);
    resconH->setValue (pp->wavelet.resconH);
    reschro->setValue (pp->wavelet.reschro);
    tmrs->setValue (pp->wavelet.tmrs);
    gamma->setValue (pp->wavelet.gamma);
    sup->setValue (pp->wavelet.sup);
    sky->setValue (pp->wavelet.sky);
    thres->setValue (pp->wavelet.thres);
    chroma->setValue (pp->wavelet.chroma);
    chro->setValue (pp->wavelet.chro);
    contrast->setValue (pp->wavelet.contrast);
    edgrad->setValue (pp->wavelet.edgrad);
    edgval->setValue (pp->wavelet.edgval);
    edgthresh->setValue (pp->wavelet.edgthresh);
    thr->setValue (pp->wavelet.thr);
    thrH->setValue (pp->wavelet.thrH);
    skinprotect->setValue (pp->wavelet.skinprotect);
    hueskin->setValue<int> (pp->wavelet.hueskin);
    hueskin2->setValue<int> (pp->wavelet.hueskin2);
    hueskinsty->setValue<int> (pp->wavelet.hueskinsty);
    threshold->setValue (pp->wavelet.threshold);
    threshold2->setValue (pp->wavelet.threshold2);
    edgedetect->setValue (pp->wavelet.edgedetect);
    edgedetectthr->setValue (pp->wavelet.edgedetectthr);
    edgedetectthr2->setValue (pp->wavelet.edgedetectthr2);
    edgesensi->setValue (pp->wavelet.edgesensi);
    edgeampli->setValue (pp->wavelet.edgeampli);
    hllev->setValue<int> (pp->wavelet.hllev);
    bllev->setValue<int> (pp->wavelet.bllev);
    pastlev->setValue<int> (pp->wavelet.pastlev);
    satlev->setValue<int> (pp->wavelet.satlev);
    edgcont->setValue<int> (pp->wavelet.edgcont);

    greenlow->setValue (pp->wavelet.greenlow);
    bluelow->setValue (pp->wavelet.bluelow);
    greenmed->setValue (pp->wavelet.greenmed);
    bluemed->setValue (pp->wavelet.bluemed);
    greenhigh->setValue (pp->wavelet.greenhigh);
    bluehigh->setValue (pp->wavelet.bluehigh);

    level0noise->setValue<double> (pp->wavelet.level0noise);
    level1noise->setValue<double> (pp->wavelet.level1noise);
    level2noise->setValue<double> (pp->wavelet.level2noise);
    level3noise->setValue<double> (pp->wavelet.level3noise);
    strength->setValue (pp->wavelet.strength);
    balance->setValue (pp->wavelet.balance);
    balanleft->setValue (pp->wavelet.balanleft);
    balanhig->setValue (pp->wavelet.balanhig);
    sizelab->setValue (pp->wavelet.sizelab);
    balmerch->setValue (pp->wavelet.balmerch);
    shapedetcolor->setValue (pp->wavelet.shapedetcolor);
    dirV->setValue (pp->wavelet.dirV);
    dirH->setValue (pp->wavelet.dirH);
    dirD->setValue (pp->wavelet.dirD);
    shapind->setValue (pp->wavelet.shapind);
    balmerres->setValue (pp->wavelet.balmerres);
    balmerres2->setValue (pp->wavelet.balmerres2);
    grad->setValue (pp->wavelet.grad);
    blend->setValue (pp->wavelet.blend);
    blendc->setValue (pp->wavelet.blendc);
    iter->setValue (pp->wavelet.iter);
    mergeL->setValue (pp->wavelet.mergeL);
    mergeC->setValue (pp->wavelet.mergeC);
    nextmergeL = pp->wavelet.mergeL;
    nextmergeC = pp->wavelet.mergeC;
    gain->setValue (pp->wavelet.gain);
    offs->setValue (pp->wavelet.offs);
    str->setValue (pp->wavelet.str);
    neigh->setValue (pp->wavelet.neigh);
    vart->setValue (pp->wavelet.vart);
    limd->setValue (pp->wavelet.limd);
    scale->setValue (pp->wavelet.scale);
    chrrt->setValue (pp->wavelet.chrrt);
    radius->setValue        (pp->wavelet.radius);
    highlights->setValue    (pp->wavelet.highlights);
    h_tonalwidth->setValue  (pp->wavelet.htonalwidth);
    shadows->setValue       (pp->wavelet.shadows);
    s_tonalwidth->setValue  (pp->wavelet.stonalwidth);

    for (int i = 0; i < 9; i++) {
        correction[i]->setValue (pp->wavelet.c[i]);
    }

    for (int i = 0; i < 9; i++) {
        correctionch[i]->setValue (pp->wavelet.ch[i]);
    }

    for (int i = 0; i < 9; i++) {
        balmer[i]->setValue (pp->wavelet.bm[i]);
    }

    for (int i = 0; i < 9; i++) {
        balmer2[i]->setValue (pp->wavelet.bm2[i]);
    }

    /*****************************************************************************************************
     *
     *           Set the inconsistent state (for combobox, select the "GENERAL_UNCHANGED" entry)
     *
     *****************************************************************************************************/

    if (pedited) {
        if (!pedited->wavelet.Lmethod) {
            Lmethod->set_active_text (M ("GENERAL_UNCHANGED"));
        }

        if (!pedited->wavelet.CLmethod) {
            CLmethod->set_active_text (M ("GENERAL_UNCHANGED"));
        }

        if (!pedited->wavelet.Backmethod) {
            Backmethod->set_active_text (M ("GENERAL_UNCHANGED"));
        }

        if (!pedited->wavelet.Tilesmethod) {
            Tilesmethod->set_active_text (M ("GENERAL_UNCHANGED"));
        }

        if (!pedited->wavelet.usharpmethod) {
            usharpmethod->set_active_text (M ("GENERAL_UNCHANGED"));
        }

        if (!pedited->wavelet.ushamethod) {
            ushamethod->set_active_text (M ("GENERAL_UNCHANGED"));
        }

        if (!pedited->wavelet.retinexMethod) {
            retinexMethod->set_active_text (M ("GENERAL_UNCHANGED"));
        }

        if (!pedited->wavelet.retinexMethodpro) {
            retinexMethodpro->set_active_text (M ("GENERAL_UNCHANGED"));
        }

        if (!pedited->wavelet.shapMethod) {
            shapMethod->set_active_text (M ("GENERAL_UNCHANGED"));
        }

        if (!pedited->wavelet.daubcoeffmethod) {
            daubcoeffmethod->set_active_text (M ("GENERAL_UNCHANGED"));
        }

        if (!pedited->wavelet.Dirmethod) {
            Dirmethod->set_active_text (M ("GENERAL_UNCHANGED"));
        }

        if (!pedited->wavelet.CHmethod) {
            CHmethod->set_active_text (M ("GENERAL_UNCHANGED"));
        }

        if (!pedited->wavelet.CHSLmethod) {
            CHSLmethod->set_active_text (M ("GENERAL_UNCHANGED"));
        }

        if (!pedited->wavelet.EDmethod) {
            EDmethod->set_active_text (M ("GENERAL_UNCHANGED"));
        }

        if (!pedited->wavelet.NPmethod) {
            NPmethod->set_active_text (M ("GENERAL_UNCHANGED"));
        }

        if (!pedited->wavelet.BAmethod) {
            BAmethod->set_active_text (M ("GENERAL_UNCHANGED"));
        }

        if (!pedited->wavelet.TMmethod) {
            TMmethod->set_active_text (M ("GENERAL_UNCHANGED"));
        }

        if (!pedited->wavelet.HSmethod) {
            HSmethod->set_active_text (M ("GENERAL_UNCHANGED"));
        }

        if (!pedited->wavelet.Medgreinf) {
            Medgreinf->set_active_text (M ("GENERAL_UNCHANGED"));
        }

        set_inconsistent (multiImage && !pedited->wavelet.enabled);
        ccshape->setUnChanged  (!pedited->wavelet.ccwcurve);
        cTshape->setUnChanged  (!pedited->wavelet.ccwTcurve);
        cTgainshape->setUnChanged  (!pedited->wavelet.ccwTgaincurve);
        cmergshape->setUnChanged  (!pedited->wavelet.ccwmergcurve);
        cmerg2shape->setUnChanged  (!pedited->wavelet.ccwmerg2curve);
        cstyshape->setUnChanged  (!pedited->wavelet.ccwstycurve);
        cstyshape2->setUnChanged  (!pedited->wavelet.ccwsty2curve);
        expcontrast->set_inconsistent   (!pedited->wavelet.expcontrast);
        expchroma->set_inconsistent   (!pedited->wavelet.expchroma);
        expedge->set_inconsistent   (!pedited->wavelet.expedge);
        expreti->set_inconsistent   (!pedited->wavelet.expreti);
        expresid->set_inconsistent   (!pedited->wavelet.expresid);
//       expTCresi->set_inconsistent   (!pedited->wavelet.expTCresi);
        expmerge->set_inconsistent   (!pedited->wavelet.expmerge);
        expfinal->set_inconsistent   (!pedited->wavelet.expfinal);
        exptoning->set_inconsistent   (!pedited->wavelet.exptoning);
        expnoise->set_inconsistent   (!pedited->wavelet.expnoise);
        opacityShapeRG->setCurve (pp->wavelet.opacityCurveRG);
        opacityShapeBY->setCurve (pp->wavelet.opacityCurveBY);
        opacityShape->setCurve (pp->wavelet.opacityCurveW);
        opacityShapeWL->setCurve (pp->wavelet.opacityCurveWL);
        hhshape->setUnChanged  (!pedited->wavelet.hhcurve);
        shstyshape->setUnChanged  (!pedited->wavelet.shstycurve);
        Chshape->setUnChanged  (!pedited->wavelet.Chcurve);
        clshape->setUnChanged  (!pedited->wavelet.wavclCurve);
        avoid->set_inconsistent (!pedited->wavelet.avoid);
        tmr->set_inconsistent (!pedited->wavelet.tmr);
        edgthresh->setEditedState (pedited->wavelet.edgthresh ? Edited : UnEdited);
        rescon->setEditedState (pedited->wavelet.rescon ? Edited : UnEdited);
        resconH->setEditedState (pedited->wavelet.resconH ? Edited : UnEdited);
        reschro->setEditedState (pedited->wavelet.reschro ? Edited : UnEdited);
        tmrs->setEditedState (pedited->wavelet.tmrs ? Edited : UnEdited);
        gamma->setEditedState (pedited->wavelet.gamma ? Edited : UnEdited);
        sup->setEditedState (pedited->wavelet.sup ? Edited : UnEdited);
        sky->setEditedState (pedited->wavelet.sky ? Edited : UnEdited);
        thres->setEditedState (pedited->wavelet.thres ? Edited : UnEdited);
        balance->setEditedState (pedited->wavelet.balance ? Edited : UnEdited);
        balanleft->setEditedState (pedited->wavelet.balanleft ? Edited : UnEdited);
        balanhig->setEditedState (pedited->wavelet.balanhig ? Edited : UnEdited);
        sizelab->setEditedState (pedited->wavelet.sizelab ? Edited : UnEdited);
        balmerch->setEditedState (pedited->wavelet.balmerch ? Edited : UnEdited);
        shapedetcolor->setEditedState (pedited->wavelet.shapedetcolor ? Edited : UnEdited);
        dirV->setEditedState (pedited->wavelet.dirV ? Edited : UnEdited);
        dirD->setEditedState (pedited->wavelet.dirD ? Edited : UnEdited);
        dirH->setEditedState (pedited->wavelet.dirH ? Edited : UnEdited);
        shapind->setEditedState (pedited->wavelet.shapind ? Edited : UnEdited);
        balmerres->setEditedState (pedited->wavelet.balmerres ? Edited : UnEdited);
        balmerres2->setEditedState (pedited->wavelet.balmerres2 ? Edited : UnEdited);
        grad->setEditedState (pedited->wavelet.grad ? Edited : UnEdited);
        blend->setEditedState (pedited->wavelet.blend ? Edited : UnEdited);
        blendc->setEditedState (pedited->wavelet.blendc ? Edited : UnEdited);
        iter->setEditedState (pedited->wavelet.iter ? Edited : UnEdited);
        threshold->setEditedState (pedited->wavelet.threshold ? Edited : UnEdited);
        threshold2->setEditedState (pedited->wavelet.threshold2 ? Edited : UnEdited);
        edgedetect->setEditedState (pedited->wavelet.edgedetect ? Edited : UnEdited);
        edgedetectthr->setEditedState (pedited->wavelet.edgedetectthr ? Edited : UnEdited);
        edgedetectthr2->setEditedState (pedited->wavelet.edgedetectthr2 ? Edited : UnEdited);
        edgesensi->setEditedState (pedited->wavelet.edgesensi ? Edited : UnEdited);
        edgeampli->setEditedState (pedited->wavelet.edgeampli ? Edited : UnEdited);
        chroma->setEditedState (pedited->wavelet.chroma ? Edited : UnEdited);
        chro->setEditedState (pedited->wavelet.chro ? Edited : UnEdited);

        greenlow->setEditedState (pedited->wavelet.greenlow ? Edited : UnEdited);
        bluelow->setEditedState (pedited->wavelet.bluelow ? Edited : UnEdited);
        greenmed->setEditedState (pedited->wavelet.greenmed ? Edited : UnEdited);
        bluemed->setEditedState (pedited->wavelet.bluemed ? Edited : UnEdited);
        greenhigh->setEditedState (pedited->wavelet.greenhigh ? Edited : UnEdited);
        bluehigh->setEditedState (pedited->wavelet.bluehigh ? Edited : UnEdited);

        median->set_inconsistent (!pedited->wavelet.median);
        medianlev->set_inconsistent (!pedited->wavelet.medianlev);
        linkedg->set_inconsistent (!pedited->wavelet.linkedg);
//      edgreinf->set_inconsistent (!pedited->wavelet.edgreinf);
        cbenab->set_inconsistent (!pedited->wavelet.cbenab);
        lipst->set_inconsistent (!pedited->wavelet.lipst);
        contrast->setEditedState (pedited->wavelet.contrast ? Edited : UnEdited);
        edgrad->setEditedState (pedited->wavelet.edgrad ? Edited : UnEdited);
        edgval->setEditedState (pedited->wavelet.edgval ? Edited : UnEdited);
        thr->setEditedState (pedited->wavelet.thr ? Edited : UnEdited);
        thrH->setEditedState (pedited->wavelet.thrH ? Edited : UnEdited);
        skinprotect->setEditedState (pedited->wavelet.skinprotect ? Edited : UnEdited);
        hueskin->setEditedState     (pedited->wavelet.hueskin ? Edited : UnEdited);
        hueskin2->setEditedState    (pedited->wavelet.hueskin2 ? Edited : UnEdited);
        hueskinsty->setEditedState     (pedited->wavelet.hueskinsty ? Edited : UnEdited);
        hllev->setEditedState   (pedited->wavelet.hllev ? Edited : UnEdited);
        bllev->setEditedState   (pedited->wavelet.bllev ? Edited : UnEdited);
        pastlev->setEditedState     (pedited->wavelet.pastlev ? Edited : UnEdited);
        satlev->setEditedState  (pedited->wavelet.satlev ? Edited : UnEdited);
        strength->setEditedState (pedited->wavelet.strength ? Edited : UnEdited);
        edgcont->setEditedState     (pedited->wavelet.edgcont ? Edited : UnEdited);
        level0noise->setEditedState     (pedited->wavelet.level0noise ? Edited : UnEdited);
        level1noise->setEditedState     (pedited->wavelet.level1noise ? Edited : UnEdited);
        level2noise->setEditedState     (pedited->wavelet.level2noise ? Edited : UnEdited);
        level3noise->setEditedState     (pedited->wavelet.level3noise ? Edited : UnEdited);
        mergeL->setEditedState (pedited->wavelet.mergeL ? Edited : UnEdited);
        mergeC->setEditedState (pedited->wavelet.mergeC ? Edited : UnEdited);
        gain->setEditedState (pedited->wavelet.gain ? Edited : UnEdited);
        offs->setEditedState (pedited->wavelet.offs ? Edited : UnEdited);
        str->setEditedState (pedited->wavelet.str ? Edited : UnEdited);
        neigh->setEditedState (pedited->wavelet.neigh ? Edited : UnEdited);
        vart->setEditedState (pedited->wavelet.vart ? Edited : UnEdited);
        limd->setEditedState (pedited->wavelet.limd ? Edited : UnEdited);
        scale->setEditedState (pedited->wavelet.scale ? Edited : UnEdited);
        chrrt->setEditedState (pedited->wavelet.chrrt ? Edited : UnEdited);
        radius->setEditedState       (pedited->wavelet.radius ? Edited : UnEdited);
        highlights->setEditedState   (pedited->wavelet.highlights ? Edited : UnEdited);
        h_tonalwidth->setEditedState (pedited->wavelet.htonalwidth ? Edited : UnEdited);
        shadows->setEditedState      (pedited->wavelet.shadows ? Edited : UnEdited);
        s_tonalwidth->setEditedState (pedited->wavelet.stonalwidth ? Edited : UnEdited);

        for (int i = 0; i < 9; i++) {
            correction[i]->setEditedState (pedited->wavelet.c[i] ? Edited : UnEdited);
        }

        for (int i = 0; i < 9; i++) {
            correctionch[i]->setEditedState (pedited->wavelet.ch[i] ? Edited : UnEdited);
        }

        for (int i = 0; i < 9; i++) {
            balmer[i]->setEditedState (pedited->wavelet.bm[i] ? Edited : UnEdited);
        }

        for (int i = 0; i < 9; i++) {
            balmer2[i]->setEditedState (pedited->wavelet.bm2[i] ? Edited : UnEdited);
        }

    }

    /*****************************************************************************************************
     *
     *        Update the GUI, all at once if not in Batch editing (in this case, display EVERYTHING)
     *
     *****************************************************************************************************/

    if (!batchMode) {
        int y;
        y = thres->getValue();
        int z;

        if (y == 2) {
            level2noise->set_sensitive (false);
            level3noise->set_sensitive (false);
        } else if (y == 3) {
            level3noise->set_sensitive (false);
            level2noise->set_sensitive (true);
        } else {
            level2noise->set_sensitive (true);
            level3noise->set_sensitive (true);
        }



        for (z = y; z < 9; z++) {
            correction[z]->hide();
        }

        for (z = 0; z < y; z++) {
            correction[z]->show();
        }

        for (z = y; z < 9; z++) {
            balmer[z]->hide();
        }

        for (z = 0; z < y; z++) {
            balmer[z]->show();
        }

        for (z = y; z < 9; z++) {
            balmer2[z]->hide();
        }

        for (z = 0; z < y; z++) {
            balmer2[z]->show();
        }

        if (pp->wavelet.CHSLmethod == "SL") {
            for (z = y; z < 9; z++) {
                correctionch[z]->hide();
            }

            for (z = 0; z < y; z++) {
                correctionch[z]->show();
            }
        }

        //adjusterUpdateUI(tmrs);
        HSmethodUpdateUI();
        CHmethodUpdateUI();
        //MedgreinfUpdateUI();
        //CHSLmethodUpdateUI();
        EDmethodUpdateUI();
        NPmethodUpdateUI();
        BAmethodUpdateUI();
        TMmethodUpdateUI();
        //BackmethodUpdateUI();
        CLmethodChanged();
        CLmethodUpdateUI();
        lipstUpdateUI ();
        //TilesmethodUpdateUI();
        //daubcoeffmethodUpdateUI();
        //DirmethodUpdateUI();
        //LmethodUpdateUI();
        enabledUpdateUI ();
        medianlevUpdateUI ();
        cbenabUpdateUI ();
        retinexMethodChanged ();
        retinexMethodproChanged ();
        mergevMethodChanged ();
        mergMethodChanged ();
        mergMethod2Changed ();
        mergBMethodChanged ();
        ushamethodChanged ();
        usharpmethodChanged ();
        shapMethodChanged ();

        if (z == 9) {
            sup->show();
        } else {
            sup->hide();
        }
    }

    /*****************************************************************************************************
     *
     *                                        Enable listeners and signals
     *
     *****************************************************************************************************/

    Lmethodconn.block (false);
    CLmethodconn.block (false);
    Backmethodconn.block (false);
    Tilesmethodconn.block (false);
    usharpmethodconn.block (false);
    ushamethodconn.block (false);
    daubcoeffmethodconn.block (false);
    CHmethodconn.block (false);
    CHSLmethodconn.block (false);
    EDmethodconn.block (false);
    NPmethodconn.block (false);
    BAmethodconn.block (false);
    TMmethodconn.block (false);
    HSmethodconn.block (false);
    Dirmethodconn.block (false);
    MedgreinfConn.block (false);
    enableChromaConn.block (false);
    enableContrastConn.block (false);
    enableEdgeConn.block (false);
    enableFinalConn.block (false);
    enableNoiseConn.block (false);
    enableResidConn.block (false);
    enableMergeConn.block (false);
    enableToningConn.block (false);
    retinexMethodConn.block (false);
    retinexMethodproConn.block (false);
    mergevMethodConn.block (false);
    mergMethodConn.block (false);
    mergMethod2Conn.block (false);
    mergBMethodConn.block (false);
    shapMethodConn.block (false);

    enableListener ();

}

void Wavelet::setEditProvider  (EditDataProvider *provider)
{
    ccshape->setEditProvider (provider);
    cTshape->setEditProvider (provider);
    cTgainshape->setEditProvider (provider);
    cstyshape->setEditProvider (provider);
    cstyshape2->setEditProvider (provider);
    cmergshape->setEditProvider (provider);
    cmerg2shape->setEditProvider (provider);
    opacityShapeRG->setEditProvider (provider);
    opacityShapeBY->setEditProvider (provider);
    opacityShape->setEditProvider (provider);
    opacityShapeWL->setEditProvider (provider);
    hhshape->setEditProvider (provider);
    shstyshape->setEditProvider (provider);
    Chshape->setEditProvider (provider);
    clshape->setEditProvider (provider);
}

void Wavelet::autoOpenCurve ()
{
    ccshape->openIfNonlinear();
    cTshape->openIfNonlinear();
    cTgainshape->openIfNonlinear();
    cmergshape->openIfNonlinear();
    cmerg2shape->openIfNonlinear();
    cstyshape->openIfNonlinear();
    cstyshape2->openIfNonlinear();
    //opacityShapeRG->openIfNonlinear();
    //opacityShapeBY->openIfNonlinear();
}

void Wavelet::write (ProcParams* pp, ParamsEdited* pedited)
{

    //  pp->wavelet.input = inputFile->get_filename();
    if (Glib::file_test (inputeFile->get_filename (), Glib::FILE_TEST_EXISTS) && !Glib::file_test (inputeFile->get_filename (), Glib::FILE_TEST_IS_DIR)) {
        pp->wavelet.inpute = "file:" + inputeFile->get_filename ();
    } else {
        pp->wavelet.inpute = "file:lab.dat";    // just a directory
    }

//printf("save Wave\n");
    Glib::ustring p = Glib::path_get_dirname (inputeFile->get_filename ());

    pp->wavelet.enabled        = getEnabled();
    pp->wavelet.avoid          = avoid->get_active ();
    pp->wavelet.tmr            = tmr->get_active ();
    pp->wavelet.rescon         = rescon->getValue();
    pp->wavelet.resconH        = resconH->getValue();
    pp->wavelet.reschro        = reschro->getValue();
    pp->wavelet.tmrs           = tmrs->getValue();
    pp->wavelet.gamma          = gamma->getValue();
    pp->wavelet.sup            = sup->getValue();
    pp->wavelet.sky            = sky->getValue();
    pp->wavelet.thres          = thres->getValue();
    pp->wavelet.chroma         = chroma->getValue();
    pp->wavelet.chro           = chro->getValue();
    pp->wavelet.median         = median->get_active ();
    pp->wavelet.medianlev      = medianlev->get_active ();
    pp->wavelet.linkedg        = linkedg->get_active ();
//  pp->wavelet.edgreinf       = edgreinf->get_active ();
    pp->wavelet.cbenab         = cbenab->get_active ();
    pp->wavelet.lipst          = lipst->get_active ();
    pp->wavelet.contrast       = contrast->getValue();
    pp->wavelet.edgrad         = edgrad->getValue();
    pp->wavelet.edgval         = edgval->getValue();
    pp->wavelet.edgthresh      = edgthresh->getValue();
    pp->wavelet.thr            = thr->getValue();
    pp->wavelet.thrH           = thrH->getValue();
    pp->wavelet.hueskin        = hueskin->getValue<int> ();
    pp->wavelet.hueskin2       = hueskin2->getValue<int> ();
    pp->wavelet.hueskinsty        = hueskinsty->getValue<int> ();
    pp->wavelet.skinprotect    = skinprotect->getValue();
    pp->wavelet.threshold      = threshold->getValue();
    pp->wavelet.threshold2     = threshold2->getValue();
    pp->wavelet.edgedetect     = edgedetect->getValue();
    pp->wavelet.edgedetectthr  = edgedetectthr->getValue();
    pp->wavelet.edgedetectthr2 = edgedetectthr2->getValue();
    pp->wavelet.edgesensi     = edgesensi->getValue();
    pp->wavelet.edgeampli     = edgeampli->getValue();
    pp->wavelet.hllev          = hllev->getValue<int> ();
    pp->wavelet.bllev          = bllev->getValue<int> ();
    pp->wavelet.edgcont        = edgcont->getValue<int> ();
    pp->wavelet.level0noise    = level0noise->getValue<double> ();
    pp->wavelet.level1noise    = level1noise->getValue<double> ();
    pp->wavelet.level2noise    = level2noise->getValue<double> ();
    pp->wavelet.level3noise    = level3noise->getValue<double> ();
    pp->wavelet.ccwcurve       = ccshape->getCurve ();
    pp->wavelet.ccwTgaincurve       = cTgainshape->getCurve ();
    pp->wavelet.ccwTcurve       = cTshape->getCurve ();
    pp->wavelet.ccwmergcurve       = cmergshape->getCurve ();
    pp->wavelet.ccwmerg2curve       = cmerg2shape->getCurve ();
    pp->wavelet.ccwstycurve       = cstyshape->getCurve ();
    pp->wavelet.ccwsty2curve       = cstyshape2->getCurve ();
    pp->wavelet.opacityCurveRG = opacityShapeRG->getCurve ();
    pp->wavelet.opacityCurveBY = opacityShapeBY->getCurve ();
    pp->wavelet.opacityCurveW  = opacityShape->getCurve ();
    pp->wavelet.opacityCurveWL = opacityShapeWL->getCurve ();
    pp->wavelet.hhcurve        = hhshape->getCurve ();
    pp->wavelet.shstycurve        = shstyshape->getCurve ();
    pp->wavelet.Chcurve        = Chshape->getCurve ();
    pp->wavelet.pastlev        = pastlev->getValue<int> ();
    pp->wavelet.satlev         = satlev->getValue<int> ();
    pp->wavelet.strength       = (int) strength->getValue();
    pp->wavelet.balance        = (int) balance->getValue();
    pp->wavelet.balanleft        = (int) balanleft->getValue();
    pp->wavelet.sizelab        = (int) sizelab->getValue();
    pp->wavelet.balmerch        = (int) balmerch->getValue();
    pp->wavelet.shapedetcolor        = (int) shapedetcolor->getValue();
    pp->wavelet.dirV        = (int) dirV->getValue();
    pp->wavelet.dirH        = (int) dirH->getValue();
    pp->wavelet.shapind        = (int) shapind->getValue();
    pp->wavelet.balmerres        = (int) balmerres->getValue();
    pp->wavelet.balmerres2        = (int) balmerres2->getValue();
    pp->wavelet.dirD        = (int) dirD->getValue();
    pp->wavelet.balanhig        = (int) balanhig->getValue();
    pp->wavelet.grad        = grad->getValue();
    pp->wavelet.blend        = (int) blend->getValue();
    pp->wavelet.blendc        = (int) blendc->getValue();
    pp->wavelet.mergeL       = (int) mergeL->getValue();
    pp->wavelet.mergeC       = (int) mergeC->getValue();
    nextmergeL = pp->wavelet.mergeL;
    nextmergeC = pp->wavelet.mergeC;
    pp->wavelet.gain       = gain->getValue();
    pp->wavelet.offs       = offs->getValue();
    pp->wavelet.str       = str->getValue();
    pp->wavelet.neigh       = neigh->getValue();
    pp->wavelet.vart       = vart->getValue();
    pp->wavelet.limd       = limd->getValue();
    pp->wavelet.scale       = (int)scale->getValue();
    pp->wavelet.chrrt       = chrrt->getValue();
    pp->wavelet.radius        = (int)radius->getValue ();
    pp->wavelet.highlights    = (int)highlights->getValue ();
    pp->wavelet.htonalwidth   = (int)h_tonalwidth->getValue ();
    pp->wavelet.shadows       = (int)shadows->getValue ();
    pp->wavelet.stonalwidth   = (int)s_tonalwidth->getValue ();

    pp->wavelet.greenlow       = greenlow->getValue ();
    pp->wavelet.bluelow        = bluelow->getValue ();
    pp->wavelet.greenmed       = greenmed->getValue ();
    pp->wavelet.bluemed        = bluemed->getValue ();
    pp->wavelet.greenhigh      = greenhigh->getValue ();
    pp->wavelet.bluehigh       = bluehigh->getValue ();
    pp->wavelet.expcontrast    = expcontrast->getEnabled();
    pp->wavelet.expchroma      = expchroma->getEnabled();
    pp->wavelet.expedge        = expedge->getEnabled();
    pp->wavelet.expreti        = expreti->getEnabled();
    pp->wavelet.expresid       = expresid->getEnabled();
//   pp->wavelet.expTCresi    = expTCresi->getEnabled();
    pp->wavelet.expmerge       = expmerge->getEnabled();
    pp->wavelet.expfinal       = expfinal->getEnabled();
    pp->wavelet.exptoning      = exptoning->getEnabled();
    pp->wavelet.expnoise       = expnoise->getEnabled();

    pp->wavelet.iter = (int) iter->getValue();
    pp->wavelet.wavclCurve = clshape->getCurve ();

    for (int i = 0; i < 9; i++) {
        pp->wavelet.c[i] = (int) correction[i]->getValue();
    }

    for (int i = 0; i < 9; i++) {
        pp->wavelet.ch[i] = (int) correctionch[i]->getValue();
    }

    for (int i = 0; i < 9; i++) {
        pp->wavelet.bm[i] = (int) balmer[i]->getValue();
    }

    for (int i = 0; i < 9; i++) {
        pp->wavelet.bm2[i] = (int) balmer2[i]->getValue();
    }

    if (pedited) {
        pedited->wavelet.inpute = inChanged;

        pedited->wavelet.enabled         = !get_inconsistent();
        pedited->wavelet.retinexMethod    = retinexMethod->get_active_text() != M ("GENERAL_UNCHANGED");
        pedited->wavelet.retinexMethodpro    = retinexMethodpro->get_active_text() != M ("GENERAL_UNCHANGED");
        pedited->wavelet.mergevMethod    = mergevMethod->get_active_text() != M ("GENERAL_UNCHANGED");
        pedited->wavelet.mergMethod    = mergMethod->get_active_text() != M ("GENERAL_UNCHANGED");
        pedited->wavelet.mergMethod2    = mergMethod2->get_active_text() != M ("GENERAL_UNCHANGED");
        pedited->wavelet.mergBMethod    = mergBMethod->get_active_text() != M ("GENERAL_UNCHANGED");
        pedited->wavelet.shapMethod    = shapMethod->get_active_text() != M ("GENERAL_UNCHANGED");
        pedited->wavelet.avoid           = !avoid->get_inconsistent();
        pedited->wavelet.tmr             = !tmr->get_inconsistent();
        pedited->wavelet.median          = !median->get_inconsistent();
        pedited->wavelet.medianlev       = !medianlev->get_inconsistent();
        pedited->wavelet.linkedg         = !linkedg->get_inconsistent();
        pedited->wavelet.cbenab          = !cbenab->get_inconsistent();
        pedited->wavelet.lipst           = !lipst->get_inconsistent();
        pedited->wavelet.Medgreinf       =  Medgreinf->get_active_text() != M ("GENERAL_UNCHANGED");
        pedited->wavelet.Lmethod         = Lmethod->get_active_text() != M ("GENERAL_UNCHANGED");
        pedited->wavelet.CLmethod        = CLmethod->get_active_text() != M ("GENERAL_UNCHANGED");
        pedited->wavelet.Backmethod      = Backmethod->get_active_text() != M ("GENERAL_UNCHANGED");
        pedited->wavelet.Tilesmethod     = Tilesmethod->get_active_text() != M ("GENERAL_UNCHANGED");
        pedited->wavelet.usharpmethod     = usharpmethod->get_active_text() != M ("GENERAL_UNCHANGED");
        pedited->wavelet.ushamethod     = ushamethod->get_active_text() != M ("GENERAL_UNCHANGED");
        pedited->wavelet.daubcoeffmethod = daubcoeffmethod->get_active_text() != M ("GENERAL_UNCHANGED");
        pedited->wavelet.CHmethod        = CHmethod->get_active_text() != M ("GENERAL_UNCHANGED");
        pedited->wavelet.CHSLmethod      = CHSLmethod->get_active_text() != M ("GENERAL_UNCHANGED");
        pedited->wavelet.EDmethod        = EDmethod->get_active_text() != M ("GENERAL_UNCHANGED");
        pedited->wavelet.NPmethod        = NPmethod->get_active_text() != M ("GENERAL_UNCHANGED");
        pedited->wavelet.BAmethod        = BAmethod->get_active_text() != M ("GENERAL_UNCHANGED");
        pedited->wavelet.TMmethod        = TMmethod->get_active_text() != M ("GENERAL_UNCHANGED");
        pedited->wavelet.HSmethod        = HSmethod->get_active_text() != M ("GENERAL_UNCHANGED");
        pedited->wavelet.Dirmethod       = Dirmethod->get_active_text() != M ("GENERAL_UNCHANGED");
        pedited->wavelet.edgthresh       = edgthresh->getEditedState();
        pedited->wavelet.rescon          = rescon->getEditedState();
        pedited->wavelet.resconH         = resconH->getEditedState();
        pedited->wavelet.reschro         = reschro->getEditedState();
        pedited->wavelet.tmrs            = tmrs->getEditedState();
        pedited->wavelet.gamma           = gamma->getEditedState();
        pedited->wavelet.sup             = sup->getEditedState();
        pedited->wavelet.sky             = sky->getEditedState();
        pedited->wavelet.thres           = thres->getEditedState();
        pedited->wavelet.threshold       = threshold->getEditedState();
        pedited->wavelet.threshold2      = threshold2->getEditedState();
        pedited->wavelet.edgedetect      = edgedetect->getEditedState();
        pedited->wavelet.edgedetectthr   = edgedetectthr->getEditedState();
        pedited->wavelet.edgedetectthr2  = edgedetectthr2->getEditedState();
        pedited->wavelet.edgesensi       = edgesensi->getEditedState();
        pedited->wavelet.edgeampli       = edgeampli->getEditedState();
        pedited->wavelet.chroma          = chroma->getEditedState();
        pedited->wavelet.chro            = chro->getEditedState();
        pedited->wavelet.contrast        = contrast->getEditedState();
        pedited->wavelet.edgrad          = edgrad->getEditedState();
        pedited->wavelet.edgval          = edgval->getEditedState();
        pedited->wavelet.thr             = thr->getEditedState();
        pedited->wavelet.thrH            = thrH->getEditedState();
        pedited->wavelet.hueskin         = hueskin->getEditedState ();
        pedited->wavelet.hueskin2        = hueskin2->getEditedState ();
        pedited->wavelet.hueskinsty         = hueskinsty->getEditedState ();
        pedited->wavelet.skinprotect     = skinprotect->getEditedState();
        pedited->wavelet.hllev           = hllev->getEditedState ();
        pedited->wavelet.ccwcurve        = !ccshape->isUnChanged ();
        pedited->wavelet.ccwTcurve        = !cTshape->isUnChanged ();
        pedited->wavelet.ccwTgaincurve        = !cTgainshape->isUnChanged ();
        pedited->wavelet.ccwmergcurve        = !cmergshape->isUnChanged ();
        pedited->wavelet.ccwmerg2curve        = !cmerg2shape->isUnChanged ();
        pedited->wavelet.ccwstycurve        = !cstyshape->isUnChanged ();
        pedited->wavelet.ccwsty2curve        = !cstyshape2->isUnChanged ();
        pedited->wavelet.edgcont         = edgcont->getEditedState ();
        pedited->wavelet.level0noise     = level0noise->getEditedState ();
        pedited->wavelet.level1noise     = level1noise->getEditedState ();
        pedited->wavelet.level2noise     = level2noise->getEditedState ();
        pedited->wavelet.level3noise     = level3noise->getEditedState ();
        pedited->wavelet.opacityCurveRG  = !opacityShapeRG->isUnChanged ();
        pedited->wavelet.opacityCurveBY  = !opacityShapeBY->isUnChanged ();
        pedited->wavelet.opacityCurveW   = !opacityShape->isUnChanged ();
        pedited->wavelet.opacityCurveWL  = !opacityShapeWL->isUnChanged ();
        pedited->wavelet.hhcurve         = !hhshape->isUnChanged ();
        pedited->wavelet.shstycurve         = !shstyshape->isUnChanged ();
        pedited->wavelet.Chcurve         = !Chshape->isUnChanged ();
        pedited->wavelet.bllev           = bllev->getEditedState ();
        pedited->wavelet.pastlev         = pastlev->getEditedState ();
        pedited->wavelet.satlev          = satlev->getEditedState ();
        pedited->wavelet.strength        = strength->getEditedState ();
        pedited->wavelet.mergeL        = mergeL->getEditedState ();
        pedited->wavelet.mergeC        = mergeC->getEditedState ();
        pedited->wavelet.gain        = gain->getEditedState ();
        pedited->wavelet.offs        = offs->getEditedState ();
        pedited->wavelet.vart        = vart->getEditedState ();
        pedited->wavelet.limd        = limd->getEditedState ();
        pedited->wavelet.scale        = scale->getEditedState ();
        pedited->wavelet.chrrt        = chrrt->getEditedState ();
        pedited->wavelet.str        = str->getEditedState ();
        pedited->wavelet.neigh        = neigh->getEditedState ();
        pedited->wavelet.radius          = radius->getEditedState ();
        pedited->wavelet.highlights      = highlights->getEditedState ();
        pedited->wavelet.htonalwidth     = h_tonalwidth->getEditedState ();
        pedited->wavelet.shadows         = shadows->getEditedState ();
        pedited->wavelet.stonalwidth     = s_tonalwidth->getEditedState ();

        pedited->wavelet.greenlow        = greenlow->getEditedState ();
        pedited->wavelet.bluelow         = bluelow->getEditedState ();
        pedited->wavelet.greenmed        = greenmed->getEditedState ();
        pedited->wavelet.bluemed         = bluemed->getEditedState ();
        pedited->wavelet.greenhigh       = greenhigh->getEditedState ();
        pedited->wavelet.bluehigh        = bluehigh->getEditedState ();
        pedited->wavelet.balance         = balance->getEditedState ();
        pedited->wavelet.balanleft         = balanleft->getEditedState ();
        pedited->wavelet.balanhig        = balanhig->getEditedState ();
        pedited->wavelet.sizelab        = sizelab->getEditedState ();
        pedited->wavelet.balmerch        = balmerch->getEditedState ();
        pedited->wavelet.shapedetcolor        = shapedetcolor->getEditedState ();
        pedited->wavelet.dirV        = dirV->getEditedState ();
        pedited->wavelet.dirH        = dirH->getEditedState ();
        pedited->wavelet.dirD        = dirD->getEditedState ();
        pedited->wavelet.shapind        = shapind->getEditedState ();
        pedited->wavelet.balmerres        = balmerres->getEditedState ();
        pedited->wavelet.balmerres2        = balmerres2->getEditedState ();
        pedited->wavelet.grad        = grad->getEditedState ();
        pedited->wavelet.blend         = blend->getEditedState ();
        pedited->wavelet.blendc         = blendc->getEditedState ();
        pedited->wavelet.iter            = iter->getEditedState ();
        pedited->wavelet.wavclCurve      = !clshape->isUnChanged ();
        pedited->wavelet.expcontrast     = !expcontrast->get_inconsistent();
        pedited->wavelet.expchroma       = !expchroma->get_inconsistent();
        pedited->wavelet.expedge         = !expedge->get_inconsistent();
        pedited->wavelet.expreti         = !expreti->get_inconsistent();
        pedited->wavelet.expresid        = !expresid->get_inconsistent();
//        pedited->wavelet.expTCresi     = !expTCresi->get_inconsistent();
        pedited->wavelet.expmerge        = !expmerge->get_inconsistent();
        pedited->wavelet.expfinal        = !expfinal->get_inconsistent();
        pedited->wavelet.exptoning       = !exptoning->get_inconsistent();
        pedited->wavelet.expnoise        = !expnoise->get_inconsistent();

        for (int i = 0; i < 9; i++) {
            pedited->wavelet.c[i]        = correction[i]->getEditedState();
        }

        for (int i = 0; i < 9; i++) {
            pedited->wavelet.ch[i]       = correctionch[i]->getEditedState();
        }

        for (int i = 0; i < 9; i++) {
            pedited->wavelet.bm[i]        = balmer[i]->getEditedState();
        }

        for (int i = 0; i < 9; i++) {
            pedited->wavelet.bm2[i]        = balmer2[i]->getEditedState();
        }

    }

    if (CHmethod->get_active_row_number() == 0) {
        pp->wavelet.CHmethod = "without";
    } else if (CHmethod->get_active_row_number() == 1) {
        pp->wavelet.CHmethod = "with";
    } else if (CHmethod->get_active_row_number() == 2) {
        pp->wavelet.CHmethod = "link";
    }

    if (mergMethod->get_active_row_number() == 0) {
        pp->wavelet.mergMethod = "savwat";
    } else if (mergMethod->get_active_row_number() == 1) {
        pp->wavelet.mergMethod = "savhdr";
    } else if (mergMethod->get_active_row_number() == 2) {
        pp->wavelet.mergMethod = "savzero";
    } else if (mergMethod->get_active_row_number() == 3) {
        pp->wavelet.mergMethod = "load";
    } else if (mergMethod->get_active_row_number() == 4) {
        pp->wavelet.mergMethod = "loadzero";
    } else if (mergMethod->get_active_row_number() == 5) {
        pp->wavelet.mergMethod = "loadzerohdr";
    }

    if (mergMethod2->get_active_row_number() == 0) {
        pp->wavelet.mergMethod2 = "befo";
    } else if (mergMethod2->get_active_row_number() == 1) {
        pp->wavelet.mergMethod2 = "after";
    }

    if (mergevMethod->get_active_row_number() == 0) {
        pp->wavelet.mergevMethod = "curr";
    } else if (mergevMethod->get_active_row_number() == 1) {
        pp->wavelet.mergevMethod = "cuno";
    } else if (mergevMethod->get_active_row_number() == 2) {
        pp->wavelet.mergevMethod = "first";
    } else if (mergevMethod->get_active_row_number() == 3) {
        pp->wavelet.mergevMethod = "save";
    }

//   if (mergBMethod->get_active_row_number() == 0) {
//       pp->wavelet.mergBMethod = "water";
//   } else
    if (mergBMethod->get_active_row_number() == 0) {
        pp->wavelet.mergBMethod = "hdr1";
    } else if (mergBMethod->get_active_row_number() == 1) {
        pp->wavelet.mergBMethod = "hdr2";
    }


    if (Medgreinf->get_active_row_number() == 0) {
        pp->wavelet.Medgreinf = "more";
    } else if (Medgreinf->get_active_row_number() == 1) {
        pp->wavelet.Medgreinf = "none";
    } else if (Medgreinf->get_active_row_number() == 2) {
        pp->wavelet.Medgreinf = "less";
    }

    if (CHSLmethod->get_active_row_number() == 0) {
        pp->wavelet.CHSLmethod = "SL";
    } else if (CHSLmethod->get_active_row_number() == 1) {
        pp->wavelet.CHSLmethod = "CU";
    }

    if (EDmethod->get_active_row_number() == 0) {
        pp->wavelet.EDmethod = "SL";
    } else if (EDmethod->get_active_row_number() == 1) {
        pp->wavelet.EDmethod = "CU";
    }

    if (NPmethod->get_active_row_number() == 0) {
        pp->wavelet.NPmethod = "none";
    } else if (NPmethod->get_active_row_number() == 1) {
        pp->wavelet.NPmethod = "low";
    } else if (NPmethod->get_active_row_number() == 2) {
        pp->wavelet.NPmethod = "high";
    }

    if (BAmethod->get_active_row_number() == 0) {
        pp->wavelet.BAmethod = "none";
    } else if (BAmethod->get_active_row_number() == 1) {
        pp->wavelet.BAmethod = "sli";
    } else if (BAmethod->get_active_row_number() == 2) {
        pp->wavelet.BAmethod = "cur";
    }

    if (retinexMethod->get_active_row_number() == 0) {
        pp->wavelet.retinexMethod = "low";
    } else if (retinexMethod->get_active_row_number() == 1) {
        pp->wavelet.retinexMethod = "uni";
    } else if (retinexMethod->get_active_row_number() == 2) {
        pp->wavelet.retinexMethod = "high";
//   } else if (retinexMethod->get_active_row_number() == 3) {
//       pp->wavelet.retinexMethod = "high";
    }

    if (retinexMethodpro->get_active_row_number() == 0) {
        pp->wavelet.retinexMethodpro = "resid";
    } else if (retinexMethodpro->get_active_row_number() == 1) {
        pp->wavelet.retinexMethodpro = "fina";
    }

    if (shapMethod->get_active_row_number() == 0) {
        pp->wavelet.shapMethod = "norm";
    } else if (shapMethod->get_active_row_number() == 1) {
        pp->wavelet.shapMethod = "three";
    } else if (shapMethod->get_active_row_number() == 2) {
        pp->wavelet.shapMethod = "four";
    }


    if (TMmethod->get_active_row_number() == 0) {
        pp->wavelet.TMmethod = "cont";
    } else if (TMmethod->get_active_row_number() == 1) {
        pp->wavelet.TMmethod = "tm";
    }

    //  else if (TMmethod->get_active_row_number()==2)
    //      pp->wavelet.TMmethod = "both";

    if (HSmethod->get_active_row_number() == 0) {
        pp->wavelet.HSmethod = "without";
    } else if (HSmethod->get_active_row_number() == 1) {
        pp->wavelet.HSmethod = "with";
    }

    if (CLmethod->get_active_row_number() == 0) {
        pp->wavelet.CLmethod = "one";
    } else if (CLmethod->get_active_row_number() == 1) {
        pp->wavelet.CLmethod = "inf";
    } else if (CLmethod->get_active_row_number() == 2) {
        pp->wavelet.CLmethod = "sup";
    } else if (CLmethod->get_active_row_number() == 3) {
        pp->wavelet.CLmethod = "all";
    }

    if (Backmethod->get_active_row_number() == 0) {
        pp->wavelet.Backmethod = "black";
    } else if (Backmethod->get_active_row_number() == 1) {
        pp->wavelet.Backmethod = "grey";
    } else if (Backmethod->get_active_row_number() == 2) {
        pp->wavelet.Backmethod = "resid";
    }

    if (Tilesmethod->get_active_row_number() == 0) {
        pp->wavelet.Tilesmethod = "full";
    } else if (Tilesmethod->get_active_row_number() == 1) {
        pp->wavelet.Tilesmethod = "big";
    } else if (Tilesmethod->get_active_row_number() == 2) {
        pp->wavelet.Tilesmethod = "lit";
    }

    if (daubcoeffmethod->get_active_row_number() == 0) {
        pp->wavelet.daubcoeffmethod = "2_";
    } else if (daubcoeffmethod->get_active_row_number() == 1) {
        pp->wavelet.daubcoeffmethod = "4_";
    } else if (daubcoeffmethod->get_active_row_number() == 2) {
        pp->wavelet.daubcoeffmethod = "6_";
    } else if (daubcoeffmethod->get_active_row_number() == 3) {
        pp->wavelet.daubcoeffmethod = "10_";
    } else if (daubcoeffmethod->get_active_row_number() == 4) {
        pp->wavelet.daubcoeffmethod = "14_";
    }

    if (Dirmethod->get_active_row_number() == 0) {
        pp->wavelet.Dirmethod = "one";
    } else if (Dirmethod->get_active_row_number() == 1) {
        pp->wavelet.Dirmethod = "two";
    } else if (Dirmethod->get_active_row_number() == 2) {
        pp->wavelet.Dirmethod = "thr";
    } else if (Dirmethod->get_active_row_number() == 3) {
        pp->wavelet.Dirmethod = "all";
    }

    if (usharpmethod->get_active_row_number() == 0) {
        pp->wavelet.usharpmethod = "orig";
    } else if (usharpmethod->get_active_row_number() == 1) {
        pp->wavelet.usharpmethod = "wave";
    }

    if (ushamethod->get_active_row_number() == 0) {
        pp->wavelet.ushamethod = "none";
    } else if (ushamethod->get_active_row_number() == 1) {
        pp->wavelet.ushamethod = "sharp";
    } else if (ushamethod->get_active_row_number() == 2) {
        pp->wavelet.ushamethod = "clari";
    }

    char lMethod[3]; // one additional char to avoid buffer overrun if someone increases number of levels > 9
    sprintf (lMethod, "%d", Lmethod->get_active_row_number() + 1);
    pp->wavelet.Lmethod = lMethod;
}

void Wavelet::mergMethod2Changed()
{
    if (listener) {
        listener->panelChanged (EvWavmergMethod2, mergMethod2->get_active_text ());
    }

}

void Wavelet::mergMethodChanged()
{
    int y = thres->getValue();

    if (mergMethod->get_active_row_number() == 0 && expmerge->getEnabled() == true) { //save water
        blend->hide();
        blendc->hide();
        balanhig->hide();
        CCWcurveEditormerg->hide();
        CCWcurveEditormerg2->hide();
        labmmgB->hide();
        grad->hide();
        balanleft->hide();
        sizelab->hide();
        balmerch->hide();
        shapedetcolor->hide();
        dirV->hide();
        dirD->hide();
        dirH->hide();
        shapind->hide();
        balmerres->hide();
        balmerres2->hide();
        balMFrame->hide();
        hueskinsty->hide();
        neutral2->hide();
        hbin->hide();
        mergBMethod->hide();
        savelab->show();
        mergevMethod->set_active (3);
        Backmethod->set_active (0);
        CLmethod->set_active (1);
        Lmethod->set_active (6);
        Dirmethod->set_active (3);
        Lmethod->set_sensitive (true);
        Dirmethod->set_sensitive (true);
        mg2box->hide();

        for (int z = 0; z < 9; z++) {
            balmer[z]->hide();
            balmer2[z]->hide();
        }


    } else if (mergMethod->get_active_row_number() == 1   && expmerge->getEnabled() == true) { //save hdr
        blend->hide();
        blendc->hide();
        CCWcurveEditormerg->hide();
        CCWcurveEditormerg2->hide();
        labmmgB->hide();
        balanhig->hide();
        grad->hide();
        balanleft->hide();
        sizelab->hide();
        balmerch->hide();
        neutral2->hide();
        shapedetcolor->hide();
        dirV->hide();
        dirD->hide();
        dirH->hide();
        shapind->hide();
        hueskinsty->hide();
        balmerres->hide();
        balmerres2->hide();
        hbin->hide();
        savelab->show();
        mergBMethod->hide();
        mergevMethod->set_active (3);
        Backmethod->set_active (2);
        CLmethod->set_active (2);
        Lmethod->set_active (1);//or zero if need
        Dirmethod->set_active (3);
        Lmethod->set_sensitive (true);
        Dirmethod->set_sensitive (true);

        balMFrame->hide();
        mg2box->hide();

        for (int z = 0; z < 9; z++) {
            balmer[z]->hide();
            balmer2[z]->hide();

        }

    } else if (mergMethod->get_active_row_number() == 2   && expmerge->getEnabled() == true) { //save zero

        blend->hide();
        blendc->hide();
        CCWcurveEditormerg->hide();
        CCWcurveEditormerg2->hide();
        labmmgB->hide();
        balanhig->hide();
        grad->hide();
        balanleft->hide();
        sizelab->show();
        balmerch->hide();
        shapedetcolor->hide();
        dirV->hide();
        dirD->hide();
        dirH->hide();
        shapind->hide();
        hueskinsty->hide();
        balmerres->hide();
        balmerres2->hide();
        neutral2->hide();
        hbin->hide();
        savelab->show();
        mergBMethod->hide();
        mergevMethod->set_active (3);
        Backmethod->set_active (1);
        CLmethod->set_active (3);
        Lmethod->set_active (3);//or zero if need
        Dirmethod->set_active (3);
        Lmethod->set_sensitive (false);
        Dirmethod->set_sensitive (false);
        balMFrame->hide();
        mg2box->hide();



        for (int z = 0; z < 9; z++) {
            balmer[z]->hide();
            balmer2[z]->hide();

        }


    } else if (mergMethod->get_active_row_number() == 3) { //load
        blendc->show();
        labmmgB->show();
        sizelab->hide();
        balmerch->hide();
        shapedetcolor->hide();
        dirV->hide();
        dirD->hide();
        dirH->hide();
        shapind->hide();
        hueskinsty->hide();
        balmerres->hide();
        balmerres2->hide();
        neutral2->hide();
        hbin->show();
        savelab->hide();
        mergBMethod->show();
        mergevMethod->set_active (0);
        Dirmethod->set_active (3);
        Backmethod->set_active (1);
        CLmethod->set_active (3);
        Lmethod->set_active (3);
        balMFrame->hide();
        CCWcurveEditormerg2->hide();
        mg2box->hide();

        for (int z = 0; z < 9; z++) {
            balmer[z]->hide();
            balmer2[z]->hide();

        }

        if (mergBMethod->get_active_row_number() == 1) { //slider HDR
            blend->show();
            CCWcurveEditormerg->hide();
            grad->show();
        }

        if (mergBMethod->get_active_row_number() == 0) { //curve HDR
            blend->hide();
            CCWcurveEditormerg->show();
            grad->hide();
        }
    } else if (mergMethod->get_active_row_number() == 4 || mergMethod->get_active_row_number() == 5) { //load zero or zerohdr
        blendc->hide();
        balanhig->show();
        labmmgB->hide();
        balanleft->show();
        sizelab->hide();
        hbin->show();
        savelab->hide();
        mergBMethod->hide();
        mergevMethod->set_active (0);
        Dirmethod->set_active (3);
        Backmethod->set_active (1);
        CLmethod->set_active (3);
        Lmethod->set_active (3);
        balMFrame->show();
        Tilesmethod->set_active (0);//force full image
        mg2box->show();

        if (mergMethod->get_active_row_number() == 5) {
            CCWcurveEditormerg2->show();
        } else {
            CCWcurveEditormerg2->hide();
        }

        if (mergMethod->get_active_row_number() == 4) {
            for (int z = 0; z < y; z++) {
                balmer[z]->show();
                balmer2[z]->hide();
            }

            for (int z = y; z < 9; z++) {
                balmer[z]->hide();
                balmer2[z]->hide();
            }
        }

        if (mergMethod->get_active_row_number() == 5) {

            for (int z = 0; z < y; z++) {
                balmer2[z]->show();
                balmer[z]->hide();

            }

            for (int z = y; z < 9; z++) {
                balmer2[z]->hide();
                balmer[z]->hide();

            }


        }

        balmerch->show();

        if (mergMethod->get_active_row_number() == 5) {
            shapedetcolor->hide();
            hueskinsty->hide();
            dirV->hide();
            dirD->hide();
            dirH->hide();
            shapind->hide();
            balmerres->hide();
            balmerres2->show();
            balanhig->show();
            balanleft->show();
            CCWcurveEditorsty2->hide();
            CCWcurveEditorsty->show();
            shapMethod->hide();
            shapind->hide();

        } else {
            shapedetcolor->show();
            hueskinsty->show();
            dirV->show();
            dirD->show();
            dirH->show();
            shapind->show();
            balmerres->show();
            balmerres2->hide();
            balanhig->hide();
            balanleft->hide();
            CCWcurveEditorsty2->show();
            CCWcurveEditorsty->hide();
            shapMethod->show();

            if (shapMethod->get_active_row_number() == 0) {
                shapind->hide();
            } else {
                shapind->show();
            }



        }

        neutral2->show();

        blend->hide();
        CCWcurveEditormerg->hide();
        grad->hide();

    }

    //mergBMethodChanged();

    if (listener) {
        listener->panelChanged (EvWavmergMethod, mergMethod->get_active_text ());
    }

}



void Wavelet::mergevMethodChanged()
{

    if (mergevMethod->get_active_row_number() != 0) {
        mgVBox->hide();
    } else {
        mgVBox->show();
    }

    if (listener) {
        listener->panelChanged (EvWavmergevMethod, mergevMethod->get_active_text ());
    }

}

void Wavelet::mergBMethodChanged()
{
    if (mergBMethod->get_active_row_number() == 1) { //slider HDR
        grad->show();
        blend->show();
        CCWcurveEditormerg->hide();
    } else if (mergBMethod->get_active_row_number() == 0  && mergMethod->get_active_row_number() < 4) { //curve HDR
        grad->hide();
        blend->hide();
        CCWcurveEditormerg->show();
    } else {//watermark
        //   blend->show();
        //   grad->hide();
        //   CCWcurveEditormerg->hide();
    }

    if (listener) {
        listener->panelChanged (EvWavmergBMethod, mergBMethod->get_active_text ());
    }

}

void Wavelet::shapMethodChanged()
{
    if (shapMethod->get_active_row_number() == 0) {
        shapind->hide();
    } else {
        shapind->show();
    }

    if (listener) {
        listener->panelChanged (EvWavshapMethod, shapMethod->get_active_text ());
    }
}


void Wavelet::retinexMethodChanged()
{
    if (retinexMethodpro->get_active_row_number() == 1) {
        labretifin->set_sensitive (true);
    }

    if (listener) {
        listener->panelChanged (EvWavretinexMethod, retinexMethod->get_active_text ());
    }
}

void Wavelet::retinexMethodproChanged()
{
    if (retinexMethodpro->get_active_row_number() == 0) {
        labretifin->set_sensitive (false);
    } else if (retinexMethodpro->get_active_row_number() == 1 /*&& retinexMethod->get_active_row_number() != 0*/) {
        labretifin->set_sensitive (true);

    }

    if (listener) {
        listener->panelChanged (EvWavretinexMethodpro, retinexMethodpro->get_active_text ());
    }
}

void Wavelet::inputeChanged()
{

    Glib::ustring profname;
    inChanged = true;
    profname = inputeFile->get_filename ();

    if (listener && profname != oldip) {
        listener->panelChanged (EvWaveinput, profname);
    }

    oldip = profname;

}


void Wavelet::curveChanged (CurveEditor* ce)
{

    if (listener && getEnabled()) {
        if (ce == ccshape) {
            listener->panelChanged (EvWavCCCurve, M ("HISTORY_CUSTOMCURVE"));
        } else if (ce == cTshape) {
            listener->panelChanged (EvWavCTCurve, M ("HISTORY_CUSTOMCURVE"));
        } else if (ce == cTgainshape) {
            listener->panelChanged (EvWavCTgainCurve, M ("HISTORY_CUSTOMCURVE"));
        } else if (ce == cmergshape) {
            listener->panelChanged (EvWavmergCurve, M ("HISTORY_CUSTOMCURVE"));
        } else if (ce == cmerg2shape) {
            listener->panelChanged (EvWavmerg2Curve, M ("HISTORY_CUSTOMCURVE"));
        } else if (ce == cstyshape) {
            listener->panelChanged (EvWavstyCurve, M ("HISTORY_CUSTOMCURVE"));
        } else if (ce == cstyshape2) {
            listener->panelChanged (EvWavsty2Curve, M ("HISTORY_CUSTOMCURVE"));
        } else if (ce == opacityShapeRG) {
            listener->panelChanged (EvWavColor, M ("HISTORY_CUSTOMCURVE"));
        } else if (ce == opacityShapeBY) {
            listener->panelChanged (EvWavOpac, M ("HISTORY_CUSTOMCURVE"));
        } else if (ce == opacityShape) {
            listener->panelChanged (EvWavopacity, M ("HISTORY_CUSTOMCURVE"));
        } else if (ce == opacityShapeWL) {
            listener->panelChanged (EvWavopacityWL, M ("HISTORY_CUSTOMCURVE"));
        } else if (ce == hhshape) {
            listener->panelChanged (EvWavHHCurve, M ("HISTORY_CUSTOMCURVE"));
        } else if (ce == shstyshape) {
            listener->panelChanged (EvWavshstyCurve, M ("HISTORY_CUSTOMCURVE"));
        } else if (ce == Chshape) {
            listener->panelChanged (EvWavCHCurve, M ("HISTORY_CUSTOMCURVE"));
        } else if (ce == clshape) {
            listener->panelChanged (EvWavCLCurve, M ("HISTORY_CUSTOMCURVE"));
        }
    }
}

void Wavelet::setDefaults (const ProcParams* defParams, const ParamsEdited* pedited)
{

    for (int i = 0; i < 9; i++) {
        correction[i]->setDefault (defParams->wavelet.c[i]);
    }

    for (int i = 0; i < 9; i++) {
        correctionch[i]->setDefault (defParams->wavelet.ch[i]);
    }

    for (int i = 0; i < 9; i++) {
        balmer[i]->setDefault (defParams->wavelet.bm[i]);
    }

    for (int i = 0; i < 9; i++) {
        balmer2[i]->setDefault (defParams->wavelet.bm2[i]);
    }

    strength->setDefault (defParams->wavelet.strength );
    mergeL->setDefault (defParams->wavelet.mergeL );
    mergeC->setDefault (defParams->wavelet.mergeC );
    gain->setDefault (defParams->wavelet.gain );
    offs->setDefault (defParams->wavelet.offs );
    vart->setDefault (defParams->wavelet.vart );
    limd->setDefault (defParams->wavelet.limd );
    scale->setDefault (defParams->wavelet.scale );
    chrrt->setDefault (defParams->wavelet.chrrt );
    str->setDefault (defParams->wavelet.str );
    neigh->setDefault (defParams->wavelet.neigh );
    radius->setDefault (defParams->wavelet.radius);
    highlights->setDefault (defParams->wavelet.highlights);
    h_tonalwidth->setDefault (defParams->wavelet.htonalwidth);
    shadows->setDefault (defParams->wavelet.shadows);
    s_tonalwidth->setDefault (defParams->wavelet.stonalwidth);

    balance->setDefault (defParams->wavelet.balance );
    balanleft->setDefault (defParams->wavelet.balanleft );
    balanhig->setDefault (defParams->wavelet.balanhig );
    sizelab->setDefault (defParams->wavelet.sizelab );
    balmerch->setDefault (defParams->wavelet.balmerch );
    shapedetcolor->setDefault (defParams->wavelet.shapedetcolor );
    dirV->setDefault (defParams->wavelet.dirV );
    dirH->setDefault (defParams->wavelet.dirH );
    dirD->setDefault (defParams->wavelet.dirD );
    shapind->setDefault (defParams->wavelet.shapind );
    balmerres->setDefault (defParams->wavelet.balmerres );
    balmerres2->setDefault (defParams->wavelet.balmerres2 );
    grad->setDefault (defParams->wavelet.grad );
    blend->setDefault (defParams->wavelet.blend );
    blendc->setDefault (defParams->wavelet.blendc );
    iter->setDefault (defParams->wavelet.iter );
    rescon->setDefault (defParams->wavelet.rescon);
    resconH->setDefault (defParams->wavelet.resconH);
    reschro->setDefault (defParams->wavelet.reschro);
    tmrs->setDefault (defParams->wavelet.tmrs);
    gamma->setDefault (defParams->wavelet.gamma);
    sup->setDefault (defParams->wavelet.sup);
    sky->setDefault (defParams->wavelet.sky);
    thres->setDefault (defParams->wavelet.thres);
    threshold->setDefault (defParams->wavelet.threshold);
    threshold2->setDefault (defParams->wavelet.threshold2);
    edgedetect->setDefault (defParams->wavelet.edgedetect);
    edgedetectthr->setDefault (defParams->wavelet.edgedetectthr);
    edgedetectthr2->setDefault (defParams->wavelet.edgedetectthr2);
    edgesensi->setDefault (defParams->wavelet.edgesensi);
    edgeampli->setDefault (defParams->wavelet.edgeampli);
    chroma->setDefault (defParams->wavelet.chroma);
    chro->setDefault (defParams->wavelet.chro);
    contrast->setDefault (defParams->wavelet.contrast);
    edgrad->setDefault (defParams->wavelet.edgrad);
    edgval->setDefault (defParams->wavelet.edgval);
    edgthresh->setDefault (defParams->wavelet.edgthresh);
    thr->setDefault (defParams->wavelet.thr);
    thrH->setDefault (defParams->wavelet.thrH);
    hueskin->setDefault<int> (defParams->wavelet.hueskin);
    hueskin2->setDefault<int> (defParams->wavelet.hueskin2);
    hueskinsty->setDefault<int> (defParams->wavelet.hueskinsty);
    hllev->setDefault<int> (defParams->wavelet.hllev);
    bllev->setDefault<int> (defParams->wavelet.bllev);
    pastlev->setDefault<int> (defParams->wavelet.pastlev);
    satlev->setDefault<int> (defParams->wavelet.satlev);
    edgcont->setDefault<int> (defParams->wavelet.edgcont);
    level0noise->setDefault<double> (defParams->wavelet.level0noise);
    level1noise->setDefault<double> (defParams->wavelet.level1noise);
    level2noise->setDefault<double> (defParams->wavelet.level2noise);
    level3noise->setDefault<double> (defParams->wavelet.level3noise);

    greenlow->setDefault (defParams->wavelet.greenlow);
    bluelow->setDefault (defParams->wavelet.bluelow);
    greenmed->setDefault (defParams->wavelet.greenmed);
    bluemed->setDefault (defParams->wavelet.bluemed);
    greenhigh->setDefault (defParams->wavelet.greenhigh);
    bluehigh->setDefault (defParams->wavelet.bluehigh);

    if (pedited) {
        greenlow->setDefaultEditedState (pedited->wavelet.greenlow ? Edited : UnEdited);
        bluelow->setDefaultEditedState (pedited->wavelet.bluelow ? Edited : UnEdited);
        greenmed->setDefaultEditedState (pedited->wavelet.greenmed ? Edited : UnEdited);
        bluemed->setDefaultEditedState (pedited->wavelet.bluemed ? Edited : UnEdited);
        greenhigh->setDefaultEditedState (pedited->wavelet.greenhigh ? Edited : UnEdited);
        bluehigh->setDefaultEditedState (pedited->wavelet.bluehigh ? Edited : UnEdited);

        rescon->setDefault (defParams->wavelet.rescon);
        resconH->setDefault (defParams->wavelet.resconH);
        reschro->setDefault (defParams->wavelet.reschro);
        tmrs->setDefault (defParams->wavelet.tmrs);
        gamma->setDefault (defParams->wavelet.gamma);
        sup->setDefault (defParams->wavelet.sup);
        sky->setDefaultEditedState (pedited->wavelet.sky ? Edited : UnEdited);
        thres->setDefaultEditedState (pedited->wavelet.thres ? Edited : UnEdited);
        threshold->setDefaultEditedState (pedited->wavelet.threshold ? Edited : UnEdited);
        threshold2->setDefaultEditedState (pedited->wavelet.threshold2 ? Edited : UnEdited);
        edgedetect->setDefaultEditedState (pedited->wavelet.edgedetect ? Edited : UnEdited);
        edgedetectthr->setDefaultEditedState (pedited->wavelet.edgedetectthr ? Edited : UnEdited);
        edgedetectthr2->setDefaultEditedState (pedited->wavelet.edgedetectthr2 ? Edited : UnEdited);
        edgesensi->setDefaultEditedState (pedited->wavelet.edgesensi ? Edited : UnEdited);
        edgeampli->setDefaultEditedState (pedited->wavelet.edgeampli ? Edited : UnEdited);
        chroma->setDefaultEditedState (pedited->wavelet.chroma ? Edited : UnEdited);
        chro->setDefaultEditedState (pedited->wavelet.chro ? Edited : UnEdited);
        contrast->setDefaultEditedState (pedited->wavelet.contrast ? Edited : UnEdited);
        edgrad->setDefaultEditedState (pedited->wavelet.edgrad ? Edited : UnEdited);
        edgval->setDefaultEditedState (pedited->wavelet.edgval ? Edited : UnEdited);
        edgthresh->setDefault (defParams->wavelet.edgthresh);
        thr->setDefaultEditedState (pedited->wavelet.thr ? Edited : UnEdited);
        thrH->setDefaultEditedState (pedited->wavelet.thrH ? Edited : UnEdited);
        skinprotect->setDefaultEditedState (pedited->wavelet.skinprotect ? Edited : UnEdited);
        hueskin->setDefaultEditedState (pedited->wavelet.hueskin ? Edited : UnEdited);
        hueskin2->setDefaultEditedState (pedited->wavelet.hueskin2 ? Edited : UnEdited);
        hueskinsty->setDefaultEditedState (pedited->wavelet.hueskinsty ? Edited : UnEdited);
        hllev->setDefaultEditedState (pedited->wavelet.hllev ? Edited : UnEdited);
        bllev->setDefaultEditedState (pedited->wavelet.bllev ? Edited : UnEdited);
        pastlev->setDefaultEditedState (pedited->wavelet.pastlev ? Edited : UnEdited);
        satlev->setDefaultEditedState (pedited->wavelet.satlev ? Edited : UnEdited);
        edgcont->setDefaultEditedState (pedited->wavelet.edgcont ? Edited : UnEdited);
        strength->setDefaultEditedState (pedited->wavelet.strength ? Edited : UnEdited);
        mergeL->setDefaultEditedState (pedited->wavelet.mergeL ? Edited : UnEdited);
        mergeC->setDefaultEditedState (pedited->wavelet.mergeC ? Edited : UnEdited);
        gain->setDefaultEditedState (pedited->wavelet.gain ? Edited : UnEdited);
        offs->setDefaultEditedState (pedited->wavelet.offs ? Edited : UnEdited);
        vart->setDefaultEditedState (pedited->wavelet.vart ? Edited : UnEdited);
        limd->setDefaultEditedState (pedited->wavelet.limd ? Edited : UnEdited);
        scale->setDefaultEditedState (pedited->wavelet.scale ? Edited : UnEdited);
        chrrt->setDefaultEditedState (pedited->wavelet.chrrt ? Edited : UnEdited);
        str->setDefaultEditedState (pedited->wavelet.str ? Edited : UnEdited);
        neigh->setDefaultEditedState (pedited->wavelet.neigh ? Edited : UnEdited);
        radius->setDefaultEditedState       (pedited->wavelet.radius ? Edited : UnEdited);
        highlights->setDefaultEditedState   (pedited->wavelet.highlights ? Edited : UnEdited);
        h_tonalwidth->setDefaultEditedState (pedited->wavelet.htonalwidth ? Edited : UnEdited);
        shadows->setDefaultEditedState      (pedited->wavelet.shadows ? Edited : UnEdited);
        s_tonalwidth->setDefaultEditedState (pedited->wavelet.stonalwidth ? Edited : UnEdited);

        balance->setDefaultEditedState (pedited->wavelet.balance ? Edited : UnEdited);
        balanleft->setDefaultEditedState (pedited->wavelet.balanleft ? Edited : UnEdited);
        balanhig->setDefaultEditedState (pedited->wavelet.balanhig ? Edited : UnEdited);
        sizelab->setDefaultEditedState (pedited->wavelet.sizelab ? Edited : UnEdited);
        balmerch->setDefaultEditedState (pedited->wavelet.balmerch ? Edited : UnEdited);
        shapedetcolor->setDefaultEditedState (pedited->wavelet.shapedetcolor ? Edited : UnEdited);
        dirV->setDefaultEditedState (pedited->wavelet.dirV ? Edited : UnEdited);
        dirH->setDefaultEditedState (pedited->wavelet.dirH ? Edited : UnEdited);
        dirD->setDefaultEditedState (pedited->wavelet.dirD ? Edited : UnEdited);
        shapind->setDefaultEditedState (pedited->wavelet.shapind ? Edited : UnEdited);
        balmerres->setDefaultEditedState (pedited->wavelet.balmerres ? Edited : UnEdited);
        balmerres2->setDefaultEditedState (pedited->wavelet.balmerres2 ? Edited : UnEdited);
        grad->setDefaultEditedState (pedited->wavelet.grad ? Edited : UnEdited);
        blend->setDefaultEditedState (pedited->wavelet.blend ? Edited : UnEdited);
        blendc->setDefaultEditedState (pedited->wavelet.blendc ? Edited : UnEdited);
        iter->setDefaultEditedState (pedited->wavelet.iter ? Edited : UnEdited);
        level0noise->setDefaultEditedState (pedited->wavelet.level0noise ? Edited : UnEdited);
        level1noise->setDefaultEditedState (pedited->wavelet.level1noise ? Edited : UnEdited);
        level2noise->setDefaultEditedState (pedited->wavelet.level2noise ? Edited : UnEdited);
        level3noise->setDefaultEditedState (pedited->wavelet.level3noise ? Edited : UnEdited);

        for (int i = 0; i < 9; i++) {
            correction[i]->setDefaultEditedState (pedited->wavelet.c[i] ? Edited : UnEdited);
        }

        for (int i = 0; i < 9; i++) {
            correctionch[i]->setDefaultEditedState (pedited->wavelet.ch[i] ? Edited : UnEdited);
        }

        for (int i = 0; i < 9; i++) {
            balmer[i]->setDefaultEditedState (pedited->wavelet.bm[i] ? Edited : UnEdited);
        }

        for (int i = 0; i < 9; i++) {
            balmer2[i]->setDefaultEditedState (pedited->wavelet.bm2[i] ? Edited : UnEdited);
        }

    } else {
        rescon->setDefaultEditedState (Irrelevant);
        resconH->setDefaultEditedState (Irrelevant);
        reschro->setDefaultEditedState (Irrelevant);
        tmrs->setDefaultEditedState (Irrelevant);
        gamma->setDefaultEditedState (Irrelevant);
        sup->setDefaultEditedState (Irrelevant);
        sky->setDefaultEditedState (Irrelevant);
        thres->setDefaultEditedState (Irrelevant);
        threshold->setDefaultEditedState (Irrelevant);
        threshold2->setDefaultEditedState (Irrelevant);
        edgedetect->setDefaultEditedState (Irrelevant);
        edgedetectthr->setDefaultEditedState (Irrelevant);
        edgedetectthr2->setDefaultEditedState (Irrelevant);
        edgesensi->setDefaultEditedState (Irrelevant);
        edgeampli->setDefaultEditedState (Irrelevant);
        chroma->setDefaultEditedState (Irrelevant);
        chro->setDefaultEditedState (Irrelevant);
        contrast->setDefaultEditedState (Irrelevant);
        edgrad->setDefaultEditedState (Irrelevant);
        edgval->setDefaultEditedState (Irrelevant);
        edgthresh->setDefaultEditedState (Irrelevant);
        thr->setDefaultEditedState (Irrelevant);
        thrH->setDefaultEditedState (Irrelevant);
        skinprotect->setDefaultEditedState (Irrelevant);
        hueskin->setDefaultEditedState (Irrelevant);
        hueskin2->setDefaultEditedState (Irrelevant);
        hueskinsty->setDefaultEditedState (Irrelevant);
        hllev->setDefaultEditedState (Irrelevant);
        bllev->setDefaultEditedState (Irrelevant);
        edgcont->setDefaultEditedState (Irrelevant);
        level0noise->setDefaultEditedState (Irrelevant);
        level1noise->setDefaultEditedState (Irrelevant);
        level2noise->setDefaultEditedState (Irrelevant);
        level3noise->setDefaultEditedState (Irrelevant);
        pastlev->setDefaultEditedState (Irrelevant);
        satlev->setDefaultEditedState (Irrelevant);
        strength->setDefaultEditedState (Irrelevant);
        mergeL->setDefaultEditedState (Irrelevant);
        mergeC->setDefaultEditedState (Irrelevant);
        gain->setDefaultEditedState (Irrelevant);
        offs->setDefaultEditedState (Irrelevant);
        vart->setDefaultEditedState (Irrelevant);
        limd->setDefaultEditedState (Irrelevant);
        scale->setDefaultEditedState (Irrelevant);
        chrrt->setDefaultEditedState (Irrelevant);
        str->setDefaultEditedState (Irrelevant);
        neigh->setDefaultEditedState (Irrelevant);
        balance->setDefaultEditedState (Irrelevant);
        iter->setDefaultEditedState (Irrelevant);
        balanleft->setDefaultEditedState (Irrelevant);
        balanhig->setDefaultEditedState (Irrelevant);
        sizelab->setDefaultEditedState (Irrelevant);
        balmerch->setDefaultEditedState (Irrelevant);
        shapedetcolor->setDefaultEditedState (Irrelevant);
        dirV->setDefaultEditedState (Irrelevant);
        dirH->setDefaultEditedState (Irrelevant);
        dirD->setDefaultEditedState (Irrelevant);
        shapind->setDefaultEditedState (Irrelevant);
        balmerres->setDefaultEditedState (Irrelevant);
        balmerres2->setDefaultEditedState (Irrelevant);
        grad->setDefaultEditedState (Irrelevant);
        blend->setDefaultEditedState (Irrelevant);
        blendc->setDefaultEditedState (Irrelevant);
        radius->setDefaultEditedState       (Irrelevant);
        highlights->setDefaultEditedState   (Irrelevant);
        h_tonalwidth->setDefaultEditedState (Irrelevant);
        shadows->setDefaultEditedState      (Irrelevant);
        s_tonalwidth->setDefaultEditedState (Irrelevant);

        for (int i = 0; i < 9; i++) {
            correction[i]->setDefaultEditedState (Irrelevant);
        }

        for (int i = 0; i < 9; i++) {
            correctionch[i]->setDefaultEditedState (Irrelevant);
        }

        for (int i = 0; i < 9; i++) {
            balmer[i]->setDefaultEditedState (Irrelevant);
        }

        for (int i = 0; i < 9; i++) {
            balmer2[i]->setDefaultEditedState (Irrelevant);
        }

    }
}
void Wavelet::adjusterChanged (ThresholdAdjuster* a, double newBottom, double newTop)
{
    if (listener && (multiImage || getEnabled()) ) {
        if (a == level0noise) {
            listener->panelChanged (EvWavlev0nois,
                                    Glib::ustring::compose (Glib::ustring (M ("TP_WAVELET_NOIS") + ": %1" + "\n" + M ("TP_WAVELET_STREN") + ": %2"), int (newTop), int (newBottom)));
        } else if (a == level1noise) {
            listener->panelChanged (EvWavlev1nois,
                                    Glib::ustring::compose (Glib::ustring (M ("TP_WAVELET_NOIS") + ": %1" + "\n" + M ("TP_WAVELET_STREN") + ": %2"), int (newTop), int (newBottom)));
        } else if (a == level2noise) {
            listener->panelChanged (EvWavlev2nois,
                                    Glib::ustring::compose (Glib::ustring (M ("TP_WAVELET_NOIS") + ": %1" + "\n" + M ("TP_WAVELET_STREN") + ": %2"), int (newTop), int (newBottom)));
        } else if (a == level3noise) {
            listener->panelChanged (EvWavlev3nois,
                                    Glib::ustring::compose (Glib::ustring (M ("TP_WAVELET_NOIS") + ": %1" + "\n" + M ("TP_WAVELET_STREN") + ": %2"), int (newTop), int (newBottom)));
        }

    }
}


void Wavelet::adjusterChanged2 (ThresholdAdjuster* a, int newBottomL, int newTopL, int newBottomR, int newTopR)
{
    if (listener && (multiImage || getEnabled()) ) {
        if (a == hueskin) {
            listener->panelChanged (EvWavHueskin, hueskin->getHistoryString());
        } else if (a == hueskin2) {
            listener->panelChanged (EvWavHueskin2, hueskin2->getHistoryString());
        } else if (a == hueskinsty) {
            listener->panelChanged (EvWavHueskinsty, hueskinsty->getHistoryString());
        } else if (a == hllev) {
            listener->panelChanged (EvWavlhl, hllev->getHistoryString());
        } else if (a == bllev) {
            listener->panelChanged (EvWavlbl, bllev->getHistoryString());
        } else if (a == pastlev) {
            listener->panelChanged (EvWavpast, pastlev->getHistoryString());
        } else if (a == satlev) {
            listener->panelChanged (EvWavsat, satlev->getHistoryString());
        } else if (a == edgcont) {
            listener->panelChanged (EvWavedgcont, edgcont->getHistoryString());
        }
    }
}

void Wavelet::HSmethodUpdateUI()
{
    if (!batchMode) {
        if (HSmethod->get_active_row_number() == 0) { //without
            hllev->hide();
            bllev->hide();
            threshold->hide();
            threshold2->hide();
        } else { //with
            hllev->show();
            bllev->show();
            threshold->show();
            threshold2->show();
        }
    }
}

void Wavelet::HSmethodChanged()
{
    HSmethodUpdateUI();

    if (listener && (multiImage || getEnabled()) ) {
        listener->panelChanged (EvWavHSmet, HSmethod->get_active_text ());
    }
}

void Wavelet::CHmethodUpdateUI()
{
    if (!batchMode) {
        if (CHmethod->get_active_row_number() == 0) {
            CHSLmethod->show();
            pastlev->hide();
            satlev->hide();
            chroma->hide();
            chro->hide();
            labmC->show();
            separatorNeutral->hide();
            neutralchButton->show();
            int y = thres->getValue();
            int z;

            if (y == 2) {
                level2noise->set_sensitive (false);
                level3noise->set_sensitive (false);
            } else if (y == 3) {
                level3noise->set_sensitive (false);
                level2noise->set_sensitive (true);
            } else {
                level2noise->set_sensitive (true);
                level3noise->set_sensitive (true);
            }

            for (z = y; z < 9; z++) {
                correctionch[z]->hide();
            }

            for (z = 0; z < y; z++) {
                correctionch[z]->show();
            }
        } else if (CHmethod->get_active_row_number() == 1) {
            CHSLmethod->show();
            pastlev->show();
            satlev->show();
            chroma->show();
            chro->hide();
            labmC->show();
            separatorNeutral->show();
            neutralchButton->show();
            int y = thres->getValue();
            int z;

            if (y == 2) {
                level2noise->set_sensitive (false);
                level3noise->set_sensitive (false);
            } else if (y == 3) {
                level3noise->set_sensitive (false);
                level2noise->set_sensitive (true);
            } else {
                level2noise->set_sensitive (true);
                level3noise->set_sensitive (true);
            }

            for (z = y; z < 9; z++) {
                correctionch[z]->hide();
            }

            for (z = 0; z < y; z++) {
                correctionch[z]->show();
            }
        } else {
            chro->show();
            pastlev->hide();
            satlev->hide();
            chroma->hide();
            CHSLmethod->hide();
            labmC->hide();
            separatorNeutral->hide();
            neutralchButton->hide();

            for (int i = 0; i < 9; i++) {
                correctionch[i]->hide();
            }
        }
    }
}

void Wavelet::CHmethodChanged()
{
    CHmethodUpdateUI();

    if (listener && (multiImage || getEnabled()) ) {
        listener->panelChanged (EvWavCHmet, CHmethod->get_active_text ());
    }
}

/*
void Wavelet::CHSLmethodChangedUI() {
    if (!batchMode) {
        if(CHSLmethod->get_active_row_number()==0 && CHmethod->get_active_row_number() != 2) {//SL
            //CLVcurveEditorG->hide();
            neutralchButton->show();
                int y=thres->getValue();
                int z;
                for(z=y;z<9;z++) correctionch[z]->hide();
                for(z=0;z<y;z++) correctionch[z]->show();
        }
        else if(CHSLmethod->get_active_row_number()==1) {//CU
            //CLVcurveEditorG->show();
            neutralchButton->hide();
            for (int i = 0; i < 9; i++) {
                correctionch[i]->hide();
            }
        }
    }
}
*/

void Wavelet::CHSLmethodChanged()
{
    /*
        CHSLmethodChangedUI();
        if (listener && (multiImage||enabled->get_active()) ) {
            listener->panelChanged (EvWavCHSLmet, CHSLmethod->get_active_text ());
        }
    */
}

void Wavelet::EDmethodUpdateUI()
{
    if (!batchMode) {
        if (EDmethod->get_active_row_number() == 0 ) { //SL
            CCWcurveEditorG->hide();
            edgcont->show();
        } else if (EDmethod->get_active_row_number() == 1) { //CU
            CCWcurveEditorG->show();
            edgcont->hide();
        }
    }
}
void Wavelet::EDmethodChanged()
{
    EDmethodUpdateUI();

    if (listener && (multiImage || getEnabled()) ) {
        listener->panelChanged (EvWavEDmet, EDmethod->get_active_text ());
    }
}

void Wavelet::NPmethodUpdateUI()
{
    if (!batchMode) {

    }
}
void Wavelet::NPmethodChanged()
{
    NPmethodUpdateUI();

    if (listener && (multiImage || getEnabled()) ) {
        listener->panelChanged (EvWavNPmet, NPmethod->get_active_text ());
    }
}



void Wavelet::BAmethodUpdateUI()
{
    if (!batchMode) {
        if (BAmethod->get_active_row_number() == 0 ) { //none
            balance->hide();
            opacityCurveEditorW->hide();
            iter->hide();

        } else if (BAmethod->get_active_row_number() == 1) { //sli
            opacityCurveEditorW->hide();
            balance->show();
            iter->show();
        } else if (BAmethod->get_active_row_number() == 2) { //CU
            opacityCurveEditorW->show();
            balance->hide();
            iter->show();
        }
    }
}
void Wavelet::BAmethodChanged()
{
    BAmethodUpdateUI();

    if (listener && (multiImage || getEnabled()) ) {
        listener->panelChanged (EvWavBAmet, BAmethod->get_active_text ());
    }
}


void Wavelet::TMmethodUpdateUI()
{
    /*
    if (!batchMode) {
        if(TMmethod->get_active_row_number()==0 ) {//
            tmr->hide();
        }
        else {
            tmr->show();
        }
    }
    */
}

void Wavelet::TMmethodChanged()
{
    TMmethodUpdateUI();

    if (listener && (multiImage || getEnabled()) ) {
        listener->panelChanged (EvWavTMmet, TMmethod->get_active_text ());
    }
}

/*
void Wavelet::BackmethodUpdateUI() {
    if (!batchMode) {
    }
}
*/

void Wavelet::BackmethodChanged()
{
    //BackmethodUpdateUI();
    if (listener && (multiImage || getEnabled()) ) {
        listener->panelChanged (EvWavBackmet, Backmethod->get_active_text ());
    }
}

void Wavelet::CLmethodUpdateUI()
{
    if (!batchMode) {
        if (CLmethod->get_active_row_number() == 0  && expmerge->getEnabled() == false &&  ushamethod->get_active_row_number() == 0) {
            CLmethod->set_active (0);
            Lmethod->set_sensitive (true);
            Dirmethod->set_sensitive (true);

        } else if (CLmethod->get_active_row_number() == 1 && expmerge->getEnabled() == false && ushamethod->get_active_row_number() == 0 ) {
            CLmethod->set_active (1);
            Lmethod->set_sensitive (true);
            Dirmethod->set_sensitive (true);

        } else if (CLmethod->get_active_row_number() == 2 && expmerge->getEnabled() == false && ushamethod->get_active_row_number() == 0) {
            CLmethod->set_active (2);
            Lmethod->set_sensitive (true);
            Dirmethod->set_sensitive (true);
        } else if (CLmethod->get_active_row_number() == 3 && expmerge->getEnabled() == false  && ushamethod->get_active_row_number() == 0) {
            CLmethod->set_active (3);
            Lmethod->set_sensitive (false); //false
            Dirmethod->set_sensitive (false); //false

        }
    }
}

void Wavelet::CLmethodChanged()
{
    CLmethodUpdateUI();

    if (listener && (multiImage || getEnabled()) ) {
        listener->panelChanged (EvWavCLmet, CLmethod->get_active_text ());
    }
}

/*
void Wavelet::TilesmethodUpdateUI() {
    if (!batchMode) {
    }
}
*/

void Wavelet::TilesmethodChanged()
{

    //TilesmethodUpdateUI();
    if (listener && (multiImage || getEnabled()) ) {
        listener->panelChanged (EvWavTilesmet, Tilesmethod->get_active_text ());
    }
}

void Wavelet::usharpmethodChanged()
{
    if (listener && (multiImage || getEnabled()) ) {
        listener->panelChanged (EvWavusharpmet, usharpmethod->get_active_text ());
    }
}

void Wavelet::ushamethodChanged()
{
    if (ushamethod->get_active_row_number() == 2  && expedge->getEnabled() == true) {
        Backmethod->set_active (2);
        CLmethod->set_active (2);
        Lmethod->set_active (6);
        Lmethod->set_sensitive (true);
        Dirmethod->set_sensitive (true);
        Dirmethod->set_active (3);
    } else if (ushamethod->get_active_row_number() == 1 && expedge->getEnabled() == true) {
        Backmethod->set_active (0);
        CLmethod->set_active (1);
        Lmethod->set_active (2);
        Dirmethod->set_active (3);
        Lmethod->set_sensitive (true);
        Dirmethod->set_sensitive (true);
    } else if (ushamethod->get_active_row_number() == 0 || expedge->getEnabled() == false) {
        Backmethod->set_active (1);
        CLmethod->set_active (3);
        Lmethod->set_active (3);
        Dirmethod->set_active (3);
        Lmethod->set_sensitive (false);
        Dirmethod->set_sensitive (false);
    }

    if (listener && (multiImage || getEnabled()) ) {
        listener->panelChanged (EvWavushamet, ushamethod->get_active_text ());
    }
}

/*
void Wavelet::daubcoeffmethodUpdateUI() {
    if (!batchMode) {
    }}
*/
void Wavelet::daubcoeffmethodChanged()
{
    //daubcoeffmethodUpdateUI();
    if (listener && (multiImage || getEnabled()) ) {
        listener->panelChanged (EvWavdaubcoeffmet, daubcoeffmethod->get_active_text ());
    }
}

/*
void Wavelet::MedgreinfUpdateUI() {
    if (!batchMode) {
    }
}
*/
void Wavelet::MedgreinfChanged()
{
    //MedgreinfUpdateUI();
    if (listener && (multiImage || getEnabled()) ) {
        listener->panelChanged (EvWavedgreinf, Medgreinf->get_active_text ());
    }
}

/*
void Wavelet::DirmethodUpdateUI() {
    if (!batchMode) {
    }
}
*/
void Wavelet::DirmethodChanged()
{
    //DirmethodUpdateUI();
    if (listener && (multiImage || getEnabled()) ) {
        listener->panelChanged (EvWavDirmeto, Dirmethod->get_active_text ());
    }
}

/*
void Wavelet::LmethodUpdateUI() {
    if (!batchMode) {
    }
}
*/
void Wavelet::LmethodChanged()
{
    //LmethodUpdateUI();
    if (listener && (multiImage || getEnabled()) ) {
        listener->panelChanged (EvWavLmet, Lmethod->get_active_text ());
    }
}

void Wavelet::setBatchMode (bool batchMode)
{
    Lmethod->append (M ("GENERAL_UNCHANGED"));
    CLmethod->append (M ("GENERAL_UNCHANGED"));
    Backmethod->append (M ("GENERAL_UNCHANGED"));
    Tilesmethod->append (M ("GENERAL_UNCHANGED"));
    usharpmethod->append (M ("GENERAL_UNCHANGED"));
    ushamethod->append (M ("GENERAL_UNCHANGED"));
    daubcoeffmethod->append (M ("GENERAL_UNCHANGED"));
    CHmethod->append (M ("GENERAL_UNCHANGED"));
    Medgreinf->append (M ("GENERAL_UNCHANGED"));
    CHSLmethod->append (M ("GENERAL_UNCHANGED"));
    EDmethod->append (M ("GENERAL_UNCHANGED"));
    NPmethod->append (M ("GENERAL_UNCHANGED"));
    BAmethod->append (M ("GENERAL_UNCHANGED"));
    TMmethod->append (M ("GENERAL_UNCHANGED"));
    HSmethod->append (M ("GENERAL_UNCHANGED"));
    Dirmethod->append (M ("GENERAL_UNCHANGED"));
    mergevMethod->append (M ("GENERAL_UNCHANGED"));
    mergMethod->append (M ("GENERAL_UNCHANGED"));
    mergMethod2->append (M ("GENERAL_UNCHANGED"));
    mergBMethod->append (M ("GENERAL_UNCHANGED"));
    CCWcurveEditorG->setBatchMode (batchMode);
    CCWcurveEditormerg->setBatchMode (batchMode);
    CCWcurveEditormerg2->setBatchMode (batchMode);
    CCWcurveEditorsty->setBatchMode (batchMode);
    CCWcurveEditorsty2->setBatchMode (batchMode);
    CCWcurveEditorT->setBatchMode (batchMode);
    CCWcurveEditorgainT->setBatchMode (batchMode);
    opaCurveEditorG->setBatchMode (batchMode);
    opacityCurveEditorG->setBatchMode (batchMode);
    opacityCurveEditorW->setBatchMode (batchMode);
    opacityCurveEditorWL->setBatchMode (batchMode);
    curveEditorRES->setBatchMode (batchMode);
    curveEditorsty->setBatchMode (batchMode);
    curveEditorGAM->setBatchMode (batchMode);
    rescon->showEditedCB ();
    resconH->showEditedCB ();
    reschro->showEditedCB ();
    tmrs->showEditedCB ();
    gamma->showEditedCB ();
    sup->showEditedCB ();
    sky->showEditedCB ();
    thres->showEditedCB ();
    threshold->showEditedCB ();
    threshold2->showEditedCB ();
    edgedetect->showEditedCB ();
    edgedetectthr->showEditedCB ();
    edgedetectthr2->showEditedCB ();
    edgesensi->showEditedCB ();
    edgeampli->showEditedCB ();
    chroma->showEditedCB ();
    chro->showEditedCB ();
    contrast->showEditedCB ();
    edgrad->showEditedCB ();
    edgval->showEditedCB ();
    edgthresh->showEditedCB ();
    thr->showEditedCB ();
    thrH->showEditedCB ();
    skinprotect->showEditedCB();
    hueskin->showEditedCB ();
    hueskin2->showEditedCB ();
    hueskinsty->showEditedCB ();
    hllev->showEditedCB ();
    bllev->showEditedCB ();
    pastlev->showEditedCB ();
    satlev->showEditedCB ();
    edgcont->showEditedCB ();
    strength->showEditedCB ();
    mergeL->showEditedCB ();
    mergeC->showEditedCB ();
    gain->showEditedCB ();
    offs->showEditedCB ();
    vart->showEditedCB ();
    limd->showEditedCB ();
    scale->showEditedCB ();
    radius->showEditedCB ();
    highlights->showEditedCB ();
    h_tonalwidth->showEditedCB ();
    shadows->showEditedCB ();
    s_tonalwidth->showEditedCB ();
    chrrt->showEditedCB ();
    str->showEditedCB ();
    neigh->showEditedCB ();
    balance->showEditedCB ();
    balanleft->showEditedCB ();
    balanhig->showEditedCB ();
    sizelab->showEditedCB ();
    balmerch->showEditedCB ();
    shapedetcolor->showEditedCB ();
    dirV->showEditedCB ();
    dirH->showEditedCB ();
    dirD->showEditedCB ();
    shapind->showEditedCB ();
    balmerres->showEditedCB ();
    balmerres2->showEditedCB ();
    grad->showEditedCB ();
    blend->showEditedCB ();
    blendc->showEditedCB ();
    iter->showEditedCB ();
    level0noise->showEditedCB ();
    level1noise->showEditedCB ();
    level2noise->showEditedCB ();
    level3noise->showEditedCB ();
    removeIfThere (this, savelab);

    ToolPanel::setBatchMode (batchMode);

    for (int i = 0; i < 9; i++) {
        correction[i]->showEditedCB();
    }

    for (int i = 0; i < 9; i++) {
        correctionch[i]->showEditedCB();
    }

    for (int i = 0; i < 9; i++) {
        balmer[i]->showEditedCB();
    }

    for (int i = 0; i < 9; i++) {
        balmer2[i]->showEditedCB();
    }

}

void Wavelet::neutral2_pressed ()
{
    for (int i = 0; i < 9; i++) {
        balmer[i]->setValue (15 + 12 * i);
        adjusterChanged (balmer[i], 15 + 12 * i);
    }

    for (int i = 0; i < 9; i++) {
        balmer2[i]->setValue (70);
        adjusterChanged (balmer2[i], 70);
    }

    hueskinsty->setValue (-5, 25, 170, 120);
    shapedetcolor->resetValue (false);
    dirV->resetValue (false);
    dirH->resetValue (false);
    dirD->resetValue (false);
    shapind->resetValue (false);
    cstyshape->reset();
    cstyshape2->reset();
    balmerres->resetValue (false);
    balmerres2->resetValue (false);
    balmerch->resetValue (false);
    balanhig->resetValue (false);
    balanleft->resetValue (false);
}

void Wavelet::savelabPressed ()
{

    if (!walistener) {
        return;
    }


    Gtk::FileChooserDialog dialog (M ("TP_WAVELET_SAVELAB"), Gtk::FILE_CHOOSER_ACTION_SAVE);

    bindCurrentFolder (dialog, options.lastProfilingReferenceDir);
    dialog.set_current_name (lastlabFilename);

    dialog.add_button (Gtk::StockID ("gtk-cancel"), Gtk::RESPONSE_CANCEL);
    dialog.add_button (Gtk::StockID ("gtk-save"), Gtk::RESPONSE_OK);


    Glib::RefPtr<Gtk::FileFilter> filter_mer = Gtk::FileFilter::create();

    filter_mer->set_name (M ("FILECHOOSER_FILTER_MER"));
    filter_mer->add_pattern ("*.mer");
    dialog.add_filter (filter_mer);

    dialog.show_all_children();

    bool done = false;
    //activation watermark or HDR
    //CLmethod->set_active (2);
    //CLmethodUpdateUI() ;

    do {
        int result = dialog.run();

        if (result != Gtk::RESPONSE_OK) {
            done = true;
        } else {
            std::string fname = dialog.get_filename();
            Glib::ustring ext = getExtension (fname);

            if (ext != "mer") {
                fname += ".mer";
            }

            if (confirmOverwrite (dialog, fname)) {
                walistener->savelabReference (fname);
                lastlabFilename = Glib::path_get_basename (fname);
                done = true;
            }
        }
    } while (!done);

    return;

}


void Wavelet::adjusterUpdateUI (Adjuster* a)
{
    /*
        if (!batchMode) {
            if (a == tmrs ) {
                float tm;
                tm=tmrs->getValue();
                if(tm==0.f) tmr->hide();
                else tmr->show();
            }
            else if (a == gamma ) {
                float tm;
                tm=tmrs->getValue();
                if(tm==0.f) tmr->hide();
                else tmr->show();
                );
            }
        }
    */
}

void Wavelet::adjusterChanged (Adjuster* a, double newval)
{
    if (listener && (multiImage || getEnabled()) ) {
        if (a == edgthresh) {
            listener->panelChanged (EvWavtiles, edgthresh->getTextValue());
        } else if (a == rescon ) {
            listener->panelChanged (EvWavrescon, rescon->getTextValue());
        } else if (a == resconH ) {
            listener->panelChanged (EvWavresconH, resconH->getTextValue());
        } else if (a == reschro ) {
            listener->panelChanged (EvWavreschro, reschro->getTextValue());
        } else if (a == tmrs ) {
            adjusterUpdateUI (a);
            listener->panelChanged (EvWavtmrs, tmrs->getTextValue());
        } else if (a == gamma ) {
            adjusterUpdateUI (a);
            listener->panelChanged (EvWavgamma, gamma->getTextValue());
        } else if (a == sky ) {
            listener->panelChanged (EvWavsky, sky->getTextValue());
        } else if (a == sup ) {
            listener->panelChanged (EvWavsup, sup->getTextValue());
        } else if (a == chroma ) {
            listener->panelChanged (EvWavchroma, chroma->getTextValue());
        } else if (a == chro ) {
            listener->panelChanged (EvWavchro, chro->getTextValue());
        } else if (a == contrast ) {
            listener->panelChanged (EvWavunif, contrast->getTextValue());
        } else if (a == thr ) {
            listener->panelChanged (EvWavthr, thr->getTextValue());
        } else if (a == thrH ) {
            listener->panelChanged (EvWavthrH, thrH->getTextValue());
        } else if (a == threshold ) {
            listener->panelChanged (EvWavThreshold, threshold->getTextValue());
        } else if (a == threshold2 ) {
            listener->panelChanged (EvWavThreshold2, threshold2->getTextValue());
        } else if (a == edgedetect ) {
            listener->panelChanged (EvWavedgedetect, edgedetect->getTextValue());
        } else if (a == edgedetectthr ) {
            listener->panelChanged (EvWavedgedetectthr, edgedetectthr->getTextValue());
        } else if (a == edgedetectthr2 ) {
            listener->panelChanged (EvWavedgedetectthr2, edgedetectthr2->getTextValue());
        } else if (a == edgesensi ) {
            listener->panelChanged (EvWavedgesensi, edgesensi->getTextValue());
        } else if (a == edgeampli ) {
            listener->panelChanged (EvWavedgeampli, edgeampli->getTextValue());
        } else if (a == edgrad ) {
            listener->panelChanged (EvWavedgrad, edgrad->getTextValue());
        } else if (a == edgval ) {
            listener->panelChanged (EvWavedgval, edgval->getTextValue());
        } else if (a == thres ) {
            int y = thres->getValue();
            int z;

            if (y == 2) {
                level2noise->set_sensitive (false);
                level3noise->set_sensitive (false);
            } else if (y == 3) {
                level3noise->set_sensitive (false);
                level2noise->set_sensitive (true);
            } else {
                level2noise->set_sensitive (true);
                level3noise->set_sensitive (true);
            }

            for (z = y; z < 9; z++) {
                correction[z]->hide();
            }

            for (z = 0; z < y; z++) {
                correction[z]->show();
            }

            for (z = y; z < 9; z++) {
                correctionch[z]->hide();
            }

            for (z = 0; z < y; z++) {
                correctionch[z]->show();
            }

            if (mergMethod->get_active_row_number() == 4) {
                for (z = y; z < 9; z++) {
                    balmer[z]->hide();
                }

                for (z = 0; z < y; z++) {
                    balmer[z]->show();
                }

                for (z = 0; z < 9; z++) {
                    balmer2[z]->hide();
                }
            }

            if (mergMethod->get_active_row_number() == 5) {
                for (z = y; z < 9; z++) {
                    balmer2[z]->hide();
                }

                for (z = 0; z < y; z++) {
                    balmer2[z]->show();
                }

                for (z = 0; z < 9; z++) {
                    balmer[z]->hide();
                }

            }

            if (z == 9) {
                sup->show();
            } else {
                sup->hide();
            }

            listener->panelChanged (EvWavthres, thres->getTextValue());
        } else if (a == skinprotect) {
            listener->panelChanged (EvWavSkin, skinprotect->getTextValue());
        } else if (a == strength) {
            listener->panelChanged (EvWavStrength, strength->getTextValue());
        } else if (a == mergeL) {
            listener->panelChanged (EvWavmergeL, mergeL->getTextValue());
        } else if (a == mergeC) {
            listener->panelChanged (EvWavmergeC, mergeC->getTextValue());
        } else if (a == gain) {
            listener->panelChanged (EvWavgain, gain->getTextValue());
        } else if (a == offs) {
            listener->panelChanged (EvWavoffs, offs->getTextValue());
        } else if (a == vart) {
            listener->panelChanged (EvWavvart, vart->getTextValue());
        } else if (a == radius) {
            listener->panelChanged (EvWavradius, radius->getTextValue());
        } else if (a == highlights) {
            listener->panelChanged (EvWavhighlights, highlights->getTextValue());
        } else if (a == h_tonalwidth) {
            listener->panelChanged (EWavh_tonalwidth, h_tonalwidth->getTextValue());
        } else if (a == shadows) {
            listener->panelChanged (EvWavshadows, shadows->getTextValue());
        } else if (a ==  s_tonalwidth) {
            listener->panelChanged (EvWavs_tonalwidth,  s_tonalwidth->getTextValue());
        } else if (a == limd) {
            listener->panelChanged (EvWavlimd, limd->getTextValue());
        } else if (a == scale) {
            listener->panelChanged (EvWavscale, scale->getTextValue());
        } else if (a == chrrt) {
            listener->panelChanged (EvWavchrrt, chrrt->getTextValue());
        } else if (a == str) {
            listener->panelChanged (EvWavstr, str->getTextValue());
        } else if (a == neigh) {
            listener->panelChanged (EvWavneigh, neigh->getTextValue());
        } else if (a == balance) {
            listener->panelChanged (EvWavbalance, balance->getTextValue());
        } else if (a == balanleft) {
            listener->panelChanged (EvWavbalanlow, balanleft->getTextValue());
        } else if (a == balanhig) {
            listener->panelChanged (EvWavbalanhigh, balanhig->getTextValue());
        } else if (a == sizelab) {
            listener->panelChanged (EvWavsizelab, sizelab->getTextValue());
        } else if (a == shapedetcolor) {
            listener->panelChanged (EvWavshapedet, shapedetcolor->getTextValue());
        } else if (a == dirV) {
            listener->panelChanged (EvWavdirV, dirV->getTextValue());
        } else if (a == dirH) {
            listener->panelChanged (EvWavdirH, dirH->getTextValue());
        } else if (a == dirD) {
            listener->panelChanged (EvWavdirD, dirD->getTextValue());
        } else if (a == shapind) {
            listener->panelChanged (EvWavshapind, shapind->getTextValue());
        } else if (a == balmerch) {
            listener->panelChanged (EvWavbalmerch, balmerch->getTextValue());
        } else if (a == balmerres) {
            listener->panelChanged (EvWavbalmerres, balmerres->getTextValue());
        } else if (a == balmerres2) {
            listener->panelChanged (EvWavbalmerres2, balmerres2->getTextValue());
        } else if (a == grad) {
            listener->panelChanged (EvWavgrad, grad->getTextValue());
        } else if (a == blend) {
            listener->panelChanged (EvWavblen, blend->getTextValue());
        } else if (a == blendc) {
            listener->panelChanged (EvWavblenc, blendc->getTextValue());
        } else if (a == iter) {
            listener->panelChanged (EvWaviter, iter->getTextValue());
        } else if (a == greenhigh ) {
            listener->panelChanged (EvWavgreenhigh, greenhigh->getTextValue());
        } else if (a == bluehigh ) {
            listener->panelChanged (EvWavbluehigh, bluehigh->getTextValue());
        } else if (a == greenmed ) {
            listener->panelChanged (EvWavgreenmed, greenmed->getTextValue());
        } else if (a == bluemed ) {
            listener->panelChanged (EvWavbluemed, bluemed->getTextValue());
        } else if (a == greenlow ) {
            listener->panelChanged (EvWavgreenlow, greenlow->getTextValue());
        } else if (a == bluelow ) {
            listener->panelChanged (EvWavbluelow, bluelow->getTextValue());
        }

        if ((a == correction[0] || a == correction[1] || a == correction[2] || a == correction[3] || a == correction[4] || a == correction[5] || a == correction[6] || a == correction[7] || a == correction[8])) {
            listener->panelChanged (EvWavelet,
                                    Glib::ustring::compose ("%1, %2, %3, %4, %5, %6, %7, %8, %9",
                                            Glib::ustring::format (std::fixed, std::setprecision (0), correction[0]->getValue()),
                                            Glib::ustring::format (std::fixed, std::setprecision (0), correction[1]->getValue()),
                                            Glib::ustring::format (std::fixed, std::setprecision (0), correction[2]->getValue()),
                                            Glib::ustring::format (std::fixed, std::setprecision (0), correction[3]->getValue()),
                                            Glib::ustring::format (std::fixed, std::setprecision (0), correction[4]->getValue()),
                                            Glib::ustring::format (std::fixed, std::setprecision (0), correction[5]->getValue()),
                                            Glib::ustring::format (std::fixed, std::setprecision (0), correction[6]->getValue()),
                                            Glib::ustring::format (std::fixed, std::setprecision (0), correction[7]->getValue()),
                                            Glib::ustring::format (std::fixed, std::setprecision (0), correction[8]->getValue()))
                                   );
        } else if (a == correctionch[0] || a == correctionch[1] || a == correctionch[2] || a == correctionch[3] || a == correctionch[4] || a == correctionch[5] || a == correctionch[6] || a == correctionch[7] || a == correctionch[8] ) {
            listener->panelChanged (EvWaveletch,
                                    Glib::ustring::compose ("%1, %2, %3, %4, %5, %6, %7, %8, %9",
                                            Glib::ustring::format (std::fixed, std::setprecision (0), correctionch[0]->getValue()),
                                            Glib::ustring::format (std::fixed, std::setprecision (0), correctionch[1]->getValue()),
                                            Glib::ustring::format (std::fixed, std::setprecision (0), correctionch[2]->getValue()),
                                            Glib::ustring::format (std::fixed, std::setprecision (0), correctionch[3]->getValue()),
                                            Glib::ustring::format (std::fixed, std::setprecision (0), correctionch[4]->getValue()),
                                            Glib::ustring::format (std::fixed, std::setprecision (0), correctionch[5]->getValue()),
                                            Glib::ustring::format (std::fixed, std::setprecision (0), correctionch[6]->getValue()),
                                            Glib::ustring::format (std::fixed, std::setprecision (0), correctionch[7]->getValue()),
                                            Glib::ustring::format (std::fixed, std::setprecision (0), correctionch[8]->getValue()))
                                   );
        } else if (a == balmer[0] || a == balmer[1] || a == balmer[2] || a == balmer[3] || a == balmer[4] || a == balmer[5] || a == balmer[6] || a == balmer[7] || a == balmer[8] ) {
            listener->panelChanged (EvWaveletbalmer,
                                    Glib::ustring::compose ("%1, %2, %3, %4, %5, %6, %7, %8, %9",
                                            Glib::ustring::format (std::fixed, std::setprecision (0), balmer[0]->getValue()),
                                            Glib::ustring::format (std::fixed, std::setprecision (0), balmer[1]->getValue()),
                                            Glib::ustring::format (std::fixed, std::setprecision (0), balmer[2]->getValue()),
                                            Glib::ustring::format (std::fixed, std::setprecision (0), balmer[3]->getValue()),
                                            Glib::ustring::format (std::fixed, std::setprecision (0), balmer[4]->getValue()),
                                            Glib::ustring::format (std::fixed, std::setprecision (0), balmer[5]->getValue()),
                                            Glib::ustring::format (std::fixed, std::setprecision (0), balmer[6]->getValue()),
                                            Glib::ustring::format (std::fixed, std::setprecision (0), balmer[7]->getValue()),
                                            Glib::ustring::format (std::fixed, std::setprecision (0), balmer[8]->getValue()))
                                   );
        } else if (a == balmer2[0] || a == balmer2[1] || a == balmer2[2] || a == balmer2[3] || a == balmer2[4] || a == balmer2[5] || a == balmer2[6] || a == balmer2[7] || a == balmer2[8] ) {
            listener->panelChanged (EvWaveletbalmer2,
                                    Glib::ustring::compose ("%1, %2, %3, %4, %5, %6, %7, %8, %9",
                                            Glib::ustring::format (std::fixed, std::setprecision (0), balmer2[0]->getValue()),
                                            Glib::ustring::format (std::fixed, std::setprecision (0), balmer2[1]->getValue()),
                                            Glib::ustring::format (std::fixed, std::setprecision (0), balmer2[2]->getValue()),
                                            Glib::ustring::format (std::fixed, std::setprecision (0), balmer2[3]->getValue()),
                                            Glib::ustring::format (std::fixed, std::setprecision (0), balmer2[4]->getValue()),
                                            Glib::ustring::format (std::fixed, std::setprecision (0), balmer2[5]->getValue()),
                                            Glib::ustring::format (std::fixed, std::setprecision (0), balmer2[6]->getValue()),
                                            Glib::ustring::format (std::fixed, std::setprecision (0), balmer2[7]->getValue()),
                                            Glib::ustring::format (std::fixed, std::setprecision (0), balmer2[8]->getValue()))
                                   );
        }


    }
}

void Wavelet::enabledUpdateUI ()
{
    if (!batchMode) {
        int y = thres->getValue();
        int z;

        if (y == 2) {
            level2noise->set_sensitive (false);
            level3noise->set_sensitive (false);
        } else if (y == 3) {
            level3noise->set_sensitive (false);
            level2noise->set_sensitive (true);
        } else {
            level2noise->set_sensitive (true);
            level3noise->set_sensitive (true);
        }

        for (z = y; z < 9; z++) {
            correction[z]->hide();
        }

        for (z = 0; z < y; z++) {
            correction[z]->show();
        }

        if (z == 9) {
            sup->show();
        } else {
            sup->hide();
        }

//      adjusterUpdateUI(tmrs);
    }
}

void Wavelet::enabledChanged ()
{
    enabledUpdateUI();

    if (listener) {
        if (get_inconsistent()) {
            listener->panelChanged (EvWavEnabled, M ("GENERAL_UNCHANGED"));
        } else if (getEnabled()) {
            listener->panelChanged (EvWavEnabled, M ("GENERAL_ENABLED"));
        } else {
            listener->panelChanged (EvWavEnabled, M ("GENERAL_DISABLED"));
        }
    }
}

void Wavelet::medianToggled ()
{

    if (multiImage) {
        if (median->get_inconsistent()) {
            median->set_inconsistent (false);
            medianConn.block (true);
            median->set_active (false);
            medianConn.block (false);
        } else if (lastmedian) {
            median->set_inconsistent (true);
        }

        lastmedian = median->get_active ();
    }

    if (listener && (multiImage || getEnabled ())) {
        if (median->get_inconsistent()) {
            listener->panelChanged (EvWavmedian, M ("GENERAL_UNCHANGED"));
        } else if (median->get_active ()) {
            listener->panelChanged (EvWavmedian, M ("GENERAL_ENABLED"));
        } else {
            listener->panelChanged (EvWavmedian, M ("GENERAL_DISABLED"));
        }
    }
}

void Wavelet::medianlevUpdateUI ()
{
    if (!batchMode) {
        if (medianlev->get_active ()) {
            edgedetect->show();
            lipst->show();
            separatoredge->show();

            edgedetectthr->show();
            edgedetectthr2->show();

            //  edgesensi->show();
            //  edgeampli->show();
            //  NPmethod->show();
            //  labmNP->show();
            if (lipst->get_active ()) {
                edgesensi->show();
                edgeampli->show();
                NPmethod->show();
                labmNP->show();
            }

            else {
                edgesensi->hide();
                edgeampli->hide();
                NPmethod->hide();
                labmNP->hide();
            }
        } else {
            edgedetect->hide();
            lipst->hide();
            edgedetectthr->hide();
            edgedetectthr2->hide();
            edgesensi->hide();
            edgeampli->hide();
            separatoredge->hide();
            NPmethod->hide();
            labmNP->hide();

        }
    }
}

void Wavelet::medianlevToggled ()
{

    if (multiImage) {
        if (medianlev->get_inconsistent()) {
            medianlev->set_inconsistent (false);
            medianlevConn.block (true);
            medianlev->set_active (false);
            medianlevConn.block (false);
        } else if (lastmedianlev) {
            medianlev->set_inconsistent (true);
        }

        lastmedianlev = medianlev->get_active ();
    }

    medianlevUpdateUI();

    if (listener && (multiImage || getEnabled ())) {
        if (medianlev->get_inconsistent()) {
            listener->panelChanged (EvWavmedianlev, M ("GENERAL_UNCHANGED"));
        } else if (medianlev->get_active () ) {
            listener->panelChanged (EvWavmedianlev, M ("GENERAL_ENABLED"));
        } else {
            listener->panelChanged (EvWavmedianlev, M ("GENERAL_DISABLED"));
        }
    }

}

void Wavelet::linkedgToggled ()
{

    if (multiImage) {
        if (linkedg->get_inconsistent()) {
            linkedg->set_inconsistent (false);
            linkedgConn.block (true);
            linkedg->set_active (false);
            linkedgConn.block (false);
        } else if (lastlinkedg) {
            linkedg->set_inconsistent (true);
        }

        lastlinkedg = linkedg->get_active ();
    }

    if (listener && (multiImage || getEnabled ())) {
        if (linkedg->get_inconsistent()) {
            listener->panelChanged (EvWavlinkedg, M ("GENERAL_UNCHANGED"));
        } else if (linkedg->get_active () ) {
            listener->panelChanged (EvWavlinkedg, M ("GENERAL_ENABLED"));
        } else {
            listener->panelChanged (EvWavlinkedg, M ("GENERAL_DISABLED"));
        }
    }
}

void Wavelet::cbenabUpdateUI ()
{
    if (!batchMode) {
        if (cbenab->get_active ()) {
            chanMixerHLFrame->show();
            chanMixerMidFrame->show();
            chanMixerShadowsFrame->show();
            neutrHBox->show();
        } else {
            chanMixerHLFrame->hide();
            chanMixerMidFrame->hide();
            chanMixerShadowsFrame->hide();
            neutrHBox->hide();
        }
    }
}

void Wavelet::cbenabToggled ()
{
    if (multiImage) {
        if (cbenab->get_inconsistent()) {
            cbenab->set_inconsistent (false);
            cbenabConn.block (true);
            cbenab->set_active (false);
            cbenabConn.block (false);
        } else if (lastcbenab) {
            cbenab->set_inconsistent (true);
        }

        lastcbenab = cbenab->get_active ();
    }

    cbenabUpdateUI();

    if (listener && (multiImage || getEnabled ())) {
        if (cbenab->get_inconsistent() ) {
            listener->panelChanged (EvWavcbenab, M ("GENERAL_UNCHANGED"));
        } else if (cbenab->get_active () ) {
            listener->panelChanged (EvWavcbenab, M ("GENERAL_ENABLED"));
        } else {
            listener->panelChanged (EvWavcbenab, M ("GENERAL_DISABLED"));
        }
    }

}



void Wavelet::lipstUpdateUI ()
{
    if (!batchMode) {
        if (lipst->get_active ()) {
            NPmethod->show();
            edgesensi->show();
            edgeampli->show();
            labmNP->show();
        } else  {
            NPmethod->hide();
            edgesensi->hide();
            edgeampli->hide();
            labmNP->hide();

        }
    }
}


void Wavelet::lipstToggled ()
{

    if (multiImage) {
        if (lipst->get_inconsistent()) {
            lipst->set_inconsistent (false);
            lipstConn.block (true);
            lipst->set_active (false);
            lipstConn.block (false);
        } else if (lastlipst) {
            lipst->set_inconsistent (true);
        }

        lastlipst = lipst->get_active ();
    }

    lipstUpdateUI();

    if (listener && (multiImage || getEnabled ())) {
        if (lipst->get_inconsistent()) {
            listener->panelChanged (EvWavlipst, M ("GENERAL_UNCHANGED"));
        } else if (lipst->get_active ()) {
            listener->panelChanged (EvWavlipst, M ("GENERAL_ENABLED"));
        } else {
            listener->panelChanged (EvWavlipst, M ("GENERAL_DISABLED"));
        }
    }
}

void Wavelet::avoidToggled ()
{

    if (multiImage) {
        if (avoid->get_inconsistent()) {
            avoid->set_inconsistent (false);
            avoidConn.block (true);
            avoid->set_active (false);
            avoidConn.block (false);
        } else if (lastavoid) {
            avoid->set_inconsistent (true);
        }

        lastavoid = avoid->get_active ();
    }

    if (listener && (multiImage || getEnabled ())) {
        if (avoid->get_inconsistent()) {
            listener->panelChanged (EvWavavoid, M ("GENERAL_UNCHANGED"));
        } else if (avoid->get_active ()) {
            listener->panelChanged (EvWavavoid, M ("GENERAL_ENABLED"));
        } else {
            listener->panelChanged (EvWavavoid, M ("GENERAL_DISABLED"));
        }
    }
}

void Wavelet::tmrToggled ()
{

    if (multiImage) {
        if (tmr->get_inconsistent()) {
            tmr->set_inconsistent (false);
            tmrConn.block (true);
            tmr->set_active (false);
            tmrConn.block (false);
        } else if (lasttmr) {
            tmr->set_inconsistent (true);
        }

        lasttmr = tmr->get_active ();
    }

    if (listener && (multiImage || getEnabled ())) {
        if (tmr->get_inconsistent()) {
            listener->panelChanged (EvWavtmr, M ("GENERAL_UNCHANGED"));
        } else if (tmr->get_active ()) {
            listener->panelChanged (EvWavtmr, M ("GENERAL_ENABLED"));
        } else {
            listener->panelChanged (EvWavtmr, M ("GENERAL_DISABLED"));
        }
    }
}


void Wavelet::colorForValue (double valX, double valY, enum ColorCaller::ElemType elemType, int callerId, ColorCaller *caller)
{

    float R = 0.f, G = 0.f, B = 0.f;

    if (elemType == ColorCaller::CCET_VERTICAL_BAR) {
        valY = 0.5;
    }

    if (callerId == 1) {         // ch - main curve

        Color::hsv2rgb01 (float (valX), float (valY), 0.5f, R, G, B);
    }
    /*  else if (callerId == 2) {    // cc - bottom bar

        //  float value = (1.f - 0.7f) * float(valX) + 0.7f;
            float value = (1.f - 0.7f) * float(valX) + 0.7f;
            // whole hue range
            // Y axis / from 0.15 up to 0.75 (arbitrary values; was 0.45 before)
            Color::hsv2rgb01(float(valY), float(valX), value, R, G, B);
        }
        */
    else if (callerId == 4) {    // LH - bottom bar
        Color::hsv2rgb01 (float (valX), 0.5f, float (valY), R, G, B);
    } else if (callerId == 5) {  // HH - bottom bar
        float h = float ((valY - 0.5) * 0.3 + valX);

        if (h > 1.0f) {
            h -= 1.0f;
        } else if (h < 0.0f) {
            h += 1.0f;
        }

        Color::hsv2rgb01 (h, 0.5f, 0.5f, R, G, B);
    }

    caller->ccRed = double (R);
    caller->ccGreen = double (G);
    caller->ccBlue = double (B);
}
void Wavelet::setAdjusterBehavior (bool multiplieradd, bool thresholdadd, bool threshold2add, bool thresadd, bool chroadd, bool chromaadd, bool contrastadd, bool skinadd, bool reschroadd, bool tmrsadd, bool resconadd, bool resconHadd, bool thradd, bool thrHadd, bool skyadd, bool edgradadd, bool edgvaladd, bool strengthadd,  bool gammaadd, bool edgedetectadd, bool edgedetectthradd , bool edgedetectthr2add)
{

    for (int i = 0; i < 9; i++) {
        correction[i]->setAddMode (multiplieradd);
    }

    threshold->setAddMode (thresholdadd);
    skinprotect->setAddMode (skinadd);
    threshold2->setAddMode (threshold2add);
    thres->setAddMode (thresadd);
    chro->setAddMode (chroadd);
    chroma->setAddMode (chromaadd);
    contrast->setAddMode (contrastadd);
    rescon->setAddMode (resconadd);
    resconH->setAddMode (resconHadd);
    reschro->setAddMode (reschroadd);
    tmrs->setAddMode (tmrsadd);
    thr->setAddMode (thradd);
    thrH->setAddMode (thrHadd);
    sky->setAddMode (skyadd);
    edgrad->setAddMode (edgradadd);
    edgval->setAddMode (edgvaladd);
    strength->setAddMode (strengthadd);
    gamma->setAddMode (gammaadd);
    edgedetect->setAddMode (edgedetectadd);
    edgedetectthr->setAddMode (edgedetectthradd);
    edgedetectthr2->setAddMode (edgedetectthr2add);
}


void Wavelet::neutralPressed ()
{
    for (int i = 0; i < 9; i++) {
        correction[i]->setValue (0);
        adjusterChanged (correction[i], 0);
    }
}

void Wavelet::neutralchPressed ()
{

    for (int i = 0; i < 9; i++) {
        correctionch[i]->setValue (0);
        adjusterChanged (correctionch[i], 0);
    }
}


void Wavelet::contrastPlusPressed ()
{

    for (int i = 0; i < 9; i++) {
        int inc = 1 * (9 - i);
        correction[i]->setValue (correction[i]->getValue() + inc);
        adjusterChanged (correction[i], correction[i]->getValue());
    }
}


void Wavelet::contrastMinusPressed ()
{

    for (int i = 0; i < 9; i++) {
        int inc = -1 * (9 - i);
        correction[i]->setValue (correction[i]->getValue() + inc);
        adjusterChanged (correction[i], correction[i]->getValue());
    }
}

void Wavelet::foldAllButMe (GdkEventButton* event, MyExpander *expander)
{
    if (event->button == 3) {
        expsettings->set_expanded (expsettings == expander);
        expcontrast->set_expanded (expcontrast == expander);
        expchroma->set_expanded (expchroma == expander);
        exptoning->set_expanded (exptoning == expander);
        expnoise->set_expanded (expnoise == expander);
        expedge->set_expanded (expedge == expander);
        expedg1->set_expanded (expedg1 == expander);
        expreti->set_expanded (expreti == expander);
        expgamut->set_expanded (expgamut == expander);
        expresid->set_expanded (expresid == expander);
        expmerge->set_expanded (expmerge == expander);
        expfinal->set_expanded (expfinal == expander);
        expsettingreti->set_expanded (expsettingreti == expander);

    }
}

void Wavelet::enableToggled (MyExpander *expander)
{
    if (expander == expedge) {
        ushamethodChanged();
    };


    if (expander == expmerge) {
        mergMethodChanged();
    }

    if (listener) {
        rtengine::ProcEvent event = NUMOFEVENTS;

        if (expander == expcontrast) {
            event = EvWavenacont;
        } else if (expander == expchroma) {
            event = EvWavenachrom;
        } else if (expander == exptoning) {
            event = EvWavenatoning;
        } else if (expander == expnoise) {
            event = EvWavenanoise;
        } else if (expander == expedge) {
            event = EvWavenaedge;
        } else if (expander == expreti) {
            event = EvWavenareti;
        } else if (expander == expresid) {
            event = EvWavenares;
        } else if (expander == expmerge) {
            event = EvWavenamerge;
        } else if (expander == expfinal) {
            event = EvWavenafin;
        } else
            // unknown expander, returning !
        {
            return;
        }

        if (expander->get_inconsistent()) {
            listener->panelChanged (event, M ("GENERAL_UNCHANGED"));
        } else if (expander->getEnabled()) {
            listener->panelChanged (event, M ("GENERAL_ENABLED"));
        } else {
            listener->panelChanged (event, M ("GENERAL_DISABLED"));
        }
    }
}



void Wavelet::writeOptions (std::vector<int> &tpOpen)
{
    tpOpen.push_back (expsettings->get_expanded ());
    tpOpen.push_back (expcontrast->get_expanded ());
    tpOpen.push_back (expchroma->get_expanded ());
    tpOpen.push_back (exptoning->get_expanded ());
    tpOpen.push_back (expnoise->get_expanded ());
    tpOpen.push_back (expedge->get_expanded ());
    tpOpen.push_back (expedg1->get_expanded ());
    tpOpen.push_back (expreti->get_expanded ());
    tpOpen.push_back (expgamut->get_expanded ());
    tpOpen.push_back (expresid->get_expanded ());
    tpOpen.push_back (expmerge->get_expanded ());
    tpOpen.push_back (expfinal->get_expanded ());
    tpOpen.push_back (expsettingreti->get_expanded ());

}

void Wavelet::updateToolState (std::vector<int> &tpOpen)
{
<<<<<<< HEAD
    if (tpOpen.size() >= 13) {
        expsettings->set_expanded (tpOpen.at (0));
        expcontrast->set_expanded (tpOpen.at (1));
        expchroma->set_expanded (tpOpen.at (2));
        exptoning->set_expanded (tpOpen.at (3));
        expnoise->set_expanded (tpOpen.at (4));
        expedge->set_expanded (tpOpen.at (5));
        expedg1->set_expanded (tpOpen.at (6));
        expreti->set_expanded (tpOpen.at (7));
        expgamut->set_expanded (tpOpen.at (8));
        expresid->set_expanded (tpOpen.at (9));
        expmerge->set_expanded (tpOpen.at (10));
        expfinal->set_expanded (tpOpen.at (11));
        expsettingreti->set_expanded (tpOpen.at (12));

=======
    if(tpOpen.size() >= 9) {
        expsettings->set_expanded(tpOpen.at(0));
        expcontrast->set_expanded(tpOpen.at(1));
        expchroma->set_expanded(tpOpen.at(2));
        exptoning->set_expanded(tpOpen.at(3));
        expnoise->set_expanded(tpOpen.at(4));
        expedge->set_expanded(tpOpen.at(5));
        expgamut->set_expanded(tpOpen.at(6));
        expresid->set_expanded(tpOpen.at(7));
        expfinal->set_expanded(tpOpen.at(8));
>>>>>>> aab3a603
    }
}
<|MERGE_RESOLUTION|>--- conflicted
+++ resolved
@@ -5261,7 +5261,6 @@
 
 void Wavelet::updateToolState (std::vector<int> &tpOpen)
 {
-<<<<<<< HEAD
     if (tpOpen.size() >= 13) {
         expsettings->set_expanded (tpOpen.at (0));
         expcontrast->set_expanded (tpOpen.at (1));
@@ -5276,18 +5275,5 @@
         expmerge->set_expanded (tpOpen.at (10));
         expfinal->set_expanded (tpOpen.at (11));
         expsettingreti->set_expanded (tpOpen.at (12));
-
-=======
-    if(tpOpen.size() >= 9) {
-        expsettings->set_expanded(tpOpen.at(0));
-        expcontrast->set_expanded(tpOpen.at(1));
-        expchroma->set_expanded(tpOpen.at(2));
-        exptoning->set_expanded(tpOpen.at(3));
-        expnoise->set_expanded(tpOpen.at(4));
-        expedge->set_expanded(tpOpen.at(5));
-        expgamut->set_expanded(tpOpen.at(6));
-        expresid->set_expanded(tpOpen.at(7));
-        expfinal->set_expanded(tpOpen.at(8));
->>>>>>> aab3a603
-    }
-}
+    }
+}
