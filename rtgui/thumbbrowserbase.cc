/*
 *  This file is part of RawTherapee.
 *
 *  RawTherapee is free software: you can redistribute it and/or modify
 *  it under the terms of the GNU General Public License as published by
 *  the Free Software Foundation, either version 3 of the License, or
 *  (at your option) any later version.
 *
 *  RawTherapee is distributed in the hope that it will be useful,
 *  but WITHOUT ANY WARRANTY; without even the implied warranty of
 *  MERCHANTABILITY or FITNESS FOR A PARTICULAR PURPOSE.  See the
 *  GNU General Public License for more details.
 *
 *  You should have received a copy of the GNU General Public License
 *  along with RawTherapee.  If not, see <http://www.gnu.org/licenses/>.
 */
#include <numeric>

#include <glibmm.h>

#include "multilangmgr.h"
#include "options.h"
#include "thumbbrowserbase.h"

#include "../rtengine/mytime.h"
#include "../rtengine/rt_math.h"

using namespace std;

ThumbBrowserBase::ThumbBrowserBase ()
<<<<<<< HEAD
    : location(THLOC_FILEBROWSER), inspector(nullptr), isInspectorActive(false), eventTime(0), lastClicked(nullptr), previewHeight(options.thumbSize), numOfCols(1), lastRowHeight(0), arrangement(TB_Horizontal)
=======
    : location(THLOC_FILEBROWSER), inspector(nullptr), isInspectorActive(false), eventTime(0), lastClicked(nullptr), anchor(nullptr), previewHeight(options.thumbSize), numOfCols(1), arrangement(TB_Horizontal)
>>>>>>> 2283d1c9
{
    inW = -1;
    inH = -1;

    setExpandAlignProperties(&internal, true, true, Gtk::ALIGN_FILL, Gtk::ALIGN_FILL);
    setExpandAlignProperties(&hscroll, true, false, Gtk::ALIGN_FILL, Gtk::ALIGN_CENTER);
    setExpandAlignProperties(&vscroll, false, true, Gtk::ALIGN_CENTER, Gtk::ALIGN_FILL);
    attach (internal, 0, 0, 1, 1);
    attach (vscroll, 1, 0, 1, 1);
    attach (hscroll, 0, 1, 1, 1);

    internal.setParent (this);

    show_all ();

    vscroll.get_adjustment()->set_lower(0);
    hscroll.get_adjustment()->set_lower(0);
    vscroll.signal_value_changed().connect( sigc::mem_fun(*this, &ThumbBrowserBase::scrollChanged) );
    hscroll.signal_value_changed().connect( sigc::mem_fun(*this, &ThumbBrowserBase::scrollChanged) );

    internal.signal_size_allocate().connect( sigc::mem_fun(*this, &ThumbBrowserBase::internalAreaResized) );
}

void ThumbBrowserBase::scrollChanged ()
{
    {
        MYWRITERLOCK(l, entryRW);

        for (size_t i = 0; i < fd.size(); i++) {
            fd[i]->setOffset ((int)(hscroll.get_value()), (int)(vscroll.get_value()));
        }
    }

    internal.setPosition ((int)(hscroll.get_value()), (int)(vscroll.get_value()));

    if (!internal.isDirty()) {
        internal.setDirty ();
        internal.queue_draw ();
    }
}

void ThumbBrowserBase::scroll (int direction, double deltaX, double deltaY)
{
    double delta = 0.0;
    if (abs(deltaX) > abs(deltaY)) {
        delta = deltaX;
    } else {
        delta = deltaY;
    }
    if (direction == GDK_SCROLL_SMOOTH && delta == 0.0) {
        // sometimes this case happens. To avoid scrolling the wrong direction in this case, we just do nothing    
        return;
    }
    double coef = direction == GDK_SCROLL_DOWN || (direction == GDK_SCROLL_SMOOTH && delta > 0.0) ? +1.0 : -1.0;

    // GUI already acquired when here
    if (direction == GDK_SCROLL_UP || direction == GDK_SCROLL_DOWN || direction == GDK_SCROLL_SMOOTH) {
        if (arrangement == TB_Vertical) {
            double currValue = vscroll.get_value();
            double newValue = rtengine::LIM<double>(currValue + coef * vscroll.get_adjustment()->get_step_increment(),
                                                    vscroll.get_adjustment()->get_lower (),
                                                    vscroll.get_adjustment()->get_upper());
            if (newValue != currValue) {
                vscroll.set_value (newValue);
            }
        } else {
            double currValue = hscroll.get_value();
            double newValue = rtengine::LIM<double>(currValue + coef * hscroll.get_adjustment()->get_step_increment(),
                                                    hscroll.get_adjustment()->get_lower(),
                                                    hscroll.get_adjustment()->get_upper());
            if (newValue != currValue) {
                hscroll.set_value (newValue);
            }
        }
    }
}

void ThumbBrowserBase::scrollPage (int direction)
{
    // GUI already acquired when here
    // GUI already acquired when here
    if (direction == GDK_SCROLL_UP || direction == GDK_SCROLL_DOWN) {
        if (arrangement == TB_Vertical) {
            double currValue = vscroll.get_value();
            double newValue = rtengine::LIM<double>(currValue + (direction == GDK_SCROLL_DOWN ? +1 : -1) * vscroll.get_adjustment()->get_page_increment(),
                                                    vscroll.get_adjustment()->get_lower(),
                                                    vscroll.get_adjustment()->get_upper());
            if (newValue != currValue) {
                vscroll.set_value (newValue);
            }
        } else {
            double currValue = hscroll.get_value();
            double newValue = rtengine::LIM<double>(currValue + (direction == GDK_SCROLL_DOWN ? +1 : -1) * hscroll.get_adjustment()->get_page_increment(),
                                                    hscroll.get_adjustment()->get_lower(),
                                                    hscroll.get_adjustment()->get_upper());
            if (newValue != currValue) {
                hscroll.set_value (newValue);
            }
        }
    }
}

namespace
{

typedef std::vector<ThumbBrowserEntryBase*> ThumbVector;
typedef ThumbVector::iterator ThumbIterator;

inline void clearSelection (ThumbVector& selected)
{
    for (ThumbIterator thumb = selected.begin (); thumb != selected.end (); ++thumb)
        (*thumb)->selected = false;

    selected.clear ();
}

inline void addToSelection (ThumbBrowserEntryBase* entry, ThumbVector& selected)
{
    if (entry->selected || entry->filtered)
        return;

    entry->selected = true;
    selected.push_back (entry);
}

inline void removeFromSelection (const ThumbIterator& iterator, ThumbVector& selected)
{
    (*iterator)->selected = false;
    selected.erase (iterator);
}

}

void ThumbBrowserBase::selectSingle (ThumbBrowserEntryBase* clicked)
{
    clearSelection(selected);
    anchor = clicked;

    if (clicked) {
        addToSelection(clicked, selected);
    }
}

void ThumbBrowserBase::selectRange (ThumbBrowserEntryBase* clicked, bool additional)
{
    if (!anchor) {
        anchor = clicked;
        if (selected.empty()) {
            addToSelection(clicked, selected);
            return;
        }
    }

    if (!additional || !lastClicked) {
        // Extend the current range w.r.t to first selected entry.
        ThumbIterator back = std::find(fd.begin(), fd.end(), clicked);
        ThumbIterator front = anchor == clicked ? back : std::find(fd.begin(), fd.end(), anchor);

        if (front > back) {
            std::swap(front, back);
        }

        clearSelection(selected);

        for (; front <= back && front != fd.end(); ++front) {
            addToSelection(*front, selected);
        }
    } else {
        // Add an additional range w.r.t. the last clicked entry.
        ThumbIterator last = std::find(fd.begin(), fd.end(), lastClicked);
        ThumbIterator current = std::find(fd.begin(), fd.end(), clicked);

        if (last > current) {
            std::swap(last, current);
        }

        for (; last <= current && last != fd.end(); ++last) {
            addToSelection(*last, selected);
        }
    }
}

void ThumbBrowserBase::selectSet (ThumbBrowserEntryBase* clicked)
{
    const ThumbIterator iterator = std::find(selected.begin(), selected.end(), clicked);

    if (iterator != selected.end()) {
        removeFromSelection(iterator, selected);
    } else {
        addToSelection(clicked, selected);
    }
    anchor = clicked;
}

static void scrollToEntry (double& h, double& v, int iw, int ih, ThumbBrowserEntryBase* entry)
{
    const int hmin = entry->getX ();
    const int hmax = hmin + entry->getEffectiveWidth () - iw;
    const int vmin = entry->getY ();
    const int vmax = vmin + entry->getEffectiveHeight () - ih;

    if (hmin < 0) {
        h += hmin;
    } else if (hmax > 0) {
        h += hmax;
    }

    if(vmin < 0) {
        v += vmin;
    } else if (vmax > 0) {
        v += vmax;
    }
}

void ThumbBrowserBase::selectPrev (int distance, bool enlarge)
{
    double h, v;
    getScrollPosition (h, v);

    {
        MYWRITERLOCK(l, entryRW);

        if (!selected.empty ()) {
            std::vector<ThumbBrowserEntryBase*>::iterator front = std::find (fd.begin (), fd.end (), selected.front ());
            std::vector<ThumbBrowserEntryBase*>::iterator back = std::find (fd.begin (), fd.end (), selected.back ());
            std::vector<ThumbBrowserEntryBase*>::iterator last = std::find (fd.begin (), fd.end (), lastClicked);

            if (front > back) {
                std::swap(front, back);
            }

            std::vector<ThumbBrowserEntryBase*>::iterator& curr = last == front ? front : back;

            // find next thumbnail at filtered distance before current
            for (; curr >= fd.begin (); --curr) {
                if (!(*curr)->filtered) {
                    if (distance-- == 0) {
                        // clear current selection
                        for (size_t i = 0; i < selected.size (); ++i) {
                            selected[i]->selected = false;
                            redrawNeeded (selected[i]);
                        }

                        selected.clear ();

                        // make sure the newly selected thumbnail is visible and make it current
                        scrollToEntry (h, v, internal.get_width (), internal.get_height (), *curr);
                        lastClicked = *curr;

                        // either enlarge current selection or set new selection
                        if(enlarge) {
                            // reverse direction if distance is too large
                            if(front > back) {
                                std::swap(front, back);
                            }

                            for (; front <= back; ++front) {
                                if (!(*front)->filtered) {
                                    (*front)->selected = true;
                                    redrawNeeded (*front);
                                    selected.push_back (*front);
                                }
                            }
                        } else {
                            (*curr)->selected = true;
                            redrawNeeded (*curr);
                            selected.push_back (*curr);
                        }

                        break;
                    }
                }
            }
        }

        MYWRITERLOCK_RELEASE(l);
        selectionChanged ();
    }

    setScrollPosition (h, v);
}

void ThumbBrowserBase::selectNext (int distance, bool enlarge)
{
    double h, v;
    getScrollPosition (h, v);

    {
        MYWRITERLOCK(l, entryRW);

        if (!selected.empty ()) {
            std::vector<ThumbBrowserEntryBase*>::iterator front = std::find (fd.begin (), fd.end (), selected.front ());
            std::vector<ThumbBrowserEntryBase*>::iterator back = std::find (fd.begin (), fd.end (), selected.back ());
            std::vector<ThumbBrowserEntryBase*>::iterator last = std::find (fd.begin (), fd.end (), lastClicked);

            if (front > back) {
                std::swap(front, back);
            }

            std::vector<ThumbBrowserEntryBase*>::iterator& curr = last == back ? back : front;

            // find next thumbnail at filtered distance after current
            for (; curr < fd.end (); ++curr) {
                if (!(*curr)->filtered) {
                    if (distance-- == 0) {
                        // clear current selection
                        for (size_t i = 0; i < selected.size (); ++i) {
                            selected[i]->selected = false;
                            redrawNeeded (selected[i]);
                        }

                        selected.clear ();

                        // make sure the newly selected thumbnail is visible and make it current
                        scrollToEntry (h, v, internal.get_width (), internal.get_height (), *curr);
                        lastClicked = *curr;

                        // either enlarge current selection or set new selection
                        if(enlarge) {
                            // reverse direction if distance is too large
                            if(front > back) {
                                std::swap(front, back);
                            }

                            for (; front <= back && front != fd.end(); ++front) {
                                if (!(*front)->filtered) {
                                    (*front)->selected = true;
                                    redrawNeeded (*front);
                                    selected.push_back (*front);
                                }
                            }
                        } else {
                            (*curr)->selected = true;
                            redrawNeeded (*curr);
                            selected.push_back (*curr);
                        }

                        break;
                    }
                }
            }
        }

        MYWRITERLOCK_RELEASE(l);
        selectionChanged ();
    }

    setScrollPosition (h, v);
}

void ThumbBrowserBase::selectFirst (bool enlarge)
{
    double h, v;
    getScrollPosition (h, v);

    {
        MYWRITERLOCK(l, entryRW);

        if (!fd.empty ()) {
            // find first unfiltered entry
            std::vector<ThumbBrowserEntryBase*>::iterator first = fd.begin ();

            for (; first < fd.end (); ++first) {
                if (!(*first)->filtered) {
                    break;
                }
            }

            scrollToEntry (h, v, internal.get_width (), internal.get_height (), *first);

            ThumbBrowserEntryBase* lastEntry = lastClicked;
            lastClicked = *first;

            if(selected.empty ()) {
                (*first)->selected = true;
                redrawNeeded (*first);
                selected.push_back (*first);
            } else {
                std::vector<ThumbBrowserEntryBase*>::iterator back = std::find (fd.begin (), fd.end (), lastEntry ? lastEntry : selected.back ());

                if (first > back) {
                    std::swap(first, back);
                }

                // clear current selection
                for (size_t i = 0; i < selected.size (); ++i) {
                    selected[i]->selected = false;
                    redrawNeeded (selected[i]);
                }

                selected.clear ();

                // either enlarge current selection or set new selection
                for (; first <= back; ++first) {
                    if (!(*first)->filtered) {
                        (*first)->selected = true;
                        redrawNeeded (*first);
                        selected.push_back (*first);
                    }

                    if (!enlarge) {
                        break;
                    }
                }
            }
        }

        MYWRITERLOCK_RELEASE(l);
        selectionChanged ();
    }

    setScrollPosition (h, v);
}

void ThumbBrowserBase::selectLast (bool enlarge)
{
    double h, v;
    getScrollPosition (h, v);

    {
        MYWRITERLOCK(l, entryRW);

        if (!fd.empty ()) {
            // find last unfiltered entry
            std::vector<ThumbBrowserEntryBase*>::iterator last = fd.end () - 1;

            for (; last >= fd.begin (); --last) {
                if (!(*last)->filtered) {
                    break;
                }
            }

            scrollToEntry (h, v, internal.get_width (), internal.get_height (), *last);

            ThumbBrowserEntryBase* lastEntry = lastClicked;
            lastClicked = *last;

            if(selected.empty()) {
                (*last)->selected = true;
                redrawNeeded (*last);
                selected.push_back (*last);
            } else {
                std::vector<ThumbBrowserEntryBase*>::iterator front = std::find (fd.begin (), fd.end (), lastEntry ? lastEntry : selected.front ());

                if (last < front) {
                    std::swap(last, front);
                }

                // clear current selection
                for (size_t i = 0; i < selected.size (); ++i) {
                    selected[i]->selected = false;
                    redrawNeeded (selected[i]);
                }

                selected.clear ();

                // either enlarge current selection or set new selection
                for (; front <= last; --last) {
                    if (!(*last)->filtered) {
                        (*last)->selected = true;
                        redrawNeeded (*last);
                        selected.push_back (*last);
                    }

                    if (!enlarge) {
                        break;
                    }
                }

                std::reverse(selected.begin (), selected.end ());
            }
        }

        MYWRITERLOCK_RELEASE(l);
        selectionChanged ();
    }

    setScrollPosition (h, v);
}

void ThumbBrowserBase::resizeThumbnailArea (int w, int h)
{

    inW = w;
    inH = h;

    if (hscroll.get_value() + internal.get_width() > inW) {
        hscroll.set_value (inW - internal.get_width());
    }

    if (vscroll.get_value() + internal.get_height() > inH) {
        vscroll.set_value (inH - internal.get_height());
    }

    configScrollBars ();
}

void ThumbBrowserBase::internalAreaResized (Gtk::Allocation& req)
{

    if (inW > 0 && inH > 0) {
        configScrollBars ();
        redraw ();
    }
}

void ThumbBrowserBase::configScrollBars ()
{

    // HOMBRE:DELETE ME?
    GThreadLock tLock; // Acquire the GUI

    if (inW > 0 && inH > 0) {
        int ih = internal.get_height();
        if (arrangement == TB_Horizontal) {
            auto ha = hscroll.get_adjustment();
            int iw = internal.get_width();
            ha->set_upper(inW);
            ha->set_step_increment(!fd.empty() ? fd[0]->getEffectiveWidth() : 0);
            ha->set_page_increment(iw);
            ha->set_page_size(iw);
            if (iw >= inW) {
                hscroll.hide();
            } else {
                hscroll.show();
            }
        } else {
            hscroll.hide();
        }

        auto va = vscroll.get_adjustment();
        va->set_upper(inH);
        const auto height = !fd.empty() ? fd[0]->getEffectiveHeight() : 0;
        va->set_step_increment(height);
        va->set_page_increment(height == 0 ? ih : (ih / height) * height);
        va->set_page_size(ih);

        if (ih >= inH) {
            vscroll.hide();
        } else {
            vscroll.show();
        }
    }
}

void ThumbBrowserBase::arrangeFiles(ThumbBrowserEntryBase* entry)
{

    if (fd.empty()) {
        // nothing to arrange
        resizeThumbnailArea(0, 0);
        return;
    }
    if(entry && entry->filtered) {
        // a filtered entry was added, nothing to arrange, but has to be marked not drawable
        MYREADERLOCK(l, entryRW);
        entry->drawable = false;
        MYREADERLOCK_RELEASE(l);
        return;
    }

    MYREADERLOCK(l, entryRW);

    // GUI already locked by ::redraw, the only caller of this method for now.
    // We could lock it one more time, there's no harm excepted (negligible) speed penalty
    //GThreadLock lock;

    int rowHeight = 0;
    if (entry) {
        // we got the reference to the added entry, makes calculation of rowHeight O(1)
        lastRowHeight = rowHeight = std::max(lastRowHeight, entry->getMinimalHeight());
    } else {

        lastRowHeight = 0;
        for (const auto thumb : fd) {
            // apply filter
            thumb->filtered = !checkFilter(thumb);
            // compute max rowHeight
            if (!thumb->filtered) {
                rowHeight = std::max(thumb->getMinimalHeight(), rowHeight);
            }
        }
    }

    if (arrangement == TB_Horizontal) {
        numOfCols = 1;

        int currx = 0;

        for (unsigned int ct = 0; ct < fd.size(); ++ct) {
            // arrange items in the column
            int curry = 0;

            for (; ct < fd.size() && fd[ct]->filtered; ++ct) {
                fd[ct]->drawable = false;
            }

            if (ct < fd.size()) {
                const int maxw = fd[ct]->getMinimalWidth();

                fd[ct]->setPosition(currx, curry, maxw, rowHeight);
                fd[ct]->drawable = true;
                currx += maxw;
                curry += rowHeight;
            }
        }

        MYREADERLOCK_RELEASE(l);
        // This will require a Writer access
        resizeThumbnailArea(currx, !fd.empty() ? fd[0]->getEffectiveHeight() : rowHeight);
    } else {
        const int availWidth = internal.get_width();

        // initial number of columns
        int oldNumOfCols = numOfCols;
        numOfCols = 0;
        int colsWidth = 0;

        for (unsigned int i = 0; i < fd.size(); ++i) {
            if (!fd[i]->filtered && colsWidth + fd[i]->getMinimalWidth() <= availWidth) {
                colsWidth += fd[i]->getMinimalWidth();
                ++numOfCols;
                if(colsWidth > availWidth) {
                    --numOfCols;
                    break;
                }
            }
        }

        if (numOfCols < 1) {
            numOfCols = 1;
        }

        std::vector<int> colWidths;

        for (; numOfCols > 0; --numOfCols) {
            // compute column widths
            colWidths.assign(numOfCols, 0);

            for (unsigned int i = 0, j = 0; i < fd.size(); ++i) {
                if (!fd[i]->filtered && fd[i]->getMinimalWidth() > colWidths[j % numOfCols]) {
                    colWidths[j % numOfCols] = fd[i]->getMinimalWidth();
                }

                if (!fd[i]->filtered) {
                    ++j;
                }
            }

            // if not wider than the space available, arrange it and we are ready
            colsWidth = std::accumulate(colWidths.begin(), colWidths.end(), 0);

            if (numOfCols == 1 || colsWidth < availWidth) {
                break;
            }
        }

        bool arrangeAll = true;
        // arrange files
        int curry = 0;
        size_t ct = 0;
        if (entry) {
            std::vector<int> oldColWidths;
            if (oldNumOfCols == numOfCols) {
                for (; oldNumOfCols > 0; --oldNumOfCols) {
                    // compute old column widths
                    oldColWidths.assign(oldNumOfCols, 0);

                    for (unsigned int i = 0, j = 0; i < fd.size(); ++i) {
                        if (fd[i] != entry && !fd[i]->filtered && fd[i]->getMinimalWidth() > oldColWidths[j % oldNumOfCols]) {
                            oldColWidths[j % oldNumOfCols] = fd[i]->getMinimalWidth();
                        }

                        if (fd[i] != entry && !fd[i]->filtered) {
                            ++j;
                        }
                    }
                    if (oldNumOfCols == 1 || std::accumulate(oldColWidths.begin(), oldColWidths.end(), 0) < availWidth) {
                        break;
                    }
                }
            }

            if (oldNumOfCols == numOfCols) {
                arrangeAll = false;
                for (int i = 0; i < numOfCols; ++i) {
                    if(colWidths[i] != oldColWidths[i]) {
                        arrangeAll = true;
                        break;
                    }
                }
            }
            if (!arrangeAll) {
                int i = 0;
                // Find currently added entry
                for (; ct < fd.size() && fd[ct] != entry; i += !fd[ct]->filtered, ++ct) {
                }
                //Calculate the position of currently added entry
                const int row = i / numOfCols;
                const int col = i % numOfCols;
                curry = row * rowHeight;
                int currx = 0;
                for (int c = 0; c < col; ++c) {
                    currx += colWidths[c];
                }
                // arrange all entries in the row beginning with the currently added one
                for (int i = col; ct < fd.size() && i < numOfCols; ++i, ++ct) {
                    for (; ct < fd.size() && fd[ct]->filtered; ++ct) {
                        fd[ct]->drawable = false;
                    }
                    if (ct < fd.size()) {
                        fd[ct]->setPosition(currx, curry, colWidths[i], rowHeight);
                        fd[ct]->drawable = true;
                        currx += colWidths[i];
                    }
                }

                if (currx > 0) { // there were thumbnails placed in the row
                    curry += rowHeight;
                }
            }
        }

        // arrange remaining entries, if any, that's the most expensive part
        for (; ct < fd.size();) {

            // arrange items in the row
            int currx = 0;

            for (int i = 0; ct < fd.size() && i < numOfCols; ++i, ++ct) {
                for (; ct < fd.size() && fd[ct]->filtered; ++ct) {
                    fd[ct]->drawable = false;
                }

                if (ct < fd.size()) {
                    fd[ct]->setPosition(currx, curry, colWidths[i], rowHeight);
                    fd[ct]->drawable = true;
                    currx += colWidths[i];
                }
            }

            if (currx > 0) { // there were thumbnails placed in the row
                curry += rowHeight;
            }
        }

        MYREADERLOCK_RELEASE(l);
        // This will require a Writer access
        resizeThumbnailArea(colsWidth, curry);
    }
}

void ThumbBrowserBase::disableInspector()
{
    if (inspector) {
        inspector->setActive(false);
    }
}

void ThumbBrowserBase::enableInspector()
{
    if (inspector) {
        inspector->setActive(true);
    }
}

bool ThumbBrowserBase::Internal::on_configure_event(GdkEventConfigure *configure_event)
{
    return true;
}

void ThumbBrowserBase::Internal::on_style_updated()
{
    style = get_style_context ();
    textn = style->get_color(Gtk::STATE_FLAG_NORMAL);
    texts = style->get_color(Gtk::STATE_FLAG_SELECTED);
    bgn = style->get_background_color(Gtk::STATE_FLAG_NORMAL);
    bgs = style->get_background_color(Gtk::STATE_FLAG_SELECTED);
}

void ThumbBrowserBase::Internal::on_realize()
{
    // Gtk signals automatically acquire the GUI (i.e. this method is enclosed by gdk_thread_enter and gdk_thread_leave)
    Cairo::FontOptions cfo;
    cfo.set_antialias (Cairo::ANTIALIAS_SUBPIXEL);
    get_pango_context()->set_cairo_font_options (cfo);

    Gtk::DrawingArea::on_realize();

    style = get_style_context ();
    textn = style->get_color(Gtk::STATE_FLAG_NORMAL);
    texts = style->get_color(Gtk::STATE_FLAG_SELECTED);
    bgn = style->get_background_color(Gtk::STATE_FLAG_NORMAL);
    bgs = style->get_background_color(Gtk::STATE_FLAG_SELECTED);

    set_can_focus(true);
    add_events(Gdk::EXPOSURE_MASK | Gdk::BUTTON_PRESS_MASK | Gdk::BUTTON_RELEASE_MASK | Gdk::POINTER_MOTION_MASK | Gdk::SCROLL_MASK | Gdk::SMOOTH_SCROLL_MASK | Gdk::KEY_PRESS_MASK);
    set_has_tooltip (true);
    signal_query_tooltip().connect( sigc::mem_fun(*this, &ThumbBrowserBase::Internal::on_query_tooltip) );
}

bool ThumbBrowserBase::Internal::on_query_tooltip (int x, int y, bool keyboard_tooltip, const Glib::RefPtr<Gtk::Tooltip>& tooltip)
{
    // Gtk signals automatically acquire the GUI (i.e. this method is enclosed by gdk_thread_enter and gdk_thread_leave)
    Glib::ustring ttip;
    bool useMarkup = false;
    {
        MYREADERLOCK(l, parent->entryRW);

        for (size_t i = 0; i < parent->fd.size(); i++)
            if (parent->fd[i]->drawable && parent->fd[i]->inside (x, y)) {
                std::tie(ttip, useMarkup) = parent->fd[i]->getToolTip (x, y);
                break;
            }
    }

    if (!ttip.empty()) {
        if (useMarkup) {
            tooltip->set_markup(ttip);
        } else {
            tooltip->set_text(ttip);
        }
        return true;
    } else {
        return false;
    }
}

void ThumbBrowserBase::on_style_updated ()
{
    // GUI will be acquired by refreshThumbImages
    refreshThumbImages ();
}

ThumbBrowserBase::Internal::Internal () : ofsX(0), ofsY(0), parent(nullptr), dirty(true)
{
    Glib::RefPtr<Gtk::StyleContext> style = get_style_context();
    set_name("FileCatalog");
}

void ThumbBrowserBase::Internal::setParent (ThumbBrowserBase* p)
{
    parent = p;
}

void ThumbBrowserBase::Internal::setPosition (int x, int y)
{
    ofsX = x;
    ofsY = y;
}

bool ThumbBrowserBase::Internal::on_key_press_event (GdkEventKey* event)
{
    // Gtk signals automatically acquire the GUI (i.e. this method is enclosed by gdk_thread_enter and gdk_thread_leave)
    return parent->keyPressed (event);
}

bool ThumbBrowserBase::Internal::on_button_press_event (GdkEventButton* event)
{
    // Gtk signals automatically acquire the GUI (i.e. this method is enclosed by gdk_thread_enter and gdk_thread_leave)
    grab_focus ();

    parent->eventTime = event->time;

    parent->buttonPressed ((int)event->x, (int)event->y, event->button, event->type, event->state, 0, 0, get_width(), get_height());
    Glib::RefPtr<Gdk::Window> window = get_window();

    GdkRectangle rect;
    rect.x = 0;
    rect.y = 0;
    rect.width = window->get_width();
    rect.height = window->get_height();

    gdk_window_invalidate_rect (window->gobj(), &rect, true);
    gdk_window_process_updates (window->gobj(), true);

    return true;
}

void ThumbBrowserBase::buttonPressed (int x, int y, int button, GdkEventType type, int state, int clx, int cly, int clw, int clh)
{
    // GUI already acquired

    ThumbBrowserEntryBase* fileDescr = nullptr;
    bool handled = false;

    {
        MYREADERLOCK(l, entryRW);

        for (size_t i = 0; i < fd.size(); i++)
            if (fd[i]->drawable) {
                if (fd[i]->inside (x, y) && fd[i]->insideWindow (clx, cly, clw, clh)) {
                    fileDescr = fd[i];
                }

                bool b = fd[i]->pressNotify (button, type, state, x, y);
                handled = handled || b;
            }
    }

    if (handled || (fileDescr && fileDescr->processing)) {
        return;
    }

    {
        MYWRITERLOCK(l, entryRW);

        if (selected.size() == 1 && type == GDK_2BUTTON_PRESS && button == 1) {
            doubleClicked (selected[0]);
        } else if (button == 1 && type == GDK_BUTTON_PRESS) {
            if (fileDescr && (state & GDK_SHIFT_MASK))
                selectRange (fileDescr, state & GDK_CONTROL_MASK);
            else if (fileDescr && (state & GDK_CONTROL_MASK))
                selectSet (fileDescr);
            else
                selectSingle (fileDescr);

            lastClicked = fileDescr;
            MYWRITERLOCK_RELEASE(l);
            selectionChanged ();
        } else if (fileDescr && button == 3 && type == GDK_BUTTON_PRESS) {
            if (!fileDescr->selected) {
                selectSingle (fileDescr);

                lastClicked = fileDescr;
                MYWRITERLOCK_RELEASE(l);
                selectionChanged ();
            }

            MYWRITERLOCK_RELEASE(l);
            rightClicked (fileDescr);
        }
    } // end of MYWRITERLOCK(l, entryRW);

}

bool ThumbBrowserBase::Internal::on_draw(const ::Cairo::RefPtr< Cairo::Context> &cr)
{
    // Gtk signals automatically acquire the GUI (i.e. this method is enclosed by gdk_thread_enter and gdk_thread_leave)

    dirty = false;

    int w = get_width();
    int h = get_height();

    // draw thumbnails

    cr->set_antialias(Cairo::ANTIALIAS_NONE);
    cr->set_line_join(Cairo::LINE_JOIN_MITER);
    style->render_background(cr, 0., 0., w, h);
    Glib::RefPtr<Pango::Context> context = get_pango_context ();
    context->set_font_description (style->get_font());

    {
        MYWRITERLOCK(l, parent->entryRW);

        for (size_t i = 0; i < parent->fd.size() && !dirty; i++) { // if dirty meanwhile, cancel and wait for next redraw
            if (!parent->fd[i]->drawable || !parent->fd[i]->insideWindow (0, 0, w, h)) {
                parent->fd[i]->updatepriority = false;
            } else {
                parent->fd[i]->updatepriority = true;
                parent->fd[i]->draw (cr);
            }
        }
    }
    style->render_frame(cr, 0., 0., w, h);

    return true;
}

Gtk::SizeRequestMode ThumbBrowserBase::Internal::get_request_mode_vfunc () const
{
    return Gtk::SIZE_REQUEST_CONSTANT_SIZE;
}

void ThumbBrowserBase::Internal::get_preferred_height_vfunc (int &minimum_height, int &natural_height) const
{
    minimum_height = 20 * RTScalable::getScale();
    natural_height = 80 * RTScalable::getScale();
}

void ThumbBrowserBase::Internal::get_preferred_width_vfunc (int &minimum_width, int &natural_width) const
{
    minimum_width = 200 * RTScalable::getScale();
    natural_width = 1000 * RTScalable::getScale();
}

void ThumbBrowserBase::Internal::get_preferred_height_for_width_vfunc (int width, int &minimum_height, int &natural_height) const
{
    get_preferred_height_vfunc(minimum_height, natural_height);
}

void ThumbBrowserBase::Internal::get_preferred_width_for_height_vfunc (int height, int &minimum_width, int &natural_width) const
{
    get_preferred_width_vfunc (minimum_width, natural_width);
}


bool ThumbBrowserBase::Internal::on_button_release_event (GdkEventButton* event)
{
    // Gtk signals automatically acquire the GUI (i.e. this method is enclosed by gdk_thread_enter and gdk_thread_leave)
    int w = get_width();
    int h = get_height();

    MYREADERLOCK(l, parent->entryRW);

    for (size_t i = 0; i < parent->fd.size(); i++)
        if (parent->fd[i]->drawable && parent->fd[i]->insideWindow (0, 0, w, h)) {
            ThumbBrowserEntryBase* tbe = parent->fd[i];
            MYREADERLOCK_RELEASE(l);
            // This will require a Writer access...
            tbe->releaseNotify (event->button, event->type, event->state, (int)event->x, (int)event->y);
            MYREADERLOCK_ACQUIRE(l);
        }

    return true;
}

bool ThumbBrowserBase::Internal::on_motion_notify_event (GdkEventMotion* event)
{
    // Gtk signals automatically acquire the GUI (i.e. this method is enclosed by gdk_thread_enter and gdk_thread_leave)
    int w = get_width();
    int h = get_height();

    MYREADERLOCK(l, parent->entryRW);

    for (size_t i = 0; i < parent->fd.size(); i++)
        if (parent->fd[i]->drawable && parent->fd[i]->insideWindow (0, 0, w, h)) {
            parent->fd[i]->motionNotify ((int)event->x, (int)event->y);
        }

    return true;
}

bool ThumbBrowserBase::Internal::on_scroll_event (GdkEventScroll* event)
{
    // Gtk signals automatically acquire the GUI (i.e. this method is enclosed by gdk_thread_enter and gdk_thread_leave)
    parent->scroll (event->direction, event->delta_x, event->delta_y);
    return true;
}


void ThumbBrowserBase::redraw (ThumbBrowserEntryBase* entry)
{

    GThreadLock lock;
    arrangeFiles(entry);
    queue_draw();
}

void ThumbBrowserBase::zoomChanged (bool zoomIn)
{

    int newHeight = 0;
    int optThumbSize = getThumbnailHeight();

    if (zoomIn)
        for (size_t i = 0; i < options.thumbnailZoomRatios.size(); i++) {
            newHeight = (int)(options.thumbnailZoomRatios[i] * getMaxThumbnailHeight());

            if (newHeight > optThumbSize) {
                break;
            }
        }
    else
        for (size_t i = options.thumbnailZoomRatios.size() - 1; i > 0; i--) {
            newHeight = (int)(options.thumbnailZoomRatios[i] * getMaxThumbnailHeight());

            if (newHeight < optThumbSize) {
                break;
            }
        }

    previewHeight = newHeight;

    saveThumbnailHeight(newHeight);

    {
        MYWRITERLOCK(l, entryRW);

        for (size_t i = 0; i < fd.size(); i++) {
            fd[i]->resize (previewHeight);
        }
    }

    redraw ();
}

void ThumbBrowserBase::refreshThumbImages ()
{

    int previewHeight = getThumbnailHeight();
    {
        MYWRITERLOCK(l, entryRW);

        for (size_t i = 0; i < fd.size(); i++) {
            fd[i]->resize (previewHeight);
        }
    }

    redraw ();
}

void ThumbBrowserBase::refreshQuickThumbImages ()
{
    MYWRITERLOCK(l, entryRW);

    for (size_t i = 0; i < fd.size(); ++i) {
        fd[i]->refreshQuickThumbnailImage ();
    }
}

void ThumbBrowserBase::refreshEditedState (const std::set<Glib::ustring>& efiles)
{

    editedFiles = efiles;
    {
        MYREADERLOCK(l, entryRW);

        for (size_t i = 0; i < fd.size(); i++) {
            fd[i]->framed = editedFiles.find (fd[i]->filename) != editedFiles.end();
        }
    }

    queue_draw ();
}

void ThumbBrowserBase::setArrangement (Arrangement a)
{

    arrangement = a;
    redraw ();
}

void ThumbBrowserBase::enableTabMode(bool enable)
{
    location = enable ? THLOC_EDITOR : THLOC_FILEBROWSER;
    arrangement = enable ? ThumbBrowserBase::TB_Horizontal : ThumbBrowserBase::TB_Vertical;

    if ((!options.sameThumbSize && (options.thumbSizeTab != options.thumbSize)) || (options.showFileNames || options.filmStripShowFileNames)) {

        MYWRITERLOCK(l, entryRW);

        for (size_t i = 0; i < fd.size(); i++) {
            fd[i]->resize (getThumbnailHeight());
        }
    }

    redraw ();

    // Scroll to selected position if going into ribbon mode or back
    // Tab mode is horizontal, file browser is vertical
    {
        MYREADERLOCK(l, entryRW);

        if (!selected.empty()) {
            if (enable) {
                double h = selected[0]->getStartX();
                MYREADERLOCK_RELEASE(l);
                hscroll.set_value (min(h, hscroll.get_adjustment()->get_upper()));
            } else {
                double v = selected[0]->getStartY();
                MYREADERLOCK_RELEASE(l);
                vscroll.set_value (min(v, vscroll.get_adjustment()->get_upper()));
            }
        }
    }
}

void ThumbBrowserBase::initEntry (ThumbBrowserEntryBase* entry)
{
    entry->setOffset ((int)(hscroll.get_value()), (int)(vscroll.get_value()));
}

void ThumbBrowserBase::getScrollPosition (double& h, double& v)
{
    h = hscroll.get_value ();
    v = vscroll.get_value ();
}

void ThumbBrowserBase::setScrollPosition (double h, double v)
{
    hscroll.set_value (h > hscroll.get_adjustment()->get_upper() ? hscroll.get_adjustment()->get_upper() : h);
    vscroll.set_value (v > vscroll.get_adjustment()->get_upper() ? vscroll.get_adjustment()->get_upper() : v);
}

// needed for auto-height in single tab
int ThumbBrowserBase::getEffectiveHeight()
{
    int h = hscroll.get_height() + 2; // have 2 pixels rounding error for scroll bars to appear

    MYREADERLOCK(l, entryRW);

    // Filtered items do not change in size, so take a non-filtered
    for (size_t i = 0; i < fd.size(); i++)
        if (!fd[i]->filtered) {
            h += fd[i]->getEffectiveHeight();
            break;
        }

    return h;
}

void ThumbBrowserBase::redrawNeeded (ThumbBrowserEntryBase* entry)
{

    // HOMBRE:DELETE ME?
    GThreadLock tLock; // Acquire the GUI

    if (entry->insideWindow (0, 0, internal.get_width(), internal.get_height())) {
        if (!internal.isDirty ()) {
            internal.setDirty ();
            internal.queue_draw ();
        }
    }
}

<|MERGE_RESOLUTION|>--- conflicted
+++ resolved
@@ -28,11 +28,7 @@
 using namespace std;
 
 ThumbBrowserBase::ThumbBrowserBase ()
-<<<<<<< HEAD
-    : location(THLOC_FILEBROWSER), inspector(nullptr), isInspectorActive(false), eventTime(0), lastClicked(nullptr), previewHeight(options.thumbSize), numOfCols(1), lastRowHeight(0), arrangement(TB_Horizontal)
-=======
-    : location(THLOC_FILEBROWSER), inspector(nullptr), isInspectorActive(false), eventTime(0), lastClicked(nullptr), anchor(nullptr), previewHeight(options.thumbSize), numOfCols(1), arrangement(TB_Horizontal)
->>>>>>> 2283d1c9
+    : location(THLOC_FILEBROWSER), inspector(nullptr), isInspectorActive(false), eventTime(0), lastClicked(nullptr), anchor(nullptr), previewHeight(options.thumbSize), numOfCols(1), lastRowHeight(0), arrangement(TB_Horizontal)
 {
     inW = -1;
     inH = -1;
@@ -624,7 +620,6 @@
 
         for (unsigned int ct = 0; ct < fd.size(); ++ct) {
             // arrange items in the column
-            int curry = 0;
 
             for (; ct < fd.size() && fd[ct]->filtered; ++ct) {
                 fd[ct]->drawable = false;
@@ -633,10 +628,9 @@
             if (ct < fd.size()) {
                 const int maxw = fd[ct]->getMinimalWidth();
 
-                fd[ct]->setPosition(currx, curry, maxw, rowHeight);
+                fd[ct]->setPosition(currx, 0, maxw, rowHeight);
                 fd[ct]->drawable = true;
                 currx += maxw;
-                curry += rowHeight;
             }
         }
 
@@ -690,7 +684,6 @@
             }
         }
 
-        bool arrangeAll = true;
         // arrange files
         int curry = 0;
         size_t ct = 0;
@@ -716,6 +709,7 @@
                 }
             }
 
+            bool arrangeAll = true;
             if (oldNumOfCols == numOfCols) {
                 arrangeAll = false;
                 for (int i = 0; i < numOfCols; ++i) {
@@ -726,13 +720,13 @@
                 }
             }
             if (!arrangeAll) {
-                int i = 0;
+                int j = 0;
                 // Find currently added entry
-                for (; ct < fd.size() && fd[ct] != entry; i += !fd[ct]->filtered, ++ct) {
+                for (; ct < fd.size() && fd[ct] != entry; j += !fd[ct]->filtered, ++ct) {
                 }
                 //Calculate the position of currently added entry
-                const int row = i / numOfCols;
-                const int col = i % numOfCols;
+                const int row = j / numOfCols;
+                const int col = j % numOfCols;
                 curry = row * rowHeight;
                 int currx = 0;
                 for (int c = 0; c < col; ++c) {
@@ -869,7 +863,6 @@
 
 ThumbBrowserBase::Internal::Internal () : ofsX(0), ofsY(0), parent(nullptr), dirty(true)
 {
-    Glib::RefPtr<Gtk::StyleContext> style = get_style_context();
     set_name("FileCatalog");
 }
 
