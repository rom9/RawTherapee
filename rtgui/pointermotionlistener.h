--- conflicted
+++ resolved
@@ -27,12 +27,7 @@
 
 public:
     virtual ~PointerMotionListener() {}
-<<<<<<< HEAD
-    virtual void pointerMoved (bool validPos, const Glib::ustring &profile, const Glib::ustring &profileW, int x, int y, int r, int g, int b, bool isRaw = false) {}
-=======
     virtual void pointerMoved (bool validPos, const Glib::ustring &profile, const Glib::ustring &profileW, int x, int y, int r, int g, int b, bool isRaw = false) = 0;
-    virtual void toggleFreeze () {}
->>>>>>> 79707ed1
     virtual void getRGBText (int r, int g, int b, Glib::ustring &sR, Glib::ustring &sG, Glib::ustring &sB, bool isRaw = false) { sR = "--"; sG = "--"; sB = "--"; }
     virtual void getHSVText (float h, float s, float v, Glib::ustring &sH, Glib::ustring &sS, Glib::ustring &sV) { sH = "--"; sS = "--"; sV = "--"; }
     virtual void getLABText (float l, float a, float b, Glib::ustring &sL, Glib::ustring &sA, Glib::ustring &sB) { sL = "--"; sA = "--"; sB = "--"; }
