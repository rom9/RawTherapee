/*
 *  This file is part of RawTherapee.
 *
 *  Copyright (c) 2004-2010 Gabor Horvath <hgabor@rawtherapee.com>
 *
 *  RawTherapee is free software: you can redistribute it and/or modify
 *  it under the terms of the GNU General Public License as published by
 *  the Free Software Foundation, either version 3 of the License, or
 *  (at your option) any later version.
 *
 *  RawTherapee is distributed in the hope that it will be useful,
 *  but WITHOUT ANY WARRANTY; without even the implied warranty of
 *  MERCHANTABILITY or FITNESS FOR A PARTICULAR PURPOSE.  See the
 *  GNU General Public License for more details.
 *
 *  You should have received a copy of the GNU General Public License
 *  along with RawTherapee.  If not, see <http://www.gnu.org/licenses/>.
 */
#include "eventmapper.h"
#include "xtransprocess.h"
#include "options.h"
#include "guiutils.h"

using namespace rtengine;
using namespace rtengine::procparams;

XTransProcess::XTransProcess () : FoldableToolPanel(this, "xtransprocess", M("TP_RAW_LABEL"), true)
{
    auto m = ProcEventMapper::getInstance();
    EvDemosaicContrast = m->newEvent(DEMOSAIC, "HISTORY_MSG_DUALDEMOSAIC_CONTRAST");
    EvDemosaicAutoContrast = m->newEvent(DEMOSAIC, "HISTORY_MSG_DUALDEMOSAIC_AUTO_CONTRAST");

    Gtk::HBox* hb1 = Gtk::manage (new Gtk::HBox ());
    hb1->pack_start (*Gtk::manage (new Gtk::Label ( M("TP_RAW_DMETHOD") + ": ")), Gtk::PACK_SHRINK, 4);
    method = Gtk::manage (new MyComboBoxText ());

    for (const auto method_string : RAWParams::XTransSensor::getMethodStrings()) {
        const std::string langKey =
            [method_string]() -> std::string
            {
                const std::string str(method_string);

                std::string res;
                for (const auto& c : str) {
                    switch (c) {
                        case '(':
                        case ')':
                        case ' ':
                        case '-': {
                            continue;
                        }

                        default: {
                            res += c;
                            break;
                        }
                    }
                }

                return res;
            }();
        method->append(M("TP_RAW_" + Glib::ustring(langKey).uppercase()));
    }

    method->set_active(0);
    hb1->set_tooltip_markup (M("TP_RAW_SENSOR_XTRANS_DMETHOD_TOOLTIP"));

    hb1->pack_end (*method, Gtk::PACK_EXPAND_WIDGET, 4);
    pack_start( *hb1, Gtk::PACK_SHRINK, 4);

    dualDemosaicOptions = Gtk::manage (new Gtk::VBox ());
    Gtk::HBox* hbAutoContrast = Gtk::manage(new Gtk::HBox());

    dualDemosaicAutoContrast = Gtk::manage(new CheckBox(M("TP_RAW_DUALDEMOSAICAUTOCONTRAST"), multiImage));
    dualDemosaicAutoContrast->setCheckBoxListener(this);

    dualDemosaicLabel = Gtk::manage(new Gtk::Label(""));

    dualDemosaicContrast = Gtk::manage(new Adjuster (M("TP_RAW_DUALDEMOSAICCONTRAST"), 0, 100, 1, 20));
    dualDemosaicContrast->setAdjusterListener (this);

    if (dualDemosaicContrast->delay < options.adjusterMaxDelay) {
        dualDemosaicContrast->delay = options.adjusterMaxDelay;
    }

    dualDemosaicAutoContrast->show();
    dualDemosaicContrast->show();
    hbAutoContrast->pack_start(*dualDemosaicAutoContrast);
    hbAutoContrast->pack_start(*dualDemosaicLabel);
    dualDemosaicOptions->pack_start(*hbAutoContrast);
    dualDemosaicOptions->pack_start(*dualDemosaicContrast);
    pack_start( *dualDemosaicOptions, Gtk::PACK_SHRINK, 4);

    pack_start( *Gtk::manage( new Gtk::HSeparator()), Gtk::PACK_SHRINK, 0 );
    ccSteps = Gtk::manage (new Adjuster (M("TP_RAW_FALSECOLOR"), 0, 5, 1, 0 ));
    ccSteps->setAdjusterListener (this);

    if (ccSteps->delay < options.adjusterMaxDelay) {
        ccSteps->delay = options.adjusterMaxDelay;
    }

    ccSteps->show();
    pack_start( *ccSteps, Gtk::PACK_SHRINK, 4);

    methodconn = method->signal_changed().connect( sigc::mem_fun(*this, &XTransProcess::methodChanged) );
}


void XTransProcess::read(const rtengine::procparams::ProcParams* pp, const ParamsEdited* pedited)
{
    disableListener ();
    methodconn.block (true);

    for (size_t i = 0; i < RAWParams::XTransSensor::getMethodStrings().size(); ++i)
        if( pp->raw.xtranssensor.method == RAWParams::XTransSensor::getMethodStrings()[i]) {
            method->set_active(i);
            oldSelection = i;
            break;
        }

    if(pedited ) {
        dualDemosaicAutoContrast->setEdited ( pedited->raw.xtranssensor.dualDemosaicAutoContrast ? Edited : UnEdited);
        dualDemosaicContrast->setEditedState ( pedited->raw.xtranssensor.dualDemosaicContrast ? Edited : UnEdited);
        ccSteps->setEditedState (pedited->raw.xtranssensor.ccSteps ? Edited : UnEdited);

        if( !pedited->raw.xtranssensor.method ) {
            method->set_active_text(M("GENERAL_UNCHANGED"));
        }
    }
    dualDemosaicAutoContrast->setValue (pp->raw.xtranssensor.dualDemosaicAutoContrast);
    dualDemosaicContrast->setValue (pp->raw.xtranssensor.dualDemosaicContrast);
    ccSteps->setValue (pp->raw.xtranssensor.ccSteps);
    if (!batchMode) {
        dualDemosaicOptions->set_visible(pp->raw.xtranssensor.method == procparams::RAWParams::XTransSensor::getMethodString(procparams::RAWParams::XTransSensor::Method::FOUR_PASS)
                                         || pp->raw.xtranssensor.method == procparams::RAWParams::XTransSensor::getMethodString(procparams::RAWParams::XTransSensor::Method::TWO_PASS));
    }

    methodconn.block (false);

    enableListener ();
}

void XTransProcess::write( rtengine::procparams::ProcParams* pp, ParamsEdited* pedited)
{
    pp->raw.xtranssensor.dualDemosaicAutoContrast = dualDemosaicAutoContrast->getLastActive ();
    pp->raw.xtranssensor.dualDemosaicContrast = dualDemosaicContrast->getValue();
    pp->raw.xtranssensor.ccSteps = ccSteps->getIntValue();

    int currentRow = method->get_active_row_number();

    if (currentRow >= 0 && method->get_active_text() != M("GENERAL_UNCHANGED")) {
        pp->raw.xtranssensor.method = procparams::RAWParams::XTransSensor::getMethodStrings()[currentRow];
    }

    if (pedited) {
        pedited->raw.xtranssensor.method = method->get_active_text() != M("GENERAL_UNCHANGED");
        pedited->raw.xtranssensor.dualDemosaicAutoContrast = !dualDemosaicAutoContrast->get_inconsistent();
        pedited->raw.xtranssensor.dualDemosaicContrast = dualDemosaicContrast->getEditedState ();
        pedited->raw.xtranssensor.ccSteps = ccSteps->getEditedState ();
    }
}

void XTransProcess::setAdjusterBehavior (bool falsecoloradd, bool dualDemosaicContrastAdd)
{
    dualDemosaicContrast->setAddMode(dualDemosaicContrastAdd);
    ccSteps->setAddMode(falsecoloradd);
}

void XTransProcess::setBatchMode(bool batchMode)
{
    method->append (M("GENERAL_UNCHANGED"));
    method->set_active_text(M("GENERAL_UNCHANGED"));
    ToolPanel::setBatchMode (batchMode);
    dualDemosaicContrast->showEditedCB ();
    ccSteps->showEditedCB ();
}

void XTransProcess::setDefaults(const rtengine::procparams::ProcParams* defParams, const ParamsEdited* pedited)
{
    dualDemosaicContrast->setDefault( defParams->raw.xtranssensor.dualDemosaicContrast);
    ccSteps->setDefault (defParams->raw.xtranssensor.ccSteps);

    if (pedited) {
        dualDemosaicContrast->setDefaultEditedState( pedited->raw.xtranssensor.dualDemosaicContrast ? Edited : UnEdited);
        ccSteps->setDefaultEditedState(pedited->raw.xtranssensor.ccSteps ? Edited : UnEdited);
    } else {
        dualDemosaicContrast->setDefaultEditedState(Irrelevant );
        ccSteps->setDefaultEditedState(Irrelevant );
    }
}

void XTransProcess::adjusterChanged(Adjuster* a, double newval)
{
    if (listener) {
        if (a == ccSteps) {
            listener->panelChanged (EvDemosaicFalseColorIter, a->getTextValue() );
        } else if (a == dualDemosaicContrast) {
            listener->panelChanged (EvDemosaicContrast, a->getTextValue() );
        }
    }
}

<<<<<<< HEAD
void XTransProcess::checkBoxToggled (CheckBox* c, CheckValue newval)
{
    if (c == dualDemosaicAutoContrast) {
        if (listener) {
            listener->panelChanged (EvDemosaicAutoContrast, dualDemosaicAutoContrast->getValueAsStr ());
        }
    }
=======
void XTransProcess::adjusterAutoToggled(Adjuster* a, bool newval)
{
>>>>>>> 18f812d9
}

void XTransProcess::methodChanged ()
{
    const int curSelection = method->get_active_row_number();
    const RAWParams::XTransSensor::Method currentMethod = RAWParams::XTransSensor::Method(curSelection);

    oldSelection = curSelection;

    if (!batchMode) {
        if (currentMethod == procparams::RAWParams::XTransSensor::Method::FOUR_PASS || currentMethod == procparams::RAWParams::XTransSensor::Method::TWO_PASS) {
            dualDemosaicOptions->show();
        } else {
            dualDemosaicOptions->hide();
        }

    }
    if (listener && method->get_active_row_number() >= 0) {
        listener->panelChanged (
            currentMethod == RAWParams::XTransSensor::Method::MONO || RAWParams::XTransSensor::Method(oldSelection) == RAWParams::XTransSensor::Method::MONO
            ? EvDemosaicMethodPreProc
            : EvDemosaicMethod, method->get_active_text());
    }
}

void XTransProcess::autoContrastChanged (double autoContrast)
{
    struct Data {
        XTransProcess *me;
        double autoContrast;
    };
    const auto func = [](gpointer data) -> gboolean {
        Data *d = static_cast<Data *>(data);
        XTransProcess *me = d->me;
        if (d->autoContrast ==  -1.0) {
            me->dualDemosaicLabel->set_text("");
        } else {
            me->dualDemosaicLabel->set_text(Glib::ustring::format(std::fixed, std::setprecision(0), d->autoContrast));
        }
        return FALSE;
    };

    idle_register.add(func, new Data { this, autoContrast });
}<|MERGE_RESOLUTION|>--- conflicted
+++ resolved
@@ -200,7 +200,6 @@
     }
 }
 
-<<<<<<< HEAD
 void XTransProcess::checkBoxToggled (CheckBox* c, CheckValue newval)
 {
     if (c == dualDemosaicAutoContrast) {
@@ -208,10 +207,10 @@
             listener->panelChanged (EvDemosaicAutoContrast, dualDemosaicAutoContrast->getValueAsStr ());
         }
     }
-=======
+}
+
 void XTransProcess::adjusterAutoToggled(Adjuster* a, bool newval)
 {
->>>>>>> 18f812d9
 }
 
 void XTransProcess::methodChanged ()
