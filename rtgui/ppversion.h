--- conflicted
+++ resolved
@@ -1,19 +1,13 @@
 #pragma once
 
 // This number has to be incremented whenever the PP3 file format is modified or the behaviour of a tool changes
-<<<<<<< HEAD
-#define PPVERSION 337
-=======
-#define PPVERSION 343
->>>>>>> e9d4dede
+#define PPVERSION 344
 #define PPVERSION_AEXP 301 //value of PPVERSION when auto exposure algorithm was modified
 
 /*
   Log of version changes
-<<<<<<< HEAD
-   337  2018-07-26
+   344  2018-09-25
         Added Locallab tool parameters
-=======
    343  2018-09-06
         raw auto ca correction avoid colour shift
    342  2018-09-05
@@ -28,7 +22,6 @@
         increased precision for the channel mixer
    337  2018-06-13
         new scales for the LabGrid color toning parameters
->>>>>>> e9d4dede
    336  2018-06-01
         new demosaic method combobox for pixelshift
    335  2018-05-30
