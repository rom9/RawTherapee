--- conflicted
+++ resolved
@@ -1,18 +1,15 @@
 #pragma once
 
 // This number has to be incremented whenever the PP3 file format is modified or the behaviour of a tool changes
-#define PPVERSION 339
+#define PPVERSION 340
 #define PPVERSION_AEXP 301 //value of PPVERSION when auto exposure algorithm was modified
 
 /*
   Log of version changes
-<<<<<<< HEAD
-   339  2018-06-25
+   340  2018-06-25
         [ICM] enhanced custom output profile
-=======
    339  2018-07-04
         added allowUpscaling to ResizeParams
->>>>>>> d9cab1f5
    338  2018-06-15
         increased precision for the channel mixer
    337  2018-06-13
