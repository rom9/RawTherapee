#pragma once

// This number has to be incremented whenever the PP3 file format is modified or the behaviour of a tool changes
#define PPVERSION 338
#define PPVERSION_AEXP 301 //value of PPVERSION when auto exposure algorithm was modified

/*
  Log of version changes
<<<<<<< HEAD
   338  2018-06-14
        [ICM] enhanced custom output profile
=======
   338  2018-06-15
        increased precision for the channel mixer
>>>>>>> ae9ea3d3
   337  2018-06-13
        new scales for the LabGrid color toning parameters
   336  2018-06-01
        new demosaic method combobox for pixelshift
   335  2018-05-30
        new contrast adjuster in Bayer process tool
   334  2018-05-13
        new contrast threshold adjuster in Microcontrast tool
   333  2018-04-26
        new Shadows/Highlights tool
   332  2018-04-18
        changed pixelShiftEperIso calculation
   331  2018-02-14
        changed wavelet.Lmethod to int
   330  2018-01-20
        Added 'Auto-matched Tone Curve' button, performing histogram matching
   329  2017-09-12
        Added 'Enabled' flag for Channel Mixer, RGB Curves, HSV Equalizer and L*a*b* Adjustments
   328  2017-11-22
        Fix wrong type of ff_clipControl
   327  2017-09-15
        [Profiled Lens Correction] Added Lensfun
   326  2015-07-26
        [Exposure] Added 'Perceptual' tone curve mode
   325  2015-07-23
        [Exposure] [RGB Curves] [B&W] Normalized RGB pipeline curve gammas to sRGB (before it was a mix between sRGB and 1.0 and depended on file format)
   323  2015-10-05
        [Exposure] Added 'Luminance' tone curve mode
   322  2015-01-31
        [Wavelet] new tool using wavelet levels
   321  2014-08-17
        [Film Simulation] new  tool using HALDCLUT files
   320  2014-07-02  (yes, same version number... this is an error due to a wrong version number set in comment of previous change)
        New [RAW Bayer] and [RAW X-Trans] sections, with some parameters transferred from [RAW] to [RAW Bayer]
   320  2014-03-29
        [ColorToning] new tool for color toning
   319  2014-02-11
        Hue skin for Contrast by detail levels
   318  2014-02-10
        Vignetting Correction bug makes hard transitions for positive Amount values, Issue 2241
   317  2014-01-19
        changes to behaviour of LC curve, Issue 2209
   315  2013-12-12
        add LH et HH curve to lab mode
   313  2013-11-19
        add CL curve to lab mode
   312  2013-11-08
        added numerous changes to [channel mixer]
   311  2013-11-07
        [Gradient] new tool (gradient/graduated filter
        [PCVignette] new tool (vignette filter)
   310  2013-09-16
        Defringing /Threshold - changed calculation, issue 1801
   307  2013-03-16
        [Perspective] Horizontal and Vertical changed from int to double
        added  [Directional Pyramid Denoising] Method, Redchro, Bluechro
        added [RGB Curves] LumaMode
 */<|MERGE_RESOLUTION|>--- conflicted
+++ resolved
@@ -6,13 +6,10 @@
 
 /*
   Log of version changes
-<<<<<<< HEAD
-   338  2018-06-14
+   339  2018-06-25
         [ICM] enhanced custom output profile
-=======
    338  2018-06-15
         increased precision for the channel mixer
->>>>>>> ae9ea3d3
    337  2018-06-13
         new scales for the LabGrid color toning parameters
    336  2018-06-01
