/*
 *  This file is part of RawTherapee.
 *
 *  Copyright (c) 2004-2010 Gabor Horvath <hgabor@rawtherapee.com>
 *
 *  RawTherapee is free software: you can redistribute it and/or modify
 *  it under the terms of the GNU General Public License as published by
 *  the Free Software Foundation, either version 3 of the License, or
 *  (at your option) any later version.
 *
 *  RawTherapee is distributed in the hope that it will be useful,
 *  but WITHOUT ANY WARRANTY; without even the implied warranty of
 *  MERCHANTABILITY or FITNESS FOR A PARTICULAR PURPOSE.  See the
 *  GNU General Public License for more details.
 *
 *  You should have received a copy of the GNU General Public License
 *  along with RawTherapee.  If not, see <http://www.gnu.org/licenses/>.
 */
#include "rtengine.h"
#include "improcfun.h"
#include <glibmm.h>
#include "iccstore.h"
#include "iccmatrices.h"
#include "../rtgui/options.h"
#include "settings.h"
#include "curves.h"
#include "alignedbuffer.h"
#include "color.h"

namespace rtengine
{

extern const Settings* settings;

void ImProcFunctions::lab2monitorRgb (LabImage* lab, Image8* image)
{
    if (monitorTransform) {

        int W = lab->W;
        int H = lab->H;
        unsigned char * data = image->data;

        // cmsDoTransform is relatively expensive
#ifdef _OPENMP
        #pragma omp parallel firstprivate(lab, data, W, H)
#endif
        {
            AlignedBuffer<float> pBuf (3 * lab->W);
            float *buffer = pBuf.data;

#ifdef _OPENMP
            #pragma omp for schedule(dynamic,16)
#endif

            for (int i = 0; i < H; i++) {

                const int ix = i * 3 * W;
                int iy = 0;

                float* rL = lab->L[i];
                float* ra = lab->a[i];
                float* rb = lab->b[i];

                float fy, fx, fz, x_, y_, z_, LL;

                for (int j = 0; j < W; j++) {
                    buffer[iy++] = rL[j] / 327.68f;
                    buffer[iy++] = ra[j] / 327.68f;
                    buffer[iy++] = rb[j] / 327.68f;
                }

                if (!settings->HistogramWorking && output2monitorTransform && lab2outputTransform) {
                    AlignedBuffer<float> buf (3 * W);
                    cmsDoTransform (lab2outputTransform, buffer, buf.data, W);
                    cmsDoTransform (output2monitorTransform, buf.data, data + ix, W);
                } else {
                    cmsDoTransform (monitorTransform, buffer, data + ix, W);
                }
            }

        } // End of parallelization

    } else {

        int W = lab->W;
        int H = lab->H;
        unsigned char * data = image->data;

#ifdef _OPENMP
        #pragma omp parallel for schedule(dynamic,16) if (multiThread)
#endif

        for (int i = 0; i < H; i++) {
            float* rL = lab->L[i];
            float* ra = lab->a[i];
            float* rb = lab->b[i];
            int ix = i * 3 * W;

            float R, G, B;
            float fy, fx, fz, x_, y_, z_, LL;

            for (int j = 0; j < W; j++) {

                //float L1=rL[j],a1=ra[j],b1=rb[j];//for testing

                fy = (0.00862069 * rL[j]) / 327.68 + 0.137932; // (L+16)/116
                fx = (0.002 * ra[j]) / 327.68 + fy;
                fz = fy - (0.005 * rb[j]) / 327.68;
                LL = rL[j] / 327.68;

                x_ = 65535.0 * Color::f2xyz (fx) * Color::D50x;
                //  y_ = 65535.0 * Color::f2xyz(fy);
                z_ = 65535.0 * Color::f2xyz (fz) * Color::D50z;
                y_ = (LL > Color::epskap) ? 65535.0 * fy * fy * fy : 65535.0 * LL / Color::kappa;

                Color::xyz2srgb (x_, y_, z_, R, G, B);

                /* copy RGB */
                //int R1=((int)gamma2curve[(R)])
<<<<<<< HEAD
                data[ix++] = ((int)Color::gamma2curve[CLIP (R)]) >> 8;
                data[ix++] = ((int)Color::gamma2curve[CLIP (G)]) >> 8;
                data[ix++] = ((int)Color::gamma2curve[CLIP (B)]) >> 8;
=======
                data[ix++] = ((int)Color::gamma2curve[R]) >> 8;
                data[ix++] = ((int)Color::gamma2curve[G]) >> 8;
                data[ix++] = ((int)Color::gamma2curve[B]) >> 8;
>>>>>>> a824b718
            }
        }
    }
}

Image8* ImProcFunctions::lab2rgb (LabImage* lab, int cx, int cy, int cw, int ch, Glib::ustring profile, RenderingIntent intent, bool standard_gamma)
{
    //gamutmap(lab);

    if (cx < 0) {
        cx = 0;
    }

    if (cy < 0) {
        cy = 0;
    }

    if (cx + cw > lab->W) {
        cw = lab->W - cx;
    }

    if (cy + ch > lab->H) {
        ch = lab->H - cy;
    }

    Image8* image = new Image8 (cw, ch);

    cmsHPROFILE oprof = iccStore->getProfile (profile);

    if (oprof) {
        cmsHPROFILE oprofG = oprof;

        if (standard_gamma) {
            oprofG = ICCStore::makeStdGammaProfile (oprof);
        }

        lcmsMutex->lock ();
        cmsHPROFILE hLab  = cmsCreateLab4Profile (NULL);
        cmsHTRANSFORM hTransform = cmsCreateTransform (hLab, TYPE_Lab_DBL, oprofG, TYPE_RGB_8, intent,
                                   cmsFLAGS_NOOPTIMIZE | cmsFLAGS_NOCACHE );  // NOCACHE is important for thread safety
        cmsCloseProfile (hLab);
        lcmsMutex->unlock ();

        unsigned char *data = image->data;

        // cmsDoTransform is relatively expensive
#ifdef _OPENMP
        #pragma omp parallel
#endif
        {
            AlignedBuffer<double> pBuf (3 * cw);
            double *buffer = pBuf.data;
            int condition = cy + ch;

#ifdef _OPENMP
            #pragma omp for firstprivate(lab) schedule(dynamic,16)
#endif

            for (int i = cy; i < condition; i++) {
                const int ix = i * 3 * cw;
                int iy = 0;
                float* rL = lab->L[i];
                float* ra = lab->a[i];
                float* rb = lab->b[i];

                for (int j = cx; j < cx + cw; j++) {
                    buffer[iy++] = rL[j] / 327.68f;
                    buffer[iy++] = ra[j] / 327.68f;
                    buffer[iy++] = rb[j] / 327.68f;
                }

                cmsDoTransform (hTransform, buffer, data + ix, cw);
            }
        } // End of parallelization

        cmsDeleteTransform (hTransform);

        if (oprofG != oprof) {
            cmsCloseProfile (oprofG);
        }
    } else {

        const auto xyz_rgb = iccStore->workingSpaceInverseMatrix (profile);

#ifdef _OPENMP
        #pragma omp parallel for schedule(dynamic,16) if (multiThread)
#endif

        for (int i = cy; i < cy + ch; i++) {
            float R, G, B;
            float* rL = lab->L[i];
            float* ra = lab->a[i];
            float* rb = lab->b[i];
            int ix = 3 * i * cw;

            for (int j = cx; j < cx + cw; j++) {

                float fy = (0.00862069 * rL[j]) / 327.68 + 0.137932; // (L+16)/116
                float fx = (0.002 * ra[j]) / 327.68 + fy;
                float fz = fy - (0.005 * rb[j]) / 327.68;
                float LL = rL[j] / 327.68;

                float x_ = 65535.0 * Color::f2xyz (fx) * Color::D50x;
                //float y_ = 65535.0 * Color::f2xyz(fy);
                float z_ = 65535.0 * Color::f2xyz (fz) * Color::D50z;
                float y_ = (LL > Color::epskap) ? 65535.0 * fy * fy * fy : 65535.0 * LL / Color::kappa;

                Color::xyz2rgb(x_, y_, z_, R, G, B, xyz_rgb);

<<<<<<< HEAD
                image->data[ix++] = (int)Color::gamma2curve[CLIP (R)] >> 8;
                image->data[ix++] = (int)Color::gamma2curve[CLIP (G)] >> 8;
                image->data[ix++] = (int)Color::gamma2curve[CLIP (B)] >> 8;
=======
                image->data[ix++] = (int)Color::gamma2curve[R] >> 8;
                image->data[ix++] = (int)Color::gamma2curve[G] >> 8;
                image->data[ix++] = (int)Color::gamma2curve[B] >> 8;
>>>>>>> a824b718
            }
        }
    }

    return image;
}
// for default (not gamma)
Image16* ImProcFunctions::lab2rgb16 (LabImage* lab, int cx, int cy, int cw, int ch, Glib::ustring profile, RenderingIntent intent, bool bw)
{

    //gamutmap(lab);

    if (cx < 0) {
        cx = 0;
    }

    if (cy < 0) {
        cy = 0;
    }

    if (cx + cw > lab->W) {
        cw = lab->W - cx;
    }

    if (cy + ch > lab->H) {
        ch = lab->H - cy;
    }

    Image16* image = new Image16 (cw, ch);
    cmsHPROFILE oprof = iccStore->getProfile (profile);



    if (oprof) {
        #pragma omp parallel for if (multiThread)

        for (int i = cy; i < cy + ch; i++) {
            float* rL = lab->L[i];
            float* ra = lab->a[i];
            float* rb = lab->b[i];
            short* xa = (short*)image->r (i - cy);
            short* ya = (short*)image->g (i - cy);
            short* za = (short*)image->b (i - cy);

            for (int j = cx; j < cx + cw; j++) {

                float fy = (0.0086206897f * rL[j]) / 327.68f + 0.1379310345f; // (L+16)/116
                float fx = (0.002 * ra[j]) / 327.68f + fy;
                float fz = fy - (0.005f * rb[j]) / 327.68f;
                float LL = rL[j] / 327.68f;

                float x_ = 65535.0f * (float) Color::f2xyz (fx) * Color::D50x;
                //float y_ = 65535.0 * Color::f2xyz(fy);
                float z_ = 65535.0f * (float) Color::f2xyz (fz) * Color::D50z;
                float y_ = (LL > Color::epskap) ? 65535.0f * fy * fy * fy : 65535.0f * LL / Color::kappa;

                xa[j - cx] =  CLIP ((int)  round (x_));
                ya[j - cx] =  CLIP ((int)  round (y_));
                za[j - cx] = CLIP ((int)   round (z_));

                if (bw && y_ < 65535.f ) { //force Bw value and take highlight into account
                    xa[j - cx] = (int) round (y_ * Color::D50x );
                    za[j - cx] = (int) round (y_ * Color::D50z);
                }

            }
        }

        cmsHPROFILE iprof = iccStore->getXYZProfile ();
        lcmsMutex->lock ();
        cmsHTRANSFORM hTransform = cmsCreateTransform (iprof, TYPE_RGB_16, oprof, TYPE_RGB_16, intent, cmsFLAGS_NOOPTIMIZE | cmsFLAGS_NOCACHE);
        lcmsMutex->unlock ();

        image->ExecCMSTransform (hTransform);

        cmsDeleteTransform (hTransform);
    } else {
        #pragma omp parallel for if (multiThread)

        for (int i = cy; i < cy + ch; i++) {
            float R, G, B;
            float* rL = lab->L[i];
            float* ra = lab->a[i];
            float* rb = lab->b[i];

            for (int j = cx; j < cx + cw; j++) {

                float fy = (0.0086206897f * rL[j]) / 327.68f + 0.1379310345f; // (L+16)/116
                float fx = (0.002f * ra[j]) / 327.68f + fy;
                float fz = fy - (0.005f * rb[j]) / 327.68f;
                float LL = rL[j] / 327.68f;

                float x_ = 65535.0f * (float) Color::f2xyz (fx) * Color::D50x;
                //float y_ = 65535.0 * Color::f2xyz(fy);
                float z_ = 65535.0f * (float) Color::f2xyz (fz) * Color::D50z;
                float y_ = (LL > Color::epskap) ? (float) 65535.0f * fy * fy * fy : 65535.0f * LL / Color::kappa;

                Color::xyz2srgb (x_, y_, z_, R, G, B);

                image->r (i - cy, j - cx) = (int)Color::gamma2curve[CLIP (R)];
                image->g (i - cy, j - cx) = (int)Color::gamma2curve[CLIP (G)];
                image->b (i - cy, j - cx) = (int)Color::gamma2curve[CLIP (B)];
            }
        }
    }

    return image;
}


// for gamma options (BT709...sRGB linear...)
Image16* ImProcFunctions::lab2rgb16b (LabImage* lab, int cx, int cy, int cw, int ch, Glib::ustring profile, RenderingIntent intent, Glib::ustring profi, Glib::ustring gam,  bool freegamma, double gampos, double slpos, double &ga0, double &ga1, double &ga2, double &ga3, double &ga4, double &ga5, double &ga6, bool bw)
{

    //gamutmap(lab);

    if (cx < 0) {
        cx = 0;
    }

    if (cy < 0) {
        cy = 0;
    }

    if (cx + cw > lab->W) {
        cw = lab->W - cx;
    }

    if (cy + ch > lab->H) {
        ch = lab->H - cy;
    }

    Image16* image = new Image16 (cw, ch);
    float p1, p2, p3, p4, p5, p6; //primaries

    double g_a0, g_a1, g_a2, g_a3, g_a4, g_a5; //gamma parameters
    double pwr;
    double ts;
    ga6 = 0.0;
    pwr = 1.0 / gampos;
    ts = slpos;
    int mode = 0, imax = 0;

    int t50;
    int select_temp = 1; //5003K
    const double eps = 0.000000001; // not divide by zero

    //primaries for 7 working profiles ==> output profiles
    // eventually to adapt primaries  if RT used special profiles !
    if (profi == "WideGamut") {
        p1 = 0.7350;    //Widegamut primaries
        p2 = 0.2650;
        p3 = 0.1150;
        p4 = 0.8260;
        p5 = 0.1570;
        p6 = 0.0180;
        select_temp = 1;
    } else if (profi == "Adobe RGB") {
        p1 = 0.6400;    //Adobe primaries
        p2 = 0.3300;
        p3 = 0.2100;
        p4 = 0.7100;
        p5 = 0.1500;
        p6 = 0.0600;
        select_temp = 2;
    } else if (profi == "sRGB") {
        p1 = 0.6400;    // sRGB primaries
        p2 = 0.3300;
        p3 = 0.3000;
        p4 = 0.6000;
        p5 = 0.1500;
        p6 = 0.0600;
        select_temp = 2;
    } else if (profi == "BruceRGB") {
        p1 = 0.6400;    // Bruce primaries
        p2 = 0.3300;
        p3 = 0.2800;
        p4 = 0.6500;
        p5 = 0.1500;
        p6 = 0.0600;
        select_temp = 2;
    } else if (profi == "Beta RGB") {
        p1 = 0.6888;    // Beta primaries
        p2 = 0.3112;
        p3 = 0.1986;
        p4 = 0.7551;
        p5 = 0.1265;
        p6 = 0.0352;
        select_temp = 1;
    } else if (profi == "BestRGB") {
        p1 = 0.7347;    // Best primaries
        p2 = 0.2653;
        p3 = 0.2150;
        p4 = 0.7750;
        p5 = 0.1300;
        p6 = 0.0350;
        select_temp = 1;
    } else if (profi == "Rec2020") {
        p1 = 0.7080;    // Rec2020 primaries
        p2 = 0.2920;
        p3 = 0.1700;
        p4 = 0.7970;
        p5 = 0.1310;
        p6 = 0.0460;
        select_temp = 2;
    } else {
        p1 = 0.7347;    //ProPhoto and default primaries
        p2 = 0.2653;
        p3 = 0.1596;
        p4 = 0.8404;
        p5 = 0.0366;
        p6 = 0.0001;
        select_temp = 1;
    }

    if (!freegamma) {//if Free gamma not selected
        // gamma : ga0,ga1,ga2,ga3,ga4,ga5 by calcul
        if (gam == "BT709_g2.2_s4.5")      {
            ga0 = 2.22;    //BT709  2.2  4.5  - my prefered as D.Coffin
            ga1 = 0.909995;
            ga2 = 0.090005;
            ga3 = 0.222222;
            ga4 = 0.081071;
            ga5 = 0.0;
        } else if (gam == "sRGB_g2.4_s12.92")   {
            ga0 = 2.40;    //sRGB 2.4 12.92  - RT default as Lightroom
            ga1 = 0.947858;
            ga2 = 0.052142;
            ga3 = 0.077399;
            ga4 = 0.039293;
            ga5 = 0.0;
        } else if (gam == "High_g1.3_s3.35")    {
            ga0 = 1.3 ;    //for high dynamic images
            ga1 = 0.998279;
            ga2 = 0.001721;
            ga3 = 0.298507;
            ga4 = 0.005746;
            ga5 = 0.0;
        } else if (gam == "Low_g2.6_s6.9")   {
            ga0 = 2.6 ;    //gamma 2.6 variable : for low contrast images
            ga1 = 0.891161;
            ga2 = 0.108839;
            ga3 = 0.144928;
            ga4 = 0.076332;
            ga5 = 0.0;
        } else if (gam == "linear_g1.0")   {
            ga0 = 1.0;    //gamma=1 linear : for high dynamic images (cf : D.Coffin...)
            ga1 = 1.;
            ga2 = 0.;
            ga3 = 1. / eps;
            ga4 = 0.;
            ga5 = 0.0;
        } else if (gam == "standard_g2.2")   {
            ga0 = 2.2;    //gamma=2.2 (as gamma of Adobe, Widegamut...)
            ga1 = 1.;
            ga2 = 0.;
            ga3 = 1. / eps;
            ga4 = 0.;
            ga5 = 0.0;
        } else if (gam == "standard_g1.8")   {
            ga0 = 1.8;    //gamma=1.8  (as gamma of Prophoto)
            ga1 = 1.;
            ga2 = 0.;
            ga3 = 1. / eps;
            ga4 = 0.;
            ga5 = 0.0;
        }
    } else { //free gamma selected
        if (slpos == 0) {
            slpos = eps;
        }

        Color::calcGamma (pwr, ts, mode, imax, g_a0, g_a1, g_a2, g_a3, g_a4, g_a5); // call to calcGamma with selected gamma and slope : return parameters for LCMS2
        ga4 = g_a3 * ts;
        //printf("g_a0=%f g_a1=%f g_a2=%f g_a3=%f g_a4=%f\n", g_a0,g_a1,g_a2,g_a3,g_a4);
        ga0 = gampos;
        ga1 = 1. / (1.0 + g_a4);
        ga2 = g_a4 / (1.0 + g_a4);
        ga3 = 1. / slpos;
        ga5 = 0.0;
        //printf("ga0=%f ga1=%f ga2=%f ga3=%f ga4=%f\n", ga0,ga1,ga2,ga3,ga4);

    }

    if (select_temp == 1) {
        t50 = 5003;    // for Widegamut, Prophoto Best, Beta   D50
    } else if (select_temp == 2) {
        t50 = 6504;    // for sRGB, AdobeRGB, Bruce Rec2020 D65
    }

    cmsCIExyY       xyD;
    cmsCIExyYTRIPLE Primaries = {{p1, p2, 1.0},//red primaries
        {p3, p4, 1.0}, // green
        {p5, p6, 1.0} //blue
    };
    cmsToneCurve* GammaTRC[3];
    cmsFloat64Number Parameters[7];
    Parameters[0] = ga0;
    Parameters[1] = ga1;
    Parameters[2] = ga2;
    Parameters[3] = ga3;
    Parameters[4] = ga4;
    Parameters[5] = ga5;
    Parameters[6] = ga6;
// 7 parameters for smoother curves
    cmsWhitePointFromTemp (&xyD, t50);
    GammaTRC[0] = GammaTRC[1] = GammaTRC[2] =   cmsBuildParametricToneCurve (NULL, 5, Parameters); //5 = more smoother than 4
    cmsHPROFILE oprofdef = cmsCreateRGBProfileTHR (NULL, &xyD, &Primaries, GammaTRC); //oprofdef  become Outputprofile

    cmsFreeToneCurve (GammaTRC[0]);


    if (oprofdef) {
        #pragma omp parallel for if (multiThread)

        for (int i = cy; i < cy + ch; i++) {
            float* rL = lab->L[i];
            float* ra = lab->a[i];
            float* rb = lab->b[i];
            short* xa = (short*)image->r (i - cy);
            short* ya = (short*)image->g (i - cy);
            short* za = (short*)image->b (i - cy);

            for (int j = cx; j < cx + cw; j++) {

                float fy = (0.0086206897f * rL[j]) / 327.68f + 0.1379310345f; // (L+16)/116
                float fx = (0.002f * ra[j]) / 327.68f + fy;
                float fz = fy - (0.005f * rb[j]) / 327.68f;
                float LL = rL[j] / 327.68f;

                float x_ = 65535.0f * (float)Color::f2xyz (fx) * Color::D50x;
                //  float y_ = 65535.0 * Color::f2xyz(fy);
                float z_ = 65535.0f * (float)Color::f2xyz (fz) * Color::D50z;
                float y_ = (LL > Color::epskap) ? (float) 65535.0 * fy * fy * fy : 65535.0f * LL / Color::kappa;

                xa[j - cx] = CLIP ((int) round (x_)) ;
                ya[j - cx] = CLIP ((int) round (y_));
                za[j - cx] = CLIP ((int) round (z_));

                if (bw && y_ < 65535.f) { //force Bw value and take highlight into account
                    xa[j - cx] = (int) round (y_ * Color::D50x);
                    za[j - cx] = (int) round (y_ * Color::D50z);
                }

            }
        }

        cmsHPROFILE iprof = iccStore->getXYZProfile ();
        lcmsMutex->lock ();
        cmsHTRANSFORM hTransform = cmsCreateTransform (iprof, TYPE_RGB_16, oprofdef, TYPE_RGB_16, intent,  cmsFLAGS_NOOPTIMIZE | cmsFLAGS_NOCACHE);
        lcmsMutex->unlock ();

        image->ExecCMSTransform (hTransform);
        cmsDeleteTransform (hTransform);
    } else {
        //
        #pragma omp parallel for if (multiThread)
        for (int i = cy; i < cy + ch; i++) {
            float R, G, B;
            float* rL = lab->L[i];
            float* ra = lab->a[i];
            float* rb = lab->b[i];

            for (int j = cx; j < cx + cw; j++) {

                float fy = (0.0086206897f * rL[j]) / 327.68f + 0.1379310345f; // (L+16)/116
                float fx = (0.002f * ra[j]) / 327.68f + fy;
                float fz = fy - (0.005f * rb[j]) / 327.68f;
                float LL = rL[j] / 327.68f;

                float x_ = 65535.0f * (float) Color::f2xyz (fx) * Color::D50x;
                //float y_ = 65535.0 * Color::f2xyz(fy);
                float z_ = 65535.0f * (float) Color::f2xyz (fz) * Color::D50z;
                float y_ = (LL > Color::epskap) ? (float) 65535.0 * fy * fy * fy : 65535.0f * LL / Color::kappa;

                Color::xyz2srgb (x_, y_, z_, R, G, B);

                image->r (i - cy, j - cx) = (int)Color::gamma2curve[CLIP (R)];
                image->g (i - cy, j - cx) = (int)Color::gamma2curve[CLIP (G)];
                image->b (i - cy, j - cx) = (int)Color::gamma2curve[CLIP (B)];
            }
        }
    }

    return image;
}

//#include "sRGBgamutbdy.cc"

}<|MERGE_RESOLUTION|>--- conflicted
+++ resolved
@@ -117,15 +117,9 @@
 
                 /* copy RGB */
                 //int R1=((int)gamma2curve[(R)])
-<<<<<<< HEAD
-                data[ix++] = ((int)Color::gamma2curve[CLIP (R)]) >> 8;
-                data[ix++] = ((int)Color::gamma2curve[CLIP (G)]) >> 8;
-                data[ix++] = ((int)Color::gamma2curve[CLIP (B)]) >> 8;
-=======
                 data[ix++] = ((int)Color::gamma2curve[R]) >> 8;
                 data[ix++] = ((int)Color::gamma2curve[G]) >> 8;
                 data[ix++] = ((int)Color::gamma2curve[B]) >> 8;
->>>>>>> a824b718
             }
         }
     }
@@ -235,15 +229,9 @@
 
                 Color::xyz2rgb(x_, y_, z_, R, G, B, xyz_rgb);
 
-<<<<<<< HEAD
-                image->data[ix++] = (int)Color::gamma2curve[CLIP (R)] >> 8;
-                image->data[ix++] = (int)Color::gamma2curve[CLIP (G)] >> 8;
-                image->data[ix++] = (int)Color::gamma2curve[CLIP (B)] >> 8;
-=======
                 image->data[ix++] = (int)Color::gamma2curve[R] >> 8;
                 image->data[ix++] = (int)Color::gamma2curve[G] >> 8;
                 image->data[ix++] = (int)Color::gamma2curve[B] >> 8;
->>>>>>> a824b718
             }
         }
     }
