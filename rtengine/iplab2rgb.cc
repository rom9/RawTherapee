--- conflicted
+++ resolved
@@ -99,19 +99,7 @@
 
                 //float L1=rL[j],a1=ra[j],b1=rb[j];//for testing
 
-<<<<<<< HEAD
-                fy = (0.00862069 * rL[j]) / 327.68 + 0.137932; // (L+16)/116
-                fx = (0.002 * ra[j]) / 327.68 + fy;
-                fz = fy - (0.005 * rb[j]) / 327.68;
-                LL = rL[j] / 327.68;
-
-                x_ = 65535.0 * Color::f2xyz(fx) * Color::D50x;
-                //  y_ = 65535.0 * Color::f2xyz(fy);
-                z_ = 65535.0 * Color::f2xyz(fz) * Color::D50z;
-                y_ = (LL > (float)Color::epskap) ? 65535.0 * fy * fy * fy : 65535.0 * LL / (float)Color::kappa;
-=======
                 Color::Lab2XYZ(rL[j], ra[j], rb[j], x_, y_, z_ );
->>>>>>> 1c9b84aa
 
                 Color::xyz2srgb(x_, y_, z_, R, G, B);
 
@@ -136,6 +124,7 @@
 // otherwise divide by 327.68, convert to xyz and apply the RGB transform, before converting with gamma2curve
 Image8* ImProcFunctions::lab2rgb (LabImage* lab, int cx, int cy, int cw, int ch, const procparams::ColorManagementParams &icm)
 {
+    //gamutmap(lab);
 
     if (cx < 0) {
         cx = 0;
@@ -240,25 +229,11 @@
             float* rb = lab->b[i];
             int ix = 3 * i * cw;
 
-<<<<<<< HEAD
-            for (int j = cx; j < cx + cw; j++) {
-
-                float fy = (0.0086206897f * rL[j]) / 327.68f + 0.1379310345f; // (L+16)/116
-                float fx = (0.002f * ra[j]) / 327.68f + fy;
-                float fz = fy - (0.005f * rb[j]) / 327.68f;
-                float LL = rL[j] / 327.68f;
-
-                float x_ = 65535.0f * Color::f2xyz(fx) * Color::D50x;
-                //float y_ = 65535.0f * Color::f2xyz(fy);
-                float z_ = 65535.0f * Color::f2xyz(fz) * Color::D50z;
-                float y_ = (LL > (float)Color::epskap) ? 65535.0f * fy * fy * fy : 65535.0f * LL / (float)Color::kappa;
-=======
             float R, G, B;
             float x_, y_, z_;
 
             for (int j = cx; j < cx + cw; ++j) {
                 Color::Lab2XYZ(rL[j], ra[j], rb[j], x_, y_, z_);
->>>>>>> 1c9b84aa
 
                 Color::xyz2rgb(x_, y_, z_, R, G, B, xyz_rgb);
 
@@ -308,50 +283,15 @@
     }
 
     Image16* image = new Image16 (cw, ch);
-<<<<<<< HEAD
 
     cmsHPROFILE oprof = NULL;
     if (ga) {
-=======
-    cmsHPROFILE oprof = iccStore->getProfile (profile);
-
-    if (oprof) {
-#ifdef _OPENMP
-        #pragma omp parallel for if (multiThread)
-#endif
-
-        for (int i = cy; i < cy + ch; i++) {
-            float* rL = lab->L[i];
-            float* ra = lab->a[i];
-            float* rb = lab->b[i];
-            short* xa = (short*)image->r(i - cy);
-            short* ya = (short*)image->g(i - cy);
-            short* za = (short*)image->b(i - cy);
-
-            for (int j = cx; j < cx + cw; j++) {
-                float x_, y_, z_;
-                Color::Lab2XYZ(rL[j], ra[j], rb[j], x_, y_, z_);
-
-                xa[j - cx] = float2uint16range(x_);
-                ya[j - cx] = float2uint16range(y_);
-                za[j - cx] = float2uint16range(z_);
-
-                if(bw && y_ < 65535.f ) { //force Bw value and take highlight into account
-                    xa[j - cx] = float2uint16range(y_ * Color::D50x);
-                    za[j - cx] = float2uint16range(y_ * Color::D50z);
-                }
-            }
-        }
-
-        cmsHPROFILE iprof = iccStore->getXYZProfile ();
->>>>>>> 1c9b84aa
         lcmsMutex->lock ();
         iccStore->getGammaArray(icm, *ga);
         oprof = iccStore->createGammaProfile(icm, *ga);
         lcmsMutex->unlock ();
         printf("iccStore->createGammaProfile(icm, *ga);\n");
     } else {
-<<<<<<< HEAD
         oprof = iccStore->getProfile (icm.output);
         printf("iccStore->getProfile (%s);\n", icm.output.c_str());
     }
@@ -361,11 +301,19 @@
         if (icm.outputBPC) {
             flags |= cmsFLAGS_BLACKPOINTCOMPENSATION;
             printf("lab2rgb16 / icm.outputBPC=true / outputIntent=%d\n", icm.outputIntent);
-=======
-#ifdef _OPENMP
-        #pragma omp parallel for if (multiThread)
-#endif
-
+        }
+        else printf("lab2rgb16 / icm.outputBPC=false / outputIntent=%d\n", icm.outputIntent);
+        lcmsMutex->lock ();
+        cmsHPROFILE iprof = cmsCreateLab4Profile(nullptr);
+        cmsHTRANSFORM hTransform = cmsCreateTransform (iprof, TYPE_Lab_FLT, oprof, TYPE_RGB_16, icm.outputIntent, flags);
+        lcmsMutex->unlock ();
+
+        image->ExecCMSTransform(hTransform, *lab, cx, cy);
+        cmsDeleteTransform(hTransform);
+    } else {
+#ifdef _OPENMP
+        #pragma omp parallel for schedule(dynamic,16) if (multiThread)
+#endif
         for (int i = cy; i < cy + ch; i++) {
             float R, G, B;
             float* rL = lab->L[i];
@@ -379,286 +327,6 @@
                 float fz = fy - (0.005f * rb[j]) / 327.68f;
                 float LL = rL[j] / 327.68f;
 
-                float x_ = 65535.0f * (float) Color::f2xyz(fx) * Color::D50x;
-                //float y_ = 65535.0 * Color::f2xyz(fy);
-                float z_ = 65535.0f * (float) Color::f2xyz(fz) * Color::D50z;
-                float y_ = (LL > Color::epskap) ? (float) 65535.0f * fy * fy * fy : 65535.0f * LL / Color::kappa;
-
-                Color::xyz2srgb(x_, y_, z_, R, G, B);
-
-                image->r(i - cy, j - cx) = (int)Color::gamma2curve[CLIP(R)];
-                image->g(i - cy, j - cx) = (int)Color::gamma2curve[CLIP(G)];
-                image->b(i - cy, j - cx) = (int)Color::gamma2curve[CLIP(B)];
-            }
-        }
-    }
-
-    return image;
-}
-
-
-// for gamma options (BT709...sRGB linear...)
-Image16* ImProcFunctions::lab2rgb16b (LabImage* lab, int cx, int cy, int cw, int ch, Glib::ustring profile, RenderingIntent intent, Glib::ustring profi, Glib::ustring gam,  bool freegamma, double gampos, double slpos, double &ga0, double &ga1, double &ga2, double &ga3, double &ga4, double &ga5, double &ga6, bool bw)
-{
-
-    if (cx < 0) {
-        cx = 0;
-    }
-
-    if (cy < 0) {
-        cy = 0;
-    }
-
-    if (cx + cw > lab->W) {
-        cw = lab->W - cx;
-    }
-
-    if (cy + ch > lab->H) {
-        ch = lab->H - cy;
-    }
-
-    Image16* image = new Image16 (cw, ch);
-    float p1, p2, p3, p4, p5, p6; //primaries
-
-    double g_a0, g_a1, g_a2, g_a3, g_a4, g_a5; //gamma parameters
-    double pwr;
-    double ts;
-    ga6 = 0.0;
-    pwr = 1.0 / gampos;
-    ts = slpos;
-    int mode = 0, imax = 0;
-
-    int t50;
-    int select_temp = 1; //5003K
-    const double eps = 0.000000001; // not divide by zero
-
-    //primaries for 7 working profiles ==> output profiles
-    // eventually to adapt primaries  if RT used special profiles !
-    if (profi == "WideGamut") {
-        p1 = 0.7350;    //Widegamut primaries
-        p2 = 0.2650;
-        p3 = 0.1150;
-        p4 = 0.8260;
-        p5 = 0.1570;
-        p6 = 0.0180;
-        select_temp = 1;
-    } else if (profi == "Adobe RGB") {
-        p1 = 0.6400;    //Adobe primaries
-        p2 = 0.3300;
-        p3 = 0.2100;
-        p4 = 0.7100;
-        p5 = 0.1500;
-        p6 = 0.0600;
-        select_temp = 2;
-    } else if (profi == "sRGB") {
-        p1 = 0.6400;    // sRGB primaries
-        p2 = 0.3300;
-        p3 = 0.3000;
-        p4 = 0.6000;
-        p5 = 0.1500;
-        p6 = 0.0600;
-        select_temp = 2;
-    } else if (profi == "BruceRGB") {
-        p1 = 0.6400;    // Bruce primaries
-        p2 = 0.3300;
-        p3 = 0.2800;
-        p4 = 0.6500;
-        p5 = 0.1500;
-        p6 = 0.0600;
-        select_temp = 2;
-    } else if (profi == "Beta RGB") {
-        p1 = 0.6888;    // Beta primaries
-        p2 = 0.3112;
-        p3 = 0.1986;
-        p4 = 0.7551;
-        p5 = 0.1265;
-        p6 = 0.0352;
-        select_temp = 1;
-    } else if (profi == "BestRGB") {
-        p1 = 0.7347;    // Best primaries
-        p2 = 0.2653;
-        p3 = 0.2150;
-        p4 = 0.7750;
-        p5 = 0.1300;
-        p6 = 0.0350;
-        select_temp = 1;
-    } else if (profi == "Rec2020") {
-        p1 = 0.7080;    // Rec2020 primaries
-        p2 = 0.2920;
-        p3 = 0.1700;
-        p4 = 0.7970;
-        p5 = 0.1310;
-        p6 = 0.0460;
-        select_temp = 2;
-    } else {
-        p1 = 0.7347;    //ProPhoto and default primaries
-        p2 = 0.2653;
-        p3 = 0.1596;
-        p4 = 0.8404;
-        p5 = 0.0366;
-        p6 = 0.0001;
-        select_temp = 1;
-    }
-
-    if (!freegamma) {//if Free gamma not selected
-        // gamma : ga0,ga1,ga2,ga3,ga4,ga5 by calcul
-        if(gam == "BT709_g2.2_s4.5")      {
-            ga0 = 2.22;    //BT709  2.2  4.5  - my prefered as D.Coffin
-            ga1 = 0.909995;
-            ga2 = 0.090005;
-            ga3 = 0.222222;
-            ga4 = 0.081071;
-            ga5 = 0.0;
-        } else if (gam == "sRGB_g2.4_s12.92")   {
-            ga0 = 2.40;    //sRGB 2.4 12.92  - RT default as Lightroom
-            ga1 = 0.947858;
-            ga2 = 0.052142;
-            ga3 = 0.077399;
-            ga4 = 0.039293;
-            ga5 = 0.0;
-        } else if (gam == "High_g1.3_s3.35")    {
-            ga0 = 1.3 ;    //for high dynamic images
-            ga1 = 0.998279;
-            ga2 = 0.001721;
-            ga3 = 0.298507;
-            ga4 = 0.005746;
-            ga5 = 0.0;
-        } else if (gam == "Low_g2.6_s6.9")   {
-            ga0 = 2.6 ;    //gamma 2.6 variable : for low contrast images
-            ga1 = 0.891161;
-            ga2 = 0.108839;
-            ga3 = 0.144928;
-            ga4 = 0.076332;
-            ga5 = 0.0;
-        } else if (gam == "linear_g1.0")   {
-            ga0 = 1.0;    //gamma=1 linear : for high dynamic images (cf : D.Coffin...)
-            ga1 = 1.;
-            ga2 = 0.;
-            ga3 = 1. / eps;
-            ga4 = 0.;
-            ga5 = 0.0;
-        } else if (gam == "standard_g2.2")   {
-            ga0 = 2.2;    //gamma=2.2 (as gamma of Adobe, Widegamut...)
-            ga1 = 1.;
-            ga2 = 0.;
-            ga3 = 1. / eps;
-            ga4 = 0.;
-            ga5 = 0.0;
-        } else if (gam == "standard_g1.8")   {
-            ga0 = 1.8;    //gamma=1.8  (as gamma of Prophoto)
-            ga1 = 1.;
-            ga2 = 0.;
-            ga3 = 1. / eps;
-            ga4 = 0.;
-            ga5 = 0.0;
-        }
-    } else { //free gamma selected
-        if(slpos == 0) {
-            slpos = eps;
-        }
-
-        Color::calcGamma(pwr, ts, mode, imax, g_a0, g_a1, g_a2, g_a3, g_a4, g_a5); // call to calcGamma with selected gamma and slope : return parameters for LCMS2
-        ga4 = g_a3 * ts;
-        ga0 = gampos;
-        ga1 = 1. / (1.0 + g_a4);
-        ga2 = g_a4 / (1.0 + g_a4);
-        ga3 = 1. / slpos;
-        ga5 = 0.0;
-
-    }
-
-    if(select_temp == 1) {
-        t50 = 5003;    // for Widegamut, Prophoto Best, Beta   D50
-    } else if (select_temp == 2) {
-        t50 = 6504;    // for sRGB, AdobeRGB, Bruce Rec2020 D65
-    }
-
-    cmsCIExyY       xyD;
-    cmsCIExyYTRIPLE Primaries = {{p1, p2, 1.0},//red primaries
-        {p3, p4, 1.0}, // green
-        {p5, p6, 1.0} //blue
-    };
-    cmsToneCurve* GammaTRC[3];
-    cmsFloat64Number Parameters[7];
-    Parameters[0] = ga0;
-    Parameters[1] = ga1;
-    Parameters[2] = ga2;
-    Parameters[3] = ga3;
-    Parameters[4] = ga4;
-    Parameters[5] = ga5;
-    Parameters[6] = ga6;
-// 7 parameters for smoother curves
-    cmsWhitePointFromTemp(&xyD, t50);
-    GammaTRC[0] = GammaTRC[1] = GammaTRC[2] =   cmsBuildParametricToneCurve(NULL, 5, Parameters);//5 = more smoother than 4
-    cmsHPROFILE oprofdef = cmsCreateRGBProfileTHR(NULL, &xyD, &Primaries, GammaTRC); //oprofdef  becomes Outputprofile
-
-    cmsFreeToneCurve(GammaTRC[0]);
-
-    if (oprofdef) {
-#ifdef _OPENMP
-        #pragma omp parallel for if (multiThread)
-#endif
-
-        for (int i = cy; i < cy + ch; i++) {
-            float* rL = lab->L[i];
-            float* ra = lab->a[i];
-            float* rb = lab->b[i];
-            short* xa = (short*)image->r(i - cy);
-            short* ya = (short*)image->g(i - cy);
-            short* za = (short*)image->b(i - cy);
-
-            for (int j = cx; j < cx + cw; j++) {
-                float x_, y_, z_;
-                Color::Lab2XYZ(rL[j], ra[j], rb[j], x_, y_, z_);
-
-                xa[j - cx] = float2uint16range(x_);
-                ya[j - cx] = float2uint16range(y_);
-                za[j - cx] = float2uint16range(z_);
-
-                if(bw && y_ < 65535.f) { //force Bw value and take highlight into account
-                    xa[j - cx] = float2uint16range(y_ * Color::D50x);
-                    za[j - cx] = float2uint16range(y_ * Color::D50z);
-                }
-            }
->>>>>>> 1c9b84aa
-        }
-        else printf("lab2rgb16 / icm.outputBPC=false / outputIntent=%d\n", icm.outputIntent);
-        lcmsMutex->lock ();
-<<<<<<< HEAD
-        cmsHPROFILE iprof = cmsCreateLab4Profile(nullptr);
-        cmsHTRANSFORM hTransform = cmsCreateTransform (iprof, TYPE_Lab_FLT, oprof, TYPE_RGB_16, icm.outputIntent, flags);
-=======
-        cmsHTRANSFORM hTransform = cmsCreateTransform (iprof, TYPE_RGB_16, oprofdef, TYPE_RGB_16, intent, cmsFLAGS_NOOPTIMIZE | cmsFLAGS_NOCACHE);
->>>>>>> 1c9b84aa
-        lcmsMutex->unlock ();
-
-        image->ExecCMSTransform(hTransform, *lab, cx, cy);
-        cmsDeleteTransform(hTransform);
-    } else {
-<<<<<<< HEAD
-        //
-#ifdef _OPENMP
-        #pragma omp parallel for schedule(dynamic,16) if (multiThread)
-#endif
-=======
-#ifdef _OPENMP
-        #pragma omp parallel for if (multiThread)
-#endif
-
->>>>>>> 1c9b84aa
-        for (int i = cy; i < cy + ch; i++) {
-            float R, G, B;
-            float* rL = lab->L[i];
-            float* ra = lab->a[i];
-            float* rb = lab->b[i];
-
-            for (int j = cx; j < cx + cw; j++) {
-
-                float fy = (0.0086206897f * rL[j]) / 327.68f + 0.1379310345f; // (L+16)/116
-                float fx = (0.002f * ra[j]) / 327.68f + fy;
-                float fz = fy - (0.005f * rb[j]) / 327.68f;
-                float LL = rL[j] / 327.68f;
-
                 float x_ = 65535.0f * Color::f2xyz(fx) * Color::D50x;
                 //float y_ = 65535.0 * Color::f2xyz(fy);
                 float z_ = 65535.0f * Color::f2xyz(fz) * Color::D50z;
