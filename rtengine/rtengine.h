/*
 *  This file is part of RawTherapee.
 *
 *  Copyright (c) 2004-2010 Gabor Horvath <hgabor@rawtherapee.com>
 *
 *  RawTherapee is free software: you can redistribute it and/or modify
 *  it under the terms of the GNU General Public License as published by
 *  the Free Software Foundation, either version 3 of the License, or
 *  (at your option) any later version.
 *
 *  RawTherapee is distributed in the hope that it will be useful,
 *  but WITHOUT ANY WARRANTY; without even the implied warranty of
 *  MERCHANTABILITY or FITNESS FOR A PARTICULAR PURPOSE.  See the
 *  GNU General Public License for more details.
 *
 *  You should have received a copy of the GNU General Public License
 *  along with RawTherapee.  If not, see <http://www.gnu.org/licenses/>.
 */
#ifndef _RTENGINE_
#define _RTENGINE_

#include "imageformat.h"
#include "rt_math.h"
#include "procparams.h"
#include "procevents.h"
#include <lcms2.h>
#include <string>
#include <glibmm.h>
#include <ctime>
#include "../rtexif/rtexif.h"
#include "rawmetadatalocation.h"
#include "iimage.h"
#include "utils.h"
#include "../rtgui/threadutils.h"
#include "settings.h"
#include "LUT.h"
/**
 * @file
 * This file contains the main functionality of the RawTherapee engine.
 *
 */

class EditDataProvider;

namespace rtengine
{

class IImage8;
class IImage16;
class IImagefloat;
class ImageSource;

/**
  * This class provides functions to obtain exif and IPTC metadata information
  * from any of the sub-frame of an image file
  */
class FramesMetaData
{

public:
    /** @return Returns the number of root Metadata */
    virtual unsigned int getRootCount() const = 0;
    /** @return Returns the number of frame contained in the file based on Metadata */
    virtual unsigned int getFrameCount() const = 0;

    /** Checks the availability of exif metadata tags.
      * @return Returns true if image contains exif metadata tags */
    virtual bool hasExif(unsigned int frame = 0) const = 0;
    /** Returns the directory of exif metadata tags.
      * @param root root number in the metadata tree
      * @return The directory of exif metadata tags */
    virtual rtexif::TagDirectory* getRootExifData(unsigned int root = 0) const = 0;
    /** Returns the directory of exif metadata tags.
      * @param frame frame number in the metadata tree
      * @return The directory of exif metadata tags */
    virtual rtexif::TagDirectory* getFrameExifData(unsigned int frame = 0) const = 0;
    /** Returns the directory of exif metadata tags containing at least the 'Make' tag for the requested frame.
      * If no usable metadata exist in the frame, send back the best TagDirectory describing the frame content.
      * @param imgSource rawimage that we want the metadata from
      * @param rawParams RawParams to select the frame number
      * @return The directory of exif metadata tags containing at least the 'Make' tag */
    virtual rtexif::TagDirectory* getBestExifData(ImageSource *imgSource, procparams::RAWParams *rawParams) const = 0;
    /** Checks the availability of IPTC tags.
      * @return Returns true if image contains IPTC tags */
    virtual bool hasIPTC(unsigned int frame = 0) const = 0;
    /** Returns the directory of IPTC tags.
      * @return The directory of IPTC tags */
    virtual procparams::IPTCPairs getIPTCData(unsigned int frame = 0) const = 0;
    /** @return a struct containing the date and time of the image */
    virtual tm getDateTime(unsigned int frame = 0) const = 0;
    /** @return a timestamp containing the date and time of the image */
    virtual time_t getDateTimeAsTS(unsigned int frame = 0) const = 0;
    /** @return the ISO of the image */
    virtual int getISOSpeed(unsigned int frame = 0) const = 0;
    /** @return the F number of the image */
    virtual double getFNumber(unsigned int frame = 0) const = 0;
    /** @return the focal length used at the exposure */
    virtual double getFocalLen(unsigned int frame = 0) const = 0;
    /** @return the focal length in 35mm used at the exposure */
    virtual double getFocalLen35mm(unsigned int frame = 0) const = 0;
    /** @return the focus distance in meters, 0=unknown, 10000=infinity */
    virtual float getFocusDist(unsigned int frame = 0) const = 0;
    /** @return the shutter speed */
    virtual double getShutterSpeed(unsigned int frame = 0) const = 0;
    /** @return the exposure compensation */
    virtual double getExpComp(unsigned int frame = 0) const = 0;
    /** @return the maker of the camera */
    virtual std::string getMake(unsigned int frame = 0) const = 0;
    /** @return the model of the camera */
    virtual std::string getModel(unsigned int frame = 0) const = 0;

    std::string getCamera(unsigned int frame = 0) const
    {
        return getMake(frame) + " " + getModel(frame);
    }

    /** @return the lens on the camera  */
    virtual std::string getLens(unsigned int frame = 0) const = 0;
    /** @return the orientation of the image */
    virtual std::string getOrientation(unsigned int frame = 0) const = 0;

    /** @return true if the file is a PixelShift shot (Pentax and Sony bodies) */
    virtual bool getPixelShift(unsigned int frame = 0) const = 0;
    /** @return false: not an HDR file ; true: single or multi-frame HDR file (e.g. Pentax HDR raw file or 32 bit float DNG file or Log compressed) */
    virtual bool getHDR(unsigned int frame = 0) const = 0;
    /** @return the sample format based on MetaData */
    virtual IIOSampleFormat getSampleFormat(unsigned int frame = 0) const = 0;

    /** Functions to convert between floating point and string representation of shutter and aperture */
    static std::string apertureToString(double aperture);
    /** Functions to convert between floating point and string representation of shutter and aperture */
    static std::string shutterToString(double shutter);
    /** Functions to convert between floating point and string representation of shutter and aperture */
    static double apertureFromString(std::string shutter);
    /** Functions to convert between floating point and string representation of shutter and aperture */
    static double shutterFromString(std::string shutter);
    /** Functions to convert between floating point and string representation of exposure compensation */
    static std::string expcompToString(double expcomp, bool maskZeroexpcomp);

    virtual ~FramesMetaData() = default;

    /** Reads metadata from file.
      * @param fname is the name of the file
      * @param rml is a struct containing information about metadata location of the first frame.
      * Use it only for raw files. In caseof jpgs and tiffs pass a NULL pointer.
      * @param firstFrameOnly must be true to get the MetaData of the first frame only, e.g. for a PixelShift file.
      * @return The metadata */
    static FramesMetaData* fromFile(const Glib::ustring& fname, std::unique_ptr<RawMetaDataLocation> rml, bool firstFrameOnly = false);
};

/** This listener interface is used to indicate the progress of time consuming operations */
class ProgressListener
{

public:
    virtual ~ProgressListener() {}
    /** This member function is called when the percentage of the progress has been changed.
      * @param p is a number between 0 and 1 */
    virtual void setProgress(double p) {}
    /** This member function is called when a textual information corresponding to the progress has been changed.
      * @param str is the textual information corresponding to the progress */
    virtual void setProgressStr(Glib::ustring str) {}
    /** This member function is called when the state of the processing has been changed.
      * @param inProcessing =true if the processing has been started, =false if it has been stopped */
    virtual void setProgressState(bool inProcessing) {}
    /** This member function is called when an error occurs during the operation.
      * @param descr is the error message */
    virtual void error(Glib::ustring descr) {}
};

class ImageSource;

/**
  * This class represents an image loaded into the memory. It is the basis of further processing.
  * The embedded icc profile and metadata information can be obtained through this class, too.
  */
class InitialImage
{

public:
    /** Returns the file name of the image.
      * @return The file name of the image */
    virtual Glib::ustring getFileName() = 0;
    /** Returns the embedded icc profile of the image.
      * @return The handle of the embedded profile */
    virtual cmsHPROFILE getEmbeddedProfile() = 0;
    /** Returns a class providing access to the exif and iptc metadata tags of all frames of the image.
      * @return An instance of the FramesMetaData class */
    virtual const FramesMetaData* getMetaData() = 0;
    /** This is a function used for internal purposes only. */
    virtual ImageSource* getImageSource() = 0;
    /** This class has manual reference counting. You have to call this function each time to make a new reference to an instance. */
    virtual void increaseRef() {}
    /** This class has manual reference counting. You have to call this function each time to remove a reference
      * (the last one deletes the instance automatically). */
    virtual void decreaseRef() {}

    virtual ~InitialImage() {}

    /** Loads an image into the memory.
      * @param fname the name of the file
      * @param isRaw shall be true if it is a raw file
      * @param errorCode is a pointer to a variable that is set to nonzero if an error happened (output)
      * @param pl is a pointer pointing to an object implementing a progress listener. It can be NULL, in this case progress is not reported.
      * @return an object representing the loaded and pre-processed image */
    static InitialImage* load(const Glib::ustring& fname, bool isRaw, int* errorCode, ProgressListener* pl = nullptr);
};

/** When the preview image is ready for display during staged processing (thus the changes have been updated),
  * the staged processor notifies the listener class implementing a PreviewImageListener.
  * It is important to note that the file passed to the listener can be used in a shared manner (copying it is not
  * needed) as long as the mutex corresponding to the image is used every time the image is accessed.
  * If the scale of the preview image is >1, no sharpening, no denoising and no cropping is applied, and
  * the transform operations (rotate, c/a, vignetting correction) are performed using a faster less quality algorithm.
  * The image you get with this listener is created to display on the monitor (monitor profile has been already applied). */
class PreviewImageListener
{
public:
    virtual ~PreviewImageListener() {}
    /** With this member function the staged processor notifies the listener that it allocated a new
     * image to store the end result of the processing. It can be used in a shared manner.
     * @param img is a pointer to the image
     * @param scale describes the current scaling applied compared to the 100% size (preview scale)
     * @param cp holds the coordinates of the current crop rectangle */
    virtual void setImage(IImage8* img, double scale, procparams::CropParams cp) {}
    /** With this member function the staged processor notifies the listener that the image passed as parameter
      * will be deleted, and no longer used to store the preview image.
      * @param img the pointer to the image to be destroyed. The listener has to free the image!  */
    virtual void delImage(IImage8* img) {}
    /** With this member function the staged processor notifies the listener that the preview image has been updated.
      * @param cp holds the coordinates of the current crop rectangle */
    virtual void imageReady(procparams::CropParams cp) {}
};

/** When the detailed crop image is ready for display during staged processing (thus the changes have been updated),
  * the staged processor notifies the listener class implementing a DetailedCropListener.
  * It is important to note that the file passed to the listener can <b>not</b> be used in a shared manner, the class
  * implementing this interface has to store a copy of it. */
class DetailedCropListener
{
public:
    virtual ~DetailedCropListener() {}
    /** With this member function the staged processor notifies the listener that the detailed crop image has been updated.
      * @param img is a pointer to the detailed crop image */
    virtual void setDetailedCrop(IImage8* img, IImage8* imgtrue, procparams::ColorManagementParams cmp,
                                 procparams::CropParams cp, int cx, int cy, int cw, int ch, int skip) {}
    virtual bool getWindow(int& cx, int& cy, int& cw, int& ch, int& skip)
    {
        return false;
    }
    //  virtual void    setPosition (int x, int y, bool update=true) {}

};

/** This listener is used when the full size of the final image has been changed (e.g. rotated by 90 deg.) */
class SizeListener
{
public:
    virtual ~SizeListener() {}
    /** This member function is called when the size of the final image has been changed
      * @param w is the width of the final image (without cropping)
      * @param h is the height of the final image (without cropping)
      * @param ow is the width of the final image (without resizing and cropping)
      * @param oh is the height of the final image (without resizing and cropping) */
    virtual void sizeChanged(int w, int h, int ow, int oh) {}
};

/** This listener is used when the histogram of the final image has changed. */
class HistogramListener
{
public:
    virtual ~HistogramListener() {}
    /** This member function is called when the histogram of the final image has changed.
      * @param histRed is the array of size 256 containing the histogram of the red channel
      * @param histGreen is the array of size 256 containing the histogram of the green channel
      * @param histBlue is the array of size 256 containing the histogram of the blue channel
      * @param histLuma is the array of size 256 containing the histogram of the luminance channel
      * other for curves backgrounds, histRAW is RAW without colors */
    virtual void histogramChanged(LUTu & histRed, LUTu & histGreen, LUTu & histBlue, LUTu & histLuma, LUTu & histToneCurve, LUTu & histLCurve, LUTu & histCCurve,/* LUTu & histCLurve,LUTu & histLLCurve, */LUTu & histLCAM, LUTu & histCCAM,
                                  LUTu & histRedRaw, LUTu & histGreenRaw, LUTu & histBlueRaw, LUTu & histChroma, LUTu & histLRETI) {}
};

/** This listener is used when the auto exposure has been recomputed (e.g. when the clipping ratio changed). */
class AutoExpListener
{
public:
    virtual ~AutoExpListener() {}
    /** This member function is called when the auto exposure has been recomputed.
      * @param brightness is the new brightness value (in logarithmic scale)
      * @param bright is the new ...
      * @param black is the new black level (measured in absolute pixel data)
      * @param contrast is the new contrast values
      * @param hlcompr is the new highlight recovery amount
      * @param hlcomprthresh is the new threshold for hlcompr
      * @param hlrecons set to true if HighLight Reconstruction is enabled */
<<<<<<< HEAD
    virtual void autoExpChanged(double brightness, int bright, int contrast, int black, int hlcompr, int hlcomprthresh, bool hlrecons) {}
=======
    virtual void autoExpChanged (double brightness, int bright, int contrast, int black, int hlcompr, int hlcomprthresh, bool hlrecons) {}

    virtual void autoMatchedToneCurveChanged(procparams::ToneCurveParams::TcMode curveMode, const std::vector<double> &curve) {}
>>>>>>> 5342e752
};

class AutoCamListener
{
public :
    virtual ~AutoCamListener() {}
    virtual void autoCamChanged(double ccam, double ccamout) {}
    virtual void adapCamChanged(double cadap) {}
    virtual void ybCamChanged(int yb) {}

};

class AutocatListener
{
public :
    virtual ~AutocatListener() {}
    virtual void cat02catChanged(int cat, int ciecam) {}
    virtual void cat02greeChanged(double gree) {}


};

class AutoChromaListener
{
public :
    virtual ~AutoChromaListener() {}
    virtual void chromaChanged(double autchroma, double autred, double autblue) {}
    virtual void noiseChanged(double nresid, double highresid) {}
    virtual void noiseTilePrev(int tileX, int tileY, int prevX, int prevY, int sizeT, int sizeP) {}

};

class RetinexListener
{
public :
    virtual ~RetinexListener() {}
    virtual void minmaxChanged(double cdma, double cdmin, double mini, double maxi, double Tmean, double Tsigma, double Tmin, double Tmax) {}

};

class AutoColorTonListener
{
public :
    virtual ~AutoColorTonListener() {}
    virtual void autoColorTonChanged(int bwct, int satthres, int satprot) {}
};

class AutoBWListener
{
public :
    virtual ~AutoBWListener() {}
    virtual void BWChanged(double redbw, double greenbw, double bluebw) {}

};

class localrgbListener
{
public :
    virtual ~localrgbListener() {}
    virtual void temptintChanged(double ctemp, double ctint, double cequal, int meth) {}
//   virtual void WBChanged(double temp, double green, double equal) {}
    virtual void WBTChanged(double temp) {}
    virtual void WBGChanged(double green) {}
    virtual void WBEChanged(double equal) {}
    virtual void cat02catChanged(int cat) {}
    virtual void cat02greeChanged(double ytin) {}


};


class AutoWBListener
{
public :
    virtual ~AutoWBListener() = default;
    virtual void WBChanged(double temp, double green) = 0;
//   virtual void Cat02Changed(int cat_02) = 0;
};

class FrameCountListener
{
public :
    virtual ~FrameCountListener() = default;
    virtual void FrameCountChanged(int n, int frameNum) = 0;
};

class ImageTypeListener
{
public :
    virtual ~ImageTypeListener() = default;
    virtual void imageTypeChanged(bool isRaw, bool isBayer, bool isXtrans) = 0;
};

class WaveletListener
{
public :
    virtual ~WaveletListener() {}
    virtual void wavChanged(double nlevel) {}

};


/** This class represents a detailed part of the image (looking through a kind of window).
  * It can be created and destroyed with the appropriate members of StagedImageProcessor.
  * Several crops can be assigned to the same image.   */
class DetailedCrop
{
public:
    virtual ~DetailedCrop() {}
    /** Sets the window defining the crop. */
    virtual void setWindow(int cx, int cy, int cw, int ch, int skip) {}

    /** First try to update (threadless update). If it returns false, make a full update */
    virtual bool tryUpdate()
    {
        return false;
    }
    /** Perform a full recalculation of the part of the image corresponding to the crop. */
    virtual void fullUpdate() {}
    /** Sets the listener of the crop. */
    virtual void setListener(DetailedCropListener* il) {}
    /** Destroys the crop. */
    virtual void destroy() {}
};

/** This is a staged, cached image processing manager with partial image update support.  */
class StagedImageProcessor
{

public:
    /** Returns the inital image corresponding to the image processor.
      * @return the inital image corresponding to the image processor */
    virtual InitialImage* getInitialImage() = 0;
    /** Returns the current processing parameters.
      * @param dst is the location where the image processing parameters are copied (it is assumed that the memory is allocated by the caller) */
    virtual void        getParams(procparams::ProcParams* dst) = 0;
    /** An essential member function. Call this when a setting has been changed. This function returns a pointer to the
      * processing parameters, that you have to update to reflect the changed situation. When ready, call the paramsUpdateReady
      * function to start the image update.
      * @param change is the ID of the changed setting */
    virtual procparams::ProcParams* beginUpdateParams() = 0;
    /** An essential member function. This indicates that you are ready with the update of the processing parameters you got
      * with the beginUpdateParams call, so the image can be updated. This function returns immediately.
      * The image update starts immediately in the background. If it is ready, the result is passed to a PreviewImageListener
      * and to a DetailedCropListener (if enabled). */
    virtual void        endUpdateParams(ProcEvent change) = 0;
    void endUpdateParams(ProcEventCode change)
    {
        endUpdateParams(ProcEvent(change));
    }
    virtual void        endUpdateParams(int changeFlags) = 0;
    // Starts a minimal update
    virtual void        startProcessing(int changeCode) = 0;
    /** Stops image processing. When it returns, the image processing is already stopped. */
    virtual void        stopProcessing() = 0;
    /** Sets the scale of the preview image. The larger the number is, the faster the image updates are (typical values are 4-5).
      * @param scale is the scale of the preview image */
    virtual void        setPreviewScale(int scale) = 0;
    /** Returns the scale of the preview image.
      * @return the current scale of the preview image */
    virtual int         getPreviewScale() = 0;
    /** Returns the full width of the resulting image (in 1:1 scale).
      * @return the width of the final image */
    virtual int         getFullWidth() = 0;
    /** Returns the full height of the resulting image (in 1:1 scale).
      * @return the height of the final image */
    virtual int         getFullHeight() = 0;
    /** Returns the width of the preview image.
      * @return the width of the preview image */
    virtual int         getPreviewWidth() = 0;
    /** Returns the height of the preview image.
      * @return the height of the preview image */
    virtual int         getPreviewHeight() = 0;

    virtual bool        updateTryLock() = 0;

    virtual void        updateUnLock() = 0;

    /** Creates and returns a Crop instance that acts as a window on the image
      * @param editDataProvider pointer to the EditDataProvider that communicates with the EditSubscriber
      * @return a pointer to the Crop object that handles the image data trough its own pipeline */
    virtual DetailedCrop* createCrop(::EditDataProvider *editDataProvider, bool isDetailWindow) = 0;

    virtual bool        getAutoWB(double& temp, double& green, double equal, double tempBias) = 0;
    virtual void        getCamWB(double& temp, double& green) = 0;
    virtual void        getSpotWB(int x, int y, int rectSize, double& temp, double& green) = 0;
    virtual void        getAutoCrop(double ratio, int &x, int &y, int &w, int &h) = 0;

    virtual void        saveInputICCReference(const Glib::ustring& fname, bool apply_wb) = 0;

    virtual void        setProgressListener(ProgressListener* l) = 0;
    virtual void        setSizeListener(SizeListener* l) = 0;
    virtual void        delSizeListener(SizeListener* l) = 0;
    virtual void        setAutoExpListener(AutoExpListener* l) = 0;
    virtual void        setHistogramListener(HistogramListener *l) = 0;
    virtual void        setPreviewImageListener(PreviewImageListener* l) = 0;
    virtual void        setAutoCamListener(AutoCamListener* l) = 0;
    virtual void        setAutocatListener(AutocatListener* l) = 0;
    virtual void        setFrameCountListener(FrameCountListener* l) = 0;
    virtual void        setAutoBWListener(AutoBWListener* l) = 0;
    virtual void        setlocalrgbListener(localrgbListener* l) = 0;
    virtual void        setAutoWBListener(AutoWBListener* l) = 0;
    virtual void        setAutoColorTonListener(AutoColorTonListener* l) = 0;
    virtual void        setAutoChromaListener(AutoChromaListener* l) = 0;
    virtual void        setRetinexListener(RetinexListener* l) = 0;
    virtual void        setWaveletListener(WaveletListener* l) = 0;
    virtual void        setImageTypeListener(ImageTypeListener* l) = 0;

    virtual void        setMonitorProfile(const Glib::ustring& monitorProfile, RenderingIntent intent) = 0;
    virtual void        getMonitorProfile(Glib::ustring& monitorProfile, RenderingIntent& intent) const = 0;
    virtual void        setSoftProofing(bool softProof, bool gamutCheck) = 0;
    virtual void        getSoftProofing(bool &softProof, bool &gamutCheck) = 0;

    virtual ~StagedImageProcessor() {}

    /** Returns a staged, cached image processing manager supporting partial updates
    * @param initialImage is a loaded and pre-processed initial image
    * @return the staged image processing manager */
    static StagedImageProcessor* create(InitialImage* initialImage);
    static void destroy(StagedImageProcessor* sip);
};


/**
  * @brief Initializes the RT engine
  * @param s is a struct of basic settings
  * @param baseDir base directory of RT's installation dir
  * @param userSettingsDir RT's base directory in the user's settings dir
  * @param loadAll if false, don't load the various dependencies (profiles, HALDClut files, ...), they'll be loaded from disk each time they'll be used (launching time improvement) */
int init(const Settings* s, Glib::ustring baseDir, Glib::ustring userSettingsDir, bool loadAll = true);

/** Cleanup the RT engine (static variables) */
void cleanup();

/** This class  holds all the necessary informations to accomplish the full processing of the image */
class ProcessingJob
{

public:
    virtual ~ProcessingJob() {}

    /** Creates a processing job from a file name. This function always succeeds. It only stores the data into the ProcessingJob class, it does not load
       * the image thus it returns immediately.
       * @param fname the name of the file
       * @param isRaw shall be true if it is a raw file
       * @param pparams is a struct containing the processing parameters
       * @return an object containing the data above. It can be passed to the functions that do the actual image processing. */
    static ProcessingJob* create(const Glib::ustring& fname, bool isRaw, const procparams::ProcParams& pparams, bool fast = false);

    /** Creates a processing job from a file name. This function always succeeds. It only stores the data into the ProcessingJob class, it does not load
       * the image thus it returns immediately. This function increases the reference count of the initialImage. If you decide not the process the image you
       * have to cancel it by calling the member function void cancel(). If the image is processed the reference count of initialImage is decreased automatically, thus the ProcessingJob
       * instance gets invalid. You can not use a ProcessingJob instance to process an image twice.
       * @param initialImage is a loaded and pre-processed initial image
       * @param pparams is a struct containing the processing parameters
       * @return an object containing the data above. It can be passed to the functions that do the actual image processing. */
    static ProcessingJob* create(InitialImage* initialImage, const procparams::ProcParams& pparams, bool fast = false);

    /** Cancels and destroys a processing job. The reference count of the corresponding initialImage (if any) is decreased. After the call of this function the ProcessingJob instance
      * gets invalid, you must not use it any more. Dont call this function while the job is being processed.
      * @param job is the job to destroy */
    static void destroy(ProcessingJob* job);

    virtual bool fastPipeline() const = 0;
};

/** This function performs all the image processinf steps corresponding to the given ProcessingJob. It returns when it is ready, so it can be slow.
   * The ProcessingJob passed becomes invalid, you can not use it any more.
   * @param job the ProcessingJob to cancel.
   * @param errorCode is the error code if an error occured (e.g. the input image could not be loaded etc.)
   * @param pl is an optional ProgressListener if you want to keep track of the progress
   * @return the resulting image, with the output profile applied, exif and iptc data set. You have to save it or you can access the pixel data directly.  */
IImagefloat* processImage(ProcessingJob* job, int& errorCode, ProgressListener* pl = nullptr, bool flush = false);

/** This class is used to control the batch processing. The class implementing this interface will be called when the full processing of an
   * image is ready and the next job to process is needed. */
class BatchProcessingListener : public ProgressListener
{
public:
    /** This function is called when an image gets ready during the batch processing. It has to return with the next job, or with NULL if
                   * there is no jobs left.
                   * @param img is the result of the last ProcessingJob
                   * @return the next ProcessingJob to process */
    virtual ProcessingJob* imageReady(IImagefloat* img) = 0;
    virtual void error(Glib::ustring message) = 0;
};
/** This function performs all the image processinf steps corresponding to the given ProcessingJob. It runs in the background, thus it returns immediately,
   * When it finishes, it calls the BatchProcessingListener with the resulting image and asks for the next job. It the listener gives a new job, it goes on
   * with processing. If no new job is given, it finishes.
   * The ProcessingJob passed becomes invalid, you can not use it any more.
   * @param job the ProcessingJob to cancel.
   * @param bpl is the BatchProcessingListener that is called when the image is ready or the next job is needed. It also acts as a ProgressListener.
   **/
void startBatchProcessing(ProcessingJob* job, BatchProcessingListener* bpl);


extern MyMutex* lcmsMutex;
}

#endif
<|MERGE_RESOLUTION|>--- conflicted
+++ resolved
@@ -293,13 +293,9 @@
       * @param hlcompr is the new highlight recovery amount
       * @param hlcomprthresh is the new threshold for hlcompr
       * @param hlrecons set to true if HighLight Reconstruction is enabled */
-<<<<<<< HEAD
     virtual void autoExpChanged(double brightness, int bright, int contrast, int black, int hlcompr, int hlcomprthresh, bool hlrecons) {}
-=======
-    virtual void autoExpChanged (double brightness, int bright, int contrast, int black, int hlcompr, int hlcomprthresh, bool hlrecons) {}
 
     virtual void autoMatchedToneCurveChanged(procparams::ToneCurveParams::TcMode curveMode, const std::vector<double> &curve) {}
->>>>>>> 5342e752
 };
 
 class AutoCamListener
