/*
 *  This file is part of RawTherapee.
 *
 *  Copyright (c) 2004-2010 Gabor Horvath <hgabor@rawtherapee.com>
 *
 *  RawTherapee is free software: you can redistribute it and/or modify
 *  it under the terms of the GNU General Public License as published by
 *  the Free Software Foundation, either version 3 of the License, or
 *  (at your option) any later version.
 *
 *  RawTherapee is distributed in the hope that it will be useful,
 *  but WITHOUT ANY WARRANTY; without even the implied warranty of
 *  MERCHANTABILITY or FITNESS FOR A PARTICULAR PURPOSE.  See the
 *  GNU General Public License for more details.
 *
 *  You should have received a copy of the GNU General Public License
 *  along with RawTherapee.  If not, see <https://www.gnu.org/licenses/>.
 */
#pragma once

#include <array>
#include <ctime>
#include <string>
#include <memory>

#include <glibmm/ustring.h>

#include <lcms2.h>

#include "iimage.h"
#include "imageformat.h"
#include "procevents.h"
#include "rawmetadatalocation.h"
#include "settings.h"

#include "../rtgui/threadutils.h"


/**
 * @file
 * This file contains the main functionality of the RawTherapee engine.
 *
 */

template<typename T>
class LUT;

using LUTu = LUT<uint32_t>;

class EditDataProvider;
namespace rtexif
{

class TagDirectory;

}

namespace rtengine
{

enum RenderingIntent : int;

namespace procparams
{

class ProcParams;
class IPTCPairs;

struct RAWParams;
struct ColorManagementParams;
struct CropParams;

enum class ToneCurveMode : int;

}

class IImage8;
class IImage16;
class IImagefloat;
class ImageSource;

/**
  * This class provides functions to obtain exif and IPTC metadata information
  * from any of the sub-frame of an image file
  */
class FramesMetaData
{

public:
    /** @return Returns the number of root Metadata */
    virtual unsigned int getRootCount () const = 0;
    /** @return Returns the number of frame contained in the file based on Metadata */
    virtual unsigned int getFrameCount () const = 0;

    /** Checks the availability of exif metadata tags.
      * @return Returns true if image contains exif metadata tags */
    virtual bool hasExif (unsigned int frame = 0) const = 0;
    /** Returns the directory of exif metadata tags.
      * @param root root number in the metadata tree
      * @return The directory of exif metadata tags */
    virtual rtexif::TagDirectory* getRootExifData (unsigned int root = 0) const = 0;
    /** Returns the directory of exif metadata tags.
      * @param frame frame number in the metadata tree
      * @return The directory of exif metadata tags */
    virtual rtexif::TagDirectory* getFrameExifData (unsigned int frame = 0) const = 0;
    /** Returns the directory of exif metadata tags containing at least the 'Make' tag for the requested frame.
      * If no usable metadata exist in the frame, send back the best TagDirectory describing the frame content.
      * @param imgSource rawimage that we want the metadata from
      * @param rawParams RawParams to select the frame number
      * @return The directory of exif metadata tags containing at least the 'Make' tag */
    virtual rtexif::TagDirectory* getBestExifData (ImageSource *imgSource, procparams::RAWParams *rawParams) const = 0;
    /** Checks the availability of IPTC tags.
      * @return Returns true if image contains IPTC tags */
    virtual bool hasIPTC (unsigned int frame = 0) const = 0;
    /** Returns the directory of IPTC tags.
      * @return The directory of IPTC tags */
    virtual procparams::IPTCPairs getIPTCData (unsigned int frame = 0) const = 0;
    /** @return a struct containing the date and time of the image */
    virtual tm getDateTime (unsigned int frame = 0) const = 0;
    /** @return a timestamp containing the date and time of the image */
    virtual time_t getDateTimeAsTS(unsigned int frame = 0) const = 0;
    /** @return the ISO of the image */
    virtual int getISOSpeed (unsigned int frame = 0) const = 0;
    /** @return the F number of the image */
    virtual double getFNumber  (unsigned int frame = 0) const = 0;
    /** @return the focal length used at the exposure */
    virtual double getFocalLen (unsigned int frame = 0) const = 0;
    /** @return the focal length in 35mm used at the exposure */
    virtual double getFocalLen35mm (unsigned int frame = 0) const = 0;
    /** @return the focus distance in meters, 0=unknown, 10000=infinity */
    virtual float getFocusDist (unsigned int frame = 0) const = 0;
    /** @return the shutter speed */
    virtual double getShutterSpeed (unsigned int frame = 0) const = 0;
    /** @return the exposure compensation */
    virtual double getExpComp (unsigned int frame = 0) const = 0;
    /** @return the maker of the camera */
    virtual std::string getMake     (unsigned int frame = 0) const = 0;
    /** @return the model of the camera */
    virtual std::string getModel    (unsigned int frame = 0) const = 0;

    std::string getCamera   (unsigned int frame = 0) const
    {
        return getMake(frame) + " " + getModel(frame);
    }

    /** @return the lens on the camera  */
    virtual std::string getLens     (unsigned int frame = 0) const = 0;
    /** @return the orientation of the image */
    virtual std::string getOrientation (unsigned int frame = 0) const = 0;
    /** @return the rating of the image */
    virtual int getRating (unsigned int frame = 0) const = 0;

    /** @return true if the file is a PixelShift shot (Pentax and Sony bodies) */
    virtual bool getPixelShift () const = 0;
    /** @return false: not an HDR file ; true: single or multi-frame HDR file (e.g. Pentax HDR raw file or 32 bit float DNG file or Log compressed) */
    virtual bool getHDR (unsigned int frame = 0) const = 0;

    /** @return false: not an HDR file ; true: single or multi-frame HDR file (e.g. Pentax HDR raw file or 32 bit float DNG file or Log compressed) */
    virtual std::string getImageType (unsigned int frame) const = 0;
    /** @return the sample format based on MetaData */
    virtual IIOSampleFormat getSampleFormat (unsigned int frame = 0) const = 0;

    /** Functions to convert between floating point and string representation of shutter and aperture */
    static std::string apertureToString (double aperture);
    /** Functions to convert between floating point and string representation of shutter and aperture */
    static std::string shutterToString (double shutter);
    /** Functions to convert between floating point and string representation of shutter and aperture */
    static double apertureFromString (std::string shutter);
    /** Functions to convert between floating point and string representation of shutter and aperture */
    static double shutterFromString (std::string shutter);
    /** Functions to convert between floating point and string representation of exposure compensation */
    static std::string expcompToString (double expcomp, bool maskZeroexpcomp);

    virtual ~FramesMetaData () = default;

    /** Reads metadata from file.
      * @param fname is the name of the file
      * @param rml is a struct containing information about metadata location of the first frame.
      * Use it only for raw files. In caseof jpgs and tiffs pass a NULL pointer.
      * @param firstFrameOnly must be true to get the MetaData of the first frame only, e.g. for a PixelShift file.
      * @return The metadata */
    static FramesMetaData* fromFile (const Glib::ustring& fname, std::unique_ptr<RawMetaDataLocation> rml, bool firstFrameOnly = false);
};

/** This listener interface is used to indicate the progress of time consuming operations */
class ProgressListener
{
public:
    virtual ~ProgressListener() = default;
    /** This member function is called when the percentage of the progress has been changed.
      * @param p is a number between 0 and 1 */
    virtual void setProgress(double p) = 0;
    /** This member function is called when a textual information corresponding to the progress has been changed.
      * @param str is the textual information corresponding to the progress */
    virtual void setProgressStr(const Glib::ustring& str) = 0;
    /** This member function is called when the state of the processing has been changed.
      * @param inProcessing =true if the processing has been started, =false if it has been stopped */
    virtual void setProgressState(bool inProcessing) = 0;
    /** This member function is called when an error occurs during the operation.
      * @param descr is the error message */
    virtual void error(const Glib::ustring& descr) = 0;
};

class ImageSource;

/**
  * This class represents an image loaded into the memory. It is the basis of further processing.
  * The embedded icc profile and metadata information can be obtained through this class, too.
  */
class InitialImage
{

public:
    /** Returns the file name of the image.
      * @return The file name of the image */
    virtual Glib::ustring getFileName () = 0;
    /** Returns the embedded icc profile of the image.
      * @return The handle of the embedded profile */
    virtual cmsHPROFILE getEmbeddedProfile () = 0;
    /** Returns a class providing access to the exif and iptc metadata tags of all frames of the image.
      * @return An instance of the FramesMetaData class */
    virtual const FramesMetaData* getMetaData () = 0;
    /** This is a function used for internal purposes only. */
    virtual ImageSource* getImageSource () = 0;
    /** This class has manual reference counting. You have to call this function each time to make a new reference to an instance. */
    virtual void increaseRef () {}
    /** This class has manual reference counting. You have to call this function each time to remove a reference
      * (the last one deletes the instance automatically). */
    virtual void decreaseRef () {}

    virtual ~InitialImage () {}

    /** Loads an image into the memory.
      * @param fname the name of the file
      * @param isRaw shall be true if it is a raw file
      * @param errorCode is a pointer to a variable that is set to nonzero if an error happened (output)
      * @param pl is a pointer pointing to an object implementing a progress listener. It can be NULL, in this case progress is not reported.
      * @return an object representing the loaded and pre-processed image */
    static InitialImage* load (const Glib::ustring& fname, bool isRaw, int* errorCode, ProgressListener* pl = nullptr);
};

/** When the preview image is ready for display during staged processing (thus the changes have been updated),
  * the staged processor notifies the listener class implementing a PreviewImageListener.
  * It is important to note that the file passed to the listener can be used in a shared manner (copying it is not
  * needed) as long as the mutex corresponding to the image is used every time the image is accessed.
  * If the scale of the preview image is >1, no sharpening, no denoising and no cropping is applied, and
  * the transform operations (rotate, c/a, vignetting correction) are performed using a faster less quality algorithm.
  * The image you get with this listener is created to display on the monitor (monitor profile has been already applied). */
class PreviewImageListener
{
public:
    virtual ~PreviewImageListener() = default;
    /** With this member function the staged processor notifies the listener that it allocated a new
     * image to store the end result of the processing. It can be used in a shared manner.
     * @param img is a pointer to the image
     * @param scale describes the current scaling applied compared to the 100% size (preview scale)
     * @param cp holds the coordinates of the current crop rectangle */
    virtual void setImage(IImage8* img, double scale, const procparams::CropParams& cp) = 0;
    /** With this member function the staged processor notifies the listener that the image passed as parameter
      * will be deleted, and no longer used to store the preview image.
      * @param img the pointer to the image to be destroyed. The listener has to free the image!  */
    virtual void delImage(IImage8* img) = 0;
    /** With this member function the staged processor notifies the listener that the preview image has been updated.
      * @param cp holds the coordinates of the current crop rectangle */
    virtual void imageReady(const procparams::CropParams& cp) = 0;
};

/** When the detailed crop image is ready for display during staged processing (thus the changes have been updated),
  * the staged processor notifies the listener class implementing a DetailedCropListener.
  * It is important to note that the file passed to the listener can <b>not</b> be used in a shared manner, the class
  * implementing this interface has to store a copy of it. */
class DetailedCropListener
{
public:
    virtual ~DetailedCropListener() = default;
    /** With this member function the staged processor notifies the listener that the detailed crop image has been updated.
      * @param img is a pointer to the detailed crop image */
    virtual void setDetailedCrop(
        IImage8* img,
        IImage8* imgtrue,
        const procparams::ColorManagementParams& cmp,
        const procparams::CropParams& cp,
        int cx,
        int cy,
        int cw,
        int ch,
        int skip
    ) = 0;
    virtual void getWindow(int& cx, int& cy, int& cw, int& ch, int& skip) = 0;
};

/** This listener is used when the full size of the final image has been changed (e.g. rotated by 90 deg.) */
class SizeListener
{
public:
    virtual ~SizeListener() = default;
    /** This member function is called when the size of the final image has been changed
      * @param w is the width of the final image (without cropping)
      * @param h is the height of the final image (without cropping)
      * @param ow is the width of the final image (without resizing and cropping)
      * @param oh is the height of the final image (without resizing and cropping) */
    virtual void sizeChanged(int w, int h, int ow, int oh) = 0;
};

/** This listener is used when the histogram of the final image has changed. */
class HistogramListener
{
public:
    virtual ~HistogramListener() = default;
    /** This member function is called when the histogram of the final image has changed.
      * @param histRed is the array of size 256 containing the histogram of the red channel
      * @param histGreen is the array of size 256 containing the histogram of the green channel
      * @param histBlue is the array of size 256 containing the histogram of the blue channel
      * @param histLuma is the array of size 256 containing the histogram of the luminance channel
      * other for curves backgrounds, histRAW is RAW without colors */
    virtual void histogramChanged(
        const LUTu& histRed,
        const LUTu& histGreen,
        const LUTu& histBlue,
        const LUTu& histLuma,
        const LUTu& histToneCurve,
        const LUTu& histLCurve,
        const LUTu& histCCurve,
        const LUTu& histLCAM,
        const LUTu& histCCAM,
        const LUTu& histRedRaw,
        const LUTu& histGreenRaw,
        const LUTu& histBlueRaw,
        const LUTu& histChroma,
        const LUTu& histLRETI
    ) = 0;
};

/** This listener is used when the auto exposure has been recomputed (e.g. when the clipping ratio changed). */
class AutoExpListener
{
public:
    virtual ~AutoExpListener() = default;
    /** This member function is called when the auto exposure has been recomputed.
      * @param brightness is the new brightness value (in logarithmic scale)
      * @param bright is the new ...
      * @param black is the new black level (measured in absolute pixel data)
      * @param contrast is the new contrast values
      * @param hlcompr is the new highlight recovery amount
      * @param hlcomprthresh is the new threshold for hlcompr
      * @param hlrecons set to true if HighLight Reconstruction is enabled */
    virtual void autoExpChanged(double brightness, int bright, int contrast, int black, int hlcompr, int hlcomprthresh, bool hlrecons) = 0;

    virtual void autoMatchedToneCurveChanged(procparams::ToneCurveMode curveMode, const std::vector<double>& curve) = 0;
};

class AutoCamListener
{
public :
    virtual ~AutoCamListener() = default;
    virtual void autoCamChanged(double ccam, double ccamout) = 0;
    virtual void adapCamChanged(double cadap) = 0;
    virtual void ybCamChanged(int yb) = 0;
    virtual void wbCamChanged(double tem, double tin) = 0;
    
};

class AutoChromaListener
{
public :
    virtual ~AutoChromaListener() = default;
    virtual void chromaChanged(double autchroma, double autred, double autblue) = 0;
    virtual void noiseChanged(double nresid, double highresid) = 0;
    virtual void noiseTilePrev(int tileX, int tileY, int prevX, int prevY, int sizeT, int sizeP) = 0;
};

class RetinexListener
{
public:
    virtual ~RetinexListener() = default;
    virtual void minmaxChanged(double cdma, double cdmin, double mini, double maxi, double Tmean, double Tsigma, double Tmin, double Tmax) = 0;
};

class LocallabListener
{
public:
    virtual ~LocallabListener() = default;
    virtual void refChanged (double huer, double lumar, double chromar) = 0;
    virtual void minmaxChanged(double cdma, double cdmin, double mini, double maxi, double Tmean, double Tsigma, double Tmin, double Tmax) = 0;
    virtual void logencodChanged (float blackev, float whiteev, float sourceg, float targetg) = 0;
};

class AutoColorTonListener
{
public:
    virtual ~AutoColorTonListener() = default;
    virtual void autoColorTonChanged(int bwct, int satthres, int satprot) = 0;
};

class AutoBWListener
{
public:
    virtual ~AutoBWListener() = default;
    virtual void BWChanged(double redbw, double greenbw, double bluebw) = 0;
};

class AutoWBListener
{
public:
    virtual ~AutoWBListener() = default;
    virtual void WBChanged(double temp, double green, float studgood) = 0;
};

class FrameCountListener
{
public:
    virtual ~FrameCountListener() = default;
    virtual void FrameCountChanged(int n, int frameNum) = 0;
};

class FlatFieldAutoClipListener
{
public:
    virtual ~FlatFieldAutoClipListener() = default;
    virtual void flatFieldAutoClipValueChanged(int n) = 0;
};

class ImageTypeListener
{
public:
    virtual ~ImageTypeListener() = default;
    virtual void imageTypeChanged(bool isRaw, bool isBayer, bool isXtrans, bool is_Mono = false) = 0;
};

class AutoContrastListener
{
public :
    virtual ~AutoContrastListener() = default;
    virtual void autoContrastChanged (double autoContrast) = 0;
};

class AutoRadiusListener
{
public :
    virtual ~AutoRadiusListener() = default;
    virtual void autoRadiusChanged (double autoRadius) = 0;
};

class WaveletListener
{
public:
    virtual ~WaveletListener() = default;
    virtual void wavChanged(double nlevel) = 0;

};

class FilmNegListener
{
public:
    virtual ~FilmNegListener() = default;
    virtual void filmBaseValuesChanged(std::array<float, 3> rgb) = 0;
};

/** This class represents a detailed part of the image (looking through a kind of window).
  * It can be created and destroyed with the appropriate members of StagedImageProcessor.
  * Several crops can be assigned to the same image.   */
class DetailedCrop
{
public:
    virtual ~DetailedCrop() {}
    /** Sets the window defining the crop. */
    virtual void setWindow   (int cx, int cy, int cw, int ch, int skip) {}

    /** First try to update (threadless update). If it returns false, make a full update */
    virtual bool tryUpdate  ()
    {
        return false;
    }
    /** Perform a full recalculation of the part of the image corresponding to the crop. */
    virtual void fullUpdate  () {}
    /** Sets the listener of the crop. */
    virtual void setListener (DetailedCropListener* il) {}
    /** Destroys the crop. */
    virtual void destroy () {}
};

/** This is a staged, cached image processing manager with partial image update support.  */
class StagedImageProcessor
{

public:
    /** Returns the initial image corresponding to the image processor.
      * @return the initial image corresponding to the image processor */
    virtual InitialImage* getInitialImage () = 0;
    /** Returns the current processing parameters.
      * @param dst is the location where the image processing parameters are copied (it is assumed that the memory is allocated by the caller) */
    virtual void        getParams (procparams::ProcParams* dst) = 0;
    /** An essential member function. Call this when a setting has been changed. This function returns a pointer to the
      * processing parameters, that you have to update to reflect the changed situation. When ready, call the paramsUpdateReady
      * function to start the image update.
      * @param change is the ID of the changed setting */
    virtual procparams::ProcParams* beginUpdateParams () = 0;
    /** An essential member function. This indicates that you are ready with the update of the processing parameters you got
      * with the beginUpdateParams call, so the image can be updated. This function returns immediately.
      * The image update starts immediately in the background. If it is ready, the result is passed to a PreviewImageListener
      * and to a DetailedCropListener (if enabled). */
    virtual void        endUpdateParams (ProcEvent change) = 0;
    void endUpdateParams(ProcEventCode change) { endUpdateParams(ProcEvent(change)); }
    virtual void        endUpdateParams (int changeFlags) = 0;
    // Starts a minimal update
    virtual void        startProcessing (int changeCode) = 0;
    /** Stops image processing. When it returns, the image processing is already stopped. */
    virtual void        stopProcessing () = 0;
    /** Sets the scale of the preview image. The larger the number is, the faster the image updates are (typical values are 4-5).
      * @param scale is the scale of the preview image */
    virtual void        setPreviewScale (int scale) = 0;
    /** Returns the scale of the preview image.
      * @return the current scale of the preview image */
    virtual int         getPreviewScale () = 0;
    /** Returns the full width of the resulting image (in 1:1 scale).
      * @return the width of the final image */
    virtual int         getFullWidth () = 0;
    /** Returns the full height of the resulting image (in 1:1 scale).
      * @return the height of the final image */
    virtual int         getFullHeight () = 0;
    /** Returns the width of the preview image.
      * @return the width of the preview image */
    virtual int         getPreviewWidth () = 0;
    /** Returns the height of the preview image.
      * @return the height of the preview image */
    virtual int         getPreviewHeight () = 0;

    virtual bool        getHighQualComputed() = 0;
    virtual void        setHighQualComputed() = 0;

    virtual bool        updateTryLock() = 0;

    virtual void        updateUnLock() = 0;

    virtual void        setLocallabMaskVisibility(int locallColorMask, int locallColorMaskinv, int locallExpMask, int locallExpMaskinv, int locallvibMask, int locallSHMask, int locallSHMaskinv, int localllcMask, int locallsharMask, int locallcbMask, int locallretiMask, int locallsoftMask, int localltmMask, int locallblMask) = 0;

    /** Creates and returns a Crop instance that acts as a window on the image
      * @param editDataProvider pointer to the EditDataProvider that communicates with the EditSubscriber
      * @return a pointer to the Crop object that handles the image data trough its own pipeline */
    virtual DetailedCrop* createCrop  (::EditDataProvider *editDataProvider, bool isDetailWindow) = 0;

    virtual bool        getAutoWB   (double& temp, double& green, double equal, double tempBias) = 0;
    virtual void        getCamWB    (double& temp, double& green) = 0;
    virtual void        getSpotWB  (int x, int y, int rectSize, double& temp, double& green) = 0;
    virtual bool        getFilmNegativeExponents(int xA, int yA, int xB, int yB, std::array<float, 3>& newExps) = 0;
    virtual bool        getRawSpotValues  (int x, int y, int spotSize, std::array<float, 3>& rawValues) = 0;

    virtual void        getAutoCrop (double ratio, int &x, int &y, int &w, int &h) = 0;

    virtual void        saveInputICCReference (const Glib::ustring& fname, bool apply_wb) = 0;

    virtual void        setProgressListener     (ProgressListener* l) = 0;
    virtual void        setSizeListener         (SizeListener* l) = 0;
    virtual void        delSizeListener         (SizeListener* l) = 0;
    virtual void        setAutoExpListener      (AutoExpListener* l) = 0;
    virtual void        setHistogramListener    (HistogramListener *l) = 0;
    virtual void        setPreviewImageListener (PreviewImageListener* l) = 0;
    virtual void        setAutoCamListener      (AutoCamListener* l) = 0;
    virtual void        setFlatFieldAutoClipListener   (FlatFieldAutoClipListener* l) = 0;
    virtual void        setFrameCountListener   (FrameCountListener* l) = 0;
    virtual void        setBayerAutoContrastListener (AutoContrastListener* l) = 0;
    virtual void        setXtransAutoContrastListener (AutoContrastListener* l) = 0;
    virtual void        setpdSharpenAutoContrastListener (AutoContrastListener* l) = 0;
    virtual void        setpdSharpenAutoRadiusListener (AutoRadiusListener* l) = 0;
    virtual void        setAutoBWListener       (AutoBWListener* l) = 0;
    virtual void        setAutoWBListener       (AutoWBListener* l) = 0;
    virtual void        setAutoColorTonListener (AutoColorTonListener* l) = 0;
    virtual void        setAutoChromaListener   (AutoChromaListener* l) = 0;
    virtual void        setRetinexListener      (RetinexListener* l) = 0;
    virtual void        setWaveletListener      (WaveletListener* l) = 0;
    virtual void        setImageTypeListener    (ImageTypeListener* l) = 0;
<<<<<<< HEAD
    virtual void        setLocallabListener     (LocallabListener* l) = 0;
=======
    virtual void        setFilmNegListener      (FilmNegListener* l) = 0;
>>>>>>> 22eee978

    virtual void        setMonitorProfile       (const Glib::ustring& monitorProfile, RenderingIntent intent) = 0;
    virtual void        getMonitorProfile       (Glib::ustring& monitorProfile, RenderingIntent& intent) const = 0;
    virtual void        setSoftProofing         (bool softProof, bool gamutCheck) = 0;
    virtual void        getSoftProofing         (bool &softProof, bool &gamutCheck) = 0;
    virtual ProcEvent   setSharpMask            (bool sharpMask) = 0;

    virtual ~StagedImageProcessor () {}

    /** Returns a staged, cached image processing manager supporting partial updates
    * @param initialImage is a loaded and pre-processed initial image
    * @return the staged image processing manager */
    static StagedImageProcessor* create (InitialImage* initialImage);
    static void destroy (StagedImageProcessor* sip);
};


/**
  * @brief Initializes the RT engine
  * @param s is a struct of basic settings
  * @param baseDir base directory of RT's installation dir
  * @param userSettingsDir RT's base directory in the user's settings dir
  * @param loadAll if false, don't load the various dependencies (profiles, HALDClut files, ...), they'll be loaded from disk each time they'll be used (launching time improvement) */
int init (const Settings* s, const Glib::ustring& baseDir, const Glib::ustring& userSettingsDir, bool loadAll = true);

/** Cleanup the RT engine (static variables) */
void cleanup ();

/** This class  holds all the necessary information to accomplish the full processing of the image */
class ProcessingJob
{

public:
    virtual ~ProcessingJob() {}

    /** Creates a processing job from a file name. This function always succeeds. It only stores the data into the ProcessingJob class, it does not load
       * the image thus it returns immediately.
       * @param fname the name of the file
       * @param isRaw shall be true if it is a raw file
       * @param pparams is a struct containing the processing parameters
       * @return an object containing the data above. It can be passed to the functions that do the actual image processing. */
    static ProcessingJob* create (const Glib::ustring& fname, bool isRaw, const procparams::ProcParams& pparams, bool fast = false);

    /** Creates a processing job from a file name. This function always succeeds. It only stores the data into the ProcessingJob class, it does not load
       * the image thus it returns immediately. This function increases the reference count of the initialImage. If you decide not the process the image you
       * have to cancel it by calling the member function void cancel(). If the image is processed the reference count of initialImage is decreased automatically, thus the ProcessingJob
       * instance gets invalid. You can not use a ProcessingJob instance to process an image twice.
       * @param initialImage is a loaded and pre-processed initial image
       * @param pparams is a struct containing the processing parameters
       * @return an object containing the data above. It can be passed to the functions that do the actual image processing. */
    static ProcessingJob* create (InitialImage* initialImage, const procparams::ProcParams& pparams, bool fast = false);

    /** Cancels and destroys a processing job. The reference count of the corresponding initialImage (if any) is decreased. After the call of this function the ProcessingJob instance
      * gets invalid, you must not use it any more. Don't call this function while the job is being processed.
      * @param job is the job to destroy */
    static void destroy (ProcessingJob* job);

    virtual bool fastPipeline() const = 0;
};

/** This function performs all the image processing steps corresponding to the given ProcessingJob. It returns when it is ready, so it can be slow.
   * The ProcessingJob passed becomes invalid, you can not use it any more.
   * @param job the ProcessingJob to cancel.
   * @param errorCode is the error code if an error occurred (e.g. the input image could not be loaded etc.)
   * @param pl is an optional ProgressListener if you want to keep track of the progress
   * @return the resulting image, with the output profile applied, exif and iptc data set. You have to save it or you can access the pixel data directly.  */
IImagefloat* processImage (ProcessingJob* job, int& errorCode, ProgressListener* pl = nullptr, bool flush = false);

/** This class is used to control the batch processing. The class implementing this interface will be called when the full processing of an
   * image is ready and the next job to process is needed. */
class BatchProcessingListener : public ProgressListener
{
public:
    /** This function is called when an image gets ready during the batch processing. It has to return with the next job, or with NULL if
                   * there is no jobs left.
                   * @param img is the result of the last ProcessingJob
                   * @return the next ProcessingJob to process */
    virtual ProcessingJob* imageReady(IImagefloat* img) = 0;
};
/** This function performs all the image processing steps corresponding to the given ProcessingJob. It runs in the background, thus it returns immediately,
   * When it finishes, it calls the BatchProcessingListener with the resulting image and asks for the next job. It the listener gives a new job, it goes on
   * with processing. If no new job is given, it finishes.
   * The ProcessingJob passed becomes invalid, you can not use it any more.
   * @param job the ProcessingJob to cancel.
   * @param bpl is the BatchProcessingListener that is called when the image is ready or the next job is needed. It also acts as a ProgressListener.
   **/
void startBatchProcessing (ProcessingJob* job, BatchProcessingListener* bpl);


extern MyMutex* lcmsMutex;
}<|MERGE_RESOLUTION|>--- conflicted
+++ resolved
@@ -569,11 +569,8 @@
     virtual void        setRetinexListener      (RetinexListener* l) = 0;
     virtual void        setWaveletListener      (WaveletListener* l) = 0;
     virtual void        setImageTypeListener    (ImageTypeListener* l) = 0;
-<<<<<<< HEAD
     virtual void        setLocallabListener     (LocallabListener* l) = 0;
-=======
     virtual void        setFilmNegListener      (FilmNegListener* l) = 0;
->>>>>>> 22eee978
 
     virtual void        setMonitorProfile       (const Glib::ustring& monitorProfile, RenderingIntent intent) = 0;
     virtual void        getMonitorProfile       (Glib::ustring& monitorProfile, RenderingIntent& intent) const = 0;
