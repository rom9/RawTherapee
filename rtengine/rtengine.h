--- conflicted
+++ resolved
@@ -38,11 +38,7 @@
 #include "../rtexif/rtexif.h"
 
 #include "../rtgui/threadutils.h"
-<<<<<<< HEAD
-#include "settings.h"
-#include "LUT.h"
-=======
->>>>>>> 4a6956d9
+
 
 /**
  * @file
