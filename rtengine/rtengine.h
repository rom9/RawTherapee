--- conflicted
+++ resolved
@@ -548,11 +548,7 @@
    * @param errorCode is the error code if an error occured (e.g. the input image could not be loaded etc.)
    * @param pl is an optional ProgressListener if you want to keep track of the progress
    * @return the resulting image, with the output profile applied, exif and iptc data set. You have to save it or you can access the pixel data directly.  */
-<<<<<<< HEAD
-IImage16* processImage(ProcessingJob* job, int& errorCode, ProgressListener* pl = nullptr, bool flush = false);
-=======
 IImagefloat* processImage (ProcessingJob* job, int& errorCode, ProgressListener* pl = nullptr, bool flush = false);
->>>>>>> 91e494a7
 
 /** This class is used to control the batch processing. The class implementing this interface will be called when the full processing of an
    * image is ready and the next job to process is needed. */
@@ -563,13 +559,8 @@
                    * there is no jobs left.
                    * @param img is the result of the last ProcessingJob
                    * @return the next ProcessingJob to process */
-<<<<<<< HEAD
-    virtual ProcessingJob* imageReady(IImage16* img) = 0;
+    virtual ProcessingJob* imageReady (IImagefloat* img) = 0;
     virtual void error(Glib::ustring message) = 0;
-=======
-    virtual ProcessingJob* imageReady (IImagefloat* img) = 0;
-    virtual void error (Glib::ustring message) = 0;
->>>>>>> 91e494a7
 };
 /** This function performs all the image processinf steps corresponding to the given ProcessingJob. It runs in the background, thus it returns immediately,
    * When it finishes, it calls the BatchProcessingListener with the resulting image and asks for the next job. It the listener gives a new job, it goes on
