/*
 *  This file is part of RawTherapee.
 *
 *  Copyright (c) 2004-2010 Gabor Horvath <hgabor@rawtherapee.com>
 *
 *  RawTherapee is free software: you can redistribute it and/or modify
 *  it under the terms of the GNU General Public License as published by
 *  the Free Software Foundation, either version 3 of the License, or
 *  (at your option) any later version.
 *
 *  RawTherapee is distributed in the hope that it will be useful,
 *  but WITHOUT ANY WARRANTY; without even the implied warranty of
 *  MERCHANTABILITY or FITNESS FOR A PARTICULAR PURPOSE.  See the
 *  GNU General Public License for more details.
 *
 *  You should have received a copy of the GNU General Public License
 *  along with RawTherapee.  If not, see <http://www.gnu.org/licenses/>.
 */
#ifndef _RTENGINE_
#define _RTENGINE_

#include "imageformat.h"
#include "rt_math.h"
#include "procparams.h"
#include "procevents.h"
#include <lcms2.h>
#include <string>
#include <glibmm.h>
#include <ctime>
#include "../rtexif/rtexif.h"
#include "rawmetadatalocation.h"
#include "iimage.h"
#include "utils.h"
#include "../rtgui/threadutils.h"
#include "settings.h"
#include "LUT.h"
/**
 * @file
 * This file contains the main functionality of the RawTherapee engine.
 *
 */

class EditDataProvider;

namespace rtengine
{

class IImage8;
class IImage16;
class IImagefloat;
class ImageSource;

/**
  * This class provides functions to obtain exif and IPTC metadata information
  * from any of the sub-frame of an image file
  */
class FramesMetaData
{

public:
    /** @return Returns the number of root Metadata */
    virtual unsigned int getRootCount () const = 0;
    /** @return Returns the number of frame contained in the file based on Metadata */
    virtual unsigned int getFrameCount () const = 0;

    /** Checks the availability of exif metadata tags.
      * @return Returns true if image contains exif metadata tags */
    virtual bool hasExif (unsigned int frame = 0) const = 0;
    /** Returns the directory of exif metadata tags.
      * @param root root number in the metadata tree
      * @return The directory of exif metadata tags */
    virtual rtexif::TagDirectory* getRootExifData (unsigned int root = 0) const = 0;
    /** Returns the directory of exif metadata tags.
      * @param frame frame number in the metadata tree
      * @return The directory of exif metadata tags */
    virtual rtexif::TagDirectory* getFrameExifData (unsigned int frame = 0) const = 0;
    /** Returns the directory of exif metadata tags containing at least the 'Make' tag for the requested frame.
      * If no usable metadata exist in the frame, send back the best TagDirectory describing the frame content.
      * @param imgSource rawimage that we want the metadata from
      * @param rawParams RawParams to select the frame number
      * @return The directory of exif metadata tags containing at least the 'Make' tag */
    virtual rtexif::TagDirectory* getBestExifData (ImageSource *imgSource, procparams::RAWParams *rawParams) const = 0;
    /** Checks the availability of IPTC tags.
      * @return Returns true if image contains IPTC tags */
    virtual bool hasIPTC (unsigned int frame = 0) const = 0;
    /** Returns the directory of IPTC tags.
      * @return The directory of IPTC tags */
    virtual procparams::IPTCPairs getIPTCData (unsigned int frame = 0) const = 0;
    /** @return a struct containing the date and time of the image */
    virtual tm getDateTime (unsigned int frame = 0) const = 0;
    /** @return a timestamp containing the date and time of the image */
    virtual time_t getDateTimeAsTS(unsigned int frame = 0) const = 0;
    /** @return the ISO of the image */
    virtual int getISOSpeed (unsigned int frame = 0) const = 0;
    /** @return the F number of the image */
    virtual double getFNumber  (unsigned int frame = 0) const = 0;
    /** @return the focal length used at the exposure */
    virtual double getFocalLen (unsigned int frame = 0) const = 0;
    /** @return the focal length in 35mm used at the exposure */
    virtual double getFocalLen35mm (unsigned int frame = 0) const = 0;
    /** @return the focus distance in meters, 0=unknown, 10000=infinity */
    virtual float getFocusDist (unsigned int frame = 0) const = 0;
    /** @return the shutter speed */
    virtual double getShutterSpeed (unsigned int frame = 0) const = 0;
    /** @return the exposure compensation */
    virtual double getExpComp (unsigned int frame = 0) const = 0;
    /** @return the maker of the camera */
    virtual std::string getMake     (unsigned int frame = 0) const = 0;
    /** @return the model of the camera */
    virtual std::string getModel    (unsigned int frame = 0) const = 0;

    std::string getCamera   (unsigned int frame = 0) const
    {
        return getMake(frame) + " " + getModel(frame);
    }

    /** @return the lens on the camera  */
    virtual std::string getLens     (unsigned int frame = 0) const = 0;
    /** @return the orientation of the image */
    virtual std::string getOrientation (unsigned int frame = 0) const = 0;

    /** @return true if the file is a PixelShift shot (Pentax and Sony bodies) */
    virtual bool getPixelShift () const = 0;
    /** @return false: not an HDR file ; true: single or multi-frame HDR file (e.g. Pentax HDR raw file or 32 bit float DNG file or Log compressed) */
    virtual bool getHDR (unsigned int frame = 0) const = 0;

    /** @return false: not an HDR file ; true: single or multi-frame HDR file (e.g. Pentax HDR raw file or 32 bit float DNG file or Log compressed) */
    virtual std::string getImageType (unsigned int frame) const = 0;
    /** @return the sample format based on MetaData */
    virtual IIOSampleFormat getSampleFormat (unsigned int frame = 0) const = 0;

    /** Functions to convert between floating point and string representation of shutter and aperture */
    static std::string apertureToString (double aperture);
    /** Functions to convert between floating point and string representation of shutter and aperture */
    static std::string shutterToString (double shutter);
    /** Functions to convert between floating point and string representation of shutter and aperture */
    static double apertureFromString (std::string shutter);
    /** Functions to convert between floating point and string representation of shutter and aperture */
    static double shutterFromString (std::string shutter);
    /** Functions to convert between floating point and string representation of exposure compensation */
    static std::string expcompToString (double expcomp, bool maskZeroexpcomp);

    virtual ~FramesMetaData () = default;

    /** Reads metadata from file.
      * @param fname is the name of the file
      * @param rml is a struct containing information about metadata location of the first frame.
      * Use it only for raw files. In caseof jpgs and tiffs pass a NULL pointer.
      * @param firstFrameOnly must be true to get the MetaData of the first frame only, e.g. for a PixelShift file.
      * @return The metadata */
    static FramesMetaData* fromFile (const Glib::ustring& fname, std::unique_ptr<RawMetaDataLocation> rml, bool firstFrameOnly = false);
};

/** This listener interface is used to indicate the progress of time consuming operations */
class ProgressListener
{
public:
    virtual ~ProgressListener() = default;
    /** This member function is called when the percentage of the progress has been changed.
      * @param p is a number between 0 and 1 */
    virtual void setProgress(double p) = 0;
    /** This member function is called when a textual information corresponding to the progress has been changed.
      * @param str is the textual information corresponding to the progress */
    virtual void setProgressStr(const Glib::ustring& str) = 0;
    /** This member function is called when the state of the processing has been changed.
      * @param inProcessing =true if the processing has been started, =false if it has been stopped */
    virtual void setProgressState(bool inProcessing) = 0;
    /** This member function is called when an error occurs during the operation.
      * @param descr is the error message */
    virtual void error(const Glib::ustring& descr) = 0;
};

class ImageSource;

/**
  * This class represents an image loaded into the memory. It is the basis of further processing.
  * The embedded icc profile and metadata information can be obtained through this class, too.
  */
class InitialImage
{

public:
    /** Returns the file name of the image.
      * @return The file name of the image */
    virtual Glib::ustring getFileName () = 0;
    /** Returns the embedded icc profile of the image.
      * @return The handle of the embedded profile */
    virtual cmsHPROFILE getEmbeddedProfile () = 0;
    /** Returns a class providing access to the exif and iptc metadata tags of all frames of the image.
      * @return An instance of the FramesMetaData class */
    virtual const FramesMetaData* getMetaData () = 0;
    /** This is a function used for internal purposes only. */
    virtual ImageSource* getImageSource () = 0;
    /** This class has manual reference counting. You have to call this function each time to make a new reference to an instance. */
    virtual void increaseRef () {}
    /** This class has manual reference counting. You have to call this function each time to remove a reference
      * (the last one deletes the instance automatically). */
    virtual void decreaseRef () {}

    virtual ~InitialImage () {}

    /** Loads an image into the memory.
      * @param fname the name of the file
      * @param isRaw shall be true if it is a raw file
      * @param errorCode is a pointer to a variable that is set to nonzero if an error happened (output)
      * @param pl is a pointer pointing to an object implementing a progress listener. It can be NULL, in this case progress is not reported.
      * @return an object representing the loaded and pre-processed image */
    static InitialImage* load (const Glib::ustring& fname, bool isRaw, int* errorCode, ProgressListener* pl = nullptr);
};

/** When the preview image is ready for display during staged processing (thus the changes have been updated),
  * the staged processor notifies the listener class implementing a PreviewImageListener.
  * It is important to note that the file passed to the listener can be used in a shared manner (copying it is not
  * needed) as long as the mutex corresponding to the image is used every time the image is accessed.
  * If the scale of the preview image is >1, no sharpening, no denoising and no cropping is applied, and
  * the transform operations (rotate, c/a, vignetting correction) are performed using a faster less quality algorithm.
  * The image you get with this listener is created to display on the monitor (monitor profile has been already applied). */
class PreviewImageListener
{
public:
    virtual ~PreviewImageListener() = default;
    /** With this member function the staged processor notifies the listener that it allocated a new
     * image to store the end result of the processing. It can be used in a shared manner.
     * @param img is a pointer to the image
     * @param scale describes the current scaling applied compared to the 100% size (preview scale)
     * @param cp holds the coordinates of the current crop rectangle */
    virtual void setImage(IImage8* img, double scale, const procparams::CropParams& cp) = 0;
    /** With this member function the staged processor notifies the listener that the image passed as parameter
      * will be deleted, and no longer used to store the preview image.
      * @param img the pointer to the image to be destroyed. The listener has to free the image!  */
    virtual void delImage(IImage8* img) = 0;
    /** With this member function the staged processor notifies the listener that the preview image has been updated.
      * @param cp holds the coordinates of the current crop rectangle */
    virtual void imageReady(const procparams::CropParams& cp) = 0;
};

/** When the detailed crop image is ready for display during staged processing (thus the changes have been updated),
  * the staged processor notifies the listener class implementing a DetailedCropListener.
  * It is important to note that the file passed to the listener can <b>not</b> be used in a shared manner, the class
  * implementing this interface has to store a copy of it. */
class DetailedCropListener
{
public:
    virtual ~DetailedCropListener() = default;
    /** With this member function the staged processor notifies the listener that the detailed crop image has been updated.
      * @param img is a pointer to the detailed crop image */
    virtual void setDetailedCrop(
        IImage8* img,
        IImage8* imgtrue,
        const procparams::ColorManagementParams& cmp,
        const procparams::CropParams& cp,
        int cx,
        int cy,
        int cw,
        int ch,
        int skip
    ) = 0;
    virtual void getWindow(int& cx, int& cy, int& cw, int& ch, int& skip) = 0;
};

/** This listener is used when the full size of the final image has been changed (e.g. rotated by 90 deg.) */
class SizeListener
{
public:
    virtual ~SizeListener() = default;
    /** This member function is called when the size of the final image has been changed
      * @param w is the width of the final image (without cropping)
      * @param h is the height of the final image (without cropping)
      * @param ow is the width of the final image (without resizing and cropping)
      * @param oh is the height of the final image (without resizing and cropping) */
    virtual void sizeChanged(int w, int h, int ow, int oh) = 0;
};

/** This listener is used when the histogram of the final image has changed. */
class HistogramListener
{
public:
    virtual ~HistogramListener() = default;
    /** This member function is called when the histogram of the final image has changed.
      * @param histRed is the array of size 256 containing the histogram of the red channel
      * @param histGreen is the array of size 256 containing the histogram of the green channel
      * @param histBlue is the array of size 256 containing the histogram of the blue channel
      * @param histLuma is the array of size 256 containing the histogram of the luminance channel
      * other for curves backgrounds, histRAW is RAW without colors */
    virtual void histogramChanged(
        const LUTu& histRed,
        const LUTu& histGreen,
        const LUTu& histBlue,
        const LUTu& histLuma,
        const LUTu& histToneCurve,
        const LUTu& histLCurve,
        const LUTu& histCCurve,
        const LUTu& histLCAM,
        const LUTu& histCCAM,
        const LUTu& histRedRaw,
        const LUTu& histGreenRaw,
        const LUTu& histBlueRaw,
        const LUTu& histChroma,
        const LUTu& histLRETI
    ) = 0;
};

/** This listener is used when the auto exposure has been recomputed (e.g. when the clipping ratio changed). */
class AutoExpListener
{
public:
    virtual ~AutoExpListener() = default;
    /** This member function is called when the auto exposure has been recomputed.
      * @param brightness is the new brightness value (in logarithmic scale)
      * @param bright is the new ...
      * @param black is the new black level (measured in absolute pixel data)
      * @param contrast is the new contrast values
      * @param hlcompr is the new highlight recovery amount
      * @param hlcomprthresh is the new threshold for hlcompr
      * @param hlrecons set to true if HighLight Reconstruction is enabled */
    virtual void autoExpChanged(double brightness, int bright, int contrast, int black, int hlcompr, int hlcomprthresh, bool hlrecons) = 0;

    virtual void autoMatchedToneCurveChanged(procparams::ToneCurveParams::TcMode curveMode, const std::vector<double>& curve) = 0;
};

class AutoCamListener
{
public :
    virtual ~AutoCamListener() = default;
    virtual void autoCamChanged(double ccam, double ccamout) = 0;
    virtual void adapCamChanged(double cadap) = 0;
    virtual void ybCamChanged(int yb) = 0;
};

class AutoChromaListener
{
public :
    virtual ~AutoChromaListener() = default;
    virtual void chromaChanged(double autchroma, double autred, double autblue) = 0;
    virtual void noiseChanged(double nresid, double highresid) = 0;
    virtual void noiseTilePrev(int tileX, int tileY, int prevX, int prevY, int sizeT, int sizeP) = 0;
};

class RetinexListener
{
public:
    virtual ~RetinexListener() = default;
    virtual void minmaxChanged(double cdma, double cdmin, double mini, double maxi, double Tmean, double Tsigma, double Tmin, double Tmax) = 0;
};

class AutoColorTonListener
{
public:
    virtual ~AutoColorTonListener() = default;
    virtual void autoColorTonChanged(int bwct, int satthres, int satprot) = 0;
};

class AutoBWListener
{
public:
    virtual ~AutoBWListener() = default;
    virtual void BWChanged(double redbw, double greenbw, double bluebw) = 0;
};

class AutoWBListener
{
public:
    virtual ~AutoWBListener() = default;
    virtual void WBChanged(double temp, double green) = 0;
};

class FrameCountListener
{
public:
    virtual ~FrameCountListener() = default;
    virtual void FrameCountChanged(int n, int frameNum) = 0;
};

class ImageTypeListener
{
public:
    virtual ~ImageTypeListener() = default;
    virtual void imageTypeChanged(bool isRaw, bool isBayer, bool isXtrans, bool is_Mono = false) = 0;
};

class WaveletListener
{
<<<<<<< HEAD
public :
    virtual ~WaveletListener() {}
    virtual void wavChanged (double nlevel) {}
    virtual void minmaxChanged (double cdma, double cdmin, double mini, double maxi, double Tmean, double Tsigma, double Tmin, double Tmax) {}
=======
public:
    virtual ~WaveletListener() = default;
    virtual void wavChanged(double nlevel) = 0;
>>>>>>> 18f812d9

};

/** This class represents a detailed part of the image (looking through a kind of window).
  * It can be created and destroyed with the appropriate members of StagedImageProcessor.
  * Several crops can be assigned to the same image.   */
class DetailedCrop
{
public:
    virtual ~DetailedCrop() {}
    /** Sets the window defining the crop. */
    virtual void setWindow   (int cx, int cy, int cw, int ch, int skip) {}

    /** First try to update (threadless update). If it returns false, make a full update */
    virtual bool tryUpdate  ()
    {
        return false;
    }
    /** Perform a full recalculation of the part of the image corresponding to the crop. */
    virtual void fullUpdate  () {}
    /** Sets the listener of the crop. */
    virtual void setListener (DetailedCropListener* il) {}
    /** Destroys the crop. */
    virtual void destroy () {}
};

/** This is a staged, cached image processing manager with partial image update support.  */
class StagedImageProcessor
{

public:
    /** Returns the initial image corresponding to the image processor.
      * @return the initial image corresponding to the image processor */
    virtual InitialImage* getInitialImage () = 0;
    /** Returns the current processing parameters.
      * @param dst is the location where the image processing parameters are copied (it is assumed that the memory is allocated by the caller) */
    virtual void        getParams (procparams::ProcParams* dst) = 0;
    /** An essential member function. Call this when a setting has been changed. This function returns a pointer to the
      * processing parameters, that you have to update to reflect the changed situation. When ready, call the paramsUpdateReady
      * function to start the image update.
      * @param change is the ID of the changed setting */
    virtual procparams::ProcParams* beginUpdateParams () = 0;
    /** An essential member function. This indicates that you are ready with the update of the processing parameters you got
      * with the beginUpdateParams call, so the image can be updated. This function returns immediately.
      * The image update starts immediately in the background. If it is ready, the result is passed to a PreviewImageListener
      * and to a DetailedCropListener (if enabled). */
    virtual void        endUpdateParams (ProcEvent change) = 0;
    void endUpdateParams(ProcEventCode change) { endUpdateParams(ProcEvent(change)); }
    virtual void        endUpdateParams (int changeFlags) = 0;
    // Starts a minimal update
    virtual void        startProcessing (int changeCode) = 0;
    /** Stops image processing. When it returns, the image processing is already stopped. */
    virtual void        stopProcessing () = 0;
    /** Sets the scale of the preview image. The larger the number is, the faster the image updates are (typical values are 4-5).
      * @param scale is the scale of the preview image */
    virtual void        setPreviewScale (int scale) = 0;
    /** Returns the scale of the preview image.
      * @return the current scale of the preview image */
    virtual int         getPreviewScale () = 0;
    /** Returns the full width of the resulting image (in 1:1 scale).
      * @return the width of the final image */
    virtual int         getFullWidth () = 0;
    /** Returns the full height of the resulting image (in 1:1 scale).
      * @return the height of the final image */
    virtual int         getFullHeight () = 0;
    /** Returns the width of the preview image.
      * @return the width of the preview image */
    virtual int         getPreviewWidth () = 0;
    /** Returns the height of the preview image.
      * @return the height of the preview image */
    virtual int         getPreviewHeight () = 0;

    virtual bool        getHighQualComputed() = 0;
    virtual void        setHighQualComputed() = 0;

    virtual bool        updateTryLock() = 0;

    virtual void        updateUnLock() = 0;

    /** Creates and returns a Crop instance that acts as a window on the image
      * @param editDataProvider pointer to the EditDataProvider that communicates with the EditSubscriber
      * @return a pointer to the Crop object that handles the image data trough its own pipeline */
    virtual DetailedCrop* createCrop  (::EditDataProvider *editDataProvider, bool isDetailWindow) = 0;

    virtual bool        getAutoWB   (double& temp, double& green, double equal, double tempBias) = 0;
    virtual void        getCamWB    (double& temp, double& green) = 0;
    virtual void        getSpotWB  (int x, int y, int rectSize, double& temp, double& green) = 0;
    virtual void        getAutoCrop (double ratio, int &x, int &y, int &w, int &h) = 0;

    virtual void        saveInputICCReference (const Glib::ustring& fname, bool apply_wb) = 0;
    virtual void        savelabReference (const Glib::ustring& fname) = 0;

    virtual void        setProgressListener     (ProgressListener* l) = 0;
    virtual void        setSizeListener         (SizeListener* l) = 0;
    virtual void        delSizeListener         (SizeListener* l) = 0;
    virtual void        setAutoExpListener      (AutoExpListener* l) = 0;
    virtual void        setHistogramListener    (HistogramListener *l) = 0;
    virtual void        setPreviewImageListener (PreviewImageListener* l) = 0;
    virtual void        setAutoCamListener      (AutoCamListener* l) = 0;
    virtual void        setFrameCountListener   (FrameCountListener* l) = 0;
    virtual void        setAutoBWListener       (AutoBWListener* l) = 0;
    virtual void        setAutoWBListener       (AutoWBListener* l) = 0;
    virtual void        setAutoColorTonListener (AutoColorTonListener* l) = 0;
    virtual void        setAutoChromaListener   (AutoChromaListener* l) = 0;
    virtual void        setRetinexListener      (RetinexListener* l) = 0;
    virtual void        setWaveletListener      (WaveletListener* l) = 0;
    virtual void        setImageTypeListener    (ImageTypeListener* l) = 0;

    virtual void        setMonitorProfile       (const Glib::ustring& monitorProfile, RenderingIntent intent) = 0;
    virtual void        getMonitorProfile       (Glib::ustring& monitorProfile, RenderingIntent& intent) const = 0;
    virtual void        setSoftProofing         (bool softProof, bool gamutCheck) = 0;
    virtual void        getSoftProofing         (bool &softProof, bool &gamutCheck) = 0;
    virtual void        setSharpMask            (bool sharpMask) = 0;

    virtual ~StagedImageProcessor () {}

    /** Returns a staged, cached image processing manager supporting partial updates
    * @param initialImage is a loaded and pre-processed initial image
    * @return the staged image processing manager */
    static StagedImageProcessor* create (InitialImage* initialImage);
    static void destroy (StagedImageProcessor* sip);
};


/**
  * @brief Initializes the RT engine
  * @param s is a struct of basic settings
  * @param baseDir base directory of RT's installation dir
  * @param userSettingsDir RT's base directory in the user's settings dir
  * @param loadAll if false, don't load the various dependencies (profiles, HALDClut files, ...), they'll be loaded from disk each time they'll be used (launching time improvement) */
int init (const Settings* s, Glib::ustring baseDir, Glib::ustring userSettingsDir, bool loadAll = true);

/** Cleanup the RT engine (static variables) */
void cleanup ();

/** This class  holds all the necessary information to accomplish the full processing of the image */
class ProcessingJob
{

public:
    virtual ~ProcessingJob() {}

    /** Creates a processing job from a file name. This function always succeeds. It only stores the data into the ProcessingJob class, it does not load
       * the image thus it returns immediately.
       * @param fname the name of the file
       * @param isRaw shall be true if it is a raw file
       * @param pparams is a struct containing the processing parameters
       * @return an object containing the data above. It can be passed to the functions that do the actual image processing. */
    static ProcessingJob* create (const Glib::ustring& fname, bool isRaw, const procparams::ProcParams& pparams, bool fast = false);

    /** Creates a processing job from a file name. This function always succeeds. It only stores the data into the ProcessingJob class, it does not load
       * the image thus it returns immediately. This function increases the reference count of the initialImage. If you decide not the process the image you
       * have to cancel it by calling the member function void cancel(). If the image is processed the reference count of initialImage is decreased automatically, thus the ProcessingJob
       * instance gets invalid. You can not use a ProcessingJob instance to process an image twice.
       * @param initialImage is a loaded and pre-processed initial image
       * @param pparams is a struct containing the processing parameters
       * @return an object containing the data above. It can be passed to the functions that do the actual image processing. */
    static ProcessingJob* create (InitialImage* initialImage, const procparams::ProcParams& pparams, bool fast = false);

    /** Cancels and destroys a processing job. The reference count of the corresponding initialImage (if any) is decreased. After the call of this function the ProcessingJob instance
      * gets invalid, you must not use it any more. Don't call this function while the job is being processed.
      * @param job is the job to destroy */
    static void destroy (ProcessingJob* job);

    virtual bool fastPipeline() const = 0;
};

/** This function performs all the image processing steps corresponding to the given ProcessingJob. It returns when it is ready, so it can be slow.
   * The ProcessingJob passed becomes invalid, you can not use it any more.
   * @param job the ProcessingJob to cancel.
   * @param errorCode is the error code if an error occurred (e.g. the input image could not be loaded etc.)
   * @param pl is an optional ProgressListener if you want to keep track of the progress
   * @return the resulting image, with the output profile applied, exif and iptc data set. You have to save it or you can access the pixel data directly.  */
IImagefloat* processImage (ProcessingJob* job, int& errorCode, ProgressListener* pl = nullptr, bool flush = false);

/** This class is used to control the batch processing. The class implementing this interface will be called when the full processing of an
   * image is ready and the next job to process is needed. */
class BatchProcessingListener : public ProgressListener
{
public:
    /** This function is called when an image gets ready during the batch processing. It has to return with the next job, or with NULL if
                   * there is no jobs left.
                   * @param img is the result of the last ProcessingJob
                   * @return the next ProcessingJob to process */
    virtual ProcessingJob* imageReady(IImagefloat* img) = 0;
};
/** This function performs all the image processing steps corresponding to the given ProcessingJob. It runs in the background, thus it returns immediately,
   * When it finishes, it calls the BatchProcessingListener with the resulting image and asks for the next job. It the listener gives a new job, it goes on
   * with processing. If no new job is given, it finishes.
   * The ProcessingJob passed becomes invalid, you can not use it any more.
   * @param job the ProcessingJob to cancel.
   * @param bpl is the BatchProcessingListener that is called when the image is ready or the next job is needed. It also acts as a ProgressListener.
   **/
void startBatchProcessing (ProcessingJob* job, BatchProcessingListener* bpl);


extern MyMutex* lcmsMutex;
}

#endif
<|MERGE_RESOLUTION|>--- conflicted
+++ resolved
@@ -380,16 +380,10 @@
 
 class WaveletListener
 {
-<<<<<<< HEAD
-public :
-    virtual ~WaveletListener() {}
-    virtual void wavChanged (double nlevel) {}
-    virtual void minmaxChanged (double cdma, double cdmin, double mini, double maxi, double Tmean, double Tsigma, double Tmin, double Tmax) {}
-=======
 public:
     virtual ~WaveletListener() = default;
     virtual void wavChanged(double nlevel) = 0;
->>>>>>> 18f812d9
+    virtual void minmaxChanged (double cdma, double cdmin, double mini, double maxi, double Tmean, double Tsigma, double Tmin, double Tmax) {}
 
 };
 
