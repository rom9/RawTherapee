/*
 *  This file is part of RawTherapee.
 *
 *  Copyright (c) 2004-2010 Gabor Horvath <hgabor@rawtherapee.com>
 *
 *  RawTherapee is free software: you can redistribute it and/or modify
 *  it under the terms of the GNU General Public License as published by
 *  the Free Software Foundation, either version 3 of the License, or
 *  (at your option) any later version.
 *
 *  RawTherapee is distributed in the hope that it will be useful,
 *  but WITHOUT ANY WARRANTY; without even the implied warranty of
 *  MERCHANTABILITY or FITNESS FOR A PARTICULAR PURPOSE.  See the
 *  GNU General Public License for more details.
 *
 *  You should have received a copy of the GNU General Public License
 *  along with RawTherapee.  If not, see <http://www.gnu.org/licenses/>.
 */
#ifndef _RTENGINE_
#define _RTENGINE_

#include "imageformat.h"
#include "rt_math.h"
#include "procparams.h"
#include "procevents.h"
#include <lcms2.h>
#include <string>
#include <glibmm.h>
#include <ctime>
#include "../rtexif/rtexif.h"
#include "rawmetadatalocation.h"
#include "iimage.h"
#include "utils.h"
#include "../rtgui/threadutils.h"
#include "settings.h"
#include "LUT.h"
/**
 * @file
 * This file contains the main functionality of the RawTherapee engine.
 *
 */

class EditDataProvider;

namespace rtengine
{

class IImage8;
class IImage16;
class IImagefloat;
class ImageSource;

/**
  * This class provides functions to obtain exif and IPTC metadata information
  * from any of the sub-frame of an image file
  */
class FramesMetaData
{

public:
    /** @return Returns the number of root Metadata */
    virtual unsigned int getRootCount() const = 0;
    /** @return Returns the number of frame contained in the file based on Metadata */
    virtual unsigned int getFrameCount() const = 0;

    /** Checks the availability of exif metadata tags.
      * @return Returns true if image contains exif metadata tags */
    virtual bool hasExif(unsigned int frame = 0) const = 0;
    /** Returns the directory of exif metadata tags.
      * @param root root number in the metadata tree
      * @return The directory of exif metadata tags */
    virtual rtexif::TagDirectory* getRootExifData(unsigned int root = 0) const = 0;
    /** Returns the directory of exif metadata tags.
      * @param frame frame number in the metadata tree
      * @return The directory of exif metadata tags */
    virtual rtexif::TagDirectory* getFrameExifData(unsigned int frame = 0) const = 0;
    /** Returns the directory of exif metadata tags containing at least the 'Make' tag for the requested frame.
      * If no usable metadata exist in the frame, send back the best TagDirectory describing the frame content.
      * @param imgSource rawimage that we want the metadata from
      * @param rawParams RawParams to select the frame number
      * @return The directory of exif metadata tags containing at least the 'Make' tag */
    virtual rtexif::TagDirectory* getBestExifData(ImageSource *imgSource, procparams::RAWParams *rawParams) const = 0;
    /** Checks the availability of IPTC tags.
      * @return Returns true if image contains IPTC tags */
    virtual bool hasIPTC(unsigned int frame = 0) const = 0;
    /** Returns the directory of IPTC tags.
      * @return The directory of IPTC tags */
    virtual procparams::IPTCPairs getIPTCData(unsigned int frame = 0) const = 0;
    /** @return a struct containing the date and time of the image */
    virtual tm getDateTime(unsigned int frame = 0) const = 0;
    /** @return a timestamp containing the date and time of the image */
    virtual time_t getDateTimeAsTS(unsigned int frame = 0) const = 0;
    /** @return the ISO of the image */
    virtual int getISOSpeed(unsigned int frame = 0) const = 0;
    /** @return the F number of the image */
    virtual double getFNumber(unsigned int frame = 0) const = 0;
    /** @return the focal length used at the exposure */
    virtual double getFocalLen(unsigned int frame = 0) const = 0;
    /** @return the focal length in 35mm used at the exposure */
    virtual double getFocalLen35mm(unsigned int frame = 0) const = 0;
    /** @return the focus distance in meters, 0=unknown, 10000=infinity */
    virtual float getFocusDist(unsigned int frame = 0) const = 0;
    /** @return the shutter speed */
    virtual double getShutterSpeed(unsigned int frame = 0) const = 0;
    /** @return the exposure compensation */
    virtual double getExpComp(unsigned int frame = 0) const = 0;
    /** @return the maker of the camera */
    virtual std::string getMake(unsigned int frame = 0) const = 0;
    /** @return the model of the camera */
    virtual std::string getModel(unsigned int frame = 0) const = 0;

    std::string getCamera(unsigned int frame = 0) const
    {
        return getMake(frame) + " " + getModel(frame);
    }

    /** @return the lens on the camera  */
    virtual std::string getLens(unsigned int frame = 0) const = 0;
    /** @return the orientation of the image */
    virtual std::string getOrientation(unsigned int frame = 0) const = 0;

    /** @return true if the file is a PixelShift shot (Pentax and Sony bodies) */
    virtual bool getPixelShift(unsigned int frame = 0) const = 0;
    /** @return false: not an HDR file ; true: single or multi-frame HDR file (e.g. Pentax HDR raw file or 32 bit float DNG file or Log compressed) */
    virtual bool getHDR(unsigned int frame = 0) const = 0;
    /** @return the sample format based on MetaData */
    virtual IIOSampleFormat getSampleFormat(unsigned int frame = 0) const = 0;

    /** Functions to convert between floating point and string representation of shutter and aperture */
    static std::string apertureToString(double aperture);
    /** Functions to convert between floating point and string representation of shutter and aperture */
    static std::string shutterToString(double shutter);
    /** Functions to convert between floating point and string representation of shutter and aperture */
    static double apertureFromString(std::string shutter);
    /** Functions to convert between floating point and string representation of shutter and aperture */
    static double shutterFromString(std::string shutter);
    /** Functions to convert between floating point and string representation of exposure compensation */
    static std::string expcompToString(double expcomp, bool maskZeroexpcomp);

    virtual ~FramesMetaData() = default;

    /** Reads metadata from file.
      * @param fname is the name of the file
      * @param rml is a struct containing information about metadata location of the first frame.
      * Use it only for raw files. In caseof jpgs and tiffs pass a NULL pointer.
      * @param firstFrameOnly must be true to get the MetaData of the first frame only, e.g. for a PixelShift file.
      * @return The metadata */
    static FramesMetaData* fromFile(const Glib::ustring& fname, std::unique_ptr<RawMetaDataLocation> rml, bool firstFrameOnly = false);
};

/** This listener interface is used to indicate the progress of time consuming operations */
class ProgressListener
{

public:
    virtual ~ProgressListener() {}
    /** This member function is called when the percentage of the progress has been changed.
      * @param p is a number between 0 and 1 */
    virtual void setProgress(double p) {}
    /** This member function is called when a textual information corresponding to the progress has been changed.
      * @param str is the textual information corresponding to the progress */
    virtual void setProgressStr(Glib::ustring str) {}
    /** This member function is called when the state of the processing has been changed.
      * @param inProcessing =true if the processing has been started, =false if it has been stopped */
    virtual void setProgressState(bool inProcessing) {}
    /** This member function is called when an error occurs during the operation.
      * @param descr is the error message */
    virtual void error(Glib::ustring descr) {}
};

class ImageSource;

/**
  * This class represents an image loaded into the memory. It is the basis of further processing.
  * The embedded icc profile and metadata information can be obtained through this class, too.
  */
class InitialImage
{

public:
    /** Returns the file name of the image.
      * @return The file name of the image */
    virtual Glib::ustring getFileName() = 0;
    /** Returns the embedded icc profile of the image.
      * @return The handle of the embedded profile */
    virtual cmsHPROFILE getEmbeddedProfile() = 0;
    /** Returns a class providing access to the exif and iptc metadata tags of all frames of the image.
      * @return An instance of the FramesMetaData class */
    virtual const FramesMetaData* getMetaData() = 0;
    /** This is a function used for internal purposes only. */
    virtual ImageSource* getImageSource() = 0;
    /** This class has manual reference counting. You have to call this function each time to make a new reference to an instance. */
    virtual void increaseRef() {}
    /** This class has manual reference counting. You have to call this function each time to remove a reference
      * (the last one deletes the instance automatically). */
    virtual void decreaseRef() {}

    virtual ~InitialImage() {}

    /** Loads an image into the memory.
      * @param fname the name of the file
      * @param isRaw shall be true if it is a raw file
      * @param errorCode is a pointer to a variable that is set to nonzero if an error happened (output)
      * @param pl is a pointer pointing to an object implementing a progress listener. It can be NULL, in this case progress is not reported.
      * @return an object representing the loaded and pre-processed image */
    static InitialImage* load(const Glib::ustring& fname, bool isRaw, int* errorCode, ProgressListener* pl = nullptr);
};

/** When the preview image is ready for display during staged processing (thus the changes have been updated),
  * the staged processor notifies the listener class implementing a PreviewImageListener.
  * It is important to note that the file passed to the listener can be used in a shared manner (copying it is not
  * needed) as long as the mutex corresponding to the image is used every time the image is accessed.
  * If the scale of the preview image is >1, no sharpening, no denoising and no cropping is applied, and
  * the transform operations (rotate, c/a, vignetting correction) are performed using a faster less quality algorithm.
  * The image you get with this listener is created to display on the monitor (monitor profile has been already applied). */
class PreviewImageListener
{
public:
    virtual ~PreviewImageListener() {}
    /** With this member function the staged processor notifies the listener that it allocated a new
     * image to store the end result of the processing. It can be used in a shared manner.
     * @param img is a pointer to the image
     * @param scale describes the current scaling applied compared to the 100% size (preview scale)
     * @param cp holds the coordinates of the current crop rectangle */
    virtual void setImage(IImage8* img, double scale, procparams::CropParams cp) {}
    /** With this member function the staged processor notifies the listener that the image passed as parameter
      * will be deleted, and no longer used to store the preview image.
      * @param img the pointer to the image to be destroyed. The listener has to free the image!  */
    virtual void delImage(IImage8* img) {}
    /** With this member function the staged processor notifies the listener that the preview image has been updated.
      * @param cp holds the coordinates of the current crop rectangle */
    virtual void imageReady(procparams::CropParams cp) {}
};

/** When the detailed crop image is ready for display during staged processing (thus the changes have been updated),
  * the staged processor notifies the listener class implementing a DetailedCropListener.
  * It is important to note that the file passed to the listener can <b>not</b> be used in a shared manner, the class
  * implementing this interface has to store a copy of it. */
class DetailedCropListener
{
public:
    virtual ~DetailedCropListener() {}
    /** With this member function the staged processor notifies the listener that the detailed crop image has been updated.
      * @param img is a pointer to the detailed crop image */
    virtual void setDetailedCrop(IImage8* img, IImage8* imgtrue, procparams::ColorManagementParams cmp,
                                 procparams::CropParams cp, int cx, int cy, int cw, int ch, int skip) {}
    virtual bool getWindow(int& cx, int& cy, int& cw, int& ch, int& skip)
    {
        return false;
    }
    //  virtual void    setPosition (int x, int y, bool update=true) {}

};

/** This listener is used when the full size of the final image has been changed (e.g. rotated by 90 deg.) */
class SizeListener
{
public:
    virtual ~SizeListener() {}
    /** This member function is called when the size of the final image has been changed
      * @param w is the width of the final image (without cropping)
      * @param h is the height of the final image (without cropping)
      * @param ow is the width of the final image (without resizing and cropping)
      * @param oh is the height of the final image (without resizing and cropping) */
    virtual void sizeChanged(int w, int h, int ow, int oh) {}
};

/** This listener is used when the histogram of the final image has changed. */
class HistogramListener
{
public:
    virtual ~HistogramListener() {}
    /** This member function is called when the histogram of the final image has changed.
      * @param histRed is the array of size 256 containing the histogram of the red channel
      * @param histGreen is the array of size 256 containing the histogram of the green channel
      * @param histBlue is the array of size 256 containing the histogram of the blue channel
      * @param histLuma is the array of size 256 containing the histogram of the luminance channel
      * other for curves backgrounds, histRAW is RAW without colors */
    virtual void histogramChanged(LUTu & histRed, LUTu & histGreen, LUTu & histBlue, LUTu & histLuma, LUTu & histToneCurve, LUTu & histLCurve, LUTu & histCCurve,/* LUTu & histCLurve,LUTu & histLLCurve, */LUTu & histLCAM, LUTu & histCCAM,
                                  LUTu & histRedRaw, LUTu & histGreenRaw, LUTu & histBlueRaw, LUTu & histChroma, LUTu & histLRETI) {}
};

/** This listener is used when the auto exposure has been recomputed (e.g. when the clipping ratio changed). */
class AutoExpListener
{
public:
    virtual ~AutoExpListener() {}
    /** This member function is called when the auto exposure has been recomputed.
      * @param brightness is the new brightness value (in logarithmic scale)
      * @param bright is the new ...
      * @param black is the new black level (measured in absolute pixel data)
      * @param contrast is the new contrast values
      * @param hlcompr is the new highlight recovery amount
      * @param hlcomprthresh is the new threshold for hlcompr
      * @param hlrecons set to true if HighLight Reconstruction is enabled */
    virtual void autoExpChanged(double brightness, int bright, int contrast, int black, int hlcompr, int hlcomprthresh, bool hlrecons) {}

    virtual void autoMatchedToneCurveChanged(procparams::ToneCurveParams::TcMode curveMode, const std::vector<double> &curve) {}
};

class AutoCamListener
{
public :
    virtual ~AutoCamListener() {}
    virtual void autoCamChanged(double ccam, double ccamout) {}
    virtual void adapCamChanged(double cadap) {}
    virtual void ybCamChanged(int yb) {}

};


class AutoChromaListener
{
public :
    virtual ~AutoChromaListener() {}
    virtual void chromaChanged(double autchroma, double autred, double autblue) {}
    virtual void noiseChanged(double nresid, double highresid) {}
    virtual void noiseTilePrev(int tileX, int tileY, int prevX, int prevY, int sizeT, int sizeP) {}

};

class RetinexListener
{
public :
    virtual ~RetinexListener() {}
    virtual void minmaxChanged(double cdma, double cdmin, double mini, double maxi, double Tmean, double Tsigma, double Tmin, double Tmax) {}

};

class AutoColorTonListener
{
public :
    virtual ~AutoColorTonListener() {}
    virtual void autoColorTonChanged(int bwct, int satthres, int satprot) {}
};

class AutoBWListener
{
public :
    virtual ~AutoBWListener() {}
    virtual void BWChanged(double redbw, double greenbw, double bluebw) {}

};

class localwbListener
{
public :
    virtual ~localwbListener() {}
    virtual void WBTChanged(double temp) {}
    virtual void WBGChanged(double green) {}
    virtual void WBEChanged(double equal) {}
    virtual void cat02amountChanged(int amount, bool ciecamEnabled) {}
    virtual void cat02greenChanged(double ytin) {}


};


class AutoWBListener
{
public :
    virtual ~AutoWBListener() = default;
    virtual void WBChanged(double temp, double green) = 0;
//   virtual void Cat02Changed(int cat_02) = 0;
};

class FrameCountListener
{
public :
    virtual ~FrameCountListener() = default;
    virtual void FrameCountChanged(int n, int frameNum) = 0;
};

class ImageTypeListener
{
public :
    virtual ~ImageTypeListener() = default;
    virtual void imageTypeChanged(bool isRaw, bool isBayer, bool isXtrans) = 0;
};

class WaveletListener
{
public :
    virtual ~WaveletListener() {}
    virtual void wavChanged(double nlevel) {}

};


/** This class represents a detailed part of the image (looking through a kind of window).
  * It can be created and destroyed with the appropriate members of StagedImageProcessor.
  * Several crops can be assigned to the same image.   */
class DetailedCrop
{
public:
    virtual ~DetailedCrop() {}
    /** Sets the window defining the crop. */
    virtual void setWindow(int cx, int cy, int cw, int ch, int skip) {}

    /** First try to update (threadless update). If it returns false, make a full update */
    virtual bool tryUpdate()
    {
        return false;
    }
    /** Perform a full recalculation of the part of the image corresponding to the crop. */
    virtual void fullUpdate() {}
    /** Sets the listener of the crop. */
    virtual void setListener(DetailedCropListener* il) {}
    /** Destroys the crop. */
    virtual void destroy() {}
};

/** This is a staged, cached image processing manager with partial image update support.  */
class StagedImageProcessor
{

public:
<<<<<<< HEAD
    /** Returns the inital image corresponding to the image processor.
      * @return the inital image corresponding to the image processor */
    virtual InitialImage* getInitialImage() = 0;
=======
    /** Returns the initial image corresponding to the image processor.
      * @return the initial image corresponding to the image processor */
    virtual InitialImage* getInitialImage () = 0;
>>>>>>> 20fcffae
    /** Returns the current processing parameters.
      * @param dst is the location where the image processing parameters are copied (it is assumed that the memory is allocated by the caller) */
    virtual void        getParams(procparams::ProcParams* dst) = 0;
    /** An essential member function. Call this when a setting has been changed. This function returns a pointer to the
      * processing parameters, that you have to update to reflect the changed situation. When ready, call the paramsUpdateReady
      * function to start the image update.
      * @param change is the ID of the changed setting */
    virtual procparams::ProcParams* beginUpdateParams() = 0;
    /** An essential member function. This indicates that you are ready with the update of the processing parameters you got
      * with the beginUpdateParams call, so the image can be updated. This function returns immediately.
      * The image update starts immediately in the background. If it is ready, the result is passed to a PreviewImageListener
      * and to a DetailedCropListener (if enabled). */
    virtual void        endUpdateParams(ProcEvent change) = 0;
    void endUpdateParams(ProcEventCode change)
    {
        endUpdateParams(ProcEvent(change));
    }
    virtual void        endUpdateParams(int changeFlags) = 0;
    // Starts a minimal update
    virtual void        startProcessing(int changeCode) = 0;
    /** Stops image processing. When it returns, the image processing is already stopped. */
    virtual void        stopProcessing() = 0;
    /** Sets the scale of the preview image. The larger the number is, the faster the image updates are (typical values are 4-5).
      * @param scale is the scale of the preview image */
    virtual void        setPreviewScale(int scale) = 0;
    /** Returns the scale of the preview image.
      * @return the current scale of the preview image */
    virtual int         getPreviewScale() = 0;
    /** Returns the full width of the resulting image (in 1:1 scale).
      * @return the width of the final image */
    virtual int         getFullWidth() = 0;
    /** Returns the full height of the resulting image (in 1:1 scale).
      * @return the height of the final image */
    virtual int         getFullHeight() = 0;
    /** Returns the width of the preview image.
      * @return the width of the preview image */
    virtual int         getPreviewWidth() = 0;
    /** Returns the height of the preview image.
      * @return the height of the preview image */
    virtual int         getPreviewHeight() = 0;

    virtual bool        getHighQualComputed() = 0;
    virtual void        setHighQualComputed() = 0;

    virtual bool        updateTryLock() = 0;

    virtual void        updateUnLock() = 0;

    /** Creates and returns a Crop instance that acts as a window on the image
      * @param editDataProvider pointer to the EditDataProvider that communicates with the EditSubscriber
      * @return a pointer to the Crop object that handles the image data trough its own pipeline */
    virtual DetailedCrop* createCrop(::EditDataProvider *editDataProvider, bool isDetailWindow) = 0;

    virtual bool        getAutoWB(double& temp, double& green, double equal, double tempBias) = 0;
    virtual void        getCamWB(double& temp, double& green) = 0;
    virtual void        getSpotWB(int x, int y, int rectSize, double& temp, double& green) = 0;
    virtual void        getAutoCrop(double ratio, int &x, int &y, int &w, int &h) = 0;

    virtual void        saveInputICCReference(const Glib::ustring& fname, bool apply_wb) = 0;

    virtual void        setProgressListener(ProgressListener* l) = 0;
    virtual void        setSizeListener(SizeListener* l) = 0;
    virtual void        delSizeListener(SizeListener* l) = 0;
    virtual void        setAutoExpListener(AutoExpListener* l) = 0;
    virtual void        setHistogramListener(HistogramListener *l) = 0;
    virtual void        setPreviewImageListener(PreviewImageListener* l) = 0;
    virtual void        setAutoCamListener(AutoCamListener* l) = 0;
    virtual void        setFrameCountListener(FrameCountListener* l) = 0;
    virtual void        setAutoBWListener(AutoBWListener* l) = 0;
    virtual void        setlocalwbListener(localwbListener* l) = 0;
    virtual void        setAutoWBListener(AutoWBListener* l) = 0;
    virtual void        setAutoColorTonListener(AutoColorTonListener* l) = 0;
    virtual void        setAutoChromaListener(AutoChromaListener* l) = 0;
    virtual void        setRetinexListener(RetinexListener* l) = 0;
    virtual void        setWaveletListener(WaveletListener* l) = 0;
    virtual void        setImageTypeListener(ImageTypeListener* l) = 0;

    virtual void        setMonitorProfile(const Glib::ustring& monitorProfile, RenderingIntent intent) = 0;
    virtual void        getMonitorProfile(Glib::ustring& monitorProfile, RenderingIntent& intent) const = 0;
    virtual void        setSoftProofing(bool softProof, bool gamutCheck) = 0;
    virtual void        getSoftProofing(bool &softProof, bool &gamutCheck) = 0;

    virtual ~StagedImageProcessor() {}

    /** Returns a staged, cached image processing manager supporting partial updates
    * @param initialImage is a loaded and pre-processed initial image
    * @return the staged image processing manager */
    static StagedImageProcessor* create(InitialImage* initialImage);
    static void destroy(StagedImageProcessor* sip);
};


/**
  * @brief Initializes the RT engine
  * @param s is a struct of basic settings
  * @param baseDir base directory of RT's installation dir
  * @param userSettingsDir RT's base directory in the user's settings dir
  * @param loadAll if false, don't load the various dependencies (profiles, HALDClut files, ...), they'll be loaded from disk each time they'll be used (launching time improvement) */
int init(const Settings* s, Glib::ustring baseDir, Glib::ustring userSettingsDir, bool loadAll = true);

/** Cleanup the RT engine (static variables) */
void cleanup();

/** This class  holds all the necessary information to accomplish the full processing of the image */
class ProcessingJob
{

public:
    virtual ~ProcessingJob() {}

    /** Creates a processing job from a file name. This function always succeeds. It only stores the data into the ProcessingJob class, it does not load
       * the image thus it returns immediately.
       * @param fname the name of the file
       * @param isRaw shall be true if it is a raw file
       * @param pparams is a struct containing the processing parameters
       * @return an object containing the data above. It can be passed to the functions that do the actual image processing. */
    static ProcessingJob* create(const Glib::ustring& fname, bool isRaw, const procparams::ProcParams& pparams, bool fast = false);

    /** Creates a processing job from a file name. This function always succeeds. It only stores the data into the ProcessingJob class, it does not load
       * the image thus it returns immediately. This function increases the reference count of the initialImage. If you decide not the process the image you
       * have to cancel it by calling the member function void cancel(). If the image is processed the reference count of initialImage is decreased automatically, thus the ProcessingJob
       * instance gets invalid. You can not use a ProcessingJob instance to process an image twice.
       * @param initialImage is a loaded and pre-processed initial image
       * @param pparams is a struct containing the processing parameters
       * @return an object containing the data above. It can be passed to the functions that do the actual image processing. */
    static ProcessingJob* create(InitialImage* initialImage, const procparams::ProcParams& pparams, bool fast = false);

    /** Cancels and destroys a processing job. The reference count of the corresponding initialImage (if any) is decreased. After the call of this function the ProcessingJob instance
      * gets invalid, you must not use it any more. Don't call this function while the job is being processed.
      * @param job is the job to destroy */
    static void destroy(ProcessingJob* job);

    virtual bool fastPipeline() const = 0;
};

/** This function performs all the image processinf steps corresponding to the given ProcessingJob. It returns when it is ready, so it can be slow.
   * The ProcessingJob passed becomes invalid, you can not use it any more.
   * @param job the ProcessingJob to cancel.
   * @param errorCode is the error code if an error occurred (e.g. the input image could not be loaded etc.)
   * @param pl is an optional ProgressListener if you want to keep track of the progress
   * @return the resulting image, with the output profile applied, exif and iptc data set. You have to save it or you can access the pixel data directly.  */
IImagefloat* processImage(ProcessingJob* job, int& errorCode, ProgressListener* pl = nullptr, bool flush = false);

/** This class is used to control the batch processing. The class implementing this interface will be called when the full processing of an
   * image is ready and the next job to process is needed. */
class BatchProcessingListener : public ProgressListener
{
public:
    /** This function is called when an image gets ready during the batch processing. It has to return with the next job, or with NULL if
                   * there is no jobs left.
                   * @param img is the result of the last ProcessingJob
                   * @return the next ProcessingJob to process */
    virtual ProcessingJob* imageReady(IImagefloat* img) = 0;
    virtual void error(Glib::ustring message) = 0;
};
/** This function performs all the image processinf steps corresponding to the given ProcessingJob. It runs in the background, thus it returns immediately,
   * When it finishes, it calls the BatchProcessingListener with the resulting image and asks for the next job. It the listener gives a new job, it goes on
   * with processing. If no new job is given, it finishes.
   * The ProcessingJob passed becomes invalid, you can not use it any more.
   * @param job the ProcessingJob to cancel.
   * @param bpl is the BatchProcessingListener that is called when the image is ready or the next job is needed. It also acts as a ProgressListener.
   **/
void startBatchProcessing(ProcessingJob* job, BatchProcessingListener* bpl);


extern MyMutex* lcmsMutex;
}

#endif
<|MERGE_RESOLUTION|>--- conflicted
+++ resolved
@@ -415,15 +415,9 @@
 {
 
 public:
-<<<<<<< HEAD
-    /** Returns the inital image corresponding to the image processor.
-      * @return the inital image corresponding to the image processor */
-    virtual InitialImage* getInitialImage() = 0;
-=======
     /** Returns the initial image corresponding to the image processor.
       * @return the initial image corresponding to the image processor */
-    virtual InitialImage* getInitialImage () = 0;
->>>>>>> 20fcffae
+    virtual InitialImage* getInitialImage() = 0;
     /** Returns the current processing parameters.
       * @param dst is the location where the image processing parameters are copied (it is assumed that the memory is allocated by the caller) */
     virtual void        getParams(procparams::ProcParams* dst) = 0;
