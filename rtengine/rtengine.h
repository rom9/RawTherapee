--- conflicted
+++ resolved
@@ -472,7 +472,6 @@
     /** Creates and returns a Crop instance that acts as a window on the image
       * @param editDataProvider pointer to the EditDataProvider that communicates with the EditSubscriber
       * @return a pointer to the Crop object that handles the image data trough its own pipeline */
-<<<<<<< HEAD
     virtual DetailedCrop* createCrop(::EditDataProvider *editDataProvider, bool isDetailWindow) = 0;
 
     virtual bool        getAutoWB(double& temp, double& green, double equal, double tempBias) = 0;
@@ -503,42 +502,9 @@
     virtual void        getMonitorProfile(Glib::ustring& monitorProfile, RenderingIntent& intent) const = 0;
     virtual void        setSoftProofing(bool softProof, bool gamutCheck) = 0;
     virtual void        getSoftProofing(bool &softProof, bool &gamutCheck) = 0;
+    virtual void        setSharpMask            (bool sharpMask) = 0;
 
     virtual ~StagedImageProcessor() {}
-=======
-    virtual DetailedCrop* createCrop  (::EditDataProvider *editDataProvider, bool isDetailWindow) = 0;
-
-    virtual bool        getAutoWB   (double& temp, double& green, double equal, double tempBias) = 0;
-    virtual void        getCamWB    (double& temp, double& green) = 0;
-    virtual void        getSpotWB  (int x, int y, int rectSize, double& temp, double& green) = 0;
-    virtual void        getAutoCrop (double ratio, int &x, int &y, int &w, int &h) = 0;
-
-    virtual void        saveInputICCReference (const Glib::ustring& fname, bool apply_wb) = 0;
-
-    virtual void        setProgressListener     (ProgressListener* l) = 0;
-    virtual void        setSizeListener         (SizeListener* l) = 0;
-    virtual void        delSizeListener         (SizeListener* l) = 0;
-    virtual void        setAutoExpListener      (AutoExpListener* l) = 0;
-    virtual void        setHistogramListener    (HistogramListener *l) = 0;
-    virtual void        setPreviewImageListener (PreviewImageListener* l) = 0;
-    virtual void        setAutoCamListener      (AutoCamListener* l) = 0;
-    virtual void        setFrameCountListener   (FrameCountListener* l) = 0;
-    virtual void        setAutoBWListener       (AutoBWListener* l) = 0;
-    virtual void        setAutoWBListener       (AutoWBListener* l) = 0;
-    virtual void        setAutoColorTonListener (AutoColorTonListener* l) = 0;
-    virtual void        setAutoChromaListener   (AutoChromaListener* l) = 0;
-    virtual void        setRetinexListener      (RetinexListener* l) = 0;
-    virtual void        setWaveletListener      (WaveletListener* l) = 0;
-    virtual void        setImageTypeListener    (ImageTypeListener* l) = 0;
-
-    virtual void        setMonitorProfile       (const Glib::ustring& monitorProfile, RenderingIntent intent) = 0;
-    virtual void        getMonitorProfile       (Glib::ustring& monitorProfile, RenderingIntent& intent) const = 0;
-    virtual void        setSoftProofing         (bool softProof, bool gamutCheck) = 0;
-    virtual void        getSoftProofing         (bool &softProof, bool &gamutCheck) = 0;
-    virtual void        setSharpMask            (bool sharpMask) = 0;
-
-    virtual ~StagedImageProcessor () {}
->>>>>>> 5a2e6f5f
 
     /** Returns a staged, cached image processing manager supporting partial updates
     * @param initialImage is a loaded and pre-processed initial image
