/*
 *  This file is part of RawTherapee.
 *
 *  Copyright (c) 2004-2010 Gabor Horvath <hgabor@rawtherapee.com>
 *
 *  RawTherapee is free software: you can redistribute it and/or modify
 *  it under the terms of the GNU General Public License as published by
 *  the Free Software Foundation, either version 3 of the License, or
 *  (at your option) any later version.
 *
 *  RawTherapee is distributed in the hope that it will be useful,
 *  but WITHOUT ANY WARRANTY; without even the implied warranty of
 *  MERCHANTABILITY or FITNESS FOR A PARTICULAR PURPOSE.  See the
 *  GNU General Public License for more details.
 *
 *  You should have received a copy of the GNU General Public License
 *  along with RawTherapee.  If not, see <https://www.gnu.org/licenses/>.
 */
#pragma once

#include "colortemp.h"
#include "imagesource.h"

namespace rtengine
{

class ImageIO;

namespace procparams
{

class ProcParams;

struct ToneCurveParams;
struct RAWParams;
struct ColorManagementParams;

}

class StdImageSource : public ImageSource
{

protected:
    ImageIO* img;
    ColorTemp wb;
    ProgressListener* plistener;
    bool full;
    int max[3];
    bool rgbSourceModified;

    //void transformPixel             (int x, int y, int tran, int& tx, int& ty);
    void getSampleFormat (const Glib::ustring &fname, IIOSampleFormat &sFormat, IIOSampleArrangement &sArrangement);

public:
    StdImageSource ();
    ~StdImageSource () override;

    int         load        (const Glib::ustring &fname) override;
<<<<<<< HEAD
    void        getImage    (const ColorTemp &ctemp, int tran, Imagefloat* image, const PreviewProps &pp, const ToneCurveParams &hrp, const RAWParams &raw) override;
    void        getrgbloc(bool local, bool gamma, bool  cat02, int begx, int begy, int yEn, int xEn, int cx, int cy, int bf_h, int bf_w);
=======
    void        getImage    (const ColorTemp &ctemp, int tran, Imagefloat* image, const PreviewProps &pp, const procparams::ToneCurveParams &hrp, const procparams::RAWParams &raw) override;
>>>>>>> a2d5ef35
    ColorTemp   getWB       () const override
    {
        return wb;
    }
    void        getAutoWBMultipliers (double &rm, double &gm, double &bm) override;
    ColorTemp   getSpotWB   (std::vector<Coord2D> &red, std::vector<Coord2D> &green, std::vector<Coord2D> &blue, int tran, double equal) override;
    void        WBauto(double &tempref, double &greenref, array2D<float> &redloc, array2D<float> &greenloc, array2D<float> &blueloc, int bfw, int bfh, double &avg_rm, double &avg_gm, double &avg_bm, double &tempitc, double &greenitc, float &studgood, bool &twotimes, const WBParams & wbpar, int begx, int begy, int yEn, int xEn, int cx, int cy, const ColorManagementParams &cmp, const RAWParams &raw);
    void        getAutoWBMultipliersitc(double &tempref, double &greenref, double &tempitc, double &greenitc, float &studgood, int begx, int begy, int yEn, int xEn, int cx, int cy, int bf_h, int bf_w, double &rm, double &gm, double &bm, const WBParams & wbpar, const ColorManagementParams &cmp, const RAWParams &raw);

    eSensorType getSensorType() const override {return ST_NONE;}
    bool isMono() const override {return false;}

    bool        isWBProviderReady () override
    {
        return true;
    };

    void        getAutoExpHistogram (LUTu &histogram, int& histcompr) override;

    double      getDefGain  () const override
    {
        return 0.0;
    }

    void        getFullSize (int& w, int& h, int tr = TR_NONE) override;
    void        getSize     (const PreviewProps &pp, int& w, int& h) override;

    ImageIO*    getImageIO   ()
    {
        return img;
    }
    ImageMatrices* getImageMatrices () override
    {
        return (ImageMatrices*)nullptr;
    }
    bool        isRAW() const override
    {
        return false;
    }

    void        setProgressListener (ProgressListener* pl) override
    {
        plistener = pl;
    }

    void        convertColorSpace(Imagefloat* image, const procparams::ColorManagementParams &cmp, const ColorTemp &wb) override;// RAWParams raw will not be used for non-raw files (see imagesource.h)
    static void colorSpaceConversion (Imagefloat* im, const procparams::ColorManagementParams &cmp, cmsHPROFILE embedded, IIOSampleFormat sampleFormat);

    bool        isRGBSourceModified() const override
    {
        return rgbSourceModified;
    }
    void setCurrentFrame(unsigned int frameNum) override {}
    int getFrameCount() override {return 1;}
    int getFlatFieldAutoClipValue() override {return 0;}


    void getRawValues(int x, int y, int rotate, int &R, int &G, int &B) override { R = G = B = 0;}

    void        flushRGB          () override;
    void captureSharpening(const procparams::CaptureSharpeningParams &sharpeningParams, bool showMask, double &conrastThreshold, double &radius) override {};
};

}<|MERGE_RESOLUTION|>--- conflicted
+++ resolved
@@ -20,6 +20,7 @@
 
 #include "colortemp.h"
 #include "imagesource.h"
+#include "procparams.h"
 
 namespace rtengine
 {
@@ -56,20 +57,16 @@
     ~StdImageSource () override;
 
     int         load        (const Glib::ustring &fname) override;
-<<<<<<< HEAD
-    void        getImage    (const ColorTemp &ctemp, int tran, Imagefloat* image, const PreviewProps &pp, const ToneCurveParams &hrp, const RAWParams &raw) override;
+    void        getImage    (const ColorTemp &ctemp, int tran, Imagefloat* image, const PreviewProps &pp, const procparams::ToneCurveParams &hrp, const procparams::RAWParams &raw) override;
     void        getrgbloc(bool local, bool gamma, bool  cat02, int begx, int begy, int yEn, int xEn, int cx, int cy, int bf_h, int bf_w);
-=======
-    void        getImage    (const ColorTemp &ctemp, int tran, Imagefloat* image, const PreviewProps &pp, const procparams::ToneCurveParams &hrp, const procparams::RAWParams &raw) override;
->>>>>>> a2d5ef35
     ColorTemp   getWB       () const override
     {
         return wb;
     }
     void        getAutoWBMultipliers (double &rm, double &gm, double &bm) override;
     ColorTemp   getSpotWB   (std::vector<Coord2D> &red, std::vector<Coord2D> &green, std::vector<Coord2D> &blue, int tran, double equal) override;
-    void        WBauto(double &tempref, double &greenref, array2D<float> &redloc, array2D<float> &greenloc, array2D<float> &blueloc, int bfw, int bfh, double &avg_rm, double &avg_gm, double &avg_bm, double &tempitc, double &greenitc, float &studgood, bool &twotimes, const WBParams & wbpar, int begx, int begy, int yEn, int xEn, int cx, int cy, const ColorManagementParams &cmp, const RAWParams &raw);
-    void        getAutoWBMultipliersitc(double &tempref, double &greenref, double &tempitc, double &greenitc, float &studgood, int begx, int begy, int yEn, int xEn, int cx, int cy, int bf_h, int bf_w, double &rm, double &gm, double &bm, const WBParams & wbpar, const ColorManagementParams &cmp, const RAWParams &raw);
+    void        WBauto(double &tempref, double &greenref, array2D<float> &redloc, array2D<float> &greenloc, array2D<float> &blueloc, int bfw, int bfh, double &avg_rm, double &avg_gm, double &avg_bm, double &tempitc, double &greenitc, float &studgood, bool &twotimes, const procparams::WBParams & wbpar, int begx, int begy, int yEn, int xEn, int cx, int cy, const procparams::ColorManagementParams &cmp, const procparams::RAWParams &raw);
+    void        getAutoWBMultipliersitc(double &tempref, double &greenref, double &tempitc, double &greenitc, float &studgood, int begx, int begy, int yEn, int xEn, int cx, int cy, int bf_h, int bf_w, double &rm, double &gm, double &bm, const procparams::WBParams & wbpar, const procparams::ColorManagementParams &cmp, const procparams::RAWParams &raw);
 
     eSensorType getSensorType() const override {return ST_NONE;}
     bool isMono() const override {return false;}
