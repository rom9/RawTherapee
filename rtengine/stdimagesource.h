--- conflicted
+++ resolved
@@ -36,59 +36,54 @@
     bool rgbSourceModified;
 
     //void transformPixel             (int x, int y, int tran, int& tx, int& ty);
-    void getSampleFormat (const Glib::ustring &fname, IIOSampleFormat &sFormat, IIOSampleArrangement &sArrangement);
+    void getSampleFormat(const Glib::ustring &fname, IIOSampleFormat &sFormat, IIOSampleArrangement &sArrangement);
 
 public:
-    StdImageSource ();
-    ~StdImageSource ();
+    StdImageSource();
+    ~StdImageSource();
 
-<<<<<<< HEAD
-    int         load        (const Glib::ustring &fname, int imageNum = 0, bool batch = false);
-    void        getImage    (const ColorTemp &ctemp, int tran, Imagefloat* image, const PreviewProps &pp, const ToneCurveParams &hrp, const ColorManagementParams &cmp, const RAWParams &raw, const WBParams &wbp);
-    void        getImage_local    (int begx, int begy, int yEn, int xEn, int cx, int cy, const ColorTemp &ctemp, int tran, Imagefloat* image, Imagefloat* bufimage, const PreviewProps &pp, const ToneCurveParams &hrp, const ColorManagementParams &cmp, const RAWParams &raw);
-    void        getrgbloc (bool local, bool gamma, bool  cat02, int begx, int begy, int yEn, int xEn, int cx, int cy, int bf_h, int bf_w);
-=======
-    int         load        (const Glib::ustring &fname);
-    void        getImage    (const ColorTemp &ctemp, int tran, Imagefloat* image, const PreviewProps &pp, const ToneCurveParams &hrp, const RAWParams &raw);
->>>>>>> 309eef69
-    ColorTemp   getWB       () const
+    int         load(const Glib::ustring &fname);
+    void        getImage(const ColorTemp &ctemp, int tran, Imagefloat* image, const PreviewProps &pp, const ToneCurveParams &hrp, const ColorManagementParams &cmp, const RAWParams &raw, const WBParams &wbp);
+    void        getImage_local(int begx, int begy, int yEn, int xEn, int cx, int cy, const ColorTemp &ctemp, int tran, Imagefloat* image, Imagefloat* bufimage, const PreviewProps &pp, const ToneCurveParams &hrp, const ColorManagementParams &cmp, const RAWParams &raw);
+    void        getrgbloc(bool local, bool gamma, bool  cat02, int begx, int begy, int yEn, int xEn, int cx, int cy, int bf_h, int bf_w);
+    ColorTemp   getWB() const
     {
         return wb;
     }
-    void        getAutoWBMultipliers (double &rm, double &gm, double &bm);
-    ColorTemp   getSpotWB   (std::vector<Coord2D> &red, std::vector<Coord2D> &green, std::vector<Coord2D> &blue, int tran, double equal);
-    void        WBauto (array2D<float> &redloc, array2D<float> &greenloc, array2D<float> &blueloc, int bfw, int bfh, double &avg_rm, double &avg_gm, double &avg_bm, const LocrgbParams &localr, const WBParams & wbpar, int begx, int begy, int yEn, int xEn, int cx, int cy, const ColorManagementParams &cmp);
-    void        getAutoWBMultipliersloc (int begx, int begy, int yEn, int xEn, int cx, int cy, int bf_h, int bf_w, double &rm, double &gm, double &bm, const LocrgbParams &localr, const WBParams & wbpar, const ColorManagementParams &cmp);
+    void        getAutoWBMultipliers(double &rm, double &gm, double &bm);
+    ColorTemp   getSpotWB(std::vector<Coord2D> &red, std::vector<Coord2D> &green, std::vector<Coord2D> &blue, int tran, double equal);
+    void        WBauto(array2D<float> &redloc, array2D<float> &greenloc, array2D<float> &blueloc, int bfw, int bfh, double &avg_rm, double &avg_gm, double &avg_bm, const LocrgbParams &localr, const WBParams & wbpar, int begx, int begy, int yEn, int xEn, int cx, int cy, const ColorManagementParams &cmp);
+    void        getAutoWBMultipliersloc(int begx, int begy, int yEn, int xEn, int cx, int cy, int bf_h, int bf_w, double &rm, double &gm, double &bm, const LocrgbParams &localr, const WBParams & wbpar, const ColorManagementParams &cmp);
 
     eSensorType getSensorType() const
     {
         return ST_NONE;
     }
 
-    bool        isWBProviderReady ()
+    bool        isWBProviderReady()
     {
         return true;
     };
 
-    void        getAutoExpHistogram (LUTu &histogram, int& histcompr);
+    void        getAutoExpHistogram(LUTu &histogram, int& histcompr);
 
-    double      getDefGain  () const
+    double      getDefGain() const
     {
         return 0.0;
     }
 
-    void        getFullSize (int& w, int& h, int tr = TR_NONE);
-    void        getSize     (const PreviewProps &pp, int& w, int& h);
+    void        getFullSize(int& w, int& h, int tr = TR_NONE);
+    void        getSize(const PreviewProps &pp, int& w, int& h);
 
-    FrameData*  getImageData (unsigned int frameNum)
+    FrameData*  getImageData(unsigned int frameNum)
     {
-        return idata->getFrameData (frameNum);
+        return idata->getFrameData(frameNum);
     }
-    ImageIO*    getImageIO   ()
+    ImageIO*    getImageIO()
     {
         return img;
     }
-    ImageMatrices* getImageMatrices ()
+    ImageMatrices* getImageMatrices()
     {
         return (ImageMatrices*)nullptr;
     }
@@ -97,26 +92,26 @@
         return false;
     }
 
-    void        setProgressListener (ProgressListener* pl)
+    void        setProgressListener(ProgressListener* pl)
     {
         plistener = pl;
     }
 
-    void        convertColorSpace (Imagefloat* image, const ColorManagementParams &cmp, const ColorTemp &wb); // RAWParams raw will not be used for non-raw files (see imagesource.h)
-    static void colorSpaceConversion (Imagefloat* im, const ColorManagementParams &cmp, cmsHPROFILE embedded, IIOSampleFormat sampleFormat);
+    void        convertColorSpace(Imagefloat* image, const ColorManagementParams &cmp, const ColorTemp &wb);  // RAWParams raw will not be used for non-raw files (see imagesource.h)
+    static void colorSpaceConversion(Imagefloat* im, const ColorManagementParams &cmp, cmsHPROFILE embedded, IIOSampleFormat sampleFormat);
 
     bool        isRGBSourceModified() const
     {
         return rgbSourceModified;
     }
-    void setCurrentFrame (unsigned int frameNum) {}
+    void setCurrentFrame(unsigned int frameNum) {}
     int getFrameCount()
     {
         return 1;
     }
 
 
-    void getRawValues (int x, int y, int rotate, int &R, int &G, int &B)
+    void getRawValues(int x, int y, int rotate, int &R, int &G, int &B)
     {
         R = G = B = 0;
     }
