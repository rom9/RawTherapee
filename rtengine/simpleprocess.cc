/*
 *  This file is part of RawTherapee.
 *
 *  Copyright (c) 2004-2010 Gabor Horvath <hgabor@rawtherapee.com>
 *
 *  RawTherapee is free software: you can redistribute it and/or modify
 *  it under the terms of the GNU General Public License as published by
 *  the Free Software Foundation, either version 3 of the License, or
 *  (at your option) any later version.
 *
 *  RawTherapee is distributed in the hope that it will be useful,
 *  but WITHOUT ANY WARRANTY; without even the implied warranty of
 *  MERCHANTABILITY or FITNESS FOR A PARTICULAR PURPOSE.  See the
 *  GNU General Public License for more details.
 *
 *  You should have received a copy of the GNU General Public License
 *  along with RawTherapee.  If not, see <http://www.gnu.org/licenses/>.
 */
#include "rtengine.h"
#include "colortemp.h"
#include "imagesource.h"
#include "improcfun.h"
#include "curves.h"
#include "iccstore.h"
#include "clutstore.h"
#include "processingjob.h"
#include <glibmm.h>
#include "../rtgui/options.h"
#include "rawimagesource.h"
#include "../rtgui/multilangmgr.h"
#include "mytime.h"
#include <iostream>
#include <fstream>
#include <string>
#include "../rtgui/md5helper.h"


#undef THREAD_PRIORITY_NORMAL

namespace rtengine
{
extern const Settings* settings;

namespace
{

template <typename T>
void adjust_radius (const T &default_param, double scale_factor, T &param)
{
    const double delta = (param - default_param) * scale_factor;
    param = default_param + delta;
}
<<<<<<< HEAD
=======

>>>>>>> e8bbefef


class ImageProcessor
{
public:
    ImageProcessor (ProcessingJob* pjob, int& errorCode,
                    ProgressListener* pl, bool tunnelMetaData, bool flush):
        job (static_cast<ProcessingJobImpl*> (pjob)),
        errorCode (errorCode),
        pl (pl),
        tunnelMetaData (tunnelMetaData),
        flush (flush),
        // internal state
        ipf_p (nullptr),
        ii (nullptr),
        imgsrc (nullptr),
        fw (-1),
        fh (-1),
        pp (0, 0, 0, 0, 0)
    {
    }

    Image16 *operator()()
    {
        if (!job->fast) {
            return normal_pipeline();
        } else {
            return fast_pipeline();
        }
    }

private:
    Image16 *normal_pipeline()
    {
        if (!stage_init()) {
            return nullptr;
        }

        stage_denoise();
        stage_transform();
        return stage_finish();
    }

    Image16 *fast_pipeline()
    {
        if (!job->pparams.resize.enabled) {
            return normal_pipeline();
        }

        pl = nullptr;

        if (!stage_init()) {
            return nullptr;
        }

        stage_transform();
        stage_early_resize();
        stage_denoise();
        return stage_finish();
    }

    bool stage_init()
    {
        errorCode = 0;

        if (pl) {
            pl->setProgressStr ("PROGRESSBAR_PROCESSING");
            pl->setProgress (0.0);
        }

        ii = job->initialImage;

        if (!ii) {
            ii = InitialImage::load (job->fname, job->isRaw, &errorCode);

            if (errorCode) {
                delete job;
                return false; //return nullptr;
            }
        }

        procparams::ProcParams& params = job->pparams;

        // acquire image from imagesource
        imgsrc = ii->getImageSource ();

        tr = getCoarseBitMask (params.coarse);
        imgsrc->getFullSize (fw, fh, tr);

        // check the crop params
        if (params.crop.x > fw || params.crop.y > fh) {
            // the crop is completely out of the image, so we disable the crop
            params.crop.enabled = false;
            // and we set the values to the defaults
            params.crop.x = 0;
            params.crop.y = 0;
            params.crop.w = fw;
            params.crop.h = fh;
        } else {
            if (params.crop.x < 0) {
                params.crop.x = 0;
            }

            if (params.crop.y < 0) {
                params.crop.y = 0;
            }

            if ((params.crop.x + params.crop.w) > fw) {
                // crop overflow in the width dimension ; we trim it
                params.crop.w = fw - params.crop.x;
            }

            if ((params.crop.y + params.crop.h) > fh) {
                // crop overflow in the height dimension ; we trim it
                params.crop.h = fh - params.crop.y;
            }
        }

//    MyTime t1,t2;
//    t1.set();

        ipf_p.reset (new ImProcFunctions (&params, true));
        ImProcFunctions &ipf = * (ipf_p.get());

        pp = PreviewProps (0, 0, fw, fh, 1);
        imgsrc->setCurrentFrame (params.raw.bayersensor.imageNum);
        imgsrc->preprocess ( params.raw, params.lensProf, params.coarse, params.dirpyrDenoise.enabled);

        if (params.toneCurve.autoexp) {// this enabled HLRecovery
            LUTu histRedRaw (256), histGreenRaw (256), histBlueRaw (256);
            imgsrc->getRAWHistogram (histRedRaw, histGreenRaw, histBlueRaw);

            if (ToneCurveParams::HLReconstructionNecessary (histRedRaw, histGreenRaw, histBlueRaw) && !params.toneCurve.hrenabled) {
                params.toneCurve.hrenabled = true;
                // WARNING: Highlight Reconstruction is being forced 'on', should we force a method here too?
            }
        }

        if (pl) {
            pl->setProgress (0.20);
        }

        imgsrc->demosaic ( params.raw);

        if (pl) {
            pl->setProgress (0.30);
        }

        if (params.retinex.enabled) { //enabled Retinex
            LUTf cdcurve (65536, 0);
            LUTf mapcurve (65536, 0);
            LUTu dummy;
            RetinextransmissionCurve dehatransmissionCurve;
            RetinexgaintransmissionCurve dehagaintransmissionCurve;
            bool dehacontlutili = false;
            bool mapcontlutili = false;
            bool useHsl = false;
//        multi_array2D<float, 3> conversionBuffer(1, 1);
            multi_array2D<float, 4> conversionBuffer (1, 1);
            imgsrc->retinexPrepareBuffers (params.icm, params.retinex, conversionBuffer, dummy);
            imgsrc->retinexPrepareCurves (params.retinex, cdcurve, mapcurve, dehatransmissionCurve, dehagaintransmissionCurve, dehacontlutili, mapcontlutili, useHsl, dummy, dummy );

            float minCD, maxCD, mini, maxi, Tmean, Tsigma, Tmin, Tmax;
            imgsrc->retinex ( params.icm, params.retinex, params.toneCurve, cdcurve, mapcurve, dehatransmissionCurve, dehagaintransmissionCurve, conversionBuffer, dehacontlutili, mapcontlutili, useHsl, minCD, maxCD, mini, maxi, Tmean, Tsigma, Tmin, Tmax, dummy);

        }

        if (pl) {
            pl->setProgress (0.40);
        }

        imgsrc->HLRecovery_Global ( params.toneCurve );


        if (pl) {
            pl->setProgress (0.45);
        }

        // set the color temperature
        currWB = ColorTemp (params.wb.temperature, params.wb.green, params.wb.equal, params.wb.method);

        if (params.wb.method == "Camera") {
            currWB = imgsrc->getWB ();
        } else if (params.wb.method == "Auto") {
            double rm, gm, bm;
            imgsrc->getAutoWBMultipliers (rm, gm, bm);
            currWB.update (rm, gm, bm, params.wb.equal, params.wb.tempBias);
        }

        calclum = nullptr ;
        params.dirpyrDenoise.getCurves (noiseLCurve, noiseCCurve);
        autoNR = (float) settings->nrauto;//
        autoNRmax = (float) settings->nrautomax;//

        if (settings->leveldnti == 0) {
            tilesize = 1024;
            overlap = 128;
        }

        if (settings->leveldnti == 1) {
            tilesize = 768;
            overlap = 96;
        }

        //  const int tilesize = 768;
        //  const int overlap = 96;
        int numtiles_W, numtiles_H, tilewidth, tileheight, tileWskip, tileHskip;
        ipf.Tile_calc (tilesize, overlap, 2, fw, fh, numtiles_W, numtiles_H, tilewidth, tileheight, tileWskip, tileHskip);
        int nbtl = numtiles_W * numtiles_H;

        if ((settings->leveldnautsimpl == 1 && params.dirpyrDenoise.Cmethod == "AUT") || (settings->leveldnautsimpl == 0 && params.dirpyrDenoise.C2method == "AUTO")) {
            nbtl = 9;
        }

        ch_M = new float [nbtl];//allocate memory
        max_r = new float [nbtl];
        max_b = new float [nbtl];
        min_b = new float [9];
        min_r = new float [9];
        lumL = new float [nbtl];
        chromC = new float [nbtl];
        ry = new float [nbtl];
        sk = new float [nbtl];
        pcsk = new float [nbtl];

        //  printf("expert=%d\n",settings->leveldnautsimpl);
        if (settings->leveldnautsimpl == 1 && params.dirpyrDenoise.Cmethod == "PON") {
            MyTime t1pone, t2pone;
            t1pone.set();
<<<<<<< HEAD
            int crW, crH;

            if (settings->leveldnv == 0) {
                crW = 100;
                crH = 100;
            }
=======
            int crW = 100; // settings->leveldnv == 0
            int crH = 100; // settings->leveldnv == 0
>>>>>>> e8bbefef

            if (settings->leveldnv == 1) {
                crW = 250;
                crH = 250;
            }

            if (settings->leveldnv == 2) {
                crW = int (tileWskip / 2);
                crH = int (tileHskip / 2);
            }

            //  if(settings->leveldnv ==2) {crW=int(tileWskip/2);crH=int(1.15f*(tileWskip/2));}//adapted to scale of preview
            if (settings->leveldnv == 3) {
                crW = tileWskip - 10;
                crH = tileHskip - 10;
            }

            float lowdenoise = 1.f;
            int levaut = settings->leveldnaut;

            if (levaut == 1) { //Standard
                lowdenoise = 0.7f;
            }

            //  int crW=tileWskip-10;//crop noise width
            //  int crH=tileHskip-10;//crop noise height
//      Imagefloat *origCropPart;//init auto noise
//          origCropPart = new Imagefloat (crW, crH);//allocate memory
            if (params.dirpyrDenoise.enabled) {//evaluate Noise
                LUTf gamcurve (65536, 0);
                float gam, gamthresh, gamslope;
                ipf.RGB_denoise_infoGamCurve (params.dirpyrDenoise, imgsrc->isRAW(), gamcurve, gam, gamthresh, gamslope);
                #pragma omp parallel
                {
                    Imagefloat *origCropPart;//init auto noise
                    origCropPart = new Imagefloat (crW, crH);//allocate memory
                    Imagefloat *provicalc = new Imagefloat ((crW + 1) / 2, (crH + 1) / 2); //for denoise curves
                    int skipP = 1;
                    #pragma omp for schedule(dynamic) collapse(2) nowait

                    for (int wcr = 0; wcr < numtiles_W; wcr++) {
                        for (int hcr = 0; hcr < numtiles_H; hcr++) {
                            int beg_tileW = wcr * tileWskip + tileWskip / 2.f - crW / 2.f;
                            int beg_tileH = hcr * tileHskip + tileHskip / 2.f - crH / 2.f;
                            PreviewProps ppP (beg_tileW , beg_tileH, crW, crH, skipP);
                            imgsrc->getImage (currWB, tr, origCropPart, ppP, params.toneCurve, params.icm, params.raw );
                            //baseImg->getStdImage(currWB, tr, origCropPart, ppP, true, params.toneCurve);

                            // we only need image reduced to 1/4 here
                            for (int ii = 0; ii < crH; ii += 2) {
                                for (int jj = 0; jj < crW; jj += 2) {
                                    provicalc->r (ii >> 1, jj >> 1) = origCropPart->r (ii, jj);
                                    provicalc->g (ii >> 1, jj >> 1) = origCropPart->g (ii, jj);
                                    provicalc->b (ii >> 1, jj >> 1) = origCropPart->b (ii, jj);
                                }
                            }

                            imgsrc->convertColorSpace (provicalc, params.icm, currWB); //for denoise luminance curve
                            float maxr = 0.f;
                            float maxb = 0.f;
                            float pondcorrec = 1.0f;
                            float chaut, redaut, blueaut, maxredaut, maxblueaut, minredaut, minblueaut, chromina, sigma, lumema, sigma_L, redyel, skinc, nsknc;
                            int Nb;
                            chaut = 0.f;
                            redaut = 0.f;
                            blueaut = 0.f;
                            maxredaut = 0.f;
                            maxblueaut = 0.f;
                            chromina = 0.f;
                            sigma = 0.f;
                            ipf.RGB_denoise_info (origCropPart, provicalc, imgsrc->isRAW(), gamcurve, gam, gamthresh, gamslope, params.dirpyrDenoise, imgsrc->getDirPyrDenoiseExpComp(), chaut, Nb, redaut, blueaut, maxredaut, maxblueaut, minredaut, minblueaut, chromina, sigma, lumema, sigma_L, redyel, skinc, nsknc);
                            float multip = 1.f;
                            float adjustr = 1.f;

                            if      (params.icm.working == "ProPhoto")   {
                                adjustr = 1.f;   //
                            } else if (params.icm.working == "Adobe RGB")  {
                                adjustr = 1.f / 1.3f;
                            } else if (params.icm.working == "sRGB")       {
                                adjustr = 1.f / 1.3f;
                            } else if (params.icm.working == "WideGamut")  {
                                adjustr = 1.f / 1.1f;
                            } else if (params.icm.working == "Rec2020")  {
                                adjustr = 1.f / 1.1f;
                            } else if (params.icm.working == "Beta RGB")   {
                                adjustr = 1.f / 1.2f;
                            } else if (params.icm.working == "BestRGB")    {
                                adjustr = 1.f / 1.2f;
                            } else if (params.icm.working == "BruceRGB")   {
                                adjustr = 1.f / 1.2f;
                            }

                            if (!imgsrc->isRAW()) {
                                multip = 2.f;    //take into account gamma for TIF / JPG approximate value...not good fot gamma=1
                            }

                            float maxmax = max (maxredaut, maxblueaut);
                            float delta;
                            int mode = 2;
                            int lissage = settings->leveldnliss;
                            ipf.calcautodn_info (chaut, delta, Nb, levaut, maxmax, lumema, chromina, mode, lissage, redyel, skinc, nsknc);

                            //    printf("PROCESS cha=%f red=%f bl=%f redM=%f bluM=%f chrom=%f sigm=%f lum=%f sigL=%f\n",chaut,redaut,blueaut, maxredaut, maxblueaut, chromina, sigma, lumema, sigma_L);
                            if (maxredaut > maxblueaut) {
                                maxr = (delta) / ((autoNRmax * multip * adjustr * lowdenoise) / 2.f);

                                if (minblueaut <= minredaut  && minblueaut < chaut) {
                                    maxb = (-chaut + minblueaut) / (autoNRmax * multip * adjustr * lowdenoise);
                                }
                            } else {
                                maxb = (delta) / ((autoNRmax * multip * adjustr * lowdenoise) / 2.f);

                                if (minredaut <= minblueaut  && minredaut < chaut) {
                                    maxr = (-chaut + minredaut) / (autoNRmax * multip * adjustr * lowdenoise);
                                }
                            }//maxb mxr - empirical evaluation red / blue

                            ch_M[hcr * numtiles_W + wcr] = pondcorrec * chaut / (autoNR * multip * adjustr * lowdenoise);
                            max_r[hcr * numtiles_W + wcr] = pondcorrec * maxr;
                            max_b[hcr * numtiles_W + wcr] = pondcorrec * maxb;
                            lumL[hcr * numtiles_W + wcr] = lumema;
                            chromC[hcr * numtiles_W + wcr] = chromina;
                            ry[hcr * numtiles_W + wcr] = redyel;
                            sk[hcr * numtiles_W + wcr] = skinc;
                            pcsk[hcr * numtiles_W + wcr] = nsknc;

                        }
                    }

                    delete provicalc;
                    delete origCropPart;
                }

                int liss = settings->leveldnliss; //smooth result around mean

                if (liss == 2 || liss == 3) {
                    // I smooth only mean and not delta (max)
                    float nchm = 0.f;
                    float koef = 0.4f; //between 0.1 to 0.9

                    if (liss == 3) {
                        koef = 0.0f;    //quasi auto for mean Ch
                    }

                    for (int wcr = 0; wcr < numtiles_W; wcr++) {
                        for (int hcr = 0; hcr < numtiles_H; hcr++) {
                            nchm += ch_M[hcr * numtiles_W + wcr];
                        }
                    }

                    nchm /= (numtiles_H * numtiles_W);

                    for (int wcr = 0; wcr < numtiles_W; wcr++) {
                        for (int hcr = 0; hcr < numtiles_H; hcr++) {
                            ch_M[hcr * numtiles_W + wcr] = nchm + (ch_M[hcr * numtiles_W + wcr] - nchm) * koef;
                        }
                    }
                }

                if (liss == 3) { //same as auto but with much cells
                    float MaxR = 0.f;
                    float MaxB = 0.f;
                    float MaxRMoy = 0.f;
                    float MaxBMoy = 0.f;

                    for (int k = 0; k < nbtl; k++) {
                        MaxBMoy += max_b[k];
                        MaxRMoy += max_r[k];

                        if (max_r[k] > MaxR) {
                            MaxR = max_r[k];
                        }

                        if (max_b[k] > MaxB) {
                            MaxB = max_b[k];
                        }

                    }

                    MaxBMoy /= nbtl;
                    MaxRMoy /= nbtl;

                    for (int k = 0; k < nbtl; k++) {
                        if (MaxR > MaxB) {
                            max_r[k] = MaxRMoy + (MaxR - MaxRMoy) * 0.66f; //#std Dev
                            //max_b[k]=MinB;
                            max_b[k] = MaxBMoy + (MaxB - MaxBMoy) * 0.66f;

                        } else {
                            max_b[k] = MaxBMoy + (MaxB - MaxBMoy) * 0.66f;
                            //max_r[k]=MinR;
                            max_r[k] = MaxRMoy + (MaxR - MaxRMoy) * 0.66f;

                        }
                    }
                }

                if (settings->verbose) {
                    t2pone.set();
                    printf ("Info denoise ponderated performed in %d usec:\n", t2pone.etime (t1pone));
                }

            }
        }


        if ((settings->leveldnautsimpl == 1 && params.dirpyrDenoise.Cmethod == "AUT")  || (settings->leveldnautsimpl == 0 && params.dirpyrDenoise.C2method == "AUTO")) {
            MyTime t1aue, t2aue;
            t1aue.set();
            int crW, crH;

            if (settings->leveldnv == 0) {
                crW = 100;
                crH = 100;
            }

            if (settings->leveldnv == 1) {
                crW = 250;
                crH = 250;
            }

            if (settings->leveldnv == 2) {
                crW = int (tileWskip / 2);
                crH = int (tileHskip / 2);
            }

            //  if(settings->leveldnv ==2) {crW=int(tileWskip/2);crH=int(1.15f*(tileWskip/2));}//adapted to scale of preview
            if (settings->leveldnv == 3) {
                crW = tileWskip - 10;
                crH = tileHskip - 10;
            }

            float lowdenoise = 1.f;
            int levaut = settings->leveldnaut;

            if (levaut == 1) { //Standard
                lowdenoise = 0.7f;
            }

            if (params.dirpyrDenoise.enabled) {//evaluate Noise
                LUTf gamcurve (65536, 0);
                float gam, gamthresh, gamslope;
                ipf.RGB_denoise_infoGamCurve (params.dirpyrDenoise, imgsrc->isRAW(), gamcurve, gam, gamthresh, gamslope);
                int Nb[9];
                int  coordW[3];//coordonate of part of image to mesure noise
                int  coordH[3];
                int begW = 50;
                int begH = 50;
                coordW[0] = begW;
                coordW[1] = fw / 2 - crW / 2;
                coordW[2] = fw - crW - begW;
                coordH[0] = begH;
                coordH[1] = fh / 2 - crH / 2;
                coordH[2] = fh - crH - begH;
                #pragma omp parallel
                {
                    Imagefloat *origCropPart;//init auto noise
                    origCropPart = new Imagefloat (crW, crH);//allocate memory
                    Imagefloat *provicalc = new Imagefloat ((crW + 1) / 2, (crH + 1) / 2); //for denoise curves

                    #pragma omp for schedule(dynamic) collapse(2) nowait

                    for (int wcr = 0; wcr <= 2; wcr++) {
                        for (int hcr = 0; hcr <= 2; hcr++) {
                            PreviewProps ppP (coordW[wcr] , coordH[hcr], crW, crH, 1);
                            imgsrc->getImage (currWB, tr, origCropPart, ppP, params.toneCurve, params.icm, params.raw);
                            //baseImg->getStdImage(currWB, tr, origCropPart, ppP, true, params.toneCurve);


                            // we only need image reduced to 1/4 here
                            for (int ii = 0; ii < crH; ii += 2) {
                                for (int jj = 0; jj < crW; jj += 2) {
                                    provicalc->r (ii >> 1, jj >> 1) = origCropPart->r (ii, jj);
                                    provicalc->g (ii >> 1, jj >> 1) = origCropPart->g (ii, jj);
                                    provicalc->b (ii >> 1, jj >> 1) = origCropPart->b (ii, jj);
                                }
                            }

                            imgsrc->convertColorSpace (provicalc, params.icm, currWB); //for denoise luminance curve
                            int nb = 0;
                            float chaut = 0.f, redaut = 0.f, blueaut = 0.f, maxredaut = 0.f, maxblueaut = 0.f, minredaut = 0.f, minblueaut = 0.f, chromina = 0.f, sigma = 0.f, lumema = 0.f, sigma_L = 0.f, redyel = 0.f, skinc = 0.f, nsknc = 0.f;
                            ipf.RGB_denoise_info (origCropPart, provicalc, imgsrc->isRAW(), gamcurve, gam, gamthresh, gamslope,  params.dirpyrDenoise, imgsrc->getDirPyrDenoiseExpComp(), chaut, nb, redaut, blueaut, maxredaut, maxblueaut, minredaut, minblueaut, chromina, sigma, lumema, sigma_L, redyel, skinc, nsknc);
                            Nb[hcr * 3 + wcr] = nb;
                            ch_M[hcr * 3 + wcr] = chaut;
                            max_r[hcr * 3 + wcr] = maxredaut;
                            max_b[hcr * 3 + wcr] = maxblueaut;
                            min_r[hcr * 3 + wcr] = minredaut;
                            min_b[hcr * 3 + wcr] = minblueaut;
                            lumL[hcr * 3 + wcr] = lumema;
                            chromC[hcr * 3 + wcr] = chromina;
                            ry[hcr * 3 + wcr] = redyel;
                            sk[hcr * 3 + wcr] = skinc;
                            pcsk[hcr * 3 + wcr] = nsknc;
                        }
                    }

                    delete provicalc;
                    delete origCropPart;
                }
                float chM = 0.f;
                float MaxR = 0.f;
                float MaxB = 0.f;
                float MinR = 100000000.f;
                float MinB = 100000000.f;
                float maxr = 0.f;
                float maxb = 0.f;
                float multip = 1.f;
                float adjustr = 1.f;
                float Max_R[9] = {0.f, 0.f, 0.f, 0.f, 0.f, 0.f, 0.f, 0.f, 0.f};
                float Max_B[9] = {0.f, 0.f, 0.f, 0.f, 0.f, 0.f, 0.f, 0.f, 0.f};
                float Min_R[9];
                float Min_B[9];
                float MaxRMoy = 0.f;
                float MaxBMoy = 0.f;
                float MinRMoy = 0.f;
                float MinBMoy = 0.f;

                if      (params.icm.working == "ProPhoto")   {
                    adjustr = 1.f;
                } else if (params.icm.working == "Adobe RGB")  {
                    adjustr = 1.f / 1.3f;
                } else if (params.icm.working == "sRGB")       {
                    adjustr = 1.f / 1.3f;
                } else if (params.icm.working == "WideGamut")  {
                    adjustr = 1.f / 1.1f;
                } else if (params.icm.working == "Rec2020")  {
                    adjustr = 1.f / 1.1f;
                } else if (params.icm.working == "Beta RGB")   {
                    adjustr = 1.f / 1.2f;
                } else if (params.icm.working == "BestRGB")    {
                    adjustr = 1.f / 1.2f;
                } else if (params.icm.working == "BruceRGB")   {
                    adjustr = 1.f / 1.2f;
                }

                if (!imgsrc->isRAW()) {
                    multip = 2.f;    //take into account gamma for TIF / JPG approximate value...not good fot gamma=1
                }

                float delta[9];
                int mode = 1;
                int lissage = settings->leveldnliss;

                for (int k = 0; k < 9; k++) {
                    float maxmax = max (max_r[k], max_b[k]);
                    ipf.calcautodn_info (ch_M[k], delta[k], Nb[k], levaut, maxmax, lumL[k], chromC[k], mode, lissage, ry[k], sk[k], pcsk[k] );
                    //  printf("ch_M=%f delta=%f\n",ch_M[k], delta[k]);
                }

                for (int k = 0; k < 9; k++) {
                    if (max_r[k] > max_b[k]) {
                        //printf("R delta=%f  koef=%f\n",delta[k],autoNRmax*multip*adjustr*lowdenoise);
                        Max_R[k] = (delta[k]) / ((autoNRmax * multip * adjustr * lowdenoise) / 2.f);
                        Min_B[k] = - (ch_M[k] - min_b[k]) / (autoNRmax * multip * adjustr * lowdenoise);
                        Max_B[k] = 0.f;
                        Min_R[k] = 0.f;
                    } else {
                        //printf("B delta=%f  koef=%f\n",delta[k],autoNRmax*multip*adjustr*lowdenoise);
                        Max_B[k] = (delta[k]) / ((autoNRmax * multip * adjustr * lowdenoise) / 2.f);
                        Min_R[k] = - (ch_M[k] - min_r[k])   / (autoNRmax * multip * adjustr * lowdenoise);
                        Min_B[k] = 0.f;
                        Max_R[k] = 0.f;
                    }
                }

                for (int k = 0; k < 9; k++) {
                    //  printf("ch_M= %f Max_R=%f Max_B=%f min_r=%f min_b=%f\n",ch_M[k],Max_R[k], Max_B[k],Min_R[k], Min_B[k]);
                    chM += ch_M[k];
                    MaxBMoy += Max_B[k];
                    MaxRMoy += Max_R[k];
                    MinRMoy += Min_R[k];
                    MinBMoy += Min_B[k];

                    if (Max_R[k] > MaxR) {
                        MaxR = Max_R[k];
                    }

                    if (Max_B[k] > MaxB) {
                        MaxB = Max_B[k];
                    }

                    if (Min_R[k] < MinR) {
                        MinR = Min_R[k];
                    }

                    if (Min_B[k] < MinB) {
                        MinB = Min_B[k];
                    }

                }

                chM /= 9;
                MaxBMoy /= 9;
                MaxRMoy /= 9;
                MinBMoy /= 9;
                MinRMoy /= 9;

                if (MaxR > MaxB) {
                    maxr = MaxRMoy + (MaxR - MaxRMoy) * 0.66f; //#std Dev
                    //  maxb=MinB;
                    maxb = MinBMoy + (MinB - MinBMoy) * 0.66f;

                } else {
                    maxb = MaxBMoy + (MaxB - MaxBMoy) * 0.66f;
                    //  maxr=MinR;
                    maxr = MinRMoy + (MinR - MinRMoy) * 0.66f;

                }

//              printf("SIMPL cha=%f red=%f bl=%f \n",chM,maxr,maxb);

                params.dirpyrDenoise.chroma = chM / (autoNR * multip * adjustr);
                params.dirpyrDenoise.redchro = maxr;
                params.dirpyrDenoise.bluechro = maxb;
            }

            if (settings->verbose) {
                t2aue.set();
                printf ("Info denoise auto performed in %d usec:\n", t2aue.etime (t1aue));
            }

            //end evaluate noise
        }

        baseImg = new Imagefloat (fw, fh);
        imgsrc->getImage (currWB, tr, baseImg, pp, params.toneCurve, params.icm, params.raw);

        if (pl) {
            pl->setProgress (0.50);
        }

//  LUTf Noisecurve (65536,0);
//!!!// auto exposure!!!
        expcomp = params.toneCurve.expcomp;
        bright = params.toneCurve.brightness;
        contr = params.toneCurve.contrast;
        black = params.toneCurve.black;
        hlcompr = params.toneCurve.hlcompr;
        hlcomprthresh = params.toneCurve.hlcomprthresh;


        if (params.toneCurve.autoexp) {
            LUTu aehist;
            int aehistcompr;
            imgsrc->getAutoExpHistogram (aehist, aehistcompr);
            ipf.getAutoExp (aehist, aehistcompr, imgsrc->getDefGain(), params.toneCurve.clip, expcomp, bright, contr, black, hlcompr, hlcomprthresh);
        }

        // at this stage, we can flush the raw data to free up quite an important amount of memory
        // commented out because it makes the application crash when batch processing...
        // TODO: find a better place to flush rawData and rawRGB
        if (flush) {
            imgsrc->flushRawData();
            imgsrc->flushRGB();
        }

        return true;
    }

    void stage_denoise()
    {
        procparams::ProcParams& params = job->pparams;
        //ImProcFunctions ipf (&params, true);
<<<<<<< HEAD
        ImProcFunctions &ipf = * (ipf_p.get());
=======
        ImProcFunctions &ipf = *(ipf_p.get());
>>>>>>> e8bbefef

        // perform luma/chroma denoise
//  CieImage *cieView;
//  NoisCurve noiseLCurve;
//    bool lldenoiseutili=false;
//  Imagefloat *calclum ;
//    params.dirpyrDenoise.getCurves(noiseLCurve, lldenoiseutili);
//  if (params.dirpyrDenoise.enabled  && lldenoiseutili) {

        DirPyrDenoiseParams denoiseParams = params.dirpyrDenoise;   // make a copy because we cheat here

        if (denoiseParams.Lmethod == "CUR") {
            if (noiseLCurve) {
                denoiseParams.luma = 0.5f;
            } else {
                denoiseParams.luma = 0.0f;
            }
        } else if (denoiseParams.Lmethod == "SLI") {
            noiseLCurve.Reset();
        }

        if (denoiseParams.enabled  && (noiseLCurve || noiseCCurve )) {
            // we only need image reduced to 1/4 here
            calclum = new Imagefloat ((fw + 1) / 2, (fh + 1) / 2); //for luminance denoise curve
            #pragma omp parallel for

            for (int ii = 0; ii < fh; ii += 2) {
                for (int jj = 0; jj < fw; jj += 2) {
                    calclum->r (ii >> 1, jj >> 1) = baseImg->r (ii, jj);
                    calclum->g (ii >> 1, jj >> 1) = baseImg->g (ii, jj);
                    calclum->b (ii >> 1, jj >> 1) = baseImg->b (ii, jj);
                }
            }

            imgsrc->convertColorSpace (calclum, params.icm, currWB);
        }

        if (denoiseParams.enabled) {
            // CurveFactory::denoiseLL(lldenoiseutili, denoiseParams.lcurve, Noisecurve,1);
            //denoiseParams.getCurves(noiseLCurve);
//      ipf.RGB_denoise(baseImg, baseImg, calclum, imgsrc->isRAW(), denoiseParams, params.defringe, imgsrc->getDirPyrDenoiseExpComp(), noiseLCurve, lldenoiseutili);
            float chaut, redaut, blueaut, maxredaut, maxblueaut, nresi, highresi;
            int kall = 2;
            ipf.RGB_denoise (kall, baseImg, baseImg, calclum, ch_M, max_r, max_b, imgsrc->isRAW(), denoiseParams, imgsrc->getDirPyrDenoiseExpComp(), noiseLCurve, noiseCCurve, chaut, redaut, blueaut, maxredaut, maxblueaut, nresi, highresi);

        }

//  delete calclum;
        delete [] ch_M;
        delete [] max_r;
        delete [] max_b;
        delete [] min_r;
        delete [] min_b;
        delete [] lumL;
        delete [] chromC;
        delete [] ry;
        delete [] sk;
        delete [] pcsk;
    }

    void stage_transform()
    {
        procparams::ProcParams& params = job->pparams;
        //ImProcFunctions ipf (&params, true);
<<<<<<< HEAD
        ImProcFunctions &ipf = * (ipf_p.get());
=======
        ImProcFunctions &ipf = *(ipf_p.get());
>>>>>>> e8bbefef

        imgsrc->convertColorSpace (baseImg, params.icm, currWB);

        // perform first analysis
        hist16 (65536);

        ipf.firstAnalysis (baseImg, params, hist16);

        // perform transform (excepted resizing)
        if (ipf.needsTransform()) {
            Imagefloat* trImg = new Imagefloat (fw, fh);
            ipf.transform (baseImg, trImg, 0, 0, 0, 0, fw, fh, fw, fh, imgsrc->getMetaData()->getFocalLen(), imgsrc->getMetaData()->getFocalLen35mm(),
                           imgsrc->getMetaData()->getFocusDist(), imgsrc->getRotateDegree(), true);
            delete baseImg;
            baseImg = trImg;
        }
    }

    Image16 *stage_finish()
    {
        procparams::ProcParams& params = job->pparams;
        //ImProcFunctions ipf (&params, true);
<<<<<<< HEAD
        ImProcFunctions &ipf = * (ipf_p.get());
=======
        ImProcFunctions &ipf = *(ipf_p.get());
>>>>>>> e8bbefef

        if (params.dirpyrequalizer.cbdlMethod == "bef" && params.dirpyrequalizer.enabled && !params.colorappearance.enabled) {
            const int W = baseImg->getWidth();
            const int H = baseImg->getHeight();
            LabImage labcbdl (W, H);
            ipf.rgb2lab (*baseImg, labcbdl, params.icm.working);
            ipf.dirpyrequalizer (&labcbdl, 1);
            ipf.lab2rgb (labcbdl, *baseImg, params.icm.working);
        }

        // update blurmap
        SHMap* shmap = nullptr;

        if (params.sh.enabled) {
            shmap = new SHMap (fw, fh, true);
            double radius = sqrt (double (fw * fw + fh * fh)) / 2.0;
            double shradius = params.sh.radius;

            if (!params.sh.hq) {
                shradius *= radius / 1800.0;
            }

            shmap->update (baseImg, shradius, ipf.lumimul, params.sh.hq, 1);
        }

        // RGB processing

        curve1 (65536);
        curve2 (65536);
        curve (65536, 0);
        satcurve (65536, 0);
        lhskcurve (65536, 0);
        lumacurve (32770, 0); // lumacurve[32768] and lumacurve[32769] will be set to 32768 and 32769 later to allow linear interpolation
        clcurve (65536, 0);
        wavclCurve (65536, 0);

        //if(params.blackwhite.enabled) params.toneCurve.hrenabled=false;

        CurveFactory::complexCurve (expcomp, black / 65535.0, hlcompr, hlcomprthresh, params.toneCurve.shcompr, bright, contr,
                                    params.toneCurve.curveMode, params.toneCurve.curve, params.toneCurve.curveMode2, params.toneCurve.curve2,
                                    hist16, curve1, curve2, curve, dummy, customToneCurve1, customToneCurve2 );

        CurveFactory::RGBCurve (params.rgbCurves.rcurve, rCurve, 1);
        CurveFactory::RGBCurve (params.rgbCurves.gcurve, gCurve, 1);
        CurveFactory::RGBCurve (params.rgbCurves.bcurve, bCurve, 1);

        bool opautili = false;

        if (params.colorToning.enabled) {
            TMatrix wprof = ICCStore::getInstance()->workingSpaceMatrix (params.icm.working);
            double wp[3][3] = {
                {wprof[0][0], wprof[0][1], wprof[0][2]},
                {wprof[1][0], wprof[1][1], wprof[1][2]},
                {wprof[2][0], wprof[2][1], wprof[2][2]}
            };
            TMatrix wiprof = ICCStore::getInstance()->workingSpaceInverseMatrix (params.icm.working);
            double wip[3][3] = {
                {wiprof[0][0], wiprof[0][1], wiprof[0][2]},
                {wiprof[1][0], wiprof[1][1], wiprof[1][2]},
                {wiprof[2][0], wiprof[2][1], wiprof[2][2]}
            };
            params.colorToning.getCurves (ctColorCurve, ctOpacityCurve, wp, wip, opautili);
            clToningcurve (65536, 0);
            CurveFactory::curveToning (params.colorToning.clcurve, clToningcurve, 1);
            cl2Toningcurve (65536, 0);
            CurveFactory::curveToning (params.colorToning.cl2curve, cl2Toningcurve, 1);
        }

        labView = new LabImage (fw, fh);

        if (params.blackwhite.enabled) {
            CurveFactory::curveBW (params.blackwhite.beforeCurve, params.blackwhite.afterCurve, hist16, dummy, customToneCurvebw1, customToneCurvebw2, 1);
        }

        double rrm, ggm, bbm;
        float autor, autog, autob;
        float satLimit = float (params.colorToning.satProtectionThreshold) / 100.f * 0.7f + 0.3f;
        float satLimitOpacity = 1.f - (float (params.colorToning.saturatedOpacity) / 100.f);

        if (params.colorToning.enabled  && params.colorToning.autosat) { //for colortoning evaluation of saturation settings
            float moyS = 0.f;
            float eqty = 0.f;
            ipf.moyeqt (baseImg, moyS, eqty);//return image : mean saturation and standard dev of saturation
            float satp = ((moyS + 1.5f * eqty) - 0.3f) / 0.7f; //1.5 sigma ==> 93% pixels with high saturation -0.3 / 0.7 convert to Hombre scale

            if (satp >= 0.92f) {
                satp = 0.92f;    //avoid values too high (out of gamut)
            }

            if (satp <= 0.15f) {
                satp = 0.15f;    //avoid too low values
            }

            satLimit = 100.f * satp;

            satLimitOpacity = 100.f * (moyS - 0.85f * eqty); //-0.85 sigma==>20% pixels with low saturation
        }

        autor = -9000.f; // This will ask to compute the "auto" values for the B&W tool (have to be inferior to -5000)
        DCPProfile::ApplyState as;
        DCPProfile *dcpProf = imgsrc->getDCP (params.icm, currWB, as);

        LUTu histToneCurve;

        ipf.rgbProc (baseImg, labView, nullptr, curve1, curve2, curve, shmap, params.toneCurve.saturation, rCurve, gCurve, bCurve, satLimit , satLimitOpacity, ctColorCurve, ctOpacityCurve, opautili, clToningcurve, cl2Toningcurve, customToneCurve1, customToneCurve2, customToneCurvebw1, customToneCurvebw2, rrm, ggm, bbm, autor, autog, autob, expcomp, hlcompr, hlcomprthresh, dcpProf, as, histToneCurve);

        if (settings->verbose) {
            printf ("Output image / Auto B&W coefs:   R=%.2f   G=%.2f   B=%.2f\n", autor, autog, autob);
        }

        // if clut was used and size of clut cache == 1 we free the memory used by the clutstore (default clut cache size = 1 for 32 bit OS)
        if ( params.filmSimulation.enabled && !params.filmSimulation.clutFilename.empty() && options.clutCacheSize == 1) {
            CLUTStore::getInstance().clearCache();
        }

        // freeing up some memory
        customToneCurve1.Reset();
        customToneCurve2.Reset();
        ctColorCurve.Reset();
        ctOpacityCurve.Reset();
        noiseLCurve.Reset();
        noiseCCurve.Reset();
        customToneCurvebw1.Reset();
        customToneCurvebw2.Reset();

        // Freeing baseImg because not used anymore
        delete baseImg;
        baseImg = nullptr;

        if (shmap) {
            delete shmap;
        }

        shmap = nullptr;

        if (pl) {
            pl->setProgress (0.55);
        }

        //%%%%%%%%%%%%%%%%%%%%%%%%%%%%%%%%%%%%%%%%%%%%%%%%%%%%%%
        //%%%%%%%%%%%%%%%%%%%%%%%%%%%%%%%%%%%%%%%%%%%%%%%%%%%%%%
        // start tile processing...???


        if (params.labCurve.contrast != 0) { //only use hist16 for contrast
            hist16.clear();

#ifdef _OPENMP
            #pragma omp parallel
#endif
            {
                LUTu hist16thr (hist16.getSize());  // one temporary lookup table per thread
                hist16thr.clear();
#ifdef _OPENMP
                #pragma omp for schedule(static) nowait
#endif

                for (int i = 0; i < fh; i++)
                    for (int j = 0; j < fw; j++) {
                        hist16thr[ (int) ((labView->L[i][j]))]++;
                    }

                #pragma omp critical
                {
                    hist16 += hist16thr;
                }
            }
        }

        bool utili;
        CurveFactory::complexLCurve (params.labCurve.brightness, params.labCurve.contrast, params.labCurve.lcurve, hist16, lumacurve, dummy, 1, utili);

        bool clcutili;
        CurveFactory::curveCL (clcutili, params.labCurve.clcurve, clcurve, 1);

        bool ccutili, cclutili;
        CurveFactory::complexsgnCurve (autili, butili, ccutili, cclutili, params.labCurve.acurve, params.labCurve.bcurve, params.labCurve.cccurve,
                                       params.labCurve.lccurve, curve1, curve2, satcurve, lhskcurve, 1);


        bool locutili = false;
        //     bool locallutili = false;
        //     bool localcutili = false;

        if (params.locallab.enabled) {
            MyTime t1, t2;
            t1.set();

            std::string mdfive = getMD5 (imgsrc->getFileName());

            Glib::ustring pop = options.cacheBaseDir + "/mip/";

            Glib::ustring datalab;

            if (options.mip == MI_opt) {
                datalab = pop + Glib::path_get_basename (imgsrc->getFileName () + "." + mdfive + ".mip");
            }

            if (options.mip == MI_prev) {
                datalab = imgsrc->getFileName() + ".mip";
            }


            LocretigainCurve locRETgainCurve;
            LocLHCurve loclhCurve;

            LocretigainCurverab locRETgainCurverab;
            LUTf lllocalcurve (65536, 0);
            LUTf cclocalcurve (65536, 0);

            //    int realspot = params.locallab.nbspot;
            int maxspot = settings->nspot + 1;
            ifstream fic0 (datalab, ios::in);
            float** shbuffer = nullptr;
            int versionmip = 0;
            std::string delim[69] = {"A", "B", "C", "D", "E", "F", "G", "H", "I", "J", "K", "L", "M", "N", "O", "P", "Q", "R", "S", "T", "U", "V", "W", "X", "Y", "Z",
                                     "a", "b", "c", "d", "e", "f", "g", "h", "i", "j", "k", "l", "m", "n", "o", "p", "q", "r", "s", "t", "u", "v", "w", "x", "y", "z",
                                     "&", "#", "{", "[", "]", "}", "$", "*", "?", ">", "!", ";", "<"",(", ")", "+", "-"
                                    };

            if (params.locallab.inverssha) {
                shbuffer   = new float*[fh];

                for (int i = 0; i < fh; i++) {
                    shbuffer[i] = new float[fw];
                }
            }

            if (fic0) {//normally we don't use here but ??
                //find the version mip
                string line;
                string spotline;
                //   int cont = 0;

                while (getline (fic0, line)) {
                    spotline = line;
                    std::size_t pos = spotline.find ("=");
                    std::size_t posend = spotline.find ("@"); //in case of for futur use

                    if (spotline.substr (0, pos) == "Mipversion") {
                        string strversion = spotline.substr (pos + 1, (posend - pos));
                        versionmip = std::stoi (strversion.c_str());
                    }

                    if (spotline.substr (0, pos) == "Spot") {
                        //        cont = 0;
                    }


                }

                fic0.close();
            }

            ifstream fich (datalab, ios::in);

            if (fich && versionmip != 0) {
                std::string inser;

                int **dataspots;
                dataspots = new int*[61];

                for (int i = 0; i < 61; i++) {
                    dataspots[i] = new int[maxspot];
                }


                std::string *retistrs;
                retistrs = new std::string[maxspot];
                std::string *llstrs;

                llstrs = new std::string[maxspot];

                std::string *lhstrs;
                lhstrs = new std::string[maxspot];

                std::string *ccstrs;
                ccstrs = new std::string[maxspot];

                {
                    dataspots[2][0] =  params.locallab.circrad;
                    dataspots[3][0] =  params.locallab.locX;
                    dataspots[4][0] =  params.locallab.locY;
                    dataspots[5][0] =  params.locallab.locYT;
                    dataspots[6][0] =  params.locallab.locXL;
                    dataspots[7][0] =  params.locallab.centerX;
                    dataspots[8][0] =  params.locallab.centerY;
                    dataspots[9][0] =  params.locallab.lightness;
                    dataspots[10][0] =  params.locallab.contrast;
                    dataspots[11][0] =  params.locallab.chroma;
                    dataspots[12][0] =  params.locallab.sensi;
                    dataspots[13][0] =  params.locallab.transit;

                    if (!params.locallab.invers) {
                        dataspots[14][0] =  0;
                    } else {
                        dataspots[14][0] =  1;
                    }

                    if (params.locallab.Smethod == "IND") {
                        dataspots[15][0] =  0;
                    } else if (params.locallab.Smethod == "SYM") {
                        dataspots[15][0] =  1;
                    } else if (params.locallab.Smethod == "INDSL") {
                        dataspots[15][0] =  2;
                    } else if (params.locallab.Smethod == "SYMSL") {
                        dataspots[15][0] =  3;
                    }

                    dataspots[17][0] =  params.locallab.radius;
                    dataspots[18][0] =  params.locallab.strength;
                    dataspots[19][0] =  params.locallab.sensibn;

                    if (!params.locallab.inversrad) {
                        dataspots[20][0] =  0;
                    } else {
                        dataspots[20][0] =  1;
                    }

                    dataspots[21][0] = params.locallab.str;
                    dataspots[22][0] = params.locallab.chrrt;
                    dataspots[23][0] = params.locallab.neigh;
                    dataspots[24][0] = params.locallab.vart;
                    dataspots[25][0] = params.locallab.sensih;

                    if (!params.locallab.inversret) {
                        dataspots[26][0] =  0;
                    } else {
                        dataspots[26][0] =  1;
                    }

                    if (params.locallab.retinexMethod == "low") {
                        dataspots[27][0] =  0;
                    } else if (params.locallab.retinexMethod == "uni") {
                        dataspots[27][0] =  1;
                    } else if (params.locallab.retinexMethod == "high") {
                        dataspots[27][0] =  2;
                    }


                    dataspots[28][0] = params.locallab.sharradius;
                    dataspots[29][0] = params.locallab.sharamount;
                    dataspots[30][0] = params.locallab.shardamping;
                    dataspots[31][0] = params.locallab.shariter;
                    dataspots[32][0] = params.locallab.sensisha;

                    if (!params.locallab.inverssha) {
                        dataspots[33][0] =  0;
                    } else {
                        dataspots[33][0] =  1;
                    }

                    if (params.locallab.qualityMethod == "std") {
                        dataspots[34][0] =  0;
                    } else if (params.locallab.qualityMethod == "enh") {
                        dataspots[34][0] =  1;
                    } else if (params.locallab.qualityMethod == "enhden") {
                        dataspots[34][0] =  2;
                    }

                    dataspots[35][0] = params.locallab.thres;
                    dataspots[36][0] = params.locallab.proxi;

                    dataspots[37][0] = params.locallab.noiselumf;
                    dataspots[38][0] = params.locallab.noiselumc;
                    dataspots[39][0] = params.locallab.noisechrof;
                    dataspots[40][0] = params.locallab.noisechroc;

                    dataspots[41][0] = params.locallab.mult[0];
                    dataspots[42][0] = params.locallab.mult[1];
                    dataspots[43][0] = params.locallab.mult[2];
                    dataspots[44][0] = params.locallab.mult[3];
                    dataspots[45][0] = params.locallab.mult[4];
                    dataspots[46][0] = params.locallab.threshold;
                    dataspots[47][0] = params.locallab.sensicb;

                    if (!params.locallab.activlum) {
                        dataspots[48][0] =  0;
                    } else {
                        dataspots[48][0] =  1;
                    }

                    dataspots[49][0] = params.locallab.stren;
                    dataspots[50][0] = params.locallab.gamma;
                    dataspots[51][0] = params.locallab.estop;
                    dataspots[52][0] = params.locallab.scaltm;
                    dataspots[53][0] = params.locallab.rewei;
                    dataspots[54][0] = params.locallab.sensitm;
                    dataspots[55][0] = params.locallab.retrab;

                    if (!params.locallab.curvactiv) {
                        dataspots[56][0] =  0;
                    } else {
                        dataspots[56][0] =  1;
                    }

                    if (params.locallab.qualitycurveMethod == "none") {
                        dataspots[57][0] =  0;
                    } else if (params.locallab.qualitycurveMethod == "std") {
                        dataspots[57][0] =  1;
                    } else if (params.locallab.qualitycurveMethod == "enh") {
                        dataspots[57][0] =  2;
                    }

                    dataspots[58][0] = 100.f * params.locallab.hueref;
                    dataspots[59][0] = params.locallab.chromaref;
                    dataspots[60][0] = params.locallab.lumaref;

                    //curve Reti local
                    int siz = params.locallab.localTgaincurve.size();

                    if (siz > 69) {
                        siz = 69;//avoid crash
                    }

                    //   int s_cur[siz + 1];
                    int s_datcur[siz + 1];

                    for (int j = 0; j < siz; j++) {
                        s_datcur[j] = (int)  (1000. * params.locallab.localTgaincurve[j]);
                    }

                    std::string cur_str = "";

                    for (int j = 0; j < siz; j++) {
                        cur_str = cur_str + std::to_string (s_datcur[j]) + delim[j];
                    }

                    inser = retistrs[0] = cur_str + "@";

                    int sizl = params.locallab.llcurve.size();

                    if (sizl > 69) {
                        sizl = 69;
                    }

                    //    int s_curl[sizl + 1];
                    int s_datcurl[sizl + 1];

                    for (int j = 0; j < sizl; j++) {
                        s_datcurl[j] = (int)  (1000. * params.locallab.llcurve[j]);
                    }

                    std::string ll_str = "";

                    for (int j = 0; j < sizl; j++) {
                        ll_str = ll_str + std::to_string (s_datcurl[j]) + delim[j];
                    }

                    llstrs[0] = ll_str + "@";


                    int sizc = params.locallab.cccurve.size();

                    if (sizc > 69) {
                        sizc = 69;
                    }

                    //        int s_curc[sizc + 1];
                    int s_datcurc[sizc + 1];

                    for (int j = 0; j < sizc; j++) {
                        s_datcurc[j] = (int)  (1000. * params.locallab.cccurve[j]);
                    }

                    std::string cc_str = "";

                    for (int j = 0; j < sizc; j++) {
                        cc_str = cc_str + std::to_string (s_datcurc[j]) + delim[j];
                    }

                    ccstrs[0] = cc_str + "@";

                    //

                    int sizh = params.locallab.LHcurve.size();

                    if (sizh > 69) {
                        sizh = 69;
                    }

                    //     int s_curh[sizh + 1];
                    int s_datcurh[sizh + 1];

                    for (int j = 0; j < sizh; j++) {
                        s_datcurh[j] = (int)  (1000. * params.locallab.LHcurve[j]);
                    }

                    std::string lh_str = "";

                    for (int j = 0; j < sizl; j++) {
                        lh_str = lh_str + std::to_string (s_datcurh[j]) + delim[j];
                    }

                    lhstrs[0] = lh_str + "@";


                }
                //     locallutili = false;


                int ns = 0;
                //      int realsp = params.locallab.nbspot;

                if (fich) {

                    std::string line;
                    std::string spotline;
                    int cont = 0;
                    //   int sizecu = 0;
                    //   int sizell;
                    //   int sizelh;
                    //   int sizecc;

                    while (getline (fich, line)) {
                        spotline = line;
                        std::size_t pos = spotline.find ("=");
                        std::size_t posend = spotline.find ("@"); //in case of for futur use

                        if (spotline.substr (0, pos) == "Mipversion") {
                            std::string strversion = spotline.substr (pos + 1, (posend - pos));
                            versionmip = std::stoi (strversion.c_str());
                        }

                        if (spotline.substr (0, pos) == "Spot") {
                            cont = 0;
                        }

                        cont++;
                        std::string str3 = spotline.substr (pos + 1, (posend - pos));

                        if (cont == 1) {
                            ns =  std::stoi (str3.c_str());
                        }

                        if (cont >= 2  && cont < 16) {
                            dataspots[cont][ns] = std::stoi (str3.c_str());

                        }

                        if (spotline.substr (0, pos) == "Currentspot") {
                            dataspots[16][0] = std::stoi (str3.c_str());
                        }

                        if (cont > 16  && cont < 61) {
                            dataspots[cont][ns] = std::stoi (str3.c_str());

                        }

                        if (spotline.substr (0, pos) == "curveReti") {
                            std::string curstr;
                            //        int longecur;
                            std::string strend = spotline.substr (posend - 1, 1);
                            //        std::size_t posz = spotline.find (strend);
                            //        int longe;

                            for (int sl = 0; sl < 69; sl++) {
                                if (delim[sl] == strend) {
                                    //                longe = sl + 1;
                                }
                            }

                            retistrs[ns] = str3;
                            //   sizecu = longe;
                        }

                        if (spotline.substr (0, pos) == "curveLL") {
                            std::string curstrl;
                            //       int longecurl;
                            std::string strendl = spotline.substr (posend - 1, 1);
                            //       std::size_t poszl = spotline.find (strendl);
                            //       int longel;

                            for (int sl = 0; sl < 69; sl++) {
                                if (delim[sl] == strendl) {
                                    //     longel = sl + 1;
                                }
                            }

                            llstrs[ns] = str3;
                            //  sizell = longel;

                        }

                        if (spotline.substr (0, pos) == "curveLH") {
                            std::string curstrh;
                            //      int longecurh;
                            std::string strendh = spotline.substr (posend - 1, 1);
                            //      std::size_t poszh = spotline.find (strendh);
                            //     int longeh;

                            for (int sh = 0; sh < 69; sh++) {
                                if (delim[sh] == strendh) {
                                    //            longeh = sh + 1;
                                }
                            }

                            lhstrs[ns] = str3;
                            //    sizelh = longeh;
                        }

                        if (spotline.substr (0, pos) == "curveCC") {
                            std::string curstrc;
                            //       int longecurc;
                            std::string strendc = spotline.substr (posend - 1, 1);
                            //       std::size_t poszc = spotline.find (strendc);
                            //      int longec;

                            for (int sh = 0; sh < 69; sh++) {
                                if (delim[sh] == strendc) {
                                    //               longec = sh + 1;
                                }
                            }

                            ccstrs[ns] = str3;
                            //    sizecc = longec;
                        }

                    }

                    fich.close();
                }


                for (int sp = 1; sp < maxspot; sp++) { //spots default
                    params.locallab.hueref = INFINITY;
                    params.locallab.chromaref = INFINITY;
                    params.locallab.lumaref = INFINITY;

                    params.locallab.circrad = dataspots[2][sp];
                    params.locallab.locX = dataspots[3][sp];
                    params.locallab.locY = dataspots[4][sp];
                    params.locallab.locYT = dataspots[5][sp];
                    params.locallab.locXL = dataspots[6][sp];
                    params.locallab.centerX = dataspots[7][sp];
                    params.locallab.centerY = dataspots[8][sp];
                    params.locallab.lightness = dataspots[9][sp];
                    params.locallab.contrast = dataspots[10][sp];
                    params.locallab.chroma = dataspots[11][sp];
                    params.locallab.sensi = dataspots[12][sp];
                    params.locallab.transit = dataspots[13][sp];

                    if (dataspots[14][sp] ==  0) {
                        params.locallab.invers = false;
                    } else {
                        params.locallab.invers = true;
                    }

                    if (dataspots[15][sp] ==  0) {
                        params.locallab.Smethod = "IND" ;
                    } else if (dataspots[15][sp] ==  1) {
                        params.locallab.Smethod = "SYM" ;
                    } else if (dataspots[15][sp] ==  2) {
                        params.locallab.Smethod = "INDSL";
                    } else if (dataspots[15][sp] ==  3) {
                        params.locallab.Smethod = "SYMSL";
                    }

                    params.locallab.radius = dataspots[17][sp];
                    params.locallab.strength = dataspots[18][sp];
                    params.locallab.sensibn = dataspots[19][sp];

                    if (dataspots[20][sp] ==  0) {
                        params.locallab.inversrad = false;
                    } else {
                        params.locallab.inversrad = true;
                    }

                    params.locallab.str = dataspots[21][sp];
                    params.locallab.chrrt = dataspots[22][sp];
                    params.locallab.neigh = dataspots[23][sp];
                    params.locallab.vart = dataspots[24][sp];
                    params.locallab.sensih = dataspots[25][sp];

                    if (dataspots[26][sp] ==  0) {
                        params.locallab.inversret = false;
                    } else {
                        params.locallab.inversret = true;
                    }

                    if (dataspots[27][sp] ==  0) {
                        params.locallab.retinexMethod = "low" ;
                    } else if (dataspots[27][sp] ==  1) {
                        params.locallab.retinexMethod = "uni" ;
                    } else if (dataspots[27][sp] ==  2) {
                        params.locallab.retinexMethod = "high";
                    }

                    params.locallab.sharradius = dataspots[28][sp];
                    params.locallab.sharamount = dataspots[29][sp];
                    params.locallab.shardamping = dataspots[30][sp];
                    params.locallab.shariter = dataspots[31][sp];
                    params.locallab.sensisha = dataspots[32][sp];

                    if (dataspots[33][sp] ==  0) {
                        params.locallab.inverssha = false;
                    } else {
                        params.locallab.inverssha = true;
                    }

                    if (dataspots[34][sp] ==  0) {
                        params.locallab.qualityMethod = "std" ;
                    } else if (dataspots[34][sp] ==  1) {
                        params.locallab.qualityMethod = "enh" ;
                    } else if (dataspots[34][sp] ==  2) {
                        params.locallab.qualityMethod = "enhden" ;
                    }

                    params.locallab.thres = dataspots[35][sp];
                    params.locallab.proxi = dataspots[36][sp];

                    params.locallab.noiselumf = dataspots[37][sp];
                    params.locallab.noiselumc = dataspots[38][sp];
                    params.locallab.noisechrof = dataspots[39][sp];
                    params.locallab.noisechroc = dataspots[40][sp];

                    params.locallab.mult[0] = dataspots[41][sp];
                    params.locallab.mult[1] = dataspots[42][sp];
                    params.locallab.mult[2] = dataspots[43][sp];
                    params.locallab.mult[3] = dataspots[44][sp];
                    params.locallab.mult[4] = dataspots[45][sp];
                    params.locallab.threshold = dataspots[46][sp];
                    params.locallab.sensicb = dataspots[47][sp];

                    if (dataspots[48][sp] ==  0) {
                        params.locallab.activlum = false;
                    } else {
                        params.locallab.activlum = true;
                    }

                    params.locallab.stren = dataspots[49][sp];
                    params.locallab.gamma = dataspots[50][sp];
                    params.locallab.estop = dataspots[51][sp];
                    params.locallab.scaltm = dataspots[52][sp];
                    params.locallab.rewei = dataspots[53][sp];
                    params.locallab.sensitm = dataspots[54][sp];
                    params.locallab.retrab = dataspots[55][sp];

                    if (dataspots[56][sp] ==  0) {
                        params.locallab.curvactiv = false;
                    } else {
                        params.locallab.curvactiv = true;
                    }

                    if (dataspots[57][sp] ==  0) {
                        params.locallab.qualitycurveMethod = "none" ;
                    } else if (dataspots[57][sp] ==  1) {
                        params.locallab.qualitycurveMethod = "std" ;
                    } else if (dataspots[57][sp] ==  2) {
                        params.locallab.qualitycurveMethod = "enh" ;
                    }

                    params.locallab.hueref = ((float) dataspots[58][sp]) / 100.f;
                    params.locallab.chromaref = dataspots[59][sp];
                    params.locallab.lumaref = dataspots[60][sp];


                    int *s_datc;
                    s_datc = new int[70];
                    int siz;

                    ipf.strcurv_data (retistrs[sp], s_datc, siz);
                    std::vector<double>   cretiend;

                    for (int j = 0; j < siz; j++) {
                        cretiend.push_back ((double) (s_datc[j]) / 1000.);
                    }

                    delete [] s_datc;

                    int *s_datcl;
                    s_datcl = new int[70];
                    int sizl;

                    ipf.strcurv_data (llstrs[sp], s_datcl, sizl);


                    std::vector<double>   cllend;

                    for (int j = 0; j < sizl; j++) {
                        cllend.push_back ((double) (s_datcl[j]) / 1000.);
                    }

                    delete [] s_datcl;

                    int *s_datcc;
                    s_datcc = new int[70];
                    int sizc;

                    ipf.strcurv_data (ccstrs[sp], s_datcc, sizc);


                    std::vector<double>   cccend;

                    for (int j = 0; j < sizc; j++) {
                        cccend.push_back ((double) (s_datcc[j]) / 1000.);
                    }

                    delete [] s_datcc;

                    int *s_datch;
                    s_datch = new int[70];
                    int sizh;

                    ipf.strcurv_data (lhstrs[sp], s_datch, sizh);


                    std::vector<double>   clhend;

                    for (int j = 0; j < sizh; j++) {
                        clhend.push_back ((double) (s_datch[j]) / 1000.);
                    }


                    params.locallab.localTgaincurve.clear();
                    params.locallab.llcurve.clear();
                    params.locallab.LHcurve.clear();
                    params.locallab.cccurve.clear();

                    params.locallab.localTgaincurve = cretiend;
                    params.locallab.llcurve = cllend;
                    params.locallab.LHcurve = clhend;
                    params.locallab.cccurve = cccend;



                    params.locallab.getCurves (locRETgainCurve, locRETgainCurverab, loclhCurve);
                    bool locallutili = false;
                    bool localcutili = false;

                    CurveFactory::curveLocal (locallutili, params.locallab.llcurve, lllocalcurve, 1);
                    CurveFactory::curveCCLocal (localcutili, params.locallab.cccurve, cclocalcurve, 1);
                    double huere, chromare, lumare;

                    ipf.calc_ref (2, sp, (float**)shbuffer, labView, labView, 0, 0, 0, 0, fw, fh, fw, fh, locutili, 1, locRETgainCurve, locallutili, lllocalcurve, loclhCurve, cclocalcurve, huere, chromare, lumare);
                    params.locallab.hueref = huere;
                    params.locallab.chromaref = chromare;
                    params.locallab.lumaref = lumare;

                    ipf.Lab_Local (2, sp, (float**)shbuffer, labView, labView, 0, 0, 0, 0, fw, fh, fw, fh, locutili, 1, locRETgainCurve, locallutili, lllocalcurve, loclhCurve, cclocalcurve, params.locallab.hueref, params.locallab.chromaref, params.locallab.lumaref);
                    lllocalcurve.clear();
                    cclocalcurve.clear();

                }



                for (int i = 0; i < 61; i++) {
                    delete [] dataspots[i];
                }

                delete [] dataspots;




                delete [] retistrs;
                delete [] llstrs;
                delete [] lhstrs;
                delete [] ccstrs;

                if (params.locallab.inverssha) {

                    for (int i = 0; i < fh; i++) {
                        delete [] shbuffer[i];
                    }

                    delete [] shbuffer;
                }


            }

            t2.set();

            if ( settings->verbose ) {
                printf ("Total local:- %d usec\n", t2.etime (t1));
            }

        }

        ipf.chromiLuminanceCurve (nullptr, 1, labView, labView, curve1, curve2, satcurve, lhskcurve, clcurve, lumacurve, utili, autili, butili, ccutili, cclutili, clcutili, dummy, dummy);

        if ((params.colorappearance.enabled && !params.colorappearance.tonecie) || (!params.colorappearance.enabled)) {
            ipf.EPDToneMap (labView, 5, 1);
        }


        ipf.vibrance (labView);

        if ((params.colorappearance.enabled && !settings->autocielab) || (!params.colorappearance.enabled)) {
            ipf.impulsedenoise (labView);
        }

        // for all treatments Defringe, Sharpening, Contrast detail ,Microcontrast they are activated if "CIECAM" function are disabled

        if ((params.colorappearance.enabled && !settings->autocielab) || (!params.colorappearance.enabled)) {
            ipf.defringe (labView);
        }

        if (params.sharpenEdge.enabled) {
            ipf.MLsharpen (labView);
        }

        if (params.sharpenMicro.enabled) {
            if ((params.colorappearance.enabled && !settings->autocielab) ||  (!params.colorappearance.enabled)) {
                ipf.MLmicrocontrast (labView);    //!params.colorappearance.sharpcie
            }
        }

        if (((params.colorappearance.enabled && !settings->autocielab) || (!params.colorappearance.enabled)) && params.sharpening.enabled) {

            float **buffer = new float*[fh];

            for (int i = 0; i < fh; i++) {
                buffer[i] = new float[fw];
            }

            ipf.sharpening (labView, (float**)buffer, params.sharpening);

            for (int i = 0; i < fh; i++) {
                delete [] buffer[i];
            }

            delete [] buffer;
        }

        WaveletParams WaveParams = params.wavelet;
        WavCurve wavCLVCurve;
        WavOpacityCurveRG waOpacityCurveRG;
        WavOpacityCurveBY waOpacityCurveBY;
        WavOpacityCurveW waOpacityCurveW;
        WavOpacityCurveWL waOpacityCurveWL;

        params.wavelet.getCurves (wavCLVCurve, waOpacityCurveRG, waOpacityCurveBY, waOpacityCurveW, waOpacityCurveWL );


        // directional pyramid wavelet
        if (params.dirpyrequalizer.cbdlMethod == "aft") {
            if ((params.colorappearance.enabled && !settings->autocielab)  || !params.colorappearance.enabled) {
                ipf.dirpyrequalizer (labView, 1);    //TODO: this is the luminance tonecurve, not the RGB one
            }
        }

        bool wavcontlutili = false;

        CurveFactory::curveWavContL (wavcontlutili, params.wavelet.wavclCurve, wavclCurve,/* hist16C, dummy,*/ 1);

        if (params.wavelet.enabled) {
            ipf.ip_wavelet (labView, labView, 2, WaveParams, wavCLVCurve, waOpacityCurveRG, waOpacityCurveBY, waOpacityCurveW,  waOpacityCurveWL, wavclCurve, wavcontlutili, 1);
        }

        wavCLVCurve.Reset();

        //Colorappearance and tone-mapping associated

        int f_w = 1, f_h = 1;
        int begh = 0, endh = fh;

        if (params.colorappearance.tonecie || params.colorappearance.enabled) {
            f_w = fw;
            f_h = fh;
        }

        CieImage *cieView = new CieImage (f_w, (f_h));
        begh = 0;
        endh = fh;
        CurveFactory::curveLightBrightColor (
            params.colorappearance.curve,
            params.colorappearance.curve2,
            params.colorappearance.curve3,
            hist16, dummy,
            dummy, dummy,
            customColCurve1,
            customColCurve2,
            customColCurve3,
            1);

        if (params.colorappearance.enabled) {
            double adap;
            float fnum = imgsrc->getMetaData()->getFNumber  ();// F number
            float fiso = imgsrc->getMetaData()->getISOSpeed () ;// ISO
            float fspeed = imgsrc->getMetaData()->getShutterSpeed () ;//speed
            float fcomp = imgsrc->getMetaData()->getExpComp  ();//compensation + -

            if (fnum < 0.3f || fiso < 5.f || fspeed < 0.00001f) {
                adap = 2000.;
            }//if no exif data or wrong
            else {
                float E_V = fcomp + log2 ((fnum * fnum) / fspeed / (fiso / 100.f));
                E_V += params.toneCurve.expcomp;// exposure compensation in tonecurve ==> direct EV
                E_V += log2 (params.raw.expos); // exposure raw white point ; log2 ==> linear to EV
                adap = powf (2.f, E_V - 3.f); //cd / m2
            }

            LUTf CAMBrightCurveJ;
            LUTf CAMBrightCurveQ;
            float CAMMean = NAN;

            if (params.sharpening.enabled) {
                if (settings->ciecamfloat) {
                    float d;
                    ipf.ciecam_02float (cieView, float (adap), begh, endh, 1, 2, labView, &params, customColCurve1, customColCurve2, customColCurve3, dummy, dummy, CAMBrightCurveJ, CAMBrightCurveQ, CAMMean, 5, 1, true, d, 1, 1);
                } else {
                    double dd;
                    ipf.ciecam_02 (cieView, adap, begh, endh, 1, 2, labView, &params, customColCurve1, customColCurve2, customColCurve3, dummy, dummy, CAMBrightCurveJ, CAMBrightCurveQ, CAMMean, 5, 1, true, dd, 1, 1);
                }
            } else {
                if (settings->ciecamfloat) {
                    float d;
                    ipf.ciecam_02float (cieView, float (adap), begh, endh, 1, 2, labView, &params, customColCurve1, customColCurve2, customColCurve3, dummy, dummy, CAMBrightCurveJ, CAMBrightCurveQ, CAMMean, 5, 1, true, d, 1, 1);
                } else {
                    double dd;
                    ipf.ciecam_02 (cieView, adap, begh, endh, 1, 2, labView, &params, customColCurve1, customColCurve2, customColCurve3, dummy, dummy, CAMBrightCurveJ, CAMBrightCurveQ, CAMMean, 5, 1, true, dd, 1, 1);
                }
            }
        }

        delete cieView;
        cieView = nullptr;




        // end tile processing...???
        //%%%%%%%%%%%%%%%%%%%%%%%%%%%%%%%%%%%%%%%%%%%%%%%%%%%%%%
        //%%%%%%%%%%%%%%%%%%%%%%%%%%%%%%%%%%%%%%%%%%%%%%%%%%%%%%

        if (pl) {
            pl->setProgress (0.60);
        }

        int imw, imh;
        double tmpScale = ipf.resizeScale (&params, fw, fh, imw, imh);
        bool labResize = params.resize.enabled && params.resize.method != "Nearest" && tmpScale != 1.0;
        LabImage *tmplab;

        // crop and convert to rgb16
        int cx = 0, cy = 0, cw = labView->W, ch = labView->H;

        if (params.crop.enabled) {
            cx = params.crop.x;
            cy = params.crop.y;
            cw = params.crop.w;
            ch = params.crop.h;

            if (labResize) { // crop lab data
                tmplab = new LabImage (cw, ch);

                for (int row = 0; row < ch; row++) {
                    for (int col = 0; col < cw; col++) {
                        tmplab->L[row][col] = labView->L[row + cy][col + cx];
                        tmplab->a[row][col] = labView->a[row + cy][col + cx];
                        tmplab->b[row][col] = labView->b[row + cy][col + cx];
                    }
                }

                delete labView;
                labView = tmplab;
                cx = 0;
                cy = 0;
            }
        }

        if (labResize) { // resize lab data
            // resize image
            tmplab = new LabImage (imw, imh);
            ipf.Lanczos (labView, tmplab, tmpScale);
            delete labView;
            labView = tmplab;
            cw = labView->W;
            ch = labView->H;

            if (params.prsharpening.enabled) {
                for (int i = 0; i < ch; i++)
                    for (int j = 0; j < cw; j++) {
                        labView->L[i][j] = labView->L[i][j] < 0.f ? 0.f : labView->L[i][j];
                    }

                float **buffer = new float*[ch];

                for (int i = 0; i < ch; i++) {
                    buffer[i] = new float[cw];
                }

                ipf.sharpening (labView, (float**)buffer, params.prsharpening);

                for (int i = 0; i < ch; i++) {
                    delete [] buffer[i];
                }

                delete [] buffer;
            }
        }

        Image16* readyImg = nullptr;
        cmsHPROFILE jprof = nullptr;
        bool customGamma = false;
        bool useLCMS = false;
        bool bwonly = params.blackwhite.enabled && !params.colorToning.enabled && !autili && !butili ;

        if (params.icm.gamma != "default" || params.icm.freegamma) { // if select gamma output between BT709, sRGB, linear, low, high, 2.2 , 1.8

            GammaValues ga;
            //  if(params.blackwhite.enabled) params.toneCurve.hrenabled=false;
            readyImg = ipf.lab2rgb16 (labView, cx, cy, cw, ch, params.icm, bwonly, &ga);
            customGamma = true;

            //or selected Free gamma
            useLCMS = false;

            if ((jprof = ICCStore::getInstance()->createCustomGammaOutputProfile (params.icm, ga)) == nullptr) {
                useLCMS = true;
            }

        } else {
            // if Default gamma mode: we use the profile selected in the "Output profile" combobox;
            // gamma come from the selected profile, otherwise it comes from "Free gamma" tool

            readyImg = ipf.lab2rgb16 (labView, cx, cy, cw, ch, params.icm, bwonly);

            if (settings->verbose) {
                printf ("Output profile_: \"%s\"\n", params.icm.output.c_str());
            }
        }

        delete labView;
        labView = nullptr;



        if (bwonly) { //force BW r=g=b
            if (settings->verbose) {
                printf ("Force BW\n");
            }

            for (int ccw = 0; ccw < cw; ccw++) {
                for (int cch = 0; cch < ch; cch++) {
                    readyImg->r (cch, ccw) = readyImg->g (cch, ccw);
                    readyImg->b (cch, ccw) = readyImg->g (cch, ccw);
                }
            }
        }

        if (pl) {
            pl->setProgress (0.70);
        }

        if (tmpScale != 1.0 && params.resize.method == "Nearest") { // resize rgb data (gamma applied)
            Image16* tempImage = new Image16 (imw, imh);
            ipf.resize (readyImg, tempImage, tmpScale);
            delete readyImg;
            readyImg = tempImage;
        }

        if (tunnelMetaData) {
            readyImg->setMetadata (ii->getMetaData()->getExifData ());
        } else {
            readyImg->setMetadata (ii->getMetaData()->getExifData (), params.exif, params.iptc);
        }


        // Setting the output curve to readyImg
        if (customGamma) {
            if (!useLCMS) {
                // use corrected sRGB profile in order to apply a good TRC if present, otherwise use LCMS2 profile generated by lab2rgb16 w/ gamma
                ProfileContent pc (jprof);
                readyImg->setOutputProfile (pc.getData().c_str(), pc.getData().size());
            }
        } else {
            // use the selected output profile if present, otherwise use LCMS2 profile generate by lab2rgb16 w/ gamma

            if (params.icm.output != "" && params.icm.output != ColorManagementParams::NoICMString) {

                // if ICCStore::getInstance()->getProfile send back an object, then ICCStore::getInstance()->getContent will do too
                cmsHPROFILE jprof = ICCStore::getInstance()->getProfile (params.icm.output); //get outProfile

                if (jprof == nullptr) {
                    if (settings->verbose) {
                        printf ("\"%s\" ICC output profile not found!\n - use LCMS2 substitution\n", params.icm.output.c_str());
                    }
                } else {
                    if (settings->verbose) {
                        printf ("Using \"%s\" output profile\n", params.icm.output.c_str());
                    }

                    ProfileContent pc = ICCStore::getInstance()->getContent (params.icm.output);
                    readyImg->setOutputProfile (pc.getData().c_str(), pc.getData().size());
                }
            } else {
                // No ICM
                readyImg->setOutputProfile (nullptr, 0);
            }
        }

//    t2.set();
//    if( settings->verbose )
//           printf("Total:- %d usec\n", t2.etime(t1));

        if (!job->initialImage) {
            ii->decreaseRef ();
        }

        delete job;

        if (pl) {
            pl->setProgress (0.75);
        }

        /*  curve1.reset();curve2.reset();
            curve.reset();
            satcurve.reset();
            lhskcurve.reset();

            rCurve.reset();
            gCurve.reset();
            bCurve.reset();
            hist16.reset();
            hist16C.reset();
        */
        return readyImg;
    }

    void stage_early_resize()
    {
        procparams::ProcParams& params = job->pparams;
        //ImProcFunctions ipf (&params, true);
<<<<<<< HEAD
        ImProcFunctions &ipf = * (ipf_p.get());
=======
        ImProcFunctions &ipf = *(ipf_p.get());
>>>>>>> e8bbefef

        int imw, imh;
        double scale_factor = ipf.resizeScale (&params, fw, fh, imw, imh);

        std::unique_ptr<LabImage> tmplab (new LabImage (fw, fh));
        ipf.rgb2lab (*baseImg, *tmplab, params.icm.working);

        if (params.crop.enabled) {
            int cx = params.crop.x;
            int cy = params.crop.y;
            int cw = params.crop.w;
            int ch = params.crop.h;

            std::unique_ptr<LabImage> cropped (new LabImage (cw, ch));

            for (int row = 0; row < ch; row++) {
                for (int col = 0; col < cw; col++) {
                    cropped->L[row][col] = tmplab->L[row + cy][col + cx];
                    cropped->a[row][col] = tmplab->a[row + cy][col + cx];
                    cropped->b[row][col] = tmplab->b[row + cy][col + cx];
                }
            }

            tmplab = std::move (cropped);
        }

        assert (params.resize.enabled);

        // resize image
        {
            std::unique_ptr<LabImage> resized (new LabImage (imw, imh));
            ipf.Lanczos (tmplab.get(), resized.get(), scale_factor);
            tmplab = std::move (resized);
        }

<<<<<<< HEAD
        adjust_procparams (scale_factor);
=======
        adjust_procparams(scale_factor);
>>>>>>> e8bbefef

        fw = imw;
        fh = imh;

        delete baseImg;
        baseImg = new Imagefloat (fw, fh);
        ipf.lab2rgb (*tmplab, *baseImg, params.icm.working);
    }

    void adjust_procparams (double scale_factor)
    {
        procparams::ProcParams &params = job->pparams;
        procparams::ProcParams defaultparams;

        params.resize.enabled = false;
        params.crop.enabled = false;

        if (params.prsharpening.enabled) {
            params.sharpening = params.prsharpening;
        } else {
            adjust_radius (defaultparams.sharpening.radius, scale_factor,
                           params.sharpening.radius);
        }

        params.impulseDenoise.thresh *= scale_factor;

        if (scale_factor < 0.5) {
            params.impulseDenoise.enabled = false;
        }

        params.wavelet.strength *= scale_factor;
        params.dirpyrDenoise.luma *= scale_factor;
        //params.dirpyrDenoise.Ldetail += (100 - params.dirpyrDenoise.Ldetail) * scale_factor;
        auto &lcurve = params.dirpyrDenoise.lcurve;
        for (size_t i = 2; i < lcurve.size(); i += 4) {
            lcurve[i] *= min(scale_factor * 2, 1.0);
        }
        noiseLCurve.Set(lcurve);
        const char *medmethods[] = { "soft", "33", "55soft", "55", "77", "99" };
        if (params.dirpyrDenoise.median) {
            auto &key = params.dirpyrDenoise.methodmed == "RGB" ? params.dirpyrDenoise.rgbmethod : params.dirpyrDenoise.medmethod;
            for (int i = 1; i < int(sizeof(medmethods)/sizeof(const char *)); ++i) {
                if (key == medmethods[i]) {
                    int j = i - int(1.0 / scale_factor);
                    if (j < 0) {
                        params.dirpyrDenoise.median = false;
                    } else {
                        key = medmethods[j];
                    }
                    break;
                }
            }
        }

        params.epd.scale *= scale_factor;
        //params.epd.edgeStopping *= scale_factor;

        const double dirpyreq_scale = min (scale_factor * 1.5, 1.0);

        for (int i = 0; i < 6; ++i) {
            adjust_radius (defaultparams.dirpyrequalizer.mult[i], dirpyreq_scale,
                           params.dirpyrequalizer.mult[i]);
        }
        params.dirpyrequalizer.threshold *= scale_factor;

        adjust_radius (defaultparams.defringe.radius, scale_factor,
                       params.defringe.radius);
        adjust_radius (defaultparams.sh.radius, scale_factor, params.sh.radius);

        if (params.raw.xtranssensor.method ==
                procparams::RAWParams::XTransSensor::methodstring[
                    procparams::RAWParams::XTransSensor::threePass]) {
            params.raw.xtranssensor.method =
                procparams::RAWParams::XTransSensor::methodstring[
                    procparams::RAWParams::XTransSensor::onePass];
        }
        if (params.raw.bayersensor.method == procparams::RAWParams::BayerSensor::methodstring[procparams::RAWParams::BayerSensor::pixelshift]) {
            params.raw.bayersensor.method = procparams::RAWParams::BayerSensor::methodstring[params.raw.bayersensor.pixelShiftLmmse ? procparams::RAWParams::BayerSensor::lmmse : procparams::RAWParams::BayerSensor::amaze];
        }
    }

private:
    ProcessingJobImpl* job;
    int& errorCode;
    ProgressListener* pl;
    bool tunnelMetaData;
    bool flush;

    // internal state
    std::unique_ptr<ImProcFunctions> ipf_p;
    InitialImage *ii;
    ImageSource *imgsrc;
    int fw;
    int fh;

    int tr;
    PreviewProps pp;

    NoiseCurve noiseLCurve;
    NoiseCurve noiseCCurve;
    Imagefloat *calclum;
    float autoNR;
    float autoNRmax;
    int tilesize;
    int overlap;

    float *ch_M;
    float *max_r;
    float *max_b;
    float *min_b;
    float *min_r;
    float *lumL;
    float *chromC;
    float *ry;
    float *sk;
    float *pcsk;

    double expcomp;
    int bright;
    int contr;
    int black;
    int hlcompr;
    int hlcomprthresh;

    ColorTemp currWB;
    Imagefloat *baseImg;
    LabImage* labView;

    LUTu hist16;

    LUTf curve1;
    LUTf curve2;
    LUTf curve;
    LUTf satcurve;
    LUTf lhskcurve;
    LUTf lumacurve;
    LUTf clcurve;
    LUTf clToningcurve;
    LUTf cl2Toningcurve;
    LUTf wavclCurve;

    LUTf rCurve;
    LUTf gCurve;
    LUTf bCurve;
    LUTu dummy;

    ToneCurve customToneCurve1, customToneCurve2;
    ColorGradientCurve ctColorCurve;
    OpacityCurve ctOpacityCurve;
    ColorAppearance customColCurve1, customColCurve2, customColCurve3 ;
    ToneCurve customToneCurvebw1;
    ToneCurve customToneCurvebw2;

    bool autili, butili;
};

} // namespace


IImage16* processImage (ProcessingJob* pjob, int& errorCode, ProgressListener* pl, bool tunnelMetaData, bool flush)
{
    ImageProcessor proc (pjob, errorCode, pl, tunnelMetaData, flush);
    return proc();
}

void batchProcessingThread (ProcessingJob* job, BatchProcessingListener* bpl, bool tunnelMetaData)
{

    ProcessingJob* currentJob = job;

    while (currentJob) {
        int errorCode;
        IImage16* img = processImage (currentJob, errorCode, bpl, tunnelMetaData, true);

        if (errorCode) {
            bpl->error (M ("MAIN_MSG_CANNOTLOAD"));
            currentJob = nullptr;
        } else {
            try {
                currentJob = bpl->imageReady (img);
            } catch (Glib::Exception& ex) {
                bpl->error (ex.what());
                currentJob = nullptr;
            }
        }
    }
}

void startBatchProcessing (ProcessingJob* job, BatchProcessingListener* bpl, bool tunnelMetaData)
{

    if (bpl)
#if __GNUC__ == 4 && __GNUC_MINOR__ == 8 && defined( WIN32 ) && defined(__x86_64__)
        // See Issue 2384 "Very bad response time on win7/64 using gcc 4.8 when queue is running"
        Glib::Thread::create (sigc::bind (sigc::ptr_fun (batchProcessingThread), job, bpl, tunnelMetaData), 0, true, true, Glib::THREAD_PRIORITY_NORMAL);

#else
        Glib::Thread::create (sigc::bind (sigc::ptr_fun (batchProcessingThread), job, bpl, tunnelMetaData), 0, true, true, Glib::THREAD_PRIORITY_LOW);
#endif

}

}<|MERGE_RESOLUTION|>--- conflicted
+++ resolved
@@ -50,10 +50,6 @@
     const double delta = (param - default_param) * scale_factor;
     param = default_param + delta;
 }
-<<<<<<< HEAD
-=======
-
->>>>>>> e8bbefef
 
 
 class ImageProcessor
@@ -283,17 +279,8 @@
         if (settings->leveldnautsimpl == 1 && params.dirpyrDenoise.Cmethod == "PON") {
             MyTime t1pone, t2pone;
             t1pone.set();
-<<<<<<< HEAD
-            int crW, crH;
-
-            if (settings->leveldnv == 0) {
-                crW = 100;
-                crH = 100;
-            }
-=======
             int crW = 100; // settings->leveldnv == 0
             int crH = 100; // settings->leveldnv == 0
->>>>>>> e8bbefef
 
             if (settings->leveldnv == 1) {
                 crW = 250;
@@ -757,11 +744,7 @@
     {
         procparams::ProcParams& params = job->pparams;
         //ImProcFunctions ipf (&params, true);
-<<<<<<< HEAD
-        ImProcFunctions &ipf = * (ipf_p.get());
-=======
         ImProcFunctions &ipf = *(ipf_p.get());
->>>>>>> e8bbefef
 
         // perform luma/chroma denoise
 //  CieImage *cieView;
@@ -826,11 +809,7 @@
     {
         procparams::ProcParams& params = job->pparams;
         //ImProcFunctions ipf (&params, true);
-<<<<<<< HEAD
-        ImProcFunctions &ipf = * (ipf_p.get());
-=======
         ImProcFunctions &ipf = *(ipf_p.get());
->>>>>>> e8bbefef
 
         imgsrc->convertColorSpace (baseImg, params.icm, currWB);
 
@@ -853,11 +832,7 @@
     {
         procparams::ProcParams& params = job->pparams;
         //ImProcFunctions ipf (&params, true);
-<<<<<<< HEAD
-        ImProcFunctions &ipf = * (ipf_p.get());
-=======
         ImProcFunctions &ipf = *(ipf_p.get());
->>>>>>> e8bbefef
 
         if (params.dirpyrequalizer.cbdlMethod == "bef" && params.dirpyrequalizer.enabled && !params.colorappearance.enabled) {
             const int W = baseImg->getWidth();
@@ -2085,11 +2060,7 @@
     {
         procparams::ProcParams& params = job->pparams;
         //ImProcFunctions ipf (&params, true);
-<<<<<<< HEAD
-        ImProcFunctions &ipf = * (ipf_p.get());
-=======
         ImProcFunctions &ipf = *(ipf_p.get());
->>>>>>> e8bbefef
 
         int imw, imh;
         double scale_factor = ipf.resizeScale (&params, fw, fh, imw, imh);
@@ -2125,11 +2096,7 @@
             tmplab = std::move (resized);
         }
 
-<<<<<<< HEAD
-        adjust_procparams (scale_factor);
-=======
         adjust_procparams(scale_factor);
->>>>>>> e8bbefef
 
         fw = imw;
         fh = imh;
