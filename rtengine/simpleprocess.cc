--- conflicted
+++ resolved
@@ -2291,17 +2291,7 @@
 {
 
     if (bpl)
-<<<<<<< HEAD
-#if __GNUC__ == 4 && __GNUC_MINOR__ == 8 && defined( WIN32 ) && defined(__x86_64__)
-        // See Issue 2384 "Very bad response time on win7/64 using gcc 4.8 when queue is running"
-        Glib::Thread::create (sigc::bind (sigc::ptr_fun (batchProcessingThread), job, bpl, tunnelMetaData), 0, true, true, Glib::THREAD_PRIORITY_NORMAL);
-
-#else
-        Glib::Thread::create (sigc::bind (sigc::ptr_fun (batchProcessingThread), job, bpl, tunnelMetaData), 0, true, true, Glib::THREAD_PRIORITY_LOW);
-#endif
-=======
         Glib::Thread::create(sigc::bind(sigc::ptr_fun(batchProcessingThread), job, bpl, tunnelMetaData), 0, true, true, Glib::THREAD_PRIORITY_LOW);
->>>>>>> 0ecb02af
 
 }
 
