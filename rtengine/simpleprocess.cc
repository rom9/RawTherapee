/*
 *  This file is part of RawTherapee.
 *
 *  Copyright (c) 2004-2010 Gabor Horvath <hgabor@rawtherapee.com>
 *
 *  RawTherapee is free software: you can redistribute it and/or modify
 *  it under the terms of the GNU General Public License as published by
 *  the Free Software Foundation, either version 3 of the License, or
 *  (at your option) any later version.
 *
 *  RawTherapee is distributed in the hope that it will be useful,
 *  but WITHOUT ANY WARRANTY; without even the implied warranty of
 *  MERCHANTABILITY or FITNESS FOR A PARTICULAR PURPOSE.  See the
 *  GNU General Public License for more details.
 *
 *  You should have received a copy of the GNU General Public License
 *  along with RawTherapee.  If not, see <http://www.gnu.org/licenses/>.
 */
#include "rtengine.h"
#include "colortemp.h"
#include "imagesource.h"
#include "improcfun.h"
#include "curves.h"
#include "iccstore.h"
#include "clutstore.h"
#include "processingjob.h"
#include <glibmm.h>
#include "../rtgui/options.h"
#include "rawimagesource.h"
#include "../rtgui/multilangmgr.h"
#include "mytime.h"
#undef THREAD_PRIORITY_NORMAL

namespace rtengine
{
extern const Settings* settings;

namespace
{

template <typename T>
void adjust_radius (const T &default_param, double scale_factor, T &param)
{
    const double delta = (param - default_param) * scale_factor;
    param = default_param + delta;
}


class ImageProcessor
{
public:
    ImageProcessor (ProcessingJob* pjob, int& errorCode,
                    ProgressListener* pl, bool tunnelMetaData, bool flush):
        job (static_cast<ProcessingJobImpl*> (pjob)),
        errorCode (errorCode),
        pl (pl),
        tunnelMetaData (tunnelMetaData),
        flush (flush),
        // internal state
        ipf_p (nullptr),
        ii (nullptr),
        imgsrc (nullptr),
        fw (-1),
        fh (-1),
        pp (0, 0, 0, 0, 0)
    {
    }

    Image16 *operator()()
    {
        if (!job->fast) {
            return normal_pipeline();
        } else {
            return fast_pipeline();
        }
    }

private:
    Image16 *normal_pipeline()
    {
        if (!stage_init()) {
            return nullptr;
        }

        stage_denoise();
        stage_transform();
        return stage_finish();
    }

    Image16 *fast_pipeline()
    {
        if (!job->pparams.resize.enabled) {
            return normal_pipeline();
        }

        pl = nullptr;

        if (!stage_init()) {
            return nullptr;
        }

        stage_transform();
        stage_early_resize();
        stage_denoise();
        return stage_finish();
    }

    bool stage_init()
    {
        errorCode = 0;

        if (pl) {
            pl->setProgressStr ("PROGRESSBAR_PROCESSING");
            pl->setProgress (0.0);
        }

        ii = job->initialImage;

        if (!ii) {
            ii = InitialImage::load (job->fname, job->isRaw, &errorCode);

            if (errorCode) {
                delete job;
                return false; //return nullptr;
            }
        }

        procparams::ProcParams& params = job->pparams;

        // acquire image from imagesource
        imgsrc = ii->getImageSource ();

        tr = getCoarseBitMask (params.coarse);
        imgsrc->getFullSize (fw, fh, tr);

        // check the crop params
        if (params.crop.x > fw || params.crop.y > fh) {
            // the crop is completely out of the image, so we disable the crop
            params.crop.enabled = false;
            // and we set the values to the defaults
            params.crop.x = 0;
            params.crop.y = 0;
            params.crop.w = fw;
            params.crop.h = fh;
        } else {
            if (params.crop.x < 0) {
                params.crop.x = 0;
            }

            if (params.crop.y < 0) {
                params.crop.y = 0;
            }

            if ((params.crop.x + params.crop.w) > fw) {
                // crop overflow in the width dimension ; we trim it
                params.crop.w = fw - params.crop.x;
            }

            if ((params.crop.y + params.crop.h) > fh) {
                // crop overflow in the height dimension ; we trim it
                params.crop.h = fh - params.crop.y;
            }
        }

//    MyTime t1,t2;
//    t1.set();

        ipf_p.reset (new ImProcFunctions (&params, true));
        ImProcFunctions &ipf = * (ipf_p.get());

        pp = PreviewProps (0, 0, fw, fh, 1);
        imgsrc->setCurrentFrame (params.raw.bayersensor.imageNum);
        imgsrc->preprocess ( params.raw, params.lensProf, params.coarse, params.dirpyrDenoise.enabled);

        if (params.toneCurve.autoexp) {// this enabled HLRecovery
            LUTu histRedRaw (256), histGreenRaw (256), histBlueRaw (256);
            imgsrc->getRAWHistogram (histRedRaw, histGreenRaw, histBlueRaw);

            if (ToneCurveParams::HLReconstructionNecessary (histRedRaw, histGreenRaw, histBlueRaw) && !params.toneCurve.hrenabled) {
                params.toneCurve.hrenabled = true;
                // WARNING: Highlight Reconstruction is being forced 'on', should we force a method here too?
            }
        }

        if (pl) {
            pl->setProgress (0.20);
        }

        imgsrc->demosaic ( params.raw);

        if (pl) {
            pl->setProgress (0.30);
        }

        if (params.retinex.enabled) { //enabled Retinex
            LUTf cdcurve (65536, 0);
            LUTf mapcurve (65536, 0);
            LUTu dummy;
            RetinextransmissionCurve dehatransmissionCurve;
            RetinexgaintransmissionCurve dehagaintransmissionCurve;
            bool dehacontlutili = false;
            bool mapcontlutili = false;
            bool useHsl = false;
//        multi_array2D<float, 3> conversionBuffer(1, 1);
            multi_array2D<float, 4> conversionBuffer (1, 1);
            imgsrc->retinexPrepareBuffers (params.icm, params.retinex, conversionBuffer, dummy);
            imgsrc->retinexPrepareCurves (params.retinex, cdcurve, mapcurve, dehatransmissionCurve, dehagaintransmissionCurve, dehacontlutili, mapcontlutili, useHsl, dummy, dummy );
            float minCD, maxCD, mini, maxi, Tmean, Tsigma, Tmin, Tmax;
            imgsrc->retinex ( params.icm, params.retinex, params.toneCurve, cdcurve, mapcurve, dehatransmissionCurve, dehagaintransmissionCurve, conversionBuffer, dehacontlutili, mapcontlutili, useHsl, minCD, maxCD, mini, maxi, Tmean, Tsigma, Tmin, Tmax, dummy);
        }

        if (pl) {
            pl->setProgress (0.40);
        }

        imgsrc->HLRecovery_Global ( params.toneCurve );


        if (pl) {
            pl->setProgress (0.45);
        }

        // set the color temperature
        currWB = ColorTemp (params.wb.temperature, params.wb.green, params.wb.equal, params.wb.method);

        if (params.wb.method == "Camera") {
            currWB = imgsrc->getWB ();
        } else if (params.wb.method == "Auto") {
            double rm, gm, bm;
            imgsrc->getAutoWBMultipliers (rm, gm, bm);
            currWB.update (rm, gm, bm, params.wb.equal, params.wb.tempBias);
        }

        calclum = nullptr ;
        params.dirpyrDenoise.getCurves (noiseLCurve, noiseCCurve);
        autoNR = (float) settings->nrauto;//
        autoNRmax = (float) settings->nrautomax;//

        if (settings->leveldnti == 0) {
            tilesize = 1024;
            overlap = 128;
        }

        if (settings->leveldnti == 1) {
            tilesize = 768;
            overlap = 96;
        }

        //  const int tilesize = 768;
        //  const int overlap = 96;
        int numtiles_W, numtiles_H, tilewidth, tileheight, tileWskip, tileHskip;
        ipf.Tile_calc (tilesize, overlap, 2, fw, fh, numtiles_W, numtiles_H, tilewidth, tileheight, tileWskip, tileHskip);
        int nbtl = numtiles_W * numtiles_H;

        if ((settings->leveldnautsimpl == 1 && params.dirpyrDenoise.Cmethod == "AUT") || (settings->leveldnautsimpl == 0 && params.dirpyrDenoise.C2method == "AUTO")) {
            nbtl = 9;
        }

        ch_M = new float [nbtl];//allocate memory
        max_r = new float [nbtl];
        max_b = new float [nbtl];
        min_b = new float [9];
        min_r = new float [9];
        lumL = new float [nbtl];
        chromC = new float [nbtl];
        ry = new float [nbtl];
        sk = new float [nbtl];
        pcsk = new float [nbtl];

        //  printf("expert=%d\n",settings->leveldnautsimpl);
        if (settings->leveldnautsimpl == 1 && params.dirpyrDenoise.Cmethod == "PON") {
            MyTime t1pone, t2pone;
            t1pone.set();
            int crW = 100; // settings->leveldnv == 0
            int crH = 100; // settings->leveldnv == 0

            if (settings->leveldnv == 1) {
                crW = 250;
                crH = 250;
            }

            if (settings->leveldnv == 2) {
                crW = int (tileWskip / 2);
                crH = int (tileHskip / 2);
            }

            //  if(settings->leveldnv ==2) {crW=int(tileWskip/2);crH=int(1.15f*(tileWskip/2));}//adapted to scale of preview
            if (settings->leveldnv == 3) {
                crW = tileWskip - 10;
                crH = tileHskip - 10;
            }

            float lowdenoise = 1.f;
            int levaut = settings->leveldnaut;

            if (levaut == 1) { //Standard
                lowdenoise = 0.7f;
            }

            //  int crW=tileWskip-10;//crop noise width
            //  int crH=tileHskip-10;//crop noise height
//      Imagefloat *origCropPart;//init auto noise
//          origCropPart = new Imagefloat (crW, crH);//allocate memory
            if (params.dirpyrDenoise.enabled) {//evaluate Noise
                LUTf gamcurve (65536, 0);
                float gam, gamthresh, gamslope;
                ipf.RGB_denoise_infoGamCurve (params.dirpyrDenoise, imgsrc->isRAW(), gamcurve, gam, gamthresh, gamslope);
                #pragma omp parallel
                {
                    Imagefloat *origCropPart;//init auto noise
                    origCropPart = new Imagefloat (crW, crH);//allocate memory
                    Imagefloat *provicalc = new Imagefloat ((crW + 1) / 2, (crH + 1) / 2); //for denoise curves
                    int skipP = 1;
                    #pragma omp for schedule(dynamic) collapse(2) nowait

                    for (int wcr = 0; wcr < numtiles_W; wcr++) {
                        for (int hcr = 0; hcr < numtiles_H; hcr++) {
                            int beg_tileW = wcr * tileWskip + tileWskip / 2.f - crW / 2.f;
                            int beg_tileH = hcr * tileHskip + tileHskip / 2.f - crH / 2.f;
                            PreviewProps ppP (beg_tileW, beg_tileH, crW, crH, skipP);
                            imgsrc->getImage (currWB, tr, origCropPart, ppP, params.toneCurve, params.icm, params.raw );
                            //baseImg->getStdImage(currWB, tr, origCropPart, ppP, true, params.toneCurve);

                            // we only need image reduced to 1/4 here
                            for (int ii = 0; ii < crH; ii += 2) {
                                for (int jj = 0; jj < crW; jj += 2) {
                                    provicalc->r (ii >> 1, jj >> 1) = origCropPart->r (ii, jj);
                                    provicalc->g (ii >> 1, jj >> 1) = origCropPart->g (ii, jj);
                                    provicalc->b (ii >> 1, jj >> 1) = origCropPart->b (ii, jj);
                                }
                            }

                            imgsrc->convertColorSpace (provicalc, params.icm, currWB); //for denoise luminance curve
                            float maxr = 0.f;
                            float maxb = 0.f;
                            float pondcorrec = 1.0f;
                            float chaut, redaut, blueaut, maxredaut, maxblueaut, minredaut, minblueaut, chromina, sigma, lumema, sigma_L, redyel, skinc, nsknc;
                            int Nb;
                            chaut = 0.f;
                            redaut = 0.f;
                            blueaut = 0.f;
                            maxredaut = 0.f;
                            maxblueaut = 0.f;
                            chromina = 0.f;
                            sigma = 0.f;
                            ipf.RGB_denoise_info (origCropPart, provicalc, imgsrc->isRAW(), gamcurve, gam, gamthresh, gamslope, params.dirpyrDenoise, imgsrc->getDirPyrDenoiseExpComp(), chaut, Nb, redaut, blueaut, maxredaut, maxblueaut, minredaut, minblueaut, chromina, sigma, lumema, sigma_L, redyel, skinc, nsknc);
                            float multip = 1.f;
                            float adjustr = 1.f;

                            if      (params.icm.working == "ProPhoto")   {
                                adjustr = 1.f;   //
                            } else if (params.icm.working == "Adobe RGB")  {
                                adjustr = 1.f / 1.3f;
                            } else if (params.icm.working == "sRGB")       {
                                adjustr = 1.f / 1.3f;
                            } else if (params.icm.working == "WideGamut")  {
                                adjustr = 1.f / 1.1f;
                            } else if (params.icm.working == "Rec2020")  {
                                adjustr = 1.f / 1.1f;
                            } else if (params.icm.working == "Beta RGB")   {
                                adjustr = 1.f / 1.2f;
                            } else if (params.icm.working == "BestRGB")    {
                                adjustr = 1.f / 1.2f;
                            } else if (params.icm.working == "BruceRGB")   {
                                adjustr = 1.f / 1.2f;
                            }

                            if (!imgsrc->isRAW()) {
                                multip = 2.f;    //take into account gamma for TIF / JPG approximate value...not good fot gamma=1
                            }

                            float maxmax = max (maxredaut, maxblueaut);
                            float delta;
                            int mode = 2;
                            int lissage = settings->leveldnliss;
                            ipf.calcautodn_info (chaut, delta, Nb, levaut, maxmax, lumema, chromina, mode, lissage, redyel, skinc, nsknc);

                            //    printf("PROCESS cha=%f red=%f bl=%f redM=%f bluM=%f chrom=%f sigm=%f lum=%f sigL=%f\n",chaut,redaut,blueaut, maxredaut, maxblueaut, chromina, sigma, lumema, sigma_L);
                            if (maxredaut > maxblueaut) {
                                maxr = (delta) / ((autoNRmax * multip * adjustr * lowdenoise) / 2.f);

                                if (minblueaut <= minredaut  && minblueaut < chaut) {
                                    maxb = (-chaut + minblueaut) / (autoNRmax * multip * adjustr * lowdenoise);
                                }
                            } else {
                                maxb = (delta) / ((autoNRmax * multip * adjustr * lowdenoise) / 2.f);

                                if (minredaut <= minblueaut  && minredaut < chaut) {
                                    maxr = (-chaut + minredaut) / (autoNRmax * multip * adjustr * lowdenoise);
                                }
                            }//maxb mxr - empirical evaluation red / blue

                            ch_M[hcr * numtiles_W + wcr] = pondcorrec * chaut / (autoNR * multip * adjustr * lowdenoise);
                            max_r[hcr * numtiles_W + wcr] = pondcorrec * maxr;
                            max_b[hcr * numtiles_W + wcr] = pondcorrec * maxb;
                            lumL[hcr * numtiles_W + wcr] = lumema;
                            chromC[hcr * numtiles_W + wcr] = chromina;
                            ry[hcr * numtiles_W + wcr] = redyel;
                            sk[hcr * numtiles_W + wcr] = skinc;
                            pcsk[hcr * numtiles_W + wcr] = nsknc;

                        }
                    }

                    delete provicalc;
                    delete origCropPart;
                }

                int liss = settings->leveldnliss; //smooth result around mean

                if (liss == 2 || liss == 3) {
                    // I smooth only mean and not delta (max)
                    float nchm = 0.f;
                    float koef = 0.4f; //between 0.1 to 0.9

                    if (liss == 3) {
                        koef = 0.0f;    //quasi auto for mean Ch
                    }

                    for (int wcr = 0; wcr < numtiles_W; wcr++) {
                        for (int hcr = 0; hcr < numtiles_H; hcr++) {
                            nchm += ch_M[hcr * numtiles_W + wcr];
                        }
                    }

                    nchm /= (numtiles_H * numtiles_W);

                    for (int wcr = 0; wcr < numtiles_W; wcr++) {
                        for (int hcr = 0; hcr < numtiles_H; hcr++) {
                            ch_M[hcr * numtiles_W + wcr] = nchm + (ch_M[hcr * numtiles_W + wcr] - nchm) * koef;
                        }
                    }
                }

                if (liss == 3) { //same as auto but with much cells
                    float MaxR = 0.f;
                    float MaxB = 0.f;
                    float MaxRMoy = 0.f;
                    float MaxBMoy = 0.f;

                    for (int k = 0; k < nbtl; k++) {
                        MaxBMoy += max_b[k];
                        MaxRMoy += max_r[k];

                        if (max_r[k] > MaxR) {
                            MaxR = max_r[k];
                        }

                        if (max_b[k] > MaxB) {
                            MaxB = max_b[k];
                        }

                    }

                    MaxBMoy /= nbtl;
                    MaxRMoy /= nbtl;

                    for (int k = 0; k < nbtl; k++) {
                        if (MaxR > MaxB) {
                            max_r[k] = MaxRMoy + (MaxR - MaxRMoy) * 0.66f; //#std Dev
                            //max_b[k]=MinB;
                            max_b[k] = MaxBMoy + (MaxB - MaxBMoy) * 0.66f;

                        } else {
                            max_b[k] = MaxBMoy + (MaxB - MaxBMoy) * 0.66f;
                            //max_r[k]=MinR;
                            max_r[k] = MaxRMoy + (MaxR - MaxRMoy) * 0.66f;

                        }
                    }
                }

                if (settings->verbose) {
                    t2pone.set();
                    printf ("Info denoise ponderated performed in %d usec:\n", t2pone.etime (t1pone));
                }

            }
        }


        if ((settings->leveldnautsimpl == 1 && params.dirpyrDenoise.Cmethod == "AUT")  || (settings->leveldnautsimpl == 0 && params.dirpyrDenoise.C2method == "AUTO")) {
            MyTime t1aue, t2aue;
            t1aue.set();
            int crW, crH;

            if (settings->leveldnv == 0) {
                crW = 100;
                crH = 100;
            }

            if (settings->leveldnv == 1) {
                crW = 250;
                crH = 250;
            }

            if (settings->leveldnv == 2) {
                crW = int (tileWskip / 2);
                crH = int (tileHskip / 2);
            }

            //  if(settings->leveldnv ==2) {crW=int(tileWskip/2);crH=int(1.15f*(tileWskip/2));}//adapted to scale of preview
            if (settings->leveldnv == 3) {
                crW = tileWskip - 10;
                crH = tileHskip - 10;
            }

            float lowdenoise = 1.f;
            int levaut = settings->leveldnaut;

            if (levaut == 1) { //Standard
                lowdenoise = 0.7f;
            }

            if (params.dirpyrDenoise.enabled) {//evaluate Noise
                LUTf gamcurve (65536, 0);
                float gam, gamthresh, gamslope;
                ipf.RGB_denoise_infoGamCurve (params.dirpyrDenoise, imgsrc->isRAW(), gamcurve, gam, gamthresh, gamslope);
                int Nb[9];
                int  coordW[3];//coordonate of part of image to mesure noise
                int  coordH[3];
                int begW = 50;
                int begH = 50;
                coordW[0] = begW;
                coordW[1] = fw / 2 - crW / 2;
                coordW[2] = fw - crW - begW;
                coordH[0] = begH;
                coordH[1] = fh / 2 - crH / 2;
                coordH[2] = fh - crH - begH;
                #pragma omp parallel
                {
                    Imagefloat *origCropPart;//init auto noise
                    origCropPart = new Imagefloat (crW, crH);//allocate memory
                    Imagefloat *provicalc = new Imagefloat ((crW + 1) / 2, (crH + 1) / 2); //for denoise curves

                    #pragma omp for schedule(dynamic) collapse(2) nowait

                    for (int wcr = 0; wcr <= 2; wcr++) {
                        for (int hcr = 0; hcr <= 2; hcr++) {
                            PreviewProps ppP (coordW[wcr], coordH[hcr], crW, crH, 1);
                            imgsrc->getImage (currWB, tr, origCropPart, ppP, params.toneCurve, params.icm, params.raw);
                            //baseImg->getStdImage(currWB, tr, origCropPart, ppP, true, params.toneCurve);


                            // we only need image reduced to 1/4 here
                            for (int ii = 0; ii < crH; ii += 2) {
                                for (int jj = 0; jj < crW; jj += 2) {
                                    provicalc->r (ii >> 1, jj >> 1) = origCropPart->r (ii, jj);
                                    provicalc->g (ii >> 1, jj >> 1) = origCropPart->g (ii, jj);
                                    provicalc->b (ii >> 1, jj >> 1) = origCropPart->b (ii, jj);
                                }
                            }

                            imgsrc->convertColorSpace (provicalc, params.icm, currWB); //for denoise luminance curve
                            int nb = 0;
                            float chaut = 0.f, redaut = 0.f, blueaut = 0.f, maxredaut = 0.f, maxblueaut = 0.f, minredaut = 0.f, minblueaut = 0.f, chromina = 0.f, sigma = 0.f, lumema = 0.f, sigma_L = 0.f, redyel = 0.f, skinc = 0.f, nsknc = 0.f;
                            ipf.RGB_denoise_info (origCropPart, provicalc, imgsrc->isRAW(), gamcurve, gam, gamthresh, gamslope,  params.dirpyrDenoise, imgsrc->getDirPyrDenoiseExpComp(), chaut, nb, redaut, blueaut, maxredaut, maxblueaut, minredaut, minblueaut, chromina, sigma, lumema, sigma_L, redyel, skinc, nsknc);
                            Nb[hcr * 3 + wcr] = nb;
                            ch_M[hcr * 3 + wcr] = chaut;
                            max_r[hcr * 3 + wcr] = maxredaut;
                            max_b[hcr * 3 + wcr] = maxblueaut;
                            min_r[hcr * 3 + wcr] = minredaut;
                            min_b[hcr * 3 + wcr] = minblueaut;
                            lumL[hcr * 3 + wcr] = lumema;
                            chromC[hcr * 3 + wcr] = chromina;
                            ry[hcr * 3 + wcr] = redyel;
                            sk[hcr * 3 + wcr] = skinc;
                            pcsk[hcr * 3 + wcr] = nsknc;
                        }
                    }

                    delete provicalc;
                    delete origCropPart;
                }
                float chM = 0.f;
                float MaxR = 0.f;
                float MaxB = 0.f;
                float MinR = 100000000.f;
                float MinB = 100000000.f;
                float maxr = 0.f;
                float maxb = 0.f;
                float multip = 1.f;
                float adjustr = 1.f;
                float Max_R[9] = {0.f, 0.f, 0.f, 0.f, 0.f, 0.f, 0.f, 0.f, 0.f};
                float Max_B[9] = {0.f, 0.f, 0.f, 0.f, 0.f, 0.f, 0.f, 0.f, 0.f};
                float Min_R[9];
                float Min_B[9];
                float MaxRMoy = 0.f;
                float MaxBMoy = 0.f;
                float MinRMoy = 0.f;
                float MinBMoy = 0.f;

                if      (params.icm.working == "ProPhoto")   {
                    adjustr = 1.f;
                } else if (params.icm.working == "Adobe RGB")  {
                    adjustr = 1.f / 1.3f;
                } else if (params.icm.working == "sRGB")       {
                    adjustr = 1.f / 1.3f;
                } else if (params.icm.working == "WideGamut")  {
                    adjustr = 1.f / 1.1f;
                } else if (params.icm.working == "Rec2020")  {
                    adjustr = 1.f / 1.1f;
                } else if (params.icm.working == "Beta RGB")   {
                    adjustr = 1.f / 1.2f;
                } else if (params.icm.working == "BestRGB")    {
                    adjustr = 1.f / 1.2f;
                } else if (params.icm.working == "BruceRGB")   {
                    adjustr = 1.f / 1.2f;
                }

                if (!imgsrc->isRAW()) {
                    multip = 2.f;    //take into account gamma for TIF / JPG approximate value...not good fot gamma=1
                }

                float delta[9];
                int mode = 1;
                int lissage = settings->leveldnliss;

                for (int k = 0; k < 9; k++) {
                    float maxmax = max (max_r[k], max_b[k]);
                    ipf.calcautodn_info (ch_M[k], delta[k], Nb[k], levaut, maxmax, lumL[k], chromC[k], mode, lissage, ry[k], sk[k], pcsk[k] );
                    //  printf("ch_M=%f delta=%f\n",ch_M[k], delta[k]);
                }

                for (int k = 0; k < 9; k++) {
                    if (max_r[k] > max_b[k]) {
                        //printf("R delta=%f  koef=%f\n",delta[k],autoNRmax*multip*adjustr*lowdenoise);
                        Max_R[k] = (delta[k]) / ((autoNRmax * multip * adjustr * lowdenoise) / 2.f);
                        Min_B[k] = - (ch_M[k] - min_b[k]) / (autoNRmax * multip * adjustr * lowdenoise);
                        Max_B[k] = 0.f;
                        Min_R[k] = 0.f;
                    } else {
                        //printf("B delta=%f  koef=%f\n",delta[k],autoNRmax*multip*adjustr*lowdenoise);
                        Max_B[k] = (delta[k]) / ((autoNRmax * multip * adjustr * lowdenoise) / 2.f);
                        Min_R[k] = - (ch_M[k] - min_r[k])   / (autoNRmax * multip * adjustr * lowdenoise);
                        Min_B[k] = 0.f;
                        Max_R[k] = 0.f;
                    }
                }

                for (int k = 0; k < 9; k++) {
                    //  printf("ch_M= %f Max_R=%f Max_B=%f min_r=%f min_b=%f\n",ch_M[k],Max_R[k], Max_B[k],Min_R[k], Min_B[k]);
                    chM += ch_M[k];
                    MaxBMoy += Max_B[k];
                    MaxRMoy += Max_R[k];
                    MinRMoy += Min_R[k];
                    MinBMoy += Min_B[k];

                    if (Max_R[k] > MaxR) {
                        MaxR = Max_R[k];
                    }

                    if (Max_B[k] > MaxB) {
                        MaxB = Max_B[k];
                    }

                    if (Min_R[k] < MinR) {
                        MinR = Min_R[k];
                    }

                    if (Min_B[k] < MinB) {
                        MinB = Min_B[k];
                    }

                }

                chM /= 9;
                MaxBMoy /= 9;
                MaxRMoy /= 9;
                MinBMoy /= 9;
                MinRMoy /= 9;

                if (MaxR > MaxB) {
                    maxr = MaxRMoy + (MaxR - MaxRMoy) * 0.66f; //#std Dev
                    //  maxb=MinB;
                    maxb = MinBMoy + (MinB - MinBMoy) * 0.66f;

                } else {
                    maxb = MaxBMoy + (MaxB - MaxBMoy) * 0.66f;
                    //  maxr=MinR;
                    maxr = MinRMoy + (MinR - MinRMoy) * 0.66f;

                }

//              printf("SIMPL cha=%f red=%f bl=%f \n",chM,maxr,maxb);

                params.dirpyrDenoise.chroma = chM / (autoNR * multip * adjustr);
                params.dirpyrDenoise.redchro = maxr;
                params.dirpyrDenoise.bluechro = maxb;
            }

            if (settings->verbose) {
                t2aue.set();
                printf ("Info denoise auto performed in %d usec:\n", t2aue.etime (t1aue));
            }

            //end evaluate noise
        }

        baseImg = new Imagefloat (fw, fh);
        imgsrc->getImage (currWB, tr, baseImg, pp, params.toneCurve, params.icm, params.raw);

        if (pl) {
            pl->setProgress (0.50);
        }

//  LUTf Noisecurve (65536,0);
//!!!// auto exposure!!!
        expcomp = params.toneCurve.expcomp;
        bright = params.toneCurve.brightness;
        contr = params.toneCurve.contrast;
        black = params.toneCurve.black;
        hlcompr = params.toneCurve.hlcompr;
        hlcomprthresh = params.toneCurve.hlcomprthresh;


        if (params.toneCurve.autoexp) {
            LUTu aehist;
            int aehistcompr;
            imgsrc->getAutoExpHistogram (aehist, aehistcompr);
            ipf.getAutoExp (aehist, aehistcompr, imgsrc->getDefGain(), params.toneCurve.clip, expcomp, bright, contr, black, hlcompr, hlcomprthresh);
        }

        // at this stage, we can flush the raw data to free up quite an important amount of memory
        // commented out because it makes the application crash when batch processing...
        // TODO: find a better place to flush rawData and rawRGB
        if (flush) {
            imgsrc->flushRawData();
            imgsrc->flushRGB();
        }

        return true;
    }

    void stage_denoise()
    {
        procparams::ProcParams& params = job->pparams;
        //ImProcFunctions ipf (&params, true);
        ImProcFunctions &ipf = * (ipf_p.get());

        // perform luma/chroma denoise
//  CieImage *cieView;
//  NoisCurve noiseLCurve;
//    bool lldenoiseutili=false;
//  Imagefloat *calclum ;
//    params.dirpyrDenoise.getCurves(noiseLCurve, lldenoiseutili);
//  if (params.dirpyrDenoise.enabled  && lldenoiseutili) {

        DirPyrDenoiseParams denoiseParams = params.dirpyrDenoise;   // make a copy because we cheat here

        if (denoiseParams.Lmethod == "CUR") {
            if (noiseLCurve) {
                denoiseParams.luma = 0.5f;
            } else {
                denoiseParams.luma = 0.0f;
            }
        } else if (denoiseParams.Lmethod == "SLI") {
            noiseLCurve.Reset();
        }

        if (denoiseParams.enabled  && (noiseLCurve || noiseCCurve )) {
            // we only need image reduced to 1/4 here
            calclum = new Imagefloat ((fw + 1) / 2, (fh + 1) / 2); //for luminance denoise curve
            #pragma omp parallel for

            for (int ii = 0; ii < fh; ii += 2) {
                for (int jj = 0; jj < fw; jj += 2) {
                    calclum->r (ii >> 1, jj >> 1) = baseImg->r (ii, jj);
                    calclum->g (ii >> 1, jj >> 1) = baseImg->g (ii, jj);
                    calclum->b (ii >> 1, jj >> 1) = baseImg->b (ii, jj);
                }
            }

            imgsrc->convertColorSpace (calclum, params.icm, currWB);
        }

        if (denoiseParams.enabled) {
            // CurveFactory::denoiseLL(lldenoiseutili, denoiseParams.lcurve, Noisecurve,1);
            //denoiseParams.getCurves(noiseLCurve);
//      ipf.RGB_denoise(baseImg, baseImg, calclum, imgsrc->isRAW(), denoiseParams, params.defringe, imgsrc->getDirPyrDenoiseExpComp(), noiseLCurve, lldenoiseutili);
            float chaut, redaut, blueaut, maxredaut, maxblueaut, nresi, highresi;
            int kall = 2;
            ipf.RGB_denoise (kall, baseImg, baseImg, calclum, ch_M, max_r, max_b, imgsrc->isRAW(), denoiseParams, imgsrc->getDirPyrDenoiseExpComp(), noiseLCurve, noiseCCurve, chaut, redaut, blueaut, maxredaut, maxblueaut, nresi, highresi);

        }

//  delete calclum;
        delete [] ch_M;
        delete [] max_r;
        delete [] max_b;
        delete [] min_r;
        delete [] min_b;
        delete [] lumL;
        delete [] chromC;
        delete [] ry;
        delete [] sk;
        delete [] pcsk;
    }

    void stage_transform()
    {
        procparams::ProcParams& params = job->pparams;
        //ImProcFunctions ipf (&params, true);
        ImProcFunctions &ipf = * (ipf_p.get());

        imgsrc->convertColorSpace (baseImg, params.icm, currWB);

        // perform first analysis
        hist16 (65536);

        ipf.firstAnalysis (baseImg, params, hist16);

        // perform transform (excepted resizing)
        if (ipf.needsTransform()) {
            Imagefloat* trImg = new Imagefloat (fw, fh);
            ipf.transform (baseImg, trImg, 0, 0, 0, 0, fw, fh, fw, fh, imgsrc->getMetaData()->getFocalLen(), imgsrc->getMetaData()->getFocalLen35mm(),
                           imgsrc->getMetaData()->getFocusDist(),
                           imgsrc->getMetaData()->getFNumber(),
                           imgsrc->getRotateDegree(), true);
            delete baseImg;
            baseImg = trImg;
        }
    }

<<<<<<< HEAD
    if (params.spot.enabled && !params.spot.entries.empty()) {
        ipf.removeSpots(baseImg, params.spot.entries, pp);
    }

    // RGB processing

    LUTf curve1 (65536);
    LUTf curve2 (65536);
    LUTf curve (65536, 0);
    LUTf satcurve (65536, 0);
    LUTf lhskcurve (65536, 0);
    LUTf lumacurve(32770, 0); // lumacurve[32768] and lumacurve[32769] will be set to 32768 and 32769 later to allow linear interpolation
    LUTf clcurve (65536, 0);
    LUTf clToningcurve;
    LUTf cl2Toningcurve;
    LUTf wavclCurve (65536, 0);
=======
    Image16 *stage_finish()
    {
        procparams::ProcParams& params = job->pparams;
        //ImProcFunctions ipf (&params, true);
        ImProcFunctions &ipf = * (ipf_p.get());

        if (params.dirpyrequalizer.cbdlMethod == "bef" && params.dirpyrequalizer.enabled && !params.colorappearance.enabled) {
            const int W = baseImg->getWidth();
            const int H = baseImg->getHeight();
            LabImage labcbdl (W, H);
            ipf.rgb2lab (*baseImg, labcbdl, params.icm.working);
            ipf.dirpyrequalizer (&labcbdl, 1);
            ipf.lab2rgb (labcbdl, *baseImg, params.icm.working);
        }
>>>>>>> 1e5382a0

        // update blurmap
        SHMap* shmap = nullptr;

        if (params.sh.enabled) {
            shmap = new SHMap (fw, fh, true);
            double radius = sqrt (double (fw * fw + fh * fh)) / 2.0;
            double shradius = params.sh.radius;

            if (!params.sh.hq) {
                shradius *= radius / 1800.0;
            }

            shmap->update (baseImg, shradius, ipf.lumimul, params.sh.hq, 1);
        }

        // RGB processing

        curve1 (65536);
        curve2 (65536);
        curve (65536, 0);
        satcurve (65536, 0);
        lhskcurve (65536, 0);
        lumacurve (32770, 0); // lumacurve[32768] and lumacurve[32769] will be set to 32768 and 32769 later to allow linear interpolation
        clcurve (65536, 0);
        wavclCurve (65536, 0);

        //if(params.blackwhite.enabled) params.toneCurve.hrenabled=false;

        CurveFactory::complexCurve (expcomp, black / 65535.0, hlcompr, hlcomprthresh, params.toneCurve.shcompr, bright, contr,
                                    params.toneCurve.curveMode, params.toneCurve.curve, params.toneCurve.curveMode2, params.toneCurve.curve2,
                                    hist16, curve1, curve2, curve, dummy, customToneCurve1, customToneCurve2 );

        CurveFactory::RGBCurve (params.rgbCurves.rcurve, rCurve, 1);
        CurveFactory::RGBCurve (params.rgbCurves.gcurve, gCurve, 1);
        CurveFactory::RGBCurve (params.rgbCurves.bcurve, bCurve, 1);

        bool opautili = false;

        if (params.colorToning.enabled) {
            TMatrix wprof = ICCStore::getInstance()->workingSpaceMatrix (params.icm.working);
            double wp[3][3] = {
                {wprof[0][0], wprof[0][1], wprof[0][2]},
                {wprof[1][0], wprof[1][1], wprof[1][2]},
                {wprof[2][0], wprof[2][1], wprof[2][2]}
            };
            TMatrix wiprof = ICCStore::getInstance()->workingSpaceInverseMatrix (params.icm.working);
            double wip[3][3] = {
                {wiprof[0][0], wiprof[0][1], wiprof[0][2]},
                {wiprof[1][0], wiprof[1][1], wiprof[1][2]},
                {wiprof[2][0], wiprof[2][1], wiprof[2][2]}
            };
            params.colorToning.getCurves (ctColorCurve, ctOpacityCurve, wp, wip, opautili);
            clToningcurve (65536, 0);
            CurveFactory::curveToning (params.colorToning.clcurve, clToningcurve, 1);
            cl2Toningcurve (65536, 0);
            CurveFactory::curveToning (params.colorToning.cl2curve, cl2Toningcurve, 1);
        }

        labView = new LabImage (fw, fh);

        if (params.blackwhite.enabled) {
            CurveFactory::curveBW (params.blackwhite.beforeCurve, params.blackwhite.afterCurve, hist16, dummy, customToneCurvebw1, customToneCurvebw2, 1);
        }

        double rrm, ggm, bbm;
        float autor, autog, autob;
        float satLimit = float (params.colorToning.satProtectionThreshold) / 100.f * 0.7f + 0.3f;
        float satLimitOpacity = 1.f - (float (params.colorToning.saturatedOpacity) / 100.f);

        if (params.colorToning.enabled  && params.colorToning.autosat) { //for colortoning evaluation of saturation settings
            float moyS = 0.f;
            float eqty = 0.f;
            ipf.moyeqt (baseImg, moyS, eqty);//return image : mean saturation and standard dev of saturation
            float satp = ((moyS + 1.5f * eqty) - 0.3f) / 0.7f; //1.5 sigma ==> 93% pixels with high saturation -0.3 / 0.7 convert to Hombre scale

            if (satp >= 0.92f) {
                satp = 0.92f;    //avoid values too high (out of gamut)
            }

            if (satp <= 0.15f) {
                satp = 0.15f;    //avoid too low values
            }

            satLimit = 100.f * satp;

            satLimitOpacity = 100.f * (moyS - 0.85f * eqty); //-0.85 sigma==>20% pixels with low saturation
        }

        autor = -9000.f; // This will ask to compute the "auto" values for the B&W tool (have to be inferior to -5000)
        DCPProfile::ApplyState as;
        DCPProfile *dcpProf = imgsrc->getDCP (params.icm, currWB, as);

        LUTu histToneCurve;

        ipf.rgbProc (baseImg, labView, nullptr, curve1, curve2, curve, shmap, params.toneCurve.saturation, rCurve, gCurve, bCurve, satLimit, satLimitOpacity, ctColorCurve, ctOpacityCurve, opautili, clToningcurve, cl2Toningcurve, customToneCurve1, customToneCurve2, customToneCurvebw1, customToneCurvebw2, rrm, ggm, bbm, autor, autog, autob, expcomp, hlcompr, hlcomprthresh, dcpProf, as, histToneCurve);

        if (settings->verbose) {
            printf ("Output image / Auto B&W coefs:   R=%.2f   G=%.2f   B=%.2f\n", autor, autog, autob);
        }

        // if clut was used and size of clut cache == 1 we free the memory used by the clutstore (default clut cache size = 1 for 32 bit OS)
        if ( params.filmSimulation.enabled && !params.filmSimulation.clutFilename.empty() && options.clutCacheSize == 1) {
            CLUTStore::getInstance().clearCache();
        }

        // freeing up some memory
        customToneCurve1.Reset();
        customToneCurve2.Reset();
        ctColorCurve.Reset();
        ctOpacityCurve.Reset();
        noiseLCurve.Reset();
        noiseCCurve.Reset();
        customToneCurvebw1.Reset();
        customToneCurvebw2.Reset();

        // Freeing baseImg because not used anymore
        delete baseImg;
        baseImg = nullptr;

        if (shmap) {
            delete shmap;
        }

        shmap = nullptr;

        if (pl) {
            pl->setProgress (0.55);
        }

        //%%%%%%%%%%%%%%%%%%%%%%%%%%%%%%%%%%%%%%%%%%%%%%%%%%%%%%
        //%%%%%%%%%%%%%%%%%%%%%%%%%%%%%%%%%%%%%%%%%%%%%%%%%%%%%%
        // start tile processing...???


        if (params.labCurve.contrast != 0) { //only use hist16 for contrast
            hist16.clear();

#ifdef _OPENMP
            #pragma omp parallel
#endif
            {
                LUTu hist16thr (hist16.getSize());  // one temporary lookup table per thread
                hist16thr.clear();
#ifdef _OPENMP
                #pragma omp for schedule(static) nowait
#endif

                for (int i = 0; i < fh; i++)
                    for (int j = 0; j < fw; j++) {
                        hist16thr[ (int) ((labView->L[i][j]))]++;
                    }

                #pragma omp critical
                {
                    hist16 += hist16thr;
                }
            }
        }

        bool utili;
        CurveFactory::complexLCurve (params.labCurve.brightness, params.labCurve.contrast, params.labCurve.lcurve, hist16, lumacurve, dummy, 1, utili);

        bool clcutili;
        CurveFactory::curveCL (clcutili, params.labCurve.clcurve, clcurve, 1);

        bool ccutili, cclutili;
        CurveFactory::complexsgnCurve (autili, butili, ccutili, cclutili, params.labCurve.acurve, params.labCurve.bcurve, params.labCurve.cccurve,
                                       params.labCurve.lccurve, curve1, curve2, satcurve, lhskcurve, 1);

        ipf.chromiLuminanceCurve (nullptr, 1, labView, labView, curve1, curve2, satcurve, lhskcurve, clcurve, lumacurve, utili, autili, butili, ccutili, cclutili, clcutili, dummy, dummy);

        if ((params.colorappearance.enabled && !params.colorappearance.tonecie) || (!params.colorappearance.enabled)) {
            ipf.EPDToneMap (labView, 5, 1);
        }


        ipf.vibrance (labView);

        if ((params.colorappearance.enabled && !settings->autocielab) || (!params.colorappearance.enabled)) {
            ipf.impulsedenoise (labView);
        }

        // for all treatments Defringe, Sharpening, Contrast detail ,Microcontrast they are activated if "CIECAM" function are disabled

        if ((params.colorappearance.enabled && !settings->autocielab) || (!params.colorappearance.enabled)) {
            ipf.defringe (labView);
        }

        if (params.sharpenEdge.enabled) {
            ipf.MLsharpen (labView);
        }

        if (params.sharpenMicro.enabled) {
            if ((params.colorappearance.enabled && !settings->autocielab) ||  (!params.colorappearance.enabled)) {
                ipf.MLmicrocontrast (labView);    //!params.colorappearance.sharpcie
            }
        }

        if (((params.colorappearance.enabled && !settings->autocielab) || (!params.colorappearance.enabled)) && params.sharpening.enabled) {

            float **buffer = new float*[fh];

            for (int i = 0; i < fh; i++) {
                buffer[i] = new float[fw];
            }

            ipf.sharpening (labView, (float**)buffer, params.sharpening);

            for (int i = 0; i < fh; i++) {
                delete [] buffer[i];
            }

            delete [] buffer;
        }

        WaveletParams WaveParams = params.wavelet;
        WavCurve wavCLVCurve;
        WavOpacityCurveRG waOpacityCurveRG;
        WavOpacityCurveBY waOpacityCurveBY;
        WavOpacityCurveW waOpacityCurveW;
        WavOpacityCurveWL waOpacityCurveWL;

        params.wavelet.getCurves (wavCLVCurve, waOpacityCurveRG, waOpacityCurveBY, waOpacityCurveW, waOpacityCurveWL );


        // directional pyramid wavelet
        if (params.dirpyrequalizer.cbdlMethod == "aft") {
            if ((params.colorappearance.enabled && !settings->autocielab)  || !params.colorappearance.enabled) {
                ipf.dirpyrequalizer (labView, 1);    //TODO: this is the luminance tonecurve, not the RGB one
            }
        }

        bool wavcontlutili = false;

        CurveFactory::curveWavContL (wavcontlutili, params.wavelet.wavclCurve, wavclCurve,/* hist16C, dummy,*/ 1);

        if (params.wavelet.enabled) {
            ipf.ip_wavelet (labView, labView, 2, WaveParams, wavCLVCurve, waOpacityCurveRG, waOpacityCurveBY, waOpacityCurveW,  waOpacityCurveWL, wavclCurve, wavcontlutili, 1);
        }

        wavCLVCurve.Reset();

        //Colorappearance and tone-mapping associated

        int f_w = 1, f_h = 1;
        int begh = 0, endh = fh;

        if (params.colorappearance.tonecie || params.colorappearance.enabled) {
            f_w = fw;
            f_h = fh;
        }

        CieImage *cieView = new CieImage (f_w, (f_h));
        begh = 0;
        endh = fh;
        CurveFactory::curveLightBrightColor (
            params.colorappearance.curve,
            params.colorappearance.curve2,
            params.colorappearance.curve3,
            hist16, dummy,
            dummy, dummy,
            customColCurve1,
            customColCurve2,
            customColCurve3,
            1);

        if (params.colorappearance.enabled) {
            double adap;
            float fnum = imgsrc->getMetaData()->getFNumber  ();// F number
            float fiso = imgsrc->getMetaData()->getISOSpeed () ;// ISO
            float fspeed = imgsrc->getMetaData()->getShutterSpeed () ;//speed
            float fcomp = imgsrc->getMetaData()->getExpComp  ();//compensation + -

            if (fnum < 0.3f || fiso < 5.f || fspeed < 0.00001f) {
                adap = 2000.;
            }//if no exif data or wrong
            else {
                float E_V = fcomp + log2 ((fnum * fnum) / fspeed / (fiso / 100.f));
                E_V += params.toneCurve.expcomp;// exposure compensation in tonecurve ==> direct EV
                E_V += log2 (params.raw.expos); // exposure raw white point ; log2 ==> linear to EV
                adap = powf (2.f, E_V - 3.f); //cd / m2
            }

            LUTf CAMBrightCurveJ;
            LUTf CAMBrightCurveQ;
            float CAMMean = NAN;

            if (params.sharpening.enabled) {
                if (settings->ciecamfloat) {
                    float d, dj, yb;
                    ipf.ciecam_02float (cieView, float (adap), begh, endh, 1, 2, labView, &params, customColCurve1, customColCurve2, customColCurve3, dummy, dummy, CAMBrightCurveJ, CAMBrightCurveQ, CAMMean, 5, 1, true, d, dj, yb, 1);
                } else {
                    double dd, dj, yb;
                    ipf.ciecam_02 (cieView, adap, begh, endh, 1, 2, labView, &params, customColCurve1, customColCurve2, customColCurve3, dummy, dummy, CAMBrightCurveJ, CAMBrightCurveQ, CAMMean, 5, 1, true, dd, dj, yb, 1);
                }
            } else {
                if (settings->ciecamfloat) {
                    float d, dj, yb;
                    ipf.ciecam_02float (cieView, float (adap), begh, endh, 1, 2, labView, &params, customColCurve1, customColCurve2, customColCurve3, dummy, dummy, CAMBrightCurveJ, CAMBrightCurveQ, CAMMean, 5, 1, true, d, dj, yb, 1);
                } else {
                    double dd, dj, yb;
                    ipf.ciecam_02 (cieView, adap, begh, endh, 1, 2, labView, &params, customColCurve1, customColCurve2, customColCurve3, dummy, dummy, CAMBrightCurveJ, CAMBrightCurveQ, CAMMean, 5, 1, true, dd, dj, yb, 1);
                }
            }
        }

        delete cieView;
        cieView = nullptr;




        // end tile processing...???
        //%%%%%%%%%%%%%%%%%%%%%%%%%%%%%%%%%%%%%%%%%%%%%%%%%%%%%%
        //%%%%%%%%%%%%%%%%%%%%%%%%%%%%%%%%%%%%%%%%%%%%%%%%%%%%%%

        if (pl) {
            pl->setProgress (0.60);
        }

        int imw, imh;
        double tmpScale = ipf.resizeScale (&params, fw, fh, imw, imh);
        bool labResize = params.resize.enabled && params.resize.method != "Nearest" && tmpScale != 1.0;
        LabImage *tmplab;

        // crop and convert to rgb16
        int cx = 0, cy = 0, cw = labView->W, ch = labView->H;

        if (params.crop.enabled) {
            cx = params.crop.x;
            cy = params.crop.y;
            cw = params.crop.w;
            ch = params.crop.h;

            if (labResize) { // crop lab data
                tmplab = new LabImage (cw, ch);

                for (int row = 0; row < ch; row++) {
                    for (int col = 0; col < cw; col++) {
                        tmplab->L[row][col] = labView->L[row + cy][col + cx];
                        tmplab->a[row][col] = labView->a[row + cy][col + cx];
                        tmplab->b[row][col] = labView->b[row + cy][col + cx];
                    }
                }

                delete labView;
                labView = tmplab;
                cx = 0;
                cy = 0;
            }
        }

        if (labResize) { // resize lab data
            // resize image
            tmplab = new LabImage (imw, imh);
            ipf.Lanczos (labView, tmplab, tmpScale);
            delete labView;
            labView = tmplab;
            cw = labView->W;
            ch = labView->H;

            if (params.prsharpening.enabled) {
                for (int i = 0; i < ch; i++)
                    for (int j = 0; j < cw; j++) {
                        labView->L[i][j] = labView->L[i][j] < 0.f ? 0.f : labView->L[i][j];
                    }

                float **buffer = new float*[ch];

                for (int i = 0; i < ch; i++) {
                    buffer[i] = new float[cw];
                }

                ipf.sharpening (labView, (float**)buffer, params.prsharpening);

                for (int i = 0; i < ch; i++) {
                    delete [] buffer[i];
                }

                delete [] buffer;
            }
        }

        Image16* readyImg = nullptr;
        cmsHPROFILE jprof = nullptr;
        bool customGamma = false;
        bool useLCMS = false;
        bool bwonly = params.blackwhite.enabled && !params.colorToning.enabled && !autili && !butili ;

        if (params.icm.gamma != "default" || params.icm.freegamma) { // if select gamma output between BT709, sRGB, linear, low, high, 2.2 , 1.8

            GammaValues ga;
            //  if(params.blackwhite.enabled) params.toneCurve.hrenabled=false;
            readyImg = ipf.lab2rgb16 (labView, cx, cy, cw, ch, params.icm, bwonly, &ga);
            customGamma = true;

            //or selected Free gamma
            useLCMS = false;

            if ((jprof = ICCStore::getInstance()->createCustomGammaOutputProfile (params.icm, ga)) == nullptr) {
                useLCMS = true;
            }

        } else {
            // if Default gamma mode: we use the profile selected in the "Output profile" combobox;
            // gamma come from the selected profile, otherwise it comes from "Free gamma" tool

            readyImg = ipf.lab2rgb16 (labView, cx, cy, cw, ch, params.icm, bwonly);

            if (settings->verbose) {
                printf ("Output profile_: \"%s\"\n", params.icm.output.c_str());
            }
        }

        delete labView;
        labView = nullptr;



        if (bwonly) { //force BW r=g=b
            if (settings->verbose) {
                printf ("Force BW\n");
            }

            for (int ccw = 0; ccw < cw; ccw++) {
                for (int cch = 0; cch < ch; cch++) {
                    readyImg->r (cch, ccw) = readyImg->g (cch, ccw);
                    readyImg->b (cch, ccw) = readyImg->g (cch, ccw);
                }
            }
        }

        if (pl) {
            pl->setProgress (0.70);
        }

        if (tmpScale != 1.0 && params.resize.method == "Nearest") { // resize rgb data (gamma applied)
            Image16* tempImage = new Image16 (imw, imh);
            ipf.resize (readyImg, tempImage, tmpScale);
            delete readyImg;
            readyImg = tempImage;
        }

        if (tunnelMetaData) {
            readyImg->setMetadata (ii->getMetaData()->getExifData ());
        } else {
            readyImg->setMetadata (ii->getMetaData()->getExifData (), params.exif, params.iptc);
        }


        // Setting the output curve to readyImg
        if (customGamma) {
            if (!useLCMS) {
                // use corrected sRGB profile in order to apply a good TRC if present, otherwise use LCMS2 profile generated by lab2rgb16 w/ gamma
                ProfileContent pc (jprof);
                readyImg->setOutputProfile (pc.getData().c_str(), pc.getData().size());
            }
        } else {
            // use the selected output profile if present, otherwise use LCMS2 profile generate by lab2rgb16 w/ gamma

            if (params.icm.output != "" && params.icm.output != ColorManagementParams::NoICMString) {

                // if ICCStore::getInstance()->getProfile send back an object, then ICCStore::getInstance()->getContent will do too
                cmsHPROFILE jprof = ICCStore::getInstance()->getProfile (params.icm.output); //get outProfile

                if (jprof == nullptr) {
                    if (settings->verbose) {
                        printf ("\"%s\" ICC output profile not found!\n - use LCMS2 substitution\n", params.icm.output.c_str());
                    }
                } else {
                    if (settings->verbose) {
                        printf ("Using \"%s\" output profile\n", params.icm.output.c_str());
                    }

                    ProfileContent pc = ICCStore::getInstance()->getContent (params.icm.output);
                    readyImg->setOutputProfile (pc.getData().c_str(), pc.getData().size());
                }
            } else {
                // No ICM
                readyImg->setOutputProfile (nullptr, 0);
            }
        }

//    t2.set();
//    if( settings->verbose )
//           printf("Total:- %d usec\n", t2.etime(t1));

        if (!job->initialImage) {
            ii->decreaseRef ();
        }

        delete job;

        if (pl) {
            pl->setProgress (0.75);
        }

        /*  curve1.reset();curve2.reset();
            curve.reset();
            satcurve.reset();
            lhskcurve.reset();

            rCurve.reset();
            gCurve.reset();
            bCurve.reset();
            hist16.reset();
            hist16C.reset();
        */
        return readyImg;
    }

    void stage_early_resize()
    {
        procparams::ProcParams& params = job->pparams;
        //ImProcFunctions ipf (&params, true);
        ImProcFunctions &ipf = * (ipf_p.get());

        int imw, imh;
        double scale_factor = ipf.resizeScale (&params, fw, fh, imw, imh);

        std::unique_ptr<LabImage> tmplab (new LabImage (fw, fh));
        ipf.rgb2lab (*baseImg, *tmplab, params.icm.working);

        if (params.crop.enabled) {
            int cx = params.crop.x;
            int cy = params.crop.y;
            int cw = params.crop.w;
            int ch = params.crop.h;

            std::unique_ptr<LabImage> cropped (new LabImage (cw, ch));

            for (int row = 0; row < ch; row++) {
                for (int col = 0; col < cw; col++) {
                    cropped->L[row][col] = tmplab->L[row + cy][col + cx];
                    cropped->a[row][col] = tmplab->a[row + cy][col + cx];
                    cropped->b[row][col] = tmplab->b[row + cy][col + cx];
                }
            }

            tmplab = std::move (cropped);
        }

        assert (params.resize.enabled);

        // resize image
        {
            std::unique_ptr<LabImage> resized (new LabImage (imw, imh));
            ipf.Lanczos (tmplab.get(), resized.get(), scale_factor);
            tmplab = std::move (resized);
        }

        adjust_procparams (scale_factor);

        fw = imw;
        fh = imh;

        delete baseImg;
        baseImg = new Imagefloat (fw, fh);
        ipf.lab2rgb (*tmplab, *baseImg, params.icm.working);
    }

    void adjust_procparams (double scale_factor)
    {
        procparams::ProcParams &params = job->pparams;
        procparams::ProcParams defaultparams;

        params.resize.enabled = false;
        params.crop.enabled = false;

        if (params.prsharpening.enabled) {
            params.sharpening = params.prsharpening;
        } else {
            adjust_radius (defaultparams.sharpening.radius, scale_factor,
                           params.sharpening.radius);
        }

        params.impulseDenoise.thresh *= scale_factor;

        if (scale_factor < 0.5) {
            params.impulseDenoise.enabled = false;
        }

        params.wavelet.strength *= scale_factor;
        params.dirpyrDenoise.luma *= scale_factor;
        //params.dirpyrDenoise.Ldetail += (100 - params.dirpyrDenoise.Ldetail) * scale_factor;
        auto &lcurve = params.dirpyrDenoise.lcurve;

        for (size_t i = 2; i < lcurve.size(); i += 4) {
            lcurve[i] *= min (scale_factor * 2, 1.0);
        }

        noiseLCurve.Set (lcurve);
        const char *medmethods[] = { "soft", "33", "55soft", "55", "77", "99" };

        if (params.dirpyrDenoise.median) {
            auto &key = params.dirpyrDenoise.methodmed == "RGB" ? params.dirpyrDenoise.rgbmethod : params.dirpyrDenoise.medmethod;

            for (int i = 1; i < int (sizeof (medmethods) / sizeof (const char *)); ++i) {
                if (key == medmethods[i]) {
                    int j = i - int (1.0 / scale_factor);

                    if (j < 0) {
                        params.dirpyrDenoise.median = false;
                    } else {
                        key = medmethods[j];
                    }

                    break;
                }
            }
        }

        params.epd.scale *= scale_factor;
        //params.epd.edgeStopping *= scale_factor;

        const double dirpyreq_scale = min (scale_factor * 1.5, 1.0);

        for (int i = 0; i < 6; ++i) {
            adjust_radius (defaultparams.dirpyrequalizer.mult[i], dirpyreq_scale,
                           params.dirpyrequalizer.mult[i]);
        }

        params.dirpyrequalizer.threshold *= scale_factor;

        adjust_radius (defaultparams.defringe.radius, scale_factor,
                       params.defringe.radius);
        adjust_radius (defaultparams.sh.radius, scale_factor, params.sh.radius);

        if (params.raw.xtranssensor.method ==
                procparams::RAWParams::XTransSensor::methodstring[
             procparams::RAWParams::XTransSensor::threePass]) {
            params.raw.xtranssensor.method =
                procparams::RAWParams::XTransSensor::methodstring[
            procparams::RAWParams::XTransSensor::onePass];
        }

        if (params.raw.bayersensor.method == procparams::RAWParams::BayerSensor::methodstring[procparams::RAWParams::BayerSensor::pixelshift]) {
            params.raw.bayersensor.method = procparams::RAWParams::BayerSensor::methodstring[params.raw.bayersensor.pixelShiftLmmse ? procparams::RAWParams::BayerSensor::lmmse : procparams::RAWParams::BayerSensor::amaze];
        }
    }

private:
    ProcessingJobImpl* job;
    int& errorCode;
    ProgressListener* pl;
    bool tunnelMetaData;
    bool flush;

    // internal state
    std::unique_ptr<ImProcFunctions> ipf_p;
    InitialImage *ii;
    ImageSource *imgsrc;
    int fw;
    int fh;

    int tr;
    PreviewProps pp;

    NoiseCurve noiseLCurve;
    NoiseCurve noiseCCurve;
    Imagefloat *calclum;
    float autoNR;
    float autoNRmax;
    int tilesize;
    int overlap;

    float *ch_M;
    float *max_r;
    float *max_b;
    float *min_b;
    float *min_r;
    float *lumL;
    float *chromC;
    float *ry;
    float *sk;
    float *pcsk;

    double expcomp;
    int bright;
    int contr;
    int black;
    int hlcompr;
    int hlcomprthresh;

    ColorTemp currWB;
    Imagefloat *baseImg;
    LabImage* labView;

    LUTu hist16;

    LUTf curve1;
    LUTf curve2;
    LUTf curve;
    LUTf satcurve;
    LUTf lhskcurve;
    LUTf lumacurve;
    LUTf clcurve;
    LUTf clToningcurve;
    LUTf cl2Toningcurve;
    LUTf wavclCurve;

    LUTf rCurve;
    LUTf gCurve;
    LUTf bCurve;
    LUTu dummy;

    ToneCurve customToneCurve1, customToneCurve2;
    ColorGradientCurve ctColorCurve;
    OpacityCurve ctOpacityCurve;
    ColorAppearance customColCurve1, customColCurve2, customColCurve3 ;
    ToneCurve customToneCurvebw1;
    ToneCurve customToneCurvebw2;

    bool autili, butili;
};

} // namespace


IImage16* processImage (ProcessingJob* pjob, int& errorCode, ProgressListener* pl, bool tunnelMetaData, bool flush)
{
    ImageProcessor proc (pjob, errorCode, pl, tunnelMetaData, flush);
    return proc();
}

void batchProcessingThread (ProcessingJob* job, BatchProcessingListener* bpl, bool tunnelMetaData)
{

    ProcessingJob* currentJob = job;

    while (currentJob) {
        int errorCode;
        IImage16* img = processImage (currentJob, errorCode, bpl, tunnelMetaData, true);

        if (errorCode) {
            bpl->error (M ("MAIN_MSG_CANNOTLOAD"));
            currentJob = nullptr;
        } else {
            try {
                currentJob = bpl->imageReady (img);
            } catch (Glib::Exception& ex) {
                bpl->error (ex.what());
                currentJob = nullptr;
            }
        }
    }
}

void startBatchProcessing (ProcessingJob* job, BatchProcessingListener* bpl, bool tunnelMetaData)
{

    if (bpl) {
        Glib::Thread::create (sigc::bind (sigc::ptr_fun (batchProcessingThread), job, bpl, tunnelMetaData), 0, true, true, Glib::THREAD_PRIORITY_LOW);
    }

}

}<|MERGE_RESOLUTION|>--- conflicted
+++ resolved
@@ -822,24 +822,6 @@
         }
     }
 
-<<<<<<< HEAD
-    if (params.spot.enabled && !params.spot.entries.empty()) {
-        ipf.removeSpots(baseImg, params.spot.entries, pp);
-    }
-
-    // RGB processing
-
-    LUTf curve1 (65536);
-    LUTf curve2 (65536);
-    LUTf curve (65536, 0);
-    LUTf satcurve (65536, 0);
-    LUTf lhskcurve (65536, 0);
-    LUTf lumacurve(32770, 0); // lumacurve[32768] and lumacurve[32769] will be set to 32768 and 32769 later to allow linear interpolation
-    LUTf clcurve (65536, 0);
-    LUTf clToningcurve;
-    LUTf cl2Toningcurve;
-    LUTf wavclCurve (65536, 0);
-=======
     Image16 *stage_finish()
     {
         procparams::ProcParams& params = job->pparams;
@@ -854,7 +836,6 @@
             ipf.dirpyrequalizer (&labcbdl, 1);
             ipf.lab2rgb (labcbdl, *baseImg, params.icm.working);
         }
->>>>>>> 1e5382a0
 
         // update blurmap
         SHMap* shmap = nullptr;
@@ -869,6 +850,12 @@
             }
 
             shmap->update (baseImg, shradius, ipf.lumimul, params.sh.hq, 1);
+        }
+
+        // Spot Removal
+
+        if (params.spot.enabled && !params.spot.entries.empty ()) {
+            ipf.removeSpots (baseImg, params.spot.entries, pp);
         }
 
         // RGB processing
