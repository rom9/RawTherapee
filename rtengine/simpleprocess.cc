--- conflicted
+++ resolved
@@ -200,19 +200,6 @@
         imgsrc->setCurrentFrame(params.raw.bayersensor.imageNum);
         imgsrc->preprocess(params.raw, params.lensProf, params.coarse, params.dirpyrDenoise.enabled);
 
-<<<<<<< HEAD
-        if (params.toneCurve.autoexp) {// this enabled HLRecovery
-            LUTu histRedRaw(256), histGreenRaw(256), histBlueRaw(256);
-            imgsrc->getRAWHistogram(histRedRaw, histGreenRaw, histBlueRaw);
-
-            if (ToneCurveParams::HLReconstructionNecessary(histRedRaw, histGreenRaw, histBlueRaw) && !params.toneCurve.hrenabled) {
-                params.toneCurve.hrenabled = true;
-                // WARNING: Highlight Reconstruction is being forced 'on', should we force a method here too?
-            }
-        }
-
-=======
->>>>>>> f644d41f
         if (pl) {
             pl->setProgress(0.20);
         }
