--- conflicted
+++ resolved
@@ -1194,12 +1194,8 @@
         }
 
 
-<<<<<<< HEAD
         ipf.vibrance(labView);
-=======
-        ipf.vibrance (labView);
         ipf.labColorCorrectionRegions(labView);
->>>>>>> 5e30b5ac
 
         if ((params.colorappearance.enabled && !settings->autocielab) || (!params.colorappearance.enabled)) {
             ipf.impulsedenoise(labView);
