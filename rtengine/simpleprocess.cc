/*
 *  This file is part of RawTherapee.
 *
 *  Copyright (c) 2004-2010 Gabor Horvath <hgabor@rawtherapee.com>
 *
 *  RawTherapee is free software: you can redistribute it and/or modify
 *  it under the terms of the GNU General Public License as published by
 *  the Free Software Foundation, either version 3 of the License, or
 *  (at your option) any later version.
 *
 *  RawTherapee is distributed in the hope that it will be useful,
 *  but WITHOUT ANY WARRANTY; without even the implied warranty of
 *  MERCHANTABILITY or FITNESS FOR A PARTICULAR PURPOSE.  See the
 *  GNU General Public License for more details.
 *
 *  You should have received a copy of the GNU General Public License
 *  along with RawTherapee.  If not, see <https://www.gnu.org/licenses/>.
 */
#include "rtengine.h"
#include "colortemp.h"
#include "imagesource.h"
#include "improcfun.h"
#include "curves.h"
#include "iccstore.h"
#include "clutstore.h"
#include "processingjob.h"
#include "procparams.h"
#include <glibmm.h>
#include "../rtgui/options.h"
#include "rawimagesource.h"
#include "../rtgui/multilangmgr.h"
#include "mytime.h"
#include "guidedfilter.h"

#undef THREAD_PRIORITY_NORMAL

namespace rtengine
{
extern const Settings* settings;

namespace
{

template <typename T>
void adjust_radius(const T &default_param, double scale_factor, T &param)
{
    const double delta = (param - default_param) * scale_factor;
    param = default_param + delta;
}


class ImageProcessor
{
public:
    ImageProcessor(
        ProcessingJob* pjob,
        int& errorCode,
        ProgressListener* pl,
        bool flush
    ) :
        job(static_cast<ProcessingJobImpl*>(pjob)),
        errorCode(errorCode),
        pl(pl),
        flush(flush),
        // internal state
        ii(nullptr),
        imgsrc(nullptr),
        fw(0),
        fh(0),
        tr(0),
        pp(0, 0, 0, 0, 0),
        calclum(nullptr),
        autoNR(0.f),
        autoNRmax(0.f),
        tilesize(0),
        overlap(0),
        ch_M(nullptr),
        max_r(nullptr),
        max_b(nullptr),
        min_b(nullptr),
        min_r(nullptr),
        lumL(nullptr),
        chromC(nullptr),
        ry(nullptr),
        sk(nullptr),
        pcsk(nullptr),
        expcomp(0.0),
        bright(0),
        contr(0),
        black(0),
        hlcompr(0),
        hlcomprthresh(0),
        baseImg(nullptr),
        labView(nullptr),
        autili(false),
        butili(false)
    {
    }

    Imagefloat *operator()()
    {
        if (!job->fast) {
            return normal_pipeline();
        } else {
            return fast_pipeline();
        }
    }

private:
    Imagefloat *normal_pipeline()
    {
        if (!stage_init()) {
            return nullptr;
        }

        stage_denoise();
        stage_transform();
        return stage_finish();
    }

    Imagefloat *fast_pipeline()
    {
        if (!job->pparams.resize.enabled) {
            return normal_pipeline();
        }

        pl = nullptr;

        if (!stage_init()) {
            return nullptr;
        }

        stage_transform();
        stage_early_resize();
        stage_denoise();
        return stage_finish();
    }

    bool stage_init()
    {
        errorCode = 0;

        if (pl) {
            pl->setProgressStr("PROGRESSBAR_PROCESSING");
            pl->setProgress(0.0);
        }

        ii = job->initialImage;

        if (!ii) {
            ii = InitialImage::load(job->fname, job->isRaw, &errorCode);

            if (errorCode) {
                delete job;
                return false; //return nullptr;
            }
        }

        procparams::ProcParams& params = job->pparams;

        // acquire image from imagesource
        imgsrc = ii->getImageSource();

        tr = getCoarseBitMask(params.coarse);

        if (imgsrc->getSensorType() == ST_BAYER) {
            if (params.raw.bayersensor.method != RAWParams::BayerSensor::getMethodString(RAWParams::BayerSensor::Method::PIXELSHIFT)) {
                imgsrc->setBorder(params.raw.bayersensor.border);
            } else {
                imgsrc->setBorder(std::max(params.raw.bayersensor.border, 2));
            }
        } else if (imgsrc->getSensorType() == ST_FUJI_XTRANS) {
            imgsrc->setBorder(params.raw.xtranssensor.border);
        }

        imgsrc->getFullSize(fw, fh, tr);

        // check the crop params
        if (params.crop.x > fw || params.crop.y > fh) {
            // the crop is completely out of the image, so we disable the crop
            params.crop.enabled = false;
            // and we set the values to the defaults
            params.crop.x = 0;
            params.crop.y = 0;
            params.crop.w = fw;
            params.crop.h = fh;
        } else {
            if (params.crop.x < 0) {
                params.crop.x = 0;
            }

            if (params.crop.y < 0) {
                params.crop.y = 0;
            }

            if ((params.crop.x + params.crop.w) > fw) {
                // crop overflow in the width dimension ; we trim it
                params.crop.w = fw - params.crop.x;
            }

            if ((params.crop.y + params.crop.h) > fh) {
                // crop overflow in the height dimension ; we trim it
                params.crop.h = fh - params.crop.y;
            }
        }

//    MyTime t1,t2;
//    t1.set();

        ipf_p.reset(new ImProcFunctions(&params, true));
        ImProcFunctions &ipf = * (ipf_p.get());

        imgsrc->setCurrentFrame(params.raw.bayersensor.imageNum);
        imgsrc->preprocess(params.raw, params.lensProf, params.coarse, params.dirpyrDenoise.enabled);

        // After preprocess, run film negative processing if enabled
        if ((imgsrc->getSensorType() == ST_BAYER || (imgsrc->getSensorType() == ST_FUJI_XTRANS)) && params.filmNegative.enabled) {
            imgsrc->filmNegativeProcess (params.filmNegative);
        }

        if (pl) {
            pl->setProgress(0.20);
        }

        bool autoContrast = imgsrc->getSensorType() == ST_BAYER ? params.raw.bayersensor.dualDemosaicAutoContrast : params.raw.xtranssensor.dualDemosaicAutoContrast;
        double contrastThreshold = imgsrc->getSensorType() == ST_BAYER ? params.raw.bayersensor.dualDemosaicContrast : params.raw.xtranssensor.dualDemosaicContrast;

<<<<<<< HEAD
        imgsrc->demosaic(params.raw, autoContrast, contrastThreshold);
=======
        imgsrc->demosaic (params.raw, autoContrast, contrastThreshold, params.pdsharpening.enabled && pl);
        if (params.pdsharpening.enabled) {
            imgsrc->captureSharpening(params.pdsharpening, false, params.pdsharpening.contrast);
        }
>>>>>>> ba434372


        if (pl) {
            pl->setProgress(0.30);
        }

        pp = PreviewProps(0, 0, fw, fh, 1);

        if (params.retinex.enabled) { //enabled Retinex
            LUTf cdcurve(65536, 0);
            LUTf mapcurve(65536, 0);
            LUTu dummy;
            RetinextransmissionCurve dehatransmissionCurve;
            RetinexgaintransmissionCurve dehagaintransmissionCurve;
            bool dehacontlutili = false;
            bool mapcontlutili = false;
            bool useHsl = false;
//        multi_array2D<float, 3> conversionBuffer(1, 1);
            multi_array2D<float, 4> conversionBuffer(1, 1);
            imgsrc->retinexPrepareBuffers(params.icm, params.retinex, conversionBuffer, dummy);
            imgsrc->retinexPrepareCurves(params.retinex, cdcurve, mapcurve, dehatransmissionCurve, dehagaintransmissionCurve, dehacontlutili, mapcontlutili, useHsl, dummy, dummy);
            float minCD, maxCD, mini, maxi, Tmean, Tsigma, Tmin, Tmax;
            imgsrc->retinex(params.icm, params.retinex, params.toneCurve, cdcurve, mapcurve, dehatransmissionCurve, dehagaintransmissionCurve, conversionBuffer, dehacontlutili, mapcontlutili, useHsl, minCD, maxCD, mini, maxi, Tmean, Tsigma, Tmin, Tmax, dummy);
        }

        if (pl) {
            pl->setProgress(0.40);
        }

        imgsrc->HLRecovery_Global(params.toneCurve);


        if (pl) {
            pl->setProgress(0.45);
        }

        // set the color temperature
        currWB = ColorTemp(params.wb.temperature, params.wb.green, params.wb.equal, params.wb.method);

        if (!params.wb.enabled) {
            currWB = ColorTemp();
        } else if (params.wb.method == "Camera") {
            currWB = imgsrc->getWB();
        } else if (params.wb.method == "Auto") {
            double rm, gm, bm;
            imgsrc->getAutoWBMultipliers(rm, gm, bm);
            currWB.update(rm, gm, bm, params.wb.equal, params.wb.tempBias);
        }

        calclum = nullptr ;
        params.dirpyrDenoise.getCurves(noiseLCurve, noiseCCurve);
        autoNR = (float) settings->nrauto;//
        autoNRmax = (float) settings->nrautomax;//

        if (settings->leveldnti == 0) {
            tilesize = 1024;
            overlap = 128;
        }

        if (settings->leveldnti == 1) {
            tilesize = 768;
            overlap = 96;
        }

        //  const int tilesize = 768;
        //  const int overlap = 96;
        int numtiles_W, numtiles_H, tilewidth, tileheight, tileWskip, tileHskip;
        ipf.Tile_calc(tilesize, overlap, 2, fw, fh, numtiles_W, numtiles_H, tilewidth, tileheight, tileWskip, tileHskip);
        int nbtl = numtiles_W * numtiles_H;

        if ((settings->leveldnautsimpl == 1 && params.dirpyrDenoise.Cmethod == "AUT") || (settings->leveldnautsimpl == 0 && params.dirpyrDenoise.C2method == "AUTO")) {
            nbtl = 9;
        }

        ch_M = new float [nbtl];//allocate memory
        max_r = new float [nbtl];
        max_b = new float [nbtl];
        min_b = new float [9];
        min_r = new float [9];
        lumL = new float [nbtl];
        chromC = new float [nbtl];
        ry = new float [nbtl];
        sk = new float [nbtl];
        pcsk = new float [nbtl];

        //  printf("expert=%d\n",settings->leveldnautsimpl);
        if (settings->leveldnautsimpl == 1 && params.dirpyrDenoise.Cmethod == "PON") {
            MyTime t1pone, t2pone;
            t1pone.set();
            int crW = 100; // settings->leveldnv == 0
            int crH = 100; // settings->leveldnv == 0

            if (settings->leveldnv == 1) {
                crW = 250;
                crH = 250;
            }

            if (settings->leveldnv == 2) {
                crW = int (tileWskip / 2);
                crH = int (tileHskip / 2);
            }

            //  if(settings->leveldnv ==2) {crW=int(tileWskip/2);crH=int(1.15f*(tileWskip/2));}//adapted to scale of preview
            if (settings->leveldnv == 3) {
                crW = tileWskip - 10;
                crH = tileHskip - 10;
            }

            float lowdenoise = 1.f;
            int levaut = settings->leveldnaut;

            if (levaut == 1) { //Standard
                lowdenoise = 0.7f;
            }

            //  int crW=tileWskip-10;//crop noise width
            //  int crH=tileHskip-10;//crop noise height
//      Imagefloat *origCropPart;//init auto noise
//          origCropPart = new Imagefloat (crW, crH);//allocate memory
            if (params.dirpyrDenoise.enabled) {//evaluate Noise
                LUTf gamcurve(65536, 0);
                float gam, gamthresh, gamslope;
                ipf.RGB_denoise_infoGamCurve(params.dirpyrDenoise, imgsrc->isRAW(), gamcurve, gam, gamthresh, gamslope);
#ifdef _OPENMP
                #pragma omp parallel
#endif
                {
                    Imagefloat *origCropPart;//init auto noise
                    origCropPart = new Imagefloat(crW, crH); //allocate memory
                    Imagefloat *provicalc = new Imagefloat((crW + 1) / 2, (crH + 1) / 2);  //for denoise curves
                    int skipP = 1;
#ifdef _OPENMP
                    #pragma omp for schedule(dynamic) collapse(2) nowait
#endif

                    for (int wcr = 0; wcr < numtiles_W; wcr++) {
                        for (int hcr = 0; hcr < numtiles_H; hcr++) {
                            int beg_tileW = wcr * tileWskip + tileWskip / 2.f - crW / 2.f;
                            int beg_tileH = hcr * tileHskip + tileHskip / 2.f - crH / 2.f;
                            PreviewProps ppP(beg_tileW, beg_tileH, crW, crH, skipP);
                            imgsrc->getImage(currWB, tr, origCropPart, ppP, params.toneCurve, params.raw);
                            //baseImg->getStdImage(currWB, tr, origCropPart, ppP, true, params.toneCurve);

                            // we only need image reduced to 1/4 here
                            for (int ii = 0; ii < crH; ii += 2) {
                                for (int jj = 0; jj < crW; jj += 2) {
                                    provicalc->r(ii >> 1, jj >> 1) = origCropPart->r(ii, jj);
                                    provicalc->g(ii >> 1, jj >> 1) = origCropPart->g(ii, jj);
                                    provicalc->b(ii >> 1, jj >> 1) = origCropPart->b(ii, jj);
                                }
                            }

                            imgsrc->convertColorSpace(provicalc, params.icm, currWB);  //for denoise luminance curve
                            float maxr = 0.f;
                            float maxb = 0.f;
                            float pondcorrec = 1.0f;
                            float chaut, redaut, blueaut, maxredaut, maxblueaut, minredaut, minblueaut, chromina, sigma, lumema, sigma_L, redyel, skinc, nsknc;
                            int Nb;
                            chaut = 0.f;
                            redaut = 0.f;
                            blueaut = 0.f;
                            maxredaut = 0.f;
                            maxblueaut = 0.f;
                            chromina = 0.f;
                            sigma = 0.f;
                            ipf.RGB_denoise_info(origCropPart, provicalc, imgsrc->isRAW(), gamcurve, gam, gamthresh, gamslope, params.dirpyrDenoise, imgsrc->getDirPyrDenoiseExpComp(), chaut, Nb, redaut, blueaut, maxredaut, maxblueaut, minredaut, minblueaut, chromina, sigma, lumema, sigma_L, redyel, skinc, nsknc);
                            float multip = 1.f;
                            float adjustr = 1.f;

                            if (params.icm.workingProfile == "ProPhoto")   {
                                adjustr = 1.f;   //
                            } else if (params.icm.workingProfile == "Adobe RGB")  {
                                adjustr = 1.f / 1.3f;
                            } else if (params.icm.workingProfile == "sRGB")       {
                                adjustr = 1.f / 1.3f;
                            } else if (params.icm.workingProfile == "WideGamut")  {
                                adjustr = 1.f / 1.1f;
                            } else if (params.icm.workingProfile == "Rec2020")  {
                                adjustr = 1.f / 1.1f;
                            } else if (params.icm.workingProfile == "Beta RGB")   {
                                adjustr = 1.f / 1.2f;
                            } else if (params.icm.workingProfile == "BestRGB")    {
                                adjustr = 1.f / 1.2f;
                            } else if (params.icm.workingProfile == "BruceRGB")   {
                                adjustr = 1.f / 1.2f;
                            }

                            if (!imgsrc->isRAW()) {
                                multip = 2.f;    //take into account gamma for TIF / JPG approximate value...not good for gamma=1
                            }

                            float maxmax = max(maxredaut, maxblueaut);
                            float delta;
                            int mode = 2;
                            int lissage = settings->leveldnliss;
                            ipf.calcautodn_info(chaut, delta, Nb, levaut, maxmax, lumema, chromina, mode, lissage, redyel, skinc, nsknc);

                            //    printf("PROCESS cha=%f red=%f bl=%f redM=%f bluM=%f chrom=%f sigm=%f lum=%f sigL=%f\n",chaut,redaut,blueaut, maxredaut, maxblueaut, chromina, sigma, lumema, sigma_L);
                            if (maxredaut > maxblueaut) {
                                maxr = (delta) / ((autoNRmax * multip * adjustr * lowdenoise) / 2.f);

                                if (minblueaut <= minredaut  && minblueaut < chaut) {
                                    maxb = (-chaut + minblueaut) / (autoNRmax * multip * adjustr * lowdenoise);
                                }
                            } else {
                                maxb = (delta) / ((autoNRmax * multip * adjustr * lowdenoise) / 2.f);

                                if (minredaut <= minblueaut  && minredaut < chaut) {
                                    maxr = (-chaut + minredaut) / (autoNRmax * multip * adjustr * lowdenoise);
                                }
                            }//maxb mxr - empirical evaluation red / blue

                            ch_M[hcr * numtiles_W + wcr] = pondcorrec * chaut / (autoNR * multip * adjustr * lowdenoise);
                            max_r[hcr * numtiles_W + wcr] = pondcorrec * maxr;
                            max_b[hcr * numtiles_W + wcr] = pondcorrec * maxb;
                            lumL[hcr * numtiles_W + wcr] = lumema;
                            chromC[hcr * numtiles_W + wcr] = chromina;
                            ry[hcr * numtiles_W + wcr] = redyel;
                            sk[hcr * numtiles_W + wcr] = skinc;
                            pcsk[hcr * numtiles_W + wcr] = nsknc;

                        }
                    }

                    delete provicalc;
                    delete origCropPart;
                }

                int liss = settings->leveldnliss; //smooth result around mean

                if (liss == 2 || liss == 3) {
                    // I smooth only mean and not delta (max)
                    float nchm = 0.f;
                    float koef = 0.4f; //between 0.1 to 0.9

                    if (liss == 3) {
                        koef = 0.0f;    //quasi auto for mean Ch
                    }

                    for (int wcr = 0; wcr < numtiles_W; wcr++) {
                        for (int hcr = 0; hcr < numtiles_H; hcr++) {
                            nchm += ch_M[hcr * numtiles_W + wcr];
                        }
                    }

                    nchm /= (numtiles_H * numtiles_W);

                    for (int wcr = 0; wcr < numtiles_W; wcr++) {
                        for (int hcr = 0; hcr < numtiles_H; hcr++) {
                            ch_M[hcr * numtiles_W + wcr] = nchm + (ch_M[hcr * numtiles_W + wcr] - nchm) * koef;
                        }
                    }
                }

                if (liss == 3) { //same as auto but with much cells
                    float MaxR = 0.f;
                    float MaxB = 0.f;
                    float MaxRMoy = 0.f;
                    float MaxBMoy = 0.f;

                    for (int k = 0; k < nbtl; k++) {
                        MaxBMoy += max_b[k];
                        MaxRMoy += max_r[k];

                        if (max_r[k] > MaxR) {
                            MaxR = max_r[k];
                        }

                        if (max_b[k] > MaxB) {
                            MaxB = max_b[k];
                        }

                    }

                    MaxBMoy /= nbtl;
                    MaxRMoy /= nbtl;

                    for (int k = 0; k < nbtl; k++) {
                        if (MaxR > MaxB) {
                            max_r[k] = MaxRMoy + (MaxR - MaxRMoy) * 0.66f; //#std Dev
                            //max_b[k]=MinB;
                            max_b[k] = MaxBMoy + (MaxB - MaxBMoy) * 0.66f;

                        } else {
                            max_b[k] = MaxBMoy + (MaxB - MaxBMoy) * 0.66f;
                            //max_r[k]=MinR;
                            max_r[k] = MaxRMoy + (MaxR - MaxRMoy) * 0.66f;

                        }
                    }
                }

                if (settings->verbose) {
                    t2pone.set();
                    printf("Info denoise ponderated performed in %d usec:\n", t2pone.etime(t1pone));
                }

            }
        }


        if ((settings->leveldnautsimpl == 1 && params.dirpyrDenoise.Cmethod == "AUT")  || (settings->leveldnautsimpl == 0 && params.dirpyrDenoise.C2method == "AUTO")) {
            MyTime t1aue, t2aue;
            t1aue.set();
            int crW, crH;

            if (settings->leveldnv == 0) {
                crW = 100;
                crH = 100;
            }

            if (settings->leveldnv == 1) {
                crW = 250;
                crH = 250;
            }

            if (settings->leveldnv == 2) {
                crW = int (tileWskip / 2);
                crH = int (tileHskip / 2);
            }

            //  if(settings->leveldnv ==2) {crW=int(tileWskip/2);crH=int(1.15f*(tileWskip/2));}//adapted to scale of preview
            if (settings->leveldnv == 3) {
                crW = tileWskip - 10;
                crH = tileHskip - 10;
            }

            float lowdenoise = 1.f;
            int levaut = settings->leveldnaut;

            if (levaut == 1) { //Standard
                lowdenoise = 0.7f;
            }

            if (params.dirpyrDenoise.enabled) {//evaluate Noise
                LUTf gamcurve(65536, 0);
                float gam, gamthresh, gamslope;
                ipf.RGB_denoise_infoGamCurve(params.dirpyrDenoise, imgsrc->isRAW(), gamcurve, gam, gamthresh, gamslope);
                int Nb[9];
                int  coordW[3];//coordinate of part of image to measure noise
                int  coordH[3];
                int begW = 50;
                int begH = 50;
                coordW[0] = begW;
                coordW[1] = fw / 2 - crW / 2;
                coordW[2] = fw - crW - begW;
                coordH[0] = begH;
                coordH[1] = fh / 2 - crH / 2;
                coordH[2] = fh - crH - begH;
#ifdef _OPENMP
                #pragma omp parallel
#endif
                {
                    Imagefloat *origCropPart;//init auto noise
                    origCropPart = new Imagefloat(crW, crH); //allocate memory
                    Imagefloat *provicalc = new Imagefloat((crW + 1) / 2, (crH + 1) / 2);  //for denoise curves

#ifdef _OPENMP
                    #pragma omp for schedule(dynamic) collapse(2) nowait
#endif

                    for (int wcr = 0; wcr <= 2; wcr++) {
                        for (int hcr = 0; hcr <= 2; hcr++) {
                            PreviewProps ppP(coordW[wcr], coordH[hcr], crW, crH, 1);
                            imgsrc->getImage(currWB, tr, origCropPart, ppP, params.toneCurve, params.raw);
                            //baseImg->getStdImage(currWB, tr, origCropPart, ppP, true, params.toneCurve);


                            // we only need image reduced to 1/4 here
                            for (int ii = 0; ii < crH; ii += 2) {
                                for (int jj = 0; jj < crW; jj += 2) {
                                    provicalc->r(ii >> 1, jj >> 1) = origCropPart->r(ii, jj);
                                    provicalc->g(ii >> 1, jj >> 1) = origCropPart->g(ii, jj);
                                    provicalc->b(ii >> 1, jj >> 1) = origCropPart->b(ii, jj);
                                }
                            }

                            imgsrc->convertColorSpace(provicalc, params.icm, currWB);  //for denoise luminance curve
                            int nb = 0;
                            float chaut = 0.f, redaut = 0.f, blueaut = 0.f, maxredaut = 0.f, maxblueaut = 0.f, minredaut = 0.f, minblueaut = 0.f, chromina = 0.f, sigma = 0.f, lumema = 0.f, sigma_L = 0.f, redyel = 0.f, skinc = 0.f, nsknc = 0.f;
                            ipf.RGB_denoise_info(origCropPart, provicalc, imgsrc->isRAW(), gamcurve, gam, gamthresh, gamslope,  params.dirpyrDenoise, imgsrc->getDirPyrDenoiseExpComp(), chaut, nb, redaut, blueaut, maxredaut, maxblueaut, minredaut, minblueaut, chromina, sigma, lumema, sigma_L, redyel, skinc, nsknc);
                            Nb[hcr * 3 + wcr] = nb;
                            ch_M[hcr * 3 + wcr] = chaut;
                            max_r[hcr * 3 + wcr] = maxredaut;
                            max_b[hcr * 3 + wcr] = maxblueaut;
                            min_r[hcr * 3 + wcr] = minredaut;
                            min_b[hcr * 3 + wcr] = minblueaut;
                            lumL[hcr * 3 + wcr] = lumema;
                            chromC[hcr * 3 + wcr] = chromina;
                            ry[hcr * 3 + wcr] = redyel;
                            sk[hcr * 3 + wcr] = skinc;
                            pcsk[hcr * 3 + wcr] = nsknc;
                        }
                    }

                    delete provicalc;
                    delete origCropPart;
                }
                float chM = 0.f;
                float MaxR = 0.f;
                float MaxB = 0.f;
                float MinR = 100000000.f;
                float MinB = 100000000.f;
                float maxr = 0.f;
                float maxb = 0.f;
                float multip = 1.f;
                float adjustr = 1.f;
                float Max_R[9] = {0.f, 0.f, 0.f, 0.f, 0.f, 0.f, 0.f, 0.f, 0.f};
                float Max_B[9] = {0.f, 0.f, 0.f, 0.f, 0.f, 0.f, 0.f, 0.f, 0.f};
                float Min_R[9];
                float Min_B[9];
                float MaxRMoy = 0.f;
                float MaxBMoy = 0.f;
                float MinRMoy = 0.f;
                float MinBMoy = 0.f;

                if (params.icm.workingProfile == "ProPhoto")   {
                    adjustr = 1.f;
                } else if (params.icm.workingProfile == "Adobe RGB")  {
                    adjustr = 1.f / 1.3f;
                } else if (params.icm.workingProfile == "sRGB")       {
                    adjustr = 1.f / 1.3f;
                } else if (params.icm.workingProfile == "WideGamut")  {
                    adjustr = 1.f / 1.1f;
                } else if (params.icm.workingProfile == "Rec2020")  {
                    adjustr = 1.f / 1.1f;
                } else if (params.icm.workingProfile == "Beta RGB")   {
                    adjustr = 1.f / 1.2f;
                } else if (params.icm.workingProfile == "BestRGB")    {
                    adjustr = 1.f / 1.2f;
                } else if (params.icm.workingProfile == "BruceRGB")   {
                    adjustr = 1.f / 1.2f;
                }

                if (!imgsrc->isRAW()) {
                    multip = 2.f;    //take into account gamma for TIF / JPG approximate value...not good for gamma=1
                }

                float delta[9];
                int mode = 1;
                int lissage = settings->leveldnliss;

                for (int k = 0; k < 9; k++) {
                    float maxmax = max(max_r[k], max_b[k]);
                    ipf.calcautodn_info(ch_M[k], delta[k], Nb[k], levaut, maxmax, lumL[k], chromC[k], mode, lissage, ry[k], sk[k], pcsk[k]);
                    //  printf("ch_M=%f delta=%f\n",ch_M[k], delta[k]);
                }

                for (int k = 0; k < 9; k++) {
                    if (max_r[k] > max_b[k]) {
                        //printf("R delta=%f  koef=%f\n",delta[k],autoNRmax*multip*adjustr*lowdenoise);
                        Max_R[k] = (delta[k]) / ((autoNRmax * multip * adjustr * lowdenoise) / 2.f);
                        Min_B[k] = - (ch_M[k] - min_b[k]) / (autoNRmax * multip * adjustr * lowdenoise);
                        Max_B[k] = 0.f;
                        Min_R[k] = 0.f;
                    } else {
                        //printf("B delta=%f  koef=%f\n",delta[k],autoNRmax*multip*adjustr*lowdenoise);
                        Max_B[k] = (delta[k]) / ((autoNRmax * multip * adjustr * lowdenoise) / 2.f);
                        Min_R[k] = - (ch_M[k] - min_r[k])   / (autoNRmax * multip * adjustr * lowdenoise);
                        Min_B[k] = 0.f;
                        Max_R[k] = 0.f;
                    }
                }

                for (int k = 0; k < 9; k++) {
                    //  printf("ch_M= %f Max_R=%f Max_B=%f min_r=%f min_b=%f\n",ch_M[k],Max_R[k], Max_B[k],Min_R[k], Min_B[k]);
                    chM += ch_M[k];
                    MaxBMoy += Max_B[k];
                    MaxRMoy += Max_R[k];
                    MinRMoy += Min_R[k];
                    MinBMoy += Min_B[k];

                    if (Max_R[k] > MaxR) {
                        MaxR = Max_R[k];
                    }

                    if (Max_B[k] > MaxB) {
                        MaxB = Max_B[k];
                    }

                    if (Min_R[k] < MinR) {
                        MinR = Min_R[k];
                    }

                    if (Min_B[k] < MinB) {
                        MinB = Min_B[k];
                    }

                }

                chM /= 9;
                MaxBMoy /= 9;
                MaxRMoy /= 9;
                MinBMoy /= 9;
                MinRMoy /= 9;

                if (MaxR > MaxB) {
                    maxr = MaxRMoy + (MaxR - MaxRMoy) * 0.66f; //#std Dev
                    //  maxb=MinB;
                    maxb = MinBMoy + (MinB - MinBMoy) * 0.66f;

                } else {
                    maxb = MaxBMoy + (MaxB - MaxBMoy) * 0.66f;
                    //  maxr=MinR;
                    maxr = MinRMoy + (MinR - MinRMoy) * 0.66f;

                }

//              printf("SIMPL cha=%f red=%f bl=%f \n",chM,maxr,maxb);

                params.dirpyrDenoise.chroma = chM / (autoNR * multip * adjustr);
                params.dirpyrDenoise.redchro = maxr;
                params.dirpyrDenoise.bluechro = maxb;
            }

            if (settings->verbose) {
                t2aue.set();
                printf("Info denoise auto performed in %d usec:\n", t2aue.etime(t1aue));
            }

            //end evaluate noise
        }

        baseImg = new Imagefloat(fw, fh);
        imgsrc->getImage(currWB, tr, baseImg, pp, params.toneCurve, params.raw);

        if (pl) {
            pl->setProgress(0.50);
        }

//  LUTf Noisecurve (65536,0);
//!!!// auto exposure!!!
        expcomp = params.toneCurve.expcomp;
        bright = params.toneCurve.brightness;
        contr = params.toneCurve.contrast;
        black = params.toneCurve.black;
        hlcompr = params.toneCurve.hlcompr;
        hlcomprthresh = params.toneCurve.hlcomprthresh;


        if (params.toneCurve.autoexp) {
            LUTu aehist;
            int aehistcompr;
            imgsrc->getAutoExpHistogram(aehist, aehistcompr);
            ipf.getAutoExp(aehist, aehistcompr, params.toneCurve.clip, expcomp, bright, contr, black, hlcompr, hlcomprthresh);
        }

        if (params.toneCurve.histmatching) {
            if (!params.toneCurve.fromHistMatching) {
                imgsrc->getAutoMatchedToneCurve(params.icm, params.toneCurve.curve);
            }

            if (params.toneCurve.autoexp) {
                params.toneCurve.expcomp = 0.0;
            }

            params.toneCurve.autoexp = false;
            params.toneCurve.curveMode = ToneCurveMode::FILMLIKE;
            params.toneCurve.curve2 = { 0 };
            params.toneCurve.brightness = 0;
            params.toneCurve.contrast = 0;
            params.toneCurve.black = 0;
        }

        // at this stage, we can flush the raw data to free up quite an important amount of memory
        // commented out because it makes the application crash when batch processing...
        // TODO: find a better place to flush rawData and rawRGB
        if (flush) {
            imgsrc->flushRawData();
            imgsrc->flushRGB();
        }

        return true;
    }

    void stage_denoise()
    {
        procparams::ProcParams& params = job->pparams;
        //ImProcFunctions ipf (&params, true);
        ImProcFunctions &ipf = * (ipf_p.get());

        // perform luma/chroma denoise
//  CieImage *cieView;
//  NoisCurve noiseLCurve;
//    bool lldenoiseutili=false;
//  Imagefloat *calclum ;
//    params.dirpyrDenoise.getCurves(noiseLCurve, lldenoiseutili);
//  if (params.dirpyrDenoise.enabled  && lldenoiseutili) {

        DirPyrDenoiseParams denoiseParams = params.dirpyrDenoise;   // make a copy because we cheat here

        if (denoiseParams.Lmethod == "CUR") {
            if (noiseLCurve) {
                denoiseParams.luma = 0.5f;
            } else {
                denoiseParams.luma = 0.0f;
            }
        } else if (denoiseParams.Lmethod == "SLI") {
            noiseLCurve.Reset();
        }

        if (denoiseParams.enabled  && (noiseLCurve || noiseCCurve)) {
            // we only need image reduced to 1/4 here
            calclum = new Imagefloat((fw + 1) / 2, (fh + 1) / 2);  //for luminance denoise curve
#ifdef _OPENMP
            #pragma omp parallel for
#endif

            for (int ii = 0; ii < fh; ii += 2) {
                for (int jj = 0; jj < fw; jj += 2) {
                    calclum->r(ii >> 1, jj >> 1) = baseImg->r(ii, jj);
                    calclum->g(ii >> 1, jj >> 1) = baseImg->g(ii, jj);
                    calclum->b(ii >> 1, jj >> 1) = baseImg->b(ii, jj);
                }
            }

            imgsrc->convertColorSpace(calclum, params.icm, currWB);
        }

        if (denoiseParams.enabled) {
            // CurveFactory::denoiseLL(lldenoiseutili, denoiseParams.lcurve, Noisecurve,1);
            //denoiseParams.getCurves(noiseLCurve);
//      ipf.RGB_denoise(baseImg, baseImg, calclum, imgsrc->isRAW(), denoiseParams, params.defringe, imgsrc->getDirPyrDenoiseExpComp(), noiseLCurve, lldenoiseutili);
            float nresi, highresi;
            int kall = 2;
            ipf.RGB_denoise(kall, baseImg, baseImg, calclum, ch_M, max_r, max_b, imgsrc->isRAW(), denoiseParams, imgsrc->getDirPyrDenoiseExpComp(), noiseLCurve, noiseCCurve, nresi, highresi);

        }

//  delete calclum;
        delete [] ch_M;
        delete [] max_r;
        delete [] max_b;
        delete [] min_r;
        delete [] min_b;
        delete [] lumL;
        delete [] chromC;
        delete [] ry;
        delete [] sk;
        delete [] pcsk;
    }

    void stage_transform()
    {
        procparams::ProcParams& params = job->pparams;
        //ImProcFunctions ipf (&params, true);
        ImProcFunctions &ipf = * (ipf_p.get());

        imgsrc->convertColorSpace(baseImg, params.icm, currWB);

        // perform first analysis
        hist16(65536);

        ipf.firstAnalysis(baseImg, params, hist16);

        ipf.dehaze(baseImg);
        ipf.ToneMapFattal02(baseImg);

        // perform transform (excepted resizing)
        if (ipf.needsTransform()) {
            Imagefloat* trImg = nullptr;

            if (ipf.needsLuminanceOnly()) {
                trImg = baseImg;
            } else {
                trImg = new Imagefloat(fw, fh);
            }

            ipf.transform(baseImg, trImg, 0, 0, 0, 0, fw, fh, fw, fh,
                          imgsrc->getMetaData(), imgsrc->getRotateDegree(), true);

            if (trImg != baseImg) {
                delete baseImg;
                baseImg = trImg;
            }
        }
    }

    Imagefloat *stage_finish()
    {
        procparams::ProcParams& params = job->pparams;
        //ImProcFunctions ipf (&params, true);
        ImProcFunctions &ipf = * (ipf_p.get());

        if (params.dirpyrequalizer.cbdlMethod == "bef" && params.dirpyrequalizer.enabled && !params.colorappearance.enabled) {
            const int W = baseImg->getWidth();
            const int H = baseImg->getHeight();
            LabImage labcbdl(W, H);
            ipf.rgb2lab(*baseImg, labcbdl, params.icm.workingProfile);
            ipf.dirpyrequalizer(&labcbdl, 1);
            ipf.lab2rgb(labcbdl, *baseImg, params.icm.workingProfile);
        }

        //gamma TRC working
        if (params.icm.workingTRC == "Custom") { //exec TRC IN free
            const Glib::ustring profile = params.icm.workingProfile;

            if (profile == "sRGB" || profile == "Adobe RGB" || profile == "ProPhoto" || profile == "WideGamut" || profile == "BruceRGB" || profile == "Beta RGB" || profile == "BestRGB" || profile == "Rec2020" || profile == "ACESp0" || profile == "ACESp1") {
                const int cw = baseImg->getWidth();
                const int ch = baseImg->getHeight();
                cmsHTRANSFORM dummy = nullptr;
                // put gamma TRC to 1
                ipf.workingtrc(baseImg, baseImg, cw, ch, -5, params.icm.workingProfile, 2.4, 12.92310, dummy, true, false, false);
                //adjust TRC
                ipf.workingtrc(baseImg, baseImg, cw, ch, 5, params.icm.workingProfile, params.icm.workingTRCGamma, params.icm.workingTRCSlope, dummy, false, true, false);
            }
        }

        // RGB processing

        curve1(65536);
        curve2(65536);
        curve(65536, 0);
        satcurve(65536, 0);
        lhskcurve(65536, 0);
        lumacurve(32770, 0);  // lumacurve[32768] and lumacurve[32769] will be set to 32768 and 32769 later to allow linear interpolation
        clcurve(65536, 0);
        wavclCurve(65536, 0);

        //if(params.blackwhite.enabled) params.toneCurve.hrenabled=false;

        CurveFactory::complexCurve(expcomp, black / 65535.0, hlcompr, hlcomprthresh, params.toneCurve.shcompr, bright, contr,
                                   params.toneCurve.curve, params.toneCurve.curve2,
                                   hist16, curve1, curve2, curve, dummy, customToneCurve1, customToneCurve2);

        CurveFactory::RGBCurve(params.rgbCurves.rcurve, rCurve, 1);
        CurveFactory::RGBCurve(params.rgbCurves.gcurve, gCurve, 1);
        CurveFactory::RGBCurve(params.rgbCurves.bcurve, bCurve, 1);

        bool opautili = false;

        if (params.colorToning.enabled) {
            TMatrix wprof = ICCStore::getInstance()->workingSpaceMatrix(params.icm.workingProfile);
            double wp[3][3] = {
                {wprof[0][0], wprof[0][1], wprof[0][2]},
                {wprof[1][0], wprof[1][1], wprof[1][2]},
                {wprof[2][0], wprof[2][1], wprof[2][2]}
            };
            params.colorToning.getCurves(ctColorCurve, ctOpacityCurve, wp, opautili);
            clToningcurve(65536, 0);
            CurveFactory::curveToning(params.colorToning.clcurve, clToningcurve, 1);
            cl2Toningcurve(65536, 0);
            CurveFactory::curveToning(params.colorToning.cl2curve, cl2Toningcurve, 1);
        }

        labView = new LabImage(fw, fh);

        if (params.blackwhite.enabled) {
            CurveFactory::curveBW(params.blackwhite.beforeCurve, params.blackwhite.afterCurve, hist16, dummy, customToneCurvebw1, customToneCurvebw2, 1);
        }

        double rrm, ggm, bbm;
        float autor, autog, autob;
        float satLimit = float (params.colorToning.satProtectionThreshold) / 100.f * 0.7f + 0.3f;
        float satLimitOpacity = 1.f - (float (params.colorToning.saturatedOpacity) / 100.f);

        if (params.colorToning.enabled  && params.colorToning.autosat && params.colorToning.method != "LabGrid") { //for colortoning evaluation of saturation settings
            float moyS = 0.f;
            float eqty = 0.f;
            ipf.moyeqt(baseImg, moyS, eqty); //return image : mean saturation and standard dev of saturation
            float satp = ((moyS + 1.5f * eqty) - 0.3f) / 0.7f; //1.5 sigma ==> 93% pixels with high saturation -0.3 / 0.7 convert to Hombre scale

            if (satp >= 0.92f) {
                satp = 0.92f;    //avoid values too high (out of gamut)
            }

            if (satp <= 0.15f) {
                satp = 0.15f;    //avoid too low values
            }

            satLimit = 100.f * satp;

            satLimitOpacity = 100.f * (moyS - 0.85f * eqty); //-0.85 sigma==>20% pixels with low saturation
        }

        autor = -9000.f; // This will ask to compute the "auto" values for the B&W tool (have to be inferior to -5000)
        DCPProfile::ApplyState as;
        DCPProfile *dcpProf = imgsrc->getDCP(params.icm, as);

        LUTu histToneCurve;

        ipf.rgbProc(baseImg, labView, nullptr, curve1, curve2, curve, params.toneCurve.saturation, rCurve, gCurve, bCurve, satLimit, satLimitOpacity, ctColorCurve, ctOpacityCurve, opautili, clToningcurve, cl2Toningcurve, customToneCurve1, customToneCurve2, customToneCurvebw1, customToneCurvebw2, rrm, ggm, bbm, autor, autog, autob, expcomp, hlcompr, hlcomprthresh, dcpProf, as, histToneCurve, options.chunkSizeRGB, options.measure);

        if (settings->verbose) {
            printf("Output image / Auto B&W coefs:   R=%.2f   G=%.2f   B=%.2f\n", autor, autog, autob);
        }

        // if clut was used and size of clut cache == 1 we free the memory used by the clutstore (default clut cache size = 1 for 32 bit OS)
        if (params.filmSimulation.enabled && !params.filmSimulation.clutFilename.empty() && options.clutCacheSize == 1) {
            CLUTStore::getInstance().clearCache();
        }

        // freeing up some memory
        customToneCurve1.Reset();
        customToneCurve2.Reset();
        ctColorCurve.Reset();
        ctOpacityCurve.Reset();
        noiseLCurve.Reset();
        noiseCCurve.Reset();
        customToneCurvebw1.Reset();
        customToneCurvebw2.Reset();

        // Freeing baseImg because not used anymore
        delete baseImg;
        baseImg = nullptr;

        if (pl) {
            pl->setProgress(0.55);
        }

        //%%%%%%%%%%%%%%%%%%%%%%%%%%%%%%%%%%%%%%%%%%%%%%%%%%%%%%
        //%%%%%%%%%%%%%%%%%%%%%%%%%%%%%%%%%%%%%%%%%%%%%%%%%%%%%%
        // start tile processing...???


        if (params.labCurve.contrast != 0) { //only use hist16 for contrast
            hist16.clear();

#ifdef _OPENMP
            #pragma omp parallel
#endif
            {
                LUTu hist16thr(hist16.getSize());   // one temporary lookup table per thread
                hist16thr.clear();
#ifdef _OPENMP
                #pragma omp for schedule(static) nowait
#endif

                for (int i = 0; i < fh; i++)
                    for (int j = 0; j < fw; j++) {
                        hist16thr[(int)((labView->L[i][j]))]++;
                    }

#ifdef _OPENMP
                #pragma omp critical
#endif
                {
                    hist16 += hist16thr;
                }
            }
        }

        bool utili;
        CurveFactory::complexLCurve(params.labCurve.brightness, params.labCurve.contrast, params.labCurve.lcurve, hist16, lumacurve, dummy, 1, utili);

        bool clcutili;
        CurveFactory::curveCL(clcutili, params.labCurve.clcurve, clcurve, 1);

        bool ccutili, cclutili;
        CurveFactory::complexsgnCurve(autili, butili, ccutili, cclutili, params.labCurve.acurve, params.labCurve.bcurve, params.labCurve.cccurve,
                                      params.labCurve.lccurve, curve1, curve2, satcurve, lhskcurve, 1);

        ipf.chromiLuminanceCurve(nullptr, 1, labView, labView, curve1, curve2, satcurve, lhskcurve, clcurve, lumacurve, utili, autili, butili, ccutili, cclutili, clcutili, dummy, dummy);

        if ((params.colorappearance.enabled && !params.colorappearance.tonecie) || (!params.colorappearance.enabled)) {
            ipf.EPDToneMap (labView, 0, 1);
        }


        ipf.vibrance(labView);
        ipf.labColorCorrectionRegions(labView);

        if ((params.colorappearance.enabled && !settings->autocielab) || (!params.colorappearance.enabled)) {
            ipf.impulsedenoise(labView);
        }

        // for all treatments Defringe, Sharpening, Contrast detail ,Microcontrast they are activated if "CIECAM" function are disabled

        if ((params.colorappearance.enabled && !settings->autocielab) || (!params.colorappearance.enabled)) {
            ipf.defringe(labView);
        }

        if (params.sharpenEdge.enabled) {
            ipf.MLsharpen(labView);
        }

        if (params.sharpenMicro.enabled) {
            if ((params.colorappearance.enabled && !settings->autocielab) || (!params.colorappearance.enabled)) {
                ipf.MLmicrocontrast(labView);     //!params.colorappearance.sharpcie
            }
        }

        if (((params.colorappearance.enabled && !settings->autocielab) || (!params.colorappearance.enabled)) && params.sharpening.enabled) {
            ipf.sharpening(labView, params.sharpening);

        }



        // directional pyramid wavelet
        if (params.dirpyrequalizer.cbdlMethod == "aft") {
            if ((params.colorappearance.enabled && !settings->autocielab)  || !params.colorappearance.enabled) {
                ipf.dirpyrequalizer(labView, 1);     //TODO: this is the luminance tonecurve, not the RGB one
            }
        }

        if ((params.wavelet.enabled)) {
            LabImage *unshar = nullptr;
            Glib::ustring provis;

            bool wavcontlutili = false;
            WaveletParams WaveParams = params.wavelet;
            WavCurve wavCLVCurve;
            WavOpacityCurveRG waOpacityCurveRG;
            WavOpacityCurveBY waOpacityCurveBY;
            WavOpacityCurveW waOpacityCurveW;
            WavOpacityCurveWL waOpacityCurveWL;
            LabImage *provradius = nullptr;
            bool procont = WaveParams.expcontrast;
            bool prochro = WaveParams.expchroma;
            bool proedge = WaveParams.expedge;
            bool profin = WaveParams.expfinal;
            bool proton = WaveParams.exptoning;
            bool pronois = WaveParams.expnoise; 
            
/*
            if(WaveParams.showmask) {
                WaveParams.showmask = false;
                WaveParams.expclari = true;
            }
*/
            if (WaveParams.softrad > 0.f) {
                provradius = new LabImage(fw, fh);
                provradius->CopyFrom(labView);
            }

            params.wavelet.getCurves(wavCLVCurve, waOpacityCurveRG, waOpacityCurveBY, waOpacityCurveW, waOpacityCurveWL);

            CurveFactory::curveWavContL(wavcontlutili, params.wavelet.wavclCurve, wavclCurve,/* hist16C, dummy,*/ 1);

            if ((WaveParams.ushamethod == "sharp" || WaveParams.ushamethod == "clari") && WaveParams.expclari && WaveParams.CLmethod != "all") {
                unshar = new LabImage(fw, fh);
                provis = params.wavelet.CLmethod;
                params.wavelet.CLmethod = "all";
                ipf.ip_wavelet(labView, labView, 2, WaveParams, wavCLVCurve, waOpacityCurveRG, waOpacityCurveBY, waOpacityCurveW,  waOpacityCurveWL, wavclCurve, 1);
                unshar->CopyFrom(labView);
                params.wavelet.CLmethod = provis;
            }

            if ((WaveParams.ushamethod == "sharp" || WaveParams.ushamethod == "clari") && WaveParams.expclari && WaveParams.CLmethod != "all") {
                WaveParams.expcontrast = false;
                WaveParams.expchroma = false;
                WaveParams.expedge = false;
                WaveParams.expfinal = false;
                WaveParams.exptoning = false;
                WaveParams.expnoise = false; 
            }

            ipf.ip_wavelet(labView, labView, 2, WaveParams, wavCLVCurve, waOpacityCurveRG, waOpacityCurveBY, waOpacityCurveW,  waOpacityCurveWL, wavclCurve, 1);

            if ((WaveParams.ushamethod == "sharp" || WaveParams.ushamethod == "clari") && WaveParams.expclari && WaveParams.CLmethod != "all") {
                WaveParams.expcontrast = procont;
                WaveParams.expchroma = prochro;
                WaveParams.expedge = proedge;
                WaveParams.expfinal = profin;
                WaveParams.exptoning = proton;
                WaveParams.expnoise = pronois;
                
                if (WaveParams.softrad > 0.f) {
                    array2D<float> ble(fw, fh);
                    array2D<float> guid(fw, fh);
                    Imagefloat *tmpImage = nullptr;
                    tmpImage = new Imagefloat(fw, fh);
#ifdef _OPENMP
                    #pragma omp parallel for
#endif

                    for (int ir = 0; ir < fh; ir++)
                        for (int jr = 0; jr < fw; jr++) {
                            float X, Y, Z;
                            float L = provradius->L[ir][jr];
                            float a = provradius->a[ir][jr];
                            float b = provradius->b[ir][jr];
                            Color::Lab2XYZ(L, a, b, X, Y, Z);

                            guid[ir][jr] = Y / 32768.f;
                            float La = labView->L[ir][jr];
                            float aa = labView->a[ir][jr];
                            float ba = labView->b[ir][jr];
                            Color::Lab2XYZ(La, aa, ba, X, Y, Z);
                            tmpImage->r(ir, jr) = X;
                            tmpImage->g(ir, jr) = Y;
                            tmpImage->b(ir, jr) = Z;
                            ble[ir][jr] = Y / 32768.f;
                        }
                    double epsilmax = 0.0001;
                    double epsilmin = 0.00001;
                    double aepsil = (epsilmax - epsilmin) / 90.f;
                    double bepsil = epsilmax - 100.f * aepsil;
                    double epsil = aepsil * WaveParams.softrad + bepsil;

                    float blur = 10.f / 1 * (0.0001f + 0.8f * WaveParams.softrad);
                    // rtengine::guidedFilter(guid, ble, ble, blur, 0.001, multiTh);
                    rtengine::guidedFilter(guid, ble, ble, blur, epsil, false);



#ifdef _OPENMP
                    #pragma omp parallel for
#endif

                    for (int ir = 0; ir < fh; ir++)
                        for (int jr = 0; jr < fw; jr++) {
                            float X = tmpImage->r(ir, jr);
                            float Y = 32768.f * ble[ir][jr];
                            float Z = tmpImage->b(ir, jr);
                            float L, a, b;
                            Color::XYZ2Lab(X, Y, Z, L, a, b);
                            labView->L[ir][jr] = L;
                        }
                delete tmpImage;
                }
                
            }

            if ((WaveParams.ushamethod == "sharp" || WaveParams.ushamethod == "clari") && WaveParams.expclari && WaveParams.CLmethod != "all") {
                float mL = (float)(WaveParams.mergeL / 100.f);
                float mC = (float)(WaveParams.mergeC / 100.f);
                float mL0;
                float mC0;

                if ((WaveParams.CLmethod == "one" || WaveParams.CLmethod == "inf")  && WaveParams.Backmethod == "black") {
                    mL0 = mC0 = 0.f;
                    mL = -1.5f * mL;
                    mC = -mC;
                } else if (WaveParams.CLmethod == "sup" && WaveParams.Backmethod == "resid") {
                    mL0 = mL;
                    mC0 = mC;
                } else {
                    mL0 = mL = mC0 = mC = 0.f;
                }


#ifdef _OPENMP
                #pragma omp parallel for
#endif

                for (int x = 0; x < fh; x++)
                    for (int y = 0; y < fw; y++) {
                        labView->L[x][y] = LIM((1.f + mL0) * (unshar->L[x][y]) - mL * labView->L[x][y], 0.f, 32768.f);
                        labView->a[x][y] = (1.f + mC0) * (unshar->a[x][y]) - mC * labView->a[x][y];
                        labView->b[x][y] = (1.f + mC0) * (unshar->b[x][y]) - mC * labView->b[x][y];
                    }

                delete unshar;
                unshar    = NULL;

                if (WaveParams.softrad > 0.f) {
                    delete provradius;
                    provradius    = NULL;
                }

            }

            wavCLVCurve.Reset();
        }

        ipf.softLight(labView);

        //Colorappearance and tone-mapping associated

        int f_w = 1, f_h = 1;

        if (params.colorappearance.tonecie || params.colorappearance.enabled) {
            f_w = fw;
            f_h = fh;
        }

        CieImage *cieView = new CieImage(f_w, (f_h));

        CurveFactory::curveLightBrightColor(
            params.colorappearance.curve,
            params.colorappearance.curve2,
            params.colorappearance.curve3,
            hist16, dummy,
            dummy, dummy,
            customColCurve1,
            customColCurve2,
            customColCurve3,
            1);

        if (params.colorappearance.enabled) {
            double adap;
            int imgNum = 0;

            if (imgsrc->getSensorType() == ST_BAYER) {
                imgNum = params.raw.bayersensor.imageNum;
            } else if (imgsrc->getSensorType() == ST_FUJI_XTRANS) {
                //imgNum = params.raw.xtranssensor.imageNum;
            }

            float fnum = imgsrc->getMetaData()->getFNumber(imgNum);          // F number
            float fiso = imgsrc->getMetaData()->getISOSpeed(imgNum) ;        // ISO
            float fspeed = imgsrc->getMetaData()->getShutterSpeed(imgNum) ;  //speed
            float fcomp = imgsrc->getMetaData()->getExpComp(imgNum);         //compensation + -

            if (fnum < 0.3f || fiso < 5.f || fspeed < 0.00001f) {
                adap = 2000.;
            }//if no exif data or wrong
            else {
                float E_V = fcomp + log2((fnum * fnum) / fspeed / (fiso / 100.f));
                E_V += params.toneCurve.expcomp;// exposure compensation in tonecurve ==> direct EV
                E_V += log2(params.raw.expos);  // exposure raw white point ; log2 ==> linear to EV
                adap = powf(2.f, E_V - 3.f);  //cd / m2
            }

            LUTf CAMBrightCurveJ;
            LUTf CAMBrightCurveQ;
            float CAMMean = NAN;

            float d, dj, yb;
            ipf.ciecam_02float (cieView, float (adap), 1, 2, labView, &params, customColCurve1, customColCurve2, customColCurve3, dummy, dummy, CAMBrightCurveJ, CAMBrightCurveQ, CAMMean, 0, 1, true, d, dj, yb, 1);
        }

        delete cieView;
        cieView = nullptr;




        // end tile processing...???
        //%%%%%%%%%%%%%%%%%%%%%%%%%%%%%%%%%%%%%%%%%%%%%%%%%%%%%%
        //%%%%%%%%%%%%%%%%%%%%%%%%%%%%%%%%%%%%%%%%%%%%%%%%%%%%%%

        if (pl) {
            pl->setProgress(0.60);
        }

        int imw, imh;
        double tmpScale = ipf.resizeScale(&params, fw, fh, imw, imh);
        bool labResize = params.resize.enabled && params.resize.method != "Nearest" && (tmpScale != 1.0 || params.prsharpening.enabled);
        LabImage *tmplab;

        // crop and convert to rgb16
        int cx = 0, cy = 0, cw = labView->W, ch = labView->H;

        if (params.crop.enabled) {
            cx = params.crop.x;
            cy = params.crop.y;
            cw = params.crop.w;
            ch = params.crop.h;

            if (labResize) { // crop lab data
                tmplab = new LabImage(cw, ch);

                for (int row = 0; row < ch; row++) {
                    for (int col = 0; col < cw; col++) {
                        tmplab->L[row][col] = labView->L[row + cy][col + cx];
                        tmplab->a[row][col] = labView->a[row + cy][col + cx];
                        tmplab->b[row][col] = labView->b[row + cy][col + cx];
                    }
                }

                delete labView;
                labView = tmplab;
                cx = 0;
                cy = 0;
            }
        }

        if (labResize) { // resize lab data
            if ((labView->W != imw || labView->H != imh) &&
                    (params.resize.allowUpscaling || (labView->W >= imw && labView->H >= imh))) {
                // resize image
                tmplab = new LabImage(imw, imh);
                ipf.Lanczos(labView, tmplab, tmpScale);
                delete labView;
                labView = tmplab;
            }

            cw = labView->W;
            ch = labView->H;

            if (params.prsharpening.enabled) {
                for (int i = 0; i < ch; i++) {
                    for (int j = 0; j < cw; j++) {
                        labView->L[i][j] = labView->L[i][j] < 0.f ? 0.f : labView->L[i][j];
                    }
                }

                ipf.sharpening(labView, params.prsharpening);
            }
        }

        cmsHPROFILE jprof = nullptr;
        constexpr bool customGamma = false;
        constexpr bool useLCMS = false;
        bool bwonly = params.blackwhite.enabled && !params.colorToning.enabled && !autili && !butili && !params.colorappearance.enabled;

        ///////////// Custom output gamma has been removed, the user now has to create
        ///////////// a new output profile with the ICCProfileCreator

        // if Default gamma mode: we use the profile selected in the "Output profile" combobox;
        // gamma come from the selected profile, otherwise it comes from "Free gamma" tool

        Imagefloat* readyImg = ipf.lab2rgbOut(labView, cx, cy, cw, ch, params.icm);

        if (settings->verbose) {
            printf("Output profile_: \"%s\"\n", params.icm.outputProfile.c_str());
        }

        delete labView;
        labView = nullptr;



        if (bwonly) { //force BW r=g=b
            if (settings->verbose) {
                printf("Force BW\n");
            }

            for (int ccw = 0; ccw < cw; ccw++) {
                for (int cch = 0; cch < ch; cch++) {
                    readyImg->r(cch, ccw) = readyImg->g(cch, ccw);
                    readyImg->b(cch, ccw) = readyImg->g(cch, ccw);
                }
            }
        }

        if (pl) {
            pl->setProgress(0.70);
        }

        if (tmpScale != 1.0 && params.resize.method == "Nearest" &&
                (params.resize.allowUpscaling || (readyImg->getWidth() >= imw && readyImg->getHeight() >= imh))) { // resize rgb data (gamma applied)
            Imagefloat* tempImage = new Imagefloat(imw, imh);
            ipf.resize(readyImg, tempImage, tmpScale);
            delete readyImg;
            readyImg = tempImage;
        }

        switch (params.metadata.mode) {
            case MetaDataParams::TUNNEL:
                // Sending back the whole first root, which won't necessarily be the selected frame number
                // and may contain subframe depending on initial raw's hierarchy
                readyImg->setMetadata(ii->getMetaData()->getRootExifData());
                break;

            case MetaDataParams::EDIT:
                // ask for the correct frame number, but may contain subframe depending on initial raw's hierarchy
                readyImg->setMetadata(ii->getMetaData()->getBestExifData(imgsrc, &params.raw), params.exif, params.iptc);
                break;

            default: // case MetaDataParams::STRIP
                // nothing to do
                break;
        }


        // Setting the output curve to readyImg
        if (customGamma) {
            if (!useLCMS) {
                // use corrected sRGB profile in order to apply a good TRC if present, otherwise use LCMS2 profile generated by lab2rgb16 w/ gamma
                ProfileContent pc(jprof);
                readyImg->setOutputProfile(pc.getData().c_str(), pc.getData().size());
            }
        } else {
            // use the selected output profile if present, otherwise use LCMS2 profile generate by lab2rgb16 w/ gamma

            if (!params.icm.outputProfile.empty() && params.icm.outputProfile != ColorManagementParams::NoICMString) {

                // if ICCStore::getInstance()->getProfile send back an object, then ICCStore::getInstance()->getContent will do too
                cmsHPROFILE jprof = ICCStore::getInstance()->getProfile(params.icm.outputProfile);  //get outProfile

                if (jprof == nullptr) {
                    if (settings->verbose) {
                        printf("\"%s\" ICC output profile not found!\n - use LCMS2 substitution\n", params.icm.outputProfile.c_str());
                    }
                } else {
                    if (settings->verbose) {
                        printf("Using \"%s\" output profile\n", params.icm.outputProfile.c_str());
                    }

                    ProfileContent pc = ICCStore::getInstance()->getContent(params.icm.outputProfile);
                    readyImg->setOutputProfile(pc.getData().c_str(), pc.getData().size());
                }
            } else {
                // No ICM
                readyImg->setOutputProfile(nullptr, 0);
            }
        }

//    t2.set();
//    if( settings->verbose )
//           printf("Total:- %d usec\n", t2.etime(t1));

        if (!job->initialImage) {
            ii->decreaseRef();
        }

        delete job;

        if (pl) {
            pl->setProgress(0.75);
        }

        /*  curve1.reset();curve2.reset();
            curve.reset();
            satcurve.reset();
            lhskcurve.reset();

            rCurve.reset();
            gCurve.reset();
            bCurve.reset();
            hist16.reset();
            hist16C.reset();
        */
        return readyImg;
    }

    void stage_early_resize()
    {
        procparams::ProcParams& params = job->pparams;
        //ImProcFunctions ipf (&params, true);
        ImProcFunctions &ipf = * (ipf_p.get());

        int imw, imh;
        double scale_factor = ipf.resizeScale(&params, fw, fh, imw, imh);

        std::unique_ptr<LabImage> tmplab(new LabImage(fw, fh));
        ipf.rgb2lab(*baseImg, *tmplab, params.icm.workingProfile);

        if (params.crop.enabled) {
            int cx = params.crop.x;
            int cy = params.crop.y;
            int cw = params.crop.w;
            int ch = params.crop.h;

            std::unique_ptr<LabImage> cropped(new LabImage(cw, ch));

            for (int row = 0; row < ch; row++) {
                for (int col = 0; col < cw; col++) {
                    cropped->L[row][col] = tmplab->L[row + cy][col + cx];
                    cropped->a[row][col] = tmplab->a[row + cy][col + cx];
                    cropped->b[row][col] = tmplab->b[row + cy][col + cx];
                }
            }

            tmplab = std::move(cropped);
        }

        assert(params.resize.enabled);

        // resize image
        if (params.resize.allowUpscaling || (imw <= fw && imh <= fh)) {
            std::unique_ptr<LabImage> resized(new LabImage(imw, imh));
            ipf.Lanczos(tmplab.get(), resized.get(), scale_factor);
            tmplab = std::move(resized);
        }

        adjust_procparams(scale_factor);

        fw = imw;
        fh = imh;

        delete baseImg;
        baseImg = new Imagefloat(fw, fh);
        ipf.lab2rgb(*tmplab, *baseImg, params.icm.workingProfile);
    }

    void adjust_procparams(double scale_factor)
    {
        procparams::ProcParams &params = job->pparams;
        procparams::ProcParams defaultparams;

        params.resize.enabled = false;
        params.crop.enabled = false;

        if (params.prsharpening.enabled) {
            params.sharpening = params.prsharpening;
        } else {
            params.sharpening.radius *= scale_factor;
            params.sharpening.deconvradius *= scale_factor;
        }

        params.impulseDenoise.thresh *= scale_factor;

        if (scale_factor < 0.5) {
            params.impulseDenoise.enabled = false;
        }

        params.wavelet.strength *= scale_factor;
        double noise_factor = (1.0 - scale_factor);
        params.dirpyrDenoise.luma *= noise_factor; // * scale_factor;
        //params.dirpyrDenoise.Ldetail += (100 - params.dirpyrDenoise.Ldetail) * scale_factor;
        auto &lcurve = params.dirpyrDenoise.lcurve;

        for (size_t i = 2; i < lcurve.size(); i += 4) {
            lcurve[i] *= min(noise_factor /* * scale_factor*/, 1.0);
        }

        noiseLCurve.Set(lcurve);
        const char *medmethods[] = { "soft", "33", "55soft", "55", "77", "99" };

        if (params.dirpyrDenoise.median) {
            auto &key = params.dirpyrDenoise.methodmed == "RGB" ? params.dirpyrDenoise.rgbmethod : params.dirpyrDenoise.medmethod;

            for (int i = 1; i < int (sizeof(medmethods) / sizeof(const char *)); ++i) {
                if (key == medmethods[i]) {
                    int j = i - int (1.0 / scale_factor);

                    if (j < 0) {
                        params.dirpyrDenoise.median = false;
                    } else {
                        key = medmethods[j];
                    }

                    break;
                }
            }
        }

        params.epd.scale *= scale_factor;
        //params.epd.edgeStopping *= scale_factor;

        const double dirpyreq_scale = min(scale_factor * 1.5, 1.0);

        for (int i = 0; i < 6; ++i) {
            adjust_radius(defaultparams.dirpyrequalizer.mult[i], dirpyreq_scale,
                          params.dirpyrequalizer.mult[i]);
        }

        params.dirpyrequalizer.threshold *= scale_factor;

        adjust_radius(defaultparams.defringe.radius, scale_factor,
                      params.defringe.radius);
        params.sh.radius *= scale_factor;
        params.localContrast.radius *= scale_factor;

        if (params.raw.xtranssensor.method == procparams::RAWParams::XTransSensor::getMethodString(procparams::RAWParams::XTransSensor::Method::THREE_PASS)) {
            params.raw.xtranssensor.method = procparams::RAWParams::XTransSensor::getMethodString(procparams::RAWParams::XTransSensor::Method::ONE_PASS);
        }

        if (params.raw.bayersensor.method == procparams::RAWParams::BayerSensor::getMethodString(procparams::RAWParams::BayerSensor::Method::PIXELSHIFT)) {
            params.raw.bayersensor.method = procparams::RAWParams::BayerSensor::getMethodString(procparams::RAWParams::BayerSensor::Method::RCD);
        }

        // Use Rcd instead of Amaze for fast export
        if (params.raw.bayersensor.method == procparams::RAWParams::BayerSensor::getMethodString(procparams::RAWParams::BayerSensor::Method::AMAZE)) {
            params.raw.bayersensor.method = procparams::RAWParams::BayerSensor::getMethodString(procparams::RAWParams::BayerSensor::Method::RCD);
        }
    }

private:
    ProcessingJobImpl* job;
    int& errorCode;
    ProgressListener* pl;
    bool flush;

    // internal state
    std::unique_ptr<ImProcFunctions> ipf_p;
    InitialImage *ii;
    ImageSource *imgsrc;
    int fw;
    int fh;

    int tr;
    PreviewProps pp;

    NoiseCurve noiseLCurve;
    NoiseCurve noiseCCurve;
    Imagefloat *calclum;
    float autoNR;
    float autoNRmax;
    int tilesize;
    int overlap;

    float *ch_M;
    float *max_r;
    float *max_b;
    float *min_b;
    float *min_r;
    float *lumL;
    float *chromC;
    float *ry;
    float *sk;
    float *pcsk;

    double expcomp;
    int bright;
    int contr;
    int black;
    int hlcompr;
    int hlcomprthresh;

    ColorTemp currWB;
    Imagefloat *baseImg;
    LabImage* labView;

    LUTu hist16;

    LUTf curve1;
    LUTf curve2;
    LUTf curve;
    LUTf satcurve;
    LUTf lhskcurve;
    LUTf lumacurve;
    LUTf clcurve;
    LUTf clToningcurve;
    LUTf cl2Toningcurve;
    LUTf wavclCurve;

    LUTf rCurve;
    LUTf gCurve;
    LUTf bCurve;
    LUTu dummy;

    ToneCurve customToneCurve1, customToneCurve2;
    ColorGradientCurve ctColorCurve;
    OpacityCurve ctOpacityCurve;
    ColorAppearance customColCurve1, customColCurve2, customColCurve3 ;
    ToneCurve customToneCurvebw1;
    ToneCurve customToneCurvebw2;

    bool autili, butili;
};

} // namespace


IImagefloat* processImage(ProcessingJob* pjob, int& errorCode, ProgressListener* pl, bool flush)
{
    ImageProcessor proc(pjob, errorCode, pl, flush);
    return proc();
}

void batchProcessingThread(ProcessingJob* job, BatchProcessingListener* bpl)
{

    ProcessingJob* currentJob = job;

    while (currentJob) {
        int errorCode;
        IImagefloat* img = processImage(currentJob, errorCode, bpl, true);

        if (errorCode) {
            bpl->error(M("MAIN_MSG_CANNOTLOAD"));
            currentJob = nullptr;
        } else {
            try {
                currentJob = bpl->imageReady(img);
            } catch (Glib::Exception& ex) {
                bpl->error(ex.what());
                currentJob = nullptr;
            }
        }
    }
}

void startBatchProcessing(ProcessingJob* job, BatchProcessingListener* bpl)
{

    if (bpl) {
        Glib::Thread::create(sigc::bind(sigc::ptr_fun(batchProcessingThread), job, bpl), 0, true, true, Glib::THREAD_PRIORITY_LOW);
    }

}

}<|MERGE_RESOLUTION|>--- conflicted
+++ resolved
@@ -225,14 +225,10 @@
         bool autoContrast = imgsrc->getSensorType() == ST_BAYER ? params.raw.bayersensor.dualDemosaicAutoContrast : params.raw.xtranssensor.dualDemosaicAutoContrast;
         double contrastThreshold = imgsrc->getSensorType() == ST_BAYER ? params.raw.bayersensor.dualDemosaicContrast : params.raw.xtranssensor.dualDemosaicContrast;
 
-<<<<<<< HEAD
-        imgsrc->demosaic(params.raw, autoContrast, contrastThreshold);
-=======
         imgsrc->demosaic (params.raw, autoContrast, contrastThreshold, params.pdsharpening.enabled && pl);
         if (params.pdsharpening.enabled) {
             imgsrc->captureSharpening(params.pdsharpening, false, params.pdsharpening.contrast);
         }
->>>>>>> ba434372
 
 
         if (pl) {
