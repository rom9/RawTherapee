/*
 *  This file is part of RawTherapee.
 *
 *  Copyright (c) 2004-2010 Gabor Horvath <hgabor@rawtherapee.com>
 *
 *  RawTherapee is free software: you can redistribute it and/or modify
 *  it under the terms of the GNU General Public License as published by
 *  the Free Software Foundation, either version 3 of the License, or
 *  (at your option) any later version.
 *
 *  RawTherapee is distributed in the hope that it will be useful,
 *  but WITHOUT ANY WARRANTY; without even the implied warranty of
 *  MERCHANTABILITY or FITNESS FOR A PARTICULAR PURPOSE.  See the
 *  GNU General Public License for more details.
 *
 *  You should have received a copy of the GNU General Public License
 *  along with RawTherapee.  If not, see <http://www.gnu.org/licenses/>.
 */
#include "rtengine.h"
#include "colortemp.h"
#include "imagesource.h"
#include "improcfun.h"
#include "curves.h"
#include "iccstore.h"
#include "clutstore.h"
#include "processingjob.h"
#include <glibmm.h>
#include "../rtgui/options.h"
#include "rawimagesource.h"
#include "../rtgui/multilangmgr.h"
#include "mytime.h"
#include <iostream>
#include <fstream>
#include <string>


#undef THREAD_PRIORITY_NORMAL

namespace rtengine
{
extern const Settings* settings;

namespace
{

template <typename T>
void adjust_radius(const T &default_param, double scale_factor, T &param)
{
    const double delta = (param - default_param) * scale_factor;
    param = default_param + delta;
}


class ImageProcessor
{
public:
    ImageProcessor(
        ProcessingJob* pjob,
        int& errorCode,
        ProgressListener* pl,
        bool flush
    ) :
        job(static_cast<ProcessingJobImpl*>(pjob)),
        errorCode(errorCode),
        pl(pl),
        flush(flush),
        // internal state
        ii(nullptr),
        imgsrc(nullptr),
        fw(0),
        fh(0),
        tr(0),
        pp(0, 0, 0, 0, 0),
        calclum(nullptr),
        autoNR(0.f),
        autoNRmax(0.f),
        tilesize(0),
        overlap(0),
        ch_M(nullptr),
        max_r(nullptr),
        max_b(nullptr),
        min_b(nullptr),
        min_r(nullptr),
        lumL(nullptr),
        chromC(nullptr),
        ry(nullptr),
        sk(nullptr),
        pcsk(nullptr),
        expcomp(0.0),
        bright(0),
        contr(0),
        black(0),
        hlcompr(0),
        hlcomprthresh(0),
        baseImg(nullptr),
        labView(nullptr),
        autili(false),
        butili(false)
    {
    }

    Imagefloat *operator()()
    {
        if (!job->fast) {
            return normal_pipeline();
        } else {
            return fast_pipeline();
        }
    }

private:
    Imagefloat *normal_pipeline()
    {
        if (!stage_init()) {
            return nullptr;
        }

        stage_denoise();
        stage_transform();
        return stage_finish();
    }

    Imagefloat *fast_pipeline()
    {
        if (!job->pparams.resize.enabled) {
            return normal_pipeline();
        }

        pl = nullptr;

        if (!stage_init()) {
            return nullptr;
        }

        stage_transform();
        stage_early_resize();
        stage_denoise();
        return stage_finish();
    }

    bool stage_init()
    {
        errorCode = 0;

        if (pl) {
            pl->setProgressStr("PROGRESSBAR_PROCESSING");
            pl->setProgress(0.0);
        }

        ii = job->initialImage;

        if (!ii) {
            ii = InitialImage::load(job->fname, job->isRaw, &errorCode);

            if (errorCode) {
                delete job;
                return false; //return nullptr;
            }
        }

        procparams::ProcParams& params = job->pparams;

        // acquire image from imagesource
        imgsrc = ii->getImageSource();

        tr = getCoarseBitMask(params.coarse);
        if(imgsrc->getSensorType() == ST_BAYER) {
            if(params.raw.bayersensor.method!= RAWParams::BayerSensor::getMethodString(RAWParams::BayerSensor::Method::PIXELSHIFT)) {
                imgsrc->setBorder(params.raw.bayersensor.border);
            } else {
                imgsrc->setBorder(std::max(params.raw.bayersensor.border, 2));
            }
        }
        imgsrc->getFullSize(fw, fh, tr);

        // check the crop params
        if (params.crop.x > fw || params.crop.y > fh) {
            // the crop is completely out of the image, so we disable the crop
            params.crop.enabled = false;
            // and we set the values to the defaults
            params.crop.x = 0;
            params.crop.y = 0;
            params.crop.w = fw;
            params.crop.h = fh;
        } else {
            if (params.crop.x < 0) {
                params.crop.x = 0;
            }

            if (params.crop.y < 0) {
                params.crop.y = 0;
            }

            if ((params.crop.x + params.crop.w) > fw) {
                // crop overflow in the width dimension ; we trim it
                params.crop.w = fw - params.crop.x;
            }

            if ((params.crop.y + params.crop.h) > fh) {
                // crop overflow in the height dimension ; we trim it
                params.crop.h = fh - params.crop.y;
            }
        }

//    MyTime t1,t2;
//    t1.set();

        ipf_p.reset(new ImProcFunctions(&params, true));
        ImProcFunctions &ipf = * (ipf_p.get());

        imgsrc->setCurrentFrame(params.raw.bayersensor.imageNum);
        imgsrc->preprocess(params.raw, params.lensProf, params.coarse, params.dirpyrDenoise.enabled);

        if (pl) {
            pl->setProgress(0.20);
        }
        double contrastThresholdDummy;
        imgsrc->demosaic (params.raw, false, contrastThresholdDummy);


        if (pl) {
            pl->setProgress(0.30);
        }
        pp = PreviewProps (0, 0, fw, fh, 1);

        if (params.retinex.enabled) { //enabled Retinex
            LUTf cdcurve(65536, 0);
            LUTf mapcurve(65536, 0);
            LUTu dummy;
            RetinextransmissionCurve dehatransmissionCurve;
            RetinexgaintransmissionCurve dehagaintransmissionCurve;
            bool dehacontlutili = false;
            bool mapcontlutili = false;
            bool useHsl = false;
//        multi_array2D<float, 3> conversionBuffer(1, 1);
            multi_array2D<float, 4> conversionBuffer(1, 1);
            imgsrc->retinexPrepareBuffers(params.icm, params.retinex, conversionBuffer, dummy);
            imgsrc->retinexPrepareCurves(params.retinex, cdcurve, mapcurve, dehatransmissionCurve, dehagaintransmissionCurve, dehacontlutili, mapcontlutili, useHsl, dummy, dummy);
            float minCD, maxCD, mini, maxi, Tmean, Tsigma, Tmin, Tmax;
            imgsrc->retinex(params.icm, params.retinex, params.toneCurve, cdcurve, mapcurve, dehatransmissionCurve, dehagaintransmissionCurve, conversionBuffer, dehacontlutili, mapcontlutili, useHsl, minCD, maxCD, mini, maxi, Tmean, Tsigma, Tmin, Tmax, dummy);
        }

        if (pl) {
            pl->setProgress(0.40);
        }

        imgsrc->HLRecovery_Global(params.toneCurve);


        if (pl) {
            pl->setProgress(0.45);
        }

        // set the color temperature
        currWB = ColorTemp(params.wb.temperature, params.wb.green, params.wb.equal, params.wb.method);

        if (!params.wb.enabled) {
            currWB = ColorTemp();
        } else if (params.wb.method == "Camera") {
            currWB = imgsrc->getWB();
        } else if (params.wb.method == "Auto") {
            double rm, gm, bm;
            imgsrc->getAutoWBMultipliers(rm, gm, bm);
            currWB.update(rm, gm, bm, params.wb.equal, params.wb.tempBias);
        }

        calclum = nullptr ;
        params.dirpyrDenoise.getCurves(noiseLCurve, noiseCCurve);
        autoNR = (float) settings->nrauto;//
        autoNRmax = (float) settings->nrautomax;//

        if (settings->leveldnti == 0) {
            tilesize = 1024;
            overlap = 128;
        }

        if (settings->leveldnti == 1) {
            tilesize = 768;
            overlap = 96;
        }

        //  const int tilesize = 768;
        //  const int overlap = 96;
        int numtiles_W, numtiles_H, tilewidth, tileheight, tileWskip, tileHskip;
        ipf.Tile_calc(tilesize, overlap, 2, fw, fh, numtiles_W, numtiles_H, tilewidth, tileheight, tileWskip, tileHskip);
        int nbtl = numtiles_W * numtiles_H;

        if ((settings->leveldnautsimpl == 1 && params.dirpyrDenoise.Cmethod == "AUT") || (settings->leveldnautsimpl == 0 && params.dirpyrDenoise.C2method == "AUTO")) {
            nbtl = 9;
        }

        ch_M = new float [nbtl];//allocate memory
        max_r = new float [nbtl];
        max_b = new float [nbtl];
        min_b = new float [9];
        min_r = new float [9];
        lumL = new float [nbtl];
        chromC = new float [nbtl];
        ry = new float [nbtl];
        sk = new float [nbtl];
        pcsk = new float [nbtl];

        //  printf("expert=%d\n",settings->leveldnautsimpl);
        if (settings->leveldnautsimpl == 1 && params.dirpyrDenoise.Cmethod == "PON") {
            MyTime t1pone, t2pone;
            t1pone.set();
            int crW = 100; // settings->leveldnv == 0
            int crH = 100; // settings->leveldnv == 0

            if (settings->leveldnv == 1) {
                crW = 250;
                crH = 250;
            }

            if (settings->leveldnv == 2) {
                crW = int (tileWskip / 2);
                crH = int (tileHskip / 2);
            }

            //  if(settings->leveldnv ==2) {crW=int(tileWskip/2);crH=int(1.15f*(tileWskip/2));}//adapted to scale of preview
            if (settings->leveldnv == 3) {
                crW = tileWskip - 10;
                crH = tileHskip - 10;
            }

            float lowdenoise = 1.f;
            int levaut = settings->leveldnaut;

            if (levaut == 1) { //Standard
                lowdenoise = 0.7f;
            }

            //  int crW=tileWskip-10;//crop noise width
            //  int crH=tileHskip-10;//crop noise height
//      Imagefloat *origCropPart;//init auto noise
//          origCropPart = new Imagefloat (crW, crH);//allocate memory
            if (params.dirpyrDenoise.enabled) {//evaluate Noise
                LUTf gamcurve(65536, 0);
                float gam, gamthresh, gamslope;
                ipf.RGB_denoise_infoGamCurve(params.dirpyrDenoise, imgsrc->isRAW(), gamcurve, gam, gamthresh, gamslope);
                #pragma omp parallel
                {
                    Imagefloat *origCropPart;//init auto noise
                    origCropPart = new Imagefloat(crW, crH); //allocate memory
                    Imagefloat *provicalc = new Imagefloat((crW + 1) / 2, (crH + 1) / 2);  //for denoise curves
                    int skipP = 1;
                    #pragma omp for schedule(dynamic) collapse(2) nowait

                    for (int wcr = 0; wcr < numtiles_W; wcr++) {
                        for (int hcr = 0; hcr < numtiles_H; hcr++) {
                            int beg_tileW = wcr * tileWskip + tileWskip / 2.f - crW / 2.f;
                            int beg_tileH = hcr * tileHskip + tileHskip / 2.f - crH / 2.f;
                            PreviewProps ppP(beg_tileW, beg_tileH, crW, crH, skipP);
                            imgsrc->getImage(currWB, tr, origCropPart, ppP, params.toneCurve, params.raw);
                            //baseImg->getStdImage(currWB, tr, origCropPart, ppP, true, params.toneCurve);

                            // we only need image reduced to 1/4 here
                            for (int ii = 0; ii < crH; ii += 2) {
                                for (int jj = 0; jj < crW; jj += 2) {
                                    provicalc->r(ii >> 1, jj >> 1) = origCropPart->r(ii, jj);
                                    provicalc->g(ii >> 1, jj >> 1) = origCropPart->g(ii, jj);
                                    provicalc->b(ii >> 1, jj >> 1) = origCropPart->b(ii, jj);
                                }
                            }

                            imgsrc->convertColorSpace(provicalc, params.icm, currWB);  //for denoise luminance curve
                            float maxr = 0.f;
                            float maxb = 0.f;
                            float pondcorrec = 1.0f;
                            float chaut, redaut, blueaut, maxredaut, maxblueaut, minredaut, minblueaut, chromina, sigma, lumema, sigma_L, redyel, skinc, nsknc;
                            int Nb;
                            chaut = 0.f;
                            redaut = 0.f;
                            blueaut = 0.f;
                            maxredaut = 0.f;
                            maxblueaut = 0.f;
                            chromina = 0.f;
                            sigma = 0.f;
                            ipf.RGB_denoise_info(origCropPart, provicalc, imgsrc->isRAW(), gamcurve, gam, gamthresh, gamslope, params.dirpyrDenoise, imgsrc->getDirPyrDenoiseExpComp(), chaut, Nb, redaut, blueaut, maxredaut, maxblueaut, minredaut, minblueaut, chromina, sigma, lumema, sigma_L, redyel, skinc, nsknc);
                            float multip = 1.f;
                            float adjustr = 1.f;

                            if      (params.icm.workingProfile == "ProPhoto")   {
                                adjustr = 1.f;   //
                            } else if (params.icm.workingProfile == "Adobe RGB")  {
                                adjustr = 1.f / 1.3f;
                            } else if (params.icm.workingProfile == "sRGB")       {
                                adjustr = 1.f / 1.3f;
                            } else if (params.icm.workingProfile == "WideGamut")  {
                                adjustr = 1.f / 1.1f;
                            } else if (params.icm.workingProfile == "Rec2020")  {
                                adjustr = 1.f / 1.1f;
                            } else if (params.icm.workingProfile == "Beta RGB")   {
                                adjustr = 1.f / 1.2f;
                            } else if (params.icm.workingProfile == "BestRGB")    {
                                adjustr = 1.f / 1.2f;
                            } else if (params.icm.workingProfile == "BruceRGB")   {
                                adjustr = 1.f / 1.2f;
                            }

                            if (!imgsrc->isRAW()) {
                                multip = 2.f;    //take into account gamma for TIF / JPG approximate value...not good for gamma=1
                            }

                            float maxmax = max(maxredaut, maxblueaut);
                            float delta;
                            int mode = 2;
                            int lissage = settings->leveldnliss;
                            ipf.calcautodn_info(chaut, delta, Nb, levaut, maxmax, lumema, chromina, mode, lissage, redyel, skinc, nsknc);

                            //    printf("PROCESS cha=%f red=%f bl=%f redM=%f bluM=%f chrom=%f sigm=%f lum=%f sigL=%f\n",chaut,redaut,blueaut, maxredaut, maxblueaut, chromina, sigma, lumema, sigma_L);
                            if (maxredaut > maxblueaut) {
                                maxr = (delta) / ((autoNRmax * multip * adjustr * lowdenoise) / 2.f);

                                if (minblueaut <= minredaut  && minblueaut < chaut) {
                                    maxb = (-chaut + minblueaut) / (autoNRmax * multip * adjustr * lowdenoise);
                                }
                            } else {
                                maxb = (delta) / ((autoNRmax * multip * adjustr * lowdenoise) / 2.f);

                                if (minredaut <= minblueaut  && minredaut < chaut) {
                                    maxr = (-chaut + minredaut) / (autoNRmax * multip * adjustr * lowdenoise);
                                }
                            }//maxb mxr - empirical evaluation red / blue

                            ch_M[hcr * numtiles_W + wcr] = pondcorrec * chaut / (autoNR * multip * adjustr * lowdenoise);
                            max_r[hcr * numtiles_W + wcr] = pondcorrec * maxr;
                            max_b[hcr * numtiles_W + wcr] = pondcorrec * maxb;
                            lumL[hcr * numtiles_W + wcr] = lumema;
                            chromC[hcr * numtiles_W + wcr] = chromina;
                            ry[hcr * numtiles_W + wcr] = redyel;
                            sk[hcr * numtiles_W + wcr] = skinc;
                            pcsk[hcr * numtiles_W + wcr] = nsknc;

                        }
                    }

                    delete provicalc;
                    delete origCropPart;
                }

                int liss = settings->leveldnliss; //smooth result around mean

                if (liss == 2 || liss == 3) {
                    // I smooth only mean and not delta (max)
                    float nchm = 0.f;
                    float koef = 0.4f; //between 0.1 to 0.9

                    if (liss == 3) {
                        koef = 0.0f;    //quasi auto for mean Ch
                    }

                    for (int wcr = 0; wcr < numtiles_W; wcr++) {
                        for (int hcr = 0; hcr < numtiles_H; hcr++) {
                            nchm += ch_M[hcr * numtiles_W + wcr];
                        }
                    }

                    nchm /= (numtiles_H * numtiles_W);

                    for (int wcr = 0; wcr < numtiles_W; wcr++) {
                        for (int hcr = 0; hcr < numtiles_H; hcr++) {
                            ch_M[hcr * numtiles_W + wcr] = nchm + (ch_M[hcr * numtiles_W + wcr] - nchm) * koef;
                        }
                    }
                }

                if (liss == 3) { //same as auto but with much cells
                    float MaxR = 0.f;
                    float MaxB = 0.f;
                    float MaxRMoy = 0.f;
                    float MaxBMoy = 0.f;

                    for (int k = 0; k < nbtl; k++) {
                        MaxBMoy += max_b[k];
                        MaxRMoy += max_r[k];

                        if (max_r[k] > MaxR) {
                            MaxR = max_r[k];
                        }

                        if (max_b[k] > MaxB) {
                            MaxB = max_b[k];
                        }

                    }

                    MaxBMoy /= nbtl;
                    MaxRMoy /= nbtl;

                    for (int k = 0; k < nbtl; k++) {
                        if (MaxR > MaxB) {
                            max_r[k] = MaxRMoy + (MaxR - MaxRMoy) * 0.66f; //#std Dev
                            //max_b[k]=MinB;
                            max_b[k] = MaxBMoy + (MaxB - MaxBMoy) * 0.66f;

                        } else {
                            max_b[k] = MaxBMoy + (MaxB - MaxBMoy) * 0.66f;
                            //max_r[k]=MinR;
                            max_r[k] = MaxRMoy + (MaxR - MaxRMoy) * 0.66f;

                        }
                    }
                }

                if (settings->verbose) {
                    t2pone.set();
                    printf("Info denoise ponderated performed in %d usec:\n", t2pone.etime(t1pone));
                }

            }
        }


        if ((settings->leveldnautsimpl == 1 && params.dirpyrDenoise.Cmethod == "AUT")  || (settings->leveldnautsimpl == 0 && params.dirpyrDenoise.C2method == "AUTO")) {
            MyTime t1aue, t2aue;
            t1aue.set();
            int crW, crH;

            if (settings->leveldnv == 0) {
                crW = 100;
                crH = 100;
            }

            if (settings->leveldnv == 1) {
                crW = 250;
                crH = 250;
            }

            if (settings->leveldnv == 2) {
                crW = int (tileWskip / 2);
                crH = int (tileHskip / 2);
            }

            //  if(settings->leveldnv ==2) {crW=int(tileWskip/2);crH=int(1.15f*(tileWskip/2));}//adapted to scale of preview
            if (settings->leveldnv == 3) {
                crW = tileWskip - 10;
                crH = tileHskip - 10;
            }

            float lowdenoise = 1.f;
            int levaut = settings->leveldnaut;

            if (levaut == 1) { //Standard
                lowdenoise = 0.7f;
            }

            if (params.dirpyrDenoise.enabled) {//evaluate Noise
                LUTf gamcurve(65536, 0);
                float gam, gamthresh, gamslope;
                ipf.RGB_denoise_infoGamCurve(params.dirpyrDenoise, imgsrc->isRAW(), gamcurve, gam, gamthresh, gamslope);
                int Nb[9];
                int  coordW[3];//coordinate of part of image to measure noise
                int  coordH[3];
                int begW = 50;
                int begH = 50;
                coordW[0] = begW;
                coordW[1] = fw / 2 - crW / 2;
                coordW[2] = fw - crW - begW;
                coordH[0] = begH;
                coordH[1] = fh / 2 - crH / 2;
                coordH[2] = fh - crH - begH;
                #pragma omp parallel
                {
                    Imagefloat *origCropPart;//init auto noise
                    origCropPart = new Imagefloat(crW, crH); //allocate memory
                    Imagefloat *provicalc = new Imagefloat((crW + 1) / 2, (crH + 1) / 2);  //for denoise curves

                    #pragma omp for schedule(dynamic) collapse(2) nowait

                    for (int wcr = 0; wcr <= 2; wcr++) {
                        for (int hcr = 0; hcr <= 2; hcr++) {
                            PreviewProps ppP(coordW[wcr], coordH[hcr], crW, crH, 1);
                            imgsrc->getImage(currWB, tr, origCropPart, ppP, params.toneCurve, params.raw);
                            //baseImg->getStdImage(currWB, tr, origCropPart, ppP, true, params.toneCurve);


                            // we only need image reduced to 1/4 here
                            for (int ii = 0; ii < crH; ii += 2) {
                                for (int jj = 0; jj < crW; jj += 2) {
                                    provicalc->r(ii >> 1, jj >> 1) = origCropPart->r(ii, jj);
                                    provicalc->g(ii >> 1, jj >> 1) = origCropPart->g(ii, jj);
                                    provicalc->b(ii >> 1, jj >> 1) = origCropPart->b(ii, jj);
                                }
                            }

                            imgsrc->convertColorSpace(provicalc, params.icm, currWB);  //for denoise luminance curve
                            int nb = 0;
                            float chaut = 0.f, redaut = 0.f, blueaut = 0.f, maxredaut = 0.f, maxblueaut = 0.f, minredaut = 0.f, minblueaut = 0.f, chromina = 0.f, sigma = 0.f, lumema = 0.f, sigma_L = 0.f, redyel = 0.f, skinc = 0.f, nsknc = 0.f;
                            ipf.RGB_denoise_info(origCropPart, provicalc, imgsrc->isRAW(), gamcurve, gam, gamthresh, gamslope,  params.dirpyrDenoise, imgsrc->getDirPyrDenoiseExpComp(), chaut, nb, redaut, blueaut, maxredaut, maxblueaut, minredaut, minblueaut, chromina, sigma, lumema, sigma_L, redyel, skinc, nsknc);
                            Nb[hcr * 3 + wcr] = nb;
                            ch_M[hcr * 3 + wcr] = chaut;
                            max_r[hcr * 3 + wcr] = maxredaut;
                            max_b[hcr * 3 + wcr] = maxblueaut;
                            min_r[hcr * 3 + wcr] = minredaut;
                            min_b[hcr * 3 + wcr] = minblueaut;
                            lumL[hcr * 3 + wcr] = lumema;
                            chromC[hcr * 3 + wcr] = chromina;
                            ry[hcr * 3 + wcr] = redyel;
                            sk[hcr * 3 + wcr] = skinc;
                            pcsk[hcr * 3 + wcr] = nsknc;
                        }
                    }

                    delete provicalc;
                    delete origCropPart;
                }
                float chM = 0.f;
                float MaxR = 0.f;
                float MaxB = 0.f;
                float MinR = 100000000.f;
                float MinB = 100000000.f;
                float maxr = 0.f;
                float maxb = 0.f;
                float multip = 1.f;
                float adjustr = 1.f;
                float Max_R[9] = {0.f, 0.f, 0.f, 0.f, 0.f, 0.f, 0.f, 0.f, 0.f};
                float Max_B[9] = {0.f, 0.f, 0.f, 0.f, 0.f, 0.f, 0.f, 0.f, 0.f};
                float Min_R[9];
                float Min_B[9];
                float MaxRMoy = 0.f;
                float MaxBMoy = 0.f;
                float MinRMoy = 0.f;
                float MinBMoy = 0.f;

                if      (params.icm.workingProfile == "ProPhoto")   {
                    adjustr = 1.f;
                } else if (params.icm.workingProfile == "Adobe RGB")  {
                    adjustr = 1.f / 1.3f;
                } else if (params.icm.workingProfile == "sRGB")       {
                    adjustr = 1.f / 1.3f;
                } else if (params.icm.workingProfile == "WideGamut")  {
                    adjustr = 1.f / 1.1f;
                } else if (params.icm.workingProfile == "Rec2020")  {
                    adjustr = 1.f / 1.1f;
                } else if (params.icm.workingProfile == "Beta RGB")   {
                    adjustr = 1.f / 1.2f;
                } else if (params.icm.workingProfile == "BestRGB")    {
                    adjustr = 1.f / 1.2f;
                } else if (params.icm.workingProfile == "BruceRGB")   {
                    adjustr = 1.f / 1.2f;
                }

                if (!imgsrc->isRAW()) {
                    multip = 2.f;    //take into account gamma for TIF / JPG approximate value...not good for gamma=1
                }

                float delta[9];
                int mode = 1;
                int lissage = settings->leveldnliss;

                for (int k = 0; k < 9; k++) {
                    float maxmax = max(max_r[k], max_b[k]);
                    ipf.calcautodn_info(ch_M[k], delta[k], Nb[k], levaut, maxmax, lumL[k], chromC[k], mode, lissage, ry[k], sk[k], pcsk[k]);
                    //  printf("ch_M=%f delta=%f\n",ch_M[k], delta[k]);
                }

                for (int k = 0; k < 9; k++) {
                    if (max_r[k] > max_b[k]) {
                        //printf("R delta=%f  koef=%f\n",delta[k],autoNRmax*multip*adjustr*lowdenoise);
                        Max_R[k] = (delta[k]) / ((autoNRmax * multip * adjustr * lowdenoise) / 2.f);
                        Min_B[k] = - (ch_M[k] - min_b[k]) / (autoNRmax * multip * adjustr * lowdenoise);
                        Max_B[k] = 0.f;
                        Min_R[k] = 0.f;
                    } else {
                        //printf("B delta=%f  koef=%f\n",delta[k],autoNRmax*multip*adjustr*lowdenoise);
                        Max_B[k] = (delta[k]) / ((autoNRmax * multip * adjustr * lowdenoise) / 2.f);
                        Min_R[k] = - (ch_M[k] - min_r[k])   / (autoNRmax * multip * adjustr * lowdenoise);
                        Min_B[k] = 0.f;
                        Max_R[k] = 0.f;
                    }
                }

                for (int k = 0; k < 9; k++) {
                    //  printf("ch_M= %f Max_R=%f Max_B=%f min_r=%f min_b=%f\n",ch_M[k],Max_R[k], Max_B[k],Min_R[k], Min_B[k]);
                    chM += ch_M[k];
                    MaxBMoy += Max_B[k];
                    MaxRMoy += Max_R[k];
                    MinRMoy += Min_R[k];
                    MinBMoy += Min_B[k];

                    if (Max_R[k] > MaxR) {
                        MaxR = Max_R[k];
                    }

                    if (Max_B[k] > MaxB) {
                        MaxB = Max_B[k];
                    }

                    if (Min_R[k] < MinR) {
                        MinR = Min_R[k];
                    }

                    if (Min_B[k] < MinB) {
                        MinB = Min_B[k];
                    }

                }

                chM /= 9;
                MaxBMoy /= 9;
                MaxRMoy /= 9;
                MinBMoy /= 9;
                MinRMoy /= 9;

                if (MaxR > MaxB) {
                    maxr = MaxRMoy + (MaxR - MaxRMoy) * 0.66f; //#std Dev
                    //  maxb=MinB;
                    maxb = MinBMoy + (MinB - MinBMoy) * 0.66f;

                } else {
                    maxb = MaxBMoy + (MaxB - MaxBMoy) * 0.66f;
                    //  maxr=MinR;
                    maxr = MinRMoy + (MinR - MinRMoy) * 0.66f;

                }

//              printf("SIMPL cha=%f red=%f bl=%f \n",chM,maxr,maxb);

                params.dirpyrDenoise.chroma = chM / (autoNR * multip * adjustr);
                params.dirpyrDenoise.redchro = maxr;
                params.dirpyrDenoise.bluechro = maxb;
            }

            if (settings->verbose) {
                t2aue.set();
                printf("Info denoise auto performed in %d usec:\n", t2aue.etime(t1aue));
            }

            //end evaluate noise
        }

        baseImg = new Imagefloat(fw, fh);
        imgsrc->getImage(currWB, tr, baseImg, pp, params.toneCurve, params.raw);

        if (pl) {
            pl->setProgress(0.50);
        }

//  LUTf Noisecurve (65536,0);
//!!!// auto exposure!!!
        expcomp = params.toneCurve.expcomp;
        bright = params.toneCurve.brightness;
        contr = params.toneCurve.contrast;
        black = params.toneCurve.black;
        hlcompr = params.toneCurve.hlcompr;
        hlcomprthresh = params.toneCurve.hlcomprthresh;


        if (params.toneCurve.autoexp) {
            LUTu aehist;
            int aehistcompr;
            imgsrc->getAutoExpHistogram(aehist, aehistcompr);
            ipf.getAutoExp(aehist, aehistcompr, params.toneCurve.clip, expcomp, bright, contr, black, hlcompr, hlcomprthresh);
        }

        if (params.toneCurve.histmatching) {
            if (!params.toneCurve.fromHistMatching) {
                imgsrc->getAutoMatchedToneCurve(params.icm, params.toneCurve.curve);
            }

            if (params.toneCurve.autoexp) {
                params.toneCurve.expcomp = 0.0;
            }

            params.toneCurve.autoexp = false;
            params.toneCurve.curveMode = ToneCurveParams::TcMode::FILMLIKE;
            params.toneCurve.curve2 = { 0 };
            params.toneCurve.brightness = 0;
            params.toneCurve.contrast = 0;
            params.toneCurve.black = 0;
        }

        // at this stage, we can flush the raw data to free up quite an important amount of memory
        // commented out because it makes the application crash when batch processing...
        // TODO: find a better place to flush rawData and rawRGB
        if (flush) {
            imgsrc->flushRawData();
            imgsrc->flushRGB();
        }

        return true;
    }

    void stage_denoise()
    {
        procparams::ProcParams& params = job->pparams;
        //ImProcFunctions ipf (&params, true);
        ImProcFunctions &ipf = * (ipf_p.get());

        // perform luma/chroma denoise
//  CieImage *cieView;
//  NoisCurve noiseLCurve;
//    bool lldenoiseutili=false;
//  Imagefloat *calclum ;
//    params.dirpyrDenoise.getCurves(noiseLCurve, lldenoiseutili);
//  if (params.dirpyrDenoise.enabled  && lldenoiseutili) {

        DirPyrDenoiseParams denoiseParams = params.dirpyrDenoise;   // make a copy because we cheat here

        if (denoiseParams.Lmethod == "CUR") {
            if (noiseLCurve) {
                denoiseParams.luma = 0.5f;
            } else {
                denoiseParams.luma = 0.0f;
            }
        } else if (denoiseParams.Lmethod == "SLI") {
            noiseLCurve.Reset();
        }

        if (denoiseParams.enabled  && (noiseLCurve || noiseCCurve)) {
            // we only need image reduced to 1/4 here
            calclum = new Imagefloat((fw + 1) / 2, (fh + 1) / 2);  //for luminance denoise curve
            #pragma omp parallel for

            for (int ii = 0; ii < fh; ii += 2) {
                for (int jj = 0; jj < fw; jj += 2) {
                    calclum->r(ii >> 1, jj >> 1) = baseImg->r(ii, jj);
                    calclum->g(ii >> 1, jj >> 1) = baseImg->g(ii, jj);
                    calclum->b(ii >> 1, jj >> 1) = baseImg->b(ii, jj);
                }
            }

            imgsrc->convertColorSpace(calclum, params.icm, currWB);
        }

        if (denoiseParams.enabled) {
            // CurveFactory::denoiseLL(lldenoiseutili, denoiseParams.lcurve, Noisecurve,1);
            //denoiseParams.getCurves(noiseLCurve);
//      ipf.RGB_denoise(baseImg, baseImg, calclum, imgsrc->isRAW(), denoiseParams, params.defringe, imgsrc->getDirPyrDenoiseExpComp(), noiseLCurve, lldenoiseutili);
            float nresi, highresi;
            int kall = 2;
            ipf.RGB_denoise(kall, baseImg, baseImg, calclum, ch_M, max_r, max_b, imgsrc->isRAW(), denoiseParams, imgsrc->getDirPyrDenoiseExpComp(), noiseLCurve, noiseCCurve, nresi, highresi);

        }

//  delete calclum;
        delete [] ch_M;
        delete [] max_r;
        delete [] max_b;
        delete [] min_r;
        delete [] min_b;
        delete [] lumL;
        delete [] chromC;
        delete [] ry;
        delete [] sk;
        delete [] pcsk;
    }

    void stage_transform()
    {
        procparams::ProcParams& params = job->pparams;
        //ImProcFunctions ipf (&params, true);
        ImProcFunctions &ipf = * (ipf_p.get());

        imgsrc->convertColorSpace(baseImg, params.icm, currWB);

        // perform first analysis
        hist16(65536);

        ipf.firstAnalysis(baseImg, params, hist16);

        if (params.fattal.enabled) {
            ipf.ToneMapFattal02(baseImg);
        }

        // perform transform (excepted resizing)
        if (ipf.needsTransform()) {
            Imagefloat* trImg = nullptr;

            if (ipf.needsLuminanceOnly()) {
                trImg = baseImg;
            } else {
                trImg = new Imagefloat(fw, fh);
            }

            ipf.transform(baseImg, trImg, 0, 0, 0, 0, fw, fh, fw, fh,
                          imgsrc->getMetaData(), imgsrc->getRotateDegree(), true);

            if (trImg != baseImg) {
                delete baseImg;
                baseImg = trImg;
            }
        }
    }

    Imagefloat *stage_finish()
    {
        procparams::ProcParams& params = job->pparams;
        //ImProcFunctions ipf (&params, true);
        ImProcFunctions &ipf = * (ipf_p.get());

        if (params.dirpyrequalizer.cbdlMethod == "bef" && params.dirpyrequalizer.enabled && !params.colorappearance.enabled) {
            const int W = baseImg->getWidth();
            const int H = baseImg->getHeight();
            LabImage labcbdl(W, H);
            ipf.rgb2lab (*baseImg, labcbdl, params.icm.workingProfile);
            ipf.dirpyrequalizer(&labcbdl, 1);
            ipf.lab2rgb (labcbdl, *baseImg, params.icm.workingProfile);
        }

        //gamma TRC working
        if (params.icm.workingTRC == "Custom") { //exec TRC IN free
            Glib::ustring profile;
            profile = params.icm.workingProfile;

            if (profile == "sRGB" || profile == "Adobe RGB" || profile == "ProPhoto" || profile == "WideGamut" || profile == "BruceRGB" || profile == "Beta RGB" || profile == "BestRGB" || profile == "Rec2020" || profile == "ACESp0" || profile == "ACESp1") {
                int  cw = baseImg->getWidth();
                int  ch = baseImg->getHeight();
                // put gamma TRC to 1
                Imagefloat* readyImg0 = NULL;
                readyImg0 = ipf.workingtrc(baseImg, cw, ch, -5, params.icm.workingProfile, 2.4, 12.92310);
                #pragma omp parallel for

                for (int row = 0; row < ch; row++) {
                    for (int col = 0; col < cw; col++) {
                        baseImg->r(row, col) = (float)readyImg0->r(row, col);
                        baseImg->g(row, col) = (float)readyImg0->g(row, col);
                        baseImg->b(row, col) = (float)readyImg0->b(row, col);
                    }
                }

                delete readyImg0;

                //adjust TRC
                Imagefloat* readyImg = NULL;
                readyImg = ipf.workingtrc(baseImg, cw, ch, 5, params.icm.workingProfile, params.icm.workingTRCGamma, params.icm.workingTRCSlope);
                #pragma omp parallel for

                for (int row = 0; row < ch; row++) {
                    for (int col = 0; col < cw; col++) {
                        baseImg->r(row, col) = (float)readyImg->r(row, col);
                        baseImg->g(row, col) = (float)readyImg->g(row, col);
                        baseImg->b(row, col) = (float)readyImg->b(row, col);
                    }
                }

                delete readyImg;
            }
        }

        // RGB processing

        curve1(65536);
        curve2(65536);
        curve(65536, 0);
        satcurve(65536, 0);
        lhskcurve(65536, 0);
        lumacurve(32770, 0);  // lumacurve[32768] and lumacurve[32769] will be set to 32768 and 32769 later to allow linear interpolation
        clcurve(65536, 0);
        wavclCurve(65536, 0);

        //if(params.blackwhite.enabled) params.toneCurve.hrenabled=false;

        CurveFactory::complexCurve(expcomp, black / 65535.0, hlcompr, hlcomprthresh, params.toneCurve.shcompr, bright, contr,
                                   params.toneCurve.curve, params.toneCurve.curve2,
                                   hist16, curve1, curve2, curve, dummy, customToneCurve1, customToneCurve2);

        CurveFactory::RGBCurve(params.rgbCurves.rcurve, rCurve, 1);
        CurveFactory::RGBCurve(params.rgbCurves.gcurve, gCurve, 1);
        CurveFactory::RGBCurve(params.rgbCurves.bcurve, bCurve, 1);

        bool opautili = false;

        if (params.colorToning.enabled) {
            TMatrix wprof = ICCStore::getInstance()->workingSpaceMatrix (params.icm.workingProfile);
            double wp[3][3] = {
                {wprof[0][0], wprof[0][1], wprof[0][2]},
                {wprof[1][0], wprof[1][1], wprof[1][2]},
                {wprof[2][0], wprof[2][1], wprof[2][2]}
            };
            params.colorToning.getCurves(ctColorCurve, ctOpacityCurve, wp, opautili);
            clToningcurve(65536, 0);
            CurveFactory::curveToning(params.colorToning.clcurve, clToningcurve, 1);
            cl2Toningcurve(65536, 0);
            CurveFactory::curveToning(params.colorToning.cl2curve, cl2Toningcurve, 1);
        }

        labView = new LabImage(fw, fh);
        reservView = new LabImage(fw, fh);

        if (params.blackwhite.enabled) {
            CurveFactory::curveBW(params.blackwhite.beforeCurve, params.blackwhite.afterCurve, hist16, dummy, customToneCurvebw1, customToneCurvebw2, 1);
        }

        double rrm, ggm, bbm;
        float autor, autog, autob;
        float satLimit = float (params.colorToning.satProtectionThreshold) / 100.f * 0.7f + 0.3f;
        float satLimitOpacity = 1.f - (float (params.colorToning.saturatedOpacity) / 100.f);

        if (params.colorToning.enabled  && params.colorToning.autosat && params.colorToning.method != "LabGrid") { //for colortoning evaluation of saturation settings
            float moyS = 0.f;
            float eqty = 0.f;
            ipf.moyeqt(baseImg, moyS, eqty); //return image : mean saturation and standard dev of saturation
            float satp = ((moyS + 1.5f * eqty) - 0.3f) / 0.7f; //1.5 sigma ==> 93% pixels with high saturation -0.3 / 0.7 convert to Hombre scale

            if (satp >= 0.92f) {
                satp = 0.92f;    //avoid values too high (out of gamut)
            }

            if (satp <= 0.15f) {
                satp = 0.15f;    //avoid too low values
            }

            satLimit = 100.f * satp;

            satLimitOpacity = 100.f * (moyS - 0.85f * eqty); //-0.85 sigma==>20% pixels with low saturation
        }

        autor = -9000.f; // This will ask to compute the "auto" values for the B&W tool (have to be inferior to -5000)
        DCPProfile::ApplyState as;
        DCPProfile *dcpProf = imgsrc->getDCP(params.icm, as);

        LUTu histToneCurve;

        ipf.rgbProc(baseImg, labView, nullptr, curve1, curve2, curve, params.toneCurve.saturation, rCurve, gCurve, bCurve, satLimit, satLimitOpacity, ctColorCurve, ctOpacityCurve, opautili, clToningcurve, cl2Toningcurve, customToneCurve1, customToneCurve2, customToneCurvebw1, customToneCurvebw2, rrm, ggm, bbm, autor, autog, autob, expcomp, hlcompr, hlcomprthresh, dcpProf, as, histToneCurve);

        if (settings->verbose) {
            printf("Output image / Auto B&W coefs:   R=%.2f   G=%.2f   B=%.2f\n", autor, autog, autob);
        }

        // if clut was used and size of clut cache == 1 we free the memory used by the clutstore (default clut cache size = 1 for 32 bit OS)
        if (params.filmSimulation.enabled && !params.filmSimulation.clutFilename.empty() && options.clutCacheSize == 1) {
            CLUTStore::getInstance().clearCache();
        }

        // freeing up some memory
        customToneCurve1.Reset();
        customToneCurve2.Reset();
        ctColorCurve.Reset();
        ctOpacityCurve.Reset();
        noiseLCurve.Reset();
        noiseCCurve.Reset();
        customToneCurvebw1.Reset();
        customToneCurvebw2.Reset();

        // Freeing baseImg because not used anymore
        delete baseImg;
        baseImg = nullptr;

        if (pl) {
            pl->setProgress(0.55);
        }

        //%%%%%%%%%%%%%%%%%%%%%%%%%%%%%%%%%%%%%%%%%%%%%%%%%%%%%%
        //%%%%%%%%%%%%%%%%%%%%%%%%%%%%%%%%%%%%%%%%%%%%%%%%%%%%%%
        // start tile processing...???


        if (params.labCurve.contrast != 0) { //only use hist16 for contrast
            hist16.clear();

#ifdef _OPENMP
            #pragma omp parallel
#endif
            {
                LUTu hist16thr(hist16.getSize());   // one temporary lookup table per thread
                hist16thr.clear();
#ifdef _OPENMP
                #pragma omp for schedule(static) nowait
#endif

                for (int i = 0; i < fh; i++)
                    for (int j = 0; j < fw; j++) {
                        hist16thr[(int)((labView->L[i][j]))]++;
                    }

                #pragma omp critical
                {
                    hist16 += hist16thr;
                }
            }
        }

        bool utili;
        CurveFactory::complexLCurve(params.labCurve.brightness, params.labCurve.contrast, params.labCurve.lcurve, hist16, lumacurve, dummy, 1, utili);

        bool clcutili;
        CurveFactory::curveCL(clcutili, params.labCurve.clcurve, clcurve, 1);

        bool ccutili, cclutili;
        CurveFactory::complexsgnCurve(autili, butili, ccutili, cclutili, params.labCurve.acurve, params.labCurve.bcurve, params.labCurve.cccurve,
                                      params.labCurve.lccurve, curve1, curve2, satcurve, lhskcurve, 1);


        //     bool locallutili = false;
        //     bool localcutili = false;
        reservView->CopyFrom(labView);

        if (params.locallab.enabled) {
            MyTime t1, t2;
            t1.set();

            LUTf huerefs(500, -10000.f);
            LUTf sobelrefs(500, -10000.f);
            LUTi centerx(500, -10000);
            LUTi centery(500, -10000);
            LocretigainCurve locRETgainCurve;
            LocLHCurve loclhCurve;
            LocHHCurve lochhCurve;
            LUTf lllocalcurve(65536, 0);
            LUTf cclocalcurve(65536, 0);
            LUTf sklocalcurve(65536, 0);
            LUTf hltonecurveloc(65536, 0);
            LUTf shtonecurveloc(65536, 0);
            LUTf tonecurveloc(65536, 0);
            LUTf lightCurveloc(32770, 0);
            LUTf exlocalcurve(65536, 0);

            int maxspot = 1;
            float** shbuffer = nullptr;

            for (int sp = 0; sp < params.locallab.nbspot; sp++) {
                if (params.locallab.inverssha.at(sp)) {
                    shbuffer = new float*[fh];

                    for (int i = 0; i < fh; i++) {
                        shbuffer[i] = new float[fw];
                    }
                }

                // Set local curves of current spot to LUT
                bool LHutili = false;
                bool HHutili = false;
                bool locallutili = false;
                bool localcutili = false;
                bool localskutili = false;
                bool localexutili = false;
                locRETgainCurve.Set(params.locallab.localTgaincurve.at(sp));
                loclhCurve.Set(params.locallab.LHcurve.at(sp), LHutili);
                lochhCurve.Set(params.locallab.HHcurve.at(sp), HHutili);
                CurveFactory::curveLocal(locallutili, params.locallab.llcurve.at(sp), lllocalcurve, 1);
                CurveFactory::curveCCLocal(localcutili, params.locallab.cccurve.at(sp), cclocalcurve, 1);
                CurveFactory::curveskLocal(localskutili, params.locallab.skintonescurve.at(sp), sklocalcurve, 1);
                CurveFactory::curveexLocal(localexutili, params.locallab.excurve.at(sp), exlocalcurve, 1);
                //provisory
                double ecomp = params.locallab.expcomp.at(sp);
                double black = params.locallab.black.at(sp);
                double hlcompr = params.locallab.hlcompr.at(sp);
                double hlcomprthresh = params.locallab.hlcomprthresh.at(sp);
                double shcompr = params.locallab.shcompr.at(sp);
                double br = params.locallab.lightness.at(sp);
                CurveFactory::complexCurvelocal(ecomp, black / 65535., hlcompr, hlcomprthresh, shcompr, br,
                                                hltonecurveloc, shtonecurveloc, tonecurveloc, lightCurveloc,
                                                1);

                // Reference parameters computation
                double huere, chromare, lumare, huerefblu, sobelre;

                if (params.locallab.spotMethod.at(sp) == "exc") {
                    ipf.calc_ref(sp, reservView, reservView, 0, 0, fw, fh, 1, huerefblu, huere, chromare, lumare, sobelre);
                } else {
                    ipf.calc_ref(sp, labView, labView, 0, 0, fw, fh, 1, huerefblu, huere, chromare, lumare, sobelre);

                }

                ipf.Lab_Local(2, maxspot, sp, huerefs, sobelrefs, centerx, centery, (float**)shbuffer, labView, labView, reservView, 0, 0, fw, fh,  1, locRETgainCurve, lllocalcurve, loclhCurve, lochhCurve,
                              LHutili, HHutili, cclocalcurve, localskutili, sklocalcurve, localexutili, exlocalcurve, hltonecurveloc, shtonecurveloc, tonecurveloc, lightCurveloc, huerefblu, huere, chromare, lumare, sobelre);

                // Clear local curves
                lllocalcurve.clear();
                cclocalcurve.clear();
                sklocalcurve.clear();
                exlocalcurve.clear();

                if (params.locallab.inverssha.at(sp)) {

                    for (int i = 0; i < fh; i++) {
                        delete [] shbuffer[i];
                    }

                    delete [] shbuffer;
                }


            }

            t2.set();

            if (settings->verbose) {
                printf("Total local:- %d usec\n", t2.etime(t1));
            }

        }

        delete reservView;
        reservView = nullptr;

        ipf.chromiLuminanceCurve(nullptr, 1, labView, labView, curve1, curve2, satcurve, lhskcurve, clcurve, lumacurve, utili, autili, butili, ccutili, cclutili, clcutili, dummy, dummy);

        if ((params.colorappearance.enabled && !params.colorappearance.tonecie) || (!params.colorappearance.enabled)) {
            ipf.EPDToneMap(labView, 5, 1);
        }


        ipf.vibrance(labView);

        if ((params.colorappearance.enabled && !settings->autocielab) || (!params.colorappearance.enabled)) {
            ipf.impulsedenoise(labView);
        }

        // for all treatments Defringe, Sharpening, Contrast detail ,Microcontrast they are activated if "CIECAM" function are disabled

        if ((params.colorappearance.enabled && !settings->autocielab) || (!params.colorappearance.enabled)) {
            ipf.defringe(labView);
        }

        if (params.sharpenEdge.enabled) {
            ipf.MLsharpen(labView);
        }

        if (params.sharpenMicro.enabled) {
            if ((params.colorappearance.enabled && !settings->autocielab) || (!params.colorappearance.enabled)) {
                ipf.MLmicrocontrast(labView);     //!params.colorappearance.sharpcie
            }
        }

        if (((params.colorappearance.enabled && !settings->autocielab) || (!params.colorappearance.enabled)) && params.sharpening.enabled) {
            ipf.sharpening(labView, params.sharpening);

        }

        WaveletParams WaveParams = params.wavelet;
        WavCurve wavCLVCurve;
        WavOpacityCurveRG waOpacityCurveRG;
        WavOpacityCurveBY waOpacityCurveBY;
        WavOpacityCurveW waOpacityCurveW;
        WavOpacityCurveWL waOpacityCurveWL;

        params.wavelet.getCurves(wavCLVCurve, waOpacityCurveRG, waOpacityCurveBY, waOpacityCurveW, waOpacityCurveWL);


        // directional pyramid wavelet
        if (params.dirpyrequalizer.cbdlMethod == "aft") {
            if ((params.colorappearance.enabled && !settings->autocielab)  || !params.colorappearance.enabled) {
                ipf.dirpyrequalizer(labView, 1);     //TODO: this is the luminance tonecurve, not the RGB one
            }
        }

        bool wavcontlutili = false;

        CurveFactory::curveWavContL(wavcontlutili, params.wavelet.wavclCurve, wavclCurve,/* hist16C, dummy,*/ 1);

        if (params.wavelet.enabled) {
            ipf.ip_wavelet(labView, labView, 2, WaveParams, wavCLVCurve, waOpacityCurveRG, waOpacityCurveBY, waOpacityCurveW,  waOpacityCurveWL, wavclCurve, 1);
        }

        wavCLVCurve.Reset();

        //Colorappearance and tone-mapping associated

        int f_w = 1, f_h = 1;

        if (params.colorappearance.tonecie || params.colorappearance.enabled) {
            f_w = fw;
            f_h = fh;
        }

        CieImage *cieView = new CieImage(f_w, (f_h));

        CurveFactory::curveLightBrightColor(
            params.colorappearance.curve,
            params.colorappearance.curve2,
            params.colorappearance.curve3,
            hist16, dummy,
            dummy, dummy,
            customColCurve1,
            customColCurve2,
            customColCurve3,
            1);

        if (params.colorappearance.enabled) {
            double adap;
            int imgNum = 0;

            if (imgsrc->getSensorType() == ST_BAYER) {
                imgNum = params.raw.bayersensor.imageNum;
            } else if (imgsrc->getSensorType() == ST_FUJI_XTRANS) {
                //imgNum = params.raw.xtranssensor.imageNum;
            }

            float fnum = imgsrc->getMetaData()->getFNumber(imgNum);          // F number
            float fiso = imgsrc->getMetaData()->getISOSpeed(imgNum) ;        // ISO
            float fspeed = imgsrc->getMetaData()->getShutterSpeed(imgNum) ;  //speed
            float fcomp = imgsrc->getMetaData()->getExpComp(imgNum);         //compensation + -

            if (fnum < 0.3f || fiso < 5.f || fspeed < 0.00001f) {
                adap = 2000.;
            }//if no exif data or wrong
            else {
                float E_V = fcomp + log2((fnum * fnum) / fspeed / (fiso / 100.f));
                E_V += params.toneCurve.expcomp;// exposure compensation in tonecurve ==> direct EV
                E_V += log2(params.raw.expos);  // exposure raw white point ; log2 ==> linear to EV
                adap = powf(2.f, E_V - 3.f);  //cd / m2
            }

            LUTf CAMBrightCurveJ;
            LUTf CAMBrightCurveQ;
            float CAMMean = NAN;

            float d, dj, yb;
            ipf.ciecam_02float(cieView, float (adap), 1, 2, labView, &params, customColCurve1, customColCurve2, customColCurve3, dummy, dummy, CAMBrightCurveJ, CAMBrightCurveQ, CAMMean, 5, 1, true, d, dj, yb, 1);
        }

        delete cieView;
        cieView = nullptr;




        // end tile processing...???
        //%%%%%%%%%%%%%%%%%%%%%%%%%%%%%%%%%%%%%%%%%%%%%%%%%%%%%%
        //%%%%%%%%%%%%%%%%%%%%%%%%%%%%%%%%%%%%%%%%%%%%%%%%%%%%%%

        if (pl) {
            pl->setProgress(0.60);
        }

        int imw, imh;
        double tmpScale = ipf.resizeScale(&params, fw, fh, imw, imh);
        bool labResize = params.resize.enabled && params.resize.method != "Nearest" && (tmpScale != 1.0 || params.prsharpening.enabled);
        LabImage *tmplab;

        // crop and convert to rgb16
        int cx = 0, cy = 0, cw = labView->W, ch = labView->H;

        if (params.crop.enabled) {
            cx = params.crop.x;
            cy = params.crop.y;
            cw = params.crop.w;
            ch = params.crop.h;

            if (labResize) { // crop lab data
                tmplab = new LabImage(cw, ch);

                for (int row = 0; row < ch; row++) {
                    for (int col = 0; col < cw; col++) {
                        tmplab->L[row][col] = labView->L[row + cy][col + cx];
                        tmplab->a[row][col] = labView->a[row + cy][col + cx];
                        tmplab->b[row][col] = labView->b[row + cy][col + cx];
                    }
                }

                delete labView;
                labView = tmplab;
                cx = 0;
                cy = 0;
            }
        }

        if (labResize) { // resize lab data
<<<<<<< HEAD
            if (labView->W != imw || labView->H != imh) {
=======
            if ((labView->W != imw || labView->H != imh) &&
                (params.resize.allowUpscaling || (labView->W >= imw && labView->H >= imh))) {
>>>>>>> e9d4dede
                // resize image
                tmplab = new LabImage(imw, imh);
                ipf.Lanczos(labView, tmplab, tmpScale);
                delete labView;
                labView = tmplab;
            }

            cw = labView->W;
            ch = labView->H;

            if (params.prsharpening.enabled) {
                for (int i = 0; i < ch; i++) {
                    for (int j = 0; j < cw; j++) {
                        labView->L[i][j] = labView->L[i][j] < 0.f ? 0.f : labView->L[i][j];
                    }
                }

                ipf.sharpening(labView, params.prsharpening);
            }
        }

        Imagefloat* readyImg = nullptr;
        cmsHPROFILE jprof = nullptr;
        bool customGamma = false;
        bool useLCMS = false;
        bool bwonly = params.blackwhite.enabled && !params.colorToning.enabled && !autili && !butili ;

        ///////////// Custom output gamma has been removed, the user now has to create
        ///////////// a new output profile with the ICCProfileCreator

        // if Default gamma mode: we use the profile selected in the "Output profile" combobox;
        // gamma come from the selected profile, otherwise it comes from "Free gamma" tool

        readyImg = ipf.lab2rgbOut (labView, cx, cy, cw, ch, params.icm);

        if (settings->verbose) {
            printf ("Output profile_: \"%s\"\n", params.icm.outputProfile.c_str());
        }

        delete labView;
        labView = nullptr;

//       delete reservView;
//       reservView = nullptr;


        if (bwonly) { //force BW r=g=b
            if (settings->verbose) {
                printf("Force BW\n");
            }

            for (int ccw = 0; ccw < cw; ccw++) {
                for (int cch = 0; cch < ch; cch++) {
                    readyImg->r(cch, ccw) = readyImg->g(cch, ccw);
                    readyImg->b(cch, ccw) = readyImg->g(cch, ccw);
                }
            }
        }

        if (pl) {
            pl->setProgress(0.70);
        }

        if (tmpScale != 1.0 && params.resize.method == "Nearest" &&
            (params.resize.allowUpscaling || (readyImg->getWidth() >= imw && readyImg->getHeight() >= imh))) { // resize rgb data (gamma applied)
            Imagefloat* tempImage = new Imagefloat(imw, imh);
            ipf.resize(readyImg, tempImage, tmpScale);
            delete readyImg;
            readyImg = tempImage;
        }

        switch (params.metadata.mode) {
            case MetaDataParams::TUNNEL:
                // Sending back the whole first root, which won't necessarily be the selected frame number
                // and may contain subframe depending on initial raw's hierarchy
                readyImg->setMetadata(ii->getMetaData()->getRootExifData());
                break;

            case MetaDataParams::EDIT:
                // ask for the correct frame number, but may contain subframe depending on initial raw's hierarchy
                readyImg->setMetadata(ii->getMetaData()->getBestExifData(imgsrc, &params.raw), params.exif, params.iptc);
                break;

            default: // case MetaDataParams::STRIP
                // nothing to do
                break;
        }


        // Setting the output curve to readyImg
        if (customGamma) {
            if (!useLCMS) {
                // use corrected sRGB profile in order to apply a good TRC if present, otherwise use LCMS2 profile generated by lab2rgb16 w/ gamma
                ProfileContent pc(jprof);
                readyImg->setOutputProfile(pc.getData().c_str(), pc.getData().size());
            }
        } else {
            // use the selected output profile if present, otherwise use LCMS2 profile generate by lab2rgb16 w/ gamma

            if (params.icm.outputProfile != "" && params.icm.outputProfile != ColorManagementParams::NoICMString) {

                // if ICCStore::getInstance()->getProfile send back an object, then ICCStore::getInstance()->getContent will do too
                cmsHPROFILE jprof = ICCStore::getInstance()->getProfile (params.icm.outputProfile); //get outProfile

                if (jprof == nullptr) {
                    if (settings->verbose) {
                        printf ("\"%s\" ICC output profile not found!\n - use LCMS2 substitution\n", params.icm.outputProfile.c_str());
                    }
                } else {
                    if (settings->verbose) {
                        printf ("Using \"%s\" output profile\n", params.icm.outputProfile.c_str());
                    }

                    ProfileContent pc = ICCStore::getInstance()->getContent (params.icm.outputProfile);
                    readyImg->setOutputProfile(pc.getData().c_str(), pc.getData().size());
                }
            } else {
                // No ICM
                readyImg->setOutputProfile(nullptr, 0);
            }
        }

//    t2.set();
//    if( settings->verbose )
//           printf("Total:- %d usec\n", t2.etime(t1));

        if (!job->initialImage) {
            ii->decreaseRef();
        }

        delete job;

        if (pl) {
            pl->setProgress(0.75);
        }

        /*  curve1.reset();curve2.reset();
            curve.reset();
            satcurve.reset();
            lhskcurve.reset();

            rCurve.reset();
            gCurve.reset();
            bCurve.reset();
            hist16.reset();
            hist16C.reset();
        */
        return readyImg;
    }

    void stage_early_resize()
    {
        procparams::ProcParams& params = job->pparams;
        //ImProcFunctions ipf (&params, true);
        ImProcFunctions &ipf = * (ipf_p.get());

        int imw, imh;
        double scale_factor = ipf.resizeScale(&params, fw, fh, imw, imh);

        std::unique_ptr<LabImage> tmplab(new LabImage(fw, fh));
        ipf.rgb2lab (*baseImg, *tmplab, params.icm.workingProfile);

        if (params.crop.enabled) {
            int cx = params.crop.x;
            int cy = params.crop.y;
            int cw = params.crop.w;
            int ch = params.crop.h;

            std::unique_ptr<LabImage> cropped(new LabImage(cw, ch));

            for (int row = 0; row < ch; row++) {
                for (int col = 0; col < cw; col++) {
                    cropped->L[row][col] = tmplab->L[row + cy][col + cx];
                    cropped->a[row][col] = tmplab->a[row + cy][col + cx];
                    cropped->b[row][col] = tmplab->b[row + cy][col + cx];
                }
            }

            tmplab = std::move(cropped);
        }

        assert(params.resize.enabled);

        // resize image
        if (params.resize.allowUpscaling || (imw <= fw && imh <= fh)) {
            std::unique_ptr<LabImage> resized(new LabImage(imw, imh));
            ipf.Lanczos(tmplab.get(), resized.get(), scale_factor);
            tmplab = std::move(resized);
        }

        adjust_procparams(scale_factor);

        fw = imw;
        fh = imh;

        delete baseImg;
        baseImg = new Imagefloat(fw, fh);
        ipf.lab2rgb (*tmplab, *baseImg, params.icm.workingProfile);
    }

    void adjust_procparams(double scale_factor)
    {
        procparams::ProcParams &params = job->pparams;
        procparams::ProcParams defaultparams;

        params.resize.enabled = false;
        params.crop.enabled = false;

        if (params.prsharpening.enabled) {
            params.sharpening = params.prsharpening;
        } else {
            params.sharpening.radius *= scale_factor;
            params.sharpening.deconvradius *= scale_factor;
        }

        params.impulseDenoise.thresh *= scale_factor;

        if (scale_factor < 0.5) {
            params.impulseDenoise.enabled = false;
        }

        params.wavelet.strength *= scale_factor;
        double noise_factor = (1.0 - scale_factor);
        params.dirpyrDenoise.luma *= noise_factor; // * scale_factor;
        //params.dirpyrDenoise.Ldetail += (100 - params.dirpyrDenoise.Ldetail) * scale_factor;
        auto &lcurve = params.dirpyrDenoise.lcurve;

        for (size_t i = 2; i < lcurve.size(); i += 4) {
            lcurve[i] *= min(noise_factor /* * scale_factor*/, 1.0);
        }

        noiseLCurve.Set(lcurve);
        const char *medmethods[] = { "soft", "33", "55soft", "55", "77", "99" };

        if (params.dirpyrDenoise.median) {
            auto &key = params.dirpyrDenoise.methodmed == "RGB" ? params.dirpyrDenoise.rgbmethod : params.dirpyrDenoise.medmethod;

            for (int i = 1; i < int (sizeof(medmethods) / sizeof(const char *)); ++i) {
                if (key == medmethods[i]) {
                    int j = i - int (1.0 / scale_factor);

                    if (j < 0) {
                        params.dirpyrDenoise.median = false;
                    } else {
                        key = medmethods[j];
                    }

                    break;
                }
            }
        }

        params.epd.scale *= scale_factor;
        //params.epd.edgeStopping *= scale_factor;

        const double dirpyreq_scale = min(scale_factor * 1.5, 1.0);

        for (int i = 0; i < 6; ++i) {
            adjust_radius(defaultparams.dirpyrequalizer.mult[i], dirpyreq_scale,
                          params.dirpyrequalizer.mult[i]);
        }

        params.dirpyrequalizer.threshold *= scale_factor;

        adjust_radius(defaultparams.defringe.radius, scale_factor,
                      params.defringe.radius);
        params.sh.radius *= scale_factor;
        params.localContrast.radius *= scale_factor;

        if (params.raw.xtranssensor.method == procparams::RAWParams::XTransSensor::getMethodString(procparams::RAWParams::XTransSensor::Method::THREE_PASS)) {
            params.raw.xtranssensor.method = procparams::RAWParams::XTransSensor::getMethodString(procparams::RAWParams::XTransSensor::Method::ONE_PASS);
        }

        if (params.raw.bayersensor.method == procparams::RAWParams::BayerSensor::getMethodString(procparams::RAWParams::BayerSensor::Method::PIXELSHIFT)) {
            params.raw.bayersensor.method = procparams::RAWParams::BayerSensor::getMethodString(procparams::RAWParams::BayerSensor::Method::RCD);
        }

        // Use Rcd instead of Amaze for fast export
        if (params.raw.bayersensor.method == procparams::RAWParams::BayerSensor::getMethodString(procparams::RAWParams::BayerSensor::Method::AMAZE)) {
            params.raw.bayersensor.method = procparams::RAWParams::BayerSensor::getMethodString(procparams::RAWParams::BayerSensor::Method::RCD);
        }
    }

private:
    ProcessingJobImpl* job;
    int& errorCode;
    ProgressListener* pl;
    bool flush;

    // internal state
    std::unique_ptr<ImProcFunctions> ipf_p;
    InitialImage *ii;
    ImageSource *imgsrc;
    int fw;
    int fh;

    int tr;
    PreviewProps pp;

    NoiseCurve noiseLCurve;
    NoiseCurve noiseCCurve;
    Imagefloat *calclum;
    float autoNR;
    float autoNRmax;
    int tilesize;
    int overlap;

    float *ch_M;
    float *max_r;
    float *max_b;
    float *min_b;
    float *min_r;
    float *lumL;
    float *chromC;
    float *ry;
    float *sk;
    float *pcsk;

    double expcomp;
    int bright;
    int contr;
    int black;
    int hlcompr;
    int hlcomprthresh;

    ColorTemp currWB;
    Imagefloat *baseImg;
    LabImage* labView;
    LabImage* reservView;

    LUTu hist16;

    LUTf curve1;
    LUTf curve2;
    LUTf curve;
    LUTf satcurve;
    LUTf lhskcurve;
    LUTf lumacurve;
    LUTf clcurve;
    LUTf clToningcurve;
    LUTf cl2Toningcurve;
    LUTf wavclCurve;

    LUTf rCurve;
    LUTf gCurve;
    LUTf bCurve;
    LUTu dummy;

    ToneCurve customToneCurve1, customToneCurve2;
    ColorGradientCurve ctColorCurve;
    OpacityCurve ctOpacityCurve;
    ColorAppearance customColCurve1, customColCurve2, customColCurve3 ;
    ToneCurve customToneCurvebw1;
    ToneCurve customToneCurvebw2;

    bool autili, butili;
};

} // namespace


IImagefloat* processImage(ProcessingJob* pjob, int& errorCode, ProgressListener* pl, bool flush)
{
    ImageProcessor proc(pjob, errorCode, pl, flush);
    return proc();
}

void batchProcessingThread(ProcessingJob* job, BatchProcessingListener* bpl)
{

    ProcessingJob* currentJob = job;

    while (currentJob) {
        int errorCode;
        IImagefloat* img = processImage(currentJob, errorCode, bpl, true);

        if (errorCode) {
            bpl->error(M("MAIN_MSG_CANNOTLOAD"));
            currentJob = nullptr;
        } else {
            try {
                currentJob = bpl->imageReady(img);
            } catch (Glib::Exception& ex) {
                bpl->error(ex.what());
                currentJob = nullptr;
            }
        }
    }
}

void startBatchProcessing(ProcessingJob* job, BatchProcessingListener* bpl)
{

    if (bpl) {
        Glib::Thread::create(sigc::bind(sigc::ptr_fun(batchProcessingThread), job, bpl), 0, true, true, Glib::THREAD_PRIORITY_LOW);
    }

}

}<|MERGE_RESOLUTION|>--- conflicted
+++ resolved
@@ -1349,12 +1349,8 @@
         }
 
         if (labResize) { // resize lab data
-<<<<<<< HEAD
-            if (labView->W != imw || labView->H != imh) {
-=======
             if ((labView->W != imw || labView->H != imh) &&
                 (params.resize.allowUpscaling || (labView->W >= imw && labView->H >= imh))) {
->>>>>>> e9d4dede
                 // resize image
                 tmplab = new LabImage(imw, imh);
                 ipf.Lanczos(labView, tmplab, tmpScale);
