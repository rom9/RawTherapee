/*
 *  This file is part of RawTherapee.
 *
 *  Copyright (c) 2004-2010 Gabor Horvath <hgabor@rawtherapee.com>
 *
 *  RawTherapee is free software: you can redistribute it and/or modify
 *  it under the terms of the GNU General Public License as published by
 *  the Free Software Foundation, either version 3 of the License, or
 *  (at your option) any later version.
 *
 *  RawTherapee is distributed in the hope that it will be useful,
 *  but WITHOUT ANY WARRANTY; without even the implied warranty of
 *  MERCHANTABILITY or FITNESS FOR A PARTICULAR PURPOSE.  See the
 *  GNU General Public License for more details.
 *
 *  You should have received a copy of the GNU General Public License
 *  along with RawTherapee.  If not, see <https://www.gnu.org/licenses/>.
 */
#include "cieimage.h"
#include "dcp.h"
#include "imagefloat.h"
#include "labimage.h"
#include "rtengine.h"
#include "colortemp.h"
#include "imagesource.h"
#include "improcfun.h"
#include "curves.h"
#include "iccstore.h"
#include "clutstore.h"
#include "processingjob.h"
#include "procparams.h"
#include <glibmm/ustring.h>
#include <glibmm/thread.h>
#include "../rtgui/options.h"
#include "rawimagesource.h"
#include "../rtgui/multilangmgr.h"
#include "mytime.h"
#include "guidedfilter.h"
#include "color.h"

#undef THREAD_PRIORITY_NORMAL

namespace rtengine
{

namespace
{

template <typename T>
void adjust_radius(const T &default_param, double scale_factor, T &param)
{
    const double delta = (param - default_param) * scale_factor;
    param = default_param + delta;
}


class ImageProcessor
{
public:
    ImageProcessor(
        ProcessingJob* pjob,
        int& errorCode,
        ProgressListener* pl,
        bool flush
    ) :
        job(static_cast<ProcessingJobImpl*>(pjob)),
        errorCode(errorCode),
        pl(pl),
        flush(flush),
        // internal state
        initialImage(nullptr),
        imgsrc(nullptr),
        fw(0),
        fh(0),
        tr(0),
        pp(0, 0, 0, 0, 0),
        calclum(nullptr),
        autoNR(0.f),
        autoNRmax(0.f),
        tilesize(0),
        overlap(0),
        ch_M(nullptr),
        max_r(nullptr),
        max_b(nullptr),
        min_b(nullptr),
        min_r(nullptr),
        lumL(nullptr),
        chromC(nullptr),
        ry(nullptr),
        sk(nullptr),
        pcsk(nullptr),
        expcomp(0.0),
        bright(0),
        contr(0),
        black(0),
        hlcompr(0),
        hlcomprthresh(0),
        baseImg(nullptr),
        labView(nullptr),
        ctColorCurve(),
        autili(false),
        butili(false)
    {
    }

    Imagefloat *operator()()
    {
        if (!job->fast) {
            return normal_pipeline();
        } else {
            return fast_pipeline();
        }
    }

private:
    Imagefloat *normal_pipeline()
    {
        if (!stage_init()) {
            return nullptr;
        }

        stage_denoise();
        stage_transform();
        return stage_finish();
    }

    Imagefloat *fast_pipeline()
    {
        if (!job->pparams.resize.enabled) {
            return normal_pipeline();
        }

        pl = nullptr;

        if (!stage_init()) {
            return nullptr;
        }

        stage_transform();
        stage_early_resize();
        stage_denoise();
        return stage_finish();
    }

    bool stage_init()
    {
        errorCode = 0;

        if (pl) {
            pl->setProgressStr("PROGRESSBAR_PROCESSING");
            pl->setProgress(0.0);
        }

        initialImage = job->initialImage;

        if (!initialImage) {
            initialImage = InitialImage::load(job->fname, job->isRaw, &errorCode);

            if (errorCode) {
                delete job;
                return false; //return nullptr;
            }
        }

        procparams::ProcParams& params = job->pparams;

        // acquire image from imagesource
        imgsrc = initialImage->getImageSource();

        tr = getCoarseBitMask(params.coarse);

        if (imgsrc->getSensorType() == ST_BAYER) {
            if (params.raw.bayersensor.method != RAWParams::BayerSensor::getMethodString(RAWParams::BayerSensor::Method::PIXELSHIFT)) {
                imgsrc->setBorder(params.raw.bayersensor.border);
            } else {
                imgsrc->setBorder(std::max(params.raw.bayersensor.border, 2));
            }
        } else if (imgsrc->getSensorType() == ST_FUJI_XTRANS) {
            imgsrc->setBorder(params.raw.xtranssensor.border);
        }

        imgsrc->getFullSize(fw, fh, tr);

        // check the crop params
        if (params.crop.x > fw || params.crop.y > fh) {
            // the crop is completely out of the image, so we disable the crop
            params.crop.enabled = false;
            // and we set the values to the defaults
            params.crop.x = 0;
            params.crop.y = 0;
            params.crop.w = fw;
            params.crop.h = fh;
        } else {
            if (params.crop.x < 0) {
                params.crop.x = 0;
            }

            if (params.crop.y < 0) {
                params.crop.y = 0;
            }

            if ((params.crop.x + params.crop.w) > fw) {
                // crop overflow in the width dimension ; we trim it
                params.crop.w = fw - params.crop.x;
            }

            if ((params.crop.y + params.crop.h) > fh) {
                // crop overflow in the height dimension ; we trim it
                params.crop.h = fh - params.crop.y;
            }
        }

//    MyTime t1,t2;
//    t1.set();

        ipf_p.reset(new ImProcFunctions(&params, true));
        ImProcFunctions &ipf = * (ipf_p.get());

        imgsrc->setCurrentFrame(params.raw.bayersensor.imageNum);
        imgsrc->preprocess(params.raw, params.lensProf, params.coarse, params.dirpyrDenoise.enabled);

        // After preprocess, run film negative processing if enabled
        if ((imgsrc->getSensorType() == ST_BAYER || (imgsrc->getSensorType() == ST_FUJI_XTRANS)) && params.filmNegative.enabled) {
            std::array<float, 3> filmBaseValues = {
                static_cast<float>(params.filmNegative.redBase),
                static_cast<float>(params.filmNegative.greenBase),
                static_cast<float>(params.filmNegative.blueBase)
            };
            imgsrc->filmNegativeProcess (params.filmNegative, filmBaseValues);
        }

        if (pl) {
            pl->setProgress(0.20);
        }

        bool autoContrast = imgsrc->getSensorType() == ST_BAYER ? params.raw.bayersensor.dualDemosaicAutoContrast : params.raw.xtranssensor.dualDemosaicAutoContrast;
        double contrastThreshold = imgsrc->getSensorType() == ST_BAYER ? params.raw.bayersensor.dualDemosaicContrast : params.raw.xtranssensor.dualDemosaicContrast;

        imgsrc->demosaic (params.raw, autoContrast, contrastThreshold, params.pdsharpening.enabled && pl);
        if (params.pdsharpening.enabled) {
            imgsrc->captureSharpening(params.pdsharpening, false, params.pdsharpening.contrast, params.pdsharpening.deconvradius);
        }


        if (pl) {
            pl->setProgress(0.30);
        }

        pp = PreviewProps(0, 0, fw, fh, 1);

        if (params.retinex.enabled) { //enabled Retinex
            LUTf cdcurve(65536, 0);
            LUTf mapcurve(65536, 0);
            RetinextransmissionCurve dehatransmissionCurve;
            RetinexgaintransmissionCurve dehagaintransmissionCurve;
            bool dehacontlutili = false;
            bool mapcontlutili = false;
            bool useHsl = false;
            multi_array2D<float, 4> conversionBuffer(1, 1);
            imgsrc->retinexPrepareBuffers(params.icm, params.retinex, conversionBuffer, dummy);
            imgsrc->retinexPrepareCurves(params.retinex, cdcurve, mapcurve, dehatransmissionCurve, dehagaintransmissionCurve, dehacontlutili, mapcontlutili, useHsl, dummy, dummy);
            float minCD, maxCD, mini, maxi, Tmean, Tsigma, Tmin, Tmax;
            imgsrc->retinex(params.icm, params.retinex, params.toneCurve, cdcurve, mapcurve, dehatransmissionCurve, dehagaintransmissionCurve, conversionBuffer, dehacontlutili, mapcontlutili, useHsl, minCD, maxCD, mini, maxi, Tmean, Tsigma, Tmin, Tmax, dummy);
        }

        if (pl) {
            pl->setProgress(0.40);
        }

        imgsrc->HLRecovery_Global(params.toneCurve);


        if (pl) {
            pl->setProgress(0.45);
        }

        // set the color temperature
        currWB = ColorTemp(params.wb.temperature, params.wb.green, params.wb.equal, params.wb.method);

        if (!params.wb.enabled) {
            currWB = ColorTemp();
        } else if (params.wb.method == "Camera") {
            currWB = imgsrc->getWB();
        } else if (params.wb.method == "autold") {
            double rm, gm, bm;
            imgsrc->getAutoWBMultipliers(rm, gm, bm);
            currWB.update(rm, gm, bm, params.wb.equal, params.wb.tempBias);
        }

        calclum = nullptr ;
        params.dirpyrDenoise.getCurves(noiseLCurve, noiseCCurve);
        autoNR = (float) settings->nrauto;//
        autoNRmax = (float) settings->nrautomax;//

        if (settings->leveldnti == 0) {
            tilesize = 1024;
            overlap = 128;
        }

        if (settings->leveldnti == 1) {
            tilesize = 768;
            overlap = 96;
        }

        //  const int tilesize = 768;
        //  const int overlap = 96;
        int numtiles_W, numtiles_H, tilewidth, tileheight, tileWskip, tileHskip;
        ipf.Tile_calc(tilesize, overlap, 2, fw, fh, numtiles_W, numtiles_H, tilewidth, tileheight, tileWskip, tileHskip);
        int nbtl = numtiles_W * numtiles_H;

        if ((settings->leveldnautsimpl == 1 && params.dirpyrDenoise.Cmethod == "AUT") || (settings->leveldnautsimpl == 0 && params.dirpyrDenoise.C2method == "AUTO")) {
            nbtl = 9;
        }

        ch_M = new float [nbtl];//allocate memory
        max_r = new float [nbtl];
        max_b = new float [nbtl];
        min_b = new float [9];
        min_r = new float [9];
        lumL = new float [nbtl];
        chromC = new float [nbtl];
        ry = new float [nbtl];
        sk = new float [nbtl];
        pcsk = new float [nbtl];

        //  printf("expert=%d\n",settings->leveldnautsimpl);
        if (settings->leveldnautsimpl == 1 && params.dirpyrDenoise.Cmethod == "PON") {
            MyTime t1pone, t2pone;
            t1pone.set();
            int crW = 100; // settings->leveldnv == 0
            int crH = 100; // settings->leveldnv == 0

            if (settings->leveldnv == 1) {
                crW = 250;
                crH = 250;
            }

            if (settings->leveldnv == 2) {
                crW = int (tileWskip / 2);
                crH = int (tileHskip / 2);
            }

            //  if(settings->leveldnv ==2) {crW=int(tileWskip/2);crH=int(1.15f*(tileWskip/2));}//adapted to scale of preview
            if (settings->leveldnv == 3) {
                crW = tileWskip - 10;
                crH = tileHskip - 10;
            }

            float lowdenoise = 1.f;
            int levaut = settings->leveldnaut;

            if (levaut == 1) { //Standard
                lowdenoise = 0.7f;
            }

            //  int crW=tileWskip-10;//crop noise width
            //  int crH=tileHskip-10;//crop noise height
//      Imagefloat *origCropPart;//init auto noise
//          origCropPart = new Imagefloat (crW, crH);//allocate memory
            if (params.dirpyrDenoise.enabled) {//evaluate Noise
                LUTf gamcurve(65536, 0);
                float gam, gamthresh, gamslope;
                ipf.RGB_denoise_infoGamCurve(params.dirpyrDenoise, imgsrc->isRAW(), gamcurve, gam, gamthresh, gamslope);
#ifdef _OPENMP
                #pragma omp parallel
#endif
                {
                    Imagefloat *origCropPart;//init auto noise
                    origCropPart = new Imagefloat(crW, crH); //allocate memory
                    Imagefloat *provicalc = new Imagefloat((crW + 1) / 2, (crH + 1) / 2);  //for denoise curves
                    int skipP = 1;
#ifdef _OPENMP
                    #pragma omp for schedule(dynamic) collapse(2) nowait
#endif

                    for (int wcr = 0; wcr < numtiles_W; wcr++) {
                        for (int hcr = 0; hcr < numtiles_H; hcr++) {
                            int beg_tileW = wcr * tileWskip + tileWskip / 2.f - crW / 2.f;
                            int beg_tileH = hcr * tileHskip + tileHskip / 2.f - crH / 2.f;
                            PreviewProps ppP(beg_tileW, beg_tileH, crW, crH, skipP);
                            imgsrc->getImage(currWB, tr, origCropPart, ppP, params.toneCurve, params.raw);
                            //baseImg->getStdImage(currWB, tr, origCropPart, ppP, true, params.toneCurve);

                            // we only need image reduced to 1/4 here
                            for (int ii = 0; ii < crH; ii += 2) {
                                for (int jj = 0; jj < crW; jj += 2) {
                                    provicalc->r(ii >> 1, jj >> 1) = origCropPart->r(ii, jj);
                                    provicalc->g(ii >> 1, jj >> 1) = origCropPart->g(ii, jj);
                                    provicalc->b(ii >> 1, jj >> 1) = origCropPart->b(ii, jj);
                                }
                            }

                            imgsrc->convertColorSpace(provicalc, params.icm, currWB);  //for denoise luminance curve
                            float maxr = 0.f;
                            float maxb = 0.f;
                            float pondcorrec = 1.0f;
                            float chaut, redaut, blueaut, maxredaut, maxblueaut, minredaut, minblueaut, chromina, sigma, lumema, sigma_L, redyel, skinc, nsknc;
                            int Nb;
                            chaut = 0.f;
                            redaut = 0.f;
                            blueaut = 0.f;
                            maxredaut = 0.f;
                            maxblueaut = 0.f;
                            chromina = 0.f;
                            sigma = 0.f;
                            ipf.RGB_denoise_info(origCropPart, provicalc, imgsrc->isRAW(), gamcurve, gam, gamthresh, gamslope, params.dirpyrDenoise, imgsrc->getDirPyrDenoiseExpComp(), chaut, Nb, redaut, blueaut, maxredaut, maxblueaut, minredaut, minblueaut, chromina, sigma, lumema, sigma_L, redyel, skinc, nsknc);
                            float multip = 1.f;
                            float adjustr = 1.f;

                            if (params.icm.workingProfile == "ProPhoto")   {
                                adjustr = 1.f;   //
                            } else if (params.icm.workingProfile == "Adobe RGB")  {
                                adjustr = 1.f / 1.3f;
                            } else if (params.icm.workingProfile == "sRGB")       {
                                adjustr = 1.f / 1.3f;
                            } else if (params.icm.workingProfile == "WideGamut")  {
                                adjustr = 1.f / 1.1f;
                            } else if (params.icm.workingProfile == "Rec2020")  {
                                adjustr = 1.f / 1.1f;
                            } else if (params.icm.workingProfile == "Beta RGB")   {
                                adjustr = 1.f / 1.2f;
                            } else if (params.icm.workingProfile == "BestRGB")    {
                                adjustr = 1.f / 1.2f;
                            } else if (params.icm.workingProfile == "BruceRGB")   {
                                adjustr = 1.f / 1.2f;
                            }

                            if (!imgsrc->isRAW()) {
                                multip = 2.f;    //take into account gamma for TIF / JPG approximate value...not good for gamma=1
                            }

                            float maxmax = max(maxredaut, maxblueaut);
                            float delta;
                            int mode = 2;
                            int lissage = settings->leveldnliss;
                            ipf.calcautodn_info(chaut, delta, Nb, levaut, maxmax, lumema, chromina, mode, lissage, redyel, skinc, nsknc);

                            //    printf("PROCESS cha=%f red=%f bl=%f redM=%f bluM=%f chrom=%f sigm=%f lum=%f sigL=%f\n",chaut,redaut,blueaut, maxredaut, maxblueaut, chromina, sigma, lumema, sigma_L);
                            if (maxredaut > maxblueaut) {
                                maxr = (delta) / ((autoNRmax * multip * adjustr * lowdenoise) / 2.f);

                                if (minblueaut <= minredaut  && minblueaut < chaut) {
                                    maxb = (-chaut + minblueaut) / (autoNRmax * multip * adjustr * lowdenoise);
                                }
                            } else {
                                maxb = (delta) / ((autoNRmax * multip * adjustr * lowdenoise) / 2.f);

                                if (minredaut <= minblueaut  && minredaut < chaut) {
                                    maxr = (-chaut + minredaut) / (autoNRmax * multip * adjustr * lowdenoise);
                                }
                            }//maxb mxr - empirical evaluation red / blue

                            ch_M[hcr * numtiles_W + wcr] = pondcorrec * chaut / (autoNR * multip * adjustr * lowdenoise);
                            max_r[hcr * numtiles_W + wcr] = pondcorrec * maxr;
                            max_b[hcr * numtiles_W + wcr] = pondcorrec * maxb;
                            lumL[hcr * numtiles_W + wcr] = lumema;
                            chromC[hcr * numtiles_W + wcr] = chromina;
                            ry[hcr * numtiles_W + wcr] = redyel;
                            sk[hcr * numtiles_W + wcr] = skinc;
                            pcsk[hcr * numtiles_W + wcr] = nsknc;

                        }
                    }

                    delete provicalc;
                    delete origCropPart;
                }

                int liss = settings->leveldnliss; //smooth result around mean

                if (liss == 2 || liss == 3) {
                    // I smooth only mean and not delta (max)
                    float nchm = 0.f;
                    float koef = 0.4f; //between 0.1 to 0.9

                    if (liss == 3) {
                        koef = 0.0f;    //quasi auto for mean Ch
                    }

                    for (int wcr = 0; wcr < numtiles_W; wcr++) {
                        for (int hcr = 0; hcr < numtiles_H; hcr++) {
                            nchm += ch_M[hcr * numtiles_W + wcr];
                        }
                    }

                    nchm /= (numtiles_H * numtiles_W);

                    for (int wcr = 0; wcr < numtiles_W; wcr++) {
                        for (int hcr = 0; hcr < numtiles_H; hcr++) {
                            ch_M[hcr * numtiles_W + wcr] = nchm + (ch_M[hcr * numtiles_W + wcr] - nchm) * koef;
                        }
                    }
                }

                if (liss == 3) { //same as auto but with much cells
                    float MaxR = 0.f;
                    float MaxB = 0.f;
                    float MaxRMoy = 0.f;
                    float MaxBMoy = 0.f;

                    for (int k = 0; k < nbtl; k++) {
                        MaxBMoy += max_b[k];
                        MaxRMoy += max_r[k];

                        if (max_r[k] > MaxR) {
                            MaxR = max_r[k];
                        }

                        if (max_b[k] > MaxB) {
                            MaxB = max_b[k];
                        }

                    }

                    MaxBMoy /= nbtl;
                    MaxRMoy /= nbtl;

                    for (int k = 0; k < nbtl; k++) {
                        if (MaxR > MaxB) {
                            max_r[k] = MaxRMoy + (MaxR - MaxRMoy) * 0.66f; //#std Dev
                            //max_b[k]=MinB;
                            max_b[k] = MaxBMoy + (MaxB - MaxBMoy) * 0.66f;

                        } else {
                            max_b[k] = MaxBMoy + (MaxB - MaxBMoy) * 0.66f;
                            //max_r[k]=MinR;
                            max_r[k] = MaxRMoy + (MaxR - MaxRMoy) * 0.66f;

                        }
                    }
                }

                if (settings->verbose) {
                    t2pone.set();
                    printf("Info denoise ponderated performed in %d usec:\n", t2pone.etime(t1pone));
                }

            }
        }


        if ((settings->leveldnautsimpl == 1 && params.dirpyrDenoise.Cmethod == "AUT")  || (settings->leveldnautsimpl == 0 && params.dirpyrDenoise.C2method == "AUTO")) {
            MyTime t1aue, t2aue;
            t1aue.set();
            int crW, crH;

            if (settings->leveldnv == 0) {
                crW = 100;
                crH = 100;
            }

            if (settings->leveldnv == 1) {
                crW = 250;
                crH = 250;
            }

            if (settings->leveldnv == 2) {
                crW = int (tileWskip / 2);
                crH = int (tileHskip / 2);
            }

            //  if(settings->leveldnv ==2) {crW=int(tileWskip/2);crH=int(1.15f*(tileWskip/2));}//adapted to scale of preview
            if (settings->leveldnv == 3) {
                crW = tileWskip - 10;
                crH = tileHskip - 10;
            }

            float lowdenoise = 1.f;
            int levaut = settings->leveldnaut;

            if (levaut == 1) { //Standard
                lowdenoise = 0.7f;
            }

            if (params.dirpyrDenoise.enabled) {//evaluate Noise
                LUTf gamcurve(65536, 0);
                float gam, gamthresh, gamslope;
                ipf.RGB_denoise_infoGamCurve(params.dirpyrDenoise, imgsrc->isRAW(), gamcurve, gam, gamthresh, gamslope);
                int Nb[9];
                int  coordW[3];//coordinate of part of image to measure noise
                int  coordH[3];
                int begW = 50;
                int begH = 50;
                coordW[0] = begW;
                coordW[1] = fw / 2 - crW / 2;
                coordW[2] = fw - crW - begW;
                coordH[0] = begH;
                coordH[1] = fh / 2 - crH / 2;
                coordH[2] = fh - crH - begH;
#ifdef _OPENMP
                #pragma omp parallel
#endif
                {
                    Imagefloat *origCropPart;//init auto noise
                    origCropPart = new Imagefloat(crW, crH); //allocate memory
                    Imagefloat *provicalc = new Imagefloat((crW + 1) / 2, (crH + 1) / 2);  //for denoise curves

#ifdef _OPENMP
                    #pragma omp for schedule(dynamic) collapse(2) nowait
#endif

                    for (int wcr = 0; wcr <= 2; wcr++) {
                        for (int hcr = 0; hcr <= 2; hcr++) {
                            PreviewProps ppP(coordW[wcr], coordH[hcr], crW, crH, 1);
                            imgsrc->getImage(currWB, tr, origCropPart, ppP, params.toneCurve, params.raw);
                            //baseImg->getStdImage(currWB, tr, origCropPart, ppP, true, params.toneCurve);


                            // we only need image reduced to 1/4 here
                            for (int ii = 0; ii < crH; ii += 2) {
                                for (int jj = 0; jj < crW; jj += 2) {
                                    provicalc->r(ii >> 1, jj >> 1) = origCropPart->r(ii, jj);
                                    provicalc->g(ii >> 1, jj >> 1) = origCropPart->g(ii, jj);
                                    provicalc->b(ii >> 1, jj >> 1) = origCropPart->b(ii, jj);
                                }
                            }

                            imgsrc->convertColorSpace(provicalc, params.icm, currWB);  //for denoise luminance curve
                            int nb = 0;
                            float chaut = 0.f, redaut = 0.f, blueaut = 0.f, maxredaut = 0.f, maxblueaut = 0.f, minredaut = 0.f, minblueaut = 0.f, chromina = 0.f, sigma = 0.f, lumema = 0.f, sigma_L = 0.f, redyel = 0.f, skinc = 0.f, nsknc = 0.f;
                            ipf.RGB_denoise_info(origCropPart, provicalc, imgsrc->isRAW(), gamcurve, gam, gamthresh, gamslope,  params.dirpyrDenoise, imgsrc->getDirPyrDenoiseExpComp(), chaut, nb, redaut, blueaut, maxredaut, maxblueaut, minredaut, minblueaut, chromina, sigma, lumema, sigma_L, redyel, skinc, nsknc);
                            Nb[hcr * 3 + wcr] = nb;
                            ch_M[hcr * 3 + wcr] = chaut;
                            max_r[hcr * 3 + wcr] = maxredaut;
                            max_b[hcr * 3 + wcr] = maxblueaut;
                            min_r[hcr * 3 + wcr] = minredaut;
                            min_b[hcr * 3 + wcr] = minblueaut;
                            lumL[hcr * 3 + wcr] = lumema;
                            chromC[hcr * 3 + wcr] = chromina;
                            ry[hcr * 3 + wcr] = redyel;
                            sk[hcr * 3 + wcr] = skinc;
                            pcsk[hcr * 3 + wcr] = nsknc;
                        }
                    }

                    delete provicalc;
                    delete origCropPart;
                }
                float chM = 0.f;
                float MaxR = 0.f;
                float MaxB = 0.f;
                float MinR = 100000000.f;
                float MinB = 100000000.f;
                float maxr = 0.f;
                float maxb = 0.f;
                float multip = 1.f;
                float adjustr = 1.f;
                float Max_R[9] = {0.f, 0.f, 0.f, 0.f, 0.f, 0.f, 0.f, 0.f, 0.f};
                float Max_B[9] = {0.f, 0.f, 0.f, 0.f, 0.f, 0.f, 0.f, 0.f, 0.f};
                float Min_R[9];
                float Min_B[9];
                float MaxRMoy = 0.f;
                float MaxBMoy = 0.f;
                float MinRMoy = 0.f;
                float MinBMoy = 0.f;

                if (params.icm.workingProfile == "ProPhoto")   {
                    adjustr = 1.f;
                } else if (params.icm.workingProfile == "Adobe RGB")  {
                    adjustr = 1.f / 1.3f;
                } else if (params.icm.workingProfile == "sRGB")       {
                    adjustr = 1.f / 1.3f;
                } else if (params.icm.workingProfile == "WideGamut")  {
                    adjustr = 1.f / 1.1f;
                } else if (params.icm.workingProfile == "Rec2020")  {
                    adjustr = 1.f / 1.1f;
                } else if (params.icm.workingProfile == "Beta RGB")   {
                    adjustr = 1.f / 1.2f;
                } else if (params.icm.workingProfile == "BestRGB")    {
                    adjustr = 1.f / 1.2f;
                } else if (params.icm.workingProfile == "BruceRGB")   {
                    adjustr = 1.f / 1.2f;
                }

                if (!imgsrc->isRAW()) {
                    multip = 2.f;    //take into account gamma for TIF / JPG approximate value...not good for gamma=1
                }

                float delta[9];
                int mode = 1;
                int lissage = settings->leveldnliss;

                for (int k = 0; k < 9; k++) {
                    float maxmax = max(max_r[k], max_b[k]);
                    ipf.calcautodn_info(ch_M[k], delta[k], Nb[k], levaut, maxmax, lumL[k], chromC[k], mode, lissage, ry[k], sk[k], pcsk[k]);
                    //  printf("ch_M=%f delta=%f\n",ch_M[k], delta[k]);
                }

                for (int k = 0; k < 9; k++) {
                    if (max_r[k] > max_b[k]) {
                        //printf("R delta=%f  koef=%f\n",delta[k],autoNRmax*multip*adjustr*lowdenoise);
                        Max_R[k] = (delta[k]) / ((autoNRmax * multip * adjustr * lowdenoise) / 2.f);
                        Min_B[k] = - (ch_M[k] - min_b[k]) / (autoNRmax * multip * adjustr * lowdenoise);
                        Max_B[k] = 0.f;
                        Min_R[k] = 0.f;
                    } else {
                        //printf("B delta=%f  koef=%f\n",delta[k],autoNRmax*multip*adjustr*lowdenoise);
                        Max_B[k] = (delta[k]) / ((autoNRmax * multip * adjustr * lowdenoise) / 2.f);
                        Min_R[k] = - (ch_M[k] - min_r[k])   / (autoNRmax * multip * adjustr * lowdenoise);
                        Min_B[k] = 0.f;
                        Max_R[k] = 0.f;
                    }
                }

                for (int k = 0; k < 9; k++) {
                    //  printf("ch_M= %f Max_R=%f Max_B=%f min_r=%f min_b=%f\n",ch_M[k],Max_R[k], Max_B[k],Min_R[k], Min_B[k]);
                    chM += ch_M[k];
                    MaxBMoy += Max_B[k];
                    MaxRMoy += Max_R[k];
                    MinRMoy += Min_R[k];
                    MinBMoy += Min_B[k];

                    if (Max_R[k] > MaxR) {
                        MaxR = Max_R[k];
                    }

                    if (Max_B[k] > MaxB) {
                        MaxB = Max_B[k];
                    }

                    if (Min_R[k] < MinR) {
                        MinR = Min_R[k];
                    }

                    if (Min_B[k] < MinB) {
                        MinB = Min_B[k];
                    }

                }

                chM /= 9;
                MaxBMoy /= 9;
                MaxRMoy /= 9;
                MinBMoy /= 9;
                MinRMoy /= 9;

                if (MaxR > MaxB) {
                    maxr = MaxRMoy + (MaxR - MaxRMoy) * 0.66f; //#std Dev
                    //  maxb=MinB;
                    maxb = MinBMoy + (MinB - MinBMoy) * 0.66f;

                } else {
                    maxb = MaxBMoy + (MaxB - MaxBMoy) * 0.66f;
                    //  maxr=MinR;
                    maxr = MinRMoy + (MinR - MinRMoy) * 0.66f;

                }

//              printf("SIMPL cha=%f red=%f bl=%f \n",chM,maxr,maxb);

                params.dirpyrDenoise.chroma = chM / (autoNR * multip * adjustr);
                params.dirpyrDenoise.redchro = maxr;
                params.dirpyrDenoise.bluechro = maxb;
            }

            if (settings->verbose) {
                t2aue.set();
                printf("Info denoise auto performed in %d usec:\n", t2aue.etime(t1aue));
            }

            //end evaluate noise
        }

        baseImg = new Imagefloat(fw, fh);
        imgsrc->getImage(currWB, tr, baseImg, pp, params.toneCurve, params.raw);

        if (pl) {
            pl->setProgress(0.50);
        }

//  LUTf Noisecurve (65536,0);
//!!!// auto exposure!!!
        expcomp = params.toneCurve.expcomp;
        bright = params.toneCurve.brightness;
        contr = params.toneCurve.contrast;
        black = params.toneCurve.black;
        hlcompr = params.toneCurve.hlcompr;
        hlcomprthresh = params.toneCurve.hlcomprthresh;


        if (params.toneCurve.autoexp) {
            LUTu aehist;
            int aehistcompr;
            imgsrc->getAutoExpHistogram(aehist, aehistcompr);
            ipf.getAutoExp(aehist, aehistcompr, params.toneCurve.clip, expcomp, bright, contr, black, hlcompr, hlcomprthresh);
        }

        if (params.toneCurve.histmatching) {
            if (!params.toneCurve.fromHistMatching) {
                imgsrc->getAutoMatchedToneCurve(params.icm, params.toneCurve.curve);
            }

            if (params.toneCurve.autoexp) {
                params.toneCurve.expcomp = 0.0;
            }

            params.toneCurve.autoexp = false;
            params.toneCurve.curveMode = ToneCurveMode::FILMLIKE;
            params.toneCurve.curve2 = { 0 };
            params.toneCurve.brightness = 0;
            params.toneCurve.contrast = 0;
            params.toneCurve.black = 0;
        }

        // at this stage, we can flush the raw data to free up quite an important amount of memory
        // commented out because it makes the application crash when batch processing...
        // TODO: find a better place to flush rawData and rawRGB
        if (flush) {
            imgsrc->flush();
        }

        return true;
    }

    void stage_denoise()
    {
        const procparams::ProcParams& params = job->pparams;

        DirPyrDenoiseParams denoiseParams = params.dirpyrDenoise;   // make a copy because we cheat here

        if (denoiseParams.Lmethod == "CUR") {
            if (noiseLCurve) {
                denoiseParams.luma = 0.5f;
            } else {
                denoiseParams.luma = 0.0f;
            }
        } else if (denoiseParams.Lmethod == "SLI") {
            noiseLCurve.Reset();
        }

        if (denoiseParams.enabled  && (noiseLCurve || noiseCCurve)) {
            // we only need image reduced to 1/4 here
            calclum = new Imagefloat((fw + 1) / 2, (fh + 1) / 2);  //for luminance denoise curve
#ifdef _OPENMP
            #pragma omp parallel for
#endif

            for (int ii = 0; ii < fh; ii += 2) {
                for (int jj = 0; jj < fw; jj += 2) {
                    calclum->r(ii >> 1, jj >> 1) = baseImg->r(ii, jj);
                    calclum->g(ii >> 1, jj >> 1) = baseImg->g(ii, jj);
                    calclum->b(ii >> 1, jj >> 1) = baseImg->b(ii, jj);
                }
            }

            imgsrc->convertColorSpace(calclum, params.icm, currWB);
        }

        if (denoiseParams.enabled) {
            ImProcFunctions &ipf = * (ipf_p.get());
            float nresi, highresi;
            int kall = 2;
            ipf.RGB_denoise(kall, baseImg, baseImg, calclum, ch_M, max_r, max_b, imgsrc->isRAW(), denoiseParams, imgsrc->getDirPyrDenoiseExpComp(), noiseLCurve, noiseCCurve, nresi, highresi);

        }

//  delete calclum;
        delete [] ch_M;
        delete [] max_r;
        delete [] max_b;
        delete [] min_r;
        delete [] min_b;
        delete [] lumL;
        delete [] chromC;
        delete [] ry;
        delete [] sk;
        delete [] pcsk;
    }

    void stage_transform()
    {
        const procparams::ProcParams& params = job->pparams;
        //ImProcFunctions ipf (&params, true);
        ImProcFunctions &ipf = * (ipf_p.get());

        imgsrc->convertColorSpace(baseImg, params.icm, currWB);

        // perform first analysis
        hist16(65536);

        ipf.firstAnalysis(baseImg, params, hist16);

        ipf.dehaze(baseImg, params.dehaze);
        ipf.ToneMapFattal02(baseImg, params.fattal, 3, 0, nullptr, 0, 0, 0);

        // perform transform (excepted resizing)
        if (ipf.needsTransform(fw, fh, imgsrc->getRotateDegree(), imgsrc->getMetaData())) {
            Imagefloat* trImg = nullptr;

            if (ipf.needsLuminanceOnly()) {
                trImg = baseImg;
            } else {
                trImg = new Imagefloat(fw, fh);
            }

            ipf.transform(baseImg, trImg, 0, 0, 0, 0, fw, fh, fw, fh,
                           imgsrc->getMetaData(), imgsrc->getRotateDegree(), true, true);

            if (trImg != baseImg) {
                delete baseImg;
                baseImg = trImg;
            }
        }
    }

    Imagefloat *stage_finish()
    {
        procparams::ProcParams& params = job->pparams;
        //ImProcFunctions ipf (&params, true);
        ImProcFunctions &ipf = * (ipf_p.get());

        if (params.dirpyrequalizer.cbdlMethod == "bef" && params.dirpyrequalizer.enabled && !params.colorappearance.enabled) {
            const int W = baseImg->getWidth();
            const int H = baseImg->getHeight();
            LabImage labcbdl(W, H);
            ipf.rgb2lab(*baseImg, labcbdl, params.icm.workingProfile);
            ipf.dirpyrequalizer(&labcbdl, 1);
            ipf.lab2rgb(labcbdl, *baseImg, params.icm.workingProfile);
        }

        //gamma TRC working
        if (params.icm.workingTRC == "Custom") { //exec TRC IN free
            const Glib::ustring profile = params.icm.workingProfile;

            if (profile == "sRGB" || profile == "Adobe RGB" || profile == "ProPhoto" || profile == "WideGamut" || profile == "BruceRGB" || profile == "Beta RGB" || profile == "BestRGB" || profile == "Rec2020" || profile == "ACESp0" || profile == "ACESp1") {
                const int cw = baseImg->getWidth();
                const int ch = baseImg->getHeight();
                cmsHTRANSFORM dummyTransForm = nullptr;
                // put gamma TRC to 1
                ipf.workingtrc(baseImg, baseImg, cw, ch, -5, params.icm.workingProfile, 2.4, 12.92310, dummyTransForm, true, false, false);
                //adjust TRC
                ipf.workingtrc(baseImg, baseImg, cw, ch, 5, params.icm.workingProfile, params.icm.workingTRCGamma, params.icm.workingTRCSlope, dummyTransForm, false, true, false);
            }
        }

        // RGB processing

        curve1(65536);
        curve2(65536);
        curve(65536, 0);
        satcurve(65536, 0);
        lhskcurve(65536, 0);
        lumacurve(32770, 0);  // lumacurve[32768] and lumacurve[32769] will be set to 32768 and 32769 later to allow linear interpolation
        clcurve(65536, 0);
        wavclCurve(65536, 0);

        //if(params.blackwhite.enabled) params.toneCurve.hrenabled=false;

        CurveFactory::complexCurve(expcomp, black / 65535.0, hlcompr, hlcomprthresh, params.toneCurve.shcompr, bright, contr,
                                   params.toneCurve.curve, params.toneCurve.curve2,
                                   hist16, curve1, curve2, curve, dummy, customToneCurve1, customToneCurve2);

        CurveFactory::RGBCurve(params.rgbCurves.rcurve, rCurve, 1);
        CurveFactory::RGBCurve(params.rgbCurves.gcurve, gCurve, 1);
        CurveFactory::RGBCurve(params.rgbCurves.bcurve, bCurve, 1);

        bool opautili = false;

        if (params.colorToning.enabled) {
            TMatrix wprof = ICCStore::getInstance()->workingSpaceMatrix(params.icm.workingProfile);
            double wp[3][3] = {
                {wprof[0][0], wprof[0][1], wprof[0][2]},
                {wprof[1][0], wprof[1][1], wprof[1][2]},
                {wprof[2][0], wprof[2][1], wprof[2][2]}
            };
            params.colorToning.getCurves(ctColorCurve, ctOpacityCurve, wp, opautili);
            clToningcurve(65536, 0);
            CurveFactory::curveToning(params.colorToning.clcurve, clToningcurve, 1);
            cl2Toningcurve(65536, 0);
            CurveFactory::curveToning(params.colorToning.cl2curve, cl2Toningcurve, 1);
        }

        labView = new LabImage(fw, fh);

        if (params.blackwhite.enabled) {
            CurveFactory::curveBW(params.blackwhite.beforeCurve, params.blackwhite.afterCurve, hist16, dummy, customToneCurvebw1, customToneCurvebw2, 1);
        }

        double rrm, ggm, bbm;
        float autor, autog, autob;
        float satLimit = float (params.colorToning.satProtectionThreshold) / 100.f * 0.7f + 0.3f;
        float satLimitOpacity = 1.f - (float (params.colorToning.saturatedOpacity) / 100.f);

        if (params.colorToning.enabled  && params.colorToning.autosat && params.colorToning.method != "LabGrid") { //for colortoning evaluation of saturation settings
            float moyS = 0.f;
            float eqty = 0.f;
            ipf.moyeqt(baseImg, moyS, eqty); //return image : mean saturation and standard dev of saturation
            float satp = ((moyS + 1.5f * eqty) - 0.3f) / 0.7f; //1.5 sigma ==> 93% pixels with high saturation -0.3 / 0.7 convert to Hombre scale

            if (satp >= 0.92f) {
                satp = 0.92f;    //avoid values too high (out of gamut)
            }

            if (satp <= 0.15f) {
                satp = 0.15f;    //avoid too low values
            }

            satLimit = 100.f * satp;

            satLimitOpacity = 100.f * (moyS - 0.85f * eqty); //-0.85 sigma==>20% pixels with low saturation
        }

        autor = -9000.f; // This will ask to compute the "auto" values for the B&W tool (have to be inferior to -5000)
        DCPProfileApplyState as;
        DCPProfile *dcpProf = imgsrc->getDCP(params.icm, as);

        LUTu histToneCurve;

        ipf.rgbProc(baseImg, labView, nullptr, curve1, curve2, curve, params.toneCurve.saturation, rCurve, gCurve, bCurve, satLimit, satLimitOpacity, ctColorCurve, ctOpacityCurve, opautili, clToningcurve, cl2Toningcurve, customToneCurve1, customToneCurve2, customToneCurvebw1, customToneCurvebw2, rrm, ggm, bbm, autor, autog, autob, expcomp, hlcompr, hlcomprthresh, dcpProf, as, histToneCurve, options.chunkSizeRGB, options.measure);

        if (settings->verbose) {
            printf ("Output image / Auto B&W coefs:   R=%.2f   G=%.2f   B=%.2f\n", static_cast<double>(autor), static_cast<double>(autog), static_cast<double>(autob));
        }

        // if clut was used and size of clut cache == 1 we free the memory used by the clutstore (default clut cache size = 1 for 32 bit OS)
        if (params.filmSimulation.enabled && !params.filmSimulation.clutFilename.empty() && options.clutCacheSize == 1) {
            CLUTStore::getInstance().clearCache();
        }

        // freeing up some memory
        customToneCurve1.Reset();
        customToneCurve2.Reset();
        ctColorCurve.Reset();
        ctOpacityCurve.Reset();
        noiseLCurve.Reset();
        noiseCCurve.Reset();
        customToneCurvebw1.Reset();
        customToneCurvebw2.Reset();

        // Freeing baseImg because not used anymore
        delete baseImg;
        baseImg = nullptr;

        if (pl) {
            pl->setProgress(0.55);
        }

        //%%%%%%%%%%%%%%%%%%%%%%%%%%%%%%%%%%%%%%%%%%%%%%%%%%%%%%
        //%%%%%%%%%%%%%%%%%%%%%%%%%%%%%%%%%%%%%%%%%%%%%%%%%%%%%%
        // start tile processing...???


        if (params.labCurve.contrast != 0) { //only use hist16 for contrast
            hist16.clear();

#ifdef _OPENMP
            #pragma omp parallel
#endif
            {
                LUTu hist16thr(hist16.getSize());   // one temporary lookup table per thread
                hist16thr.clear();
#ifdef _OPENMP
                #pragma omp for schedule(static) nowait
#endif

                for (int i = 0; i < fh; i++)
                    for (int j = 0; j < fw; j++) {
                        hist16thr[(int)((labView->L[i][j]))]++;
                    }

#ifdef _OPENMP
                #pragma omp critical
#endif
                {
                    hist16 += hist16thr;
                }
            }
        }

        bool utili;
        CurveFactory::complexLCurve(params.labCurve.brightness, params.labCurve.contrast, params.labCurve.lcurve, hist16, lumacurve, dummy, 1, utili);

        bool clcutili;
        CurveFactory::curveCL(clcutili, params.labCurve.clcurve, clcurve, 1);

        bool ccutili, cclutili;
        CurveFactory::complexsgnCurve(autili, butili, ccutili, cclutili, params.labCurve.acurve, params.labCurve.bcurve, params.labCurve.cccurve,
                                      params.labCurve.lccurve, curve1, curve2, satcurve, lhskcurve, 1);


        if (params.locallab.enabled && params.locallab.spots.size() > 0) {
            MyTime t1, t2;
            t1.set();
            const std::unique_ptr<LabImage> reservView(new LabImage(*labView, true));
            const std::unique_ptr<LabImage> lastorigView(new LabImage(*labView, true));
            LocretigainCurve locRETgainCurve;
            LocretitransCurve locRETtransCurve;
            LocLHCurve loclhCurve;
            LocHHCurve lochhCurve;
            LocCCmaskCurve locccmasCurve;
            LocLLmaskCurve locllmasCurve;
            LocHHmaskCurve lochhmasCurve;
            LocHHmaskCurve lochhhmasCurve;
            LocCCmaskCurve locccmasexpCurve;
            LocLLmaskCurve locllmasexpCurve;
            LocHHmaskCurve lochhmasexpCurve;
            LocCCmaskCurve locccmasSHCurve;
            LocLLmaskCurve locllmasSHCurve;
            LocHHmaskCurve lochhmasSHCurve;
            LocCCmaskCurve locccmasvibCurve;
            LocLLmaskCurve locllmasvibCurve;
            LocHHmaskCurve lochhmasvibCurve;
            LocCCmaskCurve locccmaslcCurve;
            LocLLmaskCurve locllmaslcCurve;
            LocHHmaskCurve lochhmaslcCurve;
            LocCCmaskCurve locccmascbCurve;
            LocLLmaskCurve locllmascbCurve;
            LocHHmaskCurve lochhmascbCurve;
            LocCCmaskCurve locccmasretiCurve;
            LocLLmaskCurve locllmasretiCurve;
            LocHHmaskCurve lochhmasretiCurve;
            LocCCmaskCurve locccmastmCurve;
            LocLLmaskCurve locllmastmCurve;
            LocHHmaskCurve lochhmastmCurve;
            LocCCmaskCurve locccmasblCurve;
            LocLLmaskCurve locllmasblCurve;
            LocHHmaskCurve lochhmasblCurve;
            LocCCmaskCurve locccmas_Curve;
            LocLLmaskCurve locllmas_Curve;
            LocHHmaskCurve lochhmas_Curve;
            LocHHmaskCurve lochhhmas_Curve;
            
            LocwavCurve loclmasCurveblwav;
            LocwavCurve loclmasCurvecolwav;
            LocwavCurve loclmasCurve_wav;
            LocwavCurve locwavCurve;
            LocwavCurve loclevwavCurve;
            LocwavCurve locconwavCurve;
            LocwavCurve loccompwavCurve;
            LocwavCurve loccomprewavCurve;
            LocwavCurve locedgwavCurve;
            LocwavCurve locwavCurveden;
<<<<<<< HEAD
            LUTf lllocalcurve(65536, LUT_CLIP_OFF);
            LUTf lclocalcurve(65536, LUT_CLIP_OFF);
            LUTf cllocalcurve(65536, LUT_CLIP_OFF);
            LUTf cclocalcurve(65536, LUT_CLIP_OFF);
            LUTf rgblocalcurve(65536, LUT_CLIP_OFF);
            LUTf hltonecurveloc(65536, LUT_CLIP_OFF);
            LUTf shtonecurveloc(65536, LUT_CLIP_OFF);
            LUTf tonecurveloc(65536, LUT_CLIP_OFF);
            LUTf lightCurveloc(32770, LUT_CLIP_OFF);
            LUTf exlocalcurve(65536, LUT_CLIP_OFF);
            LUTf lmasklocalcurve(65536, LUT_CLIP_OFF);
            LUTf lmaskexplocalcurve(65536, LUT_CLIP_OFF);
            LUTf lmaskSHlocalcurve(65536, LUT_CLIP_OFF);
            LUTf lmaskviblocalcurve(65536, LUT_CLIP_OFF);
            LUTf lmasktmlocalcurve(65536, LUT_CLIP_OFF);
            LUTf lmaskretilocalcurve(65536, LUT_CLIP_OFF);
            LUTf lmaskcblocalcurve(65536, LUT_CLIP_OFF);
            LUTf lmaskbllocalcurve(65536, LUT_CLIP_OFF);
            LUTf lmasklclocalcurve(65536, LUT_CLIP_OFF);

            array2D<float> shbuffer;
=======
            LUTf lllocalcurve(65536, 0);
            LUTf lclocalcurve(65536, 0);
            LUTf cllocalcurve(65536, 0);
            LUTf cclocalcurve(65536, 0);
            LUTf rgblocalcurve(65536, 0);
            LUTf hltonecurveloc(65536, 0);
            LUTf shtonecurveloc(65536, 0);
            LUTf tonecurveloc(65536, 0);
            LUTf lightCurveloc(32770, 0);
            LUTf exlocalcurve(65536, 0);
            LUTf lmasklocalcurve(65536, 0);
            LUTf lmaskexplocalcurve(65536, 0);
            LUTf lmaskSHlocalcurve(65536, 0);
            LUTf lmaskviblocalcurve(65536, 0);
            LUTf lmasktmlocalcurve(65536, 0);
            LUTf lmaskretilocalcurve(65536, 0);
            LUTf lmaskcblocalcurve(65536, 0);
            LUTf lmaskbllocalcurve(65536, 0);
            LUTf lmasklclocalcurve(65536, 0);
            LUTf lmasklocal_curve(65536, 0);

           // int maxspot = 1;
            float** shbuffer = nullptr;

>>>>>>> 18c00788
            for (size_t sp = 0; sp < params.locallab.spots.size(); sp++) {
                if (params.locallab.spots.at(sp).inverssha) {
                    shbuffer(fw, fh);
                    break;
                }
            }

            for (size_t sp = 0; sp < params.locallab.spots.size(); sp++) {
                // Set local curves of current spot to LUT
<<<<<<< HEAD
                locRETgainCurve.Set(params.locallab.spots.at(sp).localTgaincurve);
                locRETtransCurve.Set(params.locallab.spots.at(sp).localTtranscurve);
                const bool LHutili = loclhCurve.Set(params.locallab.spots.at(sp).LHcurve);
                const bool HHutili = lochhCurve.Set(params.locallab.spots.at(sp).HHcurve);
                const bool lcmasutili = locccmasCurve.Set(params.locallab.spots.at(sp).CCmaskcurve);
                const bool llmasutili = locllmasCurve.Set(params.locallab.spots.at(sp).LLmaskcurve);
                const bool lhmasutili = lochhmasCurve.Set(params.locallab.spots.at(sp).HHmaskcurve);
                const bool lhhmasutili = lochhhmasCurve.Set(params.locallab.spots.at(sp).HHhmaskcurve);
                const bool lcmasexputili = locccmasexpCurve.Set(params.locallab.spots.at(sp).CCmaskexpcurve);
                const bool llmasexputili = locllmasexpCurve.Set(params.locallab.spots.at(sp).LLmaskexpcurve);
                const bool lhmasexputili = lochhmasexpCurve.Set(params.locallab.spots.at(sp).HHmaskexpcurve);
                const bool lcmasSHutili = locccmasSHCurve.Set(params.locallab.spots.at(sp).CCmaskSHcurve);
                const bool llmasSHutili = locllmasSHCurve.Set(params.locallab.spots.at(sp).LLmaskSHcurve);
                const bool lhmasSHutili = lochhmasSHCurve.Set(params.locallab.spots.at(sp).HHmaskSHcurve);
                const bool lcmasvibutili = locccmasvibCurve.Set(params.locallab.spots.at(sp).CCmaskvibcurve);
                const bool llmasvibutili = locllmasvibCurve.Set(params.locallab.spots.at(sp).LLmaskvibcurve);
                const bool lhmasvibutili = lochhmasvibCurve.Set(params.locallab.spots.at(sp).HHmaskvibcurve);
                const bool lcmascbutili = locccmascbCurve.Set(params.locallab.spots.at(sp).CCmaskcbcurve);
                const bool llmascbutili = locllmascbCurve.Set(params.locallab.spots.at(sp).LLmaskcbcurve);
                const bool lhmascbutili = lochhmascbCurve.Set(params.locallab.spots.at(sp).HHmaskcbcurve);
                const bool lcmasretiutili = locccmasretiCurve.Set(params.locallab.spots.at(sp).CCmaskreticurve);
                const bool llmasretiutili = locllmasretiCurve.Set(params.locallab.spots.at(sp).LLmaskreticurve);
                const bool lhmasretiutili = lochhmasretiCurve.Set(params.locallab.spots.at(sp).HHmaskreticurve);
                const bool lcmastmutili = locccmastmCurve.Set(params.locallab.spots.at(sp).CCmasktmcurve);
                const bool lhmaslcutili = lochhmaslcCurve.Set(params.locallab.spots.at(sp).HHmasklccurve);
                const bool llmastmutili = locllmastmCurve.Set(params.locallab.spots.at(sp).LLmasktmcurve);
                const bool lhmastmutili = lochhmastmCurve.Set(params.locallab.spots.at(sp).HHmasktmcurve);
                const bool lcmasblutili = locccmasblCurve.Set(params.locallab.spots.at(sp).CCmaskblcurve);
                const bool llmasblutili = locllmasblCurve.Set(params.locallab.spots.at(sp).LLmaskblcurve);
                const bool lhmasblutili = lochhmasblCurve.Set(params.locallab.spots.at(sp).HHmaskblcurve);
                const bool lmasutiliblwav = loclmasCurveblwav.Set(params.locallab.spots.at(sp).LLmaskblcurvewav);
                const bool lmasutilicolwav = loclmasCurvecolwav.Set(params.locallab.spots.at(sp).LLmaskcolcurvewav);
                const bool lcmaslcutili = locccmaslcCurve.Set(params.locallab.spots.at(sp).CCmasklccurve);
                const bool llmaslcutili = locllmaslcCurve.Set(params.locallab.spots.at(sp).LLmasklccurve);
                const bool locwavutili = locwavCurve.Set(params.locallab.spots.at(sp).locwavcurve);
                const bool locwavdenutili = locwavCurveden.Set(params.locallab.spots.at(sp).locwavcurveden);
                const bool loclevwavutili = loclevwavCurve.Set(params.locallab.spots.at(sp).loclevwavcurve);
                const bool locconwavutili = locconwavCurve.Set(params.locallab.spots.at(sp).locconwavcurve);
                const bool loccompwavutili = loccompwavCurve.Set(params.locallab.spots.at(sp).loccompwavcurve);
                const bool loccomprewavutili = loccomprewavCurve.Set(params.locallab.spots.at(sp).loccomprewavcurve);
                const bool locedgwavutili = locedgwavCurve.Set(params.locallab.spots.at(sp).locedgwavcurve);
                const bool locallutili = CurveFactory::curveLocal(params.locallab.spots.at(sp).llcurve, lllocalcurve, 1);
                const bool localclutili = CurveFactory::curveLocal(params.locallab.spots.at(sp).clcurve, cllocalcurve, 1);
                const bool locallcutili = CurveFactory::curveLocal(params.locallab.spots.at(sp).lccurve, lclocalcurve, 1);
                const bool localcutili = CurveFactory::curveLocal(params.locallab.spots.at(sp).cccurve, cclocalcurve, 1);
                const bool localrgbutili = CurveFactory::curveLocal(params.locallab.spots.at(sp).rgbcurve, rgblocalcurve, 1);
                const bool localexutili = CurveFactory::curveLocal(params.locallab.spots.at(sp).excurve, exlocalcurve, 1);
                const bool localmaskutili = CurveFactory::curveLocal(params.locallab.spots.at(sp).Lmaskcurve, lmasklocalcurve, 1);
                const bool localmaskexputili = CurveFactory::curveLocal(params.locallab.spots.at(sp).Lmaskexpcurve, lmaskexplocalcurve, 1);
                const bool localmaskSHutili = CurveFactory::curveLocal(params.locallab.spots.at(sp).LmaskSHcurve, lmaskSHlocalcurve, 1);
                const bool localmaskvibutili = CurveFactory::curveLocal(params.locallab.spots.at(sp).Lmaskvibcurve, lmaskviblocalcurve, 1);
                const bool localmasktmutili = CurveFactory::curveLocal(params.locallab.spots.at(sp).Lmasktmcurve, lmasktmlocalcurve, 1);
                const bool localmaskretiutili = CurveFactory::curveLocal(params.locallab.spots.at(sp).Lmaskreticurve, lmaskretilocalcurve, 1);
                const bool localmaskcbutili = CurveFactory::curveLocal(params.locallab.spots.at(sp).Lmaskcbcurve, lmaskcblocalcurve, 1);
                const bool localmaskblutili = CurveFactory::curveLocal(params.locallab.spots.at(sp).Lmaskblcurve, lmaskbllocalcurve, 1);
                const bool localmasklcutili = CurveFactory::curveLocal(params.locallab.spots.at(sp).Lmasklccurve, lmasklclocalcurve, 1);
=======
                bool LHutili = false;
                bool HHutili = false;
                bool locallutili = false;
                bool localclutili = false;
                bool locallcutili = false;
                bool localcutili = false;
                bool localrgbutili = false;
                bool localexutili = false;
                bool llmasutili = false;
                bool lhmasutili = false;
                bool lhhmasutili = false;
                bool lcmasutili = false;
                bool localmaskutili = false;
                bool localmaskexputili = false;
                bool localmaskSHutili = false;
                bool localmaskvibutili = false;
                bool localmasktmutili = false;
                bool localmaskretiutili = false;
                bool localmaskcbutili = false;
                bool localmaskblutili = false;
                bool localmasklcutili = false;
                bool localmask_utili = false;
                bool lcmasexputili = false;
                bool lhmasexputili = false;
                bool llmasexputili = false;
                bool lcmasSHutili = false;
                bool lhmasSHutili = false;
                bool llmasSHutili = false;
                bool lcmasvibutili = false;
                bool lhmasvibutili = false;
                bool llmasvibutili = false;
                bool lcmaslcutili = false;
                bool lhmaslcutili = false;
                bool llmaslcutili = false;
                bool lcmascbutili = false;
                bool lhmascbutili = false;
                bool llmascbutili = false;
                bool lcmasretiutili = false;
                bool lhmasretiutili = false;
                bool llmasretiutili = false;
                bool lcmastmutili = false;
                bool lhmastmutili = false;
                bool llmastmutili = false;
                bool lcmasblutili = false;
                bool lhmasblutili = false;
                bool llmasblutili = false;
                bool llmas_utili = false;
                bool lhmas_utili = false;
                bool lcmas_utili = false;
                bool lhhmas_utili = false;
                
                bool locwavutili = false;
                bool locwavdenutili = false;
                bool loclevwavutili = false;
                bool locconwavutili = false;
                bool loccompwavutili = false;
                bool loccomprewavutili = false;
                bool locedgwavutili = false;
                bool lmasutiliblwav = false;
                bool lmasutilicolwav = false;
                bool lmasutili_wav = false;
                locRETgainCurve.Set(params.locallab.spots.at(sp).localTgaincurve);
                locRETtransCurve.Set(params.locallab.spots.at(sp).localTtranscurve);
                loclhCurve.Set(params.locallab.spots.at(sp).LHcurve, LHutili);
                lochhCurve.Set(params.locallab.spots.at(sp).HHcurve, HHutili);
                locccmasCurve.Set(params.locallab.spots.at(sp).CCmaskcurve, lcmasutili);
                locllmasCurve.Set(params.locallab.spots.at(sp).LLmaskcurve, llmasutili);
                lochhmasCurve.Set(params.locallab.spots.at(sp).HHmaskcurve, lhmasutili);
                lochhhmasCurve.Set(params.locallab.spots.at(sp).HHhmaskcurve, lhhmasutili);
                locccmasexpCurve.Set(params.locallab.spots.at(sp).CCmaskexpcurve, lcmasexputili);
                locllmasexpCurve.Set(params.locallab.spots.at(sp).LLmaskexpcurve, llmasexputili);
                lochhmasexpCurve.Set(params.locallab.spots.at(sp).HHmaskexpcurve, lhmasexputili);
                locccmasSHCurve.Set(params.locallab.spots.at(sp).CCmaskSHcurve, lcmasSHutili);
                locllmasSHCurve.Set(params.locallab.spots.at(sp).LLmaskSHcurve, llmasSHutili);
                lochhmasSHCurve.Set(params.locallab.spots.at(sp).HHmaskSHcurve, lhmasSHutili);
                locccmasvibCurve.Set(params.locallab.spots.at(sp).CCmaskvibcurve, lcmasvibutili);
                locllmasvibCurve.Set(params.locallab.spots.at(sp).LLmaskvibcurve, llmasvibutili);
                lochhmasvibCurve.Set(params.locallab.spots.at(sp).HHmaskvibcurve, lhmasvibutili);
                locccmascbCurve.Set(params.locallab.spots.at(sp).CCmaskcbcurve, lcmascbutili);
                locllmascbCurve.Set(params.locallab.spots.at(sp).LLmaskcbcurve, llmascbutili);
                lochhmascbCurve.Set(params.locallab.spots.at(sp).HHmaskcbcurve, lhmascbutili);
                locccmasretiCurve.Set(params.locallab.spots.at(sp).CCmaskreticurve, lcmasretiutili);
                locllmasretiCurve.Set(params.locallab.spots.at(sp).LLmaskreticurve, llmasretiutili);
                lochhmasretiCurve.Set(params.locallab.spots.at(sp).HHmaskreticurve, lhmasretiutili);
                locccmastmCurve.Set(params.locallab.spots.at(sp).CCmasktmcurve, lcmastmutili);
                locllmastmCurve.Set(params.locallab.spots.at(sp).LLmasktmcurve, llmastmutili);
                lochhmastmCurve.Set(params.locallab.spots.at(sp).HHmasktmcurve, lhmastmutili);
                locccmasblCurve.Set(params.locallab.spots.at(sp).CCmaskblcurve, lcmasblutili);
                locllmasblCurve.Set(params.locallab.spots.at(sp).LLmaskblcurve, llmasblutili);
                lochhmasblCurve.Set(params.locallab.spots.at(sp).HHmaskblcurve, lhmasblutili);
                locccmas_Curve.Set(params.locallab.spots.at(sp).CCmask_curve, lcmas_utili);
                locllmas_Curve.Set(params.locallab.spots.at(sp).LLmask_curve, llmas_utili);
                lochhmas_Curve.Set(params.locallab.spots.at(sp).HHmask_curve, lhmas_utili);
                lochhhmas_Curve.Set(params.locallab.spots.at(sp).HHhmask_curve, lhhmas_utili);
                
                loclmasCurveblwav.Set(params.locallab.spots.at(sp).LLmaskblcurvewav, lmasutiliblwav);
                loclmasCurvecolwav.Set(params.locallab.spots.at(sp).LLmaskcolcurvewav, lmasutilicolwav);
                loclmasCurve_wav.Set(params.locallab.spots.at(sp).LLmask_curvewav, lmasutili_wav);

                locwavCurve.Set(params.locallab.spots.at(sp).locwavcurve, locwavutili);
                locwavCurveden.Set(params.locallab.spots.at(sp).locwavcurveden, locwavdenutili);
                loclevwavCurve.Set(params.locallab.spots.at(sp).loclevwavcurve, loclevwavutili);
                locconwavCurve.Set(params.locallab.spots.at(sp).locconwavcurve, locconwavutili);
                loccompwavCurve.Set(params.locallab.spots.at(sp).loccompwavcurve, loccompwavutili);
                loccomprewavCurve.Set(params.locallab.spots.at(sp).loccomprewavcurve, loccomprewavutili);
                locedgwavCurve.Set(params.locallab.spots.at(sp).locedgwavcurve, locedgwavutili);
                CurveFactory::curveLocal(locallutili, params.locallab.spots.at(sp).llcurve, lllocalcurve, 1);
                CurveFactory::curveLocal(localclutili, params.locallab.spots.at(sp).clcurve, cllocalcurve, 1);
                CurveFactory::curveLocal(locallcutili, params.locallab.spots.at(sp).lccurve, lclocalcurve, 1);
                CurveFactory::curveCCLocal(localcutili, params.locallab.spots.at(sp).cccurve, cclocalcurve, 1);
                CurveFactory::curveLocal(localrgbutili, params.locallab.spots.at(sp).rgbcurve, rgblocalcurve, 1);
                CurveFactory::curveexLocal(localexutili, params.locallab.spots.at(sp).excurve, exlocalcurve, 1);
                CurveFactory::curvemaskLocal(localmaskutili, params.locallab.spots.at(sp).Lmaskcurve, lmasklocalcurve, 1);
                CurveFactory::curvemaskLocal(localmaskexputili, params.locallab.spots.at(sp).Lmaskexpcurve, lmaskexplocalcurve, 1);
                CurveFactory::curvemaskLocal(localmaskSHutili, params.locallab.spots.at(sp).LmaskSHcurve, lmaskSHlocalcurve, 1);
                CurveFactory::curvemaskLocal(localmaskvibutili, params.locallab.spots.at(sp).Lmaskvibcurve, lmaskviblocalcurve, 1);
                CurveFactory::curvemaskLocal(localmasktmutili, params.locallab.spots.at(sp).Lmasktmcurve, lmasktmlocalcurve, 1);
                CurveFactory::curvemaskLocal(localmaskretiutili, params.locallab.spots.at(sp).Lmaskreticurve, lmaskretilocalcurve, 1);
                CurveFactory::curvemaskLocal(localmaskcbutili, params.locallab.spots.at(sp).Lmaskcbcurve, lmaskcblocalcurve, 1);
                CurveFactory::curvemaskLocal(localmaskblutili, params.locallab.spots.at(sp).Lmaskblcurve, lmaskbllocalcurve, 1);
                CurveFactory::curvemaskLocal(localmasklcutili, params.locallab.spots.at(sp).Lmasklccurve, lmasklclocalcurve, 1);
                CurveFactory::curvemaskLocal(localmask_utili, params.locallab.spots.at(sp).Lmask_curve, lmasklocal_curve, 1);
>>>>>>> 18c00788
                //provisory
                double ecomp = params.locallab.spots.at(sp).expcomp;
                double black = params.locallab.spots.at(sp).black;
                double hlcompr = params.locallab.spots.at(sp).hlcompr;
                double hlcomprthresh = params.locallab.spots.at(sp).hlcomprthresh;
                double shcompr = params.locallab.spots.at(sp).shcompr;
                double br = params.locallab.spots.at(sp).lightness;
                double cont = params.locallab.spots.at(sp).contrast;
                if(black < 0. && params.locallab.spots.at(sp).expMethod == "pde" ) {
                    black *= 1.5;
                }

                // Reference parameters computation
                double huere, chromare, lumare, huerefblu, chromarefblu, lumarefblu, sobelre;
                int lastsav;
                float avge;
                if (params.locallab.spots.at(sp).spotMethod == "exc") {
                    ipf.calc_ref(sp, reservView.get(), reservView.get(), 0, 0, fw, fh, 1, huerefblu, chromarefblu, lumarefblu, huere, chromare, lumare, sobelre, avge, locwavCurveden, locwavdenutili);
                } else {
                    ipf.calc_ref(sp, labView, labView, 0, 0, fw, fh, 1, huerefblu, chromarefblu, lumarefblu, huere, chromare, lumare, sobelre, avge, locwavCurveden, locwavdenutili);
                }
                CurveFactory::complexCurvelocal(ecomp, black / 65535., hlcompr, hlcomprthresh, shcompr, br, cont, lumare,
                                                hltonecurveloc, shtonecurveloc, tonecurveloc, lightCurveloc, avge,
                                                1);
                float minCD;
                float maxCD;
                float mini;
                float maxi;
                float Tmean;
                float Tsigma;
                float Tmin;
                float Tmax;

                // No Locallab mask is shown in exported picture
                ipf.Lab_Local(2, sp, shbuffer, labView, labView, reservView.get(), lastorigView.get(), 0, 0, fw, fh,  1, locRETgainCurve, locRETtransCurve, 
                        lllocalcurve, locallutili, 
                        cllocalcurve, localclutili,
                        lclocalcurve, locallcutili,
                        loclhCurve, lochhCurve,
                        lmasklocalcurve, localmaskutili,
                        lmaskexplocalcurve, localmaskexputili,
                        lmaskSHlocalcurve, localmaskSHutili,
                        lmaskviblocalcurve, localmaskvibutili,
                        lmasktmlocalcurve, localmasktmutili,
                        lmaskretilocalcurve, localmaskretiutili,
                        lmaskcblocalcurve, localmaskcbutili,
                        lmaskbllocalcurve, localmaskblutili,
                        lmasklclocalcurve, localmasklcutili,
                        lmasklocal_curve, localmask_utili,
                        
                        locccmasCurve, lcmasutili, locllmasCurve, llmasutili, lochhmasCurve, lhmasutili, lochhhmasCurve, lhhmasutili, locccmasexpCurve, lcmasexputili, locllmasexpCurve, llmasexputili, lochhmasexpCurve, lhmasexputili,
                        locccmasSHCurve, lcmasSHutili, locllmasSHCurve, llmasSHutili, lochhmasSHCurve, lhmasSHutili,
                        locccmasvibCurve, lcmasvibutili, locllmasvibCurve, llmasvibutili, lochhmasvibCurve, lhmasvibutili,
                        locccmascbCurve, lcmascbutili, locllmascbCurve, llmascbutili, lochhmascbCurve, lhmascbutili,
                        locccmasretiCurve, lcmasretiutili, locllmasretiCurve, llmasretiutili, lochhmasretiCurve, lhmasretiutili,
                        locccmastmCurve, lcmastmutili, locllmastmCurve, llmastmutili, lochhmastmCurve, lhmastmutili,
                        locccmasblCurve, lcmasblutili, locllmasblCurve, llmasblutili, lochhmasblCurve, lhmasblutili,
                        locccmaslcCurve, lcmaslcutili, locllmaslcCurve, llmaslcutili, lochhmaslcCurve, lhmaslcutili,
                        locccmas_Curve, lcmas_utili, locllmas_Curve, llmas_utili, lochhmas_Curve, lhmas_utili,
                        lochhhmas_Curve, lhhmas_utili,
                        loclmasCurveblwav,lmasutiliblwav,
                        loclmasCurvecolwav,lmasutilicolwav,
                        locwavCurve, locwavutili,
                        loclevwavCurve, loclevwavutili,
                        locconwavCurve, locconwavutili,
                        loccompwavCurve, loccompwavutili,
                        loccomprewavCurve, loccomprewavutili,
                        locwavCurveden, locwavdenutili,
                        locedgwavCurve, locedgwavutili,
                        loclmasCurve_wav,lmasutili_wav,
                        LHutili, HHutili, cclocalcurve, localcutili, rgblocalcurve, localrgbutili, localexutili, exlocalcurve, hltonecurveloc, shtonecurveloc, tonecurveloc, lightCurveloc,
                        huerefblu, chromarefblu, lumarefblu, huere, chromare, lumare, sobelre, lastsav, false, 0, 0, 0, 0, 0, 0, 0, 0, 0, 0, 0, 0, 0, 0, 0,
                        minCD, maxCD, mini, maxi, Tmean, Tsigma, Tmin, Tmax);

                if (sp + 1u < params.locallab.spots.size()) {
                    // do not copy for last spot as it is not needed anymore
                    lastorigView->CopyFrom(labView);
                }

                if (params.locallab.spots.at(sp).spotMethod == "exc") {
                    ipf.calc_ref(sp, reservView.get(), reservView.get(), 0, 0, fw, fh, 1, huerefblu, chromarefblu, lumarefblu, huere, chromare, lumare, sobelre, avge, locwavCurveden, locwavdenutili);
                } else {
                    ipf.calc_ref(sp, labView, labView, 0, 0, fw, fh, 1, huerefblu, chromarefblu, lumarefblu, huere, chromare, lumare, sobelre, avge, locwavCurveden, locwavdenutili);
                }
            }

            t2.set();

            if (settings->verbose) {
                printf("Total local:- %d usec\n", t2.etime(t1));
            }

        }

        ipf.chromiLuminanceCurve(nullptr, 1, labView, labView, curve1, curve2, satcurve, lhskcurve, clcurve, lumacurve, utili, autili, butili, ccutili, cclutili, clcutili, dummy, dummy);

        if ((params.colorappearance.enabled && !params.colorappearance.tonecie) || (!params.colorappearance.enabled)) {
            ipf.EPDToneMap (labView, 0, 1);
        }


        ipf.vibrance(labView, params.vibrance, params.toneCurve.hrenabled, params.icm.workingProfile);
        ipf.labColorCorrectionRegions(labView);

        // for all treatments Defringe, Sharpening, Contrast detail ,Microcontrast they are activated if "CIECAM" function are disabled

        if ((params.colorappearance.enabled && !settings->autocielab) || (!params.colorappearance.enabled)) {
            ipf.impulsedenoise (labView);
            ipf.defringe(labView);
        }

        if (params.sharpenEdge.enabled) {
            ipf.MLsharpen(labView);
        }

        if (params.sharpenMicro.enabled) {
            if ((params.colorappearance.enabled && !settings->autocielab) || (!params.colorappearance.enabled)) {
                ipf.MLmicrocontrast(labView);     //!params.colorappearance.sharpcie
            }
        }

        if (((params.colorappearance.enabled && !settings->autocielab) || (!params.colorappearance.enabled)) && params.sharpening.enabled) {
            ipf.sharpening(labView, params.sharpening);

        }



        // directional pyramid wavelet
        if (params.dirpyrequalizer.cbdlMethod == "aft") {
            if ((params.colorappearance.enabled && !settings->autocielab)  || !params.colorappearance.enabled) {
                ipf.dirpyrequalizer(labView, 1);     //TODO: this is the luminance tonecurve, not the RGB one
            }
        }

        if ((params.wavelet.enabled)) {
            LabImage *unshar = nullptr;
            Glib::ustring provis;

            bool wavcontlutili = false;
            WaveletParams WaveParams = params.wavelet;
            WavCurve wavCLVCurve;
            Wavblcurve wavblcurve;
            WavOpacityCurveRG waOpacityCurveRG;
            WavOpacityCurveSH waOpacityCurveSH;
            WavOpacityCurveBY waOpacityCurveBY;
            WavOpacityCurveW waOpacityCurveW;
            WavOpacityCurveWL waOpacityCurveWL;
            LabImage *provradius = nullptr;
            bool procont = WaveParams.expcontrast;
            bool prochro = WaveParams.expchroma;
            bool proedge = WaveParams.expedge;
            bool profin = WaveParams.expfinal;
            bool proton = WaveParams.exptoning;
            bool pronois = WaveParams.expnoise; 
            
/*
            if(WaveParams.showmask) {
                WaveParams.showmask = false;
                WaveParams.expclari = true;
            }
*/
            if (WaveParams.softrad > 0.f) {
                provradius = new LabImage(*labView, true);
            }

            params.wavelet.getCurves(wavCLVCurve, wavblcurve, waOpacityCurveRG, waOpacityCurveSH, waOpacityCurveBY, waOpacityCurveW, waOpacityCurveWL);

            CurveFactory::curveWavContL(wavcontlutili, params.wavelet.wavclCurve, wavclCurve,/* hist16C, dummy,*/ 1);

            if ((WaveParams.ushamethod == "sharp" || WaveParams.ushamethod == "clari") && WaveParams.expclari && WaveParams.CLmethod != "all") {
                provis = params.wavelet.CLmethod;
                params.wavelet.CLmethod = "all";
                ipf.ip_wavelet(labView, labView, 2, WaveParams, wavCLVCurve, wavblcurve, waOpacityCurveRG, waOpacityCurveSH, waOpacityCurveBY, waOpacityCurveW,  waOpacityCurveWL, wavclCurve, 1);
                unshar = new LabImage(*labView, true);
                params.wavelet.CLmethod = provis;

                WaveParams.expcontrast = false;
                WaveParams.expchroma = false;
                WaveParams.expedge = false;
                WaveParams.expfinal = false;
                WaveParams.exptoning = false;
                WaveParams.expnoise = false; 
            }

            ipf.ip_wavelet(labView, labView, 2, WaveParams, wavCLVCurve, wavblcurve, waOpacityCurveRG, waOpacityCurveSH, waOpacityCurveBY, waOpacityCurveW,  waOpacityCurveWL, wavclCurve, 1);

            if ((WaveParams.ushamethod == "sharp" || WaveParams.ushamethod == "clari") && WaveParams.expclari && WaveParams.CLmethod != "all") {
                WaveParams.expcontrast = procont;
                WaveParams.expchroma = prochro;
                WaveParams.expedge = proedge;
                WaveParams.expfinal = profin;
                WaveParams.exptoning = proton;
                WaveParams.expnoise = pronois;
                
                if (WaveParams.softrad > 0.f) {
                    array2D<float> ble(fw, fh);
                    array2D<float> guid(fw, fh);
                    Imagefloat *tmpImage = nullptr;
                    tmpImage = new Imagefloat(fw, fh);
#ifdef _OPENMP
                    #pragma omp parallel for
#endif

                    for (int ir = 0; ir < fh; ir++)
                        for (int jr = 0; jr < fw; jr++) {
                            float X, Y, Z;
                            float L = provradius->L[ir][jr];
                            float a = provradius->a[ir][jr];
                            float b = provradius->b[ir][jr];
                            Color::Lab2XYZ(L, a, b, X, Y, Z);

                            guid[ir][jr] = Y / 32768.f;
                            float La = labView->L[ir][jr];
                            float aa = labView->a[ir][jr];
                            float ba = labView->b[ir][jr];
                            Color::Lab2XYZ(La, aa, ba, X, Y, Z);
                            tmpImage->r(ir, jr) = X;
                            tmpImage->g(ir, jr) = Y;
                            tmpImage->b(ir, jr) = Z;
                            ble[ir][jr] = Y / 32768.f;
                        }
                    double epsilmax = 0.0001;
                    double epsilmin = 0.00001;
                    double aepsil = (epsilmax - epsilmin) / 100.f;
                    double bepsil = epsilmin; //epsilmax - 100.f * aepsil;
                    double epsil = aepsil * WaveParams.softrad + bepsil;

                    float blur = 10.f / 1 * (0.5f + 0.8f * WaveParams.softrad);
                    // rtengine::guidedFilter(guid, ble, ble, blur, 0.001, multiTh);
                    rtengine::guidedFilter(guid, ble, ble, blur, epsil, false);



#ifdef _OPENMP
                    #pragma omp parallel for
#endif

                    for (int ir = 0; ir < fh; ir++)
                        for (int jr = 0; jr < fw; jr++) {
                            float X = tmpImage->r(ir, jr);
                            float Y = 32768.f * ble[ir][jr];
                            float Z = tmpImage->b(ir, jr);
                            float L, a, b;
                            Color::XYZ2Lab(X, Y, Z, L, a, b);
                            labView->L[ir][jr] = L;
                        }
                delete tmpImage;
                }
                
            }

            if ((WaveParams.ushamethod == "sharp" || WaveParams.ushamethod == "clari") && WaveParams.expclari && WaveParams.CLmethod != "all") {
                float mL = (float)(WaveParams.mergeL / 100.f);
                float mC = (float)(WaveParams.mergeC / 100.f);
                float mL0;
                float mC0;

                if ((WaveParams.CLmethod == "one" || WaveParams.CLmethod == "inf")  && WaveParams.Backmethod == "black") {
                    mL0 = mC0 = 0.f;
                    mL = -1.5f * mL;
                    mC = -mC;
                } else if (WaveParams.CLmethod == "sup" && WaveParams.Backmethod == "resid") {
                    mL0 = mL;
                    mC0 = mC;
                } else {
                    mL0 = mL = mC0 = mC = 0.f;
                }


#ifdef _OPENMP
                #pragma omp parallel for
#endif

                for (int x = 0; x < fh; x++)
                    for (int y = 0; y < fw; y++) {
                        labView->L[x][y] = LIM((1.f + mL0) * (unshar->L[x][y]) - mL * labView->L[x][y], 0.f, 32768.f);
                        labView->a[x][y] = (1.f + mC0) * (unshar->a[x][y]) - mC * labView->a[x][y];
                        labView->b[x][y] = (1.f + mC0) * (unshar->b[x][y]) - mC * labView->b[x][y];
                    }

                delete unshar;
                unshar    = NULL;

                if (WaveParams.softrad > 0.f) {
                    delete provradius;
                    provradius    = NULL;
                }

            }

            wavCLVCurve.Reset();
        }

        ipf.softLight(labView, params.softlight);

        //Colorappearance and tone-mapping associated

        int f_w = 1, f_h = 1;

        if (params.colorappearance.tonecie || params.colorappearance.enabled) {
            f_w = fw;
            f_h = fh;
        }

        CieImage *cieView = new CieImage(f_w, (f_h));

        CurveFactory::curveLightBrightColor(
            params.colorappearance.curve,
            params.colorappearance.curve2,
            params.colorappearance.curve3,
            hist16, dummy,
            dummy, dummy,
            customColCurve1,
            customColCurve2,
            customColCurve3,
            1);

        if (params.colorappearance.enabled) {
            double adap;
            int imgNum = 0;

            if (imgsrc->getSensorType() == ST_BAYER) {
                imgNum = params.raw.bayersensor.imageNum;
            } else if (imgsrc->getSensorType() == ST_FUJI_XTRANS) {
                //imgNum = params.raw.xtranssensor.imageNum;
            }

            float fnum = imgsrc->getMetaData()->getFNumber(imgNum);          // F number
            float fiso = imgsrc->getMetaData()->getISOSpeed(imgNum) ;        // ISO
            float fspeed = imgsrc->getMetaData()->getShutterSpeed(imgNum) ;  //speed
            float fcomp = imgsrc->getMetaData()->getExpComp(imgNum);         //compensation + -

            if (fnum < 0.3f || fiso < 5.f || fspeed < 0.00001f) {
                adap = 2000.;
            }//if no exif data or wrong
            else {
                double E_V = fcomp + log2 ((fnum * fnum) / fspeed / (fiso / 100.f));
                E_V += params.toneCurve.expcomp;// exposure compensation in tonecurve ==> direct EV
                E_V += log2(params.raw.expos); // exposure raw white point ; log2 ==> linear to EV
                adap = std::pow(2.0, E_V - 3.0); //cd / m2
            }

            LUTf CAMBrightCurveJ;
            LUTf CAMBrightCurveQ;
            float CAMMean = NAN;

            float d, dj, yb;
            ipf.ciecam_02float (cieView, float (adap), 1, 2, labView, &params, customColCurve1, customColCurve2, customColCurve3, dummy, dummy, CAMBrightCurveJ, CAMBrightCurveQ, CAMMean, 0, 1, true, d, dj, yb, 1);
        }

        delete cieView;
        cieView = nullptr;




        // end tile processing...???
        //%%%%%%%%%%%%%%%%%%%%%%%%%%%%%%%%%%%%%%%%%%%%%%%%%%%%%%
        //%%%%%%%%%%%%%%%%%%%%%%%%%%%%%%%%%%%%%%%%%%%%%%%%%%%%%%

        if (pl) {
            pl->setProgress(0.60);
        }

        int imw, imh;
        double tmpScale = ipf.resizeScale(&params, fw, fh, imw, imh);
        bool labResize = params.resize.enabled && params.resize.method != "Nearest" && (tmpScale != 1.0 || params.prsharpening.enabled);
        LabImage *tmplab;

        // crop and convert to rgb16
        int cx = 0, cy = 0, cw = labView->W, ch = labView->H;

        if (params.crop.enabled) {
            cx = params.crop.x;
            cy = params.crop.y;
            cw = params.crop.w;
            ch = params.crop.h;

            if (labResize) { // crop lab data
                tmplab = new LabImage(cw, ch);

                for (int row = 0; row < ch; row++) {
                    for (int col = 0; col < cw; col++) {
                        tmplab->L[row][col] = labView->L[row + cy][col + cx];
                        tmplab->a[row][col] = labView->a[row + cy][col + cx];
                        tmplab->b[row][col] = labView->b[row + cy][col + cx];
                    }
                }

                delete labView;
                labView = tmplab;
                cx = 0;
                cy = 0;
            }
        }

        if (labResize) { // resize lab data
            if ((labView->W != imw || labView->H != imh) &&
                    (params.resize.allowUpscaling || (labView->W >= imw && labView->H >= imh))) {
                // resize image
                tmplab = new LabImage(imw, imh);
                ipf.Lanczos(labView, tmplab, tmpScale);
                delete labView;
                labView = tmplab;
            }

            cw = labView->W;
            ch = labView->H;

            if (params.prsharpening.enabled) {
                for (int i = 0; i < ch; i++) {
                    for (int j = 0; j < cw; j++) {
                        labView->L[i][j] = labView->L[i][j] < 0.f ? 0.f : labView->L[i][j];
                    }
                }

                ipf.sharpening(labView, params.prsharpening);
            }
        }

        bool bwonly = params.blackwhite.enabled && !params.colorToning.enabled && !autili && !butili && !params.colorappearance.enabled;

        ///////////// Custom output gamma has been removed, the user now has to create
        ///////////// a new output profile with the ICCProfileCreator

        // if Default gamma mode: we use the profile selected in the "Output profile" combobox;
        // gamma come from the selected profile, otherwise it comes from "Free gamma" tool

        Imagefloat* readyImg = ipf.lab2rgbOut(labView, cx, cy, cw, ch, params.icm);

        if (settings->verbose) {
            printf("Output profile_: \"%s\"\n", params.icm.outputProfile.c_str());
        }

        delete labView;
        labView = nullptr;

        if (bwonly) { //force BW r=g=b
            if (settings->verbose) {
                printf("Force BW\n");
            }

            for (int ccw = 0; ccw < cw; ccw++) {
                for (int cch = 0; cch < ch; cch++) {
                    readyImg->r(cch, ccw) = readyImg->g(cch, ccw);
                    readyImg->b(cch, ccw) = readyImg->g(cch, ccw);
                }
            }
        }

        if (pl) {
            pl->setProgress(0.70);
        }

        if (tmpScale != 1.0 && params.resize.method == "Nearest" &&
                (params.resize.allowUpscaling || (readyImg->getWidth() >= imw && readyImg->getHeight() >= imh))) { // resize rgb data (gamma applied)
            Imagefloat* tempImage = new Imagefloat(imw, imh);
            ipf.resize(readyImg, tempImage, tmpScale);
            delete readyImg;
            readyImg = tempImage;
        }

        switch (params.metadata.mode) {
            case MetaDataParams::TUNNEL:
                // Sending back the whole first root, which won't necessarily be the selected frame number
                // and may contain subframe depending on initial raw's hierarchy
                readyImg->setMetadata(initialImage->getMetaData()->getRootExifData());
                break;

            case MetaDataParams::EDIT:
                // ask for the correct frame number, but may contain subframe depending on initial raw's hierarchy
                readyImg->setMetadata(initialImage->getMetaData()->getBestExifData(imgsrc, &params.raw), params.exif, params.iptc);
                break;

            default: // case MetaDataParams::STRIP
                // nothing to do
                break;
        }


        // Setting the output curve to readyImg
        // use the selected output profile if present, otherwise use LCMS2 profile generate by lab2rgb16 w/ gamma

        if (!params.icm.outputProfile.empty() && params.icm.outputProfile != ColorManagementParams::NoICMString) {

            // if ICCStore::getInstance()->getProfile send back an object, then ICCStore::getInstance()->getContent will do too
            cmsHPROFILE jprof = ICCStore::getInstance()->getProfile(params.icm.outputProfile);  //get outProfile

            if (jprof == nullptr) {
                if (settings->verbose) {
                    printf("\"%s\" ICC output profile not found!\n - use LCMS2 substitution\n", params.icm.outputProfile.c_str());
                }
            } else {
                if (settings->verbose) {
                    printf("Using \"%s\" output profile\n", params.icm.outputProfile.c_str());
                }

                ProfileContent pc = ICCStore::getInstance()->getContent(params.icm.outputProfile);
                readyImg->setOutputProfile(pc.getData().c_str(), pc.getData().size());
            }
        } else {
            // No ICM
            readyImg->setOutputProfile(nullptr, 0);
        }

//    t2.set();
//    if( settings->verbose )
//           printf("Total:- %d usec\n", t2.etime(t1));

        if (!job->initialImage) {
            initialImage->decreaseRef();
        }

        delete job;

        if (pl) {
            pl->setProgress(0.75);
        }

        /*  curve1.reset();curve2.reset();
            curve.reset();
            satcurve.reset();
            lhskcurve.reset();

            rCurve.reset();
            gCurve.reset();
            bCurve.reset();
            hist16.reset();
            hist16C.reset();
        */
        return readyImg;
    }

    void stage_early_resize()
    {
        procparams::ProcParams& params = job->pparams;
        //ImProcFunctions ipf (&params, true);
        ImProcFunctions &ipf = * (ipf_p.get());

        int imw, imh;
        double scale_factor = ipf.resizeScale(&params, fw, fh, imw, imh);

        std::unique_ptr<LabImage> tmplab(new LabImage(fw, fh));
        ipf.rgb2lab(*baseImg, *tmplab, params.icm.workingProfile);

        if (params.crop.enabled) {
            int cx = params.crop.x;
            int cy = params.crop.y;
            int cw = params.crop.w;
            int ch = params.crop.h;

            std::unique_ptr<LabImage> cropped(new LabImage(cw, ch));

            for (int row = 0; row < ch; row++) {
                for (int col = 0; col < cw; col++) {
                    cropped->L[row][col] = tmplab->L[row + cy][col + cx];
                    cropped->a[row][col] = tmplab->a[row + cy][col + cx];
                    cropped->b[row][col] = tmplab->b[row + cy][col + cx];
                }
            }

            tmplab = std::move(cropped);
        }

        assert(params.resize.enabled);

        // resize image
        if (params.resize.allowUpscaling || (imw <= fw && imh <= fh)) {
            std::unique_ptr<LabImage> resized(new LabImage(imw, imh));
            ipf.Lanczos(tmplab.get(), resized.get(), scale_factor);
            tmplab = std::move(resized);
        }

        adjust_procparams(scale_factor);

        fw = imw;
        fh = imh;

        delete baseImg;
        baseImg = new Imagefloat(fw, fh);
        ipf.lab2rgb(*tmplab, *baseImg, params.icm.workingProfile);
    }

    void adjust_procparams(double scale_factor)
    {
        procparams::ProcParams &params = job->pparams;
        procparams::ProcParams defaultparams;

        params.resize.enabled = false;
        params.crop.enabled = false;

        if (params.prsharpening.enabled) {
            params.sharpening = params.prsharpening;
        } else {
            params.sharpening.radius *= scale_factor;
            params.sharpening.deconvradius *= scale_factor;
        }

        params.impulseDenoise.thresh *= scale_factor;

        if (scale_factor < 0.5) {
            params.impulseDenoise.enabled = false;
        }

        params.wavelet.strength *= scale_factor;
        double noise_factor = (1.0 - scale_factor);
        params.dirpyrDenoise.luma *= noise_factor; // * scale_factor;
        //params.dirpyrDenoise.Ldetail += (100 - params.dirpyrDenoise.Ldetail) * scale_factor;
        auto &lcurve = params.dirpyrDenoise.lcurve;

        for (size_t i = 2; i < lcurve.size(); i += 4) {
            lcurve[i] *= min(noise_factor /* * scale_factor*/, 1.0);
        }

        noiseLCurve.Set(lcurve);
        const char *medmethods[] = { "soft", "33", "55soft", "55", "77", "99" };

        if (params.dirpyrDenoise.median) {
            auto &key = params.dirpyrDenoise.methodmed == "RGB" ? params.dirpyrDenoise.rgbmethod : params.dirpyrDenoise.medmethod;

            for (int i = 1; i < int (sizeof(medmethods) / sizeof(const char *)); ++i) {
                if (key == medmethods[i]) {
                    int j = i - int (1.0 / scale_factor);

                    if (j < 0) {
                        params.dirpyrDenoise.median = false;
                    } else {
                        key = medmethods[j];
                    }

                    break;
                }
            }
        }

        params.epd.scale *= scale_factor;
        //params.epd.edgeStopping *= scale_factor;

        const double dirpyreq_scale = min(scale_factor * 1.5, 1.0);

        for (int i = 0; i < 6; ++i) {
            adjust_radius(defaultparams.dirpyrequalizer.mult[i], dirpyreq_scale,
                          params.dirpyrequalizer.mult[i]);
        }

        params.dirpyrequalizer.threshold *= scale_factor;

        adjust_radius(defaultparams.defringe.radius, scale_factor,
                      params.defringe.radius);
        params.sh.radius *= scale_factor;
        params.localContrast.radius *= scale_factor;

        if (params.raw.xtranssensor.method == procparams::RAWParams::XTransSensor::getMethodString(procparams::RAWParams::XTransSensor::Method::THREE_PASS)) {
            params.raw.xtranssensor.method = procparams::RAWParams::XTransSensor::getMethodString(procparams::RAWParams::XTransSensor::Method::ONE_PASS);
        }

        if (params.raw.bayersensor.method == procparams::RAWParams::BayerSensor::getMethodString(procparams::RAWParams::BayerSensor::Method::PIXELSHIFT)) {
            params.raw.bayersensor.method = procparams::RAWParams::BayerSensor::getMethodString(procparams::RAWParams::BayerSensor::Method::RCD);
        }

        // Use Rcd instead of Amaze for fast export
        if (params.raw.bayersensor.method == procparams::RAWParams::BayerSensor::getMethodString(procparams::RAWParams::BayerSensor::Method::AMAZE)) {
            params.raw.bayersensor.method = procparams::RAWParams::BayerSensor::getMethodString(procparams::RAWParams::BayerSensor::Method::RCD);
        }
    }

private:
    ProcessingJobImpl* job;
    int& errorCode;
    ProgressListener* pl;
    bool flush;

    // internal state
    std::unique_ptr<ImProcFunctions> ipf_p;
    InitialImage *initialImage;
    ImageSource *imgsrc;
    int fw;
    int fh;

    int tr;
    PreviewProps pp;

    NoiseCurve noiseLCurve;
    NoiseCurve noiseCCurve;
    Imagefloat *calclum;
    float autoNR;
    float autoNRmax;
    int tilesize;
    int overlap;

    float *ch_M;
    float *max_r;
    float *max_b;
    float *min_b;
    float *min_r;
    float *lumL;
    float *chromC;
    float *ry;
    float *sk;
    float *pcsk;

    double expcomp;
    int bright;
    int contr;
    int black;
    int hlcompr;
    int hlcomprthresh;

    ColorTemp currWB;
    Imagefloat *baseImg;
    LabImage* labView;

    LUTu hist16;

    LUTf curve1;
    LUTf curve2;
    LUTf curve;
    LUTf satcurve;
    LUTf lhskcurve;
    LUTf lumacurve;
    LUTf clcurve;
    LUTf clToningcurve;
    LUTf cl2Toningcurve;
    LUTf wavclCurve;

    LUTf rCurve;
    LUTf gCurve;
    LUTf bCurve;
    LUTu dummy;

    ToneCurve customToneCurve1, customToneCurve2;
    ColorGradientCurve ctColorCurve;
    OpacityCurve ctOpacityCurve;
    ColorAppearance customColCurve1, customColCurve2, customColCurve3 ;
    ToneCurve customToneCurvebw1;
    ToneCurve customToneCurvebw2;

    bool autili, butili;
};

} // namespace


IImagefloat* processImage(ProcessingJob* pjob, int& errorCode, ProgressListener* pl, bool flush)
{
    ImageProcessor proc(pjob, errorCode, pl, flush);
    return proc();
}

void batchProcessingThread(ProcessingJob* job, BatchProcessingListener* bpl)
{

    ProcessingJob* currentJob = job;

    while (currentJob) {
        int errorCode;
        IImagefloat* img = processImage(currentJob, errorCode, bpl, true);

        if (errorCode) {
            bpl->error(M("MAIN_MSG_CANNOTLOAD"));
            currentJob = nullptr;
        } else {
            try {
                currentJob = bpl->imageReady(img);
            } catch (Glib::Exception& ex) {
                bpl->error(ex.what());
                currentJob = nullptr;
            }
        }
    }
}

void startBatchProcessing(ProcessingJob* job, BatchProcessingListener* bpl)
{

    if (bpl) {
        Glib::Thread::create(sigc::bind(sigc::ptr_fun(batchProcessingThread), job, bpl), 0, true, true, Glib::THREAD_PRIORITY_LOW);
    }

}

}<|MERGE_RESOLUTION|>--- conflicted
+++ resolved
@@ -1130,7 +1130,6 @@
             LocwavCurve loccomprewavCurve;
             LocwavCurve locedgwavCurve;
             LocwavCurve locwavCurveden;
-<<<<<<< HEAD
             LUTf lllocalcurve(65536, LUT_CLIP_OFF);
             LUTf lclocalcurve(65536, LUT_CLIP_OFF);
             LUTf cllocalcurve(65536, LUT_CLIP_OFF);
@@ -1150,34 +1149,9 @@
             LUTf lmaskcblocalcurve(65536, LUT_CLIP_OFF);
             LUTf lmaskbllocalcurve(65536, LUT_CLIP_OFF);
             LUTf lmasklclocalcurve(65536, LUT_CLIP_OFF);
+            LUTf lmasklocal_curve(65536, LUT_CLIP_OFF);
 
             array2D<float> shbuffer;
-=======
-            LUTf lllocalcurve(65536, 0);
-            LUTf lclocalcurve(65536, 0);
-            LUTf cllocalcurve(65536, 0);
-            LUTf cclocalcurve(65536, 0);
-            LUTf rgblocalcurve(65536, 0);
-            LUTf hltonecurveloc(65536, 0);
-            LUTf shtonecurveloc(65536, 0);
-            LUTf tonecurveloc(65536, 0);
-            LUTf lightCurveloc(32770, 0);
-            LUTf exlocalcurve(65536, 0);
-            LUTf lmasklocalcurve(65536, 0);
-            LUTf lmaskexplocalcurve(65536, 0);
-            LUTf lmaskSHlocalcurve(65536, 0);
-            LUTf lmaskviblocalcurve(65536, 0);
-            LUTf lmasktmlocalcurve(65536, 0);
-            LUTf lmaskretilocalcurve(65536, 0);
-            LUTf lmaskcblocalcurve(65536, 0);
-            LUTf lmaskbllocalcurve(65536, 0);
-            LUTf lmasklclocalcurve(65536, 0);
-            LUTf lmasklocal_curve(65536, 0);
-
-           // int maxspot = 1;
-            float** shbuffer = nullptr;
-
->>>>>>> 18c00788
             for (size_t sp = 0; sp < params.locallab.spots.size(); sp++) {
                 if (params.locallab.spots.at(sp).inverssha) {
                     shbuffer(fw, fh);
@@ -1187,7 +1161,6 @@
 
             for (size_t sp = 0; sp < params.locallab.spots.size(); sp++) {
                 // Set local curves of current spot to LUT
-<<<<<<< HEAD
                 locRETgainCurve.Set(params.locallab.spots.at(sp).localTgaincurve);
                 locRETtransCurve.Set(params.locallab.spots.at(sp).localTtranscurve);
                 const bool LHutili = loclhCurve.Set(params.locallab.spots.at(sp).LHcurve);
@@ -1218,10 +1191,15 @@
                 const bool lcmasblutili = locccmasblCurve.Set(params.locallab.spots.at(sp).CCmaskblcurve);
                 const bool llmasblutili = locllmasblCurve.Set(params.locallab.spots.at(sp).LLmaskblcurve);
                 const bool lhmasblutili = lochhmasblCurve.Set(params.locallab.spots.at(sp).HHmaskblcurve);
+                const bool lcmas_utili = locccmas_Curve.Set(params.locallab.spots.at(sp).CCmask_curve);
+                const bool llmas_utili = locllmas_Curve.Set(params.locallab.spots.at(sp).LLmask_curve);
+                const bool lhmas_utili = lochhmas_Curve.Set(params.locallab.spots.at(sp).HHmask_curve);
+                const bool lhhmas_utili = lochhhmas_Curve.Set(params.locallab.spots.at(sp).HHhmask_curve);
                 const bool lmasutiliblwav = loclmasCurveblwav.Set(params.locallab.spots.at(sp).LLmaskblcurvewav);
                 const bool lmasutilicolwav = loclmasCurvecolwav.Set(params.locallab.spots.at(sp).LLmaskcolcurvewav);
                 const bool lcmaslcutili = locccmaslcCurve.Set(params.locallab.spots.at(sp).CCmasklccurve);
                 const bool llmaslcutili = locllmaslcCurve.Set(params.locallab.spots.at(sp).LLmasklccurve);
+                const bool lmasutili_wav = loclmasCurve_wav.Set(params.locallab.spots.at(sp).LLmask_curvewav);
                 const bool locwavutili = locwavCurve.Set(params.locallab.spots.at(sp).locwavcurve);
                 const bool locwavdenutili = locwavCurveden.Set(params.locallab.spots.at(sp).locwavcurveden);
                 const bool loclevwavutili = loclevwavCurve.Set(params.locallab.spots.at(sp).loclevwavcurve);
@@ -1244,130 +1222,8 @@
                 const bool localmaskcbutili = CurveFactory::curveLocal(params.locallab.spots.at(sp).Lmaskcbcurve, lmaskcblocalcurve, 1);
                 const bool localmaskblutili = CurveFactory::curveLocal(params.locallab.spots.at(sp).Lmaskblcurve, lmaskbllocalcurve, 1);
                 const bool localmasklcutili = CurveFactory::curveLocal(params.locallab.spots.at(sp).Lmasklccurve, lmasklclocalcurve, 1);
-=======
-                bool LHutili = false;
-                bool HHutili = false;
-                bool locallutili = false;
-                bool localclutili = false;
-                bool locallcutili = false;
-                bool localcutili = false;
-                bool localrgbutili = false;
-                bool localexutili = false;
-                bool llmasutili = false;
-                bool lhmasutili = false;
-                bool lhhmasutili = false;
-                bool lcmasutili = false;
-                bool localmaskutili = false;
-                bool localmaskexputili = false;
-                bool localmaskSHutili = false;
-                bool localmaskvibutili = false;
-                bool localmasktmutili = false;
-                bool localmaskretiutili = false;
-                bool localmaskcbutili = false;
-                bool localmaskblutili = false;
-                bool localmasklcutili = false;
-                bool localmask_utili = false;
-                bool lcmasexputili = false;
-                bool lhmasexputili = false;
-                bool llmasexputili = false;
-                bool lcmasSHutili = false;
-                bool lhmasSHutili = false;
-                bool llmasSHutili = false;
-                bool lcmasvibutili = false;
-                bool lhmasvibutili = false;
-                bool llmasvibutili = false;
-                bool lcmaslcutili = false;
-                bool lhmaslcutili = false;
-                bool llmaslcutili = false;
-                bool lcmascbutili = false;
-                bool lhmascbutili = false;
-                bool llmascbutili = false;
-                bool lcmasretiutili = false;
-                bool lhmasretiutili = false;
-                bool llmasretiutili = false;
-                bool lcmastmutili = false;
-                bool lhmastmutili = false;
-                bool llmastmutili = false;
-                bool lcmasblutili = false;
-                bool lhmasblutili = false;
-                bool llmasblutili = false;
-                bool llmas_utili = false;
-                bool lhmas_utili = false;
-                bool lcmas_utili = false;
-                bool lhhmas_utili = false;
-                
-                bool locwavutili = false;
-                bool locwavdenutili = false;
-                bool loclevwavutili = false;
-                bool locconwavutili = false;
-                bool loccompwavutili = false;
-                bool loccomprewavutili = false;
-                bool locedgwavutili = false;
-                bool lmasutiliblwav = false;
-                bool lmasutilicolwav = false;
-                bool lmasutili_wav = false;
-                locRETgainCurve.Set(params.locallab.spots.at(sp).localTgaincurve);
-                locRETtransCurve.Set(params.locallab.spots.at(sp).localTtranscurve);
-                loclhCurve.Set(params.locallab.spots.at(sp).LHcurve, LHutili);
-                lochhCurve.Set(params.locallab.spots.at(sp).HHcurve, HHutili);
-                locccmasCurve.Set(params.locallab.spots.at(sp).CCmaskcurve, lcmasutili);
-                locllmasCurve.Set(params.locallab.spots.at(sp).LLmaskcurve, llmasutili);
-                lochhmasCurve.Set(params.locallab.spots.at(sp).HHmaskcurve, lhmasutili);
-                lochhhmasCurve.Set(params.locallab.spots.at(sp).HHhmaskcurve, lhhmasutili);
-                locccmasexpCurve.Set(params.locallab.spots.at(sp).CCmaskexpcurve, lcmasexputili);
-                locllmasexpCurve.Set(params.locallab.spots.at(sp).LLmaskexpcurve, llmasexputili);
-                lochhmasexpCurve.Set(params.locallab.spots.at(sp).HHmaskexpcurve, lhmasexputili);
-                locccmasSHCurve.Set(params.locallab.spots.at(sp).CCmaskSHcurve, lcmasSHutili);
-                locllmasSHCurve.Set(params.locallab.spots.at(sp).LLmaskSHcurve, llmasSHutili);
-                lochhmasSHCurve.Set(params.locallab.spots.at(sp).HHmaskSHcurve, lhmasSHutili);
-                locccmasvibCurve.Set(params.locallab.spots.at(sp).CCmaskvibcurve, lcmasvibutili);
-                locllmasvibCurve.Set(params.locallab.spots.at(sp).LLmaskvibcurve, llmasvibutili);
-                lochhmasvibCurve.Set(params.locallab.spots.at(sp).HHmaskvibcurve, lhmasvibutili);
-                locccmascbCurve.Set(params.locallab.spots.at(sp).CCmaskcbcurve, lcmascbutili);
-                locllmascbCurve.Set(params.locallab.spots.at(sp).LLmaskcbcurve, llmascbutili);
-                lochhmascbCurve.Set(params.locallab.spots.at(sp).HHmaskcbcurve, lhmascbutili);
-                locccmasretiCurve.Set(params.locallab.spots.at(sp).CCmaskreticurve, lcmasretiutili);
-                locllmasretiCurve.Set(params.locallab.spots.at(sp).LLmaskreticurve, llmasretiutili);
-                lochhmasretiCurve.Set(params.locallab.spots.at(sp).HHmaskreticurve, lhmasretiutili);
-                locccmastmCurve.Set(params.locallab.spots.at(sp).CCmasktmcurve, lcmastmutili);
-                locllmastmCurve.Set(params.locallab.spots.at(sp).LLmasktmcurve, llmastmutili);
-                lochhmastmCurve.Set(params.locallab.spots.at(sp).HHmasktmcurve, lhmastmutili);
-                locccmasblCurve.Set(params.locallab.spots.at(sp).CCmaskblcurve, lcmasblutili);
-                locllmasblCurve.Set(params.locallab.spots.at(sp).LLmaskblcurve, llmasblutili);
-                lochhmasblCurve.Set(params.locallab.spots.at(sp).HHmaskblcurve, lhmasblutili);
-                locccmas_Curve.Set(params.locallab.spots.at(sp).CCmask_curve, lcmas_utili);
-                locllmas_Curve.Set(params.locallab.spots.at(sp).LLmask_curve, llmas_utili);
-                lochhmas_Curve.Set(params.locallab.spots.at(sp).HHmask_curve, lhmas_utili);
-                lochhhmas_Curve.Set(params.locallab.spots.at(sp).HHhmask_curve, lhhmas_utili);
-                
-                loclmasCurveblwav.Set(params.locallab.spots.at(sp).LLmaskblcurvewav, lmasutiliblwav);
-                loclmasCurvecolwav.Set(params.locallab.spots.at(sp).LLmaskcolcurvewav, lmasutilicolwav);
-                loclmasCurve_wav.Set(params.locallab.spots.at(sp).LLmask_curvewav, lmasutili_wav);
-
-                locwavCurve.Set(params.locallab.spots.at(sp).locwavcurve, locwavutili);
-                locwavCurveden.Set(params.locallab.spots.at(sp).locwavcurveden, locwavdenutili);
-                loclevwavCurve.Set(params.locallab.spots.at(sp).loclevwavcurve, loclevwavutili);
-                locconwavCurve.Set(params.locallab.spots.at(sp).locconwavcurve, locconwavutili);
-                loccompwavCurve.Set(params.locallab.spots.at(sp).loccompwavcurve, loccompwavutili);
-                loccomprewavCurve.Set(params.locallab.spots.at(sp).loccomprewavcurve, loccomprewavutili);
-                locedgwavCurve.Set(params.locallab.spots.at(sp).locedgwavcurve, locedgwavutili);
-                CurveFactory::curveLocal(locallutili, params.locallab.spots.at(sp).llcurve, lllocalcurve, 1);
-                CurveFactory::curveLocal(localclutili, params.locallab.spots.at(sp).clcurve, cllocalcurve, 1);
-                CurveFactory::curveLocal(locallcutili, params.locallab.spots.at(sp).lccurve, lclocalcurve, 1);
-                CurveFactory::curveCCLocal(localcutili, params.locallab.spots.at(sp).cccurve, cclocalcurve, 1);
-                CurveFactory::curveLocal(localrgbutili, params.locallab.spots.at(sp).rgbcurve, rgblocalcurve, 1);
-                CurveFactory::curveexLocal(localexutili, params.locallab.spots.at(sp).excurve, exlocalcurve, 1);
-                CurveFactory::curvemaskLocal(localmaskutili, params.locallab.spots.at(sp).Lmaskcurve, lmasklocalcurve, 1);
-                CurveFactory::curvemaskLocal(localmaskexputili, params.locallab.spots.at(sp).Lmaskexpcurve, lmaskexplocalcurve, 1);
-                CurveFactory::curvemaskLocal(localmaskSHutili, params.locallab.spots.at(sp).LmaskSHcurve, lmaskSHlocalcurve, 1);
-                CurveFactory::curvemaskLocal(localmaskvibutili, params.locallab.spots.at(sp).Lmaskvibcurve, lmaskviblocalcurve, 1);
-                CurveFactory::curvemaskLocal(localmasktmutili, params.locallab.spots.at(sp).Lmasktmcurve, lmasktmlocalcurve, 1);
-                CurveFactory::curvemaskLocal(localmaskretiutili, params.locallab.spots.at(sp).Lmaskreticurve, lmaskretilocalcurve, 1);
-                CurveFactory::curvemaskLocal(localmaskcbutili, params.locallab.spots.at(sp).Lmaskcbcurve, lmaskcblocalcurve, 1);
-                CurveFactory::curvemaskLocal(localmaskblutili, params.locallab.spots.at(sp).Lmaskblcurve, lmaskbllocalcurve, 1);
-                CurveFactory::curvemaskLocal(localmasklcutili, params.locallab.spots.at(sp).Lmasklccurve, lmasklclocalcurve, 1);
-                CurveFactory::curvemaskLocal(localmask_utili, params.locallab.spots.at(sp).Lmask_curve, lmasklocal_curve, 1);
->>>>>>> 18c00788
+                const bool localmask_utili = CurveFactory::curveLocal(params.locallab.spots.at(sp).Lmask_curve, lmasklocal_curve, 1);
+
                 //provisory
                 double ecomp = params.locallab.spots.at(sp).expcomp;
                 double black = params.locallab.spots.at(sp).black;
