/*
 *  This file is part of RawTherapee.
 *
 *  Copyright (c) 2004-2010 Gabor Horvath <hgabor@rawtherapee.com>
 *
 *  RawTherapee is free software: you can redistribute it and/or modify
 *  it under the terms of the GNU General Public License as published by
 *  the Free Software Foundation, either version 3 of the License, or
 *  (at your option) any later version.
 *
 *  RawTherapee is distributed in the hope that it will be useful,
 *  but WITHOUT ANY WARRANTY; without even the implied warranty of
 *  MERCHANTABILITY or FITNESS FOR A PARTICULAR PURPOSE.  See the
 *  GNU General Public License for more details.
 *
 *  You should have received a copy of the GNU General Public License
 *  along with RawTherapee.  If not, see <http://www.gnu.org/licenses/>.
 */
#include "rtengine.h"
#include "colortemp.h"
#include "imagesource.h"
#include "improcfun.h"
#include "curves.h"
#include "iccstore.h"
#include "clutstore.h"
#include "processingjob.h"
#include <glibmm.h>
#include "../rtgui/options.h"
#include "rawimagesource.h"
#include "../rtgui/multilangmgr.h"
#include "mytime.h"
#undef THREAD_PRIORITY_NORMAL

namespace rtengine
{
extern const Settings* settings;

namespace
{

template <typename T>
void adjust_radius (const T &default_param, double scale_factor, T &param)
{
    const double delta = (param - default_param) * scale_factor;
    param = default_param + delta;
}


class ImageProcessor
{
public:
    ImageProcessor (ProcessingJob* pjob, int& errorCode,
                    ProgressListener* pl, bool tunnelMetaData, bool flush):
        job (static_cast<ProcessingJobImpl*> (pjob)),
        errorCode (errorCode),
        pl (pl),
        tunnelMetaData (tunnelMetaData),
        flush (flush),
        // internal state
        ipf_p (nullptr),
        ii (nullptr),
        imgsrc (nullptr),
        fw (-1),
        fh (-1),
        pp (0, 0, 0, 0, 0)
    {
    }

    Image16 *operator()()
    {
        if (!job->fast) {
            return normal_pipeline();
        } else {
            return fast_pipeline();
        }
    }

private:
    Image16 *normal_pipeline()
    {
        if (!stage_init()) {
            return nullptr;
        }

        stage_denoise();
        stage_transform();
        return stage_finish();
    }

    Image16 *fast_pipeline()
    {
        if (!job->pparams.resize.enabled) {
            return normal_pipeline();
        }

        pl = nullptr;

        if (!stage_init()) {
            return nullptr;
        }

        stage_transform();
        stage_early_resize();
        stage_denoise();
        return stage_finish();
    }

    bool stage_init()
    {
        errorCode = 0;

        if (pl) {
            pl->setProgressStr ("PROGRESSBAR_PROCESSING");
            pl->setProgress (0.0);
        }

        ii = job->initialImage;

        if (!ii) {
            ii = InitialImage::load (job->fname, job->isRaw, &errorCode);

            if (errorCode) {
                delete job;
                return false; //return nullptr;
            }
        }

        procparams::ProcParams& params = job->pparams;

        // acquire image from imagesource
        imgsrc = ii->getImageSource ();

        tr = getCoarseBitMask (params.coarse);
        imgsrc->getFullSize (fw, fh, tr);

        // check the crop params
        if (params.crop.x > fw || params.crop.y > fh) {
            // the crop is completely out of the image, so we disable the crop
            params.crop.enabled = false;
            // and we set the values to the defaults
            params.crop.x = 0;
            params.crop.y = 0;
            params.crop.w = fw;
            params.crop.h = fh;
        } else {
            if (params.crop.x < 0) {
                params.crop.x = 0;
            }

            if (params.crop.y < 0) {
                params.crop.y = 0;
            }

            if ((params.crop.x + params.crop.w) > fw) {
                // crop overflow in the width dimension ; we trim it
                params.crop.w = fw - params.crop.x;
            }

            if ((params.crop.y + params.crop.h) > fh) {
                // crop overflow in the height dimension ; we trim it
                params.crop.h = fh - params.crop.y;
            }
        }

//    MyTime t1,t2;
//    t1.set();

        ipf_p.reset (new ImProcFunctions (&params, true));
        ImProcFunctions &ipf = * (ipf_p.get());

        pp = PreviewProps (0, 0, fw, fh, 1);
        imgsrc->setCurrentFrame (params.raw.bayersensor.imageNum);
        imgsrc->preprocess ( params.raw, params.lensProf, params.coarse, params.dirpyrDenoise.enabled);

        if (params.toneCurve.autoexp) {// this enabled HLRecovery
            LUTu histRedRaw (256), histGreenRaw (256), histBlueRaw (256);
            imgsrc->getRAWHistogram (histRedRaw, histGreenRaw, histBlueRaw);

            if (ToneCurveParams::HLReconstructionNecessary (histRedRaw, histGreenRaw, histBlueRaw) && !params.toneCurve.hrenabled) {
                params.toneCurve.hrenabled = true;
                // WARNING: Highlight Reconstruction is being forced 'on', should we force a method here too?
            }
        }

        if (pl) {
            pl->setProgress (0.20);
        }

        imgsrc->demosaic ( params.raw);

        if (pl) {
            pl->setProgress (0.30);
        }

        if (params.retinex.enabled) { //enabled Retinex
            LUTf cdcurve (65536, 0);
            LUTf mapcurve (65536, 0);
            LUTu dummy;
            RetinextransmissionCurve dehatransmissionCurve;
            RetinexgaintransmissionCurve dehagaintransmissionCurve;
            bool dehacontlutili = false;
            bool mapcontlutili = false;
            bool useHsl = false;
//        multi_array2D<float, 3> conversionBuffer(1, 1);
            multi_array2D<float, 4> conversionBuffer (1, 1);
            imgsrc->retinexPrepareBuffers (params.icm, params.retinex, conversionBuffer, dummy);
            imgsrc->retinexPrepareCurves (params.retinex, cdcurve, mapcurve, dehatransmissionCurve, dehagaintransmissionCurve, dehacontlutili, mapcontlutili, useHsl, dummy, dummy );
            float minCD, maxCD, mini, maxi, Tmean, Tsigma, Tmin, Tmax;
            imgsrc->retinex ( params.icm, params.retinex, params.toneCurve, cdcurve, mapcurve, dehatransmissionCurve, dehagaintransmissionCurve, conversionBuffer, dehacontlutili, mapcontlutili, useHsl, minCD, maxCD, mini, maxi, Tmean, Tsigma, Tmin, Tmax, dummy);
        }

        if (pl) {
            pl->setProgress (0.40);
        }

        imgsrc->HLRecovery_Global ( params.toneCurve );


        if (pl) {
            pl->setProgress (0.45);
        }

        // set the color temperature
        currWB = ColorTemp (params.wb.temperature, params.wb.green, params.wb.equal, params.wb.method);

        if (params.wb.method == "Camera") {
            currWB = imgsrc->getWB ();
        } else if (params.wb.method == "Auto") {
            double rm, gm, bm;
            imgsrc->getAutoWBMultipliers (rm, gm, bm);
            currWB.update (rm, gm, bm, params.wb.equal, params.wb.tempBias);
        }



        calclum = nullptr ;
        params.dirpyrDenoise.getCurves (noiseLCurve, noiseCCurve);
        autoNR = (float) settings->nrauto;//
        autoNRmax = (float) settings->nrautomax;//

        if (settings->leveldnti == 0) {
            tilesize = 1024;
            overlap = 128;
        }

        if (settings->leveldnti == 1) {
            tilesize = 768;
            overlap = 96;
        }

        //  const int tilesize = 768;
        //  const int overlap = 96;
        int numtiles_W, numtiles_H, tilewidth, tileheight, tileWskip, tileHskip;
        ipf.Tile_calc (tilesize, overlap, 2, fw, fh, numtiles_W, numtiles_H, tilewidth, tileheight, tileWskip, tileHskip);
        int nbtl = numtiles_W * numtiles_H;

        if ((settings->leveldnautsimpl == 1 && params.dirpyrDenoise.Cmethod == "AUT") || (settings->leveldnautsimpl == 0 && params.dirpyrDenoise.C2method == "AUTO")) {
            nbtl = 9;
        }

        ch_M = new float [nbtl];//allocate memory
        max_r = new float [nbtl];
        max_b = new float [nbtl];
        min_b = new float [9];
        min_r = new float [9];
        lumL = new float [nbtl];
        chromC = new float [nbtl];
        ry = new float [nbtl];
        sk = new float [nbtl];
        pcsk = new float [nbtl];

        //  printf("expert=%d\n",settings->leveldnautsimpl);
        if (settings->leveldnautsimpl == 1 && params.dirpyrDenoise.Cmethod == "PON") {
            MyTime t1pone, t2pone;
            t1pone.set();
            int crW = 100; // settings->leveldnv == 0
            int crH = 100; // settings->leveldnv == 0

            if (settings->leveldnv == 1) {
                crW = 250;
                crH = 250;
            }

            if (settings->leveldnv == 2) {
                crW = int (tileWskip / 2);
                crH = int (tileHskip / 2);
            }

            //  if(settings->leveldnv ==2) {crW=int(tileWskip/2);crH=int(1.15f*(tileWskip/2));}//adapted to scale of preview
            if (settings->leveldnv == 3) {
                crW = tileWskip - 10;
                crH = tileHskip - 10;
            }

            float lowdenoise = 1.f;
            int levaut = settings->leveldnaut;

            if (levaut == 1) { //Standard
                lowdenoise = 0.7f;
            }

            //  int crW=tileWskip-10;//crop noise width
            //  int crH=tileHskip-10;//crop noise height
//      Imagefloat *origCropPart;//init auto noise
//          origCropPart = new Imagefloat (crW, crH);//allocate memory
            if (params.dirpyrDenoise.enabled) {//evaluate Noise
                LUTf gamcurve (65536, 0);
                float gam, gamthresh, gamslope;
                ipf.RGB_denoise_infoGamCurve (params.dirpyrDenoise, imgsrc->isRAW(), gamcurve, gam, gamthresh, gamslope);
                #pragma omp parallel
                {
                    Imagefloat *origCropPart;//init auto noise
                    origCropPart = new Imagefloat (crW, crH);//allocate memory
                    Imagefloat *provicalc = new Imagefloat ((crW + 1) / 2, (crH + 1) / 2); //for denoise curves
                    int skipP = 1;
                    #pragma omp for schedule(dynamic) collapse(2) nowait

                    for (int wcr = 0; wcr < numtiles_W; wcr++) {
                        for (int hcr = 0; hcr < numtiles_H; hcr++) {
                            int beg_tileW = wcr * tileWskip + tileWskip / 2.f - crW / 2.f;
                            int beg_tileH = hcr * tileHskip + tileHskip / 2.f - crH / 2.f;
                            PreviewProps ppP (beg_tileW, beg_tileH, crW, crH, skipP);
                            imgsrc->getImage (currWB, tr, origCropPart, ppP, params.toneCurve, params.icm, params.raw, params.wb );
                            //baseImg->getStdImage(currWB, tr, origCropPart, ppP, true, params.toneCurve);

                            // we only need image reduced to 1/4 here
                            for (int ii = 0; ii < crH; ii += 2) {
                                for (int jj = 0; jj < crW; jj += 2) {
                                    provicalc->r (ii >> 1, jj >> 1) = origCropPart->r (ii, jj);
                                    provicalc->g (ii >> 1, jj >> 1) = origCropPart->g (ii, jj);
                                    provicalc->b (ii >> 1, jj >> 1) = origCropPart->b (ii, jj);
                                }
                            }

                            imgsrc->convertColorSpace (provicalc, params.icm, currWB); //for denoise luminance curve
                            float maxr = 0.f;
                            float maxb = 0.f;
                            float pondcorrec = 1.0f;
                            float chaut, redaut, blueaut, maxredaut, maxblueaut, minredaut, minblueaut, chromina, sigma, lumema, sigma_L, redyel, skinc, nsknc;
                            int Nb;
                            chaut = 0.f;
                            redaut = 0.f;
                            blueaut = 0.f;
                            maxredaut = 0.f;
                            maxblueaut = 0.f;
                            chromina = 0.f;
                            sigma = 0.f;
                            ipf.RGB_denoise_info (origCropPart, provicalc, imgsrc->isRAW(), gamcurve, gam, gamthresh, gamslope, params.dirpyrDenoise, imgsrc->getDirPyrDenoiseExpComp(), chaut, Nb, redaut, blueaut, maxredaut, maxblueaut, minredaut, minblueaut, chromina, sigma, lumema, sigma_L, redyel, skinc, nsknc);
                            float multip = 1.f;
                            float adjustr = 1.f;

                            if      (params.icm.working == "ProPhoto")   {
                                adjustr = 1.f;   //
                            } else if (params.icm.working == "Adobe RGB")  {
                                adjustr = 1.f / 1.3f;
                            } else if (params.icm.working == "sRGB")       {
                                adjustr = 1.f / 1.3f;
                            } else if (params.icm.working == "WideGamut")  {
                                adjustr = 1.f / 1.1f;
                            } else if (params.icm.working == "Rec2020")  {
                                adjustr = 1.f / 1.1f;
                            } else if (params.icm.working == "Beta RGB")   {
                                adjustr = 1.f / 1.2f;
                            } else if (params.icm.working == "BestRGB")    {
                                adjustr = 1.f / 1.2f;
                            } else if (params.icm.working == "BruceRGB")   {
                                adjustr = 1.f / 1.2f;
                            }

                            if (!imgsrc->isRAW()) {
                                multip = 2.f;    //take into account gamma for TIF / JPG approximate value...not good fot gamma=1
                            }

                            float maxmax = max (maxredaut, maxblueaut);
                            float delta;
                            int mode = 2;
                            int lissage = settings->leveldnliss;
                            ipf.calcautodn_info (chaut, delta, Nb, levaut, maxmax, lumema, chromina, mode, lissage, redyel, skinc, nsknc);

                            //    printf("PROCESS cha=%f red=%f bl=%f redM=%f bluM=%f chrom=%f sigm=%f lum=%f sigL=%f\n",chaut,redaut,blueaut, maxredaut, maxblueaut, chromina, sigma, lumema, sigma_L);
                            if (maxredaut > maxblueaut) {
                                maxr = (delta) / ((autoNRmax * multip * adjustr * lowdenoise) / 2.f);

                                if (minblueaut <= minredaut  && minblueaut < chaut) {
                                    maxb = (-chaut + minblueaut) / (autoNRmax * multip * adjustr * lowdenoise);
                                }
                            } else {
                                maxb = (delta) / ((autoNRmax * multip * adjustr * lowdenoise) / 2.f);

                                if (minredaut <= minblueaut  && minredaut < chaut) {
                                    maxr = (-chaut + minredaut) / (autoNRmax * multip * adjustr * lowdenoise);
                                }
                            }//maxb mxr - empirical evaluation red / blue

                            ch_M[hcr * numtiles_W + wcr] = pondcorrec * chaut / (autoNR * multip * adjustr * lowdenoise);
                            max_r[hcr * numtiles_W + wcr] = pondcorrec * maxr;
                            max_b[hcr * numtiles_W + wcr] = pondcorrec * maxb;
                            lumL[hcr * numtiles_W + wcr] = lumema;
                            chromC[hcr * numtiles_W + wcr] = chromina;
                            ry[hcr * numtiles_W + wcr] = redyel;
                            sk[hcr * numtiles_W + wcr] = skinc;
                            pcsk[hcr * numtiles_W + wcr] = nsknc;

                        }
                    }

                    delete provicalc;
                    delete origCropPart;
                }

                int liss = settings->leveldnliss; //smooth result around mean

                if (liss == 2 || liss == 3) {
                    // I smooth only mean and not delta (max)
                    float nchm = 0.f;
                    float koef = 0.4f; //between 0.1 to 0.9

                    if (liss == 3) {
                        koef = 0.0f;    //quasi auto for mean Ch
                    }

                    for (int wcr = 0; wcr < numtiles_W; wcr++) {
                        for (int hcr = 0; hcr < numtiles_H; hcr++) {
                            nchm += ch_M[hcr * numtiles_W + wcr];
                        }
                    }

                    nchm /= (numtiles_H * numtiles_W);

                    for (int wcr = 0; wcr < numtiles_W; wcr++) {
                        for (int hcr = 0; hcr < numtiles_H; hcr++) {
                            ch_M[hcr * numtiles_W + wcr] = nchm + (ch_M[hcr * numtiles_W + wcr] - nchm) * koef;
                        }
                    }
                }

                if (liss == 3) { //same as auto but with much cells
                    float MaxR = 0.f;
                    float MaxB = 0.f;
                    float MaxRMoy = 0.f;
                    float MaxBMoy = 0.f;

                    for (int k = 0; k < nbtl; k++) {
                        MaxBMoy += max_b[k];
                        MaxRMoy += max_r[k];

                        if (max_r[k] > MaxR) {
                            MaxR = max_r[k];
                        }

                        if (max_b[k] > MaxB) {
                            MaxB = max_b[k];
                        }

                    }

                    MaxBMoy /= nbtl;
                    MaxRMoy /= nbtl;

                    for (int k = 0; k < nbtl; k++) {
                        if (MaxR > MaxB) {
                            max_r[k] = MaxRMoy + (MaxR - MaxRMoy) * 0.66f; //#std Dev
                            //max_b[k]=MinB;
                            max_b[k] = MaxBMoy + (MaxB - MaxBMoy) * 0.66f;

                        } else {
                            max_b[k] = MaxBMoy + (MaxB - MaxBMoy) * 0.66f;
                            //max_r[k]=MinR;
                            max_r[k] = MaxRMoy + (MaxR - MaxRMoy) * 0.66f;

                        }
                    }
                }

                if (settings->verbose) {
                    t2pone.set();
                    printf ("Info denoise ponderated performed in %d usec:\n", t2pone.etime (t1pone));
                }

            }
        }


        if ((settings->leveldnautsimpl == 1 && params.dirpyrDenoise.Cmethod == "AUT")  || (settings->leveldnautsimpl == 0 && params.dirpyrDenoise.C2method == "AUTO")) {
            MyTime t1aue, t2aue;
            t1aue.set();
            int crW, crH;

            if (settings->leveldnv == 0) {
                crW = 100;
                crH = 100;
            }

            if (settings->leveldnv == 1) {
                crW = 250;
                crH = 250;
            }

            if (settings->leveldnv == 2) {
                crW = int (tileWskip / 2);
                crH = int (tileHskip / 2);
            }

            //  if(settings->leveldnv ==2) {crW=int(tileWskip/2);crH=int(1.15f*(tileWskip/2));}//adapted to scale of preview
            if (settings->leveldnv == 3) {
                crW = tileWskip - 10;
                crH = tileHskip - 10;
            }

            float lowdenoise = 1.f;
            int levaut = settings->leveldnaut;

            if (levaut == 1) { //Standard
                lowdenoise = 0.7f;
            }

            if (params.dirpyrDenoise.enabled) {//evaluate Noise
                LUTf gamcurve (65536, 0);
                float gam, gamthresh, gamslope;
                ipf.RGB_denoise_infoGamCurve (params.dirpyrDenoise, imgsrc->isRAW(), gamcurve, gam, gamthresh, gamslope);
                int Nb[9];
                int  coordW[3];//coordonate of part of image to mesure noise
                int  coordH[3];
                int begW = 50;
                int begH = 50;
                coordW[0] = begW;
                coordW[1] = fw / 2 - crW / 2;
                coordW[2] = fw - crW - begW;
                coordH[0] = begH;
                coordH[1] = fh / 2 - crH / 2;
                coordH[2] = fh - crH - begH;
                #pragma omp parallel
                {
                    Imagefloat *origCropPart;//init auto noise
                    origCropPart = new Imagefloat (crW, crH);//allocate memory
                    Imagefloat *provicalc = new Imagefloat ((crW + 1) / 2, (crH + 1) / 2); //for denoise curves

                    #pragma omp for schedule(dynamic) collapse(2) nowait

                    for (int wcr = 0; wcr <= 2; wcr++) {
                        for (int hcr = 0; hcr <= 2; hcr++) {
                            PreviewProps ppP (coordW[wcr], coordH[hcr], crW, crH, 1);
                            imgsrc->getImage (currWB, tr, origCropPart, ppP, params.toneCurve, params.icm, params.raw, params.wb);
                            //baseImg->getStdImage(currWB, tr, origCropPart, ppP, true, params.toneCurve);


                            // we only need image reduced to 1/4 here
                            for (int ii = 0; ii < crH; ii += 2) {
                                for (int jj = 0; jj < crW; jj += 2) {
                                    provicalc->r (ii >> 1, jj >> 1) = origCropPart->r (ii, jj);
                                    provicalc->g (ii >> 1, jj >> 1) = origCropPart->g (ii, jj);
                                    provicalc->b (ii >> 1, jj >> 1) = origCropPart->b (ii, jj);
                                }
                            }

                            imgsrc->convertColorSpace (provicalc, params.icm, currWB); //for denoise luminance curve
                            int nb = 0;
                            float chaut = 0.f, redaut = 0.f, blueaut = 0.f, maxredaut = 0.f, maxblueaut = 0.f, minredaut = 0.f, minblueaut = 0.f, chromina = 0.f, sigma = 0.f, lumema = 0.f, sigma_L = 0.f, redyel = 0.f, skinc = 0.f, nsknc = 0.f;
                            ipf.RGB_denoise_info (origCropPart, provicalc, imgsrc->isRAW(), gamcurve, gam, gamthresh, gamslope,  params.dirpyrDenoise, imgsrc->getDirPyrDenoiseExpComp(), chaut, nb, redaut, blueaut, maxredaut, maxblueaut, minredaut, minblueaut, chromina, sigma, lumema, sigma_L, redyel, skinc, nsknc);
                            Nb[hcr * 3 + wcr] = nb;
                            ch_M[hcr * 3 + wcr] = chaut;
                            max_r[hcr * 3 + wcr] = maxredaut;
                            max_b[hcr * 3 + wcr] = maxblueaut;
                            min_r[hcr * 3 + wcr] = minredaut;
                            min_b[hcr * 3 + wcr] = minblueaut;
                            lumL[hcr * 3 + wcr] = lumema;
                            chromC[hcr * 3 + wcr] = chromina;
                            ry[hcr * 3 + wcr] = redyel;
                            sk[hcr * 3 + wcr] = skinc;
                            pcsk[hcr * 3 + wcr] = nsknc;
                        }
                    }

                    delete provicalc;
                    delete origCropPart;
                }
                float chM = 0.f;
                float MaxR = 0.f;
                float MaxB = 0.f;
                float MinR = 100000000.f;
                float MinB = 100000000.f;
                float maxr = 0.f;
                float maxb = 0.f;
                float multip = 1.f;
                float adjustr = 1.f;
                float Max_R[9] = {0.f, 0.f, 0.f, 0.f, 0.f, 0.f, 0.f, 0.f, 0.f};
                float Max_B[9] = {0.f, 0.f, 0.f, 0.f, 0.f, 0.f, 0.f, 0.f, 0.f};
                float Min_R[9];
                float Min_B[9];
                float MaxRMoy = 0.f;
                float MaxBMoy = 0.f;
                float MinRMoy = 0.f;
                float MinBMoy = 0.f;

                if      (params.icm.working == "ProPhoto")   {
                    adjustr = 1.f;
                } else if (params.icm.working == "Adobe RGB")  {
                    adjustr = 1.f / 1.3f;
                } else if (params.icm.working == "sRGB")       {
                    adjustr = 1.f / 1.3f;
                } else if (params.icm.working == "WideGamut")  {
                    adjustr = 1.f / 1.1f;
                } else if (params.icm.working == "Rec2020")  {
                    adjustr = 1.f / 1.1f;
                } else if (params.icm.working == "Beta RGB")   {
                    adjustr = 1.f / 1.2f;
                } else if (params.icm.working == "BestRGB")    {
                    adjustr = 1.f / 1.2f;
                } else if (params.icm.working == "BruceRGB")   {
                    adjustr = 1.f / 1.2f;
                }

                if (!imgsrc->isRAW()) {
                    multip = 2.f;    //take into account gamma for TIF / JPG approximate value...not good fot gamma=1
                }

                float delta[9];
                int mode = 1;
                int lissage = settings->leveldnliss;

                for (int k = 0; k < 9; k++) {
                    float maxmax = max (max_r[k], max_b[k]);
                    ipf.calcautodn_info (ch_M[k], delta[k], Nb[k], levaut, maxmax, lumL[k], chromC[k], mode, lissage, ry[k], sk[k], pcsk[k] );
                    //  printf("ch_M=%f delta=%f\n",ch_M[k], delta[k]);
                }

                for (int k = 0; k < 9; k++) {
                    if (max_r[k] > max_b[k]) {
                        //printf("R delta=%f  koef=%f\n",delta[k],autoNRmax*multip*adjustr*lowdenoise);
                        Max_R[k] = (delta[k]) / ((autoNRmax * multip * adjustr * lowdenoise) / 2.f);
                        Min_B[k] = - (ch_M[k] - min_b[k]) / (autoNRmax * multip * adjustr * lowdenoise);
                        Max_B[k] = 0.f;
                        Min_R[k] = 0.f;
                    } else {
                        //printf("B delta=%f  koef=%f\n",delta[k],autoNRmax*multip*adjustr*lowdenoise);
                        Max_B[k] = (delta[k]) / ((autoNRmax * multip * adjustr * lowdenoise) / 2.f);
                        Min_R[k] = - (ch_M[k] - min_r[k])   / (autoNRmax * multip * adjustr * lowdenoise);
                        Min_B[k] = 0.f;
                        Max_R[k] = 0.f;
                    }
                }

                for (int k = 0; k < 9; k++) {
                    //  printf("ch_M= %f Max_R=%f Max_B=%f min_r=%f min_b=%f\n",ch_M[k],Max_R[k], Max_B[k],Min_R[k], Min_B[k]);
                    chM += ch_M[k];
                    MaxBMoy += Max_B[k];
                    MaxRMoy += Max_R[k];
                    MinRMoy += Min_R[k];
                    MinBMoy += Min_B[k];

                    if (Max_R[k] > MaxR) {
                        MaxR = Max_R[k];
                    }

                    if (Max_B[k] > MaxB) {
                        MaxB = Max_B[k];
                    }

                    if (Min_R[k] < MinR) {
                        MinR = Min_R[k];
                    }

                    if (Min_B[k] < MinB) {
                        MinB = Min_B[k];
                    }

                }

                chM /= 9;
                MaxBMoy /= 9;
                MaxRMoy /= 9;
                MinBMoy /= 9;
                MinRMoy /= 9;

                if (MaxR > MaxB) {
                    maxr = MaxRMoy + (MaxR - MaxRMoy) * 0.66f; //#std Dev
                    //  maxb=MinB;
                    maxb = MinBMoy + (MinB - MinBMoy) * 0.66f;

                } else {
                    maxb = MaxBMoy + (MaxB - MaxBMoy) * 0.66f;
                    //  maxr=MinR;
                    maxr = MinRMoy + (MinR - MinRMoy) * 0.66f;

                }

//              printf("SIMPL cha=%f red=%f bl=%f \n",chM,maxr,maxb);

                params.dirpyrDenoise.chroma = chM / (autoNR * multip * adjustr);
                params.dirpyrDenoise.redchro = maxr;
                params.dirpyrDenoise.bluechro = maxb;
            }

            if (settings->verbose) {
                t2aue.set();
                printf ("Info denoise auto performed in %d usec:\n", t2aue.etime (t1aue));
            }

            //end evaluate noise
        }

        baseImg = new Imagefloat (fw, fh);
        imgsrc->getImage (currWB, tr, baseImg, pp, params.toneCurve, params.icm, params.raw, params.wb);

        if (pl) {
            pl->setProgress (0.50);
        }


        //local wb
        ColorTemp currWBloc;
        double ptemp, pgreen;

        Imagefloat *imageoriginal = nullptr;
        Imagefloat *imagetransformed = nullptr;
        Imagefloat *improv = nullptr;

        if (params.localwb.enabled && params.localwb.expwb) {
            currWBloc = ColorTemp (params.localwb.temp, params.localwb.green, 1.f, "Custom");

            imageoriginal = new Imagefloat (fw, fh);
            imagetransformed = new Imagefloat (fw, fh);
            improv = new Imagefloat (fw, fh);
#ifdef _OPENMP
            #pragma omp parallel for
#endif

            for (int ir = 0; ir < fh; ir++)
                for (int jr = 0; jr < fw; jr++) {
                    imagetransformed->r (ir, jr) = imageoriginal->r (ir, jr) = baseImg->r (ir, jr);
                    imagetransformed->g (ir, jr) = imageoriginal->g (ir, jr) = baseImg->g (ir, jr);
                    imagetransformed->b (ir, jr) = imageoriginal->b (ir, jr) = baseImg->b (ir, jr);
                }

            ipf.WB_Local (imgsrc, 3, 1, 0, 0, 0, 0, fw, fh, fw, fh, improv, imagetransformed, currWBloc, tr, imageoriginal, pp, params.toneCurve, params.icm, params.raw, ptemp, pgreen);
#ifdef _OPENMP
            #pragma omp parallel for
#endif

            for (int ir = 0; ir < fh; ir++)
                for (int jr = 0; jr < fw; jr++) {
                    baseImg->r (ir, jr) = imagetransformed->r (ir, jr);
                    baseImg->g (ir, jr) = imagetransformed->g (ir, jr);
                    baseImg->b (ir, jr) = imagetransformed->b (ir, jr);
                }

            delete imageoriginal;
            delete imagetransformed;
            delete improv;


        }




//  LUTf Noisecurve (65536,0);
//!!!// auto exposure!!!
        expcomp = params.toneCurve.expcomp;
        bright = params.toneCurve.brightness;
        contr = params.toneCurve.contrast;
        black = params.toneCurve.black;
        hlcompr = params.toneCurve.hlcompr;
        hlcomprthresh = params.toneCurve.hlcomprthresh;


        if (params.toneCurve.autoexp) {
            LUTu aehist;
            int aehistcompr;
            imgsrc->getAutoExpHistogram (aehist, aehistcompr);
            ipf.getAutoExp (aehist, aehistcompr, imgsrc->getDefGain(), params.toneCurve.clip, expcomp, bright, contr, black, hlcompr, hlcomprthresh);
        }

        // at this stage, we can flush the raw data to free up quite an important amount of memory
        // commented out because it makes the application crash when batch processing...
        // TODO: find a better place to flush rawData and rawRGB
        if (flush) {
            imgsrc->flushRawData();
            imgsrc->flushRGB();
        }

        return true;
    }

    void stage_denoise()
    {
        procparams::ProcParams& params = job->pparams;
        //ImProcFunctions ipf (&params, true);
        ImProcFunctions &ipf = * (ipf_p.get());

        // perform luma/chroma denoise
//  CieImage *cieView;
//  NoisCurve noiseLCurve;
//    bool lldenoiseutili=false;
//  Imagefloat *calclum ;
//    params.dirpyrDenoise.getCurves(noiseLCurve, lldenoiseutili);
//  if (params.dirpyrDenoise.enabled  && lldenoiseutili) {

        DirPyrDenoiseParams denoiseParams = params.dirpyrDenoise;   // make a copy because we cheat here

        if (denoiseParams.Lmethod == "CUR") {
            if (noiseLCurve) {
                denoiseParams.luma = 0.5f;
            } else {
                denoiseParams.luma = 0.0f;
            }
        } else if (denoiseParams.Lmethod == "SLI") {
            noiseLCurve.Reset();
        }

        if (denoiseParams.enabled  && (noiseLCurve || noiseCCurve )) {
            // we only need image reduced to 1/4 here
            calclum = new Imagefloat ((fw + 1) / 2, (fh + 1) / 2); //for luminance denoise curve
            #pragma omp parallel for

            for (int ii = 0; ii < fh; ii += 2) {
                for (int jj = 0; jj < fw; jj += 2) {
                    calclum->r (ii >> 1, jj >> 1) = baseImg->r (ii, jj);
                    calclum->g (ii >> 1, jj >> 1) = baseImg->g (ii, jj);
                    calclum->b (ii >> 1, jj >> 1) = baseImg->b (ii, jj);
                }
            }

            imgsrc->convertColorSpace (calclum, params.icm, currWB);
        }

        if (denoiseParams.enabled) {
            // CurveFactory::denoiseLL(lldenoiseutili, denoiseParams.lcurve, Noisecurve,1);
            //denoiseParams.getCurves(noiseLCurve);
//      ipf.RGB_denoise(baseImg, baseImg, calclum, imgsrc->isRAW(), denoiseParams, params.defringe, imgsrc->getDirPyrDenoiseExpComp(), noiseLCurve, lldenoiseutili);
            float chaut, redaut, blueaut, maxredaut, maxblueaut, nresi, highresi;
            int kall = 2;
            ipf.RGB_denoise (kall, baseImg, baseImg, calclum, ch_M, max_r, max_b, imgsrc->isRAW(), denoiseParams, imgsrc->getDirPyrDenoiseExpComp(), noiseLCurve, noiseCCurve, chaut, redaut, blueaut, maxredaut, maxblueaut, nresi, highresi);

        }

//  delete calclum;
        delete [] ch_M;
        delete [] max_r;
        delete [] max_b;
        delete [] min_r;
        delete [] min_b;
        delete [] lumL;
        delete [] chromC;
        delete [] ry;
        delete [] sk;
        delete [] pcsk;
    }

    void stage_transform()
    {
        procparams::ProcParams& params = job->pparams;
        //ImProcFunctions ipf (&params, true);
        ImProcFunctions &ipf = * (ipf_p.get());

        imgsrc->convertColorSpace (baseImg, params.icm, currWB);

        // perform first analysis
        hist16 (65536);

        ipf.firstAnalysis (baseImg, params, hist16);

        // perform transform (excepted resizing)
        if (ipf.needsTransform()) {
            Imagefloat* trImg = nullptr;

            if (ipf.needsLuminanceOnly()) {
                trImg = baseImg;
            } else {
                trImg = new Imagefloat (fw, fh);
            }
<<<<<<< HEAD

=======
>>>>>>> 7ded0536
            ipf.transform (baseImg, trImg, 0, 0, 0, 0, fw, fh, fw, fh,
                           imgsrc->getMetaData(), imgsrc->getRotateDegree(), true);

            if (trImg != baseImg) {
                delete baseImg;
                baseImg = trImg;
            }
        }
    }

    Image16 *stage_finish()
    {
        procparams::ProcParams& params = job->pparams;
        //ImProcFunctions ipf (&params, true);
        ImProcFunctions &ipf = * (ipf_p.get());

        if (params.dirpyrequalizer.cbdlMethod == "bef" && params.dirpyrequalizer.enabled && !params.colorappearance.enabled) {
            const int W = baseImg->getWidth();
            const int H = baseImg->getHeight();
            LabImage labcbdl (W, H);
            ipf.rgb2lab (*baseImg, labcbdl, params.icm.working);
            ipf.dirpyrequalizer (&labcbdl, 1);
            ipf.lab2rgb (labcbdl, *baseImg, params.icm.working);
        }

        // update blurmap
        SHMap* shmap = nullptr;

        if (params.sh.enabled) {
            shmap = new SHMap (fw, fh, true);
            double radius = sqrt (double (fw * fw + fh * fh)) / 2.0;
            double shradius = params.sh.radius;

            if (!params.sh.hq) {
                shradius *= radius / 1800.0;
            }

            shmap->update (baseImg, shradius, ipf.lumimul, params.sh.hq, 1);
        }

        // RGB processing

        curve1 (65536);
        curve2 (65536);
        curve (65536, 0);
        satcurve (65536, 0);
        lhskcurve (65536, 0);
        lumacurve (32770, 0); // lumacurve[32768] and lumacurve[32769] will be set to 32768 and 32769 later to allow linear interpolation
        clcurve (65536, 0);
        wavclCurve (65536, 0);

        //if(params.blackwhite.enabled) params.toneCurve.hrenabled=false;

        CurveFactory::complexCurve (expcomp, black / 65535.0, hlcompr, hlcomprthresh, params.toneCurve.shcompr, bright, contr,
                                    params.toneCurve.curveMode, params.toneCurve.curve, params.toneCurve.curveMode2, params.toneCurve.curve2,
                                    hist16, curve1, curve2, curve, dummy, customToneCurve1, customToneCurve2 );

        CurveFactory::RGBCurve (params.rgbCurves.rcurve, rCurve, 1);
        CurveFactory::RGBCurve (params.rgbCurves.gcurve, gCurve, 1);
        CurveFactory::RGBCurve (params.rgbCurves.bcurve, bCurve, 1);

        bool opautili = false;

        if (params.colorToning.enabled) {
            TMatrix wprof = ICCStore::getInstance()->workingSpaceMatrix (params.icm.working);
            double wp[3][3] = {
                {wprof[0][0], wprof[0][1], wprof[0][2]},
                {wprof[1][0], wprof[1][1], wprof[1][2]},
                {wprof[2][0], wprof[2][1], wprof[2][2]}
            };
            TMatrix wiprof = ICCStore::getInstance()->workingSpaceInverseMatrix (params.icm.working);
            double wip[3][3] = {
                {wiprof[0][0], wiprof[0][1], wiprof[0][2]},
                {wiprof[1][0], wiprof[1][1], wiprof[1][2]},
                {wiprof[2][0], wiprof[2][1], wiprof[2][2]}
            };
            params.colorToning.getCurves (ctColorCurve, ctOpacityCurve, wp, wip, opautili);
            clToningcurve (65536, 0);
            CurveFactory::curveToning (params.colorToning.clcurve, clToningcurve, 1);
            cl2Toningcurve (65536, 0);
            CurveFactory::curveToning (params.colorToning.cl2curve, cl2Toningcurve, 1);
        }

        labView = new LabImage (fw, fh);

        if (params.blackwhite.enabled) {
            CurveFactory::curveBW (params.blackwhite.beforeCurve, params.blackwhite.afterCurve, hist16, dummy, customToneCurvebw1, customToneCurvebw2, 1);
        }

        double rrm, ggm, bbm;
        float autor, autog, autob;
        float satLimit = float (params.colorToning.satProtectionThreshold) / 100.f * 0.7f + 0.3f;
        float satLimitOpacity = 1.f - (float (params.colorToning.saturatedOpacity) / 100.f);

        if (params.colorToning.enabled  && params.colorToning.autosat) { //for colortoning evaluation of saturation settings
            float moyS = 0.f;
            float eqty = 0.f;
            ipf.moyeqt (baseImg, moyS, eqty);//return image : mean saturation and standard dev of saturation
            float satp = ((moyS + 1.5f * eqty) - 0.3f) / 0.7f; //1.5 sigma ==> 93% pixels with high saturation -0.3 / 0.7 convert to Hombre scale

            if (satp >= 0.92f) {
                satp = 0.92f;    //avoid values too high (out of gamut)
            }

            if (satp <= 0.15f) {
                satp = 0.15f;    //avoid too low values
            }

            satLimit = 100.f * satp;

            satLimitOpacity = 100.f * (moyS - 0.85f * eqty); //-0.85 sigma==>20% pixels with low saturation
        }

        autor = -9000.f; // This will ask to compute the "auto" values for the B&W tool (have to be inferior to -5000)
        DCPProfile::ApplyState as;
        DCPProfile *dcpProf = imgsrc->getDCP (params.icm, currWB, as);

        LUTu histToneCurve;

        ipf.rgbProc (baseImg, labView, nullptr, curve1, curve2, curve, shmap, params.toneCurve.saturation, rCurve, gCurve, bCurve, satLimit, satLimitOpacity, ctColorCurve, ctOpacityCurve, opautili, clToningcurve, cl2Toningcurve, customToneCurve1, customToneCurve2, customToneCurvebw1, customToneCurvebw2, rrm, ggm, bbm, autor, autog, autob, expcomp, hlcompr, hlcomprthresh, dcpProf, as, histToneCurve);

        if (settings->verbose) {
            printf ("Output image / Auto B&W coefs:   R=%.2f   G=%.2f   B=%.2f\n", autor, autog, autob);
        }

        // if clut was used and size of clut cache == 1 we free the memory used by the clutstore (default clut cache size = 1 for 32 bit OS)
        if ( params.filmSimulation.enabled && !params.filmSimulation.clutFilename.empty() && options.clutCacheSize == 1) {
            CLUTStore::getInstance().clearCache();
        }

        // freeing up some memory
        customToneCurve1.Reset();
        customToneCurve2.Reset();
        ctColorCurve.Reset();
        ctOpacityCurve.Reset();
        noiseLCurve.Reset();
        noiseCCurve.Reset();
        customToneCurvebw1.Reset();
        customToneCurvebw2.Reset();

        // Freeing baseImg because not used anymore
        delete baseImg;
        baseImg = nullptr;

        if (shmap) {
            delete shmap;
        }

        shmap = nullptr;

        if (pl) {
            pl->setProgress (0.55);
        }

        //%%%%%%%%%%%%%%%%%%%%%%%%%%%%%%%%%%%%%%%%%%%%%%%%%%%%%%
        //%%%%%%%%%%%%%%%%%%%%%%%%%%%%%%%%%%%%%%%%%%%%%%%%%%%%%%
        // start tile processing...???


        if (params.labCurve.contrast != 0) { //only use hist16 for contrast
            hist16.clear();

#ifdef _OPENMP
            #pragma omp parallel
#endif
            {
                LUTu hist16thr (hist16.getSize());  // one temporary lookup table per thread
                hist16thr.clear();
#ifdef _OPENMP
                #pragma omp for schedule(static) nowait
#endif

                for (int i = 0; i < fh; i++)
                    for (int j = 0; j < fw; j++) {
                        hist16thr[ (int) ((labView->L[i][j]))]++;
                    }

                #pragma omp critical
                {
                    hist16 += hist16thr;
                }
            }
        }

        bool utili;
        CurveFactory::complexLCurve (params.labCurve.brightness, params.labCurve.contrast, params.labCurve.lcurve, hist16, lumacurve, dummy, 1, utili);

        bool clcutili;
        CurveFactory::curveCL (clcutili, params.labCurve.clcurve, clcurve, 1);

        bool ccutili, cclutili;
        CurveFactory::complexsgnCurve (autili, butili, ccutili, cclutili, params.labCurve.acurve, params.labCurve.bcurve, params.labCurve.cccurve,
                                       params.labCurve.lccurve, curve1, curve2, satcurve, lhskcurve, 1);

        ipf.chromiLuminanceCurve (nullptr, 1, labView, labView, curve1, curve2, satcurve, lhskcurve, clcurve, lumacurve, utili, autili, butili, ccutili, cclutili, clcutili, dummy, dummy);

        if ((params.colorappearance.enabled && !params.colorappearance.tonecie) || (!params.colorappearance.enabled)) {
            ipf.EPDToneMap (labView, 5, 1);
        }


        ipf.vibrance (labView);

        if ((params.colorappearance.enabled && !settings->autocielab) || (!params.colorappearance.enabled)) {
            ipf.impulsedenoise (labView);
        }

        // for all treatments Defringe, Sharpening, Contrast detail ,Microcontrast they are activated if "CIECAM" function are disabled

        if ((params.colorappearance.enabled && !settings->autocielab) || (!params.colorappearance.enabled)) {
            ipf.defringe (labView);
        }

        if (params.sharpenEdge.enabled) {
            ipf.MLsharpen (labView);
        }

        if (params.sharpenMicro.enabled) {
            if ((params.colorappearance.enabled && !settings->autocielab) ||  (!params.colorappearance.enabled)) {
                ipf.MLmicrocontrast (labView);    //!params.colorappearance.sharpcie
            }
        }

        if (((params.colorappearance.enabled && !settings->autocielab) || (!params.colorappearance.enabled)) && params.sharpening.enabled) {

            float **buffer = new float*[fh];

            for (int i = 0; i < fh; i++) {
                buffer[i] = new float[fw];
            }

            ipf.sharpening (labView, (float**)buffer, params.sharpening);

            for (int i = 0; i < fh; i++) {
                delete [] buffer[i];
            }

            delete [] buffer;
        }

        WaveletParams WaveParams = params.wavelet;
        WavCurve wavCLVCurve;
        WavOpacityCurveRG waOpacityCurveRG;
        WavOpacityCurveBY waOpacityCurveBY;
        WavOpacityCurveW waOpacityCurveW;
        WavOpacityCurveWL waOpacityCurveWL;

        params.wavelet.getCurves (wavCLVCurve, waOpacityCurveRG, waOpacityCurveBY, waOpacityCurveW, waOpacityCurveWL );


        // directional pyramid wavelet
        if (params.dirpyrequalizer.cbdlMethod == "aft") {
            if ((params.colorappearance.enabled && !settings->autocielab)  || !params.colorappearance.enabled) {
                ipf.dirpyrequalizer (labView, 1);    //TODO: this is the luminance tonecurve, not the RGB one
            }
        }

        bool wavcontlutili = false;

        CurveFactory::curveWavContL (wavcontlutili, params.wavelet.wavclCurve, wavclCurve,/* hist16C, dummy,*/ 1);

        if (params.wavelet.enabled) {
            ipf.ip_wavelet (labView, labView, 2, WaveParams, wavCLVCurve, waOpacityCurveRG, waOpacityCurveBY, waOpacityCurveW,  waOpacityCurveWL, wavclCurve, wavcontlutili, 1);
        }

        wavCLVCurve.Reset();

        //Colorappearance and tone-mapping associated

        int f_w = 1, f_h = 1;
        int begh = 0, endh = fh;

        if (params.colorappearance.tonecie || params.colorappearance.enabled) {
            f_w = fw;
            f_h = fh;
        }

        CieImage *cieView = new CieImage (f_w, (f_h));
        begh = 0;
        endh = fh;
        CurveFactory::curveLightBrightColor (
            params.colorappearance.curve,
            params.colorappearance.curve2,
            params.colorappearance.curve3,
            hist16, dummy,
            dummy, dummy,
            customColCurve1,
            customColCurve2,
            customColCurve3,
            1);

        if (params.colorappearance.enabled) {
            double adap;
            int imgNum = 0;
            if (imgsrc->getSensorType() == ST_BAYER) {
                imgNum = params.raw.bayersensor.imageNum;
            } else if (imgsrc->getSensorType() == ST_FUJI_XTRANS) {
                //imgNum = params.raw.xtranssensor.imageNum;
            }
            float fnum = imgsrc->getMetaData()->getFNumber (imgNum);         // F number
            float fiso = imgsrc->getMetaData()->getISOSpeed (imgNum) ;       // ISO
            float fspeed = imgsrc->getMetaData()->getShutterSpeed (imgNum) ; //speed
            float fcomp = imgsrc->getMetaData()->getExpComp (imgNum);        //compensation + -

            if (fnum < 0.3f || fiso < 5.f || fspeed < 0.00001f) {
                adap = 2000.;
            }//if no exif data or wrong
            else {
                float E_V = fcomp + log2 ((fnum * fnum) / fspeed / (fiso / 100.f));
                E_V += params.toneCurve.expcomp;// exposure compensation in tonecurve ==> direct EV
                E_V += log2 (params.raw.expos); // exposure raw white point ; log2 ==> linear to EV
                adap = powf (2.f, E_V - 3.f); //cd / m2
            }

            LUTf CAMBrightCurveJ;
            LUTf CAMBrightCurveQ;
            float CAMMean = NAN;

            if (params.sharpening.enabled) {
                if (settings->ciecamfloat) {
                    float d, dj, yb;
                    ipf.ciecam_02float (cieView, float (adap), begh, endh, 1, 2, labView, &params, customColCurve1, customColCurve2, customColCurve3, dummy, dummy, CAMBrightCurveJ, CAMBrightCurveQ, CAMMean, 5, 1, true, d, dj, yb, 1);
                } else {
                    double dd, dj, yb;
                    ipf.ciecam_02 (cieView, adap, begh, endh, 1, 2, labView, &params, customColCurve1, customColCurve2, customColCurve3, dummy, dummy, CAMBrightCurveJ, CAMBrightCurveQ, CAMMean, 5, 1, true, dd, dj, yb, 1);
                }
            } else {
                if (settings->ciecamfloat) {
                    float d, dj, yb;
                    ipf.ciecam_02float (cieView, float (adap), begh, endh, 1, 2, labView, &params, customColCurve1, customColCurve2, customColCurve3, dummy, dummy, CAMBrightCurveJ, CAMBrightCurveQ, CAMMean, 5, 1, true, d, dj, yb, 1);
                } else {
                    double dd, dj, yb;
                    ipf.ciecam_02 (cieView, adap, begh, endh, 1, 2, labView, &params, customColCurve1, customColCurve2, customColCurve3, dummy, dummy, CAMBrightCurveJ, CAMBrightCurveQ, CAMMean, 5, 1, true, dd, dj, yb, 1);
                }
            }
        }

        delete cieView;
        cieView = nullptr;




        // end tile processing...???
        //%%%%%%%%%%%%%%%%%%%%%%%%%%%%%%%%%%%%%%%%%%%%%%%%%%%%%%
        //%%%%%%%%%%%%%%%%%%%%%%%%%%%%%%%%%%%%%%%%%%%%%%%%%%%%%%

        if (pl) {
            pl->setProgress (0.60);
        }

        int imw, imh;
        double tmpScale = ipf.resizeScale (&params, fw, fh, imw, imh);
        bool labResize = params.resize.enabled && params.resize.method != "Nearest" && tmpScale != 1.0;
        LabImage *tmplab;

        // crop and convert to rgb16
        int cx = 0, cy = 0, cw = labView->W, ch = labView->H;

        if (params.crop.enabled) {
            cx = params.crop.x;
            cy = params.crop.y;
            cw = params.crop.w;
            ch = params.crop.h;

            if (labResize) { // crop lab data
                tmplab = new LabImage (cw, ch);

                for (int row = 0; row < ch; row++) {
                    for (int col = 0; col < cw; col++) {
                        tmplab->L[row][col] = labView->L[row + cy][col + cx];
                        tmplab->a[row][col] = labView->a[row + cy][col + cx];
                        tmplab->b[row][col] = labView->b[row + cy][col + cx];
                    }
                }

                delete labView;
                labView = tmplab;
                cx = 0;
                cy = 0;
            }
        }

        if (labResize) { // resize lab data
            // resize image
            tmplab = new LabImage (imw, imh);
            ipf.Lanczos (labView, tmplab, tmpScale);
            delete labView;
            labView = tmplab;
            cw = labView->W;
            ch = labView->H;

            if (params.prsharpening.enabled) {
                for (int i = 0; i < ch; i++)
                    for (int j = 0; j < cw; j++) {
                        labView->L[i][j] = labView->L[i][j] < 0.f ? 0.f : labView->L[i][j];
                    }

                float **buffer = new float*[ch];

                for (int i = 0; i < ch; i++) {
                    buffer[i] = new float[cw];
                }

                ipf.sharpening (labView, (float**)buffer, params.prsharpening);

                for (int i = 0; i < ch; i++) {
                    delete [] buffer[i];
                }

                delete [] buffer;
            }
        }

        Image16* readyImg = nullptr;
        cmsHPROFILE jprof = nullptr;
        bool customGamma = false;
        bool useLCMS = false;
        bool bwonly = params.blackwhite.enabled && !params.colorToning.enabled && !autili && !butili ;

        if (params.icm.gamma != "default" || params.icm.freegamma) { // if select gamma output between BT709, sRGB, linear, low, high, 2.2 , 1.8

            GammaValues ga;
            //  if(params.blackwhite.enabled) params.toneCurve.hrenabled=false;
            readyImg = ipf.lab2rgb16 (labView, cx, cy, cw, ch, params.icm, bwonly, &ga);
            customGamma = true;

            //or selected Free gamma
            useLCMS = false;

            if ((jprof = ICCStore::getInstance()->createCustomGammaOutputProfile (params.icm, ga)) == nullptr) {
                useLCMS = true;
            }

        } else {
            // if Default gamma mode: we use the profile selected in the "Output profile" combobox;
            // gamma come from the selected profile, otherwise it comes from "Free gamma" tool

            readyImg = ipf.lab2rgb16 (labView, cx, cy, cw, ch, params.icm, bwonly);

            if (settings->verbose) {
                printf ("Output profile_: \"%s\"\n", params.icm.output.c_str());
            }
        }

        delete labView;
        labView = nullptr;



        if (bwonly) { //force BW r=g=b
            if (settings->verbose) {
                printf ("Force BW\n");
            }

            for (int ccw = 0; ccw < cw; ccw++) {
                for (int cch = 0; cch < ch; cch++) {
                    readyImg->r (cch, ccw) = readyImg->g (cch, ccw);
                    readyImg->b (cch, ccw) = readyImg->g (cch, ccw);
                }
            }
        }

        if (pl) {
            pl->setProgress (0.70);
        }

        if (tmpScale != 1.0 && params.resize.method == "Nearest") { // resize rgb data (gamma applied)
            Image16* tempImage = new Image16 (imw, imh);
            ipf.resize (readyImg, tempImage, tmpScale);
            delete readyImg;
            readyImg = tempImage;
        }

        if (tunnelMetaData) {
            // Sending back the whole first root, which won't necessarily be the selected frame number
            // and may contain subframe depending on initial raw's hierarchy
            readyImg->setMetadata (ii->getMetaData()->getRootExifData ());
        } else {
            // ask for the correct frame number, but may contain subframe depending on initial raw's hierarchy
            readyImg->setMetadata (ii->getMetaData()->getBestExifData(imgsrc, &params.raw), params.exif, params.iptc);
        }


        // Setting the output curve to readyImg
        if (customGamma) {
            if (!useLCMS) {
                // use corrected sRGB profile in order to apply a good TRC if present, otherwise use LCMS2 profile generated by lab2rgb16 w/ gamma
                ProfileContent pc (jprof);
                readyImg->setOutputProfile (pc.getData().c_str(), pc.getData().size());
            }
        } else {
            // use the selected output profile if present, otherwise use LCMS2 profile generate by lab2rgb16 w/ gamma

            if (params.icm.output != "" && params.icm.output != ColorManagementParams::NoICMString) {

                // if ICCStore::getInstance()->getProfile send back an object, then ICCStore::getInstance()->getContent will do too
                cmsHPROFILE jprof = ICCStore::getInstance()->getProfile (params.icm.output); //get outProfile

                if (jprof == nullptr) {
                    if (settings->verbose) {
                        printf ("\"%s\" ICC output profile not found!\n - use LCMS2 substitution\n", params.icm.output.c_str());
                    }
                } else {
                    if (settings->verbose) {
                        printf ("Using \"%s\" output profile\n", params.icm.output.c_str());
                    }

                    ProfileContent pc = ICCStore::getInstance()->getContent (params.icm.output);
                    readyImg->setOutputProfile (pc.getData().c_str(), pc.getData().size());
                }
            } else {
                // No ICM
                readyImg->setOutputProfile (nullptr, 0);
            }
        }

//    t2.set();
//    if( settings->verbose )
//           printf("Total:- %d usec\n", t2.etime(t1));

        if (!job->initialImage) {
            ii->decreaseRef ();
        }

        delete job;

        if (pl) {
            pl->setProgress (0.75);
        }

        /*  curve1.reset();curve2.reset();
            curve.reset();
            satcurve.reset();
            lhskcurve.reset();

            rCurve.reset();
            gCurve.reset();
            bCurve.reset();
            hist16.reset();
            hist16C.reset();
        */
        return readyImg;
    }

    void stage_early_resize()
    {
        procparams::ProcParams& params = job->pparams;
        //ImProcFunctions ipf (&params, true);
        ImProcFunctions &ipf = * (ipf_p.get());

        int imw, imh;
        double scale_factor = ipf.resizeScale (&params, fw, fh, imw, imh);

        std::unique_ptr<LabImage> tmplab (new LabImage (fw, fh));
        ipf.rgb2lab (*baseImg, *tmplab, params.icm.working);

        if (params.crop.enabled) {
            int cx = params.crop.x;
            int cy = params.crop.y;
            int cw = params.crop.w;
            int ch = params.crop.h;

            std::unique_ptr<LabImage> cropped (new LabImage (cw, ch));

            for (int row = 0; row < ch; row++) {
                for (int col = 0; col < cw; col++) {
                    cropped->L[row][col] = tmplab->L[row + cy][col + cx];
                    cropped->a[row][col] = tmplab->a[row + cy][col + cx];
                    cropped->b[row][col] = tmplab->b[row + cy][col + cx];
                }
            }

            tmplab = std::move (cropped);
        }

        assert (params.resize.enabled);

        // resize image
        {
            std::unique_ptr<LabImage> resized (new LabImage (imw, imh));
            ipf.Lanczos (tmplab.get(), resized.get(), scale_factor);
            tmplab = std::move (resized);
        }

        adjust_procparams (scale_factor);

        fw = imw;
        fh = imh;

        delete baseImg;
        baseImg = new Imagefloat (fw, fh);
        ipf.lab2rgb (*tmplab, *baseImg, params.icm.working);
    }

    void adjust_procparams (double scale_factor)
    {
        procparams::ProcParams &params = job->pparams;
        procparams::ProcParams defaultparams;

        params.resize.enabled = false;
        params.crop.enabled = false;

        if (params.prsharpening.enabled) {
            params.sharpening = params.prsharpening;
        } else {
            adjust_radius (defaultparams.sharpening.radius, scale_factor,
                           params.sharpening.radius);
        }

        params.impulseDenoise.thresh *= scale_factor;

        if (scale_factor < 0.5) {
            params.impulseDenoise.enabled = false;
        }

        params.wavelet.strength *= scale_factor;
        params.dirpyrDenoise.luma *= scale_factor;
        //params.dirpyrDenoise.Ldetail += (100 - params.dirpyrDenoise.Ldetail) * scale_factor;
        auto &lcurve = params.dirpyrDenoise.lcurve;

        for (size_t i = 2; i < lcurve.size(); i += 4) {
            lcurve[i] *= min (scale_factor * 2, 1.0);
        }

        noiseLCurve.Set (lcurve);
        const char *medmethods[] = { "soft", "33", "55soft", "55", "77", "99" };

        if (params.dirpyrDenoise.median) {
            auto &key = params.dirpyrDenoise.methodmed == "RGB" ? params.dirpyrDenoise.rgbmethod : params.dirpyrDenoise.medmethod;

            for (int i = 1; i < int (sizeof (medmethods) / sizeof (const char *)); ++i) {
                if (key == medmethods[i]) {
                    int j = i - int (1.0 / scale_factor);

                    if (j < 0) {
                        params.dirpyrDenoise.median = false;
                    } else {
                        key = medmethods[j];
                    }

                    break;
                }
            }
        }

        params.epd.scale *= scale_factor;
        //params.epd.edgeStopping *= scale_factor;

        const double dirpyreq_scale = min (scale_factor * 1.5, 1.0);

        for (int i = 0; i < 6; ++i) {
            adjust_radius (defaultparams.dirpyrequalizer.mult[i], dirpyreq_scale,
                           params.dirpyrequalizer.mult[i]);
        }

        params.dirpyrequalizer.threshold *= scale_factor;

        adjust_radius (defaultparams.defringe.radius, scale_factor,
                       params.defringe.radius);
        adjust_radius (defaultparams.sh.radius, scale_factor, params.sh.radius);

        if (params.raw.xtranssensor.method ==
                procparams::RAWParams::XTransSensor::methodstring[
             procparams::RAWParams::XTransSensor::threePass]) {
            params.raw.xtranssensor.method =
                procparams::RAWParams::XTransSensor::methodstring[
            procparams::RAWParams::XTransSensor::onePass];
        }

        if (params.raw.bayersensor.method == procparams::RAWParams::BayerSensor::methodstring[procparams::RAWParams::BayerSensor::pixelshift]) {
            params.raw.bayersensor.method = procparams::RAWParams::BayerSensor::methodstring[params.raw.bayersensor.pixelShiftLmmse ? procparams::RAWParams::BayerSensor::lmmse : procparams::RAWParams::BayerSensor::amaze];
        }
    }

private:
    ProcessingJobImpl* job;
    int& errorCode;
    ProgressListener* pl;
    bool tunnelMetaData;
    bool flush;

    // internal state
    std::unique_ptr<ImProcFunctions> ipf_p;
    InitialImage *ii;
    ImageSource *imgsrc;
    int fw;
    int fh;

    int tr;
    PreviewProps pp;

    NoiseCurve noiseLCurve;
    NoiseCurve noiseCCurve;
    Imagefloat *calclum;
    float autoNR;
    float autoNRmax;
    int tilesize;
    int overlap;

    float *ch_M;
    float *max_r;
    float *max_b;
    float *min_b;
    float *min_r;
    float *lumL;
    float *chromC;
    float *ry;
    float *sk;
    float *pcsk;

    double expcomp;
    int bright;
    int contr;
    int black;
    int hlcompr;
    int hlcomprthresh;

    ColorTemp currWB;
    Imagefloat *baseImg;
    LabImage* labView;

    LUTu hist16;

    LUTf curve1;
    LUTf curve2;
    LUTf curve;
    LUTf satcurve;
    LUTf lhskcurve;
    LUTf lumacurve;
    LUTf clcurve;
    LUTf clToningcurve;
    LUTf cl2Toningcurve;
    LUTf wavclCurve;

    LUTf rCurve;
    LUTf gCurve;
    LUTf bCurve;
    LUTu dummy;

    ToneCurve customToneCurve1, customToneCurve2;
    ColorGradientCurve ctColorCurve;
    OpacityCurve ctOpacityCurve;
    ColorAppearance customColCurve1, customColCurve2, customColCurve3 ;
    ToneCurve customToneCurvebw1;
    ToneCurve customToneCurvebw2;

    bool autili, butili;
};

} // namespace


IImage16* processImage (ProcessingJob* pjob, int& errorCode, ProgressListener* pl, bool tunnelMetaData, bool flush)
{
    ImageProcessor proc (pjob, errorCode, pl, tunnelMetaData, flush);
    return proc();
}

void batchProcessingThread (ProcessingJob* job, BatchProcessingListener* bpl, bool tunnelMetaData)
{

    ProcessingJob* currentJob = job;

    while (currentJob) {
        int errorCode;
        IImage16* img = processImage (currentJob, errorCode, bpl, tunnelMetaData, true);

        if (errorCode) {
            bpl->error (M ("MAIN_MSG_CANNOTLOAD"));
            currentJob = nullptr;
        } else {
            try {
                currentJob = bpl->imageReady (img);
            } catch (Glib::Exception& ex) {
                bpl->error (ex.what());
                currentJob = nullptr;
            }
        }
    }
}

void startBatchProcessing (ProcessingJob* job, BatchProcessingListener* bpl, bool tunnelMetaData)
{

    if (bpl) {
        Glib::Thread::create (sigc::bind (sigc::ptr_fun (batchProcessingThread), job, bpl, tunnelMetaData), 0, true, true, Glib::THREAD_PRIORITY_LOW);
    }

}

}<|MERGE_RESOLUTION|>--- conflicted
+++ resolved
@@ -869,10 +869,6 @@
             } else {
                 trImg = new Imagefloat (fw, fh);
             }
-<<<<<<< HEAD
-
-=======
->>>>>>> 7ded0536
             ipf.transform (baseImg, trImg, 0, 0, 0, 0, fw, fh, fw, fh,
                            imgsrc->getMetaData(), imgsrc->getRotateDegree(), true);
 
