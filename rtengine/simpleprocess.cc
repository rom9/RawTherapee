/*
 *  This file is part of RawTherapee.
 *
 *  Copyright (c) 2004-2010 Gabor Horvath <hgabor@rawtherapee.com>
 *
 *  RawTherapee is free software: you can redistribute it and/or modify
 *  it under the terms of the GNU General Public License as published by
 *  the Free Software Foundation, either version 3 of the License, or
 *  (at your option) any later version.
 *
 *  RawTherapee is distributed in the hope that it will be useful,
 *  but WITHOUT ANY WARRANTY; without even the implied warranty of
 *  MERCHANTABILITY or FITNESS FOR A PARTICULAR PURPOSE.  See the
 *  GNU General Public License for more details.
 *
 *  You should have received a copy of the GNU General Public License
 *  along with RawTherapee.  If not, see <http://www.gnu.org/licenses/>.
 */
#include "rtengine.h"
#include "colortemp.h"
#include "imagesource.h"
#include "improcfun.h"
#include "curves.h"
#include "iccstore.h"
#include "clutstore.h"
#include "processingjob.h"
#include <glibmm.h>
#include "../rtgui/options.h"
#include "rawimagesource.h"
#include "../rtgui/multilangmgr.h"
#include "mytime.h"
#include <iostream>
#include <fstream>
#include <string>
#include "../rtgui/md5helper.h"
#include "../rtgui/thresholdselector.h"


#undef THREAD_PRIORITY_NORMAL

namespace rtengine
{
extern const Settings* settings;

namespace
{

template <typename T>
void adjust_radius (const T &default_param, double scale_factor, T &param)
{
    const double delta = (param - default_param) * scale_factor;
    param = default_param + delta;
}


class ImageProcessor
{
public:
    ImageProcessor (ProcessingJob* pjob, int& errorCode,
                    ProgressListener* pl, bool tunnelMetaData, bool flush):
        job (static_cast<ProcessingJobImpl*> (pjob)),
        errorCode (errorCode),
        pl (pl),
        tunnelMetaData (tunnelMetaData),
        flush (flush),
        // internal state
        ipf_p (nullptr),
        ii (nullptr),
        imgsrc (nullptr),
        fw (-1),
        fh (-1),
        pp (0, 0, 0, 0, 0)
    {
    }

    Image16 *operator()()
    {
        if (!job->fast) {
            return normal_pipeline();
        } else {
            return fast_pipeline();
        }
    }

private:
    Image16 *normal_pipeline()
    {
        if (!stage_init()) {
            return nullptr;
        }

        stage_denoise();
        stage_transform();
        return stage_finish();
    }

    Image16 *fast_pipeline()
    {
        if (!job->pparams.resize.enabled) {
            return normal_pipeline();
        }

        pl = nullptr;

        if (!stage_init()) {
            return nullptr;
        }

        stage_transform();
        stage_early_resize();
        stage_denoise();
        return stage_finish();
    }

    bool stage_init()
    {
        errorCode = 0;

        if (pl) {
            pl->setProgressStr ("PROGRESSBAR_PROCESSING");
            pl->setProgress (0.0);
        }

        ii = job->initialImage;

        if (!ii) {
            ii = InitialImage::load (job->fname, job->isRaw, &errorCode);

            if (errorCode) {
                delete job;
                return false; //return nullptr;
            }
        }

        procparams::ProcParams& params = job->pparams;

        // acquire image from imagesource
        imgsrc = ii->getImageSource ();

        tr = getCoarseBitMask (params.coarse);
        imgsrc->getFullSize (fw, fh, tr);

        // check the crop params
        if (params.crop.x > fw || params.crop.y > fh) {
            // the crop is completely out of the image, so we disable the crop
            params.crop.enabled = false;
            // and we set the values to the defaults
            params.crop.x = 0;
            params.crop.y = 0;
            params.crop.w = fw;
            params.crop.h = fh;
        } else {
            if (params.crop.x < 0) {
                params.crop.x = 0;
            }

            if (params.crop.y < 0) {
                params.crop.y = 0;
            }

            if ((params.crop.x + params.crop.w) > fw) {
                // crop overflow in the width dimension ; we trim it
                params.crop.w = fw - params.crop.x;
            }

            if ((params.crop.y + params.crop.h) > fh) {
                // crop overflow in the height dimension ; we trim it
                params.crop.h = fh - params.crop.y;
            }
        }

//    MyTime t1,t2;
//    t1.set();

        ipf_p.reset (new ImProcFunctions (&params, true));
        ImProcFunctions &ipf = * (ipf_p.get());

        pp = PreviewProps (0, 0, fw, fh, 1);
        imgsrc->setCurrentFrame (params.raw.bayersensor.imageNum);
        imgsrc->preprocess ( params.raw, params.lensProf, params.coarse, params.dirpyrDenoise.enabled);

        if (params.toneCurve.autoexp) {// this enabled HLRecovery
            LUTu histRedRaw (256), histGreenRaw (256), histBlueRaw (256);
            imgsrc->getRAWHistogram (histRedRaw, histGreenRaw, histBlueRaw);

            if (ToneCurveParams::HLReconstructionNecessary (histRedRaw, histGreenRaw, histBlueRaw) && !params.toneCurve.hrenabled) {
                params.toneCurve.hrenabled = true;
                // WARNING: Highlight Reconstruction is being forced 'on', should we force a method here too?
            }
        }

        if (pl) {
            pl->setProgress (0.20);
        }

        imgsrc->demosaic ( params.raw);

        if (pl) {
            pl->setProgress (0.30);
        }

        if (params.retinex.enabled) { //enabled Retinex
            LUTf cdcurve (65536, 0);
            LUTf mapcurve (65536, 0);
            LUTu dummy;
            RetinextransmissionCurve dehatransmissionCurve;
            RetinexgaintransmissionCurve dehagaintransmissionCurve;
            bool dehacontlutili = false;
            bool mapcontlutili = false;
            bool useHsl = false;
//        multi_array2D<float, 3> conversionBuffer(1, 1);
            multi_array2D<float, 4> conversionBuffer (1, 1);
            imgsrc->retinexPrepareBuffers (params.icm, params.retinex, conversionBuffer, dummy);
            imgsrc->retinexPrepareCurves (params.retinex, cdcurve, mapcurve, dehatransmissionCurve, dehagaintransmissionCurve, dehacontlutili, mapcontlutili, useHsl, dummy, dummy );

            float minCD, maxCD, mini, maxi, Tmean, Tsigma, Tmin, Tmax;
            imgsrc->retinex ( params.icm, params.retinex, params.toneCurve, cdcurve, mapcurve, dehatransmissionCurve, dehagaintransmissionCurve, conversionBuffer, dehacontlutili, mapcontlutili, useHsl, minCD, maxCD, mini, maxi, Tmean, Tsigma, Tmin, Tmax, dummy);

        }

        if (pl) {
            pl->setProgress (0.40);
        }

        imgsrc->HLRecovery_Global ( params.toneCurve );


        if (pl) {
            pl->setProgress (0.45);
        }

        // set the color temperature
        currWB = ColorTemp (params.wb.temperature, params.wb.green, params.wb.equal, params.wb.method);

        if (params.wb.method == "Camera") {
            currWB = imgsrc->getWB ();
        } else if (params.wb.method == "Auto") {
            double rm, gm, bm;
            imgsrc->getAutoWBMultipliers (rm, gm, bm);
            currWB.update (rm, gm, bm, params.wb.equal, params.wb.tempBias);
        }

        calclum = nullptr ;
        params.dirpyrDenoise.getCurves (noiseLCurve, noiseCCurve);
        autoNR = (float) settings->nrauto;//
        autoNRmax = (float) settings->nrautomax;//

        if (settings->leveldnti == 0) {
            tilesize = 1024;
            overlap = 128;
        }

        if (settings->leveldnti == 1) {
            tilesize = 768;
            overlap = 96;
        }

        //  const int tilesize = 768;
        //  const int overlap = 96;
        int numtiles_W, numtiles_H, tilewidth, tileheight, tileWskip, tileHskip;
        ipf.Tile_calc (tilesize, overlap, 2, fw, fh, numtiles_W, numtiles_H, tilewidth, tileheight, tileWskip, tileHskip);
        int nbtl = numtiles_W * numtiles_H;

        if ((settings->leveldnautsimpl == 1 && params.dirpyrDenoise.Cmethod == "AUT") || (settings->leveldnautsimpl == 0 && params.dirpyrDenoise.C2method == "AUTO")) {
            nbtl = 9;
        }

        ch_M = new float [nbtl];//allocate memory
        max_r = new float [nbtl];
        max_b = new float [nbtl];
        min_b = new float [9];
        min_r = new float [9];
        lumL = new float [nbtl];
        chromC = new float [nbtl];
        ry = new float [nbtl];
        sk = new float [nbtl];
        pcsk = new float [nbtl];

        //  printf("expert=%d\n",settings->leveldnautsimpl);
        if (settings->leveldnautsimpl == 1 && params.dirpyrDenoise.Cmethod == "PON") {
            MyTime t1pone, t2pone;
            t1pone.set();
            int crW = 100; // settings->leveldnv == 0
            int crH = 100; // settings->leveldnv == 0

            if (settings->leveldnv == 1) {
                crW = 250;
                crH = 250;
            }

            if (settings->leveldnv == 2) {
                crW = int (tileWskip / 2);
                crH = int (tileHskip / 2);
            }

            //  if(settings->leveldnv ==2) {crW=int(tileWskip/2);crH=int(1.15f*(tileWskip/2));}//adapted to scale of preview
            if (settings->leveldnv == 3) {
                crW = tileWskip - 10;
                crH = tileHskip - 10;
            }

            float lowdenoise = 1.f;
            int levaut = settings->leveldnaut;

            if (levaut == 1) { //Standard
                lowdenoise = 0.7f;
            }

            //  int crW=tileWskip-10;//crop noise width
            //  int crH=tileHskip-10;//crop noise height
//      Imagefloat *origCropPart;//init auto noise
//          origCropPart = new Imagefloat (crW, crH);//allocate memory
            if (params.dirpyrDenoise.enabled) {//evaluate Noise
                LUTf gamcurve (65536, 0);
                float gam, gamthresh, gamslope;
                ipf.RGB_denoise_infoGamCurve (params.dirpyrDenoise, imgsrc->isRAW(), gamcurve, gam, gamthresh, gamslope);
                #pragma omp parallel
                {
                    Imagefloat *origCropPart;//init auto noise
                    origCropPart = new Imagefloat (crW, crH);//allocate memory
                    Imagefloat *provicalc = new Imagefloat ((crW + 1) / 2, (crH + 1) / 2); //for denoise curves
                    int skipP = 1;
                    #pragma omp for schedule(dynamic) collapse(2) nowait

                    for (int wcr = 0; wcr < numtiles_W; wcr++) {
                        for (int hcr = 0; hcr < numtiles_H; hcr++) {
                            int beg_tileW = wcr * tileWskip + tileWskip / 2.f - crW / 2.f;
                            int beg_tileH = hcr * tileHskip + tileHskip / 2.f - crH / 2.f;
                            PreviewProps ppP (beg_tileW , beg_tileH, crW, crH, skipP);
                            imgsrc->getImage (currWB, tr, origCropPart, ppP, params.toneCurve, params.icm, params.raw );
                            //baseImg->getStdImage(currWB, tr, origCropPart, ppP, true, params.toneCurve);

                            // we only need image reduced to 1/4 here
                            for (int ii = 0; ii < crH; ii += 2) {
                                for (int jj = 0; jj < crW; jj += 2) {
                                    provicalc->r (ii >> 1, jj >> 1) = origCropPart->r (ii, jj);
                                    provicalc->g (ii >> 1, jj >> 1) = origCropPart->g (ii, jj);
                                    provicalc->b (ii >> 1, jj >> 1) = origCropPart->b (ii, jj);
                                }
                            }

                            imgsrc->convertColorSpace (provicalc, params.icm, currWB); //for denoise luminance curve
                            float maxr = 0.f;
                            float maxb = 0.f;
                            float pondcorrec = 1.0f;
                            float chaut, redaut, blueaut, maxredaut, maxblueaut, minredaut, minblueaut, chromina, sigma, lumema, sigma_L, redyel, skinc, nsknc;
                            int Nb;
                            chaut = 0.f;
                            redaut = 0.f;
                            blueaut = 0.f;
                            maxredaut = 0.f;
                            maxblueaut = 0.f;
                            chromina = 0.f;
                            sigma = 0.f;
                            ipf.RGB_denoise_info (origCropPart, provicalc, imgsrc->isRAW(), gamcurve, gam, gamthresh, gamslope, params.dirpyrDenoise, imgsrc->getDirPyrDenoiseExpComp(), chaut, Nb, redaut, blueaut, maxredaut, maxblueaut, minredaut, minblueaut, chromina, sigma, lumema, sigma_L, redyel, skinc, nsknc);
                            float multip = 1.f;
                            float adjustr = 1.f;

                            if      (params.icm.working == "ProPhoto")   {
                                adjustr = 1.f;   //
                            } else if (params.icm.working == "Adobe RGB")  {
                                adjustr = 1.f / 1.3f;
                            } else if (params.icm.working == "sRGB")       {
                                adjustr = 1.f / 1.3f;
                            } else if (params.icm.working == "WideGamut")  {
                                adjustr = 1.f / 1.1f;
                            } else if (params.icm.working == "Rec2020")  {
                                adjustr = 1.f / 1.1f;
                            } else if (params.icm.working == "Beta RGB")   {
                                adjustr = 1.f / 1.2f;
                            } else if (params.icm.working == "BestRGB")    {
                                adjustr = 1.f / 1.2f;
                            } else if (params.icm.working == "BruceRGB")   {
                                adjustr = 1.f / 1.2f;
                            }

                            if (!imgsrc->isRAW()) {
                                multip = 2.f;    //take into account gamma for TIF / JPG approximate value...not good fot gamma=1
                            }

                            float maxmax = max (maxredaut, maxblueaut);
                            float delta;
                            int mode = 2;
                            int lissage = settings->leveldnliss;
                            ipf.calcautodn_info (chaut, delta, Nb, levaut, maxmax, lumema, chromina, mode, lissage, redyel, skinc, nsknc);

                            //    printf("PROCESS cha=%f red=%f bl=%f redM=%f bluM=%f chrom=%f sigm=%f lum=%f sigL=%f\n",chaut,redaut,blueaut, maxredaut, maxblueaut, chromina, sigma, lumema, sigma_L);
                            if (maxredaut > maxblueaut) {
                                maxr = (delta) / ((autoNRmax * multip * adjustr * lowdenoise) / 2.f);

                                if (minblueaut <= minredaut  && minblueaut < chaut) {
                                    maxb = (-chaut + minblueaut) / (autoNRmax * multip * adjustr * lowdenoise);
                                }
                            } else {
                                maxb = (delta) / ((autoNRmax * multip * adjustr * lowdenoise) / 2.f);

                                if (minredaut <= minblueaut  && minredaut < chaut) {
                                    maxr = (-chaut + minredaut) / (autoNRmax * multip * adjustr * lowdenoise);
                                }
                            }//maxb mxr - empirical evaluation red / blue

                            ch_M[hcr * numtiles_W + wcr] = pondcorrec * chaut / (autoNR * multip * adjustr * lowdenoise);
                            max_r[hcr * numtiles_W + wcr] = pondcorrec * maxr;
                            max_b[hcr * numtiles_W + wcr] = pondcorrec * maxb;
                            lumL[hcr * numtiles_W + wcr] = lumema;
                            chromC[hcr * numtiles_W + wcr] = chromina;
                            ry[hcr * numtiles_W + wcr] = redyel;
                            sk[hcr * numtiles_W + wcr] = skinc;
                            pcsk[hcr * numtiles_W + wcr] = nsknc;

                        }
                    }

                    delete provicalc;
                    delete origCropPart;
                }

                int liss = settings->leveldnliss; //smooth result around mean

                if (liss == 2 || liss == 3) {
                    // I smooth only mean and not delta (max)
                    float nchm = 0.f;
                    float koef = 0.4f; //between 0.1 to 0.9

                    if (liss == 3) {
                        koef = 0.0f;    //quasi auto for mean Ch
                    }

                    for (int wcr = 0; wcr < numtiles_W; wcr++) {
                        for (int hcr = 0; hcr < numtiles_H; hcr++) {
                            nchm += ch_M[hcr * numtiles_W + wcr];
                        }
                    }

                    nchm /= (numtiles_H * numtiles_W);

                    for (int wcr = 0; wcr < numtiles_W; wcr++) {
                        for (int hcr = 0; hcr < numtiles_H; hcr++) {
                            ch_M[hcr * numtiles_W + wcr] = nchm + (ch_M[hcr * numtiles_W + wcr] - nchm) * koef;
                        }
                    }
                }

                if (liss == 3) { //same as auto but with much cells
                    float MaxR = 0.f;
                    float MaxB = 0.f;
                    float MaxRMoy = 0.f;
                    float MaxBMoy = 0.f;

                    for (int k = 0; k < nbtl; k++) {
                        MaxBMoy += max_b[k];
                        MaxRMoy += max_r[k];

                        if (max_r[k] > MaxR) {
                            MaxR = max_r[k];
                        }

                        if (max_b[k] > MaxB) {
                            MaxB = max_b[k];
                        }

                    }

                    MaxBMoy /= nbtl;
                    MaxRMoy /= nbtl;

                    for (int k = 0; k < nbtl; k++) {
                        if (MaxR > MaxB) {
                            max_r[k] = MaxRMoy + (MaxR - MaxRMoy) * 0.66f; //#std Dev
                            //max_b[k]=MinB;
                            max_b[k] = MaxBMoy + (MaxB - MaxBMoy) * 0.66f;

                        } else {
                            max_b[k] = MaxBMoy + (MaxB - MaxBMoy) * 0.66f;
                            //max_r[k]=MinR;
                            max_r[k] = MaxRMoy + (MaxR - MaxRMoy) * 0.66f;

                        }
                    }
                }

                if (settings->verbose) {
                    t2pone.set();
                    printf ("Info denoise ponderated performed in %d usec:\n", t2pone.etime (t1pone));
                }

            }
        }


        if ((settings->leveldnautsimpl == 1 && params.dirpyrDenoise.Cmethod == "AUT")  || (settings->leveldnautsimpl == 0 && params.dirpyrDenoise.C2method == "AUTO")) {
            MyTime t1aue, t2aue;
            t1aue.set();
            int crW, crH;

            if (settings->leveldnv == 0) {
                crW = 100;
                crH = 100;
            }

            if (settings->leveldnv == 1) {
                crW = 250;
                crH = 250;
            }

            if (settings->leveldnv == 2) {
                crW = int (tileWskip / 2);
                crH = int (tileHskip / 2);
            }

            //  if(settings->leveldnv ==2) {crW=int(tileWskip/2);crH=int(1.15f*(tileWskip/2));}//adapted to scale of preview
            if (settings->leveldnv == 3) {
                crW = tileWskip - 10;
                crH = tileHskip - 10;
            }

            float lowdenoise = 1.f;
            int levaut = settings->leveldnaut;

            if (levaut == 1) { //Standard
                lowdenoise = 0.7f;
            }

            if (params.dirpyrDenoise.enabled) {//evaluate Noise
                LUTf gamcurve (65536, 0);
                float gam, gamthresh, gamslope;
                ipf.RGB_denoise_infoGamCurve (params.dirpyrDenoise, imgsrc->isRAW(), gamcurve, gam, gamthresh, gamslope);
                int Nb[9];
                int  coordW[3];//coordonate of part of image to mesure noise
                int  coordH[3];
                int begW = 50;
                int begH = 50;
                coordW[0] = begW;
                coordW[1] = fw / 2 - crW / 2;
                coordW[2] = fw - crW - begW;
                coordH[0] = begH;
                coordH[1] = fh / 2 - crH / 2;
                coordH[2] = fh - crH - begH;
                #pragma omp parallel
                {
                    Imagefloat *origCropPart;//init auto noise
                    origCropPart = new Imagefloat (crW, crH);//allocate memory
                    Imagefloat *provicalc = new Imagefloat ((crW + 1) / 2, (crH + 1) / 2); //for denoise curves

                    #pragma omp for schedule(dynamic) collapse(2) nowait

                    for (int wcr = 0; wcr <= 2; wcr++) {
                        for (int hcr = 0; hcr <= 2; hcr++) {
                            PreviewProps ppP (coordW[wcr] , coordH[hcr], crW, crH, 1);
                            imgsrc->getImage (currWB, tr, origCropPart, ppP, params.toneCurve, params.icm, params.raw);
                            //baseImg->getStdImage(currWB, tr, origCropPart, ppP, true, params.toneCurve);


                            // we only need image reduced to 1/4 here
                            for (int ii = 0; ii < crH; ii += 2) {
                                for (int jj = 0; jj < crW; jj += 2) {
                                    provicalc->r (ii >> 1, jj >> 1) = origCropPart->r (ii, jj);
                                    provicalc->g (ii >> 1, jj >> 1) = origCropPart->g (ii, jj);
                                    provicalc->b (ii >> 1, jj >> 1) = origCropPart->b (ii, jj);
                                }
                            }

                            imgsrc->convertColorSpace (provicalc, params.icm, currWB); //for denoise luminance curve
                            int nb = 0;
                            float chaut = 0.f, redaut = 0.f, blueaut = 0.f, maxredaut = 0.f, maxblueaut = 0.f, minredaut = 0.f, minblueaut = 0.f, chromina = 0.f, sigma = 0.f, lumema = 0.f, sigma_L = 0.f, redyel = 0.f, skinc = 0.f, nsknc = 0.f;
                            ipf.RGB_denoise_info (origCropPart, provicalc, imgsrc->isRAW(), gamcurve, gam, gamthresh, gamslope,  params.dirpyrDenoise, imgsrc->getDirPyrDenoiseExpComp(), chaut, nb, redaut, blueaut, maxredaut, maxblueaut, minredaut, minblueaut, chromina, sigma, lumema, sigma_L, redyel, skinc, nsknc);
                            Nb[hcr * 3 + wcr] = nb;
                            ch_M[hcr * 3 + wcr] = chaut;
                            max_r[hcr * 3 + wcr] = maxredaut;
                            max_b[hcr * 3 + wcr] = maxblueaut;
                            min_r[hcr * 3 + wcr] = minredaut;
                            min_b[hcr * 3 + wcr] = minblueaut;
                            lumL[hcr * 3 + wcr] = lumema;
                            chromC[hcr * 3 + wcr] = chromina;
                            ry[hcr * 3 + wcr] = redyel;
                            sk[hcr * 3 + wcr] = skinc;
                            pcsk[hcr * 3 + wcr] = nsknc;
                        }
                    }

                    delete provicalc;
                    delete origCropPart;
                }
                float chM = 0.f;
                float MaxR = 0.f;
                float MaxB = 0.f;
                float MinR = 100000000.f;
                float MinB = 100000000.f;
                float maxr = 0.f;
                float maxb = 0.f;
                float multip = 1.f;
                float adjustr = 1.f;
                float Max_R[9] = {0.f, 0.f, 0.f, 0.f, 0.f, 0.f, 0.f, 0.f, 0.f};
                float Max_B[9] = {0.f, 0.f, 0.f, 0.f, 0.f, 0.f, 0.f, 0.f, 0.f};
                float Min_R[9];
                float Min_B[9];
                float MaxRMoy = 0.f;
                float MaxBMoy = 0.f;
                float MinRMoy = 0.f;
                float MinBMoy = 0.f;

                if      (params.icm.working == "ProPhoto")   {
                    adjustr = 1.f;
                } else if (params.icm.working == "Adobe RGB")  {
                    adjustr = 1.f / 1.3f;
                } else if (params.icm.working == "sRGB")       {
                    adjustr = 1.f / 1.3f;
                } else if (params.icm.working == "WideGamut")  {
                    adjustr = 1.f / 1.1f;
                } else if (params.icm.working == "Rec2020")  {
                    adjustr = 1.f / 1.1f;
                } else if (params.icm.working == "Beta RGB")   {
                    adjustr = 1.f / 1.2f;
                } else if (params.icm.working == "BestRGB")    {
                    adjustr = 1.f / 1.2f;
                } else if (params.icm.working == "BruceRGB")   {
                    adjustr = 1.f / 1.2f;
                }

                if (!imgsrc->isRAW()) {
                    multip = 2.f;    //take into account gamma for TIF / JPG approximate value...not good fot gamma=1
                }

                float delta[9];
                int mode = 1;
                int lissage = settings->leveldnliss;

                for (int k = 0; k < 9; k++) {
                    float maxmax = max (max_r[k], max_b[k]);
                    ipf.calcautodn_info (ch_M[k], delta[k], Nb[k], levaut, maxmax, lumL[k], chromC[k], mode, lissage, ry[k], sk[k], pcsk[k] );
                    //  printf("ch_M=%f delta=%f\n",ch_M[k], delta[k]);
                }

                for (int k = 0; k < 9; k++) {
                    if (max_r[k] > max_b[k]) {
                        //printf("R delta=%f  koef=%f\n",delta[k],autoNRmax*multip*adjustr*lowdenoise);
                        Max_R[k] = (delta[k]) / ((autoNRmax * multip * adjustr * lowdenoise) / 2.f);
                        Min_B[k] = - (ch_M[k] - min_b[k]) / (autoNRmax * multip * adjustr * lowdenoise);
                        Max_B[k] = 0.f;
                        Min_R[k] = 0.f;
                    } else {
                        //printf("B delta=%f  koef=%f\n",delta[k],autoNRmax*multip*adjustr*lowdenoise);
                        Max_B[k] = (delta[k]) / ((autoNRmax * multip * adjustr * lowdenoise) / 2.f);
                        Min_R[k] = - (ch_M[k] - min_r[k])   / (autoNRmax * multip * adjustr * lowdenoise);
                        Min_B[k] = 0.f;
                        Max_R[k] = 0.f;
                    }
                }

                for (int k = 0; k < 9; k++) {
                    //  printf("ch_M= %f Max_R=%f Max_B=%f min_r=%f min_b=%f\n",ch_M[k],Max_R[k], Max_B[k],Min_R[k], Min_B[k]);
                    chM += ch_M[k];
                    MaxBMoy += Max_B[k];
                    MaxRMoy += Max_R[k];
                    MinRMoy += Min_R[k];
                    MinBMoy += Min_B[k];

                    if (Max_R[k] > MaxR) {
                        MaxR = Max_R[k];
                    }

                    if (Max_B[k] > MaxB) {
                        MaxB = Max_B[k];
                    }

                    if (Min_R[k] < MinR) {
                        MinR = Min_R[k];
                    }

                    if (Min_B[k] < MinB) {
                        MinB = Min_B[k];
                    }

                }

                chM /= 9;
                MaxBMoy /= 9;
                MaxRMoy /= 9;
                MinBMoy /= 9;
                MinRMoy /= 9;

                if (MaxR > MaxB) {
                    maxr = MaxRMoy + (MaxR - MaxRMoy) * 0.66f; //#std Dev
                    //  maxb=MinB;
                    maxb = MinBMoy + (MinB - MinBMoy) * 0.66f;

                } else {
                    maxb = MaxBMoy + (MaxB - MaxBMoy) * 0.66f;
                    //  maxr=MinR;
                    maxr = MinRMoy + (MinR - MinRMoy) * 0.66f;

                }

//              printf("SIMPL cha=%f red=%f bl=%f \n",chM,maxr,maxb);

                params.dirpyrDenoise.chroma = chM / (autoNR * multip * adjustr);
                params.dirpyrDenoise.redchro = maxr;
                params.dirpyrDenoise.bluechro = maxb;
            }

            if (settings->verbose) {
                t2aue.set();
                printf ("Info denoise auto performed in %d usec:\n", t2aue.etime (t1aue));
            }

            //end evaluate noise
        }

        baseImg = new Imagefloat (fw, fh);
        imgsrc->getImage (currWB, tr, baseImg, pp, params.toneCurve, params.icm, params.raw);

        if (pl) {
            pl->setProgress (0.50);
        }

//  LUTf Noisecurve (65536,0);
//!!!// auto exposure!!!
        expcomp = params.toneCurve.expcomp;
        bright = params.toneCurve.brightness;
        contr = params.toneCurve.contrast;
        black = params.toneCurve.black;
        hlcompr = params.toneCurve.hlcompr;
        hlcomprthresh = params.toneCurve.hlcomprthresh;


        if (params.toneCurve.autoexp) {
            LUTu aehist;
            int aehistcompr;
            imgsrc->getAutoExpHistogram (aehist, aehistcompr);
            ipf.getAutoExp (aehist, aehistcompr, imgsrc->getDefGain(), params.toneCurve.clip, expcomp, bright, contr, black, hlcompr, hlcomprthresh);
        }

        // at this stage, we can flush the raw data to free up quite an important amount of memory
        // commented out because it makes the application crash when batch processing...
        // TODO: find a better place to flush rawData and rawRGB
        if (flush) {
            imgsrc->flushRawData();
            imgsrc->flushRGB();
        }

        return true;
    }

    void stage_denoise()
    {
        procparams::ProcParams& params = job->pparams;
        //ImProcFunctions ipf (&params, true);
        ImProcFunctions &ipf = * (ipf_p.get());

        // perform luma/chroma denoise
//  CieImage *cieView;
//  NoisCurve noiseLCurve;
//    bool lldenoiseutili=false;
//  Imagefloat *calclum ;
//    params.dirpyrDenoise.getCurves(noiseLCurve, lldenoiseutili);
//  if (params.dirpyrDenoise.enabled  && lldenoiseutili) {

        DirPyrDenoiseParams denoiseParams = params.dirpyrDenoise;   // make a copy because we cheat here

        if (denoiseParams.Lmethod == "CUR") {
            if (noiseLCurve) {
                denoiseParams.luma = 0.5f;
            } else {
                denoiseParams.luma = 0.0f;
            }
        } else if (denoiseParams.Lmethod == "SLI") {
            noiseLCurve.Reset();
        }

        if (denoiseParams.enabled  && (noiseLCurve || noiseCCurve )) {
            // we only need image reduced to 1/4 here
            calclum = new Imagefloat ((fw + 1) / 2, (fh + 1) / 2); //for luminance denoise curve
            #pragma omp parallel for

            for (int ii = 0; ii < fh; ii += 2) {
                for (int jj = 0; jj < fw; jj += 2) {
                    calclum->r (ii >> 1, jj >> 1) = baseImg->r (ii, jj);
                    calclum->g (ii >> 1, jj >> 1) = baseImg->g (ii, jj);
                    calclum->b (ii >> 1, jj >> 1) = baseImg->b (ii, jj);
                }
            }

            imgsrc->convertColorSpace (calclum, params.icm, currWB);
        }

        if (denoiseParams.enabled) {
            // CurveFactory::denoiseLL(lldenoiseutili, denoiseParams.lcurve, Noisecurve,1);
            //denoiseParams.getCurves(noiseLCurve);
//      ipf.RGB_denoise(baseImg, baseImg, calclum, imgsrc->isRAW(), denoiseParams, params.defringe, imgsrc->getDirPyrDenoiseExpComp(), noiseLCurve, lldenoiseutili);
            float chaut, redaut, blueaut, maxredaut, maxblueaut, nresi, highresi;
            int kall = 2;
            ipf.RGB_denoise (kall, baseImg, baseImg, calclum, ch_M, max_r, max_b, imgsrc->isRAW(), denoiseParams, imgsrc->getDirPyrDenoiseExpComp(), noiseLCurve, noiseCCurve, chaut, redaut, blueaut, maxredaut, maxblueaut, nresi, highresi);

        }

//  delete calclum;
        delete [] ch_M;
        delete [] max_r;
        delete [] max_b;
        delete [] min_r;
        delete [] min_b;
        delete [] lumL;
        delete [] chromC;
        delete [] ry;
        delete [] sk;
        delete [] pcsk;
    }

    void stage_transform()
    {
        procparams::ProcParams& params = job->pparams;
        //ImProcFunctions ipf (&params, true);
        ImProcFunctions &ipf = * (ipf_p.get());

        imgsrc->convertColorSpace (baseImg, params.icm, currWB);

        // perform first analysis
        hist16 (65536);

        ipf.firstAnalysis (baseImg, params, hist16);

        // perform transform (excepted resizing)
        if (ipf.needsTransform()) {
            Imagefloat* trImg = new Imagefloat (fw, fh);
            ipf.transform (baseImg, trImg, 0, 0, 0, 0, fw, fh, fw, fh, imgsrc->getMetaData()->getFocalLen(), imgsrc->getMetaData()->getFocalLen35mm(),
                           imgsrc->getMetaData()->getFocusDist(),
                           imgsrc->getMetaData()->getFNumber(),
                           imgsrc->getRotateDegree(), true);
            delete baseImg;
            baseImg = trImg;
        }
    }

    Image16 *stage_finish()
    {
        procparams::ProcParams& params = job->pparams;
        //ImProcFunctions ipf (&params, true);
        ImProcFunctions &ipf = * (ipf_p.get());

        if (params.dirpyrequalizer.cbdlMethod == "bef" && params.dirpyrequalizer.enabled && !params.colorappearance.enabled) {
            const int W = baseImg->getWidth();
            const int H = baseImg->getHeight();
            LabImage labcbdl (W, H);
            ipf.rgb2lab (*baseImg, labcbdl, params.icm.working);
            ipf.dirpyrequalizer (&labcbdl, 1);
            ipf.lab2rgb (labcbdl, *baseImg, params.icm.working);
        }

        // update blurmap
        SHMap* shmap = nullptr;

        if (params.sh.enabled) {
            shmap = new SHMap (fw, fh, true);
            double radius = sqrt (double (fw * fw + fh * fh)) / 2.0;
            double shradius = params.sh.radius;

            if (!params.sh.hq) {
                shradius *= radius / 1800.0;
            }

            shmap->update (baseImg, shradius, ipf.lumimul, params.sh.hq, 1);
        }

        // RGB processing

        curve1 (65536);
        curve2 (65536);
        curve (65536, 0);
        satcurve (65536, 0);
        lhskcurve (65536, 0);
        lumacurve (32770, 0); // lumacurve[32768] and lumacurve[32769] will be set to 32768 and 32769 later to allow linear interpolation
        clcurve (65536, 0);
        wavclCurve (65536, 0);

        //if(params.blackwhite.enabled) params.toneCurve.hrenabled=false;

        CurveFactory::complexCurve (expcomp, black / 65535.0, hlcompr, hlcomprthresh, params.toneCurve.shcompr, bright, contr,
                                    params.toneCurve.curveMode, params.toneCurve.curve, params.toneCurve.curveMode2, params.toneCurve.curve2,
                                    hist16, curve1, curve2, curve, dummy, customToneCurve1, customToneCurve2 );

        CurveFactory::RGBCurve (params.rgbCurves.rcurve, rCurve, 1);
        CurveFactory::RGBCurve (params.rgbCurves.gcurve, gCurve, 1);
        CurveFactory::RGBCurve (params.rgbCurves.bcurve, bCurve, 1);

        bool opautili = false;

        if (params.colorToning.enabled) {
            TMatrix wprof = ICCStore::getInstance()->workingSpaceMatrix (params.icm.working);
            double wp[3][3] = {
                {wprof[0][0], wprof[0][1], wprof[0][2]},
                {wprof[1][0], wprof[1][1], wprof[1][2]},
                {wprof[2][0], wprof[2][1], wprof[2][2]}
            };
            TMatrix wiprof = ICCStore::getInstance()->workingSpaceInverseMatrix (params.icm.working);
            double wip[3][3] = {
                {wiprof[0][0], wiprof[0][1], wiprof[0][2]},
                {wiprof[1][0], wiprof[1][1], wiprof[1][2]},
                {wiprof[2][0], wiprof[2][1], wiprof[2][2]}
            };
            params.colorToning.getCurves (ctColorCurve, ctOpacityCurve, wp, wip, opautili);
            clToningcurve (65536, 0);
            CurveFactory::curveToning (params.colorToning.clcurve, clToningcurve, 1);
            cl2Toningcurve (65536, 0);
            CurveFactory::curveToning (params.colorToning.cl2curve, cl2Toningcurve, 1);
        }

        labView = new LabImage (fw, fh);

        if (params.blackwhite.enabled) {
            CurveFactory::curveBW (params.blackwhite.beforeCurve, params.blackwhite.afterCurve, hist16, dummy, customToneCurvebw1, customToneCurvebw2, 1);
        }

        double rrm, ggm, bbm;
        float autor, autog, autob;
        float satLimit = float (params.colorToning.satProtectionThreshold) / 100.f * 0.7f + 0.3f;
        float satLimitOpacity = 1.f - (float (params.colorToning.saturatedOpacity) / 100.f);

        if (params.colorToning.enabled  && params.colorToning.autosat) { //for colortoning evaluation of saturation settings
            float moyS = 0.f;
            float eqty = 0.f;
            ipf.moyeqt (baseImg, moyS, eqty);//return image : mean saturation and standard dev of saturation
            float satp = ((moyS + 1.5f * eqty) - 0.3f) / 0.7f; //1.5 sigma ==> 93% pixels with high saturation -0.3 / 0.7 convert to Hombre scale

            if (satp >= 0.92f) {
                satp = 0.92f;    //avoid values too high (out of gamut)
            }

            if (satp <= 0.15f) {
                satp = 0.15f;    //avoid too low values
            }

            satLimit = 100.f * satp;

            satLimitOpacity = 100.f * (moyS - 0.85f * eqty); //-0.85 sigma==>20% pixels with low saturation
        }

        autor = -9000.f; // This will ask to compute the "auto" values for the B&W tool (have to be inferior to -5000)
        DCPProfile::ApplyState as;
        DCPProfile *dcpProf = imgsrc->getDCP (params.icm, currWB, as);

        LUTu histToneCurve;

        ipf.rgbProc (baseImg, labView, nullptr, curve1, curve2, curve, shmap, params.toneCurve.saturation, rCurve, gCurve, bCurve, satLimit , satLimitOpacity, ctColorCurve, ctOpacityCurve, opautili, clToningcurve, cl2Toningcurve, customToneCurve1, customToneCurve2, customToneCurvebw1, customToneCurvebw2, rrm, ggm, bbm, autor, autog, autob, expcomp, hlcompr, hlcomprthresh, dcpProf, as, histToneCurve);

        if (settings->verbose) {
            printf ("Output image / Auto B&W coefs:   R=%.2f   G=%.2f   B=%.2f\n", autor, autog, autob);
        }

        // if clut was used and size of clut cache == 1 we free the memory used by the clutstore (default clut cache size = 1 for 32 bit OS)
        if ( params.filmSimulation.enabled && !params.filmSimulation.clutFilename.empty() && options.clutCacheSize == 1) {
            CLUTStore::getInstance().clearCache();
        }

        // freeing up some memory
        customToneCurve1.Reset();
        customToneCurve2.Reset();
        ctColorCurve.Reset();
        ctOpacityCurve.Reset();
        noiseLCurve.Reset();
        noiseCCurve.Reset();
        customToneCurvebw1.Reset();
        customToneCurvebw2.Reset();

        // Freeing baseImg because not used anymore
        delete baseImg;
        baseImg = nullptr;

        if (shmap) {
            delete shmap;
        }

        shmap = nullptr;

        if (pl) {
            pl->setProgress (0.55);
        }

        //%%%%%%%%%%%%%%%%%%%%%%%%%%%%%%%%%%%%%%%%%%%%%%%%%%%%%%
        //%%%%%%%%%%%%%%%%%%%%%%%%%%%%%%%%%%%%%%%%%%%%%%%%%%%%%%
        // start tile processing...???


        if (params.labCurve.contrast != 0) { //only use hist16 for contrast
            hist16.clear();

#ifdef _OPENMP
            #pragma omp parallel
#endif
            {
                LUTu hist16thr (hist16.getSize());  // one temporary lookup table per thread
                hist16thr.clear();
#ifdef _OPENMP
                #pragma omp for schedule(static) nowait
#endif

                for (int i = 0; i < fh; i++)
                    for (int j = 0; j < fw; j++) {
                        hist16thr[ (int) ((labView->L[i][j]))]++;
                    }

                #pragma omp critical
                {
                    hist16 += hist16thr;
                }
            }
        }

        bool utili;
        CurveFactory::complexLCurve (params.labCurve.brightness, params.labCurve.contrast, params.labCurve.lcurve, hist16, lumacurve, dummy, 1, utili);

        bool clcutili;
        CurveFactory::curveCL (clcutili, params.labCurve.clcurve, clcurve, 1);

        bool ccutili, cclutili;
        CurveFactory::complexsgnCurve (autili, butili, ccutili, cclutili, params.labCurve.acurve, params.labCurve.bcurve, params.labCurve.cccurve,
                                       params.labCurve.lccurve, curve1, curve2, satcurve, lhskcurve, 1);


        bool locutili = false;
        //     bool locallutili = false;
        //     bool localcutili = false;

        if (params.locallab.enabled) {
            MyTime t1, t2;
            t1.set();

            std::string mdfive = getMD5 (imgsrc->getFileName());

            Glib::ustring pop = options.cacheBaseDir + "/mip/";

            Glib::ustring datalab;

            if (options.mip == MI_opt) {
                datalab = pop + Glib::path_get_basename (imgsrc->getFileName () + "." + mdfive + ".mip");
            }

            if (options.mip == MI_prev) {
                datalab = imgsrc->getFileName() + ".mip";
            }


            LocretigainCurve locRETgainCurve;
            LocLHCurve loclhCurve;
            LocHHCurve lochhCurve;

            LocretigainCurverab locRETgainCurverab;
            LUTf lllocalcurve (65536, 0);
            LUTf cclocalcurve (65536, 0);
            LUTf sklocalcurve (65536, 0);
            LUTf hltonecurveloc (32768, 0);
            LUTf shtonecurveloc (32768, 0);
            LUTf tonecurveloc (32768, 0);
            LUTf exlocalcurve (32768, 0);
            //    int realspot = params.locallab.nbspot;
            int maxspot = settings->nspot + 1;
            ifstream fic0 (datalab, ios::in);
            float** shbuffer = nullptr;
            int versionmip = 0;
            std::string delim[69] = {"A", "B", "C", "D", "E", "F", "G", "H", "I", "J", "K", "L", "M", "N", "O", "P", "Q", "R", "S", "T", "U", "V", "W", "X", "Y", "Z",
                                     "a", "b", "c", "d", "e", "f", "g", "h", "i", "j", "k", "l", "m", "n", "o", "p", "q", "r", "s", "t", "u", "v", "w", "x", "y", "z",
                                     "&", "#", "{", "[", "]", "}", "$", "*", "?", ">", "!", ";", "<"",(", ")", "+", "-"
                                    };

            if (params.locallab.inverssha) {
                shbuffer   = new float*[fh];

                for (int i = 0; i < fh; i++) {
                    shbuffer[i] = new float[fw];
                }
            }

            if (fic0) {//normally we don't use here but ??
                //find the version mip
                string line;
                string spotline;
                //   int cont = 0;

                while (getline (fic0, line)) {
                    spotline = line;
                    std::size_t pos = spotline.find ("=");
                    std::size_t posend = spotline.find ("@"); //in case of for futur use

                    if (spotline.substr (0, pos) == "Mipversion") {
                        string strversion = spotline.substr (pos + 1, (posend - pos));
                        versionmip = std::stoi (strversion.c_str());
                    }

                    if (spotline.substr (0, pos) == "Spot") {
                        //        cont = 0;
                    }


                }

                fic0.close();
            }

            ifstream fich (datalab, ios::in);

            if (fich && versionmip != 0) {
                std::string inser;

                int **dataspots;
                dataspots = new int*[73];

                for (int i = 0; i < 73; i++) {
                    dataspots[i] = new int[maxspot];
                }


                std::string *retistrs;
                retistrs = new std::string[maxspot];
                std::string *llstrs;

                llstrs = new std::string[maxspot];

                std::string *lhstrs;
                lhstrs = new std::string[maxspot];

                std::string *ccstrs;
                ccstrs = new std::string[maxspot];

                std::string *hhstrs;
                hhstrs = new std::string[maxspot];

                std::string *skinstrs;
                skinstrs = new std::string[maxspot];

                std::string *pthstrs;
                pthstrs = new std::string[maxspot];

                std::string *exstrs;
                exstrs = new std::string[maxspot];

                {
                    dataspots[2][0] =  params.locallab.circrad;
                    dataspots[3][0] =  params.locallab.locX;
                    dataspots[4][0] =  params.locallab.locY;
                    dataspots[5][0] =  params.locallab.locYT;
                    dataspots[6][0] =  params.locallab.locXL;
                    dataspots[7][0] =  params.locallab.centerX;
                    dataspots[8][0] =  params.locallab.centerY;
                    dataspots[9][0] =  params.locallab.lightness;
                    dataspots[10][0] =  params.locallab.contrast;
                    dataspots[11][0] =  params.locallab.chroma;
                    dataspots[12][0] =  params.locallab.sensi;
                    dataspots[13][0] =  params.locallab.transit;

                    if (!params.locallab.invers) {
                        dataspots[14][0] =  0;
                    } else {
                        dataspots[14][0] =  1;
                    }

                    if (params.locallab.Smethod == "IND") {
                        dataspots[15][0] =  0;
                    } else if (params.locallab.Smethod == "SYM") {
                        dataspots[15][0] =  1;
                    } else if (params.locallab.Smethod == "INDSL") {
                        dataspots[15][0] =  2;
                    } else if (params.locallab.Smethod == "SYMSL") {
                        dataspots[15][0] =  3;
                    }

                    dataspots[17][0] =  params.locallab.radius;
                    dataspots[18][0] =  params.locallab.strength;
                    dataspots[19][0] =  params.locallab.sensibn;

                    if (!params.locallab.inversrad) {
                        dataspots[20][0] =  0;
                    } else {
                        dataspots[20][0] =  1;
                    }

                    dataspots[21][0] = params.locallab.str;
                    dataspots[22][0] = params.locallab.chrrt;
                    dataspots[23][0] = params.locallab.neigh;
                    dataspots[24][0] = params.locallab.vart;
                    dataspots[25][0] = params.locallab.sensih;

                    if (!params.locallab.inversret) {
                        dataspots[26][0] =  0;
                    } else {
                        dataspots[26][0] =  1;
                    }

                    if (params.locallab.retinexMethod == "low") {
                        dataspots[27][0] =  0;
                    } else if (params.locallab.retinexMethod == "uni") {
                        dataspots[27][0] =  1;
                    } else if (params.locallab.retinexMethod == "high") {
                        dataspots[27][0] =  2;
                    }


                    dataspots[28][0] = params.locallab.sharradius;
                    dataspots[29][0] = params.locallab.sharamount;
                    dataspots[30][0] = params.locallab.shardamping;
                    dataspots[31][0] = params.locallab.shariter;
                    dataspots[32][0] = params.locallab.sensisha;

                    if (!params.locallab.inverssha) {
                        dataspots[33][0] =  0;
                    } else {
                        dataspots[33][0] =  1;
                    }

                    if (params.locallab.qualityMethod == "std") {
                        dataspots[34][0] =  0;
                    } else if (params.locallab.qualityMethod == "enh") {
                        dataspots[34][0] =  1;
                    } else if (params.locallab.qualityMethod == "enhden") {
                        dataspots[34][0] =  2;
                    }

                    dataspots[35][0] = params.locallab.thres;
                    dataspots[36][0] = params.locallab.proxi;

                    dataspots[37][0] = params.locallab.noiselumf;
                    dataspots[38][0] = params.locallab.noiselumc;
                    dataspots[39][0] = params.locallab.noisechrof;
                    dataspots[40][0] = params.locallab.noisechroc;

                    dataspots[41][0] = params.locallab.mult[0];
                    dataspots[42][0] = params.locallab.mult[1];
                    dataspots[43][0] = params.locallab.mult[2];
                    dataspots[44][0] = params.locallab.mult[3];
                    dataspots[45][0] = params.locallab.mult[4];
                    dataspots[46][0] = params.locallab.threshold;
                    dataspots[47][0] = params.locallab.sensicb;

                    if (!params.locallab.activlum) {
                        dataspots[48][0] =  0;
                    } else {
                        dataspots[48][0] =  1;
                    }

                    dataspots[49][0] = params.locallab.stren;
                    dataspots[50][0] = params.locallab.gamma;
                    dataspots[51][0] = params.locallab.estop;
                    dataspots[52][0] = params.locallab.scaltm;
                    dataspots[53][0] = params.locallab.rewei;
                    dataspots[54][0] = params.locallab.sensitm;
                    dataspots[55][0] = params.locallab.retrab;

                    if (!params.locallab.curvactiv) {
                        dataspots[56][0] =  0;
                    } else {
                        dataspots[56][0] =  1;
                    }

                    if (params.locallab.qualitycurveMethod == "none") {
                        dataspots[57][0] =  0;
                    } else if (params.locallab.qualitycurveMethod == "std") {
                        dataspots[57][0] =  1;
                    } else if (params.locallab.qualitycurveMethod == "enh") {
                        dataspots[57][0] =  2;
                    }

                    dataspots[58][0] = params.locallab.sensiv;
                    dataspots[59][0] = params.locallab.pastels;
                    dataspots[60][0] = params.locallab.saturated;

                    if (!params.locallab.protectskins) {
                        dataspots[61][0] = 0;
                    } else {
                        dataspots[61][0] = 1;
                    }

                    if (!params.locallab.avoidcolorshift) {
                        dataspots[62][0] = 0;
                    } else {
                        dataspots[62][0] = 1;
                    }

                    if (!params.locallab.pastsattog) {
                        dataspots[63][0] = 0;
                    } else {
                        dataspots[63][0] = 1;
                    }

                    dataspots[64][0] = params.locallab.expcomp;
                    dataspots[65][0] = params.locallab.black;
                    dataspots[66][0] = params.locallab.hlcompr;
                    dataspots[67][0] = params.locallab.hlcomprthresh;
                    dataspots[68][0] = params.locallab.shcompr;
                    dataspots[69][0] = params.locallab.sensiex;

                    dataspots[70][0] = 100.f * params.locallab.hueref;
                    dataspots[71][0] = params.locallab.chromaref;
                    dataspots[72][0] = params.locallab.lumaref;

                    //curve Reti local
                    int siz = params.locallab.localTgaincurve.size();

                    if (siz > 69) {
                        siz = 69;//avoid crash
                    }

                    //   int s_cur[siz + 1];
                    int s_datcur[siz + 1];

                    for (int j = 0; j < siz; j++) {
                        s_datcur[j] = (int)  (1000. * params.locallab.localTgaincurve[j]);
                    }

                    std::string cur_str = "";

                    for (int j = 0; j < siz; j++) {
                        cur_str = cur_str + std::to_string (s_datcur[j]) + delim[j];
                    }

                    inser = retistrs[0] = cur_str + "@";

                    int sizl = params.locallab.llcurve.size();

                    if (sizl > 69) {
                        sizl = 69;
                    }

                    //    int s_curl[sizl + 1];
                    int s_datcurl[sizl + 1];

                    for (int j = 0; j < sizl; j++) {
                        s_datcurl[j] = (int)  (1000. * params.locallab.llcurve[j]);
                    }

                    std::string ll_str = "";

                    for (int j = 0; j < sizl; j++) {
                        ll_str = ll_str + std::to_string (s_datcurl[j]) + delim[j];
                    }

                    llstrs[0] = ll_str + "@";


                    int sizc = params.locallab.cccurve.size();

                    if (sizc > 69) {
                        sizc = 69;
                    }

                    //        int s_curc[sizc + 1];
                    int s_datcurc[sizc + 1];

                    for (int j = 0; j < sizc; j++) {
                        s_datcurc[j] = (int)  (1000. * params.locallab.cccurve[j]);
                    }

                    std::string cc_str = "";

                    for (int j = 0; j < sizc; j++) {
                        cc_str = cc_str + std::to_string (s_datcurc[j]) + delim[j];
                    }

                    ccstrs[0] = cc_str + "@";

                    //

                    int sizh = params.locallab.LHcurve.size();

                    if (sizh > 69) {
                        sizh = 69;
                    }

                    //     int s_curh[sizh + 1];
                    int s_datcurh[sizh + 1];

                    for (int j = 0; j < sizh; j++) {
                        s_datcurh[j] = (int)  (1000. * params.locallab.LHcurve[j]);
                    }

                    std::string lh_str = "";

                    for (int j = 0; j < sizh; j++) {
                        lh_str = lh_str + std::to_string (s_datcurh[j]) + delim[j];
                    }

                    lhstrs[0] = lh_str + "@";

                    int sizhh = params.locallab.HHcurve.size();

                    if (sizhh > 69) {
                        sizhh = 69;
                    }

                    //     int s_curh[sizh + 1];
                    int s_datcurhh[sizhh + 1];

                    for (int j = 0; j < sizhh; j++) {
                        s_datcurhh[j] = (int)  (1000. * params.locallab.HHcurve[j]);
                    }

                    std::string hh_str = "";

                    for (int j = 0; j < sizhh; j++) {
                        hh_str = hh_str + std::to_string (s_datcurhh[j]) + delim[j];
                    }

                    hhstrs[0] = hh_str + "@";

                    //Skin curve
                    int sizsk = params.locallab.skintonescurve.size();

                    if (sizsk > 69) {
                        sizsk = 69;//to avoid crash
                    }


                    int s_datcursk[sizsk + 1];

                    for (int j = 0; j < sizsk; j++) {
                        s_datcursk[j] = (int)  (1000. * params.locallab.skintonescurve[j]);
                    }

                    std::string sk_str = "";

                    for (int j = 0; j < sizsk; j++) {
                        sk_str = sk_str + std::to_string (s_datcursk[j]) + delim[j];
                    }

                    skinstrs[0] = sk_str + "@";

                    //end local skin
                    //PSThreshold
                    int sizps = 2;
                    int s_datps[sizps + 1];
                    s_datps[1] =  static_cast<int> (params.locallab.psthreshold.value[ThresholdSelector::TS_TOPLEFT]);

                    s_datps[0] =  static_cast<int> (params.locallab.psthreshold.value[ThresholdSelector::TS_BOTTOMLEFT]);

                    std::string ps_str = "";

                    for (int j = 0; j < sizps; j++) {
                        ps_str = ps_str + std::to_string (s_datps[j]) + delim[j];
                    }

                    pthstrs[0] = ps_str + "@";

                    //end local ps

                    //expos
                    //Skin curve
                    int sizex = params.locallab.excurve.size();

                    if (sizex > 69) {
                        sizex = 69;//to avoid crash
                    }


                    int s_datcurex[sizsk + 1];

                    for (int j = 0; j < sizex; j++) {
                        s_datcurex[j] = (int)  (1000. * params.locallab.excurve[j]);
                    }

                    std::string ex_str = "";

                    for (int j = 0; j < sizex; j++) {
                        ex_str = ex_str + std::to_string (s_datcurex[j]) + delim[j];
                    }

                    exstrs[0] = ex_str + "@";




                }
                //     locallutili = false;


                int ns = 0;
                //      int realsp = params.locallab.nbspot;

                if (fich) {

                    std::string line;
                    std::string spotline;
                    int cont = 0;
                    //   int sizecu = 0;
                    //   int sizell;
                    //   int sizelh;
                    //   int sizecc;

                    while (getline (fich, line)) {
                        spotline = line;
                        std::size_t pos = spotline.find ("=");
                        std::size_t posend = spotline.find ("@"); //in case of for futur use

                        if (spotline.substr (0, pos) == "Mipversion") {
                            std::string strversion = spotline.substr (pos + 1, (posend - pos));
                            versionmip = std::stoi (strversion.c_str());
                        }

                        if (spotline.substr (0, pos) == "Spot") {
                            cont = 0;
                        }

                        cont++;
                        std::string str3 = spotline.substr (pos + 1, (posend - pos));

                        if (cont == 1) {
                            ns =  std::stoi (str3.c_str());
                        }

                        if (cont >= 2  && cont < 16) {
                            dataspots[cont][ns] = std::stoi (str3.c_str());

                        }

                        if (spotline.substr (0, pos) == "Currentspot") {
                            dataspots[16][0] = std::stoi (str3.c_str());
                        }

                        if (cont > 16  && cont < 73) {
                            dataspots[cont][ns] = std::stoi (str3.c_str());

                        }

                        if (spotline.substr (0, pos) == "curveReti") {
                            std::string curstr;
                            //        int longecur;
                            std::string strend = spotline.substr (posend - 1, 1);
                            //        std::size_t posz = spotline.find (strend);
                            //        int longe;

                            for (int sl = 0; sl < 69; sl++) {
                                if (delim[sl] == strend) {
                                    //                longe = sl + 1;
                                }
                            }

                            retistrs[ns] = str3;
                            //   sizecu = longe;
                        }

                        if (spotline.substr (0, pos) == "curveLL") {
                            std::string curstrl;
                            //       int longecurl;
                            std::string strendl = spotline.substr (posend - 1, 1);
                            //       std::size_t poszl = spotline.find (strendl);
                            //       int longel;

                            for (int sl = 0; sl < 69; sl++) {
                                if (delim[sl] == strendl) {
                                    //     longel = sl + 1;
                                }
                            }

                            llstrs[ns] = str3;
                            //  sizell = longel;

                        }

                        if (spotline.substr (0, pos) == "curveLH") {
                            std::string curstrh;
                            //      int longecurh;
                            std::string strendh = spotline.substr (posend - 1, 1);
                            //      std::size_t poszh = spotline.find (strendh);
                            //     int longeh;

                            for (int sh = 0; sh < 69; sh++) {
                                if (delim[sh] == strendh) {
                                    //            longeh = sh + 1;
                                }
                            }

                            lhstrs[ns] = str3;
                            //    sizelh = longeh;
                        }

                        if (spotline.substr (0, pos) == "curveHH") {
                            std::string cursthh;
                            //      int longecurh;
                            std::string strendhh = spotline.substr (posend - 1, 1);
                            //      std::size_t poszh = spotline.find (strendh);
                            //      int longeh;

                            for (int sh = 0; sh < 69; sh++) {
                                if (delim[sh] == strendhh) {
                                    //             longeh = sh + 1;
                                }
                            }

                            hhstrs[ns] = str3;
                            //    sizelh = longeh;
                        }

                        if (spotline.substr (0, pos) == "curveCC") {
                            std::string curstrc;
                            //       int longecurc;
                            std::string strendc = spotline.substr (posend - 1, 1);
                            //       std::size_t poszc = spotline.find (strendc);
                            //      int longec;

                            for (int sh = 0; sh < 69; sh++) {
                                if (delim[sh] == strendc) {
                                    //               longec = sh + 1;
                                }
                            }

                            ccstrs[ns] = str3;
                            //    sizecc = longec;
                        }

                        if (spotline.substr (0, pos) == "curveskin") {
                            std::string curstskin;
                            //      int longecurh;
                            std::string strendsk = spotline.substr (posend - 1, 1);
                            //      std::size_t poszh = spotline.find (strendh);
                            //      int longeh;

                            for (int sh = 0; sh < 69; sh++) {
                                if (delim[sh] == strendsk) {
                                    //             longeh = sh + 1;
                                }
                            }

                            skinstrs[ns] = str3;
                            //    sizelh = longeh;
                        }

                        if (spotline.substr (0, pos) == "pthres") {
                            std::string curstpth;
                            //      int longecurh;
                            std::string strendpt = spotline.substr (posend - 1, 1);
                            //      std::size_t poszh = spotline.find (strendh);
                            //      int longeh;

                            for (int sh = 0; sh < 69; sh++) {
                                if (delim[sh] == strendpt) {
                                    //             longeh = sh + 1;
                                }
                            }

                            pthstrs[ns] = str3;
                        }

                        if (spotline.substr (0, pos) == "curveex") {
                            std::string curstex;
                            //      int longecurh;
                            std::string strendex = spotline.substr (posend - 1, 1);
                            //      std::size_t poszh = spotline.find (strendh);
                            //      int longeh;

                            for (int sh = 0; sh < 69; sh++) {
                                if (delim[sh] == strendex) {
                                    //             longeh = sh + 1;
                                }
                            }

                            exstrs[ns] = str3;
                            //    sizelh = longeh;
                        }


                    }

                    fich.close();
                }


                for (int sp = 1; sp < maxspot; sp++) { //spots default
                    params.locallab.hueref = INFINITY;
                    params.locallab.chromaref = INFINITY;
                    params.locallab.lumaref = INFINITY;

                    params.locallab.circrad = dataspots[2][sp];
                    params.locallab.locX = dataspots[3][sp];
                    params.locallab.locY = dataspots[4][sp];
                    params.locallab.locYT = dataspots[5][sp];
                    params.locallab.locXL = dataspots[6][sp];
                    params.locallab.centerX = dataspots[7][sp];
                    params.locallab.centerY = dataspots[8][sp];
                    params.locallab.lightness = dataspots[9][sp];
                    params.locallab.contrast = dataspots[10][sp];
                    params.locallab.chroma = dataspots[11][sp];
                    params.locallab.sensi = dataspots[12][sp];
                    params.locallab.transit = dataspots[13][sp];

                    if (dataspots[14][sp] ==  0) {
                        params.locallab.invers = false;
                    } else {
                        params.locallab.invers = true;
                    }

                    if (dataspots[15][sp] ==  0) {
                        params.locallab.Smethod = "IND" ;
                    } else if (dataspots[15][sp] ==  1) {
                        params.locallab.Smethod = "SYM" ;
                    } else if (dataspots[15][sp] ==  2) {
                        params.locallab.Smethod = "INDSL";
                    } else if (dataspots[15][sp] ==  3) {
                        params.locallab.Smethod = "SYMSL";
                    }

                    params.locallab.radius = dataspots[17][sp];
                    params.locallab.strength = dataspots[18][sp];
                    params.locallab.sensibn = dataspots[19][sp];

                    if (dataspots[20][sp] ==  0) {
                        params.locallab.inversrad = false;
                    } else {
                        params.locallab.inversrad = true;
                    }

                    params.locallab.str = dataspots[21][sp];
                    params.locallab.chrrt = dataspots[22][sp];
                    params.locallab.neigh = dataspots[23][sp];
                    params.locallab.vart = dataspots[24][sp];
                    params.locallab.sensih = dataspots[25][sp];

                    if (dataspots[26][sp] ==  0) {
                        params.locallab.inversret = false;
                    } else {
                        params.locallab.inversret = true;
                    }

                    if (dataspots[27][sp] ==  0) {
                        params.locallab.retinexMethod = "low" ;
                    } else if (dataspots[27][sp] ==  1) {
                        params.locallab.retinexMethod = "uni" ;
                    } else if (dataspots[27][sp] ==  2) {
                        params.locallab.retinexMethod = "high";
                    }

                    params.locallab.sharradius = dataspots[28][sp];
                    params.locallab.sharamount = dataspots[29][sp];
                    params.locallab.shardamping = dataspots[30][sp];
                    params.locallab.shariter = dataspots[31][sp];
                    params.locallab.sensisha = dataspots[32][sp];

                    if (dataspots[33][sp] ==  0) {
                        params.locallab.inverssha = false;
                    } else {
                        params.locallab.inverssha = true;
                    }

                    if (dataspots[34][sp] ==  0) {
                        params.locallab.qualityMethod = "std" ;
                    } else if (dataspots[34][sp] ==  1) {
                        params.locallab.qualityMethod = "enh" ;
                    } else if (dataspots[34][sp] ==  2) {
                        params.locallab.qualityMethod = "enhden" ;
                    }

                    params.locallab.thres = dataspots[35][sp];
                    params.locallab.proxi = dataspots[36][sp];

                    params.locallab.noiselumf = dataspots[37][sp];
                    params.locallab.noiselumc = dataspots[38][sp];
                    params.locallab.noisechrof = dataspots[39][sp];
                    params.locallab.noisechroc = dataspots[40][sp];

                    params.locallab.mult[0] = dataspots[41][sp];
                    params.locallab.mult[1] = dataspots[42][sp];
                    params.locallab.mult[2] = dataspots[43][sp];
                    params.locallab.mult[3] = dataspots[44][sp];
                    params.locallab.mult[4] = dataspots[45][sp];
                    params.locallab.threshold = dataspots[46][sp];
                    params.locallab.sensicb = dataspots[47][sp];

                    if (dataspots[48][sp] ==  0) {
                        params.locallab.activlum = false;
                    } else {
                        params.locallab.activlum = true;
                    }

                    params.locallab.stren = dataspots[49][sp];
                    params.locallab.gamma = dataspots[50][sp];
                    params.locallab.estop = dataspots[51][sp];
                    params.locallab.scaltm = dataspots[52][sp];
                    params.locallab.rewei = dataspots[53][sp];
                    params.locallab.sensitm = dataspots[54][sp];
                    params.locallab.retrab = dataspots[55][sp];

                    if (dataspots[56][sp] ==  0) {
                        params.locallab.curvactiv = false;
                    } else {
                        params.locallab.curvactiv = true;
                    }

                    if (dataspots[57][sp] ==  0) {
                        params.locallab.qualitycurveMethod = "none" ;
                    } else if (dataspots[57][sp] ==  1) {
                        params.locallab.qualitycurveMethod = "std" ;
                    } else if (dataspots[57][sp] ==  2) {
                        params.locallab.qualitycurveMethod = "enh" ;
                    }


                    params.locallab.sensiv = dataspots[58][sp];
                    params.locallab.pastels = dataspots[59][sp];
                    params.locallab.saturated = dataspots[60][sp];

                    if (dataspots[61][sp] ==  0) {
                        params.locallab.protectskins = false;
                    } else {
                        params.locallab.protectskins  = true;
                    }

                    if (dataspots[62][sp] ==  0) {
                        params.locallab.avoidcolorshift = false;
                    } else {
                        params.locallab.avoidcolorshift  = true;
                    }

                    if (dataspots[63][sp] ==  0) {
                        params.locallab.pastsattog = false;
                    } else {
                        params.locallab.pastsattog  = true;
                    }

                    params.locallab.expcomp = dataspots[64][sp];
                    params.locallab.black = dataspots[65][sp];
                    params.locallab.hlcompr = dataspots[66][sp];
                    params.locallab.hlcomprthresh = dataspots[67][sp];
                    params.locallab.shcompr =  dataspots[68][sp];
                    params.locallab.sensiex =  dataspots[69][sp];

                    params.locallab.hueref = ((float) dataspots[70][sp]) / 100.f;
                    params.locallab.chromaref = dataspots[71][sp];
                    params.locallab.lumaref = dataspots[72][sp];


                    int *s_datc;
                    s_datc = new int[70];
                    int siz;

                    ipf.strcurv_data (retistrs[sp], s_datc, siz);
                    std::vector<double>   cretiend;

                    for (int j = 0; j < siz; j++) {
                        cretiend.push_back ((double) (s_datc[j]) / 1000.);
                    }

                    delete [] s_datc;

                    int *s_datcl;
                    s_datcl = new int[70];
                    int sizl;

                    ipf.strcurv_data (llstrs[sp], s_datcl, sizl);


                    std::vector<double>   cllend;

                    for (int j = 0; j < sizl; j++) {
                        cllend.push_back ((double) (s_datcl[j]) / 1000.);
                    }

                    delete [] s_datcl;

                    int *s_datcc;
                    s_datcc = new int[70];
                    int sizc;

                    ipf.strcurv_data (ccstrs[sp], s_datcc, sizc);


                    std::vector<double>   cccend;

                    for (int j = 0; j < sizc; j++) {
                        cccend.push_back ((double) (s_datcc[j]) / 1000.);
                    }

                    delete [] s_datcc;

                    int *s_datch;
                    s_datch = new int[70];
                    int sizh;

                    ipf.strcurv_data (lhstrs[sp], s_datch, sizh);


                    std::vector<double>   clhend;

                    for (int j = 0; j < sizh; j++) {
                        clhend.push_back ((double) (s_datch[j]) / 1000.);
                    }

                    int *s_datchh;
                    s_datchh = new int[70];
                    int sizhh;

                    ipf.strcurv_data (hhstrs[sp], s_datchh, sizhh);


                    std::vector<double>   chhend;

                    for (int j = 0; j < sizhh; j++) {
                        chhend.push_back ((double) (s_datchh[j]) / 1000.);
                    }

                    delete [] s_datchh;

                    int *s_datcsk;
                    s_datcsk = new int[70];
                    int sizsk;

                    ipf.strcurv_data (skinstrs[sp], s_datcsk, sizsk);


                    std::vector<double>   cskend;

                    for (int j = 0; j < sizsk; j++) {
                        cskend.push_back ((double) (s_datcsk[j]) / 1000.);
                    }

                    delete [] s_datcsk;

                    //PSThreshold + 1
                    int sizps = 2;
                    int s_datcps[sizps + 1];
                    ipf.strcurv_data (pthstrs[sp], s_datcps, sizps);

                    params.locallab.psthreshold.setValues (s_datcps[0], s_datcps[1]);

                    //expos
                    int *s_datcex;
                    s_datcex = new int[70];
                    int sizex;

                    ipf.strcurv_data (exstrs[sp], s_datcex, sizex);


                    std::vector<double>   cexend;

                    for (int j = 0; j < sizex; j++) {
                        cexend.push_back ((double) (s_datcex[j]) / 1000.);
                    }

                    delete [] s_datcex;

                    params.locallab.localTgaincurve.clear();
                    params.locallab.llcurve.clear();
                    params.locallab.LHcurve.clear();
                    params.locallab.cccurve.clear();
                    params.locallab.HHcurve.clear();
                    params.locallab.skintonescurve.clear();
                    params.locallab.excurve.clear();

                    params.locallab.localTgaincurve = cretiend;
                    params.locallab.llcurve = cllend;
                    params.locallab.LHcurve = clhend;
                    params.locallab.cccurve = cccend;
                    params.locallab.HHcurve = chhend;
                    params.locallab.skintonescurve = cskend;
                    params.locallab.excurve = cexend;

                    bool LHutili = false;
                    bool HHutili = false;
                    std::string t_curvhhref = "1000A0B500C350D350E166F500G350H350I333J500K350L350M500N500O350P350Q666R500S350T350U833V500W350X350Y@";

                    if (lhstrs[sp].c_str() != t_curvhhref) {
                        LHutili = true;
                    }

                    if (hhstrs[sp].c_str() != t_curvhhref) {
                        HHutili = true;
                    }


                    params.locallab.getCurves (locRETgainCurve, locRETgainCurverab, loclhCurve, lochhCurve, LHutili, HHutili);
                    bool locallutili = false;
                    bool localcutili = false;
                    bool localskutili = false;
                    bool localexutili = false;
                    std::string t_curvskinref = "3000A0B0C1000D1000E@";
                    std::string t_none = "0A@";

                    if (skinstrs[sp].c_str() != t_curvskinref  && skinstrs[sp].c_str() != t_none) {
                        localskutili = true;
                    }

                    std::string t_curvexref = "3000A0B0C1000D1000E@";

                    if (exstrs[sp].c_str() != t_curvexref  && exstrs[sp].c_str() != t_none) {
                        localexutili = true;
                    }

                    CurveFactory::curveLocal (locallutili, params.locallab.llcurve, lllocalcurve, 1);
                    CurveFactory::curveCCLocal (localcutili, params.locallab.cccurve, cclocalcurve, 1);
                    CurveFactory::curveskLocal (localskutili, params.locallab.skintonescurve, sklocalcurve, 1);

                    CurveFactory::curveexLocal (localexutili, params.locallab.excurve, exlocalcurve, 1);
                    //provisory
                    double br = 0.;
                    double contr = 0.;
                    double ecomp = params.locallab.expcomp;
                    double black = params.locallab.black;
                    double hlcompr = params.locallab.hlcompr;
                    double hlcomprthresh = params.locallab.hlcomprthresh;
                    double shcompr = params.locallab.shcompr;

                    CurveFactory::complexCurvelocal (ecomp, black / 65535., hlcompr, hlcomprthresh, shcompr, br, contr,
                                                     hist16, hltonecurveloc , shtonecurveloc, tonecurveloc,
                                                     1);

                    double huere, chromare, lumare;

                    ipf.calc_ref (2, sp, (float**)shbuffer, labView, labView, 0, 0, 0, 0, fw, fh, fw, fh, locutili, 1, locRETgainCurve, locallutili, lllocalcurve, loclhCurve, cclocalcurve, sklocalcurve, huere, chromare, lumare);
                    params.locallab.hueref = huere;
                    params.locallab.chromaref = chromare;
                    params.locallab.lumaref = lumare;

                    ipf.Lab_Local (2, sp, (float**)shbuffer, labView, labView, 0, 0, 0, 0, fw, fh, fw, fh, locutili, 1, locRETgainCurve, locallutili, lllocalcurve, loclhCurve, lochhCurve,
                                   LHutili, HHutili, cclocalcurve, localskutili, sklocalcurve, localexutili, exlocalcurve, hltonecurveloc , shtonecurveloc, tonecurveloc, params.locallab.hueref, params.locallab.chromaref, params.locallab.lumaref);
                    lllocalcurve.clear();
                    cclocalcurve.clear();
                    sklocalcurve.clear();
                    exlocalcurve.clear();

                }



                for (int i = 0; i < 73; i++) {
                    delete [] dataspots[i];
                }

                delete [] dataspots;




                delete [] retistrs;
                delete [] llstrs;
                delete [] lhstrs;
                delete [] ccstrs;
                delete [] hhstrs;
                delete [] skinstrs;
                delete [] exstrs;

                if (params.locallab.inverssha) {

                    for (int i = 0; i < fh; i++) {
                        delete [] shbuffer[i];
                    }

                    delete [] shbuffer;
                }


            }

            t2.set();

            if ( settings->verbose ) {
                printf ("Total local:- %d usec\n", t2.etime (t1));
            }

        }

        ipf.chromiLuminanceCurve (nullptr, 1, labView, labView, curve1, curve2, satcurve, lhskcurve, clcurve, lumacurve, utili, autili, butili, ccutili, cclutili, clcutili, dummy, dummy);

        if ((params.colorappearance.enabled && !params.colorappearance.tonecie) || (!params.colorappearance.enabled)) {
            ipf.EPDToneMap (labView, 5, 1);
        }


        ipf.vibrance (labView);

        if ((params.colorappearance.enabled && !settings->autocielab) || (!params.colorappearance.enabled)) {
            ipf.impulsedenoise (labView);
        }

        // for all treatments Defringe, Sharpening, Contrast detail ,Microcontrast they are activated if "CIECAM" function are disabled

        if ((params.colorappearance.enabled && !settings->autocielab) || (!params.colorappearance.enabled)) {
            ipf.defringe (labView);
        }

        if (params.sharpenEdge.enabled) {
            ipf.MLsharpen (labView);
        }

        if (params.sharpenMicro.enabled) {
            if ((params.colorappearance.enabled && !settings->autocielab) ||  (!params.colorappearance.enabled)) {
                ipf.MLmicrocontrast (labView);    //!params.colorappearance.sharpcie
            }
        }

        if (((params.colorappearance.enabled && !settings->autocielab) || (!params.colorappearance.enabled)) && params.sharpening.enabled) {

            float **buffer = new float*[fh];

            for (int i = 0; i < fh; i++) {
                buffer[i] = new float[fw];
            }

            ipf.sharpening (labView, (float**)buffer, params.sharpening);

            for (int i = 0; i < fh; i++) {
                delete [] buffer[i];
            }

            delete [] buffer;
        }

        WaveletParams WaveParams = params.wavelet;
        WavCurve wavCLVCurve;
        WavOpacityCurveRG waOpacityCurveRG;
        WavOpacityCurveBY waOpacityCurveBY;
        WavOpacityCurveW waOpacityCurveW;
        WavOpacityCurveWL waOpacityCurveWL;

        params.wavelet.getCurves (wavCLVCurve, waOpacityCurveRG, waOpacityCurveBY, waOpacityCurveW, waOpacityCurveWL );


        // directional pyramid wavelet
        if (params.dirpyrequalizer.cbdlMethod == "aft") {
            if ((params.colorappearance.enabled && !settings->autocielab)  || !params.colorappearance.enabled) {
                ipf.dirpyrequalizer (labView, 1);    //TODO: this is the luminance tonecurve, not the RGB one
            }
        }

        bool wavcontlutili = false;

        CurveFactory::curveWavContL (wavcontlutili, params.wavelet.wavclCurve, wavclCurve,/* hist16C, dummy,*/ 1);

        if (params.wavelet.enabled) {
            ipf.ip_wavelet (labView, labView, 2, WaveParams, wavCLVCurve, waOpacityCurveRG, waOpacityCurveBY, waOpacityCurveW,  waOpacityCurveWL, wavclCurve, wavcontlutili, 1);
        }

        wavCLVCurve.Reset();

        //Colorappearance and tone-mapping associated

        int f_w = 1, f_h = 1;
        int begh = 0, endh = fh;

        if (params.colorappearance.tonecie || params.colorappearance.enabled) {
            f_w = fw;
            f_h = fh;
        }

        CieImage *cieView = new CieImage (f_w, (f_h));
        begh = 0;
        endh = fh;
        CurveFactory::curveLightBrightColor (
            params.colorappearance.curve,
            params.colorappearance.curve2,
            params.colorappearance.curve3,
            hist16, dummy,
            dummy, dummy,
            customColCurve1,
            customColCurve2,
            customColCurve3,
            1);

        if (params.colorappearance.enabled) {
            double adap;
            float fnum = imgsrc->getMetaData()->getFNumber  ();// F number
            float fiso = imgsrc->getMetaData()->getISOSpeed () ;// ISO
            float fspeed = imgsrc->getMetaData()->getShutterSpeed () ;//speed
            float fcomp = imgsrc->getMetaData()->getExpComp  ();//compensation + -

            if (fnum < 0.3f || fiso < 5.f || fspeed < 0.00001f) {
                adap = 2000.;
            }//if no exif data or wrong
            else {
                float E_V = fcomp + log2 ((fnum * fnum) / fspeed / (fiso / 100.f));
                E_V += params.toneCurve.expcomp;// exposure compensation in tonecurve ==> direct EV
                E_V += log2 (params.raw.expos); // exposure raw white point ; log2 ==> linear to EV
                adap = powf (2.f, E_V - 3.f); //cd / m2
            }

            LUTf CAMBrightCurveJ;
            LUTf CAMBrightCurveQ;
            float CAMMean = NAN;

            if (params.sharpening.enabled) {
                if (settings->ciecamfloat) {
                    float d;
<<<<<<< HEAD
                    ipf.ciecam_02float (cieView, float (adap), begh, endh, 1, 2, labView, &params, customColCurve1, customColCurve2, customColCurve3, dummy, dummy, CAMBrightCurveJ, CAMBrightCurveQ, CAMMean, 5, 1, true, d, 1, 1);
=======
                    ipf.ciecam_02float (cieView, float(adap), begh, endh, 1, 2, labView, &params, customColCurve1, customColCurve2, customColCurve3, dummy, dummy, CAMBrightCurveJ, CAMBrightCurveQ, CAMMean, 5, 1, true, d, 1);
>>>>>>> 6976a755
                } else {
                    double dd;
                    ipf.ciecam_02 (cieView, adap, begh, endh, 1, 2, labView, &params, customColCurve1, customColCurve2, customColCurve3, dummy, dummy, CAMBrightCurveJ, CAMBrightCurveQ, CAMMean, 5, 1, true, dd, 1);
                }
            } else {
                if (settings->ciecamfloat) {
                    float d;
<<<<<<< HEAD
                    ipf.ciecam_02float (cieView, float (adap), begh, endh, 1, 2, labView, &params, customColCurve1, customColCurve2, customColCurve3, dummy, dummy, CAMBrightCurveJ, CAMBrightCurveQ, CAMMean, 5, 1, true, d, 1, 1);
=======
                    ipf.ciecam_02float (cieView, float(adap), begh, endh, 1, 2, labView, &params, customColCurve1, customColCurve2, customColCurve3, dummy, dummy, CAMBrightCurveJ, CAMBrightCurveQ, CAMMean, 5, 1, true, d, 1);
>>>>>>> 6976a755
                } else {
                    double dd;
                    ipf.ciecam_02 (cieView, adap, begh, endh, 1, 2, labView, &params, customColCurve1, customColCurve2, customColCurve3, dummy, dummy, CAMBrightCurveJ, CAMBrightCurveQ, CAMMean, 5, 1, true, dd, 1);
                }
            }
        }

        delete cieView;
        cieView = nullptr;




        // end tile processing...???
        //%%%%%%%%%%%%%%%%%%%%%%%%%%%%%%%%%%%%%%%%%%%%%%%%%%%%%%
        //%%%%%%%%%%%%%%%%%%%%%%%%%%%%%%%%%%%%%%%%%%%%%%%%%%%%%%

        if (pl) {
            pl->setProgress (0.60);
        }

        int imw, imh;
        double tmpScale = ipf.resizeScale (&params, fw, fh, imw, imh);
        bool labResize = params.resize.enabled && params.resize.method != "Nearest" && tmpScale != 1.0;
        LabImage *tmplab;

        // crop and convert to rgb16
        int cx = 0, cy = 0, cw = labView->W, ch = labView->H;

        if (params.crop.enabled) {
            cx = params.crop.x;
            cy = params.crop.y;
            cw = params.crop.w;
            ch = params.crop.h;

            if (labResize) { // crop lab data
                tmplab = new LabImage (cw, ch);

                for (int row = 0; row < ch; row++) {
                    for (int col = 0; col < cw; col++) {
                        tmplab->L[row][col] = labView->L[row + cy][col + cx];
                        tmplab->a[row][col] = labView->a[row + cy][col + cx];
                        tmplab->b[row][col] = labView->b[row + cy][col + cx];
                    }
                }

                delete labView;
                labView = tmplab;
                cx = 0;
                cy = 0;
            }
        }

        if (labResize) { // resize lab data
            // resize image
            tmplab = new LabImage (imw, imh);
            ipf.Lanczos (labView, tmplab, tmpScale);
            delete labView;
            labView = tmplab;
            cw = labView->W;
            ch = labView->H;

            if (params.prsharpening.enabled) {
                for (int i = 0; i < ch; i++)
                    for (int j = 0; j < cw; j++) {
                        labView->L[i][j] = labView->L[i][j] < 0.f ? 0.f : labView->L[i][j];
                    }

                float **buffer = new float*[ch];

                for (int i = 0; i < ch; i++) {
                    buffer[i] = new float[cw];
                }

                ipf.sharpening (labView, (float**)buffer, params.prsharpening);

                for (int i = 0; i < ch; i++) {
                    delete [] buffer[i];
                }

                delete [] buffer;
            }
        }

        Image16* readyImg = nullptr;
        cmsHPROFILE jprof = nullptr;
        bool customGamma = false;
        bool useLCMS = false;
        bool bwonly = params.blackwhite.enabled && !params.colorToning.enabled && !autili && !butili ;

        if (params.icm.gamma != "default" || params.icm.freegamma) { // if select gamma output between BT709, sRGB, linear, low, high, 2.2 , 1.8

            GammaValues ga;
            //  if(params.blackwhite.enabled) params.toneCurve.hrenabled=false;
            readyImg = ipf.lab2rgb16 (labView, cx, cy, cw, ch, params.icm, bwonly, &ga);
            customGamma = true;

            //or selected Free gamma
            useLCMS = false;

            if ((jprof = ICCStore::getInstance()->createCustomGammaOutputProfile (params.icm, ga)) == nullptr) {
                useLCMS = true;
            }

        } else {
            // if Default gamma mode: we use the profile selected in the "Output profile" combobox;
            // gamma come from the selected profile, otherwise it comes from "Free gamma" tool

            readyImg = ipf.lab2rgb16 (labView, cx, cy, cw, ch, params.icm, bwonly);

            if (settings->verbose) {
                printf ("Output profile_: \"%s\"\n", params.icm.output.c_str());
            }
        }

        delete labView;
        labView = nullptr;



        if (bwonly) { //force BW r=g=b
            if (settings->verbose) {
                printf ("Force BW\n");
            }

            for (int ccw = 0; ccw < cw; ccw++) {
                for (int cch = 0; cch < ch; cch++) {
                    readyImg->r (cch, ccw) = readyImg->g (cch, ccw);
                    readyImg->b (cch, ccw) = readyImg->g (cch, ccw);
                }
            }
        }

        if (pl) {
            pl->setProgress (0.70);
        }

        if (tmpScale != 1.0 && params.resize.method == "Nearest") { // resize rgb data (gamma applied)
            Image16* tempImage = new Image16 (imw, imh);
            ipf.resize (readyImg, tempImage, tmpScale);
            delete readyImg;
            readyImg = tempImage;
        }

        if (tunnelMetaData) {
            readyImg->setMetadata (ii->getMetaData()->getExifData ());
        } else {
            readyImg->setMetadata (ii->getMetaData()->getExifData (), params.exif, params.iptc);
        }


        // Setting the output curve to readyImg
        if (customGamma) {
            if (!useLCMS) {
                // use corrected sRGB profile in order to apply a good TRC if present, otherwise use LCMS2 profile generated by lab2rgb16 w/ gamma
                ProfileContent pc (jprof);
                readyImg->setOutputProfile (pc.getData().c_str(), pc.getData().size());
            }
        } else {
            // use the selected output profile if present, otherwise use LCMS2 profile generate by lab2rgb16 w/ gamma

            if (params.icm.output != "" && params.icm.output != ColorManagementParams::NoICMString) {

                // if ICCStore::getInstance()->getProfile send back an object, then ICCStore::getInstance()->getContent will do too
                cmsHPROFILE jprof = ICCStore::getInstance()->getProfile (params.icm.output); //get outProfile

                if (jprof == nullptr) {
                    if (settings->verbose) {
                        printf ("\"%s\" ICC output profile not found!\n - use LCMS2 substitution\n", params.icm.output.c_str());
                    }
                } else {
                    if (settings->verbose) {
                        printf ("Using \"%s\" output profile\n", params.icm.output.c_str());
                    }

                    ProfileContent pc = ICCStore::getInstance()->getContent (params.icm.output);
                    readyImg->setOutputProfile (pc.getData().c_str(), pc.getData().size());
                }
            } else {
                // No ICM
                readyImg->setOutputProfile (nullptr, 0);
            }
        }

//    t2.set();
//    if( settings->verbose )
//           printf("Total:- %d usec\n", t2.etime(t1));

        if (!job->initialImage) {
            ii->decreaseRef ();
        }

        delete job;

        if (pl) {
            pl->setProgress (0.75);
        }

        /*  curve1.reset();curve2.reset();
            curve.reset();
            satcurve.reset();
            lhskcurve.reset();

            rCurve.reset();
            gCurve.reset();
            bCurve.reset();
            hist16.reset();
            hist16C.reset();
        */
        return readyImg;
    }

    void stage_early_resize()
    {
        procparams::ProcParams& params = job->pparams;
        //ImProcFunctions ipf (&params, true);
        ImProcFunctions &ipf = * (ipf_p.get());

        int imw, imh;
        double scale_factor = ipf.resizeScale (&params, fw, fh, imw, imh);

        std::unique_ptr<LabImage> tmplab (new LabImage (fw, fh));
        ipf.rgb2lab (*baseImg, *tmplab, params.icm.working);

        if (params.crop.enabled) {
            int cx = params.crop.x;
            int cy = params.crop.y;
            int cw = params.crop.w;
            int ch = params.crop.h;

            std::unique_ptr<LabImage> cropped (new LabImage (cw, ch));

            for (int row = 0; row < ch; row++) {
                for (int col = 0; col < cw; col++) {
                    cropped->L[row][col] = tmplab->L[row + cy][col + cx];
                    cropped->a[row][col] = tmplab->a[row + cy][col + cx];
                    cropped->b[row][col] = tmplab->b[row + cy][col + cx];
                }
            }

            tmplab = std::move (cropped);
        }

        assert (params.resize.enabled);

        // resize image
        {
            std::unique_ptr<LabImage> resized (new LabImage (imw, imh));
            ipf.Lanczos (tmplab.get(), resized.get(), scale_factor);
            tmplab = std::move (resized);
        }

        adjust_procparams (scale_factor);

        fw = imw;
        fh = imh;

        delete baseImg;
        baseImg = new Imagefloat (fw, fh);
        ipf.lab2rgb (*tmplab, *baseImg, params.icm.working);
    }

    void adjust_procparams (double scale_factor)
    {
        procparams::ProcParams &params = job->pparams;
        procparams::ProcParams defaultparams;

        params.resize.enabled = false;
        params.crop.enabled = false;

        if (params.prsharpening.enabled) {
            params.sharpening = params.prsharpening;
        } else {
            adjust_radius (defaultparams.sharpening.radius, scale_factor,
                           params.sharpening.radius);
        }

        params.impulseDenoise.thresh *= scale_factor;

        if (scale_factor < 0.5) {
            params.impulseDenoise.enabled = false;
        }

        params.wavelet.strength *= scale_factor;
        params.dirpyrDenoise.luma *= scale_factor;
        //params.dirpyrDenoise.Ldetail += (100 - params.dirpyrDenoise.Ldetail) * scale_factor;
        auto &lcurve = params.dirpyrDenoise.lcurve;

        for (size_t i = 2; i < lcurve.size(); i += 4) {
            lcurve[i] *= min (scale_factor * 2, 1.0);
        }

        noiseLCurve.Set (lcurve);
        const char *medmethods[] = { "soft", "33", "55soft", "55", "77", "99" };

        if (params.dirpyrDenoise.median) {
            auto &key = params.dirpyrDenoise.methodmed == "RGB" ? params.dirpyrDenoise.rgbmethod : params.dirpyrDenoise.medmethod;

            for (int i = 1; i < int (sizeof (medmethods) / sizeof (const char *)); ++i) {
                if (key == medmethods[i]) {
                    int j = i - int (1.0 / scale_factor);

                    if (j < 0) {
                        params.dirpyrDenoise.median = false;
                    } else {
                        key = medmethods[j];
                    }

                    break;
                }
            }
        }

        params.epd.scale *= scale_factor;
        //params.epd.edgeStopping *= scale_factor;

        const double dirpyreq_scale = min (scale_factor * 1.5, 1.0);

        for (int i = 0; i < 6; ++i) {
            adjust_radius (defaultparams.dirpyrequalizer.mult[i], dirpyreq_scale,
                           params.dirpyrequalizer.mult[i]);
        }

        params.dirpyrequalizer.threshold *= scale_factor;

        adjust_radius (defaultparams.defringe.radius, scale_factor,
                       params.defringe.radius);
        adjust_radius (defaultparams.sh.radius, scale_factor, params.sh.radius);

        if (params.raw.xtranssensor.method ==
                procparams::RAWParams::XTransSensor::methodstring[
                    procparams::RAWParams::XTransSensor::threePass]) {
            params.raw.xtranssensor.method =
                procparams::RAWParams::XTransSensor::methodstring[
                    procparams::RAWParams::XTransSensor::onePass];
        }

        if (params.raw.bayersensor.method == procparams::RAWParams::BayerSensor::methodstring[procparams::RAWParams::BayerSensor::pixelshift]) {
            params.raw.bayersensor.method = procparams::RAWParams::BayerSensor::methodstring[params.raw.bayersensor.pixelShiftLmmse ? procparams::RAWParams::BayerSensor::lmmse : procparams::RAWParams::BayerSensor::amaze];
        }
    }

private:
    ProcessingJobImpl* job;
    int& errorCode;
    ProgressListener* pl;
    bool tunnelMetaData;
    bool flush;

    // internal state
    std::unique_ptr<ImProcFunctions> ipf_p;
    InitialImage *ii;
    ImageSource *imgsrc;
    int fw;
    int fh;

    int tr;
    PreviewProps pp;

    NoiseCurve noiseLCurve;
    NoiseCurve noiseCCurve;
    Imagefloat *calclum;
    float autoNR;
    float autoNRmax;
    int tilesize;
    int overlap;

    float *ch_M;
    float *max_r;
    float *max_b;
    float *min_b;
    float *min_r;
    float *lumL;
    float *chromC;
    float *ry;
    float *sk;
    float *pcsk;

    double expcomp;
    int bright;
    int contr;
    int black;
    int hlcompr;
    int hlcomprthresh;

    ColorTemp currWB;
    Imagefloat *baseImg;
    LabImage* labView;

    LUTu hist16;

    LUTf curve1;
    LUTf curve2;
    LUTf curve;
    LUTf satcurve;
    LUTf lhskcurve;
    LUTf lumacurve;
    LUTf clcurve;
    LUTf clToningcurve;
    LUTf cl2Toningcurve;
    LUTf wavclCurve;

    LUTf rCurve;
    LUTf gCurve;
    LUTf bCurve;
    LUTu dummy;

    ToneCurve customToneCurve1, customToneCurve2;
    ColorGradientCurve ctColorCurve;
    OpacityCurve ctOpacityCurve;
    ColorAppearance customColCurve1, customColCurve2, customColCurve3 ;
    ToneCurve customToneCurvebw1;
    ToneCurve customToneCurvebw2;

    bool autili, butili;
};

} // namespace


IImage16* processImage (ProcessingJob* pjob, int& errorCode, ProgressListener* pl, bool tunnelMetaData, bool flush)
{
    ImageProcessor proc (pjob, errorCode, pl, tunnelMetaData, flush);
    return proc();
}

void batchProcessingThread (ProcessingJob* job, BatchProcessingListener* bpl, bool tunnelMetaData)
{

    ProcessingJob* currentJob = job;

    while (currentJob) {
        int errorCode;
        IImage16* img = processImage (currentJob, errorCode, bpl, tunnelMetaData, true);

        if (errorCode) {
            bpl->error (M ("MAIN_MSG_CANNOTLOAD"));
            currentJob = nullptr;
        } else {
            try {
                currentJob = bpl->imageReady (img);
            } catch (Glib::Exception& ex) {
                bpl->error (ex.what());
                currentJob = nullptr;
            }
        }
    }
}

void startBatchProcessing (ProcessingJob* job, BatchProcessingListener* bpl, bool tunnelMetaData)
{

    if (bpl) {
        Glib::Thread::create (sigc::bind (sigc::ptr_fun (batchProcessingThread), job, bpl, tunnelMetaData), 0, true, true, Glib::THREAD_PRIORITY_LOW);
    }

}

}<|MERGE_RESOLUTION|>--- conflicted
+++ resolved
@@ -2173,11 +2173,7 @@
             if (params.sharpening.enabled) {
                 if (settings->ciecamfloat) {
                     float d;
-<<<<<<< HEAD
-                    ipf.ciecam_02float (cieView, float (adap), begh, endh, 1, 2, labView, &params, customColCurve1, customColCurve2, customColCurve3, dummy, dummy, CAMBrightCurveJ, CAMBrightCurveQ, CAMMean, 5, 1, true, d, 1, 1);
-=======
                     ipf.ciecam_02float (cieView, float(adap), begh, endh, 1, 2, labView, &params, customColCurve1, customColCurve2, customColCurve3, dummy, dummy, CAMBrightCurveJ, CAMBrightCurveQ, CAMMean, 5, 1, true, d, 1);
->>>>>>> 6976a755
                 } else {
                     double dd;
                     ipf.ciecam_02 (cieView, adap, begh, endh, 1, 2, labView, &params, customColCurve1, customColCurve2, customColCurve3, dummy, dummy, CAMBrightCurveJ, CAMBrightCurveQ, CAMMean, 5, 1, true, dd, 1);
@@ -2185,11 +2181,7 @@
             } else {
                 if (settings->ciecamfloat) {
                     float d;
-<<<<<<< HEAD
-                    ipf.ciecam_02float (cieView, float (adap), begh, endh, 1, 2, labView, &params, customColCurve1, customColCurve2, customColCurve3, dummy, dummy, CAMBrightCurveJ, CAMBrightCurveQ, CAMMean, 5, 1, true, d, 1, 1);
-=======
                     ipf.ciecam_02float (cieView, float(adap), begh, endh, 1, 2, labView, &params, customColCurve1, customColCurve2, customColCurve3, dummy, dummy, CAMBrightCurveJ, CAMBrightCurveQ, CAMMean, 5, 1, true, d, 1);
->>>>>>> 6976a755
                 } else {
                     double dd;
                     ipf.ciecam_02 (cieView, adap, begh, endh, 1, 2, labView, &params, customColCurve1, customColCurve2, customColCurve3, dummy, dummy, CAMBrightCurveJ, CAMBrightCurveQ, CAMMean, 5, 1, true, dd, 1);
