/*
 *  This file is part of RawTherapee.
 *
 *  Copyright (c) 2004-2010 Gabor Horvath <hgabor@rawtherapee.com>
 *
 *  RawTherapee is free software: you can redistribute it and/or modify
 *  it under the terms of the GNU General Public License as published by
 *  the Free Software Foundation, either version 3 of the License, or
 *  (at your option) any later version.
 *
 *  RawTherapee is distributed in the hope that it will be useful,
 *  but WITHOUT ANY WARRANTY; without even the implied warranty of
 *  MERCHANTABILITY or FITNESS FOR A PARTICULAR PURPOSE.  See the
 *  GNU General Public License for more details.
 *
 *  You should have received a copy of the GNU General Public License
 *  along with RawTherapee.  If not, see <http://www.gnu.org/licenses/>.
 */
#include "rtengine.h"
#include "colortemp.h"
#include "imagesource.h"
#include "improcfun.h"
#include "curves.h"
#include "iccstore.h"
#include "clutstore.h"
#include "processingjob.h"
#include <glibmm.h>
#include "../rtgui/options.h"
#include "rawimagesource.h"
#include "../rtgui/multilangmgr.h"
#include "mytime.h"
#include "cat02adaptation.h"
#undef THREAD_PRIORITY_NORMAL

namespace rtengine
{
extern const Settings* settings;

namespace
{

template <typename T>
void adjust_radius(const T &default_param, double scale_factor, T &param)
{
    const double delta = (param - default_param) * scale_factor;
    param = default_param + delta;
}


class ImageProcessor
{
public:
    ImageProcessor(
        ProcessingJob* pjob,
        int& errorCode,
        ProgressListener* pl,
        bool flush
    ) :
        job(static_cast<ProcessingJobImpl*>(pjob)),
        errorCode(errorCode),
        pl(pl),
        flush(flush),
        // internal state
        ii(nullptr),
        imgsrc(nullptr),
        fw(0),
        fh(0),
        tr(0),
        pp(0, 0, 0, 0, 0),
        calclum(nullptr),
        autoNR(0.f),
        autoNRmax(0.f),
        tilesize(0),
        overlap(0),
        ch_M(nullptr),
        max_r(nullptr),
        max_b(nullptr),
        min_b(nullptr),
        min_r(nullptr),
        lumL(nullptr),
        chromC(nullptr),
        ry(nullptr),
        sk(nullptr),
        pcsk(nullptr),
        expcomp(0.0),
        bright(0),
        contr(0),
        black(0),
        hlcompr(0),
        hlcomprthresh(0),
        baseImg(nullptr),
        labView(nullptr),
        autili(false),
        butili(false)
    {
    }

    Imagefloat *operator()()
    {
        if (!job->fast) {
            return normal_pipeline();
        } else {
            return fast_pipeline();
        }
    }

private:
    Imagefloat *normal_pipeline()
    {
        if (!stage_init()) {
            return nullptr;
        }

        stage_denoise();
        stage_transform();
        return stage_finish();
    }

    Imagefloat *fast_pipeline()
    {
        if (!job->pparams.resize.enabled) {
            return normal_pipeline();
        }

        pl = nullptr;

        if (!stage_init()) {
            return nullptr;
        }

        stage_transform();
        stage_early_resize();
        stage_denoise();
        return stage_finish();
    }

    bool stage_init()
    {
        errorCode = 0;

        if (pl) {
            pl->setProgressStr("PROGRESSBAR_PROCESSING");
            pl->setProgress(0.0);
        }

        ii = job->initialImage;

        if (!ii) {
            ii = InitialImage::load(job->fname, job->isRaw, &errorCode);

            if (errorCode) {
                delete job;
                return false; //return nullptr;
            }
        }

        procparams::ProcParams& params = job->pparams;

        // acquire image from imagesource
        imgsrc = ii->getImageSource();

<<<<<<< HEAD
        tr = getCoarseBitMask(params.coarse);
        imgsrc->getFullSize(fw, fh, tr);
=======
        tr = getCoarseBitMask (params.coarse);
        if(imgsrc->getSensorType() == ST_BAYER) {
            if(params.raw.bayersensor.method!= RAWParams::BayerSensor::getMethodString(RAWParams::BayerSensor::Method::PIXELSHIFT)) {
                imgsrc->setBorder(params.raw.bayersensor.border);
            } else {
                imgsrc->setBorder(std::max(params.raw.bayersensor.border, 2));
            }
        }
        imgsrc->getFullSize (fw, fh, tr);
>>>>>>> 523fe406

        // check the crop params
        if (params.crop.x > fw || params.crop.y > fh) {
            // the crop is completely out of the image, so we disable the crop
            params.crop.enabled = false;
            // and we set the values to the defaults
            params.crop.x = 0;
            params.crop.y = 0;
            params.crop.w = fw;
            params.crop.h = fh;
        } else {
            if (params.crop.x < 0) {
                params.crop.x = 0;
            }

            if (params.crop.y < 0) {
                params.crop.y = 0;
            }

            if ((params.crop.x + params.crop.w) > fw) {
                // crop overflow in the width dimension ; we trim it
                params.crop.w = fw - params.crop.x;
            }

            if ((params.crop.y + params.crop.h) > fh) {
                // crop overflow in the height dimension ; we trim it
                params.crop.h = fh - params.crop.y;
            }
        }

//    MyTime t1,t2;
//    t1.set();

        ipf_p.reset(new ImProcFunctions(&params, true));
        ImProcFunctions &ipf = * (ipf_p.get());

<<<<<<< HEAD
        pp = PreviewProps(0, 0, fw, fh, 1);
        imgsrc->setCurrentFrame(params.raw.bayersensor.imageNum);
        imgsrc->preprocess(params.raw, params.lensProf, params.coarse, params.dirpyrDenoise.enabled);
=======
        imgsrc->setCurrentFrame (params.raw.bayersensor.imageNum);
        imgsrc->preprocess ( params.raw, params.lensProf, params.coarse, params.dirpyrDenoise.enabled);
>>>>>>> 523fe406

        if (pl) {
            pl->setProgress(0.20);
        }
        double contrastThresholdDummy;
        imgsrc->demosaic (params.raw, false, contrastThresholdDummy);


        if (pl) {
            pl->setProgress(0.30);
        }
        pp = PreviewProps (0, 0, fw, fh, 1);

        if (params.retinex.enabled) { //enabled Retinex
            LUTf cdcurve(65536, 0);
            LUTf mapcurve(65536, 0);
            LUTu dummy;
            RetinextransmissionCurve dehatransmissionCurve;
            RetinexgaintransmissionCurve dehagaintransmissionCurve;
            bool dehacontlutili = false;
            bool mapcontlutili = false;
            bool useHsl = false;
//        multi_array2D<float, 3> conversionBuffer(1, 1);
            multi_array2D<float, 4> conversionBuffer(1, 1);
            imgsrc->retinexPrepareBuffers(params.icm, params.retinex, conversionBuffer, dummy);
            imgsrc->retinexPrepareCurves(params.retinex, cdcurve, mapcurve, dehatransmissionCurve, dehagaintransmissionCurve, dehacontlutili, mapcontlutili, useHsl, dummy, dummy);
            float minCD, maxCD, mini, maxi, Tmean, Tsigma, Tmin, Tmax;
            imgsrc->retinex(params.icm, params.retinex, params.toneCurve, cdcurve, mapcurve, dehatransmissionCurve, dehagaintransmissionCurve, conversionBuffer, dehacontlutili, mapcontlutili, useHsl, minCD, maxCD, mini, maxi, Tmean, Tsigma, Tmin, Tmax, dummy);
        }

        if (pl) {
            pl->setProgress(0.40);
        }

        imgsrc->HLRecovery_Global(params.toneCurve);


        if (pl) {
            pl->setProgress(0.45);
        }

        // set the color temperature
        currWB = ColorTemp(params.wb.temperature, params.wb.green, params.wb.equal, params.wb.method);

        if (!params.wb.enabled) {
            currWB = ColorTemp();
        } else if (params.wb.method == "Camera") {
            currWB = imgsrc->getWB();
        } else if (params.wb.method == "Auto") {
            double rm, gm, bm;
            imgsrc->getAutoWBMultipliers(rm, gm, bm);
            currWB.update(rm, gm, bm, params.wb.equal, params.wb.tempBias);
        }



        calclum = nullptr ;
        params.dirpyrDenoise.getCurves(noiseLCurve, noiseCCurve);
        autoNR = (float) settings->nrauto;//
        autoNRmax = (float) settings->nrautomax;//

        if (settings->leveldnti == 0) {
            tilesize = 1024;
            overlap = 128;
        }

        if (settings->leveldnti == 1) {
            tilesize = 768;
            overlap = 96;
        }

        //  const int tilesize = 768;
        //  const int overlap = 96;
        int numtiles_W, numtiles_H, tilewidth, tileheight, tileWskip, tileHskip;
        ipf.Tile_calc(tilesize, overlap, 2, fw, fh, numtiles_W, numtiles_H, tilewidth, tileheight, tileWskip, tileHskip);
        int nbtl = numtiles_W * numtiles_H;

        if ((settings->leveldnautsimpl == 1 && params.dirpyrDenoise.Cmethod == "AUT") || (settings->leveldnautsimpl == 0 && params.dirpyrDenoise.C2method == "AUTO")) {
            nbtl = 9;
        }

        ch_M = new float [nbtl];//allocate memory
        max_r = new float [nbtl];
        max_b = new float [nbtl];
        min_b = new float [9];
        min_r = new float [9];
        lumL = new float [nbtl];
        chromC = new float [nbtl];
        ry = new float [nbtl];
        sk = new float [nbtl];
        pcsk = new float [nbtl];

        //  printf("expert=%d\n",settings->leveldnautsimpl);
        if (settings->leveldnautsimpl == 1 && params.dirpyrDenoise.Cmethod == "PON") {
            MyTime t1pone, t2pone;
            t1pone.set();
            int crW = 100; // settings->leveldnv == 0
            int crH = 100; // settings->leveldnv == 0

            if (settings->leveldnv == 1) {
                crW = 250;
                crH = 250;
            }

            if (settings->leveldnv == 2) {
                crW = int (tileWskip / 2);
                crH = int (tileHskip / 2);
            }

            //  if(settings->leveldnv ==2) {crW=int(tileWskip/2);crH=int(1.15f*(tileWskip/2));}//adapted to scale of preview
            if (settings->leveldnv == 3) {
                crW = tileWskip - 10;
                crH = tileHskip - 10;
            }

            float lowdenoise = 1.f;
            int levaut = settings->leveldnaut;

            if (levaut == 1) { //Standard
                lowdenoise = 0.7f;
            }

            //  int crW=tileWskip-10;//crop noise width
            //  int crH=tileHskip-10;//crop noise height
//      Imagefloat *origCropPart;//init auto noise
//          origCropPart = new Imagefloat (crW, crH);//allocate memory
            if (params.dirpyrDenoise.enabled) {//evaluate Noise
                LUTf gamcurve(65536, 0);
                float gam, gamthresh, gamslope;
                ipf.RGB_denoise_infoGamCurve(params.dirpyrDenoise, imgsrc->isRAW(), gamcurve, gam, gamthresh, gamslope);
                #pragma omp parallel
                {
                    Imagefloat *origCropPart;//init auto noise
                    origCropPart = new Imagefloat(crW, crH); //allocate memory
                    Imagefloat *provicalc = new Imagefloat((crW + 1) / 2, (crH + 1) / 2);  //for denoise curves
                    int skipP = 1;
                    #pragma omp for schedule(dynamic) collapse(2) nowait

                    for (int wcr = 0; wcr < numtiles_W; wcr++) {
                        for (int hcr = 0; hcr < numtiles_H; hcr++) {
                            int beg_tileW = wcr * tileWskip + tileWskip / 2.f - crW / 2.f;
                            int beg_tileH = hcr * tileHskip + tileHskip / 2.f - crH / 2.f;
                            PreviewProps ppP(beg_tileW, beg_tileH, crW, crH, skipP);
                            imgsrc->getImage(currWB, tr, origCropPart, ppP, params.toneCurve, params.raw);
                            //baseImg->getStdImage(currWB, tr, origCropPart, ppP, true, params.toneCurve);

                            // we only need image reduced to 1/4 here
                            for (int ii = 0; ii < crH; ii += 2) {
                                for (int jj = 0; jj < crW; jj += 2) {
                                    provicalc->r(ii >> 1, jj >> 1) = origCropPart->r(ii, jj);
                                    provicalc->g(ii >> 1, jj >> 1) = origCropPart->g(ii, jj);
                                    provicalc->b(ii >> 1, jj >> 1) = origCropPart->b(ii, jj);
                                }
                            }

                            imgsrc->convertColorSpace(provicalc, params.icm, currWB);  //for denoise luminance curve
                            float maxr = 0.f;
                            float maxb = 0.f;
                            float pondcorrec = 1.0f;
                            float chaut, redaut, blueaut, maxredaut, maxblueaut, minredaut, minblueaut, chromina, sigma, lumema, sigma_L, redyel, skinc, nsknc;
                            int Nb;
                            chaut = 0.f;
                            redaut = 0.f;
                            blueaut = 0.f;
                            maxredaut = 0.f;
                            maxblueaut = 0.f;
                            chromina = 0.f;
                            sigma = 0.f;
                            ipf.RGB_denoise_info(origCropPart, provicalc, imgsrc->isRAW(), gamcurve, gam, gamthresh, gamslope, params.dirpyrDenoise, imgsrc->getDirPyrDenoiseExpComp(), chaut, Nb, redaut, blueaut, maxredaut, maxblueaut, minredaut, minblueaut, chromina, sigma, lumema, sigma_L, redyel, skinc, nsknc);
                            float multip = 1.f;
                            float adjustr = 1.f;

                            if (params.icm.working == "ProPhoto")   {
                                adjustr = 1.f;   //
                            } else if (params.icm.working == "Adobe RGB")  {
                                adjustr = 1.f / 1.3f;
                            } else if (params.icm.working == "sRGB")       {
                                adjustr = 1.f / 1.3f;
                            } else if (params.icm.working == "WideGamut")  {
                                adjustr = 1.f / 1.1f;
                            } else if (params.icm.working == "Rec2020")  {
                                adjustr = 1.f / 1.1f;
                            } else if (params.icm.working == "Beta RGB")   {
                                adjustr = 1.f / 1.2f;
                            } else if (params.icm.working == "BestRGB")    {
                                adjustr = 1.f / 1.2f;
                            } else if (params.icm.working == "BruceRGB")   {
                                adjustr = 1.f / 1.2f;
                            }

                            if (!imgsrc->isRAW()) {
                                multip = 2.f;    //take into account gamma for TIF / JPG approximate value...not good for gamma=1
                            }

                            float maxmax = max(maxredaut, maxblueaut);
                            float delta;
                            int mode = 2;
                            int lissage = settings->leveldnliss;
                            ipf.calcautodn_info(chaut, delta, Nb, levaut, maxmax, lumema, chromina, mode, lissage, redyel, skinc, nsknc);

                            //    printf("PROCESS cha=%f red=%f bl=%f redM=%f bluM=%f chrom=%f sigm=%f lum=%f sigL=%f\n",chaut,redaut,blueaut, maxredaut, maxblueaut, chromina, sigma, lumema, sigma_L);
                            if (maxredaut > maxblueaut) {
                                maxr = (delta) / ((autoNRmax * multip * adjustr * lowdenoise) / 2.f);

                                if (minblueaut <= minredaut  && minblueaut < chaut) {
                                    maxb = (-chaut + minblueaut) / (autoNRmax * multip * adjustr * lowdenoise);
                                }
                            } else {
                                maxb = (delta) / ((autoNRmax * multip * adjustr * lowdenoise) / 2.f);

                                if (minredaut <= minblueaut  && minredaut < chaut) {
                                    maxr = (-chaut + minredaut) / (autoNRmax * multip * adjustr * lowdenoise);
                                }
                            }//maxb mxr - empirical evaluation red / blue

                            ch_M[hcr * numtiles_W + wcr] = pondcorrec * chaut / (autoNR * multip * adjustr * lowdenoise);
                            max_r[hcr * numtiles_W + wcr] = pondcorrec * maxr;
                            max_b[hcr * numtiles_W + wcr] = pondcorrec * maxb;
                            lumL[hcr * numtiles_W + wcr] = lumema;
                            chromC[hcr * numtiles_W + wcr] = chromina;
                            ry[hcr * numtiles_W + wcr] = redyel;
                            sk[hcr * numtiles_W + wcr] = skinc;
                            pcsk[hcr * numtiles_W + wcr] = nsknc;

                        }
                    }

                    delete provicalc;
                    delete origCropPart;
                }

                int liss = settings->leveldnliss; //smooth result around mean

                if (liss == 2 || liss == 3) {
                    // I smooth only mean and not delta (max)
                    float nchm = 0.f;
                    float koef = 0.4f; //between 0.1 to 0.9

                    if (liss == 3) {
                        koef = 0.0f;    //quasi auto for mean Ch
                    }

                    for (int wcr = 0; wcr < numtiles_W; wcr++) {
                        for (int hcr = 0; hcr < numtiles_H; hcr++) {
                            nchm += ch_M[hcr * numtiles_W + wcr];
                        }
                    }

                    nchm /= (numtiles_H * numtiles_W);

                    for (int wcr = 0; wcr < numtiles_W; wcr++) {
                        for (int hcr = 0; hcr < numtiles_H; hcr++) {
                            ch_M[hcr * numtiles_W + wcr] = nchm + (ch_M[hcr * numtiles_W + wcr] - nchm) * koef;
                        }
                    }
                }

                if (liss == 3) { //same as auto but with much cells
                    float MaxR = 0.f;
                    float MaxB = 0.f;
                    float MaxRMoy = 0.f;
                    float MaxBMoy = 0.f;

                    for (int k = 0; k < nbtl; k++) {
                        MaxBMoy += max_b[k];
                        MaxRMoy += max_r[k];

                        if (max_r[k] > MaxR) {
                            MaxR = max_r[k];
                        }

                        if (max_b[k] > MaxB) {
                            MaxB = max_b[k];
                        }

                    }

                    MaxBMoy /= nbtl;
                    MaxRMoy /= nbtl;

                    for (int k = 0; k < nbtl; k++) {
                        if (MaxR > MaxB) {
                            max_r[k] = MaxRMoy + (MaxR - MaxRMoy) * 0.66f; //#std Dev
                            //max_b[k]=MinB;
                            max_b[k] = MaxBMoy + (MaxB - MaxBMoy) * 0.66f;

                        } else {
                            max_b[k] = MaxBMoy + (MaxB - MaxBMoy) * 0.66f;
                            //max_r[k]=MinR;
                            max_r[k] = MaxRMoy + (MaxR - MaxRMoy) * 0.66f;

                        }
                    }
                }

                if (settings->verbose) {
                    t2pone.set();
                    printf("Info denoise ponderated performed in %d usec:\n", t2pone.etime(t1pone));
                }

            }
        }


        if ((settings->leveldnautsimpl == 1 && params.dirpyrDenoise.Cmethod == "AUT")  || (settings->leveldnautsimpl == 0 && params.dirpyrDenoise.C2method == "AUTO")) {
            MyTime t1aue, t2aue;
            t1aue.set();
            int crW, crH;

            if (settings->leveldnv == 0) {
                crW = 100;
                crH = 100;
            }

            if (settings->leveldnv == 1) {
                crW = 250;
                crH = 250;
            }

            if (settings->leveldnv == 2) {
                crW = int (tileWskip / 2);
                crH = int (tileHskip / 2);
            }

            //  if(settings->leveldnv ==2) {crW=int(tileWskip/2);crH=int(1.15f*(tileWskip/2));}//adapted to scale of preview
            if (settings->leveldnv == 3) {
                crW = tileWskip - 10;
                crH = tileHskip - 10;
            }

            float lowdenoise = 1.f;
            int levaut = settings->leveldnaut;

            if (levaut == 1) { //Standard
                lowdenoise = 0.7f;
            }

            if (params.dirpyrDenoise.enabled) {//evaluate Noise
                LUTf gamcurve(65536, 0);
                float gam, gamthresh, gamslope;
                ipf.RGB_denoise_infoGamCurve(params.dirpyrDenoise, imgsrc->isRAW(), gamcurve, gam, gamthresh, gamslope);
                int Nb[9];
                int  coordW[3];//coordinate of part of image to measure noise
                int  coordH[3];
                int begW = 50;
                int begH = 50;
                coordW[0] = begW;
                coordW[1] = fw / 2 - crW / 2;
                coordW[2] = fw - crW - begW;
                coordH[0] = begH;
                coordH[1] = fh / 2 - crH / 2;
                coordH[2] = fh - crH - begH;
                #pragma omp parallel
                {
                    Imagefloat *origCropPart;//init auto noise
                    origCropPart = new Imagefloat(crW, crH); //allocate memory
                    Imagefloat *provicalc = new Imagefloat((crW + 1) / 2, (crH + 1) / 2);  //for denoise curves

                    #pragma omp for schedule(dynamic) collapse(2) nowait

                    for (int wcr = 0; wcr <= 2; wcr++) {
                        for (int hcr = 0; hcr <= 2; hcr++) {
                            PreviewProps ppP(coordW[wcr], coordH[hcr], crW, crH, 1);
                            imgsrc->getImage(currWB, tr, origCropPart, ppP, params.toneCurve, params.raw);
                            //baseImg->getStdImage(currWB, tr, origCropPart, ppP, true, params.toneCurve);


                            // we only need image reduced to 1/4 here
                            for (int ii = 0; ii < crH; ii += 2) {
                                for (int jj = 0; jj < crW; jj += 2) {
                                    provicalc->r(ii >> 1, jj >> 1) = origCropPart->r(ii, jj);
                                    provicalc->g(ii >> 1, jj >> 1) = origCropPart->g(ii, jj);
                                    provicalc->b(ii >> 1, jj >> 1) = origCropPart->b(ii, jj);
                                }
                            }

                            imgsrc->convertColorSpace(provicalc, params.icm, currWB);  //for denoise luminance curve
                            int nb = 0;
                            float chaut = 0.f, redaut = 0.f, blueaut = 0.f, maxredaut = 0.f, maxblueaut = 0.f, minredaut = 0.f, minblueaut = 0.f, chromina = 0.f, sigma = 0.f, lumema = 0.f, sigma_L = 0.f, redyel = 0.f, skinc = 0.f, nsknc = 0.f;
                            ipf.RGB_denoise_info(origCropPart, provicalc, imgsrc->isRAW(), gamcurve, gam, gamthresh, gamslope,  params.dirpyrDenoise, imgsrc->getDirPyrDenoiseExpComp(), chaut, nb, redaut, blueaut, maxredaut, maxblueaut, minredaut, minblueaut, chromina, sigma, lumema, sigma_L, redyel, skinc, nsknc);
                            Nb[hcr * 3 + wcr] = nb;
                            ch_M[hcr * 3 + wcr] = chaut;
                            max_r[hcr * 3 + wcr] = maxredaut;
                            max_b[hcr * 3 + wcr] = maxblueaut;
                            min_r[hcr * 3 + wcr] = minredaut;
                            min_b[hcr * 3 + wcr] = minblueaut;
                            lumL[hcr * 3 + wcr] = lumema;
                            chromC[hcr * 3 + wcr] = chromina;
                            ry[hcr * 3 + wcr] = redyel;
                            sk[hcr * 3 + wcr] = skinc;
                            pcsk[hcr * 3 + wcr] = nsknc;
                        }
                    }

                    delete provicalc;
                    delete origCropPart;
                }
                float chM = 0.f;
                float MaxR = 0.f;
                float MaxB = 0.f;
                float MinR = 100000000.f;
                float MinB = 100000000.f;
                float maxr = 0.f;
                float maxb = 0.f;
                float multip = 1.f;
                float adjustr = 1.f;
                float Max_R[9] = {0.f, 0.f, 0.f, 0.f, 0.f, 0.f, 0.f, 0.f, 0.f};
                float Max_B[9] = {0.f, 0.f, 0.f, 0.f, 0.f, 0.f, 0.f, 0.f, 0.f};
                float Min_R[9];
                float Min_B[9];
                float MaxRMoy = 0.f;
                float MaxBMoy = 0.f;
                float MinRMoy = 0.f;
                float MinBMoy = 0.f;

                if (params.icm.working == "ProPhoto")   {
                    adjustr = 1.f;
                } else if (params.icm.working == "Adobe RGB")  {
                    adjustr = 1.f / 1.3f;
                } else if (params.icm.working == "sRGB")       {
                    adjustr = 1.f / 1.3f;
                } else if (params.icm.working == "WideGamut")  {
                    adjustr = 1.f / 1.1f;
                } else if (params.icm.working == "Rec2020")  {
                    adjustr = 1.f / 1.1f;
                } else if (params.icm.working == "Beta RGB")   {
                    adjustr = 1.f / 1.2f;
                } else if (params.icm.working == "BestRGB")    {
                    adjustr = 1.f / 1.2f;
                } else if (params.icm.working == "BruceRGB")   {
                    adjustr = 1.f / 1.2f;
                }

                if (!imgsrc->isRAW()) {
                    multip = 2.f;    //take into account gamma for TIF / JPG approximate value...not good for gamma=1
                }

                float delta[9];
                int mode = 1;
                int lissage = settings->leveldnliss;

                for (int k = 0; k < 9; k++) {
                    float maxmax = max(max_r[k], max_b[k]);
                    ipf.calcautodn_info(ch_M[k], delta[k], Nb[k], levaut, maxmax, lumL[k], chromC[k], mode, lissage, ry[k], sk[k], pcsk[k]);
                    //  printf("ch_M=%f delta=%f\n",ch_M[k], delta[k]);
                }

                for (int k = 0; k < 9; k++) {
                    if (max_r[k] > max_b[k]) {
                        //printf("R delta=%f  koef=%f\n",delta[k],autoNRmax*multip*adjustr*lowdenoise);
                        Max_R[k] = (delta[k]) / ((autoNRmax * multip * adjustr * lowdenoise) / 2.f);
                        Min_B[k] = - (ch_M[k] - min_b[k]) / (autoNRmax * multip * adjustr * lowdenoise);
                        Max_B[k] = 0.f;
                        Min_R[k] = 0.f;
                    } else {
                        //printf("B delta=%f  koef=%f\n",delta[k],autoNRmax*multip*adjustr*lowdenoise);
                        Max_B[k] = (delta[k]) / ((autoNRmax * multip * adjustr * lowdenoise) / 2.f);
                        Min_R[k] = - (ch_M[k] - min_r[k])   / (autoNRmax * multip * adjustr * lowdenoise);
                        Min_B[k] = 0.f;
                        Max_R[k] = 0.f;
                    }
                }

                for (int k = 0; k < 9; k++) {
                    //  printf("ch_M= %f Max_R=%f Max_B=%f min_r=%f min_b=%f\n",ch_M[k],Max_R[k], Max_B[k],Min_R[k], Min_B[k]);
                    chM += ch_M[k];
                    MaxBMoy += Max_B[k];
                    MaxRMoy += Max_R[k];
                    MinRMoy += Min_R[k];
                    MinBMoy += Min_B[k];

                    if (Max_R[k] > MaxR) {
                        MaxR = Max_R[k];
                    }

                    if (Max_B[k] > MaxB) {
                        MaxB = Max_B[k];
                    }

                    if (Min_R[k] < MinR) {
                        MinR = Min_R[k];
                    }

                    if (Min_B[k] < MinB) {
                        MinB = Min_B[k];
                    }

                }

                chM /= 9;
                MaxBMoy /= 9;
                MaxRMoy /= 9;
                MinBMoy /= 9;
                MinRMoy /= 9;

                if (MaxR > MaxB) {
                    maxr = MaxRMoy + (MaxR - MaxRMoy) * 0.66f; //#std Dev
                    //  maxb=MinB;
                    maxb = MinBMoy + (MinB - MinBMoy) * 0.66f;

                } else {
                    maxb = MaxBMoy + (MaxB - MaxBMoy) * 0.66f;
                    //  maxr=MinR;
                    maxr = MinRMoy + (MinR - MinRMoy) * 0.66f;

                }

//              printf("SIMPL cha=%f red=%f bl=%f \n",chM,maxr,maxb);

                params.dirpyrDenoise.chroma = chM / (autoNR * multip * adjustr);
                params.dirpyrDenoise.redchro = maxr;
                params.dirpyrDenoise.bluechro = maxb;
            }

            if (settings->verbose) {
                t2aue.set();
                printf("Info denoise auto performed in %d usec:\n", t2aue.etime(t1aue));
            }

            //end evaluate noise
        }

        baseImg = new Imagefloat(fw, fh);
        imgsrc->getImage(currWB, tr, baseImg, pp, params.toneCurve, params.raw);

        if (pl) {
            pl->setProgress(0.50);
        }


        //local wb
        ColorTemp currWBloc;
        double ptemp, pgreen;

        Imagefloat *imageoriginal = nullptr;
        Imagefloat *imagetransformed = nullptr;
        Imagefloat *improv = nullptr;

        if (params.localwb.enabled) {
            currWBloc = ColorTemp(params.localwb.temp, params.localwb.green, params.localwb.equal, "Custom");
            cat02adaptationAutoComputeloc(imgsrc, params);

            imageoriginal = new Imagefloat(fw, fh);
            imagetransformed = new Imagefloat(fw, fh);
            improv = new Imagefloat(fw, fh);
#ifdef _OPENMP
            #pragma omp parallel for
#endif

            for (int ir = 0; ir < fh; ir++)
                for (int jr = 0; jr < fw; jr++) {
                    imagetransformed->r(ir, jr) = imageoriginal->r(ir, jr) = baseImg->r(ir, jr);
                    imagetransformed->g(ir, jr) = imageoriginal->g(ir, jr) = baseImg->g(ir, jr);
                    imagetransformed->b(ir, jr) = imageoriginal->b(ir, jr) = baseImg->b(ir, jr);
                }

            ipf.WB_Local(imgsrc, 3, 1, 0, 0, 0, 0, fw, fh, fw, fh, improv, imagetransformed, currWBloc, tr, imageoriginal, pp, params, ptemp, pgreen);
#ifdef _OPENMP
            #pragma omp parallel for
#endif

            for (int ir = 0; ir < fh; ir++)
                for (int jr = 0; jr < fw; jr++) {
                    baseImg->r(ir, jr) = imagetransformed->r(ir, jr);
                    baseImg->g(ir, jr) = imagetransformed->g(ir, jr);
                    baseImg->b(ir, jr) = imagetransformed->b(ir, jr);
                }

            delete imageoriginal;
            delete imagetransformed;
            delete improv;


        }




//  LUTf Noisecurve (65536,0);
//!!!// auto exposure!!!
        expcomp = params.toneCurve.expcomp;
        bright = params.toneCurve.brightness;
        contr = params.toneCurve.contrast;
        black = params.toneCurve.black;
        hlcompr = params.toneCurve.hlcompr;
        hlcomprthresh = params.toneCurve.hlcomprthresh;


        if (params.toneCurve.autoexp) {
            LUTu aehist;
            int aehistcompr;
            imgsrc->getAutoExpHistogram(aehist, aehistcompr);
            ipf.getAutoExp(aehist, aehistcompr, params.toneCurve.clip, expcomp, bright, contr, black, hlcompr, hlcomprthresh);
        }

        if (params.toneCurve.histmatching) {
            imgsrc->getAutoMatchedToneCurve(params.icm, params.toneCurve.curve);

            if (params.toneCurve.autoexp) {
                params.toneCurve.expcomp = 0.0;
            }

            params.toneCurve.autoexp = false;
            params.toneCurve.curveMode = ToneCurveParams::TcMode::FILMLIKE;
            params.toneCurve.curve2 = { 0 };
            params.toneCurve.brightness = 0;
            params.toneCurve.contrast = 0;
            params.toneCurve.black = 0;

        }

        // at this stage, we can flush the raw data to free up quite an important amount of memory
        // commented out because it makes the application crash when batch processing...
        // TODO: find a better place to flush rawData and rawRGB
        if (flush) {
            imgsrc->flushRawData();
            imgsrc->flushRGB();
        }

        return true;
    }

    void stage_denoise()
    {
        procparams::ProcParams& params = job->pparams;
        //ImProcFunctions ipf (&params, true);
        ImProcFunctions &ipf = * (ipf_p.get());

        // perform luma/chroma denoise
//  CieImage *cieView;
//  NoisCurve noiseLCurve;
//    bool lldenoiseutili=false;
//  Imagefloat *calclum ;
//    params.dirpyrDenoise.getCurves(noiseLCurve, lldenoiseutili);
//  if (params.dirpyrDenoise.enabled  && lldenoiseutili) {

        DirPyrDenoiseParams denoiseParams = params.dirpyrDenoise;   // make a copy because we cheat here

        if (denoiseParams.Lmethod == "CUR") {
            if (noiseLCurve) {
                denoiseParams.luma = 0.5f;
            } else {
                denoiseParams.luma = 0.0f;
            }
        } else if (denoiseParams.Lmethod == "SLI") {
            noiseLCurve.Reset();
        }

        if (denoiseParams.enabled  && (noiseLCurve || noiseCCurve)) {
            // we only need image reduced to 1/4 here
            calclum = new Imagefloat((fw + 1) / 2, (fh + 1) / 2);  //for luminance denoise curve
            #pragma omp parallel for

            for (int ii = 0; ii < fh; ii += 2) {
                for (int jj = 0; jj < fw; jj += 2) {
                    calclum->r(ii >> 1, jj >> 1) = baseImg->r(ii, jj);
                    calclum->g(ii >> 1, jj >> 1) = baseImg->g(ii, jj);
                    calclum->b(ii >> 1, jj >> 1) = baseImg->b(ii, jj);
                }
            }

            imgsrc->convertColorSpace(calclum, params.icm, currWB);
        }

        if (denoiseParams.enabled) {
            // CurveFactory::denoiseLL(lldenoiseutili, denoiseParams.lcurve, Noisecurve,1);
            //denoiseParams.getCurves(noiseLCurve);
//      ipf.RGB_denoise(baseImg, baseImg, calclum, imgsrc->isRAW(), denoiseParams, params.defringe, imgsrc->getDirPyrDenoiseExpComp(), noiseLCurve, lldenoiseutili);
            float nresi, highresi;
            int kall = 2;
            ipf.RGB_denoise(kall, baseImg, baseImg, calclum, ch_M, max_r, max_b, imgsrc->isRAW(), denoiseParams, imgsrc->getDirPyrDenoiseExpComp(), noiseLCurve, noiseCCurve, nresi, highresi);

        }

//  delete calclum;
        delete [] ch_M;
        delete [] max_r;
        delete [] max_b;
        delete [] min_r;
        delete [] min_b;
        delete [] lumL;
        delete [] chromC;
        delete [] ry;
        delete [] sk;
        delete [] pcsk;
    }

    void stage_transform()
    {
        procparams::ProcParams& params = job->pparams;
        //ImProcFunctions ipf (&params, true);
        ImProcFunctions &ipf = * (ipf_p.get());

        imgsrc->convertColorSpace(baseImg, params.icm, currWB);

        // perform first analysis
        hist16(65536);

        ipf.firstAnalysis(baseImg, params, hist16);

        if (params.fattal.enabled) {
            ipf.ToneMapFattal02(baseImg);
        }

        // perform transform (excepted resizing)
        if (ipf.needsTransform()) {
            Imagefloat* trImg = nullptr;

            if (ipf.needsLuminanceOnly()) {
                trImg = baseImg;
            } else {
                trImg = new Imagefloat(fw, fh);
            }

            ipf.transform(baseImg, trImg, 0, 0, 0, 0, fw, fh, fw, fh,
                          imgsrc->getMetaData(), imgsrc->getRotateDegree(), true);

            if (trImg != baseImg) {
                delete baseImg;
                baseImg = trImg;
            }
        }
    }

    Imagefloat *stage_finish()
    {
        procparams::ProcParams& params = job->pparams;
        //ImProcFunctions ipf (&params, true);
        ImProcFunctions &ipf = * (ipf_p.get());

        if (params.dirpyrequalizer.cbdlMethod == "bef" && params.dirpyrequalizer.enabled && !params.colorappearance.enabled) {
            const int W = baseImg->getWidth();
            const int H = baseImg->getHeight();
            LabImage labcbdl(W, H);
            ipf.rgb2lab(*baseImg, labcbdl, params.icm.working);
            ipf.dirpyrequalizer(&labcbdl, 1);
            ipf.lab2rgb(labcbdl, *baseImg, params.icm.working);
        }

        // RGB processing

        curve1(65536);
        curve2(65536);
        curve(65536, 0);
        satcurve(65536, 0);
        lhskcurve(65536, 0);
        lumacurve(32770, 0);  // lumacurve[32768] and lumacurve[32769] will be set to 32768 and 32769 later to allow linear interpolation
        clcurve(65536, 0);
        wavclCurve(65536, 0);

        //if(params.blackwhite.enabled) params.toneCurve.hrenabled=false;

        CurveFactory::complexCurve(expcomp, black / 65535.0, hlcompr, hlcomprthresh, params.toneCurve.shcompr, bright, contr,
                                   params.toneCurve.curve, params.toneCurve.curve2,
                                   hist16, curve1, curve2, curve, dummy, customToneCurve1, customToneCurve2);

        CurveFactory::RGBCurve(params.rgbCurves.rcurve, rCurve, 1);
        CurveFactory::RGBCurve(params.rgbCurves.gcurve, gCurve, 1);
        CurveFactory::RGBCurve(params.rgbCurves.bcurve, bCurve, 1);

        bool opautili = false;

        if (params.colorToning.enabled) {
            TMatrix wprof = ICCStore::getInstance()->workingSpaceMatrix(params.icm.working);
            double wp[3][3] = {
                {wprof[0][0], wprof[0][1], wprof[0][2]},
                {wprof[1][0], wprof[1][1], wprof[1][2]},
                {wprof[2][0], wprof[2][1], wprof[2][2]}
            };
            params.colorToning.getCurves(ctColorCurve, ctOpacityCurve, wp, opautili);
            clToningcurve(65536, 0);
            CurveFactory::curveToning(params.colorToning.clcurve, clToningcurve, 1);
            cl2Toningcurve(65536, 0);
            CurveFactory::curveToning(params.colorToning.cl2curve, cl2Toningcurve, 1);
        }

        labView = new LabImage(fw, fh);

        if (params.blackwhite.enabled) {
            CurveFactory::curveBW(params.blackwhite.beforeCurve, params.blackwhite.afterCurve, hist16, dummy, customToneCurvebw1, customToneCurvebw2, 1);
        }

        double rrm, ggm, bbm;
        float autor, autog, autob;
        float satLimit = float (params.colorToning.satProtectionThreshold) / 100.f * 0.7f + 0.3f;
        float satLimitOpacity = 1.f - (float (params.colorToning.saturatedOpacity) / 100.f);

        if (params.colorToning.enabled  && params.colorToning.autosat && params.colorToning.method != "LabGrid") { //for colortoning evaluation of saturation settings
            float moyS = 0.f;
            float eqty = 0.f;
            ipf.moyeqt(baseImg, moyS, eqty); //return image : mean saturation and standard dev of saturation
            float satp = ((moyS + 1.5f * eqty) - 0.3f) / 0.7f; //1.5 sigma ==> 93% pixels with high saturation -0.3 / 0.7 convert to Hombre scale

            if (satp >= 0.92f) {
                satp = 0.92f;    //avoid values too high (out of gamut)
            }

            if (satp <= 0.15f) {
                satp = 0.15f;    //avoid too low values
            }

            satLimit = 100.f * satp;

            satLimitOpacity = 100.f * (moyS - 0.85f * eqty); //-0.85 sigma==>20% pixels with low saturation
        }

        autor = -9000.f; // This will ask to compute the "auto" values for the B&W tool (have to be inferior to -5000)
        DCPProfile::ApplyState as;
        DCPProfile *dcpProf = imgsrc->getDCP(params.icm, as);

        LUTu histToneCurve;

        ipf.rgbProc (baseImg, labView, nullptr, curve1, curve2, curve, params.toneCurve.saturation, rCurve, gCurve, bCurve, satLimit, satLimitOpacity, ctColorCurve, ctOpacityCurve, opautili, clToningcurve, cl2Toningcurve, customToneCurve1, customToneCurve2, customToneCurvebw1, customToneCurvebw2, rrm, ggm, bbm, autor, autog, autob, expcomp, hlcompr, hlcomprthresh, dcpProf, as, histToneCurve);

        if (settings->verbose) {
            printf("Output image / Auto B&W coefs:   R=%.2f   G=%.2f   B=%.2f\n", autor, autog, autob);
        }

        // if clut was used and size of clut cache == 1 we free the memory used by the clutstore (default clut cache size = 1 for 32 bit OS)
        if (params.filmSimulation.enabled && !params.filmSimulation.clutFilename.empty() && options.clutCacheSize == 1) {
            CLUTStore::getInstance().clearCache();
        }

        // freeing up some memory
        customToneCurve1.Reset();
        customToneCurve2.Reset();
        ctColorCurve.Reset();
        ctOpacityCurve.Reset();
        noiseLCurve.Reset();
        noiseCCurve.Reset();
        customToneCurvebw1.Reset();
        customToneCurvebw2.Reset();

        // Freeing baseImg because not used anymore
        delete baseImg;
        baseImg = nullptr;

        if (pl) {
            pl->setProgress(0.55);
        }

        //%%%%%%%%%%%%%%%%%%%%%%%%%%%%%%%%%%%%%%%%%%%%%%%%%%%%%%
        //%%%%%%%%%%%%%%%%%%%%%%%%%%%%%%%%%%%%%%%%%%%%%%%%%%%%%%
        // start tile processing...???


        if (params.labCurve.contrast != 0) { //only use hist16 for contrast
            hist16.clear();

#ifdef _OPENMP
            #pragma omp parallel
#endif
            {
                LUTu hist16thr(hist16.getSize());   // one temporary lookup table per thread
                hist16thr.clear();
#ifdef _OPENMP
                #pragma omp for schedule(static) nowait
#endif

                for (int i = 0; i < fh; i++)
                    for (int j = 0; j < fw; j++) {
                        hist16thr[(int)((labView->L[i][j]))]++;
                    }

                #pragma omp critical
                {
                    hist16 += hist16thr;
                }
            }
        }

        bool utili;
        CurveFactory::complexLCurve(params.labCurve.brightness, params.labCurve.contrast, params.labCurve.lcurve, hist16, lumacurve, dummy, 1, utili);

        bool clcutili;
        CurveFactory::curveCL(clcutili, params.labCurve.clcurve, clcurve, 1);

        bool ccutili, cclutili;
        CurveFactory::complexsgnCurve(autili, butili, ccutili, cclutili, params.labCurve.acurve, params.labCurve.bcurve, params.labCurve.cccurve,
                                      params.labCurve.lccurve, curve1, curve2, satcurve, lhskcurve, 1);

        ipf.chromiLuminanceCurve(nullptr, 1, labView, labView, curve1, curve2, satcurve, lhskcurve, clcurve, lumacurve, utili, autili, butili, ccutili, cclutili, clcutili, dummy, dummy);

        if ((params.colorappearance.enabled && !params.colorappearance.tonecie) || (!params.colorappearance.enabled)) {
            ipf.EPDToneMap(labView, 5, 1);
        }


        ipf.vibrance(labView);

        if ((params.colorappearance.enabled && !settings->autocielab) || (!params.colorappearance.enabled)) {
            ipf.impulsedenoise(labView);
        }

        // for all treatments Defringe, Sharpening, Contrast detail ,Microcontrast they are activated if "CIECAM" function are disabled

        if ((params.colorappearance.enabled && !settings->autocielab) || (!params.colorappearance.enabled)) {
            ipf.defringe(labView);
        }

        if (params.sharpenEdge.enabled) {
            ipf.MLsharpen(labView);
        }

        if (params.sharpenMicro.enabled) {
            if ((params.colorappearance.enabled && !settings->autocielab) || (!params.colorappearance.enabled)) {
                ipf.MLmicrocontrast(labView);     //!params.colorappearance.sharpcie
            }
        }

        if (((params.colorappearance.enabled && !settings->autocielab) || (!params.colorappearance.enabled)) && params.sharpening.enabled) {
            ipf.sharpening (labView, params.sharpening);

        }

        WaveletParams WaveParams = params.wavelet;
        WavCurve wavCLVCurve;
        WavOpacityCurveRG waOpacityCurveRG;
        WavOpacityCurveBY waOpacityCurveBY;
        WavOpacityCurveW waOpacityCurveW;
        WavOpacityCurveWL waOpacityCurveWL;

        params.wavelet.getCurves(wavCLVCurve, waOpacityCurveRG, waOpacityCurveBY, waOpacityCurveW, waOpacityCurveWL);


        // directional pyramid wavelet
        if (params.dirpyrequalizer.cbdlMethod == "aft") {
            if ((params.colorappearance.enabled && !settings->autocielab)  || !params.colorappearance.enabled) {
                ipf.dirpyrequalizer(labView, 1);     //TODO: this is the luminance tonecurve, not the RGB one
            }
        }

        bool wavcontlutili = false;

        CurveFactory::curveWavContL(wavcontlutili, params.wavelet.wavclCurve, wavclCurve,/* hist16C, dummy,*/ 1);

        if (params.wavelet.enabled) {
            ipf.ip_wavelet(labView, labView, 2, WaveParams, wavCLVCurve, waOpacityCurveRG, waOpacityCurveBY, waOpacityCurveW,  waOpacityCurveWL, wavclCurve, 1);
        }

        wavCLVCurve.Reset();

        //Colorappearance and tone-mapping associated

        int f_w = 1, f_h = 1;

        if (params.colorappearance.tonecie || params.colorappearance.enabled) {
            f_w = fw;
            f_h = fh;
        }

        CieImage *cieView = new CieImage(f_w, (f_h));

        CurveFactory::curveLightBrightColor(
            params.colorappearance.curve,
            params.colorappearance.curve2,
            params.colorappearance.curve3,
            hist16, dummy,
            dummy, dummy,
            customColCurve1,
            customColCurve2,
            customColCurve3,
            1);

        if (params.colorappearance.enabled) {
            double adap;
            int imgNum = 0;

            if (imgsrc->getSensorType() == ST_BAYER) {
                imgNum = params.raw.bayersensor.imageNum;
            } else if (imgsrc->getSensorType() == ST_FUJI_XTRANS) {
                //imgNum = params.raw.xtranssensor.imageNum;
            }

            float fnum = imgsrc->getMetaData()->getFNumber(imgNum);          // F number
            float fiso = imgsrc->getMetaData()->getISOSpeed(imgNum) ;        // ISO
            float fspeed = imgsrc->getMetaData()->getShutterSpeed(imgNum) ;  //speed
            float fcomp = imgsrc->getMetaData()->getExpComp(imgNum);         //compensation + -

            if (fnum < 0.3f || fiso < 5.f || fspeed < 0.00001f) {
                adap = 2000.;
            }//if no exif data or wrong
            else {
                float E_V = fcomp + log2((fnum * fnum) / fspeed / (fiso / 100.f));
                E_V += params.toneCurve.expcomp;// exposure compensation in tonecurve ==> direct EV
                E_V += log2(params.raw.expos);  // exposure raw white point ; log2 ==> linear to EV
                adap = powf(2.f, E_V - 3.f);  //cd / m2
            }

            LUTf CAMBrightCurveJ;
            LUTf CAMBrightCurveQ;
            float CAMMean = NAN;

            float d, dj, yb;
            ipf.ciecam_02float (cieView, float (adap), 1, 2, labView, &params, customColCurve1, customColCurve2, customColCurve3, dummy, dummy, CAMBrightCurveJ, CAMBrightCurveQ, CAMMean, 5, 1, true, d, dj, yb, 1);
        }

        delete cieView;
        cieView = nullptr;




        // end tile processing...???
        //%%%%%%%%%%%%%%%%%%%%%%%%%%%%%%%%%%%%%%%%%%%%%%%%%%%%%%
        //%%%%%%%%%%%%%%%%%%%%%%%%%%%%%%%%%%%%%%%%%%%%%%%%%%%%%%

        if (pl) {
            pl->setProgress(0.60);
        }

        int imw, imh;
        double tmpScale = ipf.resizeScale(&params, fw, fh, imw, imh);
        bool labResize = params.resize.enabled && params.resize.method != "Nearest" && (tmpScale != 1.0 || params.prsharpening.enabled);
        LabImage *tmplab;

        // crop and convert to rgb16
        int cx = 0, cy = 0, cw = labView->W, ch = labView->H;

        if (params.crop.enabled) {
            cx = params.crop.x;
            cy = params.crop.y;
            cw = params.crop.w;
            ch = params.crop.h;

            if (labResize) { // crop lab data
                tmplab = new LabImage(cw, ch);

                for (int row = 0; row < ch; row++) {
                    for (int col = 0; col < cw; col++) {
                        tmplab->L[row][col] = labView->L[row + cy][col + cx];
                        tmplab->a[row][col] = labView->a[row + cy][col + cx];
                        tmplab->b[row][col] = labView->b[row + cy][col + cx];
                    }
                }

                delete labView;
                labView = tmplab;
                cx = 0;
                cy = 0;
            }
        }

        if (labResize) { // resize lab data
            if ((labView->W != imw || labView->H != imh) &&
                (params.resize.allowUpscaling || (labView->W >= imw && labView->H >= imh))) {
                // resize image
                tmplab = new LabImage (imw, imh);
                ipf.Lanczos (labView, tmplab, tmpScale);
                delete labView;
                labView = tmplab;
            }
            cw = labView->W;
            ch = labView->H;

            if (params.prsharpening.enabled) {
                for (int i = 0; i < ch; i++) {
                    for (int j = 0; j < cw; j++) {
                        labView->L[i][j] = labView->L[i][j] < 0.f ? 0.f : labView->L[i][j];
                    }
                }
                ipf.sharpening (labView, params.prsharpening);
            }
        }

        Imagefloat* readyImg = nullptr;
        cmsHPROFILE jprof = nullptr;
        bool customGamma = false;
        bool useLCMS = false;
        bool bwonly = params.blackwhite.enabled && !params.colorToning.enabled && !autili && !butili ;

        if (params.icm.gamma != "default" || params.icm.freegamma) { // if select gamma output between BT709, sRGB, linear, low, high, 2.2 , 1.8

            GammaValues ga;
            //  if(params.blackwhite.enabled) params.toneCurve.hrenabled=false;
            readyImg = ipf.lab2rgbOut(labView, cx, cy, cw, ch, params.icm, &ga);
            customGamma = true;

            //or selected Free gamma
            useLCMS = false;

            if ((jprof = ICCStore::getInstance()->createCustomGammaOutputProfile(params.icm, ga)) == nullptr) {
                useLCMS = true;
            }

        } else {
            // if Default gamma mode: we use the profile selected in the "Output profile" combobox;
            // gamma come from the selected profile, otherwise it comes from "Free gamma" tool

            readyImg = ipf.lab2rgbOut(labView, cx, cy, cw, ch, params.icm);

            if (settings->verbose) {
                printf("Output profile_: \"%s\"\n", params.icm.output.c_str());
            }
        }

        delete labView;
        labView = nullptr;



        if (bwonly) { //force BW r=g=b
            if (settings->verbose) {
                printf("Force BW\n");
            }

            for (int ccw = 0; ccw < cw; ccw++) {
                for (int cch = 0; cch < ch; cch++) {
                    readyImg->r(cch, ccw) = readyImg->g(cch, ccw);
                    readyImg->b(cch, ccw) = readyImg->g(cch, ccw);
                }
            }
        }

        if (pl) {
            pl->setProgress(0.70);
        }

<<<<<<< HEAD
        if (tmpScale != 1.0 && params.resize.method == "Nearest") { // resize rgb data (gamma applied)
            Imagefloat* tempImage = new Imagefloat(imw, imh);
            ipf.resize(readyImg, tempImage, tmpScale);
=======
        if (tmpScale != 1.0 && params.resize.method == "Nearest" &&
            (params.resize.allowUpscaling || (readyImg->getWidth() >= imw && readyImg->getHeight() >= imh))) { // resize rgb data (gamma applied)
            Imagefloat* tempImage = new Imagefloat (imw, imh);
            ipf.resize (readyImg, tempImage, tmpScale);
>>>>>>> 523fe406
            delete readyImg;
            readyImg = tempImage;
        }

        switch (params.metadata.mode) {
            case MetaDataParams::TUNNEL:
                // Sending back the whole first root, which won't necessarily be the selected frame number
                // and may contain subframe depending on initial raw's hierarchy
                readyImg->setMetadata(ii->getMetaData()->getRootExifData());
                break;

            case MetaDataParams::EDIT:
                // ask for the correct frame number, but may contain subframe depending on initial raw's hierarchy
                readyImg->setMetadata(ii->getMetaData()->getBestExifData(imgsrc, &params.raw), params.exif, params.iptc);
                break;

            default: // case MetaDataParams::STRIP
                // nothing to do
                break;
        }


        // Setting the output curve to readyImg
        if (customGamma) {
            if (!useLCMS) {
                // use corrected sRGB profile in order to apply a good TRC if present, otherwise use LCMS2 profile generated by lab2rgb16 w/ gamma
                ProfileContent pc(jprof);
                readyImg->setOutputProfile(pc.getData().c_str(), pc.getData().size());
            }
        } else {
            // use the selected output profile if present, otherwise use LCMS2 profile generate by lab2rgb16 w/ gamma

            if (params.icm.output != "" && params.icm.output != ColorManagementParams::NoICMString) {

                // if ICCStore::getInstance()->getProfile send back an object, then ICCStore::getInstance()->getContent will do too
                cmsHPROFILE jprof = ICCStore::getInstance()->getProfile(params.icm.output);  //get outProfile

                if (jprof == nullptr) {
                    if (settings->verbose) {
                        printf("\"%s\" ICC output profile not found!\n - use LCMS2 substitution\n", params.icm.output.c_str());
                    }
                } else {
                    if (settings->verbose) {
                        printf("Using \"%s\" output profile\n", params.icm.output.c_str());
                    }

                    ProfileContent pc = ICCStore::getInstance()->getContent(params.icm.output);
                    readyImg->setOutputProfile(pc.getData().c_str(), pc.getData().size());
                }
            } else {
                // No ICM
                readyImg->setOutputProfile(nullptr, 0);
            }
        }

//    t2.set();
//    if( settings->verbose )
//           printf("Total:- %d usec\n", t2.etime(t1));

        if (!job->initialImage) {
            ii->decreaseRef();
        }

        delete job;

        if (pl) {
            pl->setProgress(0.75);
        }

        /*  curve1.reset();curve2.reset();
            curve.reset();
            satcurve.reset();
            lhskcurve.reset();

            rCurve.reset();
            gCurve.reset();
            bCurve.reset();
            hist16.reset();
            hist16C.reset();
        */
        return readyImg;
    }

    void stage_early_resize()
    {
        procparams::ProcParams& params = job->pparams;
        //ImProcFunctions ipf (&params, true);
        ImProcFunctions &ipf = * (ipf_p.get());

        int imw, imh;
        double scale_factor = ipf.resizeScale(&params, fw, fh, imw, imh);

        std::unique_ptr<LabImage> tmplab(new LabImage(fw, fh));
        ipf.rgb2lab(*baseImg, *tmplab, params.icm.working);

        if (params.crop.enabled) {
            int cx = params.crop.x;
            int cy = params.crop.y;
            int cw = params.crop.w;
            int ch = params.crop.h;

            std::unique_ptr<LabImage> cropped(new LabImage(cw, ch));

            for (int row = 0; row < ch; row++) {
                for (int col = 0; col < cw; col++) {
                    cropped->L[row][col] = tmplab->L[row + cy][col + cx];
                    cropped->a[row][col] = tmplab->a[row + cy][col + cx];
                    cropped->b[row][col] = tmplab->b[row + cy][col + cx];
                }
            }

            tmplab = std::move(cropped);
        }

        assert(params.resize.enabled);

        // resize image
<<<<<<< HEAD
        {
            std::unique_ptr<LabImage> resized(new LabImage(imw, imh));
            ipf.Lanczos(tmplab.get(), resized.get(), scale_factor);
            tmplab = std::move(resized);
=======
        if (params.resize.allowUpscaling || (imw <= fw && imh <= fh)) {
            std::unique_ptr<LabImage> resized (new LabImage (imw, imh));
            ipf.Lanczos (tmplab.get(), resized.get(), scale_factor);
            tmplab = std::move (resized);
>>>>>>> 523fe406
        }

        adjust_procparams(scale_factor);

        fw = imw;
        fh = imh;

        delete baseImg;
        baseImg = new Imagefloat(fw, fh);
        ipf.lab2rgb(*tmplab, *baseImg, params.icm.working);
    }

    void adjust_procparams(double scale_factor)
    {
        procparams::ProcParams &params = job->pparams;
        procparams::ProcParams defaultparams;

        params.resize.enabled = false;
        params.crop.enabled = false;

        if (params.prsharpening.enabled) {
            params.sharpening = params.prsharpening;
        } else {
            params.sharpening.radius *= scale_factor;
            params.sharpening.deconvradius *= scale_factor;
        }

        params.impulseDenoise.thresh *= scale_factor;

        if (scale_factor < 0.5) {
            params.impulseDenoise.enabled = false;
        }

        params.wavelet.strength *= scale_factor;
        double noise_factor = (1.0 - scale_factor);
        params.dirpyrDenoise.luma *= noise_factor; // * scale_factor;
        //params.dirpyrDenoise.Ldetail += (100 - params.dirpyrDenoise.Ldetail) * scale_factor;
        auto &lcurve = params.dirpyrDenoise.lcurve;

        for (size_t i = 2; i < lcurve.size(); i += 4) {
            lcurve[i] *= min(noise_factor /* * scale_factor*/, 1.0);
        }

        noiseLCurve.Set(lcurve);
        const char *medmethods[] = { "soft", "33", "55soft", "55", "77", "99" };

        if (params.dirpyrDenoise.median) {
            auto &key = params.dirpyrDenoise.methodmed == "RGB" ? params.dirpyrDenoise.rgbmethod : params.dirpyrDenoise.medmethod;

            for (int i = 1; i < int (sizeof(medmethods) / sizeof(const char *)); ++i) {
                if (key == medmethods[i]) {
                    int j = i - int (1.0 / scale_factor);

                    if (j < 0) {
                        params.dirpyrDenoise.median = false;
                    } else {
                        key = medmethods[j];
                    }

                    break;
                }
            }
        }

        params.epd.scale *= scale_factor;
        //params.epd.edgeStopping *= scale_factor;

        const double dirpyreq_scale = min(scale_factor * 1.5, 1.0);

        for (int i = 0; i < 6; ++i) {
            adjust_radius(defaultparams.dirpyrequalizer.mult[i], dirpyreq_scale,
                          params.dirpyrequalizer.mult[i]);
        }

        params.dirpyrequalizer.threshold *= scale_factor;

        adjust_radius(defaultparams.defringe.radius, scale_factor,
                      params.defringe.radius);
        params.sh.radius *= scale_factor;
        params.localContrast.radius *= scale_factor;

        if (params.raw.xtranssensor.method == procparams::RAWParams::XTransSensor::getMethodString(procparams::RAWParams::XTransSensor::Method::THREE_PASS)) {
            params.raw.xtranssensor.method = procparams::RAWParams::XTransSensor::getMethodString(procparams::RAWParams::XTransSensor::Method::ONE_PASS);
        }

        if (params.raw.bayersensor.method == procparams::RAWParams::BayerSensor::getMethodString(procparams::RAWParams::BayerSensor::Method::PIXELSHIFT)) {
            params.raw.bayersensor.method = procparams::RAWParams::BayerSensor::getMethodString(procparams::RAWParams::BayerSensor::Method::RCD);
        }

        // Use Rcd instead of Amaze for fast export
        if (params.raw.bayersensor.method == procparams::RAWParams::BayerSensor::getMethodString(procparams::RAWParams::BayerSensor::Method::AMAZE)) {
            params.raw.bayersensor.method = procparams::RAWParams::BayerSensor::getMethodString(procparams::RAWParams::BayerSensor::Method::RCD);
        }
    }

private:
    ProcessingJobImpl* job;
    int& errorCode;
    ProgressListener* pl;
    bool flush;

    // internal state
    std::unique_ptr<ImProcFunctions> ipf_p;
    InitialImage *ii;
    ImageSource *imgsrc;
    int fw;
    int fh;

    int tr;
    PreviewProps pp;

    NoiseCurve noiseLCurve;
    NoiseCurve noiseCCurve;
    Imagefloat *calclum;
    float autoNR;
    float autoNRmax;
    int tilesize;
    int overlap;

    float *ch_M;
    float *max_r;
    float *max_b;
    float *min_b;
    float *min_r;
    float *lumL;
    float *chromC;
    float *ry;
    float *sk;
    float *pcsk;

    double expcomp;
    int bright;
    int contr;
    int black;
    int hlcompr;
    int hlcomprthresh;

    ColorTemp currWB;
    Imagefloat *baseImg;
    LabImage* labView;

    LUTu hist16;

    LUTf curve1;
    LUTf curve2;
    LUTf curve;
    LUTf satcurve;
    LUTf lhskcurve;
    LUTf lumacurve;
    LUTf clcurve;
    LUTf clToningcurve;
    LUTf cl2Toningcurve;
    LUTf wavclCurve;

    LUTf rCurve;
    LUTf gCurve;
    LUTf bCurve;
    LUTu dummy;

    ToneCurve customToneCurve1, customToneCurve2;
    ColorGradientCurve ctColorCurve;
    OpacityCurve ctOpacityCurve;
    ColorAppearance customColCurve1, customColCurve2, customColCurve3 ;
    ToneCurve customToneCurvebw1;
    ToneCurve customToneCurvebw2;

    bool autili, butili;
};

} // namespace


IImagefloat* processImage(ProcessingJob* pjob, int& errorCode, ProgressListener* pl, bool flush)
{
    ImageProcessor proc(pjob, errorCode, pl, flush);
    return proc();
}

void batchProcessingThread(ProcessingJob* job, BatchProcessingListener* bpl)
{

    ProcessingJob* currentJob = job;

    while (currentJob) {
        int errorCode;
        IImagefloat* img = processImage(currentJob, errorCode, bpl, true);

        if (errorCode) {
            bpl->error(M("MAIN_MSG_CANNOTLOAD"));
            currentJob = nullptr;
        } else {
            try {
                currentJob = bpl->imageReady(img);
            } catch (Glib::Exception& ex) {
                bpl->error(ex.what());
                currentJob = nullptr;
            }
        }
    }
}

void startBatchProcessing(ProcessingJob* job, BatchProcessingListener* bpl)
{

    if (bpl) {
        Glib::Thread::create(sigc::bind(sigc::ptr_fun(batchProcessingThread), job, bpl), 0, true, true, Glib::THREAD_PRIORITY_LOW);
    }

}

}<|MERGE_RESOLUTION|>--- conflicted
+++ resolved
@@ -159,11 +159,7 @@
         // acquire image from imagesource
         imgsrc = ii->getImageSource();
 
-<<<<<<< HEAD
         tr = getCoarseBitMask(params.coarse);
-        imgsrc->getFullSize(fw, fh, tr);
-=======
-        tr = getCoarseBitMask (params.coarse);
         if(imgsrc->getSensorType() == ST_BAYER) {
             if(params.raw.bayersensor.method!= RAWParams::BayerSensor::getMethodString(RAWParams::BayerSensor::Method::PIXELSHIFT)) {
                 imgsrc->setBorder(params.raw.bayersensor.border);
@@ -171,8 +167,7 @@
                 imgsrc->setBorder(std::max(params.raw.bayersensor.border, 2));
             }
         }
-        imgsrc->getFullSize (fw, fh, tr);
->>>>>>> 523fe406
+        imgsrc->getFullSize(fw, fh, tr);
 
         // check the crop params
         if (params.crop.x > fw || params.crop.y > fh) {
@@ -209,14 +204,8 @@
         ipf_p.reset(new ImProcFunctions(&params, true));
         ImProcFunctions &ipf = * (ipf_p.get());
 
-<<<<<<< HEAD
-        pp = PreviewProps(0, 0, fw, fh, 1);
         imgsrc->setCurrentFrame(params.raw.bayersensor.imageNum);
         imgsrc->preprocess(params.raw, params.lensProf, params.coarse, params.dirpyrDenoise.enabled);
-=======
-        imgsrc->setCurrentFrame (params.raw.bayersensor.imageNum);
-        imgsrc->preprocess ( params.raw, params.lensProf, params.coarse, params.dirpyrDenoise.enabled);
->>>>>>> 523fe406
 
         if (pl) {
             pl->setProgress(0.20);
@@ -1335,16 +1324,10 @@
             pl->setProgress(0.70);
         }
 
-<<<<<<< HEAD
-        if (tmpScale != 1.0 && params.resize.method == "Nearest") { // resize rgb data (gamma applied)
+        if (tmpScale != 1.0 && params.resize.method == "Nearest" &&
+            (params.resize.allowUpscaling || (readyImg->getWidth() >= imw && readyImg->getHeight() >= imh))) { // resize rgb data (gamma applied)
             Imagefloat* tempImage = new Imagefloat(imw, imh);
             ipf.resize(readyImg, tempImage, tmpScale);
-=======
-        if (tmpScale != 1.0 && params.resize.method == "Nearest" &&
-            (params.resize.allowUpscaling || (readyImg->getWidth() >= imw && readyImg->getHeight() >= imh))) { // resize rgb data (gamma applied)
-            Imagefloat* tempImage = new Imagefloat (imw, imh);
-            ipf.resize (readyImg, tempImage, tmpScale);
->>>>>>> 523fe406
             delete readyImg;
             readyImg = tempImage;
         }
@@ -1462,17 +1445,10 @@
         assert(params.resize.enabled);
 
         // resize image
-<<<<<<< HEAD
-        {
+        if (params.resize.allowUpscaling || (imw <= fw && imh <= fh)) {
             std::unique_ptr<LabImage> resized(new LabImage(imw, imh));
             ipf.Lanczos(tmplab.get(), resized.get(), scale_factor);
             tmplab = std::move(resized);
-=======
-        if (params.resize.allowUpscaling || (imw <= fw && imh <= fh)) {
-            std::unique_ptr<LabImage> resized (new LabImage (imw, imh));
-            ipf.Lanczos (tmplab.get(), resized.get(), scale_factor);
-            tmplab = std::move (resized);
->>>>>>> 523fe406
         }
 
         adjust_procparams(scale_factor);
