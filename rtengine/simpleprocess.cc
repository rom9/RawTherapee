--- conflicted
+++ resolved
@@ -2414,11 +2414,7 @@
 
             GammaValues ga;
             //  if(params.blackwhite.enabled) params.toneCurve.hrenabled=false;
-<<<<<<< HEAD
-            readyImg = ipf.lab2rgb16(labView, cx, cy, cw, ch, params.icm, &ga);
-=======
             readyImg = ipf.lab2rgbOut (labView, cx, cy, cw, ch, params.icm, &ga);
->>>>>>> 91e494a7
             customGamma = true;
 
             //or selected Free gamma
@@ -2432,11 +2428,7 @@
             // if Default gamma mode: we use the profile selected in the "Output profile" combobox;
             // gamma come from the selected profile, otherwise it comes from "Free gamma" tool
 
-<<<<<<< HEAD
-            readyImg = ipf.lab2rgb16(labView, cx, cy, cw, ch, params.icm);
-=======
             readyImg = ipf.lab2rgbOut (labView, cx, cy, cw, ch, params.icm);
->>>>>>> 91e494a7
 
             if (settings->verbose) {
                 printf("Output profile_: \"%s\"\n", params.icm.output.c_str());
@@ -2468,13 +2460,8 @@
         }
 
         if (tmpScale != 1.0 && params.resize.method == "Nearest") { // resize rgb data (gamma applied)
-<<<<<<< HEAD
-            Image16* tempImage = new Image16(imw, imh);
+            Imagefloat* tempImage = new Imagefloat (imw, imh);
             ipf.resize(readyImg, tempImage, tmpScale);
-=======
-            Imagefloat* tempImage = new Imagefloat (imw, imh);
-            ipf.resize (readyImg, tempImage, tmpScale);
->>>>>>> 91e494a7
             delete readyImg;
             readyImg = tempImage;
         }
@@ -2634,11 +2621,7 @@
         auto &lcurve = params.dirpyrDenoise.lcurve;
 
         for (size_t i = 2; i < lcurve.size(); i += 4) {
-<<<<<<< HEAD
-            lcurve[i] *= min(scale_factor * 2, 1.0);
-=======
             lcurve[i] *= min (scale_factor * scale_factor, 1.0);
->>>>>>> 91e494a7
         }
 
         noiseLCurve.Set(lcurve);
@@ -2766,11 +2749,7 @@
 } // namespace
 
 
-<<<<<<< HEAD
-IImage16* processImage(ProcessingJob* pjob, int& errorCode, ProgressListener* pl, bool flush)
-=======
 IImagefloat* processImage (ProcessingJob* pjob, int& errorCode, ProgressListener* pl, bool flush)
->>>>>>> 91e494a7
 {
     ImageProcessor proc(pjob, errorCode, pl, flush);
     return proc();
@@ -2783,11 +2762,7 @@
 
     while (currentJob) {
         int errorCode;
-<<<<<<< HEAD
-        IImage16* img = processImage(currentJob, errorCode, bpl, true);
-=======
         IImagefloat* img = processImage (currentJob, errorCode, bpl, true);
->>>>>>> 91e494a7
 
         if (errorCode) {
             bpl->error(M("MAIN_MSG_CANNOTLOAD"));
