/*
 *  This file is part of RawTherapee.
 *
 *  Copyright (c) 2004-2010 Gabor Horvath <hgabor@rawtherapee.com>
 *
 *  RawTherapee is free software: you can redistribute it and/or modify
 *  it under the terms of the GNU General Public License as published by
 *  the Free Software Foundation, either version 3 of the License, or
 *  (at your option) any later version.
 *
 *  RawTherapee is distributed in the hope that it will be useful,
 *  but WITHOUT ANY WARRANTY; without even the implied warranty of
 *  MERCHANTABILITY or FITNESS FOR A PARTICULAR PURPOSE.  See the
 *  GNU General Public License for more details.
 *
 *  You should have received a copy of the GNU General Public License
 *  along with RawTherapee.  If not, see <http://www.gnu.org/licenses/>.
 */
#include "rtengine.h"
#include "colortemp.h"
#include "imagesource.h"
#include "improcfun.h"
#include "curves.h"
#include "iccstore.h"
#include "clutstore.h"
#include "processingjob.h"
#include <glibmm.h>
#include "../rtgui/options.h"
#include "rawimagesource.h"
#include "../rtgui/multilangmgr.h"
#include "mytime.h"
#undef THREAD_PRIORITY_NORMAL

namespace rtengine
{
extern const Settings* settings;

IImage16* processImage (ProcessingJob* pjob, int& errorCode, ProgressListener* pl, bool tunnelMetaData, bool flush)
{

    errorCode = 0;

    ProcessingJobImpl* job = static_cast<ProcessingJobImpl*>(pjob);

    if (pl) {
        pl->setProgressStr ("PROGRESSBAR_PROCESSING");
        pl->setProgress (0.0);
    }

    InitialImage* ii = job->initialImage;

    if (!ii) {
        ii = InitialImage::load (job->fname, job->isRaw, &errorCode);

        if (errorCode) {
            delete job;
            return NULL;
        }
    }

    procparams::ProcParams& params = job->pparams;

    // acquire image from imagesource
    ImageSource* imgsrc = ii->getImageSource ();

    int tr = getCoarseBitMask(params.coarse);
    int fw, fh;
    imgsrc->getFullSize (fw, fh, tr);

    // check the crop params
    if (params.crop.x > fw || params.crop.y > fh) {
        // the crop is completely out of the image, so we disable the crop
        params.crop.enabled = false;
        // and we set the values to the defaults
        params.crop.x = 0;
        params.crop.y = 0;
        params.crop.w = fw;
        params.crop.h = fh;
    } else {
        if (params.crop.x < 0) {
            params.crop.x = 0;
        }

        if (params.crop.y < 0) {
            params.crop.y = 0;
        }

        if ((params.crop.x + params.crop.w) > fw) {
            // crop overflow in the width dimension ; we trim it
            params.crop.w = fw - params.crop.x;
        }

        if ((params.crop.y + params.crop.h) > fh) {
            // crop overflow in the height dimension ; we trim it
            params.crop.h = fh - params.crop.y;
        }
    }

//    MyTime t1,t2;
//    t1.set();

    ImProcFunctions ipf (&params, true);

    PreviewProps pp (0, 0, fw, fh, 1);
    imgsrc->preprocess( params.raw, params.lensProf, params.coarse, params.dirpyrDenoise.enabled);

    if (params.toneCurve.autoexp) {// this enabled HLRecovery
        LUTu histRedRaw(256), histGreenRaw(256), histBlueRaw(256);
        imgsrc->getRAWHistogram(histRedRaw, histGreenRaw, histBlueRaw);

        if (ToneCurveParams::HLReconstructionNecessary(histRedRaw, histGreenRaw, histBlueRaw) && !params.toneCurve.hrenabled) {
            params.toneCurve.hrenabled = true;
            // WARNING: Highlight Reconstruction is being forced 'on', should we force a method here too?
        }
    }

    if (pl) {
        pl->setProgress (0.20);
    }

    imgsrc->demosaic( params.raw);

    if (pl) {
        pl->setProgress (0.30);
    }

    if(params.retinex.enabled) { //enabled Retinex
        LUTf cdcurve (65536, 0);
        LUTf mapcurve (65536, 0);
        LUTu dummy;
        RetinextransmissionCurve dehatransmissionCurve;
        RetinexgaintransmissionCurve dehagaintransmissionCurve;
        bool dehacontlutili = false;
        bool mapcontlutili = false;
        bool useHsl = false;
//        multi_array2D<float, 3> conversionBuffer(1, 1);
        multi_array2D<float, 4> conversionBuffer(1, 1);
        imgsrc->retinexPrepareBuffers(params.icm, params.retinex, conversionBuffer, dummy);
        imgsrc->retinexPrepareCurves(params.retinex, cdcurve, mapcurve, dehatransmissionCurve, dehagaintransmissionCurve, dehacontlutili, mapcontlutili, useHsl, dummy, dummy );
        float minCD, maxCD, mini, maxi, Tmean, Tsigma, Tmin, Tmax;
        imgsrc->retinex( params.icm, params.retinex, params.toneCurve, cdcurve, mapcurve, dehatransmissionCurve, dehagaintransmissionCurve, conversionBuffer, dehacontlutili, mapcontlutili, useHsl, minCD, maxCD, mini, maxi, Tmean, Tsigma, Tmin, Tmax, dummy);
    }

    if (pl) {
        pl->setProgress (0.40);
    }

    imgsrc->HLRecovery_Global( params.toneCurve );


    if (pl) {
        pl->setProgress (0.45);
    }

    // set the color temperature
    ColorTemp currWB = ColorTemp (params.wb.temperature, params.wb.green, params.wb.equal, params.wb.method);

    if (params.wb.method == "Camera") {
        currWB = imgsrc->getWB ();
    } else if (params.wb.method == "Auto") {
        double rm, gm, bm;
        imgsrc->getAutoWBMultipliers(rm, gm, bm);
        currWB.update(rm, gm, bm, params.wb.equal);
    }

    NoiseCurve noiseLCurve;
    NoiseCurve noiseCCurve;
    Imagefloat *calclum = NULL ;
    params.dirpyrDenoise.getCurves(noiseLCurve, noiseCCurve);
    float autoNR = (float) settings->nrauto;//
    float autoNRmax = (float) settings->nrautomax;//
    int tilesize;
    int overlap;

    if(settings->leveldnti == 0) {
        tilesize = 1024;
        overlap = 128;
    }

    if(settings->leveldnti == 1) {
        tilesize = 768;
        overlap = 96;
    }

    //  const int tilesize = 768;
    //  const int overlap = 96;
    int numtiles_W, numtiles_H, tilewidth, tileheight, tileWskip, tileHskip;
    ipf.Tile_calc (tilesize, overlap, 2, fw, fh, numtiles_W, numtiles_H, tilewidth, tileheight, tileWskip, tileHskip);
    int nbtl = numtiles_W * numtiles_H;

    if((settings->leveldnautsimpl == 1 && params.dirpyrDenoise.Cmethod == "AUT") || (settings->leveldnautsimpl == 0 && params.dirpyrDenoise.C2method == "AUTO")) {
        nbtl = 9;
    }

    float *ch_M = new float [nbtl];//allocate memory
    float *max_r = new float [nbtl];
    float *max_b = new float [nbtl];
    float *min_b = new float [9];
    float *min_r = new float [9];
    float *lumL = new float [nbtl];
    float *chromC = new float [nbtl];
    float *ry = new float [nbtl];
    float *sk = new float [nbtl];
    float *pcsk = new float [nbtl];

    //  printf("expert=%d\n",settings->leveldnautsimpl);
    if(settings->leveldnautsimpl == 1 && params.dirpyrDenoise.Cmethod == "PON") {
        MyTime t1pone, t2pone;
        t1pone.set();
        int crW, crH;

        if(settings->leveldnv == 0) {
            crW = 100;
            crH = 100;
        }

        if(settings->leveldnv == 1) {
            crW = 250;
            crH = 250;
        }

        if(settings->leveldnv == 2) {
            crW = int(tileWskip / 2);
            crH = int(tileHskip / 2);
        }

        //  if(settings->leveldnv ==2) {crW=int(tileWskip/2);crH=int(1.15f*(tileWskip/2));}//adapted to scale of preview
        if(settings->leveldnv == 3) {
            crW = tileWskip - 10;
            crH = tileHskip - 10;
        }

        float lowdenoise = 1.f;
        int levaut = settings->leveldnaut;

        if(levaut == 1) { //Standard
            lowdenoise = 0.7f;
        }

        //  int crW=tileWskip-10;//crop noise width
        //  int crH=tileHskip-10;//crop noise height
//      Imagefloat *origCropPart;//init auto noise
//          origCropPart = new Imagefloat (crW, crH);//allocate memory
        if (params.dirpyrDenoise.enabled) {//evaluate Noise
            LUTf gamcurve(65536, 0);
            float gam, gamthresh, gamslope;
            ipf.RGB_denoise_infoGamCurve(params.dirpyrDenoise, imgsrc->isRAW(), gamcurve, gam, gamthresh, gamslope);
            #pragma omp parallel
            {
                Imagefloat *origCropPart;//init auto noise
                origCropPart = new Imagefloat (crW, crH);//allocate memory
                Imagefloat *provicalc = new Imagefloat ((crW + 1) / 2, (crH + 1) / 2); //for denoise curves
                int skipP = 1;
                #pragma omp for schedule(dynamic) collapse(2) nowait

                for(int wcr = 0; wcr < numtiles_W; wcr++) {
                    for(int hcr = 0; hcr < numtiles_H; hcr++) {
                        int beg_tileW = wcr * tileWskip + tileWskip / 2.f - crW / 2.f;
                        int beg_tileH = hcr * tileHskip + tileHskip / 2.f - crH / 2.f;
                        PreviewProps ppP (beg_tileW , beg_tileH, crW, crH, skipP);
                        imgsrc->getImage (currWB, tr, origCropPart, ppP, params.toneCurve, params.icm, params.raw );

                        // we only need image reduced to 1/4 here
                        for(int ii = 0; ii < crH; ii += 2) {
                            for(int jj = 0; jj < crW; jj += 2) {
                                provicalc->r(ii >> 1, jj >> 1) = origCropPart->r(ii, jj);
                                provicalc->g(ii >> 1, jj >> 1) = origCropPart->g(ii, jj);
                                provicalc->b(ii >> 1, jj >> 1) = origCropPart->b(ii, jj);
                            }
                        }

                        imgsrc->convertColorSpace(provicalc, params.icm, currWB);//for denoise luminance curve
                        float maxr = 0.f;
                        float maxb = 0.f;
                        float pondcorrec = 1.0f;
                        float chaut, redaut, blueaut, maxredaut, maxblueaut, minredaut, minblueaut, chromina, sigma, lumema, sigma_L, redyel, skinc, nsknc;
                        int Nb;
                        chaut = 0.f;
                        redaut = 0.f;
                        blueaut = 0.f;
                        maxredaut = 0.f;
                        maxblueaut = 0.f;
                        chromina = 0.f;
                        sigma = 0.f;
                        ipf.RGB_denoise_info(origCropPart, provicalc, imgsrc->isRAW(), gamcurve, gam, gamthresh, gamslope, params.dirpyrDenoise, imgsrc->getDirPyrDenoiseExpComp(), chaut, Nb, redaut, blueaut, maxredaut, maxblueaut, minredaut, minblueaut, chromina, sigma, lumema, sigma_L, redyel, skinc, nsknc);
                        float multip = 1.f;
                        float adjustr = 1.f;

                        if      (params.icm.working == "ProPhoto")   {
                            adjustr = 1.f;   //
                        } else if (params.icm.working == "Adobe RGB")  {
                            adjustr = 1.f / 1.3f;
                        } else if (params.icm.working == "sRGB")       {
                            adjustr = 1.f / 1.3f;
                        } else if (params.icm.working == "WideGamut")  {
                            adjustr = 1.f / 1.1f;
                        } else if (params.icm.working == "Rec2020")  {
                            adjustr = 1.f / 1.1f;
                        } else if (params.icm.working == "Beta RGB")   {
                            adjustr = 1.f / 1.2f;
                        } else if (params.icm.working == "BestRGB")    {
                            adjustr = 1.f / 1.2f;
                        } else if (params.icm.working == "BruceRGB")   {
                            adjustr = 1.f / 1.2f;
                        }

                        if(!imgsrc->isRAW()) {
                            multip = 2.f;    //take into account gamma for TIF / JPG approximate value...not good fot gamma=1
                        }

                        float maxmax = max(maxredaut, maxblueaut);
                        float delta;
                        int mode = 2;
                        int lissage = settings->leveldnliss;
                        ipf.calcautodn_info (chaut, delta, Nb, levaut, maxmax, lumema, chromina, mode, lissage, redyel, skinc, nsknc);

                        //    printf("PROCESS cha=%f red=%f bl=%f redM=%f bluM=%f chrom=%f sigm=%f lum=%f sigL=%f\n",chaut,redaut,blueaut, maxredaut, maxblueaut, chromina, sigma, lumema, sigma_L);
                        if(maxredaut > maxblueaut) {
                            maxr = (delta) / ((autoNRmax * multip * adjustr * lowdenoise) / 2.f);

                            if(minblueaut <= minredaut  && minblueaut < chaut) {
                                maxb = (-chaut + minblueaut) / (autoNRmax * multip * adjustr * lowdenoise);
                            }
                        } else {
                            maxb = (delta) / ((autoNRmax * multip * adjustr * lowdenoise) / 2.f);

                            if(minredaut <= minblueaut  && minredaut < chaut) {
                                maxr = (-chaut + minredaut) / (autoNRmax * multip * adjustr * lowdenoise);
                            }
                        }//maxb mxr - empirical evaluation red / blue

                        ch_M[hcr * numtiles_W + wcr] = pondcorrec * chaut / (autoNR * multip * adjustr * lowdenoise);
                        max_r[hcr * numtiles_W + wcr] = pondcorrec * maxr;
                        max_b[hcr * numtiles_W + wcr] = pondcorrec * maxb;
                        lumL[hcr * numtiles_W + wcr] = lumema;
                        chromC[hcr * numtiles_W + wcr] = chromina;
                        ry[hcr * numtiles_W + wcr] = redyel;
                        sk[hcr * numtiles_W + wcr] = skinc;
                        pcsk[hcr * numtiles_W + wcr] = nsknc;

                    }
                }

                delete provicalc;
                delete origCropPart;
            }

            int liss = settings->leveldnliss; //smooth result around mean

            if(liss == 2 || liss == 3) {
                // I smooth only mean and not delta (max)
                float nchm = 0.f;
                float koef = 0.4f; //between 0.1 to 0.9

                if(liss == 3) {
                    koef = 0.0f;    //quasi auto for mean Ch
                }

                for(int wcr = 0; wcr < numtiles_W; wcr++) {
                    for(int hcr = 0; hcr < numtiles_H; hcr++) {
                        nchm += ch_M[hcr * numtiles_W + wcr];
                    }
                }

                nchm /= (numtiles_H * numtiles_W);

                for(int wcr = 0; wcr < numtiles_W; wcr++) {
                    for(int hcr = 0; hcr < numtiles_H; hcr++) {
                        ch_M[hcr * numtiles_W + wcr] = nchm + (ch_M[hcr * numtiles_W + wcr] - nchm) * koef;
                    }
                }
            }

            if(liss == 3) { //same as auto but with much cells
                float MaxR = 0.f;
                float MaxB = 0.f;
                float MaxRMoy = 0.f;
                float MaxBMoy = 0.f;

                for(int k = 0; k < nbtl; k++) {
                    MaxBMoy += max_b[k];
                    MaxRMoy += max_r[k];

                    if(max_r[k] > MaxR) {
                        MaxR = max_r[k];
                    }

                    if(max_b[k] > MaxB) {
                        MaxB = max_b[k];
                    }

                }

                MaxBMoy /= nbtl;
                MaxRMoy /= nbtl;

                for(int k = 0; k < nbtl; k++) {
                    if(MaxR > MaxB) {
                        max_r[k] = MaxRMoy + (MaxR - MaxRMoy) * 0.66f; //#std Dev
                        //max_b[k]=MinB;
                        max_b[k] = MaxBMoy + (MaxB - MaxBMoy) * 0.66f;

                    } else {
                        max_b[k] = MaxBMoy + (MaxB - MaxBMoy) * 0.66f;
                        //max_r[k]=MinR;
                        max_r[k] = MaxRMoy + (MaxR - MaxRMoy) * 0.66f;

                    }
                }
            }

            if (settings->verbose) {
                t2pone.set();
                printf("Info denoise ponderated performed in %d usec:\n", t2pone.etime(t1pone));
            }

        }
    }


    if((settings->leveldnautsimpl == 1 && params.dirpyrDenoise.Cmethod == "AUT")  || (settings->leveldnautsimpl == 0 && params.dirpyrDenoise.C2method == "AUTO")) {
        MyTime t1aue, t2aue;
        t1aue.set();
        int crW, crH;

        if(settings->leveldnv == 0) {
            crW = 100;
            crH = 100;
        }

        if(settings->leveldnv == 1) {
            crW = 250;
            crH = 250;
        }

        if(settings->leveldnv == 2) {
            crW = int(tileWskip / 2);
            crH = int(tileHskip / 2);
        }

        //  if(settings->leveldnv ==2) {crW=int(tileWskip/2);crH=int(1.15f*(tileWskip/2));}//adapted to scale of preview
        if(settings->leveldnv == 3) {
            crW = tileWskip - 10;
            crH = tileHskip - 10;
        }

        float lowdenoise = 1.f;
        int levaut = settings->leveldnaut;

        if(levaut == 1) { //Standard
            lowdenoise = 0.7f;
        }

        if (params.dirpyrDenoise.enabled) {//evaluate Noise
            LUTf gamcurve(65536, 0);
            float gam, gamthresh, gamslope;
            ipf.RGB_denoise_infoGamCurve(params.dirpyrDenoise, imgsrc->isRAW(), gamcurve, gam, gamthresh, gamslope);
            int Nb[9];
            int  coordW[3];//coordonate of part of image to mesure noise
            int  coordH[3];
            int begW = 50;
            int begH = 50;
            coordW[0] = begW;
            coordW[1] = fw / 2 - crW / 2;
            coordW[2] = fw - crW - begW;
            coordH[0] = begH;
            coordH[1] = fh / 2 - crH / 2;
            coordH[2] = fh - crH - begH;
            #pragma omp parallel
            {
                Imagefloat *origCropPart;//init auto noise
                origCropPart = new Imagefloat (crW, crH);//allocate memory
                Imagefloat *provicalc = new Imagefloat ((crW + 1) / 2, (crH + 1) / 2); //for denoise curves

                #pragma omp for schedule(dynamic) collapse(2) nowait

                for(int wcr = 0; wcr <= 2; wcr++) {
                    for(int hcr = 0; hcr <= 2; hcr++) {
                        PreviewProps ppP (coordW[wcr] , coordH[hcr], crW, crH, 1);
                        imgsrc->getImage (currWB, tr, origCropPart, ppP, params.toneCurve, params.icm, params.raw);

                        // we only need image reduced to 1/4 here
                        for(int ii = 0; ii < crH; ii += 2) {
                            for(int jj = 0; jj < crW; jj += 2) {
                                provicalc->r(ii >> 1, jj >> 1) = origCropPart->r(ii, jj);
                                provicalc->g(ii >> 1, jj >> 1) = origCropPart->g(ii, jj);
                                provicalc->b(ii >> 1, jj >> 1) = origCropPart->b(ii, jj);
                            }
                        }

                        imgsrc->convertColorSpace(provicalc, params.icm, currWB);//for denoise luminance curve
                        int nb = 0;
                        float chaut = 0.f, redaut = 0.f, blueaut = 0.f, maxredaut = 0.f, maxblueaut = 0.f, minredaut = 0.f, minblueaut = 0.f, chromina = 0.f, sigma = 0.f, lumema = 0.f, sigma_L = 0.f, redyel = 0.f, skinc = 0.f, nsknc = 0.f;
                        ipf.RGB_denoise_info(origCropPart, provicalc, imgsrc->isRAW(), gamcurve, gam, gamthresh, gamslope,  params.dirpyrDenoise, imgsrc->getDirPyrDenoiseExpComp(), chaut, nb, redaut, blueaut, maxredaut, maxblueaut, minredaut, minblueaut, chromina, sigma, lumema, sigma_L, redyel, skinc, nsknc);
                        Nb[hcr * 3 + wcr] = nb;
                        ch_M[hcr * 3 + wcr] = chaut;
                        max_r[hcr * 3 + wcr] = maxredaut;
                        max_b[hcr * 3 + wcr] = maxblueaut;
                        min_r[hcr * 3 + wcr] = minredaut;
                        min_b[hcr * 3 + wcr] = minblueaut;
                        lumL[hcr * 3 + wcr] = lumema;
                        chromC[hcr * 3 + wcr] = chromina;
                        ry[hcr * 3 + wcr] = redyel;
                        sk[hcr * 3 + wcr] = skinc;
                        pcsk[hcr * 3 + wcr] = nsknc;
                    }
                }

                delete provicalc;
                delete origCropPart;
            }
            float chM = 0.f;
            float MaxR = 0.f;
            float MaxB = 0.f;
            float MinR = 100000000.f;
            float MinB = 100000000.f;
            float maxr = 0.f;
            float maxb = 0.f;
            float multip = 1.f;
            float adjustr = 1.f;
            float Max_R[9] = {0.f, 0.f, 0.f, 0.f, 0.f, 0.f, 0.f, 0.f, 0.f};
            float Max_B[9] = {0.f, 0.f, 0.f, 0.f, 0.f, 0.f, 0.f, 0.f, 0.f};
            float Min_R[9];
            float Min_B[9];
            float MaxRMoy = 0.f;
            float MaxBMoy = 0.f;
            float MinRMoy = 0.f;
            float MinBMoy = 0.f;

            if      (params.icm.working == "ProPhoto")   {
                adjustr = 1.f;
            } else if (params.icm.working == "Adobe RGB")  {
                adjustr = 1.f / 1.3f;
            } else if (params.icm.working == "sRGB")       {
                adjustr = 1.f / 1.3f;
            } else if (params.icm.working == "WideGamut")  {
                adjustr = 1.f / 1.1f;
            } else if (params.icm.working == "Rec2020")  {
                adjustr = 1.f / 1.1f;
            } else if (params.icm.working == "Beta RGB")   {
                adjustr = 1.f / 1.2f;
            } else if (params.icm.working == "BestRGB")    {
                adjustr = 1.f / 1.2f;
            } else if (params.icm.working == "BruceRGB")   {
                adjustr = 1.f / 1.2f;
            }

            if(!imgsrc->isRAW()) {
                multip = 2.f;    //take into account gamma for TIF / JPG approximate value...not good fot gamma=1
            }

            float delta[9];
            int mode = 1;
            int lissage = settings->leveldnliss;

            for(int k = 0; k < 9; k++) {
                float maxmax = max(max_r[k], max_b[k]);
                ipf.calcautodn_info (ch_M[k], delta[k], Nb[k], levaut, maxmax, lumL[k], chromC[k], mode, lissage, ry[k], sk[k], pcsk[k] );
                //  printf("ch_M=%f delta=%f\n",ch_M[k], delta[k]);
            }

            for(int k = 0; k < 9; k++) {
                if(max_r[k] > max_b[k]) {
                    //printf("R delta=%f  koef=%f\n",delta[k],autoNRmax*multip*adjustr*lowdenoise);
                    Max_R[k] = (delta[k]) / ((autoNRmax * multip * adjustr * lowdenoise) / 2.f);
                    Min_B[k] = -(ch_M[k] - min_b[k]) / (autoNRmax * multip * adjustr * lowdenoise);
                    Max_B[k] = 0.f;
                    Min_R[k] = 0.f;
                } else {
                    //printf("B delta=%f  koef=%f\n",delta[k],autoNRmax*multip*adjustr*lowdenoise);
                    Max_B[k] = (delta[k]) / ((autoNRmax * multip * adjustr * lowdenoise) / 2.f);
                    Min_R[k] = - (ch_M[k] - min_r[k])   / (autoNRmax * multip * adjustr * lowdenoise);
                    Min_B[k] = 0.f;
                    Max_R[k] = 0.f;
                }
            }

            for(int k = 0; k < 9; k++) {
                //  printf("ch_M= %f Max_R=%f Max_B=%f min_r=%f min_b=%f\n",ch_M[k],Max_R[k], Max_B[k],Min_R[k], Min_B[k]);
                chM += ch_M[k];
                MaxBMoy += Max_B[k];
                MaxRMoy += Max_R[k];
                MinRMoy += Min_R[k];
                MinBMoy += Min_B[k];

                if(Max_R[k] > MaxR) {
                    MaxR = Max_R[k];
                }

                if(Max_B[k] > MaxB) {
                    MaxB = Max_B[k];
                }

                if(Min_R[k] < MinR) {
                    MinR = Min_R[k];
                }

                if(Min_B[k] < MinB) {
                    MinB = Min_B[k];
                }

            }

            chM /= 9;
            MaxBMoy /= 9;
            MaxRMoy /= 9;
            MinBMoy /= 9;
            MinRMoy /= 9;

            if(MaxR > MaxB) {
                maxr = MaxRMoy + (MaxR - MaxRMoy) * 0.66f; //#std Dev
                //  maxb=MinB;
                maxb = MinBMoy + (MinB - MinBMoy) * 0.66f;

            } else {
                maxb = MaxBMoy + (MaxB - MaxBMoy) * 0.66f;
                //  maxr=MinR;
                maxr = MinRMoy + (MinR - MinRMoy) * 0.66f;

            }

//              printf("SIMPL cha=%f red=%f bl=%f \n",chM,maxr,maxb);

            params.dirpyrDenoise.chroma = chM / (autoNR * multip * adjustr);
            params.dirpyrDenoise.redchro = maxr;
            params.dirpyrDenoise.bluechro = maxb;
        }

        if (settings->verbose) {
            t2aue.set();
            printf("Info denoise auto performed in %d usec:\n", t2aue.etime(t1aue));
        }

        //end evaluate noise
    }





    Imagefloat* baseImg = new Imagefloat (fw, fh);
    imgsrc->getImage (currWB, tr, baseImg, pp, params.toneCurve, params.icm, params.raw);

    if (pl) {
        pl->setProgress (0.50);
    }

//  LUTf Noisecurve (65536,0);
//!!!// auto exposure!!!
    double expcomp = params.toneCurve.expcomp;
    int    bright = params.toneCurve.brightness;
    int    contr = params.toneCurve.contrast;
    int    black = params.toneCurve.black;
    int    hlcompr = params.toneCurve.hlcompr;
    int    hlcomprthresh = params.toneCurve.hlcomprthresh;

    if (params.toneCurve.autoexp) {
        LUTu aehist;
        int aehistcompr;
        imgsrc->getAutoExpHistogram (aehist, aehistcompr);
        ipf.getAutoExp (aehist, aehistcompr, imgsrc->getDefGain(), params.toneCurve.clip, expcomp, bright, contr, black, hlcompr, hlcomprthresh);
    }

    // at this stage, we can flush the raw data to free up quite an important amount of memory
    // commented out because it makes the application crash when batch processing...
    // TODO: find a better place to flush rawData and rawRGB
    if(flush) {
        imgsrc->flushRawData();
        imgsrc->flushRGB();
    }

    // perform luma/chroma denoise
//  CieImage *cieView;
//  NoisCurve noiseLCurve;
//    bool lldenoiseutili=false;
//  Imagefloat *calclum ;
//    params.dirpyrDenoise.getCurves(noiseLCurve, lldenoiseutili);
//  if (params.dirpyrDenoise.enabled  && lldenoiseutili) {

    DirPyrDenoiseParams denoiseParams = params.dirpyrDenoise;   // make a copy because we cheat here

    if(denoiseParams.Lmethod == "CUR") {
        if(noiseLCurve) {
            denoiseParams.luma = 0.5f;
        } else {
            denoiseParams.luma = 0.0f;
        }
    } else if(denoiseParams.Lmethod == "SLI") {
        noiseLCurve.Reset();
    }

    if (denoiseParams.enabled  && (noiseLCurve || noiseCCurve )) {
        // we only need image reduced to 1/4 here
        calclum = new Imagefloat ((fw + 1) / 2, (fh + 1) / 2); //for luminance denoise curve
        #pragma omp parallel for

        for(int ii = 0; ii < fh; ii += 2) {
            for(int jj = 0; jj < fw; jj += 2) {
                calclum->r(ii >> 1, jj >> 1) = baseImg->r(ii, jj);
                calclum->g(ii >> 1, jj >> 1) = baseImg->g(ii, jj);
                calclum->b(ii >> 1, jj >> 1) = baseImg->b(ii, jj);
            }
        }

        imgsrc->convertColorSpace(calclum, params.icm, currWB);
    }

    if (denoiseParams.enabled) {
        // CurveFactory::denoiseLL(lldenoiseutili, denoiseParams.lcurve, Noisecurve,1);
        //denoiseParams.getCurves(noiseLCurve);
//      ipf.RGB_denoise(baseImg, baseImg, calclum, imgsrc->isRAW(), denoiseParams, params.defringe, imgsrc->getDirPyrDenoiseExpComp(), noiseLCurve, lldenoiseutili);
        float chaut, redaut, blueaut, maxredaut, maxblueaut, nresi, highresi;
        int kall = 2;
        ipf.RGB_denoise(kall, baseImg, baseImg, calclum, ch_M, max_r, max_b, imgsrc->isRAW(), denoiseParams, imgsrc->getDirPyrDenoiseExpComp(), noiseLCurve, noiseCCurve, chaut, redaut, blueaut, maxredaut, maxblueaut, nresi, highresi);

    }

//  delete calclum;
    delete [] ch_M;
    delete [] max_r;
    delete [] max_b;
    delete [] min_r;
    delete [] min_b;
    delete [] lumL;
    delete [] chromC;
    delete [] ry;
    delete [] sk;
    delete [] pcsk;

    imgsrc->convertColorSpace(baseImg, params.icm, currWB);

    // perform first analysis
    LUTu hist16 (65536);

    ipf.firstAnalysis (baseImg, params, hist16);

    // perform transform (excepted resizing)
    if (ipf.needsTransform()) {
        Imagefloat* trImg = new Imagefloat (fw, fh);
        ipf.transform (baseImg, trImg, 0, 0, 0, 0, fw, fh, fw, fh, imgsrc->getMetaData()->getFocalLen(), imgsrc->getMetaData()->getFocalLen35mm(),
                       imgsrc->getMetaData()->getFocusDist(), imgsrc->getRotateDegree(), true);
        delete baseImg;
        baseImg = trImg;
    }


    if (params.dirpyrequalizer.cbdlMethod == "bef" && params.dirpyrequalizer.enabled && !params.colorappearance.enabled) {
        const int W = baseImg->getWidth();
        const int H = baseImg->getHeight();
        LabImage labcbdl(W, H);
        ipf.rgb2lab(*baseImg, labcbdl, params.icm.working);
        ipf.dirpyrequalizer (&labcbdl, 1);
        ipf.lab2rgb(labcbdl, *baseImg, params.icm.working);
    }

    // update blurmap
    SHMap* shmap = NULL;

    if (params.sh.enabled) {
        shmap = new SHMap (fw, fh, true);
        double radius = sqrt (double(fw * fw + fh * fh)) / 2.0;
        double shradius = params.sh.radius;

        if (!params.sh.hq) {
            shradius *= radius / 1800.0;
        }

        shmap->update (baseImg, shradius, ipf.lumimul, params.sh.hq, 1);
    }

    // RGB processing

    LUTf curve1 (65536);
    LUTf curve2 (65536);
    LUTf curve (65536, 0);
    LUTf satcurve (65536, 0);
    LUTf lhskcurve (65536, 0);
    LUTf lumacurve(32770, 0); // lumacurve[32768] and lumacurve[32769] will be set to 32768 and 32769 later to allow linear interpolation
    LUTf clcurve (65536, 0);
    LUTf clToningcurve;
    LUTf cl2Toningcurve;
    LUTf wavclCurve (65536, 0);

    LUTf rCurve;
    LUTf gCurve;
    LUTf bCurve;
    LUTu dummy;

    ToneCurve customToneCurve1, customToneCurve2;
    ColorGradientCurve ctColorCurve;
    OpacityCurve ctOpacityCurve;
    ColorAppearance customColCurve1, customColCurve2, customColCurve3 ;
    ToneCurve customToneCurvebw1;
    ToneCurve customToneCurvebw2;
    //if(params.blackwhite.enabled) params.toneCurve.hrenabled=false;

    CurveFactory::complexCurve (expcomp, black / 65535.0, hlcompr, hlcomprthresh, params.toneCurve.shcompr, bright, contr,
                                params.toneCurve.curveMode, params.toneCurve.curve, params.toneCurve.curveMode2, params.toneCurve.curve2,
                                hist16, curve1, curve2, curve, dummy, customToneCurve1, customToneCurve2 );

    CurveFactory::RGBCurve (params.rgbCurves.rcurve, rCurve, 1);
    CurveFactory::RGBCurve (params.rgbCurves.gcurve, gCurve, 1);
    CurveFactory::RGBCurve (params.rgbCurves.bcurve, bCurve, 1);

    bool opautili = false;

    if(params.colorToning.enabled) {
        TMatrix wprof = iccStore->workingSpaceMatrix (params.icm.working);
        double wp[3][3] = {
            {wprof[0][0], wprof[0][1], wprof[0][2]},
            {wprof[1][0], wprof[1][1], wprof[1][2]},
            {wprof[2][0], wprof[2][1], wprof[2][2]}
        };
        TMatrix wiprof = iccStore->workingSpaceInverseMatrix (params.icm.working);
        double wip[3][3] = {
            {wiprof[0][0], wiprof[0][1], wiprof[0][2]},
            {wiprof[1][0], wiprof[1][1], wiprof[1][2]},
            {wiprof[2][0], wiprof[2][1], wiprof[2][2]}
        };
        params.colorToning.getCurves(ctColorCurve, ctOpacityCurve, wp, wip, opautili);
        clToningcurve (65536, 0);
        CurveFactory::curveToning(params.colorToning.clcurve, clToningcurve, 1);
        cl2Toningcurve (65536, 0);
        CurveFactory::curveToning(params.colorToning.cl2curve, cl2Toningcurve, 1);
    }

    LabImage* labView = new LabImage (fw, fh);

    if(params.blackwhite.enabled) {
        CurveFactory::curveBW (params.blackwhite.beforeCurve, params.blackwhite.afterCurve, hist16, dummy, customToneCurvebw1, customToneCurvebw2, 1);
    }

    double rrm, ggm, bbm;
    float autor, autog, autob;
    float satLimit = float(params.colorToning.satProtectionThreshold) / 100.f * 0.7f + 0.3f;
    float satLimitOpacity = 1.f - (float(params.colorToning.saturatedOpacity) / 100.f);

    if(params.colorToning.enabled  && params.colorToning.autosat) { //for colortoning evaluation of saturation settings
        float moyS = 0.f;
        float eqty = 0.f;
        ipf.moyeqt (baseImg, moyS, eqty);//return image : mean saturation and standard dev of saturation
        float satp = ((moyS + 1.5f * eqty) - 0.3f) / 0.7f; //1.5 sigma ==> 93% pixels with high saturation -0.3 / 0.7 convert to Hombre scale

        if(satp >= 0.92f) {
            satp = 0.92f;    //avoid values too high (out of gamut)
        }

        if(satp <= 0.15f) {
            satp = 0.15f;    //avoid too low values
        }

        satLimit = 100.f * satp;

        satLimitOpacity = 100.f * (moyS - 0.85f * eqty); //-0.85 sigma==>20% pixels with low saturation
    }

    autor = -9000.f; // This will ask to compute the "auto" values for the B&W tool (have to be inferior to -5000)
    DCPProfile::ApplyState as;
    DCPProfile *dcpProf = imgsrc->getDCP(params.icm, currWB, as);

    ipf.rgbProc (baseImg, labView, NULL, curve1, curve2, curve, shmap, params.toneCurve.saturation, rCurve, gCurve, bCurve, satLimit , satLimitOpacity, ctColorCurve, ctOpacityCurve, opautili, clToningcurve, cl2Toningcurve, customToneCurve1, customToneCurve2, customToneCurvebw1, customToneCurvebw2, rrm, ggm, bbm, autor, autog, autob, expcomp, hlcompr, hlcomprthresh, dcpProf, as);

    if (settings->verbose) {
        printf("Output image / Auto B&W coefs:   R=%.2f   G=%.2f   B=%.2f\n", autor, autog, autob);
    }

    // if clut was used and size of clut cache == 1 we free the memory used by the clutstore (default clut cache size = 1 for 32 bit OS)
    if ( params.filmSimulation.enabled && !params.filmSimulation.clutFilename.empty() && options.clutCacheSize == 1) {
        CLUTStore::getInstance().clearCache();
    }

    // freeing up some memory
    customToneCurve1.Reset();
    customToneCurve2.Reset();
    ctColorCurve.Reset();
    ctOpacityCurve.Reset();
    noiseLCurve.Reset();
    noiseCCurve.Reset();
    customToneCurvebw1.Reset();
    customToneCurvebw2.Reset();

    // Freeing baseImg because not used anymore
    delete baseImg;
    baseImg = NULL;

    if (shmap) {
        delete shmap;
    }

    shmap = NULL;

    if (pl) {
        pl->setProgress (0.55);
    }

    //%%%%%%%%%%%%%%%%%%%%%%%%%%%%%%%%%%%%%%%%%%%%%%%%%%%%%%
    //%%%%%%%%%%%%%%%%%%%%%%%%%%%%%%%%%%%%%%%%%%%%%%%%%%%%%%
    // start tile processing...???


    if(params.labCurve.contrast != 0) { //only use hist16 for contrast
        hist16.clear();

#ifdef _OPENMP
        #pragma omp parallel
#endif
        {
            LUTu hist16thr (hist16.getSize());  // one temporary lookup table per thread
            hist16thr.clear();
#ifdef _OPENMP
            #pragma omp for schedule(static) nowait
#endif

            for (int i = 0; i < fh; i++)
                for (int j = 0; j < fw; j++) {
                    hist16thr[(int)((labView->L[i][j]))]++;
                }

            #pragma omp critical
            {
                hist16 += hist16thr;
            }
        }
    }

    bool utili;
    CurveFactory::complexLCurve (params.labCurve.brightness, params.labCurve.contrast, params.labCurve.lcurve, hist16, lumacurve, dummy, 1, utili);

    bool clcutili;
    CurveFactory::curveCL(clcutili, params.labCurve.clcurve, clcurve, 1);

    bool autili, butili, ccutili, cclutili;
    CurveFactory::complexsgnCurve (autili, butili, ccutili, cclutili, params.labCurve.acurve, params.labCurve.bcurve, params.labCurve.cccurve,
                                   params.labCurve.lccurve, curve1, curve2, satcurve, lhskcurve, 1);

    ipf.chromiLuminanceCurve (NULL, 1, labView, labView, curve1, curve2, satcurve, lhskcurve, clcurve, lumacurve, utili, autili, butili, ccutili, cclutili, clcutili, dummy, dummy);

    if((params.colorappearance.enabled && !params.colorappearance.tonecie) || (!params.colorappearance.enabled)) {
        ipf.EPDToneMap(labView, 5, 1);
    }


    ipf.vibrance(labView);

    if((params.colorappearance.enabled && !settings->autocielab) || (!params.colorappearance.enabled)) {
        ipf.impulsedenoise (labView);
    }

    // for all treatments Defringe, Sharpening, Contrast detail ,Microcontrast they are activated if "CIECAM" function are disabled

    if((params.colorappearance.enabled && !settings->autocielab) || (!params.colorappearance.enabled)) {
        ipf.defringe (labView);
    }

    if (params.sharpenEdge.enabled) {
        ipf.MLsharpen(labView);
    }

    if (params.sharpenMicro.enabled) {
        if((params.colorappearance.enabled && !settings->autocielab) ||  (!params.colorappearance.enabled)) {
            ipf.MLmicrocontrast (labView);    //!params.colorappearance.sharpcie
        }
    }

    if(((params.colorappearance.enabled && !settings->autocielab) || (!params.colorappearance.enabled)) && params.sharpening.enabled) {

        float **buffer = new float*[fh];

        for (int i = 0; i < fh; i++) {
            buffer[i] = new float[fw];
        }

        ipf.sharpening (labView, (float**)buffer, params.sharpening);

        for (int i = 0; i < fh; i++) {
            delete [] buffer[i];
        }

        delete [] buffer;
    }

    WaveletParams WaveParams = params.wavelet;
    WavCurve wavCLVCurve;
    WavOpacityCurveRG waOpacityCurveRG;
    WavOpacityCurveBY waOpacityCurveBY;
    WavOpacityCurveW waOpacityCurveW;
    WavOpacityCurveWL waOpacityCurveWL;

    params.wavelet.getCurves(wavCLVCurve, waOpacityCurveRG, waOpacityCurveBY, waOpacityCurveW, waOpacityCurveWL );


    // directional pyramid wavelet
    if(params.dirpyrequalizer.cbdlMethod == "aft") {
        if((params.colorappearance.enabled && !settings->autocielab)  || !params.colorappearance.enabled) {
            ipf.dirpyrequalizer (labView, 1);    //TODO: this is the luminance tonecurve, not the RGB one
        }
    }

    bool wavcontlutili = false;

    CurveFactory::curveWavContL(wavcontlutili, params.wavelet.wavclCurve, wavclCurve,/* hist16C, dummy,*/ 1);

    if(params.wavelet.enabled) {
        ipf.ip_wavelet(labView, labView, 2, WaveParams, wavCLVCurve, waOpacityCurveRG, waOpacityCurveBY, waOpacityCurveW,  waOpacityCurveWL, wavclCurve, wavcontlutili, 1);
    }

    wavCLVCurve.Reset();

    //Colorappearance and tone-mapping associated

    int f_w = 1, f_h = 1;
    int begh = 0, endh = fh;

    if(params.colorappearance.tonecie || params.colorappearance.enabled) {
        f_w = fw;
        f_h = fh;
    }

    CieImage *cieView = new CieImage (f_w, (f_h));
    begh = 0;
    endh = fh;
    CurveFactory::curveLightBrightColor (
        params.colorappearance.curve,
        params.colorappearance.curve2,
        params.colorappearance.curve3,
        hist16, dummy,
        dummy, dummy,
        customColCurve1,
        customColCurve2,
        customColCurve3,
        1);

    if(params.colorappearance.enabled) {
        double adap;
        float fnum = imgsrc->getMetaData()->getFNumber  ();// F number
        float fiso = imgsrc->getMetaData()->getISOSpeed () ;// ISO
        float fspeed = imgsrc->getMetaData()->getShutterSpeed () ;//speed
        float fcomp = imgsrc->getMetaData()->getExpComp  ();//compensation + -

        if(fnum < 0.3f || fiso < 5.f || fspeed < 0.00001f) {
            adap = 2000.;
        }//if no exif data or wrong
        else {
            float E_V = fcomp + log2 ((fnum * fnum) / fspeed / (fiso / 100.f));
            E_V += params.toneCurve.expcomp;// exposure compensation in tonecurve ==> direct EV
            E_V += log2(params.raw.expos);// exposure raw white point ; log2 ==> linear to EV
            adap = powf(2.f, E_V - 3.f); //cd / m2
        }

        LUTf CAMBrightCurveJ;
        LUTf CAMBrightCurveQ;
        float CAMMean = NAN;

        if (params.sharpening.enabled) {
            if(settings->ciecamfloat) {
                float d;
                ipf.ciecam_02float (cieView, float(adap), begh, endh, 1, 2, labView, &params, customColCurve1, customColCurve2, customColCurve3, dummy, dummy, CAMBrightCurveJ, CAMBrightCurveQ, CAMMean, 5, 1, true, d, 1, 1);
            } else {
                double dd;
                ipf.ciecam_02 (cieView, adap, begh, endh, 1, 2, labView, &params, customColCurve1, customColCurve2, customColCurve3, dummy, dummy, CAMBrightCurveJ, CAMBrightCurveQ, CAMMean, 5, 1, true, dd, 1, 1);
            }
        } else {
            if(settings->ciecamfloat) {
                float d;
                ipf.ciecam_02float (cieView, float(adap), begh, endh, 1, 2, labView, &params, customColCurve1, customColCurve2, customColCurve3, dummy, dummy, CAMBrightCurveJ, CAMBrightCurveQ, CAMMean, 5, 1, true, d, 1, 1);
            } else {
                double dd;
                ipf.ciecam_02 (cieView, adap, begh, endh, 1, 2, labView, &params, customColCurve1, customColCurve2, customColCurve3, dummy, dummy, CAMBrightCurveJ, CAMBrightCurveQ, CAMMean, 5, 1, true, dd, 1, 1);
            }
        }
    }

    delete cieView;
    cieView = NULL;




    // end tile processing...???
    //%%%%%%%%%%%%%%%%%%%%%%%%%%%%%%%%%%%%%%%%%%%%%%%%%%%%%%
    //%%%%%%%%%%%%%%%%%%%%%%%%%%%%%%%%%%%%%%%%%%%%%%%%%%%%%%

    if (pl) {
        pl->setProgress (0.60);
    }

    int imw, imh;
    double tmpScale = ipf.resizeScale(&params, fw, fh, imw, imh);
    bool labResize = params.resize.enabled && params.resize.method != "Nearest" && tmpScale != 1.0;
    LabImage *tmplab;

    // crop and convert to rgb16
    int cx = 0, cy = 0, cw = labView->W, ch = labView->H;

    if (params.crop.enabled) {
        cx = params.crop.x;
        cy = params.crop.y;
        cw = params.crop.w;
        ch = params.crop.h;

        if(labResize) { // crop lab data
            tmplab = new LabImage(cw, ch);

            for(int row = 0; row < ch; row++) {
                for(int col = 0; col < cw; col++) {
                    tmplab->L[row][col] = labView->L[row + cy][col + cx];
                    tmplab->a[row][col] = labView->a[row + cy][col + cx];
                    tmplab->b[row][col] = labView->b[row + cy][col + cx];
                }
            }

            delete labView;
            labView = tmplab;
            cx = 0;
            cy = 0;
        }
    }

    if (labResize) { // resize lab data
        // resize image
        tmplab = new LabImage(imw, imh);
        ipf.Lanczos (labView, tmplab, tmpScale);
        delete labView;
        labView = tmplab;
        cw = labView->W;
        ch = labView->H;

        if(params.prsharpening.enabled) {
            for(int i = 0; i < ch; i++)
                for(int j = 0; j < cw; j++) {
                    labView->L[i][j] = labView->L[i][j] < 0.f ? 0.f : labView->L[i][j];
                }

            float **buffer = new float*[ch];

            for (int i = 0; i < ch; i++) {
                buffer[i] = new float[cw];
            }

            ipf.sharpening (labView, (float**)buffer, params.prsharpening);

            for (int i = 0; i < ch; i++) {
                delete [] buffer[i];
            }

            delete [] buffer;
        }
    }

    Image16* readyImg = NULL;
    cmsHPROFILE jprof = NULL;
    bool customGamma = false;
    bool useLCMS = false;
    bool bwonly = params.blackwhite.enabled && !params.colorToning.enabled && !autili && !butili ;

    if(params.icm.gamma != "default" || params.icm.freegamma) { // if select gamma output between BT709, sRGB, linear, low, high, 2.2 , 1.8

<<<<<<< HEAD
        GammaValues ga;
=======
        double ga0, ga1, ga2, ga3, ga4, ga5, ga6;
>>>>>>> 29d5329f
        //  if(params.blackwhite.enabled) params.toneCurve.hrenabled=false;
        readyImg = ipf.lab2rgb16 (labView, cx, cy, cw, ch, params.icm, bwonly, &ga);
        customGamma = true;

        //or selected Free gamma
        useLCMS = false;

        if ((jprof = iccStore->createCustomGammaOutputProfile (params.icm, ga)) == NULL) {
            useLCMS = true;
        }

<<<<<<< HEAD
=======
        //begin adaptation rTRC gTRC bTRC
        //"jprof" profile has the same characteristics than RGB values, but TRC are adapted... for applying profile
        if (!useLCMS) {
            if (settings->verbose) {
                printf("Output Gamma - profile: \"%s\"\n", outProfile.c_str()  );    //c_str()
            }

            jprof = iccStore->getProfile(outProfile); //get output profile

            if (jprof == NULL) {
                useLCMS = true;

                if (settings->verbose) {
                    printf("\"%s\" ICC output profile not found!\n", outProfile.c_str());
                }
            } else {
                cmsToneCurve* GammaTRC[3] = { NULL, NULL, NULL };

                cmsFloat64Number Parameters[7];

                Parameters[0] = ga0;
                Parameters[1] = ga1;
                Parameters[2] = ga2;
                Parameters[3] = ga3;
                Parameters[4] = ga4;
                Parameters[5] = ga5;
                Parameters[6] = ga6;
                // 7 parameters for smoother curves
                //change desc Tag , to "free gamma", or "BT709", etc.
                cmsMLU *DescriptionMLU, *CopyrightMLU, *DmndMLU, *DmddMLU;// for modification TAG

                cmsContext ContextID = cmsGetProfileContextID(jprof);//modification TAG
                DescriptionMLU  = cmsMLUalloc(ContextID, 1);
                CopyrightMLU    = cmsMLUalloc(ContextID, 1);//for ICC
                DmndMLU = cmsMLUalloc(ContextID, 1); //for ICC
                DmddMLU = cmsMLUalloc(ContextID, 1); // for ICC


                // instruction with //ICC are used for generate icc profile
                if (DescriptionMLU == NULL) {
                    printf("Description error\n");
                }

                cmsMLUsetWide(CopyrightMLU, "en", "US", L"General Public License - AdobeRGB compatible")    ;//adapt to profil
                cmsMLUsetWide(DmndMLU,      "en", "US", L"RawTherapee") ;
                cmsMLUsetWide(DmddMLU,      "en", "US", L"RTMedium")    ;   //adapt to profil

                //display Tag desc with : selection of gamma and Primaries
                if (!params.icm.freegamma) {
                    std::wstring gammaStr;

                    if(params.icm.gamma == "High_g1.3_s3.35") {
                        gammaStr = std::wstring(L"GammaTRC: High g=1.3 s=3.35");
                    } else if (params.icm.gamma == "Low_g2.6_s6.9") {
                        gammaStr = std::wstring(L"GammaTRC: Low g=2.6 s=6.9");
                    } else if (params.icm.gamma == "sRGB_g2.4_s12.92") {
                        gammaStr = std::wstring(L"GammaTRC: sRGB g=2.4 s=12.92");
                    } else if (params.icm.gamma == "BT709_g2.2_s4.5") {
                        gammaStr = std::wstring(L"GammaTRC: BT709 g=2.2 s=4.5");
                    } else if (params.icm.gamma == "linear_g1.0") {
                        gammaStr = std::wstring(L"GammaTRC: Linear g=1.0");
                    } else if (params.icm.gamma == "standard_g2.2") {
                        gammaStr = std::wstring(L"GammaTRC: g=2.2");
                    } else if (params.icm.gamma == "standard_g1.8") {
                        gammaStr = std::wstring(L"GammaTRC: g=1.8");
                    }

                    cmsMLUsetWide(DescriptionMLU,  "en", "US", gammaStr.c_str());

                    //for elaboration ICC profiles
                    //  else if (params.icm.gamma== "sRGB_g2.4_s12.92" && !params.icm.freegamma) cmsMLUsetWide(DescriptionMLU,  "en", "US", L"RT_Medium gamma sRGB(AdobeRGB compatible)");
                    //  else if (params.icm.gamma== "BT709_g2.2_s4.5" && !params.icm.freegamma) cmsMLUsetWide(DescriptionMLU,  "en", "US", L"RT_sRGB gamma BT709(IEC61966 equivalent)");
                    //  else if (params.icm.gamma== "sRGB_g2.4_s12.92" && !params.icm.freegamma) cmsMLUsetWide(DescriptionMLU,  "en", "US", L"RT_sRGB gamma sRGB(IEC61966 equivalent)");
                    //  else if (params.icm.gamma== "linear_g1.0" && !params.icm.freegamma) cmsMLUsetWide(DescriptionMLU,  "en", "US", L"RT_sRGB gamma Linear1.0(IEC61966 equivalent)");
                    //else if (params.icm.gamma==   "BT709_g2.2_s4.5" && !params.icm.freegamma) cmsMLUsetWide(DescriptionMLU,  "en", "US", L"RT_Large gamma BT709(Prophoto compatible)");
                    //  else if (params.icm.gamma== "sRGB_g2.4_s12.92" && !params.icm.freegamma) cmsMLUsetWide(DescriptionMLU,  "en", "US", L"RT_Large gamma sRGB(Prophoto compatible)");
                    //  else if (params.icm.gamma== "linear_g1.0" && !params.icm.freegamma) cmsMLUsetWide(DescriptionMLU,  "en", "US", L"RT_Large gamma Linear1.0(Prophoto compatible)");
                } else {
                    // create description with gamma + slope + primaries
                    std::wostringstream gammaWs;
                    gammaWs.precision(2);
                    gammaWs << "Manual GammaTRC: g=" << (float)params.icm.gampos << " s=" << (float)params.icm.slpos;
                    cmsMLUsetWide(DescriptionMLU,  "en", "US", gammaWs.str().c_str());
                }

                cmsWriteTag(jprof, cmsSigProfileDescriptionTag,  DescriptionMLU);//desc changed
                //  cmsWriteTag(jprof, cmsSigCopyrightTag,           CopyrightMLU);
                //  cmsWriteTag(jprof, cmsSigDeviceMfgDescTag, DmndMLU);
                //  cmsWriteTag(jprof, cmsSigDeviceModelDescTag, DmddMLU);

                // Calculate output profile's rTRC bTRC gTRC
                GammaTRC[0] = GammaTRC[1] = GammaTRC[2] = cmsBuildParametricToneCurve(NULL, 5, Parameters);
                cmsWriteTag(jprof, cmsSigGreenTRCTag, (void*)GammaTRC[1] );
                cmsWriteTag(jprof, cmsSigRedTRCTag,   (void*)GammaTRC[0] );
                cmsWriteTag(jprof, cmsSigBlueTRCTag,  (void*)GammaTRC[2] );
                //for generation ICC profiles : here Prophoto ==> Large
                //  if(params.icm.gamma==   "BT709_g2.2_s4.5") cmsSaveProfileToFile(jprof, "RT_sRGB_gBT709.icm");
                //  else if (params.icm.gamma== "sRGB_g2.4_s12.92") cmsSaveProfileToFile(jprof, "RT_Medium_gsRGB.icc");
                //  else if (params.icm.gamma== "linear_g1.0") cmsSaveProfileToFile(jprof, "RT_Large_g10.icc");

                if (GammaTRC[0]) {
                    cmsFreeToneCurve(GammaTRC[0]);
                }
            }
        }

>>>>>>> 29d5329f
    } else {
        // if Default gamma mode: we use the profile selected in the "Output profile" combobox;
        // gamma come from the selected profile, otherwise it comes from "Free gamma" tool

        readyImg = ipf.lab2rgb16 (labView, cx, cy, cw, ch, params.icm, bwonly);

        if (settings->verbose) {
            printf("Output profile_: \"%s\"\n", params.icm.output.c_str());
        }
    }

    delete labView;
    labView = NULL;



    if(bwonly) { //force BW r=g=b
        if (settings->verbose) {
            printf("Force BW\n");
        }

        for (int ccw = 0; ccw < cw; ccw++) {
            for (int cch = 0; cch < ch; cch++) {
                readyImg->r(cch, ccw) = readyImg->g(cch, ccw);
                readyImg->b(cch, ccw) = readyImg->g(cch, ccw);
            }
        }
    }

    if (pl) {
        pl->setProgress (0.70);
    }

    if (tmpScale != 1.0 && params.resize.method == "Nearest") { // resize rgb data (gamma applied)
        Image16* tempImage = new Image16 (imw, imh);
        ipf.resize (readyImg, tempImage, tmpScale);
        delete readyImg;
        readyImg = tempImage;
    }

    if (tunnelMetaData) {
        readyImg->setMetadata (ii->getMetaData()->getExifData ());
    } else {
        readyImg->setMetadata (ii->getMetaData()->getExifData (), params.exif, params.iptc);
    }


    // Setting the output curve to readyImg
    if (customGamma) {
        if (!useLCMS) {
            // use corrected sRGB profile in order to apply a good TRC if present, otherwise use LCMS2 profile generated by lab2rgb16 w/ gamma
            ProfileContent pc(jprof);
            readyImg->setOutputProfile (pc.data, pc.length);
        }
    } else {
        // use the selected output profile if present, otherwise use LCMS2 profile generate by lab2rgb16 w/ gamma

        if (params.icm.output != "" && params.icm.output != ColorManagementParams::NoICMString) {

            // if iccStore->getProfile send back an object, then iccStore->getContent will do too
            cmsHPROFILE jprof = iccStore->getProfile(params.icm.output); //get outProfile

            if (jprof == NULL) {
                if (settings->verbose) {
                    printf("\"%s\" ICC output profile not found!\n - use LCMS2 substitution\n", params.icm.output.c_str());
                }
            } else {
                if (settings->verbose) {
                    printf("Using \"%s\" output profile\n", params.icm.output.c_str());
                }

                ProfileContent pc = iccStore->getContent (params.icm.output);
                readyImg->setOutputProfile (pc.data, pc.length);
            }
        } else {
            // No ICM
            readyImg->setOutputProfile (NULL, 0);
        }
    }

//    t2.set();
//    if( settings->verbose )
//           printf("Total:- %d usec\n", t2.etime(t1));

    if (!job->initialImage) {
        ii->decreaseRef ();
    }

    delete job;

    if (pl) {
        pl->setProgress (0.75);
    }

    /*  curve1.reset();curve2.reset();
        curve.reset();
        satcurve.reset();
        lhskcurve.reset();

        rCurve.reset();
        gCurve.reset();
        bCurve.reset();
        hist16.reset();
        hist16C.reset();
    */
    return readyImg;
}

void batchProcessingThread (ProcessingJob* job, BatchProcessingListener* bpl, bool tunnelMetaData)
{

    ProcessingJob* currentJob = job;

    while (currentJob) {
        int errorCode;
        IImage16* img = processImage (currentJob, errorCode, bpl, tunnelMetaData, true);

        if (errorCode) {
            bpl->error (M("MAIN_MSG_CANNOTLOAD"));
            currentJob = NULL;
        } else {
            try {
                currentJob = bpl->imageReady (img);
            } catch (Glib::Exception& ex) {
                bpl->error (ex.what());
                currentJob = NULL;
            }
        }
    }
}

void startBatchProcessing (ProcessingJob* job, BatchProcessingListener* bpl, bool tunnelMetaData)
{

    if (bpl)
#if __GNUC__ == 4 && __GNUC_MINOR__ == 8 && defined( WIN32 ) && defined(__x86_64__)
        // See Issue 2384 "Very bad response time on win7/64 using gcc 4.8 when queue is running"
        Glib::Thread::create(sigc::bind(sigc::ptr_fun(batchProcessingThread), job, bpl, tunnelMetaData), 0, true, true, Glib::THREAD_PRIORITY_NORMAL);

#else
        Glib::Thread::create(sigc::bind(sigc::ptr_fun(batchProcessingThread), job, bpl, tunnelMetaData), 0, true, true, Glib::THREAD_PRIORITY_LOW);
#endif

}

}<|MERGE_RESOLUTION|>--- conflicted
+++ resolved
@@ -1155,11 +1155,7 @@
 
     if(params.icm.gamma != "default" || params.icm.freegamma) { // if select gamma output between BT709, sRGB, linear, low, high, 2.2 , 1.8
 
-<<<<<<< HEAD
         GammaValues ga;
-=======
-        double ga0, ga1, ga2, ga3, ga4, ga5, ga6;
->>>>>>> 29d5329f
         //  if(params.blackwhite.enabled) params.toneCurve.hrenabled=false;
         readyImg = ipf.lab2rgb16 (labView, cx, cy, cw, ch, params.icm, bwonly, &ga);
         customGamma = true;
@@ -1171,115 +1167,6 @@
             useLCMS = true;
         }
 
-<<<<<<< HEAD
-=======
-        //begin adaptation rTRC gTRC bTRC
-        //"jprof" profile has the same characteristics than RGB values, but TRC are adapted... for applying profile
-        if (!useLCMS) {
-            if (settings->verbose) {
-                printf("Output Gamma - profile: \"%s\"\n", outProfile.c_str()  );    //c_str()
-            }
-
-            jprof = iccStore->getProfile(outProfile); //get output profile
-
-            if (jprof == NULL) {
-                useLCMS = true;
-
-                if (settings->verbose) {
-                    printf("\"%s\" ICC output profile not found!\n", outProfile.c_str());
-                }
-            } else {
-                cmsToneCurve* GammaTRC[3] = { NULL, NULL, NULL };
-
-                cmsFloat64Number Parameters[7];
-
-                Parameters[0] = ga0;
-                Parameters[1] = ga1;
-                Parameters[2] = ga2;
-                Parameters[3] = ga3;
-                Parameters[4] = ga4;
-                Parameters[5] = ga5;
-                Parameters[6] = ga6;
-                // 7 parameters for smoother curves
-                //change desc Tag , to "free gamma", or "BT709", etc.
-                cmsMLU *DescriptionMLU, *CopyrightMLU, *DmndMLU, *DmddMLU;// for modification TAG
-
-                cmsContext ContextID = cmsGetProfileContextID(jprof);//modification TAG
-                DescriptionMLU  = cmsMLUalloc(ContextID, 1);
-                CopyrightMLU    = cmsMLUalloc(ContextID, 1);//for ICC
-                DmndMLU = cmsMLUalloc(ContextID, 1); //for ICC
-                DmddMLU = cmsMLUalloc(ContextID, 1); // for ICC
-
-
-                // instruction with //ICC are used for generate icc profile
-                if (DescriptionMLU == NULL) {
-                    printf("Description error\n");
-                }
-
-                cmsMLUsetWide(CopyrightMLU, "en", "US", L"General Public License - AdobeRGB compatible")    ;//adapt to profil
-                cmsMLUsetWide(DmndMLU,      "en", "US", L"RawTherapee") ;
-                cmsMLUsetWide(DmddMLU,      "en", "US", L"RTMedium")    ;   //adapt to profil
-
-                //display Tag desc with : selection of gamma and Primaries
-                if (!params.icm.freegamma) {
-                    std::wstring gammaStr;
-
-                    if(params.icm.gamma == "High_g1.3_s3.35") {
-                        gammaStr = std::wstring(L"GammaTRC: High g=1.3 s=3.35");
-                    } else if (params.icm.gamma == "Low_g2.6_s6.9") {
-                        gammaStr = std::wstring(L"GammaTRC: Low g=2.6 s=6.9");
-                    } else if (params.icm.gamma == "sRGB_g2.4_s12.92") {
-                        gammaStr = std::wstring(L"GammaTRC: sRGB g=2.4 s=12.92");
-                    } else if (params.icm.gamma == "BT709_g2.2_s4.5") {
-                        gammaStr = std::wstring(L"GammaTRC: BT709 g=2.2 s=4.5");
-                    } else if (params.icm.gamma == "linear_g1.0") {
-                        gammaStr = std::wstring(L"GammaTRC: Linear g=1.0");
-                    } else if (params.icm.gamma == "standard_g2.2") {
-                        gammaStr = std::wstring(L"GammaTRC: g=2.2");
-                    } else if (params.icm.gamma == "standard_g1.8") {
-                        gammaStr = std::wstring(L"GammaTRC: g=1.8");
-                    }
-
-                    cmsMLUsetWide(DescriptionMLU,  "en", "US", gammaStr.c_str());
-
-                    //for elaboration ICC profiles
-                    //  else if (params.icm.gamma== "sRGB_g2.4_s12.92" && !params.icm.freegamma) cmsMLUsetWide(DescriptionMLU,  "en", "US", L"RT_Medium gamma sRGB(AdobeRGB compatible)");
-                    //  else if (params.icm.gamma== "BT709_g2.2_s4.5" && !params.icm.freegamma) cmsMLUsetWide(DescriptionMLU,  "en", "US", L"RT_sRGB gamma BT709(IEC61966 equivalent)");
-                    //  else if (params.icm.gamma== "sRGB_g2.4_s12.92" && !params.icm.freegamma) cmsMLUsetWide(DescriptionMLU,  "en", "US", L"RT_sRGB gamma sRGB(IEC61966 equivalent)");
-                    //  else if (params.icm.gamma== "linear_g1.0" && !params.icm.freegamma) cmsMLUsetWide(DescriptionMLU,  "en", "US", L"RT_sRGB gamma Linear1.0(IEC61966 equivalent)");
-                    //else if (params.icm.gamma==   "BT709_g2.2_s4.5" && !params.icm.freegamma) cmsMLUsetWide(DescriptionMLU,  "en", "US", L"RT_Large gamma BT709(Prophoto compatible)");
-                    //  else if (params.icm.gamma== "sRGB_g2.4_s12.92" && !params.icm.freegamma) cmsMLUsetWide(DescriptionMLU,  "en", "US", L"RT_Large gamma sRGB(Prophoto compatible)");
-                    //  else if (params.icm.gamma== "linear_g1.0" && !params.icm.freegamma) cmsMLUsetWide(DescriptionMLU,  "en", "US", L"RT_Large gamma Linear1.0(Prophoto compatible)");
-                } else {
-                    // create description with gamma + slope + primaries
-                    std::wostringstream gammaWs;
-                    gammaWs.precision(2);
-                    gammaWs << "Manual GammaTRC: g=" << (float)params.icm.gampos << " s=" << (float)params.icm.slpos;
-                    cmsMLUsetWide(DescriptionMLU,  "en", "US", gammaWs.str().c_str());
-                }
-
-                cmsWriteTag(jprof, cmsSigProfileDescriptionTag,  DescriptionMLU);//desc changed
-                //  cmsWriteTag(jprof, cmsSigCopyrightTag,           CopyrightMLU);
-                //  cmsWriteTag(jprof, cmsSigDeviceMfgDescTag, DmndMLU);
-                //  cmsWriteTag(jprof, cmsSigDeviceModelDescTag, DmddMLU);
-
-                // Calculate output profile's rTRC bTRC gTRC
-                GammaTRC[0] = GammaTRC[1] = GammaTRC[2] = cmsBuildParametricToneCurve(NULL, 5, Parameters);
-                cmsWriteTag(jprof, cmsSigGreenTRCTag, (void*)GammaTRC[1] );
-                cmsWriteTag(jprof, cmsSigRedTRCTag,   (void*)GammaTRC[0] );
-                cmsWriteTag(jprof, cmsSigBlueTRCTag,  (void*)GammaTRC[2] );
-                //for generation ICC profiles : here Prophoto ==> Large
-                //  if(params.icm.gamma==   "BT709_g2.2_s4.5") cmsSaveProfileToFile(jprof, "RT_sRGB_gBT709.icm");
-                //  else if (params.icm.gamma== "sRGB_g2.4_s12.92") cmsSaveProfileToFile(jprof, "RT_Medium_gsRGB.icc");
-                //  else if (params.icm.gamma== "linear_g1.0") cmsSaveProfileToFile(jprof, "RT_Large_g10.icc");
-
-                if (GammaTRC[0]) {
-                    cmsFreeToneCurve(GammaTRC[0]);
-                }
-            }
-        }
-
->>>>>>> 29d5329f
     } else {
         // if Default gamma mode: we use the profile selected in the "Output profile" combobox;
         // gamma come from the selected profile, otherwise it comes from "Free gamma" tool
