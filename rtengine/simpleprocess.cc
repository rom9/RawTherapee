--- conflicted
+++ resolved
@@ -204,13 +204,8 @@
         if (pl) {
             pl->setProgress(0.20);
         }
-<<<<<<< HEAD
-
-        imgsrc->demosaic(params.raw);
-=======
         double contrastThresholdDummy;
         imgsrc->demosaic (params.raw, false, contrastThresholdDummy);
->>>>>>> 702a88f7
 
         if (pl) {
             pl->setProgress(0.30);
