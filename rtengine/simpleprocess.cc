/*
 *  This file is part of RawTherapee.
 *
 *  Copyright (c) 2004-2010 Gabor Horvath <hgabor@rawtherapee.com>
 *
 *  RawTherapee is free software: you can redistribute it and/or modify
 *  it under the terms of the GNU General Public License as published by
 *  the Free Software Foundation, either version 3 of the License, or
 *  (at your option) any later version.
 *
 *  RawTherapee is distributed in the hope that it will be useful,
 *  but WITHOUT ANY WARRANTY; without even the implied warranty of
 *  MERCHANTABILITY or FITNESS FOR A PARTICULAR PURPOSE.  See the
 *  GNU General Public License for more details.
 *
 *  You should have received a copy of the GNU General Public License
 *  along with RawTherapee.  If not, see <http://www.gnu.org/licenses/>.
 */
#include "rtengine.h"
#include "colortemp.h"
#include "imagesource.h"
#include "improcfun.h"
#include "curves.h"
#include "iccstore.h"
#include "clutstore.h"
#include "processingjob.h"
#include "procparams.h"
#include <glibmm.h>
#include "../rtgui/options.h"
#include "rawimagesource.h"
#include "../rtgui/multilangmgr.h"
#include "mytime.h"


#undef THREAD_PRIORITY_NORMAL

namespace rtengine
{
extern const Settings* settings;

namespace
{

template <typename T>
void adjust_radius(const T &default_param, double scale_factor, T &param)
{
    const double delta = (param - default_param) * scale_factor;
    param = default_param + delta;
}


class ImageProcessor
{
public:
    ImageProcessor(
        ProcessingJob* pjob,
        int& errorCode,
        ProgressListener* pl,
        bool flush
    ) :
        job(static_cast<ProcessingJobImpl*>(pjob)),
        errorCode(errorCode),
        pl(pl),
        flush(flush),
        // internal state
        ii(nullptr),
        imgsrc(nullptr),
        fw(0),
        fh(0),
        tr(0),
        pp(0, 0, 0, 0, 0),
        calclum(nullptr),
        autoNR(0.f),
        autoNRmax(0.f),
        tilesize(0),
        overlap(0),
        ch_M(nullptr),
        max_r(nullptr),
        max_b(nullptr),
        min_b(nullptr),
        min_r(nullptr),
        lumL(nullptr),
        chromC(nullptr),
        ry(nullptr),
        sk(nullptr),
        pcsk(nullptr),
        expcomp(0.0),
        bright(0),
        contr(0),
        black(0),
        hlcompr(0),
        hlcomprthresh(0),
        baseImg(nullptr),
        labView(nullptr),
        autili(false),
        butili(false)
    {
    }

    Imagefloat *operator()()
    {
        if (!job->fast) {
            return normal_pipeline();
        } else {
            return fast_pipeline();
        }
    }

private:
    Imagefloat *normal_pipeline()
    {
        if (!stage_init()) {
            return nullptr;
        }

        stage_denoise();
        stage_transform();
        return stage_finish();
    }

    Imagefloat *fast_pipeline()
    {
        if (!job->pparams.resize.enabled) {
            return normal_pipeline();
        }

        pl = nullptr;

        if (!stage_init()) {
            return nullptr;
        }

        stage_transform();
        stage_early_resize();
        stage_denoise();
        return stage_finish();
    }

    bool stage_init()
    {
        errorCode = 0;

        if (pl) {
            pl->setProgressStr("PROGRESSBAR_PROCESSING");
            pl->setProgress(0.0);
        }

        ii = job->initialImage;

        if (!ii) {
            ii = InitialImage::load(job->fname, job->isRaw, &errorCode);

            if (errorCode) {
                delete job;
                return false; //return nullptr;
            }
        }

        procparams::ProcParams& params = job->pparams;

        // acquire image from imagesource
        imgsrc = ii->getImageSource();

        tr = getCoarseBitMask(params.coarse);
        if(imgsrc->getSensorType() == ST_BAYER) {
            if(params.raw.bayersensor.method!= RAWParams::BayerSensor::getMethodString(RAWParams::BayerSensor::Method::PIXELSHIFT)) {
                imgsrc->setBorder(params.raw.bayersensor.border);
            } else {
                imgsrc->setBorder(std::max(params.raw.bayersensor.border, 2));
            }
        } else if (imgsrc->getSensorType() == ST_FUJI_XTRANS) {
            imgsrc->setBorder(params.raw.xtranssensor.border);
        }
        imgsrc->getFullSize(fw, fh, tr);

        // check the crop params
        if (params.crop.x > fw || params.crop.y > fh) {
            // the crop is completely out of the image, so we disable the crop
            params.crop.enabled = false;
            // and we set the values to the defaults
            params.crop.x = 0;
            params.crop.y = 0;
            params.crop.w = fw;
            params.crop.h = fh;
        } else {
            if (params.crop.x < 0) {
                params.crop.x = 0;
            }

            if (params.crop.y < 0) {
                params.crop.y = 0;
            }

            if ((params.crop.x + params.crop.w) > fw) {
                // crop overflow in the width dimension ; we trim it
                params.crop.w = fw - params.crop.x;
            }

            if ((params.crop.y + params.crop.h) > fh) {
                // crop overflow in the height dimension ; we trim it
                params.crop.h = fh - params.crop.y;
            }
        }

//    MyTime t1,t2;
//    t1.set();

        ipf_p.reset(new ImProcFunctions(&params, true));
        ImProcFunctions &ipf = * (ipf_p.get());

        imgsrc->setCurrentFrame(params.raw.bayersensor.imageNum);
        imgsrc->preprocess(params.raw, params.lensProf, params.coarse, params.dirpyrDenoise.enabled);

        if (pl) {
            pl->setProgress(0.20);
        }
        bool autoContrast = imgsrc->getSensorType() == ST_BAYER ? params.raw.bayersensor.dualDemosaicAutoContrast : params.raw.xtranssensor.dualDemosaicAutoContrast;
        double contrastThreshold = imgsrc->getSensorType() == ST_BAYER ? params.raw.bayersensor.dualDemosaicContrast : params.raw.xtranssensor.dualDemosaicContrast;

        imgsrc->demosaic (params.raw, autoContrast, contrastThreshold);


        if (pl) {
            pl->setProgress(0.30);
        }
        pp = PreviewProps (0, 0, fw, fh, 1);

        if (params.retinex.enabled) { //enabled Retinex
            LUTf cdcurve(65536, 0);
            LUTf mapcurve(65536, 0);
            LUTu dummy;
            RetinextransmissionCurve dehatransmissionCurve;
            RetinexgaintransmissionCurve dehagaintransmissionCurve;
            bool dehacontlutili = false;
            bool mapcontlutili = false;
            bool useHsl = false;
//        multi_array2D<float, 3> conversionBuffer(1, 1);
            multi_array2D<float, 4> conversionBuffer(1, 1);
            imgsrc->retinexPrepareBuffers(params.icm, params.retinex, conversionBuffer, dummy);
            imgsrc->retinexPrepareCurves(params.retinex, cdcurve, mapcurve, dehatransmissionCurve, dehagaintransmissionCurve, dehacontlutili, mapcontlutili, useHsl, dummy, dummy);
            float minCD, maxCD, mini, maxi, Tmean, Tsigma, Tmin, Tmax;
            imgsrc->retinex(params.icm, params.retinex, params.toneCurve, cdcurve, mapcurve, dehatransmissionCurve, dehagaintransmissionCurve, conversionBuffer, dehacontlutili, mapcontlutili, useHsl, minCD, maxCD, mini, maxi, Tmean, Tsigma, Tmin, Tmax, dummy);
        }

        if (pl) {
            pl->setProgress(0.40);
        }

        imgsrc->HLRecovery_Global(params.toneCurve);


        if (pl) {
            pl->setProgress(0.45);
        }

        // set the color temperature
        currWB = ColorTemp(params.wb.temperature, params.wb.green, params.wb.equal, params.wb.method);

        if (!params.wb.enabled) {
            currWB = ColorTemp();
        } else if (params.wb.method == "Camera") {
            currWB = imgsrc->getWB();
        } else if (params.wb.method == "Auto") {
            double rm, gm, bm;
            imgsrc->getAutoWBMultipliers(rm, gm, bm);
            currWB.update(rm, gm, bm, params.wb.equal, params.wb.tempBias);
        }

        calclum = nullptr ;
        params.dirpyrDenoise.getCurves(noiseLCurve, noiseCCurve);
        autoNR = (float) settings->nrauto;//
        autoNRmax = (float) settings->nrautomax;//

        if (settings->leveldnti == 0) {
            tilesize = 1024;
            overlap = 128;
        }

        if (settings->leveldnti == 1) {
            tilesize = 768;
            overlap = 96;
        }

        //  const int tilesize = 768;
        //  const int overlap = 96;
        int numtiles_W, numtiles_H, tilewidth, tileheight, tileWskip, tileHskip;
        ipf.Tile_calc(tilesize, overlap, 2, fw, fh, numtiles_W, numtiles_H, tilewidth, tileheight, tileWskip, tileHskip);
        int nbtl = numtiles_W * numtiles_H;

        if ((settings->leveldnautsimpl == 1 && params.dirpyrDenoise.Cmethod == "AUT") || (settings->leveldnautsimpl == 0 && params.dirpyrDenoise.C2method == "AUTO")) {
            nbtl = 9;
        }

        ch_M = new float [nbtl];//allocate memory
        max_r = new float [nbtl];
        max_b = new float [nbtl];
        min_b = new float [9];
        min_r = new float [9];
        lumL = new float [nbtl];
        chromC = new float [nbtl];
        ry = new float [nbtl];
        sk = new float [nbtl];
        pcsk = new float [nbtl];

        //  printf("expert=%d\n",settings->leveldnautsimpl);
        if (settings->leveldnautsimpl == 1 && params.dirpyrDenoise.Cmethod == "PON") {
            MyTime t1pone, t2pone;
            t1pone.set();
            int crW = 100; // settings->leveldnv == 0
            int crH = 100; // settings->leveldnv == 0

            if (settings->leveldnv == 1) {
                crW = 250;
                crH = 250;
            }

            if (settings->leveldnv == 2) {
                crW = int (tileWskip / 2);
                crH = int (tileHskip / 2);
            }

            //  if(settings->leveldnv ==2) {crW=int(tileWskip/2);crH=int(1.15f*(tileWskip/2));}//adapted to scale of preview
            if (settings->leveldnv == 3) {
                crW = tileWskip - 10;
                crH = tileHskip - 10;
            }

            float lowdenoise = 1.f;
            int levaut = settings->leveldnaut;

            if (levaut == 1) { //Standard
                lowdenoise = 0.7f;
            }

            //  int crW=tileWskip-10;//crop noise width
            //  int crH=tileHskip-10;//crop noise height
//      Imagefloat *origCropPart;//init auto noise
//          origCropPart = new Imagefloat (crW, crH);//allocate memory
            if (params.dirpyrDenoise.enabled) {//evaluate Noise
                LUTf gamcurve(65536, 0);
                float gam, gamthresh, gamslope;
                ipf.RGB_denoise_infoGamCurve(params.dirpyrDenoise, imgsrc->isRAW(), gamcurve, gam, gamthresh, gamslope);
#ifdef _OPENMP
                #pragma omp parallel
#endif
                {
                    Imagefloat *origCropPart;//init auto noise
                    origCropPart = new Imagefloat(crW, crH); //allocate memory
                    Imagefloat *provicalc = new Imagefloat((crW + 1) / 2, (crH + 1) / 2);  //for denoise curves
                    int skipP = 1;
#ifdef _OPENMP
                    #pragma omp for schedule(dynamic) collapse(2) nowait
#endif

                    for (int wcr = 0; wcr < numtiles_W; wcr++) {
                        for (int hcr = 0; hcr < numtiles_H; hcr++) {
                            int beg_tileW = wcr * tileWskip + tileWskip / 2.f - crW / 2.f;
                            int beg_tileH = hcr * tileHskip + tileHskip / 2.f - crH / 2.f;
                            PreviewProps ppP(beg_tileW, beg_tileH, crW, crH, skipP);
                            imgsrc->getImage(currWB, tr, origCropPart, ppP, params.toneCurve, params.raw);
                            //baseImg->getStdImage(currWB, tr, origCropPart, ppP, true, params.toneCurve);

                            // we only need image reduced to 1/4 here
                            for (int ii = 0; ii < crH; ii += 2) {
                                for (int jj = 0; jj < crW; jj += 2) {
                                    provicalc->r(ii >> 1, jj >> 1) = origCropPart->r(ii, jj);
                                    provicalc->g(ii >> 1, jj >> 1) = origCropPart->g(ii, jj);
                                    provicalc->b(ii >> 1, jj >> 1) = origCropPart->b(ii, jj);
                                }
                            }

                            imgsrc->convertColorSpace(provicalc, params.icm, currWB);  //for denoise luminance curve
                            float maxr = 0.f;
                            float maxb = 0.f;
                            float pondcorrec = 1.0f;
                            float chaut, redaut, blueaut, maxredaut, maxblueaut, minredaut, minblueaut, chromina, sigma, lumema, sigma_L, redyel, skinc, nsknc;
                            int Nb;
                            chaut = 0.f;
                            redaut = 0.f;
                            blueaut = 0.f;
                            maxredaut = 0.f;
                            maxblueaut = 0.f;
                            chromina = 0.f;
                            sigma = 0.f;
                            ipf.RGB_denoise_info(origCropPart, provicalc, imgsrc->isRAW(), gamcurve, gam, gamthresh, gamslope, params.dirpyrDenoise, imgsrc->getDirPyrDenoiseExpComp(), chaut, Nb, redaut, blueaut, maxredaut, maxblueaut, minredaut, minblueaut, chromina, sigma, lumema, sigma_L, redyel, skinc, nsknc);
                            float multip = 1.f;
                            float adjustr = 1.f;

                            if      (params.icm.workingProfile == "ProPhoto")   {
                                adjustr = 1.f;   //
                            } else if (params.icm.workingProfile == "Adobe RGB")  {
                                adjustr = 1.f / 1.3f;
                            } else if (params.icm.workingProfile == "sRGB")       {
                                adjustr = 1.f / 1.3f;
                            } else if (params.icm.workingProfile == "WideGamut")  {
                                adjustr = 1.f / 1.1f;
                            } else if (params.icm.workingProfile == "Rec2020")  {
                                adjustr = 1.f / 1.1f;
                            } else if (params.icm.workingProfile == "Beta RGB")   {
                                adjustr = 1.f / 1.2f;
                            } else if (params.icm.workingProfile == "BestRGB")    {
                                adjustr = 1.f / 1.2f;
                            } else if (params.icm.workingProfile == "BruceRGB")   {
                                adjustr = 1.f / 1.2f;
                            }

                            if (!imgsrc->isRAW()) {
                                multip = 2.f;    //take into account gamma for TIF / JPG approximate value...not good for gamma=1
                            }

                            float maxmax = max(maxredaut, maxblueaut);
                            float delta;
                            int mode = 2;
                            int lissage = settings->leveldnliss;
                            ipf.calcautodn_info(chaut, delta, Nb, levaut, maxmax, lumema, chromina, mode, lissage, redyel, skinc, nsknc);

                            //    printf("PROCESS cha=%f red=%f bl=%f redM=%f bluM=%f chrom=%f sigm=%f lum=%f sigL=%f\n",chaut,redaut,blueaut, maxredaut, maxblueaut, chromina, sigma, lumema, sigma_L);
                            if (maxredaut > maxblueaut) {
                                maxr = (delta) / ((autoNRmax * multip * adjustr * lowdenoise) / 2.f);

                                if (minblueaut <= minredaut  && minblueaut < chaut) {
                                    maxb = (-chaut + minblueaut) / (autoNRmax * multip * adjustr * lowdenoise);
                                }
                            } else {
                                maxb = (delta) / ((autoNRmax * multip * adjustr * lowdenoise) / 2.f);

                                if (minredaut <= minblueaut  && minredaut < chaut) {
                                    maxr = (-chaut + minredaut) / (autoNRmax * multip * adjustr * lowdenoise);
                                }
                            }//maxb mxr - empirical evaluation red / blue

                            ch_M[hcr * numtiles_W + wcr] = pondcorrec * chaut / (autoNR * multip * adjustr * lowdenoise);
                            max_r[hcr * numtiles_W + wcr] = pondcorrec * maxr;
                            max_b[hcr * numtiles_W + wcr] = pondcorrec * maxb;
                            lumL[hcr * numtiles_W + wcr] = lumema;
                            chromC[hcr * numtiles_W + wcr] = chromina;
                            ry[hcr * numtiles_W + wcr] = redyel;
                            sk[hcr * numtiles_W + wcr] = skinc;
                            pcsk[hcr * numtiles_W + wcr] = nsknc;

                        }
                    }

                    delete provicalc;
                    delete origCropPart;
                }

                int liss = settings->leveldnliss; //smooth result around mean

                if (liss == 2 || liss == 3) {
                    // I smooth only mean and not delta (max)
                    float nchm = 0.f;
                    float koef = 0.4f; //between 0.1 to 0.9

                    if (liss == 3) {
                        koef = 0.0f;    //quasi auto for mean Ch
                    }

                    for (int wcr = 0; wcr < numtiles_W; wcr++) {
                        for (int hcr = 0; hcr < numtiles_H; hcr++) {
                            nchm += ch_M[hcr * numtiles_W + wcr];
                        }
                    }

                    nchm /= (numtiles_H * numtiles_W);

                    for (int wcr = 0; wcr < numtiles_W; wcr++) {
                        for (int hcr = 0; hcr < numtiles_H; hcr++) {
                            ch_M[hcr * numtiles_W + wcr] = nchm + (ch_M[hcr * numtiles_W + wcr] - nchm) * koef;
                        }
                    }
                }

                if (liss == 3) { //same as auto but with much cells
                    float MaxR = 0.f;
                    float MaxB = 0.f;
                    float MaxRMoy = 0.f;
                    float MaxBMoy = 0.f;

                    for (int k = 0; k < nbtl; k++) {
                        MaxBMoy += max_b[k];
                        MaxRMoy += max_r[k];

                        if (max_r[k] > MaxR) {
                            MaxR = max_r[k];
                        }

                        if (max_b[k] > MaxB) {
                            MaxB = max_b[k];
                        }

                    }

                    MaxBMoy /= nbtl;
                    MaxRMoy /= nbtl;

                    for (int k = 0; k < nbtl; k++) {
                        if (MaxR > MaxB) {
                            max_r[k] = MaxRMoy + (MaxR - MaxRMoy) * 0.66f; //#std Dev
                            //max_b[k]=MinB;
                            max_b[k] = MaxBMoy + (MaxB - MaxBMoy) * 0.66f;

                        } else {
                            max_b[k] = MaxBMoy + (MaxB - MaxBMoy) * 0.66f;
                            //max_r[k]=MinR;
                            max_r[k] = MaxRMoy + (MaxR - MaxRMoy) * 0.66f;

                        }
                    }
                }

                if (settings->verbose) {
                    t2pone.set();
                    printf("Info denoise ponderated performed in %d usec:\n", t2pone.etime(t1pone));
                }

            }
        }


        if ((settings->leveldnautsimpl == 1 && params.dirpyrDenoise.Cmethod == "AUT")  || (settings->leveldnautsimpl == 0 && params.dirpyrDenoise.C2method == "AUTO")) {
            MyTime t1aue, t2aue;
            t1aue.set();
            int crW, crH;

            if (settings->leveldnv == 0) {
                crW = 100;
                crH = 100;
            }

            if (settings->leveldnv == 1) {
                crW = 250;
                crH = 250;
            }

            if (settings->leveldnv == 2) {
                crW = int (tileWskip / 2);
                crH = int (tileHskip / 2);
            }

            //  if(settings->leveldnv ==2) {crW=int(tileWskip/2);crH=int(1.15f*(tileWskip/2));}//adapted to scale of preview
            if (settings->leveldnv == 3) {
                crW = tileWskip - 10;
                crH = tileHskip - 10;
            }

            float lowdenoise = 1.f;
            int levaut = settings->leveldnaut;

            if (levaut == 1) { //Standard
                lowdenoise = 0.7f;
            }

            if (params.dirpyrDenoise.enabled) {//evaluate Noise
                LUTf gamcurve(65536, 0);
                float gam, gamthresh, gamslope;
                ipf.RGB_denoise_infoGamCurve(params.dirpyrDenoise, imgsrc->isRAW(), gamcurve, gam, gamthresh, gamslope);
                int Nb[9];
                int  coordW[3];//coordinate of part of image to measure noise
                int  coordH[3];
                int begW = 50;
                int begH = 50;
                coordW[0] = begW;
                coordW[1] = fw / 2 - crW / 2;
                coordW[2] = fw - crW - begW;
                coordH[0] = begH;
                coordH[1] = fh / 2 - crH / 2;
                coordH[2] = fh - crH - begH;
#ifdef _OPENMP
                #pragma omp parallel
#endif
                {
                    Imagefloat *origCropPart;//init auto noise
                    origCropPart = new Imagefloat(crW, crH); //allocate memory
                    Imagefloat *provicalc = new Imagefloat((crW + 1) / 2, (crH + 1) / 2);  //for denoise curves

#ifdef _OPENMP
                    #pragma omp for schedule(dynamic) collapse(2) nowait
#endif

                    for (int wcr = 0; wcr <= 2; wcr++) {
                        for (int hcr = 0; hcr <= 2; hcr++) {
                            PreviewProps ppP(coordW[wcr], coordH[hcr], crW, crH, 1);
                            imgsrc->getImage(currWB, tr, origCropPart, ppP, params.toneCurve, params.raw);
                            //baseImg->getStdImage(currWB, tr, origCropPart, ppP, true, params.toneCurve);


                            // we only need image reduced to 1/4 here
                            for (int ii = 0; ii < crH; ii += 2) {
                                for (int jj = 0; jj < crW; jj += 2) {
                                    provicalc->r(ii >> 1, jj >> 1) = origCropPart->r(ii, jj);
                                    provicalc->g(ii >> 1, jj >> 1) = origCropPart->g(ii, jj);
                                    provicalc->b(ii >> 1, jj >> 1) = origCropPart->b(ii, jj);
                                }
                            }

                            imgsrc->convertColorSpace(provicalc, params.icm, currWB);  //for denoise luminance curve
                            int nb = 0;
                            float chaut = 0.f, redaut = 0.f, blueaut = 0.f, maxredaut = 0.f, maxblueaut = 0.f, minredaut = 0.f, minblueaut = 0.f, chromina = 0.f, sigma = 0.f, lumema = 0.f, sigma_L = 0.f, redyel = 0.f, skinc = 0.f, nsknc = 0.f;
                            ipf.RGB_denoise_info(origCropPart, provicalc, imgsrc->isRAW(), gamcurve, gam, gamthresh, gamslope,  params.dirpyrDenoise, imgsrc->getDirPyrDenoiseExpComp(), chaut, nb, redaut, blueaut, maxredaut, maxblueaut, minredaut, minblueaut, chromina, sigma, lumema, sigma_L, redyel, skinc, nsknc);
                            Nb[hcr * 3 + wcr] = nb;
                            ch_M[hcr * 3 + wcr] = chaut;
                            max_r[hcr * 3 + wcr] = maxredaut;
                            max_b[hcr * 3 + wcr] = maxblueaut;
                            min_r[hcr * 3 + wcr] = minredaut;
                            min_b[hcr * 3 + wcr] = minblueaut;
                            lumL[hcr * 3 + wcr] = lumema;
                            chromC[hcr * 3 + wcr] = chromina;
                            ry[hcr * 3 + wcr] = redyel;
                            sk[hcr * 3 + wcr] = skinc;
                            pcsk[hcr * 3 + wcr] = nsknc;
                        }
                    }

                    delete provicalc;
                    delete origCropPart;
                }
                float chM = 0.f;
                float MaxR = 0.f;
                float MaxB = 0.f;
                float MinR = 100000000.f;
                float MinB = 100000000.f;
                float maxr = 0.f;
                float maxb = 0.f;
                float multip = 1.f;
                float adjustr = 1.f;
                float Max_R[9] = {0.f, 0.f, 0.f, 0.f, 0.f, 0.f, 0.f, 0.f, 0.f};
                float Max_B[9] = {0.f, 0.f, 0.f, 0.f, 0.f, 0.f, 0.f, 0.f, 0.f};
                float Min_R[9];
                float Min_B[9];
                float MaxRMoy = 0.f;
                float MaxBMoy = 0.f;
                float MinRMoy = 0.f;
                float MinBMoy = 0.f;

                if      (params.icm.workingProfile == "ProPhoto")   {
                    adjustr = 1.f;
                } else if (params.icm.workingProfile == "Adobe RGB")  {
                    adjustr = 1.f / 1.3f;
                } else if (params.icm.workingProfile == "sRGB")       {
                    adjustr = 1.f / 1.3f;
                } else if (params.icm.workingProfile == "WideGamut")  {
                    adjustr = 1.f / 1.1f;
                } else if (params.icm.workingProfile == "Rec2020")  {
                    adjustr = 1.f / 1.1f;
                } else if (params.icm.workingProfile == "Beta RGB")   {
                    adjustr = 1.f / 1.2f;
                } else if (params.icm.workingProfile == "BestRGB")    {
                    adjustr = 1.f / 1.2f;
                } else if (params.icm.workingProfile == "BruceRGB")   {
                    adjustr = 1.f / 1.2f;
                }

                if (!imgsrc->isRAW()) {
                    multip = 2.f;    //take into account gamma for TIF / JPG approximate value...not good for gamma=1
                }

                float delta[9];
                int mode = 1;
                int lissage = settings->leveldnliss;

                for (int k = 0; k < 9; k++) {
                    float maxmax = max(max_r[k], max_b[k]);
                    ipf.calcautodn_info(ch_M[k], delta[k], Nb[k], levaut, maxmax, lumL[k], chromC[k], mode, lissage, ry[k], sk[k], pcsk[k]);
                    //  printf("ch_M=%f delta=%f\n",ch_M[k], delta[k]);
                }

                for (int k = 0; k < 9; k++) {
                    if (max_r[k] > max_b[k]) {
                        //printf("R delta=%f  koef=%f\n",delta[k],autoNRmax*multip*adjustr*lowdenoise);
                        Max_R[k] = (delta[k]) / ((autoNRmax * multip * adjustr * lowdenoise) / 2.f);
                        Min_B[k] = - (ch_M[k] - min_b[k]) / (autoNRmax * multip * adjustr * lowdenoise);
                        Max_B[k] = 0.f;
                        Min_R[k] = 0.f;
                    } else {
                        //printf("B delta=%f  koef=%f\n",delta[k],autoNRmax*multip*adjustr*lowdenoise);
                        Max_B[k] = (delta[k]) / ((autoNRmax * multip * adjustr * lowdenoise) / 2.f);
                        Min_R[k] = - (ch_M[k] - min_r[k])   / (autoNRmax * multip * adjustr * lowdenoise);
                        Min_B[k] = 0.f;
                        Max_R[k] = 0.f;
                    }
                }

                for (int k = 0; k < 9; k++) {
                    //  printf("ch_M= %f Max_R=%f Max_B=%f min_r=%f min_b=%f\n",ch_M[k],Max_R[k], Max_B[k],Min_R[k], Min_B[k]);
                    chM += ch_M[k];
                    MaxBMoy += Max_B[k];
                    MaxRMoy += Max_R[k];
                    MinRMoy += Min_R[k];
                    MinBMoy += Min_B[k];

                    if (Max_R[k] > MaxR) {
                        MaxR = Max_R[k];
                    }

                    if (Max_B[k] > MaxB) {
                        MaxB = Max_B[k];
                    }

                    if (Min_R[k] < MinR) {
                        MinR = Min_R[k];
                    }

                    if (Min_B[k] < MinB) {
                        MinB = Min_B[k];
                    }

                }

                chM /= 9;
                MaxBMoy /= 9;
                MaxRMoy /= 9;
                MinBMoy /= 9;
                MinRMoy /= 9;

                if (MaxR > MaxB) {
                    maxr = MaxRMoy + (MaxR - MaxRMoy) * 0.66f; //#std Dev
                    //  maxb=MinB;
                    maxb = MinBMoy + (MinB - MinBMoy) * 0.66f;

                } else {
                    maxb = MaxBMoy + (MaxB - MaxBMoy) * 0.66f;
                    //  maxr=MinR;
                    maxr = MinRMoy + (MinR - MinRMoy) * 0.66f;

                }

//              printf("SIMPL cha=%f red=%f bl=%f \n",chM,maxr,maxb);

                params.dirpyrDenoise.chroma = chM / (autoNR * multip * adjustr);
                params.dirpyrDenoise.redchro = maxr;
                params.dirpyrDenoise.bluechro = maxb;
            }

            if (settings->verbose) {
                t2aue.set();
                printf("Info denoise auto performed in %d usec:\n", t2aue.etime(t1aue));
            }

            //end evaluate noise
        }

        baseImg = new Imagefloat(fw, fh);
        imgsrc->getImage(currWB, tr, baseImg, pp, params.toneCurve, params.raw);

        if (pl) {
            pl->setProgress(0.50);
        }

//  LUTf Noisecurve (65536,0);
//!!!// auto exposure!!!
        expcomp = params.toneCurve.expcomp;
        bright = params.toneCurve.brightness;
        contr = params.toneCurve.contrast;
        black = params.toneCurve.black;
        hlcompr = params.toneCurve.hlcompr;
        hlcomprthresh = params.toneCurve.hlcomprthresh;


        if (params.toneCurve.autoexp) {
            LUTu aehist;
            int aehistcompr;
            imgsrc->getAutoExpHistogram(aehist, aehistcompr);
            ipf.getAutoExp(aehist, aehistcompr, params.toneCurve.clip, expcomp, bright, contr, black, hlcompr, hlcomprthresh);
        }

        if (params.toneCurve.histmatching) {
            if (!params.toneCurve.fromHistMatching) {
                imgsrc->getAutoMatchedToneCurve(params.icm, params.toneCurve.curve);
            }

            if (params.toneCurve.autoexp) {
                params.toneCurve.expcomp = 0.0;
            }

            params.toneCurve.autoexp = false;
            params.toneCurve.curveMode = ToneCurveMode::FILMLIKE;
            params.toneCurve.curve2 = { 0 };
            params.toneCurve.brightness = 0;
            params.toneCurve.contrast = 0;
            params.toneCurve.black = 0;
        }

        // at this stage, we can flush the raw data to free up quite an important amount of memory
        // commented out because it makes the application crash when batch processing...
        // TODO: find a better place to flush rawData and rawRGB
        if (flush) {
            imgsrc->flushRawData();
            imgsrc->flushRGB();
        }

        return true;
    }

    void stage_denoise()
    {
        procparams::ProcParams& params = job->pparams;
        //ImProcFunctions ipf (&params, true);
        ImProcFunctions &ipf = * (ipf_p.get());

        // perform luma/chroma denoise
//  CieImage *cieView;
//  NoisCurve noiseLCurve;
//    bool lldenoiseutili=false;
//  Imagefloat *calclum ;
//    params.dirpyrDenoise.getCurves(noiseLCurve, lldenoiseutili);
//  if (params.dirpyrDenoise.enabled  && lldenoiseutili) {

        DirPyrDenoiseParams denoiseParams = params.dirpyrDenoise;   // make a copy because we cheat here

        if (denoiseParams.Lmethod == "CUR") {
            if (noiseLCurve) {
                denoiseParams.luma = 0.5f;
            } else {
                denoiseParams.luma = 0.0f;
            }
        } else if (denoiseParams.Lmethod == "SLI") {
            noiseLCurve.Reset();
        }

        if (denoiseParams.enabled  && (noiseLCurve || noiseCCurve)) {
            // we only need image reduced to 1/4 here
            calclum = new Imagefloat((fw + 1) / 2, (fh + 1) / 2);  //for luminance denoise curve
#ifdef _OPENMP
            #pragma omp parallel for
#endif

            for (int ii = 0; ii < fh; ii += 2) {
                for (int jj = 0; jj < fw; jj += 2) {
                    calclum->r(ii >> 1, jj >> 1) = baseImg->r(ii, jj);
                    calclum->g(ii >> 1, jj >> 1) = baseImg->g(ii, jj);
                    calclum->b(ii >> 1, jj >> 1) = baseImg->b(ii, jj);
                }
            }

            imgsrc->convertColorSpace(calclum, params.icm, currWB);
        }

        if (denoiseParams.enabled) {
            // CurveFactory::denoiseLL(lldenoiseutili, denoiseParams.lcurve, Noisecurve,1);
            //denoiseParams.getCurves(noiseLCurve);
//      ipf.RGB_denoise(baseImg, baseImg, calclum, imgsrc->isRAW(), denoiseParams, params.defringe, imgsrc->getDirPyrDenoiseExpComp(), noiseLCurve, lldenoiseutili);
            float nresi, highresi;
            int kall = 2;
            ipf.RGB_denoise(kall, baseImg, baseImg, calclum, ch_M, max_r, max_b, imgsrc->isRAW(), denoiseParams, imgsrc->getDirPyrDenoiseExpComp(), noiseLCurve, noiseCCurve, nresi, highresi);

        }

//  delete calclum;
        delete [] ch_M;
        delete [] max_r;
        delete [] max_b;
        delete [] min_r;
        delete [] min_b;
        delete [] lumL;
        delete [] chromC;
        delete [] ry;
        delete [] sk;
        delete [] pcsk;
    }

    void stage_transform()
    {
        procparams::ProcParams& params = job->pparams;
        //ImProcFunctions ipf (&params, true);
        ImProcFunctions &ipf = * (ipf_p.get());

        imgsrc->convertColorSpace(baseImg, params.icm, currWB);

        // perform first analysis
        hist16(65536);

        ipf.firstAnalysis(baseImg, params, hist16);

        ipf.dehaze(baseImg, params.dehaze);
        ipf.ToneMapFattal02(baseImg);

        // perform transform (excepted resizing)
        if (ipf.needsTransform()) {
            Imagefloat* trImg = nullptr;

            if (ipf.needsLuminanceOnly()) {
                trImg = baseImg;
            } else {
                trImg = new Imagefloat(fw, fh);
            }

            ipf.transform(baseImg, trImg, 0, 0, 0, 0, fw, fh, fw, fh,
                          imgsrc->getMetaData(), imgsrc->getRotateDegree(), true);

            if (trImg != baseImg) {
                delete baseImg;
                baseImg = trImg;
            }
        }
    }

    Imagefloat *stage_finish()
    {
        procparams::ProcParams& params = job->pparams;
        //ImProcFunctions ipf (&params, true);
        ImProcFunctions &ipf = * (ipf_p.get());

        if (params.dirpyrequalizer.cbdlMethod == "bef" && params.dirpyrequalizer.enabled && !params.colorappearance.enabled) {
            const int W = baseImg->getWidth();
            const int H = baseImg->getHeight();
            LabImage labcbdl(W, H);
            ipf.rgb2lab (*baseImg, labcbdl, params.icm.workingProfile);
            ipf.dirpyrequalizer(&labcbdl, 1);
            ipf.lab2rgb (labcbdl, *baseImg, params.icm.workingProfile);
        }

        //gamma TRC working
        if (params.icm.workingTRC == "Custom") { //exec TRC IN free
            const Glib::ustring profile = params.icm.workingProfile;

            if (profile == "sRGB" || profile == "Adobe RGB" || profile == "ProPhoto" || profile == "WideGamut" || profile == "BruceRGB" || profile == "Beta RGB" || profile == "BestRGB" || profile == "Rec2020" || profile == "ACESp0" || profile == "ACESp1") {
                const int cw = baseImg->getWidth();
                const int ch = baseImg->getHeight();
                cmsHTRANSFORM dummy = nullptr;
                // put gamma TRC to 1
                ipf.workingtrc(baseImg, baseImg, cw, ch, -5, params.icm.workingProfile, 2.4, 12.92310, dummy, true, false, false);
                //adjust TRC
                ipf.workingtrc(baseImg, baseImg, cw, ch, 5, params.icm.workingProfile, params.icm.workingTRCGamma, params.icm.workingTRCSlope, dummy, false, true, false);
            }
        }

        // RGB processing

        curve1(65536);
        curve2(65536);
        curve(65536, 0);
        satcurve(65536, 0);
        lhskcurve(65536, 0);
        lumacurve(32770, 0);  // lumacurve[32768] and lumacurve[32769] will be set to 32768 and 32769 later to allow linear interpolation
        clcurve(65536, 0);
        wavclCurve(65536, 0);

        //if(params.blackwhite.enabled) params.toneCurve.hrenabled=false;

        CurveFactory::complexCurve(expcomp, black / 65535.0, hlcompr, hlcomprthresh, params.toneCurve.shcompr, bright, contr,
                                   params.toneCurve.curve, params.toneCurve.curve2,
                                   hist16, curve1, curve2, curve, dummy, customToneCurve1, customToneCurve2);

        CurveFactory::RGBCurve(params.rgbCurves.rcurve, rCurve, 1);
        CurveFactory::RGBCurve(params.rgbCurves.gcurve, gCurve, 1);
        CurveFactory::RGBCurve(params.rgbCurves.bcurve, bCurve, 1);

        bool opautili = false;

        if (params.colorToning.enabled) {
            TMatrix wprof = ICCStore::getInstance()->workingSpaceMatrix (params.icm.workingProfile);
            double wp[3][3] = {
                {wprof[0][0], wprof[0][1], wprof[0][2]},
                {wprof[1][0], wprof[1][1], wprof[1][2]},
                {wprof[2][0], wprof[2][1], wprof[2][2]}
            };
            params.colorToning.getCurves(ctColorCurve, ctOpacityCurve, wp, opautili);
            clToningcurve(65536, 0);
            CurveFactory::curveToning(params.colorToning.clcurve, clToningcurve, 1);
            cl2Toningcurve(65536, 0);
            CurveFactory::curveToning(params.colorToning.cl2curve, cl2Toningcurve, 1);
        }

        labView = new LabImage(fw, fh);
        reservView = new LabImage(fw, fh);

        if (params.blackwhite.enabled) {
            CurveFactory::curveBW(params.blackwhite.beforeCurve, params.blackwhite.afterCurve, hist16, dummy, customToneCurvebw1, customToneCurvebw2, 1);
        }

        double rrm, ggm, bbm;
        float autor, autog, autob;
        float satLimit = float (params.colorToning.satProtectionThreshold) / 100.f * 0.7f + 0.3f;
        float satLimitOpacity = 1.f - (float (params.colorToning.saturatedOpacity) / 100.f);

        if (params.colorToning.enabled  && params.colorToning.autosat && params.colorToning.method != "LabGrid") { //for colortoning evaluation of saturation settings
            float moyS = 0.f;
            float eqty = 0.f;
            ipf.moyeqt(baseImg, moyS, eqty); //return image : mean saturation and standard dev of saturation
            float satp = ((moyS + 1.5f * eqty) - 0.3f) / 0.7f; //1.5 sigma ==> 93% pixels with high saturation -0.3 / 0.7 convert to Hombre scale

            if (satp >= 0.92f) {
                satp = 0.92f;    //avoid values too high (out of gamut)
            }

            if (satp <= 0.15f) {
                satp = 0.15f;    //avoid too low values
            }

            satLimit = 100.f * satp;

            satLimitOpacity = 100.f * (moyS - 0.85f * eqty); //-0.85 sigma==>20% pixels with low saturation
        }

        autor = -9000.f; // This will ask to compute the "auto" values for the B&W tool (have to be inferior to -5000)
        DCPProfile::ApplyState as;
        DCPProfile *dcpProf = imgsrc->getDCP(params.icm, as);

        LUTu histToneCurve;

        ipf.rgbProc (baseImg, labView, nullptr, curve1, curve2, curve, params.toneCurve.saturation, rCurve, gCurve, bCurve, satLimit, satLimitOpacity, ctColorCurve, ctOpacityCurve, opautili, clToningcurve, cl2Toningcurve, customToneCurve1, customToneCurve2, customToneCurvebw1, customToneCurvebw2, rrm, ggm, bbm, autor, autog, autob, expcomp, hlcompr, hlcomprthresh, dcpProf, as, histToneCurve, options.chunkSizeRGB, options.measure);

        if (settings->verbose) {
            printf("Output image / Auto B&W coefs:   R=%.2f   G=%.2f   B=%.2f\n", autor, autog, autob);
        }

        // if clut was used and size of clut cache == 1 we free the memory used by the clutstore (default clut cache size = 1 for 32 bit OS)
        if (params.filmSimulation.enabled && !params.filmSimulation.clutFilename.empty() && options.clutCacheSize == 1) {
            CLUTStore::getInstance().clearCache();
        }

        // freeing up some memory
        customToneCurve1.Reset();
        customToneCurve2.Reset();
        ctColorCurve.Reset();
        ctOpacityCurve.Reset();
        noiseLCurve.Reset();
        noiseCCurve.Reset();
        customToneCurvebw1.Reset();
        customToneCurvebw2.Reset();

        // Freeing baseImg because not used anymore
        delete baseImg;
        baseImg = nullptr;

        if (pl) {
            pl->setProgress(0.55);
        }

        //%%%%%%%%%%%%%%%%%%%%%%%%%%%%%%%%%%%%%%%%%%%%%%%%%%%%%%
        //%%%%%%%%%%%%%%%%%%%%%%%%%%%%%%%%%%%%%%%%%%%%%%%%%%%%%%
        // start tile processing...???


        if (params.labCurve.contrast != 0) { //only use hist16 for contrast
            hist16.clear();

#ifdef _OPENMP
            #pragma omp parallel
#endif
            {
                LUTu hist16thr(hist16.getSize());   // one temporary lookup table per thread
                hist16thr.clear();
#ifdef _OPENMP
                #pragma omp for schedule(static) nowait
#endif

                for (int i = 0; i < fh; i++)
                    for (int j = 0; j < fw; j++) {
                        hist16thr[(int)((labView->L[i][j]))]++;
                    }

#ifdef _OPENMP
                #pragma omp critical
#endif
                {
                    hist16 += hist16thr;
                }
            }
        }

        bool utili;
        CurveFactory::complexLCurve(params.labCurve.brightness, params.labCurve.contrast, params.labCurve.lcurve, hist16, lumacurve, dummy, 1, utili);

        bool clcutili;
        CurveFactory::curveCL(clcutili, params.labCurve.clcurve, clcurve, 1);

        bool ccutili, cclutili;
        CurveFactory::complexsgnCurve(autili, butili, ccutili, cclutili, params.labCurve.acurve, params.labCurve.bcurve, params.labCurve.cccurve,
                                      params.labCurve.lccurve, curve1, curve2, satcurve, lhskcurve, 1);


        //     bool locallutili = false;
        //     bool localcutili = false;
        reservView->CopyFrom(labView);

        if (params.locallab.enabled) {
            MyTime t1, t2;
            t1.set();

            LUTf huerefs(500, -10000.f);
            LUTf sobelrefs(500, -10000.f);
            LUTi centerx(500, -10000);
            LUTi centery(500, -10000);
            LocretigainCurve locRETgainCurve;
            LocLHCurve loclhCurve;
            LocHHCurve lochhCurve;
            LocCCmaskCurve locccmasCurve;
            LocLLmaskCurve locllmasCurve;
            LocHHmaskCurve lochhmasCurve;
            LocCCmaskexpCurve locccmasexpCurve;
            LocLLmaskexpCurve locllmasexpCurve;
            LocHHmaskexpCurve lochhmasexpCurve;
            LocCCmaskSHCurve locccmasSHCurve;
            LocLLmaskSHCurve locllmasSHCurve;
            LocHHmaskSHCurve lochhmasSHCurve;
            LocCCmaskcbCurve locccmascbCurve;
            LocLLmaskcbCurve locllmascbCurve;
            LocHHmaskcbCurve lochhmascbCurve;
            LocCCmaskretiCurve locccmasretiCurve;
            LocLLmaskretiCurve locllmasretiCurve;
            LocHHmaskretiCurve lochhmasretiCurve;
            LUTf lllocalcurve(65536, 0);
            LUTf cclocalcurve(65536, 0);
            LUTf hltonecurveloc(65536, 0);
            LUTf shtonecurveloc(65536, 0);
            LUTf tonecurveloc(65536, 0);
            LUTf lightCurveloc(32770, 0);
            LUTf exlocalcurve(65536, 0);

           // int maxspot = 1;
            float** shbuffer = nullptr;

            for (int sp = 0; sp < params.locallab.nbspot && sp < (int)params.locallab.spots.size(); sp++) {
                if (params.locallab.spots.at(sp).inverssha) {
                    shbuffer = new float*[fh];

                    for (int i = 0; i < fh; i++) {
                        shbuffer[i] = new float[fw];
                    }
                }

                // Set local curves of current spot to LUT
                bool LHutili = false;
                bool HHutili = false;
                bool locallutili = false;
                bool localcutili = false;
                bool localexutili = false;
                bool llmasutili = false;
                bool lcmasexputili = false;
                bool lhmasexputili = false;
                bool llmasexputili = false;
                bool lcmasSHutili = false;
                bool lhmasSHutili = false;
                bool llmasSHutili = false;
                bool lcmascbutili = false;
                bool lhmascbutili = false;
                bool llmascbutili = false;
                bool lcmasretiutili = false;
                bool lhmasretiutili = false;
                bool llmasretiutili = false;
                bool lcmasutili = false;
                bool lhmasutili = false;
                locRETgainCurve.Set(params.locallab.spots.at(sp).localTgaincurve);
                loclhCurve.Set(params.locallab.spots.at(sp).LHcurve, LHutili);
                lochhCurve.Set(params.locallab.spots.at(sp).HHcurve, HHutili);
                locccmasCurve.Set(params.locallab.spots.at(sp).CCmaskcurve, lcmasutili);
                locllmasCurve.Set(params.locallab.spots.at(sp).LLmaskcurve, llmasutili);
                lochhmasCurve.Set(params.locallab.spots.at(sp).HHmaskcurve, lhmasutili);
                locccmasexpCurve.Set(params.locallab.spots.at(sp).CCmaskexpcurve, lcmasexputili);
                locllmasexpCurve.Set(params.locallab.spots.at(sp).LLmaskexpcurve, llmasexputili);
                lochhmasexpCurve.Set(params.locallab.spots.at(sp).HHmaskexpcurve, lhmasexputili);
                locccmasSHCurve.Set(params.locallab.spots.at(sp).CCmaskSHcurve, lcmasSHutili);
                locllmasSHCurve.Set(params.locallab.spots.at(sp).LLmaskSHcurve, llmasSHutili);
                lochhmasSHCurve.Set(params.locallab.spots.at(sp).HHmaskSHcurve, lhmasSHutili);
                locccmascbCurve.Set(params.locallab.spots.at(sp).CCmaskcbcurve, lcmascbutili);
                locllmascbCurve.Set(params.locallab.spots.at(sp).LLmaskcbcurve, llmascbutili);
                lochhmascbCurve.Set(params.locallab.spots.at(sp).HHmaskcbcurve, lhmascbutili);
                locccmasretiCurve.Set(params.locallab.spots.at(sp).CCmaskreticurve, lcmasretiutili);
                locllmasretiCurve.Set(params.locallab.spots.at(sp).LLmaskreticurve, llmasretiutili);
                lochhmasretiCurve.Set(params.locallab.spots.at(sp).HHmaskreticurve, lhmasretiutili);
                CurveFactory::curveLocal(locallutili, params.locallab.spots.at(sp).llcurve, lllocalcurve, 1);
                CurveFactory::curveCCLocal(localcutili, params.locallab.spots.at(sp).cccurve, cclocalcurve, 1);
                CurveFactory::curveexLocal(localexutili, params.locallab.spots.at(sp).excurve, exlocalcurve, 1);
                //provisory
                double ecomp = params.locallab.spots.at(sp).expcomp;
                double black = params.locallab.spots.at(sp).black;
                double hlcompr = params.locallab.spots.at(sp).hlcompr;
                double hlcomprthresh = params.locallab.spots.at(sp).hlcomprthresh;
                double shcompr = params.locallab.spots.at(sp).shcompr;
                double br = params.locallab.spots.at(sp).lightness;
                double cont = params.locallab.spots.at(sp).contrast;

                // Reference parameters computation
                double huere, chromare, lumare, huerefblu, chromarefblu, lumarefblu, sobelre;
                float avg = 0.f;
                if (params.locallab.spots.at(sp).spotMethod == "exc") {
                    ipf.calc_ref(sp, reservView, reservView, 0, 0, fw, fh, 1, huerefblu, chromarefblu, lumarefblu, huere, chromare, lumare, sobelre, avg);
                } else {
                    ipf.calc_ref(sp, labView, labView, 0, 0, fw, fh, 1, huerefblu, chromarefblu, lumarefblu, huere, chromare, lumare, sobelre, avg);
                }
                CurveFactory::complexCurvelocal(ecomp, black / 65535., hlcompr, hlcomprthresh, shcompr, br, cont, lumare,
                                                hltonecurveloc, shtonecurveloc, tonecurveloc, lightCurveloc, avg,
                                                1);

                // No Locallab mask is shown in exported picture
                ipf.Lab_Local(2, sp, (float**)shbuffer, labView, labView, reservView, 0, 0, fw, fh,  1, locRETgainCurve, lllocalcurve, locallutili, loclhCurve, lochhCurve, locccmasCurve, lcmasutili, locllmasCurve, llmasutili, lochhmasCurve, lhmasutili, locccmasexpCurve, lcmasexputili, locllmasexpCurve, llmasexputili, lochhmasexpCurve, lhmasexputili,
                              locccmasSHCurve, lcmasSHutili, locllmasSHCurve, llmasSHutili, lochhmasSHCurve, lhmasSHutili,
                              locccmascbCurve, lcmascbutili, locllmascbCurve, llmascbutili, lochhmascbCurve, lhmascbutili,
                              locccmasretiCurve, lcmasretiutili, locllmasretiCurve, llmasretiutili, lochhmasretiCurve, lhmasretiutili,
                              LHutili, HHutili, cclocalcurve, localcutili, localexutili, exlocalcurve, hltonecurveloc, shtonecurveloc, tonecurveloc, lightCurveloc, huerefblu, chromarefblu, lumarefblu, huere, chromare, lumare, sobelre, 0, 0, 0, 0, 0);


                // Clear local curves
                lllocalcurve.clear();
                cclocalcurve.clear();
                exlocalcurve.clear();
                hltonecurveloc.clear();
                shtonecurveloc.clear();
                tonecurveloc.clear();

                if (params.locallab.spots.at(sp).inverssha) {

                    for (int i = 0; i < fh; i++) {
                        delete [] shbuffer[i];
                    }

                    delete [] shbuffer;
                }


            }

            t2.set();

            if (settings->verbose) {
                printf("Total local:- %d usec\n", t2.etime(t1));
            }

        }

        delete reservView;
        reservView = nullptr;

        ipf.chromiLuminanceCurve(nullptr, 1, labView, labView, curve1, curve2, satcurve, lhskcurve, clcurve, lumacurve, utili, autili, butili, ccutili, cclutili, clcutili, dummy, dummy);

        if ((params.colorappearance.enabled && !params.colorappearance.tonecie) || (!params.colorappearance.enabled)) {
<<<<<<< HEAD
            ipf.EPDToneMap(labView, 5, 1);
=======
            ipf.EPDToneMap (labView, 0, 1);
>>>>>>> 18d97750
        }


        ipf.vibrance(labView, params.vibrance, params.toneCurve.hrenabled, params.icm.workingProfile);
        ipf.labColorCorrectionRegions(labView);

        if ((params.colorappearance.enabled && !settings->autocielab) || (!params.colorappearance.enabled)) {
            ipf.impulsedenoise(labView);
        }

        // for all treatments Defringe, Sharpening, Contrast detail ,Microcontrast they are activated if "CIECAM" function are disabled

        if ((params.colorappearance.enabled && !settings->autocielab) || (!params.colorappearance.enabled)) {
            ipf.defringe(labView);
        }

        if (params.sharpenEdge.enabled) {
            ipf.MLsharpen(labView);
        }

        if (params.sharpenMicro.enabled) {
            if ((params.colorappearance.enabled && !settings->autocielab) || (!params.colorappearance.enabled)) {
                ipf.MLmicrocontrast(labView);     //!params.colorappearance.sharpcie
            }
        }

        if (((params.colorappearance.enabled && !settings->autocielab) || (!params.colorappearance.enabled)) && params.sharpening.enabled) {
            ipf.sharpening(labView, params.sharpening);

        }

        WaveletParams WaveParams = params.wavelet;
        WavCurve wavCLVCurve;
        WavOpacityCurveRG waOpacityCurveRG;
        WavOpacityCurveBY waOpacityCurveBY;
        WavOpacityCurveW waOpacityCurveW;
        WavOpacityCurveWL waOpacityCurveWL;

        params.wavelet.getCurves(wavCLVCurve, waOpacityCurveRG, waOpacityCurveBY, waOpacityCurveW, waOpacityCurveWL);


        // directional pyramid wavelet
        if (params.dirpyrequalizer.cbdlMethod == "aft") {
            if ((params.colorappearance.enabled && !settings->autocielab)  || !params.colorappearance.enabled) {
                ipf.dirpyrequalizer(labView, 1);     //TODO: this is the luminance tonecurve, not the RGB one
            }
        }

        bool wavcontlutili = false;

        CurveFactory::curveWavContL(wavcontlutili, params.wavelet.wavclCurve, wavclCurve,/* hist16C, dummy,*/ 1);

        if (params.wavelet.enabled) {
            ipf.ip_wavelet(labView, labView, 2, WaveParams, wavCLVCurve, waOpacityCurveRG, waOpacityCurveBY, waOpacityCurveW,  waOpacityCurveWL, wavclCurve, 1);
        }

        wavCLVCurve.Reset();

        ipf.softLight(labView, params.softlight);

        //Colorappearance and tone-mapping associated

        int f_w = 1, f_h = 1;

        if (params.colorappearance.tonecie || params.colorappearance.enabled) {
            f_w = fw;
            f_h = fh;
        }

        CieImage *cieView = new CieImage(f_w, (f_h));

        CurveFactory::curveLightBrightColor(
            params.colorappearance.curve,
            params.colorappearance.curve2,
            params.colorappearance.curve3,
            hist16, dummy,
            dummy, dummy,
            customColCurve1,
            customColCurve2,
            customColCurve3,
            1);

        if (params.colorappearance.enabled) {
            double adap;
            int imgNum = 0;

            if (imgsrc->getSensorType() == ST_BAYER) {
                imgNum = params.raw.bayersensor.imageNum;
            } else if (imgsrc->getSensorType() == ST_FUJI_XTRANS) {
                //imgNum = params.raw.xtranssensor.imageNum;
            }

            float fnum = imgsrc->getMetaData()->getFNumber(imgNum);          // F number
            float fiso = imgsrc->getMetaData()->getISOSpeed(imgNum) ;        // ISO
            float fspeed = imgsrc->getMetaData()->getShutterSpeed(imgNum) ;  //speed
            float fcomp = imgsrc->getMetaData()->getExpComp(imgNum);         //compensation + -

            if (fnum < 0.3f || fiso < 5.f || fspeed < 0.00001f) {
                adap = 2000.;
            }//if no exif data or wrong
            else {
                float E_V = fcomp + log2((fnum * fnum) / fspeed / (fiso / 100.f));
                E_V += params.toneCurve.expcomp;// exposure compensation in tonecurve ==> direct EV
                E_V += log2(params.raw.expos);  // exposure raw white point ; log2 ==> linear to EV
                adap = powf(2.f, E_V - 3.f);  //cd / m2
            }

            LUTf CAMBrightCurveJ;
            LUTf CAMBrightCurveQ;
            float CAMMean = NAN;

            float d, dj, yb;
<<<<<<< HEAD
            ipf.ciecam_02float(cieView, float (adap), 1, 2, labView, &params, customColCurve1, customColCurve2, customColCurve3, dummy, dummy, CAMBrightCurveJ, CAMBrightCurveQ, CAMMean, 5, 1, true, d, dj, yb, 1);
=======
            ipf.ciecam_02float (cieView, float (adap), 1, 2, labView, &params, customColCurve1, customColCurve2, customColCurve3, dummy, dummy, CAMBrightCurveJ, CAMBrightCurveQ, CAMMean, 0, 1, true, d, dj, yb, 1);
>>>>>>> 18d97750
        }

        delete cieView;
        cieView = nullptr;




        // end tile processing...???
        //%%%%%%%%%%%%%%%%%%%%%%%%%%%%%%%%%%%%%%%%%%%%%%%%%%%%%%
        //%%%%%%%%%%%%%%%%%%%%%%%%%%%%%%%%%%%%%%%%%%%%%%%%%%%%%%

        if (pl) {
            pl->setProgress(0.60);
        }

        int imw, imh;
        double tmpScale = ipf.resizeScale(&params, fw, fh, imw, imh);
        bool labResize = params.resize.enabled && params.resize.method != "Nearest" && (tmpScale != 1.0 || params.prsharpening.enabled);
        LabImage *tmplab;

        // crop and convert to rgb16
        int cx = 0, cy = 0, cw = labView->W, ch = labView->H;

        if (params.crop.enabled) {
            cx = params.crop.x;
            cy = params.crop.y;
            cw = params.crop.w;
            ch = params.crop.h;

            if (labResize) { // crop lab data
                tmplab = new LabImage(cw, ch);

                for (int row = 0; row < ch; row++) {
                    for (int col = 0; col < cw; col++) {
                        tmplab->L[row][col] = labView->L[row + cy][col + cx];
                        tmplab->a[row][col] = labView->a[row + cy][col + cx];
                        tmplab->b[row][col] = labView->b[row + cy][col + cx];
                    }
                }

                delete labView;
                labView = tmplab;
                cx = 0;
                cy = 0;
            }
        }

        if (labResize) { // resize lab data
            if ((labView->W != imw || labView->H != imh) &&
                (params.resize.allowUpscaling || (labView->W >= imw && labView->H >= imh))) {
                // resize image
                tmplab = new LabImage(imw, imh);
                ipf.Lanczos(labView, tmplab, tmpScale);
                delete labView;
                labView = tmplab;
            }

            cw = labView->W;
            ch = labView->H;

            if (params.prsharpening.enabled) {
                for (int i = 0; i < ch; i++) {
                    for (int j = 0; j < cw; j++) {
                        labView->L[i][j] = labView->L[i][j] < 0.f ? 0.f : labView->L[i][j];
                    }
                }

                ipf.sharpening(labView, params.prsharpening);
            }
        }

        cmsHPROFILE jprof = nullptr;
        constexpr bool customGamma = false;
        constexpr bool useLCMS = false;
        bool bwonly = params.blackwhite.enabled && !params.colorToning.enabled && !autili && !butili && !params.colorappearance.enabled;

        ///////////// Custom output gamma has been removed, the user now has to create
        ///////////// a new output profile with the ICCProfileCreator

        // if Default gamma mode: we use the profile selected in the "Output profile" combobox;
        // gamma come from the selected profile, otherwise it comes from "Free gamma" tool

        Imagefloat* readyImg = ipf.lab2rgbOut (labView, cx, cy, cw, ch, params.icm);

        if (settings->verbose) {
            printf ("Output profile_: \"%s\"\n", params.icm.outputProfile.c_str());
        }

        delete labView;
        labView = nullptr;

//       delete reservView;
//       reservView = nullptr;


        if (bwonly) { //force BW r=g=b
            if (settings->verbose) {
                printf("Force BW\n");
            }

            for (int ccw = 0; ccw < cw; ccw++) {
                for (int cch = 0; cch < ch; cch++) {
                    readyImg->r(cch, ccw) = readyImg->g(cch, ccw);
                    readyImg->b(cch, ccw) = readyImg->g(cch, ccw);
                }
            }
        }

        if (pl) {
            pl->setProgress(0.70);
        }

        if (tmpScale != 1.0 && params.resize.method == "Nearest" &&
            (params.resize.allowUpscaling || (readyImg->getWidth() >= imw && readyImg->getHeight() >= imh))) { // resize rgb data (gamma applied)
            Imagefloat* tempImage = new Imagefloat(imw, imh);
            ipf.resize(readyImg, tempImage, tmpScale);
            delete readyImg;
            readyImg = tempImage;
        }

        switch (params.metadata.mode) {
            case MetaDataParams::TUNNEL:
                // Sending back the whole first root, which won't necessarily be the selected frame number
                // and may contain subframe depending on initial raw's hierarchy
                readyImg->setMetadata(ii->getMetaData()->getRootExifData());
                break;

            case MetaDataParams::EDIT:
                // ask for the correct frame number, but may contain subframe depending on initial raw's hierarchy
                readyImg->setMetadata(ii->getMetaData()->getBestExifData(imgsrc, &params.raw), params.exif, params.iptc);
                break;

            default: // case MetaDataParams::STRIP
                // nothing to do
                break;
        }


        // Setting the output curve to readyImg
        if (customGamma) {
            if (!useLCMS) {
                // use corrected sRGB profile in order to apply a good TRC if present, otherwise use LCMS2 profile generated by lab2rgb16 w/ gamma
                ProfileContent pc(jprof);
                readyImg->setOutputProfile(pc.getData().c_str(), pc.getData().size());
            }
        } else {
            // use the selected output profile if present, otherwise use LCMS2 profile generate by lab2rgb16 w/ gamma

            if (params.icm.outputProfile != "" && params.icm.outputProfile != ColorManagementParams::NoICMString) {

                // if ICCStore::getInstance()->getProfile send back an object, then ICCStore::getInstance()->getContent will do too
                cmsHPROFILE jprof = ICCStore::getInstance()->getProfile (params.icm.outputProfile); //get outProfile

                if (jprof == nullptr) {
                    if (settings->verbose) {
                        printf ("\"%s\" ICC output profile not found!\n - use LCMS2 substitution\n", params.icm.outputProfile.c_str());
                    }
                } else {
                    if (settings->verbose) {
                        printf ("Using \"%s\" output profile\n", params.icm.outputProfile.c_str());
                    }

                    ProfileContent pc = ICCStore::getInstance()->getContent (params.icm.outputProfile);
                    readyImg->setOutputProfile(pc.getData().c_str(), pc.getData().size());
                }
            } else {
                // No ICM
                readyImg->setOutputProfile(nullptr, 0);
            }
        }

//    t2.set();
//    if( settings->verbose )
//           printf("Total:- %d usec\n", t2.etime(t1));

        if (!job->initialImage) {
            ii->decreaseRef();
        }

        delete job;

        if (pl) {
            pl->setProgress(0.75);
        }

        /*  curve1.reset();curve2.reset();
            curve.reset();
            satcurve.reset();
            lhskcurve.reset();

            rCurve.reset();
            gCurve.reset();
            bCurve.reset();
            hist16.reset();
            hist16C.reset();
        */
        return readyImg;
    }

    void stage_early_resize()
    {
        procparams::ProcParams& params = job->pparams;
        //ImProcFunctions ipf (&params, true);
        ImProcFunctions &ipf = * (ipf_p.get());

        int imw, imh;
        double scale_factor = ipf.resizeScale(&params, fw, fh, imw, imh);

        std::unique_ptr<LabImage> tmplab(new LabImage(fw, fh));
        ipf.rgb2lab (*baseImg, *tmplab, params.icm.workingProfile);

        if (params.crop.enabled) {
            int cx = params.crop.x;
            int cy = params.crop.y;
            int cw = params.crop.w;
            int ch = params.crop.h;

            std::unique_ptr<LabImage> cropped(new LabImage(cw, ch));

            for (int row = 0; row < ch; row++) {
                for (int col = 0; col < cw; col++) {
                    cropped->L[row][col] = tmplab->L[row + cy][col + cx];
                    cropped->a[row][col] = tmplab->a[row + cy][col + cx];
                    cropped->b[row][col] = tmplab->b[row + cy][col + cx];
                }
            }

            tmplab = std::move(cropped);
        }

        assert(params.resize.enabled);

        // resize image
        if (params.resize.allowUpscaling || (imw <= fw && imh <= fh)) {
            std::unique_ptr<LabImage> resized(new LabImage(imw, imh));
            ipf.Lanczos(tmplab.get(), resized.get(), scale_factor);
            tmplab = std::move(resized);
        }

        adjust_procparams(scale_factor);

        fw = imw;
        fh = imh;

        delete baseImg;
        baseImg = new Imagefloat(fw, fh);
        ipf.lab2rgb (*tmplab, *baseImg, params.icm.workingProfile);
    }

    void adjust_procparams(double scale_factor)
    {
        procparams::ProcParams &params = job->pparams;
        procparams::ProcParams defaultparams;

        params.resize.enabled = false;
        params.crop.enabled = false;

        if (params.prsharpening.enabled) {
            params.sharpening = params.prsharpening;
        } else {
            params.sharpening.radius *= scale_factor;
            params.sharpening.deconvradius *= scale_factor;
        }

        params.impulseDenoise.thresh *= scale_factor;

        if (scale_factor < 0.5) {
            params.impulseDenoise.enabled = false;
        }

        params.wavelet.strength *= scale_factor;
        double noise_factor = (1.0 - scale_factor);
        params.dirpyrDenoise.luma *= noise_factor; // * scale_factor;
        //params.dirpyrDenoise.Ldetail += (100 - params.dirpyrDenoise.Ldetail) * scale_factor;
        auto &lcurve = params.dirpyrDenoise.lcurve;

        for (size_t i = 2; i < lcurve.size(); i += 4) {
            lcurve[i] *= min(noise_factor /* * scale_factor*/, 1.0);
        }

        noiseLCurve.Set(lcurve);
        const char *medmethods[] = { "soft", "33", "55soft", "55", "77", "99" };

        if (params.dirpyrDenoise.median) {
            auto &key = params.dirpyrDenoise.methodmed == "RGB" ? params.dirpyrDenoise.rgbmethod : params.dirpyrDenoise.medmethod;

            for (int i = 1; i < int (sizeof(medmethods) / sizeof(const char *)); ++i) {
                if (key == medmethods[i]) {
                    int j = i - int (1.0 / scale_factor);

                    if (j < 0) {
                        params.dirpyrDenoise.median = false;
                    } else {
                        key = medmethods[j];
                    }

                    break;
                }
            }
        }

        params.epd.scale *= scale_factor;
        //params.epd.edgeStopping *= scale_factor;

        const double dirpyreq_scale = min(scale_factor * 1.5, 1.0);

        for (int i = 0; i < 6; ++i) {
            adjust_radius(defaultparams.dirpyrequalizer.mult[i], dirpyreq_scale,
                          params.dirpyrequalizer.mult[i]);
        }

        params.dirpyrequalizer.threshold *= scale_factor;

        adjust_radius(defaultparams.defringe.radius, scale_factor,
                      params.defringe.radius);
        params.sh.radius *= scale_factor;
        params.localContrast.radius *= scale_factor;

        if (params.raw.xtranssensor.method == procparams::RAWParams::XTransSensor::getMethodString(procparams::RAWParams::XTransSensor::Method::THREE_PASS)) {
            params.raw.xtranssensor.method = procparams::RAWParams::XTransSensor::getMethodString(procparams::RAWParams::XTransSensor::Method::ONE_PASS);
        }

        if (params.raw.bayersensor.method == procparams::RAWParams::BayerSensor::getMethodString(procparams::RAWParams::BayerSensor::Method::PIXELSHIFT)) {
            params.raw.bayersensor.method = procparams::RAWParams::BayerSensor::getMethodString(procparams::RAWParams::BayerSensor::Method::RCD);
        }

        // Use Rcd instead of Amaze for fast export
        if (params.raw.bayersensor.method == procparams::RAWParams::BayerSensor::getMethodString(procparams::RAWParams::BayerSensor::Method::AMAZE)) {
            params.raw.bayersensor.method = procparams::RAWParams::BayerSensor::getMethodString(procparams::RAWParams::BayerSensor::Method::RCD);
        }
    }

private:
    ProcessingJobImpl* job;
    int& errorCode;
    ProgressListener* pl;
    bool flush;

    // internal state
    std::unique_ptr<ImProcFunctions> ipf_p;
    InitialImage *ii;
    ImageSource *imgsrc;
    int fw;
    int fh;

    int tr;
    PreviewProps pp;

    NoiseCurve noiseLCurve;
    NoiseCurve noiseCCurve;
    Imagefloat *calclum;
    float autoNR;
    float autoNRmax;
    int tilesize;
    int overlap;

    float *ch_M;
    float *max_r;
    float *max_b;
    float *min_b;
    float *min_r;
    float *lumL;
    float *chromC;
    float *ry;
    float *sk;
    float *pcsk;

    double expcomp;
    int bright;
    int contr;
    int black;
    int hlcompr;
    int hlcomprthresh;

    ColorTemp currWB;
    Imagefloat *baseImg;
    LabImage* labView;
    LabImage* reservView;

    LUTu hist16;

    LUTf curve1;
    LUTf curve2;
    LUTf curve;
    LUTf satcurve;
    LUTf lhskcurve;
    LUTf lumacurve;
    LUTf clcurve;
    LUTf clToningcurve;
    LUTf cl2Toningcurve;
    LUTf wavclCurve;

    LUTf rCurve;
    LUTf gCurve;
    LUTf bCurve;
    LUTu dummy;

    ToneCurve customToneCurve1, customToneCurve2;
    ColorGradientCurve ctColorCurve;
    OpacityCurve ctOpacityCurve;
    ColorAppearance customColCurve1, customColCurve2, customColCurve3 ;
    ToneCurve customToneCurvebw1;
    ToneCurve customToneCurvebw2;

    bool autili, butili;
};

} // namespace


IImagefloat* processImage(ProcessingJob* pjob, int& errorCode, ProgressListener* pl, bool flush)
{
    ImageProcessor proc(pjob, errorCode, pl, flush);
    return proc();
}

void batchProcessingThread(ProcessingJob* job, BatchProcessingListener* bpl)
{

    ProcessingJob* currentJob = job;

    while (currentJob) {
        int errorCode;
        IImagefloat* img = processImage(currentJob, errorCode, bpl, true);

        if (errorCode) {
            bpl->error(M("MAIN_MSG_CANNOTLOAD"));
            currentJob = nullptr;
        } else {
            try {
                currentJob = bpl->imageReady(img);
            } catch (Glib::Exception& ex) {
                bpl->error(ex.what());
                currentJob = nullptr;
            }
        }
    }
}

void startBatchProcessing(ProcessingJob* job, BatchProcessingListener* bpl)
{

    if (bpl) {
        Glib::Thread::create(sigc::bind(sigc::ptr_fun(batchProcessingThread), job, bpl), 0, true, true, Glib::THREAD_PRIORITY_LOW);
    }

}

}<|MERGE_RESOLUTION|>--- conflicted
+++ resolved
@@ -1226,11 +1226,7 @@
         ipf.chromiLuminanceCurve(nullptr, 1, labView, labView, curve1, curve2, satcurve, lhskcurve, clcurve, lumacurve, utili, autili, butili, ccutili, cclutili, clcutili, dummy, dummy);
 
         if ((params.colorappearance.enabled && !params.colorappearance.tonecie) || (!params.colorappearance.enabled)) {
-<<<<<<< HEAD
-            ipf.EPDToneMap(labView, 5, 1);
-=======
             ipf.EPDToneMap (labView, 0, 1);
->>>>>>> 18d97750
         }
 
 
@@ -1343,11 +1339,7 @@
             float CAMMean = NAN;
 
             float d, dj, yb;
-<<<<<<< HEAD
-            ipf.ciecam_02float(cieView, float (adap), 1, 2, labView, &params, customColCurve1, customColCurve2, customColCurve3, dummy, dummy, CAMBrightCurveJ, CAMBrightCurveQ, CAMMean, 5, 1, true, d, dj, yb, 1);
-=======
             ipf.ciecam_02float (cieView, float (adap), 1, 2, labView, &params, customColCurve1, customColCurve2, customColCurve3, dummy, dummy, CAMBrightCurveJ, CAMBrightCurveQ, CAMMean, 0, 1, true, d, dj, yb, 1);
->>>>>>> 18d97750
         }
 
         delete cieView;
