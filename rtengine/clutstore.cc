#include <algorithm>

#include "clutstore.h"

#include "iccstore.h"
#include "imagefloat.h"
#include "opthelper.h"
#include "rt_math.h"
#include "stdimagesource.h"

#include "../rtgui/options.h"

namespace
{

bool loadFile(
    const Glib::ustring& filename,
    const Glib::ustring& working_color_space,
    AlignedBuffer<std::uint16_t>& clut_image,
    unsigned int& clut_level
)
{
    rtengine::StdImageSource img_src;

    if (!Glib::file_test(filename, Glib::FILE_TEST_EXISTS) || img_src.load(filename)) {
        return false;
    }

    int fw, fh;
    img_src.getFullSize(fw, fh, TR_NONE);

    bool res = false;

    if (fw == fh) {
        int level = 1;

        while (level * level * level < fw) {
            ++level;
        }

        if (level * level * level == fw && level > 1) {
            clut_level = level;
            res = true;
        }
    }

    if (res) {
        rtengine::ColorTemp curr_wb = img_src.getWB();
        std::unique_ptr<rtengine::Imagefloat> img_float = std::unique_ptr<rtengine::Imagefloat>(new rtengine::Imagefloat(fw, fh));
        const PreviewProps pp(0, 0, fw, fh, 1);

        rtengine::procparams::ColorManagementParams icm;
        icm.working = working_color_space;

<<<<<<< HEAD
        img_src.getImage(curr_wb, TR_NONE, img_float.get(), pp, rtengine::procparams::ToneCurveParams(), icm, rtengine::procparams::RAWParams(), rtengine::procparams::WBParams());
=======
        img_src.getImage(curr_wb, TR_NONE, img_float.get(), pp, rtengine::procparams::ToneCurveParams(), rtengine::procparams::RAWParams());
>>>>>>> 309eef69

        if (!working_color_space.empty()) {
            img_src.convertColorSpace(img_float.get(), icm, curr_wb);
        }

        AlignedBuffer<std::uint16_t> image(fw * fh * 4 + 4); // getClutValues() loads one pixel in advance

        std::size_t index = 0;

        for (int y = 0; y < fh; ++y) {
            for (int x = 0; x < fw; ++x) {
                image.data[index] = img_float->r(y, x);
                ++index;
                image.data[index] = img_float->g(y, x);
                ++index;
                image.data[index] = img_float->b(y, x);
                index += 2;
            }
        }

        clut_image.swap(image);
    }

    return res;
}

#ifdef __SSE2__
vfloat2 getClutValues(const AlignedBuffer<std::uint16_t>& clut_image, size_t index)
{
    const vint v_values = _mm_loadu_si128(reinterpret_cast<const vint*>(clut_image.data + index));
#ifdef __SSE4_1__
    return {
        _mm_cvtepi32_ps(_mm_cvtepu16_epi32(v_values)),
        _mm_cvtepi32_ps(_mm_cvtepu16_epi32(_mm_srli_si128(v_values, 8)))
    };
#else
    const vint v_mask = _mm_set1_epi32(0x0000FFFF);

    vint v_low = _mm_shuffle_epi32(v_values, _MM_SHUFFLE(1, 0, 1, 0));
    vint v_high = _mm_shuffle_epi32(v_values, _MM_SHUFFLE(3, 2, 3, 2));
    v_low = _mm_shufflelo_epi16(v_low, _MM_SHUFFLE(1, 1, 0, 0));
    v_high = _mm_shufflelo_epi16(v_high, _MM_SHUFFLE(1, 1, 0, 0));
    v_low = _mm_shufflehi_epi16(v_low, _MM_SHUFFLE(3, 3, 2, 2));
    v_high = _mm_shufflehi_epi16(v_high, _MM_SHUFFLE(3, 3, 2, 2));
    v_low = vandm(v_low, v_mask);
    v_high = vandm(v_high, v_mask);

    return {
        _mm_cvtepi32_ps(v_low),
        _mm_cvtepi32_ps(v_high)
    };
#endif
}
#endif

}

rtengine::HaldCLUT::HaldCLUT() :
    clut_level(0),
    flevel_minus_one(0.0f),
    flevel_minus_two(0.0f),
    clut_profile("sRGB")
{
}

rtengine::HaldCLUT::~HaldCLUT()
{
}

bool rtengine::HaldCLUT::load(const Glib::ustring& filename)
{
    if (loadFile(filename, "", clut_image, clut_level)) {
        Glib::ustring name, ext;
        splitClutFilename(filename, name, ext, clut_profile);

        clut_filename = filename;
        clut_level *= clut_level;
        flevel_minus_one = static_cast<float>(clut_level - 1) / 65535.0f;
        flevel_minus_two = static_cast<float>(clut_level - 2);
        return true;
    }

    return false;
}

rtengine::HaldCLUT::operator bool() const
{
    return !clut_image.isEmpty();
}

Glib::ustring rtengine::HaldCLUT::getFilename() const
{
    return clut_filename;
}

Glib::ustring rtengine::HaldCLUT::getProfile() const
{
    return clut_profile;
}

void rtengine::HaldCLUT::getRGB(
    float strength,
    std::size_t line_size,
    const float* r,
    const float* g,
    const float* b,
    float* out_rgbx
) const
{
    const unsigned int level = clut_level; // This is important

    const unsigned int level_square = level * level;

#ifdef __SSE2__
    const vfloat v_strength = F2V(strength);
#endif

    for (std::size_t column = 0; column < line_size; ++column, ++r, ++g, ++b, out_rgbx += 4) {
        const unsigned int red = std::min(flevel_minus_two, *r * flevel_minus_one);
        const unsigned int green = std::min(flevel_minus_two, *g * flevel_minus_one);
        const unsigned int blue = std::min(flevel_minus_two, *b * flevel_minus_one);

        const unsigned int color = red + green * level + blue * level_square;

#ifndef __SSE2__
        const float re = *r * flevel_minus_one - red;
        const float gr = *g * flevel_minus_one - green;
        const float bl = *b * flevel_minus_one - blue;

        size_t index = color * 4;

        float tmp1[4] ALIGNED16;
        tmp1[0] = intp<float>(re, clut_image.data[index + 4], clut_image.data[index]);
        tmp1[1] = intp<float>(re, clut_image.data[index + 5], clut_image.data[index + 1]);
        tmp1[2] = intp<float>(re, clut_image.data[index + 6], clut_image.data[index + 2]);

        index = (color + level) * 4;

        float tmp2[4] ALIGNED16;
        tmp2[0] = intp<float>(re, clut_image.data[index + 4], clut_image.data[index]);
        tmp2[1] = intp<float>(re, clut_image.data[index + 5], clut_image.data[index + 1]);
        tmp2[2] = intp<float>(re, clut_image.data[index + 6], clut_image.data[index + 2]);

        out_rgbx[0] = intp<float>(gr, tmp2[0], tmp1[0]);
        out_rgbx[1] = intp<float>(gr, tmp2[1], tmp1[1]);
        out_rgbx[2] = intp<float>(gr, tmp2[2], tmp1[2]);

        index = (color + level_square) * 4;

        tmp1[0] = intp<float>(re, clut_image.data[index + 4], clut_image.data[index]);
        tmp1[1] = intp<float>(re, clut_image.data[index + 5], clut_image.data[index + 1]);
        tmp1[2] = intp<float>(re, clut_image.data[index + 6], clut_image.data[index + 2]);

        index = (color + level + level_square) * 4;

        tmp2[0] = intp<float>(re, clut_image.data[index + 4], clut_image.data[index]);
        tmp2[1] = intp<float>(re, clut_image.data[index + 5], clut_image.data[index + 1]);
        tmp2[2] = intp<float>(re, clut_image.data[index + 6], clut_image.data[index + 2]);

        tmp1[0] = intp<float>(gr, tmp2[0], tmp1[0]);
        tmp1[1] = intp<float>(gr, tmp2[1], tmp1[1]);
        tmp1[2] = intp<float>(gr, tmp2[2], tmp1[2]);

        out_rgbx[0] = intp<float>(bl, tmp1[0], out_rgbx[0]);
        out_rgbx[1] = intp<float>(bl, tmp1[1], out_rgbx[1]);
        out_rgbx[2] = intp<float>(bl, tmp1[2], out_rgbx[2]);

        out_rgbx[0] = intp<float>(strength, out_rgbx[0], *r);
        out_rgbx[1] = intp<float>(strength, out_rgbx[1], *g);
        out_rgbx[2] = intp<float>(strength, out_rgbx[2], *b);
#else
        const vfloat v_in = _mm_set_ps(0.0f, *b, *g, *r);
        const vfloat v_tmp = v_in * F2V(flevel_minus_one);
        const vfloat v_rgb = v_tmp - _mm_cvtepi32_ps(_mm_cvttps_epi32(_mm_min_ps(F2V(flevel_minus_two), v_tmp)));

        size_t index = color * 4;

        const vfloat v_r = PERMUTEPS(v_rgb, _MM_SHUFFLE(0, 0, 0, 0));

        vfloat2 v_clut_values = getClutValues(clut_image, index);
        vfloat v_tmp1 = vintpf(v_r, v_clut_values.y, v_clut_values.x);

        index = (color + level) * 4;

        v_clut_values = getClutValues(clut_image, index);
        vfloat v_tmp2 = vintpf(v_r, v_clut_values.y, v_clut_values.x);

        const vfloat v_g = PERMUTEPS(v_rgb, _MM_SHUFFLE(1, 1, 1, 1));

        vfloat v_out = vintpf(v_g, v_tmp2, v_tmp1);

        index = (color + level_square) * 4;

        v_clut_values = getClutValues(clut_image, index);
        v_tmp1 = vintpf(v_r, v_clut_values.y, v_clut_values.x);

        index = (color + level + level_square) * 4;

        v_clut_values = getClutValues(clut_image, index);
        v_tmp2 = vintpf(v_r, v_clut_values.y, v_clut_values.x);

        v_tmp1 = vintpf(v_g, v_tmp2, v_tmp1);

        const vfloat v_b = PERMUTEPS(v_rgb, _MM_SHUFFLE(2, 2, 2, 2));

        v_out = vintpf(v_b, v_tmp1, v_out);

        STVF(*out_rgbx, vintpf(v_strength, v_out, v_in));
#endif
    }
}

void rtengine::HaldCLUT::splitClutFilename(
    const Glib::ustring& filename,
    Glib::ustring& name,
    Glib::ustring& extension,
    Glib::ustring& profile_name
)
{
    Glib::ustring basename = Glib::path_get_basename(filename);

    const Glib::ustring::size_type last_dot_pos = basename.rfind('.');

    if (last_dot_pos != Glib::ustring::npos) {
        name.assign(basename, 0, last_dot_pos);
        extension.assign(basename, last_dot_pos + 1, Glib::ustring::npos);
    } else {
        name = basename;
    }

    profile_name = "sRGB";

    if (!name.empty()) {
        for (const auto& working_profile : rtengine::ICCStore::getWorkingProfiles()) {
            if (
                !working_profile.empty() // This isn't strictly needed, but an empty wp name should be skipped anyway
                && std::search(name.rbegin(), name.rend(), working_profile.rbegin(), working_profile.rend()) == name.rbegin()
            ) {
                profile_name = working_profile;
                name.erase(name.size() - working_profile.size());
                break;
            }
        }
    }
}

rtengine::CLUTStore& rtengine::CLUTStore::getInstance()
{
    static CLUTStore instance;
    return instance;
}

std::shared_ptr<rtengine::HaldCLUT> rtengine::CLUTStore::getClut(const Glib::ustring& filename) const
{
    std::shared_ptr<rtengine::HaldCLUT> result;

    const Glib::ustring full_filename =
        !Glib::path_is_absolute(filename)
            ? Glib::ustring(Glib::build_filename(options.clutsDir, filename))
            : filename;

    if (!cache.get(full_filename, result)) {
        std::unique_ptr<rtengine::HaldCLUT> clut(new rtengine::HaldCLUT);

        if (clut->load(full_filename)) {
            result = std::move(clut);
            cache.insert(full_filename, result);
        }
    }

    return result;
}

void rtengine::CLUTStore::clearCache()
{
    cache.clear();
}

rtengine::CLUTStore::CLUTStore() :
    cache(options.clutCacheSize)
{
}<|MERGE_RESOLUTION|>--- conflicted
+++ resolved
@@ -52,11 +52,7 @@
         rtengine::procparams::ColorManagementParams icm;
         icm.working = working_color_space;
 
-<<<<<<< HEAD
         img_src.getImage(curr_wb, TR_NONE, img_float.get(), pp, rtengine::procparams::ToneCurveParams(), icm, rtengine::procparams::RAWParams(), rtengine::procparams::WBParams());
-=======
-        img_src.getImage(curr_wb, TR_NONE, img_float.get(), pp, rtengine::procparams::ToneCurveParams(), rtengine::procparams::RAWParams());
->>>>>>> 309eef69
 
         if (!working_color_space.empty()) {
             img_src.convertColorSpace(img_float.get(), icm, curr_wb);
@@ -315,8 +311,8 @@
 
     const Glib::ustring full_filename =
         !Glib::path_is_absolute(filename)
-            ? Glib::ustring(Glib::build_filename(options.clutsDir, filename))
-            : filename;
+        ? Glib::ustring(Glib::build_filename(options.clutsDir, filename))
+        : filename;
 
     if (!cache.get(full_filename, result)) {
         std::unique_ptr<rtengine::HaldCLUT> clut(new rtengine::HaldCLUT);
