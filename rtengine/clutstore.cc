#include <algorithm>

#include "clutstore.h"

#include "iccstore.h"
#include "imagefloat.h"
#include "opthelper.h"
#include "rt_math.h"
#include "stdimagesource.h"

#include "../rtgui/options.h"

namespace
{

bool loadFile(
    const Glib::ustring& filename,
    const Glib::ustring& working_color_space,
    AlignedBuffer<std::uint16_t>& clut_image,
    unsigned int& clut_level
)
{
    rtengine::StdImageSource img_src;

    if (!Glib::file_test(filename, Glib::FILE_TEST_EXISTS) || img_src.load(filename)) {
        return false;
    }

    int fw, fh;
    img_src.getFullSize(fw, fh, TR_NONE);

    bool res = false;

    if (fw == fh) {
        int level = 1;

        while (level * level * level < fw) {
            ++level;
        }

        if (level * level * level == fw && level > 1) {
            clut_level = level;
            res = true;
        }
    }

    if (res) {
        rtengine::ColorTemp curr_wb = img_src.getWB();
        std::unique_ptr<rtengine::Imagefloat> img_float = std::unique_ptr<rtengine::Imagefloat>(new rtengine::Imagefloat(fw, fh));
        const PreviewProps pp(0, 0, fw, fh, 1);

<<<<<<< HEAD
        rtengine::ProcParams pparams;
        pparams.icm.working = working_color_space;
=======
        rtengine::procparams::ColorManagementParams icm;
        icm.workingProfile = working_color_space;
>>>>>>> 845844a0

        img_src.getImage(curr_wb, TR_NONE, img_float.get(), pp, pparams);

        if (!working_color_space.empty()) {
            img_src.convertColorSpace(img_float.get(), pparams.icm, curr_wb);
        }

        AlignedBuffer<std::uint16_t> image(fw * fh * 4 + 4); // getClutValues() loads one pixel in advance

        std::size_t index = 0;

        for (int y = 0; y < fh; ++y) {
            for (int x = 0; x < fw; ++x) {
                image.data[index] = img_float->r(y, x);
                ++index;
                image.data[index] = img_float->g(y, x);
                ++index;
                image.data[index] = img_float->b(y, x);
                index += 2;
            }
        }

        clut_image.swap(image);
    }

    return res;
}

#ifdef __SSE2__
vfloat2 getClutValues(const AlignedBuffer<std::uint16_t>& clut_image, size_t index)
{
    const vint v_values = _mm_loadu_si128(reinterpret_cast<const vint*>(clut_image.data + index));
#ifdef __SSE4_1__
    return {
        _mm_cvtepi32_ps(_mm_cvtepu16_epi32(v_values)),
        _mm_cvtepi32_ps(_mm_cvtepu16_epi32(_mm_srli_si128(v_values, 8)))
    };
#else
    const vint v_mask = _mm_set1_epi32(0x0000FFFF);

    vint v_low = _mm_shuffle_epi32(v_values, _MM_SHUFFLE(1, 0, 1, 0));
    vint v_high = _mm_shuffle_epi32(v_values, _MM_SHUFFLE(3, 2, 3, 2));
    v_low = _mm_shufflelo_epi16(v_low, _MM_SHUFFLE(1, 1, 0, 0));
    v_high = _mm_shufflelo_epi16(v_high, _MM_SHUFFLE(1, 1, 0, 0));
    v_low = _mm_shufflehi_epi16(v_low, _MM_SHUFFLE(3, 3, 2, 2));
    v_high = _mm_shufflehi_epi16(v_high, _MM_SHUFFLE(3, 3, 2, 2));
    v_low = vandm(v_low, v_mask);
    v_high = vandm(v_high, v_mask);

    return {
        _mm_cvtepi32_ps(v_low),
        _mm_cvtepi32_ps(v_high)
    };
#endif
}
#endif

}

rtengine::HaldCLUT::HaldCLUT() :
    clut_level(0),
    flevel_minus_one(0.0f),
    flevel_minus_two(0.0f),
    clut_profile("sRGB")
{
}

rtengine::HaldCLUT::~HaldCLUT()
{
}

bool rtengine::HaldCLUT::load(const Glib::ustring& filename)
{
    if (loadFile(filename, "", clut_image, clut_level)) {
        Glib::ustring name, ext;
        splitClutFilename(filename, name, ext, clut_profile);

        clut_filename = filename;
        clut_level *= clut_level;
        flevel_minus_one = static_cast<float>(clut_level - 1) / 65535.0f;
        flevel_minus_two = static_cast<float>(clut_level - 2);
        return true;
    }

    return false;
}

rtengine::HaldCLUT::operator bool() const
{
    return !clut_image.isEmpty();
}

Glib::ustring rtengine::HaldCLUT::getFilename() const
{
    return clut_filename;
}

Glib::ustring rtengine::HaldCLUT::getProfile() const
{
    return clut_profile;
}

void rtengine::HaldCLUT::getRGB(
    float strength,
    std::size_t line_size,
    const float* r,
    const float* g,
    const float* b,
    float* out_rgbx
) const
{
    const unsigned int level = clut_level; // This is important

    const unsigned int level_square = level * level;

#ifdef __SSE2__
    const vfloat v_strength = F2V(strength);
#endif

    for (std::size_t column = 0; column < line_size; ++column, ++r, ++g, ++b, out_rgbx += 4) {
        const unsigned int red = std::min(flevel_minus_two, *r * flevel_minus_one);
        const unsigned int green = std::min(flevel_minus_two, *g * flevel_minus_one);
        const unsigned int blue = std::min(flevel_minus_two, *b * flevel_minus_one);

        const unsigned int color = red + green * level + blue * level_square;

#ifndef __SSE2__
        const float re = *r * flevel_minus_one - red;
        const float gr = *g * flevel_minus_one - green;
        const float bl = *b * flevel_minus_one - blue;

        size_t index = color * 4;

        float tmp1[4] ALIGNED16;
        tmp1[0] = intp<float>(re, clut_image.data[index + 4], clut_image.data[index]);
        tmp1[1] = intp<float>(re, clut_image.data[index + 5], clut_image.data[index + 1]);
        tmp1[2] = intp<float>(re, clut_image.data[index + 6], clut_image.data[index + 2]);

        index = (color + level) * 4;

        float tmp2[4] ALIGNED16;
        tmp2[0] = intp<float>(re, clut_image.data[index + 4], clut_image.data[index]);
        tmp2[1] = intp<float>(re, clut_image.data[index + 5], clut_image.data[index + 1]);
        tmp2[2] = intp<float>(re, clut_image.data[index + 6], clut_image.data[index + 2]);

        out_rgbx[0] = intp<float>(gr, tmp2[0], tmp1[0]);
        out_rgbx[1] = intp<float>(gr, tmp2[1], tmp1[1]);
        out_rgbx[2] = intp<float>(gr, tmp2[2], tmp1[2]);

        index = (color + level_square) * 4;

        tmp1[0] = intp<float>(re, clut_image.data[index + 4], clut_image.data[index]);
        tmp1[1] = intp<float>(re, clut_image.data[index + 5], clut_image.data[index + 1]);
        tmp1[2] = intp<float>(re, clut_image.data[index + 6], clut_image.data[index + 2]);

        index = (color + level + level_square) * 4;

        tmp2[0] = intp<float>(re, clut_image.data[index + 4], clut_image.data[index]);
        tmp2[1] = intp<float>(re, clut_image.data[index + 5], clut_image.data[index + 1]);
        tmp2[2] = intp<float>(re, clut_image.data[index + 6], clut_image.data[index + 2]);

        tmp1[0] = intp<float>(gr, tmp2[0], tmp1[0]);
        tmp1[1] = intp<float>(gr, tmp2[1], tmp1[1]);
        tmp1[2] = intp<float>(gr, tmp2[2], tmp1[2]);

        out_rgbx[0] = intp<float>(bl, tmp1[0], out_rgbx[0]);
        out_rgbx[1] = intp<float>(bl, tmp1[1], out_rgbx[1]);
        out_rgbx[2] = intp<float>(bl, tmp1[2], out_rgbx[2]);

        out_rgbx[0] = intp<float>(strength, out_rgbx[0], *r);
        out_rgbx[1] = intp<float>(strength, out_rgbx[1], *g);
        out_rgbx[2] = intp<float>(strength, out_rgbx[2], *b);
#else
        const vfloat v_in = _mm_set_ps(0.0f, *b, *g, *r);
        const vfloat v_tmp = v_in * F2V(flevel_minus_one);
        const vfloat v_rgb = v_tmp - _mm_cvtepi32_ps(_mm_cvttps_epi32(_mm_min_ps(F2V(flevel_minus_two), v_tmp)));

        size_t index = color * 4;

        const vfloat v_r = PERMUTEPS(v_rgb, _MM_SHUFFLE(0, 0, 0, 0));

        vfloat2 v_clut_values = getClutValues(clut_image, index);
        vfloat v_tmp1 = vintpf(v_r, v_clut_values.y, v_clut_values.x);

        index = (color + level) * 4;

        v_clut_values = getClutValues(clut_image, index);
        vfloat v_tmp2 = vintpf(v_r, v_clut_values.y, v_clut_values.x);

        const vfloat v_g = PERMUTEPS(v_rgb, _MM_SHUFFLE(1, 1, 1, 1));

        vfloat v_out = vintpf(v_g, v_tmp2, v_tmp1);

        index = (color + level_square) * 4;

        v_clut_values = getClutValues(clut_image, index);
        v_tmp1 = vintpf(v_r, v_clut_values.y, v_clut_values.x);

        index = (color + level + level_square) * 4;

        v_clut_values = getClutValues(clut_image, index);
        v_tmp2 = vintpf(v_r, v_clut_values.y, v_clut_values.x);

        v_tmp1 = vintpf(v_g, v_tmp2, v_tmp1);

        const vfloat v_b = PERMUTEPS(v_rgb, _MM_SHUFFLE(2, 2, 2, 2));

        v_out = vintpf(v_b, v_tmp1, v_out);

        STVF(*out_rgbx, vintpf(v_strength, v_out, v_in));
#endif
    }
}

void rtengine::HaldCLUT::splitClutFilename(
    const Glib::ustring& filename,
    Glib::ustring& name,
    Glib::ustring& extension,
    Glib::ustring& profile_name
)
{
    Glib::ustring basename = Glib::path_get_basename(filename);

    const Glib::ustring::size_type last_dot_pos = basename.rfind('.');

    if (last_dot_pos != Glib::ustring::npos) {
        name.assign(basename, 0, last_dot_pos);
        extension.assign(basename, last_dot_pos + 1, Glib::ustring::npos);
    } else {
        name = basename;
    }

    profile_name = "sRGB";

    if (!name.empty()) {
        for (const auto& working_profile : rtengine::ICCStore::getInstance()->getWorkingProfiles()) {
            if (
                !working_profile.empty() // This isn't strictly needed, but an empty wp name should be skipped anyway
                && std::search(name.rbegin(), name.rend(), working_profile.rbegin(), working_profile.rend()) == name.rbegin()
            ) {
                profile_name = working_profile;
                name.erase(name.size() - working_profile.size());
                break;
            }
        }
    }
}

rtengine::CLUTStore& rtengine::CLUTStore::getInstance()
{
    static CLUTStore instance;
    return instance;
}

std::shared_ptr<rtengine::HaldCLUT> rtengine::CLUTStore::getClut(const Glib::ustring& filename) const
{
    std::shared_ptr<rtengine::HaldCLUT> result;

    const Glib::ustring full_filename =
        !Glib::path_is_absolute(filename)
            ? Glib::ustring(Glib::build_filename(options.clutsDir, filename))
            : filename;

    if (!cache.get(full_filename, result)) {
        std::unique_ptr<rtengine::HaldCLUT> clut(new rtengine::HaldCLUT);

        if (clut->load(full_filename)) {
            result = std::move(clut);
            cache.insert(full_filename, result);
        }
    }

    return result;
}

void rtengine::CLUTStore::clearCache()
{
    cache.clear();
}

rtengine::CLUTStore::CLUTStore() :
    cache(options.clutCacheSize)
{
}<|MERGE_RESOLUTION|>--- conflicted
+++ resolved
@@ -49,13 +49,9 @@
         std::unique_ptr<rtengine::Imagefloat> img_float = std::unique_ptr<rtengine::Imagefloat>(new rtengine::Imagefloat(fw, fh));
         const PreviewProps pp(0, 0, fw, fh, 1);
 
-<<<<<<< HEAD
         rtengine::ProcParams pparams;
-        pparams.icm.working = working_color_space;
-=======
         rtengine::procparams::ColorManagementParams icm;
         icm.workingProfile = working_color_space;
->>>>>>> 845844a0
 
         img_src.getImage(curr_wb, TR_NONE, img_float.get(), pp, pparams);
 
