include_directories(${EXTRA_INCDIR}
    ${EXPAT_INCLUDE_DIRS}
    ${FFTW3F_INCLUDE_DIRS}
    ${GLIB2_INCLUDE_DIRS}
    ${GLIBMM_INCLUDE_DIRS}
    ${GOBJECT_INCLUDE_DIRS}
    ${GTHREAD_INCLUDE_DIRS}
    ${GTKMM_INCLUDE_DIRS}
    ${GTK_INCLUDE_DIRS}
    ${IPTCDATA_INCLUDE_DIRS}
    ${LCMS_INCLUDE_DIRS}
    ${LENSFUN_INCLUDE_DIRS}
    )

link_directories("${PROJECT_SOURCE_DIR}/rtexif"
    ${EXPAT_LIBRARY_DIRS}
    ${EXTRA_LIBDIR}
    ${FFTW3F_LIBRARY_DIRS}
    ${GLIB2_LIBRARY_DIRS}
    ${GLIBMM_LIBRARY_DIRS}
    ${GOBJECT_LIBRARY_DIRS}
    ${GTHREAD_LIBRARY_DIRS}
    ${IPTCDATA_LIBRARY_DIRS}
    ${LCMS_LIBRARY_DIRS}
    ${LENSFUN_LIBRARY_DIRS}
    )

set(CAMCONSTSFILE "camconst.json")

set(RTENGINESOURCEFILES
    CA_correct_RT.cc
    EdgePreservingDecomposition.cc
    FTblockDN.cc
    PF_correct_RT.cc
<<<<<<< HEAD
    alpha.cc
=======
    ahd_demosaic_RT.cc
>>>>>>> a09e3192
    amaze_demosaic_RT.cc
    cJSON.c
    calc_distort.cc
    camconst.cc
    cfa_linedn_RT.cc
    ciecam02.cc
    cieimage.cc
    clutstore.cc
    color.cc
    colortemp.cc
    coord.cc
    cplx_wavelet_dec.cc
    curves.cc
    dcp.cc
    dcraw.cc
    dcrop.cc
    demosaic_algos.cc
    dfmanager.cc
    diagonalcurves.cc
    dirpyr_equalizer.cc
    dual_demosaic_RT.cc
    dynamicprofile.cc
    eahd_demosaic.cc
    fast_demo.cc
    ffmanager.cc
    flatcurves.cc
    gauss.cc
    green_equil_RT.cc
    hilite_recon.cc
    hphd_demosaic_RT.cc
    iccjpeg.cc
    iccstore.cc
    icons.cc
    iimage.cc
    image16.cc
    image8.cc
    imagedata.cc
    imagedimensions.cc
    imagefloat.cc
    imageio.cc
    improccoordinator.cc
    improcfun.cc
    impulse_denoise.cc
    init.cc
    iplab2rgb.cc
    ipresize.cc
    ipretinex.cc
    ipsharpen.cc
    iptransform.cc
    ipvibrance.cc
    ipwavelet.cc
    jdatasrc.cc
    jpeg_ijg/jpeg_memsrc.cc
    klt/convolve.cc
    klt/error.cc
    klt/klt.cc
    klt/klt_util.cc
    klt/pnmio.cc
    klt/pyramid.cc
    klt/selectGoodFeatures.cc
    klt/storeFeatures.cc
    klt/trackFeatures.cc
    klt/writeFeatures.cc
    labimage.cc
    lcp.cc
    loadinitial.cc
    myfile.cc
    pipettebuffer.cc
    pixelshift.cc
    previewimage.cc
    processingjob.cc
    procparams.cc
    profilestore.cc
    rawimage.cc
    rawimagesource.cc
    rcd_demosaic.cc
    refreshmap.cc
    rt_algo.cc
    rtthumbnail.cc
    shmap.cc
    simpleprocess.cc
    slicer.cc
    spot.cc
    stdimagesource.cc
    utils.cc
    rtlensfun.cc
    tmo_fattal02.cc
    iplocalcontrast.cc
    histmatching.cc
    pdaflinesfilter.cc
    gamutwarning.cc
    ipshadowshighlights.cc
    xtrans_demosaic.cc
    vng4_demosaic_RT.cc
    ipsoftlight.cc
    guidedfilter.cc
    ipdehaze.cc
    iplabregions.cc
    lj92.c
    )

if(LENSFUN_HAS_LOAD_DIRECTORY)
    set_source_files_properties(rtlensfun.cc PROPERTIES COMPILE_DEFINITIONS RT_LENSFUN_HAS_LOAD_DIRECTORY)
endif()

if(WITH_BENCHMARK)
    add_definitions(-DBENCHMARK)
endif()

if(NOT WITH_SYSTEM_KLT)
    set(RTENGINESOURCEFILES ${RTENGINESOURCEFILES}
        klt/convolve.cc
        klt/error.cc
        klt/klt.cc
        klt/klt_util.cc
        klt/pnmio.cc
        klt/pyramid.cc
        klt/selectGoodFeatures.cc
        klt/storeFeatures.cc
        klt/trackFeatures.cc
        klt/writeFeatures.cc
        )
    set(KLT_LIBRARIES)
endif()

include_directories(BEFORE "${CMAKE_CURRENT_BINARY_DIR}")

add_library(rtengine ${RTENGINESOURCEFILES})
add_dependencies(rtengine UpdateInfo)

# It may be nice to store library version too
if(BUILD_SHARED_LIBS)
    install(TARGETS rtengine DESTINATION ${LIBDIR})
endif()

set_target_properties(rtengine PROPERTIES COMPILE_FLAGS "${RTENGINE_CXX_FLAGS}")

target_link_libraries(rtengine rtexif
    ${EXPAT_LIBRARIES}
    ${EXTRA_LIB}
    ${FFTW3F_LIBRARIES}
    ${GLIB2_LIBRARIES}
    ${GLIBMM_LIBRARIES}
    ${GOBJECT_LIBRARIES}
    ${GTHREAD_LIBRARIES}
    ${IPTCDATA_LIBRARIES}
    ${JPEG_LIBRARIES}
    ${LCMS_LIBRARIES}
    ${PNG_LIBRARIES}
    ${TIFF_LIBRARIES}
    ${ZLIB_LIBRARIES}
    ${LENSFUN_LIBRARIES}
    )

install(FILES ${CAMCONSTSFILE} DESTINATION "${DATADIR}" PERMISSIONS OWNER_WRITE OWNER_READ GROUP_READ WORLD_READ)<|MERGE_RESOLUTION|>--- conflicted
+++ resolved
@@ -32,11 +32,8 @@
     EdgePreservingDecomposition.cc
     FTblockDN.cc
     PF_correct_RT.cc
-<<<<<<< HEAD
+    ahd_demosaic_RT.cc
     alpha.cc
-=======
-    ahd_demosaic_RT.cc
->>>>>>> a09e3192
     amaze_demosaic_RT.cc
     cJSON.c
     calc_distort.cc
