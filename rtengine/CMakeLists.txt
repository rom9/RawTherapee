include_directories(${EXTRA_INCDIR}
    ${EXPAT_INCLUDE_DIRS}
    ${FFTW3F_INCLUDE_DIRS}
    ${GLIB2_INCLUDE_DIRS}
    ${GLIBMM_INCLUDE_DIRS}
    ${GOBJECT_INCLUDE_DIRS}
    ${GTHREAD_INCLUDE_DIRS}
    ${GTKMM_INCLUDE_DIRS}
    ${GTK_INCLUDE_DIRS}
    ${IPTCDATA_INCLUDE_DIRS}
    ${LCMS_INCLUDE_DIRS}
    ${LENSFUN_INCLUDE_DIRS}
    )

link_directories("${PROJECT_SOURCE_DIR}/rtexif"
    ${EXPAT_LIBRARY_DIRS}
    ${EXTRA_LIBDIR}
    ${FFTW3F_LIBRARY_DIRS}
    ${GLIB2_LIBRARY_DIRS}
    ${GLIBMM_LIBRARY_DIRS}
    ${GOBJECT_LIBRARY_DIRS}
    ${GTHREAD_LIBRARY_DIRS}
    ${IPTCDATA_LIBRARY_DIRS}
    ${LCMS_LIBRARY_DIRS}
    ${LENSFUN_LIBRARY_DIRS}
    )

set(CAMCONSTSFILE "camconst.json")

set(RTENGINESOURCEFILES
    CA_correct_RT.cc
    EdgePreservingDecomposition.cc
    FTblockDN.cc
    PF_correct_RT.cc
    amaze_demosaic_RT.cc
<<<<<<< HEAD
	cat02adaptation.cc
=======
    amaze_vng4_demosaic_RT.cc
>>>>>>> 5a2e6f5f
    cJSON.c
    calc_distort.cc
    camconst.cc
    cfa_linedn_RT.cc
    ciecam02.cc
    cieimage.cc
    clutstore.cc
    color.cc
    colortemp.cc
    coord.cc
    cplx_wavelet_dec.cc
    curves.cc
    dcp.cc
    dcraw.cc
    dcrop.cc
    demosaic_algos.cc
    dfmanager.cc
    diagonalcurves.cc
    dirpyr_equalizer.cc
    dynamicprofile.cc
    expo_before_b.cc
    fast_demo.cc
    ffmanager.cc
    flatcurves.cc
    gauss.cc
    green_equil_RT.cc
    hilite_recon.cc
    iccjpeg.cc
    iccstore.cc
    icons.cc
    iimage.cc
    image16.cc
    image8.cc
    imagedata.cc
    imagedimensions.cc
    imagefloat.cc
    imageio.cc
    improccoordinator.cc
    improcfun.cc
    impulse_denoise.cc
    init.cc
    iplab2rgb.cc
	iplowb.cc
    ipresize.cc
    ipretinex.cc
    ipsharpen.cc
    iptransform.cc
    ipvibrance.cc
    ipwavelet.cc
    jdatasrc.cc
    jpeg_ijg/jpeg_memsrc.cc
    klt/convolve.cc
    klt/error.cc
    klt/klt.cc
    klt/klt_util.cc
    klt/pnmio.cc
    klt/pyramid.cc
    klt/selectGoodFeatures.cc
    klt/storeFeatures.cc
    klt/trackFeatures.cc
    klt/writeFeatures.cc
    labimage.cc
    lcp.cc
    loadinitial.cc
    myfile.cc
    pipettebuffer.cc
    pixelshift.cc
    previewimage.cc
    processingjob.cc
    procparams.cc
    profilestore.cc
    rawimage.cc
    rawimagesource.cc
    rcd_demosaic.cc
    refreshmap.cc
    rt_algo.cc
    rtthumbnail.cc
    shmap.cc
    simpleprocess.cc
    slicer.cc
    stdimagesource.cc
    utils.cc
    rtlensfun.cc
    tmo_fattal02.cc
    iplocalcontrast.cc
    histmatching.cc
    pdaflinesfilter.cc
    gamutwarning.cc
    ipshadowshighlights.cc
    xtrans_demosaic.cc
    vng4_demosaic_RT.cc
    )

if(LENSFUN_HAS_LOAD_DIRECTORY)
    set_source_files_properties(rtlensfun.cc PROPERTIES COMPILE_DEFINITIONS RT_LENSFUN_HAS_LOAD_DIRECTORY)
endif()

if(WITH_BENCHMARK)
    add_definitions(-DBENCHMARK)
endif()

if(NOT WITH_SYSTEM_KLT)
    set(RTENGINESOURCEFILES ${RTENGINESOURCEFILES}
        klt/convolve.cc
        klt/error.cc
        klt/klt.cc
        klt/klt_util.cc
        klt/pnmio.cc
        klt/pyramid.cc
        klt/selectGoodFeatures.cc
        klt/storeFeatures.cc
        klt/trackFeatures.cc
        klt/writeFeatures.cc
        )
    set(KLT_LIBRARIES)
endif()

include_directories(BEFORE "${CMAKE_CURRENT_BINARY_DIR}")

add_library(rtengine ${RTENGINESOURCEFILES})
add_dependencies(rtengine UpdateInfo)

# It may be nice to store library version too
if(BUILD_SHARED_LIBS)
    install (TARGETS rtengine DESTINATION ${LIBDIR})
endif()

set_target_properties(rtengine PROPERTIES COMPILE_FLAGS "${RTENGINE_CXX_FLAGS}")

target_link_libraries(rtengine rtexif
    ${EXPAT_LIBRARIES}
    ${EXTRA_LIB}
    ${FFTW3F_LIBRARIES}
    ${GLIB2_LIBRARIES}
    ${GLIBMM_LIBRARIES}
    ${GOBJECT_LIBRARIES}
    ${GTHREAD_LIBRARIES}
    ${IPTCDATA_LIBRARIES}
    ${JPEG_LIBRARIES}
    ${LCMS_LIBRARIES}
    ${PNG_LIBRARIES}
    ${TIFF_LIBRARIES}
    ${ZLIB_LIBRARIES}
    ${LENSFUN_LIBRARIES}
    )

install(FILES ${CAMCONSTSFILE} DESTINATION "${DATADIR}" PERMISSIONS OWNER_WRITE OWNER_READ GROUP_READ WORLD_READ)<|MERGE_RESOLUTION|>--- conflicted
+++ resolved
@@ -33,11 +33,8 @@
     FTblockDN.cc
     PF_correct_RT.cc
     amaze_demosaic_RT.cc
-<<<<<<< HEAD
-	cat02adaptation.cc
-=======
+    cat02adaptation.cc
     amaze_vng4_demosaic_RT.cc
->>>>>>> 5a2e6f5f
     cJSON.c
     calc_distort.cc
     camconst.cc
