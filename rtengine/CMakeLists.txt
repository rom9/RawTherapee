--- conflicted
+++ resolved
@@ -86,12 +86,9 @@
     init.cc
     ipdehaze.cc
     iplab2rgb.cc
-<<<<<<< HEAD
-	iplocallab.cc
-=======
+    iplocallab.cc
     iplabregions.cc
     iplocalcontrast.cc
->>>>>>> a87d104a
     ipresize.cc
     ipretinex.cc
     ipshadowshighlights.cc
