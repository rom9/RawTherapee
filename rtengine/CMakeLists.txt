--- conflicted
+++ resolved
@@ -12,13 +12,8 @@
     loadinitial.cc procparams.cc rawimagesource.cc demosaic_algos.cc shmap.cc simpleprocess.cc refreshmap.cc
     fast_demo.cc amaze_demosaic_RT.cc CA_correct_RT.cc cfa_linedn_RT.cc green_equil_RT.cc hilite_recon.cc expo_before_b.cc
     stdimagesource.cc myfile.cc iccjpeg.cc improccoordinator.cc pipettebuffer.cc coord.cc
-<<<<<<< HEAD
     processingjob.cc rtthumbnail.cc utils.cc labimage.cc slicer.cc cieimage.cc iplocallab.cc
-    iplab2rgb.cc ipsharpen.cc iptransform.cc ipresize.cc ipvibrance.cc
-=======
-    processingjob.cc rtthumbnail.cc utils.cc labimage.cc slicer.cc cieimage.cc
     iplab2rgb.cc ipsharpen.cc iptransform.cc ipresize.cc ipvibrance.cc icons.cc
->>>>>>> 2228159f
     imagedimensions.cc jpeg_ijg/jpeg_memsrc.cc jdatasrc.cc iimage.cc
     EdgePreservingDecomposition.cc cplx_wavelet_dec.cc FTblockDN.cc
     PF_correct_RT.cc previewimage.cc ipwavelet.cc
