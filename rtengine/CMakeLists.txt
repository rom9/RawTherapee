include_directories(${EXTRA_INCDIR}
    ${EXPAT_INCLUDE_DIRS}
    ${FFTW3F_INCLUDE_DIRS}
    ${GLIB2_INCLUDE_DIRS}
    ${GLIBMM_INCLUDE_DIRS}
    ${GOBJECT_INCLUDE_DIRS}
    ${GTHREAD_INCLUDE_DIRS}
    ${GTKMM_INCLUDE_DIRS}
    ${GTK_INCLUDE_DIRS}
    ${IPTCDATA_INCLUDE_DIRS}
    ${LCMS_INCLUDE_DIRS}
    ${LENSFUN_INCLUDE_DIRS}
    )

link_directories("${PROJECT_SOURCE_DIR}/rtexif"
    ${EXPAT_LIBRARY_DIRS}
    ${EXTRA_LIBDIR}
    ${FFTW3F_LIBRARY_DIRS}
    ${GLIB2_LIBRARY_DIRS}
    ${GLIBMM_LIBRARY_DIRS}
    ${GOBJECT_LIBRARY_DIRS}
    ${GTHREAD_LIBRARY_DIRS}
    ${IPTCDATA_LIBRARY_DIRS}
    ${LCMS_LIBRARY_DIRS}
    ${LENSFUN_LIBRARY_DIRS}
    )

set(CAMCONSTSFILE "camconst.json")

set(RTENGINESOURCEFILES
    CA_correct_RT.cc
    EdgePreservingDecomposition.cc
    FTblockDN.cc
    PF_correct_RT.cc
    amaze_demosaic_RT.cc
    cJSON.c
    calc_distort.cc
    camconst.cc
    cfa_linedn_RT.cc
    ciecam02.cc
    cieimage.cc
    clutstore.cc
    color.cc
    colortemp.cc
    coord.cc
    cplx_wavelet_dec.cc
    curves.cc
    dcp.cc
    dcraw.cc
    dcrop.cc
    demosaic_algos.cc
    dfmanager.cc
    diagonalcurves.cc
    dirpyr_equalizer.cc
    dual_demosaic_RT.cc
    dynamicprofile.cc
    expo_before_b.cc
    fast_demo.cc
    ffmanager.cc
    flatcurves.cc
    gauss.cc
    green_equil_RT.cc
    hilite_recon.cc
    iccjpeg.cc
    iccstore.cc
    icons.cc
    iimage.cc
    image16.cc
    image8.cc
    imagedata.cc
    imagedimensions.cc
    imagefloat.cc
    imageio.cc
    improccoordinator.cc
    improcfun.cc
    impulse_denoise.cc
    init.cc
    iplab2rgb.cc
    ipresize.cc
    ipretinex.cc
    ipsharpen.cc
    iptransform.cc
    ipvibrance.cc
    ipwavelet.cc
    jdatasrc.cc
    jpeg_ijg/jpeg_memsrc.cc
    klt/convolve.cc
    klt/error.cc
    klt/klt.cc
    klt/klt_util.cc
    klt/pnmio.cc
    klt/pyramid.cc
    klt/selectGoodFeatures.cc
    klt/storeFeatures.cc
    klt/trackFeatures.cc
    klt/writeFeatures.cc
    labimage.cc
    lcp.cc
    loadinitial.cc
    myfile.cc
    pipettebuffer.cc
    pixelshift.cc
    previewimage.cc
    processingjob.cc
    procparams.cc
    profilestore.cc
    rawimage.cc
    rawimagesource.cc
    rcd_demosaic.cc
    refreshmap.cc
    rt_algo.cc
    rtthumbnail.cc
    shmap.cc
    simpleprocess.cc
    slicer.cc
    stdimagesource.cc
    utils.cc
    rtlensfun.cc
    tmo_fattal02.cc
    iplocalcontrast.cc
    histmatching.cc
    pdaflinesfilter.cc
    gamutwarning.cc
<<<<<<< HEAD
    ipshadowshighlights.cc
    xtrans_demosaic.cc
    vng4_demosaic_RT.cc
=======
    ipsoftlight.cc
>>>>>>> 112de057
    )

if(LENSFUN_HAS_LOAD_DIRECTORY)
    set_source_files_properties(rtlensfun.cc PROPERTIES COMPILE_DEFINITIONS RT_LENSFUN_HAS_LOAD_DIRECTORY)
endif()

if(WITH_BENCHMARK)
    add_definitions(-DBENCHMARK)
endif()

if(NOT WITH_SYSTEM_KLT)
    set(RTENGINESOURCEFILES ${RTENGINESOURCEFILES}
        klt/convolve.cc
        klt/error.cc
        klt/klt.cc
        klt/klt_util.cc
        klt/pnmio.cc
        klt/pyramid.cc
        klt/selectGoodFeatures.cc
        klt/storeFeatures.cc
        klt/trackFeatures.cc
        klt/writeFeatures.cc
        )
    set(KLT_LIBRARIES)
endif()

include_directories(BEFORE "${CMAKE_CURRENT_BINARY_DIR}")

add_library(rtengine ${RTENGINESOURCEFILES})
add_dependencies(rtengine UpdateInfo)

# It may be nice to store library version too
if(BUILD_SHARED_LIBS)
    install (TARGETS rtengine DESTINATION ${LIBDIR})
endif()

set_target_properties(rtengine PROPERTIES COMPILE_FLAGS "${RTENGINE_CXX_FLAGS}")

target_link_libraries(rtengine rtexif
    ${EXPAT_LIBRARIES}
    ${EXTRA_LIB}
    ${FFTW3F_LIBRARIES}
    ${GLIB2_LIBRARIES}
    ${GLIBMM_LIBRARIES}
    ${GOBJECT_LIBRARIES}
    ${GTHREAD_LIBRARIES}
    ${IPTCDATA_LIBRARIES}
    ${JPEG_LIBRARIES}
    ${LCMS_LIBRARIES}
    ${PNG_LIBRARIES}
    ${TIFF_LIBRARIES}
    ${ZLIB_LIBRARIES}
    ${LENSFUN_LIBRARIES}
    )

install(FILES ${CAMCONSTSFILE} DESTINATION "${DATADIR}" PERMISSIONS OWNER_WRITE OWNER_READ GROUP_READ WORLD_READ)<|MERGE_RESOLUTION|>--- conflicted
+++ resolved
@@ -121,13 +121,10 @@
     histmatching.cc
     pdaflinesfilter.cc
     gamutwarning.cc
-<<<<<<< HEAD
     ipshadowshighlights.cc
     xtrans_demosaic.cc
     vng4_demosaic_RT.cc
-=======
     ipsoftlight.cc
->>>>>>> 112de057
     )
 
 if(LENSFUN_HAS_LOAD_DIRECTORY)
