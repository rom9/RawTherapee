include_directories(${EXTRA_INCDIR}
    ${EXPAT_INCLUDE_DIRS}
    ${FFTW3F_INCLUDE_DIRS}
    ${GLIB2_INCLUDE_DIRS}
    ${GLIBMM_INCLUDE_DIRS}
    ${GOBJECT_INCLUDE_DIRS}
    ${GTHREAD_INCLUDE_DIRS}
    ${GTKMM_INCLUDE_DIRS}
    ${GTK_INCLUDE_DIRS}
    ${IPTCDATA_INCLUDE_DIRS}
    ${LCMS_INCLUDE_DIRS}
    ${LENSFUN_INCLUDE_DIRS}
    )

link_directories("${PROJECT_SOURCE_DIR}/rtexif"
    ${EXPAT_LIBRARY_DIRS}
    ${EXTRA_LIBDIR}
    ${FFTW3F_LIBRARY_DIRS}
    ${GLIB2_LIBRARY_DIRS}
    ${GLIBMM_LIBRARY_DIRS}
    ${GOBJECT_LIBRARY_DIRS}
    ${GTHREAD_LIBRARY_DIRS}
    ${IPTCDATA_LIBRARY_DIRS}
    ${LCMS_LIBRARY_DIRS}
    ${LENSFUN_LIBRARY_DIRS}
    )

set(CAMCONSTSFILE "camconst.json")

set(RTENGINESOURCEFILES
    CA_correct_RT.cc
    EdgePreservingDecomposition.cc
    FTblockDN.cc
    PF_correct_RT.cc
    ahd_demosaic_RT.cc
    amaze_demosaic_RT.cc
    cJSON.c
    calc_distort.cc
    camconst.cc
    cfa_linedn_RT.cc
    ciecam02.cc
    cieimage.cc
    clutstore.cc
    color.cc
    colortemp.cc
    coord.cc
    cplx_wavelet_dec.cc
    curves.cc
    dcp.cc
    dcraw.cc
    dcrop.cc
    demosaic_algos.cc
    dfmanager.cc
    diagonalcurves.cc
    dirpyr_equalizer.cc
    dual_demosaic_RT.cc
    dynamicprofile.cc
    eahd_demosaic.cc
    expo_before_b.cc
    fast_demo.cc
    ffmanager.cc
    flatcurves.cc
    gauss.cc
    green_equil_RT.cc
    hilite_recon.cc
    iccjpeg.cc
    iccstore.cc
    icons.cc
    iimage.cc
    image16.cc
    image8.cc
    imagedata.cc
    imagedimensions.cc
    imagefloat.cc
    imageio.cc
    improccoordinator.cc
    improcfun.cc
    impulse_denoise.cc
    init.cc
    iplab2rgb.cc
    ipresize.cc
    ipretinex.cc
    ipsharpen.cc
    iptransform.cc
    ipvibrance.cc
    ipwavelet.cc
    jdatasrc.cc
    jpeg_ijg/jpeg_memsrc.cc
    klt/convolve.cc
    klt/error.cc
    klt/klt.cc
    klt/klt_util.cc
    klt/pnmio.cc
    klt/pyramid.cc
    klt/selectGoodFeatures.cc
    klt/storeFeatures.cc
    klt/trackFeatures.cc
    klt/writeFeatures.cc
    labimage.cc
    lcp.cc
    loadinitial.cc
    myfile.cc
    pipettebuffer.cc
    pixelshift.cc
    previewimage.cc
    processingjob.cc
    procparams.cc
    profilestore.cc
    rawimage.cc
    rawimagesource.cc
    rcd_demosaic.cc
    refreshmap.cc
    rt_algo.cc
    rtthumbnail.cc
    shmap.cc
    simpleprocess.cc
    slicer.cc
    stdimagesource.cc
    utils.cc
    rtlensfun.cc
    tmo_fattal02.cc
    iplocalcontrast.cc
    histmatching.cc
    pdaflinesfilter.cc
    gamutwarning.cc
    ipshadowshighlights.cc
    xtrans_demosaic.cc
    vng4_demosaic_RT.cc
    ipsoftlight.cc
    guidedfilter.cc
<<<<<<< HEAD
    ipdehaze.cc
=======
    iplabregions.cc
>>>>>>> a8bbc9cb
    )

if(LENSFUN_HAS_LOAD_DIRECTORY)
    set_source_files_properties(rtlensfun.cc PROPERTIES COMPILE_DEFINITIONS RT_LENSFUN_HAS_LOAD_DIRECTORY)
endif()

if(WITH_BENCHMARK)
    add_definitions(-DBENCHMARK)
endif()

if(NOT WITH_SYSTEM_KLT)
    set(RTENGINESOURCEFILES ${RTENGINESOURCEFILES}
        klt/convolve.cc
        klt/error.cc
        klt/klt.cc
        klt/klt_util.cc
        klt/pnmio.cc
        klt/pyramid.cc
        klt/selectGoodFeatures.cc
        klt/storeFeatures.cc
        klt/trackFeatures.cc
        klt/writeFeatures.cc
        )
    set(KLT_LIBRARIES)
endif()

include_directories(BEFORE "${CMAKE_CURRENT_BINARY_DIR}")

add_library(rtengine ${RTENGINESOURCEFILES})
add_dependencies(rtengine UpdateInfo)

# It may be nice to store library version too
if(BUILD_SHARED_LIBS)
    install (TARGETS rtengine DESTINATION ${LIBDIR})
endif()

set_target_properties(rtengine PROPERTIES COMPILE_FLAGS "${RTENGINE_CXX_FLAGS}")

target_link_libraries(rtengine rtexif
    ${EXPAT_LIBRARIES}
    ${EXTRA_LIB}
    ${FFTW3F_LIBRARIES}
    ${GLIB2_LIBRARIES}
    ${GLIBMM_LIBRARIES}
    ${GOBJECT_LIBRARIES}
    ${GTHREAD_LIBRARIES}
    ${IPTCDATA_LIBRARIES}
    ${JPEG_LIBRARIES}
    ${LCMS_LIBRARIES}
    ${PNG_LIBRARIES}
    ${TIFF_LIBRARIES}
    ${ZLIB_LIBRARIES}
    ${LENSFUN_LIBRARIES}
    )

install(FILES ${CAMCONSTSFILE} DESTINATION "${DATADIR}" PERMISSIONS OWNER_WRITE OWNER_READ GROUP_READ WORLD_READ)<|MERGE_RESOLUTION|>--- conflicted
+++ resolved
@@ -128,11 +128,8 @@
     vng4_demosaic_RT.cc
     ipsoftlight.cc
     guidedfilter.cc
-<<<<<<< HEAD
     ipdehaze.cc
-=======
     iplabregions.cc
->>>>>>> a8bbc9cb
     )
 
 if(LENSFUN_HAS_LOAD_DIRECTORY)
