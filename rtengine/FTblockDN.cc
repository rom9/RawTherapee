////////////////////////////////////////////////////////////////
//
//          CFA denoise by wavelet transform, FT filtering
//
//  copyright (c) 2008-2012  Emil Martinec <ejmartin@uchicago.edu>
//
//
//  code dated: March 9, 2012
//
//  FTblockDN.cc is free software: you can redistribute it and/or modify
//  it under the terms of the GNU General Public License as published by
//  the Free Software Foundation, either version 3 of the License, or
//  (at your option) any later version.
//
//  This program is distributed in the hope that it will be useful,
//  but WITHOUT ANY WARRANTY; without even the implied warranty of
//  MERCHANTABILITY or FITNESS FOR A PARTICULAR PURPOSE.  See the
//  GNU General Public License for more details.
//
//  You should have received a copy of the GNU General Public License
//  along with this program.  If not, see <http://www.gnu.org/licenses/>.
//
////////////////////////////////////////////////////////////////

#include <cmath>
#include <fftw3.h>
#include "../rtgui/threadutils.h"
#include "rtengine.h"
#include "improcfun.h"
#include "LUT.h"
#include "array2D.h"
#include "iccmatrices.h"
#include "boxblur.h"
#include "rt_math.h"
#include "mytime.h"
#include "sleef.c"
#include "opthelper.h"
#include "cplx_wavelet_dec.h"
#include "median.h"
#include "iccstore.h"
#ifdef _OPENMP
#include <omp.h>
#endif
#include "StopWatch.h"

#define TS 64       // Tile size
#define offset 25   // shift between tiles
#define fTS ((TS/2+1))  // second dimension of Fourier tiles
#define blkrad 1    // radius of block averaging

#define epsilon 0.001f/(TS*TS) //tolerance

namespace rtengine
{

// %%%%%%%%%%%%%%%%%%%%%%%%%%%%%%%%%%%%%%%%
// %%%%%%%%%%%%%%%%%%%%%%%%%%%%%%%%%%%%%%%%
/*
 Structure of the algorithm:

 1. Compute an initial denoise of the image via undecimated wavelet transform
 and universal thresholding modulated by user input.
 2. Decompose the residual image into TSxTS size tiles, shifting by 'offset' each step
 (so roughly each pixel is in (TS/offset)^2 tiles); Discrete Cosine transform the tiles.
 3. Filter the DCT data to pick out patterns missed by the wavelet denoise
 4. Inverse DCT the denoised tile data and combine the tiles into a denoised output image.

 */

//%%%%%%%%%%%%%%%%%%%%%%%%%%%%%%%%%%%%%%%%%%%%%%%%%%%%%%
//%%%%%%%%%%%%%%%%%%%%%%%%%%%%%%%%%%%%%%%%%%%%%%%%%%%%%%


extern const Settings* settings;
extern MyMutex *fftwMutex;


namespace
{

template <bool useUpperBound>
void do_median_denoise(float **src, float **dst, float upperBound, int width, int height, ImProcFunctions::Median medianType, int iterations, int numThreads, float **buffer)
{
    iterations = max(1, iterations);

    typedef ImProcFunctions::Median Median;

    int border = 1;

    switch (medianType) {
        case Median::TYPE_3X3_SOFT:
        case Median::TYPE_3X3_STRONG: {
            border = 1;
            break;
        }

        case Median::TYPE_5X5_SOFT: {
            border = 2;
            break;
        }

        case Median::TYPE_5X5_STRONG: {
            border = 2;
            break;
        }

        case Median::TYPE_7X7: {
            border = 3;
            break;
        }

        case Median::TYPE_9X9: {
            border = 4;
            break;
        }
    }

    float **allocBuffer = nullptr;
    float **medBuffer[2];
    medBuffer[0] = src;

    // we need a buffer if src == dst or if (src != dst && iterations > 1)
    if (src == dst || iterations > 1) {
        if (buffer == nullptr) { // we didn't get a buffer => create one
            allocBuffer = new float*[height];

            for (int i = 0; i < height; ++i) {
                allocBuffer[i] = new float[width];
            }

            medBuffer[1] = allocBuffer;
        } else { // we got a buffer => use it
            medBuffer[1] = buffer;
        }
    } else { // we can write directly into destination
        medBuffer[1] = dst;
    }

    float ** medianIn, ** medianOut = nullptr;
    int BufferIndex = 0;

    for (int iteration = 1; iteration <= iterations; ++iteration) {
        medianIn = medBuffer[BufferIndex];
        medianOut = medBuffer[BufferIndex ^ 1];

        if (iteration == 1) { // upper border
            for (int i = 0; i < border; ++i) {
                for (int j = 0; j < width; ++j) {
                    medianOut[i][j] = medianIn[i][j];
                }
            }
        }

#ifdef _OPENMP
        #pragma omp parallel for num_threads(numThreads) if (numThreads>1) schedule(dynamic,16)
#endif

        for (int i = border; i < height - border; ++i) {
            int j = 0;

            for (; j < border; ++j) {
                medianOut[i][j] = medianIn[i][j];
            }

            switch (medianType) {
                case Median::TYPE_3X3_SOFT: {
                    for (; j < width - border; ++j) {
                        if (!useUpperBound || medianIn[i][j] <= upperBound) {
                            medianOut[i][j] = median(
                                                  medianIn[i - 1][j],
                                                  medianIn[i][j - 1],
                                                  medianIn[i][j],
                                                  medianIn[i][j + 1],
                                                  medianIn[i + 1][j]
                                              );
                        } else {
                            medianOut[i][j] = medianIn[i][j];
                        }
                    }

                    break;
                }

                case Median::TYPE_3X3_STRONG: {
                    for (; j < width - border; ++j) {
                        if (!useUpperBound || medianIn[i][j] <= upperBound) {
                            medianOut[i][j] = median(
                                                  medianIn[i - 1][j - 1],
                                                  medianIn[i - 1][j],
                                                  medianIn[i - 1][j + 1],
                                                  medianIn[i][j - 1],
                                                  medianIn[i][j],
                                                  medianIn[i][j + 1],
                                                  medianIn[i + 1][j - 1],
                                                  medianIn[i + 1][j],
                                                  medianIn[i + 1][j + 1]
                                              );
                        } else {
                            medianOut[i][j] = medianIn[i][j];
                        }
                    }

                    break;
                }

                case Median::TYPE_5X5_SOFT: {
                    for (; j < width - border; ++j) {
                        if (!useUpperBound || medianIn[i][j] <= upperBound) {
                            medianOut[i][j] = median(
                                                  medianIn[i - 2][j],
                                                  medianIn[i - 1][j - 1],
                                                  medianIn[i - 1][j],
                                                  medianIn[i - 1][j + 1],
                                                  medianIn[i][j - 2],
                                                  medianIn[i][j - 1],
                                                  medianIn[i][j],
                                                  medianIn[i][j + 1],
                                                  medianIn[i][j + 2],
                                                  medianIn[i + 1][j - 1],
                                                  medianIn[i + 1][j],
                                                  medianIn[i + 1][j + 1],
                                                  medianIn[i + 2][j]
                                              );
                        } else {
                            medianOut[i][j] = medianIn[i][j];
                        }
                    }

                    break;
                }

                case Median::TYPE_5X5_STRONG: {
#ifdef __SSE2__

                    for (; !useUpperBound && j < width - border - 3; j += 4) {
                        STVFU (
                            medianOut[i][j],
                            median (
                                LVFU (medianIn[i - 2][j - 2]),
                                LVFU (medianIn[i - 2][j - 1]),
                                LVFU (medianIn[i - 2][j]),
                                LVFU (medianIn[i - 2][j + 1]),
                                LVFU (medianIn[i - 2][j + 2]),
                                LVFU (medianIn[i - 1][j - 2]),
                                LVFU (medianIn[i - 1][j - 1]),
                                LVFU (medianIn[i - 1][j]),
                                LVFU (medianIn[i - 1][j + 1]),
                                LVFU (medianIn[i - 1][j + 2]),
                                LVFU (medianIn[i][j - 2]),
                                LVFU (medianIn[i][j - 1]),
                                LVFU (medianIn[i][j]),
                                LVFU (medianIn[i][j + 1]),
                                LVFU (medianIn[i][j + 2]),
                                LVFU (medianIn[i + 1][j - 2]),
                                LVFU (medianIn[i + 1][j - 1]),
                                LVFU (medianIn[i + 1][j]),
                                LVFU (medianIn[i + 1][j + 1]),
                                LVFU (medianIn[i + 1][j + 2]),
                                LVFU (medianIn[i + 2][j - 2]),
                                LVFU (medianIn[i + 2][j - 1]),
                                LVFU (medianIn[i + 2][j]),
                                LVFU (medianIn[i + 2][j + 1]),
                                LVFU (medianIn[i + 2][j + 2])
                            )
                        );
                    }

#endif

                    for (; j < width - border; ++j) {
                        if (!useUpperBound || medianIn[i][j] <= upperBound) {
                            medianOut[i][j] = median(
                                                  medianIn[i - 2][j - 2],
                                                  medianIn[i - 2][j - 1],
                                                  medianIn[i - 2][j],
                                                  medianIn[i - 2][j + 1],
                                                  medianIn[i - 2][j + 2],
                                                  medianIn[i - 1][j - 2],
                                                  medianIn[i - 1][j - 1],
                                                  medianIn[i - 1][j],
                                                  medianIn[i - 1][j + 1],
                                                  medianIn[i - 1][j + 2],
                                                  medianIn[i][j - 2],
                                                  medianIn[i][j - 1],
                                                  medianIn[i][j],
                                                  medianIn[i][j + 1],
                                                  medianIn[i][j + 2],
                                                  medianIn[i + 1][j - 2],
                                                  medianIn[i + 1][j - 1],
                                                  medianIn[i + 1][j],
                                                  medianIn[i + 1][j + 1],
                                                  medianIn[i + 1][j + 2],
                                                  medianIn[i + 2][j - 2],
                                                  medianIn[i + 2][j - 1],
                                                  medianIn[i + 2][j],
                                                  medianIn[i + 2][j + 1],
                                                  medianIn[i + 2][j + 2]
                                              );
                        } else {
                            medianOut[i][j] = medianIn[i][j];
                        }
                    }

                    break;
                }

                case Median::TYPE_7X7: {
#ifdef __SSE2__
                    std::array<vfloat, 49> vpp ALIGNED16;

                    for (; !useUpperBound && j < width - border - 3; j += 4) {
                        for (int kk = 0, ii = -border; ii <= border; ++ii) {
                            for (int jj = -border; jj <= border; ++jj, ++kk) {
                                vpp[kk] = LVFU (medianIn[i + ii][j + jj]);
                            }
                        }

                        STVFU (medianOut[i][j], median (vpp));
                    }

#endif

                    std::array<float, 49> pp;

                    for (; j < width - border; ++j) {
                        if (!useUpperBound || medianIn[i][j] <= upperBound) {
                            for (int kk = 0, ii = -border; ii <= border; ++ii) {
                                for (int jj = -border; jj <= border; ++jj, ++kk) {
                                    pp[kk] = medianIn[i + ii][j + jj];
                                }
                            }

                            medianOut[i][j] = median(pp);
                        } else {
                            medianOut[i][j] = medianIn[i][j];
                        }
                    }

                    break;
                }

                case Median::TYPE_9X9: {
#ifdef __SSE2__
                    std::array<vfloat, 81> vpp ALIGNED16;

                    for (; !useUpperBound && j < width - border - 3; j += 4) {
                        for (int kk = 0, ii = -border; ii <= border; ++ii) {
                            for (int jj = -border; jj <= border; ++jj, ++kk) {
                                vpp[kk] = LVFU (medianIn[i + ii][j + jj]);
                            }
                        }

                        STVFU (medianOut[i][j], median (vpp));
                    }

#endif

                    std::array<float, 81> pp;

                    for (; j < width - border; ++j) {
                        if (!useUpperBound || medianIn[i][j] <= upperBound) {
                            for (int kk = 0, ii = -border; ii <= border; ++ii) {
                                for (int jj = -border; jj <= border; ++jj, ++kk) {
                                    pp[kk] = medianIn[i + ii][j + jj];
                                }
                            }

                            medianOut[i][j] = median(pp);
                        } else {
                            medianOut[i][j] = medianIn[i][j];
                        }
                    }

                    for (; j < width; ++j) {
                        medianOut[i][j] = medianIn[i][j];
                    }

                    break;
                }
            }

            for (; j < width; ++j) {
                medianOut[i][j] = medianIn[i][j];
            }
        }

        if (iteration == 1) { // lower border
            for (int i = height - border; i < height; ++i) {
                for (int j = 0; j < width; ++j) {
                    medianOut[i][j] = medianIn[i][j];
                }
            }
        }

        BufferIndex ^= 1; // swap buffers
    }

    if (medianOut != dst) {
#ifdef _OPENMP
        #pragma omp parallel for num_threads(numThreads) if (numThreads>1)
#endif

        for (int i = 0; i < height; ++i) {
            for (int j = 0; j < width; ++j) {
                dst[i][j] = medianOut[i][j];
            }
        }
    }

    if (allocBuffer != nullptr) { // we allocated memory, so let's free it now
        for (int i = 0; i < height; ++i) {
            delete[] allocBuffer[i];
        }

        delete[] allocBuffer;
    }
}

} // namespace


void ImProcFunctions::Median_Denoise(float **src, float **dst, const int width, const int height, const Median medianType, const int iterations, const int numThreads, float **buffer)
{
    do_median_denoise<false>(src, dst, 0.f, width, height, medianType, iterations, numThreads, buffer);
}


void ImProcFunctions::Median_Denoise(float **src, float **dst, float upperBound, const int width, const int height, const Median medianType, const int iterations, const int numThreads, float **buffer)
{
    do_median_denoise<true>(src, dst, upperBound, width, height, medianType, iterations, numThreads, buffer);
}


void ImProcFunctions::Tile_calc (int tilesize, int overlap, int kall, int imwidth, int imheight, int &numtiles_W, int &numtiles_H, int &tilewidth, int &tileheight, int &tileWskip, int &tileHskip)

{
    if (kall == 2) {

        if (imwidth < tilesize) {
            numtiles_W = 1;
            tileWskip = imwidth;
            tilewidth = imwidth;
        } else {
            numtiles_W = ceil ((static_cast<float> (imwidth)) / (tilesize - overlap));
            tilewidth  = ceil ((static_cast<float> (imwidth)) / (numtiles_W)) + overlap;
            tilewidth += (tilewidth & 1);
            tileWskip = tilewidth - overlap;
        }

        if (imheight < tilesize) {
            numtiles_H = 1;
            tileHskip = imheight;
            tileheight = imheight;
        } else {
            numtiles_H = ceil ((static_cast<float> (imheight)) / (tilesize - overlap));
            tileheight = ceil ((static_cast<float> (imheight)) / (numtiles_H)) + overlap;
            tileheight += (tileheight & 1);
            tileHskip = tileheight - overlap;
        }
    }

    if (kall == 0) {
        numtiles_W = 1;
        tileWskip = imwidth;
        tilewidth = imwidth;
        numtiles_H = 1;
        tileHskip = imheight;
        tileheight = imheight;
    }

    //  printf("Nw=%d NH=%d tileW=%d tileH=%d\n",numtiles_W,numtiles_H,tileWskip,tileHskip);
}

int denoiseNestedLevels = 1;
enum nrquality {QUALITY_STANDARD, QUALITY_HIGH};

void ImProcFunctions::RGB_denoise(int kall, Imagefloat * src, Imagefloat * dst, Imagefloat * calclum, float * ch_M, float *max_r, float *max_b, bool isRAW, const procparams::DirPyrDenoiseParams & dnparams, const double expcomp, const NoiseCurve & noiseLCurve, const NoiseCurve & noiseCCurve, float &nresi, float &highresi)
{
BENCHFUN
//#ifdef _DEBUG
    MyTime t1e, t2e;
    t1e.set();

//#endif
    if (dnparams.luma == 0 && dnparams.chroma == 0  && !dnparams.median && !noiseLCurve && !noiseCCurve) {
        //nothing to do; copy src to dst or do nothing in case src == dst
        if (src != dst) {
            src->copyData (dst);
        }

        if (calclum) {
            delete calclum;
            calclum = nullptr;
        }

        return;
    }

    MyMutex::MyLock lock(*fftwMutex);

    const nrquality nrQuality = (dnparams.smethod == "shal") ? QUALITY_STANDARD : QUALITY_HIGH;//shrink method
    const float qhighFactor = (nrQuality == QUALITY_HIGH) ? 1.f / static_cast<float>(settings->nrhigh) : 1.0f;
    const bool useNoiseCCurve = (noiseCCurve && noiseCCurve.getSum() > 5.f);
    const bool useNoiseLCurve = (noiseLCurve && noiseLCurve.getSum() >= 7.f);
    const bool autoch = (settings->leveldnautsimpl == 1 && (dnparams.Cmethod == "AUT" || dnparams.Cmethod == "PRE")) || (settings->leveldnautsimpl == 0 && (dnparams.C2method == "AUTO" || dnparams.C2method == "PREV"));

    float** lumcalc = nullptr;
    float* lumcalcBuffer = nullptr;
    float** ccalc = nullptr;
    float* ccalcBuffer = nullptr;

    bool ponder = false;
    float ponderCC = 1.f;

    if (settings->leveldnautsimpl == 1 && params->dirpyrDenoise.Cmethod == "PON") {
        ponder = true;
        ponderCC = 0.5f;
    }

    if (settings->leveldnautsimpl == 1 && params->dirpyrDenoise.Cmethod == "PRE") {
        ponderCC = 0.5f;
    }

    if (settings->leveldnautsimpl == 0 && params->dirpyrDenoise.Cmethod == "PREV") {
        ponderCC = 0.5f;
    }

    int metchoice = 0;

    if (dnparams.methodmed == "Lonly") {
        metchoice = 1;
    } else if (dnparams.methodmed == "Lab") {
        metchoice = 2;
    } else if (dnparams.methodmed == "ab") {
        metchoice = 3;
    } else if (dnparams.methodmed == "Lpab") {
        metchoice = 4;
    }

    const bool denoiseMethodRgb = (dnparams.dmethod == "RGB");
    // init luma noisevarL
    const float noiseluma = static_cast<float>(dnparams.luma);
    const float noisevarL = (useNoiseLCurve && (denoiseMethodRgb || !isRAW)) ? static_cast<float>(SQR(((noiseluma + 1.0) / 125.0) * (10. + (noiseluma + 1.0) / 25.0))) : static_cast<float>(SQR((noiseluma / 125.0) * (1.0 + noiseluma / 25.0)));
    const bool denoiseLuminance = (noisevarL > 0.00001f);

    //printf("NL=%f \n",noisevarL);
    if (useNoiseLCurve || useNoiseCCurve) {
        int hei = calclum->getHeight();
        int wid = calclum->getWidth();
        TMatrix wprofi = ICCStore::getInstance()->workingSpaceMatrix(params->icm.workingProfile);

        const float wpi[3][3] = {
            {static_cast<float> (wprofi[0][0]), static_cast<float> (wprofi[0][1]), static_cast<float> (wprofi[0][2])},
            {static_cast<float> (wprofi[1][0]), static_cast<float> (wprofi[1][1]), static_cast<float> (wprofi[1][2])},
            {static_cast<float> (wprofi[2][0]), static_cast<float> (wprofi[2][1]), static_cast<float> (wprofi[2][2])}
        };
        lumcalcBuffer = new float[hei * wid];
        lumcalc = new float*[ (hei)];

        for (int i = 0; i < hei; ++i) {
            lumcalc[i] = lumcalcBuffer + (i * wid);
        }

        ccalcBuffer = new float[hei * wid];
        ccalc = new float*[ (hei)];

        for (int i = 0; i < hei; ++i) {
            ccalc[i] = ccalcBuffer + (i * wid);
        }

        float cn100Precalc = 0.f;

        if (useNoiseCCurve) {
            cn100Precalc = SQR (1.f + ponderCC * (4.f * noiseCCurve[100.f / 60.f]));
        }

#ifdef _OPENMP
        #pragma omp parallel for schedule(dynamic,16)
#endif

        for (int ii = 0; ii < hei; ++ii) {
            for (int jj = 0; jj < wid; ++jj) {
                float LLum, AAum, BBum;

                float RL = calclum->r (ii, jj);
                float GL = calclum->g (ii, jj);
                float BL = calclum->b (ii, jj);
                // determine luminance and chrominance for noisecurves
                float XL, YL, ZL;
                Color::rgbxyz (RL, GL, BL, XL, YL, ZL, wpi);
                Color::XYZ2Lab (XL, YL, ZL, LLum, AAum, BBum);

                if (useNoiseLCurve) {
                    float epsi = 0.01f;

                    if (LLum < 2.f) {
                        LLum = 2.f;    //avoid divided by zero
                    }

                    if (LLum > 32768.f) {
                        LLum = 32768.f;    // not strictly necessary
                    }

                    float kinterm = epsi + noiseLCurve[xdivf (LLum, 15) * 500.f];
                    kinterm *= 100.f;
                    kinterm += noiseluma;
                    lumcalc[ii][jj] = SQR ((kinterm / 125.f) * (1.f + kinterm / 25.f));
                }

                if (useNoiseCCurve) {
                    float cN = sqrtf (SQR (AAum) + SQR (BBum));

                    if (cN > 100) {
                        ccalc[ii][jj] = SQR (1.f + ponderCC * (4.f * noiseCCurve[cN / 60.f]));
                    } else {
                        ccalc[ii][jj] = cn100Precalc;
                    }
                }
            }
        }

        delete calclum;
        calclum = nullptr;
    }

    const short int imheight = src->getHeight(), imwidth = src->getWidth();

    if (dnparams.luma != 0 || dnparams.chroma != 0 || dnparams.methodmed == "Lab" || dnparams.methodmed == "Lonly") {
        // gamma transform for input data
        float gam = dnparams.gamma;
        float gamthresh = 0.001f;

        if (!isRAW) {//reduce gamma under 1 for Lab mode ==> TIF and JPG
            if (gam < 1.9f) {
                gam = 1.f - (1.9f - gam) / 3.f;    //minimum gamma 0.7
            } else if (gam >= 1.9f && gam <= 3.f) {
                gam = (1.4f / 1.1f) * gam - 1.41818f;
            }
        }


        LUTf gamcurve (65536, LUT_CLIP_BELOW);
        float gamslope = exp (log (static_cast<double> (gamthresh)) / gam) / gamthresh;

        if (denoiseMethodRgb) {
            Color::gammaf2lut (gamcurve, gam, gamthresh, gamslope, 65535.f, 32768.f);
        } else {
            Color::gammanf2lut (gamcurve, gam, 65535.f, 32768.f);
        }

        // inverse gamma transform for output data
        float igam = 1.f / gam;
        float igamthresh = gamthresh * gamslope;
        float igamslope = 1.f / gamslope;

        LUTf igamcurve (65536, LUT_CLIP_BELOW);

        if (denoiseMethodRgb) {
            Color::gammaf2lut (igamcurve, igam, igamthresh, igamslope, 32768.f, 65535.f);
        } else {
            Color::gammanf2lut (igamcurve, igam, 32768.f, 65535.f);
        }

        const float gain = pow(2.0f, float(expcomp));
        float params_Ldetail = min(float(dnparams.Ldetail), 99.9f); // max out to avoid div by zero when using noisevar_Ldetail as divisor
        float noisevar_Ldetail = SQR(static_cast<float>(SQR(100. - params_Ldetail) + 50.*(100. - params_Ldetail)) * TS * 0.5f);

        array2D<float> tilemask_in (TS, TS);
        array2D<float> tilemask_out (TS, TS);

        if (denoiseLuminance) {
            const int border = MAX (2, TS / 16);

            for (int i = 0; i < TS; ++i) {
                float i1 = abs ((i > TS / 2 ? i - TS + 1 : i));
                float vmask = (i1 < border ? SQR (sin ((rtengine::RT_PI * i1) / (2 * border))) : 1.0f);
                float vmask2 = (i1 < 2 * border ? SQR (sin ((rtengine::RT_PI * i1) / (2 * border))) : 1.0f);

                for (int j = 0; j < TS; ++j) {
                    float j1 = abs ((j > TS / 2 ? j - TS + 1 : j));
                    tilemask_in[i][j] = (vmask * (j1 < border ? SQR (sin ((rtengine::RT_PI * j1) / (2 * border))) : 1.0f)) + epsilon;
                    tilemask_out[i][j] = (vmask2 * (j1 < 2 * border ? SQR (sin ((rtengine::RT_PI * j1) / (2 * border))) : 1.0f)) + epsilon;

                }
            }
        }

        int tilesize;
        int overlap;

        if (settings->leveldnti == 0) {
            tilesize = 1024;
            overlap = 128;
        }

        if (settings->leveldnti == 1) {
            tilesize = 768;
            overlap = 96;
        }

        int numTries = 0;

        if (ponder) {
            printf ("Tiled denoise processing caused by Automatic Multizone mode\n");
        }

        bool memoryAllocationFailed = false;

        do {
            ++numTries;

            if (numTries == 2) {
                printf ("1st denoise pass failed due to insufficient memory, starting 2nd (tiled) pass now...\n");
            }

            int numtiles_W, numtiles_H, tilewidth, tileheight, tileWskip, tileHskip;

            Tile_calc(tilesize, overlap, (options.rgbDenoiseThreadLimit == 0 && !ponder) ? (numTries == 1 ? 0 : 2) : 2, imwidth, imheight, numtiles_W, numtiles_H, tilewidth, tileheight, tileWskip, tileHskip);
            memoryAllocationFailed = false;
            const int numtiles = numtiles_W * numtiles_H;

            //output buffer
            Imagefloat * dsttmp;

            if (numtiles == 1) {
                dsttmp = dst;
            } else {
                dsttmp = new Imagefloat (imwidth, imheight);
#ifdef _OPENMP
                #pragma omp parallel for
#endif

                for (int i = 0; i < imheight; ++i) {
                    for (int j = 0; j < imwidth; ++j) {
                        dsttmp->r (i, j) = 0.f;
                        dsttmp->g (i, j) = 0.f;
                        dsttmp->b (i, j) = 0.f;
                    }
                }
            }

            //now we have tile dimensions, overlaps
            //%%%%%%%%%%%%%%%%%%%%%%%%%%%%%%%%%%%%%%%%%%%%%%%%%%%%%%

            // According to FFTW-Doc 'it is safe to execute the same plan in parallel by multiple threads', so we now create 4 plans
            // outside the parallel region and use them inside the parallel region.

            // calculate max size of numblox_W.
            int max_numblox_W = ceil ((static_cast<float> (MIN (imwidth, tilewidth))) / (offset)) + 2 * blkrad;
            // calculate min size of numblox_W.
            int min_numblox_W = ceil ((static_cast<float> ((MIN (imwidth, ((numtiles_W - 1) * tileWskip) + tilewidth)) - ((numtiles_W - 1) * tileWskip))) / (offset)) + 2 * blkrad;

            // these are needed only for creation of the plans and will be freed before entering the parallel loop
            fftwf_plan plan_forward_blox[2];
            fftwf_plan plan_backward_blox[2];

            if (denoiseLuminance) {
                float *Lbloxtmp  = reinterpret_cast<float*>(fftwf_malloc(max_numblox_W * TS * TS * sizeof(float)));
                float *fLbloxtmp = reinterpret_cast<float*>(fftwf_malloc(max_numblox_W * TS * TS * sizeof(float)));

                int nfwd[2] = {TS, TS};

                //for DCT:
                fftw_r2r_kind fwdkind[2] = {FFTW_REDFT10, FFTW_REDFT10};
                fftw_r2r_kind bwdkind[2] = {FFTW_REDFT01, FFTW_REDFT01};

                // Creating the plans with FFTW_MEASURE instead of FFTW_ESTIMATE speeds up the execute a bit
                plan_forward_blox[0]  = fftwf_plan_many_r2r(2, nfwd, max_numblox_W, Lbloxtmp, nullptr, 1, TS * TS, fLbloxtmp, nullptr, 1, TS * TS, fwdkind, FFTW_MEASURE | FFTW_DESTROY_INPUT);
                plan_backward_blox[0] = fftwf_plan_many_r2r(2, nfwd, max_numblox_W, fLbloxtmp, nullptr, 1, TS * TS, Lbloxtmp, nullptr, 1, TS * TS, bwdkind, FFTW_MEASURE | FFTW_DESTROY_INPUT);
                plan_forward_blox[1]  = fftwf_plan_many_r2r(2, nfwd, min_numblox_W, Lbloxtmp, nullptr, 1, TS * TS, fLbloxtmp, nullptr, 1, TS * TS, fwdkind, FFTW_MEASURE | FFTW_DESTROY_INPUT);
                plan_backward_blox[1] = fftwf_plan_many_r2r(2, nfwd, min_numblox_W, fLbloxtmp, nullptr, 1, TS * TS, Lbloxtmp, nullptr, 1, TS * TS, bwdkind, FFTW_MEASURE | FFTW_DESTROY_INPUT);
                fftwf_free(Lbloxtmp);
                fftwf_free(fLbloxtmp);
            }

#ifndef _OPENMP
            int numthreads = 1;
#else
            // Calculate number of tiles. If less than omp_get_max_threads(), then limit num_threads to number of tiles
            int numthreads = MIN (numtiles, omp_get_max_threads());

            if (options.rgbDenoiseThreadLimit > 0) {
                numthreads = MIN (numthreads, options.rgbDenoiseThreadLimit);
            }

#ifdef _OPENMP
            denoiseNestedLevels = omp_get_max_threads() / numthreads;
            bool oldNested = omp_get_nested();

            if (denoiseNestedLevels < 2) {
                denoiseNestedLevels = 1;
            } else {
                omp_set_nested (true);
            }

            if (options.rgbDenoiseThreadLimit > 0)
                while (denoiseNestedLevels * numthreads > options.rgbDenoiseThreadLimit) {
                    denoiseNestedLevels--;
                }

#endif

            if (settings->verbose) {
                printf ("RGB_denoise uses %d main thread(s) and up to %d nested thread(s) for each main thread\n", numthreads, denoiseNestedLevels);
            }

#endif
            float *LbloxArray[denoiseNestedLevels * numthreads] = {};
            float *fLbloxArray[denoiseNestedLevels * numthreads] = {};

            if (numtiles > 1 && denoiseLuminance) {
                for (int i = 0; i < denoiseNestedLevels * numthreads; ++i) {
                    LbloxArray[i]  = reinterpret_cast<float*>(fftwf_malloc(max_numblox_W * TS * TS * sizeof(float)));
                    fLbloxArray[i] = reinterpret_cast<float*>(fftwf_malloc(max_numblox_W * TS * TS * sizeof(float)));
                }
            }

            TMatrix wiprof = ICCStore::getInstance()->workingSpaceInverseMatrix(params->icm.workingProfile);
            //inverse matrix user select
            const float wip[3][3] = {
                {static_cast<float> (wiprof[0][0]), static_cast<float> (wiprof[0][1]), static_cast<float> (wiprof[0][2])},
                {static_cast<float> (wiprof[1][0]), static_cast<float> (wiprof[1][1]), static_cast<float> (wiprof[1][2])},
                {static_cast<float> (wiprof[2][0]), static_cast<float> (wiprof[2][1]), static_cast<float> (wiprof[2][2])}
            };

            TMatrix wprof = ICCStore::getInstance()->workingSpaceMatrix(params->icm.workingProfile);

            const float wp[3][3] = {
                {static_cast<float> (wprof[0][0]), static_cast<float> (wprof[0][1]), static_cast<float> (wprof[0][2])},
                {static_cast<float> (wprof[1][0]), static_cast<float> (wprof[1][1]), static_cast<float> (wprof[1][2])},
                {static_cast<float> (wprof[2][0]), static_cast<float> (wprof[2][1]), static_cast<float> (wprof[2][2])}
            };

            // begin tile processing of image
#ifdef _OPENMP
            #pragma omp parallel num_threads(numthreads) if (numthreads>1)
#endif
            {
                int pos;
                float* noisevarlum;
                float* noisevarchrom;

                if (numtiles == 1 && isRAW && (useNoiseCCurve || useNoiseLCurve)) {
                    noisevarlum = lumcalcBuffer;
                    noisevarchrom = ccalcBuffer;
                } else {
                    noisevarlum = new float[ ((tileheight + 1) / 2) * ((tilewidth + 1) / 2)];
                    noisevarchrom = new float[ ((tileheight + 1) / 2) * ((tilewidth + 1) / 2)];
                }

#ifdef _OPENMP
                #pragma omp for schedule(dynamic) collapse(2)
#endif

                for (int tiletop = 0; tiletop < imheight; tiletop += tileHskip) {
                    for (int tileleft = 0; tileleft < imwidth ; tileleft += tileWskip) {
                        //printf("titop=%d tileft=%d\n",tiletop/tileHskip, tileleft/tileWskip);
                        pos = (tiletop / tileHskip) * numtiles_W + tileleft / tileWskip ;
                        int tileright = MIN (imwidth, tileleft + tilewidth);
                        int tilebottom = MIN (imheight, tiletop + tileheight);
                        int width  = tileright - tileleft;
                        int height = tilebottom - tiletop;
                        int width2 = (width + 1) / 2;
                        float realred, realblue;
                        float interm_med = static_cast<float>(dnparams.chroma) / 10.0;
                        float intermred, intermblue;

                        if (dnparams.redchro > 0.) {
                            intermred = (dnparams.redchro / 10.);
                        } else {
                            intermred = static_cast<float>(dnparams.redchro) / 7.0;     //increase slower than linear for more sensit
                        }

                        if (dnparams.bluechro > 0.) {
                            intermblue = (dnparams.bluechro / 10.);
                        } else {
                            intermblue = static_cast<float>(dnparams.bluechro) / 7.0;     //increase slower than linear for more sensit
                        }

                        if (ponder && kall == 2) {
                            interm_med = ch_M[pos] / 10.f;
                            intermred = max_r[pos] / 10.f;
                            intermblue = max_b[pos] / 10.f;
                        }

                        if (ponder && kall == 0) {
                            interm_med = 0.01f;
                            intermred = 0.f;
                            intermblue = 0.f;
                        }

                        realred = interm_med + intermred;

                        if (realred <= 0.f) {
                            realred = 0.001f;
                        }

                        realblue = interm_med + intermblue;

                        if (realblue <= 0.f) {
                            realblue = 0.001f;
                        }

                        const float noisevarab_r = SQR (realred);
                        const float noisevarab_b = SQR (realblue);

                        //input L channel
                        array2D<float> *Lin = nullptr;
                        //wavelet denoised image
                        LabImage * labdn = new LabImage (width, height);

                        //fill tile from image; convert RGB to "luma/chroma"
                        const float maxNoiseVarab = max (noisevarab_b, noisevarab_r);

                        if (isRAW) {//image is raw; use channel differences for chroma channels

                            if (!denoiseMethodRgb) { //lab mode
                                //modification Jacques feb 2013 and july 2014
#ifdef _OPENMP
                                #pragma omp parallel for num_threads(denoiseNestedLevels) if (denoiseNestedLevels>1)
#endif

                                for (int i = tiletop; i < tilebottom; ++i) {
                                    int i1 = i - tiletop;

                                    for (int j = tileleft; j < tileright; ++j) {
                                        int j1 = j - tileleft;
                                        float R_ = gain * src->r (i, j);
                                        float G_ = gain * src->g (i, j);
                                        float B_ = gain * src->b (i, j);

                                        R_ = Color::denoiseIGammaTab[R_];
                                        G_ = Color::denoiseIGammaTab[G_];
                                        B_ = Color::denoiseIGammaTab[B_];

                                        //apply gamma noise standard (slider)
                                        R_ = R_ < 65535.f ? gamcurve[R_] : (Color::gammanf (R_ / 65535.f, gam) * 32768.f);
                                        G_ = G_ < 65535.f ? gamcurve[G_] : (Color::gammanf (G_ / 65535.f, gam) * 32768.f);
                                        B_ = B_ < 65535.f ? gamcurve[B_] : (Color::gammanf (B_ / 65535.f, gam) * 32768.f);

                                        //true conversion xyz=>Lab
                                        float X, Y, Z;
                                        Color::rgbxyz (R_, G_, B_, X, Y, Z, wp);

                                        //convert to Lab
                                        float L, a, b;
                                        Color::XYZ2Lab (X, Y, Z, L, a, b);

                                        labdn->L[i1][j1] = L;
                                        labdn->a[i1][j1] = a;
                                        labdn->b[i1][j1] = b;

                                        if (((i1 | j1) & 1) == 0) {
                                            if (numTries == 1) {
                                                noisevarlum[ (i1 >> 1)*width2 + (j1 >> 1)] = useNoiseLCurve ? lumcalc[i >> 1][j >> 1] : noisevarL;
                                                noisevarchrom[ (i1 >> 1)*width2 + (j1 >> 1)] = useNoiseCCurve ? maxNoiseVarab * ccalc[i >> 1][j >> 1] : 1.f;
                                            } else {
                                                noisevarlum[ (i1 >> 1)*width2 + (j1 >> 1)] = lumcalc[i >> 1][j >> 1];
                                                noisevarchrom[ (i1 >> 1)*width2 + (j1 >> 1)] = ccalc[i >> 1][j >> 1];
                                            }
                                        }

                                        //end chroma
                                    }
                                }
                            } else {//RGB mode
#ifdef _OPENMP
                                #pragma omp parallel for num_threads(denoiseNestedLevels) if (denoiseNestedLevels>1)
#endif

                                for (int i = tiletop; i < tilebottom; ++i) {
                                    int i1 = i - tiletop;

                                    for (int j = tileleft; j < tileright; ++j) {
                                        int j1 = j - tileleft;

                                        float X = gain * src->r (i, j);
                                        float Y = gain * src->g (i, j);
                                        float Z = gain * src->b (i, j);
                                        //conversion colorspace to determine luminance with no gamma
                                        X = X < 65535.f ? gamcurve[X] : (Color::gammaf (X / 65535.f, gam, gamthresh, gamslope) * 32768.f);
                                        Y = Y < 65535.f ? gamcurve[Y] : (Color::gammaf (Y / 65535.f, gam, gamthresh, gamslope) * 32768.f);
                                        Z = Z < 65535.f ? gamcurve[Z] : (Color::gammaf (Z / 65535.f, gam, gamthresh, gamslope) * 32768.f);
                                        //end chroma
                                        labdn->L[i1][j1] = Y;
                                        labdn->a[i1][j1] = (X - Y);
                                        labdn->b[i1][j1] = (Y - Z);

                                        if (((i1 | j1) & 1) == 0) {
                                            if (numTries == 1) {
                                                noisevarlum[ (i1 >> 1)*width2 + (j1 >> 1)] = useNoiseLCurve ? lumcalc[i >> 1][j >> 1] : noisevarL;
                                                noisevarchrom[ (i1 >> 1)*width2 + (j1 >> 1)] = useNoiseCCurve ? maxNoiseVarab * ccalc[i >> 1][j >> 1] : 1.f;
                                            } else {
                                                noisevarlum[ (i1 >> 1)*width2 + (j1 >> 1)] = lumcalc[i >> 1][j >> 1];
                                                noisevarchrom[ (i1 >> 1)*width2 + (j1 >> 1)] = ccalc[i >> 1][j >> 1];
                                            }
                                        }
                                    }
                                }
                            }
                        } else {//image is not raw; use Lab parametrization
#ifdef _OPENMP
                            #pragma omp parallel for num_threads(denoiseNestedLevels) if (denoiseNestedLevels>1)
#endif

                            for (int i = tiletop; i < tilebottom; ++i) {
                                int i1 = i - tiletop;

                                for (int j = tileleft; j < tileright; ++j) {
                                    int j1 = j - tileleft;
                                    float L, a, b;
                                    float rLum = src->r (i, j) ; //for denoise curves
                                    float gLum = src->g (i, j) ;
                                    float bLum = src->b (i, j) ;

                                    //use gamma sRGB, not good if TIF (JPG) Output profil not with gamma sRGB  (eg : gamma =1.0, or 1.8...)
                                    //very difficult to solve !
                                    // solution ==> save TIF with gamma sRGB and re open
                                    float rtmp = Color::igammatab_srgb[ src->r (i, j) ];
                                    float gtmp = Color::igammatab_srgb[ src->g (i, j) ];
                                    float btmp = Color::igammatab_srgb[ src->b (i, j) ];
                                    //modification Jacques feb 2013
                                    // gamma slider different from raw
                                    rtmp = rtmp < 65535.f ? gamcurve[rtmp] : (Color::gammanf (rtmp / 65535.f, gam) * 32768.f);
                                    gtmp = gtmp < 65535.f ? gamcurve[gtmp] : (Color::gammanf (gtmp / 65535.f, gam) * 32768.f);
                                    btmp = btmp < 65535.f ? gamcurve[btmp] : (Color::gammanf (btmp / 65535.f, gam) * 32768.f);

                                    float X, Y, Z;
                                    Color::rgbxyz (rtmp, gtmp, btmp, X, Y, Z, wp);

                                    //convert Lab
                                    Color::XYZ2Lab (X, Y, Z, L, a, b);
                                    labdn->L[i1][j1] = L;
                                    labdn->a[i1][j1] = a;
                                    labdn->b[i1][j1] = b;

                                    if (((i1 | j1) & 1) == 0) {
                                        float Llum, alum, blum;

                                        if (useNoiseLCurve || useNoiseCCurve) {
                                            float XL, YL, ZL;
                                            Color::rgbxyz (rLum, gLum, bLum, XL, YL, ZL, wp);
                                            Color::XYZ2Lab (XL, YL, ZL, Llum, alum, blum);
                                        }

                                        if (useNoiseLCurve) {
                                            float kN = Llum;
                                            float epsi = 0.01f;

                                            if (kN < 2.f) {
                                                kN = 2.f;
                                            }

                                            if (kN > 32768.f) {
                                                kN = 32768.f;
                                            }

                                            float kinterm = epsi + noiseLCurve[xdivf (kN, 15) * 500.f];
                                            float ki = kinterm * 100.f;
                                            ki += noiseluma;
                                            noisevarlum[ (i1 >> 1)*width2 + (j1 >> 1)] = SQR ((ki / 125.f) * (1.f + ki / 25.f));
                                        } else {
                                            noisevarlum[ (i1 >> 1)*width2 + (j1 >> 1)] = noisevarL;
                                        }

                                        if (useNoiseCCurve) {
                                            float aN = alum;
                                            float bN = blum;
                                            float cN = sqrtf (SQR (aN) + SQR (bN));

                                            if (cN < 100.f) {
                                                cN = 100.f;    //avoid divided by zero ???
                                            }

                                            float Cinterm = 1.f + ponderCC * 4.f * noiseCCurve[cN / 60.f];
                                            noisevarchrom[ (i1 >> 1)*width2 + (j1 >> 1)] = maxNoiseVarab * SQR (Cinterm);
                                        } else {
                                            noisevarchrom[ (i1 >> 1)*width2 + (j1 >> 1)] = 1.f;
                                        }
                                    }
                                }
                            }
                        }

                        //now perform basic wavelet denoise
                        //arguments 4 and 5 of wavelet decomposition are max number of wavelet decomposition levels;
                        //and whether to subsample the image after wavelet filtering.  Subsampling is coded as
                        //binary 1 or 0 for each level, eg subsampling = 0 means no subsampling, 1 means subsample
                        //the first level only, 7 means subsample the first three levels, etc.
                        //actual implementation only works with subsampling set to 1
                        float interm_medT = static_cast<float>(dnparams.chroma) / 10.0;
                        bool execwavelet = true;

                        if (!denoiseLuminance && interm_medT < 0.05f && dnparams.median && (dnparams.methodmed == "Lab" || dnparams.methodmed == "Lonly")) {
                            execwavelet = false;    //do not exec wavelet if sliders luminance and chroma are very small and median need
                        }

                        //we considered user don't want wavelet
                        if (settings->leveldnautsimpl == 1 && dnparams.Cmethod != "MAN") {
                            execwavelet = true;
                        }

                        if (settings->leveldnautsimpl == 0 && dnparams.C2method != "MANU") {
                            execwavelet = true;
                        }

                        if (execwavelet) {//gain time if user choose only median  sliders L <=1  slider chrom master < 1
                            wavelet_decomposition* Ldecomp;
                            wavelet_decomposition* adecomp;

                            int levwav = 5;
                            float maxreal = max (realred, realblue);

                            //increase the level of wavelet if user increase much or very much sliders
                            if (maxreal < 8.f) {
                                levwav = 5;
                            } else if (maxreal < 10.f) {
                                levwav = 6;
                            } else if (maxreal < 15.f) {
                                levwav = 7;
                            } else {
                                levwav = 8;    //maximum ==> I have increase Maxlevel in cplx_wavelet_dec.h from 8 to 9
                            }

                            if (nrQuality == QUALITY_HIGH) {
                                levwav += settings->nrwavlevel;    //increase level for enhanced mode
                            }

                            if (levwav > 8) {
                                levwav = 8;
                            }

                            int minsizetile = min (tilewidth, tileheight);
                            int maxlev2 = 8;

                            if (minsizetile < 256) {
                                maxlev2 = 7;
                            }

                            if (minsizetile < 128) {
                                maxlev2 = 6;
                            }

                            if (minsizetile < 64) {
                                maxlev2 = 5;
                            }

                            levwav = min (maxlev2, levwav);

                            //  if (settings->verbose) printf("levwavelet=%i  noisevarA=%f noisevarB=%f \n",levwav, noisevarab_r, noisevarab_b);
                            Ldecomp = new wavelet_decomposition(labdn->L[0], labdn->W, labdn->H, levwav, 1, 1, max(1, denoiseNestedLevels));

                            if (Ldecomp->memoryAllocationFailed) {
                                memoryAllocationFailed = true;
                            }

                            float madL[8][3];

                            if (!memoryAllocationFailed) {
                                // precalculate madL, because it's used in adecomp and bdecomp
                                int maxlvl = Ldecomp->maxlevel();
#ifdef _OPENMP
                                #pragma omp parallel for schedule(dynamic) collapse(2) num_threads(denoiseNestedLevels) if (denoiseNestedLevels>1)
#endif

                                for (int lvl = 0; lvl < maxlvl; ++lvl) {
                                    for (int dir = 1; dir < 4; ++dir) {
                                        // compute median absolute deviation (MAD) of detail coefficients as robust noise estimator
                                        int Wlvl_L = Ldecomp->level_W (lvl);
                                        int Hlvl_L = Ldecomp->level_H (lvl);

                                        float ** WavCoeffs_L = Ldecomp->level_coeffs (lvl);

                                        if (!denoiseMethodRgb) {
                                            madL[lvl][dir - 1] = SQR (Mad (WavCoeffs_L[dir], Wlvl_L * Hlvl_L));
                                        } else {
                                            madL[lvl][dir - 1] = SQR (MadRgb (WavCoeffs_L[dir], Wlvl_L * Hlvl_L));
                                        }
                                    }
                                }
                            }

                            float chresid = 0.f;
                            float chresidtemp = 0.f;
                            float chmaxresid = 0.f;
                            float chmaxresidtemp = 0.f;

                            adecomp = new wavelet_decomposition(labdn->a[0], labdn->W, labdn->H, levwav, 1, 1, max(1, denoiseNestedLevels));

                            if (adecomp->memoryAllocationFailed) {
                                memoryAllocationFailed = true;
                            }

                            if (!memoryAllocationFailed) {
                                if (nrQuality == QUALITY_STANDARD) {
                                    if (!WaveletDenoiseAllAB (*Ldecomp, *adecomp, noisevarchrom, madL, noisevarab_r, useNoiseCCurve, autoch, denoiseMethodRgb)) { //enhance mode
                                        memoryAllocationFailed = true;
                                    }
                                } else { /*if (nrQuality==QUALITY_HIGH)*/
                                    if (!WaveletDenoiseAll_BiShrinkAB (*Ldecomp, *adecomp, noisevarchrom, madL, noisevarab_r, useNoiseCCurve, autoch, denoiseMethodRgb)) { //enhance mode
                                        memoryAllocationFailed = true;
                                    }

                                    if (!memoryAllocationFailed) {
                                        if (!WaveletDenoiseAllAB (*Ldecomp, *adecomp, noisevarchrom, madL, noisevarab_r, useNoiseCCurve, autoch, denoiseMethodRgb)) {
                                            memoryAllocationFailed = true;
                                        }
                                    }
                                }
                            }

                            if (!memoryAllocationFailed) {
                                if (kall == 0) {
                                    Noise_residualAB (*adecomp, chresid, chmaxresid, denoiseMethodRgb);
                                    chresidtemp = chresid;
                                    chmaxresidtemp = chmaxresid;
                                }

                                adecomp->reconstruct (labdn->a[0]);
                            }

                            delete adecomp;

                            if (!memoryAllocationFailed) {
                                wavelet_decomposition* bdecomp = new wavelet_decomposition(labdn->b[0], labdn->W, labdn->H, levwav, 1, 1, max(1, denoiseNestedLevels));

                                if (bdecomp->memoryAllocationFailed) {
                                    memoryAllocationFailed = true;
                                }

                                if (!memoryAllocationFailed) {
                                    if (nrQuality == QUALITY_STANDARD) {
                                        if (!WaveletDenoiseAllAB (*Ldecomp, *bdecomp, noisevarchrom, madL, noisevarab_b, useNoiseCCurve, autoch, denoiseMethodRgb)) { //enhance mode
                                            memoryAllocationFailed = true;
                                        }
                                    } else { /*if (nrQuality==QUALITY_HIGH)*/
                                        if (!WaveletDenoiseAll_BiShrinkAB (*Ldecomp, *bdecomp, noisevarchrom, madL, noisevarab_b, useNoiseCCurve, autoch, denoiseMethodRgb)) { //enhance mode
                                            memoryAllocationFailed = true;
                                        }

                                        if (!memoryAllocationFailed) {
                                            if (!WaveletDenoiseAllAB (*Ldecomp, *bdecomp, noisevarchrom, madL, noisevarab_b, useNoiseCCurve, autoch, denoiseMethodRgb)) {
                                                memoryAllocationFailed = true;
                                            }
                                        }
                                    }
                                }

                                if (!memoryAllocationFailed) {
                                    if (kall == 0) {
                                        Noise_residualAB (*bdecomp, chresid, chmaxresid, denoiseMethodRgb);
                                        chresid += chresidtemp;
                                        chmaxresid += chmaxresidtemp;
                                        chresid = sqrt (chresid / (6 * (levwav)));
                                        highresi = chresid + 0.66f * (sqrt (chmaxresid) - chresid); //evaluate sigma
                                        nresi = chresid;
                                    }

                                    bdecomp->reconstruct (labdn->b[0]);
                                }

                                delete bdecomp;

                                if (!memoryAllocationFailed) {
                                    if (denoiseLuminance) {
                                        int edge = 0;

                                        if (nrQuality == QUALITY_STANDARD) {
                                            if (!WaveletDenoiseAllL (*Ldecomp, noisevarlum, madL, nullptr, 4, edge)) { //enhance mode
                                                memoryAllocationFailed = true;
                                            }
                                        } else { /*if (nrQuality==QUALITY_HIGH)*/
                                            if (!WaveletDenoiseAll_BiShrinkL (*Ldecomp, noisevarlum, madL)) { //enhance mode
                                                memoryAllocationFailed = true;
                                            }

                                            if (!memoryAllocationFailed)
                                                if (!WaveletDenoiseAllL (*Ldecomp, noisevarlum, madL, nullptr, 4, edge)) {
                                                    memoryAllocationFailed = true;
                                                }
                                        }


                                        if (!memoryAllocationFailed) {
                                            // copy labdn->L to Lin before it gets modified by reconstruction
                                            Lin = new array2D<float> (width, height);
#ifdef _OPENMP
                                            #pragma omp parallel for num_threads(denoiseNestedLevels) if (denoiseNestedLevels>1)
#endif

                                            for (int i = 0; i < height; ++i) {
                                                for (int j = 0; j < width; ++j) {
                                                    (*Lin)[i][j] = labdn->L[i][j];
                                                }
                                            }

                                            Ldecomp->reconstruct (labdn->L[0]);
                                        }
                                    }
                                }
                            }

                            delete Ldecomp;
                        }

                        if (!memoryAllocationFailed) {
                            //wavelet denoised L channel
                            //%%%%%%%%%%%%%%%%%%%%%%%%%%%%%%%%%%%%%%%%%%%%%%%%%%%%%%
                            //%%%%%%%%%%%%%%%%%%%%%%%%%%%%%%%%%%%%%%%%%%%%%%%%%%%%%%
                            // now do detail recovery using block DCT to detect
                            // patterns missed by wavelet denoise
                            // blocks are not the same thing as tiles!

                            // calculation for detail recovery blocks
                            const int numblox_W = ceil ((static_cast<float> (width)) / (offset)) + 2 * blkrad;
                            const int numblox_H = ceil ((static_cast<float> (height)) / (offset)) + 2 * blkrad;



                            // end of tiling calc

                            //%%%%%%%%%%%%%%%%%%%%%%%%%%%%%%%%%%%%%%%%%%%%%%%%%%%%%%
                            //%%%%%%%%%%%%%%%%%%%%%%%%%%%%%%%%%%%%%%%%%%%%%%%%%%%%%%
                            // Main detail recovery algorithm: Block loop
                            //DCT block data storage

                            if (denoiseLuminance /*&& execwavelet*/) {
                                //residual between input and denoised L channel
                                array2D<float> Ldetail (width, height, ARRAY2D_CLEAR_DATA);
                                //pixel weight
                                array2D<float> totwt (width, height, ARRAY2D_CLEAR_DATA); //weight for combining DCT blocks

                                if (numtiles == 1) {
                                    for (int i = 0; i < denoiseNestedLevels * numthreads; ++i) {
                                        LbloxArray[i]  = reinterpret_cast<float*>(fftwf_malloc(max_numblox_W * TS * TS * sizeof(float)));
                                        fLbloxArray[i] = reinterpret_cast<float*>(fftwf_malloc(max_numblox_W * TS * TS * sizeof(float)));
                                    }
                                }

#ifdef _OPENMP
                                int masterThread = omp_get_thread_num();
#endif
#ifdef _OPENMP
                                #pragma omp parallel num_threads(denoiseNestedLevels) if (denoiseNestedLevels>1)
#endif
                                {
#ifdef _OPENMP
                                    int subThread = masterThread * denoiseNestedLevels + omp_get_thread_num();
#else
                                    int subThread = 0;
#endif
                                    float blurbuffer[TS * TS] ALIGNED64;
                                    float *Lblox = LbloxArray[subThread];
                                    float *fLblox = fLbloxArray[subThread];
                                    float pBuf[width + TS + 2 * blkrad * offset] ALIGNED16;
                                    float nbrwt[TS * TS] ALIGNED64;
#ifdef _OPENMP
                                    #pragma omp for
#endif

                                    for (int vblk = 0; vblk < numblox_H; ++vblk) {

                                        int top = (vblk - blkrad) * offset;
                                        float * datarow = pBuf + blkrad * offset;

                                        for (int i = 0; i < TS; ++i) {
                                            int row = top + i;
                                            int rr = row;

                                            if (row < 0) {
                                                rr = MIN (-row, height - 1);
                                            } else if (row >= height) {
                                                rr = MAX (0, 2 * height - 2 - row);
                                            }

                                            for (int j = 0; j < labdn->W; ++j) {
                                                datarow[j] = ((*Lin)[rr][j] - labdn->L[rr][j]);
                                            }

                                            for (int j = -blkrad * offset; j < 0; ++j) {
                                                datarow[j] = datarow[MIN (-j, width - 1)];
                                            }

                                            for (int j = width; j < width + TS + blkrad * offset; ++j) {
                                                datarow[j] = datarow[MAX (0, 2 * width - 2 - j)];
                                            }//now we have a padded data row

                                            //now fill this row of the blocks with Lab high pass data
                                            for (int hblk = 0; hblk < numblox_W; ++hblk) {
                                                int left = (hblk - blkrad) * offset;
                                                int indx = (hblk) * TS; //index of block in malloc

                                                if (top + i >= 0 && top + i < height) {
                                                    int j;

                                                    for (j = 0; j < min ((-left), TS); ++j) {
                                                        Lblox[ (indx + i)*TS + j] = tilemask_in[i][j] * datarow[left + j]; // luma data
                                                    }

                                                    for (; j < min (TS, width - left); ++j) {
                                                        Lblox[ (indx + i)*TS + j] = tilemask_in[i][j] * datarow[left + j]; // luma data
                                                        totwt[top + i][left + j] += tilemask_in[i][j] * tilemask_out[i][j];
                                                    }

                                                    for (; j < TS; ++j) {
                                                        Lblox[ (indx + i)*TS + j] = tilemask_in[i][j] * datarow[left + j]; // luma data
                                                    }
                                                } else {
                                                    for (int j = 0; j < TS; ++j) {
                                                        Lblox[ (indx + i)*TS + j] = tilemask_in[i][j] * datarow[left + j]; // luma data
                                                    }
                                                }

                                            }

                                        }//end of filling block row

                                        //%%%%%%%%%%%%%%%%%%%%%%%%%%%%%%%%%%%%%%%%%%%%%%%%%%%%%%
                                        //fftwf_print_plan (plan_forward_blox);
                                        if (numblox_W == max_numblox_W) {
                                            fftwf_execute_r2r (plan_forward_blox[0], Lblox, fLblox);   // DCT an entire row of tiles
                                        } else {
                                            fftwf_execute_r2r (plan_forward_blox[1], Lblox, fLblox);   // DCT an entire row of tiles
                                        }

                                        //%%%%%%%%%%%%%%%%%%%%%%%%%%%%%%%%%%%%%%%%%%%%%%%%%%%%%%
                                        // now process the vblk row of blocks for noise reduction


                                        for (int hblk = 0; hblk < numblox_W; ++hblk) {
                                            RGBtile_denoise(fLblox, hblk, noisevar_Ldetail, nbrwt, blurbuffer);
                                        }//end of horizontal block loop

                                        //%%%%%%%%%%%%%%%%%%%%%%%%%%%%%%%%%%%%%%%%%%%%%%%%%%%%%%

                                        //now perform inverse FT of an entire row of blocks
                                        if (numblox_W == max_numblox_W) {
                                            fftwf_execute_r2r (plan_backward_blox[0], fLblox, Lblox);   //for DCT
                                        } else {
                                            fftwf_execute_r2r (plan_backward_blox[1], fLblox, Lblox);   //for DCT
                                        }

                                        int topproc = (vblk - blkrad) * offset;

                                        //add row of blocks to output image tile
                                        RGBoutput_tile_row(Lblox, Ldetail, tilemask_out, height, width, topproc);

                                        //%%%%%%%%%%%%%%%%%%%%%%%%%%%%%%%%%%%%%%%%%%%%%%%%%%%%%%

                                    }//end of vertical block loop

                                    //%%%%%%%%%%%%%%%%%%%%%%%%%%%%%%%%%%%%%%%%%%%%%%%%%%%%%%

                                }
                                //%%%%%%%%%%%%%%%%%%%%%%%%%%%%%%%%%%%%%%%%%%%%%%%%%%%%%%

#ifdef _OPENMP
                                #pragma omp parallel for num_threads(denoiseNestedLevels) if (denoiseNestedLevels>1)
#endif

                                for (int i = 0; i < height; ++i) {
                                    for (int j = 0; j < width; ++j) {
                                        //may want to include masking threshold for large hipass data to preserve edges/detail
                                        labdn->L[i][j] += Ldetail[i][j] / totwt[i][j]; //note that labdn initially stores the denoised hipass data
                                    }
                                }
                            }

                            if ((metchoice == 1 || metchoice == 2 || metchoice == 3 || metchoice == 4) && dnparams.median) {
                                float** tmL;
                                int wid = labdn->W;
                                int hei = labdn->H;
                                tmL = new float*[hei];

                                for (int i = 0; i < hei; ++i) {
                                    tmL[i] = new float[wid];
                                }

                                Median medianTypeL = Median::TYPE_3X3_SOFT;
                                Median medianTypeAB = Median::TYPE_3X3_SOFT;

                                if (dnparams.medmethod == "soft") {
                                    if (metchoice != 4) {
                                        medianTypeL = medianTypeAB = Median::TYPE_3X3_SOFT;
                                    } else {
                                        medianTypeL = Median::TYPE_3X3_SOFT;
                                        medianTypeAB = Median::TYPE_3X3_SOFT;
                                    }
                                } else if (dnparams.medmethod == "33") {
                                    if (metchoice != 4) {
                                        medianTypeL = medianTypeAB = Median::TYPE_3X3_STRONG;
                                    } else {
                                        medianTypeL = Median::TYPE_3X3_SOFT;
                                        medianTypeAB = Median::TYPE_3X3_STRONG;
                                    }
                                } else if (dnparams.medmethod == "55soft") {
                                    if (metchoice != 4) {
                                        medianTypeL = medianTypeAB = Median::TYPE_5X5_SOFT;
                                    } else {
                                        medianTypeL = Median::TYPE_3X3_SOFT;
                                        medianTypeAB = Median::TYPE_5X5_SOFT;
                                    }
                                } else if (dnparams.medmethod == "55") {
                                    if (metchoice != 4) {
                                        medianTypeL = medianTypeAB = Median::TYPE_5X5_STRONG;
                                    } else {
                                        medianTypeL = Median::TYPE_3X3_STRONG;
                                        medianTypeAB = Median::TYPE_5X5_STRONG;
                                    }
                                } else if (dnparams.medmethod == "77") {
                                    if (metchoice != 4) {
                                        medianTypeL = medianTypeAB = Median::TYPE_7X7;
                                    } else {
                                        medianTypeL = Median::TYPE_3X3_STRONG;
                                        medianTypeAB = Median::TYPE_7X7;
                                    }
                                } else if (dnparams.medmethod == "99") {
                                    if (metchoice != 4) {
                                        medianTypeL = medianTypeAB = Median::TYPE_9X9;
                                    } else {
                                        medianTypeL = Median::TYPE_5X5_SOFT;
                                        medianTypeAB = Median::TYPE_9X9;
                                    }
                                }

                                if (metchoice == 1 || metchoice == 2 || metchoice == 4) {
                                    Median_Denoise(labdn->L, labdn->L, wid, hei, medianTypeL, dnparams.passes, denoiseNestedLevels, tmL);
                                }

                                if (metchoice == 2 || metchoice == 3 || metchoice == 4) {
                                    Median_Denoise(labdn->a, labdn->a, wid, hei, medianTypeAB, dnparams.passes, denoiseNestedLevels, tmL);
                                    Median_Denoise(labdn->b, labdn->b, wid, hei, medianTypeAB, dnparams.passes, denoiseNestedLevels, tmL);
                                }

                                for (int i = 0; i < hei; ++i) {
                                    delete[] tmL[i];
                                }

                                delete[] tmL;
                            }

                            //%%%%%%%%%%%%%%%%%%%%%%%%%%%%%%%%%%%%%%%%%%%%%%%%%%%%%%
                            // transform denoised "Lab" to output RGB

                            //calculate mask for feathering output tile overlaps
                            float Vmask[height + 1] ALIGNED16;
                            float Hmask[width + 1] ALIGNED16;
                            float newGain;

                            if (numtiles > 1) {
                                for (int i = 0; i < height; ++i) {
                                    Vmask[i] = 1;
                                }

                                newGain = 1.f;

                                if (isRAW) {
                                    newGain = gain;
                                }

                                for (int j = 0; j < width; ++j) {
                                    Hmask[j] = 1.f / newGain;
                                }

                                for (int i = 0; i < overlap; ++i) {
                                    float mask = SQR (xsinf ((rtengine::RT_PI * i) / (2 * overlap)));

                                    if (tiletop > 0) {
                                        Vmask[i] = mask;
                                    }

                                    if (tilebottom < imheight) {
                                        Vmask[height - i] = mask;
                                    }

                                    if (tileleft > 0) {
                                        Hmask[i] = mask / newGain;
                                    }

                                    if (tileright < imwidth) {
                                        Hmask[width - i] = mask / newGain;
                                    }
                                }
                            } else {
                                newGain = isRAW ? 1.f / gain : 1.f;;
                            }

                            //convert back to RGB and write to destination array
                            if (isRAW) {
                                if (!denoiseMethodRgb) {//Lab mode
                                    realred /= 100.f;
                                    realblue /= 100.f;

#ifdef _OPENMP
                                    #pragma omp parallel for schedule(dynamic,16) num_threads(denoiseNestedLevels)
#endif

                                    for (int i = tiletop; i < tilebottom; ++i) {
                                        int i1 = i - tiletop;

                                        for (int j = tileleft; j < tileright; ++j) {
                                            int j1 = j - tileleft;
                                            //modification Jacques feb 2013
                                            //true conversion Lab==>xyz
                                            float L = labdn->L[i1][j1];
                                            float a = labdn->a[i1][j1];
                                            float b = labdn->b[i1][j1];
                                            float c_h = SQR (a) + SQR (b);

                                            if (c_h > 9000000.f) {
                                                a *= 1.f + qhighFactor * realred;
                                                b *= 1.f + qhighFactor * realblue;
                                            }

                                            //convert XYZ
                                            float X, Y, Z;
                                            Color::Lab2XYZ (L, a, b, X, Y, Z);
                                            //apply inverse gamma noise
                                            float r_, g_, b_;
                                            Color::xyz2rgb (X, Y, Z, r_, g_, b_, wip);
                                            //inverse gamma standard (slider)
                                            r_ = r_ < 32768.f ? igamcurve[r_] : (Color::gammanf (r_ / 32768.f, igam) * 65535.f);
                                            g_ = g_ < 32768.f ? igamcurve[g_] : (Color::gammanf (g_ / 32768.f, igam) * 65535.f);
                                            b_ = b_ < 32768.f ? igamcurve[b_] : (Color::gammanf (b_ / 32768.f, igam) * 65535.f);

                                            //readapt arbitrary gamma (inverse from beginning)
                                            r_ = Color::denoiseGammaTab[r_];
                                            g_ = Color::denoiseGammaTab[g_];
                                            b_ = Color::denoiseGammaTab[b_];

                                            if (numtiles == 1) {
                                                dsttmp->r (i, j) = newGain * r_;
                                                dsttmp->g (i, j) = newGain * g_;
                                                dsttmp->b (i, j) = newGain * b_;
                                            } else {
                                                float factor = Vmask[i1] * Hmask[j1];
                                                dsttmp->r (i, j) += factor * r_;
                                                dsttmp->g (i, j) += factor * g_;
                                                dsttmp->b (i, j) += factor * b_;
                                            }
                                        }
                                    }
                                } else {//RGB mode
#ifdef _OPENMP
                                    #pragma omp parallel for num_threads(denoiseNestedLevels)
#endif

                                    for (int i = tiletop; i < tilebottom; ++i) {
                                        int i1 = i - tiletop;

                                        for (int j = tileleft; j < tileright; ++j) {
                                            int j1 = j - tileleft;
                                            float c_h = sqrt (SQR (labdn->a[i1][j1]) + SQR (labdn->b[i1][j1]));

                                            if (c_h > 3000.f) {
                                                labdn->a[i1][j1] *= 1.f + qhighFactor * realred / 100.f;
                                                labdn->b[i1][j1] *= 1.f + qhighFactor * realblue / 100.f;
                                            }

                                            float Y = labdn->L[i1][j1];
                                            float X = (labdn->a[i1][j1]) + Y;
                                            float Z = Y - (labdn->b[i1][j1]);


                                            X = X < 32768.f ? igamcurve[X] : (Color::gammaf (X / 32768.f, igam, igamthresh, igamslope) * 65535.f);
                                            Y = Y < 32768.f ? igamcurve[Y] : (Color::gammaf (Y / 32768.f, igam, igamthresh, igamslope) * 65535.f);
                                            Z = Z < 32768.f ? igamcurve[Z] : (Color::gammaf (Z / 32768.f, igam, igamthresh, igamslope) * 65535.f);

                                            if (numtiles == 1) {
                                                dsttmp->r (i, j) = newGain * X;
                                                dsttmp->g (i, j) = newGain * Y;
                                                dsttmp->b (i, j) = newGain * Z;
                                            } else {
                                                float factor = Vmask[i1] * Hmask[j1];
                                                dsttmp->r (i, j) += factor * X;
                                                dsttmp->g (i, j) += factor * Y;
                                                dsttmp->b (i, j) += factor * Z;
                                            }
                                        }
                                    }

                                }
                            } else {
#ifdef _OPENMP
                                #pragma omp parallel for num_threads(denoiseNestedLevels)
#endif

                                for (int i = tiletop; i < tilebottom; ++i) {
                                    int i1 = i - tiletop;

                                    for (int j = tileleft; j < tileright; ++j) {
                                        int j1 = j - tileleft;
                                        //modification Jacques feb 2013
                                        float L = labdn->L[i1][j1];
                                        float a = labdn->a[i1][j1];
                                        float b = labdn->b[i1][j1];
                                        float c_h = sqrt (SQR (a) + SQR (b));

                                        if (c_h > 3000.f) {
                                            a *= 1.f + qhighFactor * realred / 100.f;
                                            b *= 1.f + qhighFactor * realblue / 100.f;
                                        }

                                        float X, Y, Z;
                                        Color::Lab2XYZ (L, a, b, X, Y, Z);

                                        float r_, g_, b_;
                                        Color::xyz2rgb (X, Y, Z, r_, g_, b_, wip);
                                        //gamma slider is different from Raw
                                        r_ = r_ < 32768.f ? igamcurve[r_] : (Color::gammanf (r_ / 32768.f, igam) * 65535.f);
                                        g_ = g_ < 32768.f ? igamcurve[g_] : (Color::gammanf (g_ / 32768.f, igam) * 65535.f);
                                        b_ = b_ < 32768.f ? igamcurve[b_] : (Color::gammanf (b_ / 32768.f, igam) * 65535.f);

                                        if (numtiles == 1) {
                                            dsttmp->r (i, j) = newGain * r_;
                                            dsttmp->g (i, j) = newGain * g_;
                                            dsttmp->b (i, j) = newGain * b_;
                                        } else {
                                            float factor = Vmask[i1] * Hmask[j1];
                                            dsttmp->r (i, j) += factor * r_;
                                            dsttmp->g (i, j) += factor * g_;
                                            dsttmp->b (i, j) += factor * b_;
                                        }
                                    }
                                }
                            }

                            //%%%%%%%%%%%%%%%%%%%%%%%%%%%%%%%%%%%%%%%%%%%%%%%%%%%%%%
                        }

                        delete labdn;
                        delete Lin;

                    }//end of tile row
                }//end of tile loop

                if (numtiles > 1 || !isRAW || (!useNoiseCCurve && !useNoiseLCurve)) {
                    delete[] noisevarlum;
                    delete[] noisevarchrom;
                }

            }

<<<<<<< HEAD
            if (denoiseLuminance) {
                for (int i = 0; i < denoiseNestedLevels * numthreads; ++i) {
                    fftwf_free (LbloxArray[i]);
                    fftwf_free (fLbloxArray[i]);
=======
            for (int i = 0; i < denoiseNestedLevels * numthreads; ++i) {
                if (LbloxArray[i]) {
                    fftwf_free(LbloxArray[i]);
                }
                if (fLbloxArray[i]) {
                    fftwf_free(fLbloxArray[i]);
>>>>>>> 404ff5e8
                }
            }

#ifdef _OPENMP
            omp_set_nested (oldNested);
#endif

            //copy denoised image to output
            if (numtiles > 1) {
                if (!memoryAllocationFailed) {
                    dsttmp->copyData (dst);
                } else if (dst != src) {
                    src->copyData (dst);
                }

                delete dsttmp;
            }

            if (!isRAW && !memoryAllocationFailed) {//restore original image gamma
#ifdef _OPENMP
                #pragma omp parallel for
#endif

                for (int i = 0; i < dst->getHeight(); ++i) {
                    for (int j = 0; j < dst->getWidth(); ++j) {
                        dst->r (i, j) = Color::gammatab_srgb[ dst->r (i, j) ];
                        dst->g (i, j) = Color::gammatab_srgb[ dst->g (i, j) ];
                        dst->b (i, j) = Color::gammatab_srgb[ dst->b (i, j) ];
                    }
                }
            }

            if (denoiseLuminance) {
                // destroy the plans
                fftwf_destroy_plan (plan_forward_blox[0]);
                fftwf_destroy_plan (plan_backward_blox[0]);
                fftwf_destroy_plan (plan_forward_blox[1]);
                fftwf_destroy_plan (plan_backward_blox[1]);
            }
        } while (memoryAllocationFailed && numTries < 2 && (options.rgbDenoiseThreadLimit == 0) && !ponder);

        if (memoryAllocationFailed) {
            printf ("tiled denoise failed due to isufficient memory. Output is not denoised!\n");
        }

    }


//median 3x3 in complement on RGB
    if (dnparams.methodmed == "RGB" && dnparams.median) {
//printf("RGB den\n");
        int wid = dst->getWidth(), hei = dst->getHeight();
        float** tm;
        tm = new float*[hei];

        for (int i = 0; i < hei; ++i) {
            tm[i] = new float[wid];
        }

        Imagefloat *source;

        if (dnparams.luma == 0 && dnparams.chroma == 0) {
            source = dst;
        } else {
            source = src;
        }

        int methmed = 0;
        int border = 1;

        if (dnparams.rgbmethod == "soft") {
            methmed = 0;
        } else if (dnparams.rgbmethod == "33") {
            methmed = 1;
        } else if (dnparams.rgbmethod == "55") {
            methmed = 3;
            border = 2;
        } else if (dnparams.rgbmethod == "55soft") {
            methmed = 2;
            border = 2;
        }

        for (int iteration = 1; iteration <= dnparams.passes; ++iteration) {

            #pragma omp parallel
            {
                if (methmed < 2)
                {
                    #pragma omp for

                    for (int i = 1; i < hei - 1; ++i) {
                        if (methmed == 0) {
                            for (int j = 1; j < wid - 1; ++j) {
                                tm[i][j] = median (source->r (i, j), source->r (i - 1, j), source->r (i + 1, j), source->r (i, j + 1), source->r (i, j - 1)); //3x3 soft
                            }
                        } else {
                            for (int j = 1; j < wid - 1; ++j) {
                                tm[i][j] = median (source->r (i, j), source->r (i - 1, j), source->r (i + 1, j), source->r (i, j + 1), source->r (i, j - 1), source->r (i - 1, j - 1), source->r (i - 1, j + 1), source->r (i + 1, j - 1), source->r (i + 1, j + 1)); //3x3
                            }
                        }
                    }
                } else
                {
                    #pragma omp for

                    for (int i = 2; i < hei - 2; ++i) {
                        if (methmed == 3) {
                            for (int j = 2; j < wid - 2; ++j) {
                                tm[i][j] = median (source->r (i, j), source->r (i - 1, j), source->r (i + 1, j), source->r (i, j + 1), source->r (i, j - 1), source->r (i - 1, j - 1), source->r (i - 1, j + 1), source->r (i + 1, j - 1), source->r (i + 1, j + 1),
                                                  source->r(i - 2, j), source->r(i + 2, j), source->r(i, j + 2), source->r(i, j - 2), source->r(i - 2, j - 2), source->r(i - 2, j + 2), source->r(i + 2, j - 2), source->r(i + 2, j + 2),
                                                  source->r(i - 2, j + 1), source->r(i + 2, j + 1), source->r(i - 1, j + 2), source->r(i - 1, j - 2), source->r(i - 2, j - 1), source->r(i + 2, j - 1), source->r(i + 1, j + 2), source->r(i + 1, j - 2));//5x5
                            }
                        } else {
                            for (int j = 2; j < wid - 2; ++j) {
                                tm[i][j] = median (
                                               source->r (i, j),
                                               source->r (i - 1, j),
                                               source->r (i + 1, j),
                                               source->r (i, j + 1),
                                               source->r (i, j - 1),
                                               source->r (i - 1, j - 1),
                                               source->r (i - 1, j + 1),
                                               source->r (i + 1, j - 1),
                                               source->r (i + 1, j + 1),
                                               source->r (i + 2, j),
                                               source->r (i - 2, j),
                                               source->r (i, j + 2),
                                               source->r (i, j - 2)
                                           ); // 5x5 soft
                            }
                        }
                    }
                }

#ifdef _OPENMP
                #pragma omp for nowait
#endif

                for (int i = border; i < hei - border; ++i)
                {
                    for (int j = border; j < wid - border; ++j) {
                        dst->r (i, j) = tm[i][j];
                    }
                }

                if (methmed < 2)
                {
                    #pragma omp for

                    for (int i = 1; i < hei - 1; ++i) {
                        if (methmed == 0) {
                            for (int j = 1; j < wid - 1; ++j) {
                                tm[i][j] = median (source->b (i, j), source->b (i - 1, j), source->b (i + 1, j), source->b (i, j + 1), source->b (i, j - 1));
                            }
                        } else {
                            for (int j = 1; j < wid - 1; ++j) {
                                tm[i][j] = median (source->b (i, j), source->b (i - 1, j), source->b (i + 1, j), source->b (i, j + 1), source->b (i, j - 1), source->b (i - 1, j - 1), source->b (i - 1, j + 1), source->b (i + 1, j - 1), source->b (i + 1, j + 1));
                            }
                        }
                    }
                } else
                {
                    #pragma omp for

                    for (int i = 2; i < hei - 2; ++i) {
                        if (methmed == 3) {
                            for (int j = 2; j < wid - 2; ++j) {
                                tm[i][j] = median (source->b (i, j), source->b (i - 1, j), source->b (i + 1, j), source->b (i, j + 1), source->b (i, j - 1), source->b (i - 1, j - 1), source->b (i - 1, j + 1), source->b (i + 1, j - 1), source->b (i + 1, j + 1),
                                                  source->b(i - 2, j), source->b(i + 2, j), source->b(i, j + 2), source->b(i, j - 2), source->b(i - 2, j - 2), source->b(i - 2, j + 2), source->b(i + 2, j - 2), source->b(i + 2, j + 2),
                                                  source->b(i - 2, j + 1), source->b(i + 2, j + 1), source->b(i - 1, j + 2), source->b(i - 1, j - 2), source->b(i - 2, j - 1), source->b(i + 2, j - 1), source->b(i + 1, j + 2), source->b(i + 1, j - 2)); // 5x5
                            }
                        } else {
                            for (int j = 2; j < wid - 2; ++j) {
                                tm[i][j] = median (
                                               source->b (i, j),
                                               source->b (i - 1, j),
                                               source->b (i + 1, j),
                                               source->b (i, j + 1),
                                               source->b (i, j - 1),
                                               source->b (i - 1, j - 1),
                                               source->b (i - 1, j + 1),
                                               source->b (i + 1, j - 1),
                                               source->b (i + 1, j + 1),
                                               source->b (i + 2, j),
                                               source->b (i - 2, j),
                                               source->b (i, j + 2),
                                               source->b (i, j - 2)
                                           ); // 5x5 soft
                            }
                        }
                    }
                }

#ifdef _OPENMP
                #pragma omp for nowait
#endif

                for (int i = border; i < hei - border; ++i)
                {
                    for (int j = border; j < wid - border; ++j) {
                        dst->b (i, j) = tm[i][j];
                    }
                }


                if (methmed < 2)
                {
                    #pragma omp for

                    for (int i = 1; i < hei - 1; ++i) {
                        if (methmed == 0) {
                            for (int j = 1; j < wid - 1; ++j) {
                                tm[i][j] = median (source->g (i, j), source->g (i - 1, j), source->g (i + 1, j), source->g (i, j + 1), source->g (i, j - 1));
                            }
                        } else {
                            for (int j = 1; j < wid - 1; ++j) {
                                tm[i][j] = median (source->g (i, j), source->g (i - 1, j), source->g (i + 1, j), source->g (i, j + 1), source->g (i, j - 1), source->g (i - 1, j - 1), source->g (i - 1, j + 1), source->g (i + 1, j - 1), source->g (i + 1, j + 1));
                            }
                        }
                    }
                } else
                {
                    #pragma omp for

                    for (int i = 2; i < hei - 2; ++i) {
                        if (methmed == 3) {
                            for (int j = 2; j < wid - 2; ++j) {
                                tm[i][j] = median (source->g (i, j), source->g (i - 1, j), source->g (i + 1, j), source->g (i, j + 1), source->g (i, j - 1), source->g (i - 1, j - 1), source->g (i - 1, j + 1), source->g (i + 1, j - 1), source->g (i + 1, j + 1),
                                                  source->g(i - 2, j), source->g(i + 2, j), source->g(i, j + 2), source->g(i, j - 2), source->g(i - 2, j - 2), source->g(i - 2, j + 2), source->g(i + 2, j - 2), source->g(i + 2, j + 2),
                                                  source->g(i - 2, j + 1), source->g(i + 2, j + 1), source->g(i - 1, j + 2), source->g(i - 1, j - 2), source->g(i - 2, j - 1), source->g(i + 2, j - 1), source->g(i + 1, j + 2), source->g(i + 1, j - 2)); // 5x5
                            }
                        } else {
                            for (int j = 2; j < wid - 2; ++j) {
                                tm[i][j] = median (
                                               source->g (i, j),
                                               source->g (i - 1, j),
                                               source->g (i + 1, j),
                                               source->g (i, j + 1),
                                               source->g (i, j - 1),
                                               source->g (i - 1, j - 1),
                                               source->g (i - 1, j + 1),
                                               source->g (i + 1, j - 1),
                                               source->g (i + 1, j + 1),
                                               source->g (i + 2, j),
                                               source->g (i - 2, j),
                                               source->g (i, j + 2),
                                               source->g (i, j - 2)
                                           ); // 5x5 soft
                            }
                        }
                    }
                }

#ifdef _OPENMP
                #pragma omp for
#endif

                for (int i = border; i < hei - border; ++i)
                {
                    for (int j = border; j < wid - border; ++j) {
                        dst->g (i, j) = tm[i][j];
                    }
                }
            }
        }

        for (int i = 0; i < hei; ++i) {
            delete[] tm[i];
        }

        delete[] tm;

    }

    //end median
    if (noiseLCurve || useNoiseCCurve) {
        delete[] lumcalcBuffer;
        delete[] lumcalc;
        delete[] ccalcBuffer;
        delete[] ccalc;
    }

//#ifdef _DEBUG
    if (settings->verbose) {
        t2e.set();
        printf ("Denoise performed in %d usec:\n", t2e.etime (t1e));
    }

//#endif

}//end of main RGB_denoise


//%%%%%%%%%%%%%%%%%%%%%%%%%%%%%%%%%%%%%%%%%%%%%%%%%%%%%%
//%%%%%%%%%%%%%%%%%%%%%%%%%%%%%%%%%%%%%%%%%%%%%%%%%%%%%%
//%%%%%%%%%%%%%%%%%%%%%%%%%%%%%%%%%%%%%%%%%%%%%%%%%%%%%%


void ImProcFunctions::RGBtile_denoise(float * fLblox, int hblproc, float noisevar_Ldetail, float * nbrwt, float * blurbuffer)  //for DCT
{
    int blkstart = hblproc * TS * TS;

    boxabsblur (fLblox + blkstart, nbrwt, 3, 3, TS, TS, blurbuffer); //blur neighbor weights for more robust estimation //for DCT

#ifdef __SSE2__
    __m128  tempv;
    __m128  noisevar_Ldetailv = _mm_set1_ps (noisevar_Ldetail);
    __m128  onev = _mm_set1_ps (1.0f);

    for (int n = 0; n < TS * TS; n += 4) { //for DCT
        tempv  = onev - xexpf (-SQRV (LVF (nbrwt[n])) / noisevar_Ldetailv);
        _mm_storeu_ps (&fLblox[blkstart + n], LVFU (fLblox[blkstart + n]) * tempv);
    }//output neighbor averaged result

#else

    for (int n = 0; n < TS * TS; ++n) { //for DCT
        fLblox[blkstart + n] *= (1 - xexpf (-SQR (nbrwt[n]) / noisevar_Ldetail));
    }//output neighbor averaged result

#endif

    //%%%%%%%%%%%%%%%%%%%%%%%%%%%%%%%%
    //printf("vblk=%d  hlk=%d  wsqave=%f   ||   ",vblproc,hblproc,wsqave);

}//end of function tile_denoise


//%%%%%%%%%%%%%%%%%%%%%%%%%%%%%%%%%%%%%%%%%%%%%%%%%%%%%%
//%%%%%%%%%%%%%%%%%%%%%%%%%%%%%%%%%%%%%%%%%%%%%%%%%%%%%%

void ImProcFunctions::RGBoutput_tile_row(float *bloxrow_L, float ** Ldetail, float ** tilemask_out, int height, int width, int top)
{
    const int numblox_W = ceil ((static_cast<float> (width)) / (offset));
    const float DCTnorm = 1.0f / (4 * TS * TS); //for DCT

    int imin = MAX (0, -top);
    int bottom = MIN (top + TS, height);
    int imax = bottom - top;

    //add row of tiles to output image
    for (int i = imin; i < imax; ++i) {
        for (int hblk = 0; hblk < numblox_W; ++hblk) {
            int left = (hblk - blkrad) * offset;
            int right  = MIN (left + TS, width);
            int jmin = MAX (0, -left);
            int jmax = right - left;
            int indx = hblk * TS;

            for (int j = jmin; j < jmax; ++j) { // this loop gets auto vectorized by gcc
                Ldetail[top + i][left + j] += tilemask_out[i][j] * bloxrow_L[ (indx + i) * TS + j] * DCTnorm; //for DCT

            }
        }
    }
}
/*
#undef TS
#undef fTS
#undef offset
#undef epsilon
*/

//%%%%%%%%%%%%%%%%%%%%%%%%%%%%%%%%%%%%%%%%%%%%%%%%%%%%%%
//%%%%%%%%%%%%%%%%%%%%%%%%%%%%%%%%%%%%%%%%%%%%%%%%%%%%%%

float ImProcFunctions::MadMax (float * DataList, int & max, int datalen)
{

    //computes Median Absolute Deviation and Maximum of DataList
    //DataList values should mostly have abs val < 65535

    int * histo = new int[65536];

    //memset(histo, 0, 65536*sizeof(histo));
    for (int i = 0; i < 65536; ++i) {
        histo[i] = 0;
    }

    //calculate histogram of absolute values of HH wavelet coeffs
    for (int i = 0; i < datalen; ++i) {
        histo[MAX (0, MIN (65535, abs ((int)DataList[i])))]++;
    }

    //find median of histogram
    int median = 0, count = 0;

    while (count < datalen / 2) {
        count += histo[median];
        ++median;
    }

    //find max of histogram
    max = 65535;

    while (histo[max] == 0) {
        max--;
    }

    int count_ = count - histo[median - 1];

    delete[] histo;

    // interpolate
    return (((median - 1) + (datalen / 2 - count_) / (static_cast<float> (count - count_))) / 0.6745);

}

float ImProcFunctions::Mad (float * DataList, const int datalen)
{
    if (datalen <= 1) { // Avoid possible buffer underrun
        return 0;
    }

    //computes Median Absolute Deviation
    //DataList values should mostly have abs val < 256 because we are in Lab mode
    int histo[256] ALIGNED64 = {0};

    //calculate histogram of absolute values of wavelet coeffs
    for (int i = 0; i < datalen; ++i) {
        histo[min (255, abs (static_cast<int> (DataList[i])))]++;
    }

    //find median of histogram
    int median = 0, count = 0;

    while (count < datalen / 2) {
        count += histo[median];
        ++median;
    }

    int count_ = count - histo[median - 1];

    // interpolate
    return (((median - 1) + (datalen / 2 - count_) / (static_cast<float> (count - count_))) / 0.6745);
}

float ImProcFunctions::MadRgb (float * DataList, const int datalen)
{
    if (datalen <= 1) { // Avoid possible buffer underrun
        return 0;
    }

    //computes Median Absolute Deviation
    //DataList values should mostly have abs val < 65536 because we are in RGB mode
    int * histo = new int[65536];

    for (int i = 0; i < 65536; ++i) {
        histo[i] = 0;
    }

    //calculate histogram of absolute values of wavelet coeffs
    int i;

    for (i = 0; i < datalen; ++i) {
        histo[min (65535, abs (static_cast<int> (DataList[i])))]++;
    }

    //find median of histogram
    int median = 0, count = 0;

    while (count < datalen / 2) {
        count += histo[median];
        ++median;
    }

    int count_ = count - histo[median - 1];

    // interpolate
    delete[] histo;
    return (((median - 1) + (datalen / 2 - count_) / (static_cast<float> (count - count_))) / 0.6745);
}



void ImProcFunctions::Noise_residualAB (wavelet_decomposition &WaveletCoeffs_ab, float &chresid, float &chmaxresid, bool denoiseMethodRgb)
{
    int maxlvl = WaveletCoeffs_ab.maxlevel();
    float resid = 0.f;
    float madC;
    float maxresid = 0.f;

    for (int lvl = 0; lvl < maxlvl; ++lvl) {
        // compute median absolute deviation (MAD) of detail coefficients as robust noise estimator

        int Wlvl_ab = WaveletCoeffs_ab.level_W (lvl);
        int Hlvl_ab = WaveletCoeffs_ab.level_H (lvl);

        float ** WavCoeffs_ab = WaveletCoeffs_ab.level_coeffs (lvl);

        for (int dir = 1; dir < 4; ++dir) {
            if (denoiseMethodRgb) {
                madC = SQR (MadRgb (WavCoeffs_ab[dir], Wlvl_ab * Hlvl_ab));
            } else {
                madC = SQR (Mad (WavCoeffs_ab[dir], Wlvl_ab * Hlvl_ab));
            }

            resid += madC;

            if (madC > maxresid) {
                maxresid = madC;
            }
        }
    }

    chresid = resid;
    chmaxresid = maxresid;
}

bool ImProcFunctions::WaveletDenoiseAll_BiShrinkL(wavelet_decomposition &WaveletCoeffs_L, float *noisevarlum, float madL[8][3])
{
    int maxlvl = min (WaveletCoeffs_L.maxlevel(), 5);
    const float eps = 0.01f;

    int maxWL = 0, maxHL = 0;

    for (int lvl = 0; lvl < maxlvl; ++lvl) {
        if (WaveletCoeffs_L.level_W (lvl) > maxWL) {
            maxWL = WaveletCoeffs_L.level_W (lvl);
        }

        if (WaveletCoeffs_L.level_H (lvl) > maxHL) {
            maxHL = WaveletCoeffs_L.level_H (lvl);
        }
    }

    bool memoryAllocationFailed = false;
#ifdef _OPENMP
    #pragma omp parallel num_threads(denoiseNestedLevels) if (denoiseNestedLevels>1)
#endif
    {
        float *buffer[3];
        buffer[0] = new (std::nothrow) float[maxWL * maxHL + 32];
        buffer[1] = new (std::nothrow) float[maxWL * maxHL + 64];
        buffer[2] = new (std::nothrow) float[maxWL * maxHL + 96];

        if (buffer[0] == nullptr || buffer[1] == nullptr || buffer[2] == nullptr) {
            memoryAllocationFailed = true;
        }

        if (!memoryAllocationFailed) {

#ifdef _OPENMP
            #pragma omp for schedule(dynamic) collapse(2)
#endif

            for (int lvl = maxlvl - 1; lvl >= 0; lvl--) { //for levels less than max, use level diff to make edge mask
                for (int dir = 1; dir < 4; ++dir) {
                    int Wlvl_L = WaveletCoeffs_L.level_W (lvl);
                    int Hlvl_L = WaveletCoeffs_L.level_H (lvl);

                    float ** WavCoeffs_L = WaveletCoeffs_L.level_coeffs (lvl);

                    if (lvl == maxlvl - 1) {
                        int edge = 0;
                        ShrinkAllL (WaveletCoeffs_L, buffer, lvl, dir, noisevarlum, madL[lvl], nullptr, 4, edge );
                    } else {
                        //simple wavelet shrinkage
                        float * sfave = buffer[0] + 32;
                        float * sfaved = buffer[2] + 96;
                        float * blurBuffer = buffer[1] + 64;

                        float mad_Lr = madL[lvl][dir - 1];

                        float levelFactor = mad_Lr * 5.f / (lvl + 1);
#ifdef __SSE2__
                        __m128 mad_Lv;
                        __m128 ninev = _mm_set1_ps (9.0f);
                        __m128 epsv = _mm_set1_ps (eps);
                        __m128 mag_Lv;
                        __m128 levelFactorv = _mm_set1_ps (levelFactor);
                        int coeffloc_L;

                        for (coeffloc_L = 0; coeffloc_L < Hlvl_L * Wlvl_L - 3; coeffloc_L += 4) {
                            mad_Lv = LVFU (noisevarlum[coeffloc_L]) * levelFactorv;
                            mag_Lv = SQRV (LVFU (WavCoeffs_L[dir][coeffloc_L]));
                            _mm_storeu_ps (&sfave[coeffloc_L], mag_Lv / (mag_Lv + mad_Lv * xexpf (-mag_Lv / (mad_Lv * ninev)) + epsv));
                        }

                        for (; coeffloc_L < Hlvl_L * Wlvl_L; ++coeffloc_L) {
                            float mag_L = SQR (WavCoeffs_L[dir][coeffloc_L]);
                            sfave[coeffloc_L] = mag_L / (mag_L + levelFactor * noisevarlum[coeffloc_L] * xexpf (-mag_L / (9.f * levelFactor * noisevarlum[coeffloc_L])) + eps);
                        }

#else

                        for (int i = 0; i < Hlvl_L; ++i) {
                            for (int j = 0; j < Wlvl_L; ++j) {

                                int coeffloc_L = i * Wlvl_L + j;
                                float mag_L = SQR (WavCoeffs_L[dir][coeffloc_L]);
                                sfave[coeffloc_L] = mag_L / (mag_L + levelFactor * noisevarlum[coeffloc_L] * xexpf (-mag_L / (9.f * levelFactor * noisevarlum[coeffloc_L])) + eps);
                            }
                        }

#endif
                        boxblur (sfave, sfaved, blurBuffer, lvl + 2, lvl + 2, Wlvl_L, Hlvl_L); //increase smoothness by locally averaging shrinkage
#ifdef __SSE2__
                        __m128 sfavev;
                        __m128 sf_Lv;

                        for (coeffloc_L = 0; coeffloc_L < Hlvl_L * Wlvl_L - 3; coeffloc_L += 4) {
                            sfavev = LVFU (sfaved[coeffloc_L]);
                            sf_Lv = LVFU (sfave[coeffloc_L]);
                            _mm_storeu_ps (&WavCoeffs_L[dir][coeffloc_L], LVFU (WavCoeffs_L[dir][coeffloc_L]) * (SQRV (sfavev) + SQRV (sf_Lv)) / (sfavev + sf_Lv + epsv));
                            //use smoothed shrinkage unless local shrinkage is much less
                        }

                        // few remaining pixels
                        for (; coeffloc_L < Hlvl_L * Wlvl_L; ++coeffloc_L) {
                            float sf_L = sfave[coeffloc_L];
                            //use smoothed shrinkage unless local shrinkage is much less
                            WavCoeffs_L[dir][coeffloc_L] *= (SQR (sfaved[coeffloc_L]) + SQR (sf_L)) / (sfaved[coeffloc_L] + sf_L + eps);
                        }//now luminance coeffs are denoised

#else

                        for (int i = 0; i < Hlvl_L; ++i) {
                            for (int j = 0; j < Wlvl_L; ++j) {
                                int coeffloc_L = i * Wlvl_L + j;
                                float sf_L = sfave[coeffloc_L];
                                //use smoothed shrinkage unless local shrinkage is much less
                                WavCoeffs_L[dir][coeffloc_L] *= (SQR (sfaved[coeffloc_L]) + SQR (sf_L)) / (sfaved[coeffloc_L] + sf_L + eps);
                            }//now luminance coeffs are denoised
                        }

#endif
                    }
                }
            }
        }

        for (int i = 2; i >= 0; i--) {
            if (buffer[i] != nullptr) {
                delete[] buffer[i];
            }
        }

    }
    return (!memoryAllocationFailed);
}

bool ImProcFunctions::WaveletDenoiseAll_BiShrinkAB(wavelet_decomposition &WaveletCoeffs_L, wavelet_decomposition &WaveletCoeffs_ab,
        float *noisevarchrom, float madL[8][3], float noisevar_ab, const bool useNoiseCCurve, bool autoch, bool denoiseMethodRgb)
{
    int maxlvl = WaveletCoeffs_L.maxlevel();

    if (autoch && noisevar_ab <= 0.001f) {
        noisevar_ab = 0.02f;
    }

    float madab[8][3];

    int maxWL = 0, maxHL = 0;

    for (int lvl = 0; lvl < maxlvl; ++lvl) {
        if (WaveletCoeffs_L.level_W (lvl) > maxWL) {
            maxWL = WaveletCoeffs_L.level_W (lvl);
        }

        if (WaveletCoeffs_L.level_H (lvl) > maxHL) {
            maxHL = WaveletCoeffs_L.level_H (lvl);
        }
    }

    bool memoryAllocationFailed = false;
#ifdef _OPENMP
    #pragma omp parallel num_threads(denoiseNestedLevels) if (denoiseNestedLevels>1)
#endif
    {
        float *buffer[3];
        buffer[0] = new (std::nothrow) float[maxWL * maxHL + 32];
        buffer[1] = new (std::nothrow) float[maxWL * maxHL + 64];
        buffer[2] = new (std::nothrow) float[maxWL * maxHL + 96];

        if (buffer[0] == nullptr || buffer[1] == nullptr || buffer[2] == nullptr) {
            memoryAllocationFailed = true;
        }

        if (!memoryAllocationFailed) {


#ifdef _OPENMP
            #pragma omp for schedule(dynamic) collapse(2)
#endif

            for (int lvl = 0; lvl < maxlvl; ++lvl) {
                for (int dir = 1; dir < 4; ++dir) {
                    // compute median absolute deviation (MAD) of detail coefficients as robust noise estimator
                    int Wlvl_ab = WaveletCoeffs_ab.level_W (lvl);
                    int Hlvl_ab = WaveletCoeffs_ab.level_H (lvl);
                    float ** WavCoeffs_ab = WaveletCoeffs_ab.level_coeffs (lvl);

                    if (!denoiseMethodRgb) {
                        madab[lvl][dir - 1] = SQR (Mad (WavCoeffs_ab[dir], Wlvl_ab * Hlvl_ab));
                    } else {
                        madab[lvl][dir - 1] = SQR (MadRgb (WavCoeffs_ab[dir], Wlvl_ab * Hlvl_ab));
                    }
                }
            }

#ifdef _OPENMP
            #pragma omp for schedule(dynamic) collapse(2)
#endif

            for (int lvl = maxlvl - 1; lvl >= 0; lvl--) { //for levels less than max, use level diff to make edge mask
                for (int dir = 1; dir < 4; ++dir) {
                    int Wlvl_ab = WaveletCoeffs_ab.level_W (lvl);
                    int Hlvl_ab = WaveletCoeffs_ab.level_H (lvl);

                    float ** WavCoeffs_L = WaveletCoeffs_L.level_coeffs (lvl);
                    float ** WavCoeffs_ab = WaveletCoeffs_ab.level_coeffs (lvl);

                    if (lvl == maxlvl - 1) {
                        ShrinkAllAB (WaveletCoeffs_L, WaveletCoeffs_ab, buffer, lvl, dir, noisevarchrom, noisevar_ab, useNoiseCCurve, autoch, denoiseMethodRgb, madL[lvl], madab[lvl], true);
                    } else {
                        //simple wavelet shrinkage

                        float mad_Lr = madL[lvl][dir - 1];
                        float mad_abr = useNoiseCCurve ? noisevar_ab * madab[lvl][dir - 1] : SQR (noisevar_ab) * madab[lvl][dir - 1];

                        if (noisevar_ab > 0.001f) {

#ifdef __SSE2__
                            __m128 onev = _mm_set1_ps (1.f);
                            __m128 mad_abrv = _mm_set1_ps (mad_abr);
                            __m128 rmad_Lm9v = onev / _mm_set1_ps (mad_Lr * 9.f);
                            __m128 mad_abv;
                            __m128 mag_Lv, mag_abv;
                            __m128 tempabv;
                            int coeffloc_ab;

                            for (coeffloc_ab = 0; coeffloc_ab < Hlvl_ab * Wlvl_ab - 3; coeffloc_ab += 4) {
                                mad_abv = LVFU (noisevarchrom[coeffloc_ab]) * mad_abrv;

                                tempabv = LVFU (WavCoeffs_ab[dir][coeffloc_ab]);
                                mag_Lv = LVFU (WavCoeffs_L[dir][coeffloc_ab]);
                                mag_abv = SQRV (tempabv);
                                mag_Lv = SQRV (mag_Lv) * rmad_Lm9v;
                                _mm_storeu_ps (&WavCoeffs_ab[dir][coeffloc_ab], tempabv * SQRV ((onev - xexpf (- (mag_abv / mad_abv) - (mag_Lv)))));
                            }

                            // few remaining pixels
                            for (; coeffloc_ab < Hlvl_ab * Wlvl_ab; ++coeffloc_ab) {
                                float mag_L = SQR (WavCoeffs_L[dir][coeffloc_ab ]);
                                float mag_ab = SQR (WavCoeffs_ab[dir][coeffloc_ab]);
                                WavCoeffs_ab[dir][coeffloc_ab] *= SQR (1.f - xexpf (- (mag_ab / (noisevarchrom[coeffloc_ab] * mad_abr)) - (mag_L / (9.f * mad_Lr)))/*satfactor_a*/);
                            }//now chrominance coefficients are denoised

#else

                            for (int i = 0; i < Hlvl_ab; ++i) {
                                for (int j = 0; j < Wlvl_ab; ++j) {
                                    int coeffloc_ab = i * Wlvl_ab + j;

                                    float mag_L = SQR (WavCoeffs_L[dir][coeffloc_ab ]);
                                    float mag_ab = SQR (WavCoeffs_ab[dir][coeffloc_ab]);

                                    WavCoeffs_ab[dir][coeffloc_ab] *= SQR (1.f - xexpf (- (mag_ab / (noisevarchrom[coeffloc_ab] * mad_abr)) - (mag_L / (9.f * mad_Lr)))/*satfactor_a*/);

                                }
                            }//now chrominance coefficients are denoised

#endif
                        }

                    }
                }
            }
        }

        for (int i = 2; i >= 0; i--) {
            if (buffer[i] != nullptr) {
                delete[] buffer[i];
            }
        }

    }
    return (!memoryAllocationFailed);
}


bool ImProcFunctions::WaveletDenoiseAllL (wavelet_decomposition &WaveletCoeffs_L, float *noisevarlum, float madL[8][3], float * vari, int minlevwavL, int edge) //mod JD

{

    int maxlvl = min (WaveletCoeffs_L.maxlevel(), 5);

    //    maxlvl = 4;    //for refine denoise edge wavelet
    if (edge == 1) {
        maxlvl = minlevwavL;    //4 for refine denoise edge wavelet
    }

    int maxWL = 0, maxHL = 0;

    for (int lvl = 0; lvl < maxlvl; ++lvl) {
        if (WaveletCoeffs_L.level_W (lvl) > maxWL) {
            maxWL = WaveletCoeffs_L.level_W (lvl);
        }

        if (WaveletCoeffs_L.level_H (lvl) > maxHL) {
            maxHL = WaveletCoeffs_L.level_H (lvl);
        }
    }

    bool memoryAllocationFailed = false;
#ifdef _OPENMP
    #pragma omp parallel num_threads(denoiseNestedLevels) if (denoiseNestedLevels>1)
#endif
    {
        float *buffer[minlevwavL];

        if (minlevwavL == 4) {
            buffer[0] = new (std::nothrow) float[maxWL * maxHL + 32];
            buffer[1] = new (std::nothrow) float[maxWL * maxHL + 64];
            buffer[2] = new (std::nothrow) float[maxWL * maxHL + 96];
            buffer[3] = new (std::nothrow) float[maxWL * maxHL + 128];

            if (buffer[0] == nullptr || buffer[1] == nullptr || buffer[2] == nullptr || buffer[3] == nullptr) {
                memoryAllocationFailed = true;
            }
        } else if (minlevwavL == 3) {
            buffer[0] = new (std::nothrow) float[maxWL * maxHL + 32];
            buffer[1] = new (std::nothrow) float[maxWL * maxHL + 64];
            buffer[2] = new (std::nothrow) float[maxWL * maxHL + 96];

            if (buffer[0] == nullptr || buffer[1] == nullptr || buffer[2] == nullptr) {
                memoryAllocationFailed = true;
            }
        } else if (minlevwavL == 2) {
            buffer[0] = new (std::nothrow) float[maxWL * maxHL + 32];
            buffer[1] = new (std::nothrow) float[maxWL * maxHL + 64];

            if (buffer[0] == nullptr || buffer[1] == nullptr) {
                memoryAllocationFailed = true;
            }
        }

        if (!memoryAllocationFailed) {
#ifdef _OPENMP
            #pragma omp for schedule(dynamic) collapse(2)
#endif

            for (int lvl = 0; lvl < maxlvl; lvl++) {
                for (int dir = 1; dir < 4; dir++) {
                    ShrinkAllL (WaveletCoeffs_L, buffer, lvl, dir, noisevarlum, madL[lvl], vari, minlevwavL, edge);
                }
            }
        }


        for (int i = minlevwavL - 1; i >= 0; i--)
            if (buffer[i] != nullptr) {
                delete [] buffer[i];
            }

    }
    return (!memoryAllocationFailed);
}


bool ImProcFunctions::WaveletDenoiseAllAB (wavelet_decomposition &WaveletCoeffs_L, wavelet_decomposition &WaveletCoeffs_ab,
        float *noisevarchrom, float madL[8][3], float noisevar_ab, const bool useNoiseCCurve, bool autoch, bool denoiseMethodRgb)//mod JD

{

    int maxlvl = WaveletCoeffs_L.maxlevel();
    int maxWL = 0, maxHL = 0;

    for (int lvl = 0; lvl < maxlvl; ++lvl) {
        if (WaveletCoeffs_L.level_W (lvl) > maxWL) {
            maxWL = WaveletCoeffs_L.level_W (lvl);
        }

        if (WaveletCoeffs_L.level_H (lvl) > maxHL) {
            maxHL = WaveletCoeffs_L.level_H (lvl);
        }
    }

    bool memoryAllocationFailed = false;
#ifdef _OPENMP
    #pragma omp parallel num_threads(denoiseNestedLevels) if (denoiseNestedLevels>1)
#endif
    {
        float *buffer[3];
        buffer[0] = new (std::nothrow) float[maxWL * maxHL + 32];
        buffer[1] = new (std::nothrow) float[maxWL * maxHL + 64];
        buffer[2] = new (std::nothrow) float[maxWL * maxHL + 96];

        if (buffer[0] == nullptr || buffer[1] == nullptr || buffer[2] == nullptr) {
            memoryAllocationFailed = true;
        }

        if (!memoryAllocationFailed) {
#ifdef _OPENMP
            #pragma omp for schedule(dynamic) collapse(2)
#endif

            for (int lvl = 0; lvl < maxlvl; ++lvl) {
                for (int dir = 1; dir < 4; ++dir) {
                    ShrinkAllAB (WaveletCoeffs_L, WaveletCoeffs_ab, buffer, lvl, dir, noisevarchrom, noisevar_ab, useNoiseCCurve, autoch, denoiseMethodRgb, madL[lvl]);
                }
            }
        }

        for (int i = 2; i >= 0; i--) {
            if (buffer[i] != nullptr) {
                delete[] buffer[i];
            }
        }
    }
    return (!memoryAllocationFailed);
}

//%%%%%%%%%%%%%%%%%%%%%%%%%%%%%%%%%%%%%%%%%%%%%%%%%%%%%%
//%%%%%%%%%%%%%%%%%%%%%%%%%%%%%%%%%%%%%%%%%%%%%%%%%%%%%%


void ImProcFunctions::ShrinkAllL(wavelet_decomposition &WaveletCoeffs_L, float **buffer, int level, int dir,
        float *noisevarlum, float * madL, float * vari, int minlevwavL, int edge )

{
    //simple wavelet shrinkage
    const float eps = 0.01f;

    float * sfave = buffer[0] + 32;
    float * sfaved = buffer[1] + 64;
    float * blurBuffer = buffer[2] + 96;
    float * cbuffer;

    int W_L = WaveletCoeffs_L.level_W (level);
    int H_L = WaveletCoeffs_L.level_H (level);

    if (minlevwavL == 2) {
        cbuffer = new (std::nothrow) float[W_L * H_L];
    }

    float ** WavCoeffs_L = WaveletCoeffs_L.level_coeffs (level);
    float mad_L = madL[dir - 1] ;

    if (edge == 1) {
        if ( minlevwavL != 2) {
            noisevarlum = blurBuffer;    // we need one buffer, but fortunately we don't have to allocate a new one because we can use blurBuffer
        } else {
            noisevarlum = cbuffer;
        }

        for (int i = 0; i < W_L * H_L; ++i) {
            noisevarlum[i] = vari[level];
        }
    }

    float levelFactor = mad_L * 5.f / static_cast<float> (level + 1);
#ifdef __SSE2__
    __m128  magv;
    __m128 levelFactorv = _mm_set1_ps (levelFactor);
    __m128  mad_Lv;
    __m128  ninev = _mm_set1_ps (9.0f);
    __m128  epsv = _mm_set1_ps (eps);
    int i;

    for (i = 0; i < W_L * H_L - 3; i += 4) {
        mad_Lv = LVFU (noisevarlum[i]) * levelFactorv;
        magv = SQRV (LVFU (WavCoeffs_L[dir][i]));
        _mm_storeu_ps (&sfave[i], magv / (magv + mad_Lv * xexpf (-magv / (ninev * mad_Lv)) + epsv));
    }

    // few remaining pixels
    for (; i < W_L * H_L; ++i) {
        float mag = SQR (WavCoeffs_L[dir][i]);
        sfave[i] = mag / (mag + levelFactor * noisevarlum[i] * xexpf (-mag / (9 * levelFactor * noisevarlum[i])) + eps);
    }

#else

    for (int i = 0; i < W_L * H_L; ++i) {

        float mag = SQR (WavCoeffs_L[dir][i]);
        float shrinkfactor = mag / (mag + levelFactor * noisevarlum[i] * xexpf (-mag / (9 * levelFactor * noisevarlum[i])) + eps);
        sfave[i] = shrinkfactor;
    }

#endif

    if ( minlevwavL != 2) {
        boxblur (sfave, sfaved, blurBuffer, level + 2, level + 2, W_L, H_L);   //increase smoothness by locally averaging shrinkage
    }

    if ( minlevwavL == 2) {
        boxblur (sfave, sfaved, cbuffer, level + 2, level + 2, W_L, H_L);
    }


#ifdef __SSE2__
    __m128  sfv;

    for (i = 0; i < W_L * H_L - 3; i += 4) {
        sfv = LVFU (sfave[i]);
        //use smoothed shrinkage unless local shrinkage is much less
        _mm_storeu_ps (&WavCoeffs_L[dir][i], _mm_loadu_ps (&WavCoeffs_L[dir][i]) * (SQRV (LVFU (sfaved[i])) + SQRV (sfv)) / (LVFU (sfaved[i]) + sfv + epsv));
    }

    // few remaining pixels
    for (; i < W_L * H_L; ++i) {
        float sf = sfave[i];

        //use smoothed shrinkage unless local shrinkage is much less
        WavCoeffs_L[dir][i] *= (SQR (sfaved[i]) + SQR (sf)) / (sfaved[i] + sf + eps);
    }//now luminance coefficients are denoised

#else

    for (int i = 0; i < W_L * H_L; ++i) {
        float sf = sfave[i];

        //use smoothed shrinkage unless local shrinkage is much less
        WavCoeffs_L[dir][i] *= (SQR (sfaved[i]) + SQR (sf)) / (sfaved[i] + sf + eps);

    }//now luminance coefficients are denoised

#endif

    if (minlevwavL == 2) {
        delete cbuffer;
    }
}


void ImProcFunctions::ShrinkAllAB(wavelet_decomposition &WaveletCoeffs_L, wavelet_decomposition &WaveletCoeffs_ab, float **buffer, int level, int dir,
        float *noisevarchrom, float noisevar_ab, const bool useNoiseCCurve, bool autoch,
        bool denoiseMethodRgb, float * madL, float * madaab,  bool madCalculated)

{
    //simple wavelet shrinkage
    const float eps = 0.01f;

    if (autoch && noisevar_ab <= 0.001f) {
        noisevar_ab = 0.02f;
    }

    float * sfaveab = buffer[0] + 32;
    float * sfaveabd = buffer[1] + 64;
    float * blurBuffer = buffer[2] + 96;

    int W_ab = WaveletCoeffs_ab.level_W (level);
    int H_ab = WaveletCoeffs_ab.level_H (level);

    float ** WavCoeffs_L = WaveletCoeffs_L.level_coeffs (level);
    float ** WavCoeffs_ab = WaveletCoeffs_ab.level_coeffs (level);

    float madab;
    float mad_L = madL[dir - 1];

    if (madCalculated) {
        madab = madaab[dir - 1];
    } else {
        if (!denoiseMethodRgb) {
            madab = SQR (Mad (WavCoeffs_ab[dir], W_ab * H_ab));
        } else {
            madab = SQR (MadRgb (WavCoeffs_ab[dir], W_ab * H_ab));
        }
    }

    if (noisevar_ab > 0.001f) {
        madab = useNoiseCCurve ? madab : madab * noisevar_ab;
#ifdef __SSE2__
        __m128 onev = _mm_set1_ps (1.f);
        __m128 mad_abrv = _mm_set1_ps (madab);

        __m128 rmadLm9v = onev / _mm_set1_ps (mad_L * 9.f);
        __m128 mad_abv ;
        __m128 mag_Lv, mag_abv;
        int coeffloc_ab;

        for (coeffloc_ab = 0; coeffloc_ab < H_ab * W_ab - 3; coeffloc_ab += 4) {
            mad_abv = LVFU (noisevarchrom[coeffloc_ab]) * mad_abrv;

            mag_Lv = LVFU (WavCoeffs_L[dir][coeffloc_ab]);
            mag_abv = SQRV (LVFU (WavCoeffs_ab[dir][coeffloc_ab]));
            mag_Lv = (SQRV (mag_Lv)) * rmadLm9v;
            _mm_storeu_ps (&sfaveab[coeffloc_ab], (onev - xexpf (- (mag_abv / mad_abv) - (mag_Lv))));
        }

        // few remaining pixels
        for (; coeffloc_ab < H_ab * W_ab; ++coeffloc_ab) {
            float mag_L = SQR (WavCoeffs_L[dir][coeffloc_ab]);
            float mag_ab = SQR (WavCoeffs_ab[dir][coeffloc_ab]);
            sfaveab[coeffloc_ab] = (1.f - xexpf (- (mag_ab / (noisevarchrom[coeffloc_ab] * madab)) - (mag_L / (9.f * mad_L))));
        }//now chrominance coefficients are denoised

#else

        for (int i = 0; i < H_ab; ++i) {
            for (int j = 0; j < W_ab; ++j) {
                int coeffloc_ab = i * W_ab + j;
                float mag_L = SQR (WavCoeffs_L[dir][coeffloc_ab]);
                float mag_ab = SQR (WavCoeffs_ab[dir][coeffloc_ab]);
                sfaveab[coeffloc_ab] = (1.f - xexpf (- (mag_ab / (noisevarchrom[coeffloc_ab] * madab)) - (mag_L / (9.f * mad_L))));
            }
        }//now chrominance coefficients are denoised

#endif

        boxblur (sfaveab, sfaveabd, blurBuffer, level + 2, level + 2, W_ab, H_ab); //increase smoothness by locally averaging shrinkage
#ifdef __SSE2__
        __m128 epsv = _mm_set1_ps (eps);
        __m128 sfabv;
        __m128 sfaveabv;

        for (coeffloc_ab = 0; coeffloc_ab < H_ab * W_ab - 3; coeffloc_ab += 4) {
            sfabv = LVFU (sfaveab[coeffloc_ab]);
            sfaveabv = LVFU (sfaveabd[coeffloc_ab]);

            //use smoothed shrinkage unless local shrinkage is much less
            _mm_storeu_ps (&WavCoeffs_ab[dir][coeffloc_ab], LVFU (WavCoeffs_ab[dir][coeffloc_ab]) * (SQRV (sfaveabv) + SQRV (sfabv)) / (sfaveabv + sfabv + epsv));
        }

        // few remaining pixels
        for (; coeffloc_ab < H_ab * W_ab; ++coeffloc_ab) {
            //modification Jacques feb 2013
            float sfab = sfaveab[coeffloc_ab];

            //use smoothed shrinkage unless local shrinkage is much less
            WavCoeffs_ab[dir][coeffloc_ab] *= (SQR (sfaveabd[coeffloc_ab]) + SQR (sfab)) / (sfaveabd[coeffloc_ab] + sfab + eps);
        }//now chrominance coefficients are denoised

#else

        for (int i = 0; i < H_ab; ++i) {
            for (int j = 0; j < W_ab; ++j) {
                int coeffloc_ab = i * W_ab + j;
                float sfab = sfaveab[coeffloc_ab];

                //use smoothed shrinkage unless local shrinkage is much less
                WavCoeffs_ab[dir][coeffloc_ab] *= (SQR (sfaveabd[coeffloc_ab]) + SQR (sfab)) / (sfaveabd[coeffloc_ab] + sfab + eps);
            }//now chrominance coefficients are denoised
        }

#endif
    }

}

void ImProcFunctions::ShrinkAll_info(float ** WavCoeffs_a, float ** WavCoeffs_b,
        int W_ab, int H_ab, float **noisevarlum, float **noisevarchrom, float **noisevarhue, float &chaut, int &Nb, float &redaut, float &blueaut,
        float &maxredaut, float &maxblueaut, float &minredaut, float &minblueaut, int schoice, int lvl, float &chromina, float &sigma, float &lumema, float &sigma_L, float &redyel, float &skinc, float &nsknc,
        float &maxchred, float &maxchblue, float &minchred, float &minchblue, int &nb, float &chau, float &chred, float &chblue, bool denoiseMethodRgb)
{

    //simple wavelet shrinkage
    if (lvl == 1) { //only one time
        float chro = 0.f;
        float dev = 0.f;
        float devL = 0.f;
        int nc = 0;
        int nL = 0;
        int nry = 0;
        float lume = 0.f;
        float red_yel = 0.f;
        float skin_c = 0.f;
        int nsk = 0;

        for (int i = 0; i < H_ab; ++i) {
            for (int j = 0; j < W_ab; ++j) {
                chro += noisevarchrom[i][j];
                ++nc;
                dev += SQR (noisevarchrom[i][j] - (chro / nc));

                if (noisevarhue[i][j] > -0.8f && noisevarhue[i][j] < 2.0f && noisevarchrom[i][j] > 10000.f) {//saturated red yellow
                    red_yel += noisevarchrom[i][j];
                    ++nry;
                }

                if (noisevarhue[i][j] > 0.f && noisevarhue[i][j] < 1.6f && noisevarchrom[i][j] < 10000.f) {//skin
                    skin_c += noisevarchrom[i][j];
                    ++nsk;
                }

                lume += noisevarlum[i][j];
                ++nL;
                devL += SQR (noisevarlum[i][j] - (lume / nL));
            }
        }

        if (nc > 0) {
            chromina = chro / nc;
            sigma = sqrt (dev / nc);
            nsknc = static_cast<float> (nsk) / static_cast<float> (nc);
        } else {
            nsknc = static_cast<float> (nsk);
        }

        if (nL > 0) {
            lumema = lume / nL;
            sigma_L = sqrt (devL / nL);
        }

        if (nry > 0) {
            redyel = red_yel / nry;
        }

        if (nsk > 0) {
            skinc = skin_c / nsk;
        }
    }

    const float reduc = (schoice == 2) ? static_cast<float>(settings->nrhigh) : 1.f;

    for (int dir = 1; dir < 4; ++dir) {
        float mada, madb;

        if (!denoiseMethodRgb) {
            mada = SQR (Mad (WavCoeffs_a[dir], W_ab * H_ab));
        } else {
            mada = SQR (MadRgb (WavCoeffs_a[dir], W_ab * H_ab));
        }

        chred += mada;

        if (mada > maxchred) {
            maxchred = mada;
        }

        if (mada < minchred) {
            minchred = mada;
        }

        maxredaut = sqrt (reduc * maxchred);
        minredaut = sqrt (reduc * minchred);

        if (!denoiseMethodRgb) {
            madb = SQR (Mad (WavCoeffs_b[dir], W_ab * H_ab));
        } else {
            madb = SQR (MadRgb (WavCoeffs_b[dir], W_ab * H_ab));
        }

        chblue += madb;

        if (madb > maxchblue) {
            maxchblue = madb;
        }

        if (madb < minchblue) {
            minchblue = madb;
        }

        maxblueaut = sqrt (reduc * maxchblue);
        minblueaut = sqrt (reduc * minchblue);

        chau += (mada + madb);
        ++nb;
        //here evaluation of automatic
        chaut = sqrt (reduc * chau / (nb + nb));
        redaut = sqrt (reduc * chred / nb);
        blueaut = sqrt (reduc * chblue / nb);
        Nb = nb;
    }

}


void ImProcFunctions::WaveletDenoiseAll_info (int levwav, wavelet_decomposition &WaveletCoeffs_a,
        wavelet_decomposition &WaveletCoeffs_b, float **noisevarlum, float **noisevarchrom, float **noisevarhue, float &chaut, int &Nb, float &redaut, float &blueaut, float &maxredaut, float &maxblueaut, float &minredaut, float &minblueaut, int schoice,
        float &chromina, float &sigma, float &lumema, float &sigma_L, float &redyel, float &skinc, float &nsknc, float &maxchred, float &maxchblue, float &minchred, float &minchblue, int &nb, float &chau, float &chred, float &chblue, bool denoiseMethodRgb)
{

    int maxlvl = levwav;

    for (int lvl = 0; lvl < maxlvl; ++lvl) {

        int Wlvl_ab = WaveletCoeffs_a.level_W (lvl);
        int Hlvl_ab = WaveletCoeffs_a.level_H (lvl);

        float ** WavCoeffs_a = WaveletCoeffs_a.level_coeffs (lvl);
        float ** WavCoeffs_b = WaveletCoeffs_b.level_coeffs (lvl);

        ShrinkAll_info(WavCoeffs_a, WavCoeffs_b, Wlvl_ab, Hlvl_ab,
                       noisevarlum, noisevarchrom, noisevarhue, chaut, Nb, redaut, blueaut, maxredaut, maxblueaut, minredaut, minblueaut,
                       schoice, lvl, chromina, sigma, lumema, sigma_L, redyel, skinc, nsknc, maxchred, maxchblue, minchred, minchblue, nb, chau, chred, chblue, denoiseMethodRgb);

    }
}

void ImProcFunctions::RGB_denoise_infoGamCurve(const procparams::DirPyrDenoiseParams & dnparams, bool isRAW, LUTf &gamcurve, float &gam, float &gamthresh, float &gamslope)
{
    gam = dnparams.gamma;
    gamthresh = 0.001f;

    if (!isRAW) {//reduce gamma under 1 for Lab mode ==> TIF and JPG
        if (gam < 1.9f) {
            gam = 1.f - (1.9f - gam) / 3.f;    //minimum gamma 0.7
        } else if (gam >= 1.9f && gam <= 3.f) {
            gam = (1.4f / 1.1f) * gam - 1.41818f;
        }
    }

    bool denoiseMethodRgb = (dnparams.dmethod == "RGB");

    if (denoiseMethodRgb) {
        gamslope = exp (log (static_cast<double> (gamthresh)) / gam) / gamthresh;
        Color::gammaf2lut (gamcurve, gam, gamthresh, gamslope, 65535.f, 32768.f);
    } else {
        Color::gammanf2lut (gamcurve, gam, 65535.f, 32768.f);
    }
}

void ImProcFunctions::calcautodn_info(float &chaut, float &delta, int Nb, int levaut, float maxmax, float lumema, float chromina, int mode, int lissage, float redyel, float skinc, float nsknc)
{

    float reducdelta = 1.f;

    if (params->dirpyrDenoise.smethod == "shalbi") {
        reducdelta = static_cast<float> (settings->nrhigh);
    }

    chaut = (chaut * Nb - maxmax) / (Nb - 1); //suppress maximum for chaut calcul

    if ((redyel > 5000.f || skinc > 1000.f) && nsknc < 0.4f  && chromina > 3000.f) {
        chaut *= 0.45f;    //reduct action in red zone, except skin for high / med chroma
    } else if ((redyel > 12000.f || skinc > 1200.f) && nsknc < 0.3f && chromina > 3000.f) {
        chaut *= 0.3f;
    }

    if (mode == 0 || mode == 2) { //Preview or Auto multizone
        if (chromina > 10000.f) {
            chaut *= 0.7f;    //decrease action for high chroma  (visible noise)
        } else if (chromina > 6000.f) {
            chaut *= 0.9f;
        } else if (chromina < 3000.f) {
            chaut *= 1.2f;    //increase action in low chroma==> 1.2  /==>2.0 ==> curve CC
        } else if (chromina < 2000.f) {
            chaut *= 1.5f;    //increase action in low chroma==> 1.5 / ==>2.7
        }

        if (lumema < 2500.f) {
            chaut *= 1.3f;    //increase action for low light
        } else if (lumema < 5000.f) {
            chaut *= 1.2f;
        } else if (lumema > 20000.f) {
            chaut *= 0.9f;    //decrease for high light
        }
    } else if (mode == 1) {//auto ==> less coefficient because interaction
        if (chromina > 10000.f) {
            chaut *= 0.8f;    //decrease action for high chroma  (visible noise)
        } else if (chromina > 6000.f) {
            chaut *= 0.9f;
        } else if (chromina < 3000.f) {
            chaut *= 1.5f;    //increase action in low chroma
        } else if (chromina < 2000.f) {
            chaut *= 2.2f;    //increase action in low chroma
        }

        if (lumema < 2500.f) {
            chaut *= 1.2f;    //increase action for low light
        } else if (lumema < 5000.f) {
            chaut *= 1.1f;
        } else if (lumema > 20000.f) {
            chaut *= 0.9f;    //decrease for high light
        }
    }

    if (levaut == 0) { //Low denoise
        if (chaut > 300.f) {
            chaut = 0.714286f * chaut + 85.71428f;
        }
    }

    delta = maxmax - chaut;
    delta *= reducdelta;

    if (lissage == 1 || lissage == 2) {
        if (chaut < 200.f && delta < 200.f) {
            delta *= 0.95f;
        } else if (chaut < 200.f && delta < 400.f) {
            delta *= 0.5f;
        } else if (chaut < 200.f && delta >= 400.f) {
            delta = 200.f;
        } else if (chaut < 400.f && delta < 400.f) {
            delta *= 0.4f;
        } else if (chaut < 400.f && delta >= 400.f) {
            delta = 120.f;
        } else if (chaut < 550.f) {
            delta *= 0.15f;
        } else if (chaut < 650.f) {
            delta *= 0.1f;
        } else { /*if (chaut >= 650.f)*/
            delta *= 0.07f;
        }

        if (mode == 0 || mode == 2) { //Preview or Auto multizone
            if (chromina < 6000.f) {
                delta *= 1.4f;    //increase maxi
            }

            if (lumema < 5000.f) {
                delta *= 1.4f;
            }
        } else if (mode == 1) { //Auto
            if (chromina < 6000.f) {
                delta *= 1.2f;    //increase maxi
            }

            if (lumema < 5000.f) {
                delta *= 1.2f;
            }
        }
    }

    if (lissage == 0) {
        if (chaut < 200.f && delta < 200.f) {
            delta *= 0.95f;
        } else if (chaut < 200.f && delta < 400.f) {
            delta *= 0.7f;
        } else if (chaut < 200.f && delta >= 400.f) {
            delta = 280.f;
        } else if (chaut < 400.f && delta < 400.f) {
            delta *= 0.6f;
        } else if (chaut < 400.f && delta >= 400.f) {
            delta = 200.f;
        } else if (chaut < 550.f) {
            delta *= 0.3f;
        } else if (chaut < 650.f) {
            delta *= 0.2f;
        } else { /*if (chaut >= 650.f)*/
            delta *= 0.15f;
        }

        if (mode == 0 || mode == 2) { //Preview or Auto multizone
            if (chromina < 6000.f) {
                delta *= 1.4f;    //increase maxi
            }

            if (lumema < 5000.f) {
                delta *= 1.4f;
            }
        } else if (mode == 1) { //Auto
            if (chromina < 6000.f) {
                delta *= 1.2f;    //increase maxi
            }

            if (lumema < 5000.f) {
                delta *= 1.2f;
            }
        }
    }

}

void ImProcFunctions::RGB_denoise_info(Imagefloat * src, Imagefloat * provicalc, const bool isRAW, LUTf &gamcurve, float gam, float gamthresh, float gamslope, const procparams::DirPyrDenoiseParams & dnparams, const double expcomp, float &chaut, int &Nb,  float &redaut, float &blueaut, float &maxredaut, float &maxblueaut, float &minredaut, float &minblueaut, float &chromina, float &sigma, float &lumema, float &sigma_L, float &redyel, float &skinc, float &nsknc, bool multiThread)
{
    if ((settings->leveldnautsimpl == 1 && dnparams.Cmethod == "MAN") || (settings->leveldnautsimpl == 0 && dnparams.C2method == "MANU")) {
        //nothing to do
        return;
    }

    int hei, wid;
    float** lumcalc;
    float** acalc;
    float** bcalc;
    hei = provicalc->getHeight();
    wid = provicalc->getWidth();
    TMatrix wprofi = ICCStore::getInstance()->workingSpaceMatrix(params->icm.workingProfile);

    const float wpi[3][3] = {
        {static_cast<float> (wprofi[0][0]), static_cast<float> (wprofi[0][1]), static_cast<float> (wprofi[0][2])},
        {static_cast<float> (wprofi[1][0]), static_cast<float> (wprofi[1][1]), static_cast<float> (wprofi[1][2])},
        {static_cast<float> (wprofi[2][0]), static_cast<float> (wprofi[2][1]), static_cast<float> (wprofi[2][2])}
    };

    lumcalc = new float*[hei];

    for (int i = 0; i < hei; ++i) {
        lumcalc[i] = new float[wid];
    }

    acalc = new float*[hei];

    for (int i = 0; i < hei; ++i) {
        acalc[i] = new float[wid];
    }

    bcalc = new float*[hei];

    for (int i = 0; i < hei; ++i) {
        bcalc[i] = new float[wid];
    }

#ifdef _OPENMP
    #pragma omp parallel for if (multiThread)
#endif

    for (int ii = 0; ii < hei; ++ii) {
        for (int jj = 0; jj < wid; ++jj) {
            float LLum, AAum, BBum;
            float RL = provicalc->r (ii, jj);
            float GL = provicalc->g (ii, jj);
            float BL = provicalc->b (ii, jj);
            // determine luminance for noisecurve
            float XL, YL, ZL;
            Color::rgbxyz (RL, GL, BL, XL, YL, ZL, wpi);
            Color::XYZ2Lab (XL, YL, ZL, LLum, AAum, BBum);
            lumcalc[ii][jj] = LLum;
            acalc[ii][jj] = AAum;
            bcalc[ii][jj] = BBum;
        }
    }

    //%%%%%%%%%%%%%%%%%%%%%%%%%%%%%%%%%%%%%%%%%%%%%%%%%%%%%%

    const int imheight = src->getHeight(), imwidth = src->getWidth();

    bool denoiseMethodRgb = (dnparams.dmethod == "RGB");

    const float gain = pow(2.0f, float(expcomp));

    int tilesize;
    int overlap;

    if (settings->leveldnti == 0) {
        tilesize = 1024;
        overlap = 128;
    }

    if (settings->leveldnti == 1) {
        tilesize = 768;
        overlap = 96;
    }

    int numtiles_W, numtiles_H, tilewidth, tileheight, tileWskip, tileHskip;

    //always no Tiles
    int kall = 0;
    Tile_calc(tilesize, overlap, kall, imwidth, imheight, numtiles_W, numtiles_H, tilewidth, tileheight, tileWskip, tileHskip);

    //%%%%%%%%%%%%%%%%%%%%%%%%%%%%%%%%%%%%%%%%%%%%%%%%%%%%%%

    TMatrix wprof = ICCStore::getInstance()->workingSpaceMatrix(params->icm.workingProfile);
    const float wp[3][3] = {
        {static_cast<float> (wprof[0][0]), static_cast<float> (wprof[0][1]), static_cast<float> (wprof[0][2])},
        {static_cast<float> (wprof[1][0]), static_cast<float> (wprof[1][1]), static_cast<float> (wprof[1][2])},
        {static_cast<float> (wprof[2][0]), static_cast<float> (wprof[2][1]), static_cast<float> (wprof[2][2])}
    };

    float chau = 0.f;
    float chred = 0.f;
    float chblue = 0.f;
    float maxchred = 0.f;
    float maxchblue = 0.f;
    float minchred = 100000000.f;
    float minchblue = 100000000.f;
    int nb = 0;
    int comptlevel = 0;

    for (int tiletop = 0; tiletop < imheight; tiletop += tileHskip) {
        for (int tileleft = 0; tileleft < imwidth; tileleft += tileWskip) {

            int tileright = MIN (imwidth, tileleft + tilewidth);
            int tilebottom = MIN (imheight, tiletop + tileheight);
            int width  = tileright - tileleft;
            int height = tilebottom - tiletop;
            LabImage * labdn = new LabImage (width, height);
            float** noisevarlum = new float*[ (height + 1) / 2];

            for (int i = 0; i < (height + 1) / 2; ++i) {
                noisevarlum[i] = new float[ (width + 1) / 2];
            }

            float** noisevarchrom = new float*[ (height + 1) / 2];

            for (int i = 0; i < (height + 1) / 2; ++i) {
                noisevarchrom[i] = new float[ (width + 1) / 2];
            }

            float** noisevarhue = new float*[ (height + 1) / 2];

            for (int i = 0; i < (height + 1) / 2; ++i) {
                noisevarhue[i] = new float[ (width + 1) / 2];
            }

            float realred, realblue;
            float interm_med = static_cast<float>(dnparams.chroma) / 10.0;
            float intermred, intermblue;

            if (dnparams.redchro > 0.) {
                intermred = (dnparams.redchro / 10.);
            } else {
                intermred = static_cast<float>(dnparams.redchro) / 7.0;     //increase slower than linear for more sensit
            }

            if (dnparams.bluechro > 0.) {
                intermblue = (dnparams.bluechro / 10.);
            } else {
                intermblue = static_cast<float>(dnparams.bluechro) / 7.0;     //increase slower than linear for more sensit
            }

            realred = interm_med + intermred;

            if (realred < 0.f) {
                realred = 0.001f;
            }

            realblue = interm_med + intermblue;

            if (realblue < 0.f) {
                realblue = 0.001f;
            }

            //fill tile from image; convert RGB to "luma/chroma"

            if (isRAW) {//image is raw; use channel differences for chroma channels
#ifdef _OPENMP
                #pragma omp parallel for if (multiThread)
#endif

                for (int i = tiletop; i < tilebottom; i += 2) {
                    int i1 = i - tiletop;
#ifdef __SSE2__
                    __m128 aNv, bNv;
                    __m128 c100v = _mm_set1_ps (100.f);
                    int j;

                    for (j = tileleft; j < tileright - 7; j += 8) {
                        int j1 = j - tileleft;
                        aNv = LVFU (acalc[i >> 1][j >> 1]);
                        bNv = LVFU (bcalc[i >> 1][j >> 1]);
                        _mm_storeu_ps (&noisevarhue[i1 >> 1][j1 >> 1], xatan2f (bNv, aNv));
                        _mm_storeu_ps (&noisevarchrom[i1 >> 1][j1 >> 1], _mm_max_ps (c100v, _mm_sqrt_ps (SQRV (aNv) + SQRV (bNv))));
                    }

                    for (; j < tileright; j += 2) {
                        int j1 = j - tileleft;
                        float aN = acalc[i >> 1][j >> 1];
                        float bN = bcalc[i >> 1][j >> 1];
                        float cN = sqrtf (SQR (aN) + SQR (bN));
                        noisevarhue[i1 >> 1][j1 >> 1] = xatan2f (bN, aN);

                        if (cN < 100.f) {
                            cN = 100.f;    //avoid divided by zero
                        }

                        noisevarchrom[i1 >> 1][j1 >> 1] = cN;
                    }

#else

                    for (int j = tileleft; j < tileright; j += 2) {
                        int j1 = j - tileleft;
                        float aN = acalc[i >> 1][j >> 1];
                        float bN = bcalc[i >> 1][j >> 1];
                        float cN = sqrtf (SQR (aN) + SQR (bN));
                        float hN = xatan2f (bN, aN);

                        if (cN < 100.f) {
                            cN = 100.f;    //avoid divided by zero
                        }

                        noisevarchrom[i1 >> 1][j1 >> 1] = cN;
                        noisevarhue[i1 >> 1][j1 >> 1] = hN;
                    }

#endif
                }

#ifdef _OPENMP
                #pragma omp parallel for if (multiThread)
#endif

                for (int i = tiletop; i < tilebottom; i += 2) {
                    int i1 = i - tiletop;

                    for (int j = tileleft; j < tileright; j += 2) {
                        int j1 = j - tileleft;
                        float Llum = lumcalc[i >> 1][j >> 1];
                        Llum = Llum < 2.f ? 2.f : Llum; //avoid divided by zero ?
                        Llum = Llum > 32768.f ? 32768.f : Llum; // not strictly necessary
                        noisevarlum[i1 >> 1][j1 >> 1] = Llum;
                    }
                }

                if (!denoiseMethodRgb) { //lab mode, modification Jacques feb 2013 and july 2014

#ifdef _OPENMP
                    #pragma omp parallel for if (multiThread)
#endif

                    for (int i = tiletop; i < tilebottom; ++i) {
                        int i1 = i - tiletop;

                        for (int j = tileleft; j < tileright; ++j) {
                            int j1 = j - tileleft;
                            float R_ = gain * src->r (i, j);
                            float G_ = gain * src->g (i, j);
                            float B_ = gain * src->b (i, j);

                            R_ = Color::denoiseIGammaTab[R_];
                            G_ = Color::denoiseIGammaTab[G_];
                            B_ = Color::denoiseIGammaTab[B_];

                            //apply gamma noise standard (slider)
                            R_ = R_ < 65535.f ? gamcurve[R_] : (Color::gammanf (R_ / 65535.f, gam) * 32768.f);
                            G_ = G_ < 65535.f ? gamcurve[G_] : (Color::gammanf (G_ / 65535.f, gam) * 32768.f);
                            B_ = B_ < 65535.f ? gamcurve[B_] : (Color::gammanf (B_ / 65535.f, gam) * 32768.f);
                            //true conversion xyz=>Lab
                            float X, Y, Z;
                            Color::rgbxyz (R_, G_, B_, X, Y, Z, wp);

                            //convert to Lab
                            float L, a, b;
                            Color::XYZ2Lab (X, Y, Z, L, a, b);

                            labdn->a[i1][j1] = a;
                            labdn->b[i1][j1] = b;
                        }
                    }
                } else { //RGB mode

                    for (int i = tiletop/*, i1=0*/; i < tilebottom; ++i/*, ++i1*/) {
                        int i1 = i - tiletop;

                        for (int j = tileleft/*, j1=0*/; j < tileright; ++j/*, ++j1*/) {
                            int j1 = j - tileleft;

                            float X = gain * src->r (i, j);
                            float Y = gain * src->g (i, j);
                            float Z = gain * src->b (i, j);

                            X = X < 65535.f ? gamcurve[X] : (Color::gammaf (X / 65535.f, gam, gamthresh, gamslope) * 32768.f);
                            Y = Y < 65535.f ? gamcurve[Y] : (Color::gammaf (Y / 65535.f, gam, gamthresh, gamslope) * 32768.f);
                            Z = Z < 65535.f ? gamcurve[Z] : (Color::gammaf (Z / 65535.f, gam, gamthresh, gamslope) * 32768.f);

                            labdn->a[i1][j1] = (X - Y);
                            labdn->b[i1][j1] = (Y - Z);
                        }
                    }
                }

            } else {//image is not raw; use Lab parametrization
                for (int i = tiletop/*, i1=0*/; i < tilebottom; ++i/*, ++i1*/) {
                    int i1 = i - tiletop;

                    for (int j = tileleft/*, j1=0*/; j < tileright; ++j/*, ++j1*/) {
                        int j1 = j - tileleft;
                        float L, a, b;
                        float rLum = src->r (i, j) ; //for luminance denoise curve
                        float gLum = src->g (i, j) ;
                        float bLum = src->b (i, j) ;

                        //use gamma sRGB, not good if TIF (JPG) Output profil not with gamma sRGB  (eg : gamma =1.0, or 1.8...)
                        //very difficult to solve !
                        // solution ==> save TIF with gamma sRGB and re open
                        float rtmp = Color::igammatab_srgb[ src->r (i, j) ];
                        float gtmp = Color::igammatab_srgb[ src->g (i, j) ];
                        float btmp = Color::igammatab_srgb[ src->b (i, j) ];
                        //modification Jacques feb 2013
                        // gamma slider different from raw
                        rtmp = rtmp < 65535.f ? gamcurve[rtmp] : (Color::gammanf (rtmp / 65535.f, gam) * 32768.f);
                        gtmp = gtmp < 65535.f ? gamcurve[gtmp] : (Color::gammanf (gtmp / 65535.f, gam) * 32768.f);
                        btmp = btmp < 65535.f ? gamcurve[btmp] : (Color::gammanf (btmp / 65535.f, gam) * 32768.f);

                        float X, Y, Z;
                        Color::rgbxyz (rtmp, gtmp, btmp, X, Y, Z, wp);

                        //convert Lab
                        Color::XYZ2Lab (X, Y, Z, L, a, b);

                        if (((i1 | j1) & 1) == 0) {
                            float Llum, alum, blum;
                            float XL, YL, ZL;
                            Color::rgbxyz (rLum, gLum, bLum, XL, YL, ZL, wp);
                            Color::XYZ2Lab (XL, YL, ZL, Llum, alum, blum);
                            float kN = Llum;

                            if (kN < 2.f) {
                                kN = 2.f;
                            }

                            if (kN > 32768.f) {
                                kN = 32768.f;
                            }

                            noisevarlum[i1 >> 1][j1 >> 1] = kN;
                            float aN = alum;
                            float bN = blum;
                            float hN = xatan2f (bN, aN);
                            float cN = sqrt (SQR (aN) + SQR (bN));

                            if (cN < 100.f) {
                                cN = 100.f;    //avoid divided by zero
                            }

                            noisevarchrom[i1 >> 1][j1 >> 1] = cN;
                            noisevarhue[i1 >> 1][j1 >> 1] = hN;
                        }

                        labdn->a[i1][j1] = a;
                        labdn->b[i1][j1] = b;
                    }
                }
            }

            int datalen = labdn->W * labdn->H;

            //now perform basic wavelet denoise
            //last two arguments of wavelet decomposition are max number of wavelet decomposition levels;
            //and whether to subsample the image after wavelet filtering.  Subsampling is coded as
            //binary 1 or 0 for each level, eg subsampling = 0 means no subsampling, 1 means subsample
            //the first level only, 7 means subsample the first three levels, etc.

            wavelet_decomposition* adecomp;
            wavelet_decomposition* bdecomp;

            int schoice = 0;//shrink method

            if (dnparams.smethod == "shalbi") {
                schoice = 2;
            }

            const int levwav = 5;
#ifdef _OPENMP
            #pragma omp parallel sections if (multiThread)
#endif
            {
#ifdef _OPENMP
                #pragma omp section
#endif
                {
                    adecomp = new wavelet_decomposition(labdn->data + datalen, labdn->W, labdn->H, levwav, 1);
                }
#ifdef _OPENMP
                #pragma omp section
#endif
                {
                    bdecomp = new wavelet_decomposition(labdn->data + 2 * datalen, labdn->W, labdn->H, levwav, 1);
                }
            }

            if (comptlevel == 0) {
                WaveletDenoiseAll_info (
                    levwav,
                    *adecomp,
                    *bdecomp,
                    noisevarlum,
                    noisevarchrom,
                    noisevarhue,
                    chaut,
                    Nb,
                    redaut,
                    blueaut,
                    maxredaut,
                    maxblueaut,
                    minredaut,
                    minblueaut,
                    schoice,
                    chromina,
                    sigma,
                    lumema,
                    sigma_L,
                    redyel,
                    skinc,
                    nsknc,
                    maxchred,
                    maxchblue,
                    minchred,
                    minchblue,
                    nb,
                    chau,
                    chred,
                    chblue,
                    denoiseMethodRgb
                ); // Enhance mode
            }

            comptlevel += 1;
            delete adecomp;
            delete bdecomp;
            delete labdn;

            for (int i = 0; i < (height + 1) / 2; ++i) {
                delete[] noisevarlum[i];
            }

            delete[] noisevarlum;

            for (int i = 0; i < (height + 1) / 2; ++i) {
                delete[] noisevarchrom[i];
            }

            delete[] noisevarchrom;

            for (int i = 0; i < (height + 1) / 2; ++i) {
                delete[] noisevarhue[i];
            }

            delete[] noisevarhue;

        }//end of tile row
    }//end of tile loop

    for (int i = 0; i < hei; ++i) {
        delete[] lumcalc[i];
    }

    delete[] lumcalc;

    for (int i = 0; i < hei; ++i) {
        delete[] acalc[i];
    }

    delete[] acalc;

    for (int i = 0; i < hei; ++i) {
        delete[] bcalc[i];
    }

    delete[] bcalc;

#undef TS
#undef fTS
#undef offset
#undef epsilon

} // End of main RGB_denoise




/*
SSEFUNCTION void ImProcFunctions::RGB_denoise_info (Imagefloat * src, Imagefloat * provicalc, const bool isRAW, LUTf &gamcurve, float gam, float gamthresh, float gamslope, const procparams::DirPyrDenoiseParams & dnparams, const double expcomp, float &chaut, int &Nb,  float &redaut, float &blueaut, float &maxredaut, float &maxblueaut, float &minredaut, float &minblueaut, float &nresi, float &highresi, float &chromina, float &sigma, float &lumema, float &sigma_L, float &redyel, float &skinc, float &nsknc, bool multiThread)

{
    if ((settings->leveldnautsimpl == 1 && dnparams.Cmethod == "MAN") || (settings->leveldnautsimpl == 0 && dnparams.C2method == "MANU")) {
        //nothing to do
        return;
    }

    int hei, wid;
    float** lumcalc;
    float** acalc;
    float** bcalc;
    hei = provicalc->getHeight();
    wid = provicalc->getWidth();
    TMatrix wprofi = ICCStore::getInstance()->workingSpaceMatrix (params->icm.working);

    const float wpi[3][3] = {
        {static_cast<float> (wprofi[0][0]), static_cast<float> (wprofi[0][1]), static_cast<float> (wprofi[0][2])},
        {static_cast<float> (wprofi[1][0]), static_cast<float> (wprofi[1][1]), static_cast<float> (wprofi[1][2])},
        {static_cast<float> (wprofi[2][0]), static_cast<float> (wprofi[2][1]), static_cast<float> (wprofi[2][2])}
    };

    lumcalc = new float*[hei];

    for (int i = 0; i < hei; ++i) {
        lumcalc[i] = new float[wid];
    }

    acalc = new float*[hei];

    for (int i = 0; i < hei; ++i) {
        acalc[i] = new float[wid];
    }

    bcalc = new float*[hei];

    for (int i = 0; i < hei; ++i) {
        bcalc[i] = new float[wid];
    }

#ifdef _RT_NESTED_OPENMP
    #pragma omp parallel for if (multiThread)
#endif

    for (int ii = 0; ii < hei; ++ii) {
        for (int jj = 0; jj < wid; ++jj) {
            float LLum, AAum, BBum;
            float RL = provicalc->r (ii, jj);
            float GL = provicalc->g (ii, jj);
            float BL = provicalc->b (ii, jj);
            // determine luminance for noisecurve
            float XL, YL, ZL;
            Color::rgbxyz (RL, GL, BL, XL, YL, ZL, wpi);
            Color::XYZ2Lab (XL, YL, ZL, LLum, AAum, BBum);
            lumcalc[ii][jj] = LLum;
            acalc[ii][jj] = AAum;
            bcalc[ii][jj] = BBum;
        }
    }

    //%%%%%%%%%%%%%%%%%%%%%%%%%%%%%%%%%%%%%%%%%%%%%%%%%%%%%%

    const int imheight = src->getHeight(), imwidth = src->getWidth();

    bool denoiseMethodRgb = (dnparams.dmethod == "RGB");

    const float gain = pow (2.0f, float (expcomp));

    int tilesize;
    int overlap;

    if (settings->leveldnti == 0) {
        tilesize = 1024;
        overlap = 128;
    }

    if (settings->leveldnti == 1) {
        tilesize = 768;
        overlap = 96;
    }

    int numtiles_W, numtiles_H, tilewidth, tileheight, tileWskip, tileHskip;

    //always no Tiles
    int kall = 0;
    Tile_calc (tilesize, overlap, kall, imwidth, imheight, numtiles_W, numtiles_H, tilewidth, tileheight, tileWskip, tileHskip);

    //%%%%%%%%%%%%%%%%%%%%%%%%%%%%%%%%%%%%%%%%%%%%%%%%%%%%%%

    TMatrix wprof = ICCStore::getInstance()->workingSpaceMatrix (params->icm.working);
    const float wp[3][3] = {
        {static_cast<float> (wprof[0][0]), static_cast<float> (wprof[0][1]), static_cast<float> (wprof[0][2])},
        {static_cast<float> (wprof[1][0]), static_cast<float> (wprof[1][1]), static_cast<float> (wprof[1][2])},
        {static_cast<float> (wprof[2][0]), static_cast<float> (wprof[2][1]), static_cast<float> (wprof[2][2])}
    };

    float chau = 0.f;
    float chred = 0.f;
    float chblue = 0.f;
    float maxchred = 0.f;
    float maxchblue = 0.f;
    float minchred = 100000000.f;
    float minchblue = 100000000.f;
    int nb = 0;
    int comptlevel = 0;

    for (int tiletop = 0; tiletop < imheight; tiletop += tileHskip) {
        for (int tileleft = 0; tileleft < imwidth; tileleft += tileWskip) {

            int tileright = MIN (imwidth, tileleft + tilewidth);
            int tilebottom = MIN (imheight, tiletop + tileheight);
            int width  = tileright - tileleft;
            int height = tilebottom - tiletop;
            LabImage * labdn = new LabImage (width, height);
            float** noisevarlum = new float*[ (height + 1) / 2];

            for (int i = 0; i < (height + 1) / 2; ++i) {
                noisevarlum[i] = new float[ (width + 1) / 2];
            }

            float** noisevarchrom = new float*[ (height + 1) / 2];

            for (int i = 0; i < (height + 1) / 2; ++i) {
                noisevarchrom[i] = new float[ (width + 1) / 2];
            }

            float** noisevarhue = new float*[ (height + 1) / 2];

            for (int i = 0; i < (height + 1) / 2; ++i) {
                noisevarhue[i] = new float[ (width + 1) / 2];
            }

            // init luma noisevarL
            float noisevarab_b, noisevarab_r;

            float realred, realblue;
            float interm_med = static_cast<float> ( dnparams.chroma) / 10.0;
            float intermred, intermblue;

            if (dnparams.redchro > 0.) {
                intermred = (dnparams.redchro / 10.);
            } else {
                intermred = static_cast<float> ( dnparams.redchro) / 7.0;   //increase slower than linear for more sensit
            }

            if (dnparams.bluechro > 0.) {
                intermblue = (dnparams.bluechro / 10.);
            } else {
                intermblue = static_cast<float> ( dnparams.bluechro) / 7.0;   //increase slower than linear for more sensit
            }

            realred = interm_med + intermred;

            if (realred < 0.f) {
                realred = 0.001f;
            }

            realblue = interm_med + intermblue;

            if (realblue < 0.f) {
                realblue = 0.001f;
            }

            //TODO: implement using AlignedBufferMP
            //fill tile from image; convert RGB to "luma/chroma"

            if (isRAW) {//image is raw; use channel differences for chroma channels
#ifdef _RT_NESTED_OPENMP
                #pragma omp parallel for if (multiThread)
#endif

                for (int i = tiletop; i < tilebottom; i += 2) {
                    int i1 = i - tiletop;
#ifdef __SSE2__
                    __m128 aNv, bNv;
                    __m128 c100v = _mm_set1_ps (100.f);
                    int j;

                    for (j = tileleft; j < tileright - 7; j += 8) {
                        int j1 = j - tileleft;
                        aNv = LVFU (acalc[i >> 1][j >> 1]);
                        bNv = LVFU (bcalc[i >> 1][j >> 1]);
                        _mm_storeu_ps (&noisevarhue[i1 >> 1][j1 >> 1], xatan2f (bNv, aNv));
                        _mm_storeu_ps (&noisevarchrom[i1 >> 1][j1 >> 1], _mm_max_ps (c100v, _mm_sqrt_ps (SQRV (aNv) + SQRV (bNv))));
                    }

                    for (; j < tileright; j += 2) {
                        int j1 = j - tileleft;
                        float aN = acalc[i >> 1][j >> 1];
                        float bN = bcalc[i >> 1][j >> 1];
                        float cN = sqrtf (SQR (aN) + SQR (bN));
                        noisevarhue[i1 >> 1][j1 >> 1] = xatan2f (bN, aN);

                        if (cN < 100.f) {
                            cN = 100.f;    //avoid divided by zero
                        }

                        noisevarchrom[i1 >> 1][j1 >> 1] = cN;
                    }

#else

                    for (int j = tileleft; j < tileright; j += 2) {
                        int j1 = j - tileleft;
                        float aN = acalc[i >> 1][j >> 1];
                        float bN = bcalc[i >> 1][j >> 1];
                        float cN = sqrtf (SQR (aN) + SQR (bN));
                        float hN = xatan2f (bN, aN);

                        if (cN < 100.f) {
                            cN = 100.f;    //avoid divided by zero
                        }

                        noisevarchrom[i1 >> 1][j1 >> 1] = cN;
                        noisevarhue[i1 >> 1][j1 >> 1] = hN;
                    }

#endif
                }

#ifdef _RT_NESTED_OPENMP
                #pragma omp parallel for if (multiThread)
#endif

                for (int i = tiletop; i < tilebottom; i += 2) {
                    int i1 = i - tiletop;

                    for (int j = tileleft; j < tileright; j += 2) {
                        int j1 = j - tileleft;
                        float Llum = lumcalc[i >> 1][j >> 1];
                        Llum = Llum < 2.f ? 2.f : Llum; //avoid divided by zero ?
                        Llum = Llum > 32768.f ? 32768.f : Llum; // not strictly necessary
                        noisevarlum[i1 >> 1][j1 >> 1] = Llum;
                    }
                }

                if (!denoiseMethodRgb) { //lab mode, modification Jacques feb 2013 and july 2014

#ifdef _RT_NESTED_OPENMP
                    #pragma omp parallel for if (multiThread)
#endif

                    for (int i = tiletop; i < tilebottom; ++i) {
                        int i1 = i - tiletop;

                        for (int j = tileleft; j < tileright; ++j) {
                            int j1 = j - tileleft;
                            float R_ = gain * src->r (i, j);
                            float G_ = gain * src->g (i, j);
                            float B_ = gain * src->b (i, j);

                            R_ = Color::denoiseIGammaTab[R_];
                            G_ = Color::denoiseIGammaTab[G_];
                            B_ = Color::denoiseIGammaTab[B_];

                            //apply gamma noise standard (slider)
                            R_ = R_ < 65535.f ? gamcurve[R_] : (Color::gammanf (R_ / 65535.f, gam) * 32768.f);
                            G_ = G_ < 65535.f ? gamcurve[G_] : (Color::gammanf (G_ / 65535.f, gam) * 32768.f);
                            B_ = B_ < 65535.f ? gamcurve[B_] : (Color::gammanf (B_ / 65535.f, gam) * 32768.f);
                            //true conversion xyz=>Lab
                            float X, Y, Z;
                            Color::rgbxyz (R_, G_, B_, X, Y, Z, wp);

                            //convert to Lab
                            float L, a, b;
                            Color::XYZ2Lab (X, Y, Z, L, a, b);

                            labdn->a[i1][j1] = a;
                            labdn->b[i1][j1] = b;
                        }
                    }
                } else { //RGB mode

                    for (int i = tiletop; i < tilebottom; ++i) {
                        int i1 = i - tiletop;

                        for (int j = tileleft; j < tileright; ++j) {
                            int j1 = j - tileleft;

                            float X = gain * src->r (i, j);
                            float Y = gain * src->g (i, j);
                            float Z = gain * src->b (i, j);

                            X = X < 65535.f ? gamcurve[X] : (Color::gammaf (X / 65535.f, gam, gamthresh, gamslope) * 32768.f);
                            Y = Y < 65535.f ? gamcurve[Y] : (Color::gammaf (Y / 65535.f, gam, gamthresh, gamslope) * 32768.f);
                            Z = Z < 65535.f ? gamcurve[Z] : (Color::gammaf (Z / 65535.f, gam, gamthresh, gamslope) * 32768.f);

                            labdn->a[i1][j1] = (X - Y);
                            labdn->b[i1][j1] = (Y - Z);
                        }
                    }
                }

            } else {//image is not raw; use Lab parametrization
                for (int i = tiletop; i < tilebottom; ++i) {
                    int i1 = i - tiletop;

                    for (int j = tileleft; j < tileright; ++j) {
                        int j1 = j - tileleft;
                        float L, a, b;
                        float rLum = src->r (i, j) ; //for luminance denoise curve
                        float gLum = src->g (i, j) ;
                        float bLum = src->b (i, j) ;

                        //use gamma sRGB, not good if TIF (JPG) Output profil not with gamma sRGB  (eg : gamma =1.0, or 1.8...)
                        //very difficult to solve !
                        // solution ==> save TIF with gamma sRGB and re open
                        float rtmp = Color::igammatab_srgb[ src->r (i, j) ];
                        float gtmp = Color::igammatab_srgb[ src->g (i, j) ];
                        float btmp = Color::igammatab_srgb[ src->b (i, j) ];
                        //modification Jacques feb 2013
                        // gamma slider different from raw
                        rtmp = rtmp < 65535.f ? gamcurve[rtmp] : (Color::gammanf (rtmp / 65535.f, gam) * 32768.f);
                        gtmp = gtmp < 65535.f ? gamcurve[gtmp] : (Color::gammanf (gtmp / 65535.f, gam) * 32768.f);
                        btmp = btmp < 65535.f ? gamcurve[btmp] : (Color::gammanf (btmp / 65535.f, gam) * 32768.f);

                        float X, Y, Z;
                        Color::rgbxyz (rtmp, gtmp, btmp, X, Y, Z, wp);

                        //convert Lab
                        Color::XYZ2Lab (X, Y, Z, L, a, b);

                        if (((i1 | j1) & 1) == 0) {
                            float Llum, alum, blum;
                            float XL, YL, ZL;
                            Color::rgbxyz (rLum, gLum, bLum, XL, YL, ZL, wp);
                            Color::XYZ2Lab (XL, YL, ZL, Llum, alum, blum);
                            float kN = Llum;

                            if (kN < 2.f) {
                                kN = 2.f;
                            }

                            if (kN > 32768.f) {
                                kN = 32768.f;
                            }

                            noisevarlum[i1 >> 1][j1 >> 1] = kN;
                            float aN = alum;
                            float bN = blum;
                            float hN = xatan2f (bN, aN);
                            float cN = sqrt (SQR (aN) + SQR (bN));

                            if (cN < 100.f) {
                                cN = 100.f;    //avoid divided by zero
                            }

                            noisevarchrom[i1 >> 1][j1 >> 1] = cN;
                            noisevarhue[i1 >> 1][j1 >> 1] = hN;
                        }

                        labdn->a[i1][j1] = a;
                        labdn->b[i1][j1] = b;
                    }
                }
            }

            int datalen = labdn->W * labdn->H;

            //now perform basic wavelet denoise
            //last two arguments of wavelet decomposition are max number of wavelet decomposition levels;
            //and whether to subsample the image after wavelet filtering.  Subsampling is coded as
            //binary 1 or 0 for each level, eg subsampling = 0 means no subsampling, 1 means subsample
            //the first level only, 7 means subsample the first three levels, etc.
            noisevarab_r = SQR (realred) + 0.01f;
            noisevarab_b = SQR (realblue) + 0.01f;

            wavelet_decomposition* adecomp;
            wavelet_decomposition* bdecomp;

            int schoice = 0;//shrink method

            if (dnparams.smethod == "shalbi") {
                schoice = 2;
            }

            const int levwav = 5;
#ifdef _RT_NESTED_OPENMP
            #pragma omp parallel sections if (multiThread)
#endif
            {
#ifdef _RT_NESTED_OPENMP
                #pragma omp section
#endif
                {
                    adecomp = new wavelet_decomposition (labdn->data + datalen, labdn->W, labdn->H, levwav, 1);
                }
#ifdef _RT_NESTED_OPENMP
                #pragma omp section
#endif
                {
                    bdecomp = new wavelet_decomposition (labdn->data + 2 * datalen, labdn->W, labdn->H, levwav, 1);
                }
            }
            bool autoch = dnparams.autochroma;

            if (comptlevel == 0) {
                WaveletDenoiseAll_info (
                    levwav,
                    *adecomp,
                    *bdecomp,
                    noisevarlum,
                    noisevarchrom,
                    noisevarhue,
                    width,
                    height,
                    noisevarab_r,
                    noisevarab_b,
                    labdn,
                    chaut,
                    Nb,
                    redaut,
                    blueaut,
                    maxredaut,
                    maxblueaut,
                    minredaut,
                    minblueaut,
                    schoice,
                    autoch,
                    chromina,
                    sigma,
                    lumema,
                    sigma_L,
                    redyel,
                    skinc,
                    nsknc,
                    maxchred,
                    maxchblue,
                    minchred,
                    minchblue,
                    nb,
                    chau,
                    chred,
                    chblue,
                    denoiseMethodRgb,
                    multiThread
                ); // Enhance mode
            }

            comptlevel += 1;
            delete adecomp;
            delete bdecomp;
            delete labdn;

            for (int i = 0; i < (height + 1) / 2; ++i) {
                delete[] noisevarlum[i];
            }

            delete[] noisevarlum;

            for (int i = 0; i < (height + 1) / 2; ++i) {
                delete[] noisevarchrom[i];
            }

            delete[] noisevarchrom;

            for (int i = 0; i < (height + 1) / 2; ++i) {
                delete[] noisevarhue[i];
            }

            delete[] noisevarhue;

        }//end of tile row
    }//end of tile loop

    for (int i = 0; i < hei; ++i) {
        delete[] lumcalc[i];
    }

    delete[] lumcalc;

    for (int i = 0; i < hei; ++i) {
        delete[] acalc[i];
    }

    delete[] acalc;

    for (int i = 0; i < hei; ++i) {
        delete[] bcalc[i];
    }

    delete[] bcalc;

#undef TS
#undef fTS
#undef offset
#undef epsilon

} // End of main RGB_denoise
*/
}<|MERGE_RESOLUTION|>--- conflicted
+++ resolved
@@ -1741,19 +1741,12 @@
 
             }
 
-<<<<<<< HEAD
-            if (denoiseLuminance) {
-                for (int i = 0; i < denoiseNestedLevels * numthreads; ++i) {
-                    fftwf_free (LbloxArray[i]);
-                    fftwf_free (fLbloxArray[i]);
-=======
             for (int i = 0; i < denoiseNestedLevels * numthreads; ++i) {
                 if (LbloxArray[i]) {
-                    fftwf_free(LbloxArray[i]);
+                    fftwf_free (LbloxArray[i]);
                 }
                 if (fLbloxArray[i]) {
-                    fftwf_free(fLbloxArray[i]);
->>>>>>> 404ff5e8
+                    fftwf_free (fLbloxArray[i]);
                 }
             }
 
