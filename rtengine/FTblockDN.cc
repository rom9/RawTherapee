////////////////////////////////////////////////////////////////
//
//          CFA denoise by wavelet transform, FT filtering
//
//  copyright (c) 2008-2012  Emil Martinec <ejmartin@uchicago.edu>
//
//
//  code dated: March 9, 2012
//
//  FTblockDN.cc is free software: you can redistribute it and/or modify
//  it under the terms of the GNU General Public License as published by
//  the Free Software Foundation, either version 3 of the License, or
//  (at your option) any later version.
//
//  This program is distributed in the hope that it will be useful,
//  but WITHOUT ANY WARRANTY; without even the implied warranty of
//  MERCHANTABILITY or FITNESS FOR A PARTICULAR PURPOSE.  See the
//  GNU General Public License for more details.
//
//  You should have received a copy of the GNU General Public License
//  along with this program.  If not, see <http://www.gnu.org/licenses/>.
//
////////////////////////////////////////////////////////////////

#include <cmath>
#include <fftw3.h>
#include "../rtgui/threadutils.h"
#include "rtengine.h"
#include "improcfun.h"
#include "LUT.h"
#include "array2D.h"
#include "iccmatrices.h"
#include "boxblur.h"
#include "rt_math.h"
#include "mytime.h"
#include "sleef.c"
#include "opthelper.h"
#include "cplx_wavelet_dec.h"
#include "median.h"
#include "iccstore.h"
#ifdef _OPENMP
#include <omp.h>
#endif
#include "StopWatch.h"

#define TS 64       // Tile size
#define offset 25   // shift between tiles
#define fTS ((TS/2+1))  // second dimension of Fourier tiles
#define blkrad 1    // radius of block averaging

#define epsilon 0.001f/(TS*TS) //tolerance

namespace rtengine
{

// %%%%%%%%%%%%%%%%%%%%%%%%%%%%%%%%%%%%%%%%
// %%%%%%%%%%%%%%%%%%%%%%%%%%%%%%%%%%%%%%%%
/*
 Structure of the algorithm:

 1. Compute an initial denoise of the image via undecimated wavelet transform
 and universal thresholding modulated by user input.
 2. Decompose the residual image into TSxTS size tiles, shifting by 'offset' each step
 (so roughly each pixel is in (TS/offset)^2 tiles); Discrete Cosine transform the tiles.
 3. Filter the DCT data to pick out patterns missed by the wavelet denoise
 4. Inverse DCT the denoised tile data and combine the tiles into a denoised output image.

 */

//%%%%%%%%%%%%%%%%%%%%%%%%%%%%%%%%%%%%%%%%%%%%%%%%%%%%%%
//%%%%%%%%%%%%%%%%%%%%%%%%%%%%%%%%%%%%%%%%%%%%%%%%%%%%%%


extern const Settings* settings;
extern MyMutex *fftwMutex;


namespace
{

template <bool useUpperBound>
void do_median_denoise(float **src, float **dst, float upperBound, int width, int height, ImProcFunctions::Median medianType, int iterations, int numThreads, float **buffer)
{
    iterations = max(1, iterations);

    typedef ImProcFunctions::Median Median;

    int border = 1;

    switch (medianType) {
        case Median::TYPE_3X3_SOFT:
        case Median::TYPE_3X3_STRONG: {
            border = 1;
            break;
        }

        case Median::TYPE_5X5_SOFT: {
            border = 2;
            break;
        }

        case Median::TYPE_5X5_STRONG: {
            border = 2;
            break;
        }

        case Median::TYPE_7X7: {
            border = 3;
            break;
        }

        case Median::TYPE_9X9: {
            border = 4;
            break;
        }
    }

    float **allocBuffer = nullptr;
    float **medBuffer[2];
    medBuffer[0] = src;

    // we need a buffer if src == dst or if (src != dst && iterations > 1)
    if (src == dst || iterations > 1) {
        if (buffer == nullptr) { // we didn't get a buffer => create one
            allocBuffer = new float*[height];

            for (int i = 0; i < height; ++i) {
                allocBuffer[i] = new float[width];
            }

            medBuffer[1] = allocBuffer;
        } else { // we got a buffer => use it
            medBuffer[1] = buffer;
        }
    } else { // we can write directly into destination
        medBuffer[1] = dst;
    }

    float ** medianIn, ** medianOut = nullptr;
    int BufferIndex = 0;

    for (int iteration = 1; iteration <= iterations; ++iteration) {
        medianIn = medBuffer[BufferIndex];
        medianOut = medBuffer[BufferIndex ^ 1];

        if (iteration == 1) { // upper border
            for (int i = 0; i < border; ++i) {
                for (int j = 0; j < width; ++j) {
                    medianOut[i][j] = medianIn[i][j];
                }
            }
        }

#ifdef _OPENMP
        #pragma omp parallel for num_threads(numThreads) if (numThreads>1) schedule(dynamic,16)
#endif

        for (int i = border; i < height - border; ++i) {
            int j = 0;

            for (; j < border; ++j) {
                medianOut[i][j] = medianIn[i][j];
            }

            switch (medianType) {
                case Median::TYPE_3X3_SOFT: {
                    for (; j < width - border; ++j) {
                        if (!useUpperBound || medianIn[i][j] <= upperBound) {
                            medianOut[i][j] = median(
                                                  medianIn[i - 1][j],
                                                  medianIn[i][j - 1],
                                                  medianIn[i][j],
                                                  medianIn[i][j + 1],
                                                  medianIn[i + 1][j]
                                              );
                        } else {
                            medianOut[i][j] = medianIn[i][j];
                        }
                    }

                    break;
                }

                case Median::TYPE_3X3_STRONG: {
                    for (; j < width - border; ++j) {
                        if (!useUpperBound || medianIn[i][j] <= upperBound) {
                            medianOut[i][j] = median(
                                                  medianIn[i - 1][j - 1],
                                                  medianIn[i - 1][j],
                                                  medianIn[i - 1][j + 1],
                                                  medianIn[i][j - 1],
                                                  medianIn[i][j],
                                                  medianIn[i][j + 1],
                                                  medianIn[i + 1][j - 1],
                                                  medianIn[i + 1][j],
                                                  medianIn[i + 1][j + 1]
                                              );
                        } else {
                            medianOut[i][j] = medianIn[i][j];
                        }
                    }

                    break;
                }

                case Median::TYPE_5X5_SOFT: {
                    for (; j < width - border; ++j) {
                        if (!useUpperBound || medianIn[i][j] <= upperBound) {
                            medianOut[i][j] = median(
                                                  medianIn[i - 2][j],
                                                  medianIn[i - 1][j - 1],
                                                  medianIn[i - 1][j],
                                                  medianIn[i - 1][j + 1],
                                                  medianIn[i][j - 2],
                                                  medianIn[i][j - 1],
                                                  medianIn[i][j],
                                                  medianIn[i][j + 1],
                                                  medianIn[i][j + 2],
                                                  medianIn[i + 1][j - 1],
                                                  medianIn[i + 1][j],
                                                  medianIn[i + 1][j + 1],
                                                  medianIn[i + 2][j]
                                              );
                        } else {
                            medianOut[i][j] = medianIn[i][j];
                        }
                    }

                    break;
                }

                case Median::TYPE_5X5_STRONG: {
#ifdef __SSE2__

                    for (; !useUpperBound && j < width - border - 3; j += 4) {
                        STVFU (
                            medianOut[i][j],
                            median (
                                LVFU (medianIn[i - 2][j - 2]),
                                LVFU (medianIn[i - 2][j - 1]),
                                LVFU (medianIn[i - 2][j]),
                                LVFU (medianIn[i - 2][j + 1]),
                                LVFU (medianIn[i - 2][j + 2]),
                                LVFU (medianIn[i - 1][j - 2]),
                                LVFU (medianIn[i - 1][j - 1]),
                                LVFU (medianIn[i - 1][j]),
                                LVFU (medianIn[i - 1][j + 1]),
                                LVFU (medianIn[i - 1][j + 2]),
                                LVFU (medianIn[i][j - 2]),
                                LVFU (medianIn[i][j - 1]),
                                LVFU (medianIn[i][j]),
                                LVFU (medianIn[i][j + 1]),
                                LVFU (medianIn[i][j + 2]),
                                LVFU (medianIn[i + 1][j - 2]),
                                LVFU (medianIn[i + 1][j - 1]),
                                LVFU (medianIn[i + 1][j]),
                                LVFU (medianIn[i + 1][j + 1]),
                                LVFU (medianIn[i + 1][j + 2]),
                                LVFU (medianIn[i + 2][j - 2]),
                                LVFU (medianIn[i + 2][j - 1]),
                                LVFU (medianIn[i + 2][j]),
                                LVFU (medianIn[i + 2][j + 1]),
                                LVFU (medianIn[i + 2][j + 2])
                            )
                        );
                    }

#endif

                    for (; j < width - border; ++j) {
                        if (!useUpperBound || medianIn[i][j] <= upperBound) {
                            medianOut[i][j] = median(
                                                  medianIn[i - 2][j - 2],
                                                  medianIn[i - 2][j - 1],
                                                  medianIn[i - 2][j],
                                                  medianIn[i - 2][j + 1],
                                                  medianIn[i - 2][j + 2],
                                                  medianIn[i - 1][j - 2],
                                                  medianIn[i - 1][j - 1],
                                                  medianIn[i - 1][j],
                                                  medianIn[i - 1][j + 1],
                                                  medianIn[i - 1][j + 2],
                                                  medianIn[i][j - 2],
                                                  medianIn[i][j - 1],
                                                  medianIn[i][j],
                                                  medianIn[i][j + 1],
                                                  medianIn[i][j + 2],
                                                  medianIn[i + 1][j - 2],
                                                  medianIn[i + 1][j - 1],
                                                  medianIn[i + 1][j],
                                                  medianIn[i + 1][j + 1],
                                                  medianIn[i + 1][j + 2],
                                                  medianIn[i + 2][j - 2],
                                                  medianIn[i + 2][j - 1],
                                                  medianIn[i + 2][j],
                                                  medianIn[i + 2][j + 1],
                                                  medianIn[i + 2][j + 2]
                                              );
                        } else {
                            medianOut[i][j] = medianIn[i][j];
                        }
                    }

                    break;
                }

                case Median::TYPE_7X7: {
#ifdef __SSE2__
                    std::array<vfloat, 49> vpp ALIGNED16;

                    for (; !useUpperBound && j < width - border - 3; j += 4) {
                        for (int kk = 0, ii = -border; ii <= border; ++ii) {
                            for (int jj = -border; jj <= border; ++jj, ++kk) {
                                vpp[kk] = LVFU (medianIn[i + ii][j + jj]);
                            }
                        }

                        STVFU (medianOut[i][j], median (vpp));
                    }

#endif

                    std::array<float, 49> pp;

                    for (; j < width - border; ++j) {
                        if (!useUpperBound || medianIn[i][j] <= upperBound) {
                            for (int kk = 0, ii = -border; ii <= border; ++ii) {
                                for (int jj = -border; jj <= border; ++jj, ++kk) {
                                    pp[kk] = medianIn[i + ii][j + jj];
                                }
                            }

                            medianOut[i][j] = median(pp);
                        } else {
                            medianOut[i][j] = medianIn[i][j];
                        }
                    }

                    break;
                }

                case Median::TYPE_9X9: {
#ifdef __SSE2__
                    std::array<vfloat, 81> vpp ALIGNED16;

                    for (; !useUpperBound && j < width - border - 3; j += 4) {
                        for (int kk = 0, ii = -border; ii <= border; ++ii) {
                            for (int jj = -border; jj <= border; ++jj, ++kk) {
                                vpp[kk] = LVFU (medianIn[i + ii][j + jj]);
                            }
                        }

                        STVFU (medianOut[i][j], median (vpp));
                    }

#endif

                    std::array<float, 81> pp;

                    for (; j < width - border; ++j) {
                        if (!useUpperBound || medianIn[i][j] <= upperBound) {
                            for (int kk = 0, ii = -border; ii <= border; ++ii) {
                                for (int jj = -border; jj <= border; ++jj, ++kk) {
                                    pp[kk] = medianIn[i + ii][j + jj];
                                }
                            }

                            medianOut[i][j] = median(pp);
                        } else {
                            medianOut[i][j] = medianIn[i][j];
                        }
                    }

                    for (; j < width; ++j) {
                        medianOut[i][j] = medianIn[i][j];
                    }

                    break;
                }
            }

            for (; j < width; ++j) {
                medianOut[i][j] = medianIn[i][j];
            }
        }

        if (iteration == 1) { // lower border
            for (int i = height - border; i < height; ++i) {
                for (int j = 0; j < width; ++j) {
                    medianOut[i][j] = medianIn[i][j];
                }
            }
        }

        BufferIndex ^= 1; // swap buffers
    }

    if (medianOut != dst) {
#ifdef _OPENMP
        #pragma omp parallel for num_threads(numThreads) if (numThreads>1)
#endif

        for (int i = 0; i < height; ++i) {
            for (int j = 0; j < width; ++j) {
                dst[i][j] = medianOut[i][j];
            }
        }
    }

    if (allocBuffer != nullptr) { // we allocated memory, so let's free it now
        for (int i = 0; i < height; ++i) {
            delete[] allocBuffer[i];
        }

        delete[] allocBuffer;
    }
}

} // namespace


void ImProcFunctions::Median_Denoise(float **src, float **dst, const int width, const int height, const Median medianType, const int iterations, const int numThreads, float **buffer)
{
    do_median_denoise<false>(src, dst, 0.f, width, height, medianType, iterations, numThreads, buffer);
}


void ImProcFunctions::Median_Denoise(float **src, float **dst, float upperBound, const int width, const int height, const Median medianType, const int iterations, const int numThreads, float **buffer)
{
    do_median_denoise<true>(src, dst, upperBound, width, height, medianType, iterations, numThreads, buffer);
}


void ImProcFunctions::Tile_calc (int tilesize, int overlap, int kall, int imwidth, int imheight, int &numtiles_W, int &numtiles_H, int &tilewidth, int &tileheight, int &tileWskip, int &tileHskip)

{
    if (kall == 2) {

        if (imwidth < tilesize) {
            numtiles_W = 1;
            tileWskip = imwidth;
            tilewidth = imwidth;
        } else {
            numtiles_W = ceil ((static_cast<float> (imwidth)) / (tilesize - overlap));
            tilewidth  = ceil ((static_cast<float> (imwidth)) / (numtiles_W)) + overlap;
            tilewidth += (tilewidth & 1);
            tileWskip = tilewidth - overlap;
        }

        if (imheight < tilesize) {
            numtiles_H = 1;
            tileHskip = imheight;
            tileheight = imheight;
        } else {
            numtiles_H = ceil ((static_cast<float> (imheight)) / (tilesize - overlap));
            tileheight = ceil ((static_cast<float> (imheight)) / (numtiles_H)) + overlap;
            tileheight += (tileheight & 1);
            tileHskip = tileheight - overlap;
        }
    }

    if (kall == 0) {
        numtiles_W = 1;
        tileWskip = imwidth;
        tilewidth = imwidth;
        numtiles_H = 1;
        tileHskip = imheight;
        tileheight = imheight;
    }

    //  printf("Nw=%d NH=%d tileW=%d tileH=%d\n",numtiles_W,numtiles_H,tileWskip,tileHskip);
}

int denoiseNestedLevels = 1;
enum nrquality {QUALITY_STANDARD, QUALITY_HIGH};

void ImProcFunctions::RGB_denoise(int kall, Imagefloat * src, Imagefloat * dst, Imagefloat * calclum, float * ch_M, float *max_r, float *max_b, bool isRAW, const procparams::DirPyrDenoiseParams & dnparams, const double expcomp, const NoiseCurve & noiseLCurve, const NoiseCurve & noiseCCurve, float &nresi, float &highresi)
{
BENCHFUN
//#ifdef _DEBUG
    MyTime t1e, t2e;
    t1e.set();

//#endif
    if (dnparams.luma == 0 && dnparams.chroma == 0  && !dnparams.median && !noiseLCurve && !noiseCCurve) {
        //nothing to do; copy src to dst or do nothing in case src == dst
        if (src != dst) {
            src->copyData (dst);
        }

        if (calclum) {
            delete calclum;
            calclum = nullptr;
        }

        return;
    }

    MyMutex::MyLock lock(*fftwMutex);

    const nrquality nrQuality = (dnparams.smethod == "shal") ? QUALITY_STANDARD : QUALITY_HIGH;//shrink method
    const float qhighFactor = (nrQuality == QUALITY_HIGH) ? 1.f / static_cast<float>(settings->nrhigh) : 1.0f;
    const bool useNoiseCCurve = (noiseCCurve && noiseCCurve.getSum() > 5.f);
    const bool useNoiseLCurve = (noiseLCurve && noiseLCurve.getSum() >= 7.f);
    const bool autoch = (settings->leveldnautsimpl == 1 && (dnparams.Cmethod == "AUT" || dnparams.Cmethod == "PRE")) || (settings->leveldnautsimpl == 0 && (dnparams.C2method == "AUTO" || dnparams.C2method == "PREV"));

    float** lumcalc = nullptr;
    float* lumcalcBuffer = nullptr;
    float** ccalc = nullptr;
    float* ccalcBuffer = nullptr;

    bool ponder = false;
    float ponderCC = 1.f;

    if (settings->leveldnautsimpl == 1 && params->dirpyrDenoise.Cmethod == "PON") {
        ponder = true;
        ponderCC = 0.5f;
    }

    if (settings->leveldnautsimpl == 1 && params->dirpyrDenoise.Cmethod == "PRE") {
        ponderCC = 0.5f;
    }

    if (settings->leveldnautsimpl == 0 && params->dirpyrDenoise.Cmethod == "PREV") {
        ponderCC = 0.5f;
    }

    int metchoice = 0;

    if (dnparams.methodmed == "Lonly") {
        metchoice = 1;
    } else if (dnparams.methodmed == "Lab") {
        metchoice = 2;
    } else if (dnparams.methodmed == "ab") {
        metchoice = 3;
    } else if (dnparams.methodmed == "Lpab") {
        metchoice = 4;
    }

    const bool denoiseMethodRgb = (dnparams.dmethod == "RGB");
    // init luma noisevarL
    const float noiseluma = static_cast<float>(dnparams.luma);
    const float noisevarL = (useNoiseLCurve && (denoiseMethodRgb || !isRAW)) ? static_cast<float>(SQR(((noiseluma + 1.0) / 125.0) * (10. + (noiseluma + 1.0) / 25.0))) : static_cast<float>(SQR((noiseluma / 125.0) * (1.0 + noiseluma / 25.0)));
    const bool denoiseLuminance = (noisevarL > 0.00001f);

    //printf("NL=%f \n",noisevarL);
    if (useNoiseLCurve || useNoiseCCurve) {
        int hei = calclum->getHeight();
        int wid = calclum->getWidth();
        TMatrix wprofi = ICCStore::getInstance()->workingSpaceMatrix(params->icm.working);

        const float wpi[3][3] = {
            {static_cast<float> (wprofi[0][0]), static_cast<float> (wprofi[0][1]), static_cast<float> (wprofi[0][2])},
            {static_cast<float> (wprofi[1][0]), static_cast<float> (wprofi[1][1]), static_cast<float> (wprofi[1][2])},
            {static_cast<float> (wprofi[2][0]), static_cast<float> (wprofi[2][1]), static_cast<float> (wprofi[2][2])}
        };
        lumcalcBuffer = new float[hei * wid];
        lumcalc = new float*[ (hei)];

        for (int i = 0; i < hei; ++i) {
            lumcalc[i] = lumcalcBuffer + (i * wid);
        }

        ccalcBuffer = new float[hei * wid];
        ccalc = new float*[ (hei)];

        for (int i = 0; i < hei; ++i) {
            ccalc[i] = ccalcBuffer + (i * wid);
        }

        float cn100Precalc = 0.f;

        if (useNoiseCCurve) {
            cn100Precalc = SQR (1.f + ponderCC * (4.f * noiseCCurve[100.f / 60.f]));
        }

#ifdef _OPENMP
        #pragma omp parallel for schedule(dynamic,16)
#endif

        for (int ii = 0; ii < hei; ++ii) {
            for (int jj = 0; jj < wid; ++jj) {
                float LLum, AAum, BBum;

                float RL = calclum->r (ii, jj);
                float GL = calclum->g (ii, jj);
                float BL = calclum->b (ii, jj);
                // determine luminance and chrominance for noisecurves
                float XL, YL, ZL;
                Color::rgbxyz (RL, GL, BL, XL, YL, ZL, wpi);
                Color::XYZ2Lab (XL, YL, ZL, LLum, AAum, BBum);

                if (useNoiseLCurve) {
                    float epsi = 0.01f;

                    if (LLum < 2.f) {
                        LLum = 2.f;    //avoid divided by zero
                    }

                    if (LLum > 32768.f) {
                        LLum = 32768.f;    // not strictly necessary
                    }

                    float kinterm = epsi + noiseLCurve[xdivf (LLum, 15) * 500.f];
                    kinterm *= 100.f;
                    kinterm += noiseluma;
                    lumcalc[ii][jj] = SQR ((kinterm / 125.f) * (1.f + kinterm / 25.f));
                }

                if (useNoiseCCurve) {
                    float cN = sqrtf (SQR (AAum) + SQR (BBum));

                    if (cN > 100) {
                        ccalc[ii][jj] = SQR (1.f + ponderCC * (4.f * noiseCCurve[cN / 60.f]));
                    } else {
                        ccalc[ii][jj] = cn100Precalc;
                    }
                }
            }
        }

        delete calclum;
        calclum = nullptr;
    }

    const short int imheight = src->getHeight(), imwidth = src->getWidth();

    if (dnparams.luma != 0 || dnparams.chroma != 0 || dnparams.methodmed == "Lab" || dnparams.methodmed == "Lonly") {
        // gamma transform for input data
        float gam = dnparams.gamma;
        float gamthresh = 0.001f;

        if (!isRAW) {//reduce gamma under 1 for Lab mode ==> TIF and JPG
            if (gam < 1.9f) {
                gam = 1.f - (1.9f - gam) / 3.f;    //minimum gamma 0.7
            } else if (gam >= 1.9f && gam <= 3.f) {
                gam = (1.4f / 1.1f) * gam - 1.41818f;
            }
        }


        LUTf gamcurve (65536, LUT_CLIP_BELOW);
        float gamslope = exp (log (static_cast<double> (gamthresh)) / gam) / gamthresh;

        if (denoiseMethodRgb) {
            Color::gammaf2lut (gamcurve, gam, gamthresh, gamslope, 65535.f, 32768.f);
        } else {
            Color::gammanf2lut (gamcurve, gam, 65535.f, 32768.f);
        }

        // inverse gamma transform for output data
        float igam = 1.f / gam;
        float igamthresh = gamthresh * gamslope;
        float igamslope = 1.f / gamslope;

        LUTf igamcurve (65536, LUT_CLIP_BELOW);

        if (denoiseMethodRgb) {
            Color::gammaf2lut (igamcurve, igam, igamthresh, igamslope, 32768.f, 65535.f);
        } else {
            Color::gammanf2lut (igamcurve, igam, 32768.f, 65535.f);
        }

        const float gain = pow(2.0f, float(expcomp));
        float params_Ldetail = min(float(dnparams.Ldetail), 99.9f); // max out to avoid div by zero when using noisevar_Ldetail as divisor
        float noisevar_Ldetail = SQR(static_cast<float>(SQR(100. - params_Ldetail) + 50.*(100. - params_Ldetail)) * TS * 0.5f);

        array2D<float> tilemask_in (TS, TS);
        array2D<float> tilemask_out (TS, TS);

        if (denoiseLuminance) {
            const int border = MAX (2, TS / 16);

            for (int i = 0; i < TS; ++i) {
                float i1 = abs ((i > TS / 2 ? i - TS + 1 : i));
                float vmask = (i1 < border ? SQR (sin ((rtengine::RT_PI * i1) / (2 * border))) : 1.0f);
                float vmask2 = (i1 < 2 * border ? SQR (sin ((rtengine::RT_PI * i1) / (2 * border))) : 1.0f);

                for (int j = 0; j < TS; ++j) {
                    float j1 = abs ((j > TS / 2 ? j - TS + 1 : j));
                    tilemask_in[i][j] = (vmask * (j1 < border ? SQR (sin ((rtengine::RT_PI * j1) / (2 * border))) : 1.0f)) + epsilon;
                    tilemask_out[i][j] = (vmask2 * (j1 < 2 * border ? SQR (sin ((rtengine::RT_PI * j1) / (2 * border))) : 1.0f)) + epsilon;

                }
            }
        }

        int tilesize;
        int overlap;

        if (settings->leveldnti == 0) {
            tilesize = 1024;
            overlap = 128;
        }

        if (settings->leveldnti == 1) {
            tilesize = 768;
            overlap = 96;
        }

        int numTries = 0;

        if (ponder) {
            printf ("Tiled denoise processing caused by Automatic Multizone mode\n");
        }

        bool memoryAllocationFailed = false;

        do {
            ++numTries;

            if (numTries == 2) {
                printf ("1st denoise pass failed due to insufficient memory, starting 2nd (tiled) pass now...\n");
            }

            int numtiles_W, numtiles_H, tilewidth, tileheight, tileWskip, tileHskip;

            Tile_calc(tilesize, overlap, (options.rgbDenoiseThreadLimit == 0 && !ponder) ? (numTries == 1 ? 0 : 2) : 2, imwidth, imheight, numtiles_W, numtiles_H, tilewidth, tileheight, tileWskip, tileHskip);
            memoryAllocationFailed = false;
            const int numtiles = numtiles_W * numtiles_H;

            //output buffer
            Imagefloat * dsttmp;

            if (numtiles == 1) {
                dsttmp = dst;
            } else {
                dsttmp = new Imagefloat (imwidth, imheight);
#ifdef _OPENMP
                #pragma omp parallel for
#endif

                for (int i = 0; i < imheight; ++i) {
                    for (int j = 0; j < imwidth; ++j) {
                        dsttmp->r (i, j) = 0.f;
                        dsttmp->g (i, j) = 0.f;
                        dsttmp->b (i, j) = 0.f;
                    }
                }
            }

            //now we have tile dimensions, overlaps
            //%%%%%%%%%%%%%%%%%%%%%%%%%%%%%%%%%%%%%%%%%%%%%%%%%%%%%%

            // According to FFTW-Doc 'it is safe to execute the same plan in parallel by multiple threads', so we now create 4 plans
            // outside the parallel region and use them inside the parallel region.

            // calculate max size of numblox_W.
            int max_numblox_W = ceil ((static_cast<float> (MIN (imwidth, tilewidth))) / (offset)) + 2 * blkrad;
            // calculate min size of numblox_W.
            int min_numblox_W = ceil ((static_cast<float> ((MIN (imwidth, ((numtiles_W - 1) * tileWskip) + tilewidth)) - ((numtiles_W - 1) * tileWskip))) / (offset)) + 2 * blkrad;

            // these are needed only for creation of the plans and will be freed before entering the parallel loop
            fftwf_plan plan_forward_blox[2];
            fftwf_plan plan_backward_blox[2];

            if (denoiseLuminance) {
                float *Lbloxtmp  = reinterpret_cast<float*>(fftwf_malloc(max_numblox_W * TS * TS * sizeof(float)));
                float *fLbloxtmp = reinterpret_cast<float*>(fftwf_malloc(max_numblox_W * TS * TS * sizeof(float)));

                int nfwd[2] = {TS, TS};

                //for DCT:
                fftw_r2r_kind fwdkind[2] = {FFTW_REDFT10, FFTW_REDFT10};
                fftw_r2r_kind bwdkind[2] = {FFTW_REDFT01, FFTW_REDFT01};

                // Creating the plans with FFTW_MEASURE instead of FFTW_ESTIMATE speeds up the execute a bit
                plan_forward_blox[0]  = fftwf_plan_many_r2r(2, nfwd, max_numblox_W, Lbloxtmp, nullptr, 1, TS * TS, fLbloxtmp, nullptr, 1, TS * TS, fwdkind, FFTW_MEASURE | FFTW_DESTROY_INPUT);
                plan_backward_blox[0] = fftwf_plan_many_r2r(2, nfwd, max_numblox_W, fLbloxtmp, nullptr, 1, TS * TS, Lbloxtmp, nullptr, 1, TS * TS, bwdkind, FFTW_MEASURE | FFTW_DESTROY_INPUT);
                plan_forward_blox[1]  = fftwf_plan_many_r2r(2, nfwd, min_numblox_W, Lbloxtmp, nullptr, 1, TS * TS, fLbloxtmp, nullptr, 1, TS * TS, fwdkind, FFTW_MEASURE | FFTW_DESTROY_INPUT);
                plan_backward_blox[1] = fftwf_plan_many_r2r(2, nfwd, min_numblox_W, fLbloxtmp, nullptr, 1, TS * TS, Lbloxtmp, nullptr, 1, TS * TS, bwdkind, FFTW_MEASURE | FFTW_DESTROY_INPUT);
                fftwf_free(Lbloxtmp);
                fftwf_free(fLbloxtmp);
            }

#ifndef _OPENMP
            int numthreads = 1;
#else
            // Calculate number of tiles. If less than omp_get_max_threads(), then limit num_threads to number of tiles
            int numthreads = MIN (numtiles, omp_get_max_threads());

            if (options.rgbDenoiseThreadLimit > 0) {
                numthreads = MIN (numthreads, options.rgbDenoiseThreadLimit);
            }

#ifdef _OPENMP
            denoiseNestedLevels = omp_get_max_threads() / numthreads;
            bool oldNested = omp_get_nested();

            if (denoiseNestedLevels < 2) {
                denoiseNestedLevels = 1;
            } else {
                omp_set_nested (true);
            }

            if (options.rgbDenoiseThreadLimit > 0)
                while (denoiseNestedLevels * numthreads > options.rgbDenoiseThreadLimit) {
                    denoiseNestedLevels--;
                }

#endif

            if (settings->verbose) {
                printf ("RGB_denoise uses %d main thread(s) and up to %d nested thread(s) for each main thread\n", numthreads, denoiseNestedLevels);
            }

#endif
            float *LbloxArray[denoiseNestedLevels * numthreads];
            float *fLbloxArray[denoiseNestedLevels * numthreads];

            if (numtiles > 1 && denoiseLuminance) {
                for (int i = 0; i < denoiseNestedLevels * numthreads; ++i) {
                    LbloxArray[i]  = reinterpret_cast<float*>(fftwf_malloc(max_numblox_W * TS * TS * sizeof(float)));
                    fLbloxArray[i] = reinterpret_cast<float*>(fftwf_malloc(max_numblox_W * TS * TS * sizeof(float)));
                }
            }

            TMatrix wiprof = ICCStore::getInstance()->workingSpaceInverseMatrix(params->icm.working);
            //inverse matrix user select
            const float wip[3][3] = {
                {static_cast<float> (wiprof[0][0]), static_cast<float> (wiprof[0][1]), static_cast<float> (wiprof[0][2])},
                {static_cast<float> (wiprof[1][0]), static_cast<float> (wiprof[1][1]), static_cast<float> (wiprof[1][2])},
                {static_cast<float> (wiprof[2][0]), static_cast<float> (wiprof[2][1]), static_cast<float> (wiprof[2][2])}
            };

            TMatrix wprof = ICCStore::getInstance()->workingSpaceMatrix(params->icm.working);

            const float wp[3][3] = {
                {static_cast<float> (wprof[0][0]), static_cast<float> (wprof[0][1]), static_cast<float> (wprof[0][2])},
                {static_cast<float> (wprof[1][0]), static_cast<float> (wprof[1][1]), static_cast<float> (wprof[1][2])},
                {static_cast<float> (wprof[2][0]), static_cast<float> (wprof[2][1]), static_cast<float> (wprof[2][2])}
            };

            // begin tile processing of image
#ifdef _OPENMP
            #pragma omp parallel num_threads(numthreads) if (numthreads>1)
#endif
            {
                int pos;
                float* noisevarlum;
                float* noisevarchrom;

                if (numtiles == 1 && isRAW && (useNoiseCCurve || useNoiseLCurve)) {
                    noisevarlum = lumcalcBuffer;
                    noisevarchrom = ccalcBuffer;
                } else {
                    noisevarlum = new float[ ((tileheight + 1) / 2) * ((tilewidth + 1) / 2)];
                    noisevarchrom = new float[ ((tileheight + 1) / 2) * ((tilewidth + 1) / 2)];
                }

#ifdef _OPENMP
                #pragma omp for schedule(dynamic) collapse(2)
#endif

                for (int tiletop = 0; tiletop < imheight; tiletop += tileHskip) {
                    for (int tileleft = 0; tileleft < imwidth ; tileleft += tileWskip) {
                        //printf("titop=%d tileft=%d\n",tiletop/tileHskip, tileleft/tileWskip);
                        pos = (tiletop / tileHskip) * numtiles_W + tileleft / tileWskip ;
                        int tileright = MIN (imwidth, tileleft + tilewidth);
                        int tilebottom = MIN (imheight, tiletop + tileheight);
                        int width  = tileright - tileleft;
                        int height = tilebottom - tiletop;
                        int width2 = (width + 1) / 2;
                        float realred, realblue;
                        float interm_med = static_cast<float>(dnparams.chroma) / 10.0;
                        float intermred, intermblue;

                        if (dnparams.redchro > 0.) {
                            intermred = (dnparams.redchro / 10.);
                        } else {
                            intermred = static_cast<float>(dnparams.redchro) / 7.0;     //increase slower than linear for more sensit
                        }

                        if (dnparams.bluechro > 0.) {
                            intermblue = (dnparams.bluechro / 10.);
                        } else {
                            intermblue = static_cast<float>(dnparams.bluechro) / 7.0;     //increase slower than linear for more sensit
                        }

                        if (ponder && kall == 2) {
                            interm_med = ch_M[pos] / 10.f;
                            intermred = max_r[pos] / 10.f;
                            intermblue = max_b[pos] / 10.f;
                        }

                        if (ponder && kall == 0) {
                            interm_med = 0.01f;
                            intermred = 0.f;
                            intermblue = 0.f;
                        }

                        realred = interm_med + intermred;

                        if (realred <= 0.f) {
                            realred = 0.001f;
                        }

                        realblue = interm_med + intermblue;

                        if (realblue <= 0.f) {
                            realblue = 0.001f;
                        }

                        const float noisevarab_r = SQR (realred);
                        const float noisevarab_b = SQR (realblue);

                        //input L channel
                        array2D<float> *Lin = nullptr;
                        //wavelet denoised image
                        LabImage * labdn = new LabImage (width, height);

                        //fill tile from image; convert RGB to "luma/chroma"
                        const float maxNoiseVarab = max (noisevarab_b, noisevarab_r);

                        if (isRAW) {//image is raw; use channel differences for chroma channels

                            if (!denoiseMethodRgb) { //lab mode
                                //modification Jacques feb 2013 and july 2014
#ifdef _OPENMP
                                #pragma omp parallel for num_threads(denoiseNestedLevels) if (denoiseNestedLevels>1)
#endif

                                for (int i = tiletop; i < tilebottom; ++i) {
                                    int i1 = i - tiletop;

                                    for (int j = tileleft; j < tileright; ++j) {
                                        int j1 = j - tileleft;
                                        float R_ = gain * src->r (i, j);
                                        float G_ = gain * src->g (i, j);
                                        float B_ = gain * src->b (i, j);

                                        R_ = Color::denoiseIGammaTab[R_];
                                        G_ = Color::denoiseIGammaTab[G_];
                                        B_ = Color::denoiseIGammaTab[B_];

                                        //apply gamma noise standard (slider)
                                        R_ = R_ < 65535.f ? gamcurve[R_] : (Color::gammanf (R_ / 65535.f, gam) * 32768.f);
                                        G_ = G_ < 65535.f ? gamcurve[G_] : (Color::gammanf (G_ / 65535.f, gam) * 32768.f);
                                        B_ = B_ < 65535.f ? gamcurve[B_] : (Color::gammanf (B_ / 65535.f, gam) * 32768.f);

                                        //true conversion xyz=>Lab
                                        float X, Y, Z;
                                        Color::rgbxyz (R_, G_, B_, X, Y, Z, wp);

                                        //convert to Lab
                                        float L, a, b;
                                        Color::XYZ2Lab (X, Y, Z, L, a, b);

                                        labdn->L[i1][j1] = L;
                                        labdn->a[i1][j1] = a;
                                        labdn->b[i1][j1] = b;

                                        if (((i1 | j1) & 1) == 0) {
                                            if (numTries == 1) {
                                                noisevarlum[ (i1 >> 1)*width2 + (j1 >> 1)] = useNoiseLCurve ? lumcalc[i >> 1][j >> 1] : noisevarL;
                                                noisevarchrom[ (i1 >> 1)*width2 + (j1 >> 1)] = useNoiseCCurve ? maxNoiseVarab * ccalc[i >> 1][j >> 1] : 1.f;
                                            } else {
                                                noisevarlum[ (i1 >> 1)*width2 + (j1 >> 1)] = lumcalc[i >> 1][j >> 1];
                                                noisevarchrom[ (i1 >> 1)*width2 + (j1 >> 1)] = ccalc[i >> 1][j >> 1];
                                            }
                                        }

                                        //end chroma
                                    }
                                }
                            } else {//RGB mode
#ifdef _OPENMP
                                #pragma omp parallel for num_threads(denoiseNestedLevels) if (denoiseNestedLevels>1)
#endif

                                for (int i = tiletop; i < tilebottom; ++i) {
                                    int i1 = i - tiletop;

                                    for (int j = tileleft; j < tileright; ++j) {
                                        int j1 = j - tileleft;

                                        float X = gain * src->r (i, j);
                                        float Y = gain * src->g (i, j);
                                        float Z = gain * src->b (i, j);
                                        //conversion colorspace to determine luminance with no gamma
                                        X = X < 65535.f ? gamcurve[X] : (Color::gammaf (X / 65535.f, gam, gamthresh, gamslope) * 32768.f);
                                        Y = Y < 65535.f ? gamcurve[Y] : (Color::gammaf (Y / 65535.f, gam, gamthresh, gamslope) * 32768.f);
                                        Z = Z < 65535.f ? gamcurve[Z] : (Color::gammaf (Z / 65535.f, gam, gamthresh, gamslope) * 32768.f);
                                        //end chroma
                                        labdn->L[i1][j1] = Y;
                                        labdn->a[i1][j1] = (X - Y);
                                        labdn->b[i1][j1] = (Y - Z);

                                        if (((i1 | j1) & 1) == 0) {
                                            if (numTries == 1) {
                                                noisevarlum[ (i1 >> 1)*width2 + (j1 >> 1)] = useNoiseLCurve ? lumcalc[i >> 1][j >> 1] : noisevarL;
                                                noisevarchrom[ (i1 >> 1)*width2 + (j1 >> 1)] = useNoiseCCurve ? maxNoiseVarab * ccalc[i >> 1][j >> 1] : 1.f;
                                            } else {
                                                noisevarlum[ (i1 >> 1)*width2 + (j1 >> 1)] = lumcalc[i >> 1][j >> 1];
                                                noisevarchrom[ (i1 >> 1)*width2 + (j1 >> 1)] = ccalc[i >> 1][j >> 1];
                                            }
                                        }
                                    }
                                }
                            }
                        } else {//image is not raw; use Lab parametrization
#ifdef _OPENMP
                            #pragma omp parallel for num_threads(denoiseNestedLevels) if (denoiseNestedLevels>1)
#endif

                            for (int i = tiletop; i < tilebottom; ++i) {
                                int i1 = i - tiletop;

                                for (int j = tileleft; j < tileright; ++j) {
                                    int j1 = j - tileleft;
                                    float L, a, b;
                                    float rLum = src->r (i, j) ; //for denoise curves
                                    float gLum = src->g (i, j) ;
                                    float bLum = src->b (i, j) ;

                                    //use gamma sRGB, not good if TIF (JPG) Output profil not with gamma sRGB  (eg : gamma =1.0, or 1.8...)
                                    //very difficult to solve !
                                    // solution ==> save TIF with gamma sRGB and re open
                                    float rtmp = Color::igammatab_srgb[ src->r (i, j) ];
                                    float gtmp = Color::igammatab_srgb[ src->g (i, j) ];
                                    float btmp = Color::igammatab_srgb[ src->b (i, j) ];
                                    //modification Jacques feb 2013
                                    // gamma slider different from raw
                                    rtmp = rtmp < 65535.f ? gamcurve[rtmp] : (Color::gammanf (rtmp / 65535.f, gam) * 32768.f);
                                    gtmp = gtmp < 65535.f ? gamcurve[gtmp] : (Color::gammanf (gtmp / 65535.f, gam) * 32768.f);
                                    btmp = btmp < 65535.f ? gamcurve[btmp] : (Color::gammanf (btmp / 65535.f, gam) * 32768.f);

                                    float X, Y, Z;
                                    Color::rgbxyz (rtmp, gtmp, btmp, X, Y, Z, wp);

                                    //convert Lab
                                    Color::XYZ2Lab (X, Y, Z, L, a, b);
                                    labdn->L[i1][j1] = L;
                                    labdn->a[i1][j1] = a;
                                    labdn->b[i1][j1] = b;

                                    if (((i1 | j1) & 1) == 0) {
                                        float Llum, alum, blum;

                                        if (useNoiseLCurve || useNoiseCCurve) {
                                            float XL, YL, ZL;
                                            Color::rgbxyz (rLum, gLum, bLum, XL, YL, ZL, wp);
                                            Color::XYZ2Lab (XL, YL, ZL, Llum, alum, blum);
                                        }

                                        if (useNoiseLCurve) {
                                            float kN = Llum;
                                            float epsi = 0.01f;

                                            if (kN < 2.f) {
                                                kN = 2.f;
                                            }

                                            if (kN > 32768.f) {
                                                kN = 32768.f;
                                            }

                                            float kinterm = epsi + noiseLCurve[xdivf (kN, 15) * 500.f];
                                            float ki = kinterm * 100.f;
                                            ki += noiseluma;
                                            noisevarlum[ (i1 >> 1)*width2 + (j1 >> 1)] = SQR ((ki / 125.f) * (1.f + ki / 25.f));
                                        } else {
                                            noisevarlum[ (i1 >> 1)*width2 + (j1 >> 1)] = noisevarL;
                                        }

                                        if (useNoiseCCurve) {
                                            float aN = alum;
                                            float bN = blum;
                                            float cN = sqrtf (SQR (aN) + SQR (bN));

                                            if (cN < 100.f) {
                                                cN = 100.f;    //avoid divided by zero ???
                                            }

                                            float Cinterm = 1.f + ponderCC * 4.f * noiseCCurve[cN / 60.f];
                                            noisevarchrom[ (i1 >> 1)*width2 + (j1 >> 1)] = maxNoiseVarab * SQR (Cinterm);
                                        } else {
                                            noisevarchrom[ (i1 >> 1)*width2 + (j1 >> 1)] = 1.f;
                                        }
                                    }
                                }
                            }
                        }

                        //now perform basic wavelet denoise
                        //arguments 4 and 5 of wavelet decomposition are max number of wavelet decomposition levels;
                        //and whether to subsample the image after wavelet filtering.  Subsampling is coded as
                        //binary 1 or 0 for each level, eg subsampling = 0 means no subsampling, 1 means subsample
                        //the first level only, 7 means subsample the first three levels, etc.
                        //actual implementation only works with subsampling set to 1
                        float interm_medT = static_cast<float>(dnparams.chroma) / 10.0;
                        bool execwavelet = true;

                        if (!denoiseLuminance && interm_medT < 0.05f && dnparams.median && (dnparams.methodmed == "Lab" || dnparams.methodmed == "Lonly")) {
                            execwavelet = false;    //do not exec wavelet if sliders luminance and chroma are very small and median need
                        }

                        //we considered user don't want wavelet
                        if (settings->leveldnautsimpl == 1 && dnparams.Cmethod != "MAN") {
                            execwavelet = true;
                        }

                        if (settings->leveldnautsimpl == 0 && dnparams.C2method != "MANU") {
                            execwavelet = true;
                        }

                        if (execwavelet) {//gain time if user choose only median  sliders L <=1  slider chrom master < 1
                            wavelet_decomposition* Ldecomp;
                            wavelet_decomposition* adecomp;

                            int levwav = 5;
                            float maxreal = max (realred, realblue);

                            //increase the level of wavelet if user increase much or very much sliders
                            if (maxreal < 8.f) {
                                levwav = 5;
                            } else if (maxreal < 10.f) {
                                levwav = 6;
                            } else if (maxreal < 15.f) {
                                levwav = 7;
                            } else {
                                levwav = 8;    //maximum ==> I have increase Maxlevel in cplx_wavelet_dec.h from 8 to 9
                            }

                            if (nrQuality == QUALITY_HIGH) {
                                levwav += settings->nrwavlevel;    //increase level for enhanced mode
                            }

                            if (levwav > 8) {
                                levwav = 8;
                            }

                            int minsizetile = min (tilewidth, tileheight);
                            int maxlev2 = 8;

                            if (minsizetile < 256) {
                                maxlev2 = 7;
                            }

                            if (minsizetile < 128) {
                                maxlev2 = 6;
                            }

                            if (minsizetile < 64) {
                                maxlev2 = 5;
                            }

                            levwav = min (maxlev2, levwav);

                            //  if (settings->verbose) printf("levwavelet=%i  noisevarA=%f noisevarB=%f \n",levwav, noisevarab_r, noisevarab_b);
                            Ldecomp = new wavelet_decomposition(labdn->L[0], labdn->W, labdn->H, levwav, 1, 1, max(1, denoiseNestedLevels));

                            if (Ldecomp->memoryAllocationFailed) {
                                memoryAllocationFailed = true;
                            }

                            float madL[8][3];

                            if (!memoryAllocationFailed) {
                                // precalculate madL, because it's used in adecomp and bdecomp
                                int maxlvl = Ldecomp->maxlevel();
#ifdef _OPENMP
                                #pragma omp parallel for schedule(dynamic) collapse(2) num_threads(denoiseNestedLevels) if (denoiseNestedLevels>1)
#endif

                                for (int lvl = 0; lvl < maxlvl; ++lvl) {
                                    for (int dir = 1; dir < 4; ++dir) {
                                        // compute median absolute deviation (MAD) of detail coefficients as robust noise estimator
                                        int Wlvl_L = Ldecomp->level_W (lvl);
                                        int Hlvl_L = Ldecomp->level_H (lvl);

                                        float ** WavCoeffs_L = Ldecomp->level_coeffs (lvl);

                                        if (!denoiseMethodRgb) {
                                            madL[lvl][dir - 1] = SQR (Mad (WavCoeffs_L[dir], Wlvl_L * Hlvl_L));
                                        } else {
                                            madL[lvl][dir - 1] = SQR (MadRgb (WavCoeffs_L[dir], Wlvl_L * Hlvl_L));
                                        }
                                    }
                                }
                            }

                            float chresid = 0.f;
                            float chresidtemp = 0.f;
                            float chmaxresid = 0.f;
                            float chmaxresidtemp = 0.f;

                            adecomp = new wavelet_decomposition(labdn->a[0], labdn->W, labdn->H, levwav, 1, 1, max(1, denoiseNestedLevels));

                            if (adecomp->memoryAllocationFailed) {
                                memoryAllocationFailed = true;
                            }

                            if (!memoryAllocationFailed) {
                                if (nrQuality == QUALITY_STANDARD) {
                                    if (!WaveletDenoiseAllAB (*Ldecomp, *adecomp, noisevarchrom, madL, noisevarab_r, useNoiseCCurve, autoch, denoiseMethodRgb)) { //enhance mode
                                        memoryAllocationFailed = true;
                                    }
                                } else { /*if (nrQuality==QUALITY_HIGH)*/
                                    if (!WaveletDenoiseAll_BiShrinkAB (*Ldecomp, *adecomp, noisevarchrom, madL, noisevarab_r, useNoiseCCurve, autoch, denoiseMethodRgb)) { //enhance mode
                                        memoryAllocationFailed = true;
                                    }

                                    if (!memoryAllocationFailed) {
                                        if (!WaveletDenoiseAllAB (*Ldecomp, *adecomp, noisevarchrom, madL, noisevarab_r, useNoiseCCurve, autoch, denoiseMethodRgb)) {
                                            memoryAllocationFailed = true;
                                        }
                                    }
                                }
                            }

                            if (!memoryAllocationFailed) {
                                if (kall == 0) {
                                    Noise_residualAB (*adecomp, chresid, chmaxresid, denoiseMethodRgb);
                                    chresidtemp = chresid;
                                    chmaxresidtemp = chmaxresid;
                                }

                                adecomp->reconstruct (labdn->a[0]);
                            }

                            delete adecomp;

                            if (!memoryAllocationFailed) {
                                wavelet_decomposition* bdecomp = new wavelet_decomposition(labdn->b[0], labdn->W, labdn->H, levwav, 1, 1, max(1, denoiseNestedLevels));

                                if (bdecomp->memoryAllocationFailed) {
                                    memoryAllocationFailed = true;
                                }

                                if (!memoryAllocationFailed) {
                                    if (nrQuality == QUALITY_STANDARD) {
                                        if (!WaveletDenoiseAllAB (*Ldecomp, *bdecomp, noisevarchrom, madL, noisevarab_b, useNoiseCCurve, autoch, denoiseMethodRgb)) { //enhance mode
                                            memoryAllocationFailed = true;
                                        }
                                    } else { /*if (nrQuality==QUALITY_HIGH)*/
                                        if (!WaveletDenoiseAll_BiShrinkAB (*Ldecomp, *bdecomp, noisevarchrom, madL, noisevarab_b, useNoiseCCurve, autoch, denoiseMethodRgb)) { //enhance mode
                                            memoryAllocationFailed = true;
                                        }

                                        if (!memoryAllocationFailed) {
                                            if (!WaveletDenoiseAllAB (*Ldecomp, *bdecomp, noisevarchrom, madL, noisevarab_b, useNoiseCCurve, autoch, denoiseMethodRgb)) {
                                                memoryAllocationFailed = true;
                                            }
                                        }
                                    }
                                }

                                if (!memoryAllocationFailed) {
                                    if (kall == 0) {
                                        Noise_residualAB (*bdecomp, chresid, chmaxresid, denoiseMethodRgb);
                                        chresid += chresidtemp;
                                        chmaxresid += chmaxresidtemp;
                                        chresid = sqrt (chresid / (6 * (levwav)));
                                        highresi = chresid + 0.66f * (sqrt (chmaxresid) - chresid); //evaluate sigma
                                        nresi = chresid;
                                    }

                                    bdecomp->reconstruct (labdn->b[0]);
                                }

                                delete bdecomp;

                                if (!memoryAllocationFailed) {
                                    if (denoiseLuminance) {
                                        int edge = 0;

                                        if (nrQuality == QUALITY_STANDARD) {
                                            if (!WaveletDenoiseAllL (*Ldecomp, noisevarlum, madL, nullptr, 4, edge)) { //enhance mode
                                                memoryAllocationFailed = true;
                                            }
                                        } else { /*if (nrQuality==QUALITY_HIGH)*/
                                            if (!WaveletDenoiseAll_BiShrinkL (*Ldecomp, noisevarlum, madL)) { //enhance mode
                                                memoryAllocationFailed = true;
                                            }

                                            if (!memoryAllocationFailed)
                                                if (!WaveletDenoiseAllL (*Ldecomp, noisevarlum, madL, nullptr, 4, edge)) {
                                                    memoryAllocationFailed = true;
                                                }
                                        }


                                        if (!memoryAllocationFailed) {
                                            // copy labdn->L to Lin before it gets modified by reconstruction
<<<<<<< HEAD
                                            Lin = new array2D<float> (width, height);
#ifdef _RT_NESTED_OPENMP
=======
                                            Lin = new array2D<float>(width, height);
#ifdef _OPENMP
>>>>>>> 24151b31
                                            #pragma omp parallel for num_threads(denoiseNestedLevels) if (denoiseNestedLevels>1)
#endif

                                            for (int i = 0; i < height; ++i) {
                                                for (int j = 0; j < width; ++j) {
                                                    (*Lin)[i][j] = labdn->L[i][j];
                                                }
                                            }

                                            Ldecomp->reconstruct (labdn->L[0]);
                                        }
                                    }
                                }
                            }

                            delete Ldecomp;
                        }

                        if (!memoryAllocationFailed) {
                            //wavelet denoised L channel
                            //%%%%%%%%%%%%%%%%%%%%%%%%%%%%%%%%%%%%%%%%%%%%%%%%%%%%%%
                            //%%%%%%%%%%%%%%%%%%%%%%%%%%%%%%%%%%%%%%%%%%%%%%%%%%%%%%
                            // now do detail recovery using block DCT to detect
                            // patterns missed by wavelet denoise
                            // blocks are not the same thing as tiles!

                            // calculation for detail recovery blocks
                            const int numblox_W = ceil ((static_cast<float> (width)) / (offset)) + 2 * blkrad;
                            const int numblox_H = ceil ((static_cast<float> (height)) / (offset)) + 2 * blkrad;



                            // end of tiling calc

                            //%%%%%%%%%%%%%%%%%%%%%%%%%%%%%%%%%%%%%%%%%%%%%%%%%%%%%%
                            //%%%%%%%%%%%%%%%%%%%%%%%%%%%%%%%%%%%%%%%%%%%%%%%%%%%%%%
                            // Main detail recovery algorithm: Block loop
                            //DCT block data storage

                            if (denoiseLuminance /*&& execwavelet*/) {
                                //residual between input and denoised L channel
                                array2D<float> Ldetail (width, height, ARRAY2D_CLEAR_DATA);
                                //pixel weight
                                array2D<float> totwt (width, height, ARRAY2D_CLEAR_DATA); //weight for combining DCT blocks

                                if (numtiles == 1) {
                                    for (int i = 0; i < denoiseNestedLevels * numthreads; ++i) {
                                        LbloxArray[i]  = reinterpret_cast<float*>(fftwf_malloc(max_numblox_W * TS * TS * sizeof(float)));
                                        fLbloxArray[i] = reinterpret_cast<float*>(fftwf_malloc(max_numblox_W * TS * TS * sizeof(float)));
                                    }
                                }

#ifdef _OPENMP
                                int masterThread = omp_get_thread_num();
#endif
#ifdef _OPENMP
                                #pragma omp parallel num_threads(denoiseNestedLevels) if (denoiseNestedLevels>1)
#endif
                                {
#ifdef _OPENMP
                                    int subThread = masterThread * denoiseNestedLevels + omp_get_thread_num();
#else
                                    int subThread = 0;
#endif
                                    float blurbuffer[TS * TS] ALIGNED64;
                                    float *Lblox = LbloxArray[subThread];
                                    float *fLblox = fLbloxArray[subThread];
                                    float pBuf[width + TS + 2 * blkrad * offset] ALIGNED16;
                                    float nbrwt[TS * TS] ALIGNED64;
#ifdef _OPENMP
                                    #pragma omp for
#endif

                                    for (int vblk = 0; vblk < numblox_H; ++vblk) {

                                        int top = (vblk - blkrad) * offset;
                                        float * datarow = pBuf + blkrad * offset;

                                        for (int i = 0; i < TS; ++i) {
                                            int row = top + i;
                                            int rr = row;

                                            if (row < 0) {
                                                rr = MIN (-row, height - 1);
                                            } else if (row >= height) {
                                                rr = MAX (0, 2 * height - 2 - row);
                                            }

                                            for (int j = 0; j < labdn->W; ++j) {
                                                datarow[j] = ((*Lin)[rr][j] - labdn->L[rr][j]);
                                            }

                                            for (int j = -blkrad * offset; j < 0; ++j) {
                                                datarow[j] = datarow[MIN (-j, width - 1)];
                                            }

                                            for (int j = width; j < width + TS + blkrad * offset; ++j) {
                                                datarow[j] = datarow[MAX (0, 2 * width - 2 - j)];
                                            }//now we have a padded data row

                                            //now fill this row of the blocks with Lab high pass data
                                            for (int hblk = 0; hblk < numblox_W; ++hblk) {
                                                int left = (hblk - blkrad) * offset;
                                                int indx = (hblk) * TS; //index of block in malloc

                                                if (top + i >= 0 && top + i < height) {
                                                    int j;

                                                    for (j = 0; j < min ((-left), TS); ++j) {
                                                        Lblox[ (indx + i)*TS + j] = tilemask_in[i][j] * datarow[left + j]; // luma data
                                                    }

                                                    for (; j < min (TS, width - left); ++j) {
                                                        Lblox[ (indx + i)*TS + j] = tilemask_in[i][j] * datarow[left + j]; // luma data
                                                        totwt[top + i][left + j] += tilemask_in[i][j] * tilemask_out[i][j];
                                                    }

                                                    for (; j < TS; ++j) {
                                                        Lblox[ (indx + i)*TS + j] = tilemask_in[i][j] * datarow[left + j]; // luma data
                                                    }
                                                } else {
                                                    for (int j = 0; j < TS; ++j) {
                                                        Lblox[ (indx + i)*TS + j] = tilemask_in[i][j] * datarow[left + j]; // luma data
                                                    }
                                                }

                                            }

                                        }//end of filling block row

                                        //%%%%%%%%%%%%%%%%%%%%%%%%%%%%%%%%%%%%%%%%%%%%%%%%%%%%%%
                                        //fftwf_print_plan (plan_forward_blox);
                                        if (numblox_W == max_numblox_W) {
                                            fftwf_execute_r2r (plan_forward_blox[0], Lblox, fLblox);   // DCT an entire row of tiles
                                        } else {
                                            fftwf_execute_r2r (plan_forward_blox[1], Lblox, fLblox);   // DCT an entire row of tiles
                                        }

                                        //%%%%%%%%%%%%%%%%%%%%%%%%%%%%%%%%%%%%%%%%%%%%%%%%%%%%%%
                                        // now process the vblk row of blocks for noise reduction


                                        for (int hblk = 0; hblk < numblox_W; ++hblk) {
                                            RGBtile_denoise(fLblox, hblk, noisevar_Ldetail, nbrwt, blurbuffer);
                                        }//end of horizontal block loop

                                        //%%%%%%%%%%%%%%%%%%%%%%%%%%%%%%%%%%%%%%%%%%%%%%%%%%%%%%

                                        //now perform inverse FT of an entire row of blocks
                                        if (numblox_W == max_numblox_W) {
                                            fftwf_execute_r2r (plan_backward_blox[0], fLblox, Lblox);   //for DCT
                                        } else {
                                            fftwf_execute_r2r (plan_backward_blox[1], fLblox, Lblox);   //for DCT
                                        }

                                        int topproc = (vblk - blkrad) * offset;

                                        //add row of blocks to output image tile
                                        RGBoutput_tile_row(Lblox, Ldetail, tilemask_out, height, width, topproc);

                                        //%%%%%%%%%%%%%%%%%%%%%%%%%%%%%%%%%%%%%%%%%%%%%%%%%%%%%%

                                    }//end of vertical block loop

                                    //%%%%%%%%%%%%%%%%%%%%%%%%%%%%%%%%%%%%%%%%%%%%%%%%%%%%%%

                                }
                                //%%%%%%%%%%%%%%%%%%%%%%%%%%%%%%%%%%%%%%%%%%%%%%%%%%%%%%

#ifdef _OPENMP
                                #pragma omp parallel for num_threads(denoiseNestedLevels) if (denoiseNestedLevels>1)
#endif

                                for (int i = 0; i < height; ++i) {
                                    for (int j = 0; j < width; ++j) {
                                        //may want to include masking threshold for large hipass data to preserve edges/detail
                                        labdn->L[i][j] += Ldetail[i][j] / totwt[i][j]; //note that labdn initially stores the denoised hipass data
                                    }
                                }
                            }

                            if ((metchoice == 1 || metchoice == 2 || metchoice == 3 || metchoice == 4) && dnparams.median) {
                                float** tmL;
                                int wid = labdn->W;
                                int hei = labdn->H;
                                tmL = new float*[hei];

                                for (int i = 0; i < hei; ++i) {
                                    tmL[i] = new float[wid];
                                }

                                Median medianTypeL = Median::TYPE_3X3_SOFT;
                                Median medianTypeAB = Median::TYPE_3X3_SOFT;

                                if (dnparams.medmethod == "soft") {
                                    if (metchoice != 4) {
                                        medianTypeL = medianTypeAB = Median::TYPE_3X3_SOFT;
                                    } else {
                                        medianTypeL = Median::TYPE_3X3_SOFT;
                                        medianTypeAB = Median::TYPE_3X3_SOFT;
                                    }
                                } else if (dnparams.medmethod == "33") {
                                    if (metchoice != 4) {
                                        medianTypeL = medianTypeAB = Median::TYPE_3X3_STRONG;
                                    } else {
                                        medianTypeL = Median::TYPE_3X3_SOFT;
                                        medianTypeAB = Median::TYPE_3X3_STRONG;
                                    }
                                } else if (dnparams.medmethod == "55soft") {
                                    if (metchoice != 4) {
                                        medianTypeL = medianTypeAB = Median::TYPE_5X5_SOFT;
                                    } else {
                                        medianTypeL = Median::TYPE_3X3_SOFT;
                                        medianTypeAB = Median::TYPE_5X5_SOFT;
                                    }
                                } else if (dnparams.medmethod == "55") {
                                    if (metchoice != 4) {
                                        medianTypeL = medianTypeAB = Median::TYPE_5X5_STRONG;
                                    } else {
                                        medianTypeL = Median::TYPE_3X3_STRONG;
                                        medianTypeAB = Median::TYPE_5X5_STRONG;
                                    }
                                } else if (dnparams.medmethod == "77") {
                                    if (metchoice != 4) {
                                        medianTypeL = medianTypeAB = Median::TYPE_7X7;
                                    } else {
                                        medianTypeL = Median::TYPE_3X3_STRONG;
                                        medianTypeAB = Median::TYPE_7X7;
                                    }
                                } else if (dnparams.medmethod == "99") {
                                    if (metchoice != 4) {
                                        medianTypeL = medianTypeAB = Median::TYPE_9X9;
                                    } else {
                                        medianTypeL = Median::TYPE_5X5_SOFT;
                                        medianTypeAB = Median::TYPE_9X9;
                                    }
                                }

                                if (metchoice == 1 || metchoice == 2 || metchoice == 4) {
                                    Median_Denoise(labdn->L, labdn->L, wid, hei, medianTypeL, dnparams.passes, denoiseNestedLevels, tmL);
                                }

                                if (metchoice == 2 || metchoice == 3 || metchoice == 4) {
                                    Median_Denoise(labdn->a, labdn->a, wid, hei, medianTypeAB, dnparams.passes, denoiseNestedLevels, tmL);
                                    Median_Denoise(labdn->b, labdn->b, wid, hei, medianTypeAB, dnparams.passes, denoiseNestedLevels, tmL);
                                }

                                for (int i = 0; i < hei; ++i) {
                                    delete[] tmL[i];
                                }

                                delete[] tmL;
                            }

                            //%%%%%%%%%%%%%%%%%%%%%%%%%%%%%%%%%%%%%%%%%%%%%%%%%%%%%%
                            // transform denoised "Lab" to output RGB

                            //calculate mask for feathering output tile overlaps
                            float Vmask[height + 1] ALIGNED16;
                            float Hmask[width + 1] ALIGNED16;
                            float newGain;

                            if (numtiles > 1) {
                                for (int i = 0; i < height; ++i) {
                                    Vmask[i] = 1;
                                }

                                newGain = 1.f;

                                if (isRAW) {
                                    newGain = gain;
                                }

                                for (int j = 0; j < width; ++j) {
                                    Hmask[j] = 1.f / newGain;
                                }

                                for (int i = 0; i < overlap; ++i) {
                                    float mask = SQR (xsinf ((rtengine::RT_PI * i) / (2 * overlap)));

                                    if (tiletop > 0) {
                                        Vmask[i] = mask;
                                    }

                                    if (tilebottom < imheight) {
                                        Vmask[height - i] = mask;
                                    }

                                    if (tileleft > 0) {
                                        Hmask[i] = mask / newGain;
                                    }

                                    if (tileright < imwidth) {
                                        Hmask[width - i] = mask / newGain;
                                    }
                                }
                            } else {
                                newGain = isRAW ? 1.f / gain : 1.f;;
                            }

                            //convert back to RGB and write to destination array
                            if (isRAW) {
                                if (!denoiseMethodRgb) {//Lab mode
                                    realred /= 100.f;
                                    realblue /= 100.f;

#ifdef _OPENMP
                                    #pragma omp parallel for schedule(dynamic,16) num_threads(denoiseNestedLevels)
#endif

                                    for (int i = tiletop; i < tilebottom; ++i) {
                                        int i1 = i - tiletop;

                                        for (int j = tileleft; j < tileright; ++j) {
                                            int j1 = j - tileleft;
                                            //modification Jacques feb 2013
                                            //true conversion Lab==>xyz
                                            float L = labdn->L[i1][j1];
                                            float a = labdn->a[i1][j1];
                                            float b = labdn->b[i1][j1];
                                            float c_h = SQR (a) + SQR (b);

                                            if (c_h > 9000000.f) {
                                                a *= 1.f + qhighFactor * realred;
                                                b *= 1.f + qhighFactor * realblue;
                                            }

                                            //convert XYZ
                                            float X, Y, Z;
                                            Color::Lab2XYZ (L, a, b, X, Y, Z);
                                            //apply inverse gamma noise
                                            float r_, g_, b_;
                                            Color::xyz2rgb (X, Y, Z, r_, g_, b_, wip);
                                            //inverse gamma standard (slider)
                                            r_ = r_ < 32768.f ? igamcurve[r_] : (Color::gammanf (r_ / 32768.f, igam) * 65535.f);
                                            g_ = g_ < 32768.f ? igamcurve[g_] : (Color::gammanf (g_ / 32768.f, igam) * 65535.f);
                                            b_ = b_ < 32768.f ? igamcurve[b_] : (Color::gammanf (b_ / 32768.f, igam) * 65535.f);

                                            //readapt arbitrary gamma (inverse from beginning)
                                            r_ = Color::denoiseGammaTab[r_];
                                            g_ = Color::denoiseGammaTab[g_];
                                            b_ = Color::denoiseGammaTab[b_];

                                            if (numtiles == 1) {
                                                dsttmp->r (i, j) = newGain * r_;
                                                dsttmp->g (i, j) = newGain * g_;
                                                dsttmp->b (i, j) = newGain * b_;
                                            } else {
                                                float factor = Vmask[i1] * Hmask[j1];
                                                dsttmp->r (i, j) += factor * r_;
                                                dsttmp->g (i, j) += factor * g_;
                                                dsttmp->b (i, j) += factor * b_;
                                            }
                                        }
                                    }
                                } else {//RGB mode
#ifdef _OPENMP
                                    #pragma omp parallel for num_threads(denoiseNestedLevels)
#endif

                                    for (int i = tiletop; i < tilebottom; ++i) {
                                        int i1 = i - tiletop;

                                        for (int j = tileleft; j < tileright; ++j) {
                                            int j1 = j - tileleft;
                                            float c_h = sqrt (SQR (labdn->a[i1][j1]) + SQR (labdn->b[i1][j1]));

                                            if (c_h > 3000.f) {
                                                labdn->a[i1][j1] *= 1.f + qhighFactor * realred / 100.f;
                                                labdn->b[i1][j1] *= 1.f + qhighFactor * realblue / 100.f;
                                            }

                                            float Y = labdn->L[i1][j1];
                                            float X = (labdn->a[i1][j1]) + Y;
                                            float Z = Y - (labdn->b[i1][j1]);


                                            X = X < 32768.f ? igamcurve[X] : (Color::gammaf (X / 32768.f, igam, igamthresh, igamslope) * 65535.f);
                                            Y = Y < 32768.f ? igamcurve[Y] : (Color::gammaf (Y / 32768.f, igam, igamthresh, igamslope) * 65535.f);
                                            Z = Z < 32768.f ? igamcurve[Z] : (Color::gammaf (Z / 32768.f, igam, igamthresh, igamslope) * 65535.f);

                                            if (numtiles == 1) {
                                                dsttmp->r (i, j) = newGain * X;
                                                dsttmp->g (i, j) = newGain * Y;
                                                dsttmp->b (i, j) = newGain * Z;
                                            } else {
                                                float factor = Vmask[i1] * Hmask[j1];
                                                dsttmp->r (i, j) += factor * X;
                                                dsttmp->g (i, j) += factor * Y;
                                                dsttmp->b (i, j) += factor * Z;
                                            }
                                        }
                                    }

                                }
                            } else {
#ifdef _OPENMP
                                #pragma omp parallel for num_threads(denoiseNestedLevels)
#endif

                                for (int i = tiletop; i < tilebottom; ++i) {
                                    int i1 = i - tiletop;

                                    for (int j = tileleft; j < tileright; ++j) {
                                        int j1 = j - tileleft;
                                        //modification Jacques feb 2013
                                        float L = labdn->L[i1][j1];
                                        float a = labdn->a[i1][j1];
                                        float b = labdn->b[i1][j1];
                                        float c_h = sqrt (SQR (a) + SQR (b));

                                        if (c_h > 3000.f) {
                                            a *= 1.f + qhighFactor * realred / 100.f;
                                            b *= 1.f + qhighFactor * realblue / 100.f;
                                        }

                                        float X, Y, Z;
                                        Color::Lab2XYZ (L, a, b, X, Y, Z);

                                        float r_, g_, b_;
                                        Color::xyz2rgb (X, Y, Z, r_, g_, b_, wip);
                                        //gamma slider is different from Raw
                                        r_ = r_ < 32768.f ? igamcurve[r_] : (Color::gammanf (r_ / 32768.f, igam) * 65535.f);
                                        g_ = g_ < 32768.f ? igamcurve[g_] : (Color::gammanf (g_ / 32768.f, igam) * 65535.f);
                                        b_ = b_ < 32768.f ? igamcurve[b_] : (Color::gammanf (b_ / 32768.f, igam) * 65535.f);

                                        if (numtiles == 1) {
                                            dsttmp->r (i, j) = newGain * r_;
                                            dsttmp->g (i, j) = newGain * g_;
                                            dsttmp->b (i, j) = newGain * b_;
                                        } else {
                                            float factor = Vmask[i1] * Hmask[j1];
                                            dsttmp->r (i, j) += factor * r_;
                                            dsttmp->g (i, j) += factor * g_;
                                            dsttmp->b (i, j) += factor * b_;
                                        }
                                    }
                                }
                            }

                            //%%%%%%%%%%%%%%%%%%%%%%%%%%%%%%%%%%%%%%%%%%%%%%%%%%%%%%
                        }

                        delete labdn;
                        delete Lin;

                    }//end of tile row
                }//end of tile loop

                if (numtiles > 1 || !isRAW || (!useNoiseCCurve && !useNoiseLCurve)) {
                    delete[] noisevarlum;
                    delete[] noisevarchrom;
                }

            }

            if (denoiseLuminance) {
                for (int i = 0; i < denoiseNestedLevels * numthreads; ++i) {
                    fftwf_free (LbloxArray[i]);
                    fftwf_free (fLbloxArray[i]);
                }
            }

<<<<<<< HEAD
#ifdef _RT_NESTED_OPENMP
            omp_set_nested (oldNested);
=======
#ifdef _OPENMP
            omp_set_nested(oldNested);
>>>>>>> 24151b31
#endif

            //copy denoised image to output
            if (numtiles > 1) {
                if (!memoryAllocationFailed) {
                    dsttmp->copyData (dst);
                } else if (dst != src) {
                    src->copyData (dst);
                }

                delete dsttmp;
            }

            if (!isRAW && !memoryAllocationFailed) {//restore original image gamma
#ifdef _OPENMP
                #pragma omp parallel for
#endif

                for (int i = 0; i < dst->getHeight(); ++i) {
                    for (int j = 0; j < dst->getWidth(); ++j) {
                        dst->r (i, j) = Color::gammatab_srgb[ dst->r (i, j) ];
                        dst->g (i, j) = Color::gammatab_srgb[ dst->g (i, j) ];
                        dst->b (i, j) = Color::gammatab_srgb[ dst->b (i, j) ];
                    }
                }
            }

            if (denoiseLuminance) {
                // destroy the plans
                fftwf_destroy_plan (plan_forward_blox[0]);
                fftwf_destroy_plan (plan_backward_blox[0]);
                fftwf_destroy_plan (plan_forward_blox[1]);
                fftwf_destroy_plan (plan_backward_blox[1]);
            }
        } while (memoryAllocationFailed && numTries < 2 && (options.rgbDenoiseThreadLimit == 0) && !ponder);

        if (memoryAllocationFailed) {
            printf ("tiled denoise failed due to isufficient memory. Output is not denoised!\n");
        }

    }


//median 3x3 in complement on RGB
    if (dnparams.methodmed == "RGB" && dnparams.median) {
//printf("RGB den\n");
        int wid = dst->getWidth(), hei = dst->getHeight();
        float** tm;
        tm = new float*[hei];

        for (int i = 0; i < hei; ++i) {
            tm[i] = new float[wid];
        }

        Imagefloat *source;

        if (dnparams.luma == 0 && dnparams.chroma == 0) {
            source = dst;
        } else {
            source = src;
        }

        int methmed = 0;
        int border = 1;

        if (dnparams.rgbmethod == "soft") {
            methmed = 0;
        } else if (dnparams.rgbmethod == "33") {
            methmed = 1;
        } else if (dnparams.rgbmethod == "55") {
            methmed = 3;
            border = 2;
        } else if (dnparams.rgbmethod == "55soft") {
            methmed = 2;
            border = 2;
        }

        for (int iteration = 1; iteration <= dnparams.passes; ++iteration) {

            #pragma omp parallel
            {
                if (methmed < 2)
                {
                    #pragma omp for

                    for (int i = 1; i < hei - 1; ++i) {
                        if (methmed == 0) {
                            for (int j = 1; j < wid - 1; ++j) {
                                tm[i][j] = median (source->r (i, j), source->r (i - 1, j), source->r (i + 1, j), source->r (i, j + 1), source->r (i, j - 1)); //3x3 soft
                            }
                        } else {
                            for (int j = 1; j < wid - 1; ++j) {
                                tm[i][j] = median (source->r (i, j), source->r (i - 1, j), source->r (i + 1, j), source->r (i, j + 1), source->r (i, j - 1), source->r (i - 1, j - 1), source->r (i - 1, j + 1), source->r (i + 1, j - 1), source->r (i + 1, j + 1)); //3x3
                            }
                        }
                    }
                } else
                {
                    #pragma omp for

                    for (int i = 2; i < hei - 2; ++i) {
                        if (methmed == 3) {
                            for (int j = 2; j < wid - 2; ++j) {
                                tm[i][j] = median (source->r (i, j), source->r (i - 1, j), source->r (i + 1, j), source->r (i, j + 1), source->r (i, j - 1), source->r (i - 1, j - 1), source->r (i - 1, j + 1), source->r (i + 1, j - 1), source->r (i + 1, j + 1),
                                                  source->r(i - 2, j), source->r(i + 2, j), source->r(i, j + 2), source->r(i, j - 2), source->r(i - 2, j - 2), source->r(i - 2, j + 2), source->r(i + 2, j - 2), source->r(i + 2, j + 2),
                                                  source->r(i - 2, j + 1), source->r(i + 2, j + 1), source->r(i - 1, j + 2), source->r(i - 1, j - 2), source->r(i - 2, j - 1), source->r(i + 2, j - 1), source->r(i + 1, j + 2), source->r(i + 1, j - 2));//5x5
                            }
                        } else {
                            for (int j = 2; j < wid - 2; ++j) {
                                tm[i][j] = median (
                                               source->r (i, j),
                                               source->r (i - 1, j),
                                               source->r (i + 1, j),
                                               source->r (i, j + 1),
                                               source->r (i, j - 1),
                                               source->r (i - 1, j - 1),
                                               source->r (i - 1, j + 1),
                                               source->r (i + 1, j - 1),
                                               source->r (i + 1, j + 1),
                                               source->r (i + 2, j),
                                               source->r (i - 2, j),
                                               source->r (i, j + 2),
                                               source->r (i, j - 2)
                                           ); // 5x5 soft
                            }
                        }
                    }
                }

#ifdef _OPENMP
                #pragma omp for nowait
#endif

                for (int i = border; i < hei - border; ++i)
                {
                    for (int j = border; j < wid - border; ++j) {
                        dst->r (i, j) = tm[i][j];
                    }
                }

                if (methmed < 2)
                {
                    #pragma omp for

                    for (int i = 1; i < hei - 1; ++i) {
                        if (methmed == 0) {
                            for (int j = 1; j < wid - 1; ++j) {
                                tm[i][j] = median (source->b (i, j), source->b (i - 1, j), source->b (i + 1, j), source->b (i, j + 1), source->b (i, j - 1));
                            }
                        } else {
                            for (int j = 1; j < wid - 1; ++j) {
                                tm[i][j] = median (source->b (i, j), source->b (i - 1, j), source->b (i + 1, j), source->b (i, j + 1), source->b (i, j - 1), source->b (i - 1, j - 1), source->b (i - 1, j + 1), source->b (i + 1, j - 1), source->b (i + 1, j + 1));
                            }
                        }
                    }
                } else
                {
                    #pragma omp for

                    for (int i = 2; i < hei - 2; ++i) {
                        if (methmed == 3) {
                            for (int j = 2; j < wid - 2; ++j) {
                                tm[i][j] = median (source->b (i, j), source->b (i - 1, j), source->b (i + 1, j), source->b (i, j + 1), source->b (i, j - 1), source->b (i - 1, j - 1), source->b (i - 1, j + 1), source->b (i + 1, j - 1), source->b (i + 1, j + 1),
                                                  source->b(i - 2, j), source->b(i + 2, j), source->b(i, j + 2), source->b(i, j - 2), source->b(i - 2, j - 2), source->b(i - 2, j + 2), source->b(i + 2, j - 2), source->b(i + 2, j + 2),
                                                  source->b(i - 2, j + 1), source->b(i + 2, j + 1), source->b(i - 1, j + 2), source->b(i - 1, j - 2), source->b(i - 2, j - 1), source->b(i + 2, j - 1), source->b(i + 1, j + 2), source->b(i + 1, j - 2)); // 5x5
                            }
                        } else {
                            for (int j = 2; j < wid - 2; ++j) {
                                tm[i][j] = median (
                                               source->b (i, j),
                                               source->b (i - 1, j),
                                               source->b (i + 1, j),
                                               source->b (i, j + 1),
                                               source->b (i, j - 1),
                                               source->b (i - 1, j - 1),
                                               source->b (i - 1, j + 1),
                                               source->b (i + 1, j - 1),
                                               source->b (i + 1, j + 1),
                                               source->b (i + 2, j),
                                               source->b (i - 2, j),
                                               source->b (i, j + 2),
                                               source->b (i, j - 2)
                                           ); // 5x5 soft
                            }
                        }
                    }
                }

#ifdef _OPENMP
                #pragma omp for nowait
#endif

                for (int i = border; i < hei - border; ++i)
                {
                    for (int j = border; j < wid - border; ++j) {
                        dst->b (i, j) = tm[i][j];
                    }
                }


                if (methmed < 2)
                {
                    #pragma omp for

                    for (int i = 1; i < hei - 1; ++i) {
                        if (methmed == 0) {
                            for (int j = 1; j < wid - 1; ++j) {
                                tm[i][j] = median (source->g (i, j), source->g (i - 1, j), source->g (i + 1, j), source->g (i, j + 1), source->g (i, j - 1));
                            }
                        } else {
                            for (int j = 1; j < wid - 1; ++j) {
                                tm[i][j] = median (source->g (i, j), source->g (i - 1, j), source->g (i + 1, j), source->g (i, j + 1), source->g (i, j - 1), source->g (i - 1, j - 1), source->g (i - 1, j + 1), source->g (i + 1, j - 1), source->g (i + 1, j + 1));
                            }
                        }
                    }
                } else
                {
                    #pragma omp for

                    for (int i = 2; i < hei - 2; ++i) {
                        if (methmed == 3) {
                            for (int j = 2; j < wid - 2; ++j) {
                                tm[i][j] = median (source->g (i, j), source->g (i - 1, j), source->g (i + 1, j), source->g (i, j + 1), source->g (i, j - 1), source->g (i - 1, j - 1), source->g (i - 1, j + 1), source->g (i + 1, j - 1), source->g (i + 1, j + 1),
                                                  source->g(i - 2, j), source->g(i + 2, j), source->g(i, j + 2), source->g(i, j - 2), source->g(i - 2, j - 2), source->g(i - 2, j + 2), source->g(i + 2, j - 2), source->g(i + 2, j + 2),
                                                  source->g(i - 2, j + 1), source->g(i + 2, j + 1), source->g(i - 1, j + 2), source->g(i - 1, j - 2), source->g(i - 2, j - 1), source->g(i + 2, j - 1), source->g(i + 1, j + 2), source->g(i + 1, j - 2)); // 5x5
                            }
                        } else {
                            for (int j = 2; j < wid - 2; ++j) {
                                tm[i][j] = median (
                                               source->g (i, j),
                                               source->g (i - 1, j),
                                               source->g (i + 1, j),
                                               source->g (i, j + 1),
                                               source->g (i, j - 1),
                                               source->g (i - 1, j - 1),
                                               source->g (i - 1, j + 1),
                                               source->g (i + 1, j - 1),
                                               source->g (i + 1, j + 1),
                                               source->g (i + 2, j),
                                               source->g (i - 2, j),
                                               source->g (i, j + 2),
                                               source->g (i, j - 2)
                                           ); // 5x5 soft
                            }
                        }
                    }
                }

#ifdef _OPENMP
                #pragma omp for
#endif

                for (int i = border; i < hei - border; ++i)
                {
                    for (int j = border; j < wid - border; ++j) {
                        dst->g (i, j) = tm[i][j];
                    }
                }
            }
        }

        for (int i = 0; i < hei; ++i) {
            delete[] tm[i];
        }

        delete[] tm;

    }

    //end median
    if (noiseLCurve || useNoiseCCurve) {
        delete[] lumcalcBuffer;
        delete[] lumcalc;
        delete[] ccalcBuffer;
        delete[] ccalc;
    }

//#ifdef _DEBUG
    if (settings->verbose) {
        t2e.set();
        printf ("Denoise performed in %d usec:\n", t2e.etime (t1e));
    }

//#endif

}//end of main RGB_denoise


//%%%%%%%%%%%%%%%%%%%%%%%%%%%%%%%%%%%%%%%%%%%%%%%%%%%%%%
//%%%%%%%%%%%%%%%%%%%%%%%%%%%%%%%%%%%%%%%%%%%%%%%%%%%%%%
//%%%%%%%%%%%%%%%%%%%%%%%%%%%%%%%%%%%%%%%%%%%%%%%%%%%%%%


void ImProcFunctions::RGBtile_denoise(float * fLblox, int hblproc, float noisevar_Ldetail, float * nbrwt, float * blurbuffer)  //for DCT
{
    int blkstart = hblproc * TS * TS;

    boxabsblur (fLblox + blkstart, nbrwt, 3, 3, TS, TS, blurbuffer); //blur neighbor weights for more robust estimation //for DCT

#ifdef __SSE2__
    __m128  tempv;
    __m128  noisevar_Ldetailv = _mm_set1_ps (noisevar_Ldetail);
    __m128  onev = _mm_set1_ps (1.0f);

    for (int n = 0; n < TS * TS; n += 4) { //for DCT
        tempv  = onev - xexpf (-SQRV (LVF (nbrwt[n])) / noisevar_Ldetailv);
        _mm_storeu_ps (&fLblox[blkstart + n], LVFU (fLblox[blkstart + n]) * tempv);
    }//output neighbor averaged result

#else

    for (int n = 0; n < TS * TS; ++n) { //for DCT
        fLblox[blkstart + n] *= (1 - xexpf (-SQR (nbrwt[n]) / noisevar_Ldetail));
    }//output neighbor averaged result

#endif

    //%%%%%%%%%%%%%%%%%%%%%%%%%%%%%%%%
    //printf("vblk=%d  hlk=%d  wsqave=%f   ||   ",vblproc,hblproc,wsqave);

}//end of function tile_denoise


//%%%%%%%%%%%%%%%%%%%%%%%%%%%%%%%%%%%%%%%%%%%%%%%%%%%%%%
//%%%%%%%%%%%%%%%%%%%%%%%%%%%%%%%%%%%%%%%%%%%%%%%%%%%%%%

void ImProcFunctions::RGBoutput_tile_row(float *bloxrow_L, float ** Ldetail, float ** tilemask_out, int height, int width, int top)
{
    const int numblox_W = ceil ((static_cast<float> (width)) / (offset));
    const float DCTnorm = 1.0f / (4 * TS * TS); //for DCT

    int imin = MAX (0, -top);
    int bottom = MIN (top + TS, height);
    int imax = bottom - top;

    //add row of tiles to output image
    for (int i = imin; i < imax; ++i) {
        for (int hblk = 0; hblk < numblox_W; ++hblk) {
            int left = (hblk - blkrad) * offset;
            int right  = MIN (left + TS, width);
            int jmin = MAX (0, -left);
            int jmax = right - left;
            int indx = hblk * TS;

            for (int j = jmin; j < jmax; ++j) { // this loop gets auto vectorized by gcc
                Ldetail[top + i][left + j] += tilemask_out[i][j] * bloxrow_L[ (indx + i) * TS + j] * DCTnorm; //for DCT

            }
        }
    }
}
/*
#undef TS
#undef fTS
#undef offset
#undef epsilon
*/

//%%%%%%%%%%%%%%%%%%%%%%%%%%%%%%%%%%%%%%%%%%%%%%%%%%%%%%
//%%%%%%%%%%%%%%%%%%%%%%%%%%%%%%%%%%%%%%%%%%%%%%%%%%%%%%

float ImProcFunctions::MadMax (float * DataList, int & max, int datalen)
{

    //computes Median Absolute Deviation and Maximum of DataList
    //DataList values should mostly have abs val < 65535

    int * histo = new int[65536];

    //memset(histo, 0, 65536*sizeof(histo));
    for (int i = 0; i < 65536; ++i) {
        histo[i] = 0;
    }

    //calculate histogram of absolute values of HH wavelet coeffs
    for (int i = 0; i < datalen; ++i) {
        histo[MAX (0, MIN (65535, abs ((int)DataList[i])))]++;
    }

    //find median of histogram
    int median = 0, count = 0;

    while (count < datalen / 2) {
        count += histo[median];
        ++median;
    }

    //find max of histogram
    max = 65535;

    while (histo[max] == 0) {
        max--;
    }

    int count_ = count - histo[median - 1];

    delete[] histo;

    // interpolate
    return (((median - 1) + (datalen / 2 - count_) / (static_cast<float> (count - count_))) / 0.6745);

}

float ImProcFunctions::Mad (float * DataList, const int datalen)
{
    if (datalen <= 1) { // Avoid possible buffer underrun
        return 0;
    }

    //computes Median Absolute Deviation
    //DataList values should mostly have abs val < 256 because we are in Lab mode
    int histo[256] ALIGNED64 = {0};

    //calculate histogram of absolute values of wavelet coeffs
    for (int i = 0; i < datalen; ++i) {
        histo[min (255, abs (static_cast<int> (DataList[i])))]++;
    }

    //find median of histogram
    int median = 0, count = 0;

    while (count < datalen / 2) {
        count += histo[median];
        ++median;
    }

    int count_ = count - histo[median - 1];

    // interpolate
    return (((median - 1) + (datalen / 2 - count_) / (static_cast<float> (count - count_))) / 0.6745);
}

float ImProcFunctions::MadRgb (float * DataList, const int datalen)
{
    if (datalen <= 1) { // Avoid possible buffer underrun
        return 0;
    }

    //computes Median Absolute Deviation
    //DataList values should mostly have abs val < 65536 because we are in RGB mode
    int * histo = new int[65536];

    for (int i = 0; i < 65536; ++i) {
        histo[i] = 0;
    }

    //calculate histogram of absolute values of wavelet coeffs
    int i;

    for (i = 0; i < datalen; ++i) {
        histo[min (65535, abs (static_cast<int> (DataList[i])))]++;
    }

    //find median of histogram
    int median = 0, count = 0;

    while (count < datalen / 2) {
        count += histo[median];
        ++median;
    }

    int count_ = count - histo[median - 1];

    // interpolate
    delete[] histo;
    return (((median - 1) + (datalen / 2 - count_) / (static_cast<float> (count - count_))) / 0.6745);
}



void ImProcFunctions::Noise_residualAB (wavelet_decomposition &WaveletCoeffs_ab, float &chresid, float &chmaxresid, bool denoiseMethodRgb)
{
    int maxlvl = WaveletCoeffs_ab.maxlevel();
    float resid = 0.f;
    float madC;
    float maxresid = 0.f;

    for (int lvl = 0; lvl < maxlvl; ++lvl) {
        // compute median absolute deviation (MAD) of detail coefficients as robust noise estimator

        int Wlvl_ab = WaveletCoeffs_ab.level_W (lvl);
        int Hlvl_ab = WaveletCoeffs_ab.level_H (lvl);

        float ** WavCoeffs_ab = WaveletCoeffs_ab.level_coeffs (lvl);

        for (int dir = 1; dir < 4; ++dir) {
            if (denoiseMethodRgb) {
                madC = SQR (MadRgb (WavCoeffs_ab[dir], Wlvl_ab * Hlvl_ab));
            } else {
                madC = SQR (Mad (WavCoeffs_ab[dir], Wlvl_ab * Hlvl_ab));
            }

            resid += madC;

            if (madC > maxresid) {
                maxresid = madC;
            }
        }
    }

    chresid = resid;
    chmaxresid = maxresid;
}

<<<<<<< HEAD
SSEFUNCTION bool ImProcFunctions::WaveletDenoiseAll_BiShrinkL (wavelet_decomposition &WaveletCoeffs_L, float *noisevarlum, float madL[8][3])
=======
bool ImProcFunctions::WaveletDenoiseAll_BiShrinkL(wavelet_decomposition &WaveletCoeffs_L, float *noisevarlum, float madL[8][3])
>>>>>>> 24151b31
{
    int maxlvl = min (WaveletCoeffs_L.maxlevel(), 5);
    const float eps = 0.01f;

    int maxWL = 0, maxHL = 0;

    for (int lvl = 0; lvl < maxlvl; ++lvl) {
        if (WaveletCoeffs_L.level_W (lvl) > maxWL) {
            maxWL = WaveletCoeffs_L.level_W (lvl);
        }

        if (WaveletCoeffs_L.level_H (lvl) > maxHL) {
            maxHL = WaveletCoeffs_L.level_H (lvl);
        }
    }

    bool memoryAllocationFailed = false;
#ifdef _OPENMP
    #pragma omp parallel num_threads(denoiseNestedLevels) if (denoiseNestedLevels>1)
#endif
    {
        float *buffer[3];
        buffer[0] = new (std::nothrow) float[maxWL * maxHL + 32];
        buffer[1] = new (std::nothrow) float[maxWL * maxHL + 64];
        buffer[2] = new (std::nothrow) float[maxWL * maxHL + 96];

        if (buffer[0] == nullptr || buffer[1] == nullptr || buffer[2] == nullptr) {
            memoryAllocationFailed = true;
        }

        if (!memoryAllocationFailed) {

#ifdef _OPENMP
            #pragma omp for schedule(dynamic) collapse(2)
#endif

            for (int lvl = maxlvl - 1; lvl >= 0; lvl--) { //for levels less than max, use level diff to make edge mask
                for (int dir = 1; dir < 4; ++dir) {
                    int Wlvl_L = WaveletCoeffs_L.level_W (lvl);
                    int Hlvl_L = WaveletCoeffs_L.level_H (lvl);

                    float ** WavCoeffs_L = WaveletCoeffs_L.level_coeffs (lvl);

                    if (lvl == maxlvl - 1) {
                        int edge = 0;
                        ShrinkAllL (WaveletCoeffs_L, buffer, lvl, dir, noisevarlum, madL[lvl], nullptr, 4, edge );
                    } else {
                        //simple wavelet shrinkage
                        float * sfave = buffer[0] + 32;
                        float * sfaved = buffer[2] + 96;
                        float * blurBuffer = buffer[1] + 64;

                        float mad_Lr = madL[lvl][dir - 1];

                        float levelFactor = mad_Lr * 5.f / (lvl + 1);
#ifdef __SSE2__
                        __m128 mad_Lv;
                        __m128 ninev = _mm_set1_ps (9.0f);
                        __m128 epsv = _mm_set1_ps (eps);
                        __m128 mag_Lv;
                        __m128 levelFactorv = _mm_set1_ps (levelFactor);
                        int coeffloc_L;

                        for (coeffloc_L = 0; coeffloc_L < Hlvl_L * Wlvl_L - 3; coeffloc_L += 4) {
                            mad_Lv = LVFU (noisevarlum[coeffloc_L]) * levelFactorv;
                            mag_Lv = SQRV (LVFU (WavCoeffs_L[dir][coeffloc_L]));
                            _mm_storeu_ps (&sfave[coeffloc_L], mag_Lv / (mag_Lv + mad_Lv * xexpf (-mag_Lv / (mad_Lv * ninev)) + epsv));
                        }

                        for (; coeffloc_L < Hlvl_L * Wlvl_L; ++coeffloc_L) {
                            float mag_L = SQR (WavCoeffs_L[dir][coeffloc_L]);
                            sfave[coeffloc_L] = mag_L / (mag_L + levelFactor * noisevarlum[coeffloc_L] * xexpf (-mag_L / (9.f * levelFactor * noisevarlum[coeffloc_L])) + eps);
                        }

#else

                        for (int i = 0; i < Hlvl_L; ++i) {
                            for (int j = 0; j < Wlvl_L; ++j) {

                                int coeffloc_L = i * Wlvl_L + j;
                                float mag_L = SQR (WavCoeffs_L[dir][coeffloc_L]);
                                sfave[coeffloc_L] = mag_L / (mag_L + levelFactor * noisevarlum[coeffloc_L] * xexpf (-mag_L / (9.f * levelFactor * noisevarlum[coeffloc_L])) + eps);
                            }
                        }

#endif
                        boxblur (sfave, sfaved, blurBuffer, lvl + 2, lvl + 2, Wlvl_L, Hlvl_L); //increase smoothness by locally averaging shrinkage
#ifdef __SSE2__
                        __m128 sfavev;
                        __m128 sf_Lv;

                        for (coeffloc_L = 0; coeffloc_L < Hlvl_L * Wlvl_L - 3; coeffloc_L += 4) {
                            sfavev = LVFU (sfaved[coeffloc_L]);
                            sf_Lv = LVFU (sfave[coeffloc_L]);
                            _mm_storeu_ps (&WavCoeffs_L[dir][coeffloc_L], LVFU (WavCoeffs_L[dir][coeffloc_L]) * (SQRV (sfavev) + SQRV (sf_Lv)) / (sfavev + sf_Lv + epsv));
                            //use smoothed shrinkage unless local shrinkage is much less
                        }

                        // few remaining pixels
                        for (; coeffloc_L < Hlvl_L * Wlvl_L; ++coeffloc_L) {
                            float sf_L = sfave[coeffloc_L];
                            //use smoothed shrinkage unless local shrinkage is much less
                            WavCoeffs_L[dir][coeffloc_L] *= (SQR (sfaved[coeffloc_L]) + SQR (sf_L)) / (sfaved[coeffloc_L] + sf_L + eps);
                        }//now luminance coeffs are denoised

#else

                        for (int i = 0; i < Hlvl_L; ++i) {
                            for (int j = 0; j < Wlvl_L; ++j) {
                                int coeffloc_L = i * Wlvl_L + j;
                                float sf_L = sfave[coeffloc_L];
                                //use smoothed shrinkage unless local shrinkage is much less
                                WavCoeffs_L[dir][coeffloc_L] *= (SQR (sfaved[coeffloc_L]) + SQR (sf_L)) / (sfaved[coeffloc_L] + sf_L + eps);
                            }//now luminance coeffs are denoised
                        }

#endif
                    }
                }
            }
        }

        for (int i = 2; i >= 0; i--) {
            if (buffer[i] != nullptr) {
                delete[] buffer[i];
            }
        }

    }
    return (!memoryAllocationFailed);
}

<<<<<<< HEAD
SSEFUNCTION bool ImProcFunctions::WaveletDenoiseAll_BiShrinkAB (wavelet_decomposition &WaveletCoeffs_L, wavelet_decomposition &WaveletCoeffs_ab,
=======
bool ImProcFunctions::WaveletDenoiseAll_BiShrinkAB(wavelet_decomposition &WaveletCoeffs_L, wavelet_decomposition &WaveletCoeffs_ab,
>>>>>>> 24151b31
        float *noisevarchrom, float madL[8][3], float noisevar_ab, const bool useNoiseCCurve, bool autoch, bool denoiseMethodRgb)
{
    int maxlvl = WaveletCoeffs_L.maxlevel();

    if (autoch && noisevar_ab <= 0.001f) {
        noisevar_ab = 0.02f;
    }

    float madab[8][3];

    int maxWL = 0, maxHL = 0;

    for (int lvl = 0; lvl < maxlvl; ++lvl) {
        if (WaveletCoeffs_L.level_W (lvl) > maxWL) {
            maxWL = WaveletCoeffs_L.level_W (lvl);
        }

        if (WaveletCoeffs_L.level_H (lvl) > maxHL) {
            maxHL = WaveletCoeffs_L.level_H (lvl);
        }
    }

    bool memoryAllocationFailed = false;
#ifdef _OPENMP
    #pragma omp parallel num_threads(denoiseNestedLevels) if (denoiseNestedLevels>1)
#endif
    {
        float *buffer[3];
        buffer[0] = new (std::nothrow) float[maxWL * maxHL + 32];
        buffer[1] = new (std::nothrow) float[maxWL * maxHL + 64];
        buffer[2] = new (std::nothrow) float[maxWL * maxHL + 96];

        if (buffer[0] == nullptr || buffer[1] == nullptr || buffer[2] == nullptr) {
            memoryAllocationFailed = true;
        }

        if (!memoryAllocationFailed) {


#ifdef _OPENMP
            #pragma omp for schedule(dynamic) collapse(2)
#endif

            for (int lvl = 0; lvl < maxlvl; ++lvl) {
                for (int dir = 1; dir < 4; ++dir) {
                    // compute median absolute deviation (MAD) of detail coefficients as robust noise estimator
                    int Wlvl_ab = WaveletCoeffs_ab.level_W (lvl);
                    int Hlvl_ab = WaveletCoeffs_ab.level_H (lvl);
                    float ** WavCoeffs_ab = WaveletCoeffs_ab.level_coeffs (lvl);

                    if (!denoiseMethodRgb) {
                        madab[lvl][dir - 1] = SQR (Mad (WavCoeffs_ab[dir], Wlvl_ab * Hlvl_ab));
                    } else {
                        madab[lvl][dir - 1] = SQR (MadRgb (WavCoeffs_ab[dir], Wlvl_ab * Hlvl_ab));
                    }
                }
            }

#ifdef _OPENMP
            #pragma omp for schedule(dynamic) collapse(2)
#endif

            for (int lvl = maxlvl - 1; lvl >= 0; lvl--) { //for levels less than max, use level diff to make edge mask
                for (int dir = 1; dir < 4; ++dir) {
                    int Wlvl_ab = WaveletCoeffs_ab.level_W (lvl);
                    int Hlvl_ab = WaveletCoeffs_ab.level_H (lvl);

                    float ** WavCoeffs_L = WaveletCoeffs_L.level_coeffs (lvl);
                    float ** WavCoeffs_ab = WaveletCoeffs_ab.level_coeffs (lvl);

                    if (lvl == maxlvl - 1) {
                        ShrinkAllAB (WaveletCoeffs_L, WaveletCoeffs_ab, buffer, lvl, dir, noisevarchrom, noisevar_ab, useNoiseCCurve, autoch, denoiseMethodRgb, madL[lvl], madab[lvl], true);
                    } else {
                        //simple wavelet shrinkage

                        float mad_Lr = madL[lvl][dir - 1];
                        float mad_abr = useNoiseCCurve ? noisevar_ab * madab[lvl][dir - 1] : SQR (noisevar_ab) * madab[lvl][dir - 1];

                        if (noisevar_ab > 0.001f) {

#ifdef __SSE2__
                            __m128 onev = _mm_set1_ps (1.f);
                            __m128 mad_abrv = _mm_set1_ps (mad_abr);
                            __m128 rmad_Lm9v = onev / _mm_set1_ps (mad_Lr * 9.f);
                            __m128 mad_abv;
                            __m128 mag_Lv, mag_abv;
                            __m128 tempabv;
                            int coeffloc_ab;

                            for (coeffloc_ab = 0; coeffloc_ab < Hlvl_ab * Wlvl_ab - 3; coeffloc_ab += 4) {
                                mad_abv = LVFU (noisevarchrom[coeffloc_ab]) * mad_abrv;

                                tempabv = LVFU (WavCoeffs_ab[dir][coeffloc_ab]);
                                mag_Lv = LVFU (WavCoeffs_L[dir][coeffloc_ab]);
                                mag_abv = SQRV (tempabv);
                                mag_Lv = SQRV (mag_Lv) * rmad_Lm9v;
                                _mm_storeu_ps (&WavCoeffs_ab[dir][coeffloc_ab], tempabv * SQRV ((onev - xexpf (- (mag_abv / mad_abv) - (mag_Lv)))));
                            }

                            // few remaining pixels
                            for (; coeffloc_ab < Hlvl_ab * Wlvl_ab; ++coeffloc_ab) {
                                float mag_L = SQR (WavCoeffs_L[dir][coeffloc_ab ]);
                                float mag_ab = SQR (WavCoeffs_ab[dir][coeffloc_ab]);
                                WavCoeffs_ab[dir][coeffloc_ab] *= SQR (1.f - xexpf (- (mag_ab / (noisevarchrom[coeffloc_ab] * mad_abr)) - (mag_L / (9.f * mad_Lr)))/*satfactor_a*/);
                            }//now chrominance coefficients are denoised

#else

                            for (int i = 0; i < Hlvl_ab; ++i) {
                                for (int j = 0; j < Wlvl_ab; ++j) {
                                    int coeffloc_ab = i * Wlvl_ab + j;

                                    float mag_L = SQR (WavCoeffs_L[dir][coeffloc_ab ]);
                                    float mag_ab = SQR (WavCoeffs_ab[dir][coeffloc_ab]);

                                    WavCoeffs_ab[dir][coeffloc_ab] *= SQR (1.f - xexpf (- (mag_ab / (noisevarchrom[coeffloc_ab] * mad_abr)) - (mag_L / (9.f * mad_Lr)))/*satfactor_a*/);

                                }
                            }//now chrominance coefficients are denoised

#endif
                        }

                    }
                }
            }
        }

        for (int i = 2; i >= 0; i--) {
            if (buffer[i] != nullptr) {
                delete[] buffer[i];
            }
        }

    }
    return (!memoryAllocationFailed);
}


bool ImProcFunctions::WaveletDenoiseAllL (wavelet_decomposition &WaveletCoeffs_L, float *noisevarlum, float madL[8][3], float * vari, int minlevwavL, int edge) //mod JD

{

    int maxlvl = min (WaveletCoeffs_L.maxlevel(), 5);

    //    maxlvl = 4;    //for refine denoise edge wavelet
    if (edge == 1) {
        maxlvl = minlevwavL;    //4 for refine denoise edge wavelet
    }

    int maxWL = 0, maxHL = 0;

    for (int lvl = 0; lvl < maxlvl; ++lvl) {
        if (WaveletCoeffs_L.level_W (lvl) > maxWL) {
            maxWL = WaveletCoeffs_L.level_W (lvl);
        }

        if (WaveletCoeffs_L.level_H (lvl) > maxHL) {
            maxHL = WaveletCoeffs_L.level_H (lvl);
        }
    }

    bool memoryAllocationFailed = false;
#ifdef _OPENMP
    #pragma omp parallel num_threads(denoiseNestedLevels) if (denoiseNestedLevels>1)
#endif
    {
        float *buffer[minlevwavL];

        if (minlevwavL == 4) {
            buffer[0] = new (std::nothrow) float[maxWL * maxHL + 32];
            buffer[1] = new (std::nothrow) float[maxWL * maxHL + 64];
            buffer[2] = new (std::nothrow) float[maxWL * maxHL + 96];
            buffer[3] = new (std::nothrow) float[maxWL * maxHL + 128];

            if (buffer[0] == nullptr || buffer[1] == nullptr || buffer[2] == nullptr || buffer[3] == nullptr) {
                memoryAllocationFailed = true;
            }
        } else if (minlevwavL == 3) {
            buffer[0] = new (std::nothrow) float[maxWL * maxHL + 32];
            buffer[1] = new (std::nothrow) float[maxWL * maxHL + 64];
            buffer[2] = new (std::nothrow) float[maxWL * maxHL + 96];

            if (buffer[0] == nullptr || buffer[1] == nullptr || buffer[2] == nullptr) {
                memoryAllocationFailed = true;
            }
        } else if (minlevwavL == 2) {
            buffer[0] = new (std::nothrow) float[maxWL * maxHL + 32];
            buffer[1] = new (std::nothrow) float[maxWL * maxHL + 64];

            if (buffer[0] == nullptr || buffer[1] == nullptr) {
                memoryAllocationFailed = true;
            }
        }

        if (!memoryAllocationFailed) {
#ifdef _OPENMP
            #pragma omp for schedule(dynamic) collapse(2)
#endif

            for (int lvl = 0; lvl < maxlvl; lvl++) {
                for (int dir = 1; dir < 4; dir++) {
                    ShrinkAllL (WaveletCoeffs_L, buffer, lvl, dir, noisevarlum, madL[lvl], vari, minlevwavL, edge);
                }
            }
        }


        for (int i = minlevwavL - 1; i >= 0; i--)
            if (buffer[i] != nullptr) {
                delete [] buffer[i];
            }

    }
    return (!memoryAllocationFailed);
}


bool ImProcFunctions::WaveletDenoiseAllAB (wavelet_decomposition &WaveletCoeffs_L, wavelet_decomposition &WaveletCoeffs_ab,
        float *noisevarchrom, float madL[8][3], float noisevar_ab, const bool useNoiseCCurve, bool autoch, bool denoiseMethodRgb)//mod JD

{

    int maxlvl = WaveletCoeffs_L.maxlevel();
    int maxWL = 0, maxHL = 0;

    for (int lvl = 0; lvl < maxlvl; ++lvl) {
        if (WaveletCoeffs_L.level_W (lvl) > maxWL) {
            maxWL = WaveletCoeffs_L.level_W (lvl);
        }

        if (WaveletCoeffs_L.level_H (lvl) > maxHL) {
            maxHL = WaveletCoeffs_L.level_H (lvl);
        }
    }

    bool memoryAllocationFailed = false;
#ifdef _OPENMP
    #pragma omp parallel num_threads(denoiseNestedLevels) if (denoiseNestedLevels>1)
#endif
    {
        float *buffer[3];
        buffer[0] = new (std::nothrow) float[maxWL * maxHL + 32];
        buffer[1] = new (std::nothrow) float[maxWL * maxHL + 64];
        buffer[2] = new (std::nothrow) float[maxWL * maxHL + 96];

        if (buffer[0] == nullptr || buffer[1] == nullptr || buffer[2] == nullptr) {
            memoryAllocationFailed = true;
        }

        if (!memoryAllocationFailed) {
#ifdef _OPENMP
            #pragma omp for schedule(dynamic) collapse(2)
#endif

            for (int lvl = 0; lvl < maxlvl; ++lvl) {
                for (int dir = 1; dir < 4; ++dir) {
                    ShrinkAllAB (WaveletCoeffs_L, WaveletCoeffs_ab, buffer, lvl, dir, noisevarchrom, noisevar_ab, useNoiseCCurve, autoch, denoiseMethodRgb, madL[lvl]);
                }
            }
        }

        for (int i = 2; i >= 0; i--) {
            if (buffer[i] != nullptr) {
                delete[] buffer[i];
            }
        }
    }
    return (!memoryAllocationFailed);
}

//%%%%%%%%%%%%%%%%%%%%%%%%%%%%%%%%%%%%%%%%%%%%%%%%%%%%%%
//%%%%%%%%%%%%%%%%%%%%%%%%%%%%%%%%%%%%%%%%%%%%%%%%%%%%%%


<<<<<<< HEAD
SSEFUNCTION void ImProcFunctions::ShrinkAllL (wavelet_decomposition &WaveletCoeffs_L, float **buffer, int level, int dir,
        float *noisevarlum, float * madL, float * vari, int minlevwavL, int edge )
=======
void ImProcFunctions::ShrinkAllL(wavelet_decomposition &WaveletCoeffs_L, float **buffer, int level, int dir,
        float *noisevarlum, float * madL, float * vari, int edge)
>>>>>>> 24151b31

{
    //simple wavelet shrinkage
    const float eps = 0.01f;

    float * sfave = buffer[0] + 32;
    float * sfaved = buffer[1] + 64;
    float * blurBuffer = buffer[2] + 96;
    float * cbuffer;

    int W_L = WaveletCoeffs_L.level_W (level);
    int H_L = WaveletCoeffs_L.level_H (level);

    if (minlevwavL == 2) {
        cbuffer = new (std::nothrow) float[W_L * H_L];
    }

    float ** WavCoeffs_L = WaveletCoeffs_L.level_coeffs (level);
    float mad_L = madL[dir - 1] ;

    if (edge == 1) {
        if ( minlevwavL != 2) {
            noisevarlum = blurBuffer;    // we need one buffer, but fortunately we don't have to allocate a new one because we can use blurBuffer
        } else {
            noisevarlum = cbuffer;
        }

        for (int i = 0; i < W_L * H_L; ++i) {
            noisevarlum[i] = vari[level];
        }
    }

    float levelFactor = mad_L * 5.f / static_cast<float> (level + 1);
#ifdef __SSE2__
    __m128  magv;
    __m128 levelFactorv = _mm_set1_ps (levelFactor);
    __m128  mad_Lv;
    __m128  ninev = _mm_set1_ps (9.0f);
    __m128  epsv = _mm_set1_ps (eps);
    int i;

    for (i = 0; i < W_L * H_L - 3; i += 4) {
        mad_Lv = LVFU (noisevarlum[i]) * levelFactorv;
        magv = SQRV (LVFU (WavCoeffs_L[dir][i]));
        _mm_storeu_ps (&sfave[i], magv / (magv + mad_Lv * xexpf (-magv / (ninev * mad_Lv)) + epsv));
    }

    // few remaining pixels
    for (; i < W_L * H_L; ++i) {
        float mag = SQR (WavCoeffs_L[dir][i]);
        sfave[i] = mag / (mag + levelFactor * noisevarlum[i] * xexpf (-mag / (9 * levelFactor * noisevarlum[i])) + eps);
    }

#else

    for (int i = 0; i < W_L * H_L; ++i) {

        float mag = SQR (WavCoeffs_L[dir][i]);
        float shrinkfactor = mag / (mag + levelFactor * noisevarlum[i] * xexpf (-mag / (9 * levelFactor * noisevarlum[i])) + eps);
        sfave[i] = shrinkfactor;
    }

#endif

    if ( minlevwavL != 2) {
        boxblur (sfave, sfaved, blurBuffer, level + 2, level + 2, W_L, H_L);   //increase smoothness by locally averaging shrinkage
    }

    if ( minlevwavL == 2) {
        boxblur (sfave, sfaved, cbuffer, level + 2, level + 2, W_L, H_L);
    }


#ifdef __SSE2__
    __m128  sfv;

    for (i = 0; i < W_L * H_L - 3; i += 4) {
        sfv = LVFU (sfave[i]);
        //use smoothed shrinkage unless local shrinkage is much less
        _mm_storeu_ps (&WavCoeffs_L[dir][i], _mm_loadu_ps (&WavCoeffs_L[dir][i]) * (SQRV (LVFU (sfaved[i])) + SQRV (sfv)) / (LVFU (sfaved[i]) + sfv + epsv));
    }

    // few remaining pixels
    for (; i < W_L * H_L; ++i) {
        float sf = sfave[i];

        //use smoothed shrinkage unless local shrinkage is much less
        WavCoeffs_L[dir][i] *= (SQR (sfaved[i]) + SQR (sf)) / (sfaved[i] + sf + eps);
    }//now luminance coefficients are denoised

#else

    for (int i = 0; i < W_L * H_L; ++i) {
        float sf = sfave[i];

        //use smoothed shrinkage unless local shrinkage is much less
        WavCoeffs_L[dir][i] *= (SQR (sfaved[i]) + SQR (sf)) / (sfaved[i] + sf + eps);

    }//now luminance coefficients are denoised

#endif

    if (minlevwavL == 2) {
        delete cbuffer;
    }
}


<<<<<<< HEAD
SSEFUNCTION void ImProcFunctions::ShrinkAllAB (wavelet_decomposition &WaveletCoeffs_L, wavelet_decomposition &WaveletCoeffs_ab, float **buffer, int level, int dir,
=======
void ImProcFunctions::ShrinkAllAB(wavelet_decomposition &WaveletCoeffs_L, wavelet_decomposition &WaveletCoeffs_ab, float **buffer, int level, int dir,
>>>>>>> 24151b31
        float *noisevarchrom, float noisevar_ab, const bool useNoiseCCurve, bool autoch,
        bool denoiseMethodRgb, float * madL, float * madaab,  bool madCalculated)

{
    //simple wavelet shrinkage
    const float eps = 0.01f;

    if (autoch && noisevar_ab <= 0.001f) {
        noisevar_ab = 0.02f;
    }

    float * sfaveab = buffer[0] + 32;
    float * sfaveabd = buffer[1] + 64;
    float * blurBuffer = buffer[2] + 96;

    int W_ab = WaveletCoeffs_ab.level_W (level);
    int H_ab = WaveletCoeffs_ab.level_H (level);

    float ** WavCoeffs_L = WaveletCoeffs_L.level_coeffs (level);
    float ** WavCoeffs_ab = WaveletCoeffs_ab.level_coeffs (level);

    float madab;
    float mad_L = madL[dir - 1];

    if (madCalculated) {
        madab = madaab[dir - 1];
    } else {
        if (!denoiseMethodRgb) {
            madab = SQR (Mad (WavCoeffs_ab[dir], W_ab * H_ab));
        } else {
            madab = SQR (MadRgb (WavCoeffs_ab[dir], W_ab * H_ab));
        }
    }

    if (noisevar_ab > 0.001f) {
        madab = useNoiseCCurve ? madab : madab * noisevar_ab;
#ifdef __SSE2__
        __m128 onev = _mm_set1_ps (1.f);
        __m128 mad_abrv = _mm_set1_ps (madab);

        __m128 rmadLm9v = onev / _mm_set1_ps (mad_L * 9.f);
        __m128 mad_abv ;
        __m128 mag_Lv, mag_abv;
        int coeffloc_ab;

        for (coeffloc_ab = 0; coeffloc_ab < H_ab * W_ab - 3; coeffloc_ab += 4) {
            mad_abv = LVFU (noisevarchrom[coeffloc_ab]) * mad_abrv;

            mag_Lv = LVFU (WavCoeffs_L[dir][coeffloc_ab]);
            mag_abv = SQRV (LVFU (WavCoeffs_ab[dir][coeffloc_ab]));
            mag_Lv = (SQRV (mag_Lv)) * rmadLm9v;
            _mm_storeu_ps (&sfaveab[coeffloc_ab], (onev - xexpf (- (mag_abv / mad_abv) - (mag_Lv))));
        }

        // few remaining pixels
        for (; coeffloc_ab < H_ab * W_ab; ++coeffloc_ab) {
            float mag_L = SQR (WavCoeffs_L[dir][coeffloc_ab]);
            float mag_ab = SQR (WavCoeffs_ab[dir][coeffloc_ab]);
            sfaveab[coeffloc_ab] = (1.f - xexpf (- (mag_ab / (noisevarchrom[coeffloc_ab] * madab)) - (mag_L / (9.f * mad_L))));
        }//now chrominance coefficients are denoised

#else

        for (int i = 0; i < H_ab; ++i) {
            for (int j = 0; j < W_ab; ++j) {
                int coeffloc_ab = i * W_ab + j;
                float mag_L = SQR (WavCoeffs_L[dir][coeffloc_ab]);
                float mag_ab = SQR (WavCoeffs_ab[dir][coeffloc_ab]);
                sfaveab[coeffloc_ab] = (1.f - xexpf (- (mag_ab / (noisevarchrom[coeffloc_ab] * madab)) - (mag_L / (9.f * mad_L))));
            }
        }//now chrominance coefficients are denoised

#endif

        boxblur (sfaveab, sfaveabd, blurBuffer, level + 2, level + 2, W_ab, H_ab); //increase smoothness by locally averaging shrinkage
#ifdef __SSE2__
        __m128 epsv = _mm_set1_ps (eps);
        __m128 sfabv;
        __m128 sfaveabv;

        for (coeffloc_ab = 0; coeffloc_ab < H_ab * W_ab - 3; coeffloc_ab += 4) {
            sfabv = LVFU (sfaveab[coeffloc_ab]);
            sfaveabv = LVFU (sfaveabd[coeffloc_ab]);

            //use smoothed shrinkage unless local shrinkage is much less
            _mm_storeu_ps (&WavCoeffs_ab[dir][coeffloc_ab], LVFU (WavCoeffs_ab[dir][coeffloc_ab]) * (SQRV (sfaveabv) + SQRV (sfabv)) / (sfaveabv + sfabv + epsv));
        }

        // few remaining pixels
        for (; coeffloc_ab < H_ab * W_ab; ++coeffloc_ab) {
            //modification Jacques feb 2013
            float sfab = sfaveab[coeffloc_ab];

            //use smoothed shrinkage unless local shrinkage is much less
            WavCoeffs_ab[dir][coeffloc_ab] *= (SQR (sfaveabd[coeffloc_ab]) + SQR (sfab)) / (sfaveabd[coeffloc_ab] + sfab + eps);
        }//now chrominance coefficients are denoised

#else

        for (int i = 0; i < H_ab; ++i) {
            for (int j = 0; j < W_ab; ++j) {
                int coeffloc_ab = i * W_ab + j;
                float sfab = sfaveab[coeffloc_ab];

                //use smoothed shrinkage unless local shrinkage is much less
                WavCoeffs_ab[dir][coeffloc_ab] *= (SQR (sfaveabd[coeffloc_ab]) + SQR (sfab)) / (sfaveabd[coeffloc_ab] + sfab + eps);
            }//now chrominance coefficients are denoised
        }

#endif
    }

}

void ImProcFunctions::ShrinkAll_info(float ** WavCoeffs_a, float ** WavCoeffs_b,
        int W_ab, int H_ab, float **noisevarlum, float **noisevarchrom, float **noisevarhue, float &chaut, int &Nb, float &redaut, float &blueaut,
        float &maxredaut, float &maxblueaut, float &minredaut, float &minblueaut, int schoice, int lvl, float &chromina, float &sigma, float &lumema, float &sigma_L, float &redyel, float &skinc, float &nsknc,
        float &maxchred, float &maxchblue, float &minchred, float &minchblue, int &nb, float &chau, float &chred, float &chblue, bool denoiseMethodRgb)
{

    //simple wavelet shrinkage
    if (lvl == 1) { //only one time
        float chro = 0.f;
        float dev = 0.f;
        float devL = 0.f;
        int nc = 0;
        int nL = 0;
        int nry = 0;
        float lume = 0.f;
        float red_yel = 0.f;
        float skin_c = 0.f;
        int nsk = 0;

        for (int i = 0; i < H_ab; ++i) {
            for (int j = 0; j < W_ab; ++j) {
                chro += noisevarchrom[i][j];
                ++nc;
                dev += SQR (noisevarchrom[i][j] - (chro / nc));

                if (noisevarhue[i][j] > -0.8f && noisevarhue[i][j] < 2.0f && noisevarchrom[i][j] > 10000.f) {//saturated red yellow
                    red_yel += noisevarchrom[i][j];
                    ++nry;
                }

                if (noisevarhue[i][j] > 0.f && noisevarhue[i][j] < 1.6f && noisevarchrom[i][j] < 10000.f) {//skin
                    skin_c += noisevarchrom[i][j];
                    ++nsk;
                }

                lume += noisevarlum[i][j];
                ++nL;
                devL += SQR (noisevarlum[i][j] - (lume / nL));
            }
        }

        if (nc > 0) {
            chromina = chro / nc;
            sigma = sqrt (dev / nc);
            nsknc = static_cast<float> (nsk) / static_cast<float> (nc);
        } else {
            nsknc = static_cast<float> (nsk);
        }

        if (nL > 0) {
            lumema = lume / nL;
            sigma_L = sqrt (devL / nL);
        }

        if (nry > 0) {
            redyel = red_yel / nry;
        }

        if (nsk > 0) {
            skinc = skin_c / nsk;
        }
    }

    const float reduc = (schoice == 2) ? static_cast<float>(settings->nrhigh) : 1.f;

    for (int dir = 1; dir < 4; ++dir) {
        float mada, madb;

        if (!denoiseMethodRgb) {
            mada = SQR (Mad (WavCoeffs_a[dir], W_ab * H_ab));
        } else {
            mada = SQR (MadRgb (WavCoeffs_a[dir], W_ab * H_ab));
        }

        chred += mada;

        if (mada > maxchred) {
            maxchred = mada;
        }

        if (mada < minchred) {
            minchred = mada;
        }

        maxredaut = sqrt (reduc * maxchred);
        minredaut = sqrt (reduc * minchred);

        if (!denoiseMethodRgb) {
            madb = SQR (Mad (WavCoeffs_b[dir], W_ab * H_ab));
        } else {
            madb = SQR (MadRgb (WavCoeffs_b[dir], W_ab * H_ab));
        }

        chblue += madb;

        if (madb > maxchblue) {
            maxchblue = madb;
        }

        if (madb < minchblue) {
            minchblue = madb;
        }

        maxblueaut = sqrt (reduc * maxchblue);
        minblueaut = sqrt (reduc * minchblue);

        chau += (mada + madb);
        ++nb;
        //here evaluation of automatic
        chaut = sqrt (reduc * chau / (nb + nb));
        redaut = sqrt (reduc * chred / nb);
        blueaut = sqrt (reduc * chblue / nb);
        Nb = nb;
    }

}


void ImProcFunctions::WaveletDenoiseAll_info (int levwav, wavelet_decomposition &WaveletCoeffs_a,
        wavelet_decomposition &WaveletCoeffs_b, float **noisevarlum, float **noisevarchrom, float **noisevarhue, float &chaut, int &Nb, float &redaut, float &blueaut, float &maxredaut, float &maxblueaut, float &minredaut, float &minblueaut, int schoice,
        float &chromina, float &sigma, float &lumema, float &sigma_L, float &redyel, float &skinc, float &nsknc, float &maxchred, float &maxchblue, float &minchred, float &minchblue, int &nb, float &chau, float &chred, float &chblue, bool denoiseMethodRgb)
{

    int maxlvl = levwav;

    for (int lvl = 0; lvl < maxlvl; ++lvl) {

        int Wlvl_ab = WaveletCoeffs_a.level_W (lvl);
        int Hlvl_ab = WaveletCoeffs_a.level_H (lvl);

        float ** WavCoeffs_a = WaveletCoeffs_a.level_coeffs (lvl);
        float ** WavCoeffs_b = WaveletCoeffs_b.level_coeffs (lvl);

        ShrinkAll_info(WavCoeffs_a, WavCoeffs_b, Wlvl_ab, Hlvl_ab,
                       noisevarlum, noisevarchrom, noisevarhue, chaut, Nb, redaut, blueaut, maxredaut, maxblueaut, minredaut, minblueaut,
                       schoice, lvl, chromina, sigma, lumema, sigma_L, redyel, skinc, nsknc, maxchred, maxchblue, minchred, minchblue, nb, chau, chred, chblue, denoiseMethodRgb);

    }
}

<<<<<<< HEAD
SSEFUNCTION void ImProcFunctions::RGB_denoise_infoGamCurve (const procparams::DirPyrDenoiseParams & dnparams, bool isRAW, LUTf &gamcurve, float &gam, float &gamthresh, float &gamslope)
=======
void ImProcFunctions::RGB_denoise_infoGamCurve(const procparams::DirPyrDenoiseParams & dnparams, bool isRAW, LUTf &gamcurve, float &gam, float &gamthresh, float &gamslope)
>>>>>>> 24151b31
{
    gam = dnparams.gamma;
    gamthresh = 0.001f;

    if (!isRAW) {//reduce gamma under 1 for Lab mode ==> TIF and JPG
        if (gam < 1.9f) {
            gam = 1.f - (1.9f - gam) / 3.f;    //minimum gamma 0.7
        } else if (gam >= 1.9f && gam <= 3.f) {
            gam = (1.4f / 1.1f) * gam - 1.41818f;
        }
    }

    bool denoiseMethodRgb = (dnparams.dmethod == "RGB");

    if (denoiseMethodRgb) {
        gamslope = exp (log (static_cast<double> (gamthresh)) / gam) / gamthresh;
        Color::gammaf2lut (gamcurve, gam, gamthresh, gamslope, 65535.f, 32768.f);
    } else {
        Color::gammanf2lut (gamcurve, gam, 65535.f, 32768.f);
    }
}

void ImProcFunctions::calcautodn_info(float &chaut, float &delta, int Nb, int levaut, float maxmax, float lumema, float chromina, int mode, int lissage, float redyel, float skinc, float nsknc)
{

    float reducdelta = 1.f;

    if (params->dirpyrDenoise.smethod == "shalbi") {
        reducdelta = static_cast<float> (settings->nrhigh);
    }

    chaut = (chaut * Nb - maxmax) / (Nb - 1); //suppress maximum for chaut calcul

    if ((redyel > 5000.f || skinc > 1000.f) && nsknc < 0.4f  && chromina > 3000.f) {
        chaut *= 0.45f;    //reduct action in red zone, except skin for high / med chroma
    } else if ((redyel > 12000.f || skinc > 1200.f) && nsknc < 0.3f && chromina > 3000.f) {
        chaut *= 0.3f;
    }

    if (mode == 0 || mode == 2) { //Preview or Auto multizone
        if (chromina > 10000.f) {
            chaut *= 0.7f;    //decrease action for high chroma  (visible noise)
        } else if (chromina > 6000.f) {
            chaut *= 0.9f;
        } else if (chromina < 3000.f) {
            chaut *= 1.2f;    //increase action in low chroma==> 1.2  /==>2.0 ==> curve CC
        } else if (chromina < 2000.f) {
            chaut *= 1.5f;    //increase action in low chroma==> 1.5 / ==>2.7
        }

        if (lumema < 2500.f) {
            chaut *= 1.3f;    //increase action for low light
        } else if (lumema < 5000.f) {
            chaut *= 1.2f;
        } else if (lumema > 20000.f) {
            chaut *= 0.9f;    //decrease for high light
        }
    } else if (mode == 1) {//auto ==> less coefficient because interaction
        if (chromina > 10000.f) {
            chaut *= 0.8f;    //decrease action for high chroma  (visible noise)
        } else if (chromina > 6000.f) {
            chaut *= 0.9f;
        } else if (chromina < 3000.f) {
            chaut *= 1.5f;    //increase action in low chroma
        } else if (chromina < 2000.f) {
            chaut *= 2.2f;    //increase action in low chroma
        }

        if (lumema < 2500.f) {
            chaut *= 1.2f;    //increase action for low light
        } else if (lumema < 5000.f) {
            chaut *= 1.1f;
        } else if (lumema > 20000.f) {
            chaut *= 0.9f;    //decrease for high light
        }
    }

    if (levaut == 0) { //Low denoise
        if (chaut > 300.f) {
            chaut = 0.714286f * chaut + 85.71428f;
        }
    }

    delta = maxmax - chaut;
    delta *= reducdelta;

    if (lissage == 1 || lissage == 2) {
        if (chaut < 200.f && delta < 200.f) {
            delta *= 0.95f;
        } else if (chaut < 200.f && delta < 400.f) {
            delta *= 0.5f;
        } else if (chaut < 200.f && delta >= 400.f) {
            delta = 200.f;
        } else if (chaut < 400.f && delta < 400.f) {
            delta *= 0.4f;
        } else if (chaut < 400.f && delta >= 400.f) {
            delta = 120.f;
        } else if (chaut < 550.f) {
            delta *= 0.15f;
        } else if (chaut < 650.f) {
            delta *= 0.1f;
        } else { /*if (chaut >= 650.f)*/
            delta *= 0.07f;
        }

        if (mode == 0 || mode == 2) { //Preview or Auto multizone
            if (chromina < 6000.f) {
                delta *= 1.4f;    //increase maxi
            }

            if (lumema < 5000.f) {
                delta *= 1.4f;
            }
        } else if (mode == 1) { //Auto
            if (chromina < 6000.f) {
                delta *= 1.2f;    //increase maxi
            }

            if (lumema < 5000.f) {
                delta *= 1.2f;
            }
        }
    }

    if (lissage == 0) {
        if (chaut < 200.f && delta < 200.f) {
            delta *= 0.95f;
        } else if (chaut < 200.f && delta < 400.f) {
            delta *= 0.7f;
        } else if (chaut < 200.f && delta >= 400.f) {
            delta = 280.f;
        } else if (chaut < 400.f && delta < 400.f) {
            delta *= 0.6f;
        } else if (chaut < 400.f && delta >= 400.f) {
            delta = 200.f;
        } else if (chaut < 550.f) {
            delta *= 0.3f;
        } else if (chaut < 650.f) {
            delta *= 0.2f;
        } else { /*if (chaut >= 650.f)*/
            delta *= 0.15f;
        }

        if (mode == 0 || mode == 2) { //Preview or Auto multizone
            if (chromina < 6000.f) {
                delta *= 1.4f;    //increase maxi
            }

            if (lumema < 5000.f) {
                delta *= 1.4f;
            }
        } else if (mode == 1) { //Auto
            if (chromina < 6000.f) {
                delta *= 1.2f;    //increase maxi
            }

            if (lumema < 5000.f) {
                delta *= 1.2f;
            }
        }
    }

}

<<<<<<< HEAD
SSEFUNCTION void ImProcFunctions::RGB_denoise_info (Imagefloat * src, Imagefloat * provicalc, const bool isRAW, LUTf &gamcurve, float gam, float gamthresh, float gamslope, const procparams::DirPyrDenoiseParams & dnparams, const double expcomp, float &chaut, int &Nb,  float &redaut, float &blueaut, float &maxredaut, float &maxblueaut, float &minredaut, float &minblueaut, float &chromina, float &sigma, float &lumema, float &sigma_L, float &redyel, float &skinc, float &nsknc, bool multiThread)
=======
void ImProcFunctions::RGB_denoise_info(Imagefloat * src, Imagefloat * provicalc, const bool isRAW, LUTf &gamcurve, float gam, float gamthresh, float gamslope, const procparams::DirPyrDenoiseParams & dnparams, const double expcomp, float &chaut, int &Nb,  float &redaut, float &blueaut, float &maxredaut, float &maxblueaut, float &minredaut, float &minblueaut, float &chromina, float &sigma, float &lumema, float &sigma_L, float &redyel, float &skinc, float &nsknc, bool multiThread)
>>>>>>> 24151b31
{
    if ((settings->leveldnautsimpl == 1 && dnparams.Cmethod == "MAN") || (settings->leveldnautsimpl == 0 && dnparams.C2method == "MANU")) {
        //nothing to do
        return;
    }

    int hei, wid;
    float** lumcalc;
    float** acalc;
    float** bcalc;
    hei = provicalc->getHeight();
    wid = provicalc->getWidth();
    TMatrix wprofi = ICCStore::getInstance()->workingSpaceMatrix(params->icm.working);

    const float wpi[3][3] = {
        {static_cast<float> (wprofi[0][0]), static_cast<float> (wprofi[0][1]), static_cast<float> (wprofi[0][2])},
        {static_cast<float> (wprofi[1][0]), static_cast<float> (wprofi[1][1]), static_cast<float> (wprofi[1][2])},
        {static_cast<float> (wprofi[2][0]), static_cast<float> (wprofi[2][1]), static_cast<float> (wprofi[2][2])}
    };

    lumcalc = new float*[hei];

    for (int i = 0; i < hei; ++i) {
        lumcalc[i] = new float[wid];
    }

    acalc = new float*[hei];

    for (int i = 0; i < hei; ++i) {
        acalc[i] = new float[wid];
    }

    bcalc = new float*[hei];

    for (int i = 0; i < hei; ++i) {
        bcalc[i] = new float[wid];
    }

#ifdef _OPENMP
    #pragma omp parallel for if (multiThread)
#endif

    for (int ii = 0; ii < hei; ++ii) {
        for (int jj = 0; jj < wid; ++jj) {
            float LLum, AAum, BBum;
            float RL = provicalc->r (ii, jj);
            float GL = provicalc->g (ii, jj);
            float BL = provicalc->b (ii, jj);
            // determine luminance for noisecurve
            float XL, YL, ZL;
            Color::rgbxyz (RL, GL, BL, XL, YL, ZL, wpi);
            Color::XYZ2Lab (XL, YL, ZL, LLum, AAum, BBum);
            lumcalc[ii][jj] = LLum;
            acalc[ii][jj] = AAum;
            bcalc[ii][jj] = BBum;
        }
    }

    //%%%%%%%%%%%%%%%%%%%%%%%%%%%%%%%%%%%%%%%%%%%%%%%%%%%%%%

    const int imheight = src->getHeight(), imwidth = src->getWidth();

    bool denoiseMethodRgb = (dnparams.dmethod == "RGB");

    const float gain = pow(2.0f, float(expcomp));

    int tilesize;
    int overlap;

    if (settings->leveldnti == 0) {
        tilesize = 1024;
        overlap = 128;
    }

    if (settings->leveldnti == 1) {
        tilesize = 768;
        overlap = 96;
    }

    int numtiles_W, numtiles_H, tilewidth, tileheight, tileWskip, tileHskip;

    //always no Tiles
    int kall = 0;
    Tile_calc(tilesize, overlap, kall, imwidth, imheight, numtiles_W, numtiles_H, tilewidth, tileheight, tileWskip, tileHskip);

    //%%%%%%%%%%%%%%%%%%%%%%%%%%%%%%%%%%%%%%%%%%%%%%%%%%%%%%

    TMatrix wprof = ICCStore::getInstance()->workingSpaceMatrix(params->icm.working);
    const float wp[3][3] = {
        {static_cast<float> (wprof[0][0]), static_cast<float> (wprof[0][1]), static_cast<float> (wprof[0][2])},
        {static_cast<float> (wprof[1][0]), static_cast<float> (wprof[1][1]), static_cast<float> (wprof[1][2])},
        {static_cast<float> (wprof[2][0]), static_cast<float> (wprof[2][1]), static_cast<float> (wprof[2][2])}
    };

    float chau = 0.f;
    float chred = 0.f;
    float chblue = 0.f;
    float maxchred = 0.f;
    float maxchblue = 0.f;
    float minchred = 100000000.f;
    float minchblue = 100000000.f;
    int nb = 0;
    int comptlevel = 0;

    for (int tiletop = 0; tiletop < imheight; tiletop += tileHskip) {
        for (int tileleft = 0; tileleft < imwidth; tileleft += tileWskip) {

            int tileright = MIN (imwidth, tileleft + tilewidth);
            int tilebottom = MIN (imheight, tiletop + tileheight);
            int width  = tileright - tileleft;
            int height = tilebottom - tiletop;
            LabImage * labdn = new LabImage (width, height);
            float** noisevarlum = new float*[ (height + 1) / 2];

            for (int i = 0; i < (height + 1) / 2; ++i) {
                noisevarlum[i] = new float[ (width + 1) / 2];
            }

            float** noisevarchrom = new float*[ (height + 1) / 2];

            for (int i = 0; i < (height + 1) / 2; ++i) {
                noisevarchrom[i] = new float[ (width + 1) / 2];
            }

            float** noisevarhue = new float*[ (height + 1) / 2];

            for (int i = 0; i < (height + 1) / 2; ++i) {
                noisevarhue[i] = new float[ (width + 1) / 2];
            }

            float realred, realblue;
            float interm_med = static_cast<float>(dnparams.chroma) / 10.0;
            float intermred, intermblue;

            if (dnparams.redchro > 0.) {
                intermred = (dnparams.redchro / 10.);
            } else {
                intermred = static_cast<float>(dnparams.redchro) / 7.0;     //increase slower than linear for more sensit
            }

            if (dnparams.bluechro > 0.) {
                intermblue = (dnparams.bluechro / 10.);
            } else {
                intermblue = static_cast<float>(dnparams.bluechro) / 7.0;     //increase slower than linear for more sensit
            }

            realred = interm_med + intermred;

            if (realred < 0.f) {
                realred = 0.001f;
            }

            realblue = interm_med + intermblue;

            if (realblue < 0.f) {
                realblue = 0.001f;
            }

            //fill tile from image; convert RGB to "luma/chroma"

            if (isRAW) {//image is raw; use channel differences for chroma channels
#ifdef _OPENMP
                #pragma omp parallel for if (multiThread)
#endif

                for (int i = tiletop; i < tilebottom; i += 2) {
                    int i1 = i - tiletop;
#ifdef __SSE2__
                    __m128 aNv, bNv;
                    __m128 c100v = _mm_set1_ps (100.f);
                    int j;

                    for (j = tileleft; j < tileright - 7; j += 8) {
                        int j1 = j - tileleft;
                        aNv = LVFU (acalc[i >> 1][j >> 1]);
                        bNv = LVFU (bcalc[i >> 1][j >> 1]);
                        _mm_storeu_ps (&noisevarhue[i1 >> 1][j1 >> 1], xatan2f (bNv, aNv));
                        _mm_storeu_ps (&noisevarchrom[i1 >> 1][j1 >> 1], _mm_max_ps (c100v, _mm_sqrt_ps (SQRV (aNv) + SQRV (bNv))));
                    }

                    for (; j < tileright; j += 2) {
                        int j1 = j - tileleft;
                        float aN = acalc[i >> 1][j >> 1];
                        float bN = bcalc[i >> 1][j >> 1];
                        float cN = sqrtf (SQR (aN) + SQR (bN));
                        noisevarhue[i1 >> 1][j1 >> 1] = xatan2f (bN, aN);

                        if (cN < 100.f) {
                            cN = 100.f;    //avoid divided by zero
                        }

                        noisevarchrom[i1 >> 1][j1 >> 1] = cN;
                    }

#else

                    for (int j = tileleft; j < tileright; j += 2) {
                        int j1 = j - tileleft;
                        float aN = acalc[i >> 1][j >> 1];
                        float bN = bcalc[i >> 1][j >> 1];
                        float cN = sqrtf (SQR (aN) + SQR (bN));
                        float hN = xatan2f (bN, aN);

                        if (cN < 100.f) {
                            cN = 100.f;    //avoid divided by zero
                        }

                        noisevarchrom[i1 >> 1][j1 >> 1] = cN;
                        noisevarhue[i1 >> 1][j1 >> 1] = hN;
                    }

#endif
                }

#ifdef _OPENMP
                #pragma omp parallel for if (multiThread)
#endif

                for (int i = tiletop; i < tilebottom; i += 2) {
                    int i1 = i - tiletop;

                    for (int j = tileleft; j < tileright; j += 2) {
                        int j1 = j - tileleft;
                        float Llum = lumcalc[i >> 1][j >> 1];
                        Llum = Llum < 2.f ? 2.f : Llum; //avoid divided by zero ?
                        Llum = Llum > 32768.f ? 32768.f : Llum; // not strictly necessary
                        noisevarlum[i1 >> 1][j1 >> 1] = Llum;
                    }
                }

                if (!denoiseMethodRgb) { //lab mode, modification Jacques feb 2013 and july 2014

#ifdef _OPENMP
                    #pragma omp parallel for if (multiThread)
#endif

                    for (int i = tiletop; i < tilebottom; ++i) {
                        int i1 = i - tiletop;

                        for (int j = tileleft; j < tileright; ++j) {
                            int j1 = j - tileleft;
                            float R_ = gain * src->r (i, j);
                            float G_ = gain * src->g (i, j);
                            float B_ = gain * src->b (i, j);

                            R_ = Color::denoiseIGammaTab[R_];
                            G_ = Color::denoiseIGammaTab[G_];
                            B_ = Color::denoiseIGammaTab[B_];

                            //apply gamma noise standard (slider)
                            R_ = R_ < 65535.f ? gamcurve[R_] : (Color::gammanf (R_ / 65535.f, gam) * 32768.f);
                            G_ = G_ < 65535.f ? gamcurve[G_] : (Color::gammanf (G_ / 65535.f, gam) * 32768.f);
                            B_ = B_ < 65535.f ? gamcurve[B_] : (Color::gammanf (B_ / 65535.f, gam) * 32768.f);
                            //true conversion xyz=>Lab
                            float X, Y, Z;
                            Color::rgbxyz (R_, G_, B_, X, Y, Z, wp);

                            //convert to Lab
                            float L, a, b;
                            Color::XYZ2Lab (X, Y, Z, L, a, b);

                            labdn->a[i1][j1] = a;
                            labdn->b[i1][j1] = b;
                        }
                    }
                } else { //RGB mode

                    for (int i = tiletop/*, i1=0*/; i < tilebottom; ++i/*, ++i1*/) {
                        int i1 = i - tiletop;

                        for (int j = tileleft/*, j1=0*/; j < tileright; ++j/*, ++j1*/) {
                            int j1 = j - tileleft;

                            float X = gain * src->r (i, j);
                            float Y = gain * src->g (i, j);
                            float Z = gain * src->b (i, j);

                            X = X < 65535.f ? gamcurve[X] : (Color::gammaf (X / 65535.f, gam, gamthresh, gamslope) * 32768.f);
                            Y = Y < 65535.f ? gamcurve[Y] : (Color::gammaf (Y / 65535.f, gam, gamthresh, gamslope) * 32768.f);
                            Z = Z < 65535.f ? gamcurve[Z] : (Color::gammaf (Z / 65535.f, gam, gamthresh, gamslope) * 32768.f);

                            labdn->a[i1][j1] = (X - Y);
                            labdn->b[i1][j1] = (Y - Z);
                        }
                    }
                }

            } else {//image is not raw; use Lab parametrization
                for (int i = tiletop/*, i1=0*/; i < tilebottom; ++i/*, ++i1*/) {
                    int i1 = i - tiletop;

                    for (int j = tileleft/*, j1=0*/; j < tileright; ++j/*, ++j1*/) {
                        int j1 = j - tileleft;
                        float L, a, b;
                        float rLum = src->r (i, j) ; //for luminance denoise curve
                        float gLum = src->g (i, j) ;
                        float bLum = src->b (i, j) ;

                        //use gamma sRGB, not good if TIF (JPG) Output profil not with gamma sRGB  (eg : gamma =1.0, or 1.8...)
                        //very difficult to solve !
                        // solution ==> save TIF with gamma sRGB and re open
                        float rtmp = Color::igammatab_srgb[ src->r (i, j) ];
                        float gtmp = Color::igammatab_srgb[ src->g (i, j) ];
                        float btmp = Color::igammatab_srgb[ src->b (i, j) ];
                        //modification Jacques feb 2013
                        // gamma slider different from raw
                        rtmp = rtmp < 65535.f ? gamcurve[rtmp] : (Color::gammanf (rtmp / 65535.f, gam) * 32768.f);
                        gtmp = gtmp < 65535.f ? gamcurve[gtmp] : (Color::gammanf (gtmp / 65535.f, gam) * 32768.f);
                        btmp = btmp < 65535.f ? gamcurve[btmp] : (Color::gammanf (btmp / 65535.f, gam) * 32768.f);

                        float X, Y, Z;
                        Color::rgbxyz (rtmp, gtmp, btmp, X, Y, Z, wp);

                        //convert Lab
                        Color::XYZ2Lab (X, Y, Z, L, a, b);

                        if (((i1 | j1) & 1) == 0) {
                            float Llum, alum, blum;
                            float XL, YL, ZL;
                            Color::rgbxyz (rLum, gLum, bLum, XL, YL, ZL, wp);
                            Color::XYZ2Lab (XL, YL, ZL, Llum, alum, blum);
                            float kN = Llum;

                            if (kN < 2.f) {
                                kN = 2.f;
                            }

                            if (kN > 32768.f) {
                                kN = 32768.f;
                            }

                            noisevarlum[i1 >> 1][j1 >> 1] = kN;
                            float aN = alum;
                            float bN = blum;
                            float hN = xatan2f (bN, aN);
                            float cN = sqrt (SQR (aN) + SQR (bN));

                            if (cN < 100.f) {
                                cN = 100.f;    //avoid divided by zero
                            }

                            noisevarchrom[i1 >> 1][j1 >> 1] = cN;
                            noisevarhue[i1 >> 1][j1 >> 1] = hN;
                        }

                        labdn->a[i1][j1] = a;
                        labdn->b[i1][j1] = b;
                    }
                }
            }

            int datalen = labdn->W * labdn->H;

            //now perform basic wavelet denoise
            //last two arguments of wavelet decomposition are max number of wavelet decomposition levels;
            //and whether to subsample the image after wavelet filtering.  Subsampling is coded as
            //binary 1 or 0 for each level, eg subsampling = 0 means no subsampling, 1 means subsample
            //the first level only, 7 means subsample the first three levels, etc.

            wavelet_decomposition* adecomp;
            wavelet_decomposition* bdecomp;

            int schoice = 0;//shrink method

            if (dnparams.smethod == "shalbi") {
                schoice = 2;
            }

            const int levwav = 5;
#ifdef _OPENMP
            #pragma omp parallel sections if (multiThread)
#endif
            {
#ifdef _OPENMP
                #pragma omp section
#endif
                {
                    adecomp = new wavelet_decomposition(labdn->data + datalen, labdn->W, labdn->H, levwav, 1);
                }
#ifdef _OPENMP
                #pragma omp section
#endif
                {
                    bdecomp = new wavelet_decomposition(labdn->data + 2 * datalen, labdn->W, labdn->H, levwav, 1);
                }
            }

            if (comptlevel == 0) {
                WaveletDenoiseAll_info (
                    levwav,
                    *adecomp,
                    *bdecomp,
                    noisevarlum,
                    noisevarchrom,
                    noisevarhue,
                    chaut,
                    Nb,
                    redaut,
                    blueaut,
                    maxredaut,
                    maxblueaut,
                    minredaut,
                    minblueaut,
                    schoice,
                    chromina,
                    sigma,
                    lumema,
                    sigma_L,
                    redyel,
                    skinc,
                    nsknc,
                    maxchred,
                    maxchblue,
                    minchred,
                    minchblue,
                    nb,
                    chau,
                    chred,
                    chblue,
                    denoiseMethodRgb
                ); // Enhance mode
            }

            comptlevel += 1;
            delete adecomp;
            delete bdecomp;
            delete labdn;

            for (int i = 0; i < (height + 1) / 2; ++i) {
                delete[] noisevarlum[i];
            }

            delete[] noisevarlum;

            for (int i = 0; i < (height + 1) / 2; ++i) {
                delete[] noisevarchrom[i];
            }

            delete[] noisevarchrom;

            for (int i = 0; i < (height + 1) / 2; ++i) {
                delete[] noisevarhue[i];
            }

            delete[] noisevarhue;

        }//end of tile row
    }//end of tile loop

    for (int i = 0; i < hei; ++i) {
        delete[] lumcalc[i];
    }

    delete[] lumcalc;

    for (int i = 0; i < hei; ++i) {
        delete[] acalc[i];
    }

    delete[] acalc;

    for (int i = 0; i < hei; ++i) {
        delete[] bcalc[i];
    }

    delete[] bcalc;

#undef TS
#undef fTS
#undef offset
#undef epsilon

} // End of main RGB_denoise




/*
SSEFUNCTION void ImProcFunctions::RGB_denoise_info (Imagefloat * src, Imagefloat * provicalc, const bool isRAW, LUTf &gamcurve, float gam, float gamthresh, float gamslope, const procparams::DirPyrDenoiseParams & dnparams, const double expcomp, float &chaut, int &Nb,  float &redaut, float &blueaut, float &maxredaut, float &maxblueaut, float &minredaut, float &minblueaut, float &nresi, float &highresi, float &chromina, float &sigma, float &lumema, float &sigma_L, float &redyel, float &skinc, float &nsknc, bool multiThread)

{
    if ((settings->leveldnautsimpl == 1 && dnparams.Cmethod == "MAN") || (settings->leveldnautsimpl == 0 && dnparams.C2method == "MANU")) {
        //nothing to do
        return;
    }

    int hei, wid;
    float** lumcalc;
    float** acalc;
    float** bcalc;
    hei = provicalc->getHeight();
    wid = provicalc->getWidth();
    TMatrix wprofi = ICCStore::getInstance()->workingSpaceMatrix (params->icm.working);

    const float wpi[3][3] = {
        {static_cast<float> (wprofi[0][0]), static_cast<float> (wprofi[0][1]), static_cast<float> (wprofi[0][2])},
        {static_cast<float> (wprofi[1][0]), static_cast<float> (wprofi[1][1]), static_cast<float> (wprofi[1][2])},
        {static_cast<float> (wprofi[2][0]), static_cast<float> (wprofi[2][1]), static_cast<float> (wprofi[2][2])}
    };

    lumcalc = new float*[hei];

    for (int i = 0; i < hei; ++i) {
        lumcalc[i] = new float[wid];
    }

    acalc = new float*[hei];

    for (int i = 0; i < hei; ++i) {
        acalc[i] = new float[wid];
    }

    bcalc = new float*[hei];

    for (int i = 0; i < hei; ++i) {
        bcalc[i] = new float[wid];
    }

#ifdef _RT_NESTED_OPENMP
    #pragma omp parallel for if (multiThread)
#endif

    for (int ii = 0; ii < hei; ++ii) {
        for (int jj = 0; jj < wid; ++jj) {
            float LLum, AAum, BBum;
            float RL = provicalc->r (ii, jj);
            float GL = provicalc->g (ii, jj);
            float BL = provicalc->b (ii, jj);
            // determine luminance for noisecurve
            float XL, YL, ZL;
            Color::rgbxyz (RL, GL, BL, XL, YL, ZL, wpi);
            Color::XYZ2Lab (XL, YL, ZL, LLum, AAum, BBum);
            lumcalc[ii][jj] = LLum;
            acalc[ii][jj] = AAum;
            bcalc[ii][jj] = BBum;
        }
    }

    //%%%%%%%%%%%%%%%%%%%%%%%%%%%%%%%%%%%%%%%%%%%%%%%%%%%%%%

    const int imheight = src->getHeight(), imwidth = src->getWidth();

    bool denoiseMethodRgb = (dnparams.dmethod == "RGB");

    const float gain = pow (2.0f, float (expcomp));

    int tilesize;
    int overlap;

    if (settings->leveldnti == 0) {
        tilesize = 1024;
        overlap = 128;
    }

    if (settings->leveldnti == 1) {
        tilesize = 768;
        overlap = 96;
    }

    int numtiles_W, numtiles_H, tilewidth, tileheight, tileWskip, tileHskip;

    //always no Tiles
    int kall = 0;
    Tile_calc (tilesize, overlap, kall, imwidth, imheight, numtiles_W, numtiles_H, tilewidth, tileheight, tileWskip, tileHskip);

    //%%%%%%%%%%%%%%%%%%%%%%%%%%%%%%%%%%%%%%%%%%%%%%%%%%%%%%

    TMatrix wprof = ICCStore::getInstance()->workingSpaceMatrix (params->icm.working);
    const float wp[3][3] = {
        {static_cast<float> (wprof[0][0]), static_cast<float> (wprof[0][1]), static_cast<float> (wprof[0][2])},
        {static_cast<float> (wprof[1][0]), static_cast<float> (wprof[1][1]), static_cast<float> (wprof[1][2])},
        {static_cast<float> (wprof[2][0]), static_cast<float> (wprof[2][1]), static_cast<float> (wprof[2][2])}
    };

    float chau = 0.f;
    float chred = 0.f;
    float chblue = 0.f;
    float maxchred = 0.f;
    float maxchblue = 0.f;
    float minchred = 100000000.f;
    float minchblue = 100000000.f;
    int nb = 0;
    int comptlevel = 0;

    for (int tiletop = 0; tiletop < imheight; tiletop += tileHskip) {
        for (int tileleft = 0; tileleft < imwidth; tileleft += tileWskip) {

            int tileright = MIN (imwidth, tileleft + tilewidth);
            int tilebottom = MIN (imheight, tiletop + tileheight);
            int width  = tileright - tileleft;
            int height = tilebottom - tiletop;
            LabImage * labdn = new LabImage (width, height);
            float** noisevarlum = new float*[ (height + 1) / 2];

            for (int i = 0; i < (height + 1) / 2; ++i) {
                noisevarlum[i] = new float[ (width + 1) / 2];
            }

            float** noisevarchrom = new float*[ (height + 1) / 2];

            for (int i = 0; i < (height + 1) / 2; ++i) {
                noisevarchrom[i] = new float[ (width + 1) / 2];
            }

            float** noisevarhue = new float*[ (height + 1) / 2];

            for (int i = 0; i < (height + 1) / 2; ++i) {
                noisevarhue[i] = new float[ (width + 1) / 2];
            }

            // init luma noisevarL
            float noisevarab_b, noisevarab_r;

            float realred, realblue;
            float interm_med = static_cast<float> ( dnparams.chroma) / 10.0;
            float intermred, intermblue;

            if (dnparams.redchro > 0.) {
                intermred = (dnparams.redchro / 10.);
            } else {
                intermred = static_cast<float> ( dnparams.redchro) / 7.0;   //increase slower than linear for more sensit
            }

            if (dnparams.bluechro > 0.) {
                intermblue = (dnparams.bluechro / 10.);
            } else {
                intermblue = static_cast<float> ( dnparams.bluechro) / 7.0;   //increase slower than linear for more sensit
            }

            realred = interm_med + intermred;

            if (realred < 0.f) {
                realred = 0.001f;
            }

            realblue = interm_med + intermblue;

            if (realblue < 0.f) {
                realblue = 0.001f;
            }

            //TODO: implement using AlignedBufferMP
            //fill tile from image; convert RGB to "luma/chroma"

            if (isRAW) {//image is raw; use channel differences for chroma channels
#ifdef _RT_NESTED_OPENMP
                #pragma omp parallel for if (multiThread)
#endif

                for (int i = tiletop; i < tilebottom; i += 2) {
                    int i1 = i - tiletop;
#ifdef __SSE2__
                    __m128 aNv, bNv;
                    __m128 c100v = _mm_set1_ps (100.f);
                    int j;

                    for (j = tileleft; j < tileright - 7; j += 8) {
                        int j1 = j - tileleft;
                        aNv = LVFU (acalc[i >> 1][j >> 1]);
                        bNv = LVFU (bcalc[i >> 1][j >> 1]);
                        _mm_storeu_ps (&noisevarhue[i1 >> 1][j1 >> 1], xatan2f (bNv, aNv));
                        _mm_storeu_ps (&noisevarchrom[i1 >> 1][j1 >> 1], _mm_max_ps (c100v, _mm_sqrt_ps (SQRV (aNv) + SQRV (bNv))));
                    }

                    for (; j < tileright; j += 2) {
                        int j1 = j - tileleft;
                        float aN = acalc[i >> 1][j >> 1];
                        float bN = bcalc[i >> 1][j >> 1];
                        float cN = sqrtf (SQR (aN) + SQR (bN));
                        noisevarhue[i1 >> 1][j1 >> 1] = xatan2f (bN, aN);

                        if (cN < 100.f) {
                            cN = 100.f;    //avoid divided by zero
                        }

                        noisevarchrom[i1 >> 1][j1 >> 1] = cN;
                    }

#else

                    for (int j = tileleft; j < tileright; j += 2) {
                        int j1 = j - tileleft;
                        float aN = acalc[i >> 1][j >> 1];
                        float bN = bcalc[i >> 1][j >> 1];
                        float cN = sqrtf (SQR (aN) + SQR (bN));
                        float hN = xatan2f (bN, aN);

                        if (cN < 100.f) {
                            cN = 100.f;    //avoid divided by zero
                        }

                        noisevarchrom[i1 >> 1][j1 >> 1] = cN;
                        noisevarhue[i1 >> 1][j1 >> 1] = hN;
                    }

#endif
                }

#ifdef _RT_NESTED_OPENMP
                #pragma omp parallel for if (multiThread)
#endif

                for (int i = tiletop; i < tilebottom; i += 2) {
                    int i1 = i - tiletop;

                    for (int j = tileleft; j < tileright; j += 2) {
                        int j1 = j - tileleft;
                        float Llum = lumcalc[i >> 1][j >> 1];
                        Llum = Llum < 2.f ? 2.f : Llum; //avoid divided by zero ?
                        Llum = Llum > 32768.f ? 32768.f : Llum; // not strictly necessary
                        noisevarlum[i1 >> 1][j1 >> 1] = Llum;
                    }
                }

                if (!denoiseMethodRgb) { //lab mode, modification Jacques feb 2013 and july 2014

#ifdef _RT_NESTED_OPENMP
                    #pragma omp parallel for if (multiThread)
#endif

                    for (int i = tiletop; i < tilebottom; ++i) {
                        int i1 = i - tiletop;

                        for (int j = tileleft; j < tileright; ++j) {
                            int j1 = j - tileleft;
                            float R_ = gain * src->r (i, j);
                            float G_ = gain * src->g (i, j);
                            float B_ = gain * src->b (i, j);

                            R_ = Color::denoiseIGammaTab[R_];
                            G_ = Color::denoiseIGammaTab[G_];
                            B_ = Color::denoiseIGammaTab[B_];

                            //apply gamma noise standard (slider)
                            R_ = R_ < 65535.f ? gamcurve[R_] : (Color::gammanf (R_ / 65535.f, gam) * 32768.f);
                            G_ = G_ < 65535.f ? gamcurve[G_] : (Color::gammanf (G_ / 65535.f, gam) * 32768.f);
                            B_ = B_ < 65535.f ? gamcurve[B_] : (Color::gammanf (B_ / 65535.f, gam) * 32768.f);
                            //true conversion xyz=>Lab
                            float X, Y, Z;
                            Color::rgbxyz (R_, G_, B_, X, Y, Z, wp);

                            //convert to Lab
                            float L, a, b;
                            Color::XYZ2Lab (X, Y, Z, L, a, b);

                            labdn->a[i1][j1] = a;
                            labdn->b[i1][j1] = b;
                        }
                    }
                } else { //RGB mode

                    for (int i = tiletop; i < tilebottom; ++i) {
                        int i1 = i - tiletop;

                        for (int j = tileleft; j < tileright; ++j) {
                            int j1 = j - tileleft;

                            float X = gain * src->r (i, j);
                            float Y = gain * src->g (i, j);
                            float Z = gain * src->b (i, j);

                            X = X < 65535.f ? gamcurve[X] : (Color::gammaf (X / 65535.f, gam, gamthresh, gamslope) * 32768.f);
                            Y = Y < 65535.f ? gamcurve[Y] : (Color::gammaf (Y / 65535.f, gam, gamthresh, gamslope) * 32768.f);
                            Z = Z < 65535.f ? gamcurve[Z] : (Color::gammaf (Z / 65535.f, gam, gamthresh, gamslope) * 32768.f);

                            labdn->a[i1][j1] = (X - Y);
                            labdn->b[i1][j1] = (Y - Z);
                        }
                    }
                }

            } else {//image is not raw; use Lab parametrization
                for (int i = tiletop; i < tilebottom; ++i) {
                    int i1 = i - tiletop;

                    for (int j = tileleft; j < tileright; ++j) {
                        int j1 = j - tileleft;
                        float L, a, b;
                        float rLum = src->r (i, j) ; //for luminance denoise curve
                        float gLum = src->g (i, j) ;
                        float bLum = src->b (i, j) ;

                        //use gamma sRGB, not good if TIF (JPG) Output profil not with gamma sRGB  (eg : gamma =1.0, or 1.8...)
                        //very difficult to solve !
                        // solution ==> save TIF with gamma sRGB and re open
                        float rtmp = Color::igammatab_srgb[ src->r (i, j) ];
                        float gtmp = Color::igammatab_srgb[ src->g (i, j) ];
                        float btmp = Color::igammatab_srgb[ src->b (i, j) ];
                        //modification Jacques feb 2013
                        // gamma slider different from raw
                        rtmp = rtmp < 65535.f ? gamcurve[rtmp] : (Color::gammanf (rtmp / 65535.f, gam) * 32768.f);
                        gtmp = gtmp < 65535.f ? gamcurve[gtmp] : (Color::gammanf (gtmp / 65535.f, gam) * 32768.f);
                        btmp = btmp < 65535.f ? gamcurve[btmp] : (Color::gammanf (btmp / 65535.f, gam) * 32768.f);

                        float X, Y, Z;
                        Color::rgbxyz (rtmp, gtmp, btmp, X, Y, Z, wp);

                        //convert Lab
                        Color::XYZ2Lab (X, Y, Z, L, a, b);

                        if (((i1 | j1) & 1) == 0) {
                            float Llum, alum, blum;
                            float XL, YL, ZL;
                            Color::rgbxyz (rLum, gLum, bLum, XL, YL, ZL, wp);
                            Color::XYZ2Lab (XL, YL, ZL, Llum, alum, blum);
                            float kN = Llum;

                            if (kN < 2.f) {
                                kN = 2.f;
                            }

                            if (kN > 32768.f) {
                                kN = 32768.f;
                            }

                            noisevarlum[i1 >> 1][j1 >> 1] = kN;
                            float aN = alum;
                            float bN = blum;
                            float hN = xatan2f (bN, aN);
                            float cN = sqrt (SQR (aN) + SQR (bN));

                            if (cN < 100.f) {
                                cN = 100.f;    //avoid divided by zero
                            }

                            noisevarchrom[i1 >> 1][j1 >> 1] = cN;
                            noisevarhue[i1 >> 1][j1 >> 1] = hN;
                        }

                        labdn->a[i1][j1] = a;
                        labdn->b[i1][j1] = b;
                    }
                }
            }

            int datalen = labdn->W * labdn->H;

            //now perform basic wavelet denoise
            //last two arguments of wavelet decomposition are max number of wavelet decomposition levels;
            //and whether to subsample the image after wavelet filtering.  Subsampling is coded as
            //binary 1 or 0 for each level, eg subsampling = 0 means no subsampling, 1 means subsample
            //the first level only, 7 means subsample the first three levels, etc.
            noisevarab_r = SQR (realred) + 0.01f;
            noisevarab_b = SQR (realblue) + 0.01f;

            wavelet_decomposition* adecomp;
            wavelet_decomposition* bdecomp;

            int schoice = 0;//shrink method

            if (dnparams.smethod == "shalbi") {
                schoice = 2;
            }

            const int levwav = 5;
#ifdef _RT_NESTED_OPENMP
            #pragma omp parallel sections if (multiThread)
#endif
            {
#ifdef _RT_NESTED_OPENMP
                #pragma omp section
#endif
                {
                    adecomp = new wavelet_decomposition (labdn->data + datalen, labdn->W, labdn->H, levwav, 1);
                }
#ifdef _RT_NESTED_OPENMP
                #pragma omp section
#endif
                {
                    bdecomp = new wavelet_decomposition (labdn->data + 2 * datalen, labdn->W, labdn->H, levwav, 1);
                }
            }
            bool autoch = dnparams.autochroma;

            if (comptlevel == 0) {
                WaveletDenoiseAll_info (
                    levwav,
                    *adecomp,
                    *bdecomp,
                    noisevarlum,
                    noisevarchrom,
                    noisevarhue,
                    width,
                    height,
                    noisevarab_r,
                    noisevarab_b,
                    labdn,
                    chaut,
                    Nb,
                    redaut,
                    blueaut,
                    maxredaut,
                    maxblueaut,
                    minredaut,
                    minblueaut,
                    schoice,
                    autoch,
                    chromina,
                    sigma,
                    lumema,
                    sigma_L,
                    redyel,
                    skinc,
                    nsknc,
                    maxchred,
                    maxchblue,
                    minchred,
                    minchblue,
                    nb,
                    chau,
                    chred,
                    chblue,
                    denoiseMethodRgb,
                    multiThread
                ); // Enhance mode
            }

            comptlevel += 1;
            delete adecomp;
            delete bdecomp;
            delete labdn;

            for (int i = 0; i < (height + 1) / 2; ++i) {
                delete[] noisevarlum[i];
            }

            delete[] noisevarlum;

            for (int i = 0; i < (height + 1) / 2; ++i) {
                delete[] noisevarchrom[i];
            }

            delete[] noisevarchrom;

            for (int i = 0; i < (height + 1) / 2; ++i) {
                delete[] noisevarhue[i];
            }

            delete[] noisevarhue;

        }//end of tile row
    }//end of tile loop

    for (int i = 0; i < hei; ++i) {
        delete[] lumcalc[i];
    }

    delete[] lumcalc;

    for (int i = 0; i < hei; ++i) {
        delete[] acalc[i];
    }

    delete[] acalc;

    for (int i = 0; i < hei; ++i) {
        delete[] bcalc[i];
    }

    delete[] bcalc;

#undef TS
#undef fTS
#undef offset
#undef epsilon

} // End of main RGB_denoise
*/
}<|MERGE_RESOLUTION|>--- conflicted
+++ resolved
@@ -1283,13 +1283,8 @@
 
                                         if (!memoryAllocationFailed) {
                                             // copy labdn->L to Lin before it gets modified by reconstruction
-<<<<<<< HEAD
                                             Lin = new array2D<float> (width, height);
-#ifdef _RT_NESTED_OPENMP
-=======
-                                            Lin = new array2D<float>(width, height);
 #ifdef _OPENMP
->>>>>>> 24151b31
                                             #pragma omp parallel for num_threads(denoiseNestedLevels) if (denoiseNestedLevels>1)
 #endif
 
@@ -1753,13 +1748,8 @@
                 }
             }
 
-<<<<<<< HEAD
-#ifdef _RT_NESTED_OPENMP
+#ifdef _OPENMP
             omp_set_nested (oldNested);
-=======
-#ifdef _OPENMP
-            omp_set_nested(oldNested);
->>>>>>> 24151b31
 #endif
 
             //copy denoised image to output
@@ -2264,11 +2254,7 @@
     chmaxresid = maxresid;
 }
 
-<<<<<<< HEAD
-SSEFUNCTION bool ImProcFunctions::WaveletDenoiseAll_BiShrinkL (wavelet_decomposition &WaveletCoeffs_L, float *noisevarlum, float madL[8][3])
-=======
 bool ImProcFunctions::WaveletDenoiseAll_BiShrinkL(wavelet_decomposition &WaveletCoeffs_L, float *noisevarlum, float madL[8][3])
->>>>>>> 24151b31
 {
     int maxlvl = min (WaveletCoeffs_L.maxlevel(), 5);
     const float eps = 0.01f;
@@ -2401,11 +2387,7 @@
     return (!memoryAllocationFailed);
 }
 
-<<<<<<< HEAD
-SSEFUNCTION bool ImProcFunctions::WaveletDenoiseAll_BiShrinkAB (wavelet_decomposition &WaveletCoeffs_L, wavelet_decomposition &WaveletCoeffs_ab,
-=======
 bool ImProcFunctions::WaveletDenoiseAll_BiShrinkAB(wavelet_decomposition &WaveletCoeffs_L, wavelet_decomposition &WaveletCoeffs_ab,
->>>>>>> 24151b31
         float *noisevarchrom, float madL[8][3], float noisevar_ab, const bool useNoiseCCurve, bool autoch, bool denoiseMethodRgb)
 {
     int maxlvl = WaveletCoeffs_L.maxlevel();
@@ -2681,13 +2663,8 @@
 //%%%%%%%%%%%%%%%%%%%%%%%%%%%%%%%%%%%%%%%%%%%%%%%%%%%%%%
 
 
-<<<<<<< HEAD
-SSEFUNCTION void ImProcFunctions::ShrinkAllL (wavelet_decomposition &WaveletCoeffs_L, float **buffer, int level, int dir,
+void ImProcFunctions::ShrinkAllL(wavelet_decomposition &WaveletCoeffs_L, float **buffer, int level, int dir,
         float *noisevarlum, float * madL, float * vari, int minlevwavL, int edge )
-=======
-void ImProcFunctions::ShrinkAllL(wavelet_decomposition &WaveletCoeffs_L, float **buffer, int level, int dir,
-        float *noisevarlum, float * madL, float * vari, int edge)
->>>>>>> 24151b31
 
 {
     //simple wavelet shrinkage
@@ -2796,11 +2773,7 @@
 }
 
 
-<<<<<<< HEAD
-SSEFUNCTION void ImProcFunctions::ShrinkAllAB (wavelet_decomposition &WaveletCoeffs_L, wavelet_decomposition &WaveletCoeffs_ab, float **buffer, int level, int dir,
-=======
 void ImProcFunctions::ShrinkAllAB(wavelet_decomposition &WaveletCoeffs_L, wavelet_decomposition &WaveletCoeffs_ab, float **buffer, int level, int dir,
->>>>>>> 24151b31
         float *noisevarchrom, float noisevar_ab, const bool useNoiseCCurve, bool autoch,
         bool denoiseMethodRgb, float * madL, float * madaab,  bool madCalculated)
 
@@ -3055,11 +3028,7 @@
     }
 }
 
-<<<<<<< HEAD
-SSEFUNCTION void ImProcFunctions::RGB_denoise_infoGamCurve (const procparams::DirPyrDenoiseParams & dnparams, bool isRAW, LUTf &gamcurve, float &gam, float &gamthresh, float &gamslope)
-=======
 void ImProcFunctions::RGB_denoise_infoGamCurve(const procparams::DirPyrDenoiseParams & dnparams, bool isRAW, LUTf &gamcurve, float &gam, float &gamthresh, float &gamslope)
->>>>>>> 24151b31
 {
     gam = dnparams.gamma;
     gamthresh = 0.001f;
@@ -3224,11 +3193,7 @@
 
 }
 
-<<<<<<< HEAD
-SSEFUNCTION void ImProcFunctions::RGB_denoise_info (Imagefloat * src, Imagefloat * provicalc, const bool isRAW, LUTf &gamcurve, float gam, float gamthresh, float gamslope, const procparams::DirPyrDenoiseParams & dnparams, const double expcomp, float &chaut, int &Nb,  float &redaut, float &blueaut, float &maxredaut, float &maxblueaut, float &minredaut, float &minblueaut, float &chromina, float &sigma, float &lumema, float &sigma_L, float &redyel, float &skinc, float &nsknc, bool multiThread)
-=======
 void ImProcFunctions::RGB_denoise_info(Imagefloat * src, Imagefloat * provicalc, const bool isRAW, LUTf &gamcurve, float gam, float gamthresh, float gamslope, const procparams::DirPyrDenoiseParams & dnparams, const double expcomp, float &chaut, int &Nb,  float &redaut, float &blueaut, float &maxredaut, float &maxblueaut, float &minredaut, float &minblueaut, float &chromina, float &sigma, float &lumema, float &sigma_L, float &redyel, float &skinc, float &nsknc, bool multiThread)
->>>>>>> 24151b31
 {
     if ((settings->leveldnautsimpl == 1 && dnparams.Cmethod == "MAN") || (settings->leveldnautsimpl == 0 && dnparams.C2method == "MANU")) {
         //nothing to do
