--- conflicted
+++ resolved
@@ -2254,11 +2254,7 @@
     chmaxresid = maxresid;
 }
 
-<<<<<<< HEAD
-SSEFUNCTION bool ImProcFunctions::WaveletDenoiseAll_BiShrinkL(wavelet_decomposition &WaveletCoeffs_L, float *noisevarlum, float madL[8][3], float * vari, int edge, int denoiseNestedLevels)
-=======
-bool ImProcFunctions::WaveletDenoiseAll_BiShrinkL(wavelet_decomposition &WaveletCoeffs_L, float *noisevarlum, float madL[8][3])
->>>>>>> 24151b31
+bool ImProcFunctions::WaveletDenoiseAll_BiShrinkL(wavelet_decomposition &WaveletCoeffs_L, float *noisevarlum, float madL[8][3], float * vari, int edge, int denoiseNestedLevels)
 {
     int maxlvl = min(WaveletCoeffs_L.maxlevel(), 5);
     const float eps = 0.01f;
@@ -2442,14 +2438,9 @@
     return (!memoryAllocationFailed);
 }
 
-<<<<<<< HEAD
-
-SSEFUNCTION bool ImProcFunctions::WaveletDenoiseAll_BiShrinkAB(wavelet_decomposition &WaveletCoeffs_L, wavelet_decomposition &WaveletCoeffs_ab, float *noisevarchrom, float madL[8][3], float *variC, int local, float noisevar_ab, const bool useNoiseCCurve,  bool autoch, bool denoiseMethodRgb, int denoiseNestedLevels)
-
-=======
-bool ImProcFunctions::WaveletDenoiseAll_BiShrinkAB(wavelet_decomposition &WaveletCoeffs_L, wavelet_decomposition &WaveletCoeffs_ab,
-        float *noisevarchrom, float madL[8][3], float noisevar_ab, const bool useNoiseCCurve, bool autoch, bool denoiseMethodRgb)
->>>>>>> 24151b31
+
+bool ImProcFunctions::WaveletDenoiseAll_BiShrinkAB(wavelet_decomposition &WaveletCoeffs_L, wavelet_decomposition &WaveletCoeffs_ab, float *noisevarchrom, float madL[8][3], float *variC, int local, float noisevar_ab, const bool useNoiseCCurve,  bool autoch, bool denoiseMethodRgb, int denoiseNestedLevels)
+
 {
     int maxlvl = WaveletCoeffs_L.maxlevel();
 
@@ -2890,15 +2881,9 @@
 }
 
 
-<<<<<<< HEAD
-SSEFUNCTION void ImProcFunctions::ShrinkAllAB(wavelet_decomposition & WaveletCoeffs_L, wavelet_decomposition & WaveletCoeffs_ab, float **buffer, int level, int dir,
+void ImProcFunctions::ShrinkAllAB(wavelet_decomposition & WaveletCoeffs_L, wavelet_decomposition & WaveletCoeffs_ab, float **buffer, int level, int dir,
         float * noisevarchrom, float noisevar_ab,  const bool useNoiseCCurve, bool autoch,
         bool denoiseMethodRgb, float * madL,  float * variC, int local, float * madaab,  bool madCalculated)
-=======
-void ImProcFunctions::ShrinkAllAB(wavelet_decomposition &WaveletCoeffs_L, wavelet_decomposition &WaveletCoeffs_ab, float **buffer, int level, int dir,
-        float *noisevarchrom, float noisevar_ab, const bool useNoiseCCurve, bool autoch,
-        bool denoiseMethodRgb, float * madL, float * madaab,  bool madCalculated)
->>>>>>> 24151b31
 
 {
     //simple wavelet shrinkage
@@ -3035,17 +3020,10 @@
     delete [] nvc;
 }
 
-<<<<<<< HEAD
-SSEFUNCTION void ImProcFunctions::ShrinkAll_info(float ** WavCoeffs_a, float ** WavCoeffs_b,
+void ImProcFunctions::ShrinkAll_info(float ** WavCoeffs_a, float ** WavCoeffs_b,
         int W_ab, int H_ab, float **noisevarlum, float **noisevarchrom, float **noisevarhue, float & chaut, int &Nb, float & redaut, float & blueaut,
         float & maxredaut, float & maxblueaut, float & minredaut, float & minblueaut, int schoice, int lvl, float & chromina, float & sigma, float & lumema, float & sigma_L, float & redyel, float & skinc, float & nsknc,
         float & maxchred, float & maxchblue, float & minchred, float & minchblue, int &nb, float & chau, float & chred, float & chblue, bool denoiseMethodRgb)
-=======
-void ImProcFunctions::ShrinkAll_info(float ** WavCoeffs_a, float ** WavCoeffs_b,
-        int W_ab, int H_ab, float **noisevarlum, float **noisevarchrom, float **noisevarhue, float &chaut, int &Nb, float &redaut, float &blueaut,
-        float &maxredaut, float &maxblueaut, float &minredaut, float &minblueaut, int schoice, int lvl, float &chromina, float &sigma, float &lumema, float &sigma_L, float &redyel, float &skinc, float &nsknc,
-        float &maxchred, float &maxchblue, float &minchred, float &minchblue, int &nb, float &chau, float &chred, float &chblue, bool denoiseMethodRgb)
->>>>>>> 24151b31
 {
 
     //simple wavelet shrinkage
@@ -3182,11 +3160,7 @@
     }
 }
 
-<<<<<<< HEAD
-SSEFUNCTION void ImProcFunctions::RGB_denoise_infoGamCurve(const procparams::DirPyrDenoiseParams & dnparams, bool isRAW, LUTf & gamcurve, float & gam, float & gamthresh, float & gamslope)
-=======
 void ImProcFunctions::RGB_denoise_infoGamCurve(const procparams::DirPyrDenoiseParams & dnparams, bool isRAW, LUTf &gamcurve, float &gam, float &gamthresh, float &gamslope)
->>>>>>> 24151b31
 {
     gam = dnparams.gamma;
     gamthresh = 0.001f;
@@ -3351,11 +3325,7 @@
 
 }
 
-<<<<<<< HEAD
-SSEFUNCTION void ImProcFunctions::RGB_denoise_info(Imagefloat * src, Imagefloat * provicalc, const bool isRAW, LUTf & gamcurve, float gam, float gamthresh, float gamslope, const procparams::DirPyrDenoiseParams & dnparams, const double expcomp, float & chaut, int &Nb,  float & redaut, float & blueaut, float & maxredaut, float & maxblueaut, float & minredaut, float & minblueaut, float & chromina, float & sigma, float & lumema, float & sigma_L, float & redyel, float & skinc, float & nsknc, bool multiThread)
-=======
 void ImProcFunctions::RGB_denoise_info(Imagefloat * src, Imagefloat * provicalc, const bool isRAW, LUTf &gamcurve, float gam, float gamthresh, float gamslope, const procparams::DirPyrDenoiseParams & dnparams, const double expcomp, float &chaut, int &Nb,  float &redaut, float &blueaut, float &maxredaut, float &maxblueaut, float &minredaut, float &minblueaut, float &chromina, float &sigma, float &lumema, float &sigma_L, float &redyel, float &skinc, float &nsknc, bool multiThread)
->>>>>>> 24151b31
 {
     if ((settings->leveldnautsimpl == 1 && dnparams.Cmethod == "MAN") || (settings->leveldnautsimpl == 0 && dnparams.C2method == "MANU")) {
         //nothing to do
