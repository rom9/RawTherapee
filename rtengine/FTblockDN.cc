////////////////////////////////////////////////////////////////
//
//          CFA denoise by wavelet transform, FT filtering
//
//  copyright (c) 2008-2012  Emil Martinec <ejmartin@uchicago.edu>
//
//
//  code dated: March 9, 2012
//
//  FTblockDN.cc is free software: you can redistribute it and/or modify
//  it under the terms of the GNU General Public License as published by
//  the Free Software Foundation, either version 3 of the License, or
//  (at your option) any later version.
//
//  This program is distributed in the hope that it will be useful,
//  but WITHOUT ANY WARRANTY; without even the implied warranty of
//  MERCHANTABILITY or FITNESS FOR A PARTICULAR PURPOSE.  See the
//  GNU General Public License for more details.
//
//  You should have received a copy of the GNU General Public License
//  along with this program.  If not, see <http://www.gnu.org/licenses/>.
//
////////////////////////////////////////////////////////////////

#include <cmath>
#include <fftw3.h>
#include "../rtgui/threadutils.h"
#include "rtengine.h"
#include "improcfun.h"
#include "LUT.h"
#include "array2D.h"
#include "iccmatrices.h"
#include "boxblur.h"
#include "rt_math.h"
#include "mytime.h"
#include "sleef.c"
#include "opthelper.h"
#include "cplx_wavelet_dec.h"
#include "median.h"
#include "iccstore.h"
#ifdef _OPENMP
#include <omp.h>
#endif
#include "StopWatch.h"

#define TS 64       // Tile size
#define offset 25   // shift between tiles
#define fTS ((TS/2+1))  // second dimension of Fourier tiles
#define blkrad 1    // radius of block averaging

#define epsilon 0.001f/(TS*TS) //tolerance

namespace rtengine
{

// %%%%%%%%%%%%%%%%%%%%%%%%%%%%%%%%%%%%%%%%
// %%%%%%%%%%%%%%%%%%%%%%%%%%%%%%%%%%%%%%%%
/*
 Structure of the algorithm:

 1. Compute an initial denoise of the image via undecimated wavelet transform
 and universal thresholding modulated by user input.
 2. Decompose the residual image into TSxTS size tiles, shifting by 'offset' each step
 (so roughly each pixel is in (TS/offset)^2 tiles); Discrete Cosine transform the tiles.
 3. Filter the DCT data to pick out patterns missed by the wavelet denoise
 4. Inverse DCT the denoised tile data and combine the tiles into a denoised output image.

 */

//%%%%%%%%%%%%%%%%%%%%%%%%%%%%%%%%%%%%%%%%%%%%%%%%%%%%%%
//%%%%%%%%%%%%%%%%%%%%%%%%%%%%%%%%%%%%%%%%%%%%%%%%%%%%%%


extern const Settings* settings;
extern MyMutex *fftwMutex;


namespace
{

template <bool useUpperBound>
void do_median_denoise(float **src, float **dst, float upperBound, int width, int height, ImProcFunctions::Median medianType, int iterations, int numThreads, float **buffer)
{
    iterations = max(1, iterations);

    typedef ImProcFunctions::Median Median;

    int border = 1;

    switch (medianType) {
        case Median::TYPE_3X3_SOFT:
        case Median::TYPE_3X3_STRONG: {
            border = 1;
            break;
        }

        case Median::TYPE_5X5_SOFT: {
            border = 2;
            break;
        }

        case Median::TYPE_5X5_STRONG: {
            border = 2;
            break;
        }

        case Median::TYPE_7X7: {
            border = 3;
            break;
        }

        case Median::TYPE_9X9: {
            border = 4;
            break;
        }
    }

    float **allocBuffer = nullptr;
    float **medBuffer[2];
    medBuffer[0] = src;

    // we need a buffer if src == dst or if (src != dst && iterations > 1)
    if (src == dst || iterations > 1) {
        if (buffer == nullptr) { // we didn't get a buffer => create one
            allocBuffer = new float*[height];

            for (int i = 0; i < height; ++i) {
                allocBuffer[i] = new float[width];
            }

            medBuffer[1] = allocBuffer;
        } else { // we got a buffer => use it
            medBuffer[1] = buffer;
        }
    } else { // we can write directly into destination
        medBuffer[1] = dst;
    }

    float ** medianIn, ** medianOut = nullptr;
    int BufferIndex = 0;

    for (int iteration = 1; iteration <= iterations; ++iteration) {
        medianIn = medBuffer[BufferIndex];
        medianOut = medBuffer[BufferIndex ^ 1];

        if (iteration == 1) { // upper border
            for (int i = 0; i < border; ++i) {
                for (int j = 0; j < width; ++j) {
                    medianOut[i][j] = medianIn[i][j];
                }
            }
        }

#ifdef _OPENMP
        #pragma omp parallel for num_threads(numThreads) if (numThreads>1) schedule(dynamic,16)
#endif

        for (int i = border; i < height - border; ++i) {
            int j = 0;

            for (; j < border; ++j) {
                medianOut[i][j] = medianIn[i][j];
            }

            switch (medianType) {
                case Median::TYPE_3X3_SOFT: {
                    for (; j < width - border; ++j) {
                        if (!useUpperBound || medianIn[i][j] <= upperBound) {
                            medianOut[i][j] = median(
                                                  medianIn[i - 1][j],
                                                  medianIn[i][j - 1],
                                                  medianIn[i][j],
                                                  medianIn[i][j + 1],
                                                  medianIn[i + 1][j]
                                              );
                        } else {
                            medianOut[i][j] = medianIn[i][j];
                        }
                    }

                    break;
                }

                case Median::TYPE_3X3_STRONG: {
                    for (; j < width - border; ++j) {
                        if (!useUpperBound || medianIn[i][j] <= upperBound) {
                            medianOut[i][j] = median(
                                                  medianIn[i - 1][j - 1],
                                                  medianIn[i - 1][j],
                                                  medianIn[i - 1][j + 1],
                                                  medianIn[i][j - 1],
                                                  medianIn[i][j],
                                                  medianIn[i][j + 1],
                                                  medianIn[i + 1][j - 1],
                                                  medianIn[i + 1][j],
                                                  medianIn[i + 1][j + 1]
                                              );
                        } else {
                            medianOut[i][j] = medianIn[i][j];
                        }
                    }

                    break;
                }

                case Median::TYPE_5X5_SOFT: {
                    for (; j < width - border; ++j) {
                        if (!useUpperBound || medianIn[i][j] <= upperBound) {
                            medianOut[i][j] = median(
                                                  medianIn[i - 2][j],
                                                  medianIn[i - 1][j - 1],
                                                  medianIn[i - 1][j],
                                                  medianIn[i - 1][j + 1],
                                                  medianIn[i][j - 2],
                                                  medianIn[i][j - 1],
                                                  medianIn[i][j],
                                                  medianIn[i][j + 1],
                                                  medianIn[i][j + 2],
                                                  medianIn[i + 1][j - 1],
                                                  medianIn[i + 1][j],
                                                  medianIn[i + 1][j + 1],
                                                  medianIn[i + 2][j]
                                              );
                        } else {
                            medianOut[i][j] = medianIn[i][j];
                        }
                    }

                    break;
                }

                case Median::TYPE_5X5_STRONG: {
#ifdef __SSE2__

                    for (; !useUpperBound && j < width - border - 3; j += 4) {
                        STVFU (
                            medianOut[i][j],
                            median (
                                LVFU (medianIn[i - 2][j - 2]),
                                LVFU (medianIn[i - 2][j - 1]),
                                LVFU (medianIn[i - 2][j]),
                                LVFU (medianIn[i - 2][j + 1]),
                                LVFU (medianIn[i - 2][j + 2]),
                                LVFU (medianIn[i - 1][j - 2]),
                                LVFU (medianIn[i - 1][j - 1]),
                                LVFU (medianIn[i - 1][j]),
                                LVFU (medianIn[i - 1][j + 1]),
                                LVFU (medianIn[i - 1][j + 2]),
                                LVFU (medianIn[i][j - 2]),
                                LVFU (medianIn[i][j - 1]),
                                LVFU (medianIn[i][j]),
                                LVFU (medianIn[i][j + 1]),
                                LVFU (medianIn[i][j + 2]),
                                LVFU (medianIn[i + 1][j - 2]),
                                LVFU (medianIn[i + 1][j - 1]),
                                LVFU (medianIn[i + 1][j]),
                                LVFU (medianIn[i + 1][j + 1]),
                                LVFU (medianIn[i + 1][j + 2]),
                                LVFU (medianIn[i + 2][j - 2]),
                                LVFU (medianIn[i + 2][j - 1]),
                                LVFU (medianIn[i + 2][j]),
                                LVFU (medianIn[i + 2][j + 1]),
                                LVFU (medianIn[i + 2][j + 2])
                            )
                        );
                    }

#endif

                    for (; j < width - border; ++j) {
                        if (!useUpperBound || medianIn[i][j] <= upperBound) {
                            medianOut[i][j] = median(
                                                  medianIn[i - 2][j - 2],
                                                  medianIn[i - 2][j - 1],
                                                  medianIn[i - 2][j],
                                                  medianIn[i - 2][j + 1],
                                                  medianIn[i - 2][j + 2],
                                                  medianIn[i - 1][j - 2],
                                                  medianIn[i - 1][j - 1],
                                                  medianIn[i - 1][j],
                                                  medianIn[i - 1][j + 1],
                                                  medianIn[i - 1][j + 2],
                                                  medianIn[i][j - 2],
                                                  medianIn[i][j - 1],
                                                  medianIn[i][j],
                                                  medianIn[i][j + 1],
                                                  medianIn[i][j + 2],
                                                  medianIn[i + 1][j - 2],
                                                  medianIn[i + 1][j - 1],
                                                  medianIn[i + 1][j],
                                                  medianIn[i + 1][j + 1],
                                                  medianIn[i + 1][j + 2],
                                                  medianIn[i + 2][j - 2],
                                                  medianIn[i + 2][j - 1],
                                                  medianIn[i + 2][j],
                                                  medianIn[i + 2][j + 1],
                                                  medianIn[i + 2][j + 2]
                                              );
                        } else {
                            medianOut[i][j] = medianIn[i][j];
                        }
                    }

                    break;
                }

                case Median::TYPE_7X7: {
#ifdef __SSE2__
                    std::array<vfloat, 49> vpp ALIGNED16;

                    for (; !useUpperBound && j < width - border - 3; j += 4) {
                        for (int kk = 0, ii = -border; ii <= border; ++ii) {
                            for (int jj = -border; jj <= border; ++jj, ++kk) {
                                vpp[kk] = LVFU (medianIn[i + ii][j + jj]);
                            }
                        }

                        STVFU (medianOut[i][j], median (vpp));
                    }

#endif

                    std::array<float, 49> pp;

                    for (; j < width - border; ++j) {
                        if (!useUpperBound || medianIn[i][j] <= upperBound) {
                            for (int kk = 0, ii = -border; ii <= border; ++ii) {
                                for (int jj = -border; jj <= border; ++jj, ++kk) {
                                    pp[kk] = medianIn[i + ii][j + jj];
                                }
                            }

                            medianOut[i][j] = median(pp);
                        } else {
                            medianOut[i][j] = medianIn[i][j];
                        }
                    }

                    break;
                }

                case Median::TYPE_9X9: {
#ifdef __SSE2__
                    std::array<vfloat, 81> vpp ALIGNED16;

                    for (; !useUpperBound && j < width - border - 3; j += 4) {
                        for (int kk = 0, ii = -border; ii <= border; ++ii) {
                            for (int jj = -border; jj <= border; ++jj, ++kk) {
                                vpp[kk] = LVFU (medianIn[i + ii][j + jj]);
                            }
                        }

                        STVFU (medianOut[i][j], median (vpp));
                    }

#endif

                    std::array<float, 81> pp;

                    for (; j < width - border; ++j) {
                        if (!useUpperBound || medianIn[i][j] <= upperBound) {
                            for (int kk = 0, ii = -border; ii <= border; ++ii) {
                                for (int jj = -border; jj <= border; ++jj, ++kk) {
                                    pp[kk] = medianIn[i + ii][j + jj];
                                }
                            }

                            medianOut[i][j] = median(pp);
                        } else {
                            medianOut[i][j] = medianIn[i][j];
                        }
                    }

                    for (; j < width; ++j) {
                        medianOut[i][j] = medianIn[i][j];
                    }

                    break;
                }
            }

            for (; j < width; ++j) {
                medianOut[i][j] = medianIn[i][j];
            }
        }

        if (iteration == 1) { // lower border
            for (int i = height - border; i < height; ++i) {
                for (int j = 0; j < width; ++j) {
                    medianOut[i][j] = medianIn[i][j];
                }
            }
        }

        BufferIndex ^= 1; // swap buffers
    }

    if (medianOut != dst) {
#ifdef _OPENMP
        #pragma omp parallel for num_threads(numThreads) if (numThreads>1)
#endif

        for (int i = 0; i < height; ++i) {
            for (int j = 0; j < width; ++j) {
                dst[i][j] = medianOut[i][j];
            }
        }
    }

    if (allocBuffer != nullptr) { // we allocated memory, so let's free it now
        for (int i = 0; i < height; ++i) {
            delete[] allocBuffer[i];
        }

        delete[] allocBuffer;
    }
}

} // namespace


void ImProcFunctions::Median_Denoise(float **src, float **dst, const int width, const int height, const Median medianType, const int iterations, const int numThreads, float **buffer)
{
    do_median_denoise<false>(src, dst, 0.f, width, height, medianType, iterations, numThreads, buffer);
}


void ImProcFunctions::Median_Denoise(float **src, float **dst, float upperBound, const int width, const int height, const Median medianType, const int iterations, const int numThreads, float **buffer)
{
    do_median_denoise<true>(src, dst, upperBound, width, height, medianType, iterations, numThreads, buffer);
}


void ImProcFunctions::Tile_calc (int tilesize, int overlap, int kall, int imwidth, int imheight, int &numtiles_W, int &numtiles_H, int &tilewidth, int &tileheight, int &tileWskip, int &tileHskip)

{
    if (kall == 2) {

        if (imwidth < tilesize) {
            numtiles_W = 1;
            tileWskip = imwidth;
            tilewidth = imwidth;
        } else {
            numtiles_W = ceil ((static_cast<float> (imwidth)) / (tilesize - overlap));
            tilewidth  = ceil ((static_cast<float> (imwidth)) / (numtiles_W)) + overlap;
            tilewidth += (tilewidth & 1);
            tileWskip = tilewidth - overlap;
        }

        if (imheight < tilesize) {
            numtiles_H = 1;
            tileHskip = imheight;
            tileheight = imheight;
        } else {
            numtiles_H = ceil ((static_cast<float> (imheight)) / (tilesize - overlap));
            tileheight = ceil ((static_cast<float> (imheight)) / (numtiles_H)) + overlap;
            tileheight += (tileheight & 1);
            tileHskip = tileheight - overlap;
        }
    }

    if (kall == 0) {
        numtiles_W = 1;
        tileWskip = imwidth;
        tilewidth = imwidth;
        numtiles_H = 1;
        tileHskip = imheight;
        tileheight = imheight;
    }

    //  printf("Nw=%d NH=%d tileW=%d tileH=%d\n",numtiles_W,numtiles_H,tileWskip,tileHskip);
}

int denoiseNestedLevels = 1;
enum nrquality {QUALITY_STANDARD, QUALITY_HIGH};

void ImProcFunctions::RGB_denoise(int kall, Imagefloat * src, Imagefloat * dst, Imagefloat * calclum, float * ch_M, float *max_r, float *max_b, bool isRAW, const procparams::DirPyrDenoiseParams & dnparams, const double expcomp, const NoiseCurve & noiseLCurve, const NoiseCurve & noiseCCurve, float &nresi, float &highresi)
{
BENCHFUN
//#ifdef _DEBUG
    MyTime t1e, t2e;
    t1e.set();

//#endif
    if (dnparams.luma == 0 && dnparams.chroma == 0  && !dnparams.median && !noiseLCurve && !noiseCCurve) {
        //nothing to do; copy src to dst or do nothing in case src == dst
        if (src != dst) {
            src->copyData (dst);
        }

        if (calclum) {
            delete calclum;
            calclum = nullptr;
        }

        return;
    }

    MyMutex::MyLock lock(*fftwMutex);

    const nrquality nrQuality = (dnparams.smethod == "shal") ? QUALITY_STANDARD : QUALITY_HIGH;//shrink method
    const float qhighFactor = (nrQuality == QUALITY_HIGH) ? 1.f / static_cast<float>(settings->nrhigh) : 1.0f;
    const bool useNoiseCCurve = (noiseCCurve && noiseCCurve.getSum() > 5.f);
    const bool useNoiseLCurve = (noiseLCurve && noiseLCurve.getSum() >= 7.f);
    const bool autoch = (settings->leveldnautsimpl == 1 && (dnparams.Cmethod == "AUT" || dnparams.Cmethod == "PRE")) || (settings->leveldnautsimpl == 0 && (dnparams.C2method == "AUTO" || dnparams.C2method == "PREV"));

    float** lumcalc = nullptr;
    float* lumcalcBuffer = nullptr;
    float** ccalc = nullptr;
    float* ccalcBuffer = nullptr;

    bool ponder = false;
    float ponderCC = 1.f;

    if (settings->leveldnautsimpl == 1 && params->dirpyrDenoise.Cmethod == "PON") {
        ponder = true;
        ponderCC = 0.5f;
    }

    if (settings->leveldnautsimpl == 1 && params->dirpyrDenoise.Cmethod == "PRE") {
        ponderCC = 0.5f;
    }

    if (settings->leveldnautsimpl == 0 && params->dirpyrDenoise.Cmethod == "PREV") {
        ponderCC = 0.5f;
    }

    int metchoice = 0;

    if (dnparams.methodmed == "Lonly") {
        metchoice = 1;
    } else if (dnparams.methodmed == "Lab") {
        metchoice = 2;
    } else if (dnparams.methodmed == "ab") {
        metchoice = 3;
    } else if (dnparams.methodmed == "Lpab") {
        metchoice = 4;
    }

    const bool denoiseMethodRgb = (dnparams.dmethod == "RGB");
    // init luma noisevarL
    const float noiseluma = static_cast<float>(dnparams.luma);
    const float noisevarL = (useNoiseLCurve && (denoiseMethodRgb || !isRAW)) ? static_cast<float>(SQR(((noiseluma + 1.0) / 125.0) * (10. + (noiseluma + 1.0) / 25.0))) : static_cast<float>(SQR((noiseluma / 125.0) * (1.0 + noiseluma / 25.0)));
    const bool denoiseLuminance = (noisevarL > 0.00001f);

    //printf("NL=%f \n",noisevarL);
    if (useNoiseLCurve || useNoiseCCurve) {
        int hei = calclum->getHeight();
        int wid = calclum->getWidth();
        TMatrix wprofi = ICCStore::getInstance()->workingSpaceMatrix(params->icm.workingProfile);

        const float wpi[3][3] = {
            {static_cast<float> (wprofi[0][0]), static_cast<float> (wprofi[0][1]), static_cast<float> (wprofi[0][2])},
            {static_cast<float> (wprofi[1][0]), static_cast<float> (wprofi[1][1]), static_cast<float> (wprofi[1][2])},
            {static_cast<float> (wprofi[2][0]), static_cast<float> (wprofi[2][1]), static_cast<float> (wprofi[2][2])}
        };
        lumcalcBuffer = new float[hei * wid];
        lumcalc = new float*[ (hei)];

        for (int i = 0; i < hei; ++i) {
            lumcalc[i] = lumcalcBuffer + (i * wid);
        }

        ccalcBuffer = new float[hei * wid];
        ccalc = new float*[ (hei)];

        for (int i = 0; i < hei; ++i) {
            ccalc[i] = ccalcBuffer + (i * wid);
        }

        float cn100Precalc = 0.f;

        if (useNoiseCCurve) {
            cn100Precalc = SQR (1.f + ponderCC * (4.f * noiseCCurve[100.f / 60.f]));
        }

#ifdef _OPENMP
        #pragma omp parallel for schedule(dynamic,16)
#endif

        for (int ii = 0; ii < hei; ++ii) {
            for (int jj = 0; jj < wid; ++jj) {
                float LLum, AAum, BBum;

                float RL = calclum->r (ii, jj);
                float GL = calclum->g (ii, jj);
                float BL = calclum->b (ii, jj);
                // determine luminance and chrominance for noisecurves
                float XL, YL, ZL;
                Color::rgbxyz (RL, GL, BL, XL, YL, ZL, wpi);
                Color::XYZ2Lab (XL, YL, ZL, LLum, AAum, BBum);

                if (useNoiseLCurve) {
                    float epsi = 0.01f;

                    if (LLum < 2.f) {
                        LLum = 2.f;    //avoid divided by zero
                    }

                    if (LLum > 32768.f) {
                        LLum = 32768.f;    // not strictly necessary
                    }

                    float kinterm = epsi + noiseLCurve[xdivf (LLum, 15) * 500.f];
                    kinterm *= 100.f;
                    kinterm += noiseluma;
                    lumcalc[ii][jj] = SQR ((kinterm / 125.f) * (1.f + kinterm / 25.f));
                }

                if (useNoiseCCurve) {
                    float cN = sqrtf (SQR (AAum) + SQR (BBum));

                    if (cN > 100) {
                        ccalc[ii][jj] = SQR (1.f + ponderCC * (4.f * noiseCCurve[cN / 60.f]));
                    } else {
                        ccalc[ii][jj] = cn100Precalc;
                    }
                }
            }
        }

        delete calclum;
        calclum = nullptr;
    }

    const short int imheight = src->getHeight(), imwidth = src->getWidth();

    if (dnparams.luma != 0 || dnparams.chroma != 0 || dnparams.methodmed == "Lab" || dnparams.methodmed == "Lonly") {
        // gamma transform for input data
        float gam = dnparams.gamma;
        float gamthresh = 0.001f;

        if (!isRAW) {//reduce gamma under 1 for Lab mode ==> TIF and JPG
            if (gam < 1.9f) {
                gam = 1.f - (1.9f - gam) / 3.f;    //minimum gamma 0.7
            } else if (gam >= 1.9f && gam <= 3.f) {
                gam = (1.4f / 1.1f) * gam - 1.41818f;
            }
        }


        LUTf gamcurve (65536, LUT_CLIP_BELOW);
        float gamslope = exp (log (static_cast<double> (gamthresh)) / gam) / gamthresh;

        if (denoiseMethodRgb) {
            Color::gammaf2lut (gamcurve, gam, gamthresh, gamslope, 65535.f, 32768.f);
        } else {
            Color::gammanf2lut (gamcurve, gam, 65535.f, 32768.f);
        }

        // inverse gamma transform for output data
        float igam = 1.f / gam;
        float igamthresh = gamthresh * gamslope;
        float igamslope = 1.f / gamslope;

        LUTf igamcurve (65536, LUT_CLIP_BELOW);

        if (denoiseMethodRgb) {
            Color::gammaf2lut (igamcurve, igam, igamthresh, igamslope, 32768.f, 65535.f);
        } else {
            Color::gammanf2lut (igamcurve, igam, 32768.f, 65535.f);
        }

        const float gain = pow(2.0f, float(expcomp));
        float params_Ldetail = min(float(dnparams.Ldetail), 99.9f); // max out to avoid div by zero when using noisevar_Ldetail as divisor
        float noisevar_Ldetail = SQR(static_cast<float>(SQR(100. - params_Ldetail) + 50.*(100. - params_Ldetail)) * TS * 0.5f);

        array2D<float> tilemask_in (TS, TS);
        array2D<float> tilemask_out (TS, TS);

        if (denoiseLuminance) {
            const int border = MAX (2, TS / 16);

            for (int i = 0; i < TS; ++i) {
                float i1 = abs ((i > TS / 2 ? i - TS + 1 : i));
                float vmask = (i1 < border ? SQR (sin ((rtengine::RT_PI * i1) / (2 * border))) : 1.0f);
                float vmask2 = (i1 < 2 * border ? SQR (sin ((rtengine::RT_PI * i1) / (2 * border))) : 1.0f);

                for (int j = 0; j < TS; ++j) {
                    float j1 = abs ((j > TS / 2 ? j - TS + 1 : j));
                    tilemask_in[i][j] = (vmask * (j1 < border ? SQR (sin ((rtengine::RT_PI * j1) / (2 * border))) : 1.0f)) + epsilon;
                    tilemask_out[i][j] = (vmask2 * (j1 < 2 * border ? SQR (sin ((rtengine::RT_PI * j1) / (2 * border))) : 1.0f)) + epsilon;

                }
            }
        }

        int tilesize;
        int overlap;

        if (settings->leveldnti == 0) {
            tilesize = 1024;
            overlap = 128;
        }

        if (settings->leveldnti == 1) {
            tilesize = 768;
            overlap = 96;
        }

        int numTries = 0;

        if (ponder) {
            printf ("Tiled denoise processing caused by Automatic Multizone mode\n");
        }

        bool memoryAllocationFailed = false;

        do {
            ++numTries;

            if (numTries == 2) {
                printf ("1st denoise pass failed due to insufficient memory, starting 2nd (tiled) pass now...\n");
            }

            int numtiles_W, numtiles_H, tilewidth, tileheight, tileWskip, tileHskip;

            Tile_calc(tilesize, overlap, (options.rgbDenoiseThreadLimit == 0 && !ponder) ? (numTries == 1 ? 0 : 2) : 2, imwidth, imheight, numtiles_W, numtiles_H, tilewidth, tileheight, tileWskip, tileHskip);
            memoryAllocationFailed = false;
            const int numtiles = numtiles_W * numtiles_H;

            //output buffer
            Imagefloat * dsttmp;

            if (numtiles == 1) {
                dsttmp = dst;
            } else {
                dsttmp = new Imagefloat (imwidth, imheight);
#ifdef _OPENMP
                #pragma omp parallel for
#endif

                for (int i = 0; i < imheight; ++i) {
                    for (int j = 0; j < imwidth; ++j) {
                        dsttmp->r (i, j) = 0.f;
                        dsttmp->g (i, j) = 0.f;
                        dsttmp->b (i, j) = 0.f;
                    }
                }
            }

            //now we have tile dimensions, overlaps
            //%%%%%%%%%%%%%%%%%%%%%%%%%%%%%%%%%%%%%%%%%%%%%%%%%%%%%%

            // According to FFTW-Doc 'it is safe to execute the same plan in parallel by multiple threads', so we now create 4 plans
            // outside the parallel region and use them inside the parallel region.

            // calculate max size of numblox_W.
            int max_numblox_W = ceil ((static_cast<float> (MIN (imwidth, tilewidth))) / (offset)) + 2 * blkrad;
            // calculate min size of numblox_W.
            int min_numblox_W = ceil ((static_cast<float> ((MIN (imwidth, ((numtiles_W - 1) * tileWskip) + tilewidth)) - ((numtiles_W - 1) * tileWskip))) / (offset)) + 2 * blkrad;

            // these are needed only for creation of the plans and will be freed before entering the parallel loop
            fftwf_plan plan_forward_blox[2];
            fftwf_plan plan_backward_blox[2];

            if (denoiseLuminance) {
                float *Lbloxtmp  = reinterpret_cast<float*>(fftwf_malloc(max_numblox_W * TS * TS * sizeof(float)));
                float *fLbloxtmp = reinterpret_cast<float*>(fftwf_malloc(max_numblox_W * TS * TS * sizeof(float)));

                int nfwd[2] = {TS, TS};

                //for DCT:
                fftw_r2r_kind fwdkind[2] = {FFTW_REDFT10, FFTW_REDFT10};
                fftw_r2r_kind bwdkind[2] = {FFTW_REDFT01, FFTW_REDFT01};

                // Creating the plans with FFTW_MEASURE instead of FFTW_ESTIMATE speeds up the execute a bit
                plan_forward_blox[0]  = fftwf_plan_many_r2r(2, nfwd, max_numblox_W, Lbloxtmp, nullptr, 1, TS * TS, fLbloxtmp, nullptr, 1, TS * TS, fwdkind, FFTW_MEASURE | FFTW_DESTROY_INPUT);
                plan_backward_blox[0] = fftwf_plan_many_r2r(2, nfwd, max_numblox_W, fLbloxtmp, nullptr, 1, TS * TS, Lbloxtmp, nullptr, 1, TS * TS, bwdkind, FFTW_MEASURE | FFTW_DESTROY_INPUT);
                plan_forward_blox[1]  = fftwf_plan_many_r2r(2, nfwd, min_numblox_W, Lbloxtmp, nullptr, 1, TS * TS, fLbloxtmp, nullptr, 1, TS * TS, fwdkind, FFTW_MEASURE | FFTW_DESTROY_INPUT);
                plan_backward_blox[1] = fftwf_plan_many_r2r(2, nfwd, min_numblox_W, fLbloxtmp, nullptr, 1, TS * TS, Lbloxtmp, nullptr, 1, TS * TS, bwdkind, FFTW_MEASURE | FFTW_DESTROY_INPUT);
                fftwf_free(Lbloxtmp);
                fftwf_free(fLbloxtmp);
            }

#ifndef _OPENMP
            int numthreads = 1;
#else
            // Calculate number of tiles. If less than omp_get_max_threads(), then limit num_threads to number of tiles
            int numthreads = MIN (numtiles, omp_get_max_threads());

            if (options.rgbDenoiseThreadLimit > 0) {
                numthreads = MIN (numthreads, options.rgbDenoiseThreadLimit);
            }

#ifdef _OPENMP
            denoiseNestedLevels = omp_get_max_threads() / numthreads;
            bool oldNested = omp_get_nested();

            if (denoiseNestedLevels < 2) {
                denoiseNestedLevels = 1;
            } else {
                omp_set_nested (true);
            }

            if (options.rgbDenoiseThreadLimit > 0)
                while (denoiseNestedLevels * numthreads > options.rgbDenoiseThreadLimit) {
                    denoiseNestedLevels--;
                }

#endif

            if (settings->verbose) {
                printf ("RGB_denoise uses %d main thread(s) and up to %d nested thread(s) for each main thread\n", numthreads, denoiseNestedLevels);
            }

#endif
            const std::size_t blox_array_size = denoiseNestedLevels * numthreads;

            float *LbloxArray[blox_array_size];
            float *fLbloxArray[blox_array_size];

            for (std::size_t i = 0; i < blox_array_size; ++i) {
                LbloxArray[i] = nullptr;
                fLbloxArray[i] = nullptr;
            }

            if (numtiles > 1 && denoiseLuminance) {
                for (int i = 0; i < denoiseNestedLevels * numthreads; ++i) {
                    LbloxArray[i]  = reinterpret_cast<float*>(fftwf_malloc(max_numblox_W * TS * TS * sizeof(float)));
                    fLbloxArray[i] = reinterpret_cast<float*>(fftwf_malloc(max_numblox_W * TS * TS * sizeof(float)));
                }
            }

            TMatrix wiprof = ICCStore::getInstance()->workingSpaceInverseMatrix(params->icm.workingProfile);
            //inverse matrix user select
            const float wip[3][3] = {
                {static_cast<float> (wiprof[0][0]), static_cast<float> (wiprof[0][1]), static_cast<float> (wiprof[0][2])},
                {static_cast<float> (wiprof[1][0]), static_cast<float> (wiprof[1][1]), static_cast<float> (wiprof[1][2])},
                {static_cast<float> (wiprof[2][0]), static_cast<float> (wiprof[2][1]), static_cast<float> (wiprof[2][2])}
            };

            TMatrix wprof = ICCStore::getInstance()->workingSpaceMatrix(params->icm.workingProfile);

            const float wp[3][3] = {
                {static_cast<float> (wprof[0][0]), static_cast<float> (wprof[0][1]), static_cast<float> (wprof[0][2])},
                {static_cast<float> (wprof[1][0]), static_cast<float> (wprof[1][1]), static_cast<float> (wprof[1][2])},
                {static_cast<float> (wprof[2][0]), static_cast<float> (wprof[2][1]), static_cast<float> (wprof[2][2])}
            };

            // begin tile processing of image
#ifdef _OPENMP
            #pragma omp parallel num_threads(numthreads) if (numthreads>1)
#endif
            {
                int pos;
                float* noisevarlum;
                float* noisevarchrom;

                if (numtiles == 1 && isRAW && (useNoiseCCurve || useNoiseLCurve)) {
                    noisevarlum = lumcalcBuffer;
                    noisevarchrom = ccalcBuffer;
                } else {
                    noisevarlum = new float[ ((tileheight + 1) / 2) * ((tilewidth + 1) / 2)];
                    noisevarchrom = new float[ ((tileheight + 1) / 2) * ((tilewidth + 1) / 2)];
                }

#ifdef _OPENMP
                #pragma omp for schedule(dynamic) collapse(2)
#endif

                for (int tiletop = 0; tiletop < imheight; tiletop += tileHskip) {
                    for (int tileleft = 0; tileleft < imwidth ; tileleft += tileWskip) {
                        //printf("titop=%d tileft=%d\n",tiletop/tileHskip, tileleft/tileWskip);
                        pos = (tiletop / tileHskip) * numtiles_W + tileleft / tileWskip ;
                        int tileright = MIN (imwidth, tileleft + tilewidth);
                        int tilebottom = MIN (imheight, tiletop + tileheight);
                        int width  = tileright - tileleft;
                        int height = tilebottom - tiletop;
                        int width2 = (width + 1) / 2;
                        float realred, realblue;
                        float interm_med = static_cast<float>(dnparams.chroma) / 10.0;
                        float intermred, intermblue;

                        if (dnparams.redchro > 0.) {
                            intermred = (dnparams.redchro / 10.);
                        } else {
                            intermred = static_cast<float>(dnparams.redchro) / 7.0;     //increase slower than linear for more sensit
                        }

                        if (dnparams.bluechro > 0.) {
                            intermblue = (dnparams.bluechro / 10.);
                        } else {
                            intermblue = static_cast<float>(dnparams.bluechro) / 7.0;     //increase slower than linear for more sensit
                        }

                        if (ponder && kall == 2) {
                            interm_med = ch_M[pos] / 10.f;
                            intermred = max_r[pos] / 10.f;
                            intermblue = max_b[pos] / 10.f;
                        }

                        if (ponder && kall == 0) {
                            interm_med = 0.01f;
                            intermred = 0.f;
                            intermblue = 0.f;
                        }

                        realred = interm_med + intermred;

                        if (realred <= 0.f) {
                            realred = 0.001f;
                        }

                        realblue = interm_med + intermblue;

                        if (realblue <= 0.f) {
                            realblue = 0.001f;
                        }

                        const float noisevarab_r = SQR (realred);
                        const float noisevarab_b = SQR (realblue);

                        //input L channel
                        array2D<float> *Lin = nullptr;
                        //wavelet denoised image
                        LabImage * labdn = new LabImage (width, height);

                        //fill tile from image; convert RGB to "luma/chroma"
                        const float maxNoiseVarab = max (noisevarab_b, noisevarab_r);

                        if (isRAW) {//image is raw; use channel differences for chroma channels

                            if (!denoiseMethodRgb) { //lab mode
                                //modification Jacques feb 2013 and july 2014
#ifdef _OPENMP
                                #pragma omp parallel for num_threads(denoiseNestedLevels) if (denoiseNestedLevels>1)
#endif

                                for (int i = tiletop; i < tilebottom; ++i) {
                                    int i1 = i - tiletop;

                                    for (int j = tileleft; j < tileright; ++j) {
                                        int j1 = j - tileleft;
                                        float R_ = gain * src->r (i, j);
                                        float G_ = gain * src->g (i, j);
                                        float B_ = gain * src->b (i, j);

                                        R_ = Color::denoiseIGammaTab[R_];
                                        G_ = Color::denoiseIGammaTab[G_];
                                        B_ = Color::denoiseIGammaTab[B_];

                                        //apply gamma noise standard (slider)
                                        R_ = R_ < 65535.f ? gamcurve[R_] : (Color::gammanf (R_ / 65535.f, gam) * 32768.f);
                                        G_ = G_ < 65535.f ? gamcurve[G_] : (Color::gammanf (G_ / 65535.f, gam) * 32768.f);
                                        B_ = B_ < 65535.f ? gamcurve[B_] : (Color::gammanf (B_ / 65535.f, gam) * 32768.f);

                                        //true conversion xyz=>Lab
                                        float X, Y, Z;
                                        Color::rgbxyz (R_, G_, B_, X, Y, Z, wp);

                                        //convert to Lab
                                        float L, a, b;
                                        Color::XYZ2Lab (X, Y, Z, L, a, b);

                                        labdn->L[i1][j1] = L;
                                        labdn->a[i1][j1] = a;
                                        labdn->b[i1][j1] = b;

                                        if (((i1 | j1) & 1) == 0) {
                                            if (numTries == 1) {
                                                noisevarlum[ (i1 >> 1)*width2 + (j1 >> 1)] = useNoiseLCurve ? lumcalc[i >> 1][j >> 1] : noisevarL;
                                                noisevarchrom[ (i1 >> 1)*width2 + (j1 >> 1)] = useNoiseCCurve ? maxNoiseVarab * ccalc[i >> 1][j >> 1] : 1.f;
                                            } else {
                                                noisevarlum[ (i1 >> 1)*width2 + (j1 >> 1)] = lumcalc[i >> 1][j >> 1];
                                                noisevarchrom[ (i1 >> 1)*width2 + (j1 >> 1)] = ccalc[i >> 1][j >> 1];
                                            }
                                        }

                                        //end chroma
                                    }
                                }
                            } else {//RGB mode
#ifdef _OPENMP
                                #pragma omp parallel for num_threads(denoiseNestedLevels) if (denoiseNestedLevels>1)
#endif

                                for (int i = tiletop; i < tilebottom; ++i) {
                                    int i1 = i - tiletop;

                                    for (int j = tileleft; j < tileright; ++j) {
                                        int j1 = j - tileleft;

                                        float X = gain * src->r (i, j);
                                        float Y = gain * src->g (i, j);
                                        float Z = gain * src->b (i, j);
                                        //conversion colorspace to determine luminance with no gamma
                                        X = X < 65535.f ? gamcurve[X] : (Color::gammaf (X / 65535.f, gam, gamthresh, gamslope) * 32768.f);
                                        Y = Y < 65535.f ? gamcurve[Y] : (Color::gammaf (Y / 65535.f, gam, gamthresh, gamslope) * 32768.f);
                                        Z = Z < 65535.f ? gamcurve[Z] : (Color::gammaf (Z / 65535.f, gam, gamthresh, gamslope) * 32768.f);
                                        //end chroma
                                        labdn->L[i1][j1] = Y;
                                        labdn->a[i1][j1] = (X - Y);
                                        labdn->b[i1][j1] = (Y - Z);

                                        if (((i1 | j1) & 1) == 0) {
                                            if (numTries == 1) {
                                                noisevarlum[ (i1 >> 1)*width2 + (j1 >> 1)] = useNoiseLCurve ? lumcalc[i >> 1][j >> 1] : noisevarL;
                                                noisevarchrom[ (i1 >> 1)*width2 + (j1 >> 1)] = useNoiseCCurve ? maxNoiseVarab * ccalc[i >> 1][j >> 1] : 1.f;
                                            } else {
                                                noisevarlum[ (i1 >> 1)*width2 + (j1 >> 1)] = lumcalc[i >> 1][j >> 1];
                                                noisevarchrom[ (i1 >> 1)*width2 + (j1 >> 1)] = ccalc[i >> 1][j >> 1];
                                            }
                                        }
                                    }
                                }
                            }
                        } else {//image is not raw; use Lab parametrization
#ifdef _OPENMP
                            #pragma omp parallel for num_threads(denoiseNestedLevels) if (denoiseNestedLevels>1)
#endif

                            for (int i = tiletop; i < tilebottom; ++i) {
                                int i1 = i - tiletop;

                                for (int j = tileleft; j < tileright; ++j) {
                                    int j1 = j - tileleft;
                                    float L, a, b;
                                    float rLum = src->r (i, j) ; //for denoise curves
                                    float gLum = src->g (i, j) ;
                                    float bLum = src->b (i, j) ;

                                    //use gamma sRGB, not good if TIF (JPG) Output profil not with gamma sRGB  (eg : gamma =1.0, or 1.8...)
                                    //very difficult to solve !
                                    // solution ==> save TIF with gamma sRGB and re open
                                    float rtmp = Color::igammatab_srgb[ src->r (i, j) ];
                                    float gtmp = Color::igammatab_srgb[ src->g (i, j) ];
                                    float btmp = Color::igammatab_srgb[ src->b (i, j) ];
                                    //modification Jacques feb 2013
                                    // gamma slider different from raw
                                    rtmp = rtmp < 65535.f ? gamcurve[rtmp] : (Color::gammanf (rtmp / 65535.f, gam) * 32768.f);
                                    gtmp = gtmp < 65535.f ? gamcurve[gtmp] : (Color::gammanf (gtmp / 65535.f, gam) * 32768.f);
                                    btmp = btmp < 65535.f ? gamcurve[btmp] : (Color::gammanf (btmp / 65535.f, gam) * 32768.f);

                                    float X, Y, Z;
                                    Color::rgbxyz (rtmp, gtmp, btmp, X, Y, Z, wp);

                                    //convert Lab
                                    Color::XYZ2Lab (X, Y, Z, L, a, b);
                                    labdn->L[i1][j1] = L;
                                    labdn->a[i1][j1] = a;
                                    labdn->b[i1][j1] = b;

                                    if (((i1 | j1) & 1) == 0) {
                                        float Llum, alum, blum;

                                        if (useNoiseLCurve || useNoiseCCurve) {
                                            float XL, YL, ZL;
                                            Color::rgbxyz (rLum, gLum, bLum, XL, YL, ZL, wp);
                                            Color::XYZ2Lab (XL, YL, ZL, Llum, alum, blum);
                                        }

                                        if (useNoiseLCurve) {
                                            float kN = Llum;
                                            float epsi = 0.01f;

                                            if (kN < 2.f) {
                                                kN = 2.f;
                                            }

                                            if (kN > 32768.f) {
                                                kN = 32768.f;
                                            }

                                            float kinterm = epsi + noiseLCurve[xdivf (kN, 15) * 500.f];
                                            float ki = kinterm * 100.f;
                                            ki += noiseluma;
                                            noisevarlum[ (i1 >> 1)*width2 + (j1 >> 1)] = SQR ((ki / 125.f) * (1.f + ki / 25.f));
                                        } else {
                                            noisevarlum[ (i1 >> 1)*width2 + (j1 >> 1)] = noisevarL;
                                        }

                                        if (useNoiseCCurve) {
                                            float aN = alum;
                                            float bN = blum;
                                            float cN = sqrtf (SQR (aN) + SQR (bN));

                                            if (cN < 100.f) {
                                                cN = 100.f;    //avoid divided by zero ???
                                            }

                                            float Cinterm = 1.f + ponderCC * 4.f * noiseCCurve[cN / 60.f];
                                            noisevarchrom[ (i1 >> 1)*width2 + (j1 >> 1)] = maxNoiseVarab * SQR (Cinterm);
                                        } else {
                                            noisevarchrom[ (i1 >> 1)*width2 + (j1 >> 1)] = 1.f;
                                        }
                                    }
                                }
                            }
                        }

                        //now perform basic wavelet denoise
                        //arguments 4 and 5 of wavelet decomposition are max number of wavelet decomposition levels;
                        //and whether to subsample the image after wavelet filtering.  Subsampling is coded as
                        //binary 1 or 0 for each level, eg subsampling = 0 means no subsampling, 1 means subsample
                        //the first level only, 7 means subsample the first three levels, etc.
                        //actual implementation only works with subsampling set to 1
                        float interm_medT = static_cast<float>(dnparams.chroma) / 10.0;
                        bool execwavelet = true;

                        if (!denoiseLuminance && interm_medT < 0.05f && dnparams.median && (dnparams.methodmed == "Lab" || dnparams.methodmed == "Lonly")) {
                            execwavelet = false;    //do not exec wavelet if sliders luminance and chroma are very small and median need
                        }

                        //we considered user don't want wavelet
                        if (settings->leveldnautsimpl == 1 && dnparams.Cmethod != "MAN") {
                            execwavelet = true;
                        }

                        if (settings->leveldnautsimpl == 0 && dnparams.C2method != "MANU") {
                            execwavelet = true;
                        }

                        if (execwavelet) {//gain time if user choose only median  sliders L <=1  slider chrom master < 1
                            wavelet_decomposition* Ldecomp;
                            wavelet_decomposition* adecomp;

                            int levwav = 5;
                            float maxreal = max (realred, realblue);

                            //increase the level of wavelet if user increase much or very much sliders
                            if (maxreal < 8.f) {
                                levwav = 5;
                            } else if (maxreal < 10.f) {
                                levwav = 6;
                            } else if (maxreal < 15.f) {
                                levwav = 7;
                            } else {
                                levwav = 8;    //maximum ==> I have increase Maxlevel in cplx_wavelet_dec.h from 8 to 9
                            }

                            if (nrQuality == QUALITY_HIGH) {
                                levwav += settings->nrwavlevel;    //increase level for enhanced mode
                            }

                            if (levwav > 8) {
                                levwav = 8;
                            }

                            int minsizetile = min (tilewidth, tileheight);
                            int maxlev2 = 8;

                            if (minsizetile < 256) {
                                maxlev2 = 7;
                            }

                            if (minsizetile < 128) {
                                maxlev2 = 6;
                            }

                            if (minsizetile < 64) {
                                maxlev2 = 5;
                            }

                            levwav = min (maxlev2, levwav);

                            //  if (settings->verbose) printf("levwavelet=%i  noisevarA=%f noisevarB=%f \n",levwav, noisevarab_r, noisevarab_b);
                            Ldecomp = new wavelet_decomposition(labdn->L[0], labdn->W, labdn->H, levwav, 1, 1, max(1, denoiseNestedLevels));

                            if (Ldecomp->memoryAllocationFailed) {
                                memoryAllocationFailed = true;
                            }

                            float madL[8][3];

                            if (!memoryAllocationFailed) {
                                // precalculate madL, because it's used in adecomp and bdecomp
                                int maxlvl = Ldecomp->maxlevel();
#ifdef _OPENMP
                                #pragma omp parallel for schedule(dynamic) collapse(2) num_threads(denoiseNestedLevels) if (denoiseNestedLevels>1)
#endif

                                for (int lvl = 0; lvl < maxlvl; ++lvl) {
                                    for (int dir = 1; dir < 4; ++dir) {
                                        // compute median absolute deviation (MAD) of detail coefficients as robust noise estimator
                                        int Wlvl_L = Ldecomp->level_W (lvl);
                                        int Hlvl_L = Ldecomp->level_H (lvl);

                                        float ** WavCoeffs_L = Ldecomp->level_coeffs (lvl);

                                        if (!denoiseMethodRgb) {
                                            madL[lvl][dir - 1] = SQR (Mad (WavCoeffs_L[dir], Wlvl_L * Hlvl_L));
                                        } else {
                                            madL[lvl][dir - 1] = SQR (MadRgb (WavCoeffs_L[dir], Wlvl_L * Hlvl_L));
                                        }
                                    }
                                }
                            }

                            float chresid = 0.f;
                            float chresidtemp = 0.f;
                            float chmaxresid = 0.f;
                            float chmaxresidtemp = 0.f;

                            adecomp = new wavelet_decomposition(labdn->a[0], labdn->W, labdn->H, levwav, 1, 1, max(1, denoiseNestedLevels));

                            if (adecomp->memoryAllocationFailed) {
                                memoryAllocationFailed = true;
                            }

                            if (!memoryAllocationFailed) {
                                if (nrQuality == QUALITY_STANDARD) {
                                    if (!WaveletDenoiseAllAB (*Ldecomp, *adecomp, noisevarchrom, madL, noisevarab_r, useNoiseCCurve, autoch, denoiseMethodRgb)) { //enhance mode
                                        memoryAllocationFailed = true;
                                    }
                                } else { /*if (nrQuality==QUALITY_HIGH)*/
                                    if (!WaveletDenoiseAll_BiShrinkAB (*Ldecomp, *adecomp, noisevarchrom, madL, noisevarab_r, useNoiseCCurve, autoch, denoiseMethodRgb)) { //enhance mode
                                        memoryAllocationFailed = true;
                                    }

                                    if (!memoryAllocationFailed) {
                                        if (!WaveletDenoiseAllAB (*Ldecomp, *adecomp, noisevarchrom, madL, noisevarab_r, useNoiseCCurve, autoch, denoiseMethodRgb)) {
                                            memoryAllocationFailed = true;
                                        }
                                    }
                                }
                            }

                            if (!memoryAllocationFailed) {
                                if (kall == 0) {
                                    Noise_residualAB (*adecomp, chresid, chmaxresid, denoiseMethodRgb);
                                    chresidtemp = chresid;
                                    chmaxresidtemp = chmaxresid;
                                }

                                adecomp->reconstruct (labdn->a[0]);
                            }

                            delete adecomp;

                            if (!memoryAllocationFailed) {
                                wavelet_decomposition* bdecomp = new wavelet_decomposition(labdn->b[0], labdn->W, labdn->H, levwav, 1, 1, max(1, denoiseNestedLevels));

                                if (bdecomp->memoryAllocationFailed) {
                                    memoryAllocationFailed = true;
                                }

                                if (!memoryAllocationFailed) {
                                    if (nrQuality == QUALITY_STANDARD) {
                                        if (!WaveletDenoiseAllAB (*Ldecomp, *bdecomp, noisevarchrom, madL, noisevarab_b, useNoiseCCurve, autoch, denoiseMethodRgb)) { //enhance mode
                                            memoryAllocationFailed = true;
                                        }
                                    } else { /*if (nrQuality==QUALITY_HIGH)*/
                                        if (!WaveletDenoiseAll_BiShrinkAB (*Ldecomp, *bdecomp, noisevarchrom, madL, noisevarab_b, useNoiseCCurve, autoch, denoiseMethodRgb)) { //enhance mode
                                            memoryAllocationFailed = true;
                                        }

                                        if (!memoryAllocationFailed) {
                                            if (!WaveletDenoiseAllAB (*Ldecomp, *bdecomp, noisevarchrom, madL, noisevarab_b, useNoiseCCurve, autoch, denoiseMethodRgb)) {
                                                memoryAllocationFailed = true;
                                            }
                                        }
                                    }
                                }

                                if (!memoryAllocationFailed) {
                                    if (kall == 0) {
                                        Noise_residualAB (*bdecomp, chresid, chmaxresid, denoiseMethodRgb);
                                        chresid += chresidtemp;
                                        chmaxresid += chmaxresidtemp;
                                        chresid = sqrt (chresid / (6 * (levwav)));
                                        highresi = chresid + 0.66f * (sqrt (chmaxresid) - chresid); //evaluate sigma
                                        nresi = chresid;
                                    }

                                    bdecomp->reconstruct (labdn->b[0]);
                                }

                                delete bdecomp;

                                if (!memoryAllocationFailed) {
                                    if (denoiseLuminance) {
                                        int edge = 0;

                                        if (nrQuality == QUALITY_STANDARD) {
                                            if (!WaveletDenoiseAllL (*Ldecomp, noisevarlum, madL, nullptr, 4, edge)) { //enhance mode
                                                memoryAllocationFailed = true;
                                            }
                                        } else { /*if (nrQuality==QUALITY_HIGH)*/
                                            if (!WaveletDenoiseAll_BiShrinkL (*Ldecomp, noisevarlum, madL)) { //enhance mode
                                                memoryAllocationFailed = true;
                                            }

                                            if (!memoryAllocationFailed)
                                                if (!WaveletDenoiseAllL (*Ldecomp, noisevarlum, madL, nullptr, 4, edge)) {
                                                    memoryAllocationFailed = true;
                                                }
                                        }


                                        if (!memoryAllocationFailed) {
                                            // copy labdn->L to Lin before it gets modified by reconstruction
                                            Lin = new array2D<float> (width, height);
#ifdef _OPENMP
                                            #pragma omp parallel for num_threads(denoiseNestedLevels) if (denoiseNestedLevels>1)
#endif

                                            for (int i = 0; i < height; ++i) {
                                                for (int j = 0; j < width; ++j) {
                                                    (*Lin)[i][j] = labdn->L[i][j];
                                                }
                                            }

                                            Ldecomp->reconstruct (labdn->L[0]);
                                        }
                                    }
                                }
                            }

                            delete Ldecomp;
                        }

                        if (!memoryAllocationFailed) {
                            //wavelet denoised L channel
                            //%%%%%%%%%%%%%%%%%%%%%%%%%%%%%%%%%%%%%%%%%%%%%%%%%%%%%%
                            //%%%%%%%%%%%%%%%%%%%%%%%%%%%%%%%%%%%%%%%%%%%%%%%%%%%%%%
                            // now do detail recovery using block DCT to detect
                            // patterns missed by wavelet denoise
                            // blocks are not the same thing as tiles!

                            // calculation for detail recovery blocks
                            const int numblox_W = ceil ((static_cast<float> (width)) / (offset)) + 2 * blkrad;
                            const int numblox_H = ceil ((static_cast<float> (height)) / (offset)) + 2 * blkrad;



                            // end of tiling calc

                            //%%%%%%%%%%%%%%%%%%%%%%%%%%%%%%%%%%%%%%%%%%%%%%%%%%%%%%
                            //%%%%%%%%%%%%%%%%%%%%%%%%%%%%%%%%%%%%%%%%%%%%%%%%%%%%%%
                            // Main detail recovery algorithm: Block loop
                            //DCT block data storage

                            if (denoiseLuminance /*&& execwavelet*/) {
                                //residual between input and denoised L channel
                                array2D<float> Ldetail (width, height, ARRAY2D_CLEAR_DATA);
                                //pixel weight
                                array2D<float> totwt (width, height, ARRAY2D_CLEAR_DATA); //weight for combining DCT blocks

                                if (numtiles == 1) {
                                    for (int i = 0; i < denoiseNestedLevels * numthreads; ++i) {
                                        LbloxArray[i]  = reinterpret_cast<float*>(fftwf_malloc(max_numblox_W * TS * TS * sizeof(float)));
                                        fLbloxArray[i] = reinterpret_cast<float*>(fftwf_malloc(max_numblox_W * TS * TS * sizeof(float)));
                                    }
                                }

#ifdef _OPENMP
                                int masterThread = omp_get_thread_num();
#endif
#ifdef _OPENMP
                                #pragma omp parallel num_threads(denoiseNestedLevels) if (denoiseNestedLevels>1)
#endif
                                {
#ifdef _OPENMP
                                    int subThread = masterThread * denoiseNestedLevels + omp_get_thread_num();
#else
                                    int subThread = 0;
#endif
                                    float blurbuffer[TS * TS] ALIGNED64;
                                    float *Lblox = LbloxArray[subThread];
                                    float *fLblox = fLbloxArray[subThread];
                                    float pBuf[width + TS + 2 * blkrad * offset] ALIGNED16;
                                    float nbrwt[TS * TS] ALIGNED64;
#ifdef _OPENMP
                                    #pragma omp for
#endif

                                    for (int vblk = 0; vblk < numblox_H; ++vblk) {

                                        int top = (vblk - blkrad) * offset;
                                        float * datarow = pBuf + blkrad * offset;

                                        for (int i = 0; i < TS; ++i) {
                                            int row = top + i;
                                            int rr = row;

                                            if (row < 0) {
                                                rr = MIN (-row, height - 1);
                                            } else if (row >= height) {
                                                rr = MAX (0, 2 * height - 2 - row);
                                            }

                                            for (int j = 0; j < labdn->W; ++j) {
                                                datarow[j] = ((*Lin)[rr][j] - labdn->L[rr][j]);
                                            }

                                            for (int j = -blkrad * offset; j < 0; ++j) {
                                                datarow[j] = datarow[MIN (-j, width - 1)];
                                            }

                                            for (int j = width; j < width + TS + blkrad * offset; ++j) {
                                                datarow[j] = datarow[MAX (0, 2 * width - 2 - j)];
                                            }//now we have a padded data row

                                            //now fill this row of the blocks with Lab high pass data
                                            for (int hblk = 0; hblk < numblox_W; ++hblk) {
                                                int left = (hblk - blkrad) * offset;
                                                int indx = (hblk) * TS; //index of block in malloc

                                                if (top + i >= 0 && top + i < height) {
                                                    int j;

                                                    for (j = 0; j < min ((-left), TS); ++j) {
                                                        Lblox[ (indx + i)*TS + j] = tilemask_in[i][j] * datarow[left + j]; // luma data
                                                    }

                                                    for (; j < min (TS, width - left); ++j) {
                                                        Lblox[ (indx + i)*TS + j] = tilemask_in[i][j] * datarow[left + j]; // luma data
                                                        totwt[top + i][left + j] += tilemask_in[i][j] * tilemask_out[i][j];
                                                    }

                                                    for (; j < TS; ++j) {
                                                        Lblox[ (indx + i)*TS + j] = tilemask_in[i][j] * datarow[left + j]; // luma data
                                                    }
                                                } else {
                                                    for (int j = 0; j < TS; ++j) {
                                                        Lblox[ (indx + i)*TS + j] = tilemask_in[i][j] * datarow[left + j]; // luma data
                                                    }
                                                }

                                            }

                                        }//end of filling block row

                                        //%%%%%%%%%%%%%%%%%%%%%%%%%%%%%%%%%%%%%%%%%%%%%%%%%%%%%%
                                        //fftwf_print_plan (plan_forward_blox);
                                        if (numblox_W == max_numblox_W) {
                                            fftwf_execute_r2r (plan_forward_blox[0], Lblox, fLblox);   // DCT an entire row of tiles
                                        } else {
                                            fftwf_execute_r2r (plan_forward_blox[1], Lblox, fLblox);   // DCT an entire row of tiles
                                        }

                                        //%%%%%%%%%%%%%%%%%%%%%%%%%%%%%%%%%%%%%%%%%%%%%%%%%%%%%%
                                        // now process the vblk row of blocks for noise reduction


                                        for (int hblk = 0; hblk < numblox_W; ++hblk) {
                                            RGBtile_denoise(fLblox, hblk, noisevar_Ldetail, nbrwt, blurbuffer);
                                        }//end of horizontal block loop

                                        //%%%%%%%%%%%%%%%%%%%%%%%%%%%%%%%%%%%%%%%%%%%%%%%%%%%%%%

                                        //now perform inverse FT of an entire row of blocks
                                        if (numblox_W == max_numblox_W) {
                                            fftwf_execute_r2r (plan_backward_blox[0], fLblox, Lblox);   //for DCT
                                        } else {
                                            fftwf_execute_r2r (plan_backward_blox[1], fLblox, Lblox);   //for DCT
                                        }

                                        int topproc = (vblk - blkrad) * offset;

                                        //add row of blocks to output image tile
                                        RGBoutput_tile_row(Lblox, Ldetail, tilemask_out, height, width, topproc);

                                        //%%%%%%%%%%%%%%%%%%%%%%%%%%%%%%%%%%%%%%%%%%%%%%%%%%%%%%

                                    }//end of vertical block loop

                                    //%%%%%%%%%%%%%%%%%%%%%%%%%%%%%%%%%%%%%%%%%%%%%%%%%%%%%%

                                }
                                //%%%%%%%%%%%%%%%%%%%%%%%%%%%%%%%%%%%%%%%%%%%%%%%%%%%%%%

#ifdef _OPENMP
                                #pragma omp parallel for num_threads(denoiseNestedLevels) if (denoiseNestedLevels>1)
#endif

                                for (int i = 0; i < height; ++i) {
                                    for (int j = 0; j < width; ++j) {
                                        //may want to include masking threshold for large hipass data to preserve edges/detail
                                        labdn->L[i][j] += Ldetail[i][j] / totwt[i][j]; //note that labdn initially stores the denoised hipass data
                                    }
                                }
                            }

                            if ((metchoice == 1 || metchoice == 2 || metchoice == 3 || metchoice == 4) && dnparams.median) {
                                float** tmL;
                                int wid = labdn->W;
                                int hei = labdn->H;
                                tmL = new float*[hei];

                                for (int i = 0; i < hei; ++i) {
                                    tmL[i] = new float[wid];
                                }

                                Median medianTypeL = Median::TYPE_3X3_SOFT;
                                Median medianTypeAB = Median::TYPE_3X3_SOFT;

                                if (dnparams.medmethod == "soft") {
                                    if (metchoice != 4) {
                                        medianTypeL = medianTypeAB = Median::TYPE_3X3_SOFT;
                                    } else {
                                        medianTypeL = Median::TYPE_3X3_SOFT;
                                        medianTypeAB = Median::TYPE_3X3_SOFT;
                                    }
                                } else if (dnparams.medmethod == "33") {
                                    if (metchoice != 4) {
                                        medianTypeL = medianTypeAB = Median::TYPE_3X3_STRONG;
                                    } else {
                                        medianTypeL = Median::TYPE_3X3_SOFT;
                                        medianTypeAB = Median::TYPE_3X3_STRONG;
                                    }
                                } else if (dnparams.medmethod == "55soft") {
                                    if (metchoice != 4) {
                                        medianTypeL = medianTypeAB = Median::TYPE_5X5_SOFT;
                                    } else {
                                        medianTypeL = Median::TYPE_3X3_SOFT;
                                        medianTypeAB = Median::TYPE_5X5_SOFT;
                                    }
                                } else if (dnparams.medmethod == "55") {
                                    if (metchoice != 4) {
                                        medianTypeL = medianTypeAB = Median::TYPE_5X5_STRONG;
                                    } else {
                                        medianTypeL = Median::TYPE_3X3_STRONG;
                                        medianTypeAB = Median::TYPE_5X5_STRONG;
                                    }
                                } else if (dnparams.medmethod == "77") {
                                    if (metchoice != 4) {
                                        medianTypeL = medianTypeAB = Median::TYPE_7X7;
                                    } else {
                                        medianTypeL = Median::TYPE_3X3_STRONG;
                                        medianTypeAB = Median::TYPE_7X7;
                                    }
                                } else if (dnparams.medmethod == "99") {
                                    if (metchoice != 4) {
                                        medianTypeL = medianTypeAB = Median::TYPE_9X9;
                                    } else {
                                        medianTypeL = Median::TYPE_5X5_SOFT;
                                        medianTypeAB = Median::TYPE_9X9;
                                    }
                                }

                                if (metchoice == 1 || metchoice == 2 || metchoice == 4) {
                                    Median_Denoise(labdn->L, labdn->L, wid, hei, medianTypeL, dnparams.passes, denoiseNestedLevels, tmL);
                                }

                                if (metchoice == 2 || metchoice == 3 || metchoice == 4) {
                                    Median_Denoise(labdn->a, labdn->a, wid, hei, medianTypeAB, dnparams.passes, denoiseNestedLevels, tmL);
                                    Median_Denoise(labdn->b, labdn->b, wid, hei, medianTypeAB, dnparams.passes, denoiseNestedLevels, tmL);
                                }

                                for (int i = 0; i < hei; ++i) {
                                    delete[] tmL[i];
                                }

                                delete[] tmL;
                            }

                            //%%%%%%%%%%%%%%%%%%%%%%%%%%%%%%%%%%%%%%%%%%%%%%%%%%%%%%
                            // transform denoised "Lab" to output RGB

                            //calculate mask for feathering output tile overlaps
                            float Vmask[height + 1] ALIGNED16;
                            float Hmask[width + 1] ALIGNED16;
                            float newGain;

                            if (numtiles > 1) {
                                for (int i = 0; i < height; ++i) {
                                    Vmask[i] = 1;
                                }

                                newGain = 1.f;

                                if (isRAW) {
                                    newGain = gain;
                                }

                                for (int j = 0; j < width; ++j) {
                                    Hmask[j] = 1.f / newGain;
                                }

                                for (int i = 0; i < overlap; ++i) {
                                    float mask = SQR (xsinf ((rtengine::RT_PI * i) / (2 * overlap)));

                                    if (tiletop > 0) {
                                        Vmask[i] = mask;
                                    }

                                    if (tilebottom < imheight) {
                                        Vmask[height - i] = mask;
                                    }

                                    if (tileleft > 0) {
                                        Hmask[i] = mask / newGain;
                                    }

                                    if (tileright < imwidth) {
                                        Hmask[width - i] = mask / newGain;
                                    }
                                }
                            } else {
                                newGain = isRAW ? 1.f / gain : 1.f;;
                            }

                            //convert back to RGB and write to destination array
                            if (isRAW) {
                                if (!denoiseMethodRgb) {//Lab mode
                                    realred /= 100.f;
                                    realblue /= 100.f;

#ifdef _OPENMP
                                    #pragma omp parallel for schedule(dynamic,16) num_threads(denoiseNestedLevels)
#endif

                                    for (int i = tiletop; i < tilebottom; ++i) {
                                        int i1 = i - tiletop;

                                        for (int j = tileleft; j < tileright; ++j) {
                                            int j1 = j - tileleft;
                                            //modification Jacques feb 2013
                                            //true conversion Lab==>xyz
                                            float L = labdn->L[i1][j1];
                                            float a = labdn->a[i1][j1];
                                            float b = labdn->b[i1][j1];
                                            float c_h = SQR (a) + SQR (b);

                                            if (c_h > 9000000.f) {
                                                a *= 1.f + qhighFactor * realred;
                                                b *= 1.f + qhighFactor * realblue;
                                            }

                                            //convert XYZ
                                            float X, Y, Z;
                                            Color::Lab2XYZ (L, a, b, X, Y, Z);
                                            //apply inverse gamma noise
                                            float r_, g_, b_;
                                            Color::xyz2rgb (X, Y, Z, r_, g_, b_, wip);
                                            //inverse gamma standard (slider)
                                            r_ = r_ < 32768.f ? igamcurve[r_] : (Color::gammanf (r_ / 32768.f, igam) * 65535.f);
                                            g_ = g_ < 32768.f ? igamcurve[g_] : (Color::gammanf (g_ / 32768.f, igam) * 65535.f);
                                            b_ = b_ < 32768.f ? igamcurve[b_] : (Color::gammanf (b_ / 32768.f, igam) * 65535.f);

                                            //readapt arbitrary gamma (inverse from beginning)
                                            r_ = Color::denoiseGammaTab[r_];
                                            g_ = Color::denoiseGammaTab[g_];
                                            b_ = Color::denoiseGammaTab[b_];

                                            if (numtiles == 1) {
                                                dsttmp->r (i, j) = newGain * r_;
                                                dsttmp->g (i, j) = newGain * g_;
                                                dsttmp->b (i, j) = newGain * b_;
                                            } else {
                                                float factor = Vmask[i1] * Hmask[j1];
                                                dsttmp->r (i, j) += factor * r_;
                                                dsttmp->g (i, j) += factor * g_;
                                                dsttmp->b (i, j) += factor * b_;
                                            }
                                        }
                                    }
                                } else {//RGB mode
#ifdef _OPENMP
                                    #pragma omp parallel for num_threads(denoiseNestedLevels)
#endif

                                    for (int i = tiletop; i < tilebottom; ++i) {
                                        int i1 = i - tiletop;

                                        for (int j = tileleft; j < tileright; ++j) {
                                            int j1 = j - tileleft;
                                            float c_h = sqrt (SQR (labdn->a[i1][j1]) + SQR (labdn->b[i1][j1]));

                                            if (c_h > 3000.f) {
                                                labdn->a[i1][j1] *= 1.f + qhighFactor * realred / 100.f;
                                                labdn->b[i1][j1] *= 1.f + qhighFactor * realblue / 100.f;
                                            }

                                            float Y = labdn->L[i1][j1];
                                            float X = (labdn->a[i1][j1]) + Y;
                                            float Z = Y - (labdn->b[i1][j1]);


                                            X = X < 32768.f ? igamcurve[X] : (Color::gammaf (X / 32768.f, igam, igamthresh, igamslope) * 65535.f);
                                            Y = Y < 32768.f ? igamcurve[Y] : (Color::gammaf (Y / 32768.f, igam, igamthresh, igamslope) * 65535.f);
                                            Z = Z < 32768.f ? igamcurve[Z] : (Color::gammaf (Z / 32768.f, igam, igamthresh, igamslope) * 65535.f);

                                            if (numtiles == 1) {
                                                dsttmp->r (i, j) = newGain * X;
                                                dsttmp->g (i, j) = newGain * Y;
                                                dsttmp->b (i, j) = newGain * Z;
                                            } else {
                                                float factor = Vmask[i1] * Hmask[j1];
                                                dsttmp->r (i, j) += factor * X;
                                                dsttmp->g (i, j) += factor * Y;
                                                dsttmp->b (i, j) += factor * Z;
                                            }
                                        }
                                    }

                                }
                            } else {
#ifdef _OPENMP
                                #pragma omp parallel for num_threads(denoiseNestedLevels)
#endif

                                for (int i = tiletop; i < tilebottom; ++i) {
                                    int i1 = i - tiletop;

                                    for (int j = tileleft; j < tileright; ++j) {
                                        int j1 = j - tileleft;
                                        //modification Jacques feb 2013
                                        float L = labdn->L[i1][j1];
                                        float a = labdn->a[i1][j1];
                                        float b = labdn->b[i1][j1];
                                        float c_h = sqrt (SQR (a) + SQR (b));

                                        if (c_h > 3000.f) {
                                            a *= 1.f + qhighFactor * realred / 100.f;
                                            b *= 1.f + qhighFactor * realblue / 100.f;
                                        }

                                        float X, Y, Z;
                                        Color::Lab2XYZ (L, a, b, X, Y, Z);

                                        float r_, g_, b_;
                                        Color::xyz2rgb (X, Y, Z, r_, g_, b_, wip);
                                        //gamma slider is different from Raw
                                        r_ = r_ < 32768.f ? igamcurve[r_] : (Color::gammanf (r_ / 32768.f, igam) * 65535.f);
                                        g_ = g_ < 32768.f ? igamcurve[g_] : (Color::gammanf (g_ / 32768.f, igam) * 65535.f);
                                        b_ = b_ < 32768.f ? igamcurve[b_] : (Color::gammanf (b_ / 32768.f, igam) * 65535.f);

                                        if (numtiles == 1) {
                                            dsttmp->r (i, j) = newGain * r_;
                                            dsttmp->g (i, j) = newGain * g_;
                                            dsttmp->b (i, j) = newGain * b_;
                                        } else {
                                            float factor = Vmask[i1] * Hmask[j1];
                                            dsttmp->r (i, j) += factor * r_;
                                            dsttmp->g (i, j) += factor * g_;
                                            dsttmp->b (i, j) += factor * b_;
                                        }
                                    }
                                }
                            }

                            //%%%%%%%%%%%%%%%%%%%%%%%%%%%%%%%%%%%%%%%%%%%%%%%%%%%%%%
                        }

                        delete labdn;
                        delete Lin;

                    }//end of tile row
                }//end of tile loop

                if (numtiles > 1 || !isRAW || (!useNoiseCCurve && !useNoiseLCurve)) {
                    delete[] noisevarlum;
                    delete[] noisevarchrom;
                }

            }

            for (int i = 0; i < denoiseNestedLevels * numthreads; ++i) {
                if (LbloxArray[i]) {
                    fftwf_free (LbloxArray[i]);
                }
                if (fLbloxArray[i]) {
                    fftwf_free (fLbloxArray[i]);
                }
            }

#ifdef _OPENMP
            omp_set_nested (oldNested);
#endif

            //copy denoised image to output
            if (numtiles > 1) {
                if (!memoryAllocationFailed) {
                    dsttmp->copyData (dst);
                } else if (dst != src) {
                    src->copyData (dst);
                }

                delete dsttmp;
            }

            if (!isRAW && !memoryAllocationFailed) {//restore original image gamma
#ifdef _OPENMP
                #pragma omp parallel for
#endif

                for (int i = 0; i < dst->getHeight(); ++i) {
                    for (int j = 0; j < dst->getWidth(); ++j) {
                        dst->r (i, j) = Color::gammatab_srgb[ dst->r (i, j) ];
                        dst->g (i, j) = Color::gammatab_srgb[ dst->g (i, j) ];
                        dst->b (i, j) = Color::gammatab_srgb[ dst->b (i, j) ];
                    }
                }
            }

            if (denoiseLuminance) {
                // destroy the plans
                fftwf_destroy_plan (plan_forward_blox[0]);
                fftwf_destroy_plan (plan_backward_blox[0]);
                fftwf_destroy_plan (plan_forward_blox[1]);
                fftwf_destroy_plan (plan_backward_blox[1]);
            }
        } while (memoryAllocationFailed && numTries < 2 && (options.rgbDenoiseThreadLimit == 0) && !ponder);

        if (memoryAllocationFailed) {
            printf ("tiled denoise failed due to isufficient memory. Output is not denoised!\n");
        }

    }


//median 3x3 in complement on RGB
    if (dnparams.methodmed == "RGB" && dnparams.median) {
//printf("RGB den\n");
        int wid = dst->getWidth(), hei = dst->getHeight();
        float** tm;
        tm = new float*[hei];

        for (int i = 0; i < hei; ++i) {
            tm[i] = new float[wid];
        }

        Imagefloat *source;

        if (dnparams.luma == 0 && dnparams.chroma == 0) {
            source = dst;
        } else {
            source = src;
        }

        int methmed = 0;
        int border = 1;

        if (dnparams.rgbmethod == "soft") {
            methmed = 0;
        } else if (dnparams.rgbmethod == "33") {
            methmed = 1;
        } else if (dnparams.rgbmethod == "55") {
            methmed = 3;
            border = 2;
        } else if (dnparams.rgbmethod == "55soft") {
            methmed = 2;
            border = 2;
        }

        for (int iteration = 1; iteration <= dnparams.passes; ++iteration) {

            #pragma omp parallel
            {
                if (methmed < 2)
                {
                    #pragma omp for

                    for (int i = 1; i < hei - 1; ++i) {
                        if (methmed == 0) {
                            for (int j = 1; j < wid - 1; ++j) {
                                tm[i][j] = median (source->r (i, j), source->r (i - 1, j), source->r (i + 1, j), source->r (i, j + 1), source->r (i, j - 1)); //3x3 soft
                            }
                        } else {
                            for (int j = 1; j < wid - 1; ++j) {
                                tm[i][j] = median (source->r (i, j), source->r (i - 1, j), source->r (i + 1, j), source->r (i, j + 1), source->r (i, j - 1), source->r (i - 1, j - 1), source->r (i - 1, j + 1), source->r (i + 1, j - 1), source->r (i + 1, j + 1)); //3x3
                            }
                        }
                    }
                } else
                {
                    #pragma omp for

                    for (int i = 2; i < hei - 2; ++i) {
                        if (methmed == 3) {
                            for (int j = 2; j < wid - 2; ++j) {
                                tm[i][j] = median (source->r (i, j), source->r (i - 1, j), source->r (i + 1, j), source->r (i, j + 1), source->r (i, j - 1), source->r (i - 1, j - 1), source->r (i - 1, j + 1), source->r (i + 1, j - 1), source->r (i + 1, j + 1),
                                                  source->r(i - 2, j), source->r(i + 2, j), source->r(i, j + 2), source->r(i, j - 2), source->r(i - 2, j - 2), source->r(i - 2, j + 2), source->r(i + 2, j - 2), source->r(i + 2, j + 2),
                                                  source->r(i - 2, j + 1), source->r(i + 2, j + 1), source->r(i - 1, j + 2), source->r(i - 1, j - 2), source->r(i - 2, j - 1), source->r(i + 2, j - 1), source->r(i + 1, j + 2), source->r(i + 1, j - 2));//5x5
                            }
                        } else {
                            for (int j = 2; j < wid - 2; ++j) {
                                tm[i][j] = median (
                                               source->r (i, j),
                                               source->r (i - 1, j),
                                               source->r (i + 1, j),
                                               source->r (i, j + 1),
                                               source->r (i, j - 1),
                                               source->r (i - 1, j - 1),
                                               source->r (i - 1, j + 1),
                                               source->r (i + 1, j - 1),
                                               source->r (i + 1, j + 1),
                                               source->r (i + 2, j),
                                               source->r (i - 2, j),
                                               source->r (i, j + 2),
                                               source->r (i, j - 2)
                                           ); // 5x5 soft
                            }
                        }
                    }
                }

#ifdef _OPENMP
                #pragma omp for nowait
#endif

                for (int i = border; i < hei - border; ++i)
                {
                    for (int j = border; j < wid - border; ++j) {
                        dst->r (i, j) = tm[i][j];
                    }
                }

                if (methmed < 2)
                {
                    #pragma omp for

                    for (int i = 1; i < hei - 1; ++i) {
                        if (methmed == 0) {
                            for (int j = 1; j < wid - 1; ++j) {
                                tm[i][j] = median (source->b (i, j), source->b (i - 1, j), source->b (i + 1, j), source->b (i, j + 1), source->b (i, j - 1));
                            }
                        } else {
                            for (int j = 1; j < wid - 1; ++j) {
                                tm[i][j] = median (source->b (i, j), source->b (i - 1, j), source->b (i + 1, j), source->b (i, j + 1), source->b (i, j - 1), source->b (i - 1, j - 1), source->b (i - 1, j + 1), source->b (i + 1, j - 1), source->b (i + 1, j + 1));
                            }
                        }
                    }
                } else
                {
                    #pragma omp for

                    for (int i = 2; i < hei - 2; ++i) {
                        if (methmed == 3) {
                            for (int j = 2; j < wid - 2; ++j) {
                                tm[i][j] = median (source->b (i, j), source->b (i - 1, j), source->b (i + 1, j), source->b (i, j + 1), source->b (i, j - 1), source->b (i - 1, j - 1), source->b (i - 1, j + 1), source->b (i + 1, j - 1), source->b (i + 1, j + 1),
                                                  source->b(i - 2, j), source->b(i + 2, j), source->b(i, j + 2), source->b(i, j - 2), source->b(i - 2, j - 2), source->b(i - 2, j + 2), source->b(i + 2, j - 2), source->b(i + 2, j + 2),
                                                  source->b(i - 2, j + 1), source->b(i + 2, j + 1), source->b(i - 1, j + 2), source->b(i - 1, j - 2), source->b(i - 2, j - 1), source->b(i + 2, j - 1), source->b(i + 1, j + 2), source->b(i + 1, j - 2)); // 5x5
                            }
                        } else {
                            for (int j = 2; j < wid - 2; ++j) {
                                tm[i][j] = median (
                                               source->b (i, j),
                                               source->b (i - 1, j),
                                               source->b (i + 1, j),
                                               source->b (i, j + 1),
                                               source->b (i, j - 1),
                                               source->b (i - 1, j - 1),
                                               source->b (i - 1, j + 1),
                                               source->b (i + 1, j - 1),
                                               source->b (i + 1, j + 1),
                                               source->b (i + 2, j),
                                               source->b (i - 2, j),
                                               source->b (i, j + 2),
                                               source->b (i, j - 2)
                                           ); // 5x5 soft
                            }
                        }
                    }
                }

#ifdef _OPENMP
                #pragma omp for nowait
#endif

                for (int i = border; i < hei - border; ++i)
                {
                    for (int j = border; j < wid - border; ++j) {
                        dst->b (i, j) = tm[i][j];
                    }
                }


                if (methmed < 2)
                {
                    #pragma omp for

                    for (int i = 1; i < hei - 1; ++i) {
                        if (methmed == 0) {
                            for (int j = 1; j < wid - 1; ++j) {
                                tm[i][j] = median (source->g (i, j), source->g (i - 1, j), source->g (i + 1, j), source->g (i, j + 1), source->g (i, j - 1));
                            }
                        } else {
                            for (int j = 1; j < wid - 1; ++j) {
                                tm[i][j] = median (source->g (i, j), source->g (i - 1, j), source->g (i + 1, j), source->g (i, j + 1), source->g (i, j - 1), source->g (i - 1, j - 1), source->g (i - 1, j + 1), source->g (i + 1, j - 1), source->g (i + 1, j + 1));
                            }
                        }
                    }
                } else
                {
                    #pragma omp for

                    for (int i = 2; i < hei - 2; ++i) {
                        if (methmed == 3) {
                            for (int j = 2; j < wid - 2; ++j) {
                                tm[i][j] = median (source->g (i, j), source->g (i - 1, j), source->g (i + 1, j), source->g (i, j + 1), source->g (i, j - 1), source->g (i - 1, j - 1), source->g (i - 1, j + 1), source->g (i + 1, j - 1), source->g (i + 1, j + 1),
                                                  source->g(i - 2, j), source->g(i + 2, j), source->g(i, j + 2), source->g(i, j - 2), source->g(i - 2, j - 2), source->g(i - 2, j + 2), source->g(i + 2, j - 2), source->g(i + 2, j + 2),
                                                  source->g(i - 2, j + 1), source->g(i + 2, j + 1), source->g(i - 1, j + 2), source->g(i - 1, j - 2), source->g(i - 2, j - 1), source->g(i + 2, j - 1), source->g(i + 1, j + 2), source->g(i + 1, j - 2)); // 5x5
                            }
                        } else {
                            for (int j = 2; j < wid - 2; ++j) {
                                tm[i][j] = median (
                                               source->g (i, j),
                                               source->g (i - 1, j),
                                               source->g (i + 1, j),
                                               source->g (i, j + 1),
                                               source->g (i, j - 1),
                                               source->g (i - 1, j - 1),
                                               source->g (i - 1, j + 1),
                                               source->g (i + 1, j - 1),
                                               source->g (i + 1, j + 1),
                                               source->g (i + 2, j),
                                               source->g (i - 2, j),
                                               source->g (i, j + 2),
                                               source->g (i, j - 2)
                                           ); // 5x5 soft
                            }
                        }
                    }
                }

#ifdef _OPENMP
                #pragma omp for
#endif

                for (int i = border; i < hei - border; ++i)
                {
                    for (int j = border; j < wid - border; ++j) {
                        dst->g (i, j) = tm[i][j];
                    }
                }
            }
        }

        for (int i = 0; i < hei; ++i) {
            delete[] tm[i];
        }

        delete[] tm;

    }

    //end median
    if (noiseLCurve || useNoiseCCurve) {
        delete[] lumcalcBuffer;
        delete[] lumcalc;
        delete[] ccalcBuffer;
        delete[] ccalc;
    }

//#ifdef _DEBUG
    if (settings->verbose) {
        t2e.set();
        printf ("Denoise performed in %d usec:\n", t2e.etime (t1e));
    }

//#endif

}//end of main RGB_denoise


//%%%%%%%%%%%%%%%%%%%%%%%%%%%%%%%%%%%%%%%%%%%%%%%%%%%%%%
//%%%%%%%%%%%%%%%%%%%%%%%%%%%%%%%%%%%%%%%%%%%%%%%%%%%%%%
//%%%%%%%%%%%%%%%%%%%%%%%%%%%%%%%%%%%%%%%%%%%%%%%%%%%%%%


void ImProcFunctions::RGBtile_denoise(float * fLblox, int hblproc, float noisevar_Ldetail, float * nbrwt, float * blurbuffer)  //for DCT
{
    int blkstart = hblproc * TS * TS;

    boxabsblur (fLblox + blkstart, nbrwt, 3, 3, TS, TS, blurbuffer); //blur neighbor weights for more robust estimation //for DCT

#ifdef __SSE2__
    __m128  tempv;
    __m128  noisevar_Ldetailv = _mm_set1_ps (noisevar_Ldetail);
    __m128  onev = _mm_set1_ps (1.0f);

    for (int n = 0; n < TS * TS; n += 4) { //for DCT
        tempv  = onev - xexpf (-SQRV (LVF (nbrwt[n])) / noisevar_Ldetailv);
        _mm_storeu_ps (&fLblox[blkstart + n], LVFU (fLblox[blkstart + n]) * tempv);
    }//output neighbor averaged result

#else

    for (int n = 0; n < TS * TS; ++n) { //for DCT
        fLblox[blkstart + n] *= (1 - xexpf (-SQR (nbrwt[n]) / noisevar_Ldetail));
    }//output neighbor averaged result

#endif

    //%%%%%%%%%%%%%%%%%%%%%%%%%%%%%%%%
    //printf("vblk=%d  hlk=%d  wsqave=%f   ||   ",vblproc,hblproc,wsqave);

}//end of function tile_denoise


//%%%%%%%%%%%%%%%%%%%%%%%%%%%%%%%%%%%%%%%%%%%%%%%%%%%%%%
//%%%%%%%%%%%%%%%%%%%%%%%%%%%%%%%%%%%%%%%%%%%%%%%%%%%%%%

void ImProcFunctions::RGBoutput_tile_row(float *bloxrow_L, float ** Ldetail, float ** tilemask_out, int height, int width, int top)
{
    const int numblox_W = ceil ((static_cast<float> (width)) / (offset));
    const float DCTnorm = 1.0f / (4 * TS * TS); //for DCT

    int imin = MAX (0, -top);
    int bottom = MIN (top + TS, height);
    int imax = bottom - top;

    //add row of tiles to output image
    for (int i = imin; i < imax; ++i) {
        for (int hblk = 0; hblk < numblox_W; ++hblk) {
            int left = (hblk - blkrad) * offset;
            int right  = MIN (left + TS, width);
            int jmin = MAX (0, -left);
            int jmax = right - left;
            int indx = hblk * TS;

            for (int j = jmin; j < jmax; ++j) { // this loop gets auto vectorized by gcc
                Ldetail[top + i][left + j] += tilemask_out[i][j] * bloxrow_L[ (indx + i) * TS + j] * DCTnorm; //for DCT

            }
        }
    }
}
/*
#undef TS
#undef fTS
#undef offset
#undef epsilon
*/

//%%%%%%%%%%%%%%%%%%%%%%%%%%%%%%%%%%%%%%%%%%%%%%%%%%%%%%
//%%%%%%%%%%%%%%%%%%%%%%%%%%%%%%%%%%%%%%%%%%%%%%%%%%%%%%

float ImProcFunctions::MadMax (float * DataList, int & max, int datalen)
{

    //computes Median Absolute Deviation and Maximum of DataList
    //DataList values should mostly have abs val < 65535

    int * histo = new int[65536];

    //memset(histo, 0, 65536*sizeof(histo));
    for (int i = 0; i < 65536; ++i) {
        histo[i] = 0;
    }

    //calculate histogram of absolute values of HH wavelet coeffs
    for (int i = 0; i < datalen; ++i) {
        histo[MAX (0, MIN (65535, abs ((int)DataList[i])))]++;
    }

    //find median of histogram
    int median = 0, count = 0;

    while (count < datalen / 2) {
        count += histo[median];
        ++median;
    }

    //find max of histogram
    max = 65535;

    while (histo[max] == 0) {
        max--;
    }

    int count_ = count - histo[median - 1];

    delete[] histo;

    // interpolate
    return (((median - 1) + (datalen / 2 - count_) / (static_cast<float> (count - count_))) / 0.6745);

}

float ImProcFunctions::Mad (float * DataList, const int datalen)
{
    if (datalen <= 1) { // Avoid possible buffer underrun
        return 0;
    }

    //computes Median Absolute Deviation
    //DataList values should mostly have abs val < 256 because we are in Lab mode
    int histo[256] ALIGNED64 = {0};

    //calculate histogram of absolute values of wavelet coeffs
    for (int i = 0; i < datalen; ++i) {
        histo[min (255, abs (static_cast<int> (DataList[i])))]++;
    }

    //find median of histogram
    int median = 0, count = 0;

    while (count < datalen / 2) {
        count += histo[median];
        ++median;
    }

    int count_ = count - histo[median - 1];

    // interpolate
    return (((median - 1) + (datalen / 2 - count_) / (static_cast<float> (count - count_))) / 0.6745);
}

float ImProcFunctions::MadRgb (float * DataList, const int datalen)
{
    if (datalen <= 1) { // Avoid possible buffer underrun
        return 0;
    }

    //computes Median Absolute Deviation
    //DataList values should mostly have abs val < 65536 because we are in RGB mode
    int * histo = new int[65536];

    for (int i = 0; i < 65536; ++i) {
        histo[i] = 0;
    }

    //calculate histogram of absolute values of wavelet coeffs
    int i;

    for (i = 0; i < datalen; ++i) {
        histo[min (65535, abs (static_cast<int> (DataList[i])))]++;
    }

    //find median of histogram
    int median = 0, count = 0;

    while (count < datalen / 2) {
        count += histo[median];
        ++median;
    }

    int count_ = count - histo[median - 1];

    // interpolate
    delete[] histo;
    return (((median - 1) + (datalen / 2 - count_) / (static_cast<float> (count - count_))) / 0.6745);
}



void ImProcFunctions::Noise_residualAB (wavelet_decomposition &WaveletCoeffs_ab, float &chresid, float &chmaxresid, bool denoiseMethodRgb)
{
    int maxlvl = WaveletCoeffs_ab.maxlevel();
    float resid = 0.f;
    float madC;
    float maxresid = 0.f;

    for (int lvl = 0; lvl < maxlvl; ++lvl) {
        // compute median absolute deviation (MAD) of detail coefficients as robust noise estimator

        int Wlvl_ab = WaveletCoeffs_ab.level_W (lvl);
        int Hlvl_ab = WaveletCoeffs_ab.level_H (lvl);

        float ** WavCoeffs_ab = WaveletCoeffs_ab.level_coeffs (lvl);

        for (int dir = 1; dir < 4; ++dir) {
            if (denoiseMethodRgb) {
                madC = SQR (MadRgb (WavCoeffs_ab[dir], Wlvl_ab * Hlvl_ab));
            } else {
                madC = SQR (Mad (WavCoeffs_ab[dir], Wlvl_ab * Hlvl_ab));
            }

            resid += madC;

            if (madC > maxresid) {
                maxresid = madC;
            }
        }
    }

    chresid = resid;
    chmaxresid = maxresid;
}

bool ImProcFunctions::WaveletDenoiseAll_BiShrinkL(wavelet_decomposition &WaveletCoeffs_L, float *noisevarlum, float madL[8][3])
{
    int maxlvl = min (WaveletCoeffs_L.maxlevel(), 5);
    const float eps = 0.01f;

    int maxWL = 0, maxHL = 0;

    for (int lvl = 0; lvl < maxlvl; ++lvl) {
        if (WaveletCoeffs_L.level_W (lvl) > maxWL) {
            maxWL = WaveletCoeffs_L.level_W (lvl);
        }

        if (WaveletCoeffs_L.level_H (lvl) > maxHL) {
            maxHL = WaveletCoeffs_L.level_H (lvl);
        }
    }

    bool memoryAllocationFailed = false;
#ifdef _OPENMP
    #pragma omp parallel num_threads(denoiseNestedLevels) if (denoiseNestedLevels>1)
#endif
    {
        float *buffer[3];
        buffer[0] = new (std::nothrow) float[maxWL * maxHL + 32];
        buffer[1] = new (std::nothrow) float[maxWL * maxHL + 64];
        buffer[2] = new (std::nothrow) float[maxWL * maxHL + 96];

        if (buffer[0] == nullptr || buffer[1] == nullptr || buffer[2] == nullptr) {
            memoryAllocationFailed = true;
        }

        if (!memoryAllocationFailed) {

#ifdef _OPENMP
            #pragma omp for schedule(dynamic) collapse(2)
#endif

            for (int lvl = maxlvl - 1; lvl >= 0; lvl--) { //for levels less than max, use level diff to make edge mask
                for (int dir = 1; dir < 4; ++dir) {
                    int Wlvl_L = WaveletCoeffs_L.level_W (lvl);
                    int Hlvl_L = WaveletCoeffs_L.level_H (lvl);

                    float ** WavCoeffs_L = WaveletCoeffs_L.level_coeffs (lvl);

                    if (lvl == maxlvl - 1) {
                        int edge = 0;
                        ShrinkAllL (WaveletCoeffs_L, buffer, lvl, dir, noisevarlum, madL[lvl], nullptr, 4, edge );
                    } else {
                        //simple wavelet shrinkage
                        float * sfave = buffer[0] + 32;
                        float * sfaved = buffer[2] + 96;
                        float * blurBuffer = buffer[1] + 64;

                        float mad_Lr = madL[lvl][dir - 1];

                        float levelFactor = mad_Lr * 5.f / (lvl + 1);
#ifdef __SSE2__
                        __m128 mad_Lv;
                        __m128 ninev = _mm_set1_ps (9.0f);
                        __m128 epsv = _mm_set1_ps (eps);
                        __m128 mag_Lv;
                        __m128 levelFactorv = _mm_set1_ps (levelFactor);
                        int coeffloc_L;

                        for (coeffloc_L = 0; coeffloc_L < Hlvl_L * Wlvl_L - 3; coeffloc_L += 4) {
                            mad_Lv = LVFU (noisevarlum[coeffloc_L]) * levelFactorv;
                            mag_Lv = SQRV (LVFU (WavCoeffs_L[dir][coeffloc_L]));
                            _mm_storeu_ps (&sfave[coeffloc_L], mag_Lv / (mag_Lv + mad_Lv * xexpf (-mag_Lv / (mad_Lv * ninev)) + epsv));
                        }

                        for (; coeffloc_L < Hlvl_L * Wlvl_L; ++coeffloc_L) {
                            float mag_L = SQR (WavCoeffs_L[dir][coeffloc_L]);
                            sfave[coeffloc_L] = mag_L / (mag_L + levelFactor * noisevarlum[coeffloc_L] * xexpf (-mag_L / (9.f * levelFactor * noisevarlum[coeffloc_L])) + eps);
                        }

#else

                        for (int i = 0; i < Hlvl_L; ++i) {
                            for (int j = 0; j < Wlvl_L; ++j) {

                                int coeffloc_L = i * Wlvl_L + j;
                                float mag_L = SQR (WavCoeffs_L[dir][coeffloc_L]);
                                sfave[coeffloc_L] = mag_L / (mag_L + levelFactor * noisevarlum[coeffloc_L] * xexpf (-mag_L / (9.f * levelFactor * noisevarlum[coeffloc_L])) + eps);
                            }
                        }

#endif
                        boxblur (sfave, sfaved, blurBuffer, lvl + 2, lvl + 2, Wlvl_L, Hlvl_L); //increase smoothness by locally averaging shrinkage
#ifdef __SSE2__
                        __m128 sfavev;
                        __m128 sf_Lv;

                        for (coeffloc_L = 0; coeffloc_L < Hlvl_L * Wlvl_L - 3; coeffloc_L += 4) {
                            sfavev = LVFU (sfaved[coeffloc_L]);
                            sf_Lv = LVFU (sfave[coeffloc_L]);
                            _mm_storeu_ps (&WavCoeffs_L[dir][coeffloc_L], LVFU (WavCoeffs_L[dir][coeffloc_L]) * (SQRV (sfavev) + SQRV (sf_Lv)) / (sfavev + sf_Lv + epsv));
                            //use smoothed shrinkage unless local shrinkage is much less
                        }

                        // few remaining pixels
                        for (; coeffloc_L < Hlvl_L * Wlvl_L; ++coeffloc_L) {
                            float sf_L = sfave[coeffloc_L];
                            //use smoothed shrinkage unless local shrinkage is much less
                            WavCoeffs_L[dir][coeffloc_L] *= (SQR (sfaved[coeffloc_L]) + SQR (sf_L)) / (sfaved[coeffloc_L] + sf_L + eps);
                        }//now luminance coeffs are denoised

#else

                        for (int i = 0; i < Hlvl_L; ++i) {
                            for (int j = 0; j < Wlvl_L; ++j) {
                                int coeffloc_L = i * Wlvl_L + j;
                                float sf_L = sfave[coeffloc_L];
                                //use smoothed shrinkage unless local shrinkage is much less
                                WavCoeffs_L[dir][coeffloc_L] *= (SQR (sfaved[coeffloc_L]) + SQR (sf_L)) / (sfaved[coeffloc_L] + sf_L + eps);
                            }//now luminance coeffs are denoised
                        }

#endif
                    }
                }
            }
        }

        for (int i = 2; i >= 0; i--) {
            if (buffer[i] != nullptr) {
                delete[] buffer[i];
            }
        }

    }
    return (!memoryAllocationFailed);
}

bool ImProcFunctions::WaveletDenoiseAll_BiShrinkAB(wavelet_decomposition &WaveletCoeffs_L, wavelet_decomposition &WaveletCoeffs_ab,
        float *noisevarchrom, float madL[8][3], float noisevar_ab, const bool useNoiseCCurve, bool autoch, bool denoiseMethodRgb)
{
    int maxlvl = WaveletCoeffs_L.maxlevel();

    if (autoch && noisevar_ab <= 0.001f) {
        noisevar_ab = 0.02f;
    }

    float madab[8][3];

    int maxWL = 0, maxHL = 0;

    for (int lvl = 0; lvl < maxlvl; ++lvl) {
        if (WaveletCoeffs_L.level_W (lvl) > maxWL) {
            maxWL = WaveletCoeffs_L.level_W (lvl);
        }

        if (WaveletCoeffs_L.level_H (lvl) > maxHL) {
            maxHL = WaveletCoeffs_L.level_H (lvl);
        }
    }

    bool memoryAllocationFailed = false;
#ifdef _OPENMP
    #pragma omp parallel num_threads(denoiseNestedLevels) if (denoiseNestedLevels>1)
#endif
    {
        float *buffer[3];
        buffer[0] = new (std::nothrow) float[maxWL * maxHL + 32];
        buffer[1] = new (std::nothrow) float[maxWL * maxHL + 64];
        buffer[2] = new (std::nothrow) float[maxWL * maxHL + 96];

        if (buffer[0] == nullptr || buffer[1] == nullptr || buffer[2] == nullptr) {
            memoryAllocationFailed = true;
        }

        if (!memoryAllocationFailed) {


#ifdef _OPENMP
            #pragma omp for schedule(dynamic) collapse(2)
#endif

            for (int lvl = 0; lvl < maxlvl; ++lvl) {
                for (int dir = 1; dir < 4; ++dir) {
                    // compute median absolute deviation (MAD) of detail coefficients as robust noise estimator
                    int Wlvl_ab = WaveletCoeffs_ab.level_W (lvl);
                    int Hlvl_ab = WaveletCoeffs_ab.level_H (lvl);
                    float ** WavCoeffs_ab = WaveletCoeffs_ab.level_coeffs (lvl);

                    if (!denoiseMethodRgb) {
                        madab[lvl][dir - 1] = SQR (Mad (WavCoeffs_ab[dir], Wlvl_ab * Hlvl_ab));
                    } else {
                        madab[lvl][dir - 1] = SQR (MadRgb (WavCoeffs_ab[dir], Wlvl_ab * Hlvl_ab));
                    }
                }
            }

#ifdef _OPENMP
            #pragma omp for schedule(dynamic) collapse(2)
#endif

            for (int lvl = maxlvl - 1; lvl >= 0; lvl--) { //for levels less than max, use level diff to make edge mask
                for (int dir = 1; dir < 4; ++dir) {
                    int Wlvl_ab = WaveletCoeffs_ab.level_W (lvl);
                    int Hlvl_ab = WaveletCoeffs_ab.level_H (lvl);

                    float ** WavCoeffs_L = WaveletCoeffs_L.level_coeffs (lvl);
                    float ** WavCoeffs_ab = WaveletCoeffs_ab.level_coeffs (lvl);

                    if (lvl == maxlvl - 1) {
                        ShrinkAllAB (WaveletCoeffs_L, WaveletCoeffs_ab, buffer, lvl, dir, noisevarchrom, noisevar_ab, useNoiseCCurve, autoch, denoiseMethodRgb, madL[lvl], madab[lvl], true);
                    } else {
                        //simple wavelet shrinkage

                        float mad_Lr = madL[lvl][dir - 1];
                        float mad_abr = useNoiseCCurve ? noisevar_ab * madab[lvl][dir - 1] : SQR (noisevar_ab) * madab[lvl][dir - 1];

                        if (noisevar_ab > 0.001f) {

#ifdef __SSE2__
                            __m128 onev = _mm_set1_ps (1.f);
                            __m128 mad_abrv = _mm_set1_ps (mad_abr);
                            __m128 rmad_Lm9v = onev / _mm_set1_ps (mad_Lr * 9.f);
                            __m128 mad_abv;
                            __m128 mag_Lv, mag_abv;
                            __m128 tempabv;
                            int coeffloc_ab;

                            for (coeffloc_ab = 0; coeffloc_ab < Hlvl_ab * Wlvl_ab - 3; coeffloc_ab += 4) {
                                mad_abv = LVFU (noisevarchrom[coeffloc_ab]) * mad_abrv;

                                tempabv = LVFU (WavCoeffs_ab[dir][coeffloc_ab]);
                                mag_Lv = LVFU (WavCoeffs_L[dir][coeffloc_ab]);
                                mag_abv = SQRV (tempabv);
                                mag_Lv = SQRV (mag_Lv) * rmad_Lm9v;
                                _mm_storeu_ps (&WavCoeffs_ab[dir][coeffloc_ab], tempabv * SQRV ((onev - xexpf (- (mag_abv / mad_abv) - (mag_Lv)))));
                            }

                            // few remaining pixels
                            for (; coeffloc_ab < Hlvl_ab * Wlvl_ab; ++coeffloc_ab) {
                                float mag_L = SQR (WavCoeffs_L[dir][coeffloc_ab ]);
                                float mag_ab = SQR (WavCoeffs_ab[dir][coeffloc_ab]);
                                WavCoeffs_ab[dir][coeffloc_ab] *= SQR (1.f - xexpf (- (mag_ab / (noisevarchrom[coeffloc_ab] * mad_abr)) - (mag_L / (9.f * mad_Lr)))/*satfactor_a*/);
                            }//now chrominance coefficients are denoised

#else

                            for (int i = 0; i < Hlvl_ab; ++i) {
                                for (int j = 0; j < Wlvl_ab; ++j) {
                                    int coeffloc_ab = i * Wlvl_ab + j;

                                    float mag_L = SQR (WavCoeffs_L[dir][coeffloc_ab ]);
                                    float mag_ab = SQR (WavCoeffs_ab[dir][coeffloc_ab]);

                                    WavCoeffs_ab[dir][coeffloc_ab] *= SQR (1.f - xexpf (- (mag_ab / (noisevarchrom[coeffloc_ab] * mad_abr)) - (mag_L / (9.f * mad_Lr)))/*satfactor_a*/);

                                }
                            }//now chrominance coefficients are denoised

#endif
                        }

                    }
                }
            }
        }

        for (int i = 2; i >= 0; i--) {
            if (buffer[i] != nullptr) {
                delete[] buffer[i];
            }
        }

    }
    return (!memoryAllocationFailed);
}


bool ImProcFunctions::WaveletDenoiseAllL (wavelet_decomposition &WaveletCoeffs_L, float *noisevarlum, float madL[8][3], float * vari, int minlevwavL, int edge) //mod JD

{

    int maxlvl = min (WaveletCoeffs_L.maxlevel(), 5);

    //    maxlvl = 4;    //for refine denoise edge wavelet
    if (edge == 1) {
        maxlvl = minlevwavL;    //4 for refine denoise edge wavelet
    }

    int maxWL = 0, maxHL = 0;

    for (int lvl = 0; lvl < maxlvl; ++lvl) {
        if (WaveletCoeffs_L.level_W (lvl) > maxWL) {
            maxWL = WaveletCoeffs_L.level_W (lvl);
        }

        if (WaveletCoeffs_L.level_H (lvl) > maxHL) {
            maxHL = WaveletCoeffs_L.level_H (lvl);
        }
    }

    bool memoryAllocationFailed = false;
#ifdef _OPENMP
    #pragma omp parallel num_threads(denoiseNestedLevels) if (denoiseNestedLevels>1)
#endif
    {
        float *buffer[minlevwavL];

        if (minlevwavL == 4) {
            buffer[0] = new (std::nothrow) float[maxWL * maxHL + 32];
            buffer[1] = new (std::nothrow) float[maxWL * maxHL + 64];
            buffer[2] = new (std::nothrow) float[maxWL * maxHL + 96];
            buffer[3] = new (std::nothrow) float[maxWL * maxHL + 128];

            if (buffer[0] == nullptr || buffer[1] == nullptr || buffer[2] == nullptr || buffer[3] == nullptr) {
                memoryAllocationFailed = true;
            }
        } else if (minlevwavL == 3) {
            buffer[0] = new (std::nothrow) float[maxWL * maxHL + 32];
            buffer[1] = new (std::nothrow) float[maxWL * maxHL + 64];
            buffer[2] = new (std::nothrow) float[maxWL * maxHL + 96];

            if (buffer[0] == nullptr || buffer[1] == nullptr || buffer[2] == nullptr) {
                memoryAllocationFailed = true;
            }
        } else if (minlevwavL == 2) {
            buffer[0] = new (std::nothrow) float[maxWL * maxHL + 32];
            buffer[1] = new (std::nothrow) float[maxWL * maxHL + 64];

            if (buffer[0] == nullptr || buffer[1] == nullptr) {
                memoryAllocationFailed = true;
            }
        }

        if (!memoryAllocationFailed) {
#ifdef _OPENMP
            #pragma omp for schedule(dynamic) collapse(2)
#endif

            for (int lvl = 0; lvl < maxlvl; lvl++) {
                for (int dir = 1; dir < 4; dir++) {
                    ShrinkAllL (WaveletCoeffs_L, buffer, lvl, dir, noisevarlum, madL[lvl], vari, minlevwavL, edge);
                }
            }
        }


        for (int i = minlevwavL - 1; i >= 0; i--)
            if (buffer[i] != nullptr) {
                delete [] buffer[i];
            }

    }
    return (!memoryAllocationFailed);
}


bool ImProcFunctions::WaveletDenoiseAllAB (wavelet_decomposition &WaveletCoeffs_L, wavelet_decomposition &WaveletCoeffs_ab,
        float *noisevarchrom, float madL[8][3], float noisevar_ab, const bool useNoiseCCurve, bool autoch, bool denoiseMethodRgb)//mod JD

{

    int maxlvl = WaveletCoeffs_L.maxlevel();
    int maxWL = 0, maxHL = 0;

    for (int lvl = 0; lvl < maxlvl; ++lvl) {
        if (WaveletCoeffs_L.level_W (lvl) > maxWL) {
            maxWL = WaveletCoeffs_L.level_W (lvl);
        }

        if (WaveletCoeffs_L.level_H (lvl) > maxHL) {
            maxHL = WaveletCoeffs_L.level_H (lvl);
        }
    }

    bool memoryAllocationFailed = false;
#ifdef _OPENMP
    #pragma omp parallel num_threads(denoiseNestedLevels) if (denoiseNestedLevels>1)
#endif
    {
        float *buffer[3];
        buffer[0] = new (std::nothrow) float[maxWL * maxHL + 32];
        buffer[1] = new (std::nothrow) float[maxWL * maxHL + 64];
        buffer[2] = new (std::nothrow) float[maxWL * maxHL + 96];

        if (buffer[0] == nullptr || buffer[1] == nullptr || buffer[2] == nullptr) {
            memoryAllocationFailed = true;
        }

        if (!memoryAllocationFailed) {
#ifdef _OPENMP
            #pragma omp for schedule(dynamic) collapse(2)
#endif

            for (int lvl = 0; lvl < maxlvl; ++lvl) {
                for (int dir = 1; dir < 4; ++dir) {
                    ShrinkAllAB (WaveletCoeffs_L, WaveletCoeffs_ab, buffer, lvl, dir, noisevarchrom, noisevar_ab, useNoiseCCurve, autoch, denoiseMethodRgb, madL[lvl]);
                }
            }
        }

        for (int i = 2; i >= 0; i--) {
            if (buffer[i] != nullptr) {
                delete[] buffer[i];
            }
        }
    }
    return (!memoryAllocationFailed);
}

//%%%%%%%%%%%%%%%%%%%%%%%%%%%%%%%%%%%%%%%%%%%%%%%%%%%%%%
//%%%%%%%%%%%%%%%%%%%%%%%%%%%%%%%%%%%%%%%%%%%%%%%%%%%%%%


void ImProcFunctions::ShrinkAllL(wavelet_decomposition &WaveletCoeffs_L, float **buffer, int level, int dir,
        float *noisevarlum, float * madL, float * vari, int minlevwavL, int edge )

{
    //simple wavelet shrinkage
    const float eps = 0.01f;

    float * sfave = buffer[0] + 32;
    float * sfaved = buffer[1] + 64;
    float * blurBuffer = buffer[2] + 96;
    float * cbuffer;

    int W_L = WaveletCoeffs_L.level_W (level);
    int H_L = WaveletCoeffs_L.level_H (level);

    if (minlevwavL == 2) {
        cbuffer = new (std::nothrow) float[W_L * H_L];
    }

    float ** WavCoeffs_L = WaveletCoeffs_L.level_coeffs (level);
    float mad_L = madL[dir - 1] ;

    if (edge == 1) {
        if ( minlevwavL != 2) {
            noisevarlum = blurBuffer;    // we need one buffer, but fortunately we don't have to allocate a new one because we can use blurBuffer
        } else {
            noisevarlum = cbuffer;
        }

        for (int i = 0; i < W_L * H_L; ++i) {
            noisevarlum[i] = vari[level];
        }
    }

    float levelFactor = mad_L * 5.f / static_cast<float> (level + 1);
#ifdef __SSE2__
    __m128  magv;
    __m128 levelFactorv = _mm_set1_ps (levelFactor);
    __m128  mad_Lv;
    __m128  ninev = _mm_set1_ps (9.0f);
    __m128  epsv = _mm_set1_ps (eps);
    int i;

    for (i = 0; i < W_L * H_L - 3; i += 4) {
        mad_Lv = LVFU (noisevarlum[i]) * levelFactorv;
        magv = SQRV (LVFU (WavCoeffs_L[dir][i]));
        _mm_storeu_ps (&sfave[i], magv / (magv + mad_Lv * xexpf (-magv / (ninev * mad_Lv)) + epsv));
    }

    // few remaining pixels
    for (; i < W_L * H_L; ++i) {
        float mag = SQR (WavCoeffs_L[dir][i]);
        sfave[i] = mag / (mag + levelFactor * noisevarlum[i] * xexpf (-mag / (9 * levelFactor * noisevarlum[i])) + eps);
    }

#else

    for (int i = 0; i < W_L * H_L; ++i) {

        float mag = SQR (WavCoeffs_L[dir][i]);
        float shrinkfactor = mag / (mag + levelFactor * noisevarlum[i] * xexpf (-mag / (9 * levelFactor * noisevarlum[i])) + eps);
        sfave[i] = shrinkfactor;
    }

#endif

    if ( minlevwavL != 2) {
        boxblur (sfave, sfaved, blurBuffer, level + 2, level + 2, W_L, H_L);   //increase smoothness by locally averaging shrinkage
    }

    if ( minlevwavL == 2) {
        boxblur (sfave, sfaved, cbuffer, level + 2, level + 2, W_L, H_L);
    }


#ifdef __SSE2__
    __m128  sfv;

    for (i = 0; i < W_L * H_L - 3; i += 4) {
        sfv = LVFU (sfave[i]);
        //use smoothed shrinkage unless local shrinkage is much less
        _mm_storeu_ps (&WavCoeffs_L[dir][i], _mm_loadu_ps (&WavCoeffs_L[dir][i]) * (SQRV (LVFU (sfaved[i])) + SQRV (sfv)) / (LVFU (sfaved[i]) + sfv + epsv));
    }

    // few remaining pixels
    for (; i < W_L * H_L; ++i) {
        float sf = sfave[i];

        //use smoothed shrinkage unless local shrinkage is much less
        WavCoeffs_L[dir][i] *= (SQR (sfaved[i]) + SQR (sf)) / (sfaved[i] + sf + eps);
    }//now luminance coefficients are denoised

#else

    for (int i = 0; i < W_L * H_L; ++i) {
        float sf = sfave[i];

        //use smoothed shrinkage unless local shrinkage is much less
        WavCoeffs_L[dir][i] *= (SQR (sfaved[i]) + SQR (sf)) / (sfaved[i] + sf + eps);

    }//now luminance coefficients are denoised

#endif

    if (minlevwavL == 2) {
        delete cbuffer;
    }
}


void ImProcFunctions::ShrinkAllAB(wavelet_decomposition &WaveletCoeffs_L, wavelet_decomposition &WaveletCoeffs_ab, float **buffer, int level, int dir,
        float *noisevarchrom, float noisevar_ab, const bool useNoiseCCurve, bool autoch,
        bool denoiseMethodRgb, float * madL, float * madaab,  bool madCalculated)

{
    //simple wavelet shrinkage
    const float eps = 0.01f;

    if (autoch && noisevar_ab <= 0.001f) {
        noisevar_ab = 0.02f;
    }

    float * sfaveab = buffer[0] + 32;
    float * sfaveabd = buffer[1] + 64;
    float * blurBuffer = buffer[2] + 96;

    int W_ab = WaveletCoeffs_ab.level_W (level);
    int H_ab = WaveletCoeffs_ab.level_H (level);

    float ** WavCoeffs_L = WaveletCoeffs_L.level_coeffs (level);
    float ** WavCoeffs_ab = WaveletCoeffs_ab.level_coeffs (level);

    float madab;
    float mad_L = madL[dir - 1];

    if (madCalculated) {
        madab = madaab[dir - 1];
    } else {
        if (!denoiseMethodRgb) {
            madab = SQR (Mad (WavCoeffs_ab[dir], W_ab * H_ab));
        } else {
            madab = SQR (MadRgb (WavCoeffs_ab[dir], W_ab * H_ab));
        }
    }

    if (noisevar_ab > 0.001f) {
        madab = useNoiseCCurve ? madab : madab * noisevar_ab;
#ifdef __SSE2__
        __m128 onev = _mm_set1_ps (1.f);
        __m128 mad_abrv = _mm_set1_ps (madab);

        __m128 rmadLm9v = onev / _mm_set1_ps (mad_L * 9.f);
        __m128 mad_abv ;
        __m128 mag_Lv, mag_abv;
        int coeffloc_ab;

        for (coeffloc_ab = 0; coeffloc_ab < H_ab * W_ab - 3; coeffloc_ab += 4) {
            mad_abv = LVFU (noisevarchrom[coeffloc_ab]) * mad_abrv;

            mag_Lv = LVFU (WavCoeffs_L[dir][coeffloc_ab]);
            mag_abv = SQRV (LVFU (WavCoeffs_ab[dir][coeffloc_ab]));
            mag_Lv = (SQRV (mag_Lv)) * rmadLm9v;
            _mm_storeu_ps (&sfaveab[coeffloc_ab], (onev - xexpf (- (mag_abv / mad_abv) - (mag_Lv))));
        }

        // few remaining pixels
        for (; coeffloc_ab < H_ab * W_ab; ++coeffloc_ab) {
            float mag_L = SQR (WavCoeffs_L[dir][coeffloc_ab]);
            float mag_ab = SQR (WavCoeffs_ab[dir][coeffloc_ab]);
            sfaveab[coeffloc_ab] = (1.f - xexpf (- (mag_ab / (noisevarchrom[coeffloc_ab] * madab)) - (mag_L / (9.f * mad_L))));
        }//now chrominance coefficients are denoised

#else

        for (int i = 0; i < H_ab; ++i) {
            for (int j = 0; j < W_ab; ++j) {
                int coeffloc_ab = i * W_ab + j;
                float mag_L = SQR (WavCoeffs_L[dir][coeffloc_ab]);
                float mag_ab = SQR (WavCoeffs_ab[dir][coeffloc_ab]);
                sfaveab[coeffloc_ab] = (1.f - xexpf (- (mag_ab / (noisevarchrom[coeffloc_ab] * madab)) - (mag_L / (9.f * mad_L))));
            }
        }//now chrominance coefficients are denoised

#endif

        boxblur (sfaveab, sfaveabd, blurBuffer, level + 2, level + 2, W_ab, H_ab); //increase smoothness by locally averaging shrinkage
#ifdef __SSE2__
        __m128 epsv = _mm_set1_ps (eps);
        __m128 sfabv;
        __m128 sfaveabv;

        for (coeffloc_ab = 0; coeffloc_ab < H_ab * W_ab - 3; coeffloc_ab += 4) {
            sfabv = LVFU (sfaveab[coeffloc_ab]);
            sfaveabv = LVFU (sfaveabd[coeffloc_ab]);

            //use smoothed shrinkage unless local shrinkage is much less
            _mm_storeu_ps (&WavCoeffs_ab[dir][coeffloc_ab], LVFU (WavCoeffs_ab[dir][coeffloc_ab]) * (SQRV (sfaveabv) + SQRV (sfabv)) / (sfaveabv + sfabv + epsv));
        }

        // few remaining pixels
        for (; coeffloc_ab < H_ab * W_ab; ++coeffloc_ab) {
            //modification Jacques feb 2013
            float sfab = sfaveab[coeffloc_ab];

            //use smoothed shrinkage unless local shrinkage is much less
            WavCoeffs_ab[dir][coeffloc_ab] *= (SQR (sfaveabd[coeffloc_ab]) + SQR (sfab)) / (sfaveabd[coeffloc_ab] + sfab + eps);
        }//now chrominance coefficients are denoised

#else

        for (int i = 0; i < H_ab; ++i) {
            for (int j = 0; j < W_ab; ++j) {
                int coeffloc_ab = i * W_ab + j;
                float sfab = sfaveab[coeffloc_ab];

                //use smoothed shrinkage unless local shrinkage is much less
                WavCoeffs_ab[dir][coeffloc_ab] *= (SQR (sfaveabd[coeffloc_ab]) + SQR (sfab)) / (sfaveabd[coeffloc_ab] + sfab + eps);
            }//now chrominance coefficients are denoised
        }

#endif
    }

}

void ImProcFunctions::ShrinkAll_info(float ** WavCoeffs_a, float ** WavCoeffs_b,
        int W_ab, int H_ab, float **noisevarlum, float **noisevarchrom, float **noisevarhue, float &chaut, int &Nb, float &redaut, float &blueaut,
        float &maxredaut, float &maxblueaut, float &minredaut, float &minblueaut, int schoice, int lvl, float &chromina, float &sigma, float &lumema, float &sigma_L, float &redyel, float &skinc, float &nsknc,
        float &maxchred, float &maxchblue, float &minchred, float &minchblue, int &nb, float &chau, float &chred, float &chblue, bool denoiseMethodRgb)
{

    //simple wavelet shrinkage
    if (lvl == 1) { //only one time
        float chro = 0.f;
        float dev = 0.f;
        float devL = 0.f;
        int nc = 0;
        int nL = 0;
        int nry = 0;
        float lume = 0.f;
        float red_yel = 0.f;
        float skin_c = 0.f;
        int nsk = 0;

        for (int i = 0; i < H_ab; ++i) {
            for (int j = 0; j < W_ab; ++j) {
                chro += noisevarchrom[i][j];
                ++nc;
                dev += SQR (noisevarchrom[i][j] - (chro / nc));

                if (noisevarhue[i][j] > -0.8f && noisevarhue[i][j] < 2.0f && noisevarchrom[i][j] > 10000.f) {//saturated red yellow
                    red_yel += noisevarchrom[i][j];
                    ++nry;
                }

                if (noisevarhue[i][j] > 0.f && noisevarhue[i][j] < 1.6f && noisevarchrom[i][j] < 10000.f) {//skin
                    skin_c += noisevarchrom[i][j];
                    ++nsk;
                }

                lume += noisevarlum[i][j];
                ++nL;
                devL += SQR (noisevarlum[i][j] - (lume / nL));
            }
        }

        if (nc > 0) {
            chromina = chro / nc;
            sigma = sqrt (dev / nc);
            nsknc = static_cast<float> (nsk) / static_cast<float> (nc);
        } else {
            nsknc = static_cast<float> (nsk);
        }

        if (nL > 0) {
            lumema = lume / nL;
            sigma_L = sqrt (devL / nL);
        }

        if (nry > 0) {
            redyel = red_yel / nry;
        }

        if (nsk > 0) {
            skinc = skin_c / nsk;
        }
    }

    const float reduc = (schoice == 2) ? static_cast<float>(settings->nrhigh) : 1.f;

    for (int dir = 1; dir < 4; ++dir) {
        float mada, madb;

        if (!denoiseMethodRgb) {
            mada = SQR (Mad (WavCoeffs_a[dir], W_ab * H_ab));
        } else {
            mada = SQR (MadRgb (WavCoeffs_a[dir], W_ab * H_ab));
        }

        chred += mada;

        if (mada > maxchred) {
            maxchred = mada;
        }

        if (mada < minchred) {
            minchred = mada;
        }

        maxredaut = sqrt (reduc * maxchred);
        minredaut = sqrt (reduc * minchred);

        if (!denoiseMethodRgb) {
            madb = SQR (Mad (WavCoeffs_b[dir], W_ab * H_ab));
        } else {
            madb = SQR (MadRgb (WavCoeffs_b[dir], W_ab * H_ab));
        }

        chblue += madb;

        if (madb > maxchblue) {
            maxchblue = madb;
        }

        if (madb < minchblue) {
            minchblue = madb;
        }

        maxblueaut = sqrt (reduc * maxchblue);
        minblueaut = sqrt (reduc * minchblue);

        chau += (mada + madb);
        ++nb;
        //here evaluation of automatic
        chaut = sqrt (reduc * chau / (nb + nb));
        redaut = sqrt (reduc * chred / nb);
        blueaut = sqrt (reduc * chblue / nb);
        Nb = nb;
    }

}


void ImProcFunctions::WaveletDenoiseAll_info (int levwav, wavelet_decomposition &WaveletCoeffs_a,
        wavelet_decomposition &WaveletCoeffs_b, float **noisevarlum, float **noisevarchrom, float **noisevarhue, float &chaut, int &Nb, float &redaut, float &blueaut, float &maxredaut, float &maxblueaut, float &minredaut, float &minblueaut, int schoice,
        float &chromina, float &sigma, float &lumema, float &sigma_L, float &redyel, float &skinc, float &nsknc, float &maxchred, float &maxchblue, float &minchred, float &minchblue, int &nb, float &chau, float &chred, float &chblue, bool denoiseMethodRgb)
{

    int maxlvl = levwav;

    for (int lvl = 0; lvl < maxlvl; ++lvl) {

        int Wlvl_ab = WaveletCoeffs_a.level_W (lvl);
        int Hlvl_ab = WaveletCoeffs_a.level_H (lvl);

        float ** WavCoeffs_a = WaveletCoeffs_a.level_coeffs (lvl);
        float ** WavCoeffs_b = WaveletCoeffs_b.level_coeffs (lvl);

        ShrinkAll_info(WavCoeffs_a, WavCoeffs_b, Wlvl_ab, Hlvl_ab,
                       noisevarlum, noisevarchrom, noisevarhue, chaut, Nb, redaut, blueaut, maxredaut, maxblueaut, minredaut, minblueaut,
                       schoice, lvl, chromina, sigma, lumema, sigma_L, redyel, skinc, nsknc, maxchred, maxchblue, minchred, minchblue, nb, chau, chred, chblue, denoiseMethodRgb);

    }
}

void ImProcFunctions::RGB_denoise_infoGamCurve(const procparams::DirPyrDenoiseParams & dnparams, bool isRAW, LUTf &gamcurve, float &gam, float &gamthresh, float &gamslope)
{
    gam = dnparams.gamma;
    gamthresh = 0.001f;

    if (!isRAW) {//reduce gamma under 1 for Lab mode ==> TIF and JPG
        if (gam < 1.9f) {
            gam = 1.f - (1.9f - gam) / 3.f;    //minimum gamma 0.7
        } else if (gam >= 1.9f && gam <= 3.f) {
            gam = (1.4f / 1.1f) * gam - 1.41818f;
        }
    }

    bool denoiseMethodRgb = (dnparams.dmethod == "RGB");

    if (denoiseMethodRgb) {
        gamslope = exp (log (static_cast<double> (gamthresh)) / gam) / gamthresh;
        Color::gammaf2lut (gamcurve, gam, gamthresh, gamslope, 65535.f, 32768.f);
    } else {
        Color::gammanf2lut (gamcurve, gam, 65535.f, 32768.f);
    }
}

void ImProcFunctions::calcautodn_info(float &chaut, float &delta, int Nb, int levaut, float maxmax, float lumema, float chromina, int mode, int lissage, float redyel, float skinc, float nsknc)
{

    float reducdelta = 1.f;

    if (params->dirpyrDenoise.smethod == "shalbi") {
        reducdelta = static_cast<float> (settings->nrhigh);
    }

    chaut = (chaut * Nb - maxmax) / (Nb - 1); //suppress maximum for chaut calcul

    if ((redyel > 5000.f || skinc > 1000.f) && nsknc < 0.4f  && chromina > 3000.f) {
        chaut *= 0.45f;    //reduct action in red zone, except skin for high / med chroma
    } else if ((redyel > 12000.f || skinc > 1200.f) && nsknc < 0.3f && chromina > 3000.f) {
        chaut *= 0.3f;
    }

    if (mode == 0 || mode == 2) { //Preview or Auto multizone
        if (chromina > 10000.f) {
            chaut *= 0.7f;    //decrease action for high chroma  (visible noise)
        } else if (chromina > 6000.f) {
            chaut *= 0.9f;
        } else if (chromina < 3000.f) {
            chaut *= 1.2f;    //increase action in low chroma==> 1.2  /==>2.0 ==> curve CC
        } else if (chromina < 2000.f) {
            chaut *= 1.5f;    //increase action in low chroma==> 1.5 / ==>2.7
        }

        if (lumema < 2500.f) {
            chaut *= 1.3f;    //increase action for low light
        } else if (lumema < 5000.f) {
            chaut *= 1.2f;
        } else if (lumema > 20000.f) {
            chaut *= 0.9f;    //decrease for high light
        }
    } else if (mode == 1) {//auto ==> less coefficient because interaction
        if (chromina > 10000.f) {
            chaut *= 0.8f;    //decrease action for high chroma  (visible noise)
        } else if (chromina > 6000.f) {
            chaut *= 0.9f;
        } else if (chromina < 3000.f) {
            chaut *= 1.5f;    //increase action in low chroma
        } else if (chromina < 2000.f) {
            chaut *= 2.2f;    //increase action in low chroma
        }

        if (lumema < 2500.f) {
            chaut *= 1.2f;    //increase action for low light
        } else if (lumema < 5000.f) {
            chaut *= 1.1f;
        } else if (lumema > 20000.f) {
            chaut *= 0.9f;    //decrease for high light
        }
    }

    if (levaut == 0) { //Low denoise
        if (chaut > 300.f) {
            chaut = 0.714286f * chaut + 85.71428f;
        }
    }

    delta = maxmax - chaut;
    delta *= reducdelta;

    if (lissage == 1 || lissage == 2) {
        if (chaut < 200.f && delta < 200.f) {
            delta *= 0.95f;
        } else if (chaut < 200.f && delta < 400.f) {
            delta *= 0.5f;
        } else if (chaut < 200.f && delta >= 400.f) {
            delta = 200.f;
        } else if (chaut < 400.f && delta < 400.f) {
            delta *= 0.4f;
        } else if (chaut < 400.f && delta >= 400.f) {
            delta = 120.f;
        } else if (chaut < 550.f) {
            delta *= 0.15f;
        } else if (chaut < 650.f) {
            delta *= 0.1f;
        } else { /*if (chaut >= 650.f)*/
            delta *= 0.07f;
        }

        if (mode == 0 || mode == 2) { //Preview or Auto multizone
            if (chromina < 6000.f) {
                delta *= 1.4f;    //increase maxi
            }

            if (lumema < 5000.f) {
                delta *= 1.4f;
            }
        } else if (mode == 1) { //Auto
            if (chromina < 6000.f) {
                delta *= 1.2f;    //increase maxi
            }

            if (lumema < 5000.f) {
                delta *= 1.2f;
            }
        }
    }

    if (lissage == 0) {
        if (chaut < 200.f && delta < 200.f) {
            delta *= 0.95f;
        } else if (chaut < 200.f && delta < 400.f) {
            delta *= 0.7f;
        } else if (chaut < 200.f && delta >= 400.f) {
            delta = 280.f;
        } else if (chaut < 400.f && delta < 400.f) {
            delta *= 0.6f;
        } else if (chaut < 400.f && delta >= 400.f) {
            delta = 200.f;
        } else if (chaut < 550.f) {
            delta *= 0.3f;
        } else if (chaut < 650.f) {
            delta *= 0.2f;
        } else { /*if (chaut >= 650.f)*/
            delta *= 0.15f;
        }

        if (mode == 0 || mode == 2) { //Preview or Auto multizone
            if (chromina < 6000.f) {
                delta *= 1.4f;    //increase maxi
            }

            if (lumema < 5000.f) {
                delta *= 1.4f;
            }
        } else if (mode == 1) { //Auto
            if (chromina < 6000.f) {
                delta *= 1.2f;    //increase maxi
            }

            if (lumema < 5000.f) {
                delta *= 1.2f;
            }
        }
    }

}

void ImProcFunctions::RGB_denoise_info(Imagefloat * src, Imagefloat * provicalc, const bool isRAW, LUTf &gamcurve, float gam, float gamthresh, float gamslope, const procparams::DirPyrDenoiseParams & dnparams, const double expcomp, float &chaut, int &Nb,  float &redaut, float &blueaut, float &maxredaut, float &maxblueaut, float &minredaut, float &minblueaut, float &chromina, float &sigma, float &lumema, float &sigma_L, float &redyel, float &skinc, float &nsknc, bool multiThread)
{
    if ((settings->leveldnautsimpl == 1 && dnparams.Cmethod == "MAN") || (settings->leveldnautsimpl == 0 && dnparams.C2method == "MANU")) {
        //nothing to do
        return;
    }

    int hei, wid;
    float** lumcalc;
    float** acalc;
    float** bcalc;
    hei = provicalc->getHeight();
    wid = provicalc->getWidth();
    TMatrix wprofi = ICCStore::getInstance()->workingSpaceMatrix(params->icm.workingProfile);

    const float wpi[3][3] = {
        {static_cast<float> (wprofi[0][0]), static_cast<float> (wprofi[0][1]), static_cast<float> (wprofi[0][2])},
        {static_cast<float> (wprofi[1][0]), static_cast<float> (wprofi[1][1]), static_cast<float> (wprofi[1][2])},
        {static_cast<float> (wprofi[2][0]), static_cast<float> (wprofi[2][1]), static_cast<float> (wprofi[2][2])}
    };

    lumcalc = new float*[hei];

    for (int i = 0; i < hei; ++i) {
        lumcalc[i] = new float[wid];
    }

    acalc = new float*[hei];

    for (int i = 0; i < hei; ++i) {
        acalc[i] = new float[wid];
    }

    bcalc = new float*[hei];

    for (int i = 0; i < hei; ++i) {
        bcalc[i] = new float[wid];
    }

#ifdef _OPENMP
    #pragma omp parallel for if (multiThread)
#endif

    for (int ii = 0; ii < hei; ++ii) {
        for (int jj = 0; jj < wid; ++jj) {
            float LLum, AAum, BBum;
            float RL = provicalc->r (ii, jj);
            float GL = provicalc->g (ii, jj);
            float BL = provicalc->b (ii, jj);
            // determine luminance for noisecurve
            float XL, YL, ZL;
            Color::rgbxyz (RL, GL, BL, XL, YL, ZL, wpi);
            Color::XYZ2Lab (XL, YL, ZL, LLum, AAum, BBum);
            lumcalc[ii][jj] = LLum;
            acalc[ii][jj] = AAum;
            bcalc[ii][jj] = BBum;
        }
    }

    //%%%%%%%%%%%%%%%%%%%%%%%%%%%%%%%%%%%%%%%%%%%%%%%%%%%%%%

    const int imheight = src->getHeight(), imwidth = src->getWidth();

    bool denoiseMethodRgb = (dnparams.dmethod == "RGB");

    const float gain = pow(2.0f, float(expcomp));

    int tilesize;
    int overlap;

    if (settings->leveldnti == 0) {
        tilesize = 1024;
        overlap = 128;
    }

    if (settings->leveldnti == 1) {
        tilesize = 768;
        overlap = 96;
    }

    int numtiles_W, numtiles_H, tilewidth, tileheight, tileWskip, tileHskip;

    //always no Tiles
    int kall = 0;
    Tile_calc(tilesize, overlap, kall, imwidth, imheight, numtiles_W, numtiles_H, tilewidth, tileheight, tileWskip, tileHskip);

    //%%%%%%%%%%%%%%%%%%%%%%%%%%%%%%%%%%%%%%%%%%%%%%%%%%%%%%

    TMatrix wprof = ICCStore::getInstance()->workingSpaceMatrix(params->icm.workingProfile);
    const float wp[3][3] = {
        {static_cast<float> (wprof[0][0]), static_cast<float> (wprof[0][1]), static_cast<float> (wprof[0][2])},
        {static_cast<float> (wprof[1][0]), static_cast<float> (wprof[1][1]), static_cast<float> (wprof[1][2])},
        {static_cast<float> (wprof[2][0]), static_cast<float> (wprof[2][1]), static_cast<float> (wprof[2][2])}
    };

    float chau = 0.f;
    float chred = 0.f;
    float chblue = 0.f;
    float maxchred = 0.f;
    float maxchblue = 0.f;
    float minchred = 100000000.f;
    float minchblue = 100000000.f;
    int nb = 0;
    int comptlevel = 0;

    for (int tiletop = 0; tiletop < imheight; tiletop += tileHskip) {
        for (int tileleft = 0; tileleft < imwidth; tileleft += tileWskip) {

            int tileright = MIN (imwidth, tileleft + tilewidth);
            int tilebottom = MIN (imheight, tiletop + tileheight);
            int width  = tileright - tileleft;
            int height = tilebottom - tiletop;
            LabImage * labdn = new LabImage (width, height);
            float** noisevarlum = new float*[ (height + 1) / 2];

            for (int i = 0; i < (height + 1) / 2; ++i) {
                noisevarlum[i] = new float[ (width + 1) / 2];
            }

            float** noisevarchrom = new float*[ (height + 1) / 2];

            for (int i = 0; i < (height + 1) / 2; ++i) {
                noisevarchrom[i] = new float[ (width + 1) / 2];
            }

            float** noisevarhue = new float*[ (height + 1) / 2];

            for (int i = 0; i < (height + 1) / 2; ++i) {
                noisevarhue[i] = new float[ (width + 1) / 2];
            }

            float realred, realblue;
            float interm_med = static_cast<float>(dnparams.chroma) / 10.0;
            float intermred, intermblue;

            if (dnparams.redchro > 0.) {
                intermred = (dnparams.redchro / 10.);
            } else {
                intermred = static_cast<float>(dnparams.redchro) / 7.0;     //increase slower than linear for more sensit
            }

            if (dnparams.bluechro > 0.) {
                intermblue = (dnparams.bluechro / 10.);
            } else {
                intermblue = static_cast<float>(dnparams.bluechro) / 7.0;     //increase slower than linear for more sensit
            }

            realred = interm_med + intermred;

            if (realred < 0.f) {
                realred = 0.001f;
            }

            realblue = interm_med + intermblue;

            if (realblue < 0.f) {
                realblue = 0.001f;
            }

            //fill tile from image; convert RGB to "luma/chroma"

            if (isRAW) {//image is raw; use channel differences for chroma channels
#ifdef _OPENMP
                #pragma omp parallel for if (multiThread)
#endif

                for (int i = tiletop; i < tilebottom; i += 2) {
                    int i1 = i - tiletop;
#ifdef __SSE2__
                    __m128 aNv, bNv;
                    __m128 c100v = _mm_set1_ps (100.f);
                    int j;

                    for (j = tileleft; j < tileright - 7; j += 8) {
                        int j1 = j - tileleft;
<<<<<<< HEAD
                        aNv = LVFU (acalc[i >> 1][j >> 1]);
                        bNv = LVFU (bcalc[i >> 1][j >> 1]);
                        _mm_storeu_ps (&noisevarhue[i1 >> 1][j1 >> 1], xatan2f (bNv, aNv));
                        _mm_storeu_ps (&noisevarchrom[i1 >> 1][j1 >> 1], _mm_max_ps (c100v, _mm_sqrt_ps (SQRV (aNv) + SQRV (bNv))));
=======
                        aNv = LVFU(acalc[i >> 1][j >> 1]);
                        bNv = LVFU(bcalc[i >> 1][j >> 1]);
                        _mm_storeu_ps(&noisevarhue[i1 >> 1][j1 >> 1], xatan2f(bNv, aNv));
                        _mm_storeu_ps(&noisevarchrom[i1 >> 1][j1 >> 1], vmaxf(vsqrtf(SQRV(aNv) + SQRV(bNv)),c100v));
>>>>>>> a1d4acf7
                    }

                    for (; j < tileright; j += 2) {
                        int j1 = j - tileleft;
                        float aN = acalc[i >> 1][j >> 1];
                        float bN = bcalc[i >> 1][j >> 1];
                        float cN = sqrtf (SQR (aN) + SQR (bN));
                        noisevarhue[i1 >> 1][j1 >> 1] = xatan2f (bN, aN);

                        if (cN < 100.f) {
                            cN = 100.f;    //avoid divided by zero
                        }

                        noisevarchrom[i1 >> 1][j1 >> 1] = cN;
                    }

#else

                    for (int j = tileleft; j < tileright; j += 2) {
                        int j1 = j - tileleft;
                        float aN = acalc[i >> 1][j >> 1];
                        float bN = bcalc[i >> 1][j >> 1];
                        float cN = sqrtf (SQR (aN) + SQR (bN));
                        float hN = xatan2f (bN, aN);

                        if (cN < 100.f) {
                            cN = 100.f;    //avoid divided by zero
                        }

                        noisevarchrom[i1 >> 1][j1 >> 1] = cN;
                        noisevarhue[i1 >> 1][j1 >> 1] = hN;
                    }

#endif
                }

#ifdef _OPENMP
                #pragma omp parallel for if (multiThread)
#endif

                for (int i = tiletop; i < tilebottom; i += 2) {
                    int i1 = i - tiletop;

                    for (int j = tileleft; j < tileright; j += 2) {
                        int j1 = j - tileleft;
                        float Llum = lumcalc[i >> 1][j >> 1];
                        Llum = Llum < 2.f ? 2.f : Llum; //avoid divided by zero ?
                        Llum = Llum > 32768.f ? 32768.f : Llum; // not strictly necessary
                        noisevarlum[i1 >> 1][j1 >> 1] = Llum;
                    }
                }

                if (!denoiseMethodRgb) { //lab mode, modification Jacques feb 2013 and july 2014

#ifdef _OPENMP
                    #pragma omp parallel for if (multiThread)
#endif

                    for (int i = tiletop; i < tilebottom; ++i) {
                        int i1 = i - tiletop;

                        for (int j = tileleft; j < tileright; ++j) {
                            int j1 = j - tileleft;
                            float R_ = gain * src->r (i, j);
                            float G_ = gain * src->g (i, j);
                            float B_ = gain * src->b (i, j);

                            R_ = Color::denoiseIGammaTab[R_];
                            G_ = Color::denoiseIGammaTab[G_];
                            B_ = Color::denoiseIGammaTab[B_];

                            //apply gamma noise standard (slider)
                            R_ = R_ < 65535.f ? gamcurve[R_] : (Color::gammanf (R_ / 65535.f, gam) * 32768.f);
                            G_ = G_ < 65535.f ? gamcurve[G_] : (Color::gammanf (G_ / 65535.f, gam) * 32768.f);
                            B_ = B_ < 65535.f ? gamcurve[B_] : (Color::gammanf (B_ / 65535.f, gam) * 32768.f);
                            //true conversion xyz=>Lab
                            float X, Y, Z;
                            Color::rgbxyz (R_, G_, B_, X, Y, Z, wp);

                            //convert to Lab
                            float L, a, b;
                            Color::XYZ2Lab (X, Y, Z, L, a, b);

                            labdn->a[i1][j1] = a;
                            labdn->b[i1][j1] = b;
                        }
                    }
                } else { //RGB mode

                    for (int i = tiletop/*, i1=0*/; i < tilebottom; ++i/*, ++i1*/) {
                        int i1 = i - tiletop;

                        for (int j = tileleft/*, j1=0*/; j < tileright; ++j/*, ++j1*/) {
                            int j1 = j - tileleft;

                            float X = gain * src->r (i, j);
                            float Y = gain * src->g (i, j);
                            float Z = gain * src->b (i, j);

                            X = X < 65535.f ? gamcurve[X] : (Color::gammaf (X / 65535.f, gam, gamthresh, gamslope) * 32768.f);
                            Y = Y < 65535.f ? gamcurve[Y] : (Color::gammaf (Y / 65535.f, gam, gamthresh, gamslope) * 32768.f);
                            Z = Z < 65535.f ? gamcurve[Z] : (Color::gammaf (Z / 65535.f, gam, gamthresh, gamslope) * 32768.f);

                            labdn->a[i1][j1] = (X - Y);
                            labdn->b[i1][j1] = (Y - Z);
                        }
                    }
                }

            } else {//image is not raw; use Lab parametrization
                for (int i = tiletop/*, i1=0*/; i < tilebottom; ++i/*, ++i1*/) {
                    int i1 = i - tiletop;

                    for (int j = tileleft/*, j1=0*/; j < tileright; ++j/*, ++j1*/) {
                        int j1 = j - tileleft;
                        float L, a, b;
                        float rLum = src->r (i, j) ; //for luminance denoise curve
                        float gLum = src->g (i, j) ;
                        float bLum = src->b (i, j) ;

                        //use gamma sRGB, not good if TIF (JPG) Output profil not with gamma sRGB  (eg : gamma =1.0, or 1.8...)
                        //very difficult to solve !
                        // solution ==> save TIF with gamma sRGB and re open
                        float rtmp = Color::igammatab_srgb[ src->r (i, j) ];
                        float gtmp = Color::igammatab_srgb[ src->g (i, j) ];
                        float btmp = Color::igammatab_srgb[ src->b (i, j) ];
                        //modification Jacques feb 2013
                        // gamma slider different from raw
                        rtmp = rtmp < 65535.f ? gamcurve[rtmp] : (Color::gammanf (rtmp / 65535.f, gam) * 32768.f);
                        gtmp = gtmp < 65535.f ? gamcurve[gtmp] : (Color::gammanf (gtmp / 65535.f, gam) * 32768.f);
                        btmp = btmp < 65535.f ? gamcurve[btmp] : (Color::gammanf (btmp / 65535.f, gam) * 32768.f);

                        float X, Y, Z;
                        Color::rgbxyz (rtmp, gtmp, btmp, X, Y, Z, wp);

                        //convert Lab
                        Color::XYZ2Lab (X, Y, Z, L, a, b);

                        if (((i1 | j1) & 1) == 0) {
                            float Llum, alum, blum;
                            float XL, YL, ZL;
                            Color::rgbxyz (rLum, gLum, bLum, XL, YL, ZL, wp);
                            Color::XYZ2Lab (XL, YL, ZL, Llum, alum, blum);
                            float kN = Llum;

                            if (kN < 2.f) {
                                kN = 2.f;
                            }

                            if (kN > 32768.f) {
                                kN = 32768.f;
                            }

                            noisevarlum[i1 >> 1][j1 >> 1] = kN;
                            float aN = alum;
                            float bN = blum;
                            float hN = xatan2f (bN, aN);
                            float cN = sqrt (SQR (aN) + SQR (bN));

                            if (cN < 100.f) {
                                cN = 100.f;    //avoid divided by zero
                            }

                            noisevarchrom[i1 >> 1][j1 >> 1] = cN;
                            noisevarhue[i1 >> 1][j1 >> 1] = hN;
                        }

                        labdn->a[i1][j1] = a;
                        labdn->b[i1][j1] = b;
                    }
                }
            }

            int datalen = labdn->W * labdn->H;

            //now perform basic wavelet denoise
            //last two arguments of wavelet decomposition are max number of wavelet decomposition levels;
            //and whether to subsample the image after wavelet filtering.  Subsampling is coded as
            //binary 1 or 0 for each level, eg subsampling = 0 means no subsampling, 1 means subsample
            //the first level only, 7 means subsample the first three levels, etc.

            wavelet_decomposition* adecomp;
            wavelet_decomposition* bdecomp;

            int schoice = 0;//shrink method

            if (dnparams.smethod == "shalbi") {
                schoice = 2;
            }

            const int levwav = 5;
#ifdef _OPENMP
            #pragma omp parallel sections if (multiThread)
#endif
            {
#ifdef _OPENMP
                #pragma omp section
#endif
                {
                    adecomp = new wavelet_decomposition(labdn->data + datalen, labdn->W, labdn->H, levwav, 1);
                }
#ifdef _OPENMP
                #pragma omp section
#endif
                {
                    bdecomp = new wavelet_decomposition(labdn->data + 2 * datalen, labdn->W, labdn->H, levwav, 1);
                }
            }

            if (comptlevel == 0) {
                WaveletDenoiseAll_info (
                    levwav,
                    *adecomp,
                    *bdecomp,
                    noisevarlum,
                    noisevarchrom,
                    noisevarhue,
                    chaut,
                    Nb,
                    redaut,
                    blueaut,
                    maxredaut,
                    maxblueaut,
                    minredaut,
                    minblueaut,
                    schoice,
                    chromina,
                    sigma,
                    lumema,
                    sigma_L,
                    redyel,
                    skinc,
                    nsknc,
                    maxchred,
                    maxchblue,
                    minchred,
                    minchblue,
                    nb,
                    chau,
                    chred,
                    chblue,
                    denoiseMethodRgb
                ); // Enhance mode
            }

            comptlevel += 1;
            delete adecomp;
            delete bdecomp;
            delete labdn;

            for (int i = 0; i < (height + 1) / 2; ++i) {
                delete[] noisevarlum[i];
            }

            delete[] noisevarlum;

            for (int i = 0; i < (height + 1) / 2; ++i) {
                delete[] noisevarchrom[i];
            }

            delete[] noisevarchrom;

            for (int i = 0; i < (height + 1) / 2; ++i) {
                delete[] noisevarhue[i];
            }

            delete[] noisevarhue;

        }//end of tile row
    }//end of tile loop

    for (int i = 0; i < hei; ++i) {
        delete[] lumcalc[i];
    }

    delete[] lumcalc;

    for (int i = 0; i < hei; ++i) {
        delete[] acalc[i];
    }

    delete[] acalc;

    for (int i = 0; i < hei; ++i) {
        delete[] bcalc[i];
    }

    delete[] bcalc;

#undef TS
#undef fTS
#undef offset
#undef epsilon

} // End of main RGB_denoise




/*
SSEFUNCTION void ImProcFunctions::RGB_denoise_info (Imagefloat * src, Imagefloat * provicalc, const bool isRAW, LUTf &gamcurve, float gam, float gamthresh, float gamslope, const procparams::DirPyrDenoiseParams & dnparams, const double expcomp, float &chaut, int &Nb,  float &redaut, float &blueaut, float &maxredaut, float &maxblueaut, float &minredaut, float &minblueaut, float &nresi, float &highresi, float &chromina, float &sigma, float &lumema, float &sigma_L, float &redyel, float &skinc, float &nsknc, bool multiThread)

{
    if ((settings->leveldnautsimpl == 1 && dnparams.Cmethod == "MAN") || (settings->leveldnautsimpl == 0 && dnparams.C2method == "MANU")) {
        //nothing to do
        return;
    }

    int hei, wid;
    float** lumcalc;
    float** acalc;
    float** bcalc;
    hei = provicalc->getHeight();
    wid = provicalc->getWidth();
    TMatrix wprofi = ICCStore::getInstance()->workingSpaceMatrix (params->icm.working);

    const float wpi[3][3] = {
        {static_cast<float> (wprofi[0][0]), static_cast<float> (wprofi[0][1]), static_cast<float> (wprofi[0][2])},
        {static_cast<float> (wprofi[1][0]), static_cast<float> (wprofi[1][1]), static_cast<float> (wprofi[1][2])},
        {static_cast<float> (wprofi[2][0]), static_cast<float> (wprofi[2][1]), static_cast<float> (wprofi[2][2])}
    };

    lumcalc = new float*[hei];

    for (int i = 0; i < hei; ++i) {
        lumcalc[i] = new float[wid];
    }

    acalc = new float*[hei];

    for (int i = 0; i < hei; ++i) {
        acalc[i] = new float[wid];
    }

    bcalc = new float*[hei];

    for (int i = 0; i < hei; ++i) {
        bcalc[i] = new float[wid];
    }

#ifdef _RT_NESTED_OPENMP
    #pragma omp parallel for if (multiThread)
#endif

    for (int ii = 0; ii < hei; ++ii) {
        for (int jj = 0; jj < wid; ++jj) {
            float LLum, AAum, BBum;
            float RL = provicalc->r (ii, jj);
            float GL = provicalc->g (ii, jj);
            float BL = provicalc->b (ii, jj);
            // determine luminance for noisecurve
            float XL, YL, ZL;
            Color::rgbxyz (RL, GL, BL, XL, YL, ZL, wpi);
            Color::XYZ2Lab (XL, YL, ZL, LLum, AAum, BBum);
            lumcalc[ii][jj] = LLum;
            acalc[ii][jj] = AAum;
            bcalc[ii][jj] = BBum;
        }
    }

    //%%%%%%%%%%%%%%%%%%%%%%%%%%%%%%%%%%%%%%%%%%%%%%%%%%%%%%

    const int imheight = src->getHeight(), imwidth = src->getWidth();

    bool denoiseMethodRgb = (dnparams.dmethod == "RGB");

    const float gain = pow (2.0f, float (expcomp));

    int tilesize;
    int overlap;

    if (settings->leveldnti == 0) {
        tilesize = 1024;
        overlap = 128;
    }

    if (settings->leveldnti == 1) {
        tilesize = 768;
        overlap = 96;
    }

    int numtiles_W, numtiles_H, tilewidth, tileheight, tileWskip, tileHskip;

    //always no Tiles
    int kall = 0;
    Tile_calc (tilesize, overlap, kall, imwidth, imheight, numtiles_W, numtiles_H, tilewidth, tileheight, tileWskip, tileHskip);

    //%%%%%%%%%%%%%%%%%%%%%%%%%%%%%%%%%%%%%%%%%%%%%%%%%%%%%%

    TMatrix wprof = ICCStore::getInstance()->workingSpaceMatrix (params->icm.working);
    const float wp[3][3] = {
        {static_cast<float> (wprof[0][0]), static_cast<float> (wprof[0][1]), static_cast<float> (wprof[0][2])},
        {static_cast<float> (wprof[1][0]), static_cast<float> (wprof[1][1]), static_cast<float> (wprof[1][2])},
        {static_cast<float> (wprof[2][0]), static_cast<float> (wprof[2][1]), static_cast<float> (wprof[2][2])}
    };

    float chau = 0.f;
    float chred = 0.f;
    float chblue = 0.f;
    float maxchred = 0.f;
    float maxchblue = 0.f;
    float minchred = 100000000.f;
    float minchblue = 100000000.f;
    int nb = 0;
    int comptlevel = 0;

    for (int tiletop = 0; tiletop < imheight; tiletop += tileHskip) {
        for (int tileleft = 0; tileleft < imwidth; tileleft += tileWskip) {

            int tileright = MIN (imwidth, tileleft + tilewidth);
            int tilebottom = MIN (imheight, tiletop + tileheight);
            int width  = tileright - tileleft;
            int height = tilebottom - tiletop;
            LabImage * labdn = new LabImage (width, height);
            float** noisevarlum = new float*[ (height + 1) / 2];

            for (int i = 0; i < (height + 1) / 2; ++i) {
                noisevarlum[i] = new float[ (width + 1) / 2];
            }

            float** noisevarchrom = new float*[ (height + 1) / 2];

            for (int i = 0; i < (height + 1) / 2; ++i) {
                noisevarchrom[i] = new float[ (width + 1) / 2];
            }

            float** noisevarhue = new float*[ (height + 1) / 2];

            for (int i = 0; i < (height + 1) / 2; ++i) {
                noisevarhue[i] = new float[ (width + 1) / 2];
            }

            // init luma noisevarL
            float noisevarab_b, noisevarab_r;

            float realred, realblue;
            float interm_med = static_cast<float> ( dnparams.chroma) / 10.0;
            float intermred, intermblue;

            if (dnparams.redchro > 0.) {
                intermred = (dnparams.redchro / 10.);
            } else {
                intermred = static_cast<float> ( dnparams.redchro) / 7.0;   //increase slower than linear for more sensit
            }

            if (dnparams.bluechro > 0.) {
                intermblue = (dnparams.bluechro / 10.);
            } else {
                intermblue = static_cast<float> ( dnparams.bluechro) / 7.0;   //increase slower than linear for more sensit
            }

            realred = interm_med + intermred;

            if (realred < 0.f) {
                realred = 0.001f;
            }

            realblue = interm_med + intermblue;

            if (realblue < 0.f) {
                realblue = 0.001f;
            }

            //TODO: implement using AlignedBufferMP
            //fill tile from image; convert RGB to "luma/chroma"

            if (isRAW) {//image is raw; use channel differences for chroma channels
#ifdef _RT_NESTED_OPENMP
                #pragma omp parallel for if (multiThread)
#endif

                for (int i = tiletop; i < tilebottom; i += 2) {
                    int i1 = i - tiletop;
#ifdef __SSE2__
                    __m128 aNv, bNv;
                    __m128 c100v = _mm_set1_ps (100.f);
                    int j;

                    for (j = tileleft; j < tileright - 7; j += 8) {
                        int j1 = j - tileleft;
                        aNv = LVFU (acalc[i >> 1][j >> 1]);
                        bNv = LVFU (bcalc[i >> 1][j >> 1]);
                        _mm_storeu_ps (&noisevarhue[i1 >> 1][j1 >> 1], xatan2f (bNv, aNv));
                        _mm_storeu_ps (&noisevarchrom[i1 >> 1][j1 >> 1], _mm_max_ps (c100v, _mm_sqrt_ps (SQRV (aNv) + SQRV (bNv))));
                    }

                    for (; j < tileright; j += 2) {
                        int j1 = j - tileleft;
                        float aN = acalc[i >> 1][j >> 1];
                        float bN = bcalc[i >> 1][j >> 1];
                        float cN = sqrtf (SQR (aN) + SQR (bN));
                        noisevarhue[i1 >> 1][j1 >> 1] = xatan2f (bN, aN);

                        if (cN < 100.f) {
                            cN = 100.f;    //avoid divided by zero
                        }

                        noisevarchrom[i1 >> 1][j1 >> 1] = cN;
                    }

#else

                    for (int j = tileleft; j < tileright; j += 2) {
                        int j1 = j - tileleft;
                        float aN = acalc[i >> 1][j >> 1];
                        float bN = bcalc[i >> 1][j >> 1];
                        float cN = sqrtf (SQR (aN) + SQR (bN));
                        float hN = xatan2f (bN, aN);

                        if (cN < 100.f) {
                            cN = 100.f;    //avoid divided by zero
                        }

                        noisevarchrom[i1 >> 1][j1 >> 1] = cN;
                        noisevarhue[i1 >> 1][j1 >> 1] = hN;
                    }

#endif
                }

#ifdef _RT_NESTED_OPENMP
                #pragma omp parallel for if (multiThread)
#endif

                for (int i = tiletop; i < tilebottom; i += 2) {
                    int i1 = i - tiletop;

                    for (int j = tileleft; j < tileright; j += 2) {
                        int j1 = j - tileleft;
                        float Llum = lumcalc[i >> 1][j >> 1];
                        Llum = Llum < 2.f ? 2.f : Llum; //avoid divided by zero ?
                        Llum = Llum > 32768.f ? 32768.f : Llum; // not strictly necessary
                        noisevarlum[i1 >> 1][j1 >> 1] = Llum;
                    }
                }

                if (!denoiseMethodRgb) { //lab mode, modification Jacques feb 2013 and july 2014

#ifdef _RT_NESTED_OPENMP
                    #pragma omp parallel for if (multiThread)
#endif

                    for (int i = tiletop; i < tilebottom; ++i) {
                        int i1 = i - tiletop;

                        for (int j = tileleft; j < tileright; ++j) {
                            int j1 = j - tileleft;
                            float R_ = gain * src->r (i, j);
                            float G_ = gain * src->g (i, j);
                            float B_ = gain * src->b (i, j);

                            R_ = Color::denoiseIGammaTab[R_];
                            G_ = Color::denoiseIGammaTab[G_];
                            B_ = Color::denoiseIGammaTab[B_];

                            //apply gamma noise standard (slider)
                            R_ = R_ < 65535.f ? gamcurve[R_] : (Color::gammanf (R_ / 65535.f, gam) * 32768.f);
                            G_ = G_ < 65535.f ? gamcurve[G_] : (Color::gammanf (G_ / 65535.f, gam) * 32768.f);
                            B_ = B_ < 65535.f ? gamcurve[B_] : (Color::gammanf (B_ / 65535.f, gam) * 32768.f);
                            //true conversion xyz=>Lab
                            float X, Y, Z;
                            Color::rgbxyz (R_, G_, B_, X, Y, Z, wp);

                            //convert to Lab
                            float L, a, b;
                            Color::XYZ2Lab (X, Y, Z, L, a, b);

                            labdn->a[i1][j1] = a;
                            labdn->b[i1][j1] = b;
                        }
                    }
                } else { //RGB mode

                    for (int i = tiletop; i < tilebottom; ++i) {
                        int i1 = i - tiletop;

                        for (int j = tileleft; j < tileright; ++j) {
                            int j1 = j - tileleft;

                            float X = gain * src->r (i, j);
                            float Y = gain * src->g (i, j);
                            float Z = gain * src->b (i, j);

                            X = X < 65535.f ? gamcurve[X] : (Color::gammaf (X / 65535.f, gam, gamthresh, gamslope) * 32768.f);
                            Y = Y < 65535.f ? gamcurve[Y] : (Color::gammaf (Y / 65535.f, gam, gamthresh, gamslope) * 32768.f);
                            Z = Z < 65535.f ? gamcurve[Z] : (Color::gammaf (Z / 65535.f, gam, gamthresh, gamslope) * 32768.f);

                            labdn->a[i1][j1] = (X - Y);
                            labdn->b[i1][j1] = (Y - Z);
                        }
                    }
                }

            } else {//image is not raw; use Lab parametrization
                for (int i = tiletop; i < tilebottom; ++i) {
                    int i1 = i - tiletop;

                    for (int j = tileleft; j < tileright; ++j) {
                        int j1 = j - tileleft;
                        float L, a, b;
                        float rLum = src->r (i, j) ; //for luminance denoise curve
                        float gLum = src->g (i, j) ;
                        float bLum = src->b (i, j) ;

                        //use gamma sRGB, not good if TIF (JPG) Output profil not with gamma sRGB  (eg : gamma =1.0, or 1.8...)
                        //very difficult to solve !
                        // solution ==> save TIF with gamma sRGB and re open
                        float rtmp = Color::igammatab_srgb[ src->r (i, j) ];
                        float gtmp = Color::igammatab_srgb[ src->g (i, j) ];
                        float btmp = Color::igammatab_srgb[ src->b (i, j) ];
                        //modification Jacques feb 2013
                        // gamma slider different from raw
                        rtmp = rtmp < 65535.f ? gamcurve[rtmp] : (Color::gammanf (rtmp / 65535.f, gam) * 32768.f);
                        gtmp = gtmp < 65535.f ? gamcurve[gtmp] : (Color::gammanf (gtmp / 65535.f, gam) * 32768.f);
                        btmp = btmp < 65535.f ? gamcurve[btmp] : (Color::gammanf (btmp / 65535.f, gam) * 32768.f);

                        float X, Y, Z;
                        Color::rgbxyz (rtmp, gtmp, btmp, X, Y, Z, wp);

                        //convert Lab
                        Color::XYZ2Lab (X, Y, Z, L, a, b);

                        if (((i1 | j1) & 1) == 0) {
                            float Llum, alum, blum;
                            float XL, YL, ZL;
                            Color::rgbxyz (rLum, gLum, bLum, XL, YL, ZL, wp);
                            Color::XYZ2Lab (XL, YL, ZL, Llum, alum, blum);
                            float kN = Llum;

                            if (kN < 2.f) {
                                kN = 2.f;
                            }

                            if (kN > 32768.f) {
                                kN = 32768.f;
                            }

                            noisevarlum[i1 >> 1][j1 >> 1] = kN;
                            float aN = alum;
                            float bN = blum;
                            float hN = xatan2f (bN, aN);
                            float cN = sqrt (SQR (aN) + SQR (bN));

                            if (cN < 100.f) {
                                cN = 100.f;    //avoid divided by zero
                            }

                            noisevarchrom[i1 >> 1][j1 >> 1] = cN;
                            noisevarhue[i1 >> 1][j1 >> 1] = hN;
                        }

                        labdn->a[i1][j1] = a;
                        labdn->b[i1][j1] = b;
                    }
                }
            }

            int datalen = labdn->W * labdn->H;

            //now perform basic wavelet denoise
            //last two arguments of wavelet decomposition are max number of wavelet decomposition levels;
            //and whether to subsample the image after wavelet filtering.  Subsampling is coded as
            //binary 1 or 0 for each level, eg subsampling = 0 means no subsampling, 1 means subsample
            //the first level only, 7 means subsample the first three levels, etc.
            noisevarab_r = SQR (realred) + 0.01f;
            noisevarab_b = SQR (realblue) + 0.01f;

            wavelet_decomposition* adecomp;
            wavelet_decomposition* bdecomp;

            int schoice = 0;//shrink method

            if (dnparams.smethod == "shalbi") {
                schoice = 2;
            }

            const int levwav = 5;
#ifdef _RT_NESTED_OPENMP
            #pragma omp parallel sections if (multiThread)
#endif
            {
#ifdef _RT_NESTED_OPENMP
                #pragma omp section
#endif
                {
                    adecomp = new wavelet_decomposition (labdn->data + datalen, labdn->W, labdn->H, levwav, 1);
                }
#ifdef _RT_NESTED_OPENMP
                #pragma omp section
#endif
                {
                    bdecomp = new wavelet_decomposition (labdn->data + 2 * datalen, labdn->W, labdn->H, levwav, 1);
                }
            }
            bool autoch = dnparams.autochroma;

            if (comptlevel == 0) {
                WaveletDenoiseAll_info (
                    levwav,
                    *adecomp,
                    *bdecomp,
                    noisevarlum,
                    noisevarchrom,
                    noisevarhue,
                    width,
                    height,
                    noisevarab_r,
                    noisevarab_b,
                    labdn,
                    chaut,
                    Nb,
                    redaut,
                    blueaut,
                    maxredaut,
                    maxblueaut,
                    minredaut,
                    minblueaut,
                    schoice,
                    autoch,
                    chromina,
                    sigma,
                    lumema,
                    sigma_L,
                    redyel,
                    skinc,
                    nsknc,
                    maxchred,
                    maxchblue,
                    minchred,
                    minchblue,
                    nb,
                    chau,
                    chred,
                    chblue,
                    denoiseMethodRgb,
                    multiThread
                ); // Enhance mode
            }

            comptlevel += 1;
            delete adecomp;
            delete bdecomp;
            delete labdn;

            for (int i = 0; i < (height + 1) / 2; ++i) {
                delete[] noisevarlum[i];
            }

            delete[] noisevarlum;

            for (int i = 0; i < (height + 1) / 2; ++i) {
                delete[] noisevarchrom[i];
            }

            delete[] noisevarchrom;

            for (int i = 0; i < (height + 1) / 2; ++i) {
                delete[] noisevarhue[i];
            }

            delete[] noisevarhue;

        }//end of tile row
    }//end of tile loop

    for (int i = 0; i < hei; ++i) {
        delete[] lumcalc[i];
    }

    delete[] lumcalc;

    for (int i = 0; i < hei; ++i) {
        delete[] acalc[i];
    }

    delete[] acalc;

    for (int i = 0; i < hei; ++i) {
        delete[] bcalc[i];
    }

    delete[] bcalc;

#undef TS
#undef fTS
#undef offset
#undef epsilon

} // End of main RGB_denoise
*/
}<|MERGE_RESOLUTION|>--- conflicted
+++ resolved
@@ -3377,17 +3377,10 @@
 
                     for (j = tileleft; j < tileright - 7; j += 8) {
                         int j1 = j - tileleft;
-<<<<<<< HEAD
                         aNv = LVFU (acalc[i >> 1][j >> 1]);
                         bNv = LVFU (bcalc[i >> 1][j >> 1]);
                         _mm_storeu_ps (&noisevarhue[i1 >> 1][j1 >> 1], xatan2f (bNv, aNv));
-                        _mm_storeu_ps (&noisevarchrom[i1 >> 1][j1 >> 1], _mm_max_ps (c100v, _mm_sqrt_ps (SQRV (aNv) + SQRV (bNv))));
-=======
-                        aNv = LVFU(acalc[i >> 1][j >> 1]);
-                        bNv = LVFU(bcalc[i >> 1][j >> 1]);
-                        _mm_storeu_ps(&noisevarhue[i1 >> 1][j1 >> 1], xatan2f(bNv, aNv));
                         _mm_storeu_ps(&noisevarchrom[i1 >> 1][j1 >> 1], vmaxf(vsqrtf(SQRV(aNv) + SQRV(bNv)),c100v));
->>>>>>> a1d4acf7
                     }
 
                     for (; j < tileright; j += 2) {
