/*
 *  This file is part of RawTherapee.
 *
 *  Copyright (c) 2004-2010 Gabor Horvath <hgabor@rawtherapee.com>
 *
 *  RawTherapee is free software: you can redistribute it and/or modify
 *  it under the terms of the GNU General Public License as published by
 *  the Free Software Foundation, either version 3 of the License, or
 *  (at your option) any later version.
 *
 *  RawTherapee is distributed in the hope that it will be useful,
 *  but WITHOUT ANY WARRANTY; without even the implied warranty of
 *  MERCHANTABILITY or FITNESS FOR A PARTICULAR PURPOSE.  See the
 *  GNU General Public License for more details.
 *
 *  You should have received a copy of the GNU General Public License
 *  along with RawTherapee.  If not, see <http://www.gnu.org/licenses/>.
 */
#ifndef _RAWIMAGESOURCE_
#define _RAWIMAGESOURCE_

#include "imagesource.h"
#include "dcp.h"
#include "array2D.h"
#include "curves.h"
#include "color.h"
#include "iimage.h"
#include <iostream>
#define HR_SCALE 2

namespace rtengine
{

class RawImageSource : public ImageSource
{

private:
    static DiagonalCurve *phaseOneIccCurve;
    static DiagonalCurve *phaseOneIccCurveInv;
    static LUTf invGrad;  // for fast_demosaic
    static LUTf initInvGrad();
    static void colorSpaceConversion_(Imagefloat* im, const ColorManagementParams& cmp, const ColorTemp &wb, double pre_mul[3], cmsHPROFILE embedded, cmsHPROFILE camprofile, double cam[3][3], const std::string &camName);
    int  defTransform(int tran);

protected:
    MyMutex getImageMutex;  // locks getImage

    int W, H;
    ColorTemp camera_wb;
    ProgressListener* plistener;
    float scale_mul[4]; // multiplier for each color
    float c_black[4]; // copy of cblack Dcraw for black level
    float c_white[4];
    float cblacksom[4];
    float ref_pre_mul[4];
    double refwb_red;
    double refwb_green;
    double refwb_blue;
    double rgb_cam[3][3];
    double cam_rgb[3][3];
    double xyz_cam[3][3];
    double cam_xyz[3][3];
    bool fuji;
    bool d1x;
    int border;
    float chmax[4], hlmax[4], clmax[4];
    double initialGain; // initial gain calculated after scale_colors
    double camInitialGain;
    double defGain;
    cmsHPROFILE camProfile;
    bool rgbSourceModified;

    RawImage* ri;  // Copy of raw pixels, NOT corrected for initial gain, blackpoint etc.
    RawImage* riFrames[4] = {nullptr};
    unsigned int currFrame = 0;
    unsigned int numFrames = 0;

    // to accelerate CIELAB conversion:
    double lc00, lc01, lc02, lc10, lc11, lc12, lc20, lc21, lc22;
    double* cache;
    int threshold;

    array2D<float> rawData;  // holds preprocessed pixel values, rowData[i][j] corresponds to the ith row and jth column
    array2D<float> *rawDataFrames[4] = {nullptr};
    array2D<float> *rawDataBuffer[3] = {nullptr};
    array2D<float> rawDataloc;  // holds preprocessed pixel values, rowData[i][j] corresponds to the ith row and jth column

    // the interpolated green plane:
    array2D<float> green;
    array2D<float> greenloc;

    // the interpolated red plane:
    array2D<float> red;
    array2D<float> redloc;

    // the interpolated blue plane:
    array2D<float> blue;
    array2D<float> blueloc;

    bool rawDirty;
    float psRedBrightness[4];
    float psGreenBrightness[4];
    float psBlueBrightness[4];

    std::vector<double> histMatchingCache;
    ColorManagementParams histMatchingParams;

    void hphd_vertical(float** hpmap, int col_from, int col_to);
    void hphd_horizontal(float** hpmap, int row_from, int row_to);
    void hphd_green(float** hpmap);
    void processFalseColorCorrectionThread(Imagefloat* im, array2D<float> &rbconv_Y, array2D<float> &rbconv_I, array2D<float> &rbconv_Q, array2D<float> &rbout_I, array2D<float> &rbout_Q, const int row_from, const int row_to);
    void hlRecovery(const std::string &method, float* red, float* green, float* blue, int width, float* hlmax);
    void transformRect(const PreviewProps &pp, int tran, int &sx1, int &sy1, int &width, int &height, int &fw);
    void transformPosition(int x, int y, int tran, int& tx, int& ty);
    void ItcWB(const LocWBParams &localr, double &tempitc, double &greenitc, array2D<float> &redloc, array2D<float> &greenloc, array2D<float> &blueloc, int bfw, int bfh, double &avg_rm, double &avg_gm, double &avg_bm, const ColorManagementParams &cmp, const RAWParams &raw);

    unsigned FC(int row, int col)
    {
        return ri->FC(row, col);
    }
    inline void getRowStartEnd(int x, int &start, int &end);
    static void getProfilePreprocParams(cmsHPROFILE in, float& gammafac, float& lineFac, float& lineSum);


public:
    RawImageSource();
    ~RawImageSource();

    int         load(const Glib::ustring &fname);
    void        preprocess(const RAWParams &raw, const LensProfParams &lensProf, const CoarseTransformParams& coarse, bool prepareDenoise = true);
    void        demosaic(const RAWParams &raw);
    void        retinex(const ColorManagementParams& cmp, const RetinexParams &deh, const ToneCurveParams& Tc, LUTf & cdcurve, LUTf & mapcurve, const RetinextransmissionCurve & dehatransmissionCurve, const RetinexgaintransmissionCurve & dehagaintransmissionCurve, multi_array2D<float, 4> &conversionBuffer, bool dehacontlutili, bool mapcontlutili, bool useHsl, float &minCD, float &maxCD, float &mini, float &maxi, float &Tmean, float &Tsigma, float &Tmin, float &Tmax, LUTu &histLRETI);
    void        retinexPrepareCurves(const RetinexParams &retinexParams, LUTf &cdcurve, LUTf &mapcurve, RetinextransmissionCurve &retinextransmissionCurve, RetinexgaintransmissionCurve &retinexgaintransmissionCurve, bool &retinexcontlutili, bool &mapcontlutili, bool &useHsl, LUTu & lhist16RETI, LUTu & histLRETI);
    void        retinexPrepareBuffers(const ColorManagementParams& cmp, const RetinexParams &retinexParams, multi_array2D<float, 4> &conversionBuffer, LUTu &lhist16RETI);
    void        flushRawData();
    void        flushRGB();
    void        HLRecovery_Global(ToneCurveParams hrp);
    void        refinement_lassus(int PassCount);
    void        refinement(int PassCount);

    bool        isRGBSourceModified() const
    {
        return rgbSourceModified;   // tracks whether cached rgb output of demosaic has been modified
    }

    void        processFlatField(const RAWParams &raw, RawImage *riFlatFile, unsigned short black[4]);
    void        copyOriginalPixels(const RAWParams &raw, RawImage *ri, RawImage *riDark, RawImage *riFlatFile, array2D<float> &rawData);
    void        cfaboxblur(RawImage *riFlatFile, float* cfablur, int boxH, int boxW);
    void        scaleColors(int winx, int winy, int winw, int winh, const RAWParams &raw, array2D<float> &rawData);  // raw for cblack

    void        getImage_local(int begx, int begy, int yEn, int xEn, int cx, int cy, const ColorTemp &ctemp, int tran, Imagefloat* image, Imagefloat* bufimage, const PreviewProps &pp, const ProcParams &params);

//   void        getImage_local(int begx, int begy, int yEn, int xEn, int cx, int cy, const ColorTemp &ctemp, int tran, Imagefloat* image, Imagefloat* bufimage, const PreviewProps &pp, const ToneCurveParams &hrp, const ColorManagementParams &cmp, const RAWParams &raw, const LocWBParams &wbl, const ColorAppearanceParams &cap);
    void        WBauto(array2D<float> &redloc, array2D<float> &greenloc, array2D<float> &blueloc, int bfw, int bfh, double &avg_rm, double &avg_gm, double &avg_bm, double &tempitc, double &greenitc, bool &twotimes, const LocWBParams &localr, const WBParams & wbpar, int begx, int begy, int yEn, int xEn, int cx, int cy, const ColorManagementParams &cmp, const RAWParams &raw);
    void        getrgbloc(bool local, bool gamma, bool cat02, int begx, int begy, int yEn, int xEn, int cx, int cy, int bf_h, int bf_w);

    void        getAutoWBMultipliersloc(double &tempitc, double &greenitc, int begx, int begy, int yEn, int xEn, int cx, int cy, int bf_h, int bf_w, double &rm, double &gm, double &bm, const LocWBParams &localr, const WBParams & wbpar, const ColorManagementParams &cmp, const RAWParams &raw);

    void        getImage(const ColorTemp &ctemp, int tran, Imagefloat* image, const PreviewProps &pp, const ToneCurveParams &hrp, const RAWParams &raw);
    eSensorType getSensorType() const
    {
        return ri != nullptr ? ri->getSensorType() : ST_NONE;
    }
    bool        isMono() const
    {
        return ri->get_colors() == 1;
    }
    ColorTemp   getWB() const
    {
        return camera_wb;
    }
    void        getAutoWBMultipliers(double &rm, double &gm, double &bm);
    ColorTemp   getSpotWB(std::vector<Coord2D> &red, std::vector<Coord2D> &green, std::vector<Coord2D> &blue, int tran, double equal);
    bool        isWBProviderReady()
    {
        return rawData;
    }

    double      getDefGain() const
    {
        return defGain;
    }

    void        getFullSize(int& w, int& h, int tr = TR_NONE);
    void        getSize(const PreviewProps &pp, int& w, int& h);
    int         getRotateDegree() const
    {
        return ri->get_rotateDegree();
    }

    FrameData*  getImageData(unsigned int frameNum)
    {
        return idata->getFrameData(frameNum);
    }
    ImageMatrices* getImageMatrices()
    {
        return &imatrices;
    }
    bool        isRAW() const
    {
        return true;
    }

    void        setProgressListener(ProgressListener* pl)
    {
        plistener = pl;
    }
    void        getAutoExpHistogram(LUTu & histogram, int& histcompr);
    void        getRAWHistogram(LUTu & histRedRaw, LUTu & histGreenRaw, LUTu & histBlueRaw);
    void getAutoMatchedToneCurve(const ColorManagementParams &cp, std::vector<double> &outCurve);
    DCPProfile *getDCP(const ColorManagementParams &cmp, DCPProfile::ApplyState &as);

    void convertColorSpace(Imagefloat* image, const ColorManagementParams &cmp, const ColorTemp &wb);
    static bool findInputProfile(Glib::ustring inProfile, cmsHPROFILE embedded, std::string camName, DCPProfile **dcpProf, cmsHPROFILE& in);
    static void colorSpaceConversion(Imagefloat* im, const ColorManagementParams& cmp, const ColorTemp &wb, double pre_mul[3], cmsHPROFILE embedded, cmsHPROFILE camprofile, double cam[3][3], const std::string &camName)
    {
        colorSpaceConversion_(im, cmp, wb, pre_mul, embedded, camprofile, cam, camName);
    }
    static void inverse33(const double (*coeff)[3], double (*icoeff)[3]);

    void boxblur2(float** src, float** dst, float** temp, int H, int W, int box);
    void boxblur_resamp(float **src, float **dst, float** temp, int H, int W, int box, int samp);
    void MSR(float** luminance, float **originalLuminance, float **exLuminance,  LUTf & mapcurve, bool &mapcontlutili, int width, int height, const RetinexParams &deh, const RetinextransmissionCurve & dehatransmissionCurve, const RetinexgaintransmissionCurve & dehagaintransmissionCurve, float &minCD, float &maxCD, float &mini, float &maxi, float &Tmean, float &Tsigma, float &Tmin, float &Tmax);
    void HLRecovery_inpaint(float** red, float** green, float** blue);
    static void HLRecovery_Luminance(float* rin, float* gin, float* bin, float* rout, float* gout, float* bout, int width, float maxval);
    static void HLRecovery_CIELab(float* rin, float* gin, float* bin, float* rout, float* gout, float* bout, int width, float maxval, double cam[3][3], double icam[3][3]);
    static void HLRecovery_blend(float* rin, float* gin, float* bin, int width, float maxval, float* hlmax);
    static void init();
    static void cleanup();
    void setCurrentFrame(unsigned int frameNum)
    {
        currFrame = std::min(numFrames - 1, frameNum);
        ri = riFrames[currFrame];
    }
    int getFrameCount()
    {
        return numFrames;
    }

    class GreenEqulibrateThreshold {
    public:
        explicit GreenEqulibrateThreshold(float thresh): thresh_(thresh) {}
        virtual ~GreenEqulibrateThreshold() {}
        virtual float operator()(int row, int column) const { return thresh_; }
    protected:
        const float thresh_;
    };

    class CFALineDenoiseRowBlender {
    public:
        virtual ~CFALineDenoiseRowBlender() {}
        virtual float operator()(int row) const { return 1.f; }
    };
    
protected:
    typedef unsigned short ushort;
    void processFalseColorCorrection(Imagefloat* i, const int steps);
    inline  void convert_row_to_YIQ(const float* const r, const float* const g, const float* const b, float* Y, float* I, float* Q, const int W);
    inline  void convert_row_to_RGB(float* r, float* g, float* b, const float* const Y, const float* const I, const float* const Q, const int W);
    inline  void convert_to_RGB(float &r, float &g, float &b, const float Y, const float I, const float Q);

    inline  void convert_to_cielab_row(float* ar, float* ag, float* ab, float* oL, float* oa, float* ob);
    inline  void interpolate_row_g(float* agh, float* agv, int i);
    inline  void interpolate_row_rb(float* ar, float* ab, float* pg, float* cg, float* ng, int i);
    inline  void interpolate_row_rb_mul_pp(float* ar, float* ab, float* pg, float* cg, float* ng, int i, float r_mul, float g_mul, float b_mul, int x1, int width, int skip);

    void CA_correct_RT(const bool autoCA, const double cared, const double cablue, const double caautostrength, array2D<float> &rawData);
    void ddct8x8s(int isgn, float a[8][8]);
    void processRawWhitepoint(float expos, float preser, array2D<float> &rawData);   // exposure before interpolation

    int  interpolateBadPixelsBayer(PixelsMap &bitmapBads, array2D<float> &rawData);
    int  interpolateBadPixelsNColours(PixelsMap &bitmapBads, const int colours);
    int  interpolateBadPixelsXtrans(PixelsMap &bitmapBads);
    int  findHotDeadPixels(PixelsMap &bpMap, float thresh, bool findHotPixels, bool findDeadPixels);

<<<<<<< HEAD
    void cfa_linedn(float linenoiselevel); //Emil's line denoise

    void green_equilibrate_global(array2D<float> &rawData);
    void green_equilibrate(float greenthresh, array2D<float> &rawData); //Emil's green equilibration
=======
    void cfa_linedn (float linenoiselevel, bool horizontal, bool vertical, const CFALineDenoiseRowBlender &rowblender);//Emil's line denoise

    void green_equilibrate_global (array2D<float> &rawData);
    void green_equilibrate (const GreenEqulibrateThreshold &greenthresh, array2D<float> &rawData);//Emil's green equilibration
>>>>>>> 4511b693

    void nodemosaic(bool bw);
    void eahd_demosaic();
    void hphd_demosaic();
    void vng4_demosaic();
    void ppg_demosaic();
    void jdl_interpolate_omp();
    void igv_interpolate(int winw, int winh);
    void lmmse_interpolate_omp(int winw, int winh, array2D<float> &rawData, array2D<float> &red, array2D<float> &green, array2D<float> &blue, int iterations);
    void amaze_demosaic_RT(int winx, int winy, int winw, int winh, array2D<float> &rawData, array2D<float> &red, array2D<float> &green, array2D<float> &blue);  //Emil's code for AMaZE
    void fast_demosaic();//Emil's code for fast demosaicing
    void dcb_demosaic(int iterations, bool dcb_enhance);
    void ahd_demosaic();
    void rcd_demosaic();
    void border_interpolate(unsigned int border, float (*image)[4], unsigned int start = 0, unsigned int end = 0);
    void border_interpolate2(int winw, int winh, int lborders);
    void dcb_initTileLimits(int &colMin, int &rowMin, int &colMax, int &rowMax, int x0, int y0, int border);
    void fill_raw(float (*cache)[3], int x0, int y0, float** rawData);
    void fill_border(float (*cache)[3], int border, int x0, int y0);
    void copy_to_buffer(float (*image2)[2], float (*image)[3]);
    void dcb_hid(float (*image)[3], int x0, int y0);
    void dcb_color(float (*image)[3], int x0, int y0);
    void dcb_hid2(float (*image)[3], int x0, int y0);
    void dcb_map(float (*image)[3], uint8_t *map, int x0, int y0);
    void dcb_correction(float (*image)[3], uint8_t *map, int x0, int y0);
    void dcb_pp(float (*image)[3], int x0, int y0);
    void dcb_correction2(float (*image)[3], uint8_t *map, int x0, int y0);
    void restore_from_buffer(float (*image)[3], float (*image2)[2]);
    void dcb_refinement(float (*image)[3], uint8_t *map, int x0, int y0);
    void dcb_color_full(float (*image)[3], int x0, int y0, float (*chroma)[2]);
    void cielab(const float (*rgb)[3], float* l, float* a, float *b, const int width, const int height, const int labWidth, const float xyz_cam[3][3]);
    void xtransborder_interpolate(int border);
    void xtrans_interpolate(const int passes, const bool useCieLab);
    void fast_xtrans_interpolate();
    void pixelshift(int winx, int winy, int winw, int winh, const RAWParams::BayerSensor &bayerParams, unsigned int frame, const std::string &make, const std::string &model, float rawWpCorrection);
    void    hflip(Imagefloat* im);
    void    vflip(Imagefloat* im);
    void getRawValues(int x, int y, int rotate, int &R, int &G, int &B);

};
}
#endif<|MERGE_RESOLUTION|>--- conflicted
+++ resolved
@@ -273,17 +273,10 @@
     int  interpolateBadPixelsXtrans(PixelsMap &bitmapBads);
     int  findHotDeadPixels(PixelsMap &bpMap, float thresh, bool findHotPixels, bool findDeadPixels);
 
-<<<<<<< HEAD
-    void cfa_linedn(float linenoiselevel); //Emil's line denoise
+    void cfa_linedn (float linenoiselevel, bool horizontal, bool vertical, const CFALineDenoiseRowBlender &rowblender);//Emil's line denoise
 
     void green_equilibrate_global(array2D<float> &rawData);
-    void green_equilibrate(float greenthresh, array2D<float> &rawData); //Emil's green equilibration
-=======
-    void cfa_linedn (float linenoiselevel, bool horizontal, bool vertical, const CFALineDenoiseRowBlender &rowblender);//Emil's line denoise
-
-    void green_equilibrate_global (array2D<float> &rawData);
     void green_equilibrate (const GreenEqulibrateThreshold &greenthresh, array2D<float> &rawData);//Emil's green equilibration
->>>>>>> 4511b693
 
     void nodemosaic(bool bw);
     void eahd_demosaic();
