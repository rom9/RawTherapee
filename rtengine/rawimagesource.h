--- conflicted
+++ resolved
@@ -26,6 +26,7 @@
 #include "colortemp.h"
 #include "iimage.h"
 #include "imagesource.h"
+#include "procparams.h"
 
 #define HR_SCALE 2
 
@@ -110,7 +111,7 @@
     void hlRecovery          (const std::string &method, float* red, float* green, float* blue, int width, float* hlmax);
     void transformRect       (const PreviewProps &pp, int tran, int &sx1, int &sy1, int &width, int &height, int &fw);
     void transformPosition   (int x, int y, int tran, int& tx, int& ty);
-    void ItcWB(bool extra, double &tempref, double &greenref, double &tempitc, double &greenitc, float &studgood, array2D<float> &redloc, array2D<float> &greenloc, array2D<float> &blueloc, int bfw, int bfh, double &avg_rm, double &avg_gm, double &avg_bm, const ColorManagementParams &cmp, const RAWParams &raw, const WBParams & wbpar);
+    void ItcWB(bool extra, double &tempref, double &greenref, double &tempitc, double &greenitc, float &studgood, array2D<float> &redloc, array2D<float> &greenloc, array2D<float> &blueloc, int bfw, int bfh, double &avg_rm, double &avg_gm, double &avg_bm, const procparams::ColorManagementParams &cmp, const procparams::RAWParams &raw, const procparams::WBParams & wbpar);
 
     unsigned FC(int row, int col) const;
     inline void getRowStartEnd (int x, int &start, int &end);
@@ -140,19 +141,12 @@
         return rgbSourceModified;   // tracks whether cached rgb output of demosaic has been modified
     }
 
-<<<<<<< HEAD
-    void        processFlatField(const RAWParams &raw, RawImage *riFlatFile, unsigned short black[4]);
-    void        copyOriginalPixels(const RAWParams &raw, RawImage *ri, RawImage *riDark, RawImage *riFlatFile, array2D<float> &rawData  );
-    void        cfaboxblur  (RawImage *riFlatFile, float* cfablur, int boxH, int boxW);
-    void        scaleColors (int winx, int winy, int winw, int winh, const RAWParams &raw, array2D<float> &rawData); // raw for cblack
-    void        WBauto(double &tempref, double &greenref, array2D<float> &redloc, array2D<float> &greenloc, array2D<float> &blueloc, int bfw, int bfh, double &avg_rm, double &avg_gm, double &avg_bm, double &tempitc, double &greenitc, float &studgood, bool &twotimes, const WBParams & wbpar, int begx, int begy, int yEn, int xEn, int cx, int cy, const ColorManagementParams &cmp, const RAWParams &raw);
-    void        getAutoWBMultipliersitc(double &tempref, double &greenref, double &tempitc, double &greenitc, float &studgood, int begx, int begy, int yEn, int xEn, int cx, int cy, int bf_h, int bf_w, double &rm, double &gm, double &bm, const WBParams & wbpar, const ColorManagementParams &cmp, const RAWParams &raw);
-    void        getrgbloc(bool local, bool gamma, bool cat02, int begx, int begy, int yEn, int xEn, int cx, int cy, int bf_h, int bf_w);
-=======
     void        processFlatField(const procparams::RAWParams &raw, const RawImage *riFlatFile, const unsigned short black[4]);
     void        copyOriginalPixels(const procparams::RAWParams &raw, RawImage *ri, RawImage *riDark, RawImage *riFlatFile, array2D<float> &rawData  );
     void        scaleColors (int winx, int winy, int winw, int winh, const procparams::RAWParams &raw, array2D<float> &rawData); // raw for cblack
->>>>>>> a2d5ef35
+    void        WBauto(double &tempref, double &greenref, array2D<float> &redloc, array2D<float> &greenloc, array2D<float> &blueloc, int bfw, int bfh, double &avg_rm, double &avg_gm, double &avg_bm, double &tempitc, double &greenitc, float &studgood, bool &twotimes, const procparams::WBParams & wbpar, int begx, int begy, int yEn, int xEn, int cx, int cy, const procparams::ColorManagementParams &cmp, const procparams::RAWParams &raw);
+    void        getAutoWBMultipliersitc(double &tempref, double &greenref, double &tempitc, double &greenitc, float &studgood, int begx, int begy, int yEn, int xEn, int cx, int cy, int bf_h, int bf_w, double &rm, double &gm, double &bm, const procparams::WBParams & wbpar, const procparams::ColorManagementParams &cmp, const procparams::RAWParams &raw);
+    void        getrgbloc(bool local, bool gamma, bool cat02, int begx, int begy, int yEn, int xEn, int cx, int cy, int bf_h, int bf_w);
 
     void        getImage    (const ColorTemp &ctemp, int tran, Imagefloat* image, const PreviewProps &pp, const procparams::ToneCurveParams &hrp, const procparams::RAWParams &raw) override;
     eSensorType getSensorType () const override;
