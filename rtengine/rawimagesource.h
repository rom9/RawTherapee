/*
 *  This file is part of RawTherapee.
 *
 *  Copyright (c) 2004-2010 Gabor Horvath <hgabor@rawtherapee.com>
 *
 *  RawTherapee is free software: you can redistribute it and/or modify
 *  it under the terms of the GNU General Public License as published by
 *  the Free Software Foundation, either version 3 of the License, or
 *  (at your option) any later version.
 *
 *  RawTherapee is distributed in the hope that it will be useful,
 *  but WITHOUT ANY WARRANTY; without even the implied warranty of
 *  MERCHANTABILITY or FITNESS FOR A PARTICULAR PURPOSE.  See the
 *  GNU General Public License for more details.
 *
 *  You should have received a copy of the GNU General Public License
 *  along with RawTherapee.  If not, see <http://www.gnu.org/licenses/>.
 */
#ifndef _RAWIMAGESOURCE_
#define _RAWIMAGESOURCE_

#include "imagesource.h"
#include "dcp.h"
#include "array2D.h"
#include "curves.h"
#include "color.h"
#include "iimage.h"
#include <iostream>
#define HR_SCALE 2

namespace rtengine
{
using namespace procparams;

class RawImageSource : public ImageSource
{
    const ProcParams* params;

private:
    static DiagonalCurve *phaseOneIccCurve;
    static DiagonalCurve *phaseOneIccCurveInv;
    static LUTf invGrad;  // for fast_demosaic
    static LUTf initInvGrad();
    static void colorSpaceConversion_(Imagefloat* im, const ColorManagementParams& cmp, const ColorTemp &wb, double pre_mul[3], cmsHPROFILE embedded, cmsHPROFILE camprofile, double cam[3][3], const std::string &camName);
    int  defTransform(int tran);

protected:
    MyMutex getImageMutex;  // locks getImage

    int W, H;
    ColorTemp camera_wb;
    ProgressListener* plistener;
    float scale_mul[4]; // multiplier for each color
    float c_black[4]; // copy of cblack Dcraw for black level
    float c_white[4];
    float cblacksom[4];
    float ref_pre_mul[4];
    double refwb_red;
    double refwb_green;
    double refwb_blue;
    double rgb_cam[3][3];
    double cam_rgb[3][3];
    double xyz_cam[3][3];
    double cam_xyz[3][3];
    bool fuji;
    bool d1x;
    int border;
    float chmax[4], hlmax[4], clmax[4];
    double initialGain; // initial gain calculated after scale_colors
    double camInitialGain;
    double defGain;
    cmsHPROFILE camProfile;
    bool rgbSourceModified;

    RawImage* ri;  // Copy of raw pixels, NOT corrected for initial gain, blackpoint etc.
    RawImage* riFrames[4] = {nullptr};
    unsigned int currFrame = 0;
    unsigned int numFrames = 0;

    // to accelerate CIELAB conversion:
    double lc00, lc01, lc02, lc10, lc11, lc12, lc20, lc21, lc22;
    double* cache;
    int threshold;

    array2D<float> rawData;  // holds preprocessed pixel values, rowData[i][j] corresponds to the ith row and jth column
    array2D<float> *rawDataFrames[4] = {nullptr};
    array2D<float> *rawDataBuffer[3] = {nullptr};
    array2D<float> rawDataloc;  // holds preprocessed pixel values, rowData[i][j] corresponds to the ith row and jth column

    // the interpolated green plane:
    array2D<float> green;
    array2D<float> greenloc;

    // the interpolated red plane:
    array2D<float> red;
    array2D<float> redloc;

    // the interpolated blue plane:
    array2D<float> blue;
    array2D<float> blueloc;

    bool rawDirty;
    float psRedBrightness[4];
    float psGreenBrightness[4];
    float psBlueBrightness[4];

    std::vector<double> histMatchingCache;
    ColorManagementParams histMatchingParams;

    void hphd_vertical(float** hpmap, int col_from, int col_to);
    void hphd_horizontal(float** hpmap, int row_from, int row_to);
    void hphd_green(float** hpmap);
    void processFalseColorCorrectionThread(Imagefloat* im, array2D<float> &rbconv_Y, array2D<float> &rbconv_I, array2D<float> &rbconv_Q, array2D<float> &rbout_I, array2D<float> &rbout_Q, const int row_from, const int row_to);
    void hlRecovery(const std::string &method, float* red, float* green, float* blue, int width, float* hlmax);
    void transformRect(const PreviewProps &pp, int tran, int &sx1, int &sy1, int &width, int &height, int &fw);
    void transformPosition(int x, int y, int tran, int& tx, int& ty);
    void ItcWB(double &tempref, double &greenref, const LocWBParams &localr, double &tempitc, double &greenitc, array2D<float> &redloc, array2D<float> &greenloc, array2D<float> &blueloc, int bfw, int bfh, double &avg_rm, double &avg_gm, double &avg_bm, const ColorManagementParams &cmp, const RAWParams &raw, const WBParams & wbpar);

    unsigned FC(int row, int col)
    {
        return ri->FC(row, col);
    }
    inline void getRowStartEnd(int x, int &start, int &end);
    static void getProfilePreprocParams(cmsHPROFILE in, float& gammafac, float& lineFac, float& lineSum);


public:
    RawImageSource();
    ~RawImageSource();

    int load(const Glib::ustring &fname)
    {
        return load(fname, false);
    }
    int load(const Glib::ustring &fname, bool firstFrameOnly);
<<<<<<< HEAD
    void        preprocess(const RAWParams &raw, const LensProfParams &lensProf, const CoarseTransformParams& coarse, bool prepareDenoise = true);
    void        demosaic(const RAWParams &raw);
    void        retinex(const ColorManagementParams& cmp, const RetinexParams &deh, const ToneCurveParams& Tc, LUTf & cdcurve, LUTf & mapcurve, const RetinextransmissionCurve & dehatransmissionCurve, const RetinexgaintransmissionCurve & dehagaintransmissionCurve, multi_array2D<float, 4> &conversionBuffer, bool dehacontlutili, bool mapcontlutili, bool useHsl, float &minCD, float &maxCD, float &mini, float &maxi, float &Tmean, float &Tsigma, float &Tmin, float &Tmax, LUTu &histLRETI);
    void        retinexPrepareCurves(const RetinexParams &retinexParams, LUTf &cdcurve, LUTf &mapcurve, RetinextransmissionCurve &retinextransmissionCurve, RetinexgaintransmissionCurve &retinexgaintransmissionCurve, bool &retinexcontlutili, bool &mapcontlutili, bool &useHsl, LUTu & lhist16RETI, LUTu & histLRETI);
    void        retinexPrepareBuffers(const ColorManagementParams& cmp, const RetinexParams &retinexParams, multi_array2D<float, 4> &conversionBuffer, LUTu &lhist16RETI);
    void        flushRawData();
    void        flushRGB();
    void        HLRecovery_Global(ToneCurveParams hrp);
    void        refinement_lassus(int PassCount);
=======
    void        preprocess  (const RAWParams &raw, const LensProfParams &lensProf, const CoarseTransformParams& coarse, bool prepareDenoise = true);
    void        demosaic    (const RAWParams &raw, bool autoContrast, double &contrastThreshold);
    void        retinex       (const ColorManagementParams& cmp, const RetinexParams &deh, const ToneCurveParams& Tc, LUTf & cdcurve, LUTf & mapcurve, const RetinextransmissionCurve & dehatransmissionCurve, const RetinexgaintransmissionCurve & dehagaintransmissionCurve, multi_array2D<float, 4> &conversionBuffer, bool dehacontlutili, bool mapcontlutili, bool useHsl, float &minCD, float &maxCD, float &mini, float &maxi, float &Tmean, float &Tsigma, float &Tmin, float &Tmax, LUTu &histLRETI);
    void        retinexPrepareCurves       (const RetinexParams &retinexParams, LUTf &cdcurve, LUTf &mapcurve, RetinextransmissionCurve &retinextransmissionCurve, RetinexgaintransmissionCurve &retinexgaintransmissionCurve, bool &retinexcontlutili, bool &mapcontlutili, bool &useHsl, LUTu & lhist16RETI, LUTu & histLRETI);
    void        retinexPrepareBuffers      (const ColorManagementParams& cmp, const RetinexParams &retinexParams, multi_array2D<float, 4> &conversionBuffer, LUTu &lhist16RETI);
    void        flushRawData      ();
    void        flushRGB          ();
    void        HLRecovery_Global (ToneCurveParams hrp);
    void        refinement_lassus (int PassCount);
>>>>>>> 702a88f7
    void        refinement(int PassCount);

    bool        isRGBSourceModified() const
    {
        return rgbSourceModified;   // tracks whether cached rgb output of demosaic has been modified
    }

    void        processFlatField(const RAWParams &raw, RawImage *riFlatFile, unsigned short black[4]);
    void        copyOriginalPixels(const RAWParams &raw, RawImage *ri, RawImage *riDark, RawImage *riFlatFile, array2D<float> &rawData);
    void        cfaboxblur(RawImage *riFlatFile, float* cfablur, int boxH, int boxW);
    void        scaleColors(int winx, int winy, int winw, int winh, const RAWParams &raw, array2D<float> &rawData);  // raw for cblack

    void        getImage_local(int begx, int begy, int yEn, int xEn, int cx, int cy, const ColorTemp &ctemp, int tran, Imagefloat* image, Imagefloat* bufimage, const PreviewProps &pp, const ProcParams &params);

//   void        getImage_local(int begx, int begy, int yEn, int xEn, int cx, int cy, const ColorTemp &ctemp, int tran, Imagefloat* image, Imagefloat* bufimage, const PreviewProps &pp, const ToneCurveParams &hrp, const ColorManagementParams &cmp, const RAWParams &raw, const LocWBParams &wbl, const ColorAppearanceParams &cap);
    void        WBauto(double &tempref, double &greenref, array2D<float> &redloc, array2D<float> &greenloc, array2D<float> &blueloc, int bfw, int bfh, double &avg_rm, double &avg_gm, double &avg_bm, double &tempitc, double &greenitc, bool &twotimes, const LocWBParams &localr, const WBParams & wbpar, int begx, int begy, int yEn, int xEn, int cx, int cy, const ColorManagementParams &cmp, const RAWParams &raw);
    void        getrgbloc(bool local, bool gamma, bool cat02, int begx, int begy, int yEn, int xEn, int cx, int cy, int bf_h, int bf_w);

    void        getAutoWBMultipliersloc(double &tempref, double &greenref, double &tempitc, double &greenitc, int begx, int begy, int yEn, int xEn, int cx, int cy, int bf_h, int bf_w, double &rm, double &gm, double &bm, const LocWBParams &localr, const WBParams & wbpar, const ColorManagementParams &cmp, const RAWParams &raw);

    void        getImage(const ColorTemp &ctemp, int tran, Imagefloat* image, const PreviewProps &pp, const ToneCurveParams &hrp, const RAWParams &raw);
    eSensorType getSensorType() const
    {
        return ri != nullptr ? ri->getSensorType() : ST_NONE;
    }
    bool        isMono() const
    {
        return ri->get_colors() == 1;
    }
    ColorTemp   getWB() const
    {
        return camera_wb;
    }
    void        getAutoWBMultipliers(double &rm, double &gm, double &bm);
    ColorTemp   getSpotWB(std::vector<Coord2D> &red, std::vector<Coord2D> &green, std::vector<Coord2D> &blue, int tran, double equal);
    bool        isWBProviderReady()
    {
        return rawData;
    }

    double      getDefGain() const
    {
        return defGain;
    }

    void        getFullSize(int& w, int& h, int tr = TR_NONE);
    void        getSize(const PreviewProps &pp, int& w, int& h);
    int         getRotateDegree() const
    {
        return ri->get_rotateDegree();
    }

    FrameData*  getImageData(unsigned int frameNum)
    {
        return idata->getFrameData(frameNum);
    }
    ImageMatrices* getImageMatrices()
    {
        return &imatrices;
    }
    bool        isRAW() const
    {
        return true;
    }

    void        setProgressListener(ProgressListener* pl)
    {
        plistener = pl;
    }
    void        getAutoExpHistogram(LUTu & histogram, int& histcompr);
    void        getRAWHistogram(LUTu & histRedRaw, LUTu & histGreenRaw, LUTu & histBlueRaw);
    void getAutoMatchedToneCurve(const ColorManagementParams &cp, std::vector<double> &outCurve);
    DCPProfile *getDCP(const ColorManagementParams &cmp, DCPProfile::ApplyState &as);

    void convertColorSpace(Imagefloat* image, const ColorManagementParams &cmp, const ColorTemp &wb);
    static bool findInputProfile(Glib::ustring inProfile, cmsHPROFILE embedded, std::string camName, DCPProfile **dcpProf, cmsHPROFILE& in);
    static void colorSpaceConversion(Imagefloat* im, const ColorManagementParams& cmp, const ColorTemp &wb, double pre_mul[3], cmsHPROFILE embedded, cmsHPROFILE camprofile, double cam[3][3], const std::string &camName)
    {
        colorSpaceConversion_(im, cmp, wb, pre_mul, embedded, camprofile, cam, camName);
    }
    static void inverse33(const double (*coeff)[3], double (*icoeff)[3]);

    void boxblur2(float** src, float** dst, float** temp, int H, int W, int box);
    void boxblur_resamp(float **src, float **dst, float** temp, int H, int W, int box, int samp);
    void MSR(float** luminance, float **originalLuminance, float **exLuminance,  LUTf & mapcurve, bool &mapcontlutili, int width, int height, const RetinexParams &deh, const RetinextransmissionCurve & dehatransmissionCurve, const RetinexgaintransmissionCurve & dehagaintransmissionCurve, float &minCD, float &maxCD, float &mini, float &maxi, float &Tmean, float &Tsigma, float &Tmin, float &Tmax);
    void HLRecovery_inpaint(float** red, float** green, float** blue);
    static void HLRecovery_Luminance(float* rin, float* gin, float* bin, float* rout, float* gout, float* bout, int width, float maxval);
    static void HLRecovery_CIELab(float* rin, float* gin, float* bin, float* rout, float* gout, float* bout, int width, float maxval, double cam[3][3], double icam[3][3]);
    static void HLRecovery_blend(float* rin, float* gin, float* bin, int width, float maxval, float* hlmax);
    static void init();
    static void cleanup();
    void setCurrentFrame(unsigned int frameNum)
    {
        currFrame = std::min(numFrames - 1, frameNum);
        ri = riFrames[currFrame];
    }
    int getFrameCount()
    {
        return numFrames;
    }

    class GreenEqulibrateThreshold
    {
    public:
        explicit GreenEqulibrateThreshold(float thresh): thresh_(thresh) {}
        virtual ~GreenEqulibrateThreshold() {}
        virtual float operator()(int row, int column) const
        {
            return thresh_;
        }
    protected:
        const float thresh_;
    };

    class CFALineDenoiseRowBlender
    {
    public:
        virtual ~CFALineDenoiseRowBlender() {}
        virtual float operator()(int row) const
        {
            return 1.f;
        }
    };

protected:
    typedef unsigned short ushort;
    void processFalseColorCorrection(Imagefloat* i, const int steps);
    inline  void convert_row_to_YIQ(const float* const r, const float* const g, const float* const b, float* Y, float* I, float* Q, const int W);
    inline  void convert_row_to_RGB(float* r, float* g, float* b, const float* const Y, const float* const I, const float* const Q, const int W);
    inline  void convert_to_RGB(float &r, float &g, float &b, const float Y, const float I, const float Q);

    inline  void convert_to_cielab_row(float* ar, float* ag, float* ab, float* oL, float* oa, float* ob);
    inline  void interpolate_row_g(float* agh, float* agv, int i);
    inline  void interpolate_row_rb(float* ar, float* ab, float* pg, float* cg, float* ng, int i);
    inline  void interpolate_row_rb_mul_pp (const array2D<float> &rawData, float* ar, float* ab, float* pg, float* cg, float* ng, int i, float r_mul, float g_mul, float b_mul, int x1, int width, int skip);

    float* CA_correct_RT(const bool autoCA, const double cared, const double cablue, const double caautostrength, array2D<float> &rawData, double *fitParamsTransfer, bool fitParamsIn, bool fitParamsOut, float * buffer, bool freeBuffer);
    void ddct8x8s(int isgn, float a[8][8]);
    void processRawWhitepoint(float expos, float preser, array2D<float> &rawData);   // exposure before interpolation

    int  interpolateBadPixelsBayer(PixelsMap &bitmapBads, array2D<float> &rawData);
    int  interpolateBadPixelsNColours(PixelsMap &bitmapBads, const int colours);
    int  interpolateBadPixelsXtrans(PixelsMap &bitmapBads);
    int  findHotDeadPixels(PixelsMap &bpMap, float thresh, bool findHotPixels, bool findDeadPixels);

    void cfa_linedn(float linenoiselevel, bool horizontal, bool vertical, const CFALineDenoiseRowBlender &rowblender); //Emil's line denoise

    void green_equilibrate_global(array2D<float> &rawData);
    void green_equilibrate(const GreenEqulibrateThreshold &greenthresh, array2D<float> &rawData); //Emil's green equilibration

    void nodemosaic(bool bw);
    void eahd_demosaic();
    void hphd_demosaic();
    void vng4_demosaic(const array2D<float> &rawData, array2D<float> &red, array2D<float> &green, array2D<float> &blue, bool keepGreens = false);
    void ppg_demosaic();
    void jdl_interpolate_omp();
    void igv_interpolate(int winw, int winh);
    void lmmse_interpolate_omp(int winw, int winh, array2D<float> &rawData, array2D<float> &red, array2D<float> &green, array2D<float> &blue, int iterations);
    void amaze_demosaic_RT(int winx, int winy, int winw, int winh, const array2D<float> &rawData, array2D<float> &red, array2D<float> &green, array2D<float> &blue);//Emil's code for AMaZE
    void dual_demosaic_RT(bool isBayer, const RAWParams &raw, int winw, int winh, const array2D<float> &rawData, array2D<float> &red, array2D<float> &green, array2D<float> &blue, double &contrast, bool autoContrast = false, int autoX = -1, int autoY = -1);
    void fast_demosaic();//Emil's code for fast demosaicing
    void dcb_demosaic(int iterations, bool dcb_enhance);
    void ahd_demosaic();
    void rcd_demosaic();
    void border_interpolate(unsigned int border, float (*image)[4], unsigned int start = 0, unsigned int end = 0);
    void border_interpolate2(int winw, int winh, int lborders);
    void dcb_initTileLimits(int &colMin, int &rowMin, int &colMax, int &rowMax, int x0, int y0, int border);
    void fill_raw(float (*cache)[3], int x0, int y0, float** rawData);
    void fill_border(float (*cache)[3], int border, int x0, int y0);
    void copy_to_buffer(float (*image2)[2], float (*image)[3]);
    void dcb_hid(float (*image)[3], int x0, int y0);
    void dcb_color(float (*image)[3], int x0, int y0);
    void dcb_hid2(float (*image)[3], int x0, int y0);
    void dcb_map(float (*image)[3], uint8_t *map, int x0, int y0);
    void dcb_correction(float (*image)[3], uint8_t *map, int x0, int y0);
    void dcb_pp(float (*image)[3], int x0, int y0);
    void dcb_correction2(float (*image)[3], uint8_t *map, int x0, int y0);
    void restore_from_buffer(float (*image)[3], float (*image2)[2]);
    void dcb_refinement(float (*image)[3], uint8_t *map, int x0, int y0);
    void dcb_color_full(float (*image)[3], int x0, int y0, float (*chroma)[2]);
<<<<<<< HEAD
    void cielab(const float (*rgb)[3], float* l, float* a, float *b, const int width, const int height, const int labWidth, const float xyz_cam[3][3]);
    void xtransborder_interpolate(int border);
    void xtrans_4pass_demosaic_RT (const int passes, const bool useCieLab, double contrast);
    void xtrans_interpolate(const int passes, const bool useCieLab);
    void fast_xtrans_interpolate (const array2D<float> &rawData, array2D<float> &red, array2D<float> &green, array2D<float> &blue);
    void pixelshift(int winx, int winy, int winw, int winh, const RAWParams::BayerSensor &bayerParams, unsigned int frame, const std::string &make, const std::string &model, float rawWpCorrection);
    void    hflip(Imagefloat* im);
    void    vflip(Imagefloat* im);
=======
    void cielab (const float (*rgb)[3], float* l, float* a, float *b, const int width, const int height, const int labWidth, const float xyz_cam[3][3]);
    void xtransborder_interpolate (int border, array2D<float> &red, array2D<float> &green, array2D<float> &blue);
    void xtrans_interpolate (const int passes, const bool useCieLab);
    void fast_xtrans_interpolate (const array2D<float> &rawData, array2D<float> &red, array2D<float> &green, array2D<float> &blue);
    void pixelshift(int winx, int winy, int winw, int winh, const RAWParams &rawParams, unsigned int frame, const std::string &make, const std::string &model, float rawWpCorrection);
    void    hflip       (Imagefloat* im);
    void    vflip       (Imagefloat* im);
>>>>>>> 702a88f7
    void getRawValues(int x, int y, int rotate, int &R, int &G, int &B);

};
}
#endif<|MERGE_RESOLUTION|>--- conflicted
+++ resolved
@@ -133,9 +133,8 @@
         return load(fname, false);
     }
     int load(const Glib::ustring &fname, bool firstFrameOnly);
-<<<<<<< HEAD
     void        preprocess(const RAWParams &raw, const LensProfParams &lensProf, const CoarseTransformParams& coarse, bool prepareDenoise = true);
-    void        demosaic(const RAWParams &raw);
+    void        demosaic    (const RAWParams &raw, bool autoContrast, double &contrastThreshold);
     void        retinex(const ColorManagementParams& cmp, const RetinexParams &deh, const ToneCurveParams& Tc, LUTf & cdcurve, LUTf & mapcurve, const RetinextransmissionCurve & dehatransmissionCurve, const RetinexgaintransmissionCurve & dehagaintransmissionCurve, multi_array2D<float, 4> &conversionBuffer, bool dehacontlutili, bool mapcontlutili, bool useHsl, float &minCD, float &maxCD, float &mini, float &maxi, float &Tmean, float &Tsigma, float &Tmin, float &Tmax, LUTu &histLRETI);
     void        retinexPrepareCurves(const RetinexParams &retinexParams, LUTf &cdcurve, LUTf &mapcurve, RetinextransmissionCurve &retinextransmissionCurve, RetinexgaintransmissionCurve &retinexgaintransmissionCurve, bool &retinexcontlutili, bool &mapcontlutili, bool &useHsl, LUTu & lhist16RETI, LUTu & histLRETI);
     void        retinexPrepareBuffers(const ColorManagementParams& cmp, const RetinexParams &retinexParams, multi_array2D<float, 4> &conversionBuffer, LUTu &lhist16RETI);
@@ -143,17 +142,6 @@
     void        flushRGB();
     void        HLRecovery_Global(ToneCurveParams hrp);
     void        refinement_lassus(int PassCount);
-=======
-    void        preprocess  (const RAWParams &raw, const LensProfParams &lensProf, const CoarseTransformParams& coarse, bool prepareDenoise = true);
-    void        demosaic    (const RAWParams &raw, bool autoContrast, double &contrastThreshold);
-    void        retinex       (const ColorManagementParams& cmp, const RetinexParams &deh, const ToneCurveParams& Tc, LUTf & cdcurve, LUTf & mapcurve, const RetinextransmissionCurve & dehatransmissionCurve, const RetinexgaintransmissionCurve & dehagaintransmissionCurve, multi_array2D<float, 4> &conversionBuffer, bool dehacontlutili, bool mapcontlutili, bool useHsl, float &minCD, float &maxCD, float &mini, float &maxi, float &Tmean, float &Tsigma, float &Tmin, float &Tmax, LUTu &histLRETI);
-    void        retinexPrepareCurves       (const RetinexParams &retinexParams, LUTf &cdcurve, LUTf &mapcurve, RetinextransmissionCurve &retinextransmissionCurve, RetinexgaintransmissionCurve &retinexgaintransmissionCurve, bool &retinexcontlutili, bool &mapcontlutili, bool &useHsl, LUTu & lhist16RETI, LUTu & histLRETI);
-    void        retinexPrepareBuffers      (const ColorManagementParams& cmp, const RetinexParams &retinexParams, multi_array2D<float, 4> &conversionBuffer, LUTu &lhist16RETI);
-    void        flushRawData      ();
-    void        flushRGB          ();
-    void        HLRecovery_Global (ToneCurveParams hrp);
-    void        refinement_lassus (int PassCount);
->>>>>>> 702a88f7
     void        refinement(int PassCount);
 
     bool        isRGBSourceModified() const
@@ -334,24 +322,13 @@
     void restore_from_buffer(float (*image)[3], float (*image2)[2]);
     void dcb_refinement(float (*image)[3], uint8_t *map, int x0, int y0);
     void dcb_color_full(float (*image)[3], int x0, int y0, float (*chroma)[2]);
-<<<<<<< HEAD
     void cielab(const float (*rgb)[3], float* l, float* a, float *b, const int width, const int height, const int labWidth, const float xyz_cam[3][3]);
-    void xtransborder_interpolate(int border);
-    void xtrans_4pass_demosaic_RT (const int passes, const bool useCieLab, double contrast);
+    void xtransborder_interpolate (int border, array2D<float> &red, array2D<float> &green, array2D<float> &blue);
     void xtrans_interpolate(const int passes, const bool useCieLab);
     void fast_xtrans_interpolate (const array2D<float> &rawData, array2D<float> &red, array2D<float> &green, array2D<float> &blue);
-    void pixelshift(int winx, int winy, int winw, int winh, const RAWParams::BayerSensor &bayerParams, unsigned int frame, const std::string &make, const std::string &model, float rawWpCorrection);
+    void pixelshift(int winx, int winy, int winw, int winh, const RAWParams &rawParams, unsigned int frame, const std::string &make, const std::string &model, float rawWpCorrection);
     void    hflip(Imagefloat* im);
     void    vflip(Imagefloat* im);
-=======
-    void cielab (const float (*rgb)[3], float* l, float* a, float *b, const int width, const int height, const int labWidth, const float xyz_cam[3][3]);
-    void xtransborder_interpolate (int border, array2D<float> &red, array2D<float> &green, array2D<float> &blue);
-    void xtrans_interpolate (const int passes, const bool useCieLab);
-    void fast_xtrans_interpolate (const array2D<float> &rawData, array2D<float> &red, array2D<float> &green, array2D<float> &blue);
-    void pixelshift(int winx, int winy, int winw, int winh, const RAWParams &rawParams, unsigned int frame, const std::string &make, const std::string &model, float rawWpCorrection);
-    void    hflip       (Imagefloat* im);
-    void    vflip       (Imagefloat* im);
->>>>>>> 702a88f7
     void getRawValues(int x, int y, int rotate, int &R, int &G, int &B);
 
 };
