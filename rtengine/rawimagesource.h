/*
 *  This file is part of RawTherapee.
 *
 *  Copyright (c) 2004-2010 Gabor Horvath <hgabor@rawtherapee.com>
 *
 *  RawTherapee is free software: you can redistribute it and/or modify
 *  it under the terms of the GNU General Public License as published by
 *  the Free Software Foundation, either version 3 of the License, or
 *  (at your option) any later version.
 *
 *  RawTherapee is distributed in the hope that it will be useful,
 *  but WITHOUT ANY WARRANTY; without even the implied warranty of
 *  MERCHANTABILITY or FITNESS FOR A PARTICULAR PURPOSE.  See the
 *  GNU General Public License for more details.
 *
 *  You should have received a copy of the GNU General Public License
 *  along with RawTherapee.  If not, see <http://www.gnu.org/licenses/>.
 */
#ifndef _RAWIMAGESOURCE_
#define _RAWIMAGESOURCE_

#include "imagesource.h"
#include "dcp.h"
#include "array2D.h"
#include "curves.h"
#include "color.h"
#include "iimage.h"
#include <iostream>
#define HR_SCALE 2

namespace rtengine
{

class RawImageSource : public ImageSource
{

private:
    static DiagonalCurve *phaseOneIccCurve;
    static DiagonalCurve *phaseOneIccCurveInv;
    static LUTf invGrad;  // for fast_demosaic
    static LUTf initInvGrad();
    static void colorSpaceConversion_(Imagefloat* im, const ColorManagementParams& cmp, const ColorTemp &wb, double pre_mul[3], cmsHPROFILE embedded, cmsHPROFILE camprofile, double cam[3][3], const std::string &camName);
    int  defTransform(int tran);

protected:
    MyMutex getImageMutex;  // locks getImage

    int W, H;
    ColorTemp camera_wb;
    ProgressListener* plistener;
    float scale_mul[4]; // multiplier for each color
    float c_black[4]; // copy of cblack Dcraw for black level
    float c_white[4];
    float cblacksom[4];
    float ref_pre_mul[4];
    double refwb_red;
    double refwb_green;
    double refwb_blue;
    double rgb_cam[3][3];
    double cam_rgb[3][3];
    double xyz_cam[3][3];
    double cam_xyz[3][3];
    bool fuji;
    bool d1x;
    int border;
    float chmax[4], hlmax[4], clmax[4];
    double initialGain; // initial gain calculated after scale_colors
    double camInitialGain;
    double defGain;
    cmsHPROFILE camProfile;
    bool rgbSourceModified;

    RawImage* ri;  // Copy of raw pixels, NOT corrected for initial gain, blackpoint etc.
    RawImage* riFrames[4] = {nullptr};
    unsigned int currFrame = 0;
    unsigned int numFrames = 0;
    int flatFieldAutoClipValue = 0;
    array2D<float> rawData;  // holds preprocessed pixel values, rowData[i][j] corresponds to the ith row and jth column
    array2D<float> *rawDataFrames[4] = {nullptr};
    array2D<float> *rawDataBuffer[3] = {nullptr};

    // the interpolated green plane:
    array2D<float> green;
    // the interpolated red plane:
    array2D<float> red;
    // the interpolated blue plane:
    array2D<float> blue;
    bool rawDirty;
    float psRedBrightness[4];
    float psGreenBrightness[4];
    float psBlueBrightness[4];

    std::vector<double> histMatchingCache;
    ColorManagementParams histMatchingParams;

    void processFalseColorCorrectionThread(Imagefloat* im, array2D<float> &rbconv_Y, array2D<float> &rbconv_I, array2D<float> &rbconv_Q, array2D<float> &rbout_I, array2D<float> &rbout_Q, const int row_from, const int row_to);
    void hlRecovery(const std::string &method, float* red, float* green, float* blue, int width, float* hlmax);
    void transformRect(const PreviewProps &pp, int tran, int &sx1, int &sy1, int &width, int &height, int &fw);
    void transformPosition(int x, int y, int tran, int& tx, int& ty);

    unsigned FC(int row, int col)
    {
        return ri->FC(row, col);
    }
    inline void getRowStartEnd(int x, int &start, int &end);
    static void getProfilePreprocParams(cmsHPROFILE in, float& gammafac, float& lineFac, float& lineSum);


public:
    RawImageSource ();
    ~RawImageSource () override;

    int load(const Glib::ustring &fname) override { return load(fname, false); }
    int load(const Glib::ustring &fname, bool firstFrameOnly);
    void        preprocess  (const RAWParams &raw, const LensProfParams &lensProf, const CoarseTransformParams& coarse, bool prepareDenoise = true) override;
    void        demosaic    (const RAWParams &raw, bool autoContrast, double &contrastThreshold) override;
    void        retinex       (const ColorManagementParams& cmp, const RetinexParams &deh, const ToneCurveParams& Tc, LUTf & cdcurve, LUTf & mapcurve, const RetinextransmissionCurve & dehatransmissionCurve, const RetinexgaintransmissionCurve & dehagaintransmissionCurve, multi_array2D<float, 4> &conversionBuffer, bool dehacontlutili, bool mapcontlutili, bool useHsl, float &minCD, float &maxCD, float &mini, float &maxi, float &Tmean, float &Tsigma, float &Tmin, float &Tmax, LUTu &histLRETI) override;
    void        retinexPrepareCurves       (const RetinexParams &retinexParams, LUTf &cdcurve, LUTf &mapcurve, RetinextransmissionCurve &retinextransmissionCurve, RetinexgaintransmissionCurve &retinexgaintransmissionCurve, bool &retinexcontlutili, bool &mapcontlutili, bool &useHsl, LUTu & lhist16RETI, LUTu & histLRETI) override;
    void        retinexPrepareBuffers      (const ColorManagementParams& cmp, const RetinexParams &retinexParams, multi_array2D<float, 4> &conversionBuffer, LUTu &lhist16RETI) override;
    void        flushRawData      () override;
    void        flushRGB          () override;
    void        HLRecovery_Global (const ToneCurveParams &hrp) override;
    void        refinement_lassus (int PassCount);
    void        refinement(int PassCount);
    void        setBorder(unsigned int rawBorder) override {border = rawBorder;}
    bool        isRGBSourceModified() const override
    {
        return rgbSourceModified;   // tracks whether cached rgb output of demosaic has been modified
    }

    void        processFlatField(const RAWParams &raw, RawImage *riFlatFile, unsigned short black[4]);
    void        copyOriginalPixels(const RAWParams &raw, RawImage *ri, RawImage *riDark, RawImage *riFlatFile, array2D<float> &rawData);
    void        cfaboxblur(RawImage *riFlatFile, float* cfablur, int boxH, int boxW);
    void        scaleColors(int winx, int winy, int winw, int winh, const RAWParams &raw, array2D<float> &rawData);  // raw for cblack

    void        getImage    (const ColorTemp &ctemp, int tran, Imagefloat* image, const PreviewProps &pp, const ToneCurveParams &hrp, const RAWParams &raw) override;
    eSensorType getSensorType () const override
    {
        return ri != nullptr ? ri->getSensorType() : ST_NONE;
    }
    bool        isMono () const override
    {
        return ri->get_colors() == 1;
    }
    ColorTemp   getWB       () const override
    {
        return camera_wb;
    }
    void        getAutoWBMultipliers (double &rm, double &gm, double &bm) override;
    ColorTemp   getSpotWB   (std::vector<Coord2D> &red, std::vector<Coord2D> &green, std::vector<Coord2D> &blue, int tran, double equal) override;
    bool        isWBProviderReady () override
    {
        return rawData;
    }

    double      getDefGain  () const override
    {
        return defGain;
    }

    void        getFullSize (int& w, int& h, int tr = TR_NONE) override;
    void        getSize     (const PreviewProps &pp, int& w, int& h) override;
    int         getRotateDegree() const override
    {
        return ri->get_rotateDegree();
    }

    ImageMatrices* getImageMatrices () override
    {
        return &imatrices;
    }
    bool        isRAW() const override
    {
        return true;
    }

    void        setProgressListener (ProgressListener* pl) override
    {
        plistener = pl;
    }
    void        getAutoExpHistogram (LUTu & histogram, int& histcompr) override;
    void        getRAWHistogram (LUTu & histRedRaw, LUTu & histGreenRaw, LUTu & histBlueRaw) override;
    void getAutoMatchedToneCurve(const ColorManagementParams &cp, std::vector<double> &outCurve) override;
    DCPProfile *getDCP(const ColorManagementParams &cmp, DCPProfile::ApplyState &as) override;

    void convertColorSpace(Imagefloat* image, const ColorManagementParams &cmp, const ColorTemp &wb) override;
    static bool findInputProfile(Glib::ustring inProfile, cmsHPROFILE embedded, std::string camName, DCPProfile **dcpProf, cmsHPROFILE& in);
    static void colorSpaceConversion(Imagefloat* im, const ColorManagementParams& cmp, const ColorTemp &wb, double pre_mul[3], cmsHPROFILE embedded, cmsHPROFILE camprofile, double cam[3][3], const std::string &camName)
    {
        colorSpaceConversion_(im, cmp, wb, pre_mul, embedded, camprofile, cam, camName);
    }
    static void inverse33(const double (*coeff)[3], double (*icoeff)[3]);

    void boxblur2(float** src, float** dst, float** temp, int H, int W, int box);
    void boxblur_resamp(float **src, float **dst, float** temp, int H, int W, int box, int samp);
    void MSR(float** luminance, float **originalLuminance, float **exLuminance,  LUTf & mapcurve, bool &mapcontlutili, int width, int height, const RetinexParams &deh, const RetinextransmissionCurve & dehatransmissionCurve, const RetinexgaintransmissionCurve & dehagaintransmissionCurve, float &minCD, float &maxCD, float &mini, float &maxi, float &Tmean, float &Tsigma, float &Tmin, float &Tmax);
    void HLRecovery_inpaint (float** red, float** green, float** blue) override;
    static void HLRecovery_Luminance (float* rin, float* gin, float* bin, float* rout, float* gout, float* bout, int width, float maxval);
    static void HLRecovery_CIELab (float* rin, float* gin, float* bin, float* rout, float* gout, float* bout, int width, float maxval, double cam[3][3], double icam[3][3]);
    static void HLRecovery_blend (float* rin, float* gin, float* bin, int width, float maxval, float* hlmax);
    static void init ();
    static void cleanup ();
    void setCurrentFrame(unsigned int frameNum) override {
        if (numFrames == 2 && frameNum == 2) { // special case for averaging of two frames
            currFrame = frameNum;
            ri = riFrames[0];
        } else  {
            currFrame = std::min(numFrames - 1, frameNum);
            ri = riFrames[currFrame];
        }
    }
    int getFrameCount() override {return numFrames;}
    int getFlatFieldAutoClipValue() override {return flatFieldAutoClipValue;}

    class GreenEqulibrateThreshold {
    public:
        explicit GreenEqulibrateThreshold(float thresh): thresh_(thresh) {}
        virtual ~GreenEqulibrateThreshold() {}
        virtual float operator()(int row, int column) const { return thresh_; }
    protected:
        const float thresh_;
    };

    class CFALineDenoiseRowBlender {
    public:
        virtual ~CFALineDenoiseRowBlender() {}
        virtual float operator()(int row) const { return 1.f; }
    };
    
protected:
    typedef unsigned short ushort;
    void processFalseColorCorrection(Imagefloat* i, const int steps);
    inline  void convert_row_to_YIQ(const float* const r, const float* const g, const float* const b, float* Y, float* I, float* Q, const int W);
    inline  void convert_row_to_RGB(float* r, float* g, float* b, const float* const Y, const float* const I, const float* const Q, const int W);
    inline  void convert_to_RGB(float &r, float &g, float &b, const float Y, const float I, const float Q);

    inline  void interpolate_row_g (float* agh, float* agv, int i);
    inline  void interpolate_row_rb (float* ar, float* ab, float* pg, float* cg, float* ng, int i);
    inline  void interpolate_row_rb_mul_pp (const array2D<float> &rawData, float* ar, float* ab, float* pg, float* cg, float* ng, int i, float r_mul, float g_mul, float b_mul, int x1, int width, int skip);

    float* CA_correct_RT(
        bool autoCA,
        size_t autoIterations,
        double cared,
        double cablue,
        bool avoidColourshift,
        const array2D<float> &rawData,
        double* fitParamsTransfer,
        bool fitParamsIn,
        bool fitParamsOut,
        float* buffer,
        bool freeBuffer,
        size_t chunkSize = 1,
        bool measure = false
    );
    void ddct8x8s(int isgn, float a[8][8]);

    int  interpolateBadPixelsBayer(PixelsMap &bitmapBads, array2D<float> &rawData);
    int  interpolateBadPixelsNColours(PixelsMap &bitmapBads, const int colours);
    int  interpolateBadPixelsXtrans(PixelsMap &bitmapBads);
    int  findHotDeadPixels(PixelsMap &bpMap, float thresh, bool findHotPixels, bool findDeadPixels);

    void cfa_linedn (float linenoiselevel, bool horizontal, bool vertical, const CFALineDenoiseRowBlender &rowblender);//Emil's line denoise

    void green_equilibrate_global(array2D<float> &rawData);
    void green_equilibrate (const GreenEqulibrateThreshold &greenthresh, array2D<float> &rawData);//Emil's green equilibration

    void nodemosaic(bool bw);
    void eahd_demosaic();
    void hphd_demosaic();
    void vng4_demosaic(const array2D<float> &rawData, array2D<float> &red, array2D<float> &green, array2D<float> &blue);
    void ppg_demosaic();
    void jdl_interpolate_omp();
    void igv_interpolate(int winw, int winh);
    void lmmse_interpolate_omp(int winw, int winh, array2D<float> &rawData, array2D<float> &red, array2D<float> &green, array2D<float> &blue, int iterations);
    void amaze_demosaic_RT(int winx, int winy, int winw, int winh, const array2D<float> &rawData, array2D<float> &red, array2D<float> &green, array2D<float> &blue, size_t chunkSize = 1, bool measure = false);//Emil's code for AMaZE
    void dual_demosaic_RT(bool isBayer, const RAWParams &raw, int winw, int winh, const array2D<float> &rawData, array2D<float> &red, array2D<float> &green, array2D<float> &blue, double &contrast, bool autoContrast = false);
    void fast_demosaic();//Emil's code for fast demosaicing
    void dcb_demosaic(int iterations, bool dcb_enhance);
    void ahd_demosaic();
    void rcd_demosaic(size_t chunkSize = 1, bool measure = false);
    void border_interpolate(unsigned int border, float (*image)[4], unsigned int start = 0, unsigned int end = 0);
    void border_interpolate2(int winw, int winh, int lborders, const array2D<float> &rawData, array2D<float> &red, array2D<float> &green, array2D<float> &blue);
    void dcb_initTileLimits(int &colMin, int &rowMin, int &colMax, int &rowMax, int x0, int y0, int border);
    void fill_raw(float (*cache)[3], int x0, int y0, float** rawData);
    void fill_border(float (*cache)[3], int border, int x0, int y0);
    void copy_to_buffer(float (*image2)[2], float (*image)[3]);
    void dcb_hid(float (*image)[3], int x0, int y0);
    void dcb_color(float (*image)[3], int x0, int y0);
    void dcb_hid2(float (*image)[3], int x0, int y0);
    void dcb_map(float (*image)[3], uint8_t *map, int x0, int y0);
    void dcb_correction(float (*image)[3], uint8_t *map, int x0, int y0);
    void dcb_pp(float (*image)[3], int x0, int y0);
    void dcb_correction2(float (*image)[3], uint8_t *map, int x0, int y0);
    void restore_from_buffer(float (*image)[3], float (*image2)[2]);
    void dcb_refinement(float (*image)[3], uint8_t *map, int x0, int y0);
    void dcb_color_full(float (*image)[3], int x0, int y0, float (*chroma)[2]);
    void cielab(const float (*rgb)[3], float* l, float* a, float *b, const int width, const int height, const int labWidth, const float xyz_cam[3][3]);
    void xtransborder_interpolate (int border, array2D<float> &red, array2D<float> &green, array2D<float> &blue);
<<<<<<< HEAD
    void xtrans_interpolate(const int passes, const bool useCieLab);
=======
    void xtrans_interpolate (const int passes, const bool useCieLab, size_t chunkSize = 1, bool measure = false);
>>>>>>> 28bf4f0d
    void fast_xtrans_interpolate (const array2D<float> &rawData, array2D<float> &red, array2D<float> &green, array2D<float> &blue);
    void pixelshift(int winx, int winy, int winw, int winh, const RAWParams &rawParams, unsigned int frame, const std::string &make, const std::string &model, float rawWpCorrection);
    void    hflip       (Imagefloat* im);
    void    vflip       (Imagefloat* im);
    void getRawValues(int x, int y, int rotate, int &R, int &G, int &B) override;

};
}
#endif<|MERGE_RESOLUTION|>--- conflicted
+++ resolved
@@ -297,11 +297,7 @@
     void dcb_color_full(float (*image)[3], int x0, int y0, float (*chroma)[2]);
     void cielab(const float (*rgb)[3], float* l, float* a, float *b, const int width, const int height, const int labWidth, const float xyz_cam[3][3]);
     void xtransborder_interpolate (int border, array2D<float> &red, array2D<float> &green, array2D<float> &blue);
-<<<<<<< HEAD
-    void xtrans_interpolate(const int passes, const bool useCieLab);
-=======
     void xtrans_interpolate (const int passes, const bool useCieLab, size_t chunkSize = 1, bool measure = false);
->>>>>>> 28bf4f0d
     void fast_xtrans_interpolate (const array2D<float> &rawData, array2D<float> &red, array2D<float> &green, array2D<float> &blue);
     void pixelshift(int winx, int winy, int winw, int winh, const RAWParams &rawParams, unsigned int frame, const std::string &make, const std::string &model, float rawWpCorrection);
     void    hflip       (Imagefloat* im);
