/*
 *  This file is part of RawTherapee.
 *
 *  Copyright (c) 2004-2010 Gabor Horvath <hgabor@rawtherapee.com>
 *
 *  RawTherapee is free software: you can redistribute it and/or modify
 *  it under the terms of the GNU General Public License as published by
 *  the Free Software Foundation, either version 3 of the License, or
 *  (at your option) any later version.
 *
 *  RawTherapee is distributed in the hope that it will be useful,
 *  but WITHOUT ANY WARRANTY; without even the implied warranty of
 *  MERCHANTABILITY or FITNESS FOR A PARTICULAR PURPOSE.  See the
 *  GNU General Public License for more details.
 *
 *  You should have received a copy of the GNU General Public License
 *  along with RawTherapee.  If not, see <http://www.gnu.org/licenses/>.
 */
#ifndef _RAWIMAGESOURCE_
#define _RAWIMAGESOURCE_

#include "imagesource.h"
#include "dcp.h"
#include "array2D.h"
#include "curves.h"
#include "color.h"
#include "iimage.h"

#define HR_SCALE 2

namespace rtengine
{

// these two functions "simulate" and jagged array, but just use two allocs
template<class T> T** allocArray (int W, int H, bool initZero = false)
{

    T** t = new T*[H];
    t[0] = new T[H * W];

    if (initZero) {
        memset(t[0], 0, sizeof(T)*W * H);
    }

    for (int i = 1; i < H; i++) {
        t[i] = t[i - 1] + W;
    }

    return t;
}

template<class T> void freeArray (T** a, int H)
{

    delete [] a[0];
    delete [] a;
}


template<class T> void freeArray2 (T** a, int H)
{
    //for (int i=0; i<H; i++)
    delete [] a[0];
}

class RawImageSource : public ImageSource
{

private:
    static DiagonalCurve *phaseOneIccCurve;
    static DiagonalCurve *phaseOneIccCurveInv;
    static LUTf invGrad;  // for fast_demosaic
    static LUTf initInvGrad ();
    static void colorSpaceConversion_ (Imagefloat* im, ColorManagementParams &cmp, ColorTemp &wb, double pre_mul[3], cmsHPROFILE embedded, cmsHPROFILE camprofile, double cam[3][3], const std::string &camName);

protected:
    MyMutex getImageMutex;  // locks getImage

    int W, H;
    ColorTemp camera_wb;
    ProgressListener* plistener;
    float scale_mul[4]; // multiplier for each color
    float c_black[4]; // copy of cblack Dcraw for black level
    float c_white[4];
    float cblacksom[4];
    float ref_pre_mul[4];
    double refwb_red;
    double refwb_green;
    double refwb_blue;
    double rgb_cam[3][3];
    double cam_rgb[3][3];
    double xyz_cam[3][3];
    double cam_xyz[3][3];
    bool fuji;
    bool d1x;
    int border;
    //char** hpmap;
    float** hrmap[3];   // for color propagation
    char** needhr;      // for color propagation
    int max_3[3];
    float chmax[4], hlmax[4], clmax[4];
    double initialGain; // initial gain calculated after scale_colors
    double camInitialGain;
    double defGain;
    bool full;
    cmsHPROFILE camProfile;
    cmsHPROFILE embProfile;
    bool rgbSourceModified;

    RawImage* ri;  // Copy of raw pixels, NOT corrected for initial gain, blackpoint etc.

    // to accelerate CIELAB conversion:
    double lc00, lc01, lc02, lc10, lc11, lc12, lc20, lc21, lc22;
    double* cache;
    int threshold;

    array2D<float> rawData;  // holds preprocessed pixel values, rowData[i][j] corresponds to the ith row and jth column

    // the interpolated green plane:
    array2D<float> green;
    // the interpolated red plane:
    array2D<float> red;
    // the interpolated blue plane:
    array2D<float> blue;


    void hphd_vertical       (float** hpmap, int col_from, int col_to);
    void hphd_horizontal     (float** hpmap, int row_from, int row_to);
    void hphd_green          (float** hpmap);
    void processFalseColorCorrectionThread (Imagefloat* im, int row_from, int row_to);
    void hlRecovery          (std::string method, float* red, float* green, float* blue, int i, int sx1, int width, int skip, const RAWParams &raw, float* hlmax);
    int  defTransform        (int tran);
    void rotateLine          (float* line, PlanarPtr<float> &channel, int tran, int i, int w, int h);
    void transformRect       (PreviewProps pp, int tran, int &sx1, int &sy1, int &width, int &height, int &fw);
    void transformPosition   (int x, int y, int tran, int& tx, int& ty);

    void updateHLRecoveryMap_ColorPropagation ();
    void HLRecovery_ColorPropagation (float* red, float* green, float* blue, int i, int sx1, int width, int skip);
    unsigned FC(int row, int col)
    {
        return ri->FC(row, col);
    }
    inline void getRowStartEnd (int x, int &start, int &end);
    static void getProfilePreprocParams(cmsHPROFILE in, float& gammafac, float& lineFac, float& lineSum);


public:
    RawImageSource ();
    ~RawImageSource ();

    int         load        (Glib::ustring fname, bool batch = false);
    void        preprocess  (const RAWParams &raw, const LensProfParams &lensProf, const CoarseTransformParams& coarse);
    void        demosaic    (const RAWParams &raw);
//    void        retinex       (RAWParams raw, ColorManagementParams cmp, RetinexParams  lcur, LUTf & cdcurve, bool dehacontlutili);
    void        retinex       (ColorManagementParams cmp, RetinexParams  deh, ToneCurveParams Tc, LUTf & cdcurve, const RetinextransmissionCurve & dehatransmissionCurve, multi_array2D<float, 4> &conversionBuffer, bool dehacontlutili, bool useHsl, float &minCD, float &maxCD, float &mini, float &maxi, float &Tmean, float &Tsigma, float &Tmin, float &Tmax, LUTu &histLRETI);
    void        retinexPrepareCurves       (RetinexParams retinexParams, LUTf &cdcurve, RetinextransmissionCurve &retinextransmissionCurve, bool &retinexcontlutili, bool &useHsl, LUTu & lhist16RETI, LUTu & histLRETI);
    void        retinexPrepareBuffers      (ColorManagementParams cmp, RetinexParams retinexParams, multi_array2D<float, 4> &conversionBuffer, LUTu &lhist16RETI);
    void        flushRawData      ();
    void        flushRGB          ();
    void        HLRecovery_Global (ToneCurveParams hrp);
    void        refinement_lassus (int PassCount);
    void        refinement(int PassCount);

    bool        IsrgbSourceModified()
    {
        return rgbSourceModified;   // tracks whether cached rgb output of demosaic has been modified
    }

    void        processFlatField(const RAWParams &raw, RawImage *riFlatFile, unsigned short black[4]);
    void        copyOriginalPixels(const RAWParams &raw, RawImage *ri, RawImage *riDark, RawImage *riFlatFile  );
    void        cfaboxblur  (RawImage *riFlatFile, float* cfablur, int boxH, int boxW );
    void        scaleColors (int winx, int winy, int winw, int winh, const RAWParams &raw); // raw for cblack

    void        getImage    (ColorTemp ctemp, int tran, Imagefloat* image, PreviewProps pp, ToneCurveParams hrp, ColorManagementParams cmp, RAWParams raw);
    eSensorType getSensorType ()
    {
        return ri != NULL ? ri->getSensorType() : ST_NONE;
    }
    ColorTemp   getWB       ()
    {
        return camera_wb;
    }
    void        getAutoWBMultipliers (double &rm, double &gm, double &bm);
    ColorTemp   getSpotWB   (std::vector<Coord2D> &red, std::vector<Coord2D> &green, std::vector<Coord2D> &blue, int tran, double equal);
    bool        isWBProviderReady ()
    {
        return rawData;
    }

    double      getDefGain  ()
    {
        return defGain;
    }

    void        getFullSize (int& w, int& h, int tr = TR_NONE);
    void        getSize     (int tran, PreviewProps pp, int& w, int& h);
    int         getRotateDegree() const
    {
        return ri->get_rotateDegree();
    }

    ImageData*  getImageData ()
    {
        return idata;
    }
    ImageMatrices* getImageMatrices ()
    {
        return &imatrices;
    }
    bool        isRAW() const
    {
        return true;
    }

    void        setProgressListener (ProgressListener* pl)
    {
        plistener = pl;
    }
    void        getAutoExpHistogram (LUTu & histogram, int& histcompr);
    void        getRAWHistogram (LUTu & histRedRaw, LUTu & histGreenRaw, LUTu & histBlueRaw);
    DCPProfile *getDCP(ColorManagementParams cmp, ColorTemp &wb);

    void convertColorSpace(Imagefloat* image, ColorManagementParams cmp, ColorTemp &wb);
    static bool findInputProfile(Glib::ustring inProfile, cmsHPROFILE embedded, std::string camName, DCPProfile **dcpProf, cmsHPROFILE& in);
    static void colorSpaceConversion   (Imagefloat* im, ColorManagementParams cmp, ColorTemp &wb, double pre_mul[3], cmsHPROFILE embedded, cmsHPROFILE camprofile, double cam[3][3], std::string camName)
    {
        colorSpaceConversion_ (im, cmp, wb, pre_mul, embedded, camprofile, cam, camName);
    }
    static void inverse33 (const double (*coeff)[3], double (*icoeff)[3]);

<<<<<<< HEAD
    void boxblur2(float** src, float** dst, int H, int W, int box );
    void boxblur_resamp(float **src, float **dst, int H, int W, int box, int samp );
    void MSR(float** luminance, float **originalLuminance, float **exLuminance,  int width, int height, RetinexParams deh, const RetinextransmissionCurve & dehatransmissionCurve, float &minCD, float &maxCD, float &mini, float &maxi, float &Tmean, float &Tsigma, float &Tmin, float &Tmax);
//   void MSR(LabImage* lab, int width, int height, int skip, RetinexParams deh, const RetinextransmissionCurve & dehatransmissionCurve);
=======
    void boxblur2(float** src, float** dst, float** temp, int H, int W, int box );
    void boxblur_resamp(float **src, float **dst, float** temp, int H, int W, int box, int samp );
>>>>>>> a9ba2d7a

    //void boxblur_resamp(float **red, float **green, float **blue, int H, int W, float thresh[3], float max[3],
    //                multi_array2D<float,3> & hfsize, multi_array2D<float,3> & hilite, int box );
    void HLRecovery_inpaint (float** red, float** green, float** blue);
    //void HLRecovery_inpaint ();

    static void HLRecovery_Luminance (float* rin, float* gin, float* bin, float* rout, float* gout, float* bout, int width, float maxval);
    static void HLRecovery_CIELab (float* rin, float* gin, float* bin, float* rout, float* gout, float* bout, int width, float maxval, double cam[3][3], double icam[3][3]);
    static void HLRecovery_blend (float* rin, float* gin, float* bin, int width, float maxval, float* hlmax);
    static void init ();
    static void cleanup ();

protected:
    typedef unsigned short ushort;
    void processFalseColorCorrection (Imagefloat* i, int steps);
    inline  void convert_row_to_YIQ (float* r, float* g, float* b, float* Y, float* I, float* Q, int W);
    inline  void convert_row_to_RGB (float* r, float* g, float* b, float* Y, float* I, float* Q, int W);

    inline  void convert_to_cielab_row  (float* ar, float* ag, float* ab, float* oL, float* oa, float* ob);
    inline  void interpolate_row_g      (float* agh, float* agv, int i);
    inline  void interpolate_row_rb     (float* ar, float* ab, float* pg, float* cg, float* ng, int i);
    inline  void interpolate_row_rb_mul_pp (float* ar, float* ab, float* pg, float* cg, float* ng, int i, float r_mul, float g_mul, float b_mul, int x1, int width, int skip);

    int  LinEqSolve( int nDim, double* pfMatr, double* pfVect, double* pfSolution);//Emil's CA auto correction
    void CA_correct_RT  (double cared, double cablue);
    void ddct8x8s(int isgn, float a[8][8]);
    void processRawWhitepoint (float expos, float preser);  // exposure before interpolation

    int  interpolateBadPixelsBayer( PixelsMap &bitmapBads );
    int  interpolateBadPixelsNColours( PixelsMap &bitmapBads, const int colours );
    int  interpolateBadPixelsXtrans( PixelsMap &bitmapBads );
    int  findHotDeadPixels( PixelsMap &bpMap, float thresh, bool findHotPixels, bool findDeadPixels );

    void cfa_linedn (float linenoiselevel);//Emil's line denoise

    void green_equilibrate (float greenthresh);//Emil's green equilibration

    void nodemosaic(bool bw);
    void eahd_demosaic();
    void hphd_demosaic();
    void vng4_demosaic();
    void ppg_demosaic();
    void jdl_interpolate_omp();
    void igv_interpolate(int winw, int winh);
    void lmmse_interpolate_omp(int winw, int winh, int iterations);
//   void        MSR(LabImage* lab, int width, int height, int skip, const LCurveParams  &lcur);

    void amaze_demosaic_RT(int winx, int winy, int winw, int winh);//Emil's code for AMaZE
    void fast_demosaic(int winx, int winy, int winw, int winh );//Emil's code for fast demosaicing
    void dcb_demosaic(int iterations, bool dcb_enhance);
    void ahd_demosaic(int winx, int winy, int winw, int winh);
    void border_interpolate(unsigned int border, float (*image)[4], unsigned int start = 0, unsigned int end = 0);
    void border_interpolate2(int winw, int winh, int lborders);
    void dcb_initTileLimits(int &colMin, int &rowMin, int &colMax, int &rowMax, int x0, int y0, int border);
    void fill_raw( float (*cache )[4], int x0, int y0, float** rawData);
    void fill_border( float (*cache )[4], int border, int x0, int y0);
    void copy_to_buffer(float (*image2)[3], float (*image)[4]);
    void dcb_hid(float (*image)[4], float (*bufferH)[3], float (*bufferV)[3], int x0, int y0);
    void dcb_color(float (*image)[4], int x0, int y0);
    void dcb_hid2(float (*image)[4], int x0, int y0);
    void dcb_map(float (*image)[4], int x0, int y0);
    void dcb_correction(float (*image)[4], int x0, int y0);
    void dcb_pp(float (*image)[4], int x0, int y0);
    void dcb_correction2(float (*image)[4], int x0, int y0);
    void restore_from_buffer(float (*image)[4], float (*image2)[3]);
    void dcb_refinement(float (*image)[4], int x0, int y0);
    void dcb_color_full(float (*image)[4], int x0, int y0, float (*chroma)[2]);
    void cielab (const float (*rgb)[3], float* l, float* a, float *b, const int width, const int height, const int labWidth, const float xyz_cam[3][3]);
    void xtransborder_interpolate (int border);
    void xtrans_interpolate (int passes, bool useCieLab);
    void fast_xtrans_interpolate ();
    void    transLine   (float* red, float* green, float* blue, int i, Imagefloat* image, int tran, int imw, int imh, int fw);
    void    hflip       (Imagefloat* im);
    void    vflip       (Imagefloat* im);

};
}
#endif<|MERGE_RESOLUTION|>--- conflicted
+++ resolved
@@ -228,15 +228,10 @@
     }
     static void inverse33 (const double (*coeff)[3], double (*icoeff)[3]);
 
-<<<<<<< HEAD
-    void boxblur2(float** src, float** dst, int H, int W, int box );
-    void boxblur_resamp(float **src, float **dst, int H, int W, int box, int samp );
+    void boxblur2(float** src, float** dst, float** temp, int H, int W, int box );
+    void boxblur_resamp(float **src, float **dst, float** temp, int H, int W, int box, int samp );
     void MSR(float** luminance, float **originalLuminance, float **exLuminance,  int width, int height, RetinexParams deh, const RetinextransmissionCurve & dehatransmissionCurve, float &minCD, float &maxCD, float &mini, float &maxi, float &Tmean, float &Tsigma, float &Tmin, float &Tmax);
 //   void MSR(LabImage* lab, int width, int height, int skip, RetinexParams deh, const RetinextransmissionCurve & dehatransmissionCurve);
-=======
-    void boxblur2(float** src, float** dst, float** temp, int H, int W, int box );
-    void boxblur_resamp(float **src, float **dst, float** temp, int H, int W, int box, int samp );
->>>>>>> a9ba2d7a
 
     //void boxblur_resamp(float **red, float **green, float **blue, int H, int W, float thresh[3], float max[3],
     //                multi_array2D<float,3> & hfsize, multi_array2D<float,3> & hilite, int box );
