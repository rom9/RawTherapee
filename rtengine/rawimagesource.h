--- conflicted
+++ resolved
@@ -197,11 +197,11 @@
 
     void boxblur2(float** src, float** dst, float** temp, int H, int W, int box );
     void boxblur_resamp(float **src, float **dst, float** temp, int H, int W, int box, int samp );
-<<<<<<< HEAD
-    void MSR(float** luminance, float **originalLuminance, float **exLuminance,  LUTf & mapcurve, bool &mapcontlutili, int width, int height, int chrome, RetinexParams deh, const RetinextransmissionCurve & dehatransmissionCurve, const RetinexgaintransmissionCurve & dehagaintransmissionCurve, float &minCD, float &maxCD, float &mini, float &maxi, float &Tmean, float &Tsigma, float &Tmin, float &Tmax);
-=======
-    void MSR(float** luminance, float **originalLuminance, float **exLuminance,  LUTf & mapcurve, bool &mapcontlutili, int width, int height, const RetinexParams &deh, const RetinextransmissionCurve & dehatransmissionCurve, const RetinexgaintransmissionCurve & dehagaintransmissionCurve, float &minCD, float &maxCD, float &mini, float &maxi, float &Tmean, float &Tsigma, float &Tmin, float &Tmax);
->>>>>>> a9f769c5
+//<<<<<<< HEAD
+//    void MSR(float** luminance, float **originalLuminance, float **exLuminance,  LUTf & mapcurve, bool &mapcontlutili, int width, int height, int chrome, RetinexParams deh, const RetinextransmissionCurve & dehatransmissionCurve, const RetinexgaintransmissionCurve & dehagaintransmissionCurve, float &minCD, float &maxCD, float &mini, float &maxi, float &Tmean, float &Tsigma, float &Tmin, float &Tmax);
+//=======
+    void MSR(float** luminance, float **originalLuminance, float **exLuminance,  LUTf & mapcurve, bool &mapcontlutili, int width, int height, int chrome, const RetinexParams &deh, const RetinextransmissionCurve & dehatransmissionCurve, const RetinexgaintransmissionCurve & dehagaintransmissionCurve, float &minCD, float &maxCD, float &mini, float &maxi, float &Tmean, float &Tsigma, float &Tmin, float &Tmax);
+//>>>>>>> dev
     void HLRecovery_inpaint (float** red, float** green, float** blue);
     static void HLRecovery_Luminance (float* rin, float* gin, float* bin, float* rout, float* gout, float* bout, int width, float maxval);
     static void HLRecovery_CIELab (float* rin, float* gin, float* bin, float* rout, float* gout, float* bout, int width, float maxval, double cam[3][3], double icam[3][3]);
