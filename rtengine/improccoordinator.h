/*
 *  This file is part of RawTherapee.
 *
 *  Copyright (c) 2004-2010 Gabor Horvath <hgabor@rawtherapee.com>
 *
 *  RawTherapee is free software: you can redistribute it and/or modify
 *  it under the terms of the GNU General Public License as published by
 *  the Free Software Foundation, either version 3 of the License, or
 *  (at your option) any later version.
 *
 *  RawTherapee is distributed in the hope that it will be useful,
 *  but WITHOUT ANY WARRANTY; without even the implied warranty of
 *  MERCHANTABILITY or FITNESS FOR A PARTICULAR PURPOSE.  See the
 *  GNU General Public License for more details.
 *
 *  You should have received a copy of the GNU General Public License
 *  along with RawTherapee.  If not, see <http://www.gnu.org/licenses/>.
 */
#ifndef _IMPROCCOORDINATOR_H_
#define _IMPROCCOORDINATOR_H_

#include "rtengine.h"
#include "improcfun.h"
#include "image8.h"
#include "image16.h"
#include "imagesource.h"
#include "procevents.h"
#include "dcrop.h"
#include "LUT.h"
#include "../rtgui/threadutils.h"

namespace rtengine
{

using namespace procparams;

class Crop;

/** @brief Manages the image processing, espc. of the preview windows
  *
  * There is one ImProcCoordinator per edit panel.
  *
  * The ImProcCoordinator handle an sized down image representation of the full image, that is used when paning
  * and in the Navigator object.
  *
  * Each ImProcCoordinator handles an rtengine::Crop list, which process images too with their own pipeline,
  * but using this class' LUT and other precomputed parameters. The main preview area is displaying a non framed Crop object,
  * while detail windows are framed Crop objects.
  */
class ImProcCoordinator : public StagedImageProcessor
{

    friend class Crop;

protected:
    Imagefloat *orig_prev;
    Imagefloat *oprevi;
    LabImage *oprevl;
    LabImage *nprevl;
    Imagefloat *fattal_11_dcrop_cache; // global cache for ToneMapFattal02 used in 1:1 detail windows (except when denoise is active)
    Image8 *previmg;  // displayed image in monitor color space, showing the output profile as well (soft-proofing enabled, which then correspond to workimg) or not
    Image8 *workimg;  // internal image in output color space for analysis
    CieImage *ncie;

    ImageSource* imgsrc;

    ColorTemp currWB;
    ColorTemp autoWB;

    double lastAwbEqual;
    double lastAwbTempBias;

    ImProcFunctions ipf;

    Glib::ustring monitorProfile;
    RenderingIntent monitorIntent;
    bool softProof;
    bool gamutCheck;
    bool sharpMask;

    int scale;
    bool highDetailPreprocessComputed;
    bool highDetailRawComputed;
    bool allocated;

    void freeAll ();

    // Precomputed values used by DetailedCrop ----------------------------------------------

    float bwAutoR, bwAutoG, bwAutoB;
    float CAMMean;
    LUTf hltonecurve;
    LUTf shtonecurve;
    LUTf tonecurve;
    float chaut, redaut, blueaut, maxredaut, maxblueaut,  minredaut, minblueaut, nresi, highresi, chromina, sigma, lumema;

    LUTf lumacurve;
    LUTf chroma_acurve;
    LUTf chroma_bcurve;
    LUTf satcurve;
    LUTf lhskcurve;
    LUTf clcurve;
//    multi_array2D<float, 3> conversionBuffer;
    multi_array2D<float, 4> conversionBuffer;
    LUTf wavclCurve;
    LUTf clToningcurve;
    LUTf cl2Toningcurve;
    LUTf Noisecurve;
    LUTf NoiseCCcurve;

    LUTu vhist16, vhist16bw;
    LUTu lhist16CAM;
    LUTu lhist16CCAM;
    LUTu lhist16RETI;
    LUTu lhist16CLlad, lhist16LClad;
    LUTu histRed, histRedRaw;
    LUTu histGreen, histGreenRaw;
    LUTu histBlue, histBlueRaw;
    LUTu histLuma, histToneCurve, histToneCurveBW, histLCurve, histCCurve;
    LUTu histLLCurve, histLCAM, histCCAM, histClad, bcabhist, histChroma, histLRETI;

    LUTf CAMBrightCurveJ, CAMBrightCurveQ;

    LUTf rCurve;
    LUTf gCurve;
    LUTf bCurve;
    ToneCurve customToneCurve1;
    ToneCurve customToneCurve2;
    ColorGradientCurve ctColorCurve;
    OpacityCurve ctOpacityCurve;
    NoiseCurve noiseLCurve;
    NoiseCurve noiseCCurve;
    WavCurve wavCLVCurve;
    WavretiCurve wavRETCurve;
    WavretigainCurve wavRETgainCurve;
    WavmergCurve wavMERCurve;
    Wavmerg2Curve wavMER2Curve;
    WavstyCurve wavSTYCurve;
    Wavsty2Curve wavSTY2Curve;
    WavOpacityCurveRG waOpacityCurveRG;
    WavOpacityCurveBY waOpacityCurveBY;
    WavOpacityCurveW waOpacityCurveW;
    WavOpacityCurveWL waOpacityCurveWL;
    RetinextransmissionCurve dehatransmissionCurve;
    RetinexgaintransmissionCurve dehagaintransmissionCurve;

    ColorAppearance customColCurve1;
    ColorAppearance customColCurve2;
    ColorAppearance customColCurve3;
    ToneCurve beforeToneCurveBW;
    ToneCurve afterToneCurveBW;

    LUTu rcurvehist, rcurvehistCropped, rbeforehist;
    LUTu gcurvehist, gcurvehistCropped, gbeforehist;
    LUTu bcurvehist, bcurvehistCropped, bbeforehist;

    // ------------------------------------------------------------------------------------

    int fw, fh, tr, fullw, fullh;
    int pW, pH;

    ProgressListener* plistener;
    PreviewImageListener* imageListener;
    AutoExpListener* aeListener;
    AutoCamListener* acListener;
    AutoBWListener* abwListener;
    AutoWBListener* awbListener;
    FlatFieldAutoClipListener *flatFieldAutoClipListener;
    AutoContrastListener *bayerAutoContrastListener;
    AutoContrastListener *xtransAutoContrastListener;
    FrameCountListener *frameCountListener;
    ImageTypeListener *imageTypeListener;

    AutoColorTonListener* actListener;
    AutoChromaListener* adnListener;
    WaveletListener* awavListener;
    RetinexListener* dehaListener;

    HistogramListener* hListener;
    std::vector<SizeListener*> sizeListeners;

    std::vector<Crop*> crops;

    bool resultValid;

    MyMutex minit;  // to gain mutually exclusive access to ... to what exactly?

    void progress (Glib::ustring str, int pr);
    void reallocAll ();
    void updateLRGBHistograms ();
    void setScale (int prevscale);
    void updatePreviewImage (int todo, bool panningRelatedChange);

    MyMutex mProcessing;
    ProcParams params;

    // for optimization purpose, the output profile, output rendering intent and
    // output BPC will trigger a regeneration of the profile on parameter change only
    // and automatically
    Glib::ustring lastOutputProfile;
    RenderingIntent lastOutputIntent;
    bool lastOutputBPC;

    // members of the updater:
    Glib::Thread* thread;
    MyMutex updaterThreadStart;
    MyMutex paramsUpdateMutex;
    int  changeSinceLast;
    bool updaterRunning;
    ProcParams nextParams;
    bool destroying;
    bool utili;
    bool autili;
    bool butili;
    bool ccutili;
    bool cclutili;
    bool clcutili;
    bool opautili;
    bool wavcontlutili;
    void startProcessing ();
    void process ();
    float colourToningSatLimit;
    float colourToningSatLimitOpacity;
    bool highQualityComputed;

public:

    ImProcCoordinator ();
    ~ImProcCoordinator () override;
    void assign     (ImageSource* imgsrc);

    void        getParams (procparams::ProcParams* dst) override
    {
        *dst = params;
    }

    void        startProcessing (int changeCode) override;
    ProcParams* beginUpdateParams () override;
    void        endUpdateParams (ProcEvent change) override;  // must be called after beginUpdateParams, triggers update
    void        endUpdateParams (int changeFlags) override;
    void        stopProcessing () override;


    void setPreviewScale    (int scale) override
    {
        setScale (scale);
    }
    int  getPreviewScale    () override
    {
        return scale;
    }

    //void fullUpdatePreviewImage  ();

    int getFullWidth () override
    {
        return fullw;
    }
    int getFullHeight () override
    {
        return fullh;
    }

    int getPreviewWidth () override
    {
        return pW;
    }
    int getPreviewHeight () override
    {
        return pH;
    }

    DetailedCrop* createCrop  (::EditDataProvider *editDataProvider, bool isDetailWindow) override;

    bool getAutoWB   (double& temp, double& green, double equal, double tempBias) override;
    void getCamWB    (double& temp, double& green) override;
    void getSpotWB   (int x, int y, int rectSize, double& temp, double& green) override;
    void getAutoCrop (double ratio, int &x, int &y, int &w, int &h) override;
    bool getHighQualComputed() override;
    void setHighQualComputed() override;
    void setMonitorProfile (const Glib::ustring& profile, RenderingIntent intent) override;
    void getMonitorProfile (Glib::ustring& profile, RenderingIntent& intent) const override;
    void setSoftProofing   (bool softProof, bool gamutCheck) override;
    void getSoftProofing   (bool &softProof, bool &gamutCheck) override;
    void setSharpMask      (bool sharpMask) override;
    bool updateTryLock () override
    {
        return updaterThreadStart.trylock();
    }
    void updateUnLock () override
    {
        updaterThreadStart.unlock();
    }

    void setProgressListener (ProgressListener* pl) override
    {
        plistener = pl;
    }
    void setPreviewImageListener    (PreviewImageListener* il) override
    {
        imageListener = il;
    }
    void setSizeListener     (SizeListener* il) override
    {
        sizeListeners.push_back (il);
    }
    void delSizeListener     (SizeListener* il) override
    {
        std::vector<SizeListener*>::iterator it = std::find (sizeListeners.begin(), sizeListeners.end(), il);

        if (it != sizeListeners.end()) {
            sizeListeners.erase (it);
        }
    }
    void setAutoExpListener  (AutoExpListener* ael) override
    {
        aeListener = ael;
    }
    void setHistogramListener (HistogramListener *h) override
    {
        hListener = h;
    }
    void setAutoCamListener  (AutoCamListener* acl) override
    {
        acListener = acl;
    }
    void setAutoBWListener   (AutoBWListener* abw) override
    {
        abwListener = abw;
    }
    void setAutoWBListener   (AutoWBListener* awb) override
    {
        awbListener = awb;
    }
    void setAutoColorTonListener   (AutoColorTonListener* bwct) override
    {
        actListener = bwct;
    }
    void setAutoChromaListener  (AutoChromaListener* adn) override
    {
        adnListener = adn;
    }
    void setRetinexListener  (RetinexListener* adh) override
    {
        dehaListener = adh;
    }
<<<<<<< HEAD

    void setWaveletListener  (WaveletListener* awa)
=======
    void setWaveletListener  (WaveletListener* awa) override
>>>>>>> d1571658
    {
        awavListener = awa;
    }

<<<<<<< HEAD
    void savelabReference (const Glib::ustring& fname);
    void setFrameCountListener  (FrameCountListener* fcl)
=======
    void setFrameCountListener  (FrameCountListener* fcl) override
>>>>>>> d1571658
    {
        frameCountListener = fcl;
    }

    void setFlatFieldAutoClipListener  (FlatFieldAutoClipListener* ffacl) override
    {
        flatFieldAutoClipListener = ffacl;
    }
    void setBayerAutoContrastListener  (AutoContrastListener* acl) override
    {
        bayerAutoContrastListener = acl;
    }

    void setXtransAutoContrastListener  (AutoContrastListener* acl) override
    {
        xtransAutoContrastListener = acl;
    }

    void setImageTypeListener  (ImageTypeListener* itl) override
    {
        imageTypeListener = itl;
    }

    void saveInputICCReference (const Glib::ustring& fname, bool apply_wb) override;

    InitialImage*  getInitialImage () override
    {
        return imgsrc;
    }

    struct DenoiseInfoStore {
        DenoiseInfoStore () : chM (0), max_r{}, max_b{}, ch_M{}, valid (false)  {}
        float chM;
        float max_r[9];
        float max_b[9];
        float ch_M[9];
        bool valid;

    } denoiseInfoStore;

};
}
#endif<|MERGE_RESOLUTION|>--- conflicted
+++ resolved
@@ -344,22 +344,14 @@
     {
         dehaListener = adh;
     }
-<<<<<<< HEAD
-
-    void setWaveletListener  (WaveletListener* awa)
-=======
     void setWaveletListener  (WaveletListener* awa) override
->>>>>>> d1571658
     {
         awavListener = awa;
     }
 
-<<<<<<< HEAD
-    void savelabReference (const Glib::ustring& fname);
-    void setFrameCountListener  (FrameCountListener* fcl)
-=======
+    void savelabReference (const Glib::ustring& fname) override;
+    
     void setFrameCountListener  (FrameCountListener* fcl) override
->>>>>>> d1571658
     {
         frameCountListener = fcl;
     }
