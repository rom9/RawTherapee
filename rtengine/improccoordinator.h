/*
 *  This file is part of RawTherapee.
 *
 *  Copyright (c) 2004-2010 Gabor Horvath <hgabor@rawtherapee.com>
 *
 *  RawTherapee is free software: you can redistribute it and/or modify
 *  it under the terms of the GNU General Public License as published by
 *  the Free Software Foundation, either version 3 of the License, or
 *  (at your option) any later version.
 *
 *  RawTherapee is distributed in the hope that it will be useful,
 *  but WITHOUT ANY WARRANTY; without even the implied warranty of
 *  MERCHANTABILITY or FITNESS FOR A PARTICULAR PURPOSE.  See the
 *  GNU General Public License for more details.
 *
 *  You should have received a copy of the GNU General Public License
 *  along with RawTherapee.  If not, see <http://www.gnu.org/licenses/>.
 */
#ifndef _IMPROCCOORDINATOR_H_
#define _IMPROCCOORDINATOR_H_

#include "rtengine.h"
#include "improcfun.h"
#include "image8.h"
#include "image16.h"
#include "imagesource.h"
#include "procevents.h"
#include "dcrop.h"

#include "LUT.h"
#include "../rtgui/threadutils.h"

namespace rtengine
{

using namespace procparams;

class Crop;

/** @brief Manages the image processing, espc. of the preview windows
  *
  * There is one ImProcCoordinator per edit panel.
  *
  * The ImProcCoordinator handle an sized down image representation of the full image, that is used when paning
  * and in the Navigator object.
  *
  * Each ImProcCoordinator handles an rtengine::Crop list, which process images too with their own pipeline,
  * but using this class' LUT and other precomputed parameters. The main preview area is displaying a non framed Crop object,
  * while detail windows are framed Crop objects.
  */
class ImProcCoordinator : public StagedImageProcessor
{

    friend class Crop;
private:


protected:
    Imagefloat *orig_prev;
    Imagefloat *oprevi;
    LabImage *oprevl;
    LabImage *nprevl;
    Image8 *previmg;  // displayed image in monitor color space, showing the output profile as well (soft-proofing enabled, which then correspond to workimg) or not
    Image8 *workimg;  // internal image in output color space for analysis
    CieImage *ncie;

    ImageSource* imgsrc;

    SHMap* shmap;

    ColorTemp currWB;
    ColorTemp autoWB;

    double lastAwbEqual;
    double lastAwbTempBias;

    ImProcFunctions ipf;

    Glib::ustring monitorProfile;
    RenderingIntent monitorIntent;
    bool softProof;
    bool gamutCheck;

    int scale;
    bool highDetailPreprocessComputed;
    bool highDetailRawComputed;
    bool allocated;

    void freeAll ();

    // Precomputed values used by DetailedCrop ----------------------------------------------

    float bwAutoR, bwAutoG, bwAutoB;
    int coordX, coordY, localX, localY;
    float CAMMean;
    LUTf hltonecurve;
    LUTf shtonecurve;
    LUTf tonecurve;

    LUTf lumacurve;
//    LUTf localcurve;
    LUTf chroma_acurve;
    LUTf chroma_bcurve;
    LUTf satcurve;
    LUTf lhskcurve;
    LUTf clcurve;
//    multi_array2D<float, 3> conversionBuffer;
    multi_array2D<float, 4> conversionBuffer;
    LUTf wavclCurve;
    LUTf clToningcurve;
    LUTf lllocalcurve;
    LUTf cclocalcurve;
    LUTf cl2Toningcurve;
    LUTf Noisecurve;
    LUTf NoiseCCcurve;

    LUTu vhist16, vhist16bw;
    LUTu lhist16CAM;
    LUTu lhist16CCAM;
    LUTu lhist16RETI;
    LUTu lhist16CLlad, lhist16LClad;
    LUTu histRed, histRedRaw;
    LUTu histGreen, histGreenRaw;
    LUTu histBlue, histBlueRaw;
    LUTu histLuma, histToneCurve, histToneCurveBW, histLCurve, histCCurve;
    LUTu histLLCurve, histLCAM, histCCAM, histClad, bcabhist, histChroma, histLRETI;

    LUTf CAMBrightCurveJ, CAMBrightCurveQ;

    LUTf rCurve;
    LUTf gCurve;
    LUTf bCurve;
    ToneCurve customToneCurve1;
    ToneCurve customToneCurve2;
    ColorGradientCurve ctColorCurve;
    OpacityCurve ctOpacityCurve;
    NoiseCurve noiseLCurve;
    NoiseCurve noiseCCurve;
    WavCurve wavCLVCurve;
    WavOpacityCurveRG waOpacityCurveRG;
    WavOpacityCurveBY waOpacityCurveBY;
    WavOpacityCurveW waOpacityCurveW;
    WavOpacityCurveWL waOpacityCurveWL;
    RetinextransmissionCurve dehatransmissionCurve;
    RetinexgaintransmissionCurve dehagaintransmissionCurve;
    LocretigainCurve locRETgainCurve;
    LocretigainCurverab locRETgainCurverab;
    LocLHCurve loclhCurve;

    ColorAppearance customColCurve1;
    ColorAppearance customColCurve2;
    ColorAppearance customColCurve3;
    ToneCurve beforeToneCurveBW;
    ToneCurve afterToneCurveBW;

    LUTu rcurvehist, rcurvehistCropped, rbeforehist;
    LUTu gcurvehist, gcurvehistCropped, gbeforehist;
    LUTu bcurvehist, bcurvehistCropped, bbeforehist;

    // ------------------------------------------------------------------------------------

    int fw, fh, tr, fullw, fullh;
    int pW, pH;

    ProgressListener* plistener;
    PreviewImageListener* imageListener;
    AutoExpListener* aeListener;
    AutoCamListener* acListener;
    AutoBWListener* abwListener;
<<<<<<< HEAD
    localListener* aloListener;
=======
    AutoWBListener* awbListener;
>>>>>>> ac882d2f

    AutoColorTonListener* actListener;
    AutoChromaListener* adnListener;
    WaveletListener* awavListener;
    RetinexListener* dehaListener;

    HistogramListener* hListener;
    std::vector<SizeListener*> sizeListeners;

    std::vector<Crop*> crops;

    bool resultValid;

    MyMutex minit;  // to gain mutually exclusive access to ... to what exactly?

    void progress (Glib::ustring str, int pr);
    void reallocAll ();
    void updateLRGBHistograms ();
    void setScale (int prevscale);
    void updatePreviewImage (int todo, Crop* cropCall = nullptr);

    MyMutex mProcessing;
    ProcParams params;

    // for optimization purpose, the output profile, output rendering intent and
    // output BPC will trigger a regeneration of the profile on parameter change only
    // and automatically
    Glib::ustring lastOutputProfile;
    RenderingIntent lastOutputIntent;
    bool lastOutputBPC;

    // members of the updater:
    Glib::Thread* thread;
    MyMutex updaterThreadStart;
    MyMutex paramsUpdateMutex;
    int  changeSinceLast;
    bool updaterRunning;
    ProcParams nextParams;
    ProcParams nextParams2;
    bool destroying;
    bool utili;
    bool locutili;
    bool autili;
    bool butili;
    bool ccutili;
    bool cclutili;
    bool clcutili;
    bool opautili;
    bool wavcontlutili;
    bool locallutili;
    bool localcutili;

    int **dataspot;
    std::string *retistr;
    std::string *llstr;
    std::string *lhstr;
    std::string *ccstr;

    LUTi circrads;
    LUTi centerx;
    LUTi centery;
    LUTi locx;
    LUTi locy;
    LUTi locxl;
    LUTi locyt;
    LUTi lights;
    LUTi contrs;
    LUTi chroms;
    LUTi sensis;
    LUTi transits;
    LUTi inverss;
    LUTi curvactivs;
    LUTi smeths;
    LUTi curens;
    LUTi radiuss;
    LUTi strengths;
    LUTi sensibns;
    LUTi inversrads;
    LUTi strs;
    LUTi chrrts;
    LUTi neighs;
    LUTi varts;
    LUTi sensihs;
    LUTi inversrets;
    LUTi retinexs;
    LUTi sps;
    LUTi sharradiuss;
    LUTi sharamounts;
    LUTi shardampings;
    LUTi inversshas;
    LUTi shariters;
    LUTi sensishas;
    LUTi qualitys;
    LUTi thress;
    LUTi proxis;
    LUTi noiselumfs;
    LUTi noiselumcs;
    LUTi noisechrofs;
    LUTi noisechrocs;
    LUTi mult0s;
    LUTi mult1s;
    LUTi mult2s;
    LUTi mult3s;
    LUTi mult4s;
    LUTi thresholds;
    LUTi sensicbs;
    LUTi activlums;
    LUTi strens;
    LUTi gammas;
    LUTi estops;
    LUTi scaltms;
    LUTi reweis;
    LUTi sensitms;
    LUTi qualitycurves;

    int versionmip;
    LUTi sizeretics;
    LUTi reticurvs;
    LUTi retrabs;
    LUTi llcurvs;
    LUTi sizellcs;
    LUTi lhcurvs;
    LUTi sizelhcs;
    LUTi cccurvs;
    LUTi sizecccs;

    LUTf huerefs;
    LUTf chromarefs;
    LUTf lumarefs;


    void startProcessing ();
    void process ();
    float colourToningSatLimit;
    float colourToningSatLimitOpacity;

public:

    ImProcCoordinator ();
    ~ImProcCoordinator ();
    void assign     (ImageSource* imgsrc);

    void        getParams (procparams::ProcParams* dst)
    {
        *dst = params;
    }

    void        startProcessing (int changeCode);
    ProcParams* beginUpdateParams ();
    void        endUpdateParams (ProcEvent change);  // must be called after beginUpdateParams, triggers update
    void        endUpdateParams (int changeFlags);
    void        stopProcessing ();
//    void updatePreviewImage (int todo, Crop* cropCall = NULL);

    std::string *retistrsav;

    void setPreviewScale    (int scale)
    {
        setScale (scale);
    }
    int  getPreviewScale    ()
    {
        return scale;
    }

    //void fullUpdatePreviewImage  ();

    int getFullWidth ()
    {
        return fullw;
    }
    int getFullHeight ()
    {
        return fullh;
    }

    int getPreviewWidth ()
    {
        return pW;
    }
    int getPreviewHeight ()
    {
        return pH;
    }

    DetailedCrop* createCrop  (::EditDataProvider *editDataProvider, bool isDetailWindow);

    bool getAutoWB   (double& temp, double& green, double equal, double tempBias);
    void getCamWB    (double& temp, double& green);
    void getSpotWB   (int x, int y, int rectSize, double& temp, double& green);
    void getAutoCrop (double ratio, int &x, int &y, int &w, int &h);

    void setMonitorProfile (const Glib::ustring& profile, RenderingIntent intent);
    void getMonitorProfile (Glib::ustring& profile, RenderingIntent& intent) const;
    void setSoftProofing   (bool softProof, bool gamutCheck);
    void getSoftProofing   (bool &softProof, bool &gamutCheck);

    bool updateTryLock ()
    {
        return updaterThreadStart.trylock();
    }
    void updateUnLock ()
    {
        updaterThreadStart.unlock();
    }

    void setProgressListener (ProgressListener* pl)
    {
        plistener = pl;
    }
    void setPreviewImageListener    (PreviewImageListener* il)
    {
        imageListener = il;
    }
    void setSizeListener     (SizeListener* il)
    {
        sizeListeners.push_back (il);
    }
    void delSizeListener     (SizeListener* il)
    {
        std::vector<SizeListener*>::iterator it = std::find (sizeListeners.begin(), sizeListeners.end(), il);

        if (it != sizeListeners.end()) {
            sizeListeners.erase (it);
        }
    }
    void setAutoExpListener  (AutoExpListener* ael)
    {
        aeListener = ael;
    }
    void setHistogramListener (HistogramListener *h)
    {
        hListener = h;
    }
    void setAutoCamListener  (AutoCamListener* acl)
    {
        acListener = acl;
    }
    void setAutoBWListener   (AutoBWListener* abw)
    {
        abwListener = abw;
    }
<<<<<<< HEAD
    void setlocalListener   (localListener* alo)
    {
        aloListener = alo;
    }

=======
    void setAutoWBListener   (AutoWBListener* awb)
    {
        awbListener = awb;
    }
>>>>>>> ac882d2f
    void setAutoColorTonListener   (AutoColorTonListener* bwct)
    {
        actListener = bwct;
    }
    void setAutoChromaListener  (AutoChromaListener* adn)
    {
        adnListener = adn;
    }
    void setRetinexListener  (RetinexListener* adh)
    {
        dehaListener = adh;
    }
    void setWaveletListener  (WaveletListener* awa)
    {
        awavListener = awa;
    }

    void saveInputICCReference (const Glib::ustring& fname, bool apply_wb);

    InitialImage*  getInitialImage ()
    {
        return imgsrc;
    }

    struct DenoiseInfoStore {
        DenoiseInfoStore () : chM (0), max_r{}, max_b{}, ch_M{}, valid (false)  {}
        float chM;
        float max_r[9];
        float max_b[9];
        float ch_M[9];
        bool valid;

    } denoiseInfoStore;

};
}
#endif<|MERGE_RESOLUTION|>--- conflicted
+++ resolved
@@ -167,11 +167,8 @@
     AutoExpListener* aeListener;
     AutoCamListener* acListener;
     AutoBWListener* abwListener;
-<<<<<<< HEAD
     localListener* aloListener;
-=======
     AutoWBListener* awbListener;
->>>>>>> ac882d2f
 
     AutoColorTonListener* actListener;
     AutoChromaListener* adnListener;
@@ -414,18 +411,15 @@
     {
         abwListener = abw;
     }
-<<<<<<< HEAD
     void setlocalListener   (localListener* alo)
     {
         aloListener = alo;
     }
 
-=======
     void setAutoWBListener   (AutoWBListener* awb)
     {
         awbListener = awb;
     }
->>>>>>> ac882d2f
     void setAutoColorTonListener   (AutoColorTonListener* bwct)
     {
         actListener = bwct;
