/*
 *  This file is part of RawTherapee.
 *
 *  Copyright (c) 2004-2010 Gabor Horvath <hgabor@rawtherapee.com>
 *
 *  RawTherapee is free software: you can redistribute it and/or modify
 *  it under the terms of the GNU General Public License as published by
 *  the Free Software Foundation, either version 3 of the License, or
 *  (at your option) any later version.
 *
 *  RawTherapee is distributed in the hope that it will be useful,
 *  but WITHOUT ANY WARRANTY; without even the implied warranty of
 *  MERCHANTABILITY or FITNESS FOR A PARTICULAR PURPOSE.  See the
 *  GNU General Public License for more details.
 *
 *  You should have received a copy of the GNU General Public License
 *  along with RawTherapee.  If not, see <https://www.gnu.org/licenses/>.
 */
#pragma once

#include <memory>

#include "array2D.h"
#include "colortemp.h"
#include "curves.h"
#include "dcrop.h"
#include "imagesource.h"
#include "improcfun.h"
#include "LUT.h"
#include "rtengine.h"

#include "../rtgui/threadutils.h"

namespace Glib
{
class Thread;
}

namespace rtengine
{

using namespace procparams;

class Crop;

/** @brief Manages the image processing, espc. of the preview windows
  *
  * There is one ImProcCoordinator per edit panel.
  *
  * The ImProcCoordinator handle an sized down image representation of the full image, that is used when paning
  * and in the Navigator object.
  *
  * Each ImProcCoordinator handles an rtengine::Crop list, which process images too with their own pipeline,
  * but using this class' LUT and other precomputed parameters. The main preview area is displaying a non framed Crop object,
  * while detail windows are framed Crop objects.
  */
class ImProcCoordinator final : public StagedImageProcessor
{

    friend class Crop;

protected:
    Imagefloat *orig_prev;
    Imagefloat *oprevi;
    LabImage *oprevl;
    LabImage *nprevl;
    Imagefloat *fattal_11_dcrop_cache; // global cache for ToneMapFattal02 used in 1:1 detail windows (except when denoise is active)
    Image8 *previmg;  // displayed image in monitor color space, showing the output profile as well (soft-proofing enabled, which then correspond to workimg) or not
    Image8 *workimg;  // internal image in output color space for analysis
    CieImage *ncie;

    ImageSource* imgsrc;

    ColorTemp currWB;
    ColorTemp autoWB;
    ColorTemp currWBloc;
    ColorTemp autoWBloc;
    ColorTemp currWBitc;

    double lastAwbEqual;
    double lastAwbTempBias;
    Glib::ustring lastAwbauto;

    Glib::ustring monitorProfile;
    RenderingIntent monitorIntent;
    bool softProof;
    bool gamutCheck;
    bool sharpMask;
    bool sharpMaskChanged;
    int scale;
    bool highDetailPreprocessComputed;
    bool highDetailRawComputed;
    bool allocated;

    void freeAll();

    // Precomputed values used by DetailedCrop ----------------------------------------------

    float bwAutoR, bwAutoG, bwAutoB;
    float CAMMean;
    LUTf hltonecurve;
    LUTf shtonecurve;
    LUTf tonecurve;

    LUTf lumacurve;
    LUTf chroma_acurve;
    LUTf chroma_bcurve;
    LUTf satcurve;
    LUTf lhskcurve;
    LUTf clcurve;
//    multi_array2D<float, 3> conversionBuffer;
    multi_array2D<float, 4> conversionBuffer;
    LUTf wavclCurve;
    LUTf clToningcurve;
    LUTf cl2Toningcurve;
    LUTf Noisecurve;
    LUTf NoiseCCcurve;

    LUTu vhist16, vhist16bw;
    LUTu lhist16CAM;
    LUTu lhist16CCAM;
    LUTu lhist16RETI;
    LUTu lhist16CLlad, lhist16LClad;
    LUTu histRed, histRedRaw;
    LUTu histGreen, histGreenRaw;
    LUTu histBlue, histBlueRaw;
    LUTu histLuma, histToneCurve, histToneCurveBW, histLCurve, histCCurve;
    LUTu histLLCurve, histLCAM, histCCAM, histClad, bcabhist, histChroma, histLRETI;

    LUTf CAMBrightCurveJ, CAMBrightCurveQ;

    LUTf rCurve;
    LUTf gCurve;
    LUTf bCurve;
    ToneCurve customToneCurve1;
    ToneCurve customToneCurve2;
    ColorGradientCurve ctColorCurve;
    OpacityCurve ctOpacityCurve;
    NoiseCurve noiseLCurve;
    NoiseCurve noiseCCurve;
    WavCurve wavCLVCurve;
    Wavblcurve wavblcurve;
    WavOpacityCurveRG waOpacityCurveRG;
    WavOpacityCurveBY waOpacityCurveBY;
    WavOpacityCurveW waOpacityCurveW;
    WavOpacityCurveWL waOpacityCurveWL;
    RetinextransmissionCurve dehatransmissionCurve;
    RetinexgaintransmissionCurve dehagaintransmissionCurve;

    ColorAppearance customColCurve1;
    ColorAppearance customColCurve2;
    ColorAppearance customColCurve3;
    ToneCurve beforeToneCurveBW;
    ToneCurve afterToneCurveBW;

    LUTu rcurvehist, rcurvehistCropped, rbeforehist;
    LUTu gcurvehist, gcurvehistCropped, gbeforehist;
    LUTu bcurvehist, bcurvehistCropped, bbeforehist;

    // ------------------------------------------------------------------------------------

    int fw, fh, tr, fullw, fullh;
    int pW, pH;

    ProgressListener* plistener;
    PreviewImageListener* imageListener;
    AutoExpListener* aeListener;
    AutoCamListener* acListener;
    AutoBWListener* abwListener;
    AutoWBListener* awbListener;
    FlatFieldAutoClipListener *flatFieldAutoClipListener;
    AutoContrastListener *bayerAutoContrastListener;
    AutoContrastListener *xtransAutoContrastListener;
    AutoContrastListener *pdSharpenAutoContrastListener;
    AutoRadiusListener *pdSharpenAutoRadiusListener;
    FrameCountListener *frameCountListener;
    ImageTypeListener *imageTypeListener;
<<<<<<< HEAD
=======
    FilmNegListener *filmNegListener;

>>>>>>> 22eee978
    AutoColorTonListener* actListener;
    AutoChromaListener* adnListener;
    WaveletListener* awavListener;
    RetinexListener* dehaListener;
//    LocallabListener* locallListener;

    
    HistogramListener* hListener;
    std::vector<SizeListener*> sizeListeners;

    std::vector<Crop*> crops;

    bool resultValid;

    MyMutex minit;  // to gain mutually exclusive access to ... to what exactly?

    void reallocAll();
    void updateLRGBHistograms();
    void setScale(int prevscale);
    void updatePreviewImage (int todo, bool panningRelatedChange);

    MyMutex mProcessing;
    const std::unique_ptr<ProcParams> params;

    // for optimization purpose, the output profile, output rendering intent and
    // output BPC will trigger a regeneration of the profile on parameter change only
    // and automatically
    Glib::ustring lastOutputProfile;
    RenderingIntent lastOutputIntent;
    bool lastOutputBPC;

    // members of the updater:
    Glib::Thread* thread;
    MyMutex updaterThreadStart;
    MyMutex paramsUpdateMutex;
    int  changeSinceLast;
    bool updaterRunning;
    const std::unique_ptr<ProcParams> nextParams;
    bool destroying;
    bool utili;
    bool autili;
    bool butili;
    bool ccutili;
    bool cclutili;
    bool clcutili;
    bool opautili;
    bool wavcontlutili;
    void startProcessing();
    void process();
    float colourToningSatLimit;
    float colourToningSatLimitOpacity;
    bool highQualityComputed;
    cmsHTRANSFORM customTransformIn;
    cmsHTRANSFORM customTransformOut;
    ImProcFunctions ipf;
    
    //locallab
    LocallabListener* locallListener;
    LabImage *reserv;
    LabImage *lastorigimp;
    int coordX, coordY, localX, localY;
    LUTf lllocalcurve;
    LUTf cllocalcurve;
    LUTf lclocalcurve;
    LUTf cclocalcurve;
    LUTf rgblocalcurve;
    LUTf exlocalcurve;
    LUTf hltonecurveloc;
    LUTf shtonecurveloc;
    LUTf tonecurveloc;
    LUTf lightCurveloc;
    LUTf lmasklocalcurve;
    LUTf lmaskexplocalcurve;
    LUTf lmaskSHlocalcurve;
    LUTf lmaskviblocalcurve;
    LUTf lmasktmlocalcurve;
    LUTf lmaskretilocalcurve;
    LUTf lmaskcblocalcurve;
    LUTf lmaskbllocalcurve;
    LUTf lmasklclocalcurve;
//    LUTu lhist16loc;
    LocretigainCurve locRETgainCurve;
    LocretitransCurve locRETtransCurve;
    LocretigainCurverab locRETgainCurverab;
    LocLHCurve loclhCurve;
    LocHHCurve lochhCurve;
    LocCCmaskCurve locccmasCurve;
    LocLLmaskCurve locllmasCurve;
    LocHHmaskCurve lochhmasCurve;
    LocHHmaskCurve lochhhmasCurve;
    LocCCmaskCurve locccmasexpCurve;
    LocLLmaskCurve locllmasexpCurve;
    LocHHmaskCurve lochhmasexpCurve;
    LocCCmaskCurve locccmasSHCurve;
    LocLLmaskCurve locllmasSHCurve;
    LocHHmaskCurve lochhmasSHCurve;
    LocCCmaskCurve locccmasvibCurve;
    LocLLmaskCurve locllmasvibCurve;
    LocHHmaskCurve lochhmasvibCurve;
    LocCCmaskCurve locccmaslcCurve;
    LocLLmaskCurve locllmaslcCurve;
    LocHHmaskCurve lochhmaslcCurve;
    LocCCmaskCurve locccmascbCurve;
    LocLLmaskCurve locllmascbCurve;
    LocHHmaskCurve lochhmascbCurve;
    LocCCmaskCurve locccmasretiCurve;
    LocLLmaskCurve locllmasretiCurve;
    LocHHmaskCurve lochhmasretiCurve;
    LocCCmaskCurve locccmastmCurve;
    LocLLmaskCurve locllmastmCurve;
    LocHHmaskCurve lochhmastmCurve;
    LocCCmaskCurve locccmasblCurve;
    LocLLmaskCurve locllmasblCurve;
    LocHHmaskCurve lochhmasblCurve;
    LocwavCurve locwavCurve;
    LocwavCurve loclmasCurveblwav;
    LocwavCurve loclmasCurvecolwav;
    LocwavCurve loclevwavCurve;
    LocwavCurve locconwavCurve;
    LocwavCurve loccompwavCurve;
    LocwavCurve loccomprewavCurve;
    LocwavCurve locwavCurveden;
    LocwavCurve locedgwavCurve;

    bool locallutili;
    bool localclutili;
    bool locallcutili;
    bool localcutili;
    bool localrgbutili;
    bool localexutili;
    bool llmasutili;
    bool lhmasutili;
    bool lhhmasutili;
    bool lcmasutili;
    bool localmaskutili;
    bool localmaskexputili;
    bool localmaskSHutili;
    bool localmaskvibutili;
    bool localmasktmutili;
    bool localmaskretiutili;
    bool localmaskcbutili;
    bool localmaskblutili;
    bool localmasklcutili;
    bool lcmasexputili;
    bool lhmasexputili;
    bool llmasexputili;
    bool lcmasSHutili;
    bool lhmasSHutili;
    bool llmasSHutili;
    bool lcmasvibutili;
    bool lhmasvibutili;
    bool llmasvibutili;
    bool lcmaslcutili;
    bool lhmaslcutili;
    bool llmaslcutili;
    bool lcmascbutili;
    bool lhmascbutili;
    bool llmascbutili;
    bool lcmasretiutili;
    bool lhmasretiutili;
    bool llmasretiutili;
    bool lcmastmutili;
    bool lhmastmutili;
    bool llmastmutili;
    bool lcmasblutili;
    bool lhmasblutili;
    bool llmasblutili;
    bool locwavutili;
    bool locwavdenutili;
    bool loclevwavutili;
    bool locconwavutili;
    bool loccompwavutili;
    bool loccomprewavutili;
    bool locedgwavutili;
    bool lmasutiliblwav;
    bool lmasutilicolwav;
    bool LHutili;
    bool HHutili;
    LUTu lastsavrests;
    LUTf huerefs;
    LUTf huerefblurs;
    LUTf chromarefblurs;
    LUTf lumarefblurs;
    LUTf chromarefs;
    LUTf lumarefs;
    LUTf sobelrefs;
    LUTf avgs;
    double huer, huerblu, chromarblu, lumarblu, chromar, lumar, sobeler;
    int lastsav;
    float avg;
    bool lastspotdup;
    int locallColorMask;
    int locallColorMaskinv;
    int locallExpMask;
    int locallExpMaskinv;
    int locallSHMask;
    int locallSHMaskinv;
    int locallvibMask;
    int localllcMask;
    int locallcbMask;
    int locallretiMask;
    int locallsoftMask;
    int localltmMask;
    int locallblMask;
    int locallsharMask;

public:

    ImProcCoordinator ();
    ~ImProcCoordinator () override;
    void assign     (ImageSource* imgsrc);

    void        getParams (procparams::ProcParams* dst) override;

    void        startProcessing (int changeCode) override;
    ProcParams* beginUpdateParams () override;
    void        endUpdateParams (ProcEvent change) override;  // must be called after beginUpdateParams, triggers update
    void        endUpdateParams (int changeFlags) override;
    void        stopProcessing () override;

    std::string *retistrsav;

    void setPreviewScale    (int scale) override
    {
        setScale(scale);
    }
    int  getPreviewScale    () override
    {
        return scale;
    }

    //void fullUpdatePreviewImage  ();

    int getFullWidth () override
    {
        return fullw;
    }
    int getFullHeight () override
    {
        return fullh;
    }

    int getPreviewWidth () override
    {
        return pW;
    }
    int getPreviewHeight () override
    {
        return pH;
    }

    DetailedCrop* createCrop  (::EditDataProvider *editDataProvider, bool isDetailWindow) override;

    bool getAutoWB   (double& temp, double& green, double equal, double tempBias) override;
    void getCamWB    (double& temp, double& green) override;
    void getSpotWB   (int x, int y, int rectSize, double& temp, double& green) override;
    bool getFilmNegativeExponents(int xA, int yA, int xB, int yB, std::array<float, 3>& newExps) override;
    bool getRawSpotValues(int x, int y, int spotSize, std::array<float, 3>& rawValues) override;
    void getAutoCrop (double ratio, int &x, int &y, int &w, int &h) override;
    bool getHighQualComputed() override;
    void setHighQualComputed() override;
    void setMonitorProfile (const Glib::ustring& profile, RenderingIntent intent) override;
    void getMonitorProfile (Glib::ustring& profile, RenderingIntent& intent) const override;
    void setSoftProofing   (bool softProof, bool gamutCheck) override;
    void getSoftProofing   (bool &softProof, bool &gamutCheck) override;
    ProcEvent setSharpMask (bool sharpMask) override;
    bool updateTryLock () override
    {
        return updaterThreadStart.trylock();
    }
    void updateUnLock () override
    {
        updaterThreadStart.unlock();
    }

    void setLocallabMaskVisibility (int locallColorMask, int locallColorMaskinv, int locallExpMask, int locallExpMaskinv, int locallSHMask, int locallSHMaskinv,  int locallvibMask, int localllcMask, int locallsharMask, int locallcbMask, int locallretiMask, int locallsoftMask, int localltmMask, int locallblMask) override
    {
        this->locallColorMask = locallColorMask;
        this->locallColorMaskinv = locallColorMaskinv;
        this->locallExpMask = locallExpMask;
        this->locallExpMaskinv = locallExpMaskinv;
        this->locallSHMask = locallSHMask;
        this->locallvibMask = locallvibMask;
        this->locallSHMaskinv = locallSHMaskinv;
        this->localllcMask = localllcMask;
        this->locallsharMask = locallsharMask;
        this->locallcbMask = locallcbMask;
        this->locallretiMask = locallretiMask;
        this->locallsoftMask = locallsoftMask;
        this->localltmMask = localltmMask;
        this->locallblMask = locallblMask;
    }

    void setProgressListener (ProgressListener* pl) override
    {
        plistener = pl;
    }
    void setPreviewImageListener    (PreviewImageListener* il) override
    {
        imageListener = il;
    }
    void setSizeListener     (SizeListener* il) override
    {
        sizeListeners.push_back(il);
    }
    void delSizeListener     (SizeListener* il) override
    {
        std::vector<SizeListener*>::iterator it = std::find(sizeListeners.begin(), sizeListeners.end(), il);

        if (it != sizeListeners.end()) {
            sizeListeners.erase(it);
        }
    }
    void setAutoExpListener  (AutoExpListener* ael) override
    {
        aeListener = ael;
    }
    void setHistogramListener (HistogramListener *h) override
    {
        hListener = h;
    }
    void setAutoCamListener  (AutoCamListener* acl) override
    {
        acListener = acl;
    }
    void setAutoBWListener   (AutoBWListener* abw) override
    {
        abwListener = abw;
    }
    void setAutoWBListener   (AutoWBListener* awb) override
    {
        awbListener = awb;
    }
    void setAutoColorTonListener   (AutoColorTonListener* bwct) override
    {
        actListener = bwct;
    }
    void setAutoChromaListener  (AutoChromaListener* adn) override
    {
        adnListener = adn;
    }
    void setRetinexListener  (RetinexListener* adh) override
    {
        dehaListener = adh;
    }
    void setLocallabListener  (LocallabListener* lla) override
    {
        locallListener = lla;
    }
    void setWaveletListener  (WaveletListener* awa) override
    {
        awavListener = awa;
    }

    void setFrameCountListener  (FrameCountListener* fcl) override
    {
        frameCountListener = fcl;
    }

    void setFlatFieldAutoClipListener  (FlatFieldAutoClipListener* ffacl) override
    {
        flatFieldAutoClipListener = ffacl;
    }
    void setBayerAutoContrastListener  (AutoContrastListener* acl) override
    {
        bayerAutoContrastListener = acl;
    }

    void setXtransAutoContrastListener  (AutoContrastListener* acl) override
    {
        xtransAutoContrastListener = acl;
    }

    void setpdSharpenAutoRadiusListener  (AutoRadiusListener* acl) override
    {
        pdSharpenAutoRadiusListener = acl;
    }

    void setpdSharpenAutoContrastListener  (AutoContrastListener* acl) override
    {
        pdSharpenAutoContrastListener = acl;
    }

    void setImageTypeListener  (ImageTypeListener* itl) override
    {
        imageTypeListener = itl;
    }

    void setFilmNegListener  (FilmNegListener* fnl) override
    {
        filmNegListener = fnl;
    }

    void saveInputICCReference (const Glib::ustring& fname, bool apply_wb) override;

    InitialImage*  getInitialImage () override
    {
        return imgsrc;
    }

    cmsHTRANSFORM& getCustomTransformIn ()
    {
        return customTransformIn;
    }

    cmsHTRANSFORM& getCustomTransformOut ()
    {
        return customTransformOut;
    }

    struct DenoiseInfoStore {
        DenoiseInfoStore() : chM(0), max_r{}, max_b{}, ch_M{}, valid(false)  {}
        float chM;
        float max_r[9];
        float max_b[9];
        float ch_M[9];
        bool valid;

    } denoiseInfoStore;

};

}<|MERGE_RESOLUTION|>--- conflicted
+++ resolved
@@ -175,11 +175,7 @@
     AutoRadiusListener *pdSharpenAutoRadiusListener;
     FrameCountListener *frameCountListener;
     ImageTypeListener *imageTypeListener;
-<<<<<<< HEAD
-=======
     FilmNegListener *filmNegListener;
-
->>>>>>> 22eee978
     AutoColorTonListener* actListener;
     AutoChromaListener* adnListener;
     WaveletListener* awavListener;
