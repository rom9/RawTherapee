--- conflicted
+++ resolved
@@ -57,7 +57,7 @@
 protected:
     Imagefloat *orig_prev;
     Imagefloat *oprevi;
-    Imagefloat *spotprevi;
+    Imagefloat *spot_prev;
     LabImage *oprevl;
     LabImage *nprevl;
     Imagefloat *fattal_11_dcrop_cache; // global cache for ToneMapFattal02 used in 1:1 detail windows (except when denoise is active)
@@ -73,12 +73,8 @@
     double lastAwbEqual;
     double lastAwbTempBias;
 
-<<<<<<< HEAD
-    ImProcFunctions ipf;
     PreviewProps previewProps;
 
-=======
->>>>>>> a09e3192
     Glib::ustring monitorProfile;
     RenderingIntent monitorIntent;
     bool softProof;
