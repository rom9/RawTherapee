/*
 *  This file is part of RawTherapee.
 *
 *  Copyright (c) 2004-2010 Gabor Horvath <hgabor@rawtherapee.com>
 *
 *  RawTherapee is free software: you can redistribute it and/or modify
 *  it under the terms of the GNU General Public License as published by
 *  the Free Software Foundation, either version 3 of the License, or
 *  (at your option) any later version.
 *
 *  RawTherapee is distributed in the hope that it will be useful,
 *  but WITHOUT ANY WARRANTY; without even the implied warranty of
 *  MERCHANTABILITY or FITNESS FOR A PARTICULAR PURPOSE.  See the
 *  GNU General Public License for more details.
 *
 *  You should have received a copy of the GNU General Public License
 *  along with RawTherapee.  If not, see <http://www.gnu.org/licenses/>.
 */
#ifndef _IMPROCCOORDINATOR_H_
#define _IMPROCCOORDINATOR_H_

#include "rtengine.h"
#include "improcfun.h"
#include "image8.h"
#include "image16.h"
#include "imagesource.h"
#include "procevents.h"
#include "dcrop.h"
#include "LUT.h"
#include "../rtgui/threadutils.h"

namespace rtengine
{

using namespace procparams;

class Crop;

/** @brief Manages the image processing, espc. of the preview windows
  *
  * There is one ImProcCoordinator per edit panel.
  *
  * The ImProcCoordinator handle an sized down image representation of the full image, that is used when paning
  * and in the Navigator object.
  *
  * Each ImProcCoordinator handles an rtengine::Crop list, which process images too with their own pipeline,
  * but using this class' LUT and other precomputed parameters. The main preview area is displaying a non framed Crop object,
  * while detail windows are framed Crop objects.
  */
class ImProcCoordinator : public StagedImageProcessor
{

    friend class Crop;

protected:
    Imagefloat *orig_prev;
    Imagefloat *oprevi;
    LabImage *oprevl;
    LabImage *nprevl;
    Imagefloat *fattal_11_dcrop_cache; // global cache for ToneMapFattal02 used in 1:1 detail windows (except when denoise is active)
    Image8 *previmg;  // displayed image in monitor color space, showing the output profile as well (soft-proofing enabled, which then correspond to workimg) or not
    Image8 *workimg;  // internal image in output color space for analysis
    CieImage *ncie;

    ImageSource* imgsrc;

    SHMap* shmap;

    ColorTemp currWB;
    ColorTemp autoWB;
    ColorTemp currWBloc;
    ColorTemp autoWBloc;

    double lastAwbEqual;
    double lastAwbTempBias;
    Glib::ustring lastAwbauto;
    Glib::ustring  lastwbgamma;

    ImProcFunctions ipf;

    Glib::ustring monitorProfile;
    RenderingIntent monitorIntent;
    bool softProof;
    bool gamutCheck;

    int scale;
    bool highDetailPreprocessComputed;
    bool highDetailRawComputed;
    bool allocated;

    void freeAll();

    // Precomputed values used by DetailedCrop ----------------------------------------------

    float bwAutoR, bwAutoG, bwAutoB;
    float CAMMean;
    LUTf hltonecurve;
    LUTf shtonecurve;
    LUTf tonecurve;

    LUTf lumacurve;
    LUTf chroma_acurve;
    LUTf chroma_bcurve;
    LUTf satcurve;
    LUTf lhskcurve;
    LUTf clcurve;
//    multi_array2D<float, 3> conversionBuffer;
    multi_array2D<float, 4> conversionBuffer;
    LUTf wavclCurve;
    LUTf clToningcurve;
    LUTf cl2Toningcurve;
    LUTf Noisecurve;
    LUTf NoiseCCcurve;

    LUTu vhist16, vhist16bw;
    LUTu lhist16CAM;
    LUTu lhist16CCAM;
    LUTu lhist16RETI;
    LUTu lhist16CLlad, lhist16LClad;
    LUTu histRed, histRedRaw;
    LUTu histGreen, histGreenRaw;
    LUTu histBlue, histBlueRaw;
    LUTu histLuma, histToneCurve, histToneCurveBW, histLCurve, histCCurve;
    LUTu histLLCurve, histLCAM, histCCAM, histClad, bcabhist, histChroma, histLRETI;

    LUTf CAMBrightCurveJ, CAMBrightCurveQ;

    LUTf rCurve;
    LUTf gCurve;
    LUTf bCurve;
    ToneCurve customToneCurve1;
    ToneCurve customToneCurve2;
    ColorGradientCurve ctColorCurve;
    OpacityCurve ctOpacityCurve;
    NoiseCurve noiseLCurve;
    NoiseCurve noiseCCurve;
    WavCurve wavCLVCurve;
    WavOpacityCurveRG waOpacityCurveRG;
    WavOpacityCurveBY waOpacityCurveBY;
    WavOpacityCurveW waOpacityCurveW;
    WavOpacityCurveWL waOpacityCurveWL;
    RetinextransmissionCurve dehatransmissionCurve;
    RetinexgaintransmissionCurve dehagaintransmissionCurve;

    ColorAppearance customColCurve1;
    ColorAppearance customColCurve2;
    ColorAppearance customColCurve3;
    ToneCurve beforeToneCurveBW;
    ToneCurve afterToneCurveBW;

    LUTu rcurvehist, rcurvehistCropped, rbeforehist;
    LUTu gcurvehist, gcurvehistCropped, gbeforehist;
    LUTu bcurvehist, bcurvehistCropped, bbeforehist;

    // ------------------------------------------------------------------------------------

    int fw, fh, tr, fullw, fullh;
    int pW, pH;

    ProgressListener* plistener;
    PreviewImageListener* imageListener;
    AutoExpListener* aeListener;
    AutoCamListener* acListener;
    AutoBWListener* abwListener;
    localwbListener* alowbListener;
    AutoWBListener* awbListener;
    FrameCountListener *frameCountListener;
    ImageTypeListener *imageTypeListener;

    AutoColorTonListener* actListener;
    AutoChromaListener* adnListener;
    WaveletListener* awavListener;
    RetinexListener* dehaListener;

    HistogramListener* hListener;
    std::vector<SizeListener*> sizeListeners;

    std::vector<Crop*> crops;

    bool resultValid;

    MyMutex minit;  // to gain mutually exclusive access to ... to what exactly?

    void progress(Glib::ustring str, int pr);
    void reallocAll();
    void updateLRGBHistograms();
    void setScale(int prevscale);
    void updatePreviewImage(int todo, Crop* cropCall = nullptr);

    MyMutex mProcessing;
    ProcParams params;

    // for optimization purpose, the output profile, output rendering intent and
    // output BPC will trigger a regeneration of the profile on parameter change only
    // and automatically
    Glib::ustring lastOutputProfile;
    RenderingIntent lastOutputIntent;
    bool lastOutputBPC;

    // members of the updater:
    Glib::Thread* thread;
    MyMutex updaterThreadStart;
    MyMutex paramsUpdateMutex;
    int  changeSinceLast;
    bool updaterRunning;
    ProcParams nextParams;
    bool destroying;
    bool utili;
    bool autili;
    bool butili;
    bool ccutili;
    bool cclutili;
    bool clcutili;
    bool opautili;
    bool wavcontlutili;
    void startProcessing();
    void process();
    float colourToningSatLimit;
    float colourToningSatLimitOpacity;
<<<<<<< HEAD
    int wbm;
    int wbauto;

    double ptemp, pgreen;
=======
    bool highQualityComputed;
>>>>>>> e6265cdf

public:

    ImProcCoordinator();
    ~ImProcCoordinator();
    void assign(ImageSource* imgsrc);

    void        getParams(procparams::ProcParams* dst)
    {
        *dst = params;
    }

    void        startProcessing(int changeCode);
    ProcParams* beginUpdateParams();
    void        endUpdateParams(ProcEvent change);   // must be called after beginUpdateParams, triggers update
    void        endUpdateParams(int changeFlags);
    void        stopProcessing();


    void setPreviewScale(int scale)
    {
        setScale(scale);
    }
    int  getPreviewScale()
    {
        return scale;
    }

    //void fullUpdatePreviewImage  ();

    int getFullWidth()
    {
        return fullw;
    }
    int getFullHeight()
    {
        return fullh;
    }

    int getPreviewWidth()
    {
        return pW;
    }
    int getPreviewHeight()
    {
        return pH;
    }

    DetailedCrop* createCrop(::EditDataProvider *editDataProvider, bool isDetailWindow);

<<<<<<< HEAD
    bool getAutoWB(double& temp, double& green, double equal, double tempBias);
    void getCamWB(double& temp, double& green);
    void getSpotWB(int x, int y, int rectSize, double& temp, double& green);
    void getAutoCrop(double ratio, int &x, int &y, int &w, int &h);

    void setMonitorProfile(const Glib::ustring& profile, RenderingIntent intent);
    void getMonitorProfile(Glib::ustring& profile, RenderingIntent& intent) const;
    void setSoftProofing(bool softProof, bool gamutCheck);
    void getSoftProofing(bool &softProof, bool &gamutCheck);
=======
    bool getAutoWB   (double& temp, double& green, double equal, double tempBias);
    void getCamWB    (double& temp, double& green);
    void getSpotWB   (int x, int y, int rectSize, double& temp, double& green);
    void getAutoCrop (double ratio, int &x, int &y, int &w, int &h);
    bool getHighQualComputed();
    void setHighQualComputed();
    void setMonitorProfile (const Glib::ustring& profile, RenderingIntent intent);
    void getMonitorProfile (Glib::ustring& profile, RenderingIntent& intent) const;
    void setSoftProofing   (bool softProof, bool gamutCheck);
    void getSoftProofing   (bool &softProof, bool &gamutCheck);
>>>>>>> e6265cdf

    bool updateTryLock()
    {
        return updaterThreadStart.trylock();
    }
    void updateUnLock()
    {
        updaterThreadStart.unlock();
    }

    void setProgressListener(ProgressListener* pl)
    {
        plistener = pl;
    }
    void setPreviewImageListener(PreviewImageListener* il)
    {
        imageListener = il;
    }
    void setSizeListener(SizeListener* il)
    {
        sizeListeners.push_back(il);
    }
    void delSizeListener(SizeListener* il)
    {
        std::vector<SizeListener*>::iterator it = std::find(sizeListeners.begin(), sizeListeners.end(), il);

        if (it != sizeListeners.end()) {
            sizeListeners.erase(it);
        }
    }
    void setAutoExpListener(AutoExpListener* ael)
    {
        aeListener = ael;
    }
    void setHistogramListener(HistogramListener *h)
    {
        hListener = h;
    }
    void setAutoCamListener(AutoCamListener* acl)
    {
        acListener = acl;
    }

    void setAutoBWListener(AutoBWListener* abw)
    {
        abwListener = abw;
    }
    void setlocalwbListener(localwbListener* alowb)
    {
        alowbListener = alowb;
    }

    void setAutoWBListener(AutoWBListener* awb)
    {
        awbListener = awb;
    }
    void setAutoColorTonListener(AutoColorTonListener* bwct)
    {
        actListener = bwct;
    }
    void setAutoChromaListener(AutoChromaListener* adn)
    {
        adnListener = adn;
    }
    void setRetinexListener(RetinexListener* adh)
    {
        dehaListener = adh;
    }
    void setWaveletListener(WaveletListener* awa)
    {
        awavListener = awa;
    }

    void setFrameCountListener(FrameCountListener* fcl)
    {
        frameCountListener = fcl;
    }

    void setImageTypeListener(ImageTypeListener* itl)
    {
        imageTypeListener = itl;
    }

    void saveInputICCReference(const Glib::ustring& fname, bool apply_wb);

    InitialImage*  getInitialImage()
    {
        return imgsrc;
    }

    struct DenoiseInfoStore {
        DenoiseInfoStore() : chM(0), max_r{}, max_b{}, ch_M{}, valid(false)  {}
        float chM;
        float max_r[9];
        float max_b[9];
        float ch_M[9];
        bool valid;

    } denoiseInfoStore;

};
}
#endif<|MERGE_RESOLUTION|>--- conflicted
+++ resolved
@@ -217,14 +217,11 @@
     void process();
     float colourToningSatLimit;
     float colourToningSatLimitOpacity;
-<<<<<<< HEAD
+    bool highQualityComputed;
     int wbm;
     int wbauto;
 
     double ptemp, pgreen;
-=======
-    bool highQualityComputed;
->>>>>>> e6265cdf
 
 public:
 
@@ -275,28 +272,16 @@
 
     DetailedCrop* createCrop(::EditDataProvider *editDataProvider, bool isDetailWindow);
 
-<<<<<<< HEAD
     bool getAutoWB(double& temp, double& green, double equal, double tempBias);
     void getCamWB(double& temp, double& green);
     void getSpotWB(int x, int y, int rectSize, double& temp, double& green);
     void getAutoCrop(double ratio, int &x, int &y, int &w, int &h);
-
+    bool getHighQualComputed();
+    void setHighQualComputed();
     void setMonitorProfile(const Glib::ustring& profile, RenderingIntent intent);
     void getMonitorProfile(Glib::ustring& profile, RenderingIntent& intent) const;
     void setSoftProofing(bool softProof, bool gamutCheck);
     void getSoftProofing(bool &softProof, bool &gamutCheck);
-=======
-    bool getAutoWB   (double& temp, double& green, double equal, double tempBias);
-    void getCamWB    (double& temp, double& green);
-    void getSpotWB   (int x, int y, int rectSize, double& temp, double& green);
-    void getAutoCrop (double ratio, int &x, int &y, int &w, int &h);
-    bool getHighQualComputed();
-    void setHighQualComputed();
-    void setMonitorProfile (const Glib::ustring& profile, RenderingIntent intent);
-    void getMonitorProfile (Glib::ustring& profile, RenderingIntent& intent) const;
-    void setSoftProofing   (bool softProof, bool gamutCheck);
-    void getSoftProofing   (bool &softProof, bool &gamutCheck);
->>>>>>> e6265cdf
 
     bool updateTryLock()
     {
