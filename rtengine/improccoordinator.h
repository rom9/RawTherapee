/*
 *  This file is part of RawTherapee.
 *
 *  Copyright (c) 2004-2010 Gabor Horvath <hgabor@rawtherapee.com>
 *
 *  RawTherapee is free software: you can redistribute it and/or modify
 *  it under the terms of the GNU General Public License as published by
 *  the Free Software Foundation, either version 3 of the License, or
 *  (at your option) any later version.
 *
 *  RawTherapee is distributed in the hope that it will be useful,
 *  but WITHOUT ANY WARRANTY; without even the implied warranty of
 *  MERCHANTABILITY or FITNESS FOR A PARTICULAR PURPOSE.  See the
 *  GNU General Public License for more details.
 *
 *  You should have received a copy of the GNU General Public License
 *  along with RawTherapee.  If not, see <http://www.gnu.org/licenses/>.
 */
#ifndef _IMPROCCOORDINATOR_H_
#define _IMPROCCOORDINATOR_H_

#include "rtengine.h"
#include "improcfun.h"
#include "image8.h"
#include "image16.h"
#include "imagesource.h"
#include "procevents.h"
#include "dcrop.h"
#include "LUT.h"
#include "../rtgui/threadutils.h"

namespace rtengine
{

using namespace procparams;

class Crop;

/** @brief Manages the image processing, espc. of the preview windows
  *
  * There is one ImProcCoordinator per edit panel.
  *
  * The ImProcCoordinator handle an sized down image representation of the full image, that is used when paning
  * and in the Navigator object.
  *
  * Each ImProcCoordinator handles an rtengine::Crop list, which process images too with their own pipeline,
  * but using this class' LUT and other precomputed parameters. The main preview area is displaying a non framed Crop object,
  * while detail windows are framed Crop objects.
  */
class ImProcCoordinator : public StagedImageProcessor
{

    friend class Crop;

protected:
    Imagefloat *orig_prev;
    Imagefloat *oprevi;
    LabImage *oprevl;
    LabImage *nprevl;
    Imagefloat *fattal_11_dcrop_cache; // global cache for ToneMapFattal02 used in 1:1 detail windows (except when denoise is active)
    Image8 *previmg;  // displayed image in monitor color space, showing the output profile as well (soft-proofing enabled, which then correspond to workimg) or not
    Image8 *workimg;  // internal image in output color space for analysis
    CieImage *ncie;

    ImageSource* imgsrc;

    ColorTemp currWB;
    ColorTemp autoWB;
    ColorTemp currWBloc;
    ColorTemp autoWBloc;
    ColorTemp currWBitc;

    double lastAwbEqual;
    double lastAwbTempBias;
    Glib::ustring lastAwbauto;
    Glib::ustring  lastwbcat02;

    ImProcFunctions ipf;

    Glib::ustring monitorProfile;
    RenderingIntent monitorIntent;
    bool softProof;
    bool gamutCheck;
    bool sharpMask;

    int scale;
    bool highDetailPreprocessComputed;
    bool highDetailRawComputed;
    bool allocated;

    void freeAll();

    // Precomputed values used by DetailedCrop ----------------------------------------------

    float bwAutoR, bwAutoG, bwAutoB;
    float CAMMean;
    LUTf hltonecurve;
    LUTf shtonecurve;
    LUTf tonecurve;

    LUTf lumacurve;
    LUTf chroma_acurve;
    LUTf chroma_bcurve;
    LUTf satcurve;
    LUTf lhskcurve;
    LUTf clcurve;
//    multi_array2D<float, 3> conversionBuffer;
    multi_array2D<float, 4> conversionBuffer;
    LUTf wavclCurve;
    LUTf clToningcurve;
    LUTf cl2Toningcurve;
    LUTf Noisecurve;
    LUTf NoiseCCcurve;

    LUTu vhist16, vhist16bw;
    LUTu lhist16CAM;
    LUTu lhist16CCAM;
    LUTu lhist16RETI;
    LUTu lhist16CLlad, lhist16LClad;
    LUTu histRed, histRedRaw;
    LUTu histGreen, histGreenRaw;
    LUTu histBlue, histBlueRaw;
    LUTu histLuma, histToneCurve, histToneCurveBW, histLCurve, histCCurve;
    LUTu histLLCurve, histLCAM, histCCAM, histClad, bcabhist, histChroma, histLRETI;

    LUTf CAMBrightCurveJ, CAMBrightCurveQ;

    LUTf rCurve;
    LUTf gCurve;
    LUTf bCurve;
    ToneCurve customToneCurve1;
    ToneCurve customToneCurve2;
    ColorGradientCurve ctColorCurve;
    OpacityCurve ctOpacityCurve;
    NoiseCurve noiseLCurve;
    NoiseCurve noiseCCurve;
    WavCurve wavCLVCurve;
    WavOpacityCurveRG waOpacityCurveRG;
    WavOpacityCurveBY waOpacityCurveBY;
    WavOpacityCurveW waOpacityCurveW;
    WavOpacityCurveWL waOpacityCurveWL;
    RetinextransmissionCurve dehatransmissionCurve;
    RetinexgaintransmissionCurve dehagaintransmissionCurve;

    ColorAppearance customColCurve1;
    ColorAppearance customColCurve2;
    ColorAppearance customColCurve3;
    ToneCurve beforeToneCurveBW;
    ToneCurve afterToneCurveBW;

    LUTu rcurvehist, rcurvehistCropped, rbeforehist;
    LUTu gcurvehist, gcurvehistCropped, gbeforehist;
    LUTu bcurvehist, bcurvehistCropped, bbeforehist;

    // ------------------------------------------------------------------------------------

    int fw, fh, tr, fullw, fullh;
    int pW, pH;

    ProgressListener* plistener;
    PreviewImageListener* imageListener;
    AutoExpListener* aeListener;
    AutoCamListener* acListener;
    AutoBWListener* abwListener;
    localwbListener* alowbListener;
    AutoWBListener* awbListener;
    FrameCountListener *frameCountListener;
    ImageTypeListener *imageTypeListener;

    AutoColorTonListener* actListener;
    AutoChromaListener* adnListener;
    WaveletListener* awavListener;
    RetinexListener* dehaListener;

    HistogramListener* hListener;
    std::vector<SizeListener*> sizeListeners;

    std::vector<Crop*> crops;

    bool resultValid;

    MyMutex minit;  // to gain mutually exclusive access to ... to what exactly?

    void progress(Glib::ustring str, int pr);
    void reallocAll();
    void updateLRGBHistograms();
    void setScale(int prevscale);
    void updatePreviewImage(int todo, Crop* cropCall = nullptr);

    MyMutex mProcessing;
    ProcParams params;

    // for optimization purpose, the output profile, output rendering intent and
    // output BPC will trigger a regeneration of the profile on parameter change only
    // and automatically
    Glib::ustring lastOutputProfile;
    RenderingIntent lastOutputIntent;
    bool lastOutputBPC;

    // members of the updater:
    Glib::Thread* thread;
    MyMutex updaterThreadStart;
    MyMutex paramsUpdateMutex;
    int  changeSinceLast;
    bool updaterRunning;
    ProcParams nextParams;
    bool destroying;
    bool utili;
    bool autili;
    bool butili;
    bool ccutili;
    bool cclutili;
    bool clcutili;
    bool opautili;
    bool wavcontlutili;
    void startProcessing();
    void process();
    float colourToningSatLimit;
    float colourToningSatLimitOpacity;
    bool highQualityComputed;
    int wbm;
    int wbauto;

    double ptemp, pgreen;

public:

    ImProcCoordinator();
    ~ImProcCoordinator();
    void assign(ImageSource* imgsrc);

    void        getParams(procparams::ProcParams* dst)
    {
        *dst = params;
    }

    void        startProcessing(int changeCode);
    ProcParams* beginUpdateParams();
    void        endUpdateParams(ProcEvent change);   // must be called after beginUpdateParams, triggers update
    void        endUpdateParams(int changeFlags);
    void        stopProcessing();


    void setPreviewScale(int scale)
    {
        setScale(scale);
    }
    int  getPreviewScale()
    {
        return scale;
    }

    //void fullUpdatePreviewImage  ();

    int getFullWidth()
    {
        return fullw;
    }
    int getFullHeight()
    {
        return fullh;
    }

    int getPreviewWidth()
    {
        return pW;
    }
    int getPreviewHeight()
    {
        return pH;
    }

    DetailedCrop* createCrop(::EditDataProvider *editDataProvider, bool isDetailWindow);

    bool getAutoWB(double& temp, double& green, double equal, double tempBias);
    void getCamWB(double& temp, double& green);
    void getSpotWB(int x, int y, int rectSize, double& temp, double& green);
    void getAutoCrop(double ratio, int &x, int &y, int &w, int &h);
    bool getHighQualComputed();
    void setHighQualComputed();
<<<<<<< HEAD
    void setMonitorProfile(const Glib::ustring& profile, RenderingIntent intent);
    void getMonitorProfile(Glib::ustring& profile, RenderingIntent& intent) const;
    void setSoftProofing(bool softProof, bool gamutCheck);
    void getSoftProofing(bool &softProof, bool &gamutCheck);

    bool updateTryLock()
=======
    void setMonitorProfile (const Glib::ustring& profile, RenderingIntent intent);
    void getMonitorProfile (Glib::ustring& profile, RenderingIntent& intent) const;
    void setSoftProofing   (bool softProof, bool gamutCheck);
    void getSoftProofing   (bool &softProof, bool &gamutCheck);
    void setSharpMask      (bool sharpMask);
    bool updateTryLock ()
>>>>>>> 5a2e6f5f
    {
        return updaterThreadStart.trylock();
    }
    void updateUnLock()
    {
        updaterThreadStart.unlock();
    }

    void setProgressListener(ProgressListener* pl)
    {
        plistener = pl;
    }
    void setPreviewImageListener(PreviewImageListener* il)
    {
        imageListener = il;
    }
    void setSizeListener(SizeListener* il)
    {
        sizeListeners.push_back(il);
    }
    void delSizeListener(SizeListener* il)
    {
        std::vector<SizeListener*>::iterator it = std::find(sizeListeners.begin(), sizeListeners.end(), il);

        if (it != sizeListeners.end()) {
            sizeListeners.erase(it);
        }
    }
    void setAutoExpListener(AutoExpListener* ael)
    {
        aeListener = ael;
    }
    void setHistogramListener(HistogramListener *h)
    {
        hListener = h;
    }
    void setAutoCamListener(AutoCamListener* acl)
    {
        acListener = acl;
    }

    void setAutoBWListener(AutoBWListener* abw)
    {
        abwListener = abw;
    }
    void setlocalwbListener(localwbListener* alowb)
    {
        alowbListener = alowb;
    }

    void setAutoWBListener(AutoWBListener* awb)
    {
        awbListener = awb;
    }
    void setAutoColorTonListener(AutoColorTonListener* bwct)
    {
        actListener = bwct;
    }
    void setAutoChromaListener(AutoChromaListener* adn)
    {
        adnListener = adn;
    }
    void setRetinexListener(RetinexListener* adh)
    {
        dehaListener = adh;
    }
    void setWaveletListener(WaveletListener* awa)
    {
        awavListener = awa;
    }

    void setFrameCountListener(FrameCountListener* fcl)
    {
        frameCountListener = fcl;
    }

    void setImageTypeListener(ImageTypeListener* itl)
    {
        imageTypeListener = itl;
    }

    void saveInputICCReference(const Glib::ustring& fname, bool apply_wb);

    InitialImage*  getInitialImage()
    {
        return imgsrc;
    }

    struct DenoiseInfoStore {
        DenoiseInfoStore() : chM(0), max_r{}, max_b{}, ch_M{}, valid(false)  {}
        float chM;
        float max_r[9];
        float max_b[9];
        float ch_M[9];
        bool valid;

    } denoiseInfoStore;

};
}
#endif<|MERGE_RESOLUTION|>--- conflicted
+++ resolved
@@ -278,21 +278,12 @@
     void getAutoCrop(double ratio, int &x, int &y, int &w, int &h);
     bool getHighQualComputed();
     void setHighQualComputed();
-<<<<<<< HEAD
     void setMonitorProfile(const Glib::ustring& profile, RenderingIntent intent);
     void getMonitorProfile(Glib::ustring& profile, RenderingIntent& intent) const;
     void setSoftProofing(bool softProof, bool gamutCheck);
     void getSoftProofing(bool &softProof, bool &gamutCheck);
-
+    void setSharpMask      (bool sharpMask);
     bool updateTryLock()
-=======
-    void setMonitorProfile (const Glib::ustring& profile, RenderingIntent intent);
-    void getMonitorProfile (Glib::ustring& profile, RenderingIntent& intent) const;
-    void setSoftProofing   (bool softProof, bool gamutCheck);
-    void getSoftProofing   (bool &softProof, bool &gamutCheck);
-    void setSharpMask      (bool sharpMask);
-    bool updateTryLock ()
->>>>>>> 5a2e6f5f
     {
         return updaterThreadStart.trylock();
     }
