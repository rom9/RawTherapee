/*
 *  This file is part of RawTherapee.
 *
 *  Copyright (c) 2004-2010 Gabor Horvath <hgabor@rawtherapee.com>
 *
 *  RawTherapee is free software: you can redistribute it and/or modify
 *  it under the terms of the GNU General Public License as published by
 *  the Free Software Foundation, either version 3 of the License, or
 *  (at your option) any later version.
 *
 *  RawTherapee is distributed in the hope that it will be useful,
 *  but WITHOUT ANY WARRANTY; without even the implied warranty of
 *  MERCHANTABILITY or FITNESS FOR A PARTICULAR PURPOSE.  See the
 *  GNU General Public License for more details.
 *
 *  You should have received a copy of the GNU General Public License
 *  along with RawTherapee.  If not, see <http://www.gnu.org/licenses/>.
 */
#ifndef _IMPROCCOORDINATOR_H_
#define _IMPROCCOORDINATOR_H_

#include "rtengine.h"
#include "improcfun.h"
#include "image8.h"
#include "image16.h"
#include "imagesource.h"
#include "procevents.h"
#include "dcrop.h"

#include "LUT.h"
#include "../rtgui/threadutils.h"

namespace rtengine
{

using namespace procparams;

class Crop;

/** @brief Manages the image processing, espc. of the preview windows
  *
  * There is one ImProcCoordinator per edit panel.
  *
  * The ImProcCoordinator handle an sized down image representation of the full image, that is used when paning
  * and in the Navigator object.
  *
  * Each ImProcCoordinator handles an rtengine::Crop list, which process images too with their own pipeline,
  * but using this class' LUT and other precomputed parameters. The main preview area is displaying a non framed Crop object,
  * while detail windows are framed Crop objects.
  */
class ImProcCoordinator : public StagedImageProcessor
{

    friend class Crop;
private:


protected:
    Imagefloat *orig_prev;
    Imagefloat *oprevi;
    LabImage *oprevl;
    LabImage *nprevl;
    LabImage *reserv;

    Imagefloat *fattal_11_dcrop_cache; // global cache for ToneMapFattal02 used in 1:1 detail windows (except when denoise is active)
    Image8 *previmg;  // displayed image in monitor color space, showing the output profile as well (soft-proofing enabled, which then correspond to workimg) or not
    Image8 *workimg;  // internal image in output color space for analysis
    CieImage *ncie;

    ImageSource* imgsrc;

    ColorTemp currWB;
    ColorTemp autoWB;

    double lastAwbEqual;
    double lastAwbTempBias;

    ImProcFunctions ipf;

    Glib::ustring monitorProfile;
    RenderingIntent monitorIntent;
    bool softProof;
    bool gamutCheck;
    bool sharpMask;

    int scale;
    bool highDetailPreprocessComputed;
    bool highDetailRawComputed;
    bool allocated;

    void freeAll();

    // Precomputed values used by DetailedCrop ----------------------------------------------

    float bwAutoR, bwAutoG, bwAutoB;
    float CAMMean;
    int coordX, coordY, localX, localY;
    ColorGradientCurve ctColorCurve;

    LUTf hltonecurve;
    LUTf shtonecurve;
    LUTf tonecurve;

    LUTf lumacurve;
//    LUTf localcurve;
    LUTf chroma_acurve;
    LUTf chroma_bcurve;
    LUTf satcurve;
    LUTf lhskcurve;
    LUTf clcurve;
//    multi_array2D<float, 3> conversionBuffer;
    multi_array2D<float, 4> conversionBuffer;
    LUTf wavclCurve;
    LUTf clToningcurve;
    LUTf lllocalcurve;
    LUTf cclocalcurve;
    LUTf sklocalcurve;
    LUTf exlocalcurve;

    LUTf hltonecurveloc;
    LUTf shtonecurveloc;
    LUTf tonecurveloc;
    LUTf lightCurveloc;

//    ToneCurve customToneCurve1loc;

    LUTf cl2Toningcurve;
    LUTf Noisecurve;
    LUTf NoiseCCcurve;

    LUTu vhist16, vhist16bw;
    LUTu lhist16CAM;
    LUTu lhist16CCAM;
    LUTu lhist16RETI;
    LUTu lhist16CLlad, lhist16LClad;
    LUTu histRed, histRedRaw;
    LUTu histGreen, histGreenRaw;
    LUTu histBlue, histBlueRaw;
    LUTu histLuma, histToneCurve, histToneCurveBW, histLCurve, histCCurve;
    LUTu histLLCurve, histLCAM, histCCAM, histClad, bcabhist, histChroma, histLRETI;
    LUTu lhist16;
    LUTf CAMBrightCurveJ, CAMBrightCurveQ;

    LUTf rCurve;
    LUTf gCurve;
    LUTf bCurve;
    ToneCurve customToneCurve1;
    ToneCurve customToneCurve2;
    OpacityCurve ctOpacityCurve;
    NoiseCurve noiseLCurve;
    NoiseCurve noiseCCurve;
    WavCurve wavCLVCurve;
    WavOpacityCurveRG waOpacityCurveRG;
    WavOpacityCurveBY waOpacityCurveBY;
    WavOpacityCurveW waOpacityCurveW;
    WavOpacityCurveWL waOpacityCurveWL;
    RetinextransmissionCurve dehatransmissionCurve;
    RetinexgaintransmissionCurve dehagaintransmissionCurve;
    LocretigainCurve locRETgainCurve;
    LocretigainCurverab locRETgainCurverab;
    LocLHCurve loclhCurve;
    LocHHCurve lochhCurve;

    ColorAppearance customColCurve1;
    ColorAppearance customColCurve2;
    ColorAppearance customColCurve3;
    ToneCurve beforeToneCurveBW;
    ToneCurve afterToneCurveBW;

    LUTu rcurvehist, rcurvehistCropped, rbeforehist;
    LUTu gcurvehist, gcurvehistCropped, gbeforehist;
    LUTu bcurvehist, bcurvehistCropped, bbeforehist;

    // ------------------------------------------------------------------------------------

    int fw, fh, tr, fullw, fullh;
    int pW, pH;

    ProgressListener* plistener;
    PreviewImageListener* imageListener;
    AutoExpListener* aeListener;
    AutoCamListener* acListener;
    AutoBWListener* abwListener;
<<<<<<< HEAD
=======
    AutoWBListener* awbListener;
    localListener* aloListener;
    FrameCountListener *frameCountListener;
    ImageTypeListener *imageTypeListener;
>>>>>>> e9d4dede
    AutoColorTonListener* actListener;
    AutoChromaListener* adnListener;
    WaveletListener* awavListener;
    RetinexListener* dehaListener;


    HistogramListener* hListener;
    std::vector<SizeListener*> sizeListeners;

    std::vector<Crop*> crops;

    bool resultValid;

    MyMutex minit;  // to gain mutually exclusive access to ... to what exactly?

    void progress(Glib::ustring str, int pr);
    void reallocAll();
    void updateLRGBHistograms();
    void setScale(int prevscale);
    void updatePreviewImage(int todo, Crop* cropCall = nullptr);

    MyMutex mProcessing;
    ProcParams params;

    // for optimization purpose, the output profile, output rendering intent and
    // output BPC will trigger a regeneration of the profile on parameter change only
    // and automatically
    Glib::ustring lastOutputProfile;
    RenderingIntent lastOutputIntent;
    bool lastOutputBPC;

    // members of the updater:
    Glib::Thread* thread;
    MyMutex updaterThreadStart;
    MyMutex paramsUpdateMutex;
    int  changeSinceLast;
    bool updaterRunning;
    ProcParams nextParams;
    ProcParams nextParams2;
    bool destroying;
    bool utili;
    bool autili;
    bool butili;
    bool ccutili;
    bool cclutili;
    bool clcutili;
    bool opautili;
    bool wavcontlutili;
    bool locallutili;
    bool localcutili;
    bool localskutili;
    bool localexutili;
    bool LHutili;
    bool HHutili;

    LUTi centerx;
    LUTi centery;

    LUTf huerefs;
    LUTf huerefblurs;
    LUTf chromarefs;
    LUTf lumarefs;
    LUTf sobelrefs;

    double huer, huerblu, chromar, lumar, sobeler;
    void startProcessing();
    void process();
    float colourToningSatLimit;
    float colourToningSatLimitOpacity;
    bool lastspotdup;
    bool highQualityComputed;

public:

    ImProcCoordinator();
    ~ImProcCoordinator();
    void assign(ImageSource* imgsrc);

    void        getParams(procparams::ProcParams* dst)
    {
        *dst = params;
    }

    void        startProcessing(int changeCode);
    ProcParams* beginUpdateParams();
    void        endUpdateParams(ProcEvent change);   // must be called after beginUpdateParams, triggers update
    void        endUpdateParams(int changeFlags);
    void        stopProcessing();
//    void updatePreviewImage (int todo, Crop* cropCall = NULL);

//           Glib::ustring datal;

    std::string *retistrsav;



    void setPreviewScale(int scale)
    {
        setScale(scale);
    }
    int  getPreviewScale()
    {
        return scale;
    }

    //void fullUpdatePreviewImage  ();

    int getFullWidth()
    {
        return fullw;
    }
    int getFullHeight()
    {
        return fullh;
    }

    int getPreviewWidth()
    {
        return pW;
    }
    int getPreviewHeight()
    {
        return pH;
    }

    DetailedCrop* createCrop(::EditDataProvider *editDataProvider, bool isDetailWindow);
    /*
    <<<<<<< HEAD
        bool getAutoWB(double& temp, double& green, double equal, double tempBias);
        void getCamWB(double& temp, double& green);
        void getSpotWB(int x, int y, int rectSize, double& temp, double& green);
        void getAutoCrop(double ratio, int &x, int &y, int &w, int &h);

        void setMonitorProfile(const Glib::ustring& profile, RenderingIntent intent);
        void getMonitorProfile(Glib::ustring& profile, RenderingIntent& intent) const;
        void setSoftProofing(bool softProof, bool gamutCheck);
        void getSoftProofing(bool &softProof, bool &gamutCheck);
    =======
    */
    bool getAutoWB(double& temp, double& green, double equal, double tempBias);
    void getCamWB(double& temp, double& green);
    void getSpotWB(int x, int y, int rectSize, double& temp, double& green);
    void getAutoCrop(double ratio, int &x, int &y, int &w, int &h);
    bool getHighQualComputed();
    void setHighQualComputed();
    void setMonitorProfile(const Glib::ustring& profile, RenderingIntent intent);
    void getMonitorProfile(Glib::ustring& profile, RenderingIntent& intent) const;
    void setSoftProofing(bool softProof, bool gamutCheck);
    void getSoftProofing(bool &softProof, bool &gamutCheck);
    void setSharpMask(bool sharpMask);
    bool updateTryLock()
    {
        return updaterThreadStart.trylock();
    }
    void updateUnLock()
    {
        updaterThreadStart.unlock();
    }

    void setProgressListener(ProgressListener* pl)
    {
        plistener = pl;
    }
    void setPreviewImageListener(PreviewImageListener* il)
    {
        imageListener = il;
    }
    void setSizeListener(SizeListener* il)
    {
        sizeListeners.push_back(il);
    }
    void delSizeListener(SizeListener* il)
    {
        std::vector<SizeListener*>::iterator it = std::find(sizeListeners.begin(), sizeListeners.end(), il);

        if (it != sizeListeners.end()) {
            sizeListeners.erase(it);
        }
    }
    void setAutoExpListener(AutoExpListener* ael)
    {
        aeListener = ael;
    }
    void setHistogramListener(HistogramListener *h)
    {
        hListener = h;
    }
    void setAutoCamListener(AutoCamListener* acl)
    {
        acListener = acl;
    }
    void setAutoBWListener(AutoBWListener* abw)
    {
        abwListener = abw;
    }

    void setAutoWBListener(AutoWBListener* awb)
    {
        awbListener = awb;
    }
    void setAutoColorTonListener(AutoColorTonListener* bwct)
    {
        actListener = bwct;
    }
    void setAutoChromaListener(AutoChromaListener* adn)
    {
        adnListener = adn;
    }
    void setRetinexListener(RetinexListener* adh)
    {
        dehaListener = adh;
    }
    void setWaveletListener(WaveletListener* awa)
    {
        awavListener = awa;
    }

    void setFrameCountListener(FrameCountListener* fcl)
    {
        frameCountListener = fcl;
    }

    void setImageTypeListener(ImageTypeListener* itl)
    {
        imageTypeListener = itl;
    }

    void saveInputICCReference(const Glib::ustring& fname, bool apply_wb);

    InitialImage*  getInitialImage()
    {
        return imgsrc;
    }

    struct DenoiseInfoStore {
        DenoiseInfoStore() : chM(0), max_r{}, max_b{}, ch_M{}, valid(false)  {}
        float chM;
        float max_r[9];
        float max_b[9];
        float ch_M[9];
        bool valid;

    } denoiseInfoStore;

};
}
#endif<|MERGE_RESOLUTION|>--- conflicted
+++ resolved
@@ -181,13 +181,9 @@
     AutoExpListener* aeListener;
     AutoCamListener* acListener;
     AutoBWListener* abwListener;
-<<<<<<< HEAD
-=======
     AutoWBListener* awbListener;
-    localListener* aloListener;
     FrameCountListener *frameCountListener;
     ImageTypeListener *imageTypeListener;
->>>>>>> e9d4dede
     AutoColorTonListener* actListener;
     AutoChromaListener* adnListener;
     WaveletListener* awavListener;
