/*
 *  This file is part of RawTherapee.
 *
 *  Copyright (c) 2004-2010 Gabor Horvath <hgabor@rawtherapee.com>
 *
 *  RawTherapee is free software: you can redistribute it and/or modify
 *  it under the terms of the GNU General Public License as published by
 *  the Free Software Foundation, either version 3 of the License, or
 *  (at your option) any later version.
 *
 *  RawTherapee is distributed in the hope that it will be useful,
 *  but WITHOUT ANY WARRANTY; without even the implied warranty of
 *  MERCHANTABILITY or FITNESS FOR A PARTICULAR PURPOSE.  See the
 *  GNU General Public License for more details.
 *
 *  You should have received a copy of the GNU General Public License
 *  along with RawTherapee.  If not, see <http://www.gnu.org/licenses/>.
 */
#ifndef _RTSETTINGS_
#define _RTSETTINGS_

#include "procparams.h"

namespace rtengine
{

/** This structure holds the global parameters used by the RT engine. */
class Settings
{
public:
    Glib::ustring   iccDirectory;           ///< The directory containing the possible output icc profiles
    int             viewingdevice;          // white of output device (D50...D65..)
    int             viewingdevicegrey;      // level of grey output device
    int             viewinggreySc;          // level of grey Scene
    int             leveldnv;               // level of crop denoise
    int             leveldnti;              // size of tiles denoise
    int             leveldnaut;             // level of auto denoise
    int             leveldnliss;            // level of auto multi zone
    int             leveldnautsimpl;        // STD or EXPERT

    Glib::ustring   printerProfile;         ///< ICC profile name used for soft-proofing a printer output
    RenderingIntent printerIntent;          ///< Colorimetric intent used with the above profile
    bool            printerBPC;             ///< Black Point Compensation for the Labimage->Printer->Monitor transform
    Glib::ustring   monitorProfile;         ///< ICC profile name used for the monitor
    RenderingIntent monitorIntent;          ///< Colorimetric intent used with the above profile
    bool            monitorBPC;             ///< Black Point Compensation for the Labimage->Monitor transform (directly, i.e. not soft-proofing and no WCS in between)
    bool            autoMonitorProfile;     ///< Try to auto-determine the correct monitor color profile
    bool            autocielab;
    bool            rgbcurveslumamode_gamut;// controls gamut enforcement for RGB curves in lumamode
    bool            verbose;
    Glib::ustring   darkFramesPath;         ///< The default directory for dark frames
    Glib::ustring   flatFieldsPath;         ///< The default directory for flat fields

<<<<<<< HEAD
    Glib::ustring   widegamut;              //default name of WidegamutRGB
    Glib::ustring   beta;                   // default name of BetaRGB
    Glib::ustring   best;                   // default name of BestRGB
    Glib::ustring   bruce;                  // default name of Bruce
    Glib::ustring   srgb;                   // default name of SRGB space profile
    Glib::ustring   srgb10;                 // default name of SRGB space profile
    Glib::ustring   rec2020;                // default name of rec2020
=======
    Glib::ustring   adobe;                  // filename of AdobeRGB1998 profile (default to the bundled one)
    Glib::ustring   prophoto;               // filename of Prophoto     profile (default to the bundled one)
    Glib::ustring   widegamut;              // filename of WidegamutRGB profile (default to the bundled one)
    Glib::ustring   beta;                   // filename of BetaRGB      profile (default to the bundled one)
    Glib::ustring   best;                   // filename of BestRGB      profile (default to the bundled one)
    Glib::ustring   bruce;                  // filename of BruceRGB     profile (default to the bundled one)
    Glib::ustring   srgb;                   // filename of sRGB         profile (default to the bundled one)
    Glib::ustring   rec2020;                // filename of Rec2020      profile (default to the bundled one)
    Glib::ustring   ACESp0;                 // filename of ACES P0      profile (default to the bundled one)
    Glib::ustring   ACESp1;                 // filename of ACES P1      profile (default to the bundled one)
>>>>>>> 092159d7

    bool            gamutICC; // no longer used
    bool            gamutLch;
    bool            HistogramWorking;       // true: histogram is display the value of the image computed in the Working profile
                                            // false: histogram is display the value of the image computed in the Output profile
    int             amchroma;
    int             protectred;
    double          protectredh;
    double          nrauto;
    double          nrautomax;
    double          nrhigh;
    int             nrwavlevel;
    bool            daubech;
    bool            ciebadpixgauss;
    int             CRI_color; // Number for display Lab value; 0 = disabled
    int             denoiselabgamma; // 0=gamma 26 11   1=gamma 40 5  2 =gamma 55 10
    //  double          colortoningab; //
    //  double          decaction;
    //  bool            bw_complementary;
    double          level0_cbdl;
    double          level123_cbdl;
    Glib::ustring   lensfunDbDirectory; ///< The directory containing the lensfun database. If empty, the system defaults will be used (as described in http://lensfun.sourceforge.net/manual/dbsearch.html)

    enum class ThumbnailInspectorMode {
        JPEG,
        RAW,
        RAW_IF_NOT_JPEG_FULLSIZE
    };
    ThumbnailInspectorMode thumbnail_inspector_mode;

    /** Creates a new instance of Settings.
      * @return a pointer to the new Settings instance. */
    static Settings* create();
    /** Destroys an instance of Settings.
      * @param s a pointer to the Settings instance to destroy. */
    static void      destroy(Settings* s);
};
}

#endif
<|MERGE_RESOLUTION|>--- conflicted
+++ resolved
@@ -51,15 +51,6 @@
     Glib::ustring   darkFramesPath;         ///< The default directory for dark frames
     Glib::ustring   flatFieldsPath;         ///< The default directory for flat fields
 
-<<<<<<< HEAD
-    Glib::ustring   widegamut;              //default name of WidegamutRGB
-    Glib::ustring   beta;                   // default name of BetaRGB
-    Glib::ustring   best;                   // default name of BestRGB
-    Glib::ustring   bruce;                  // default name of Bruce
-    Glib::ustring   srgb;                   // default name of SRGB space profile
-    Glib::ustring   srgb10;                 // default name of SRGB space profile
-    Glib::ustring   rec2020;                // default name of rec2020
-=======
     Glib::ustring   adobe;                  // filename of AdobeRGB1998 profile (default to the bundled one)
     Glib::ustring   prophoto;               // filename of Prophoto     profile (default to the bundled one)
     Glib::ustring   widegamut;              // filename of WidegamutRGB profile (default to the bundled one)
@@ -70,7 +61,6 @@
     Glib::ustring   rec2020;                // filename of Rec2020      profile (default to the bundled one)
     Glib::ustring   ACESp0;                 // filename of ACES P0      profile (default to the bundled one)
     Glib::ustring   ACESp1;                 // filename of ACES P1      profile (default to the bundled one)
->>>>>>> 092159d7
 
     bool            gamutICC; // no longer used
     bool            gamutLch;
