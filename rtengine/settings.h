--- conflicted
+++ resolved
@@ -92,7 +92,6 @@
     double          ed_low;
     double          ed_lipinfl;
     double          ed_lipampl;
-<<<<<<< HEAD
 	
     int             nspot;
     bool            locdelay;
@@ -100,11 +99,9 @@
     double          reduchigh;
     double          reduclow;
 	
-=======
 
     Glib::ustring   lensfunDbDirectory; ///< The directory containing the lensfun database. If empty, the system defaults will be used (as described in http://lensfun.sourceforge.net/manual/dbsearch.html)
     
->>>>>>> 952ada55
     /** Creates a new instance of Settings.
       * @return a pointer to the new Settings instance. */
     static Settings* create  ();
