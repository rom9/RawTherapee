/*
 *  This file is part of RawTherapee.
 *
 *  Copyright (c) 2004-2010 Gabor Horvath <hgabor@rawtherapee.com>
 *
 *  RawTherapee is free software: you can redistribute it and/or modify
 *  it under the terms of the GNU General Public License as published by
 *  the Free Software Foundation, either version 3 of the License, or
 *  (at your option) any later version.
 *
 *  RawTherapee is distributed in the hope that it will be useful,
 *  but WITHOUT ANY WARRANTY; without even the implied warranty of
 *  MERCHANTABILITY or FITNESS FOR A PARTICULAR PURPOSE.  See the
 *  GNU General Public License for more details.
 *
 *  You should have received a copy of the GNU General Public License
 *  along with RawTherapee.  If not, see <http://www.gnu.org/licenses/>.
 */
#ifndef _RTSETTINGS_
#define _RTSETTINGS_

#include "procparams.h"

namespace rtengine
{

/** This structure holds the global parameters used by the RT engine. */
class Settings
{
public:
    Glib::ustring   iccDirectory;           ///< The directory containing the possible output icc profiles
    int             viewingdevice;          // white of output device (D50...D65..)
    int             viewingdevicegrey;          // level of grey output device
    int             viewinggreySc;          // level of grey Scene
    int             leveldnv;           // level of crop denoise
    int             leveldnti;          // size of tiles denoise
    int             leveldnaut;             // level of auto denoise
    int             leveldnliss;            // level of auto multi zone
    int             leveldnautsimpl;            // STD or EXPERT

    Glib::ustring   printerProfile;         ///< ICC profile name used for soft-proofing a printer output
    RenderingIntent printerIntent;          ///< Colorimetric intent used with the above profile
    bool            printerBPC;             ///< Black Point Compensation for the Labimage->Printer->Monitor transform
    Glib::ustring   monitorProfile;         ///< ICC profile name used for the monitor
    RenderingIntent monitorIntent;          ///< Colorimetric intent used with the above profile
    bool            monitorBPC;             ///< Black Point Compensation for the Labimage->Monitor transform (directly, i.e. not soft-proofing and no WCS in between)
    bool            autoMonitorProfile;     ///< Try to auto-determine the correct monitor color profile
    bool            autocielab;
    bool            rgbcurveslumamode_gamut;// controls gamut enforcement for RGB curves in lumamode
    bool            verbose;
    Glib::ustring   darkFramesPath;         ///< The default directory for dark frames
    Glib::ustring   flatFieldsPath;         ///< The default directory for flat fields
    Glib::ustring   adobe;                  // default name of AdobeRGB1998
    Glib::ustring   prophoto;               // default name of Prophoto
    Glib::ustring   prophoto10;             // default name of Prophoto

    Glib::ustring   widegamut;              //default name of WidegamutRGB
    Glib::ustring   beta;                   // default name of BetaRGB
    Glib::ustring   best;                   // default name of BestRGB
    Glib::ustring   bruce;                  // default name of Bruce
    Glib::ustring   srgb;                   // default name of SRGB space profile
    Glib::ustring   srgb10;                 // default name of SRGB space profile
    Glib::ustring   rec2020;                   // default name of rec2020

    bool            gamutICC; // no longer used
    bool            gamutLch;
    bool            ciecamfloat;
    bool            HistogramWorking;
    int             amchroma;
    int             protectred;
    double          protectredh;
    double          nrauto;
    double          nrautomax;
    double          nrhigh;
    int             nrwavlevel;
    bool            daubech;
    bool            ciebadpixgauss;
    int             CRI_color; // Number for display Lab value; 0 = disabled
    int             denoiselabgamma; // 0=gamma 26 11   1=gamma 40 5  2 =gamma 55 10
    //  double          colortoningab; //
    //  double          decaction;
    //  bool            bw_complementary;
    double          artifact_cbdl;
    double          level0_cbdl;
    double          level123_cbdl;
<<<<<<< HEAD
    double          bot_left;
    double          top_left;
    double          top_right;
    double          bot_right;
    double          ed_detec;
    double          ed_detecStr;
    double          ed_low;

    int             nspot;
    bool            locdelay;
    int             cropsleep;
    double          reduchigh;
    double          reduclow;


=======
>>>>>>> 4046a3c9
    Glib::ustring   lensfunDbDirectory; ///< The directory containing the lensfun database. If empty, the system defaults will be used (as described in http://lensfun.sourceforge.net/manual/dbsearch.html)
    
    /** Creates a new instance of Settings.
      * @return a pointer to the new Settings instance. */
    static Settings* create  ();
    /** Destroys an instance of Settings.
      * @param s a pointer to the Settings instance to destroy. */
    static void      destroy (Settings* s);
};
}

#endif
<|MERGE_RESOLUTION|>--- conflicted
+++ resolved
@@ -83,15 +83,6 @@
     double          artifact_cbdl;
     double          level0_cbdl;
     double          level123_cbdl;
-<<<<<<< HEAD
-    double          bot_left;
-    double          top_left;
-    double          top_right;
-    double          bot_right;
-    double          ed_detec;
-    double          ed_detecStr;
-    double          ed_low;
-
     int             nspot;
     bool            locdelay;
     int             cropsleep;
@@ -99,8 +90,6 @@
     double          reduclow;
 
 
-=======
->>>>>>> 4046a3c9
     Glib::ustring   lensfunDbDirectory; ///< The directory containing the lensfun database. If empty, the system defaults will be used (as described in http://lensfun.sourceforge.net/manual/dbsearch.html)
     
     /** Creates a new instance of Settings.
