/*
 *  This file is part of RawTherapee.
 *
 *  Copyright (c) 2004-2010 Gabor Horvath <hgabor@rawtherapee.com>
 *
 *  RawTherapee is free software: you can redistribute it and/or modify
 *  it under the terms of the GNU General Public License as published by
 *  the Free Software Foundation, either version 3 of the License, or
 *  (at your option) any later version.
 *
 *  RawTherapee is distributed in the hope that it will be useful,
 *  but WITHOUT ANY WARRANTY; without even the implied warranty of
 *  MERCHANTABILITY or FITNESS FOR A PARTICULAR PURPOSE.  See the
 *  GNU General Public License for more details.
 *
 *  You should have received a copy of the GNU General Public License
 *  along with RawTherapee.  If not, see <http://www.gnu.org/licenses/>.
 */
#include "rtengine.h"
#include "improcfun.h"
#ifdef _OPENMP
#include <omp.h>
#endif
#include "mytime.h"
#include "rt_math.h"
#include "sleef.c"
#include "rtlensfun.h"


using namespace std;

namespace
{

float pow3 (float x)
{
    return x * x * x;
}

float pow4 (float x)
{
    return (x * x) * (x * x);
}

float pown (float x, int n)
{

    switch (n) {
        case 0:
            return 1;

        case 2:
            return x * x;

        case 4:
            return pow4 (x);

        case 6:
            return (x * x) * pow4 (x);

        case 8:
            return pow4 (x) * pow4 (x);

        default:
            return pow_F (x, n);
    }
}

float normn (float a, float b, int n)
{
    switch (n) {
        case 2:
            return sqrtf (a * a + b * b);

        case 4:
            return sqrtf (sqrtf (pow4 (a) + pow4 (b)));

        case 6:
            return sqrtf (xcbrtf (pow3 (a) * pow3 (a) + pow3 (b) * pow3 (b)));

        case 8:
            return sqrtf (sqrtf (sqrtf (pow4 (a) * pow4 (a) + pow4 (b) * pow4 (b))));

        default:
            return pow_F (pown (a, n) + pown (b, n), 1.f / n);
    }
}


inline void correct_distortion(const rtengine::LensCorrection *lcp, double &x, double &y,
                        int cx, int cy, double scale)
{
    assert (lcp);

    // x += cx;
    // y += cy;
    // std::cout << "DIST: x=" << x << ", y=" << y;
    lcp->correctDistortion(x, y, cx, cy, scale);
    // std::cout << " --> pos[0]=" << x << ", pos[1]=" << y << std::endl;
    // x -= (cx * scale);
    // y -= (cy * scale);
}

}

namespace rtengine
{
#undef CLIPTOC

#define CLIPTOC(a,b,c,d) ((a)>=(b)?((a)<=(c)?(a):(d=true,(c))):(d=true,(b)))

bool ImProcFunctions::transCoord (int W, int H, const std::vector<Coord2D> &src, std::vector<Coord2D> &red,  std::vector<Coord2D> &green, std::vector<Coord2D> &blue, double ascaleDef,
                                  const LensCorrection *pLCPMap)
{

    bool clipped = false;

    red.clear ();
    green.clear ();
    blue.clear ();

    if (!needsCA() && !needsDistortion() && !needsRotation() && !needsPerspective() && (!params->lensProf.useDist || pLCPMap == nullptr)) {
        for (size_t i = 0; i < src.size(); i++) {
            red.push_back   (Coord2D (src[i].x, src[i].y));
            green.push_back (Coord2D (src[i].x, src[i].y));
            blue.push_back  (Coord2D (src[i].x, src[i].y));
        }

        return clipped;
    }

    double oW = W, oH = H;
    double w2 = (double) oW  / 2.0 - 0.5;
    double h2 = (double) oH  / 2.0 - 0.5;
    double maxRadius = sqrt ( (double) ( oW * oW + oH * oH ) ) / 2;

    // auxiliary variables for distortion correction
    bool needsDist = needsDistortion();  // for performance
    double distAmount = params->distortion.amount;

    // auxiliary variables for rotation
    double cost = cos (params->rotate.degree * rtengine::RT_PI / 180.0);
    double sint = sin (params->rotate.degree * rtengine::RT_PI / 180.0);

    // auxiliary variables for vertical perspective correction
    double vpdeg = params->perspective.vertical / 100.0 * 45.0;
    double vpalpha = (90.0 - vpdeg) / 180.0 * rtengine::RT_PI;
    double vpteta  = fabs (vpalpha - rtengine::RT_PI / 2) < 3e-4 ? 0.0 : acos ((vpdeg > 0 ? 1.0 : -1.0) * sqrt ((-oW * oW * tan (vpalpha) * tan (vpalpha) + (vpdeg > 0 ? 1.0 : -1.0) * oW * tan (vpalpha) * sqrt (16 * maxRadius * maxRadius + oW * oW * tan (vpalpha) * tan (vpalpha))) / (maxRadius * maxRadius * 8)));
    double vpcospt = (vpdeg >= 0 ? 1.0 : -1.0) * cos (vpteta), vptanpt = tan (vpteta);

    // auxiliary variables for horizontal perspective correction
    double hpdeg = params->perspective.horizontal / 100.0 * 45.0;
    double hpalpha = (90.0 - hpdeg) / 180.0 * rtengine::RT_PI;
    double hpteta  = fabs (hpalpha - rtengine::RT_PI / 2) < 3e-4 ? 0.0 : acos ((hpdeg > 0 ? 1.0 : -1.0) * sqrt ((-oH * oH * tan (hpalpha) * tan (hpalpha) + (hpdeg > 0 ? 1.0 : -1.0) * oH * tan (hpalpha) * sqrt (16 * maxRadius * maxRadius + oH * oH * tan (hpalpha) * tan (hpalpha))) / (maxRadius * maxRadius * 8)));
    double hpcospt = (hpdeg >= 0 ? 1.0 : -1.0) * cos (hpteta), hptanpt = tan (hpteta);

    double ascale = ascaleDef > 0 ? ascaleDef : (params->commonTrans.autofill ? getTransformAutoFill (oW, oH, pLCPMap) : 1.0);

    for (size_t i = 0; i < src.size(); i++) {
        double x_d = src[i].x, y_d = src[i].y;

        if (pLCPMap && params->lensProf.useDist) {
            correct_distortion (pLCPMap, x_d, y_d, 0, 0, ascale);
        } else {
            x_d *= ascale;
            y_d *= ascale;
        }

        x_d += ascale * (0 - w2);     // centering x coord & scale
        y_d += ascale * (0 - h2);     // centering y coord & scale

        if (needsPerspective()) {
            // horizontal perspective transformation
            y_d *= maxRadius / (maxRadius + x_d * hptanpt);
            x_d *= maxRadius * hpcospt / (maxRadius + x_d * hptanpt);

            // vertical perspective transformation
            x_d *= maxRadius / (maxRadius - y_d * vptanpt);
            y_d *= maxRadius * vpcospt / (maxRadius - y_d * vptanpt);
        }

        // rotate
        double Dx = x_d * cost - y_d * sint;
        double Dy = x_d * sint + y_d * cost;

        // distortion correction
        double s = 1;

        if (needsDist) {
            double r = sqrt (Dx * Dx + Dy * Dy) / maxRadius; // sqrt is slow
            s = 1.0 - distAmount + distAmount * r ;
        }

        // LCP CA is not reflected in preview (and very small), so don't add it here

        red.push_back (Coord2D (Dx * (s + params->cacorrection.red) + w2, Dy * (s + params->cacorrection.red) + h2));
        green.push_back (Coord2D (Dx * s + w2, Dy * s + h2));
        blue.push_back (Coord2D (Dx * (s + params->cacorrection.blue) + w2, Dy * (s + params->cacorrection.blue) + h2));
    }

    // Clip all points and track if they were any corrections
    for (size_t i = 0; i < src.size(); i++) {
        red[i].x = CLIPTOC (red[i].x, 0, W - 1, clipped);
        red[i].y = CLIPTOC (red[i].y, 0, H - 1, clipped);
        green[i].x = CLIPTOC (green[i].x, 0, W - 1, clipped);
        green[i].y = CLIPTOC (green[i].y, 0, H - 1, clipped);
        blue[i].x = CLIPTOC (blue[i].x, 0, W - 1, clipped);
        blue[i].y = CLIPTOC (blue[i].y, 0, H - 1, clipped);
    }

    return clipped;
}

// Transform all corners and critical sidelines of an image
bool ImProcFunctions::transCoord (int W, int H, int x, int y, int w, int h, int& xv, int& yv, int& wv, int& hv, double ascaleDef, const LensCorrection *pLCPMap)
{
    const int DivisionsPerBorder = 32;

    int x1 = x, y1 = y;
    int x2 = x1 + w - 1;
    int y2 = y1 + h - 1;

    // Build all edge points and half-way points
    std::vector<Coord2D> corners (8);
    corners[0].set (x1, y1);
    corners[1].set (x1, y2);
    corners[2].set (x2, y2);
    corners[3].set (x2, y1);
    corners[4].set ((x1 + x2) / 2, y1);
    corners[5].set ((x1 + x2) / 2, y2);
    corners[6].set (x1, (y1 + y2) / 2);
    corners[7].set (x2, (y1 + y2) / 2);

    // Add several steps inbetween
    int xstep = (x2 - x1) / DivisionsPerBorder;

    if (xstep < 1) {
        xstep = 1;
    }

    for (int i = x1 + xstep; i <= x2 - xstep; i += xstep) {
        corners.push_back (Coord2D (i, y1));
        corners.push_back (Coord2D (i, y2));
    }

    int ystep = (y2 - y1) / DivisionsPerBorder;

    if (ystep < 1) {
        ystep = 1;
    }

    for (int i = y1 + ystep; i <= y2 - ystep; i += ystep) {
        corners.push_back (Coord2D (x1, i));
        corners.push_back (Coord2D (x2, i));
    }

    std::vector<Coord2D> r, g, b;

    bool clipped = transCoord (W, H, corners, r, g, b, ascaleDef, pLCPMap);

    // Merge all R G Bs into one X/Y pool
    std::vector<Coord2D> transCorners;
    transCorners.insert (transCorners.end(), r.begin(), r.end());
    transCorners.insert (transCorners.end(), g.begin(), g.end());
    transCorners.insert (transCorners.end(), b.begin(), b.end());

    // find the min/max of all coordinates, so the borders
    double x1d = transCorners[0].x;

    for (size_t i = 1; i < transCorners.size(); i++)
        if (transCorners[i].x < x1d) {
            x1d = transCorners[i].x;
        }

    int x1v = (int) (x1d);

    double y1d = transCorners[0].y;

    for (size_t i = 1; i < transCorners.size(); i++)
        if (transCorners[i].y < y1d) {
            y1d = transCorners[i].y;
        }

    int y1v = (int) (y1d);

    double x2d = transCorners[0].x;

    for (size_t i = 1; i < transCorners.size(); i++)
        if (transCorners[i].x > x2d) {
            x2d = transCorners[i].x;
        }

    int x2v = (int)ceil (x2d);

    double y2d = transCorners[0].y;

    for (size_t i = 1; i < transCorners.size(); i++)
        if (transCorners[i].y > y2d) {
            y2d = transCorners[i].y;
        }

    int y2v = (int)ceil (y2d);

    xv = x1v;
    yv = y1v;
    wv = x2v - x1v + 1;
    hv = y2v - y1v + 1;

    return clipped;
}

void ImProcFunctions::transform (Imagefloat* original, Imagefloat* transformed, int cx, int cy, int sx, int sy, int oW, int oH, int fW, int fH,
                                 const ImageMetaData *metadata,
                                 //double focalLen, double focalLen35mm, float focusDist, double fNumber,
                                 int rawRotationDeg, bool fullImage)
{
    double focalLen = metadata->getFocalLen();
    double focalLen35mm = metadata->getFocalLen35mm();
    float focusDist = metadata->getFocusDist();
    double fNumber = metadata->getFNumber();

    LensCorrection *pLCPMap = nullptr;

<<<<<<< HEAD
    if (needsLensfun()) {
        pLCPMap = LFDatabase::findModifier(params->lensProf, metadata, oW, oH, params->coarse, rawRotationDeg);
    } else if (needsLCP()) { // don't check focal length to allow distortion correction for lenses without chip
        LCPProfile *pLCPProf = lcpStore->getProfile (params->lensProf.lcpFile);
=======
    if (needsLCP()) { // don't check focal length to allow distortion correction for lenses without chip
        const std::shared_ptr<LCPProfile> pLCPProf = LCPStore::getInstance()->getProfile (params->lensProf.lcpFile);
>>>>>>> d442f7a8

        if (pLCPProf) {
            pLCPMap = new LCPMapper (pLCPProf, focalLen, focalLen35mm,
                                     focusDist, fNumber, false,
                                     params->lensProf.useDist,
                                     oW, oH, params->coarse, rawRotationDeg);
        }
    }

    if (! (needsCA() || needsDistortion() || needsRotation() || needsPerspective() || needsLCP() || needsLensfun()) && (needsVignetting() || needsPCVignetting() || needsGradient())) {
        transformLuminanceOnly (original, transformed, cx, cy, oW, oH, fW, fH);
    } else {
        TransformMode mode;
        if (!needsCA() && scale != 1) {
            mode = TRANSFORM_PREVIEW;
        } else if (!fullImage) {
            mode = TRANSFORM_HIGH_QUALITY;
        } else {
            mode = TRANSFORM_HIGH_QUALITY_FULLIMAGE;
        }
        transformGeneral(mode, original, transformed, cx, cy, sx, sy, oW, oH, fW, fH, pLCPMap);
    }

    if (pLCPMap) {
        delete pLCPMap;
    }
}

// helper function
void ImProcFunctions::calcVignettingParams (int oW, int oH, const VignettingParams& vignetting, double &w2, double &h2, double& maxRadius, double &v, double &b, double &mul)
{
    // vignette center is a point with coordinates between -1 and +1
    double x = vignetting.centerX / 100.0;
    double y = vignetting.centerY / 100.0;

    // calculate vignette center in pixels
    w2 = (double) oW  / 2.0 - 0.5 + x * oW;
    h2 = (double) oH  / 2.0 - 0.5 + y * oH;

    // max vignette radius in pixels
    maxRadius = sqrt ( (double) ( oW * oW + oH * oH ) ) / 2.;

    // vignette variables with applied strength
    v = 1.0 + vignetting.strength * fabs (vignetting.amount) * 3.0 / 400.0;
    b = 1.0 + vignetting.radius * 7.0 / 100.0;
    mul = (1.0 - v) / tanh (b);
}

struct grad_params {
    bool angle_is_zero, transpose, bright_top;
    float ta, yc, xc;
    float ys, ys_inv;
    float scale, botmul, topmul;
    float top_edge_0;
    int h;
};
static void calcGradientParams (int oW, int oH, const GradientParams& gradient, struct grad_params& gp)
{
    int w = oW;
    int h = oH;
    double gradient_stops = gradient.strength;
    double gradient_span = gradient.feather / 100.0;
    double gradient_center_x = gradient.centerX / 200.0 + 0.5;
    double gradient_center_y = gradient.centerY / 200.0 + 0.5;
    double gradient_angle = gradient.degree / 180.0 * rtengine::RT_PI;
    //fprintf(stderr, "%f %f %f %f %f %d %d\n", gradient_stops, gradient_span, gradient_center_x, gradient_center_y, gradient_angle, w, h);

    // make 0.0 <= gradient_angle < 2 * rtengine::RT_PI
    gradient_angle = fmod (gradient_angle, 2 * rtengine::RT_PI);

    if (gradient_angle < 0.0) {
        gradient_angle += 2.0 * rtengine::RT_PI;
    }

    gp.bright_top = false;
    gp.transpose = false;
    gp.angle_is_zero = false;
    gp.h = h;
    double cosgrad = cos (gradient_angle);

    if (fabs (cosgrad) < 0.707) {
        // we transpose to avoid division by zero at 90 degrees
        // (actually we could transpose only for 90 degrees, but this way we avoid
        // division with extremely small numbers
        gp.transpose = true;
        gradient_angle += 0.5 * rtengine::RT_PI;
        double gxc = gradient_center_x;
        gradient_center_x = 1.0 - gradient_center_y;
        gradient_center_y = gxc;
    }

    gradient_angle = fmod (gradient_angle, 2 * rtengine::RT_PI);

    if (gradient_angle > 0.5 * rtengine::RT_PI && gradient_angle < rtengine::RT_PI) {
        gradient_angle += rtengine::RT_PI;
        gp.bright_top = true;
    } else if (gradient_angle >= rtengine::RT_PI && gradient_angle < 1.5 * rtengine::RT_PI) {
        gradient_angle -= rtengine::RT_PI;
        gp.bright_top = true;
    }

    if (fabs (gradient_angle) < 0.001 || fabs (gradient_angle - 2 * rtengine::RT_PI) < 0.001) {
        gradient_angle = 0;
        gp.angle_is_zero = true;
    }

    if (gp.transpose) {
        gp.bright_top = !gp.bright_top;
    }

    if (gp.transpose) {
        int tmp = w;
        w = h;
        h = tmp;
    }

    gp.scale = 1.0 / pow (2, gradient_stops);

    if (gp.bright_top) {
        gp.topmul = 1.0;
        gp.botmul = gp.scale;
    } else {
        gp.topmul = gp.scale;
        gp.botmul = 1.0;
    }

    gp.ta = tan (gradient_angle);
    gp.xc = w * gradient_center_x;
    gp.yc = h * gradient_center_y;
    gp.ys = sqrt ((float)h * h + (float)w * w) * (gradient_span / cos (gradient_angle));
    gp.ys_inv = 1.0 / gp.ys;
    gp.top_edge_0 = gp.yc - gp.ys / 2.0;

    if (gp.ys < 1.0 / h) {
        gp.ys_inv = 0;
        gp.ys = 0;
    }
}

static float calcGradientFactor (const struct grad_params& gp, int x, int y)
{
    if (gp.angle_is_zero) {
        int gy = gp.transpose ? x : y;

        if (gy < gp.top_edge_0) {
            return gp.topmul;
        } else if (gy >= gp.top_edge_0 + gp.ys) {
            return gp.botmul;
        } else {
            float val = ((float) (gy - gp.top_edge_0) * gp.ys_inv);

            if (gp.bright_top) {
                val = 1.f - val;
            }

            val *= rtengine::RT_PI_F_2;

            if (gp.scale < 1.f) {
                val = pow3 (xsinf (val));
            } else {
                val = 1.f - pow3 (xcosf (val));
            }

            return gp.scale + val * (1.0 - gp.scale);
        }
    } else {
        int gy = gp.transpose ? x : y;
        int gx = gp.transpose ? gp.h - y - 1 : x;
        float top_edge = gp.top_edge_0 - gp.ta * (gx - gp.xc);

        if (gy < top_edge) {
            return gp.topmul;
        } else if (gy >= top_edge + gp.ys) {
            return gp.botmul;
        } else {
            float val = ((float) (gy - top_edge) * gp.ys_inv);

            val = gp.bright_top ? 1.f - val : val;

            val *= rtengine::RT_PI_F_2;

            if (gp.scale < 1.f) {
                val = pow3 (xsinf (val));
            } else {
                val = 1.f - pow3 (xcosf (val));
            }

            return gp.scale + val * (1.0 - gp.scale);
        }
    }
}

struct pcv_params {
    float oe_a, oe_b, oe1_a, oe1_b, oe2_a, oe2_b;
    float ie_mul, ie1_mul, ie2_mul;
    float sepmix, feather;
    int w, h, x1, x2, y1, y2;
    int sep;
    bool is_super_ellipse_mode, is_portrait;
    float scale;
    float fadeout_mul;
};
static void calcPCVignetteParams (int fW, int fH, int oW, int oH, const PCVignetteParams& pcvignette, const CropParams &crop, struct pcv_params& pcv)
{

    // ellipse formula: (x/a)^2 + (y/b)^2 = 1
    double roundness = pcvignette.roundness / 100.0;
    pcv.feather = pcvignette.feather / 100.0;

    if (crop.enabled) {
        pcv.w = (crop.w * oW) / fW;
        pcv.h = (crop.h * oH) / fH;
        pcv.x1 = (crop.x * oW) / fW;
        pcv.y1 = (crop.y * oH) / fH;
        pcv.x2 = pcv.x1 + pcv.w;
        pcv.y2 = pcv.y1 + pcv.h;
    } else {
        pcv.x1 = 0, pcv.y1 = 0;
        pcv.x2 = oW, pcv.y2 = oH;
        pcv.w = oW;
        pcv.h = oH;
    }

    pcv.fadeout_mul = 1.0 / (0.05 * sqrtf (oW * oW + oH * oH));
    float short_side = (pcv.w < pcv.h) ? pcv.w : pcv.h;
    float long_side =  (pcv.w > pcv.h) ? pcv.w : pcv.h;

    pcv.sep = 2;
    pcv.sepmix = 0;
    pcv.oe_a = sqrt (2.0) * long_side * 0.5;
    pcv.oe_b = pcv.oe_a * short_side / long_side;
    pcv.ie_mul = (1.0 / sqrt (2.0)) * (1.0 - pcv.feather);
    pcv.is_super_ellipse_mode = false;
    pcv.is_portrait = (pcv.w < pcv.h);

    if (roundness < 0.5) {
        // make super-ellipse of higher and higher degree
        pcv.is_super_ellipse_mode = true;
        float sepf = 2 + 4 * powf (1.0 - 2 * roundness, 1.3); // gamma 1.3 used to balance the effect in the 0.0...0.5 roundness range
        pcv.sep = ((int)sepf) & ~0x1;
        pcv.sepmix = (sepf - pcv.sep) * 0.5; // 0.0 to 1.0
        pcv.oe1_a = powf (2.0, 1.0 / pcv.sep) * long_side * 0.5;
        pcv.oe1_b = pcv.oe1_a * short_side / long_side;
        pcv.ie1_mul = (1.0 / powf (2.0, 1.0 / pcv.sep)) * (1.0 - pcv.feather);
        pcv.oe2_a = powf (2.0, 1.0 / (pcv.sep + 2)) * long_side * 0.5;
        pcv.oe2_b = pcv.oe2_a * short_side / long_side;
        pcv.ie2_mul = (1.0 / powf (2.0, 1.0 / (pcv.sep + 2))) * (1.0 - pcv.feather);
    }

    if (roundness > 0.5) {
        // scale from fitted ellipse towards circle
        float rad = sqrtf (pcv.w * pcv.w + pcv.h * pcv.h) / 2.0;
        float diff_a = rad - pcv.oe_a;
        float diff_b = rad - pcv.oe_b;
        pcv.oe_a = pcv.oe_a + diff_a * 2 * (roundness - 0.5);
        pcv.oe_b = pcv.oe_b + diff_b * 2 * (roundness - 0.5);
    }

    pcv.scale = powf (2, -pcvignette.strength);

    if (pcvignette.strength >= 6.0) {
        pcv.scale = 0.0;
    }
}

static float calcPCVignetteFactor (const struct pcv_params& pcv, int x, int y)
{

    float fo = 1.f;

    if (x < pcv.x1 || x > pcv.x2 || y < pcv.y1 || y > pcv.y2) {
        /*
          The initial plan was to have 1.0 directly outside the crop box (ie no fading), but due to
          rounding/trunction here and there I didn't succeed matching up exactly on the pixel with
          the crop box. To hide that mismatch I made a fade.
         */
        int dist_x = (x < pcv.x1) ? pcv.x1 - x : x - pcv.x2;
        int dist_y = (y < pcv.y1) ? pcv.y1 - y : y - pcv.y2;

        if (dist_x < 0) {
            dist_x = 0;
        }

        if (dist_y < 0) {
            dist_y = 0;
        }

        fo = sqrtf (dist_x * dist_x + dist_y * dist_y) * pcv.fadeout_mul;

        if (fo >= 1.f) {
            return 1.f;
        }
    }

    float a = fabs ((x - pcv.x1) - pcv.w * 0.5f);
    float b = fabs ((y - pcv.y1) - pcv.h * 0.5f);

    if (pcv.is_portrait) {
        std::swap (a, b);
    }

    float dist = normn (a, b, 2);
    float dist_oe, dist_ie;
    float2 sincosval;

    if (dist == 0.0f) {
        sincosval.y = 1.0f;         // cos
        sincosval.x = 0.0f;         // sin
    } else {
        sincosval.y = a / dist;     // cos
        sincosval.x = b / dist;     // sin
    }

    if (pcv.is_super_ellipse_mode) {
        float dist_oe1 = pcv.oe1_a * pcv.oe1_b / normn (pcv.oe1_b * sincosval.y, pcv.oe1_a * sincosval.x, pcv.sep);
        float dist_oe2 = pcv.oe2_a * pcv.oe2_b / normn (pcv.oe2_b * sincosval.y, pcv.oe2_a * sincosval.x, pcv.sep + 2);
        float dist_ie1 = pcv.ie1_mul * dist_oe1;
        float dist_ie2 = pcv.ie2_mul * dist_oe2;
        dist_oe = dist_oe1 * (1.f - pcv.sepmix) + dist_oe2 * pcv.sepmix;
        dist_ie = dist_ie1 * (1.f - pcv.sepmix) + dist_ie2 * pcv.sepmix;
    } else {
        dist_oe = pcv.oe_a * pcv.oe_b / sqrtf (SQR (pcv.oe_b * sincosval.y) + SQR (pcv.oe_a * sincosval.x));
        dist_ie = pcv.ie_mul * dist_oe;
    }

    if (dist <= dist_ie) {
        return 1.f;
    }

    float val;

    if (dist >= dist_oe) {
        val = pcv.scale;
    } else {
        val = rtengine::RT_PI_F_2 * (dist - dist_ie) / (dist_oe - dist_ie);

        if (pcv.scale < 1.f) {
            val = pow4 (xcosf (val));
        } else {
            val = 1 - pow4 (xsinf (val));
        }

        val = pcv.scale + val * (1.f - pcv.scale);
    }

    if (fo < 1.f) {
        val = fo + val * (1.f - fo);
    }

    return val;
}

void ImProcFunctions::transformLuminanceOnly (Imagefloat* original, Imagefloat* transformed, int cx, int cy, int oW, int oH, int fW, int fH)
{

    const bool applyVignetting = needsVignetting();
    const bool applyGradient = needsGradient();
    const bool applyPCVignetting = needsPCVignetting();

    double vig_w2, vig_h2, maxRadius, v, b, mul;

    if (applyVignetting) {
        calcVignettingParams (oW, oH, params->vignetting, vig_w2, vig_h2, maxRadius, v, b, mul);
    }

    struct grad_params gp;

    if (applyGradient) {
        calcGradientParams (oW, oH, params->gradient, gp);
    }

    struct pcv_params pcv;

    if (applyPCVignetting) {
        //fprintf(stderr, "%d %d | %d %d | %d %d | %d %d [%d %d]\n", fW, fH, oW, oH, transformed->getWidth(), transformed->getHeight(), cx, cy, params->crop.w, params->crop.h);
        calcPCVignetteParams (fW, fH, oW, oH, params->pcvignette, params->crop, pcv);
    }

    bool darkening = (params->vignetting.amount <= 0.0);
    #pragma omp parallel for schedule(dynamic,16) if (multiThread)

    for (int y = 0; y < transformed->getHeight(); y++) {
        double vig_y_d = applyVignetting ? (double) (y + cy) - vig_h2 : 0.0;

        for (int x = 0; x < transformed->getWidth(); x++) {
            double factor = 1.0;

            if (applyVignetting) {
                double vig_x_d = (double) (x + cx) - vig_w2 ;
                double r = sqrt (vig_x_d * vig_x_d + vig_y_d * vig_y_d);

                if (darkening) {
                    factor /= std::max (v + mul * tanh (b * (maxRadius - r) / maxRadius), 0.001);
                } else {
                    factor = v + mul * tanh (b * (maxRadius - r) / maxRadius);
                }
            }

            if (applyGradient) {
                factor *= calcGradientFactor (gp, cx + x, cy + y);
            }

            if (applyPCVignetting) {
                factor *= calcPCVignetteFactor (pcv, cx + x, cy + y);
            }

            transformed->r (y, x) = original->r (y, x) * factor;
            transformed->g (y, x) = original->g (y, x) * factor;
            transformed->b (y, x) = original->b (y, x) * factor;
        }
    }
}


void ImProcFunctions::transformGeneral(ImProcFunctions::TransformMode mode, Imagefloat *original, Imagefloat *transformed, int cx, int cy, int sx, int sy, int oW, int oH, int fW, int fH, const LensCorrection *pLCPMap)
{
    double w2 = (double) oW  / 2.0 - 0.5;
    double h2 = (double) oH  / 2.0 - 0.5;

    double vig_w2, vig_h2, maxRadius, v, b, mul;
    calcVignettingParams (oW, oH, params->vignetting, vig_w2, vig_h2, maxRadius, v, b, mul);

    struct grad_params gp;

    if (needsGradient()) {
        calcGradientParams (oW, oH, params->gradient, gp);
    }

    struct pcv_params pcv;

    if (needsPCVignetting()) {
        calcPCVignetteParams (fW, fH, oW, oH, params->pcvignette, params->crop, pcv);
    }

    float** chOrig[3];
    chOrig[0] = original->r.ptrs;
    chOrig[1] = original->g.ptrs;
    chOrig[2] = original->b.ptrs;

    float** chTrans[3];
    chTrans[0] = transformed->r.ptrs;
    chTrans[1] = transformed->g.ptrs;
    chTrans[2] = transformed->b.ptrs;

    // auxiliary variables for c/a correction
    double chDist[3];
    chDist[0] = params->cacorrection.red;
    chDist[1] = 0.0;
    chDist[2] = params->cacorrection.blue;

    // auxiliary variables for distortion correction
    bool needsDist = needsDistortion();  // for performance
    double distAmount = params->distortion.amount;

    // auxiliary variables for rotation
    double cost = cos (params->rotate.degree * rtengine::RT_PI / 180.0);
    double sint = sin (params->rotate.degree * rtengine::RT_PI / 180.0);

    // auxiliary variables for vertical perspective correction
    double vpdeg = params->perspective.vertical / 100.0 * 45.0;
    double vpalpha = (90.0 - vpdeg) / 180.0 * rtengine::RT_PI;
    double vpteta  = fabs (vpalpha - rtengine::RT_PI / 2) < 3e-4 ? 0.0 : acos ((vpdeg > 0 ? 1.0 : -1.0) * sqrt ((-SQR (oW * tan (vpalpha)) + (vpdeg > 0 ? 1.0 : -1.0) *
                     oW * tan (vpalpha) * sqrt (SQR (4 * maxRadius) + SQR (oW * tan (vpalpha)))) / (SQR (maxRadius) * 8)));
    double vpcospt = (vpdeg >= 0 ? 1.0 : -1.0) * cos (vpteta), vptanpt = tan (vpteta);

    // auxiliary variables for horizontal perspective correction
    double hpdeg = params->perspective.horizontal / 100.0 * 45.0;
    double hpalpha = (90.0 - hpdeg) / 180.0 * rtengine::RT_PI;
    double hpteta  = fabs (hpalpha - rtengine::RT_PI / 2) < 3e-4 ? 0.0 : acos ((hpdeg > 0 ? 1.0 : -1.0) * sqrt ((-SQR (oH * tan (hpalpha)) + (hpdeg > 0 ? 1.0 : -1.0) *
                     oH * tan (hpalpha) * sqrt (SQR (4 * maxRadius) + SQR (oH * tan (hpalpha)))) / (SQR (maxRadius) * 8)));
    double hpcospt = (hpdeg >= 0 ? 1.0 : -1.0) * cos (hpteta), hptanpt = tan (hpteta);

    double ascale = params->commonTrans.autofill ? getTransformAutoFill (oW, oH, pLCPMap) : 1.0;

    // smaller crop images are a problem, so only when processing fully
<<<<<<< HEAD
    bool enableLCPCA = false;
    bool enableLCPDist = false;
    bool enableCA = false;

    switch (mode) {
    case ImProcFunctions::TRANSFORM_HIGH_QUALITY_FULLIMAGE:
        enableLCPCA = pLCPMap && params->lensProf.useCA && pLCPMap->supportsCA();
        // no break on purpose
    case ImProcFunctions::TRANSFORM_HIGH_QUALITY:
        enableLCPDist = pLCPMap && params->lensProf.useDist;
        if (enableLCPCA) {
            enableLCPDist = false;
        }
        enableCA = enableLCPCA || needsCA();
    default: // ImProcFunctions::TRANSFORM_PREVIEW
        enableLCPDist = pLCPMap && params->lensProf.useDist;
        break;
=======
    bool enableLCPCA   = pLCPMap && params->lensProf.useCA && fullImage && pLCPMap->isCACorrectionAvailable();
    bool enableLCPDist = pLCPMap && params->lensProf.useDist; // && fullImage;

    if (enableLCPCA) {
        enableLCPDist = false;
>>>>>>> d442f7a8
    }

    if (!enableCA) {
        chDist[0] = 0.0;
    }

    // main cycle
    bool darkening = (params->vignetting.amount <= 0.0);
    #pragma omp parallel for if (multiThread)

    for (int y = 0; y < transformed->getHeight(); y++) {
        for (int x = 0; x < transformed->getWidth(); x++) {
            double x_d = x, y_d = y;

            if (enableLCPDist) {
                correct_distortion(pLCPMap, x_d, y_d, cx, cy, ascale); // must be first transform
            } else {
                x_d *= ascale;
                y_d *= ascale;
            }

            x_d += ascale * (cx - w2);     // centering x coord & scale
            y_d += ascale * (cy - h2);     // centering y coord & scale

            double vig_x_d = 0., vig_y_d = 0.;

            if (needsVignetting()) {
                vig_x_d = ascale * (x + cx - vig_w2);       // centering x coord & scale
                vig_y_d = ascale * (y + cy - vig_h2);       // centering y coord & scale
            }

            if (needsPerspective()) {
                // horizontal perspective transformation
                y_d *= maxRadius / (maxRadius + x_d * hptanpt);
                x_d *= maxRadius * hpcospt / (maxRadius + x_d * hptanpt);

                // vertical perspective transformation
                x_d *= maxRadius / (maxRadius - y_d * vptanpt);
                y_d *= maxRadius * vpcospt / (maxRadius - y_d * vptanpt);
            }

            // rotate
            double Dxc = x_d * cost - y_d * sint;
            double Dyc = x_d * sint + y_d * cost;

            // distortion correction
            double s = 1;

            if (needsDist) {
                double r = sqrt (Dxc * Dxc + Dyc * Dyc) / maxRadius; // sqrt is slow
                s = 1.0 - distAmount + distAmount * r ;
            }

            double r2 = 0.;

            if (needsVignetting()) {
                double vig_Dx = vig_x_d * cost - vig_y_d * sint;
                double vig_Dy = vig_x_d * sint + vig_y_d * cost;
                r2 = sqrt (vig_Dx * vig_Dx + vig_Dy * vig_Dy);
            }

            for (int c = 0; c < (enableCA ? 3 : 1); c++) {
                double Dx = Dxc * (s + chDist[c]);
                double Dy = Dyc * (s + chDist[c]);

                // de-center
                Dx += w2;
                Dy += h2;

                // LCP CA
                if (enableLCPCA) {
                    pLCPMap->correctCA (Dx, Dy, c);
                }

                // Extract integer and fractions of source screen coordinates
                int xc = (int)Dx;
                Dx -= (double)xc;
                xc -= sx;
                int yc = (int)Dy;
                Dy -= (double)yc;
                yc -= sy;

                // Convert only valid pixels
                if (yc >= 0 && yc < original->getHeight() && xc >= 0 && xc < original->getWidth()) {

                    // multiplier for vignetting correction
                    double vignmul = 1.0;

                    if (needsVignetting()) {
                        if (darkening) {
                            vignmul /= std::max (v + mul * tanh (b * (maxRadius - s * r2) / maxRadius), 0.001);
                        } else {
                            vignmul *= (v + mul * tanh (b * (maxRadius - s * r2) / maxRadius));
                        }
                    }

                    if (needsGradient()) {
                        vignmul *= calcGradientFactor (gp, cx + x, cy + y);
                    }

                    if (needsPCVignetting()) {
                        vignmul *= calcPCVignetteFactor (pcv, cx + x, cy + y);
                    }

                    if (yc > 0 && yc < original->getHeight() - 2 && xc > 0 && xc < original->getWidth() - 2) {
                        // all interpolation pixels inside image
                        if (enableCA) {
                            interpolateTransformChannelsCubic (chOrig[c], xc - 1, yc - 1, Dx, Dy, & (chTrans[c][y][x]), vignmul);
                        } else if (mode == ImProcFunctions::TRANSFORM_PREVIEW) {
                            transformed->r (y, x) = vignmul * (original->r (yc, xc) * (1.0 - Dx) * (1.0 - Dy) + original->r (yc, xc + 1) * Dx * (1.0 - Dy) + original->r (yc + 1, xc) * (1.0 - Dx) * Dy + original->r (yc + 1, xc + 1) * Dx * Dy);
                            transformed->g (y, x) = vignmul * (original->g (yc, xc) * (1.0 - Dx) * (1.0 - Dy) + original->g (yc, xc + 1) * Dx * (1.0 - Dy) + original->g (yc + 1, xc) * (1.0 - Dx) * Dy + original->g (yc + 1, xc + 1) * Dx * Dy);
                            transformed->b (y, x) = vignmul * (original->b (yc, xc) * (1.0 - Dx) * (1.0 - Dy) + original->b (yc, xc + 1) * Dx * (1.0 - Dy) + original->b (yc + 1, xc) * (1.0 - Dx) * Dy + original->b (yc + 1, xc + 1) * Dx * Dy);
                        } else {
                            interpolateTransformCubic (original, xc - 1, yc - 1, Dx, Dy, & (transformed->r (y, x)), & (transformed->g (y, x)), & (transformed->b (y, x)), vignmul);
                        }
                    } else {
                        // edge pixels
                        int y1 = LIM (yc,   0, original->getHeight() - 1);
                        int y2 = LIM (yc + 1, 0, original->getHeight() - 1);
                        int x1 = LIM (xc,   0, original->getWidth() - 1);
                        int x2 = LIM (xc + 1, 0, original->getWidth() - 1);

                        if (enableCA) {
                            chTrans[c][y][x] = vignmul * (chOrig[c][y1][x1] * (1.0 - Dx) * (1.0 - Dy) + chOrig[c][y1][x2] * Dx * (1.0 - Dy) + chOrig[c][y2][x1] * (1.0 - Dx) * Dy + chOrig[c][y2][x2] * Dx * Dy);
                        } else {
                            transformed->r (y, x) = vignmul * (original->r (y1, x1) * (1.0 - Dx) * (1.0 - Dy) + original->r (y1, x2) * Dx * (1.0 - Dy) + original->r (y2, x1) * (1.0 - Dx) * Dy + original->r (y2, x2) * Dx * Dy);
                            transformed->g (y, x) = vignmul * (original->g (y1, x1) * (1.0 - Dx) * (1.0 - Dy) + original->g (y1, x2) * Dx * (1.0 - Dy) + original->g (y2, x1) * (1.0 - Dx) * Dy + original->g (y2, x2) * Dx * Dy);
                            transformed->b (y, x) = vignmul * (original->b (y1, x1) * (1.0 - Dx) * (1.0 - Dy) + original->b (y1, x2) * Dx * (1.0 - Dy) + original->b (y2, x1) * (1.0 - Dx) * Dy + original->b (y2, x2) * Dx * Dy);
                        }
                    }
                } else {
                    if (enableCA) {
                        // not valid (source pixel x,y not inside source image, etc.)
                        chTrans[c][y][x] = 0;
                    } else {
                        transformed->r (y, x) = 0;
                        transformed->g (y, x) = 0;
                        transformed->b (y, x) = 0;
                    }
                }
            }
        }
    }
}


double ImProcFunctions::getTransformAutoFill (int oW, int oH, const LensCorrection *pLCPMap)
{
    if (!needsCA() && !needsDistortion() && !needsRotation() && !needsPerspective() && (!params->lensProf.useDist || pLCPMap == nullptr)) {
        return 1;
    }

    double scaleU = 2, scaleL = 0.001;  // upper and lower border, iterate inbetween

    do {
        double scale = (scaleU + scaleL) * 0.5;

        int orx, ory, orw, orh;
        bool clipped = transCoord (oW, oH, 0, 0, oW, oH, orx, ory, orw, orh, scale, pLCPMap);

        if (clipped) {
            scaleU = scale;
        } else {
            scaleL = scale;
        }
    } while (scaleU - scaleL > 0.001);

    return scaleL;
}

bool ImProcFunctions::needsCA ()
{
    return fabs (params->cacorrection.red) > 1e-15 || fabs (params->cacorrection.blue) > 1e-15;
}

bool ImProcFunctions::needsDistortion ()
{
    return fabs (params->distortion.amount) > 1e-15;
}

bool ImProcFunctions::needsRotation ()
{
    return fabs (params->rotate.degree) > 1e-15;
}

bool ImProcFunctions::needsPerspective ()
{
    return params->perspective.horizontal || params->perspective.vertical;
}

bool ImProcFunctions::needsGradient ()
{
    return params->gradient.enabled && fabs (params->gradient.strength) > 1e-15;
}

bool ImProcFunctions::needsPCVignetting ()
{
    return params->pcvignette.enabled && fabs (params->pcvignette.strength) > 1e-15;
}

bool ImProcFunctions::needsVignetting ()
{
    return params->vignetting.amount;
}

bool ImProcFunctions::needsLCP ()
{
    return params->lensProf.lcpFile.length() > 0 && !needsLensfun();
}

bool ImProcFunctions::needsLensfun()
{
    return params->lensProf.useLensfun;
}

bool ImProcFunctions::needsTransform ()
{
    return needsCA () || needsDistortion () || needsRotation () || needsPerspective () || needsGradient () || needsPCVignetting () || needsVignetting () || needsLCP() || needsLensfun();
}


}
<|MERGE_RESOLUTION|>--- conflicted
+++ resolved
@@ -321,15 +321,10 @@
 
     LensCorrection *pLCPMap = nullptr;
 
-<<<<<<< HEAD
     if (needsLensfun()) {
         pLCPMap = LFDatabase::findModifier(params->lensProf, metadata, oW, oH, params->coarse, rawRotationDeg);
     } else if (needsLCP()) { // don't check focal length to allow distortion correction for lenses without chip
-        LCPProfile *pLCPProf = lcpStore->getProfile (params->lensProf.lcpFile);
-=======
-    if (needsLCP()) { // don't check focal length to allow distortion correction for lenses without chip
         const std::shared_ptr<LCPProfile> pLCPProf = LCPStore::getInstance()->getProfile (params->lensProf.lcpFile);
->>>>>>> d442f7a8
 
         if (pLCPProf) {
             pLCPMap = new LCPMapper (pLCPProf, focalLen, focalLen35mm,
@@ -805,14 +800,13 @@
     double ascale = params->commonTrans.autofill ? getTransformAutoFill (oW, oH, pLCPMap) : 1.0;
 
     // smaller crop images are a problem, so only when processing fully
-<<<<<<< HEAD
     bool enableLCPCA = false;
     bool enableLCPDist = false;
     bool enableCA = false;
 
     switch (mode) {
     case ImProcFunctions::TRANSFORM_HIGH_QUALITY_FULLIMAGE:
-        enableLCPCA = pLCPMap && params->lensProf.useCA && pLCPMap->supportsCA();
+        enableLCPCA = pLCPMap && params->lensProf.useCA && pLCPMap->isCACorrectionAvailable();
         // no break on purpose
     case ImProcFunctions::TRANSFORM_HIGH_QUALITY:
         enableLCPDist = pLCPMap && params->lensProf.useDist;
@@ -823,13 +817,6 @@
     default: // ImProcFunctions::TRANSFORM_PREVIEW
         enableLCPDist = pLCPMap && params->lensProf.useDist;
         break;
-=======
-    bool enableLCPCA   = pLCPMap && params->lensProf.useCA && fullImage && pLCPMap->isCACorrectionAvailable();
-    bool enableLCPDist = pLCPMap && params->lensProf.useDist; // && fullImage;
-
-    if (enableLCPCA) {
-        enableLCPDist = false;
->>>>>>> d442f7a8
     }
 
     if (!enableCA) {
