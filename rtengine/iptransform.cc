--- conflicted
+++ resolved
@@ -1150,12 +1150,6 @@
     const double cost = cos(params->rotate.degree * rtengine::RT_PI / 180.0);
     const double sint = sin(params->rotate.degree * rtengine::RT_PI / 180.0);
 
-    const double ascale = params->commonTrans.autofill ? getTransformAutoFill(oW, oH, pLCPMap) : 1.0;
-
-    const bool darkening = (params->vignetting.amount <= 0.0);
-    const double centerFactorx = cx - w2;
-    const double centerFactory = cy - h2;
-
     // auxiliary variables for perspective correction
     // Simple.
     const double vpdeg = params->perspective.vertical / 100.0 * 45.0;
@@ -1170,7 +1164,6 @@
                           oH * tan(hpalpha) * sqrt(SQR(4 * maxRadius) + SQR(oH * tan(hpalpha)))) / (SQR(maxRadius) * 8)));
     const double hpcospt = (hpdeg >= 0 ? 1.0 : -1.0) * cos(hpteta);
     const double hptanpt = tan(hpteta);
-<<<<<<< HEAD
     // Camera-based.
     const double f = params->perspective.camera_focal_length *
         params->perspective.camera_crop_factor * (maxRadius / sqrt(18.0*18.0 +
@@ -1191,7 +1184,6 @@
             p_camera_pitch, p_camera_yaw, p_projection_yaw, p_projection_pitch,
             p_projection_rotate, p_projection_shift_horiz,
             p_projection_shift_vert, p_projection_scale);
-=======
 
     const double ascale = params->commonTrans.autofill ? getTransformAutoFill(oW, oH, pLCPMap) : 1.0;
 
@@ -1199,7 +1191,6 @@
     const bool useLog = params->commonTrans.method == "log" && highQuality;
     const double centerFactorx = cx - w2;
     const double centerFactory = cy - h2;
->>>>>>> 906347ab
 
     std::unique_ptr<Imagefloat> tempLog;
     if (useLog) {
