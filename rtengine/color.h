/*
 *  This file is part of RawTherapee.
 *
 *  Copyright (c) 2004-2010 Gabor Horvath <hgabor@rawtherapee.com>
 *
 *  RawTherapee is free software: you can redistribute it and/or modify
 *  it under the terms of the GNU General Public License as published by
 *  the Free Software Foundation, either version 3 of the License, or
 *  (at your option) any later version.
 *
 *  RawTherapee is distributed in the hope that it will be useful,
 *  but WITHOUT ANY WARRANTY; without even the implied warranty of
 *  MERCHANTABILITY or FITNESS FOR A PARTICULAR PURPOSE.  See the
 *  GNU General Public License for more details.
 *
 *  You should have received a copy of the GNU General Public License
 *  along with RawTherapee.  If not, see <http://www.gnu.org/licenses/>.
 */

#pragma once

#include <array>

#include "rt_math.h"
#include "LUT.h"
#include "labimage.h"
#include "iccmatrices.h"
#include "sleef.c"

#define SAT(a,b,c) ((float)max(a,b,c)-(float)min(a,b,c))/(float)max(a,b,c)

namespace rtengine
{

typedef std::array<double, 7> GammaValues;

#ifdef _DEBUG

class MunsellDebugInfo
{
public:
    float maxdhuelum[4];
    float maxdhue[4];
    unsigned int depass;
    unsigned int depassLum;

    MunsellDebugInfo();
    void reinitValues();
};

#endif


class Color
{

private:
    // Jacques' 195 LUTf for Munsell Lch correction
    static LUTf _4P10, _4P20, _4P30, _4P40, _4P50, _4P60;
    static LUTf _1P10, _1P20, _1P30, _1P40, _1P50, _1P60;
    static LUTf _5B40, _5B50, _5B60, _5B70, _5B80;
    static LUTf _7B40, _7B50, _7B60, _7B70, _7B80;
    static LUTf _9B40, _9B50, _9B60, _9B70, _9B80;
    static LUTf _10B40, _10B50, _10B60, _10B70, _10B80;
    static LUTf _05PB40, _05PB50, _05PB60, _05PB70, _05PB80;
    static LUTf _10PB10, _10PB20, _10PB30, _10PB40, _10PB50, _10PB60;
    static LUTf _9PB10, _9PB20, _9PB30, _9PB40, _9PB50, _9PB60, _9PB70, _9PB80;
    static LUTf _75PB10, _75PB20, _75PB30, _75PB40, _75PB50, _75PB60, _75PB70, _75PB80;
    static LUTf _6PB10, _6PB20, _6PB30, _6PB40, _6PB50, _6PB60, _6PB70, _6PB80;
    static LUTf _45PB10, _45PB20, _45PB30, _45PB40, _45PB50, _45PB60, _45PB70, _45PB80;
    static LUTf _3PB10, _3PB20, _3PB30, _3PB40, _3PB50, _3PB60, _3PB70, _3PB80;
    static LUTf _15PB10, _15PB20, _15PB30, _15PB40, _15PB50, _15PB60, _15PB70, _15PB80;
    static LUTf _10YR20, _10YR30, _10YR40, _10YR50, _10YR60, _10YR70, _10YR80, _10YR90;
    static LUTf _85YR20, _85YR30, _85YR40, _85YR50, _85YR60, _85YR70, _85YR80, _85YR90;
    static LUTf  _7YR30, _7YR40, _7YR50, _7YR60, _7YR70, _7YR80;
    static LUTf  _55YR30, _55YR40, _55YR50, _55YR60, _55YR70, _55YR80, _55YR90;
    static LUTf  _4YR30, _4YR40, _4YR50, _4YR60, _4YR70, _4YR80;
    static LUTf  _25YR30, _25YR40, _25YR50, _25YR60, _25YR70;
    static LUTf  _10R30, _10R40, _10R50, _10R60, _10R70;
    static LUTf  _9R30, _9R40, _9R50, _9R60, _9R70;
    static LUTf  _7R30, _7R40, _7R50, _7R60, _7R70;
    static LUTf  _5R10, _5R20, _5R30;
    static LUTf  _25R10, _25R20, _25R30;
    static LUTf  _10RP10, _10RP20, _10RP30;
    static LUTf  _7G30, _7G40, _7G50, _7G60, _7G70, _7G80;
    static LUTf  _5G30, _5G40, _5G50, _5G60, _5G70, _5G80;
    static LUTf  _25G30, _25G40, _25G50, _25G60, _25G70, _25G80;
    static LUTf  _1G30, _1G40, _1G50, _1G60, _1G70, _1G80;
    static LUTf  _10GY30, _10GY40, _10GY50, _10GY60, _10GY70, _10GY80;
    static LUTf  _75GY30, _75GY40, _75GY50, _75GY60, _75GY70, _75GY80;
    static LUTf  _5GY30, _5GY40, _5GY50, _5GY60, _5GY70, _5GY80;

    // Separated from init() to keep the code clear
    static void initMunsell();
    static double hue2rgb(double p, double q, double t);
    static float hue2rgbfloat(float p, float q, float t);
#ifdef __SSE2__
    static vfloat hue2rgb(vfloat p, vfloat q, vfloat t);
#endif
public:

    typedef enum Channel {
        CHANNEL_RED            = 1 << 0,
        CHANNEL_GREEN          = 1 << 1,
        CHANNEL_BLUE           = 1 << 2,
        CHANNEL_HUE            = 1 << 3,
        CHANNEL_SATURATION     = 1 << 4,
        CHANNEL_VALUE          = 1 << 5,
        CHANNEL_LIGHTNESS      = 1 << 6,
        CHANNEL_CHROMATICITY   = 1 << 7
    } eChannel;

    typedef enum InterpolationPath {
        IP_SHORTEST, /// Interpolate color using the shortest path between 2 hues
        IP_LONGEST,  /// Interpolate color using the longest path between 2 hues
    } eInterpolationPath;

    typedef enum InterpolationDirection {
        ID_UP,       /// Interpolate color by increasing the hue value, crossing the upper limit
        ID_DOWN      /// Interpolate color by decreasing the hue value, crossing the lower limit
    } eInterpolationDirection;

    // Wikipedia sRGB: Unlike most other RGB color spaces, the sRGB gamma cannot be expressed as a single numerical value.
    // The overall gamma is approximately 2.2, consisting of a linear (gamma 1.0) section near black, and a non-linear section elsewhere involving a 2.4 exponent
    // and a gamma (slope of log output versus log input) changing from 1.0 through about 2.3.
    constexpr static double sRGBGamma = 2.2;
    constexpr static double sRGBGammaCurve = 2.4;

    constexpr static double eps = 216.0 / 24389.0; //0.008856
    constexpr static double eps_max = MAXVALF * eps; //580.40756;
    constexpr static double kappa = 24389.0 / 27.0; //903.29630;
    constexpr static double kappaInv = 27.0 / 24389.0;
    constexpr static double epsilonExpInv3 = 6.0 / 29.0;

    constexpr static float epsf = eps;
    constexpr static float kappaf = kappa;
    constexpr static float kappaInvf = kappaInv;
    constexpr static float epsilonExpInv3f = epsilonExpInv3;

    constexpr static float D50x = 0.9642f; //0.96422;
    constexpr static float D50z = 0.8249f; //0.82521;
    constexpr static double u0 = 4.0 * D50x / (D50x + 15 + 3 * D50z);
    constexpr static double v0 = 9.0 / (D50x + 15 + 3 * D50z);
    constexpr static double epskap = 8.0;

    constexpr static float c1By116 = 1.0 / 116.0;
    constexpr static float c16By116 = 16.0 / 116.0;

    static cmsToneCurve* linearGammaTRC;

    static LUTf cachef;
    static LUTf cachefy;
    static LUTf gamma2curve;

    // look-up tables for the standard srgb gamma and its inverse (filled by init())
    static LUTf igammatab_srgb;
    static LUTf igammatab_srgb1;
    static LUTf gammatab_srgb;
    static LUTf gammatab_srgb1;

    static LUTf denoiseGammaTab;
    static LUTf denoiseIGammaTab;

    static LUTf igammatab_24_17;
    static LUTf gammatab_24_17a;
    static LUTf gammatab_13_2;
    static LUTf igammatab_13_2;
    static LUTf gammatab_115_2;
    static LUTf igammatab_115_2;
    static LUTf gammatab_145_3;
    static LUTf igammatab_145_3;

    // look-up tables for the simple exponential gamma
    static LUTf gammatab;
    static LUTuc gammatabThumb; // for thumbnails


    static void init();
    static void cleanup();


    /**
    * @brief Extract luminance "sRGB" from red/green/blue values
    * The range of the r, g and b channel has no importance ([0 ; 1] or [0 ; 65535]...) ; r,g,b can be negatives or > max, but must be in "sRGB"
    * @param r red channel
    * @param g green channel
    * @param b blue channel
    * @return luminance value
    */
    // xyz_sRGBD65 : conversion matrix from XYZ to sRGB for D65 illuminant: we use diagonal values
    static float rgbLuminance(float r, float g, float b)
    {
        // WArning: The sum of xyz_sRGBd65[1][] is > 1.0 (i.e. 1.0000001), so we use our own adapted values)
        // 0.2126729,  0.7151521,  0.0721750
        return r * 0.2126729f + g * 0.7151521f + b * 0.0721750f;
    }
    static double rgbLuminance(double r, double g, double b)
    {
        return r * 0.2126729 + g * 0.7151521 + b * 0.0721750;
    }


    /**
    * @brief Convert red/green/blue to L*a*b
    * @brief Convert red/green/blue to hue/saturation/luminance
    * @param profile output profile name
    * @param profileW working profile name
    * @param r red channel [0 ; 1]
    * @param g green channel [0 ; 1]
    * @param b blue channel [0 ; 1]
    * @param L Lab L channel [0 ; 1] (return value)
    * @param a Lab a channel [0 ; 1] (return value)
    * @param b Lab b channel [0; 1] (return value)
    * @param workingSpace true: compute the Lab value using the Working color space ; false: use the Output color space
    */
<<<<<<< HEAD
    static void rgb2lab(Glib::ustring profile, Glib::ustring profileW, int r, int g, int b, float &LAB_l, float &LAB_a, float &LAB_b, bool workingSpace);

=======
    // do not use this function in a loop. It really eats processing time caused by Glib::ustring comparisons
    static void rgb2lab01 (const Glib::ustring &profile, const Glib::ustring &profileW, float r, float g, float b, float &LAB_l, float &LAB_a, float &LAB_b, bool workingSpace);
>>>>>>> 478410fa

    /**
    * @brief Convert red/green/blue to hue/saturation/luminance
    * @param r red channel [0 ; 65535]
    * @param g green channel [0 ; 65535]
    * @param b blue channel [0 ; 65535]
    * @param h hue channel [0 ; 1] (return value)
    * @param s saturation channel [0 ; 1] (return value)
    * @param l luminance channel [0; 1] (return value)
    */
    static void rgb2hsl(float r, float g, float b, float &h, float &s, float &l);

    static inline void rgb2slfloat(float r, float g, float b, float &s, float &l)
    {

        float m = min(r, g, b);
        float M = max(r, g, b);
        float C = M - m;

        l = (M + m) * 7.6295109e-6f; // (0.5f / 65535.f)

        if (C < 0.65535f) { // 0.00001f * 65535.f
            s = 0.f;
        } else {

            if (l <= 0.5f) {
                s = C / (M + m);
            } else {
                s = C / (131070.f - (M + m)); // 131070.f = 2.f * 65535.f
            }
        }
    }

    static inline void rgb2hslfloat(float r, float g, float b, float &h, float &s, float &l)
    {

        float m = min(r, g, b);
        float M = max(r, g, b);
        float C = M - m;

        l = (M + m) * 7.6295109e-6f; // (0.5f / 65535.f)

        if (C < 0.65535f) { // 0.00001f * 65535.f
            h = 0.f;
            s = 0.f;
        } else {

            if (l <= 0.5f) {
                s = C / (M + m);
            } else {
                s = C / (131070.f - (M + m)); // 131070.f = 2.f * 65535.f
            }

            if ( r == M ) {
                h = (g - b);
            } else if ( g == M ) {
                h = (2.f * C) + (b - r);
            } else {
                h = (4.f * C) + (r - g);
            }

            h /= (6.f * C);

            if ( h < 0.f ) {
                h += 1.f;
            }
        }
    }

#ifdef __SSE2__
    static void rgb2hsl(vfloat r, vfloat g, vfloat b, vfloat &h, vfloat &s, vfloat &l);
#endif

    /**
    * @brief Convert hue/saturation/luminance in red/green/blue
    * @param h hue channel [0 ; 1]
    * @param s saturation channel [0 ; 1]
    * @param l luminance channel [0 ; 1]
    * @param r red channel [0 ; 65535] (return value)
    * @param g green channel [0 ; 65535] (return value)
    * @param b blue channel [0 ; 65535] (return value)
    */
    static void hsl2rgb(float h, float s, float l, float &r, float &g, float &b);

    static inline void hsl2rgbfloat (float h, float s, float l, float &r, float &g, float &b)
    {

        if (s == 0.f) {
            r = g = b = 65535.f * l;    //  achromatic
        } else {
            float m2;

            if (l <= 0.5f) {
                m2 = l * (1.f + s);
            } else {
                m2 = l + s - l * s;
            }

            float m1 = 2.f * l - m2;

            r = 65535.f * hue2rgbfloat (m1, m2, h * 6.f + 2.f);
            g = 65535.f * hue2rgbfloat (m1, m2, h * 6.f);
            b = 65535.f * hue2rgbfloat (m1, m2, h * 6.f - 2.f);
        }
    }

#ifdef __SSE2__
    static void hsl2rgb(vfloat h, vfloat s, vfloat l, vfloat &r, vfloat &g, vfloat &b);
#endif

    /**
    * @brief Convert hue/saturation/luminance in red/green/blue
    * @param h hue channel [0 ; 1]
    * @param s saturation channel [0 ; 1]
    * @param l luminance channel [0 ; 1]
    * @param r red channel [0 ; 1] (return value)
    * @param g green channel [0 ; 1] (return value)
    * @param b blue channel [0 ; 1] (return value)
    */
    static void hsl2rgb01(float h, float s, float l, float &r, float &g, float &b);


    /**
    * @brief Convert red green blue to hue saturation value
    * @param r red channel [0 ; 65535]
    * @param g green channel [0 ; 65535]
    * @param b blue channel [0 ; 65535]
    * @param h hue channel [0 ; 1] (return value)
    * @param s saturation channel [0 ; 1] (return value)
    * @param v value channel [0 ; 1] (return value)
    */
    static void rgb2hsv(float r, float g, float b, float &h, float &s, float &v);

<<<<<<< HEAD
    static inline float rgb2s(float r, float g, float b)  // fast version if only saturation is needed
=======
    /**
    * @brief Convert red green blue to hue saturation value
    * @param r red channel [0 ; 1]
    * @param g green channel [0 ; 1]
    * @param b blue channel [0 ; 1]
    * @param h hue channel [0 ; 1] (return value)
    * @param s saturation channel [0 ; 1] (return value)
    * @param v value channel [0 ; 1] (return value)
    */
    static void rgb2hsv01 (float r, float g, float b, float &h, float &s, float &v);

    static inline float rgb2s(float r, float g, float b) // fast version if only saturation is needed
>>>>>>> 478410fa
    {
        float var_Min = min(r, g, b);
        float var_Max = max(r, g, b);
        float del_Max = var_Max - var_Min;

        return del_Max / (var_Max == 0.f ? 1.f : var_Max);
    }

    static inline bool rgb2hsvdcp(float r, float g, float b, float &h, float &s, float &v)
    {

        float var_Min = min(r, g, b);

        if (var_Min < 0.f) {
            return false;
        } else {
            float var_Max = max(r, g, b);
            float del_Max = var_Max - var_Min;
            v = var_Max / 65535.f;

            if (fabsf(del_Max) < 0.00001f) {
                h = 0.f;
                s = 0.f;
            } else {
                s = del_Max / var_Max;

                if (r == var_Max) {
                    h = (g - b) / del_Max;
                } else if (g == var_Max) {
                    h = 2.f + (b - r) / del_Max;
                } else { /*if ( b == var_Max ) */
                    h = 4.f + (r - g) / del_Max;
                }

                if (h < 0.f) {
                    h += 6.f;
                } else if (h > 6.f) {
                    h -= 6.f;
                }
            }

            return true;
        }
    }

    static inline void rgb2hsvtc(float r, float g, float b, float &h, float &s, float &v)
    {
        const float var_Min = min(r, g, b);
        const float var_Max = max(r, g, b);
        const float del_Max = var_Max - var_Min;

        v = var_Max / 65535.f;

        if (del_Max < 0.00001f) {
            h = 0.f;
            s = 0.f;
        } else {
            s = del_Max / var_Max;

            if (r == var_Max) {
                h = (g < b ? 6.f : 0.f) + (g - b) / del_Max;
            } else if (g == var_Max) {
                h = 2.f + (b - r) / del_Max;
            } else { /*if ( b == var_Max ) */
                h = 4.f + (r - g) / del_Max;
            }
        }
    }

    /**
    * @brief Convert hue saturation value in red green blue
    * @param h hue channel [0 ; 1]
    * @param s saturation channel [0 ; 1]
    * @param v value channel [0 ; 1]
    * @param r red channel [0 ; 65535] (return value)
    * @param g green channel [0 ; 65535] (return value)
    * @param b blue channel [0 ; 65535] (return value)
    */
    static void hsv2rgb(float h, float s, float v, float &r, float &g, float &b);

    static inline void hsv2rgbdcp(float h, float s, float v, float &r, float &g, float &b)
    {
        // special version for dcp which saves 1 division (in caller) and six multiplications (inside this function)
        const int sector = h;  // sector 0 to 5, floor() is very slow, and h is always > 0
        const float f = h - sector; // fractional part of h

        v *= 65535.f;
        const float vs = v * s;
        const float p = v - vs;
        const float q = v - f * vs;
        const float t = p + v - q;

        switch (sector) {
            case 1:
                r = q;
                g = v;
                b = p;
                break;

            case 2:
                r = p;
                g = v;
                b = t;
                break;

            case 3:
                r = p;
                g = q;
                b = v;
                break;

            case 4:
                r = t;
                g = p;
                b = v;
                break;

            case 5:
                r = v;
                g = p;
                b = q;
                break;

            default:
                r = v;
                g = t;
                b = p;
        }
    }

    static void hsv2rgb(float h, float s, float v, int &r, int &g, int &b);


    /**
    * @brief Convert hue saturation value in red green blue
    * @param h hue channel [0 ; 1]
    * @param s saturation channel [0 ; 1]
    * @param v value channel [0 ; 1]
    * @param r red channel [0 ; 1] (return value)
    * @param g green channel [0 ; 1] (return value)
    * @param b blue channel [0 ; 1] (return value)
    */
    static void hsv2rgb01(float h, float s, float v, float &r, float &g, float &b);


    /**
    * @brief Convert xyz to red/green/blue
    * Color space : sRGB   - illuminant D50 - use matrix sRGB_xyz[]
    * @param x X coordinate [0 ; 1] or [0 ; 65535]
    * @param y Y coordinate [0 ; 1] or [0 ; 65535]
    * @param z Z coordinate [0 ; 1] or [0 ; 65535]
    * @param r red channel [same range than xyz channel] (return value)
    * @param g green channel [same range than xyz channel] (return value)
    * @param b blue channel [same range than xyz channel] (return value)
    */
    static void xyz2srgb(float x, float y, float z, float &r, float &g, float &b);


    /**
    * @brief Convert xyz to red/green/blue
    * Color space : Prophoto   - illuminant D50 -  use the Prophoto_xyz[] matrix
    * @param x X coordinate [0 ; 1] or [0 ; 65535]
    * @param y Y coordinate [0 ; 1] or [0 ; 65535]
    * @param z Z coordinate [0 ; 1] or [0 ; 65535]
    * @param r red channel [same range than xyz channel] (return value)
    * @param g green channel [same range than xyz channel] (return value)
    * @param b blue channel [same range than xyz channel] (return value)
    */
    static void xyz2Prophoto(float x, float y, float z, float &r, float &g, float &b);


    /**
    * @brief Convert rgb in xyz
    * Color space : Prophoto   - illuminant D50 - use matrix xyz_prophoto[]
    * @param r red channel [0 ; 1] or [0 ; 65535] (return value)
    * @param g green channel [0 ; 1] or [0 ; 65535] (return value)
    * @param b blue channel [0 ; 1] or [0 ; 65535] (return value)
    * @param x X coordinate [same range than xyz channel]
    * @param y Y coordinate [same range than xyz channel]
    * @param z Z coordinate [same range than xyz channel]
    */
    static void Prophotoxyz(float r, float g, float b, float &x, float &y, float &z);


    /**
    * @brief Convert xyz in rgb
    * Color space : undefined - use adhoc matrix: rgb_xyz[3][3] (iccmatrice.h) in function of working space
    * @param x X coordinate [0 ; 1] or [0 ; 65535]
    * @param y Y coordinate [0 ; 1] or [0 ; 65535]
    * @param z Z coordinate [0 ; 1] or [0 ; 65535]
    * @param r red channel [same range than xyz channel] (return value)
    * @param g green channel [same range than xyz channel] (return value)
    * @param b blue channel [same range than xyz channel] (return value)
    * @param rgb_xyz[3][3] transformation matrix to use for the conversion
    */
    static void xyz2rgb(float x, float y, float z, float &r, float &g, float &b, const double rgb_xyz[3][3]);
    static void xyz2r(float x, float y, float z, float &r, const double rgb_xyz[3][3]);
    static void xyz2rgb(float x, float y, float z, float &r, float &g, float &b, const float rgb_xyz[3][3]);
    static void xyz2rgbraw(float x, float y, float z, double &r, double &g, double &b, const double rgb_xyz[3][3]);

#ifdef __SSE2__
    static void xyz2rgb(vfloat x, vfloat y, vfloat z, vfloat &r, vfloat &g, vfloat &b, const vfloat rgb_xyz[3][3]);
#endif


    /**
    * @brief Convert rgb in xyz
    * Color space : undefined - use adhoc matrix : xyz_rgb[3][3] (iccmatrice.h) in function of working space
    * @param r red channel [0 ; 1] or [0 ; 65535]
    * @param g green channel [0 ; 1] or [0 ; 65535]
    * @param b blue channel [0 ; 1] or [0 ; 65535]
    * @param x X coordinate [same range than rgb channel] (return value)
    * @param y Y coordinate [same range than rgb channel] (return value)
    * @param z Z coordinate [same range than rgb channel] (return value)
    * @param xyz_rgb[3][3] transformation matrix to use for the conversion
    */
    static void rgbxyz(float r, float g, float b, float &x, float &y, float &z, const double xyz_rgb[3][3]);
    static void rgbxyY(float r, float g, float b, float &x, float &y, float &Y, const double xyz_rgb[3][3]);
    static void rgbxyz(float r, float g, float b, float &x, float &y, float &z, const float xyz_rgb[3][3]);
#ifdef __SSE2__
    static void rgbxyz(vfloat r, vfloat g, vfloat b, vfloat &x, vfloat &y, vfloat &z, const vfloat xyz_rgb[3][3]);
#endif

    /**
    * @brief Convert Lab in xyz
    * @param L L channel [0 ; 32768] ; L can be negative rarely or superior 32768
    * @param a channel [-42000 ; +42000] ; can be more than 42000
    * @param b channel [-42000 ; +42000] ; can be more than 42000
    * @param x X coordinate [0 ; 65535] ; can be negative! (return value)
    * @param y Y coordinate [0 ; 65535] ; can be negative! (return value)
    * @param z Z coordinate [0 ; 65535] ; can be negative! (return value)
    */
    static void Lab2XYZ(float L, float a, float b, float &x, float &y, float &z);
    static void L2XYZ(float L, float &x, float &y, float &z);

#ifdef __SSE2__
    static void Lab2XYZ(vfloat L, vfloat a, vfloat b, vfloat &x, vfloat &y, vfloat &z);
#endif // __SSE2__

    /**
    * @brief Convert xyz in Lab
    * @param x X coordinate [0 ; 65535] ; can be negative or superior to 65535
    * @param y Y coordinate [0 ; 65535] ; can be negative or superior to 65535
    * @param z Z coordinate [0 ; 65535] ; can be negative or superior to 65535
    * @param L L channel [0 ; 32768] ; L can be negative rarely or superior 32768 (return value)
    * @param a channel [-42000 ; +42000] ; can be more than 42000 (return value)
    * @param b channel [-42000 ; +42000] ; can be more than 42000 (return value)
    */
    static void XYZ2Lab(float x, float y, float z, float &L, float &a, float &b);
    static void RGB2Lab(float *X, float *Y, float *Z, float *L, float *a, float *b, const float wp[3][3], int width);

    /**
    * @brief Convert Lab in Yuv
    * @param L L channel [0 ; 32768] ; L can be negative rarely or superior 32768
    * @param a channel [-42000 ; +42000] ; can be more than 42000
    * @param b channel [-42000 ; +42000] ; can be more than 42000
    * @param Y luminance channel [0 ; 65535] (return value)
    * @param u red chrominance channel [0 ; 65535] (return value)
    * @param v blue chrominance channel [0 ; 65535] (return value)
    */
    static void Lab2Yuv(float L, float a, float b, float &Y, float &u, float &v);


    /**
    * @brief Convert Yuv in Lab
    * @param Y luminance channel [0 ; 65535]
    * @param u red chrominance channel [0 ; 65535]
    * @param v blue chrominance channel [0 ; 65535]
    * @param L L channel [0 ; 32768] ; L can be negative rarely or superior 32768 (return value)
    * @param a channel [-42000 ; +42000] ; can be more than 42000 (return value)
    * @param b channel [-42000 ; +42000] ; can be more than 42000 (return value)
    */
    static void Yuv2Lab(float Y, float u, float v, float &L, float &a, float &b, const double wp[3][3]);


    /**
    * @brief Convert the 'a' and 'b' channels of the L*a*b color space to 'c' and 'h' channels of the Lch color space (channel 'L' is identical [0 ; 32768])
    * @param a 'a' channel [-42000 ; +42000] ; can be more than 42000
    * @param b 'b' channel [-42000 ; +42000] ; can be more than 42000
    * @param c 'c' channel return value, in [0 ; 42000] ; can be more than 42000 (return value)
    * @param h 'h' channel return value, in [-PI ; +PI] (return value)
    */
    static void Lab2Lch(float a, float b, float &c, float &h);


    /**
    * @brief Convert 'c' and 'h' channels of the Lch color space to the 'a' and 'b' channels of the L*a*b color space (channel 'L' is identical [0 ; 32768])
    * @param c 'c' channel value, in [0 ; 42000]
    * @param h 'h' channel value, in [-PI ; +PI]
    * @param a 'a' channel [-42000 ; +42000] ; can be more than 42000 (return value)
    * @param b 'b' channel [-42000 ; +42000] ; can be more than 42000 (return value)
    */
    static void Lch2Lab(float c, float h, float &a, float &b);


    /**
    * @brief Convert the 'u' and 'v' channels of the Luv color space to 'c' and 'h' channels of the Lch color space ('L' channel is identical)
    * @param u 'u' channel [unknown range!]
    * @param v 'v' channel [unknown range!]
    * @param c 'c' channel [unknown range!] (return value)
    * @param h 'h' channel [-PI ; +PI] (return value)
    */
    static void Luv2Lch(float u, float v, float &c, float &h);


    /**
    * @brief Convert 'c' and 'h' channels of the Lch color space to the 'u' and 'v' channels of the Luv color space ('L' channel is identical)
    * @param c 'c' channel [unknown range!] ; can be more than 42000
    * @param h 'h' channel [-PI ; +PI]
    * @param u 'u' channel [unknown range!] (return value)
    * @param v 'v' channel [unknown range!] (return value)
    */
    static void Lch2Luv(float c, float h, float &u, float &v);


    /**
    * @brief Convert the XYZ values to Luv values
    * Warning: this method has never been used/tested so far
    * @param x X coordinate [0 ; 65535] ; can be negative or superior to 65535
    * @param y Y coordinate [0 ; 65535] ; can be negative or superior to 65535
    * @param z Z coordinate [0 ; 65535] ; can be negative or superior to 65535
    * @param L 'L' channel [0 ; 32768] (return value)
    * @param u 'u' channel [-42000 ; 42000] ; can be more than 42000 (return value)
    * @param v 'v' channel [-42000 ; 42000] ; can be more than 42000 (return value)
    */
    static void XYZ2Luv(float X, float Y, float Z, float &L, float &u, float &v);


    /**
    * @brief Convert the Luv values to XYZ values
    * Warning: this method has never been used/tested so far
    * @param L 'L' channel [0 ; 32768]
    * @param u 'u' channel [-42000 ; 42000] ; can be more than 42000
    * @param v 'v' channel [-42000 ; 42000] ; can be more than 42000
    * @param x X coordinate [0 ; 65535] ; can be negative or superior to 65535 (return value)
    * @param y Y coordinate [0 ; 65535] ; can be negative or superior to 65535 (return value)
    * @param z Z coordinate [0 ; 65535] ; can be negative or superior to 65535 (return value)
    */
    static void Luv2XYZ(float L, float u, float v, float &X, float &Y, float &Z);


    /**
    * @brief Return "f" in function of CIE's kappa and epsilon constants
    * @param f f can be fx fy fz where:
    *          fx=a/500 + fy  a=chroma green red [-128 ; +128]
    *          fy=(L+16)/116 L=luminance [0 ; 100]
    *          fz=fy-b/200 b=chroma blue yellow [-128 ; +128]
    */
    static inline double f2xyz(double f)
    {
        return (f > epsilonExpInv3) ? f * f * f : (116. * f - 16.) * kappaInv;

    }
    static inline float f2xyz(float f)
    {
        return (f > epsilonExpInv3f) ? f * f * f : (116.f * f - 16.f) * kappaInvf;
    }
#ifdef __SSE2__
    static inline vfloat f2xyz(vfloat f)
    {
<<<<<<< HEAD
        const vfloat epsilonExpInv3 = F2V(0.20689655f);  // 6.0f/29.0f;
        const vfloat kappaInv = F2V(0.0011070565f);  // 27.0f/24389.0f;  // inverse of kappa
=======
        const vfloat epsilonExpInv3v = F2V(epsilonExpInv3f);
        const vfloat kappaInvv = F2V(kappaInvf);
>>>>>>> 478410fa
        vfloat res1 = f * f * f;
        vfloat res2 = (F2V(116.f) * f - F2V(16.f)) * kappaInvv;
        return vself(vmaskf_gt(f, epsilonExpInv3v), res1, res2);
    }
#endif

    /**
     * @brief Calculate the effective direction (up or down) to linearly interpolating 2 colors so that it follows the shortest or longest path
     * @param h1 First hue [0 ; 1]
     * @param h2 Second hue [0 ; 1]
     * @param path Path to follow (shortest/longest)
     * @return The interpolation direction
     */
    static inline eInterpolationDirection getHueInterpolationDirection(double h1, double h2, eInterpolationPath path)
    {
        if (path == IP_SHORTEST) {
            if (h2 > h1) {
                if (h2 - h1 <= 0.5) {
                    return ID_UP;
                } else {
                    return ID_DOWN;
                }
            } else {
                if (h1 - h2 <= 0.5) {
                    return ID_DOWN;
                } else {
                    return ID_UP;
                }
            }
        } else {
            if (h2 > h1) {
                if (h2 - h1 <= 0.5) {
                    return ID_DOWN;
                } else {
                    return ID_UP;
                }
            } else {
                if (h1 - h2 <= 0.5) {
                    return ID_UP;
                } else {
                    return ID_DOWN;
                }
            }
        }
    }


    /**
     * @brief Calculate a color by linearly interpolating 2 colors
     * @param h1 First hue
     * @param h2 Second hue
     * @param balance Factor from 0 (first hue) to 1 (second hue)
     * @param dir Tells which direction the interpolation have to follow. You can get the value with getHueInterpolationDirection
     * @return The interpolated hue
     */
    static inline double interpolateHueHSV(double h1, double h2, double balance, eInterpolationDirection dir)
    {
        if (h1 == h2) {
            return h1;
        }

        if (dir == ID_DOWN) {
            if (h1 < h2) {
                double temp = h1;
                h1 = h2 - 1.;
                h2 = temp;
                balance = 1. - balance;
            }

            double h3 = h1 + balance * (h2 - h1);

            if (h3 < 0.) {
                h3 += 1.;
            }

            return h3;
        } else {
            if (h1 > h2) {
                h2 += 1.;
            }

            double h3 = h1 + balance * (h2 - h1);

            if (h3 > 1.) {
                h3 -= 1.;
            }

            return h3;
        }
    }

    /**
    * @brief Interpolate 2 colors from their respective red/green/blue channels, with a balance factor
    * @param balance gives weight to the first and second color [0 ; 1]
    *                0. = output color == first color
    *                0.5 = output color == equally mixed colors
    *                1. = output color == second color
    * @param r1 red channel of color 1 [0 ; 65535]
    * @param g1 green channel of color 1 [0 ; 65535]
    * @param b1 blue channel of color 1 [0 ; 65535]
    * @param r2 red channel of color 2 [0 ; 65535]
    * @param g2 green channel of color 2 [0 ; 65535]
    * @param b2 blue channel of color 2 [0 ; 65535]
    * @param channels bitfield of channel to interpolate (CHANNEL_LIGHTNESS|CHANNEL_CHROMATICITY|CHANNEL_HUE)
    * @param xyz_rgb color space
    * @param ro red channel of output color [0 ; 65535] (return value)
    * @param go green channel of output color [0 ; 65535] (return value)
    * @param bo blue channel of output color [0 ; 65535] (return value)
    */
    static void interpolateRGBColor(const float balance, const float r1, const float g1, const float b1, const float r2, const float g2, const float b2, int channels, const double xyz_rgb[3][3], const double rgb_xyz[3][3], float &ro, float &go, float &bo);

    /**
    * @brief Interpolate 2 colors from their respective red/green/blue channels, with a balance factor
    * @param realL luminance hsl [0; 1]
    * @param iplow low luminance for rl [0;1]
    * @param ihigh high luminance for r2 [0;1]
    * @param algm algorithm [0;2]
    * @param balance gives weight to the first and second color [0 ; 1]
    *                0. = output color == first color
    *                0.5 = output color == equally mixed colors
    *                1. = output color == second color
    * @param twoc 2 colors or 512 int
    * @param r1 red channel of color 1 [0 ; 65535]
    * @param g1 green channel of color 1 [0 ; 65535]
    * @param b1 blue channel of color 1 [0 ; 65535]
    * @param rl red channel of color low [0 ; 65535]
    * @param gl green channel of color low [0 ; 65535]
    * @param bl blue channel of color low [0 ; 65535]

    * @param r2 red channel of color 2 or high[0 ; 65535]
    * @param g2 green channel of color 2 or high[0 ; 65535]
    * @param b2 blue channel of color 2 [or high 0 ; 65535]
    * @param channels bitfield of channel to interpolate (CHANNEL_LIGHTNESS|CHANNEL_CHROMATICITY|CHANNEL_HUE)
    * @param xyz_rgb color space
    * @param rgb_xyz inverse color space
    * @param ro red channel of output color [0 ; 65535] (return value)
    * @param go green channel of output color [0 ; 65535] (return value)
    * @param bo blue channel of output color [0 ; 65535] (return value)
    */
    static void interpolateRGBColor(float realL, float iplow, float iphigh, int algm,  const float balance, int twoc, int metchrom, float chromat, float luma, const float r1, const float g1, const float b1, const float xl, const float yl, const float zl, const float x2, const float y2, const float z2, const double xyz_rgb[3][3], const double rgb_xyz[3][3], float &ro, float &go, float &bo);


    /**
    * @brief Interpolate a hue value as the angle of a polar coordinate with hue in the [0;1] range
    * Chose the shorter path from hue 1 to hue 2.
    * @param h1 First hue [0; 1]
    * @param h2 Second hue  [0; 1]
    * @param balance Interpolation factor [0 ; 1] where 0.=h1, 1.=h2
    * @return the interpolated value [0;1]
    */
    /*template <typename T, typename U>
    static inline T interpolatePolarHue_01 (T h1, T h2, U balance) {

        if (h1==h2)
            return h1;
        if ((h1 > h2) && (h1-h2 > T(0.5))){
            h1 -= T(1.);
            double value = h1 + T(balance) * (h2-h1);
            if (value < T(0.))
                value += T(1.);
            return value;
        }
        else if (h2-h1 > T(0.5)) {
            h2 -= T(1.);
            double value = h1 + T(balance) * (h2-h1);
            if (value < T(0.))
                value += T(1.);
            return value;
        }
        else
            return h1 + T(balance) * (h2-h1);
    }*/


    /**
    * @brief Interpolate a hue value as the angle of a polar coordinate with hue in the [-PI ; +PI] range
    * Chose the shorter path from hue 1 to hue 2.
    * @param h1 First hue [-PI ; +PI]
    * @param h2 Second hue [-PI ; +PI]
    * @param balance Interpolation factor [0 ; 1] where 0.=h1, 1.=h2
    * @return the interpolated value [-PI ; +PI]
    */
    /*template <typename T, typename U>
    static inline T interpolatePolarHue_PI (T h1, T h2, U balance) {
        if (h1==h2)
            return h1;
        if ((h1 > h2) && (h1-h2 > T(rtengine::RT_PI))){
            h1 -= T(2*rtengine::RT_PI);
            T value = h1 + T(balance) * (h2-h1);
            if (value < T(-rtengine::RT_PI))
                value += T(2*rtengine::RT_PI);
            return value;
        }
        else if (h2-h1 > T(rtengine::RT_PI)) {
            h2 -= T(2*rtengine::RT_PI);
            T value = h1 + T(balance) * (h2-h1);
            if (value < T(0))
                value += T(2*rtengine::RT_PI);
            return value;
        }
        else
            return h1 + T(balance) * (h2-h1);
    }*/


    /**
    * @brief Interpolate a hue value as the angle of a polar coordinate with hue in the [0;1] range
    * Chose the shorter path from hue 1 to hue 2.
    * @param h1 First hue [0; 1]
    * @param h2 Second hue  [0; 1]
    * @param balance Interpolation factor [0 ; 1] where 0.=h1, 1.=h2
    * @return the interpolated value [0;1]
    */
    template <typename T, typename U>
    static inline T interpolatePolarHue_01(T h1, T h2, U balance)
    {
        float d = h2 - h1;
        float f;
        f = T(balance);
        double h;

        if (h1 > h2) {
            std::swap(h1, h2);
            d = -d;
            f = 1.f - f;
        }

        if (d < T(-rtengine::RT_PI) || d < T(0) || d > T(rtengine::RT_PI)) {    //there was an inversion here !! d > T(rtengine::RT_PI)
            h1 += T(2 * rtengine::RT_PI);
            h = h1 + f * (h2 - h1);
            h = std::fmod(h, 2 * rtengine::RT_PI);
        } else {
            h = h1 + f * d;
        }

        // not strictly necessary..but in case of
        if (h < T(-rtengine::RT_PI)) {
            h = T(2 * rtengine::RT_PI) - h;
        }

        if (h > T(rtengine::RT_PI)) {
            h = h - T(2 * rtengine::RT_PI);
        }

        return h;
    }


    /**
    * @brief Interpolate a hue value as the angle of a polar coordinate with hue in the [-PI ; +PI] range
    * Chose the shorter path from hue 1 to hue 2.
    * @param h1 First hue [-PI ; +PI]
    * @param h2 Second hue [-PI ; +PI]
    * @param balance Interpolation factor [0 ; 1] where 0.=h1, 1.=h2
    * @return the interpolated value [-PI ; +PI ]
    */
    template <typename T, typename U>
    static inline T interpolatePolarHue_PI(T h1, T h2, U balance)
    {
        float d = h2 - h1;
        float f;
        f = T(balance);
        double h;

        if (h1 > h2) {
            std::swap(h1, h2);
            d = -d;
            f = 1.f - f;
        }

        if (d < T(0) || d < T(0.5) || d > T(1.)) {    //there was an inversion here !! d > T(rtengine::RT_PI)
            h1 += T(1.);
            h = h1 + f * (h2 - h1);
            h = std::fmod(h, 1.);
        } else {
            h = h1 + f * d;
        }

        // not strictly necessary..but in case of
        if (h < T(0)) {
            h = T(1.) - h;
        }

        if (h > T(1)) {
            h = h - T(1.);
        }

        return h;
    }

    /**
    * @brief Get the gamma curves' parameters used by LCMS2
    * @param pwr gamma value [>1]
    * @param ts slope [0 ; 20]
    * @param mode [always 0]
    * @imax imax [always 0]
    * @param gamma a pointer to an array of 6 double gamma values:
    *        gamma0 used in ip2Lab2rgb [0 ; 1], usually near 0.5 (return value)
    *        gamma1 used in ip2Lab2rgb [0 ; 20], can be superior to 20, but it's quite unusual(return value)
    *        gamma2 used in ip2Lab2rgb [0 ; 1], usually near 0.03(return value)
    *        gamma3 used in ip2Lab2rgb [0 ; 1], usually near 0.003(return value)
    *        gamma4 used in ip2Lab2rgb [0 ; 1], usually near 0.03(return value)
    *        gamma5 used in ip2Lab2rgb [0 ; 1], usually near 0.5 (return value)
    */
    static void calcGamma(double pwr, double ts, int mode, GammaValues &gamma);


    /**
    * @brief Used by Black and White to correct gamma for each channel red, green and blue channel
    * @param r red channel input and output value [0 ; 65535]
    * @param g green channel input and output value [0 ; 65535]
    * @param b blue channel input and output value [0 ; 65535]
    * @param gammabwr gamma value for red channel [>0]
    * @param gammabwg gamma value for red channel [>0]
    * @param gammabwb gamma value for red channel [>0]
    */
    static void trcGammaBW(float &r, float &g, float &b, float gammabwr, float gammabwg, float gammabwb);
#ifdef __SSE2__
    static void trcGammaBWRow(float *r, float *g, float *b, int width, float gammabwr, float gammabwg, float gammabwb);
#endif


    /** @brief Compute the B&W constants for the Black and White processing and its GUI
    * @param setting main mode
    * @param filter string of the filter effect to use
    * @param algo choice between linear and special for OYCPM colors
    * @param mixerRed red channel value of the channel mixer [-100 ; +200]
    * @param mixerGreen green channel value of the channel mixer [-100 ; +200]
    * @param mixerBlue blue channel value of the channel mixer [-100 ; +200]
    * @param mixerOrange orange channel value of the channel mixer [-100 ; +200]
    * @param mixerYellow yellow channel value of the channel mixer [-100 ; +200]
    * @param mixerCyan cyan channel value of the channel mixer [-100 ; +200]
    * @param mixerPurple purple channel value of the channel mixer [-100 ; +200]
    * @param mixerMagenta magenta channel value of the channel mixer [-100 ; +200]
    * @param autoc automatic mode of the channel mixer
    * @param complement adjust complementary channel
    * @param kcorec in absolute mode, value to correct the mixer [1 ; 3], usually near 1 (return value)
    * @param rrm red channel of the mixer (return value)
    * @param ggm green channel of the mixer (return value)
    * @param bbm blue channel of the mixer (return value)
    */
    static void computeBWMixerConstants(const Glib::ustring &setting, const Glib::ustring &filter, const Glib::ustring &algo, float &filcor, float &mixerRed, float &mixerGreen,
                                        float &mixerBlue, float mixerOrange, float mixerYellow, float mixerCyan, float mixerPurple, float mixerMagenta,
                                        bool autoc, bool complement, float &kcorec, double &rrm, double &ggm, double &bbm);


    // standard srgb gamma and its inverse

    /**
    * @brief sRGB gamma
    * See also calcGamma above with the following values: pwr=2.4  ts=12.92  mode=0.003041  imax=0.055011
    * @param x red, green or blue channel's value [0 ; 1]
    * @return the gamma modified's value [0 ; 1]
    */
    static inline double gamma2(double x)           //  g3                  1+g4
    {
        return x <= 0.003041 ? x * 12.92 : 1.055011 * exp(log(x) / sRGBGammaCurve) - 0.055011;
    }


    /**
    * @brief Inverse sRGB gamma
    * See also calcGamma above with the following values: pwr=2.4  ts=12.92  mode=0.003041  imax=0.055011
    * @param x red, green or blue channel's value [0 ; 1]
    * @return the inverse gamma modified's value [0 ; 1]
    */
    static inline double igamma2(double x)          //g2
    {
        return x <= 0.039293 ? x / 12.92 : exp(log((x + 0.055011) / 1.055011) * sRGBGammaCurve);
    }


    /**
    * @brief Get the gamma value for Gamma=5.5 Slope=10
    * @param x red, green or blue channel's value [0 ; 1]
    * @return the gamma modified's value [0 ; 1]
    */
    static inline double gamma55(double x)          //  g3                  1+g4
    {
        return x <= 0.013189 ? x * 10.0 : 1.593503 * exp(log(x) / 5.5) - 0.593503;   // 5.5 10
    }


    /**
    * @brief Get the inverse gamma value for Gamma=5.5 Slope=10
    * @param x red, green or blue channel's value [0 ; 1]
    * @return the inverse gamma modified's value [0 ; 1]
    */
    static inline double igamma55(double x)         //g2
    {
        return x <= 0.131889 ? x / 10.0 : exp(log((x + 0.593503) / 1.593503) * 5.5);   // 5.5 10
    }


    /**
    * @brief Get the gamma value for Gamma=4 Slope=5
    * @param x red, green or blue channel's value [0 ; 1]
    * @return the gamma modified's value [0 ; 1]
    */
    static inline double gamma4(double x)           //  g3                  1+g4
    {
        return x <= 0.03089 ? x * 5.0 : 1.478793 * exp(log(x) / 4.1) - 0.478793;   // 4  5
    }


    /**
    * @brief Get the inverse gamma value for Gamma=4 Slope=5
    * @param x red, green or blue channel's value [0 ; 1]
    * @return the inverse gamma modified's value [0 ; 1]
    */
    static inline double igamma4(double x)          //g2
    {
        return x <= 0.154449 ? x / 5.0 : exp(log((x + 0.478793) / 1.478793) * 4.1);   // 4 5
    }


    /*
    * @brief Get the gamma value for Gamma=2.2 Slope=4.5
    * @param x red, green or blue channel's value [0 ; 1]
    * @return the gamma modified's value [0 ; 1]
    *
    static inline double gamma709     (double x) {
                                            return x <= 0.0176 ? x*4.5 : 1.0954*exp(log(x)/2.2)-0.0954;
                                    }

    * @brief Get the inverse gamma value for Gamma=2.2 Slope=4.5
    * @param x red, green or blue channel's value [0 ; 1]
    * @return the inverse gamma modified's value [0 ; 1]
    *
    static inline double igamma709    (double x) {
                                        return x <= 0.0795 ? x/4.5 : exp(log((x+0.0954)/1.0954)*2.2);
                                    }
    */



    /**
    * @brief Get the gamma value for Gamma=2.4 Slope=17
    * @param x red, green or blue channel's value [0 ; 1]
    * @return the gamma modified's value [0 ; 1]
    */
    static inline double gamma24_17(double x)
    {
        return x <= 0.001867 ? x * 17.0 : 1.044445 * exp(log(x) / 2.4) - 0.044445;
    }


    /**
    * @brief Get the inverse gamma value for Gamma=2.4 Slope=17
    * @param x red, green or blue channel's value [0 ; 1]
    * @return the inverse gamma modified's value [0 ; 1]
    */
    static inline double igamma24_17(double x)
    {
        return x <= 0.031746 ? x / 17.0 : exp(log((x + 0.044445) / 1.044445) * 2.4);
    }


    /**
    * @brief Get the gamma value for Gamma=2.6 Slope=11
    * @param x red, green or blue channel's value [0 ; 1]
    * @return the gamma modified's value [0 ; 1]
    */
    static inline double gamma26_11(double x)
    {
        return x <= 0.004921 ? x * 11.0 : 1.086603 * exp(log(x) / 2.6) - 0.086603;
    }


    /**
    * @brief Get the inverse gamma value for Gamma=2.6 Slope=11
    * @param x red, green or blue channel's value [0 ; 1]
    * @return the inverse gamma modified's value [0 ; 1]
    */
    static inline double igamma26_11(double x)
    {
        return x <= 0.054127 ? x / 11.0 : exp(log((x + 0.086603) / 1.086603) * 2.6);
    }
    /**
    * @brief Get the gamma value for Gamma=1.3 Slope=2
    * @param x red, green or blue channel's value [0 ; 1]
    * @return the gamma modified's value [0 ; 1]
    */
    static inline double gamma13_2(double x)
    {
        return x <= 0.016613 ? x * 2.0 : 1.009968 * exp(log(x) / 1.3) - 0.009968;
    }

    static inline double igamma13_2(double x)
    {
        return x <= 0.033226 ? x / 2.0 : exp(log((x + 0.009968) / 1.009968) * 1.3);
    }

    static inline double gamma115_2(double x)
    {
        return x <= 0.001692 ? x * 2.0 : 1.000508 * exp(log(x) / 1.15) - 0.000508;
    }

    static inline double igamma115_2(double x)
    {
        return x <= 0.003384 ? x / 2.0 : exp(log((x + 0.000508) / 1.000508) * 1.15);
    }

    static inline double gamma145_3(double x)
    {
        return x <= 0.009115 ? x * 3.0 : 1.012305 * exp(log(x) / 1.45) - 0.012305;
    }

    static inline double igamma145_3(double x)
    {
        return x <= 0.027345 ? x / 3.0 : exp(log((x + 0.012305) / 1.012305) * 1.45);
    }

//gamma for Retinex
    static inline double gammareti(double x, double gamma, double start, double slope, double mul, double add)
    {
        return (x <= start ? x*slope : exp(log(x) / gamma) * mul - add);
    }
    static inline double igammareti(double x, double gamma, double start, double slope, double mul, double add)
    {
        return (x <= start * slope ? x / slope : exp(log((x + add) / mul) * gamma));
    }



    // gamma function with adjustable parameters
    //same as above with values calculate with Calcgamma above
    // X range 0..1
    static inline double gamma(double x, double gamma, double start, double slope, double mul, double add)
    {
        return (x <= start ? x*slope : exp(log(x) / gamma) * mul - add);
    }

    static inline float gammaf(float x, float gamma, float start, float slope)
    {
        return x <= start ? x * slope : xexpf(xlogf(x) / gamma);
    }

    //fills a LUT of size 65536 using gamma with slope...
    static void gammaf2lut(LUTf &gammacurve, float gamma, float start, float slope, float divisor, float factor);

    static inline double igamma(double x, double gamma, double start, double slope, double mul, double add)
    {
        return (x <= start * slope ? x / slope : exp(log((x + add) / mul) * gamma));
    }


    /**
    * @brief Very basic gamma
    * @param x red, green or blue channel's value [0 ; 1]
    * @param gamma gamma value [1 ; 5]
    * @return the gamma modified's value [0 ; 1]
    */
    static inline double gamman(double x, double gamma)                 //standard gamma without slope...
    {
        return exp(log(x) / gamma);
    }

    /**
    * @brief Very basic gamma
    * @param x red, green or blue channel's value [0 ; 1]
    * @param gamma gamma value [1 ; 5]
    * @return the gamma modified's value [0 ; 1]
    */
    static inline float gammanf(float x, float gamma)                 //standard gamma without slope...
    {
        return xexpf(xlogf(x) / gamma);
    }
    //fills a LUT of size 65536 using gamma without slope...
    static void gammanf2lut(LUTf &gammacurve, float gamma, float divisor, float factor);

    /**
    * @brief Very simply inverse gamma
    * @param x red, green or blue channel's value [0 ; 1]
    * @param gamma gamma value [1 ; 5]
    * @return the inverse gamma modified's value [0 ; 1]
    */
    static inline double igamman(double x, double gamma)                //standard inverse gamma without slope...
    {
        return exp(log(x) * gamma);
    }


    /**
    * @brief Get the gamma value out of look-up tables
    * Calculated with gamma function above. e.g. :
    *    for (int i=0; i<65536; i++)
    *       gammatab_srgb[i] = (65535.0 * gamma2 (i/65535.0));
    * @param x [0 ; 1]
    * @return the gamma modified's value [0 ; 65535]
    */
    static inline float  gamma_srgb(char x)
    {
        return gammatab_srgb[x];
    }
    static inline float  gamma(char x)
    {
        return gammatab[x];
    }
    static inline float  igamma_srgb(char x)
    {
        return igammatab_srgb[x];
    }
    static inline float  gamma_srgb(int x)
    {
        return gammatab_srgb[x];
    }
    static inline float  gamma(int x)
    {
        return gammatab[x];
    }
    static inline float  igamma_srgb(int x)
    {
        return igammatab_srgb[x];
    }
    static inline float  gamma_srgb(float x)
    {
        return gammatab_srgb[x];
    }
    static inline float  gamma_srgbclipped(float x)
    {
        return gamma2curve[x];
    }
    static inline float  gamma(float x)
    {
        return gammatab[x];
    }
    static inline float  igamma_srgb(float x)
    {
        return igammatab_srgb[x];
    }
    //static inline float  gamma_srgb       (double x) { return gammatab_srgb[x]; }
    //static inline float  gamma            (double x) { return gammatab[x]; }
    //static inline float  igamma_srgb      (double x) { return igammatab_srgb[x]; }



    // --------------------------------  Jacques's Munsell correction


    /**
    * @brief Corrects the color (hue) depending on chromaticity and luminance changes
    *
    * To use in a "for" or "do while" statement.
    *
    * @param lumaMuns true => luminance correction (for delta L > 10) and chroma correction ; false => only chroma
    * @param Lprov1 luminance after [0 ; 100]
    * @param Loldd luminance before [0 ; 100]
    * @param HH hue before [-PI ; +PI]
    * @param Chprov1 chroma after [0 ; 180 (can be superior)]
    * @param CC chroma before [0 ; 180]
    * @param corectionHuechroma hue correction depending on chromaticity (saturation), in radians [0 ; 0.45] (return value)
    * @param correctlum hue correction depending on luminance (brightness, contrast,...), in radians [0 ; 0.45] (return value)
    * @param munsDbgInfo (Debug target only) object to collect informations
    */

#ifdef _DEBUG
    static void AllMunsellLch(bool lumaMuns, float Lprov1, float Loldd, float HH, float Chprov1, float CC, float &correctionHueChroma, float &correctlum, MunsellDebugInfo* munsDbgInfo);
#else
    static void AllMunsellLch(bool lumaMuns, float Lprov1, float Loldd, float HH, float Chprov1, float CC, float &correctionHueChroma, float &correctlum);
#endif


    /**
    * @brief Correct chromaticity and luminance so that the color stays in the working profile's gamut
    *
    * This function puts the data (Lab) in the gamut of "working profile":
    * it returns the corrected values of the chromaticity and luminance
    *
    * @param HH : hue, in radians [-PI ; +PI]
    * @param Lprov1 : input luminance value, sent back corrected [0 ; 100]  (input & output value)
    * @param Chprov1: input chroma value, sent back corrected [0 ; 180 (can be superior)]  (input & output value)
    * @param R red value of the corrected color [0 ; 65535 but can be negative or superior to 65535] (return value)
    * @param G green value of the corrected color [0 ; 65535 but can be negative or superior to 65535] (return value)
    * @param B blue value of the corrected color [0 ; 65535 but can be negative or superior to 65535] (return value)
    * @param wip working profile
    * @param isHLEnabled true if "Highlight Reconstruction " is enabled
    * @param lowerCoef a float number between [0.95 ; 1.0[
    *                  The nearest it is from 1.0, the more precise it will be, and the longer too as more iteration will be necessary
    * @param higherCoef a float number between [0.95 ; 1.0[
    *                   The nearest it is from 1.0, the more precise it will be, and the longer too as more iteration will be necessary
    * @param neg (Debug target only) to calculate iterations for negatives values
    * @param moreRGB (Debug target only) to calculate iterations for values >65535
    */
#ifdef _DEBUG
    static void gamutLchonly(float HH, float &Lprov1, float &Chprov1, float &R, float &G, float &B, const double wip[3][3], const bool isHLEnabled, const float lowerCoef, const float higherCoef, bool &neg, bool &more_rgb);
    static void gamutLchonly(float HH, float2 sincosval, float &Lprov1, float &Chprov1, float &R, float &G, float &B, const double wip[3][3], const bool isHLEnabled, const float lowerCoef, const float higherCoef, bool &neg, bool &more_rgb);
    static void gamutLchonly(float2 sincosval, float &Lprov1, float &Chprov1, const float wip[3][3], const bool isHLEnabled, const float lowerCoef, const float higherCoef, bool &neg, bool &more_rgb);
#else
    static void gamutLchonly(float HH, float &Lprov1, float &Chprov1, float &R, float &G, float &B, const double wip[3][3], const bool isHLEnabled, const float lowerCoef, const float higherCoef);
    static void gamutLchonly(float HH, float2 sincosval, float &Lprov1, float &Chprov1, float &R, float &G, float &B, const double wip[3][3], const bool isHLEnabled, const float lowerCoef, const float higherCoef);
    static void gamutLchonly(float2 sincosval, float &Lprov1, float &Chprov1, const float wip[3][3], const bool isHLEnabled, const float lowerCoef, const float higherCoef);
#endif


    /**
    * @brief Munsell gamut correction
    *
    * This function is the overall Munsell's corrections, but only on global statement. It may be better to use local statement with AllMunsellLch.
    * They are named accordingly :  gamutLchonly and AllMunsellLch
    * It can be used before and after treatment (saturation, gamma, luminance, ...)
    *
    * @param labL L channel input and output image
    *            L channel's usual range is [0 ; 100], but values can be negative or >100
    * @param laba a channel input and output image
    * @param labb b channel input and output image
    *            a and b channel's range is usually [-128 ; +128], but values can be >128
    * @param N Number of pixels to process
    * @param corMunsell performs Munsell correction
    * @param lumaMuns whether to apply luma correction or not (used only if corMuns=true)
    *                 true:  apply luma + chroma Munsell correction if delta L > 10;
    *                 false: leaves luma untouched
    * @param gamut performs gamutLch
    * @param wip matrix for working profile
    * @param multiThread whether to parallelize the loop or not
    */
    static void LabGamutMunsell(float *labL, float *laba, float *labb, const int N, bool corMunsell, bool lumaMuns, bool isHLEnabled, bool gamut, const double wip[3][3]);


    /*
    * @brief Skin tone protection factor
    * Skin colors: mixed from NX2 skin color palette, Von Luschan, and photos of white, black, yellow people...
    * There are some little exceptions, but it should cover 99% case.
    * Pay attention to white balance, and do not change hue and saturation, upstream of the modification
    * Used by vibrance
    * @param lum luma value [0 ; 100]
    * @param hue hue value [-PI ; +PI]
    * @param chrom chroma value [0 ; 180]
    * @param satreduc [0.1 ; 1] (return value)
    * @param chromx [0 or 1], actually only 0 is used
    */
    static void SkinSat(float lum, float hue, float chrom, float &satreduc);         //jacques Skin color


    /**
    * @brief Munsell Lch correction
    * Find the right LUT and calculate the correction
    * @param lum luma value [0 ; 100]
    * @param hue hue value [-PI ; +PI]
    * @param chrom chroma value [0 ; 180]
    * @param memChprov store chroma [0 ; 180]
    * @param correction correction value, in radians [0 ; 0.45]
    * @param lbe hue in function of chroma, in radian [-PI ; +PI]
    * @param zone  [1 ; 4]  1=PB correction + sky  2=red yellow correction 3=Green yellow correction  4=Red purple correction
    * @param correctL true=enable the Luminance correction
    */
    static void MunsellLch(float lum, float hue, float chrom, float memChprov, float &correction, int zone, float &lbe, bool &correctL);      //jacques:  Munsell correction


    // -------------------------------- end Munsell


    static void scalered(const float rstprotection, const float param, const float limit, const float HH, const float deltaHH, float &scale, float &scaleext);
    static void transitred(const float HH, const float Chprov1, const float dred, const float factorskin, const float protect_red, const float factorskinext, const float deltaHH, const float factorsat, float &factor);
    static void skinred(double J, double h, double sres, double Sp, float dred, float protect_red, int sk, float rstprotection, float ko, double &s);
    static void skinredfloat(float J, float h, float sres, float Sp, float dred, float protect_red, int sk, float rstprotection, float ko, float &s);
//  static void scaleredcdbl ( float skinprot, float param, float limit, float HH, float deltaHH, float &scale,float &scaleext);

    static inline void SkinSatCbdl(float lum, float hue, float chrom, float skinprot, float &scale, bool neg, float b_l, float t_l, float t_r)
    {

        static const float C9 = 8.f, C8 = 15.f, C7 = 12.f, C4 = 7.f, C3 = 5.f, C2 = 5.f, C1 = 5.f;
        static const float H9 = 0.05f, H8 = 0.25f, H7 = 0.1f, H4 = 0.02f, H3 = 0.02f, H2 = 0.1f, H1 = 0.1f, H10 = -0.2f, H11 = -0.2f;

        // "real" skin color : take into account a slightly usage of contrast and saturation in RT if option "skin" = 1, uses imolicit factor 1.0
        // wide area  skin color, useful if not accurate colorimetry or if the user has changed hue and saturation, uses explicit facor 0.6
        // wide area for transition, uses explicit factor 0.4

        if (lum >= 85.0f) {
            if ((hue > (t_l + 0.53f - H9) && hue < (t_r + H9)) && (chrom > 8.0f && chrom < (14.0f + C9))) {
                scale = (100.f - skinprot) / 100.1f;
            } else if (lum >= 92.0f) {
                if ((hue > t_l + 0.4f && hue < t_r) && (chrom > 7.0f && chrom < (15.0f))) {
                    scale = (100.f - skinprot * 0.6f) / 100.1f;
                } else if ((hue > b_l && hue < t_r) && (chrom > 7.0f && chrom < (18.0f))) {
                    scale = (100.f - skinprot * 0.4f) / 100.1f;
                }
            } else if ((hue > t_l + 0.4f && hue < t_r - 0.3f) && (chrom > 7.0f && chrom < (26.0f + C9))) {
                scale = (100.f - skinprot * 0.6f) / 100.1f;
            } else if ((hue > b_l + 0.05f && hue < t_r) && (chrom > 7.0f && chrom < (35.0f + C9))) {
                scale = (100.f - skinprot * 0.4f) / 100.1f;
            }
        } else if (lum >= 70.0f) {
            if ((hue > t_l + 0.15f && hue < (t_r - 0.2f + H8)) && (chrom > 8.0f && chrom < (35.0f + C8))) {
                scale = (100.f - skinprot) / 100.1f;
            } else if ((hue > (b_l + 0.07f + H11) && hue < t_r - 0.2f) && (chrom > 7.0f && chrom < (48.0f + C9))) {
                scale = (100.f - skinprot * 0.6f) / 100.1f;
            } else if ((hue > (b_l + 0.07f + H11) && hue < t_r) && (chrom > 7.0f && chrom < (55.0f + C9))) {
                scale = (100.f - skinprot * 0.4f) / 100.1f;
            }
        } else if (lum >= 52.0f) {
            if ((hue > t_l && hue < (t_r + H7)) && (chrom > 11.0f && chrom < (35.0f + C7))) {
                scale = (100.f - skinprot) / 100.1f;
            } else if ((hue > (b_l + 0.07f + H11) && hue < t_r - 0.2f) && (chrom > 7.0f && chrom < (48.0f + C9))) {
                scale = (100.f - skinprot * 0.6f) / 100.1f;
            } else if ((hue > (b_l + 0.07f + H11) && hue < t_r) && (chrom > 7.0f && chrom < (55.0f + C9))) {
                scale = (100.f - skinprot * 0.4f) / 100.1f;
            }
        } else if (lum >= 35.0f) {
            if ((hue > t_l && hue < (t_r + H4)) && (chrom > 13.0f && chrom < (37.0f + C4))) {
                scale = (100.f - skinprot) / 100.1f;
            } else if ((hue > (b_l + 0.07f + H11) && hue < t_r - 0.2f) && (chrom > 7.0f && chrom < (48.0f + C9))) {
                scale = (100.f - skinprot * 0.6f) / 100.1f;
            } else if ((hue > (b_l + 0.07f + H11) && hue < t_r) && (chrom > 7.0f && chrom < (55.0f + C9))) {
                scale = (100.f - skinprot * 0.4f) / 100.1f;
            }
        } else if (lum >= 20.0f) {
            if ((hue > t_l && hue < (t_r + H3)) && (chrom > 7.0f && chrom < (35.0f + C3))) {
                scale = (100.f - skinprot) / 100.1f;
            } else if ((hue > (b_l + 0.07f + H11) && hue < t_r - 0.2f) && (chrom > 7.0f && chrom < (48.0f + C9))) {
                scale = (100.f - skinprot * 0.6f) / 100.1f;
            } else if ((hue > (b_l + 0.07f + H11) && hue < t_r) && (chrom > 7.0f && chrom < (55.0f + C9))) {
                scale = (100.f - skinprot * 0.4f) / 100.1f;
            }
        } else if (lum >= 10.0f) {
            if ((hue > (t_l - 0.25f + H10) && hue < (t_r - 0.3f + H2)) && (chrom > 8.0f && chrom < (23.0f + C2))) {
                scale = (100.f - skinprot) / 100.1f;
            } else if ((hue > (b_l + 0.07f + H11) && hue < t_r - 0.2f) && (chrom > 7.0f && chrom < (35.0f + C1))) {
                scale = (100.f - skinprot * 0.6f) / 100.1f;
            } else if ((hue > (b_l + 0.07f + H11) && hue < t_r - 0.1f) && (chrom > 7.0f && chrom < (45.0f + C1))) {
                scale = (100.f - skinprot * 0.4f) / 100.1f;
            }
        } else if ((hue > (t_l - 0.2f + H10) && hue < (t_r - 0.3f + H1)) && (chrom > 8.0f && chrom < (23.0f + C1))) {
            scale = (100.f - skinprot) / 100.1f;
        } else if ((hue > (b_l + 0.07f + H11) && hue < t_r - 0.2f) && (chrom > 7.0f && chrom < (35.0f + C1))) {
            scale = (100.f - skinprot * 0.6f) / 100.1f;
        } else if ((hue > (b_l + 0.07f + H11) && hue < t_r - 0.1f) && (chrom > 7.0f && chrom < (45.0f + C1))) {
            scale = (100.f - skinprot * 0.4f) / 100.1f;
        }

        //extended zone for hair, beard and if user adjust high value for skinprot
        if (skinprot > 85.f && chrom < 20.f && neg) {
            float modula = -0.0666f * skinprot + 6.66f;
            scale *= modula;
        }
    }

    static inline void SkinSatCbdl2(float lum, float hue, float chrom, float skinprot, float &scale, bool neg, float b_l, float t_l, float t_r, float b_r, int basc)
    {

        static const float C9 = 8.f, C8 = 15.f, C7 = 12.f, C4 = 7.f, C3 = 5.f, C2 = 5.f, C1 = 5.f;
        static const float H9 = 0.05f, H8 = 0.25f, H7 = 0.1f, H4 = 0.02f, H3 = 0.02f, H2 = 0.1f, H1 = 0.1f, H10 = -0.2f, H11 = -0.2f;

        // "real" skin color : take into account a slightly usage of contrast and saturation in RT if option "skin" = 1, uses imolicit factor 1.0
        // wide area  skin color, useful if not accurate colorimetry or if the user has changed hue and saturation, uses explicit facor 0.6
        // wide area for transition, uses explicit factor 0.4
        if ((b_l > -0.3f && b_r < 2.f)  || basc == 0) { //range maxi skin
            if (lum >= 85.0f) {
                if ((hue > (t_l + 0.53f - H9) && hue < (t_r + H9)) && (chrom > 8.0f && chrom < (14.0f + C9))) {
                    scale = (100.f - skinprot) / 100.1f;
                } else if (lum >= 92.0f) {
                    if ((hue > t_l + 0.4f && hue < t_r) && (chrom > 7.0f && chrom < (15.0f))) {
                        scale = (100.f - skinprot * 0.6f) / 100.1f;
                    } else if ((hue > b_l && hue < t_r) && (chrom > 7.0f && chrom < (18.0f))) {
                        scale = (100.f - skinprot * 0.4f) / 100.1f;
                    }
                } else if ((hue > t_l + 0.4f && hue < t_r - 0.3f) && (chrom > 7.0f && chrom < (26.0f + C9))) {
                    scale = (100.f - skinprot * 0.6f) / 100.1f;
                } else if ((hue > b_l + 0.05f && hue < t_r) && (chrom > 7.0f && chrom < (35.0f + C9))) {
                    scale = (100.f - skinprot * 0.4f) / 100.1f;
                }
            } else if (lum >= 70.0f) {
                if ((hue > t_l + 0.15f && hue < (t_r - 0.2f + H8)) && (chrom > 8.0f && chrom < (35.0f + C8))) {
                    scale = (100.f - skinprot) / 100.1f;
                } else if ((hue > (b_l + 0.07f + H11) && hue < t_r - 0.2f) && (chrom > 7.0f && chrom < (48.0f + C9))) {
                    scale = (100.f - skinprot * 0.6f) / 100.1f;
                } else if ((hue > (b_l + 0.07f + H11) && hue < t_r) && (chrom > 7.0f && chrom < (55.0f + C9))) {
                    scale = (100.f - skinprot * 0.4f) / 100.1f;
                }
            } else if (lum >= 52.0f) {
                if ((hue > t_l && hue < (t_r + H7)) && (chrom > 11.0f && chrom < (35.0f + C7))) {
                    scale = (100.f - skinprot) / 100.1f;
                } else if ((hue > (b_l + 0.07f + H11) && hue < t_r - 0.2f) && (chrom > 7.0f && chrom < (48.0f + C9))) {
                    scale = (100.f - skinprot * 0.6f) / 100.1f;
                } else if ((hue > (b_l + 0.07f + H11) && hue < t_r) && (chrom > 7.0f && chrom < (55.0f + C9))) {
                    scale = (100.f - skinprot * 0.4f) / 100.1f;
                }
            } else if (lum >= 35.0f) {
                if ((hue > t_l && hue < (t_r + H4)) && (chrom > 13.0f && chrom < (37.0f + C4))) {
                    scale = (100.f - skinprot) / 100.1f;
                } else if ((hue > (b_l + 0.07f + H11) && hue < t_r - 0.2f) && (chrom > 7.0f && chrom < (48.0f + C9))) {
                    scale = (100.f - skinprot * 0.6f) / 100.1f;
                } else if ((hue > (b_l + 0.07f + H11) && hue < t_r) && (chrom > 7.0f && chrom < (55.0f + C9))) {
                    scale = (100.f - skinprot * 0.4f) / 100.1f;
                }
            } else if (lum >= 20.0f) {
                if ((hue > t_l && hue < (t_r + H3)) && (chrom > 7.0f && chrom < (35.0f + C3))) {
                    scale = (100.f - skinprot) / 100.1f;
                } else if ((hue > (b_l + 0.07f + H11) && hue < t_r - 0.2f) && (chrom > 7.0f && chrom < (48.0f + C9))) {
                    scale = (100.f - skinprot * 0.6f) / 100.1f;
                } else if ((hue > (b_l + 0.07f + H11) && hue < t_r) && (chrom > 7.0f && chrom < (55.0f + C9))) {
                    scale = (100.f - skinprot * 0.4f) / 100.1f;
                }
            } else if (lum >= 10.0f) {
                if ((hue > (t_l - 0.25f + H10) && hue < (t_r - 0.3f + H2)) && (chrom > 8.0f && chrom < (23.0f + C2))) {
                    scale = (100.f - skinprot) / 100.1f;
                } else if ((hue > (b_l + 0.07f + H11) && hue < t_r - 0.2f) && (chrom > 7.0f && chrom < (35.0f + C1))) {
                    scale = (100.f - skinprot * 0.6f) / 100.1f;
                } else if ((hue > (b_l + 0.07f + H11) && hue < t_r - 0.1f) && (chrom > 7.0f && chrom < (45.0f + C1))) {
                    scale = (100.f - skinprot * 0.4f) / 100.1f;
                }
            } else if ((hue > (t_l - 0.2f + H10) && hue < (t_r - 0.3f + H1)) && (chrom > 8.0f && chrom < (23.0f + C1))) {
                scale = (100.f - skinprot) / 100.1f;
            } else if ((hue > (b_l + 0.07f + H11) && hue < t_r - 0.2f) && (chrom > 7.0f && chrom < (35.0f + C1))) {
                scale = (100.f - skinprot * 0.6f) / 100.1f;
            } else if ((hue > (b_l + 0.07f + H11) && hue < t_r - 0.1f) && (chrom > 7.0f && chrom < (45.0f + C1))) {
                scale = (100.f - skinprot * 0.4f) / 100.1f;
            }

            //extended zone for hair, beard and if user adjust high value for skinprot
            if (skinprot > 85.f && chrom < 20.f && neg) {
                float modula = -0.0666f * skinprot + 6.66f;
                scale *= modula;
            }
        }
        //end hue skin algo
        else if (basc == 1) { //not hue skin  linear transition or mod chroma curve
            if (hue >= t_l && hue <= t_r) {
                scale = (100.f - skinprot) / 100.1f;
            } else if (hue > b_l && hue < t_l) {
                float sc = (100.f - skinprot) / 100.1f;
                float aa = (1.f - sc) / (b_l - t_l);
                float bb = 1.f - aa * b_l;
                scale = aa * hue + bb;
            } else if (hue > t_r && hue < b_r) {
                float sc = (100.f - skinprot) / 100.1f;
                float aa = (sc - 1.f) / (t_r - b_r);
                float bb = 1.f - aa * b_r;
                scale = aa * hue + bb;
            }
        }
    }



    static inline void SkinSatCbdlCam(float lum, float hue, float chrom, float skinprot, float &scale, bool neg, float b_l, float t_l, float t_r)
    {

        static const float C9 = 8.f, C8 = 15.f, C7 = 12.f, C4 = 7.f, C3 = 5.f, C2 = 5.f, C1 = 5.f;
        static const float H9 = 0.05f, H8 = 0.25f, H7 = 0.1f, H4 = 0.02f, H3 = 0.02f, H2 = 0.1f, H1 = 0.1f, H10 = -0.2f, H11 = -0.2f;

        float HH = 0.f;

        if (hue > 8.6f  && hue <= 74.f) {
            HH = (1.15f / 65.4f) * hue - 0.0012f;   //H > 0.15   H<1.3
        } else if (hue > 0.f   && hue <= 8.6f) {
            HH = (0.19f / 8.6f) * hue - 0.04f;    //H>-0.04 H < 0.15
        } else if (hue > 355.f && hue <= 360.f) {
            HH = (0.11f / 5.0f) * hue - 7.96f;    //H>-0.15 <-0.04
        } else if (hue > 74.f  && hue < 95.f) {
            HH = (0.30f / 21.0f) * hue + 0.24285f;   //H>1.3  H<1.6
        } else if (hue >= 95.f && hue < 137.5f) {
            HH = 0.01882f * hue - 0.18823f;   // H>1.6 H<2.4
        } else if (hue > 285.f && hue <= 355.f)  {
            HH = 0.1642f * hue - 5.982f;   //HH>-1.3  HH <-0.15
        }

        hue = HH;

        // "real" skin color : take into account a slightly usage of contrast and saturation in RT if option "skin" = 1, uses imolicit factor 1.0
        // wide area  skin color, useful if not accurate colorimetry or if the user has changed hue and saturation, uses explicit facor 0.6
        // wide area for transition, uses explicit factor 0.4

        if (lum >= 85.0f) {
            if ((hue > (t_l + 0.53f - H9) && hue < (t_r + H9)) && (chrom > 8.0f && chrom < (14.0f + C9))) {
                scale = (100.f - skinprot) / 100.1f;
            } else if (lum >= 92.0f) {
                if ((hue > t_l + 0.4f && hue < t_r) && (chrom > 7.0f && chrom < (15.0f))) {
                    scale = (100.f - skinprot * 0.6f) / 100.1f;
                } else if ((hue > b_l && hue < t_r) && (chrom > 7.0f && chrom < (18.0f))) {
                    scale = (100.f - skinprot * 0.4f) / 100.1f;
                }
            } else if ((hue > t_l + 0.4f && hue < t_r - 0.3f) && (chrom > 7.0f && chrom < (26.0f + C9))) {
                scale = (100.f - skinprot * 0.6f) / 100.1f;
            } else if ((hue > b_l + 0.05f && hue < t_r) && (chrom > 7.0f && chrom < (35.0f + C9))) {
                scale = (100.f - skinprot * 0.4f) / 100.1f;
            }
        } else if (lum >= 70.0f) {
            if ((hue > t_l + 0.15f && hue < (t_r - 0.2f + H8)) && (chrom > 8.0f && chrom < (35.0f + C8))) {
                scale = (100.f - skinprot) / 100.1f;
            } else if ((hue > (b_l + 0.07f + H11) && hue < t_r - 0.2f) && (chrom > 7.0f && chrom < (48.0f + C9))) {
                scale = (100.f - skinprot * 0.6f) / 100.1f;
            } else if ((hue > (b_l + 0.07f + H11) && hue < t_r) && (chrom > 7.0f && chrom < (55.0f + C9))) {
                scale = (100.f - skinprot * 0.4f) / 100.1f;
            }
        } else if (lum >= 52.0f) {
            if ((hue > t_l && hue < (t_r + H7)) && (chrom > 11.0f && chrom < (35.0f + C7))) {
                scale = (100.f - skinprot) / 100.1f;
            } else if ((hue > (b_l + 0.07f + H11) && hue < t_r - 0.2f) && (chrom > 7.0f && chrom < (48.0f + C9))) {
                scale = (100.f - skinprot * 0.6f) / 100.1f;
            } else if ((hue > (b_l + 0.07f + H11) && hue < t_r) && (chrom > 7.0f && chrom < (55.0f + C9))) {
                scale = (100.f - skinprot * 0.4f) / 100.1f;
            }
        } else if (lum >= 35.0f) {
            if ((hue > t_l && hue < (t_r + H4)) && (chrom > 13.0f && chrom < (37.0f + C4))) {
                scale = (100.f - skinprot) / 100.1f;
            } else if ((hue > (b_l + 0.07f + H11) && hue < t_r - 0.2f) && (chrom > 7.0f && chrom < (48.0f + C9))) {
                scale = (100.f - skinprot * 0.6f) / 100.1f;
            } else if ((hue > (b_l + 0.07f + H11) && hue < t_r) && (chrom > 7.0f && chrom < (55.0f + C9))) {
                scale = (100.f - skinprot * 0.4f) / 100.1f;
            }
        } else if (lum >= 20.0f) {
            if ((hue > t_l && hue < (t_r + H3)) && (chrom > 7.0f && chrom < (35.0f + C3))) {
                scale = (100.f - skinprot) / 100.1f;
            } else if ((hue > (b_l + 0.07f + H11) && hue < t_r - 0.2f) && (chrom > 7.0f && chrom < (48.0f + C9))) {
                scale = (100.f - skinprot * 0.6f) / 100.1f;
            } else if ((hue > (b_l + 0.07f + H11) && hue < t_r) && (chrom > 7.0f && chrom < (55.0f + C9))) {
                scale = (100.f - skinprot * 0.4f) / 100.1f;
            }
        } else if (lum >= 10.0f) {
            if ((hue > (t_l - 0.25f + H10) && hue < (t_r - 0.3f + H2)) && (chrom > 8.0f && chrom < (23.0f + C2))) {
                scale = (100.f - skinprot) / 100.1f;
            } else if ((hue > (b_l + 0.07f + H11) && hue < t_r - 0.2f) && (chrom > 7.0f && chrom < (35.0f + C1))) {
                scale = (100.f - skinprot * 0.6f) / 100.1f;
            } else if ((hue > (b_l + 0.07f + H11) && hue < t_r - 0.1f) && (chrom > 7.0f && chrom < (45.0f + C1))) {
                scale = (100.f - skinprot * 0.4f) / 100.1f;
            }
        } else if ((hue > (t_l - 0.2f + H10) && hue < (t_r - 0.3f + H1)) && (chrom > 8.0f && chrom < (23.0f + C1))) {
            scale = (100.f - skinprot) / 100.1f;
        } else if ((hue > (b_l + 0.07f + H11) && hue < t_r - 0.2f) && (chrom > 7.0f && chrom < (35.0f + C1))) {
            scale = (100.f - skinprot * 0.6f) / 100.1f;
        } else if ((hue > (b_l + 0.07f + H11) && hue < t_r - 0.1f) && (chrom > 7.0f && chrom < (45.0f + C1))) {
            scale = (100.f - skinprot * 0.4f) / 100.1f;
        }

        //extended zone for hair, beard and if user adjust high value for skinprot
        if (skinprot > 85.f && chrom < 20.f && neg) {
            float modula = -0.0666f * skinprot + 6.66f;
            scale *= modula;
        }
    }


    /**
    * @brief Gamut correction in the XYZ color space
    * @param X X channel input value and corrected output value [0 ; 65535]
    * @param Y Y channel input value and corrected output value [0 ; 65535]
    * @param Z Z channel input value and corrected output value [0 ; 65535]
    * @param p working profile
    */
    static void gamutmap(float &X, float &Y, float &Z, const double p[3][3]);


    /**
    * @brief Get HSV's hue from the Lab's hue
    * @param HH Lab's hue value, in radians [-PI ; +PI]
    * @return HSV's hue value [0 ; 1]
    */
    static inline double huelab_to_huehsv2(float HH)
    {
        //hr=translate Hue Lab value  (-Pi +Pi) in approximative hr (hsv values) (0 1) [red 1/6 yellow 1/6 green 1/6 cyan 1/6 blue 1/6 magenta 1/6 ]
        // with multi linear correspondances (I expect there is no error !!)
        double hr = 0.0;
        //allways put h between 0 and 1

        if (HH >= 0.f       && HH < 0.6f) {
            hr = 0.11666 * double (HH) + 0.93;   //hr 0.93  1.00    full red
        } else if (HH >= 0.6f      && HH < 1.4f) {
            hr = 0.1125 * double (HH) - 0.0675;   //hr 0.00  0.09    red yellow orange
        } else if (HH >= 1.4f      && HH < 2.f) {
            hr = 0.2666 * double (HH) - 0.2833;   //hr 0.09  0.25    orange yellow
        } else if (HH >= 2.f       && HH < 3.14159f) {
            hr = 0.1489 * double (HH) - 0.04785;   //hr 0.25  0.42    yellow green green
        } else if (HH >= -3.14159f && HH < -2.8f) {
            hr = 0.23419 * double (HH) + 1.1557;   //hr 0.42  0.50    green
        } else if (HH >= -2.8f     && HH < -2.3f) {
            hr = 0.16   * double (HH) + 0.948;   //hr 0.50  0.58    cyan
        } else if (HH >= -2.3f     && HH < -0.9f) {
            hr = 0.12143 * double (HH) + 0.85928;   //hr 0.58  0.75    blue blue-sky
        } else if (HH >= -0.9f     && HH < -0.1f) {
            hr = 0.2125 * double (HH) + 0.94125;   //hr 0.75  0.92    purple magenta
        } else if (HH >= -0.1f     && HH < 0.f) {
            hr = 0.1    * double (HH) + 0.93;   //hr 0.92  0.93    red
        }

        // in case of !
        if (hr < 0.0) {
            hr += 1.0;
        } else if (hr > 1.0) {
            hr -= 1.0;
        }

        return (hr);
    }

};

}<|MERGE_RESOLUTION|>--- conflicted
+++ resolved
@@ -213,13 +213,8 @@
     * @param b Lab b channel [0; 1] (return value)
     * @param workingSpace true: compute the Lab value using the Working color space ; false: use the Output color space
     */
-<<<<<<< HEAD
-    static void rgb2lab(Glib::ustring profile, Glib::ustring profileW, int r, int g, int b, float &LAB_l, float &LAB_a, float &LAB_b, bool workingSpace);
-
-=======
     // do not use this function in a loop. It really eats processing time caused by Glib::ustring comparisons
     static void rgb2lab01 (const Glib::ustring &profile, const Glib::ustring &profileW, float r, float g, float b, float &LAB_l, float &LAB_a, float &LAB_b, bool workingSpace);
->>>>>>> 478410fa
 
     /**
     * @brief Convert red/green/blue to hue/saturation/luminance
@@ -353,9 +348,6 @@
     */
     static void rgb2hsv(float r, float g, float b, float &h, float &s, float &v);
 
-<<<<<<< HEAD
-    static inline float rgb2s(float r, float g, float b)  // fast version if only saturation is needed
-=======
     /**
     * @brief Convert red green blue to hue saturation value
     * @param r red channel [0 ; 1]
@@ -367,8 +359,7 @@
     */
     static void rgb2hsv01 (float r, float g, float b, float &h, float &s, float &v);
 
-    static inline float rgb2s(float r, float g, float b) // fast version if only saturation is needed
->>>>>>> 478410fa
+    static inline float rgb2s(float r, float g, float b)  // fast version if only saturation is needed
     {
         float var_Min = min(r, g, b);
         float var_Max = max(r, g, b);
@@ -729,13 +720,8 @@
 #ifdef __SSE2__
     static inline vfloat f2xyz(vfloat f)
     {
-<<<<<<< HEAD
-        const vfloat epsilonExpInv3 = F2V(0.20689655f);  // 6.0f/29.0f;
-        const vfloat kappaInv = F2V(0.0011070565f);  // 27.0f/24389.0f;  // inverse of kappa
-=======
         const vfloat epsilonExpInv3v = F2V(epsilonExpInv3f);
         const vfloat kappaInvv = F2V(kappaInvf);
->>>>>>> 478410fa
         vfloat res1 = f * f * f;
         vfloat res2 = (F2V(116.f) * f - F2V(16.f)) * kappaInvv;
         return vself(vmaskf_gt(f, epsilonExpInv3v), res1, res2);
