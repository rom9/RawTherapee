--- conflicted
+++ resolved
@@ -475,13 +475,8 @@
     * @param a channel [-42000 ; +42000] ; can be more than 42000 (return value)
     * @param b channel [-42000 ; +42000] ; can be more than 42000 (return value)
     */
-<<<<<<< HEAD
-    static void XYZ2Lab (float x, float y, float z, float &L, float &a, float &b);
-
-=======
     static void XYZ2Lab(float x, float y, float z, float &L, float &a, float &b);
     static void RGB2Lab(float *X, float *Y, float *Z, float *L, float *a, float *b, const float wp[3][3], int width);
->>>>>>> e229b951
 
     /**
     * @brief Convert Lab in Yuv
