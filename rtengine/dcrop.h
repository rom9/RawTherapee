/*
 *  This file is part of RawTherapee.
 *
 *  Copyright (c) 2004-2010 Gabor Horvath <hgabor@rawtherapee.com>
 *
 *  RawTherapee is free software: you can redistribute it and/or modify
 *  it under the terms of the GNU General Public License as published by
 *  the Free Software Foundation, either version 3 of the License, or
 *  (at your option) any later version.
 *
 *  RawTherapee is distributed in the hope that it will be useful,
 *  but WITHOUT ANY WARRANTY; without even the implied warranty of
 *  MERCHANTABILITY or FITNESS FOR A PARTICULAR PURPOSE.  See the
 *  GNU General Public License for more details.
 *
 *  You should have received a copy of the GNU General Public License
 *  along with RawTherapee.  If not, see <http://www.gnu.org/licenses/>.
 */
#pragma once

#include "improccoordinator.h"
#include "rtengine.h"
#include "improcfun.h"
#include "image8.h"
#include "image16.h"
#include "imagesource.h"
#include "procevents.h"
#include "pipettebuffer.h"
#include "../rtgui/threadutils.h"

namespace rtengine
{

using namespace procparams;

class ImProcCoordinator;

class Crop : public DetailedCrop, public PipetteBuffer
{

protected:
    // --- permanently allocated in RAM and only renewed on size changes
    Imagefloat*  origCrop;   // "one chunk" allocation
    LabImage*    laboCrop;   // "one chunk" allocation
    LabImage*    labnCrop;   // "one chunk" allocation
    LabImage*    reservCrop;   // "one chunk" allocation
    Image8*      cropImg;    // "one chunk" allocation ; displayed image in monitor color space, showing the output profile as well (soft-proofing enabled, which then correspond to workimg) or not
    float *      shbuf_real;  // "one chunk" allocation

    // --- automatically allocated and deleted when necessary, and only renewed on size changes
    Imagefloat*  transCrop;    // "one chunk" allocation, allocated if necessary
    CieImage*    cieCrop;      // allocating 6 images, each in "one chunk" allocation
    // -----------------------------------------------------------------
    float**         shbuffer;

    bool updating;         /// Flag telling if an updater thread is currently processing
    bool newUpdatePending; /// Flag telling the updater thread that a new update is pending
    int skip;
    int cropx, cropy, cropw, croph;         /// size of the detail crop image ('skip' taken into account), with border
    int trafx, trafy, trafw, trafh;         /// the size and position to get from the imagesource that is transformed to the requested crop area
    int rqcropx, rqcropy, rqcropw, rqcroph; /// size of the requested detail crop image (the image might be smaller) (without border)
    const int borderRequested;              /// requested extra border size for image processing
    int upperBorder, leftBorder;            /// extra border size really allocated for image processing

    bool cropAllocated;
    DetailedCropListener* cropImageListener;

    MyMutex cropMutex;
    ImProcCoordinator* const parent;
    const bool isDetailWindow;
    EditUniqueID getCurrEditID();
    bool setCropSizes(int cropX, int cropY, int cropW, int cropH, int skip, bool internal);
    void freeAll();

public:
<<<<<<< HEAD
    Crop(ImProcCoordinator* parent, EditDataProvider *editDataProvider, bool isDetailWindow);
    virtual ~Crop();
//   MyMutex* locMutex;
    void setEditSubscriber(EditSubscriber* newSubscriber);
    bool hasListener();
    void update(int todo);
    void setWindow(int cropX, int cropY, int cropW, int cropH, int skip)
=======
    Crop             (ImProcCoordinator* parent, EditDataProvider *editDataProvider, bool isDetailWindow);
    ~Crop    () override;

    void setEditSubscriber(EditSubscriber* newSubscriber);
    bool hasListener();
    void update      (int todo);
    void setWindow   (int cropX, int cropY, int cropW, int cropH, int skip) override
>>>>>>> d1571658
    {
        setCropSizes(cropX, cropY, cropW, cropH, skip, false);
    }

    /** @brief Synchronously look out if a full update is necessary
     * First try, only make fullUpdate if this returns false
     */
<<<<<<< HEAD
    bool tryUpdate();
    /** @brief Asynchronously reprocess the detailed crop */
    void fullUpdate();    // called via thread

    void setListener(DetailedCropListener* il);
    void destroy();
=======
    bool tryUpdate   () override;
    /** @brief Asynchronously reprocess the detailed crop */
    void fullUpdate  () override;  // called via thread

    void setListener    (DetailedCropListener* il) override;
    void destroy        () override;
>>>>>>> d1571658
    int get_skip();
    int getLeftBorder();
    int getUpperBorder();
};
}<|MERGE_RESOLUTION|>--- conflicted
+++ resolved
@@ -73,23 +73,13 @@
     void freeAll();
 
 public:
-<<<<<<< HEAD
     Crop(ImProcCoordinator* parent, EditDataProvider *editDataProvider, bool isDetailWindow);
-    virtual ~Crop();
+    ~Crop    () override;
 //   MyMutex* locMutex;
     void setEditSubscriber(EditSubscriber* newSubscriber);
     bool hasListener();
     void update(int todo);
-    void setWindow(int cropX, int cropY, int cropW, int cropH, int skip)
-=======
-    Crop             (ImProcCoordinator* parent, EditDataProvider *editDataProvider, bool isDetailWindow);
-    ~Crop    () override;
-
-    void setEditSubscriber(EditSubscriber* newSubscriber);
-    bool hasListener();
-    void update      (int todo);
     void setWindow   (int cropX, int cropY, int cropW, int cropH, int skip) override
->>>>>>> d1571658
     {
         setCropSizes(cropX, cropY, cropW, cropH, skip, false);
     }
@@ -97,21 +87,12 @@
     /** @brief Synchronously look out if a full update is necessary
      * First try, only make fullUpdate if this returns false
      */
-<<<<<<< HEAD
-    bool tryUpdate();
-    /** @brief Asynchronously reprocess the detailed crop */
-    void fullUpdate();    // called via thread
-
-    void setListener(DetailedCropListener* il);
-    void destroy();
-=======
     bool tryUpdate   () override;
     /** @brief Asynchronously reprocess the detailed crop */
     void fullUpdate  () override;  // called via thread
 
     void setListener    (DetailedCropListener* il) override;
     void destroy        () override;
->>>>>>> d1571658
     int get_skip();
     int getLeftBorder();
     int getUpperBorder();
