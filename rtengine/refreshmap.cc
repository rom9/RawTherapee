--- conflicted
+++ resolved
@@ -502,7 +502,15 @@
     DEMOSAIC,         // EvPixelShiftLmmse
     DEMOSAIC,         // EvPixelShiftEqualBright
     DEMOSAIC,          // EvPixelShiftEqualBrightChannel
-<<<<<<< HEAD
+    LUMINANCECURVE,   // EvCATtempout
+    LUMINANCECURVE,   // EvCATgreenout
+    LUMINANCECURVE,   // EvCATybout
+    LUMINANCECURVE,   // EvCATDegreeout
+    LUMINANCECURVE,   // EvCATAutoDegreeout
+    LUMINANCECURVE,   // EvCATtempsc
+    LUMINANCECURVE,   // EvCATgreensc
+    LUMINANCECURVE,   // EvCATybscen
+    LUMINANCECURVE,   // EvCATAutoyb
     DEMOSAIC, //EvLocrgbenaexpose
     DEMOSAIC, //EvlocalwbEnabled
     DEMOSAIC, //EvlocalwblocY
@@ -531,17 +539,5 @@
     DEMOSAIC, //EvlocalwbwbMethod
     DEMOSAIC, //Evlocalwbgamma
     DEMOSAIC //EvlocalwbwbcamMethod
-=======
-    LUMINANCECURVE,   // EvCATtempout
-    LUMINANCECURVE,   // EvCATgreenout
-    LUMINANCECURVE,   // EvCATybout
-    LUMINANCECURVE,   // EvCATDegreeout
-    LUMINANCECURVE,   // EvCATAutoDegreeout
-    LUMINANCECURVE,   // EvCATtempsc
-    LUMINANCECURVE,   // EvCATgreensc
-    LUMINANCECURVE,   // EvCATybscen
-    LUMINANCECURVE   // EvCATAutoyb
-
->>>>>>> 66ba9127
 
 };
