--- conflicted
+++ resolved
@@ -467,7 +467,6 @@
     DEMOSAIC,         // EvRetinexmapcurve
     DEMOSAIC,         // EvviewMethod
     RETINEX,          // EvRetinexgaintransmission
-<<<<<<< HEAD
     RETINEX,         //EvLskal
     DIRPYREQUALIZER,  // EvWavusharpmet
     DIRPYREQUALIZER,  // EvWavmergeL
@@ -524,11 +523,7 @@
     DIRPYREQUALIZER,     //EvWavshapMethod
     DIRPYREQUALIZER,     //EvWavshapind
     DIRPYREQUALIZER,     //EvWavsty2Curve
-    OUTPUTPROFILE       //EvOBPCompens
-=======
-    RETINEX,          // EvLskal
-    OUTPUTPROFILE,    // EvOBPCompens
+    OUTPUTPROFILE,       //EvOBPCompens
     ALLNORAW          // EvWBtempBias
 
->>>>>>> d2b4fe5e
 };
