/*
 *  This file is part of RawTherapee.
 *
 *  Copyright (c) 2004-2010 Gabor Horvath <hgabor@rawtherapee.com>
 *
 *  RawTherapee is free software: you can redistribute it and/or modify
 *  it under the terms of the GNU General Public License as published by
 *  the Free Software Foundation, either version 3 of the License, or
 *  (at your option) any later version.
 *
 *  RawTherapee is distributed in the hope that it will be useful,
 *  but WITHOUT ANY WARRANTY; without even the implied warranty of
 *  MERCHANTABILITY or FITNESS FOR A PARTICULAR PURPOSE.  See the
 *  GNU General Public License for more details.
 *
 *  You should have received a copy of the GNU General Public License
 *  along with RawTherapee.  If not, see <http://www.gnu.org/licenses/>.
 */
#include "refreshmap.h"
#include "procevents.h"







// Aligned so the first entry starts on line 30.
int refreshmap[rtengine::NUMOFEVENTS] = {
    ALL,              // EvPhotoLoaded,
    ALL,              // EvProfileLoaded,
    ALL,              // EvProfileChanged,
    ALL,              // EvHistoryBrowsed,
    RGBCURVE,         // EvBrightness,
    RGBCURVE,         // EvContrast,
    RGBCURVE,         // EvBlack,
    RGBCURVE,         // EvExpComp,
    RGBCURVE,         // EvHLCompr,
    RGBCURVE,         // EvSHCompr,
    RGBCURVE,         // EvToneCurve1,
    AUTOEXP,          // EvAutoExp,
    AUTOEXP,          // EvClip,
    LUMINANCECURVE,   // EvLBrightness,
    LUMINANCECURVE,   // EvLContrast,
    LUMINANCECURVE,   // EvLBlack,
    LUMINANCECURVE,   // EvLHLCompr,
    LUMINANCECURVE,   // EvLSHCompr,
    LUMINANCECURVE,   // EvLLCurve,
    SHARPENING,       // EvShrEnabled,
    SHARPENING,       // EvShrRadius,
    SHARPENING,       // EvShrAmount,
    SHARPENING,       // EvShrThresh,
    SHARPENING,       // EvShrEdgeOnly,
    SHARPENING,       // EvShrEdgeRadius,
    SHARPENING,       // EvShrEdgeTolerance,
    SHARPENING,       // EvShrHaloControl,
    SHARPENING,       // EvShrHaloAmount,
    SHARPENING,       // EvShrMethod,
    SHARPENING,       // EvShrDRadius,
    SHARPENING,       // EvShrDAmount,
    SHARPENING,       // EvShrDDamping,
    SHARPENING,       // EvShrDIterations,
    TRANSFORM,        // EvLCPUseDist,
    DARKFRAME,        // EvLCPUseVign,
    TRANSFORM,        // EvLCPUseCA,
    M_VOID,           // EvFixedExp
    ALLNORAW,         // EvWBMethod,
    ALLNORAW,         // EvWBTemp,
    ALLNORAW,         // EvWBGreen,
    RGBCURVE,         // EvToneCurveMode1,
    RGBCURVE,         // EvToneCurve2,
    RGBCURVE,         // EvToneCurveMode2,
    0,                // EvLDNRadius: obsolete,
    0,                // EvLDNEdgeTolerance: obsolete,
    0,                // EvCDNEnabled:obsolete,
    0,                // free entry
    RGBCURVE,         // EvDCPToneCurve,
    ALLNORAW,         // EvDCPIlluminant,
    RETINEX,          // EvSHEnabled,
    RGBCURVE,         // EvSHHighlights,
    RGBCURVE,         // EvSHShadows,
    RGBCURVE,         // EvSHHLTonalW,
    RGBCURVE,         // EvSHSHTonalW,
    RGBCURVE,         // EvSHLContrast,
    RETINEX,          // EvSHRadius,
    ALL,              // EvCTRotate,
    ALL,              // EvCTHFlip,
    ALL,              // EvCTVFlip,
    TRANSFORM,        // EvROTDegree,
    TRANSFORM,        // EvTransAutoFill,
    TRANSFORM,        // EvDISTAmount,
    ALL,              // EvBookmarkSelected,
    CROP,             // EvCrop,
    TRANSFORM,        // EvCACorr,
    ALLNORAW,         // EvHREnabled,
    ALLNORAW,         // EvHRAmount,
    ALLNORAW,         // EvHRMethod,
    DEMOSAIC,         // EvWProfile,
    OUTPUTPROFILE,    // EvOProfile,
    ALLNORAW,         // EvIProfile,
    TRANSFORM,        // EvVignettingAmount,
    RGBCURVE,         // EvChMixer,
    RESIZE,           // EvResizeScale,
    RESIZE,           // EvResizeMethod,
    EXIF,             // EvExif,
    IPTC,             // EvIPTC
    RESIZE,           // EvResizeSpec,
    RESIZE,           // EvResizeWidth
    RESIZE,           // EvResizeHeight
    RESIZE,           // EvResizeEnabled
    ALL,              // EvProfileChangeNotification
    RETINEX,          // EvShrHighQuality
    TRANSFORM,        // EvPerspCorr
    DARKFRAME,        // EvLCPFile
    RGBCURVE,         // EvRGBrCurveLumamode
    IMPULSEDENOISE,   // EvIDNEnabled,
    IMPULSEDENOISE,   // EvIDNThresh,
    ALLNORAW,         // EvDPDNEnabled,
    ALLNORAW,         // EvDPDNLuma,
    ALLNORAW,         // EvDPDNChroma,
    ALLNORAW,         // EvDPDNGamma,
    ALLNORAW,         // EvDirPyrEqualizer,
    ALLNORAW,         // EvDirPyrEqlEnabled,
    LUMINANCECURVE,   // EvLSaturation,
    LUMINANCECURVE,   // EvLaCurve,
    LUMINANCECURVE,   // EvLbCurve,
    DEMOSAIC,         // EvDemosaicMethod
    DARKFRAME,        // EvPreProcessHotPixel
    RGBCURVE,         // EvSaturation,
    RGBCURVE,         // EvHSVEqualizerH,
    RGBCURVE,         // EvHSVEqualizerS,
    RGBCURVE,         // EvHSVEqualizerV,
    RGBCURVE,         // EvHSVEqEnabled,
    DEFRINGE,         // EvDefringeEnabled,
    DEFRINGE,         // EvDefringeRadius,
    DEFRINGE,         // EvDefringeThreshold,
    RGBCURVE,         // EvHLComprThreshold,
    RESIZE,           // EvResizeBoundingBox
    RESIZE,           // EvResizeAppliesTo
    LUMINANCECURVE,   // EvCBAvoidClip,
    LUMINANCECURVE,   // EvCBSatLimiter,
    LUMINANCECURVE,   // EvCBSatLimit,
    DEMOSAIC,         // EvDemosaicDCBIter
    ALLNORAW,         // EvDemosaicFalseColorIter
    DEMOSAIC,         // EvDemosaicDCBEnhanced
    DARKFRAME,        // EvPreProcessCARed
    DARKFRAME,        // EvPreProcessCABlue
    DARKFRAME,        // EvPreProcessLineDenoise
    DARKFRAME,        // EvPreProcessGEquilThresh
    DARKFRAME,        // EvPreProcessAutoCA
    DARKFRAME,        // EvPreProcessAutoDF
    DARKFRAME,        // EvPreProcessDFFile
    DARKFRAME,        // EvPreProcessExpCorrLinear
    DARKFRAME,        // EvPreProcessExpCorrPH
    FLATFIELD,        // EvFlatFieldFile,
    FLATFIELD,        // EvFlatFieldAutoSelect,
    FLATFIELD,        // EvFlatFieldBlurRadius,
    FLATFIELD,        // EvFlatFieldBlurType,
    TRANSFORM,        // EvAutoDIST,
    ALLNORAW,         // EvDPDNLumCurve,
    ALLNORAW,         // EvDPDNChromCurve,
    GAMMA,            // EvGAMMA
    GAMMA,            // EvGAMPOS
    GAMMA,            // EvGAMFREE
    GAMMA,            // EvSLPOS
    DARKFRAME,        // EvPreProcessExpBlackzero
    DARKFRAME,        // EvPreProcessExpBlackone
    DARKFRAME,        // EvPreProcessExpBlacktwo
    DARKFRAME,        // EvPreProcessExpBlackthree
    DARKFRAME,        // EvPreProcessExptwoGreen
    SHARPENING,       // EvSharpenEdgePasses
    SHARPENING,       // EvSharpenEdgeStrength
    SHARPENING,       // EvSharpenMicroStrength
    SHARPENING,       // EvSharpenMicroUniformity
    SHARPENING,       // EvSharpenEdgeEnabled
    SHARPENING,       // EvSharpenEdgeThreechannels
    SHARPENING,       // EvSharpenMicroEnabled
    SHARPENING,       // EvSharpenMicroMatrix
    DEMOSAIC,         // EvDemosaicALLEnhanced Disabled but not removed for now, may be reintroduced some day
    RGBCURVE,         // EvVibranceEnabled
    RGBCURVE,         // EvVibrancePastels
    RGBCURVE,         // EvVibranceSaturated
    RGBCURVE,         // EvVibranceProtectSkins
    RGBCURVE,         // EvVibranceAvoidColorShift
    RGBCURVE,         // EvVibrancePastSatTog
    RGBCURVE,         // EvVibrancePastSatThreshold
    SHARPENING,       // EvEPDStrength
    SHARPENING,       // EvEPDEdgeStopping
    SHARPENING,       // EvEPDScale
    SHARPENING,       // EvEPDReweightingIterates
    SHARPENING,       // EvEPDEnabled
    RGBCURVE,         // EvRGBrCurve
    RGBCURVE,         // EvRGBgCurve
    RGBCURVE,         // EvRGBbCurve
    RGBCURVE,         // EvNeutralExp
    DEMOSAIC | M_PREPROC, // EvDemosaicMethodPreProc
    LUMINANCECURVE,   // EvLCCurve
    LUMINANCECURVE,   // EvLCHCurve
    RGBCURVE,         // EvVibranceSkinTonesCurve
    LUMINANCECURVE,   // EvLLCCurve
    LUMINANCECURVE,   // EvLLCredsk
    ALLNORAW,         // EvDPDNLdetail
    ALLNORAW,         // EvCATEnabled
    LUMINANCECURVE,   // EvCATDegree
    LUMINANCECURVE,   // EvCATMethodsur
    LUMINANCECURVE,   // EvCATAdapscen
    LUMINANCECURVE,   // EvCATAdapLum
    LUMINANCECURVE,   // EvCATMethodWB
    LUMINANCECURVE,   // EvCATJLight
    LUMINANCECURVE,   // EvCATChroma
    LUMINANCECURVE,   // EvCATAutoDegree
    LUMINANCECURVE,   // EvCATContrast
    LUMINANCECURVE,   // EvCATSurr
    LUMINANCECURVE,   // EvCATgamut
    LUMINANCECURVE,   // EvCATmethodalg
    LUMINANCECURVE,   // EvCATRstpro
    LUMINANCECURVE,   // EvCATQbright
    LUMINANCECURVE,   // EvCATQContrast
    LUMINANCECURVE,   // EvCATSChroma
    LUMINANCECURVE,   // EvCATMchroma
    LUMINANCECURVE,   // EvCAThue
    LUMINANCECURVE,   // EvCATcurve1
    LUMINANCECURVE,   // EvCATcurve2
    LUMINANCECURVE,   // EvCATcurvemode1
    LUMINANCECURVE,   // EvCATcurvemode2
    LUMINANCECURVE,   // EvCATcurve3
    LUMINANCECURVE,   // EvCATcurvemode3
    LUMINANCECURVE,   // EvCATdatacie
    LUMINANCECURVE,   // EvCATtonecie
    ALLNORAW,         // EvDPDNbluechro
    ALLNORAW,         // EvDPDNperform
    ALLNORAW,         // EvDPDNmet
    DEMOSAIC,         // EvDemosaicLMMSEIter
    LUMINANCECURVE,   // EvCATbadpix
    LUMINANCECURVE,   // EvCATAutoadap
    DEFRINGE,         // EvPFCurve
    ALLNORAW,         // EvWBequal
    ALLNORAW,         // EvWBequalbo
    TRANSFORM,        // EvGradientDegree
    TRANSFORM,        // EvGradientEnabled
    TRANSFORM,        // EvPCVignetteStrength
    TRANSFORM,        // EvPCVignetteEnabled
    RGBCURVE,         // EvBWChmixEnabled
    RGBCURVE,         // EvBWred
    RGBCURVE,         // EvBWgreen
    RGBCURVE,         // EvBWblue
    RGBCURVE,         // EvBWredgam
    RGBCURVE,         // EvBWgreengam
    RGBCURVE,         // EvBWbluegam
    RGBCURVE,         // EvBWfilter
    RGBCURVE,         // EvBWsetting
    RGBCURVE,         // EvBWoran
    RGBCURVE,         // EvBWyell
    RGBCURVE,         // EvBWcyan
    RGBCURVE,         // EvBWmag
    RGBCURVE,         // EvBpur
    RGBCURVE,         // EvBWLuminanceEqual
    RGBCURVE,         // EvBWChmixEnabledLm
    RGBCURVE,         // EvBWmethod
    RGBCURVE,         // EvBWBeforeCurve
    RGBCURVE,         // EvBWBeforeCurveMode
    RGBCURVE,         // EvBWAfterCurve
    RGBCURVE,         // EvBWAfterCurveMode
    RGBCURVE,         // EvAutoch
    0,                // --unused--
    RGBCURVE,         // EvNeutralBW
    TRANSFORM,        // EvGradientFeather
    TRANSFORM,        // EvGradientStrength
    TRANSFORM,        // EvGradientCenter
    TRANSFORM,        // EvPCVignetteFeather
    TRANSFORM,        // EvPCVignetteRoundness
    TRANSFORM,        // EvVignettingRadius,
    TRANSFORM,        // EvVignettingStrength
    TRANSFORM,        // EvVignettingCenter
    LUMINANCECURVE,   // EvLCLCurve
    LUMINANCECURVE,   // EvLLHCurve
    LUMINANCECURVE,   // EvLHHCurve
    ALLNORAW,         // EvDirPyrEqualizerThreshold
    ALLNORAW,         // EvDPDNenhance
    RGBCURVE,         // EvBWMethodalg
    ALLNORAW,         // EvDirPyrEqualizerSkin
    ALLNORAW,         // EvDirPyrEqlgamutlab
    ALLNORAW,         // EvDirPyrEqualizerHueskin
    ALLNORAW,         // EvDPDNmedian
    ALLNORAW,         // EvDPDNmedmet
    RGBCURVE,         // EvColorToningEnabled
    RGBCURVE,         // EvColorToningColor
    RGBCURVE,         // EvColorToningOpacity
    RGBCURVE,         // EvColorToningCLCurve
    RGBCURVE,         // EvColorToningMethod
    RGBCURVE,         // EvColorToningLLCurve
    RGBCURVE,         // EvColorToningredlow
    RGBCURVE,         // EvColorToninggreenlow
    RGBCURVE,         // EvColorToningbluelow
    RGBCURVE,         // EvColorToningredmed
    RGBCURVE,         // EvColorToninggreenmed
    RGBCURVE,         // EvColorToningbluemed
    RGBCURVE,         // EvColorToningredhigh
    RGBCURVE,         // EvColorToninggreenhigh
    RGBCURVE,         // EvColorToningbluehigh
    RGBCURVE,         // EvColorToningbalance
    RGBCURVE,         // EvColorToningNeutral
    RGBCURVE,         // EvColorToningsatlow
    RGBCURVE,         // EvColorToningsathigh
    RGBCURVE,         // EvColorToningTwocolor
    RGBCURVE,         // EvColorToningNeutralcur
    RGBCURVE,         // EvColorToningLumamode
    RGBCURVE,         // EvColorToningShadows
    RGBCURVE,         // EvColorToningHighights
    RGBCURVE,         // EvColorToningSatProtection
    RGBCURVE,         // EvColorToningSatThreshold
    RGBCURVE,         // EvColorToningStrength
    RGBCURVE,         // EvColorToningautosat
    ALLNORAW,         // EvDPDNmetmed
    ALLNORAW,         // EvDPDNrgbmet
    ALLNORAW,         // EvDPDNpasses
    FLATFIELD,        // EvFlatFieldClipControl
    FLATFIELD,        // EvFlatFieldAutoClipControl
    DARKFRAME,        // EvPreProcessExpBlackRed
    DARKFRAME,        // EvPreProcessExpBlackGreen
    DARKFRAME,        // EvPreProcessExpBlackBlue
    RGBCURVE,         // EvFilmSimulationEnabled
    RGBCURVE,         // EvFilmSimulationStrength
    RGBCURVE,         // EvFilmSimulationFilename
    ALLNORAW,         // EvDPDNLCurve
    ALLNORAW,         // EvDPDNsmet
    DARKFRAME,        // EvPreProcessDeadPixel
    ALLNORAW,         // EvDPDNCCCurve
    ALLNORAW,         // EvDPDNautochroma
    ALLNORAW,         // EvDPDNLmet
    ALLNORAW,         // EvDPDNCmet
    ALLNORAW,         // EvDPDNC2met
    DIRPYREQUALIZER,  // EvWavelet
    DIRPYREQUALIZER,  // EvEnabled
    DIRPYREQUALIZER,  // EvWavLmethod
    DIRPYREQUALIZER,  // EvWavCLmethod
    DIRPYREQUALIZER,  // EvWavDirmethod
    DIRPYREQUALIZER,  // EvWavtiles
    DIRPYREQUALIZER,  // EvWavsky
    DIRPYREQUALIZER,  // EvWavthres
    DIRPYREQUALIZER,  // EvWavthr
    DIRPYREQUALIZER,  // EvWavchroma
    DIRPYREQUALIZER,  // EvWavmedian
    DIRPYREQUALIZER,  // EvWavunif
    DIRPYREQUALIZER,  // EvWavSkin
    DIRPYREQUALIZER,  // EvWavHueSkin
    DIRPYREQUALIZER,  // EvWavThreshold
    DIRPYREQUALIZER,  // EvWavlhl
    DIRPYREQUALIZER,  // EvWavbhl
    DIRPYREQUALIZER,  // EvWavThresHold2
    DIRPYREQUALIZER,  // EvWavavoid
    DIRPYREQUALIZER,  // EvWavCCCurve
    DIRPYREQUALIZER,  // EvWavpast
    DIRPYREQUALIZER,  // EvWavsat
    DIRPYREQUALIZER,  // EvWavCHmet
    DIRPYREQUALIZER,  // EvWavHSmet
    DIRPYREQUALIZER,  // EvWavchro
    DIRPYREQUALIZER,  // EvWavColor
    DIRPYREQUALIZER,  // EvWavOpac
    DIRPYREQUALIZER,  // EvWavsup
    DIRPYREQUALIZER,  // EvWavTilesmet
    DIRPYREQUALIZER,  // EvWavrescon
    DIRPYREQUALIZER,  // EvWavreschro
    DIRPYREQUALIZER,  // EvWavresconH
    DIRPYREQUALIZER,  // EvWavthrH
    DIRPYREQUALIZER,  // EvWavHueskin2
    DIRPYREQUALIZER,  // EvWavedgrad
    DIRPYREQUALIZER,  // EvWavedgval
    DIRPYREQUALIZER,  // EvWavStrngth
    DIRPYREQUALIZER,  // EvWavdaubcoeffmet
    DIRPYREQUALIZER,  // EvWavedgreinf
    DIRPYREQUALIZER,  // EvWaveletch
    DIRPYREQUALIZER,  // EvWavCHSLmet
    DIRPYREQUALIZER,  // EvWavedgcont
    DIRPYREQUALIZER,  // EvWavEDmet
    DIRPYREQUALIZER,  // EvWavlev0nois
    DIRPYREQUALIZER,  // EvWavlev1nois
    DIRPYREQUALIZER,  // EvWavlev2nois
    DIRPYREQUALIZER,  // EvWavmedianlev
    DIRPYREQUALIZER,  // EvWavHHCurve
    DIRPYREQUALIZER,  // EvWavBackmet
    DIRPYREQUALIZER,  // EvWavedgedetect
    DIRPYREQUALIZER,  // EvWavlipst
    DIRPYREQUALIZER,  // EvWavedgedetectthr
    DIRPYREQUALIZER,  // EvWavedgedetectthr2
    DIRPYREQUALIZER,  // EvWavlinkedg
    DIRPYREQUALIZER,  // EvWavCHCurve
    DARKFRAME,        // EvPreProcessHotDeadThresh
    SHARPENING,       // EvEPDgamma
    DIRPYREQUALIZER,  // EvWavtmr
    DIRPYREQUALIZER,  // EvWavTMmet
    DIRPYREQUALIZER,  // EvWavtmrs
    DIRPYREQUALIZER,  // EvWavbalance
    DIRPYREQUALIZER,  // EvWaviter
    DIRPYREQUALIZER,  // EvWavgamma
    DIRPYREQUALIZER,  // EvWavCLCurve
    DIRPYREQUALIZER,  // EvWavopacity
    DIRPYREQUALIZER,  // EvWavBAmet
    DIRPYREQUALIZER,  // EvWavopacityWL
    RESIZE,           // EvPrShrEnabled
    RESIZE,           // EvPrShrRadius
    RESIZE,           // EvPrShrAmount
    RESIZE,           // EvPrShrThresh
    RESIZE,           // EvPrShrEdgeOnly
    RESIZE,           // EvPrShrEdgeRadius=375,
    RESIZE,           // EvPrShrEdgeTolerance=376,
    RESIZE,           // EvPrShrHaloControl=377,
    RESIZE,           // EvPrShrHaloAmount=378,
    RESIZE,           // EvPrShrMethod=379,
    RESIZE,           // EvPrShrDRadius=380,
    RESIZE,           // EvPrShrDAmount=381,
    RESIZE,           // EvPrShrDDamping=382,
    RESIZE,           // EvPrShrDIterations=383,
    DIRPYREQUALIZER,  // EvWavcbenab
    DIRPYREQUALIZER,  // EvWavgreenhigh
    DIRPYREQUALIZER,  // EvWavbluehigh
    DIRPYREQUALIZER,  // EvWavgreenmed
    DIRPYREQUALIZER,  // EvWavbluemed
    DIRPYREQUALIZER,  // EvWavgreenlow
    DIRPYREQUALIZER,  // EvWavbluelow
    DIRPYREQUALIZER,  // EvWavNeutral
    RGBCURVE,         // EvDCPApplyLookTable,
    RGBCURVE,         // EvDCPApplyBaselineExposureOffset,
    ALLNORAW,         // EvDCPApplyHueSatMap
    DIRPYREQUALIZER,  // EvWavenacont
    DIRPYREQUALIZER,  // EvWavenachrom
    DIRPYREQUALIZER,  // EvWavenaedge
    DIRPYREQUALIZER,  // EvWavenares
    DIRPYREQUALIZER,  // EvWavenafin
    DIRPYREQUALIZER,  // EvWavenatoning
    DIRPYREQUALIZER,  // EvWavenanoise
    DIRPYREQUALIZER,  // EvWavedgesensi
    DIRPYREQUALIZER,  // EvWavedgeampli
    DIRPYREQUALIZER,  // EvWavlev3nois
    DIRPYREQUALIZER,  // EvWavNPmet
    DEMOSAIC,         // EvretinexMethod
    RETINEX,          // EvLneigh
    RETINEX,          // EvLgain
    RETINEX,          // EvLoffs
    RETINEX,          // EvLstr
    RETINEX,          // EvLscal
    RETINEX,          // EvLvart
    DEMOSAIC,         // EvLCDCurve
    RETINEX,          // EvRetinextransmission
    DEMOSAIC,         // EvRetinexEnabled
    RETINEX,          // EvRetinexmedianmap
    RETINEX,          // EvLlimd
    DEMOSAIC,         // Evretinexcolorspace
    DEMOSAIC,         // EvLCDHCurve
    DEMOSAIC,         // Evretinexgamma
    DEMOSAIC,         // EvLgam
    DEMOSAIC,         // EvLslope
    RETINEX,          // EvLhighl
    0,                // --unused--
    DEMOSAIC,         // EvRetinexlhcurve
    OUTPUTPROFILE,    // EvOIntent
    MONITORTRANSFORM, // EvMonitorTransform: no history message
    RETINEX,          // EvLiter
    RETINEX,          // EvLgrad
    RETINEX,          // EvLgrads
    RETINEX,          // EvLhighlights
    RETINEX,          // EvLh_tonalwidth
    RETINEX,          // EvLshadows
    RETINEX,          // EvLs_tonalwidth
    RETINEX,          // EvLradius
    RETINEX,          // EvmapMethod
    DEMOSAIC,         // EvRetinexmapcurve
    DEMOSAIC,         // EvviewMethod
    RETINEX,          // EvRetinexgaintransmission
    RETINEX,         //EvLskal
    RETINEX,          // EvChrrt
    OUTPUTPROFILE,       //EvOBPCompens
    ALLNORAW,          // EvWBtempBias
    DARKFRAME,        // EvRawImageNum
    DEMOSAIC,         // EvPixelShiftMotion
    DEMOSAIC,         // EvPixelShiftMotionCorrection
    DEMOSAIC,         // EvPixelShiftStddevFactorGreen
    DEMOSAIC,         // EvPixelShiftEperIso
    DEMOSAIC,         // EvPixelShiftNreadIso
    DEMOSAIC,         // EvPixelShiftPrnu
    DEMOSAIC,         // EvPixelshiftShowMotion
    DEMOSAIC,         // EvPixelshiftShowMotionMaskOnly
    DEMOSAIC,         // EvPixelShiftAutomatic
    DEMOSAIC,         // EvPixelShiftNonGreenHorizontal
    DEMOSAIC,         // EvPixelShiftNonGreenVertical
    DEMOSAIC,         // EvPixelShiftNonGreenCross
    DEMOSAIC,         // EvPixelShiftStddevFactorRed
    DEMOSAIC,         // EvPixelShiftStddevFactorBlue
    DEMOSAIC,         // EvPixelShiftNonGreenCross2
    DEMOSAIC,         // EvPixelShiftNonGreenAmaze
    DEMOSAIC,         // EvPixelShiftGreen
    DEMOSAIC,         // EvPixelShiftRedBlueWeight
    DEMOSAIC,         // EvPixelShiftBlur
    DEMOSAIC,         // EvPixelShiftSigma
    DEMOSAIC,         // EvPixelShiftSum
    DEMOSAIC,         // EvPixelShiftExp0
    DEMOSAIC,         // EvPixelShiftHoleFill
    DEMOSAIC,         // EvPixelShiftMedian
    DEMOSAIC,         // EvPixelShiftMedian3
    DEMOSAIC,         // EvPixelShiftMotionMethod
    DEMOSAIC,         // EvPixelShiftSmooth
    DEMOSAIC,         // EvPixelShiftLmmse
    DEMOSAIC,         // EvPixelShiftEqualBright
    DEMOSAIC,          // EvPixelShiftEqualBrightChannel
    LUMINANCECURVE,   // EvCATtempout
    LUMINANCECURVE,   // EvCATgreenout
    LUMINANCECURVE,   // EvCATybout
    LUMINANCECURVE,   // EvCATDegreeout
    LUMINANCECURVE,   // EvCATAutoDegreeout
    LUMINANCECURVE,   // EvCATtempsc
    LUMINANCECURVE,   // EvCATgreensc
    LUMINANCECURVE,   // EvCATybscen
    LUMINANCECURVE,   // EvCATAutoyb
    DARKFRAME,        // EvLensCorrMode
    DARKFRAME,        // EvLensCorrLensfunCamera
    DARKFRAME,        // EvLensCorrLensfunLens
    ALLNORAW,         // EvTMFattalEnabled
    HDR,              // EvTMFattalThreshold
    HDR,              // EvTMFattalAmount
    ALLNORAW,         // EvWBEnabled
<<<<<<< HEAD
    RGBCURVE,          // EvRGBEnabled
    LUMINANCECURVE,    // EvLEnabled
    DIRPYREQUALIZER,  // EvWavmergeL
    DIRPYREQUALIZER,  // EvWavmergeC
    DIRPYREQUALIZER,  // EvWavgain
    DIRPYREQUALIZER,  // EvWavoffs
    DIRPYREQUALIZER,  // EvWavstr
    DIRPYREQUALIZER,  // EvWavneigh
    DIRPYREQUALIZER,  // EvWavvart
    DIRPYREQUALIZER,  // EvWavlimd
    DIRPYREQUALIZER,  // EvWavretinexMethod
    DIRPYREQUALIZER,  // EvWavCTCurve
    DIRPYREQUALIZER,  // EvWavchrrt
    DIRPYREQUALIZER,  // EvWavretinexMethodpro
    DIRPYREQUALIZER,  // EvWavenamerge
    DIRPYREQUALIZER,  // EvWaveinput
    DIRPYREQUALIZER,  // EvWavmergevMethod
    DIRPYREQUALIZER,  // EvWavmergMethod
    DIRPYREQUALIZER,  // EvWavbalanlow
    DIRPYREQUALIZER,  // EvWavbalanhigh
    DIRPYREQUALIZER,  // EvWavblend
    DIRPYREQUALIZER,  // EvWavblendc
    DIRPYREQUALIZER,  // EvmFile
    DIRPYREQUALIZER,  // EvWavushamet
    DIRPYREQUALIZER,  // EvWavenareti
    DIRPYREQUALIZER,  // EvWavmergBMethod
    DIRPYREQUALIZER,  // EvWavradius
    DIRPYREQUALIZER,  // EvWavhighlights
    DIRPYREQUALIZER,  // EvWavh_tonalwidth
    DIRPYREQUALIZER,  // EvWavshadows
    DIRPYREQUALIZER,  // EvWavs_tonalwidth
    DIRPYREQUALIZER,  // EvWavscale
//   DIRPYREQUALIZER,  // EvWavenaTCresi
//   DIRPYREQUALIZER,  // EvWavenaedge3
    DIRPYREQUALIZER,  // EvWavgrad
    DIRPYREQUALIZER,  // EvWavmergCurve
    DIRPYREQUALIZER,  // EvWavCTgainCurve
    ALLNORAW,          // EvcbdlMethod
    DIRPYREQUALIZER,   // EvWavsizelab
    DIRPYREQUALIZER,     //EvWaveletbalmer
    DIRPYREQUALIZER,     //EvWavbalmerch
    DIRPYREQUALIZER,     //EvWavbalmerres
    DIRPYREQUALIZER,     //EvWavshapedet
    DIRPYREQUALIZER,     //EvWavstyCurve
    DIRPYREQUALIZER,     //EvWavHueskinsty
    DIRPYREQUALIZER,    //EvWavdirV
    DIRPYREQUALIZER,    //EvWavdirH
    DIRPYREQUALIZER,    //EvWavdirD
    DIRPYREQUALIZER,    //EvWavshstyCurve
    DIRPYREQUALIZER,    //EvWavmerg2Curve
    DIRPYREQUALIZER,     //EvWaveletbalmer2
    DIRPYREQUALIZER,    //EvWavbalmerres2
    DIRPYREQUALIZER,    //EvWavmergMethod2
    DIRPYREQUALIZER,     //EvWavshapMethod
    DIRPYREQUALIZER,     //EvWavshapind
    DIRPYREQUALIZER,     //EvWavsty2Curve
    DIRPYREQUALIZER  // EvWavusharpmet
=======
    RGBCURVE,         // EvRGBEnabled
    LUMINANCECURVE,   // EvLEnabled
    DEMOSAIC          // EvPixelShiftOneGreen
>>>>>>> 62585bc4
};


namespace rtengine {

RefreshMapper::RefreshMapper():
    next_event_(rtengine::NUMOFEVENTS)
{
    for (int event = 0; event < rtengine::NUMOFEVENTS; ++event) {
        actions_[event] = refreshmap[event];
    }
}


ProcEvent RefreshMapper::newEvent()
{
    return ProcEvent(++next_event_);
}


void RefreshMapper::mapEvent(ProcEvent event, int action)
{
    actions_[event] = action;
}


int RefreshMapper::getAction(ProcEvent event) const
{
    auto it = actions_.find(event);
    if (it == actions_.end()) {
        return 0;
    } else {
        return it->second;
    }
}


RefreshMapper *RefreshMapper::getInstance()
{
    static RefreshMapper instance;
    return &instance;
}

} // namespace rtengine<|MERGE_RESOLUTION|>--- conflicted
+++ resolved
@@ -518,9 +518,9 @@
     HDR,              // EvTMFattalThreshold
     HDR,              // EvTMFattalAmount
     ALLNORAW,         // EvWBEnabled
-<<<<<<< HEAD
-    RGBCURVE,          // EvRGBEnabled
-    LUMINANCECURVE,    // EvLEnabled
+    RGBCURVE,         // EvRGBEnabled
+    LUMINANCECURVE,   // EvLEnabled
+    DEMOSAIC,          // EvPixelShiftOneGreen
     DIRPYREQUALIZER,  // EvWavmergeL
     DIRPYREQUALIZER,  // EvWavmergeC
     DIRPYREQUALIZER,  // EvWavgain
@@ -576,11 +576,6 @@
     DIRPYREQUALIZER,     //EvWavshapind
     DIRPYREQUALIZER,     //EvWavsty2Curve
     DIRPYREQUALIZER  // EvWavusharpmet
-=======
-    RGBCURVE,         // EvRGBEnabled
-    LUMINANCECURVE,   // EvLEnabled
-    DEMOSAIC          // EvPixelShiftOneGreen
->>>>>>> 62585bc4
 };
 
 
