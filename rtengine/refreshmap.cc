/*
 *  This file is part of RawTherapee.
 *
 *  Copyright (c) 2004-2010 Gabor Horvath <hgabor@rawtherapee.com>
 *
 *  RawTherapee is free software: you can redistribute it and/or modify
 *  it under the terms of the GNU General Public License as published by
 *  the Free Software Foundation, either version 3 of the License, or
 *  (at your option) any later version.
 *
 *  RawTherapee is distributed in the hope that it will be useful,
 *  but WITHOUT ANY WARRANTY; without even the implied warranty of
 *  MERCHANTABILITY or FITNESS FOR A PARTICULAR PURPOSE.  See the
 *  GNU General Public License for more details.
 *
 *  You should have received a copy of the GNU General Public License
 *  along with RawTherapee.  If not, see <http://www.gnu.org/licenses/>.
 */
#include "refreshmap.h"
#include "procevents.h"







// Aligned so the first entry starts on line 30.
int refreshmap[rtengine::NUMOFEVENTS] = {
    ALL,              // EvPhotoLoaded,
    ALL,              // EvProfileLoaded,
    ALL,              // EvProfileChanged,
    ALL,              // EvHistoryBrowsed,
    RGBCURVE,         // EvBrightness,
    RGBCURVE,         // EvContrast,
    RGBCURVE,         // EvBlack,
    RGBCURVE,         // EvExpComp,
    RGBCURVE,         // EvHLCompr,
    RGBCURVE,         // EvSHCompr,
    RGBCURVE,         // EvToneCurve1,
    AUTOEXP,          // EvAutoExp,
    AUTOEXP,          // EvClip,
    LUMINANCECURVE,   // EvLBrightness,
    LUMINANCECURVE,   // EvLContrast,
    LUMINANCECURVE,   // EvLBlack,
    LUMINANCECURVE,   // EvLHLCompr,
    LUMINANCECURVE,   // EvLSHCompr,
    LUMINANCECURVE,   // EvLLCurve,
    SHARPENING,       // EvShrEnabled,
    SHARPENING,       // EvShrRadius,
    SHARPENING,       // EvShrAmount,
    SHARPENING,       // EvShrThresh,
    SHARPENING,       // EvShrEdgeOnly,
    SHARPENING,       // EvShrEdgeRadius,
    SHARPENING,       // EvShrEdgeTolerance,
    SHARPENING,       // EvShrHaloControl,
    SHARPENING,       // EvShrHaloAmount,
    SHARPENING,       // EvShrMethod,
    SHARPENING,       // EvShrDRadius,
    SHARPENING,       // EvShrDAmount,
    SHARPENING,       // EvShrDDamping,
    SHARPENING,       // EvShrDIterations,
    TRANSFORM,        // EvLCPUseDist,
    DARKFRAME,        // EvLCPUseVign,
    TRANSFORM,        // EvLCPUseCA,
    M_VOID,           // EvFixedExp
    ALLNORAW,         // EvWBMethod,
    ALLNORAW,         // EvWBTemp,
    ALLNORAW,         // EvWBGreen,
    RGBCURVE,         // EvToneCurveMode1,
    RGBCURVE,         // EvToneCurve2,
    RGBCURVE,         // EvToneCurveMode2,
    0,                // EvLDNRadius: obsolete,
    0,                // EvLDNEdgeTolerance: obsolete,
    0,                // EvCDNEnabled:obsolete,
    0,                // free entry
    RGBCURVE,         // EvDCPToneCurve,
    ALLNORAW,         // EvDCPIlluminant,
    RETINEX,          // EvSHEnabled,
    RGBCURVE,         // EvSHHighlights,
    RGBCURVE,         // EvSHShadows,
    RGBCURVE,         // EvSHHLTonalW,
    RGBCURVE,         // EvSHSHTonalW,
    RGBCURVE,         // EvSHLContrast,
    RETINEX,          // EvSHRadius,
    ALL,              // EvCTRotate,
    ALL,              // EvCTHFlip,
    ALL,              // EvCTVFlip,
    TRANSFORM,        // EvROTDegree,
    TRANSFORM,        // EvTransAutoFill,
    TRANSFORM,        // EvDISTAmount,
    ALL,              // EvBookmarkSelected,
    CROP,             // EvCrop,
    TRANSFORM,        // EvCACorr,
    ALLNORAW,         // EvHREnabled,
    ALLNORAW,         // EvHRAmount,
    ALLNORAW,         // EvHRMethod,
    DEMOSAIC,         // EvWProfile,
    OUTPUTPROFILE,    // EvOProfile,
    ALLNORAW,         // EvIProfile,
    TRANSFORM,        // EvVignettingAmount,
    RGBCURVE,         // EvChMixer,
    RESIZE,           // EvResizeScale,
    RESIZE,           // EvResizeMethod,
    EXIF,             // EvExif,
    IPTC,             // EvIPTC
    RESIZE,           // EvResizeSpec,
    RESIZE,           // EvResizeWidth
    RESIZE,           // EvResizeHeight
    RESIZE,           // EvResizeEnabled
    ALL,              // EvProfileChangeNotification
    RETINEX,          // EvShrHighQuality
    TRANSFORM,        // EvPerspCorr
    DARKFRAME,        // EvLCPFile
    RGBCURVE,         // EvRGBrCurveLumamode
    IMPULSEDENOISE,   // EvIDNEnabled,
    IMPULSEDENOISE,   // EvIDNThresh,
    ALLNORAW,         // EvDPDNEnabled,
    ALLNORAW,         // EvDPDNLuma,
    ALLNORAW,         // EvDPDNChroma,
    ALLNORAW,         // EvDPDNGamma,
    ALLNORAW,         // EvDirPyrEqualizer,
    ALLNORAW,         // EvDirPyrEqlEnabled,
    LUMINANCECURVE,   // EvLSaturation,
    LUMINANCECURVE,   // EvLaCurve,
    LUMINANCECURVE,   // EvLbCurve,
    DEMOSAIC,         // EvDemosaicMethod
    DARKFRAME,        // EvPreProcessHotPixel
    RGBCURVE,         // EvSaturation,
    RGBCURVE,         // EvHSVEqualizerH,
    RGBCURVE,         // EvHSVEqualizerS,
    RGBCURVE,         // EvHSVEqualizerV,
    RGBCURVE,         // EvHSVEqEnabled,
    DEFRINGE,         // EvDefringeEnabled,
    DEFRINGE,         // EvDefringeRadius,
    DEFRINGE,         // EvDefringeThreshold,
    RGBCURVE,         // EvHLComprThreshold,
    RESIZE,           // EvResizeBoundingBox
    RESIZE,           // EvResizeAppliesTo
    LUMINANCECURVE,   // EvCBAvoidClip,
    LUMINANCECURVE,   // EvCBSatLimiter,
    LUMINANCECURVE,   // EvCBSatLimit,
    DEMOSAIC,         // EvDemosaicDCBIter
    ALLNORAW,         // EvDemosaicFalseColorIter
    DEMOSAIC,         // EvDemosaicDCBEnhanced
    DARKFRAME,        // EvPreProcessCARed
    DARKFRAME,        // EvPreProcessCABlue
    DARKFRAME,        // EvPreProcessLineDenoise
    DARKFRAME,        // EvPreProcessGEquilThresh
    DARKFRAME,        // EvPreProcessAutoCA
    DARKFRAME,        // EvPreProcessAutoDF
    DARKFRAME,        // EvPreProcessDFFile
    DARKFRAME,        // EvPreProcessExpCorrLinear
    DARKFRAME,        // EvPreProcessExpCorrPH
    FLATFIELD,        // EvFlatFieldFile,
    FLATFIELD,        // EvFlatFieldAutoSelect,
    FLATFIELD,        // EvFlatFieldBlurRadius,
    FLATFIELD,        // EvFlatFieldBlurType,
    TRANSFORM,        // EvAutoDIST,
    ALLNORAW,         // EvDPDNLumCurve,
    ALLNORAW,         // EvDPDNChromCurve,
    GAMMA,            // EvGAMMA
    GAMMA,            // EvGAMPOS
    GAMMA,            // EvGAMFREE
    GAMMA,            // EvSLPOS
    DARKFRAME,        // EvPreProcessExpBlackzero
    DARKFRAME,        // EvPreProcessExpBlackone
    DARKFRAME,        // EvPreProcessExpBlacktwo
    DARKFRAME,        // EvPreProcessExpBlackthree
    DARKFRAME,        // EvPreProcessExptwoGreen
    SHARPENING,       // EvSharpenEdgePasses
    SHARPENING,       // EvSharpenEdgeStrength
    SHARPENING,       // EvSharpenMicroStrength
    SHARPENING,       // EvSharpenMicroUniformity
    SHARPENING,       // EvSharpenEdgeEnabled
    SHARPENING,       // EvSharpenEdgeThreechannels
    SHARPENING,       // EvSharpenMicroEnabled
    SHARPENING,       // EvSharpenMicroMatrix
    DEMOSAIC,         // EvDemosaicALLEnhanced Disabled but not removed for now, may be reintroduced some day
    RGBCURVE,         // EvVibranceEnabled
    RGBCURVE,         // EvVibrancePastels
    RGBCURVE,         // EvVibranceSaturated
    RGBCURVE,         // EvVibranceProtectSkins
    RGBCURVE,         // EvVibranceAvoidColorShift
    RGBCURVE,         // EvVibrancePastSatTog
    RGBCURVE,         // EvVibrancePastSatThreshold
    SHARPENING,       // EvEPDStrength
    SHARPENING,       // EvEPDEdgeStopping
    SHARPENING,       // EvEPDScale
    SHARPENING,       // EvEPDReweightingIterates
    SHARPENING,       // EvEPDEnabled
    RGBCURVE,         // EvRGBrCurve
    RGBCURVE,         // EvRGBgCurve
    RGBCURVE,         // EvRGBbCurve
    RGBCURVE,         // EvNeutralExp
    DEMOSAIC | M_PREPROC, // EvDemosaicMethodPreProc
    LUMINANCECURVE,   // EvLCCurve
    LUMINANCECURVE,   // EvLCHCurve
    RGBCURVE,         // EvVibranceSkinTonesCurve
    LUMINANCECURVE,   // EvLLCCurve
    LUMINANCECURVE,   // EvLLCredsk
    ALLNORAW,         // EvDPDNLdetail
    ALLNORAW,         // EvCATEnabled
    LUMINANCECURVE,   // EvCATDegree
    LUMINANCECURVE,   // EvCATMethodsur
    LUMINANCECURVE,   // EvCATAdapscen
    LUMINANCECURVE,   // EvCATAdapLum
    LUMINANCECURVE,   // EvCATMethodWB
    LUMINANCECURVE,   // EvCATJLight
    LUMINANCECURVE,   // EvCATChroma
    LUMINANCECURVE,   // EvCATAutoDegree
    LUMINANCECURVE,   // EvCATContrast
    LUMINANCECURVE,   // EvCATSurr
    LUMINANCECURVE,   // EvCATgamut
    LUMINANCECURVE,   // EvCATmethodalg
    LUMINANCECURVE,   // EvCATRstpro
    LUMINANCECURVE,   // EvCATQbright
    LUMINANCECURVE,   // EvCATQContrast
    LUMINANCECURVE,   // EvCATSChroma
    LUMINANCECURVE,   // EvCATMchroma
    LUMINANCECURVE,   // EvCAThue
    LUMINANCECURVE,   // EvCATcurve1
    LUMINANCECURVE,   // EvCATcurve2
    LUMINANCECURVE,   // EvCATcurvemode1
    LUMINANCECURVE,   // EvCATcurvemode2
    LUMINANCECURVE,   // EvCATcurve3
    LUMINANCECURVE,   // EvCATcurvemode3
    LUMINANCECURVE,   // EvCATdatacie
    LUMINANCECURVE,   // EvCATtonecie
    ALLNORAW,         // EvDPDNbluechro
    ALLNORAW,         // EvDPDNperform
    ALLNORAW,         // EvDPDNmet
    DEMOSAIC,         // EvDemosaicLMMSEIter
    LUMINANCECURVE,   // EvCATbadpix
    LUMINANCECURVE,   // EvCATAutoadap
    DEFRINGE,         // EvPFCurve
    ALLNORAW,         // EvWBequal
    ALLNORAW,         // EvWBequalbo
    TRANSFORM,        // EvGradientDegree
    TRANSFORM,        // EvGradientEnabled
    TRANSFORM,        // EvPCVignetteStrength
    TRANSFORM,        // EvPCVignetteEnabled
    RGBCURVE,         // EvBWChmixEnabled
    RGBCURVE,         // EvBWred
    RGBCURVE,         // EvBWgreen
    RGBCURVE,         // EvBWblue
    RGBCURVE,         // EvBWredgam
    RGBCURVE,         // EvBWgreengam
    RGBCURVE,         // EvBWbluegam
    RGBCURVE,         // EvBWfilter
    RGBCURVE,         // EvBWsetting
    RGBCURVE,         // EvBWoran
    RGBCURVE,         // EvBWyell
    RGBCURVE,         // EvBWcyan
    RGBCURVE,         // EvBWmag
    RGBCURVE,         // EvBpur
    RGBCURVE,         // EvBWLuminanceEqual
    RGBCURVE,         // EvBWChmixEnabledLm
    RGBCURVE,         // EvBWmethod
    RGBCURVE,         // EvBWBeforeCurve
    RGBCURVE,         // EvBWBeforeCurveMode
    RGBCURVE,         // EvBWAfterCurve
    RGBCURVE,         // EvBWAfterCurveMode
    RGBCURVE,         // EvAutoch
    0,                // --unused--
    RGBCURVE,         // EvNeutralBW
    TRANSFORM,        // EvGradientFeather
    TRANSFORM,        // EvGradientStrength
    TRANSFORM,        // EvGradientCenter
    TRANSFORM,        // EvPCVignetteFeather
    TRANSFORM,        // EvPCVignetteRoundness
    TRANSFORM,        // EvVignettingRadius,
    TRANSFORM,        // EvVignettingStrength
    TRANSFORM,        // EvVignettingCenter
    LUMINANCECURVE,   // EvLCLCurve
    LUMINANCECURVE,   // EvLLHCurve
    LUMINANCECURVE,   // EvLHHCurve
    ALLNORAW,         // EvDirPyrEqualizerThreshold
    ALLNORAW,         // EvDPDNenhance
    RGBCURVE,         // EvBWMethodalg
    ALLNORAW,         // EvDirPyrEqualizerSkin
    ALLNORAW,         // EvDirPyrEqlgamutlab
    ALLNORAW,         // EvDirPyrEqualizerHueskin
    ALLNORAW,         // EvDPDNmedian
    ALLNORAW,         // EvDPDNmedmet
    RGBCURVE,         // EvColorToningEnabled
    RGBCURVE,         // EvColorToningColor
    RGBCURVE,         // EvColorToningOpacity
    RGBCURVE,         // EvColorToningCLCurve
    RGBCURVE,         // EvColorToningMethod
    RGBCURVE,         // EvColorToningLLCurve
    RGBCURVE,         // EvColorToningredlow
    RGBCURVE,         // EvColorToninggreenlow
    RGBCURVE,         // EvColorToningbluelow
    RGBCURVE,         // EvColorToningredmed
    RGBCURVE,         // EvColorToninggreenmed
    RGBCURVE,         // EvColorToningbluemed
    RGBCURVE,         // EvColorToningredhigh
    RGBCURVE,         // EvColorToninggreenhigh
    RGBCURVE,         // EvColorToningbluehigh
    RGBCURVE,         // EvColorToningbalance
    RGBCURVE,         // EvColorToningNeutral
    RGBCURVE,         // EvColorToningsatlow
    RGBCURVE,         // EvColorToningsathigh
    RGBCURVE,         // EvColorToningTwocolor
    RGBCURVE,         // EvColorToningNeutralcur
    RGBCURVE,         // EvColorToningLumamode
    RGBCURVE,         // EvColorToningShadows
    RGBCURVE,         // EvColorToningHighights
    RGBCURVE,         // EvColorToningSatProtection
    RGBCURVE,         // EvColorToningSatThreshold
    RGBCURVE,         // EvColorToningStrength
    RGBCURVE,         // EvColorToningautosat
    ALLNORAW,         // EvDPDNmetmed
    ALLNORAW,         // EvDPDNrgbmet
    ALLNORAW,         // EvDPDNpasses
    FLATFIELD,        // EvFlatFieldClipControl
    FLATFIELD,        // EvFlatFieldAutoClipControl
    DARKFRAME,        // EvPreProcessExpBlackRed
    DARKFRAME,        // EvPreProcessExpBlackGreen
    DARKFRAME,        // EvPreProcessExpBlackBlue
    RGBCURVE,         // EvFilmSimulationEnabled
    RGBCURVE,         // EvFilmSimulationStrength
    RGBCURVE,         // EvFilmSimulationFilename
    ALLNORAW,         // EvDPDNLCurve
    ALLNORAW,         // EvDPDNsmet
    DARKFRAME,        // EvPreProcessDeadPixel
    ALLNORAW,         // EvDPDNCCCurve
    ALLNORAW,         // EvDPDNautochroma
    ALLNORAW,         // EvDPDNLmet
    ALLNORAW,         // EvDPDNCmet
    ALLNORAW,         // EvDPDNC2met
    DIRPYREQUALIZER,  // EvWavelet
    DIRPYREQUALIZER,  // EvEnabled
    DIRPYREQUALIZER,  // EvWavLmethod
    DIRPYREQUALIZER,  // EvWavCLmethod
    DIRPYREQUALIZER,  // EvWavDirmethod
    DIRPYREQUALIZER,  // EvWavtiles
    DIRPYREQUALIZER,  // EvWavsky
    DIRPYREQUALIZER,  // EvWavthres
    DIRPYREQUALIZER,  // EvWavthr
    DIRPYREQUALIZER,  // EvWavchroma
    DIRPYREQUALIZER,  // EvWavmedian
    DIRPYREQUALIZER,  // EvWavunif
    DIRPYREQUALIZER,  // EvWavSkin
    DIRPYREQUALIZER,  // EvWavHueSkin
    DIRPYREQUALIZER,  // EvWavThreshold
    DIRPYREQUALIZER,  // EvWavlhl
    DIRPYREQUALIZER,  // EvWavbhl
    DIRPYREQUALIZER,  // EvWavThresHold2
    DIRPYREQUALIZER,  // EvWavavoid
    DIRPYREQUALIZER,  // EvWavCCCurve
    DIRPYREQUALIZER,  // EvWavpast
    DIRPYREQUALIZER,  // EvWavsat
    DIRPYREQUALIZER,  // EvWavCHmet
    DIRPYREQUALIZER,  // EvWavHSmet
    DIRPYREQUALIZER,  // EvWavchro
    DIRPYREQUALIZER,  // EvWavColor
    DIRPYREQUALIZER,  // EvWavOpac
    DIRPYREQUALIZER,  // EvWavsup
    DIRPYREQUALIZER,  // EvWavTilesmet
    DIRPYREQUALIZER,  // EvWavrescon
    DIRPYREQUALIZER,  // EvWavreschro
    DIRPYREQUALIZER,  // EvWavresconH
    DIRPYREQUALIZER,  // EvWavthrH
    DIRPYREQUALIZER,  // EvWavHueskin2
    DIRPYREQUALIZER,  // EvWavedgrad
    DIRPYREQUALIZER,  // EvWavedgval
    DIRPYREQUALIZER,  // EvWavStrngth
    DIRPYREQUALIZER,  // EvWavdaubcoeffmet
    DIRPYREQUALIZER,  // EvWavedgreinf
    DIRPYREQUALIZER,  // EvWaveletch
    DIRPYREQUALIZER,  // EvWavCHSLmet
    DIRPYREQUALIZER,  // EvWavedgcont
    DIRPYREQUALIZER,  // EvWavEDmet
    DIRPYREQUALIZER,  // EvWavlev0nois
    DIRPYREQUALIZER,  // EvWavlev1nois
    DIRPYREQUALIZER,  // EvWavlev2nois
    DIRPYREQUALIZER,  // EvWavmedianlev
    DIRPYREQUALIZER,  // EvWavHHCurve
    DIRPYREQUALIZER,  // EvWavBackmet
    DIRPYREQUALIZER,  // EvWavedgedetect
    DIRPYREQUALIZER,  // EvWavlipst
    DIRPYREQUALIZER,  // EvWavedgedetectthr
    DIRPYREQUALIZER,  // EvWavedgedetectthr2
    DIRPYREQUALIZER,  // EvWavlinkedg
    DIRPYREQUALIZER,  // EvWavCHCurve
    DARKFRAME,        // EvPreProcessHotDeadThresh
    SHARPENING,       // EvEPDgamma
    DIRPYREQUALIZER,  // EvWavtmr
    DIRPYREQUALIZER,  // EvWavTMmet
    DIRPYREQUALIZER,  // EvWavtmrs
    DIRPYREQUALIZER,  // EvWavbalance
    DIRPYREQUALIZER,  // EvWaviter
    DIRPYREQUALIZER,  // EvWavgamma
    DIRPYREQUALIZER,  // EvWavCLCurve
    DIRPYREQUALIZER,  // EvWavopacity
    DIRPYREQUALIZER,  // EvWavBAmet
    DIRPYREQUALIZER,  // EvWavopacityWL
    RESIZE,           // EvPrShrEnabled
    RESIZE,           // EvPrShrRadius
    RESIZE,           // EvPrShrAmount
    RESIZE,           // EvPrShrThresh
    RESIZE,           // EvPrShrEdgeOnly
    RESIZE,           // EvPrShrEdgeRadius=375,
    RESIZE,           // EvPrShrEdgeTolerance=376,
    RESIZE,           // EvPrShrHaloControl=377,
    RESIZE,           // EvPrShrHaloAmount=378,
    RESIZE,           // EvPrShrMethod=379,
    RESIZE,           // EvPrShrDRadius=380,
    RESIZE,           // EvPrShrDAmount=381,
    RESIZE,           // EvPrShrDDamping=382,
    RESIZE,           // EvPrShrDIterations=383,
    DIRPYREQUALIZER,  // EvWavcbenab
    DIRPYREQUALIZER,  // EvWavgreenhigh
    DIRPYREQUALIZER,  // EvWavbluehigh
    DIRPYREQUALIZER,  // EvWavgreenmed
    DIRPYREQUALIZER,  // EvWavbluemed
    DIRPYREQUALIZER,  // EvWavgreenlow
    DIRPYREQUALIZER,  // EvWavbluelow
    DIRPYREQUALIZER,  // EvWavNeutral
    RGBCURVE,         // EvDCPApplyLookTable,
    RGBCURVE,         // EvDCPApplyBaselineExposureOffset,
    ALLNORAW,         // EvDCPApplyHueSatMap
    DIRPYREQUALIZER,  // EvWavenacont
    DIRPYREQUALIZER,  // EvWavenachrom
    DIRPYREQUALIZER,  // EvWavenaedge
    DIRPYREQUALIZER,  // EvWavenares
    DIRPYREQUALIZER,  // EvWavenafin
    DIRPYREQUALIZER,  // EvWavenatoning
    DIRPYREQUALIZER,  // EvWavenanoise
    DIRPYREQUALIZER,  // EvWavedgesensi
    DIRPYREQUALIZER,  // EvWavedgeampli
    DIRPYREQUALIZER,  // EvWavlev3nois
    DIRPYREQUALIZER,  // EvWavNPmet
    DEMOSAIC,         // EvretinexMethod
    RETINEX,          // EvLneigh
    RETINEX,          // EvLgain
    RETINEX,          // EvLoffs
    RETINEX,          // EvLstr
    RETINEX,          // EvLscal
    RETINEX,          // EvLvart
    DEMOSAIC,         // EvLCDCurve
    RETINEX,          // EvRetinextransmission
    DEMOSAIC,         // EvRetinexEnabled
    RETINEX,          // EvRetinexmedianmap
    RETINEX,          // EvLlimd
    DEMOSAIC,         // Evretinexcolorspace
    DEMOSAIC,         // EvLCDHCurve
    DEMOSAIC,         // Evretinexgamma
    DEMOSAIC,         // EvLgam
    DEMOSAIC,         // EvLslope
    RETINEX,          // EvLhighl
    0,                // --unused--
    DEMOSAIC,         // EvRetinexlhcurve
    OUTPUTPROFILE,    // EvOIntent
    MONITORTRANSFORM, // EvMonitorTransform: no history message
    RETINEX,          // EvLiter
    RETINEX,          // EvLgrad
    RETINEX,          // EvLgrads
    RETINEX,          // EvLhighlights
    RETINEX,          // EvLh_tonalwidth
    RETINEX,          // EvLshadows
    RETINEX,          // EvLs_tonalwidth
    RETINEX,          // EvLradius
    RETINEX,          // EvmapMethod
    DEMOSAIC,         // EvRetinexmapcurve
    DEMOSAIC,         // EvviewMethod
    RETINEX,          // EvRetinexgaintransmission
    RETINEX,         //EvLskal
    RETINEX,          // EvChrrt
    OUTPUTPROFILE,       //EvOBPCompens
    ALLNORAW,          // EvWBtempBias
    DARKFRAME,        // EvRawImageNum
    DEMOSAIC,         // EvPixelShiftMotion
    DEMOSAIC,         // EvPixelShiftMotionCorrection
    DEMOSAIC,         // EvPixelShiftStddevFactorGreen
    DEMOSAIC,         // EvPixelShiftEperIso
    DEMOSAIC,         // EvPixelShiftNreadIso
    DEMOSAIC,         // EvPixelShiftPrnu
    DEMOSAIC,         // EvPixelshiftShowMotion
    DEMOSAIC,         // EvPixelshiftShowMotionMaskOnly
    DEMOSAIC,         // EvPixelShiftAutomatic
    DEMOSAIC,         // EvPixelShiftNonGreenHorizontal
    DEMOSAIC,         // EvPixelShiftNonGreenVertical
    DEMOSAIC,         // EvPixelShiftNonGreenCross
    DEMOSAIC,         // EvPixelShiftStddevFactorRed
    DEMOSAIC,         // EvPixelShiftStddevFactorBlue
    DEMOSAIC,         // EvPixelShiftNonGreenCross2
    DEMOSAIC,         // EvPixelShiftNonGreenAmaze
    DEMOSAIC,         // EvPixelShiftGreen
    DEMOSAIC,         // EvPixelShiftRedBlueWeight
    DEMOSAIC,         // EvPixelShiftBlur
    DEMOSAIC,         // EvPixelShiftSigma
    DEMOSAIC,         // EvPixelShiftSum
    DEMOSAIC,         // EvPixelShiftExp0
    DEMOSAIC,         // EvPixelShiftHoleFill
    DEMOSAIC,         // EvPixelShiftMedian
    DEMOSAIC,         // EvPixelShiftMedian3
    DEMOSAIC,         // EvPixelShiftMotionMethod
    DEMOSAIC,         // EvPixelShiftSmooth
    DEMOSAIC,         // EvPixelShiftLmmse
    DEMOSAIC,         // EvPixelShiftEqualBright
    DEMOSAIC,          // EvPixelShiftEqualBrightChannel
    LUMINANCECURVE,   // EvCATtempout
    LUMINANCECURVE,   // EvCATgreenout
    LUMINANCECURVE,   // EvCATybout
    LUMINANCECURVE,   // EvCATDegreeout
    LUMINANCECURVE,   // EvCATAutoDegreeout
    LUMINANCECURVE,   // EvCATtempsc
    LUMINANCECURVE,   // EvCATgreensc
    LUMINANCECURVE,   // EvCATybscen
<<<<<<< HEAD
    LUMINANCECURVE,   // EvCATAutoyb	
    DIRPYREQUALIZER,  // EvWavusharpmet
    DIRPYREQUALIZER,  // EvWavmergeL
    DIRPYREQUALIZER,  // EvWavmergeC
    DIRPYREQUALIZER,  // EvWavgain
    DIRPYREQUALIZER,  // EvWavoffs
    DIRPYREQUALIZER,  // EvWavstr
    DIRPYREQUALIZER,  // EvWavneigh
    DIRPYREQUALIZER,  // EvWavvart
    DIRPYREQUALIZER,  // EvWavlimd
    DIRPYREQUALIZER,  // EvWavretinexMethod
    DIRPYREQUALIZER,  // EvWavCTCurve
    DIRPYREQUALIZER,  // EvWavchrrt
    DIRPYREQUALIZER,  // EvWavretinexMethodpro
    DIRPYREQUALIZER,  // EvWavenamerge
    DIRPYREQUALIZER,  // EvWaveinput
    DIRPYREQUALIZER,  // EvWavmergevMethod
    DIRPYREQUALIZER,  // EvWavmergMethod
    DIRPYREQUALIZER,  // EvWavbalanlow
    DIRPYREQUALIZER,  // EvWavbalanhigh
    DIRPYREQUALIZER,  // EvWavblend
    DIRPYREQUALIZER,  // EvWavblendc
    DIRPYREQUALIZER,  // EvmFile
    DIRPYREQUALIZER,  // EvWavushamet
    DIRPYREQUALIZER,  // EvWavenareti
    DIRPYREQUALIZER,  // EvWavmergBMethod
    DIRPYREQUALIZER,  // EvWavradius
    DIRPYREQUALIZER,  // EvWavhighlights
    DIRPYREQUALIZER,  // EvWavh_tonalwidth
    DIRPYREQUALIZER,  // EvWavshadows
    DIRPYREQUALIZER,  // EvWavs_tonalwidth
    DIRPYREQUALIZER,  // EvWavscale
//   DIRPYREQUALIZER,  // EvWavenaTCresi
//   DIRPYREQUALIZER,  // EvWavenaedge3
    DIRPYREQUALIZER,  // EvWavgrad
    DIRPYREQUALIZER,  // EvWavmergCurve
    DIRPYREQUALIZER,  // EvWavCTgainCurve
    ALLNORAW,          // EvcbdlMethod
    DIRPYREQUALIZER,   // EvWavsizelab
    DIRPYREQUALIZER,     //EvWaveletbalmer
    DIRPYREQUALIZER,     //EvWavbalmerch
    DIRPYREQUALIZER,     //EvWavbalmerres
    DIRPYREQUALIZER,     //EvWavshapedet
    DIRPYREQUALIZER,     //EvWavstyCurve
    DIRPYREQUALIZER,     //EvWavHueskinsty
    DIRPYREQUALIZER,    //EvWavdirV
    DIRPYREQUALIZER,    //EvWavdirH
    DIRPYREQUALIZER,    //EvWavdirD
    DIRPYREQUALIZER,    //EvWavshstyCurve
    DIRPYREQUALIZER,    //EvWavmerg2Curve
    DIRPYREQUALIZER,     //EvWaveletbalmer2
    DIRPYREQUALIZER,    //EvWavbalmerres2
    DIRPYREQUALIZER,    //EvWavmergMethod2
    DIRPYREQUALIZER,     //EvWavshapMethod
    DIRPYREQUALIZER,     //EvWavshapind
    DIRPYREQUALIZER     //EvWavsty2Curve
=======
    LUMINANCECURVE,   // EvCATAutoyb
    DARKFRAME,        // EvLensCorrMode
    DARKFRAME,        // EvLensCorrLensfunCamera
    DARKFRAME         // EvLensCorrLensfunLens

>>>>>>> 7d8de8b0
};
<|MERGE_RESOLUTION|>--- conflicted
+++ resolved
@@ -510,8 +510,10 @@
     LUMINANCECURVE,   // EvCATtempsc
     LUMINANCECURVE,   // EvCATgreensc
     LUMINANCECURVE,   // EvCATybscen
-<<<<<<< HEAD
-    LUMINANCECURVE,   // EvCATAutoyb	
+    LUMINANCECURVE,   // EvCATAutoyb
+    DARKFRAME,        // EvLensCorrMode
+    DARKFRAME,        // EvLensCorrLensfunCamera
+    DARKFRAME,         // EvLensCorrLensfunLens
     DIRPYREQUALIZER,  // EvWavusharpmet
     DIRPYREQUALIZER,  // EvWavmergeL
     DIRPYREQUALIZER,  // EvWavmergeC
@@ -567,11 +569,4 @@
     DIRPYREQUALIZER,     //EvWavshapMethod
     DIRPYREQUALIZER,     //EvWavshapind
     DIRPYREQUALIZER     //EvWavsty2Curve
-=======
-    LUMINANCECURVE,   // EvCATAutoyb
-    DARKFRAME,        // EvLensCorrMode
-    DARKFRAME,        // EvLensCorrLensfunCamera
-    DARKFRAME         // EvLensCorrLensfunLens
-
->>>>>>> 7d8de8b0
 };
