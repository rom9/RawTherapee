/*
 *  This file is part of RawTherapee.
 *
 *  Copyright (c) 2004-2010 Gabor Horvath <hgabor@rawtherapee.com>
 *
 *  RawTherapee is free software: you can redistribute it and/or modify
 *  it under the terms of the GNU General Public License as published by
 *  the Free Software Foundation, either version 3 of the License, or
 *  (at your option) any later version.
 *
 *  RawTherapee is distributed in the hope that it will be useful,
 *  but WITHOUT ANY WARRANTY; without even the implied warranty of
 *  MERCHANTABILITY or FITNESS FOR A PARTICULAR PURPOSE.  See the
 *  GNU General Public License for more details.
 *
 *  You should have received a copy of the GNU General Public License
 *  along with RawTherapee.  If not, see <http://www.gnu.org/licenses/>.
 */
#include "refreshmap.h"
#include "procevents.h"







// Aligned so the first entry starts on line 30.
int refreshmap[rtengine::NUMOFEVENTS] = {
    ALL,              // EvPhotoLoaded,
    ALL,              // EvProfileLoaded,
    ALL,              // EvProfileChanged,
    ALL,              // EvHistoryBrowsed,
    RGBCURVE,         // EvBrightness,
    RGBCURVE,         // EvContrast,
    RGBCURVE,         // EvBlack,
    RGBCURVE,         // EvExpComp,
    RGBCURVE,         // EvHLCompr,
    RGBCURVE,         // EvSHCompr,
    RGBCURVE,         // EvToneCurve1,
    AUTOEXP,          // EvAutoExp,
    AUTOEXP,          // EvClip,
    LUMINANCECURVE,   // EvLBrightness,
    LUMINANCECURVE,   // EvLContrast,
    LUMINANCECURVE,   // EvLBlack,
    LUMINANCECURVE,   // EvLHLCompr,
    LUMINANCECURVE,   // EvLSHCompr,
    LUMINANCECURVE,   // EvLLCurve,
    SHARPENING,       // EvShrEnabled,
    SHARPENING,       // EvShrRadius,
    SHARPENING,       // EvShrAmount,
    SHARPENING,       // EvShrThresh,
    SHARPENING,       // EvShrEdgeOnly,
    SHARPENING,       // EvShrEdgeRadius,
    SHARPENING,       // EvShrEdgeTolerance,
    SHARPENING,       // EvShrHaloControl,
    SHARPENING,       // EvShrHaloAmount,
    SHARPENING,       // EvShrMethod,
    SHARPENING,       // EvShrDRadius,
    SHARPENING,       // EvShrDAmount,
    SHARPENING,       // EvShrDDamping,
    SHARPENING,       // EvShrDIterations,
    TRANSFORM,        // EvLCPUseDist,
    DARKFRAME,        // EvLCPUseVign,
    TRANSFORM,        // EvLCPUseCA,
    M_VOID,           // EvFixedExp
    ALLNORAW,         // EvWBMethod,
    ALLNORAW,         // EvWBTemp,
    ALLNORAW,         // EvWBGreen,
    RGBCURVE,         // EvToneCurveMode1,
    RGBCURVE,         // EvToneCurve2,
    RGBCURVE,         // EvToneCurveMode2,
    0,                // EvLDNRadius: obsolete,
    0,                // EvLDNEdgeTolerance: obsolete,
    0,                // EvCDNEnabled:obsolete,
    0,                // free entry
    RGBCURVE,         // EvDCPToneCurve,
    ALLNORAW,         // EvDCPIlluminant,
    RETINEX,          // EvSHEnabled,
    RGBCURVE,         // EvSHHighlights,
    RGBCURVE,         // EvSHShadows,
    RGBCURVE,         // EvSHHLTonalW,
    RGBCURVE,         // EvSHSHTonalW,
    RGBCURVE,         // EvSHLContrast,
    RETINEX,          // EvSHRadius,
    ALL,              // EvCTRotate,
    ALL,              // EvCTHFlip,
    ALL,              // EvCTVFlip,
    TRANSFORM,        // EvROTDegree,
    TRANSFORM,        // EvTransAutoFill,
    TRANSFORM,        // EvDISTAmount,
    ALL,              // EvBookmarkSelected,
    CROP,             // EvCrop,
    TRANSFORM,        // EvCACorr,
    ALLNORAW,         // EvHREnabled,
    ALLNORAW,         // EvHRAmount,
    ALLNORAW,         // EvHRMethod,
    DEMOSAIC,         // EvWProfile,
    OUTPUTPROFILE,    // EvOProfile,
    ALLNORAW,         // EvIProfile,
    TRANSFORM,        // EvVignettingAmount,
    RGBCURVE,         // EvChMixer,
    RESIZE,           // EvResizeScale,
    RESIZE,           // EvResizeMethod,
    EXIF,             // EvExif,
    IPTC,             // EvIPTC
    RESIZE,           // EvResizeSpec,
    RESIZE,           // EvResizeWidth
    RESIZE,           // EvResizeHeight
    RESIZE,           // EvResizeEnabled
    ALL,              // EvProfileChangeNotification
    RETINEX,          // EvShrHighQuality
    TRANSFORM,        // EvPerspCorr
    DARKFRAME,        // EvLCPFile
    RGBCURVE,         // EvRGBrCurveLumamode
    IMPULSEDENOISE,   // EvIDNEnabled,
    IMPULSEDENOISE,   // EvIDNThresh,
    ALLNORAW,         // EvDPDNEnabled,
    ALLNORAW,         // EvDPDNLuma,
    ALLNORAW,         // EvDPDNChroma,
    ALLNORAW,         // EvDPDNGamma,
    ALLNORAW,         // EvDirPyrEqualizer,
    ALLNORAW,         // EvDirPyrEqlEnabled,
    LUMINANCECURVE,   // EvLSaturation,
    LUMINANCECURVE,   // EvLaCurve,
    LUMINANCECURVE,   // EvLbCurve,
    DEMOSAIC,         // EvDemosaicMethod
    DARKFRAME,        // EvPreProcessHotPixel
    RGBCURVE,         // EvSaturation,
    RGBCURVE,         // EvHSVEqualizerH,
    RGBCURVE,         // EvHSVEqualizerS,
    RGBCURVE,         // EvHSVEqualizerV,
    RGBCURVE,         // EvHSVEqEnabled,
    DEFRINGE,         // EvDefringeEnabled,
    DEFRINGE,         // EvDefringeRadius,
    DEFRINGE,         // EvDefringeThreshold,
    RGBCURVE,         // EvHLComprThreshold,
    RESIZE,           // EvResizeBoundingBox
    RESIZE,           // EvResizeAppliesTo
    LUMINANCECURVE,   // EvCBAvoidClip,
    LUMINANCECURVE,   // EvCBSatLimiter,
    LUMINANCECURVE,   // EvCBSatLimit,
    DEMOSAIC,         // EvDemosaicDCBIter
    ALLNORAW,         // EvDemosaicFalseColorIter
    DEMOSAIC,         // EvDemosaicDCBEnhanced
    DARKFRAME,        // EvPreProcessCARed
    DARKFRAME,        // EvPreProcessCABlue
    DARKFRAME,        // EvPreProcessLineDenoise
    DARKFRAME,        // EvPreProcessGEquilThresh
    DARKFRAME,        // EvPreProcessAutoCA
    DARKFRAME,        // EvPreProcessAutoDF
    DARKFRAME,        // EvPreProcessDFFile
    DARKFRAME,        // EvPreProcessExpCorrLinear
    DARKFRAME,        // EvPreProcessExpCorrPH
    FLATFIELD,        // EvFlatFieldFile,
    FLATFIELD,        // EvFlatFieldAutoSelect,
    FLATFIELD,        // EvFlatFieldBlurRadius,
    FLATFIELD,        // EvFlatFieldBlurType,
    TRANSFORM,        // EvAutoDIST,
    ALLNORAW,         // EvDPDNLumCurve,
    ALLNORAW,         // EvDPDNChromCurve,
    GAMMA,            // EvGAMMA
    GAMMA,            // EvGAMPOS
    GAMMA,            // EvGAMFREE
    GAMMA,            // EvSLPOS
    DARKFRAME,        // EvPreProcessExpBlackzero
    DARKFRAME,        // EvPreProcessExpBlackone
    DARKFRAME,        // EvPreProcessExpBlacktwo
    DARKFRAME,        // EvPreProcessExpBlackthree
    DARKFRAME,        // EvPreProcessExptwoGreen
    SHARPENING,       // EvSharpenEdgePasses
    SHARPENING,       // EvSharpenEdgeStrength
    SHARPENING,       // EvSharpenMicroStrength
    SHARPENING,       // EvSharpenMicroUniformity
    SHARPENING,       // EvSharpenEdgeEnabled
    SHARPENING,       // EvSharpenEdgeThreechannels
    SHARPENING,       // EvSharpenMicroEnabled
    SHARPENING,       // EvSharpenMicroMatrix
    DEMOSAIC,         // EvDemosaicALLEnhanced Disabled but not removed for now, may be reintroduced some day
    RGBCURVE,         // EvVibranceEnabled
    RGBCURVE,         // EvVibrancePastels
    RGBCURVE,         // EvVibranceSaturated
    RGBCURVE,         // EvVibranceProtectSkins
    RGBCURVE,         // EvVibranceAvoidColorShift
    RGBCURVE,         // EvVibrancePastSatTog
    RGBCURVE,         // EvVibrancePastSatThreshold
    SHARPENING,       // EvEPDStrength
    SHARPENING,       // EvEPDEdgeStopping
    SHARPENING,       // EvEPDScale
    SHARPENING,       // EvEPDReweightingIterates
    SHARPENING,       // EvEPDEnabled
    RGBCURVE,         // EvRGBrCurve
    RGBCURVE,         // EvRGBgCurve
    RGBCURVE,         // EvRGBbCurve
    RGBCURVE,         // EvNeutralExp
    DEMOSAIC | M_PREPROC, // EvDemosaicMethodPreProc
    LUMINANCECURVE,   // EvLCCurve
    LUMINANCECURVE,   // EvLCHCurve
    RGBCURVE,         // EvVibranceSkinTonesCurve
    LUMINANCECURVE,   // EvLLCCurve
    LUMINANCECURVE,   // EvLLCredsk
    ALLNORAW,         // EvDPDNLdetail
    ALLNORAW,         // EvCATEnabled
    LUMINANCECURVE,   // EvCATDegree
    LUMINANCECURVE,   // EvCATMethodsur
    LUMINANCECURVE,   // EvCATAdapscen
    LUMINANCECURVE,   // EvCATAdapLum
    LUMINANCECURVE,   // EvCATMethodWB
    LUMINANCECURVE,   // EvCATJLight
    LUMINANCECURVE,   // EvCATChroma
    LUMINANCECURVE,   // EvCATAutoDegree
    LUMINANCECURVE,   // EvCATContrast
    LUMINANCECURVE,   // EvCATSurr
    LUMINANCECURVE,   // EvCATgamut
    LUMINANCECURVE,   // EvCATmethodalg
    LUMINANCECURVE,   // EvCATRstpro
    LUMINANCECURVE,   // EvCATQbright
    LUMINANCECURVE,   // EvCATQContrast
    LUMINANCECURVE,   // EvCATSChroma
    LUMINANCECURVE,   // EvCATMchroma
    LUMINANCECURVE,   // EvCAThue
    LUMINANCECURVE,   // EvCATcurve1
    LUMINANCECURVE,   // EvCATcurve2
    LUMINANCECURVE,   // EvCATcurvemode1
    LUMINANCECURVE,   // EvCATcurvemode2
    LUMINANCECURVE,   // EvCATcurve3
    LUMINANCECURVE,   // EvCATcurvemode3
    LUMINANCECURVE,   // EvCATdatacie
    LUMINANCECURVE,   // EvCATtonecie
    ALLNORAW,         // EvDPDNbluechro
    ALLNORAW,         // EvDPDNperform
    ALLNORAW,         // EvDPDNmet
    DEMOSAIC,         // EvDemosaicLMMSEIter
    LUMINANCECURVE,   // EvCATbadpix
    LUMINANCECURVE,   // EvCATAutoadap
    DEFRINGE,         // EvPFCurve
    ALLNORAW,         // EvWBequal
    ALLNORAW,         // EvWBequalbo
    TRANSFORM,        // EvGradientDegree
    TRANSFORM,        // EvGradientEnabled
    TRANSFORM,        // EvPCVignetteStrength
    TRANSFORM,        // EvPCVignetteEnabled
    RGBCURVE,         // EvBWChmixEnabled
    RGBCURVE,         // EvBWred
    RGBCURVE,         // EvBWgreen
    RGBCURVE,         // EvBWblue
    RGBCURVE,         // EvBWredgam
    RGBCURVE,         // EvBWgreengam
    RGBCURVE,         // EvBWbluegam
    RGBCURVE,         // EvBWfilter
    RGBCURVE,         // EvBWsetting
    RGBCURVE,         // EvBWoran
    RGBCURVE,         // EvBWyell
    RGBCURVE,         // EvBWcyan
    RGBCURVE,         // EvBWmag
    RGBCURVE,         // EvBpur
    RGBCURVE,         // EvBWLuminanceEqual
    RGBCURVE,         // EvBWChmixEnabledLm
    RGBCURVE,         // EvBWmethod
    RGBCURVE,         // EvBWBeforeCurve
    RGBCURVE,         // EvBWBeforeCurveMode
    RGBCURVE,         // EvBWAfterCurve
    RGBCURVE,         // EvBWAfterCurveMode
    RGBCURVE,         // EvAutoch
    0,                // --unused--
    RGBCURVE,         // EvNeutralBW
    TRANSFORM,        // EvGradientFeather
    TRANSFORM,        // EvGradientStrength
    TRANSFORM,        // EvGradientCenter
    TRANSFORM,        // EvPCVignetteFeather
    TRANSFORM,        // EvPCVignetteRoundness
    TRANSFORM,        // EvVignettingRadius,
    TRANSFORM,        // EvVignettingStrength
    TRANSFORM,        // EvVignettingCenter
    LUMINANCECURVE,   // EvLCLCurve
    LUMINANCECURVE,   // EvLLHCurve
    LUMINANCECURVE,   // EvLHHCurve
    ALLNORAW,         // EvDirPyrEqualizerThreshold
    ALLNORAW,         // EvDPDNenhance
    RGBCURVE,         // EvBWMethodalg
    ALLNORAW,         // EvDirPyrEqualizerSkin
    ALLNORAW,         // EvDirPyrEqlgamutlab
    ALLNORAW,         // EvDirPyrEqualizerHueskin
    ALLNORAW,         // EvDPDNmedian
    ALLNORAW,         // EvDPDNmedmet
    RGBCURVE,         // EvColorToningEnabled
    RGBCURVE,         // EvColorToningColor
    RGBCURVE,         // EvColorToningOpacity
    RGBCURVE,         // EvColorToningCLCurve
    RGBCURVE,         // EvColorToningMethod
    RGBCURVE,         // EvColorToningLLCurve
    RGBCURVE,         // EvColorToningredlow
    RGBCURVE,         // EvColorToninggreenlow
    RGBCURVE,         // EvColorToningbluelow
    RGBCURVE,         // EvColorToningredmed
    RGBCURVE,         // EvColorToninggreenmed
    RGBCURVE,         // EvColorToningbluemed
    RGBCURVE,         // EvColorToningredhigh
    RGBCURVE,         // EvColorToninggreenhigh
    RGBCURVE,         // EvColorToningbluehigh
    RGBCURVE,         // EvColorToningbalance
    RGBCURVE,         // EvColorToningNeutral
    RGBCURVE,         // EvColorToningsatlow
    RGBCURVE,         // EvColorToningsathigh
    RGBCURVE,         // EvColorToningTwocolor
    RGBCURVE,         // EvColorToningNeutralcur
    RGBCURVE,         // EvColorToningLumamode
    RGBCURVE,         // EvColorToningShadows
    RGBCURVE,         // EvColorToningHighights
    RGBCURVE,         // EvColorToningSatProtection
    RGBCURVE,         // EvColorToningSatThreshold
    RGBCURVE,         // EvColorToningStrength
    RGBCURVE,         // EvColorToningautosat
    ALLNORAW,         // EvDPDNmetmed
    ALLNORAW,         // EvDPDNrgbmet
    ALLNORAW,         // EvDPDNpasses
    FLATFIELD,        // EvFlatFieldClipControl
    FLATFIELD,        // EvFlatFieldAutoClipControl
    DARKFRAME,        // EvPreProcessExpBlackRed
    DARKFRAME,        // EvPreProcessExpBlackGreen
    DARKFRAME,        // EvPreProcessExpBlackBlue
    RGBCURVE,         // EvFilmSimulationEnabled
    RGBCURVE,         // EvFilmSimulationStrength
    RGBCURVE,         // EvFilmSimulationFilename
    ALLNORAW,         // EvDPDNLCurve
    ALLNORAW,         // EvDPDNsmet
    DARKFRAME,        // EvPreProcessDeadPixel
    ALLNORAW,         // EvDPDNCCCurve
    ALLNORAW,         // EvDPDNautochroma
    ALLNORAW,         // EvDPDNLmet
    ALLNORAW,         // EvDPDNCmet
    ALLNORAW,         // EvDPDNC2met
    DIRPYREQUALIZER,  // EvWavelet
    DIRPYREQUALIZER,  // EvEnabled
    DIRPYREQUALIZER,  // EvWavLmethod
    DIRPYREQUALIZER,  // EvWavCLmethod
    DIRPYREQUALIZER,  // EvWavDirmethod
    DIRPYREQUALIZER,  // EvWavtiles
    DIRPYREQUALIZER,  // EvWavsky
    DIRPYREQUALIZER,  // EvWavthres
    DIRPYREQUALIZER,  // EvWavthr
    DIRPYREQUALIZER,  // EvWavchroma
    DIRPYREQUALIZER,  // EvWavmedian
    DIRPYREQUALIZER,  // EvWavunif
    DIRPYREQUALIZER,  // EvWavSkin
    DIRPYREQUALIZER,  // EvWavHueSkin
    DIRPYREQUALIZER,  // EvWavThreshold
    DIRPYREQUALIZER,  // EvWavlhl
    DIRPYREQUALIZER,  // EvWavbhl
    DIRPYREQUALIZER,  // EvWavThresHold2
    DIRPYREQUALIZER,  // EvWavavoid
    DIRPYREQUALIZER,  // EvWavCCCurve
    DIRPYREQUALIZER,  // EvWavpast
    DIRPYREQUALIZER,  // EvWavsat
    DIRPYREQUALIZER,  // EvWavCHmet
    DIRPYREQUALIZER,  // EvWavHSmet
    DIRPYREQUALIZER,  // EvWavchro
    DIRPYREQUALIZER,  // EvWavColor
    DIRPYREQUALIZER,  // EvWavOpac
    DIRPYREQUALIZER,  // EvWavsup
    DIRPYREQUALIZER,  // EvWavTilesmet
    DIRPYREQUALIZER,  // EvWavrescon
    DIRPYREQUALIZER,  // EvWavreschro
    DIRPYREQUALIZER,  // EvWavresconH
    DIRPYREQUALIZER,  // EvWavthrH
    DIRPYREQUALIZER,  // EvWavHueskin2
    DIRPYREQUALIZER,  // EvWavedgrad
    DIRPYREQUALIZER,  // EvWavedgval
    DIRPYREQUALIZER,  // EvWavStrngth
    DIRPYREQUALIZER,  // EvWavdaubcoeffmet
    DIRPYREQUALIZER,  // EvWavedgreinf
    DIRPYREQUALIZER,  // EvWaveletch
    DIRPYREQUALIZER,  // EvWavCHSLmet
    DIRPYREQUALIZER,  // EvWavedgcont
    DIRPYREQUALIZER,  // EvWavEDmet
    DIRPYREQUALIZER,  // EvWavlev0nois
    DIRPYREQUALIZER,  // EvWavlev1nois
    DIRPYREQUALIZER,  // EvWavlev2nois
    DIRPYREQUALIZER,  // EvWavmedianlev
    DIRPYREQUALIZER,  // EvWavHHCurve
    DIRPYREQUALIZER,  // EvWavBackmet
    DIRPYREQUALIZER,  // EvWavedgedetect
    DIRPYREQUALIZER,  // EvWavlipst
    DIRPYREQUALIZER,  // EvWavedgedetectthr
    DIRPYREQUALIZER,  // EvWavedgedetectthr2
    DIRPYREQUALIZER,  // EvWavlinkedg
    DIRPYREQUALIZER,  // EvWavCHCurve
    DARKFRAME,        // EvPreProcessHotDeadThresh
    SHARPENING,       // EvEPDgamma
    DIRPYREQUALIZER,  // EvWavtmr
    DIRPYREQUALIZER,  // EvWavTMmet
    DIRPYREQUALIZER,  // EvWavtmrs
    DIRPYREQUALIZER,  // EvWavbalance
    DIRPYREQUALIZER,  // EvWaviter
    DIRPYREQUALIZER,  // EvWavgamma
    DIRPYREQUALIZER,  // EvWavCLCurve
    DIRPYREQUALIZER,  // EvWavopacity
    DIRPYREQUALIZER,  // EvWavBAmet
    DIRPYREQUALIZER,  // EvWavopacityWL
    RESIZE,           // EvPrShrEnabled
    RESIZE,           // EvPrShrRadius
    RESIZE,           // EvPrShrAmount
    RESIZE,           // EvPrShrThresh
    RESIZE,           // EvPrShrEdgeOnly
    RESIZE,           // EvPrShrEdgeRadius=375,
    RESIZE,           // EvPrShrEdgeTolerance=376,
    RESIZE,           // EvPrShrHaloControl=377,
    RESIZE,           // EvPrShrHaloAmount=378,
    RESIZE,           // EvPrShrMethod=379,
    RESIZE,           // EvPrShrDRadius=380,
    RESIZE,           // EvPrShrDAmount=381,
    RESIZE,           // EvPrShrDDamping=382,
    RESIZE,           // EvPrShrDIterations=383,
    DIRPYREQUALIZER,  // EvWavcbenab
    DIRPYREQUALIZER,  // EvWavgreenhigh
    DIRPYREQUALIZER,  // EvWavbluehigh
    DIRPYREQUALIZER,  // EvWavgreenmed
    DIRPYREQUALIZER,  // EvWavbluemed
    DIRPYREQUALIZER,  // EvWavgreenlow
    DIRPYREQUALIZER,  // EvWavbluelow
    DIRPYREQUALIZER,  // EvWavNeutral
    RGBCURVE,         // EvDCPApplyLookTable,
    RGBCURVE,         // EvDCPApplyBaselineExposureOffset,
    ALLNORAW,         // EvDCPApplyHueSatMap
    DIRPYREQUALIZER,  // EvWavenacont
    DIRPYREQUALIZER,  // EvWavenachrom
    DIRPYREQUALIZER,  // EvWavenaedge
    DIRPYREQUALIZER,  // EvWavenares
    DIRPYREQUALIZER,  // EvWavenafin
    DIRPYREQUALIZER,  // EvWavenatoning
    DIRPYREQUALIZER,  // EvWavenanoise
    DIRPYREQUALIZER,  // EvWavedgesensi
    DIRPYREQUALIZER,  // EvWavedgeampli
    DIRPYREQUALIZER,  // EvWavlev3nois
    DIRPYREQUALIZER,  // EvWavNPmet
    DEMOSAIC,         // EvretinexMethod
    RETINEX,          // EvLneigh
    RETINEX,          // EvLgain
    RETINEX,          // EvLoffs
    RETINEX,          // EvLstr
    RETINEX,          // EvLscal
    RETINEX,          // EvLvart
    DEMOSAIC,         // EvLCDCurve
    RETINEX,          // EvRetinextransmission
    DEMOSAIC,         // EvRetinexEnabled
    RETINEX,          // EvRetinexmedianmap
    RETINEX,          // EvLlimd
    DEMOSAIC,         // Evretinexcolorspace
    DEMOSAIC,         // EvLCDHCurve
    DEMOSAIC,         // Evretinexgamma
    DEMOSAIC,         // EvLgam
    DEMOSAIC,         // EvLslope
    RETINEX,          // EvLhighl
    0,                // --unused--
    DEMOSAIC,         // EvRetinexlhcurve
    OUTPUTPROFILE,    // EvOIntent
    MONITORTRANSFORM, // EvMonitorTransform: no history message
    RETINEX,          // EvLiter
    RETINEX,          // EvLgrad
    RETINEX,          // EvLgrads
    RETINEX,          // EvLhighlights
    RETINEX,          // EvLh_tonalwidth
    RETINEX,          // EvLshadows
    RETINEX,          // EvLs_tonalwidth
    RETINEX,          // EvLradius
    RETINEX,          // EvmapMethod
    DEMOSAIC,         // EvRetinexmapcurve
    DEMOSAIC,         // EvviewMethod
    ALLNORAW,         // EvcbdlMethod
    RETINEX,          // EvRetinexgaintransmission
    RETINEX,          // EvLskal
    OUTPUTPROFILE,    // EvOBPCompens
    ALLNORAW,          // EvWBtempBias
    DARKFRAME,        // EvRawImageNum
    DEMOSAIC,         // EvPixelShiftMotion
    DEMOSAIC,         // EvPixelShiftMotionCorrection
    DEMOSAIC,         // EvPixelShiftStddevFactorGreen
    DEMOSAIC,         // EvPixelShiftEperIso
    DEMOSAIC,         // EvPixelShiftNreadIso
    DEMOSAIC,         // EvPixelShiftPrnu
    DEMOSAIC,         // EvPixelshiftShowMotion
    DEMOSAIC,         // EvPixelshiftShowMotionMaskOnly
    DEMOSAIC,         // EvPixelShiftAutomatic
    DEMOSAIC,         // EvPixelShiftNonGreenHorizontal
    DEMOSAIC,         // EvPixelShiftNonGreenVertical
    DEMOSAIC,         // EvPixelShiftNonGreenCross
    DEMOSAIC,         // EvPixelShiftStddevFactorRed
    DEMOSAIC,         // EvPixelShiftStddevFactorBlue
    DEMOSAIC,         // EvPixelShiftNonGreenCross2
    DEMOSAIC,         // EvPixelShiftNonGreenAmaze
    DEMOSAIC,         // EvPixelShiftGreen
    DEMOSAIC,         // EvPixelShiftRedBlueWeight
    DEMOSAIC,         // EvPixelShiftBlur
    DEMOSAIC,         // EvPixelShiftSigma
    DEMOSAIC,         // EvPixelShiftSum
    DEMOSAIC,         // EvPixelShiftExp0
    DEMOSAIC,         // EvPixelShiftHoleFill
    DEMOSAIC,         // EvPixelShiftMedian
    DEMOSAIC,         // EvPixelShiftMedian3
    DEMOSAIC,         // EvPixelShiftMotionMethod
    DEMOSAIC,         // EvPixelShiftSmooth
    DEMOSAIC,         // EvPixelShiftLmmse
    DEMOSAIC,         // EvPixelShiftEqualBright
    DEMOSAIC,          // EvPixelShiftEqualBrightChannel
    LUMINANCECURVE,   // EvCATtempout
    LUMINANCECURVE,   // EvCATgreenout
    LUMINANCECURVE,   // EvCATybout
    LUMINANCECURVE,   // EvCATDegreeout
    LUMINANCECURVE,   // EvCATAutoDegreeout
    LUMINANCECURVE,   // EvCATtempsc
    LUMINANCECURVE,   // EvCATgreensc
    LUMINANCECURVE,   // EvCATybscen
    LUMINANCECURVE,   // EvCATAutoyb
<<<<<<< HEAD
    DEMOSAIC, //EvLocrgbenaexpose
    DEMOSAIC, //EvlocalwbEnabled
    DEMOSAIC, //EvlocalwblocY
    DEMOSAIC, //EvlocalwblocX
    DEMOSAIC, //EvlocalwbCenter
    DEMOSAIC, //EvlocalwbDegree
    DEMOSAIC, //Evlocalwbtransit
    DEMOSAIC, //EvlocalwblocYT
    DEMOSAIC, //EvlocalwblocXL
    DEMOSAIC, //EvlocalwbSmet
    DEMOSAIC, //Evlocalwbsensi
    DEMOSAIC, //Evlocalwbnbspot
    DEMOSAIC, //Evlocalwbanbspot
    DEMOSAIC, //Evlocalwbhueref
    DEMOSAIC, //Evlocalwbchromaref
    DEMOSAIC, //Evlocalwblumaref
    DEMOSAIC, //Evlocalwbthres
    DEMOSAIC, //Evlocalwbproxi
    DEMOSAIC, //Evlocalwbcircrad
    DEMOSAIC, //EvlocalwbqualityMethod
    DEMOSAIC, //Evlocalwbretrab
    DEMOSAIC, //EvLocrgbenawb
    DEMOSAIC, //Evlocalwbtemp
    DEMOSAIC, //Evlocalwbgreen
    DEMOSAIC, //Evlocalwbequal
    DEMOSAIC, //EvlocalwbwbMethod
    DEMOSAIC, //Evlocalwbgamma
    DEMOSAIC //EvlocalwbwbcamMethod
=======
    DARKFRAME,        // EvLensCorrMode
    DARKFRAME,        // EvLensCorrLensfunCamera
    DARKFRAME         // EvLensCorrLensfunLens
>>>>>>> 7d8de8b0

};
<|MERGE_RESOLUTION|>--- conflicted
+++ resolved
@@ -511,7 +511,9 @@
     LUMINANCECURVE,   // EvCATgreensc
     LUMINANCECURVE,   // EvCATybscen
     LUMINANCECURVE,   // EvCATAutoyb
-<<<<<<< HEAD
+    DARKFRAME,        // EvLensCorrMode
+    DARKFRAME,        // EvLensCorrLensfunCamera
+    DARKFRAME,         // EvLensCorrLensfunLens
     DEMOSAIC, //EvLocrgbenaexpose
     DEMOSAIC, //EvlocalwbEnabled
     DEMOSAIC, //EvlocalwblocY
@@ -540,10 +542,5 @@
     DEMOSAIC, //EvlocalwbwbMethod
     DEMOSAIC, //Evlocalwbgamma
     DEMOSAIC //EvlocalwbwbcamMethod
-=======
-    DARKFRAME,        // EvLensCorrMode
-    DARKFRAME,        // EvLensCorrLensfunCamera
-    DARKFRAME         // EvLensCorrLensfunLens
->>>>>>> 7d8de8b0
 
 };
