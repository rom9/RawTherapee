--- conflicted
+++ resolved
@@ -5247,12 +5247,7 @@
 
 
 
-<<<<<<< HEAD
-//Map tones by way of edge preserving decomposition. Is this the right way to include source?
-//#include "EdgePreservingDecomposition.cc"
-=======
 //Map tones by way of edge preserving decomposition.
->>>>>>> c2eb20be
 void ImProcFunctions::EPDToneMap(LabImage *lab, unsigned int Iterates, int skip)
 {
 
@@ -5269,12 +5264,8 @@
     float *L = lab->L[0];
     float *a = lab->a[0];
     float *b = lab->b[0];
-<<<<<<< HEAD
-    size_t N = lab->W * lab->H;
-=======
     const size_t N = lab->W * lab->H;
 
->>>>>>> c2eb20be
     EdgePreservingDecomposition epd(lab->W, lab->H);
 
     //Due to the taking of logarithms, L must be nonnegative. Further, scale to 0 to 1 using nominal range of L, 0 to 15 bit.
@@ -5302,31 +5293,6 @@
     }
 
     //Some interpretations.
-<<<<<<< HEAD
-    float Compression = expf(-stren);       //This modification turns numbers symmetric around 0 into exponents.
-    float DetailBoost = stren;
-
-    if (stren < 0.0f) {
-        DetailBoost = 0.0f;    //Go with effect of exponent only if uncompressing.
-    }
-
-    //Auto select number of iterates. Note that p->EdgeStopping = 0 makes a Gaussian blur.
-    if (Iterates == 0) {
-        Iterates = (unsigned int)(edgest * 15.0f);
-    }
-
-    /* Debuggery. Saves L for toying with outside of RT.
-    char nm[64];
-    sprintf(nm, "%ux%ufloat.bin", lab->W, lab->H);
-    FILE *f = fopen(nm, "wb");
-    fwrite(L, N, sizeof(float), f);
-    fclose(f);*/
-
-    epd.CompressDynamicRange(L, sca / float (skip), edgest, Compression, DetailBoost, Iterates, rew);
-
-    //Restore past range, also desaturate a bit per Mantiuk's Color correction for tone mapping.
-    float s = (1.0f + 38.7889f) * powf(Compression, 1.5856f) / (1.0f + 38.7889f * powf(Compression, 1.5856f));
-=======
     const float Compression = expf(-stren); //This modification turns numbers symmetric around 0 into exponents.
     const float DetailBoost = std::max(stren, 0.f); //Go with effect of exponent only if uncompressing.
 
@@ -5341,7 +5307,6 @@
     const float s = (1.f + 38.7889f) * std::pow(Compression, 1.5856f) / (1.f + 38.7889f * std::pow(Compression, 1.5856f));
 
     maxL /= gamm;
->>>>>>> c2eb20be
 #ifdef _OPENMP
     #pragma omp parallel for
 #endif
