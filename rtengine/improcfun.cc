/*
 *  This file is part of RawTherapee.
 *
 *  Copyright (c) 2004-2010 Gabor Horvath <hgabor@rawtherapee.com>
 *
 *  RawTherapee is free software: you can redistribute it and/or modify
 *  it under the terms of the GNU General Public License as published by
 *  the Free Software Foundation, either version 3 of the License, or
 *  (at your option) any later version.
 *
 *  RawTherapee is distributed in the hope that it will be useful,
 *  but WITHOUT ANY WARRANTY; without even the implied warranty of
 *  MERCHANTABILITY or FITNESS FOR A PARTICULAR PURPOSE.  See the
 *  GNU General Public License for more details.
 *
 *  You should have received a copy of the GNU General Public License
 *  along with RawTherapee.  If not, see <http://www.gnu.org/licenses/>.
 */
#include <cmath>
#include <glib.h>
#include <glibmm.h>
#ifdef _OPENMP
#include <omp.h>
#endif

#include "alignedbuffer.h"
#include "rtengine.h"
#include "improcfun.h"
#include "curves.h"
#include "mytime.h"
#include "iccstore.h"
#include "imagesource.h"
#include "rtthumbnail.h"
#include "utils.h"
#include "iccmatrices.h"
#include "color.h"
#include "calc_distort.h"
#include "rt_math.h"
#include "EdgePreservingDecomposition.h"
#include "improccoordinator.h"
#include "clutstore.h"
#include "ciecam02.h"
#include "StopWatch.h"
#include "../rtgui/ppversion.h"
#include "../rtgui/guiutils.h"

#undef CLIPD
#define CLIPD(a) ((a)>0.0f?((a)<1.0f?(a):1.0f):0.0f)

namespace {

using namespace rtengine;


// begin of helper function for rgbProc()
void shadowToneCurve(const LUTf &shtonecurve, float *rtemp, float *gtemp, float *btemp, int istart, int tH, int jstart, int tW, int tileSize)
{

#if defined( __SSE2__ ) && defined( __x86_64__ )
    vfloat cr = F2V(0.299f);
    vfloat cg = F2V(0.587f);
    vfloat cb = F2V(0.114f);
#endif

    for (int i = istart, ti = 0; i < tH; i++, ti++) {
        int j = jstart, tj = 0;
#if defined( __SSE2__ ) && defined( __x86_64__ )

        for (; j < tW - 3; j += 4, tj += 4) {

            vfloat rv = LVF(rtemp[ti * tileSize + tj]);
            vfloat gv = LVF(gtemp[ti * tileSize + tj]);
            vfloat bv = LVF(btemp[ti * tileSize + tj]);

            //shadow tone curve
            vfloat Yv = cr * rv + cg * gv + cb * bv;
            vfloat tonefactorv = shtonecurve(Yv);
            STVF(rtemp[ti * tileSize + tj], rv * tonefactorv);
            STVF(gtemp[ti * tileSize + tj], gv * tonefactorv);
            STVF(btemp[ti * tileSize + tj], bv * tonefactorv);
        }

#endif

        for (; j < tW; j++, tj++) {

            float r = rtemp[ti * tileSize + tj];
            float g = gtemp[ti * tileSize + tj];
            float b = btemp[ti * tileSize + tj];

            //shadow tone curve
            float Y = (0.299f * r + 0.587f * g + 0.114f * b);
            float tonefactor = shtonecurve[Y];
            rtemp[ti * tileSize + tj] = rtemp[ti * tileSize + tj] * tonefactor;
            gtemp[ti * tileSize + tj] = gtemp[ti * tileSize + tj] * tonefactor;
            btemp[ti * tileSize + tj] = btemp[ti * tileSize + tj] * tonefactor;
        }
    }
}

void highlightToneCurve(const LUTf &hltonecurve, float *rtemp, float *gtemp, float *btemp, int istart, int tH, int jstart, int tW, int tileSize, float exp_scale, float comp, float hlrange)
{

#if defined( __SSE2__ ) && defined( __x86_64__ )
    vfloat threev = F2V(3.f);
    vfloat maxvalfv = F2V(MAXVALF);
#endif

    for (int i = istart, ti = 0; i < tH; i++, ti++) {
        int j = jstart, tj = 0;
#if defined( __SSE2__ ) && defined( __x86_64__ )

        for (; j < tW - 3; j += 4, tj += 4) {

            vfloat rv = LVF(rtemp[ti * tileSize + tj]);
            vfloat gv = LVF(gtemp[ti * tileSize + tj]);
            vfloat bv = LVF(btemp[ti * tileSize + tj]);

            //TODO: proper treatment of out-of-gamut colors
            //float tonefactor = hltonecurve[(0.299f*r+0.587f*g+0.114f*b)];
            vmask maxMask = vmaskf_ge(vmaxf(rv, vmaxf(gv, bv)), maxvalfv);

            if (_mm_movemask_ps((vfloat)maxMask)) {
                for (int k = 0; k < 4; ++k) {
                    float r = rtemp[ti * tileSize + tj + k];
                    float g = gtemp[ti * tileSize + tj + k];
                    float b = btemp[ti * tileSize + tj + k];
                    float tonefactor = ((r < MAXVALF ? hltonecurve[r] : CurveFactory::hlcurve(exp_scale, comp, hlrange, r)) +
                                        (g < MAXVALF ? hltonecurve[g] : CurveFactory::hlcurve(exp_scale, comp, hlrange, g)) +
                                        (b < MAXVALF ? hltonecurve[b] : CurveFactory::hlcurve(exp_scale, comp, hlrange, b))) / 3.0;

                    // note: tonefactor includes exposure scaling, that is here exposure slider and highlight compression takes place
                    rtemp[ti * tileSize + tj + k] = r * tonefactor;
                    gtemp[ti * tileSize + tj + k] = g * tonefactor;
                    btemp[ti * tileSize + tj + k] = b * tonefactor;
                }
            } else {
                vfloat tonefactorv = (hltonecurve.cb(rv) + hltonecurve.cb(gv) + hltonecurve.cb(bv)) / threev;
                // note: tonefactor includes exposure scaling, that is here exposure slider and highlight compression takes place
                STVF(rtemp[ti * tileSize + tj], rv * tonefactorv);
                STVF(gtemp[ti * tileSize + tj], gv * tonefactorv);
                STVF(btemp[ti * tileSize + tj], bv * tonefactorv);
            }
        }

#endif

        for (; j < tW; j++, tj++) {

            float r = rtemp[ti * tileSize + tj];
            float g = gtemp[ti * tileSize + tj];
            float b = btemp[ti * tileSize + tj];

            //TODO: proper treatment of out-of-gamut colors
            //float tonefactor = hltonecurve[(0.299f*r+0.587f*g+0.114f*b)];
            float tonefactor = ((r < MAXVALF ? hltonecurve[r] : CurveFactory::hlcurve(exp_scale, comp, hlrange, r)) +
                                (g < MAXVALF ? hltonecurve[g] : CurveFactory::hlcurve(exp_scale, comp, hlrange, g)) +
                                (b < MAXVALF ? hltonecurve[b] : CurveFactory::hlcurve(exp_scale, comp, hlrange, b))) / 3.0;

            // note: tonefactor includes exposure scaling, that is here exposure slider and highlight compression takes place
            rtemp[ti * tileSize + tj] = r * tonefactor;
            gtemp[ti * tileSize + tj] = g * tonefactor;
            btemp[ti * tileSize + tj] = b * tonefactor;
        }
    }
}

void proPhotoBlue(float *rtemp, float *gtemp, float *btemp, int istart, int tH, int jstart, int tW, int tileSize) {
    // this is a hack to avoid the blue=>black bug (Issue 2141)
    for (int i = istart, ti = 0; i < tH; i++, ti++) {
        int j = jstart, tj = 0;
#ifdef __SSE2__
        for (; j < tW - 3; j+=4, tj+=4) {
            vfloat rv = LVF(rtemp[ti * tileSize + tj]);
            vfloat gv = LVF(gtemp[ti * tileSize + tj]);
            vmask zeromask = vorm(vmaskf_eq(rv, ZEROV), vmaskf_eq(gv, ZEROV));
            if(_mm_movemask_ps((vfloat)zeromask)) {
                for (int k = 0; k < 4; ++k) {
                    float r = rtemp[ti * tileSize + tj + k];
                    float g = gtemp[ti * tileSize + tj + k];
                    if (r == 0.0f || g == 0.0f) {
                        float b = btemp[ti * tileSize + tj + k];
                        float h, s, v;
                        Color::rgb2hsv (r, g, b, h, s, v);
                        s *= 0.99f;
                        Color::hsv2rgb (h, s, v, rtemp[ti * tileSize + tj + k], gtemp[ti * tileSize + tj + k], btemp[ti * tileSize + tj + k]);
                    }
                }
            }
        }
#endif
        for (; j < tW; j++, tj++) {
            float r = rtemp[ti * tileSize + tj];
            float g = gtemp[ti * tileSize + tj];

            if (r == 0.0f || g == 0.0f) {
                float b = btemp[ti * tileSize + tj];
                float h, s, v;
                Color::rgb2hsv (r, g, b, h, s, v);
                s *= 0.99f;
                Color::hsv2rgb (h, s, v, rtemp[ti * tileSize + tj], gtemp[ti * tileSize + tj], btemp[ti * tileSize + tj]);
            }
        }
    }
}

void customToneCurve(const ToneCurve &customToneCurve, ToneCurveParams::TcMode curveMode, float *rtemp, float *gtemp, float *btemp, int istart, int tH, int jstart, int tW, int tileSize, PerceptualToneCurveState ptcApplyState) {

    if (curveMode == ToneCurveParams::TcMode::STD) { // Standard
        const StandardToneCurve& userToneCurve = static_cast<const StandardToneCurve&> (customToneCurve);
        for (int i = istart, ti = 0; i < tH; i++, ti++) {
            userToneCurve.BatchApply(0, tW - jstart, &rtemp[ti * tileSize], &gtemp[ti * tileSize], &btemp[ti * tileSize]);
        }
    } else if (curveMode == ToneCurveParams::TcMode::FILMLIKE) { // Adobe like
        const AdobeToneCurve& userToneCurve = static_cast<const AdobeToneCurve&> (customToneCurve);
        for (int i = istart, ti = 0; i < tH; i++, ti++) {
            for (int j = jstart, tj = 0; j < tW; j++, tj++) {
                userToneCurve.Apply(rtemp[ti * tileSize + tj], gtemp[ti * tileSize + tj], btemp[ti * tileSize + tj]);
            }
        }
    } else if (curveMode == ToneCurveParams::TcMode::SATANDVALBLENDING) { // apply the curve on the saturation and value channels
        const SatAndValueBlendingToneCurve& userToneCurve = static_cast<const SatAndValueBlendingToneCurve&> (customToneCurve);
        for (int i = istart, ti = 0; i < tH; i++, ti++) {
            for (int j = jstart, tj = 0; j < tW; j++, tj++) {
                userToneCurve.Apply(rtemp[ti * tileSize + tj], gtemp[ti * tileSize + tj], btemp[ti * tileSize + tj]);
            }
        }
    } else if (curveMode == ToneCurveParams::TcMode::WEIGHTEDSTD) { // apply the curve to the rgb channels, weighted
        const WeightedStdToneCurve& userToneCurve = static_cast<const WeightedStdToneCurve&> (customToneCurve);
        for (int i = istart, ti = 0; i < tH; i++, ti++) {
            userToneCurve.BatchApply(0, tW - jstart, &rtemp[ti * tileSize], &gtemp[ti * tileSize], &btemp[ti * tileSize]);
        }
    } else if (curveMode == ToneCurveParams::TcMode::LUMINANCE) { // apply the curve to the luminance channel
        const LuminanceToneCurve& userToneCurve = static_cast<const LuminanceToneCurve&> (customToneCurve);

        for (int i = istart, ti = 0; i < tH; i++, ti++) {
            for (int j = jstart, tj = 0; j < tW; j++, tj++) {
                userToneCurve.Apply(rtemp[ti * tileSize + tj], gtemp[ti * tileSize + tj], btemp[ti * tileSize + tj]);
            }
        }
    } else if (curveMode == ToneCurveParams::TcMode::PERCEPTUAL) { // apply curve while keeping color appearance constant
        const PerceptualToneCurve& userToneCurve = static_cast<const PerceptualToneCurve&> (customToneCurve);
        for (int i = istart, ti = 0; i < tH; i++, ti++) {
            userToneCurve.BatchApply(0, tW - jstart, &rtemp[ti * tileSize], &gtemp[ti * tileSize], &btemp[ti * tileSize], ptcApplyState);
        }
    }
}

void fillEditFloat(float *editIFloatTmpR, float *editIFloatTmpG, float *editIFloatTmpB, float *rtemp, float *gtemp, float *btemp, int istart, int tH, int jstart, int tW, int tileSize) {
    for (int i = istart, ti = 0; i < tH; i++, ti++) {
        for (int j = jstart, tj = 0; j < tW; j++, tj++) {
            editIFloatTmpR[ti * tileSize + tj] = Color::gamma2curve[rtemp[ti * tileSize + tj]] / 65535.f;
            editIFloatTmpG[ti * tileSize + tj] = Color::gamma2curve[gtemp[ti * tileSize + tj]] / 65535.f;
            editIFloatTmpB[ti * tileSize + tj] = Color::gamma2curve[btemp[ti * tileSize + tj]] / 65535.f;
        }
    }
}
// end of helper function for rgbProc()

}

namespace rtengine
{

using namespace procparams;

extern const Settings* settings;

ImProcFunctions::~ImProcFunctions ()
{

    if (monitorTransform) {
        cmsDeleteTransform (monitorTransform);
    }
}

void ImProcFunctions::setScale (double iscale)
{
    scale = iscale;
}

void ImProcFunctions::updateColorProfiles (const Glib::ustring& monitorProfile, RenderingIntent monitorIntent, bool softProof, bool gamutCheck)
{
    // set up monitor transform
    if (monitorTransform) {
        cmsDeleteTransform (monitorTransform);
    }

    monitorTransform = nullptr;

    cmsHPROFILE monitor = nullptr;

    if (!monitorProfile.empty()) {
#if !defined(__APPLE__) // No support for monitor profiles on OS X, all data is sRGB
        monitor = ICCStore::getInstance()->getProfile (monitorProfile);
#else
        monitor = ICCStore::getInstance()->getProfile ("RT_sRGB");
#endif
    }

    if (monitor) {
        MyMutex::MyLock lcmsLock (*lcmsMutex);

        cmsUInt32Number flags;
        cmsHPROFILE iprof  = cmsCreateLab4Profile (nullptr);

        bool softProofCreated = false;

        if (softProof) {
            cmsHPROFILE oprof = nullptr;
            RenderingIntent outIntent;
            
            flags = cmsFLAGS_SOFTPROOFING | cmsFLAGS_NOOPTIMIZE | cmsFLAGS_NOCACHE;

            if (!settings->printerProfile.empty()) {
                oprof = ICCStore::getInstance()->getProfile (settings->printerProfile);
                if (settings->printerBPC) {
                    flags |= cmsFLAGS_BLACKPOINTCOMPENSATION;
                }
                outIntent = settings->printerIntent;
            } else {
                oprof = ICCStore::getInstance()->getProfile(params->icm.output);
                if (params->icm.outputBPC) {
                    flags |= cmsFLAGS_BLACKPOINTCOMPENSATION;
                }
                outIntent = params->icm.outputIntent;
            }

            if (oprof) {
                // NOCACHE is for thread safety, NOOPTIMIZE for precision

                if (gamutCheck) {
                    flags |= cmsFLAGS_GAMUTCHECK;
                }

                monitorTransform = cmsCreateProofingTransform (
                                       iprof, TYPE_Lab_FLT,
                                       monitor, TYPE_RGB_8,
                                       oprof,
                                       monitorIntent, outIntent,
                                       flags
                                   );

                if (monitorTransform) {
                    softProofCreated = true;
                }
            }
        } else if (gamutCheck) {
            flags = cmsFLAGS_GAMUTCHECK | cmsFLAGS_NOOPTIMIZE | cmsFLAGS_NOCACHE;
            if (settings->monitorBPC) {
                flags |= cmsFLAGS_BLACKPOINTCOMPENSATION;
            }

            monitorTransform = cmsCreateProofingTransform(iprof, TYPE_Lab_FLT, monitor, TYPE_RGB_8, monitor, monitorIntent, monitorIntent, flags);

            if (monitorTransform) {
                softProofCreated = true;
            }
        }

        if (!softProofCreated) {
            flags = cmsFLAGS_NOOPTIMIZE | cmsFLAGS_NOCACHE;

            if (settings->monitorBPC) {
                flags |= cmsFLAGS_BLACKPOINTCOMPENSATION;
            }

            monitorTransform = cmsCreateTransform (iprof, TYPE_Lab_FLT, monitor, TYPE_RGB_8, monitorIntent, flags);
        }

        cmsCloseProfile (iprof);
    }
}

void ImProcFunctions::firstAnalysis (const Imagefloat* const original, const ProcParams &params, LUTu & histogram)
{

    TMatrix wprof = ICCStore::getInstance()->workingSpaceMatrix (params.icm.working);

    lumimul[0] = wprof[1][0];
    lumimul[1] = wprof[1][1];
    lumimul[2] = wprof[1][2];
    int W = original->getWidth();
    int H = original->getHeight();

    float lumimulf[3] = {static_cast<float> (lumimul[0]), static_cast<float> (lumimul[1]), static_cast<float> (lumimul[2])};

    // calculate histogram of the y channel needed for contrast curve calculation in exposure adjustments
    histogram.clear();

    if (multiThread) {

#ifdef _OPENMP
        const int numThreads = min (max (W * H / (int)histogram.getSize(), 1), omp_get_max_threads());
        #pragma omp parallel num_threads(numThreads) if(numThreads>1)
#endif
        {
            LUTu hist (histogram.getSize());
            hist.clear();
#ifdef _OPENMP
            #pragma omp for nowait
#endif

            for (int i = 0; i < H; i++) {
                for (int j = 0; j < W; j++) {

                    float r = original->r (i, j);
                    float g = original->g (i, j);
                    float b = original->b (i, j);

                    int y = (lumimulf[0] * r + lumimulf[1] * g + lumimulf[2] * b);
                    hist[y]++;
                }
            }

#ifdef _OPENMP
            #pragma omp critical
#endif
            histogram += hist;

        }
#ifdef _OPENMP
        static_cast<void> (numThreads); // to silence cppcheck warning
#endif
    } else {
        for (int i = 0; i < H; i++) {
            for (int j = 0; j < W; j++) {

                float r = original->r (i, j);
                float g = original->g (i, j);
                float b = original->b (i, j);

                int y = (lumimulf[0] * r + lumimulf[1] * g + lumimulf[2] * b);
                histogram[y]++;
            }
        }
    }
}

// Copyright (c) 2012 Jacques Desmis <jdesmis@gmail.com>
void ImProcFunctions::ciecam_02 (CieImage* ncie, double adap, int pW, int pwb, LabImage* lab, const ProcParams* params,
                                 const ColorAppearance & customColCurve1, const ColorAppearance & customColCurve2, const ColorAppearance & customColCurve3,
                                 LUTu & histLCAM, LUTu & histCCAM, LUTf & CAMBrightCurveJ, LUTf & CAMBrightCurveQ, float &mean, int Iterates, int scale, bool execsharp, double &d, double &dj, int rtt)
{
    if (params->colorappearance.enabled) {
//int lastskip;
//if(rtt==1) {lastskip=scale;} //not for Rtthumbnail

#ifdef _DEBUG
        MyTime t1e, t2e;
        t1e.set();
#endif
        LUTf dLcurve;
        LUTu hist16JCAM;
        bool jp = false;

        //preparate for histograms CIECAM
        if (pW != 1) { //only with improccoordinator
            dLcurve (65536, 0);
            dLcurve.clear();
            hist16JCAM (65536, 0);
            hist16JCAM.clear();

            for (int i = 0; i < 32768; i++) { //# 32768*1.414  approximation maxi for chroma
                float val = (double)i / 32767.0;
                dLcurve[i] = CLIPD (val);
            }
        }

        LUTf dCcurve;
        LUTu hist16_CCAM;
        bool chropC = false;

        if (pW != 1) { //only with improccoordinator
            dCcurve (65536, 0);
            hist16_CCAM (65536);
            hist16_CCAM.clear();

            for (int i = 0; i < 48000; i++) { //# 32768*1.414  approximation maxi for chroma
                float valc = (double)i / 47999.0;
                dCcurve[i] = CLIPD (valc);
            }
        }

        //end preparate histogram
        int width = lab->W, height = lab->H;
        float minQ = 10000.f;
        float maxQ = -1000.f;
        float a_w;
        float c_;
        float f_l;
        double Yw;
        Yw = 1.0;
        double Xw, Zw;
        double Xwout, Zwout;
        double Xwsc, Zwsc;

        double f = 0., c = 0., nc = 0., yb = 0., la, xw, yw, zw, f2 = 0., c2 = 0., nc2 = 0., yb2 = 0., la2;
        double fl, n, nbb, ncb, aw;
        double xwd = 0., ywd, zwd = 0.;
        double xws, yws, zws;
        int alg = 0;
        bool algepd = false;
        float sum = 0.f;

        bool ciedata = params->colorappearance.datacie;

        ColorTemp::temp2mulxyz (params->wb.temperature, params->wb.method, Xw, Zw); //compute white Xw Yw Zw  : white current WB
        ColorTemp::temp2mulxyz (params->colorappearance.tempout, "Custom", Xwout, Zwout);
        ColorTemp::temp2mulxyz (params->colorappearance.tempsc, "Custom", Xwsc, Zwsc);

        //viewing condition for surrsrc
        if (params->colorappearance.surrsrc == "Average") {
            f  = 1.00;
            c  = 0.69;
            nc = 1.00;
        } else if (params->colorappearance.surrsrc == "Dim") {
            f  = 0.9;
            c  = 0.59;
            nc = 0.9;
        } else if (params->colorappearance.surrsrc == "Dark") {
            f  = 0.8;
            c  = 0.525;
            nc = 0.8;
        } else if (params->colorappearance.surrsrc == "ExtremelyDark") {
            f  = 0.8;
            c  = 0.41;
            nc = 0.8;
        }


        //viewing condition for surround
        if (params->colorappearance.surround == "Average") {
            f2 = 1.0, c2 = 0.69, nc2 = 1.0;
        } else if (params->colorappearance.surround == "Dim") {
            f2  = 0.9;
            c2  = 0.59;
            nc2 = 0.9;
        } else if (params->colorappearance.surround == "Dark") {
            f2  = 0.8;
            c2  = 0.525;
            nc2 = 0.8;
        } else if (params->colorappearance.surround == "ExtremelyDark") {
            f2  = 0.8;
            c2  = 0.41;
            nc2 = 0.8;
        }

        /*
                //scene condition for surround
                if (params->colorappearance.surrsource)  {
                    f  = 0.85;    // if user => source image has surround very dark
                    c  = 0.55;
                    nc = 0.85;
                }
        */
        //with which algorithme
        if     (params->colorappearance.algo == "JC") {
            alg = 0;
        } else if (params->colorappearance.algo == "JS") {
            alg = 1;
        } else if (params->colorappearance.algo == "QM")  {
            alg = 2;
            algepd = true;
        } else if (params->colorappearance.algo == "ALL")  {
            alg = 3;
            algepd = true;
        }

        bool needJ = (alg == 0 || alg == 1 || alg == 3);
        bool needQ = (alg == 2 || alg == 3);
        /*
                //settings white point of output device - or illuminant viewing
                if (settings->viewingdevice == 0) {
                    xwd = 96.42;    //5000K
                    ywd = 100.0;
                    zwd = 82.52;
                } else if (settings->viewingdevice == 1) {
                    xwd = 95.68;    //5500
                    ywd = 100.0;
                    zwd = 92.15;
                } else if (settings->viewingdevice == 2) {
                    xwd = 95.24;    //6000
                    ywd = 100.0;
                    zwd = 100.81;
                } else if (settings->viewingdevice == 3)  {
                    xwd = 95.04;    //6500
                    ywd = 100.0;
                    zwd = 108.88;
                } else if (settings->viewingdevice == 4)  {
                    xwd = 109.85;    //tungsten
                    ywd = 100.0;
                    zwd = 35.58;
                } else if (settings->viewingdevice == 5)  {
                    xwd = 99.18;    //fluo F2
                    ywd = 100.0;
                    zwd = 67.39;
                } else if (settings->viewingdevice == 6)  {
                    xwd = 95.04;    //fluo F7
                    ywd = 100.0;
                    zwd = 108.75;
                } else if (settings->viewingdevice == 7)  {
                    xwd = 100.96;    //fluo F11
                    ywd = 100.0;
                    zwd = 64.35;
                }
        */

        xwd = 100. * Xwout;
        zwd = 100. * Zwout;
        ywd = 100. / params->colorappearance.greenout;//approximation to simplify

        xws = 100. * Xwsc;
        zws = 100. * Zwsc;
        yws = 100. / params->colorappearance.greensc;//approximation to simplify

        /*
                //settings mean Luminance Y of output device or viewing
                if (settings->viewingdevicegrey == 0) {
                    yb2 = 5.0;
                } else if (settings->viewingdevicegrey == 1) {
                    yb2 = 10.0;
                } else if (settings->viewingdevicegrey == 2) {
                    yb2 = 15.0;
                } else if (settings->viewingdevicegrey == 3) {
                    yb2 = 18.0;
                } else if (settings->viewingdevicegrey == 4) {
                    yb2 = 23.0;
                } else if (settings->viewingdevicegrey == 5)  {
                    yb2 = 30.0;
                } else if (settings->viewingdevicegrey == 6)  {
                    yb2 = 40.0;
                }
        */
        yb2 = params->colorappearance.ybout;

        //La and la2 = ambiant luminosity scene and viewing
        la = double (params->colorappearance.adapscen);

        if (pwb == 2) {
            if (params->colorappearance.autoadapscen) {
                la = adap;
            }
        }

        la2 = double (params->colorappearance.adaplum);

        // level of adaptation
        double deg = (params->colorappearance.degree) / 100.0;
        double pilot = params->colorappearance.autodegree ? 2.0 : deg;


        const float degout = (params->colorappearance.degreeout) / 100.0;
        const float pilotout = params->colorappearance.autodegreeout ? 2.0 : degout;

        //algoritm's params
        float jli = params->colorappearance.jlight;
        float chr = params->colorappearance.chroma;
        float contra = params->colorappearance.contrast;
        float qbri = params->colorappearance.qbright;
        float schr = params->colorappearance.schroma;
        float mchr = params->colorappearance.mchroma;
        float qcontra = params->colorappearance.qcontrast;
        float hue = params->colorappearance.colorh;
        double rstprotection = 100. - params->colorappearance.rstprotection;

        if (schr > 0.0) {
            schr = schr / 2.0f;    //divide sensibility for saturation
        }

        // extracting datas from 'params' to avoid cache flush (to be confirmed)
        ColorAppearanceParams::TcMode curveMode = params->colorappearance.curveMode;
        ColorAppearanceParams::TcMode curveMode2 = params->colorappearance.curveMode2;
        bool hasColCurve1 = bool (customColCurve1);
        bool hasColCurve2 = bool (customColCurve2);
        ColorAppearanceParams::CtcMode curveMode3 = params->colorappearance.curveMode3;
        bool hasColCurve3 = bool (customColCurve3);


        if (CAMBrightCurveJ.dirty || CAMBrightCurveQ.dirty) {
            LUTu hist16J;
            LUTu hist16Q;

            if (needJ) {
                hist16J (65536);
                hist16J.clear();
            }

            if (needQ) {
                hist16Q (65536);
                hist16Q.clear();
            }

            float koef = 1.0f; //rough correspondence between L and J

            for (int i = 0; i < height; i++)

                //   for (int i=begh; i<endh; i++)
                for (int j = 0; j < width; j++) { //rough correspondence between L and J
                    float currL = lab->L[i][j] / 327.68f;

                    if     (currL > 95.) {
                        koef = 1.f;
                    } else if (currL > 85.) {
                        koef = 0.97f;
                    } else if (currL > 80.) {
                        koef = 0.93f;
                    } else if (currL > 70.) {
                        koef = 0.87f;
                    } else if (currL > 60.) {
                        koef = 0.85f;
                    } else if (currL > 50.) {
                        koef = 0.8f;
                    } else if (currL > 40.) {
                        koef = 0.75f;
                    } else if (currL > 30.) {
                        koef = 0.7f;
                    } else if (currL > 20.) {
                        koef = 0.7f;
                    } else if (currL > 10.) {
                        koef = 0.9f;
                    } else if (currL > 0.) {
                        koef = 1.0f;
                    }

                    if (needJ) {
                        hist16J[CLIP ((int) ((koef * lab->L[i][j])))]++;  //evaluate histogram luminance L # J
                    }

                    if (needQ) {
                        hist16Q[CLIP ((int) (32768.f * sqrt ((koef * (lab->L[i][j])) / 32768.f)))]++;  //for brightness Q : approximation for Q=wh*sqrt(J/100)  J not equal L
                    }

                    sum += koef * lab->L[i][j]; //evaluate mean J to calculate Yb
                }

            //mean=(sum/((endh-begh)*width))/327.68f;//for Yb  for all image...if one day "pipette" we can adapt Yb for each zone
            mean = (sum / ((height) * width)) / 327.68f; //for Yb  for all image...if one day "pipette" we can adapt Yb for each zone

            //evaluate lightness, contrast
            if (needJ) {
                if (!CAMBrightCurveJ) {
                    CAMBrightCurveJ (65536, 0);
                    CAMBrightCurveJ.dirty = false;
                }

                Ciecam02::curveJ (jli, contra, 1, CAMBrightCurveJ, hist16J);//lightness and contrast J
            }

            if (needQ) {
                if (!CAMBrightCurveQ) {
                    CAMBrightCurveQ (65536, 0);
                    CAMBrightCurveQ.dirty = false;
                }

                Ciecam02::curveJ (qbri, qcontra, 1, CAMBrightCurveQ, hist16Q);//brightness and contrast Q
            }
        }

        //   if (settings->viewinggreySc == 0) { //auto
        if (params->colorappearance.autoybscen  &&  pwb == 2) {//auto

            if     (mean < 15.f) {
                yb = 3.0;
            } else if (mean < 30.f) {
                yb = 5.0;
            } else if (mean < 40.f) {
                yb = 10.0;
            } else if (mean < 45.f) {
                yb = 15.0;
            } else if (mean < 50.f) {
                yb = 18.0;
            } else if (mean < 55.f) {
                yb = 23.0;
            } else if (mean < 60.f) {
                yb = 30.0;
            } else if (mean < 70.f) {
                yb = 40.0;
            } else if (mean < 80.f) {
                yb = 60.0;
            } else if (mean < 90.f) {
                yb = 80.0;
            } else {
                yb = 90.0;
            }
        } else {
            yb = params->colorappearance.ybscen;
        }

        if (settings->viewinggreySc == 1) {
            yb = 18.0;
        }

        int gamu = 0;
        bool highlight = params->toneCurve.hrenabled; //Get the value if "highlight reconstruction" is activated

        if (params->colorappearance.gamut) {
            gamu = 1;    //enabled gamut control
        }

        xw = 100.0 * Xw;
        yw = 100.0 * Yw;
        zw = 100.0 * Zw;
        double xw1 = 0., yw1 = 0., zw1 = 0., xw2 = 0., yw2 = 0., zw2 = 0.;

        // settings of WB: scene and viewing
        if (params->colorappearance.wbmodel == "RawT") {
            xw1 = 96.46;    //use RT WB; CAT 02 is used for output device (see prefreneces)
            yw1 = 100.0;
            zw1 = 82.445;
            xw2 = xwd;
            yw2 = ywd;
            zw2 = zwd;
        } else if (params->colorappearance.wbmodel == "RawTCAT02") {
            xw1 = xw;    // Settings RT WB are used for CAT02 => mix , CAT02 is use for output device (screen: D50 D65, projector: lamp, LED) see preferences
            yw1 = yw;
            zw1 = zw;
            xw2 = xwd;
            yw2 = ywd;
            zw2 = zwd;
        } else if (params->colorappearance.wbmodel == "free") {
            xw1 = xws;    // free temp and green
            yw1 = yws;
            zw1 = zws;
            xw2 = xwd;
            yw2 = ywd;
            zw2 = zwd;
        }

        double cz, wh, pfl;
        Ciecam02::initcam1 (gamu, yb, pilot, f, la, xw, yw, zw, n, d, nbb, ncb, cz, aw, wh, pfl, fl, c);
        double nj, nbbj, ncbj, czj, awj, flj;
        Ciecam02::initcam2 (gamu, yb2, pilotout, f2,  la2,  xw2,  yw2,  zw2, nj, dj, nbbj, ncbj, czj, awj, flj);




#ifndef _DEBUG
        #pragma omp parallel default(shared) firstprivate(lab,xw1,xw2,yw1,yw2,zw1,zw2,pilot,jli,chr,yb,la,yb2,la2,fl,nc,f,c, height,width,nc2,f2,c2, alg,algepd, gamu, highlight, rstprotection, pW, scale)
#endif
        {
            //matrix for current working space
            TMatrix wiprof = ICCStore::getInstance()->workingSpaceInverseMatrix (params->icm.working);
            double wip[3][3] = {
                {wiprof[0][0], wiprof[0][1], wiprof[0][2]},
                {wiprof[1][0], wiprof[1][1], wiprof[1][2]},
                {wiprof[2][0], wiprof[2][1], wiprof[2][2]}
            };

#ifndef _DEBUG
            #pragma omp for schedule(dynamic, 10)
#endif

            for (int i = 0; i < height; i++)

//  for (int i=begh; i<endh; i++)
                for (int j = 0; j < width; j++) {

                    float L = lab->L[i][j];
                    float a = lab->a[i][j];
                    float b = lab->b[i][j];
                    float x1, y1, z1;
                    double x, y, z;
                    double epsil = 0.0001;
                    //convert Lab => XYZ
                    Color::Lab2XYZ (L, a, b, x1, y1, z1);
                    //  double J, C, h, Q, M, s, aw, fl, wh;
                    double J, C, h, Q, M, s;

                    double Jpro, Cpro, hpro, Qpro, Mpro, spro;
                    bool t1L = false;
                    bool t1B = false;
                    bool t2B = false;
                    int c1s = 0;
                    int c1co = 0;
                    //double n,nbb,ncb,pfl,cz,d;
                    x = (double)x1 / 655.35;
                    y = (double)y1 / 655.35;
                    z = (double)z1 / 655.35;
                    //process source==> normal
                    Ciecam02::xyz2jchqms_ciecam02 ( J, C,  h,
                                                    Q,  M,  s, aw, fl, wh,
                                                    x,  y,  z,
                                                    xw1, yw1,  zw1,
                                                    c,  nc, gamu, n, nbb, ncb, pfl, cz, d );
                    Jpro = J;
                    Cpro = C;
                    hpro = h;
                    Qpro = Q;
                    Mpro = M;
                    spro = s;
                    a_w = aw;
                    c_ = c;
                    f_l = fl;

                    // we cannot have all algorithms with all chroma curves
                    if (alg == 1)  {
                        // Lightness saturation
                        if (Jpro > 99.9f) {
                            Jpro = 99.9f;
                        }

                        Jpro = (CAMBrightCurveJ[ (float) (Jpro * 327.68)]) / 327.68; //ligthness CIECAM02 + contrast
                        double sres;
                        double Sp = spro / 100.0;
                        double parsat = 1.5; //parsat=1.5 =>saturation  ; 1.8 => chroma ; 2.5 => colorfullness (personal evaluation)

                        if (schr == -100.0) {
                            schr = -99.8;
                        }

                        Ciecam02::curvecolor (schr, Sp, sres, parsat);
                        double coe = pow (fl, 0.25);
                        float dred = 100.f; // in C mode
                        float protect_red = 80.0f; // in C mode
                        dred = 100.0 * sqrt ((dred * coe) / Qpro);
                        protect_red = 100.0 * sqrt ((protect_red * coe) / Qpro);
                        int sk = 0;
                        float ko = 100.f;
                        Color::skinred (Jpro, hpro, sres, Sp, dred, protect_red, sk, rstprotection, ko, spro);
                        Qpro = ( 4.0 / c ) * sqrt ( Jpro / 100.0 ) * ( aw + 4.0 ) ;
                        Cpro = (spro * spro * Qpro) / (10000.0);
                    } else if (alg == 3 || alg == 0  || alg == 2) {
                        double coef = 32760. / wh;

                        if (alg == 3 || alg == 2) {
                            if (Qpro * coef > 32767.0f) {
                                Qpro = (CAMBrightCurveQ[ (float)32767.0f]) / coef;   //brightness and contrast
                            } else {
                                Qpro = (CAMBrightCurveQ[ (float) (Qpro * coef)]) / coef;  //brightness and contrast
                            }
                        }

                        double Mp, sres;
                        double coe = pow (fl, 0.25);
                        Mp = Mpro / 100.0;
                        double parsat = 2.5;

                        if (mchr == -100.0) {
                            mchr = -99.8 ;
                        }

                        if (mchr == 100.0) {
                            mchr = 99.9;
                        }

                        if (alg == 3 || alg == 2) {
                            Ciecam02::curvecolor (mchr, Mp, sres, parsat);
                        } else {
                            Ciecam02::curvecolor (0.0, Mp, sres, parsat);    //colorfullness
                        }

                        float dred = 100.f; //in C mode
                        float protect_red = 80.0f; // in C mode
                        dred *= coe; //in M mode
                        protect_red *= coe; //M mode
                        int sk = 0;
                        float ko = 100.f;
                        Color::skinred (Jpro, hpro, sres, Mp, dred, protect_red, sk, rstprotection, ko, Mpro);
                        Jpro = (100.0 * Qpro * Qpro) / (wh * wh);
                        Cpro = Mpro / coe;
                        spro = 100.0 * sqrt ( Mpro / Qpro );

                        if (alg != 2) {
                            if (Jpro > 99.9f) {
                                Jpro = 99.9f;
                            }

                            Jpro = (CAMBrightCurveJ[ (float) (Jpro * 327.68f)]) / 327.68f; //ligthness CIECAM02 + contrast
                        }

                        double Cp;
                        double Sp = spro / 100.0;
                        parsat = 1.5;

                        if (schr == -100.0) {
                            schr = -99.;
                        }

                        if (schr == 100.0) {
                            schr = 98.;
                        }

                        if (alg == 3) {
                            Ciecam02::curvecolor (schr, Sp, sres, parsat);
                        }   else {
                            Ciecam02::curvecolor (0.0, Sp, sres, parsat);    //saturation
                        }

                        dred = 100.f; // in C mode
                        protect_red = 80.0f; // in C mode
                        dred = 100.0 * sqrt ((dred * coe) / Q);
                        protect_red = 100.0 * sqrt ((protect_red * coe) / Q);
                        sk = 0;
                        Color::skinred (Jpro, hpro, sres, Sp, dred, protect_red, sk, rstprotection, ko, spro);
                        //double Q1;
                        Qpro = ( 4.0 / c ) * sqrt ( Jpro / 100.0 ) * ( aw + 4.0 ) ;
                        Cpro = (spro * spro * Qpro) / (10000.0);
                        Cp = Cpro / 100.0;
                        parsat = 1.8; //parsat=1.5 =>saturation  ; 1.8 => chroma ; 2.5 => colorfullness (personal evaluation : for not)

                        if (chr == -100.0) {
                            chr = -99.8;
                        }

                        if (alg != 2) {
                            Ciecam02::curvecolor (chr, Cp, sres, parsat);
                        } else {
                            Ciecam02::curvecolor (0.0, Cp, sres, parsat);    //chroma
                        }

                        dred = 55.f;
                        protect_red = 30.0f;
                        sk = 1;
                        Color::skinred (Jpro, hpro, sres, Cp, dred, protect_red, sk, rstprotection, ko, Cpro);

                        if (Jpro < 1. && Cpro > 12.) {
                            Cpro = 12.;    //reduce artifacts by "pseudo gamut control CIECAM"
                        } else if (Jpro < 2. && Cpro > 15.) {
                            Cpro = 15.;
                        } else if (Jpro < 4. && Cpro > 30.) {
                            Cpro = 30.;
                        } else if (Jpro < 7. && Cpro > 50.) {
                            Cpro = 50.;
                        }

                        hpro = hpro + hue;

                        if ( hpro < 0.0 ) {
                            hpro += 360.0;    //hue
                        }
                    }

                    if (hasColCurve1) {//curve 1 with Lightness and Brightness
                        if (curveMode == ColorAppearanceParams::TcMode::LIGHT) {
                            /*  float Jj=(float) Jpro*327.68;
                            float Jold=Jj;
                            const Lightcurve& userColCurve = static_cast<const Lightcurve&>(customColCurve1);
                              userColCurve.Apply(Jj);
                              Jj=0.7f*(Jj-Jold)+Jold;//divide sensibility
                            */
                            float Jj = (float) Jpro * 327.68f;
                            float Jold = Jj;
                            float Jold100 = (float) Jpro;
                            float redu = 25.f;
                            float reduc = 1.f;
                            const Lightcurve& userColCurveJ1 = static_cast<const Lightcurve&> (customColCurve1);
                            userColCurveJ1.Apply (Jj);

                            if (Jj > Jold) {
                                if (Jj < 65535.f)  {
                                    if (Jold < 327.68f * redu) {
                                        Jj = 0.3f * (Jj - Jold) + Jold;    //divide sensibility
                                    } else        {
                                        reduc = LIM ((100.f - Jold100) / (100.f - redu), 0.f, 1.f);
                                        Jj = 0.3f * reduc * (Jj - Jold) + Jold; //reduct sensibility in highlights
                                    }
                                }
                            } else if (Jj > 10.f) {
                                Jj = 0.8f * (Jj - Jold) + Jold;
                            } else if (Jj >= 0.f) {
                                Jj = 0.90f * (Jj - Jold) + Jold;    // not zero ==>artifacts
                            }


                            Jpro = (double) (Jj / 327.68f);

                            if (Jpro < 1.) {
                                Jpro = 1.;
                            }

                            t1L = true;
                        } else if (curveMode == ColorAppearanceParams::TcMode::BRIGHT) {
                            //attention! Brightness curves are open - unlike Lightness or Lab or RGB==> rendering  and algorithms will be different
                            float coef = ((aw + 4.f) * (4.f / c)) / 100.f;
                            float Qanc = Qpro;
                            float Qq = (float) Qpro * 327.68f * (1.f / coef);
                            float Qold100 = (float) Qpro / coef;

                            float Qold = Qq;
                            float redu = 20.f;
                            float reduc = 1.f;

                            const Brightcurve& userColCurveB1 = static_cast<const Brightcurve&> (customColCurve1);
                            userColCurveB1.Apply (Qq);

                            if (Qq > Qold) {
                                if (Qq < 65535.f)  {
                                    if (Qold < 327.68f * redu) {
                                        Qq = 0.25f * (Qq - Qold) + Qold;    //divide sensibility
                                    } else            {
                                        reduc = LIM ((100.f - Qold100) / (100.f - redu), 0.f, 1.f);
                                        Qq = 0.25f * reduc * (Qq - Qold) + Qold; //reduct sensibility in highlights
                                    }
                                }
                            } else if (Qq > 10.f) {
                                Qq = 0.5f * (Qq - Qold) + Qold;
                            } else if (Qq >= 0.f) {
                                Qq = 0.7f * (Qq - Qold) + Qold;    // not zero ==>artifacts
                            }

                            if (Qold == 0.f) {
                                Qold = 0.001f;
                            }

                            Qpro = Qanc * (Qq / Qold);
                            Jpro = Jpro * SQR (Qq / Qold);

//                           Qpro = (double) (Qq * (coef) / 327.68f);
//                           Jpro = 100.* (Qpro * Qpro) / ((4.0 / c) * (4.0 / c) * (aw + 4.0) * (aw + 4.0));
                            t1B = true;

                            if (Jpro < 1.) {
                                Jpro = 1.;
                            }

                        }
                    }

                    if (hasColCurve2) {//curve 2 with Lightness and Brightness
                        if (curveMode2 == ColorAppearanceParams::TcMode::LIGHT) {
                            float Jj = (float) Jpro * 327.68;
                            float Jold = Jj;
                            /*
                            const Lightcurve& userColCurve = static_cast<const Lightcurve&>(customColCurve2);
                                    userColCurve.Apply(Jj);
                                    Jj=0.7f*(Jj-Jold)+Jold;//divide sensibility
                                    */
                            float Jold100 = (float) Jpro;
                            float redu = 25.f;
                            float reduc = 1.f;
                            const Lightcurve& userColCurveJ2 = static_cast<const Lightcurve&> (customColCurve2);
                            userColCurveJ2.Apply (Jj);

                            if (Jj > Jold) {
                                if (Jj < 65535.f)  {
                                    if (Jold < 327.68f * redu) {
                                        Jj = 0.3f * (Jj - Jold) + Jold;    //divide sensibility
                                    } else        {
                                        reduc = LIM ((100.f - Jold100) / (100.f - redu), 0.f, 1.f);
                                        Jj = 0.3f * reduc * (Jj - Jold) + Jold; //reduct sensibility in highlights
                                    }
                                }
                            } else if (Jj > 10.f) {
                                if (!t1L) {
                                    Jj = 0.8f * (Jj - Jold) + Jold;
                                } else {
                                    Jj = 0.4f * (Jj - Jold) + Jold;
                                }
                            } else if (Jj >= 0.f) {
                                if (!t1L) {
                                    Jj = 0.90f * (Jj - Jold) + Jold;    // not zero ==>artifacts
                                } else {
                                    Jj = 0.5f * (Jj - Jold) + Jold;
                                }
                            }

                            Jpro = (double) (Jj / 327.68f);

                            if (Jpro < 1.) {
                                Jpro = 1.;
                            }

                        } else if (curveMode2 == ColorAppearanceParams::TcMode::BRIGHT) { //
                            float Qanc = Qpro;
                            float coef = ((aw + 4.f) * (4.f / c)) / 100.f;
                            float Qq = (float) Qpro * 327.68f * (1.f / coef);
                            float Qold100 = (float) Qpro / coef;

                            float Qold = Qq;
                            float redu = 20.f;
                            float reduc = 1.f;

                            const Brightcurve& userColCurveB2 = static_cast<const Brightcurve&> (customColCurve2);
                            userColCurveB2.Apply (Qq);

                            if (Qq > Qold) {
                                if (Qq < 65535.f)  {
                                    if (Qold < 327.68f * redu) {
                                        Qq = 0.25f * (Qq - Qold) + Qold;    //divide sensibility
                                    } else            {
                                        reduc = LIM ((100.f - Qold100) / (100.f - redu), 0.f, 1.f);
                                        Qq = 0.25f * reduc * (Qq - Qold) + Qold; //reduct sensibility in highlights
                                    }
                                }
                            } else if (Qq > 10.f) {
                                Qq = 0.5f * (Qq - Qold) + Qold;
                            } else if (Qq >= 0.f) {
                                Qq = 0.7f * (Qq - Qold) + Qold;    // not zero ==>artifacts
                            }

                            if (Qold == 0.f) {
                                Qold = 0.001f;
                            }

                            //  Qpro = (float) (Qq * (coef) / 327.68f);
                            Qpro = Qanc * (Qq / Qold);
                            Jpro = Jpro * SQR (Qq / Qold);

                            //      Qpro = (double) (Qq * (coef) / 327.68f);
                            //      Jpro = 100.* (Qpro * Qpro) / ((4.0 / c) * (4.0 / c) * (aw + 4.0) * (aw + 4.0));
                            t2B = true;

                            if (t1L) { //to workaround the problem if we modify curve1-lightnees after curve2 brightness(the cat that bites its own tail!) in fact it's another type of curve only for this case
                                coef = 2.f; //adapt Q to J approximation
                                Qq = (float) Qpro * coef;
                                Qold = Qq;
                                const Lightcurve& userColCurveJ1 = static_cast<const Lightcurve&> (customColCurve1);
                                userColCurveJ1.Apply (Qq);
                                Qq = 0.1f * (Qq - Qold) + Qold; //approximative adaptation
                                Qpro = (double) (Qq / coef);
                                Jpro = 100.* (Qpro * Qpro) / ((4.0 / c) * (4.0 / c) * (aw + 4.0) * (aw + 4.0));
                            }

                            if (Jpro < 1.) {
                                Jpro = 1.;
                            }
                        }
                    }

                    if (hasColCurve3) {//curve 3 with chroma saturation colorfullness
                        if (curveMode3 == ColorAppearanceParams::CtcMode::CHROMA) {
                            double parsat = 0.8; //0.68;
                            double coef = 327.68 / parsat;
                            float Cc = (float) Cpro * coef;
                            float Ccold = Cc;
                            const Chromacurve& userColCurve = static_cast<const Chromacurve&> (customColCurve3);
                            userColCurve.Apply (Cc);
                            float dred = 55.f;
                            float protect_red = 30.0f;
                            float sk = 1;
                            float ko = 1.f / coef;
                            Color::skinred (Jpro, hpro, Cc, Ccold, dred, protect_red, sk, rstprotection, ko, Cpro);

                            if (Jpro < 1. && Cpro > 12.) {
                                Cpro = 12.;    //reduce artifacts by "pseudo gamut control CIECAM"
                            } else if (Jpro < 2. && Cpro > 15.) {
                                Cpro = 15.;
                            } else if (Jpro < 4. && Cpro > 30.) {
                                Cpro = 30.;
                            } else if (Jpro < 7. && Cpro > 50.) {
                                Cpro = 50.;
                            }

                            //  Cpro=Cc/coef;
                        } else if (curveMode3 == ColorAppearanceParams::CtcMode::SATUR) { //
                            double parsat = 0.8; //0.6
                            double coef = 327.68 / parsat;
                            float Ss = (float) spro * coef;
                            float Sold = Ss;
                            const Saturcurve& userColCurve = static_cast<const Saturcurve&> (customColCurve3);
                            userColCurve.Apply (Ss);
                            Ss = 0.6f * (Ss - Sold) + Sold; //divide sensibility saturation
                            double coe = pow (fl, 0.25);
                            float dred = 100.f; // in C mode
                            float protect_red = 80.0f; // in C mode
                            dred = 100.0 * sqrt ((dred * coe) / Qpro);
                            protect_red = 100.0 * sqrt ((protect_red * coe) / Qpro);
                            int sk = 0;
                            float ko = 1.f / coef;
                            Color::skinred (Jpro, hpro, Ss, Sold, dred, protect_red, sk, rstprotection, ko, spro);
                            Qpro = ( 4.0 / c ) * sqrt ( Jpro / 100.0 ) * ( aw + 4.0 ) ;
                            Cpro = (spro * spro * Qpro) / (10000.0);
                            c1s = 1;

                        } else if (curveMode3 == ColorAppearanceParams::CtcMode::COLORF) { //
                            double parsat = 0.8; //0.68;
                            double coef = 327.68 / parsat;
                            float Mm = (float) Mpro * coef;
                            float Mold = Mm;
                            const Colorfcurve& userColCurve = static_cast<const Colorfcurve&> (customColCurve3);
                            userColCurve.Apply (Mm);
                            double coe = pow (fl, 0.25);
                            float dred = 100.f; //in C mode
                            float protect_red = 80.0f; // in C mode
                            dred *= coe; //in M mode
                            protect_red *= coe;
                            int sk = 0;
                            float ko = 1.f / coef;
                            Color::skinred (Jpro, hpro, Mm, Mold, dred, protect_red, sk, rstprotection, ko, Mpro);
                            Cpro = Mpro / coe;

                            if (Jpro < 1. && Mpro > 12.*coe) {
                                Mpro = 12.*coe;    //reduce artifacts by "pseudo gamut control CIECAM"
                            } else if (Jpro < 2. && Mpro > 15.*coe) {
                                Mpro = 15.*coe;
                            } else if (Jpro < 4. && Mpro > 30.*coe) {
                                Mpro = 30.*coe;
                            } else if (Jpro < 7. && Mpro > 50.*coe) {
                                Mpro = 50.*coe;
                            }


                            c1co = 1;
                        }
                    }

                    //to retrieve the correct values of variables
                    if (t2B && t1B) {
                        Jpro = (100.0 * Qpro * Qpro) / (wh * wh);    // for brightness curve
                    }

                    if (c1s == 1) {
                        Qpro = ( 4.0 / c ) * sqrt ( Jpro / 100.0 ) * ( aw + 4.0 ) ; //for saturation curve
                        Cpro = (spro * spro * Qpro) / (10000.0);
                    }

                    if (c1co == 1) {
                        double coe = pow (fl, 0.25);   // for colorfullness curve
                        Cpro = Mpro / coe;
                    }

                    //retrieve values C,J...s
                    C = Cpro;
                    J = Jpro;
                    Q = Qpro;
                    M = Mpro;
                    h = hpro;
                    s = spro;

                    if (params->colorappearance.tonecie  || settings->autocielab) { //use pointer for tonemapping with CIECAM and also sharpening , defringe, contrast detail
                        //  if(params->colorappearance.tonecie  || params->colorappearance.sharpcie){//use pointer for tonemapping with CIECAM and also sharpening , defringe, contrast detail
                        float Qred = ( 4.0 / c)  * ( aw + 4.0 ); //estimate Q max if J=100.0
                        ncie->Q_p[i][j] = (float)Q + epsil; //epsil to avoid Q=0
                        ncie->M_p[i][j] = (float)M + epsil;
                        ncie->J_p[i][j] = (float)J + epsil;
                        ncie->h_p[i][j] = (float)h;
                        ncie->C_p[i][j] = (float)C + epsil;
                        //      ncie->s_p[i][j]=(float)s;
                        ncie->sh_p[i][j] = (float) 32768.* (( 4.0 / c ) * sqrt ( J / 100.0 ) * ( aw + 4.0 )) / Qred ;

                        //      ncie->ch_p[i][j]=(float) 327.68*C;
                        if (ncie->Q_p[i][j] < minQ) {
                            minQ = ncie->Q_p[i][j];    //minima
                        }

                        if (ncie->Q_p[i][j] > maxQ) {
                            maxQ = ncie->Q_p[i][j];    //maxima
                        }
                    }

                    if (!params->colorappearance.tonecie  || !settings->autocielab  || !params->epd.enabled ) {

//          if(!params->epd.enabled || !params->colorappearance.tonecie  || !settings->autocielab){
                        //  if(!params->epd.enabled || !params->colorappearance.tonecie  || !params->colorappearance.sharpcie){
                        double brli = 327.;
                        double chsacol = 327.;
                        int libr = 0;
                        int colch = 0;

                        if (curveMode == ColorAppearanceParams::TcMode::BRIGHT) {
                            brli = 70.0;
                            libr = 1;
                        } else if (curveMode == ColorAppearanceParams::TcMode::LIGHT) {
                            brli = 327.;
                            libr = 0;
                        }

                        if (curveMode3 == ColorAppearanceParams::CtcMode::CHROMA) {
                            chsacol = 400.;//327.;
                            colch = 0;
                        } else if (curveMode3 == ColorAppearanceParams::CtcMode::SATUR) {
                            chsacol = 450.0;
                            colch = 1;
                        } else if (curveMode3 == ColorAppearanceParams::CtcMode::COLORF) {
                            chsacol = 400.;//327.0;
                            colch = 2;
                        }

                        if (ciedata) {
                            // Data for J Q M s and C histograms
                            //update histogram
                            jp = true;

                            if (pW != 1) { //only with improccoordinator
                                int posl;

                                if (libr == 1) {
                                    posl = CLIP ((int) (Q * brli));  //40.0 to 100.0 approximative factor for Q  - 327 for J
                                } else { /*if(libr == 0)*/
                                    posl = CLIP ((int) (J * brli));  //327 for J
                                }

                                hist16JCAM[posl]++;
                            }

                            chropC = true;

                            if (pW != 1) { //only with improccoordinator
                                int posc;

                                if (colch == 0) {
                                    posc = CLIP ((int) (C * chsacol));  //450.0 approximative factor for s    320 for M
                                } else if (colch == 1) {
                                    posc = CLIP ((int) (s * chsacol));
                                } else { /*if(colch == 2)*/
                                    posc = CLIP ((int) (M * chsacol));
                                }

                                hist16_CCAM[posc]++;
                            }
                        }

                        double xx, yy, zz;
                        //double nj, nbbj, ncbj, flj, czj, dj, awj;
                        //process normal==> viewing
                        Ciecam02::jch2xyz_ciecam02 ( xx, yy, zz,
                                                     J,  C, h,
                                                     xw2, yw2,  zw2,
                                                     c2, nc2, gamu, nj, nbbj, ncbj, flj, czj, dj, awj);
                        x = (float)xx * 655.35;
                        y = (float)yy * 655.35;
                        z = (float)zz * 655.35;
                        float Ll, aa, bb;
                        //convert xyz=>lab
                        Color::XYZ2Lab (x,  y,  z, Ll, aa, bb);
                        lab->L[i][j] = Ll;
                        lab->a[i][j] = aa;
                        lab->b[i][j] = bb;

                        // gamut control in Lab mode; I must study how to do with cIECAM only
                        if (gamu == 1) {
                            float R, G, B;
                            float HH, Lprov1, Chprov1;
                            Lprov1 = lab->L[i][j] / 327.68f;
                            Chprov1 = sqrt (SQR (lab->a[i][j] / 327.68f) + SQR (lab->b[i][j] / 327.68f));
                            HH = atan2 (lab->b[i][j], lab->a[i][j]);

#ifdef _DEBUG
                            bool neg = false;
                            bool more_rgb = false;
                            //gamut control : Lab values are in gamut
                            Color::gamutLchonly (HH, Lprov1, Chprov1, R, G, B, wip, highlight, 0.15f, 0.96f, neg, more_rgb);
#else
                            //gamut control : Lab values are in gamut
                            Color::gamutLchonly (HH, Lprov1, Chprov1, R, G, B, wip, highlight, 0.15f, 0.96f);
#endif

                            lab->L[i][j] = Lprov1 * 327.68f;
                            lab->a[i][j] = 327.68f * Chprov1 * cos (HH);
                            lab->b[i][j] = 327.68f * Chprov1 * sin (HH);

                        }
                    }
                }
        }

        // End of parallelization
        if (!params->epd.enabled || !params->colorappearance.tonecie   || !settings->autocielab) { //normal
//if(!params->epd.enabled || !params->colorappearance.tonecie   || !params->colorappearance.sharpcie){//normal

            if (ciedata) {
                //update histogram J
                if (pW != 1) { //only with improccoordinator
                    for (int i = 0; i < 32768; i++) { //
                        if (jp) {
                            float hval = dLcurve[i];
                            int hi = (int) (255.0 * CLIPD (hval)); //
                            histLCAM[hi] += hist16JCAM[i] ;
                        }
                    }
                }

                if (pW != 1) { //only with improccoordinator
                    for (int i = 0; i < 48000; i++) { //
                        if (chropC) {
                            float hvalc = dCcurve[i];
                            int hic = (int) (255.0 * CLIPD (hvalc)); //
                            histCCAM[hic] += hist16_CCAM[i] ;
                        }
                    }
                }
            }
        }

#ifdef _DEBUG

        if (settings->verbose) {
            t2e.set();
            printf ("CIECAM02 performed in %d usec:\n", t2e.etime (t1e));
            //  printf("minc=%f maxc=%f minj=%f maxj=%f\n",minc,maxc,minj,maxj);
        }

#endif

        if (settings->autocielab) {
//if(params->colorappearance.sharpcie) {

//all this treatments reduce artifacts, but can lead to slightly  different results
            if (params->defringe.enabled) if (execsharp) {
                    ImProcFunctions::defringecam (ncie);    //
                }

//if(params->dirpyrequalizer.enabled) if(execsharp) {
            if (params->dirpyrequalizer.enabled) {
                if (params->dirpyrequalizer.gamutlab  /*&& execsharp*/) {
                    float artifact = (float) settings->artifact_cbdl;

                    if (artifact > 6.f) {
                        artifact = 6.f;
                    }

                    if (artifact < 0.f) {
                        artifact = 1.f;
                    }

                    float chrom = 50.f;
                    {
                        int hotbad = 0;
                        ImProcFunctions::badpixcam (ncie, artifact, 5, 2, params->dirpyrequalizer.skinprotect, chrom, hotbad);      //enabled remove artifacts for cbDL
                    }
                }
            }

            if (params->colorappearance.badpixsl > 0) if (execsharp) {
                    int mode = params->colorappearance.badpixsl;
                    ImProcFunctions::badpixcam (ncie, 3.4, 5, mode, 0, 0, 1);//for bad pixels CIECAM
                }

            if (params->sharpenMicro.enabled)if (execsharp) {
                    ImProcFunctions::MLmicrocontrastcam (ncie);
                }

            if (params->sharpening.enabled)
                if (execsharp) {
                    float **buffer = lab->L; // We can use the L-buffer from lab as buffer to save some memory
                    ImProcFunctions::sharpeningcam (ncie, buffer); // sharpening adapted to CIECAM
                }

//if(params->dirpyrequalizer.enabled) if(execsharp) {
            if (params->dirpyrequalizer.enabled /*&& (execsharp)*/) {

//  if     (params->dirpyrequalizer.algo=="FI") choice=0;
//  else if(params->dirpyrequalizer.algo=="LA") choice=1;
                if (rtt == 1) {
                    float b_l = static_cast<float> (params->dirpyrequalizer.hueskin.getBottomLeft()) / 100.0f;
                    float t_l = static_cast<float> (params->dirpyrequalizer.hueskin.getTopLeft()) / 100.0f;
                    float t_r = static_cast<float> (params->dirpyrequalizer.hueskin.getTopRight()) / 100.0f;
                    dirpyr_equalizercam (ncie, ncie->sh_p, ncie->sh_p, ncie->W, ncie->H, ncie->h_p, ncie->C_p, params->dirpyrequalizer.mult, params->dirpyrequalizer.threshold,  params->dirpyrequalizer.skinprotect, true, b_l, t_l, t_r, scale);   //contrast by detail adapted to CIECAM
                }
            }

            float Qredi = ( 4.0 / c_)  * ( a_w + 4.0 );
            float co_e = (pow (f_l, 0.25f));

#ifndef _DEBUG
            #pragma omp parallel default(shared) firstprivate(height,width, Qredi,a_w,c_)
#endif
            {
#ifndef _DEBUG
                #pragma omp for schedule(dynamic, 10)
#endif

                for (int i = 0; i < height; i++) // update CieImages with new values after sharpening, defringe, contrast by detail level
                    for (int j = 0; j < width; j++) {
                        float interm = Qredi * ncie->sh_p[i][j] / (32768.f);
                        ncie->J_p[i][j] = 100.0 * interm * interm / ((a_w + 4.) * (a_w + 4.) * (4. / c_) * (4. / c_));
                        ncie->Q_p[i][j] = ( 4.0 / c_)  * ( a_w + 4.0 ) *  sqrt (ncie->J_p[i][j] / 100.f);
                        ncie->M_p[i][j] = ncie->C_p[i][j] * co_e;
                    }
            }
        }

        if ((params->colorappearance.tonecie || (params->colorappearance.tonecie && params->epd.enabled)) || (params->sharpening.enabled && settings->autocielab)
                || (params->dirpyrequalizer.enabled && settings->autocielab) || (params->defringe.enabled && settings->autocielab)  || (params->sharpenMicro.enabled && settings->autocielab)
                ||  (params->colorappearance.badpixsl > 0 && settings->autocielab)) {

            if (params->epd.enabled  && params->colorappearance.tonecie  && algepd) {
                ImProcFunctions::EPDToneMapCIE (ncie, a_w, c_, width, height, minQ, maxQ, Iterates, scale );
            }

            //EPDToneMapCIE adapted to CIECAM


#ifndef _DEBUG
            #pragma omp parallel default(shared) firstprivate(lab,xw2,yw2,zw2,chr,yb,la2,yb2, height,width, nc2,f2,c2, gamu, highlight,pW)
#endif
            {
                TMatrix wiprofa = ICCStore::getInstance()->workingSpaceInverseMatrix (params->icm.working);
                double wipa[3][3] = {
                    {wiprofa[0][0], wiprofa[0][1], wiprofa[0][2]},
                    {wiprofa[1][0], wiprofa[1][1], wiprofa[1][2]},
                    {wiprofa[2][0], wiprofa[2][1], wiprofa[2][2]}
                };


#ifndef _DEBUG
                #pragma omp for schedule(dynamic, 10)
#endif

                for (int i = 0; i < height; i++) // update CIECAM with new values after tone-mapping

                    //  for (int i=begh; i<endh; i++)
                    for (int j = 0; j < width; j++) {
                        double xx, yy, zz;
                        float x, y, z;
                        const float eps = 0.0001;
                        float co_e = (pow (f_l, 0.25f)) + eps;

                        //      if(params->epd.enabled) ncie->J_p[i][j]=(100.0* ncie->Q_p[i][j]*ncie->Q_p[i][j])/(w_h*w_h);
                        if (params->epd.enabled) {
                            ncie->J_p[i][j] = (100.0 * ncie->Q_p[i][j] * ncie->Q_p[i][j]) / SQR ((4. / c) * (aw + 4.));
                        }

                        ncie->C_p[i][j] = (ncie->M_p[i][j]) / co_e;
                        //show histogram in CIECAM mode (Q,J, M,s,C)
                        double brli = 327.;
                        double chsacol = 327.;
                        int libr = 0;
                        int colch = 0;

                        if (curveMode == ColorAppearanceParams::TcMode::BRIGHT) {
                            brli = 70.0;
                            libr = 1;
                        } else if (curveMode == ColorAppearanceParams::TcMode::LIGHT) {
                            brli = 327.;
                            libr = 0;
                        }

                        if (curveMode3 == ColorAppearanceParams::CtcMode::CHROMA) {
                            chsacol = 400.;//327.;
                            colch = 0;
                        } else if (curveMode3 == ColorAppearanceParams::CtcMode::SATUR) {
                            chsacol = 450.0;
                            colch = 1;
                        } else if (curveMode3 == ColorAppearanceParams::CtcMode::COLORF) {
                            chsacol = 400.;//327.0;
                            colch = 2;
                        }

                        if (ciedata) {
                            // Data for J Q M s and C histograms
                            //update histogram
                            jp = true;

                            if (pW != 1) { //only with improccoordinator
                                int posl;

                                if (libr == 1) {
                                    posl = CLIP ((int) (ncie->Q_p[i][j] * brli));  //40.0 to 100.0 approximative factor for Q  - 327 for J
                                } else { /*if(libr == 0)*/
                                    posl = CLIP ((int) (ncie->J_p[i][j] * brli));  //327 for J
                                }

                                hist16JCAM[posl]++;
                            }

                            chropC = true;

                            if (pW != 1) { //only with improccoordinator
                                int posc;

                                if (colch == 0) {
                                    posc = CLIP ((int) (ncie->C_p[i][j] * chsacol));  //450.0 approximative factor for s    320 for M
                                } else if (colch == 1) {
                                    float sa_t = 100.f * sqrt (ncie->C_p[i][j] / ncie->Q_p[i][j]);   //Q_p always > 0
                                    posc = CLIP ((int) (sa_t * chsacol));
                                } else { /*if(colch == 2)*/
                                    posc = CLIP ((int) (ncie->M_p[i][j] * chsacol));
                                }

                                hist16_CCAM[posc]++;
                            }
                        }

                        //end histograms
                        //  double nd, nbbd, ncbd, fld, czd, dd, awd;
                        Ciecam02::jch2xyz_ciecam02 ( xx, yy, zz,
                                                     ncie->J_p[i][j],  ncie->C_p[i][j], ncie->h_p[i][j],
                                                     xw2, yw2,  zw2,
                                                     c2, nc2, gamu, nj, nbbj, ncbj, flj, czj, dj, awj);
                        x = (float)xx * 655.35;
                        y = (float)yy * 655.35;
                        z = (float)zz * 655.35;
                        float Ll, aa, bb;
                        //convert xyz=>lab
                        Color::XYZ2Lab (x,  y,  z, Ll, aa, bb);
                        lab->L[i][j] = Ll;
                        lab->a[i][j] = aa;
                        lab->b[i][j] = bb;

                        if (gamu == 1) {
                            float R, G, B;
                            float HH, Lprov1, Chprov1;
                            Lprov1 = lab->L[i][j] / 327.68f;
                            Chprov1 = sqrt (SQR (lab->a[i][j] / 327.68f) + SQR (lab->b[i][j] / 327.68f));
                            HH = atan2 (lab->b[i][j], lab->a[i][j]);

#ifdef _DEBUG
                            bool neg = false;
                            bool more_rgb = false;
                            //gamut control : Lab values are in gamut
                            Color::gamutLchonly (HH, Lprov1, Chprov1, R, G, B, wipa, highlight, 0.15f, 0.96f, neg, more_rgb);
#else
                            //gamut control : Lab values are in gamut
                            Color::gamutLchonly (HH, Lprov1, Chprov1, R, G, B, wipa, highlight, 0.15f, 0.96f);
#endif

                            lab->L[i][j] = Lprov1 * 327.68f;
                            lab->a[i][j] = 327.68f * Chprov1 * cos (HH);
                            lab->b[i][j] = 327.68f * Chprov1 * sin (HH);
                        }
                    }


            }

            //end parallelization
            //show CIECAM histograms
            if (ciedata) {
                //update histogram J and Q
                if (pW != 1) { //only with improccoordinator
                    for (int i = 0; i < 32768; i++) { //
                        if (jp) {
                            float hval = dLcurve[i];
                            int hi = (int) (255.0 * CLIPD (hval)); //
                            histLCAM[hi] += hist16JCAM[i] ;
                        }
                    }
                }

                //update color histogram M,s,C
                if (pW != 1) { //only with improccoordinator
                    for (int i = 0; i < 48000; i++) { //
                        if (chropC) {
                            float hvalc = dCcurve[i];
                            int hic = (int) (255.0 * CLIPD (hvalc)); //
                            histCCAM[hic] += hist16_CCAM[i] ;
                        }
                    }
                }
            }

        }

    }
}
//end CIECAM


// Copyright (c) 2012 Jacques Desmis <jdesmis@gmail.com>
void ImProcFunctions::ciecam_02float (CieImage* ncie, float adap, int pW, int pwb, LabImage* lab, const ProcParams* params,
                                      const ColorAppearance & customColCurve1, const ColorAppearance & customColCurve2, const ColorAppearance & customColCurve3,
                                      LUTu & histLCAM, LUTu & histCCAM, LUTf & CAMBrightCurveJ, LUTf & CAMBrightCurveQ, float &mean, int Iterates, int scale, bool execsharp, float &d, float &dj, float &yb, int rtt)
{
    if (params->colorappearance.enabled) {

#ifdef _DEBUG
        MyTime t1e, t2e;
        t1e.set();
#endif

        //preparate for histograms CIECAM
        LUTu hist16JCAM;
        LUTu hist16_CCAM;

        if (pW != 1 && params->colorappearance.datacie) { //only with improccoordinator
            hist16JCAM (32768);
            hist16JCAM.clear();
            hist16_CCAM (48000);
            hist16_CCAM.clear();
        }

        //end preparate histogram
        int width = lab->W, height = lab->H;
        float minQ = 10000.f;
        float maxQ = -1000.f;
        float Yw;
        Yw = 1.0;
        double Xw, Zw;
        float f = 0.f, nc = 0.f, la, c = 0.f, xw, yw, zw, f2 = 1.f, c2 = 1.f, nc2 = 1.f, yb2;
        float fl, n, nbb, ncb, aw; //d
        float xwd, ywd, zwd, xws, yws, zws;
        int alg = 0;
        bool algepd = false;
        double Xwout, Zwout;
        double Xwsc, Zwsc;

        const bool epdEnabled = params->epd.enabled;
        bool ciedata = (params->colorappearance.datacie && pW != 1) && ! ((params->colorappearance.tonecie && (epdEnabled)) || (params->sharpening.enabled && settings->autocielab && execsharp)
                       || (params->dirpyrequalizer.enabled && settings->autocielab) || (params->defringe.enabled && settings->autocielab)  || (params->sharpenMicro.enabled && settings->autocielab)
                       || (params->impulseDenoise.enabled && settings->autocielab) ||  (params->colorappearance.badpixsl > 0 && settings->autocielab));

        ColorTemp::temp2mulxyz (params->wb.temperature, params->wb.method, Xw, Zw); //compute white Xw Yw Zw  : white current WB
        ColorTemp::temp2mulxyz (params->colorappearance.tempout, "Custom", Xwout, Zwout);
        ColorTemp::temp2mulxyz (params->colorappearance.tempsc, "Custom", Xwsc, Zwsc);

        //viewing condition for surrsrc
        if (params->colorappearance.surrsrc == "Average") {
            f  = 1.00f;
            c  = 0.69f;
            nc = 1.00f;
        } else if (params->colorappearance.surrsrc == "Dim") {
            f  = 0.9f;
            c  = 0.59f;
            nc = 0.9f;
        } else if (params->colorappearance.surrsrc == "Dark") {
            f  = 0.8f;
            c  = 0.525f;
            nc = 0.8f;
        } else if (params->colorappearance.surrsrc == "ExtremelyDark") {
            f  = 0.8f;
            c  = 0.41f;
            nc = 0.8f;
        }


        //viewing condition for surround
        if (params->colorappearance.surround == "Average") {
            f2 = 1.0f, c2 = 0.69f, nc2 = 1.0f;
        } else if (params->colorappearance.surround == "Dim") {
            f2  = 0.9f;
            c2  = 0.59f;
            nc2 = 0.9f;
        } else if (params->colorappearance.surround == "Dark") {
            f2  = 0.8f;
            c2  = 0.525f;
            nc2 = 0.8f;
        } else if (params->colorappearance.surround == "ExtremelyDark") {
            f2  = 0.8f;
            c2  = 0.41f;
            nc2 = 0.8f;
        }

        /*
                //scene condition for surround
                if (params->colorappearance.surrsource)  {
                    f  = 0.85f;    // if user => source image has surround very dark
                    c  = 0.55f;
                    nc = 0.85f;
                }
        */
        //with which algorithm
        if     (params->colorappearance.algo == "JC") {
            alg = 0;
        } else if (params->colorappearance.algo == "JS") {
            alg = 1;
        } else if (params->colorappearance.algo == "QM")  {
            alg = 2;
            algepd = true;
        } else { /*if(params->colorappearance.algo == "ALL")*/
            alg = 3;
            algepd = true;
        }

        xwd = 100.f * Xwout;
        zwd = 100.f * Zwout;
        ywd = 100.f / params->colorappearance.greenout;//approximation to simplify

        xws = 100.f * Xwsc;
        zws = 100.f * Zwsc;
        yws = 100.f / params->colorappearance.greensc;//approximation to simplify


        /*
                //settings white point of output device - or illuminant viewing
                if (settings->viewingdevice == 0) {
                    xwd = 96.42f;    //5000K
                    ywd = 100.0f;
                    zwd = 82.52f;
                } else if (settings->viewingdevice == 1) {
                    xwd = 95.68f;    //5500
                    ywd = 100.0f;
                    zwd = 92.15f;
                } else if (settings->viewingdevice == 2) {
                    xwd = 95.24f;    //6000
                    ywd = 100.0f;
                    zwd = 100.81f;
                } else if (settings->viewingdevice == 3)  {
                    xwd = 95.04f;    //6500
                    ywd = 100.0f;
                    zwd = 108.88f;
                } else if (settings->viewingdevice == 4)  {
                    xwd = 109.85f;    //tungsten
                    ywd = 100.0f;
                    zwd = 35.58f;
                } else if (settings->viewingdevice == 5)  {
                    xwd = 99.18f;    //fluo F2
                    ywd = 100.0f;
                    zwd = 67.39f;
                } else if (settings->viewingdevice == 6)  {
                    xwd = 95.04f;    //fluo F7
                    ywd = 100.0f;
                    zwd = 108.75f;
                } else {
                    xwd = 100.96f;    //fluo F11
                    ywd = 100.0f;
                    zwd = 64.35f;
                }
        */
        yb2 = params->colorappearance.ybout;
        /*
                //settings mean Luminance Y of output device or viewing
                if (settings->viewingdevicegrey == 0) {
                    yb2 = 5.0f;
                } else if (settings->viewingdevicegrey == 1) {
                    yb2 = 10.0f;
                } else if (settings->viewingdevicegrey == 2) {
                    yb2 = 15.0f;
                } else if (settings->viewingdevicegrey == 3) {
                    yb2 = 18.0f;
                } else if (settings->viewingdevicegrey == 4) {
                    yb2 = 23.0f;
                } else if (settings->viewingdevicegrey == 5)  {
                    yb2 = 30.0f;
                } else {
                    yb2 = 40.0f;
                }
        */
        //La and la2 = ambiant luminosity scene and viewing
        la = float (params->colorappearance.adapscen);

        if (pwb == 2) {
            if (params->colorappearance.autoadapscen) {
                la = adap;
            }
        }

        /*
                if (alg >= 2 && la < 200.f) {
                    la = 200.f;
                }
        */
        const float la2 = float (params->colorappearance.adaplum);

        // level of adaptation
        const float deg = (params->colorappearance.degree) / 100.0f;
        const float pilot = params->colorappearance.autodegree ? 2.0f : deg;

        const float degout = (params->colorappearance.degreeout) / 100.0f;
        const float pilotout = params->colorappearance.autodegreeout ? 2.0f : degout;

        //algoritm's params
        float chr = 0.f;

        if (alg == 0 || alg == 3) {
            chr = params->colorappearance.chroma;

            if (chr == -100.0f) {
                chr = -99.8f;
            }
        }

        float schr = 0.f;

        if (alg == 3 || alg == 1) {
            schr = params->colorappearance.schroma;

            if (schr > 0.0) {
                schr = schr / 2.0f;    //divide sensibility for saturation
            }

            if (alg == 3) {
                if (schr == -100.0f) {
                    schr = -99.f;
                }

                if (schr == 100.0f) {
                    schr = 98.f;
                }
            } else {
                if (schr == -100.0f) {
                    schr = -99.8f;
                }
            }
        }

        float mchr = 0.f;

        if (alg == 3 || alg == 2) {
            mchr = params->colorappearance.mchroma;

            if (mchr == -100.0f) {
                mchr = -99.8f ;
            }

            if (mchr == 100.0f) {
                mchr = 99.9f;
            }
        }

        const float hue = params->colorappearance.colorh;
        const float rstprotection = 100. - params->colorappearance.rstprotection;

        // extracting datas from 'params' to avoid cache flush (to be confirmed)
        const ColorAppearanceParams::TcMode curveMode = params->colorappearance.curveMode;
        const bool hasColCurve1 = bool (customColCurve1);
        const bool t1L = hasColCurve1 && curveMode == ColorAppearanceParams::TcMode::LIGHT;

        const ColorAppearanceParams::TcMode curveMode2 = params->colorappearance.curveMode2;
        const bool hasColCurve2 = bool (customColCurve2);

        const ColorAppearanceParams::CtcMode curveMode3 = params->colorappearance.curveMode3;
        const bool hasColCurve3 = bool (customColCurve3);

        bool needJ = (alg == 0 || alg == 1 || alg == 3);
        bool needQ = (alg == 2 || alg == 3);
        LUTu hist16J;
        LUTu hist16Q;

        if ((needJ && CAMBrightCurveJ.dirty) || (needQ && CAMBrightCurveQ.dirty) || (std::isnan (mean) && settings->viewinggreySc != 0)) {

            if (needJ) {
                hist16J (32768);
                hist16J.clear();
            }

            if (needQ) {
                hist16Q (32768);
                hist16Q.clear();
            }

            float sum = 0.f;
//            float sumQ = 0.f;

#ifdef _OPENMP
            const int numThreads = min (max (width * height / 65536, 1), omp_get_max_threads());
            #pragma omp parallel num_threads(numThreads) if(numThreads>1)
#endif
            {
                LUTu hist16Jthr;
                LUTu hist16Qthr;

                if (needJ) {
                    hist16Jthr (hist16J.getSize());
                    hist16Jthr.clear();
                }

                if (needQ) {
                    hist16Qthr (hist16Q.getSize());
                    hist16Qthr.clear();
                }

                //    #pragma omp for reduction(+:sum,sumQ)
                #pragma omp for reduction(+:sum)


                for (int i = 0; i < height; i++)
                    for (int j = 0; j < width; j++) { //rough correspondence between L and J
                        float currL = lab->L[i][j] / 327.68f;
                        float koef; //rough correspondence between L and J

                        if (currL > 50.f) {
                            if (currL > 70.f) {
                                if (currL > 80.f) {
                                    if (currL > 85.f) {
                                        koef = 0.97f;
                                    } else {
                                        koef = 0.93f;
                                    }
                                } else {
                                    koef = 0.87f;
                                }
                            } else {
                                if (currL > 60.f) {
                                    koef = 0.85f;
                                } else {
                                    koef = 0.8f;
                                }
                            }
                        } else {
                            if (currL > 10.f) {
                                if (currL > 20.f) {
                                    if (currL > 40.f) {
                                        koef = 0.75f;
                                    } else {
                                        koef = 0.7f;
                                    }
                                } else {
                                    koef = 0.9f;
                                }
                            } else {
                                koef = 1.0;
                            }
                        }

                        if (needJ) {
                            hist16Jthr[ (int) ((koef * lab->L[i][j]))]++;  //evaluate histogram luminance L # J
                        }

                        //estimation of wh only with La
                        /*
                           float whestim = 500.f;

                           if (la < 200.f) {
                           whestim = 200.f;
                           } else if (la < 2500.f) {
                           whestim = 350.f;
                           } else {
                           whestim = 500.f;
                           }
                        */
                        if (needQ) {
                            hist16Qthr[CLIP ((int) (32768.f * sqrt ((koef * (lab->L[i][j])) / 32768.f)))]++;  //for brightness Q : approximation for Q=wh*sqrt(J/100)  J not equal L
                            //perhaps  needs to introduce whestim ??
                            //hist16Qthr[ (int) (sqrtf ((koef * (lab->L[i][j])) * 32768.f))]++;  //for brightness Q : approximation for Q=wh*sqrt(J/100)  J not equal L
                        }

                        sum += koef * lab->L[i][j]; //evaluate mean J to calculate Yb
                        //sumQ += whestim * sqrt ((koef * (lab->L[i][j])) / 32768.f);
                        //can be used in case of...
                    }

                #pragma omp critical
                {
                    if (needJ) {
                        hist16J += hist16Jthr;
                    }

                    if (needQ) {
                        hist16Q += hist16Qthr;
                    }

                }

                if (std::isnan (mean)) {
                    mean = (sum / ((height) * width)) / 327.68f; //for Yb  for all image...if one day "pipette" we can adapt Yb for each zone
                }
            }


            //evaluate lightness, contrast
        }



        //  if (settings->viewinggreySc == 0) { //auto
        if (params->colorappearance.autoybscen  &&  pwb == 2) {//auto

            if     (mean < 15.f) {
                yb = 3.0f;
            } else if (mean < 30.f) {
                yb = 5.0f;
            } else if (mean < 40.f) {
                yb = 10.0f;
            } else if (mean < 45.f) {
                yb = 15.0f;
            } else if (mean < 50.f) {
                yb = 18.0f;
            } else if (mean < 55.f) {
                yb = 23.0f;
            } else if (mean < 60.f) {
                yb = 30.0f;
            } else if (mean < 70.f) {
                yb = 40.0f;
            } else if (mean < 80.f) {
                yb = 60.0f;
            } else if (mean < 90.f) {
                yb = 80.0f;
            } else {
                yb = 90.0f;
            }

//        } else if (settings->viewinggreySc == 1) {
        } else {
            yb =  (float) params->colorappearance.ybscen;
        }

        const bool highlight = params->toneCurve.hrenabled; //Get the value if "highlight reconstruction" is activated

        const int gamu = (params->colorappearance.gamut) ? 1 : 0;
        xw = 100.0f * Xw;
        yw = 100.0f * Yw;
        zw = 100.0f * Zw;
        float xw1 = 0.f, yw1 = 0.f, zw1 = 0.f, xw2 = 0.f, yw2 = 0.f, zw2 = 0.f;

        // settings of WB: scene and viewing
        if (params->colorappearance.wbmodel == "RawT") {
            xw1 = 96.46f;    //use RT WB; CAT 02 is used for output device (see prefreneces)
            yw1 = 100.0f;
            zw1 = 82.445f;
            xw2 = xwd;
            yw2 = ywd;
            zw2 = zwd;
        } else if (params->colorappearance.wbmodel == "RawTCAT02") {
            xw1 = xw;    // Settings RT WB are used for CAT02 => mix , CAT02 is use for output device (screen: D50 D65, projector: lamp, LED) see preferences
            yw1 = yw;
            zw1 = zw;
            xw2 = xwd;
            yw2 = ywd;
            zw2 = zwd;
        } else if (params->colorappearance.wbmodel == "free") {
            xw1 = xws;    // free temp and green
            yw1 = yws;
            zw1 = zws;
            xw2 = xwd;
            yw2 = ywd;
            zw2 = zwd;
        }


        float cz, wh, pfl;
        Ciecam02::initcam1float (gamu, yb, pilot, f, la, xw, yw, zw, n, d, nbb, ncb, cz, aw, wh, pfl, fl, c);
        //printf ("wh=%f \n", wh);

        const float pow1 = pow_F ( 1.64f - pow_F ( 0.29f, n ), 0.73f );
        float nj, nbbj, ncbj, czj, awj, flj;
        Ciecam02::initcam2float (gamu, yb2, pilotout, f2,  la2,  xw2,  yw2,  zw2, nj, dj, nbbj, ncbj, czj, awj, flj);
#ifdef __SSE2__
        const float reccmcz = 1.f / (c2 * czj);
#endif
        const float pow1n = pow_F ( 1.64f - pow_F ( 0.29f, nj ), 0.73f );

        const float epsil = 0.0001f;
        const float coefQ = 32767.f / wh;
        const float a_w = aw;
        const float c_ = c;
        const float f_l = fl;
        const float coe = pow_F (fl, 0.25f);
        const float QproFactor = ( 0.4f / c ) * ( aw + 4.0f ) ;
        const bool LabPassOne = ! ((params->colorappearance.tonecie && (epdEnabled)) || (params->sharpening.enabled && settings->autocielab && execsharp)
                                   || (params->dirpyrequalizer.enabled && settings->autocielab) || (params->defringe.enabled && settings->autocielab)  || (params->sharpenMicro.enabled && settings->autocielab)
                                   || (params->impulseDenoise.enabled && settings->autocielab) ||  (params->colorappearance.badpixsl > 0 && settings->autocielab));
        //printf("coQ=%f\n", coefQ);

        if (needJ) {
            if (!CAMBrightCurveJ) {
                CAMBrightCurveJ (32768, LUT_CLIP_ABOVE);
            }

            if (CAMBrightCurveJ.dirty) {
                Ciecam02::curveJfloat (params->colorappearance.jlight, params->colorappearance.contrast, hist16J, CAMBrightCurveJ);//lightness and contrast J
                CAMBrightCurveJ /= 327.68f;
                CAMBrightCurveJ.dirty = false;
            }
        }

        if (needQ) {
            if (!CAMBrightCurveQ) {
                CAMBrightCurveQ (32768, LUT_CLIP_ABOVE);
            }

            if (CAMBrightCurveQ.dirty) {
                Ciecam02::curveJfloat (params->colorappearance.qbright, params->colorappearance.qcontrast, hist16Q, CAMBrightCurveQ);//brightness and contrast Q
                //  CAMBrightCurveQ /= coefQ;
                CAMBrightCurveQ.dirty = false;
            }
        }


        //matrix for current working space
        TMatrix wiprof = ICCStore::getInstance()->workingSpaceInverseMatrix (params->icm.working);
        const float wip[3][3] = {
            { (float)wiprof[0][0], (float)wiprof[0][1], (float)wiprof[0][2]},
            { (float)wiprof[1][0], (float)wiprof[1][1], (float)wiprof[1][2]},
            { (float)wiprof[2][0], (float)wiprof[2][1], (float)wiprof[2][2]}
        };

#ifdef __SSE2__
        int bufferLength = ((width + 3) / 4) * 4; // bufferLength has to be a multiple of 4
#endif
#ifndef _DEBUG
        #pragma omp parallel
#endif
        {
            float minQThr = 10000.f;
            float maxQThr = -1000.f;
#ifdef __SSE2__
            // one line buffer per channel and thread
            float Jbuffer[bufferLength] ALIGNED16;
            float Cbuffer[bufferLength] ALIGNED16;
            float hbuffer[bufferLength] ALIGNED16;
            float Qbuffer[bufferLength] ALIGNED16;
            float Mbuffer[bufferLength] ALIGNED16;
            float sbuffer[bufferLength] ALIGNED16;
#endif
#ifndef _DEBUG
            #pragma omp for schedule(dynamic, 16)
#endif

            for (int i = 0; i < height; i++) {
#ifdef __SSE2__
                // vectorized conversion from Lab to jchqms
                int k;
                vfloat x, y, z;
                vfloat J, C, h, Q, M, s;

                vfloat c655d35 = F2V (655.35f);

                for (k = 0; k < width - 3; k += 4) {
                    Color::Lab2XYZ (LVFU (lab->L[i][k]), LVFU (lab->a[i][k]), LVFU (lab->b[i][k]), x, y, z);
                    x = x / c655d35;
                    y = y / c655d35;
                    z = z / c655d35;
                    Ciecam02::xyz2jchqms_ciecam02float ( J, C,  h,
                                                         Q,  M,  s, F2V (aw), F2V (fl), F2V (wh),
                                                         x,  y,  z,
                                                         F2V (xw1), F2V (yw1),  F2V (zw1),
                                                         F2V (c),  F2V (nc), F2V (pow1), F2V (nbb), F2V (ncb), F2V (pfl), F2V (cz), F2V (d));
                    STVF (Jbuffer[k], J);
                    STVF (Cbuffer[k], C);
                    STVF (hbuffer[k], h);
                    STVF (Qbuffer[k], Q);
                    STVF (Mbuffer[k], M);
                    STVF (sbuffer[k], s);
                }

                for (; k < width; k++) {
                    float L = lab->L[i][k];
                    float a = lab->a[i][k];
                    float b = lab->b[i][k];
                    float x, y, z;
                    //convert Lab => XYZ
                    Color::Lab2XYZ (L, a, b, x, y, z);
                    x = x / 655.35f;
                    y = y / 655.35f;
                    z = z / 655.35f;
                    float J, C, h, Q, M, s;
                    Ciecam02::xyz2jchqms_ciecam02float ( J, C,  h,
                                                         Q,  M,  s, aw, fl, wh,
                                                         x,  y,  z,
                                                         xw1, yw1,  zw1,
                                                         c,  nc, gamu, pow1, nbb, ncb, pfl, cz, d);
                    Jbuffer[k] = J;
                    Cbuffer[k] = C;
                    hbuffer[k] = h;
                    Qbuffer[k] = Q;
                    Mbuffer[k] = M;
                    sbuffer[k] = s;
                }

#endif // __SSE2__

                for (int j = 0; j < width; j++) {
                    float J, C, h, Q, M, s;

#ifdef __SSE2__
                    // use precomputed values from above
                    J = Jbuffer[j];
                    C = Cbuffer[j];
                    h = hbuffer[j];
                    Q = Qbuffer[j];
                    M = Mbuffer[j];
                    s = sbuffer[j];
#else
                    float x, y, z;
                    float L = lab->L[i][j];
                    float a = lab->a[i][j];
                    float b = lab->b[i][j];
                    float x1, y1, z1;
                    //convert Lab => XYZ
                    Color::Lab2XYZ (L, a, b, x1, y1, z1);
                    x = (float)x1 / 655.35f;
                    y = (float)y1 / 655.35f;
                    z = (float)z1 / 655.35f;
                    //process source==> normal
                    Ciecam02::xyz2jchqms_ciecam02float ( J, C,  h,
                                                         Q,  M,  s, aw, fl, wh,
                                                         x,  y,  z,
                                                         xw1, yw1,  zw1,
                                                         c,  nc, gamu, pow1, nbb, ncb, pfl, cz, d);
#endif
                    float Jpro, Cpro, hpro, Qpro, Mpro, spro;
                    Jpro = J;
                    Cpro = C;
                    hpro = h;
                    Qpro = Q;
                    Mpro = M;
                    spro = s;

                    // we cannot have all algorithms with all chroma curves
                    if (alg == 0) {
                        Jpro = CAMBrightCurveJ[Jpro * 327.68f]; //lightness CIECAM02 + contrast
                        Qpro = QproFactor * sqrtf (Jpro);
                        float Cp = (spro * spro * Qpro) / (1000000.f);
                        Cpro = Cp * 100.f;
                        float sres;
                        Ciecam02::curvecolorfloat (chr, Cp, sres, 1.8f);
                        Color::skinredfloat (Jpro, hpro, sres, Cp, 55.f, 30.f, 1, rstprotection, 100.f, Cpro);
                    } else if (alg == 1)  {
                        // Lightness saturation
                        Jpro = CAMBrightCurveJ[Jpro * 327.68f]; //lightness CIECAM02 + contrast
                        float sres;
                        float Sp = spro / 100.0f;
                        float parsat = 1.5f; //parsat=1.5 =>saturation  ; 1.8 => chroma ; 2.5 => colorfullness (personal evaluation)
                        Ciecam02::curvecolorfloat (schr, Sp, sres, parsat);
                        float dred = 100.f; // in C mode
                        float protect_red = 80.0f; // in C mode
                        dred = 100.0f * sqrtf ((dred * coe) / Qpro);
                        protect_red = 100.0f * sqrtf ((protect_red * coe) / Qpro);
                        Color::skinredfloat (Jpro, hpro, sres, Sp, dred, protect_red, 0, rstprotection, 100.f, spro);
                        Qpro = QproFactor * sqrtf (Jpro);
                        Cpro = (spro * spro * Qpro) / (10000.0f);
                    } else if (alg == 2) {
                        //printf("Qp0=%f ", Qpro);

                        Qpro = CAMBrightCurveQ[ (float) (Qpro * coefQ)] / coefQ; //brightness and contrast
                        //printf("Qpaf=%f ", Qpro);

                        float Mp, sres;
                        Mp = Mpro / 100.0f;
                        Ciecam02::curvecolorfloat (mchr, Mp, sres, 2.5f);
                        float dred = 100.f; //in C mode
                        float protect_red = 80.0f; // in C mode
                        dred *= coe; //in M mode
                        protect_red *= coe; //M mode
                        Color::skinredfloat (Jpro, hpro, sres, Mp, dred, protect_red, 0, rstprotection, 100.f, Mpro);
                        Jpro = SQR ((10.f * Qpro) / wh);
                        Cpro = Mpro / coe;
                        Qpro = (Qpro == 0.f ? epsil : Qpro); // avoid division by zero
                        spro = 100.0f * sqrtf ( Mpro / Qpro );
                    } else { /*if(alg == 3) */
                        Qpro = CAMBrightCurveQ[ (float) (Qpro * coefQ)] / coefQ; //brightness and contrast

                        float Mp, sres;
                        Mp = Mpro / 100.0f;
                        Ciecam02::curvecolorfloat (mchr, Mp, sres, 2.5f);
                        float dred = 100.f; //in C mode
                        float protect_red = 80.0f; // in C mode
                        dred *= coe; //in M mode
                        protect_red *= coe; //M mode
                        Color::skinredfloat (Jpro, hpro, sres, Mp, dred, protect_red, 0, rstprotection, 100.f, Mpro);
                        Jpro = SQR ((10.f * Qpro) / wh);
                        Cpro = Mpro / coe;
                        Qpro = (Qpro == 0.f ? epsil : Qpro); // avoid division by zero
                        spro = 100.0f * sqrtf ( Mpro / Qpro );

                        if (Jpro > 99.9f) {
                            Jpro = 99.9f;
                        }

                        Jpro = CAMBrightCurveJ[ (float) (Jpro * 327.68f)]; //lightness CIECAM02 + contrast
                        float Sp = spro / 100.0f;
                        Ciecam02::curvecolorfloat (schr, Sp, sres, 1.5f);
                        dred = 100.f; // in C mode
                        protect_red = 80.0f; // in C mode
                        dred = 100.0f * sqrtf ((dred * coe) / Q);
                        protect_red = 100.0f * sqrtf ((protect_red * coe) / Q);
                        Color::skinredfloat (Jpro, hpro, sres, Sp, dred, protect_red, 0, rstprotection, 100.f, spro);
                        Qpro = QproFactor * sqrtf (Jpro);
                        float Cp = (spro * spro * Qpro) / (1000000.f);
                        Cpro = Cp * 100.f;
                        Ciecam02::curvecolorfloat (chr, Cp, sres, 1.8f);
                        Color::skinredfloat (Jpro, hpro, sres, Cp, 55.f, 30.f, 1, rstprotection, 100.f, Cpro);
// disabled this code, Issue 2690
//              if(Jpro < 1.f && Cpro > 12.f) Cpro=12.f;//reduce artifacts by "pseudo gamut control CIECAM"
//              else if(Jpro < 2.f && Cpro > 15.f) Cpro=15.f;
//              else if(Jpro < 4.f && Cpro > 30.f) Cpro=30.f;
//              else if(Jpro < 7.f && Cpro > 50.f) Cpro=50.f;
                        hpro = hpro + hue;

                        if ( hpro < 0.0f ) {
                            hpro += 360.0f;    //hue
                        }
                    }

                    if (hasColCurve1) {//curve 1 with Lightness and Brightness
                        if (curveMode == ColorAppearanceParams::TcMode::LIGHT) {
                            float Jj = (float) Jpro * 327.68f;
                            float Jold = Jj;
                            float Jold100 = (float) Jpro;
                            float redu = 25.f;
                            float reduc = 1.f;
                            const Lightcurve& userColCurveJ1 = static_cast<const Lightcurve&> (customColCurve1);
                            userColCurveJ1.Apply (Jj);

                            if (Jj > Jold) {
                                if (Jj < 65535.f)  {
                                    if (Jold < 327.68f * redu) {
                                        Jj = 0.3f * (Jj - Jold) + Jold;    //divide sensibility
                                    } else        {
                                        reduc = LIM ((100.f - Jold100) / (100.f - redu), 0.f, 1.f);
                                        Jj = 0.3f * reduc * (Jj - Jold) + Jold; //reduct sensibility in highlights
                                    }
                                }
                            } else if (Jj > 10.f) {
                                Jj = 0.8f * (Jj - Jold) + Jold;
                            } else if (Jj >= 0.f) {
                                Jj = 0.90f * (Jj - Jold) + Jold;    // not zero ==>artifacts
                            }

                            Jpro = (float) (Jj / 327.68f);

                            if (Jpro < 1.f) {
                                Jpro = 1.f;
                            }
                        } else if (curveMode == ColorAppearanceParams::TcMode::BRIGHT) {
                            //attention! Brightness curves are open - unlike Lightness or Lab or RGB==> rendering  and algorithms will be different
                            float coef = ((aw + 4.f) * (4.f / c)) / 100.f;
                            float Qanc = Qpro;
                            float Qq = (float) Qpro * 327.68f * (1.f / coef);
                            float Qold100 = (float) Qpro / coef;

                            float Qold = Qq;
                            float redu = 20.f;
                            float reduc = 1.f;

                            const Brightcurve& userColCurveB1 = static_cast<const Brightcurve&> (customColCurve1);
                            userColCurveB1.Apply (Qq);

                            if (Qq > Qold) {
                                if (Qq < 65535.f)  {
                                    if (Qold < 327.68f * redu) {
                                        Qq = 0.25f * (Qq - Qold) + Qold;    //divide sensibility
                                    } else            {
                                        reduc = LIM ((100.f - Qold100) / (100.f - redu), 0.f, 1.f);
                                        Qq = 0.25f * reduc * (Qq - Qold) + Qold; //reduct sensibility in highlights
                                    }
                                }
                            } else if (Qq > 10.f) {
                                Qq = 0.5f * (Qq - Qold) + Qold;
                            } else if (Qq >= 0.f) {
                                Qq = 0.7f * (Qq - Qold) + Qold;    // not zero ==>artifacts
                            }

                            if (Qold == 0.f) {
                                Qold = 0.001f;
                            }

                            Qpro = Qanc * (Qq / Qold);
                            //   Jpro = 100.f * (Qpro * Qpro) / ((4.0f / c) * (4.0f / c) * (aw + 4.0f) * (aw + 4.0f));
                            Jpro = Jpro * SQR (Qq / Qold);

                            if (Jpro < 1.f) {
                                Jpro = 1.f;
                            }
                        }
                    }

                    if (hasColCurve2) {//curve 2 with Lightness and Brightness
                        if (curveMode2 == ColorAppearanceParams::TcMode::LIGHT) {
                            float Jj = (float) Jpro * 327.68f;
                            float Jold = Jj;
                            float Jold100 = (float) Jpro;
                            float redu = 25.f;
                            float reduc = 1.f;
                            const Lightcurve& userColCurveJ2 = static_cast<const Lightcurve&> (customColCurve2);
                            userColCurveJ2.Apply (Jj);

                            if (Jj > Jold) {
                                if (Jj < 65535.f)  {
                                    if (Jold < 327.68f * redu) {
                                        Jj = 0.3f * (Jj - Jold) + Jold;    //divide sensibility
                                    } else        {
                                        reduc = LIM ((100.f - Jold100) / (100.f - redu), 0.f, 1.f);
                                        Jj = 0.3f * reduc * (Jj - Jold) + Jold; //reduct sensibility in highlights
                                    }
                                }
                            } else if (Jj > 10.f) {
                                if (!t1L) {
                                    Jj = 0.8f * (Jj - Jold) + Jold;
                                } else {
                                    Jj = 0.4f * (Jj - Jold) + Jold;
                                }
                            } else if (Jj >= 0.f) {
                                if (!t1L) {
                                    Jj = 0.90f * (Jj - Jold) + Jold;    // not zero ==>artifacts
                                } else {
                                    Jj = 0.5f * (Jj - Jold) + Jold;
                                }
                            }

                            Jpro = (float) (Jj / 327.68f);

                            if (Jpro < 1.f) {
                                Jpro = 1.f;
                            }

                        } else if (curveMode2 == ColorAppearanceParams::TcMode::BRIGHT) { //
                            float Qanc = Qpro;

                            float coef = ((aw + 4.f) * (4.f / c)) / 100.f;
                            float Qq = (float) Qpro * 327.68f * (1.f / coef);
                            float Qold100 = (float) Qpro / coef;

                            float Qold = Qq;
                            float redu = 20.f;
                            float reduc = 1.f;

                            const Brightcurve& userColCurveB2 = static_cast<const Brightcurve&> (customColCurve2);
                            userColCurveB2.Apply (Qq);

                            if (Qq > Qold) {
                                if (Qq < 65535.f)  {
                                    if (Qold < 327.68f * redu) {
                                        Qq = 0.25f * (Qq - Qold) + Qold;    //divide sensibility
                                    } else            {
                                        reduc = LIM ((100.f - Qold100) / (100.f - redu), 0.f, 1.f);
                                        Qq = 0.25f * reduc * (Qq - Qold) + Qold; //reduct sensibility in highlights
                                    }
                                }
                            } else if (Qq > 10.f) {
                                Qq = 0.5f * (Qq - Qold) + Qold;
                            } else if (Qq >= 0.f) {
                                Qq = 0.7f * (Qq - Qold) + Qold;    // not zero ==>artifacts
                            }

                            if (Qold == 0.f) {
                                Qold = 0.001f;
                            }

                            //  Qpro = (float) (Qq * (coef) / 327.68f);
                            Qpro = Qanc * (Qq / Qold);
                            Jpro = Jpro * SQR (Qq / Qold);

                            // Jpro = 100.f * (Qpro * Qpro) / ((4.0f / c) * (4.0f / c) * (aw + 4.0f) * (aw + 4.0f));

                            if (t1L) { //to workaround the problem if we modify curve1-lightnees after curve2 brightness(the cat that bites its own tail!) in fact it's another type of curve only for this case
                                coef = 2.f; //adapt Q to J approximation
                                Qq = (float) Qpro * coef;
                                Qold = Qq;
                                const Lightcurve& userColCurveJ1 = static_cast<const Lightcurve&> (customColCurve1);
                                userColCurveJ1.Apply (Qq);
                                Qq = 0.05f * (Qq - Qold) + Qold; //approximative adaptation
                                Qpro = (float) (Qq / coef);
                                Jpro = 100.f * (Qpro * Qpro) / ((4.0f / c) * (4.0f / c) * (aw + 4.0f) * (aw + 4.0f));
                            }

                            if (Jpro < 1.f) {
                                Jpro = 1.f;
                            }
                        }
                    }

                    if (hasColCurve3) {//curve 3 with chroma saturation colorfullness
                        if (curveMode3 == ColorAppearanceParams::CtcMode::CHROMA) {
                            float parsat = 0.8f; //0.68;
                            float coef = 327.68f / parsat;
                            float Cc = (float) Cpro * coef;
                            float Ccold = Cc;
                            const Chromacurve& userColCurve = static_cast<const Chromacurve&> (customColCurve3);
                            userColCurve.Apply (Cc);
                            float dred = 55.f;
                            float protect_red = 30.0f;
                            int sk = 1;
                            float ko = 1.f / coef;
                            Color::skinredfloat (Jpro, hpro, Cc, Ccold, dred, protect_red, sk, rstprotection, ko, Cpro);
                            /*
                                                        if(Jpro < 1.f && Cpro > 12.f) {
                                                            Cpro = 12.f;    //reduce artifacts by "pseudo gamut control CIECAM"
                                                        } else if(Jpro < 2.f && Cpro > 15.f) {
                                                            Cpro = 15.f;
                                                        } else if(Jpro < 4.f && Cpro > 30.f) {
                                                            Cpro = 30.f;
                                                        } else if(Jpro < 7.f && Cpro > 50.f) {
                                                            Cpro = 50.f;
                                                        }
                            */
                        } else if (curveMode3 == ColorAppearanceParams::CtcMode::SATUR) { //
                            float parsat = 0.8f; //0.6
                            float coef = 327.68f / parsat;
                            float Ss = (float) spro * coef;
                            float Sold = Ss;
                            const Saturcurve& userColCurve = static_cast<const Saturcurve&> (customColCurve3);
                            userColCurve.Apply (Ss);
                            Ss = 0.6f * (Ss - Sold) + Sold; //divide sensibility saturation
                            float dred = 100.f; // in C mode
                            float protect_red = 80.0f; // in C mode
                            dred = 100.0f * sqrtf ((dred * coe) / Qpro);
                            protect_red = 100.0f * sqrtf ((protect_red * coe) / Qpro);
                            int sk = 0;
                            float ko = 1.f / coef;
                            Color::skinredfloat (Jpro, hpro, Ss, Sold, dred, protect_red, sk, rstprotection, ko, spro);
                            Qpro = ( 4.0f / c ) * sqrtf ( Jpro / 100.0f ) * ( aw + 4.0f ) ;
                            Cpro = (spro * spro * Qpro) / (10000.0f);
                        } else if (curveMode3 == ColorAppearanceParams::CtcMode::COLORF) { //
                            float parsat = 0.8f; //0.68;
                            float coef = 327.68f / parsat;
                            float Mm = (float) Mpro * coef;
                            float Mold = Mm;
                            const Colorfcurve& userColCurve = static_cast<const Colorfcurve&> (customColCurve3);
                            userColCurve.Apply (Mm);
                            float dred = 100.f; //in C mode
                            float protect_red = 80.0f; // in C mode
                            dred *= coe; //in M mode
                            protect_red *= coe;
                            int sk = 0;
                            float ko = 1.f / coef;
                            Color::skinredfloat (Jpro, hpro, Mm, Mold, dred, protect_red, sk, rstprotection, ko, Mpro);
                            /*
                                                        if(Jpro < 1.f && Mpro > 12.f * coe) {
                                                            Mpro = 12.f * coe;    //reduce artifacts by "pseudo gamut control CIECAM"
                                                        } else if(Jpro < 2.f && Mpro > 15.f * coe) {
                                                            Mpro = 15.f * coe;
                                                        } else if(Jpro < 4.f && Mpro > 30.f * coe) {
                                                            Mpro = 30.f * coe;
                                                        } else if(Jpro < 7.f && Mpro > 50.f * coe) {
                                                            Mpro = 50.f * coe;
                                                        }
                            */
                            Cpro = Mpro / coe;
                        }
                    }

                    //to retrieve the correct values of variables


                    //retrieve values C,J...s
                    C = Cpro;
                    J = Jpro;
                    Q = Qpro;
                    M = Mpro;
                    h = hpro;
                    s = spro;

                    if (params->colorappearance.tonecie  || settings->autocielab) { //use pointer for tonemapping with CIECAM and also sharpening , defringe, contrast detail
                        ncie->Q_p[i][j] = (float)Q + epsil; //epsil to avoid Q=0
                        ncie->M_p[i][j] = (float)M + epsil;
                        ncie->J_p[i][j] = (float)J + epsil;
                        ncie->h_p[i][j] = (float)h;
                        ncie->C_p[i][j] = (float)C + epsil;
                        ncie->sh_p[i][j] = (float) 3276.8f * (sqrtf ( J ) ) ;

                        if (epdEnabled) {
                            if (ncie->Q_p[i][j] < minQThr) {
                                minQThr = ncie->Q_p[i][j];    //minima
                            }

                            if (ncie->Q_p[i][j] > maxQThr) {
                                maxQThr = ncie->Q_p[i][j];    //maxima
                            }
                        }
                    }

                    if (!params->colorappearance.tonecie  || !settings->autocielab || !epdEnabled) {

                        if (ciedata) { //only with improccoordinator
                            // Data for J Q M s and C histograms
                            int posl, posc;
                            float brli = 327.f;
                            float chsacol = 327.f;
                            float libr;
                            float colch;

                            //update histogram
                            if (curveMode == ColorAppearanceParams::TcMode::BRIGHT) {
                                brli = 70.0f;
                                libr = Q;     //40.0 to 100.0 approximative factor for Q  - 327 for J
                            } else { /*if(curveMode == ColorAppearanceParams::TCMode::LIGHT)*/
                                brli = 327.f;
                                libr = J;    //327 for J
                            }

                            posl = (int) (libr * brli);
                            hist16JCAM[posl]++;

                            if (curveMode3 == ColorAppearanceParams::CtcMode::CHROMA) {
                                chsacol = 400.f;//327
                                colch = C;    //450.0 approximative factor for s    320 for M
                            } else if (curveMode3 == ColorAppearanceParams::CtcMode::SATUR) {
                                chsacol = 450.0f;
                                colch = s;
                            } else { /*if(curveMode3 == ColorAppearanceParams::CTCMode::COLORF)*/
                                chsacol = 400.0f;//327
                                colch = M;
                            }

                            posc = (int) (colch * chsacol);
                            hist16_CCAM[posc]++;

                        }

                        if (LabPassOne) {
#ifdef __SSE2__
                            // write to line buffers
                            Jbuffer[j] = J;
                            Cbuffer[j] = C;
                            hbuffer[j] = h;
#else
                            float xx, yy, zz;
                            //process normal==> viewing

                            Ciecam02::jch2xyz_ciecam02float ( xx, yy, zz,
                                                              J,  C, h,
                                                              xw2, yw2,  zw2,
                                                              c2, nc2, gamu, pow1n, nbbj, ncbj, flj, czj, dj, awj);
                            float x, y, z;
                            x = xx * 655.35f;
                            y = yy * 655.35f;
                            z = zz * 655.35f;
                            float Ll, aa, bb;
                            //convert xyz=>lab
                            Color::XYZ2Lab (x,  y,  z, Ll, aa, bb);

                            // gamut control in Lab mode; I must study how to do with cIECAM only
                            if (gamu == 1) {
                                float Lprov1, Chprov1;
                                Lprov1 = Ll / 327.68f;
                                Chprov1 = sqrtf (SQR (aa) + SQR (bb)) / 327.68f;
                                float2  sincosval;

                                if (Chprov1 == 0.0f) {
                                    sincosval.y = 1.f;
                                    sincosval.x = 0.0f;
                                } else {
                                    sincosval.y = aa / (Chprov1 * 327.68f);
                                    sincosval.x = bb / (Chprov1 * 327.68f);
                                }


#ifdef _DEBUG
                                bool neg = false;
                                bool more_rgb = false;
                                //gamut control : Lab values are in gamut
                                Color::gamutLchonly (sincosval, Lprov1, Chprov1, wip, highlight, 0.15f, 0.96f, neg, more_rgb);
#else
                                //gamut control : Lab values are in gamut
                                Color::gamutLchonly (sincosval, Lprov1, Chprov1, wip, highlight, 0.15f, 0.96f);
#endif

                                lab->L[i][j] = Lprov1 * 327.68f;
                                lab->a[i][j] = 327.68f * Chprov1 * sincosval.y;
                                lab->b[i][j] = 327.68f * Chprov1 * sincosval.x;

                            } else {
                                lab->L[i][j] = Ll;
                                lab->a[i][j] = aa;
                                lab->b[i][j] = bb;
                            }

#endif
                        }
                    }
                }

#ifdef __SSE2__
                // process line buffers
                float *xbuffer = Qbuffer;
                float *ybuffer = Mbuffer;
                float *zbuffer = sbuffer;

                for (k = 0; k < bufferLength; k += 4) {
                    Ciecam02::jch2xyz_ciecam02float ( x, y, z,
                                                      LVF (Jbuffer[k]), LVF (Cbuffer[k]), LVF (hbuffer[k]),
                                                      F2V (xw2), F2V (yw2), F2V (zw2),
                                                      F2V (nc2), F2V (pow1n), F2V (nbbj), F2V (ncbj), F2V (flj), F2V (dj), F2V (awj), F2V (reccmcz));
                    STVF (xbuffer[k], x * c655d35);
                    STVF (ybuffer[k], y * c655d35);
                    STVF (zbuffer[k], z * c655d35);
                }

                // XYZ2Lab uses a lookup table. The function behind that lut is a cube root.
                // SSE can't beat the speed of that lut, so it doesn't make sense to use SSE
                for (int j = 0; j < width; j++) {
                    float Ll, aa, bb;
                    //convert xyz=>lab
                    Color::XYZ2Lab (xbuffer[j], ybuffer[j], zbuffer[j], Ll, aa, bb);

                    // gamut control in Lab mode; I must study how to do with cIECAM only
                    if (gamu == 1) {
                        float Lprov1, Chprov1;
                        Lprov1 = Ll / 327.68f;
                        Chprov1 = sqrtf (SQR (aa) + SQR (bb)) / 327.68f;
                        float2  sincosval;

                        if (Chprov1 == 0.0f) {
                            sincosval.y = 1.f;
                            sincosval.x = 0.0f;
                        } else {
                            sincosval.y = aa / (Chprov1 * 327.68f);
                            sincosval.x = bb / (Chprov1 * 327.68f);
                        }

#ifdef _DEBUG
                        bool neg = false;
                        bool more_rgb = false;
                        //gamut control : Lab values are in gamut
                        Color::gamutLchonly (sincosval, Lprov1, Chprov1, wip, highlight, 0.15f, 0.96f, neg, more_rgb);
#else
                        //gamut control : Lab values are in gamut
                        Color::gamutLchonly (sincosval, Lprov1, Chprov1, wip, highlight, 0.15f, 0.96f);
#endif
                        lab->L[i][j] = Lprov1 * 327.68f;
                        lab->a[i][j] = 327.68f * Chprov1 * sincosval.y;
                        lab->b[i][j] = 327.68f * Chprov1 * sincosval.x;
                    } else {
                        lab->L[i][j] = Ll;
                        lab->a[i][j] = aa;
                        lab->b[i][j] = bb;
                    }
                }

#endif
            }

            #pragma omp critical
            {
                if (minQThr < minQ) {
                    minQ = minQThr;
                }

                if (maxQThr > maxQ) {
                    maxQ = maxQThr;
                }
            }
        }

        // End of parallelization
        if (!params->colorappearance.tonecie || !settings->autocielab) { //normal

            if (ciedata) {
                //update histogram J
                hist16JCAM.compressTo (histLCAM);
                //update histogram C
                hist16_CCAM.compressTo (histCCAM);
            }
        }

#ifdef _DEBUG

        if (settings->verbose) {
            t2e.set();
            printf ("CIECAM02 performed in %d usec:\n", t2e.etime (t1e));
            //  printf("minc=%f maxc=%f minj=%f maxj=%f\n",minc,maxc,minj,maxj);
        }

#endif

        if (settings->autocielab) {
            if ((params->colorappearance.tonecie && (epdEnabled)) || (params->sharpening.enabled && settings->autocielab && execsharp)
                    || (params->dirpyrequalizer.enabled && settings->autocielab) || (params->defringe.enabled && settings->autocielab)  || (params->sharpenMicro.enabled && settings->autocielab)
                    || (params->impulseDenoise.enabled && settings->autocielab) ||  (params->colorappearance.badpixsl > 0 && settings->autocielab)) {



//all this treatments reduce artifacts, but can lead to slighty different results

                if (params->defringe.enabled)
                    if (execsharp) {
                        lab->deleteLab();
                        ImProcFunctions::defringecam (ncie);//defringe adapted to CIECAM
                        lab->reallocLab();
                    }

//if(params->dirpyrequalizer.enabled) if(execsharp) {
                if (params->dirpyrequalizer.enabled)  {
                    if (params->dirpyrequalizer.gamutlab  /*&& execsharp*/) { //remove artifacts by gaussian blur - skin control
                        float artifact = (float) settings->artifact_cbdl;

                        if (artifact > 6.f) {
                            artifact = 6.f;
                        }

                        if (artifact < 0.f) {
                            artifact = 1.f;
                        }

                        int hotbad = 0;
                        float chrom = 50.f;
                        lab->deleteLab();
                        ImProcFunctions::badpixcam (ncie, artifact, 5, 2, params->dirpyrequalizer.skinprotect, chrom, hotbad);  //enabled remove artifacts for cbDL
                        lab->reallocLab();
                    }
                }

//if(params->colorappearance.badpixsl > 0) { int mode=params->colorappearance.badpixsl;
                if (params->colorappearance.badpixsl > 0) if (execsharp) {
                        int mode = params->colorappearance.badpixsl;
                        lab->deleteLab();
                        ImProcFunctions::badpixcam (ncie, 3.0, 10, mode, 0, 0, 1);//for bad pixels CIECAM
                        lab->reallocLab();
                    }

                if (params->impulseDenoise.enabled) if (execsharp) {
                        float **buffers[3];
                        buffers[0] = lab->L;
                        buffers[1] = lab->a;
                        buffers[2] = lab->b;
                        ImProcFunctions::impulsedenoisecam (ncie, buffers); //impulse adapted to CIECAM
                    }

                if (params->sharpenMicro.enabled)if (execsharp) {
                        ImProcFunctions::MLmicrocontrastcam (ncie);
                    }

                if (params->sharpening.enabled)
                    if (execsharp) {
                        float **buffer = lab->L; // We can use the L-buffer from lab as buffer to save some memory
                        ImProcFunctions::sharpeningcam (ncie, buffer); // sharpening adapted to CIECAM
                    }

//if(params->dirpyrequalizer.enabled) if(execsharp) {
                if (params->dirpyrequalizer.enabled /*&& execsharp*/)  {
//  if(params->dirpyrequalizer.algo=="FI") choice=0;
//  else if(params->dirpyrequalizer.algo=="LA") choice=1;

                    if (rtt == 1) {
                        float b_l = static_cast<float> (params->dirpyrequalizer.hueskin.getBottomLeft()) / 100.0f;
                        float t_l = static_cast<float> (params->dirpyrequalizer.hueskin.getTopLeft()) / 100.0f;
                        float t_r = static_cast<float> (params->dirpyrequalizer.hueskin.getTopRight()) / 100.0f;
                        lab->deleteLab();
                        dirpyr_equalizercam (ncie, ncie->sh_p, ncie->sh_p, ncie->W, ncie->H, ncie->h_p, ncie->C_p, params->dirpyrequalizer.mult, params->dirpyrequalizer.threshold, params->dirpyrequalizer.skinprotect, true, b_l, t_l, t_r, scale); //contrast by detail adapted to CIECAM
                        lab->reallocLab();
                    }

                    /*
                    if(params->colorappearance.badpixsl > 0) if(execsharp){ int mode=params->colorappearance.badpixsl;
                    printf("BADPIX");
                                                                ImProcFunctions::badpixcam (ncie, 8.0, 10, mode);//for bad pixels
                                                            }
                                                            */
                }

                const float Qredi = ( 4.0f / c_)  * ( a_w + 4.0f );
                const float co_e = (pow_F (f_l, 0.25f));


#ifndef _DEBUG
                #pragma omp parallel
#endif
                {
#ifndef _DEBUG
                    #pragma omp for schedule(dynamic, 10)
#endif

                    for (int i = 0; i < height; i++) // update CieImages with new values after sharpening, defringe, contrast by detail level
                        for (int j = 0; j < width; j++) {
                            float interm = fabsf (ncie->sh_p[i][j] / (32768.f));
                            ncie->J_p[i][j] = 100.0f * SQR (interm);
                            ncie->Q_p[i][j] = interm * Qredi;
                            ncie->M_p[i][j] = ncie->C_p[i][j] * co_e;
                        }
                }
            }
        }

        if ((params->colorappearance.tonecie && (epdEnabled)) || (params->sharpening.enabled && settings->autocielab && execsharp)
                || (params->dirpyrequalizer.enabled && settings->autocielab) || (params->defringe.enabled && settings->autocielab)  || (params->sharpenMicro.enabled && settings->autocielab)
                || (params->impulseDenoise.enabled && settings->autocielab) ||  (params->colorappearance.badpixsl > 0 && settings->autocielab)) {

            ciedata = (params->colorappearance.datacie && pW != 1);

            if (epdEnabled  && params->colorappearance.tonecie && algepd) {
                lab->deleteLab();
                ImProcFunctions::EPDToneMapCIE (ncie, a_w, c_, width, height, minQ, maxQ, Iterates, scale );
                lab->reallocLab();
            }

            //EPDToneMapCIE adated to CIECAM


            constexpr float eps = 0.0001f;
            const float co_e = (pow_F (f_l, 0.25f)) + eps;

#ifndef _DEBUG
            #pragma omp parallel
#endif
            {
#ifdef __SSE2__
                // one line buffer per channel
                float Jbuffer[bufferLength] ALIGNED16;
                float Cbuffer[bufferLength] ALIGNED16;
                float hbuffer[bufferLength] ALIGNED16;
                float *xbuffer = Jbuffer; // we can use one of the above buffers
                float *ybuffer = Cbuffer; //             "
                float *zbuffer = hbuffer; //             "
#endif

#ifndef _DEBUG
                #pragma omp for schedule(dynamic, 10)
#endif

                for (int i = 0; i < height; i++) { // update CIECAM with new values after tone-mapping
                    for (int j = 0; j < width; j++) {

                        //  if(epdEnabled) ncie->J_p[i][j]=(100.0f* ncie->Q_p[i][j]*ncie->Q_p[i][j])/(w_h*w_h);
                        if (epdEnabled) {
                            ncie->J_p[i][j] = (100.0f * ncie->Q_p[i][j] * ncie->Q_p[i][j]) / SQR ((4.f / c) * (aw + 4.f));
                        }

                        const float ncie_C_p = (ncie->M_p[i][j]) / co_e;

                        //show histogram in CIECAM mode (Q,J, M,s,C)
                        if (ciedata) {
                            // Data for J Q M s and C histograms
                            int posl, posc;
                            float brli = 327.f;
                            float chsacol = 327.f;
                            float libr;
                            float colch;

                            if (curveMode == ColorAppearanceParams::TcMode::BRIGHT) {
                                brli = 70.0f;
                                libr = ncie->Q_p[i][j];    //40.0 to 100.0 approximative factor for Q  - 327 for J
                            } else { /*if(curveMode == ColorAppearanceParams::TCMode::LIGHT)*/
                                brli = 327.f;
                                libr = ncie->J_p[i][j];    //327 for J
                            }

                            posl = (int) (libr * brli);
                            hist16JCAM[posl]++;

                            if (curveMode3 == ColorAppearanceParams::CtcMode::CHROMA) {
                                chsacol = 400.f;//327.f;
                                colch = ncie_C_p;
                            } else if (curveMode3 == ColorAppearanceParams::CtcMode::SATUR) {
                                chsacol = 450.0f;
                                colch = 100.f * sqrtf (ncie_C_p / ncie->Q_p[i][j]);
                            } else { /*if(curveMode3 == ColorAppearanceParams::CTCMode::COLORF)*/
                                chsacol = 400.f;//327.0f;
                                colch = ncie->M_p[i][j];
                            }

                            posc = (int) (colch * chsacol);
                            hist16_CCAM[posc]++;
                        }

                        //end histograms

#ifdef __SSE2__
                        Jbuffer[j] = ncie->J_p[i][j];
                        Cbuffer[j] = ncie_C_p;
                        hbuffer[j] = ncie->h_p[i][j];
#else
                        float xx, yy, zz;
                        Ciecam02::jch2xyz_ciecam02float ( xx, yy, zz,
                                                          ncie->J_p[i][j],  ncie_C_p, ncie->h_p[i][j],
                                                          xw2, yw2,  zw2,
                                                          c2, nc2, gamu, pow1n, nbbj, ncbj, flj, czj, dj, awj);
                        float x = (float)xx * 655.35f;
                        float y = (float)yy * 655.35f;
                        float z = (float)zz * 655.35f;
                        float Ll, aa, bb;
                        //convert xyz=>lab
                        Color::XYZ2Lab (x,  y,  z, Ll, aa, bb);

                        if (gamu == 1) {
                            float Lprov1, Chprov1;
                            Lprov1 = Ll / 327.68f;
                            Chprov1 = sqrtf (SQR (aa) + SQR (bb)) / 327.68f;
                            float2  sincosval;

                            if (Chprov1 == 0.0f) {
                                sincosval.y = 1.f;
                                sincosval.x = 0.0f;
                            } else {
                                sincosval.y = aa / (Chprov1 * 327.68f);
                                sincosval.x = bb / (Chprov1 * 327.68f);
                            }


#ifdef _DEBUG
                            bool neg = false;
                            bool more_rgb = false;
                            //gamut control : Lab values are in gamut
                            Color::gamutLchonly (sincosval, Lprov1, Chprov1, wip, highlight, 0.15f, 0.96f, neg, more_rgb);
#else
                            //gamut control : Lab values are in gamut
                            Color::gamutLchonly (sincosval, Lprov1, Chprov1, wip, highlight, 0.15f, 0.96f);
#endif

                            lab->L[i][j] = Lprov1 * 327.68f;
                            lab->a[i][j] = 327.68f * Chprov1 * sincosval.y;
                            lab->b[i][j] = 327.68f * Chprov1 * sincosval.x;
                        } else {
                            lab->L[i][j] = Ll;
                            lab->a[i][j] = aa;
                            lab->b[i][j] = bb;
                        }

#endif
                    }

#ifdef __SSE2__
                    // process line buffers
                    int k;
                    vfloat x, y, z;
                    vfloat c655d35 = F2V (655.35f);

                    for (k = 0; k < bufferLength; k += 4) {
                        Ciecam02::jch2xyz_ciecam02float ( x, y, z,
                                                          LVF (Jbuffer[k]), LVF (Cbuffer[k]), LVF (hbuffer[k]),
                                                          F2V (xw2), F2V (yw2), F2V (zw2),
                                                          F2V (nc2), F2V (pow1n), F2V (nbbj), F2V (ncbj), F2V (flj), F2V (dj), F2V (awj), F2V (reccmcz));
                        x *= c655d35;
                        y *= c655d35;
                        z *= c655d35;
                        STVF (xbuffer[k], x);
                        STVF (ybuffer[k], y);
                        STVF (zbuffer[k], z);
                    }

                    // XYZ2Lab uses a lookup table. The function behind that lut is a cube root.
                    // SSE can't beat the speed of that lut, so it doesn't make sense to use SSE
                    for (int j = 0; j < width; j++) {
                        float Ll, aa, bb;
                        //convert xyz=>lab
                        Color::XYZ2Lab (xbuffer[j], ybuffer[j], zbuffer[j], Ll, aa, bb);

                        if (gamu == 1) {
                            float Lprov1, Chprov1;
                            Lprov1 = Ll / 327.68f;
                            Chprov1 = sqrtf (SQR (aa) + SQR (bb)) / 327.68f;
                            float2  sincosval;

                            if (Chprov1 == 0.0f) {
                                sincosval.y = 1.f;
                                sincosval.x = 0.0f;
                            } else {
                                sincosval.y = aa / (Chprov1 * 327.68f);
                                sincosval.x = bb / (Chprov1 * 327.68f);
                            }

#ifdef _DEBUG
                            bool neg = false;
                            bool more_rgb = false;
                            //gamut control : Lab values are in gamut
                            Color::gamutLchonly (sincosval, Lprov1, Chprov1, wip, highlight, 0.15f, 0.96f, neg, more_rgb);
#else
                            //gamut control : Lab values are in gamut
                            Color::gamutLchonly (sincosval, Lprov1, Chprov1, wip, highlight, 0.15f, 0.96f);
#endif
                            lab->L[i][j] = Lprov1 * 327.68f;
                            lab->a[i][j] = 327.68f * Chprov1 * sincosval.y;
                            lab->b[i][j] = 327.68f * Chprov1 * sincosval.x;
                        } else {
                            lab->L[i][j] = Ll;
                            lab->a[i][j] = aa;
                            lab->b[i][j] = bb;
                        }

                    }

#endif // __SSE2__
                }

            } //end parallelization

            //show CIECAM histograms
            if (ciedata) {
                //update histogram J and Q
                //update histogram J
                hist16JCAM.compressTo (histLCAM);

                //update color histogram M,s,C
                hist16_CCAM.compressTo (histCCAM);
            }
        }
    }
}
//end CIECAM

void ImProcFunctions::moyeqt (Imagefloat* working, float &moyS, float &eqty)
{
    BENCHFUN

    int tHh = working->getHeight();
    int tWw = working->getWidth();
    double moy = 0.0;
    double sqrs = 0.0;

#ifdef _OPENMP
    #pragma omp parallel for reduction(+:moy,sqrs) schedule(dynamic,16)
#endif

    for (int i = 0; i < tHh; i++) {
        for (int j = 0; j < tWw; j++) {
            float s = Color::rgb2s (CLIP (working->r (i, j)), CLIP (working->g (i, j)), CLIP (working->b (i, j)));
            moy += s;
            sqrs += SQR (s);
        }
    }

    moy /= (tHh * tWw);
    sqrs /= (tHh * tWw);
    eqty = sqrt (sqrs - SQR (moy));
    moyS = moy;
}

static inline void
filmlike_clip_rgb_tone (float *r, float *g, float *b, const float L)
{
    float r_ = *r > L ? L : *r;
    float b_ = *b > L ? L : *b;
    float g_ = b_ + ((r_ - b_) * (*g - *b) / (*r - *b));
    *r = r_;
    *g = g_;
    *b = b_;
}

/*static*/ void
filmlike_clip (float *r, float *g, float *b)
{
    // This is Adobe's hue-stable film-like curve with a diagonal, ie only used for clipping. Can probably be further optimized.
    const float L = 65535.0;

    if (*r >= *g) {
        if (*g > *b) {         // Case 1: r >= g >  b
            filmlike_clip_rgb_tone (r, g, b, L);
        } else if (*b > *r) {  // Case 2: b >  r >= g
            filmlike_clip_rgb_tone (b, r, g, L);
        } else if (*b > *g) {  // Case 3: r >= b >  g
            filmlike_clip_rgb_tone (r, b, g, L);
        } else {               // Case 4: r >= g == b
            *r = *r > L ? L : *r;
            *g = *g > L ? L : *g;
            *b = *g;
        }
    } else {
        if (*r >= *b) {        // Case 5: g >  r >= b
            filmlike_clip_rgb_tone (g, r, b, L);
        } else if (*b > *g) {  // Case 6: b >  g >  r
            filmlike_clip_rgb_tone (b, g, r, L);
        } else {               // Case 7: g >= b >  r
            filmlike_clip_rgb_tone (g, b, r, L);
        }
    }
}

void ImProcFunctions::rgbProc (Imagefloat* working, LabImage* lab, PipetteBuffer *pipetteBuffer, LUTf & hltonecurve, LUTf & shtonecurve, LUTf & tonecurve,
                               SHMap* shmap, int sat, LUTf & rCurve, LUTf & gCurve, LUTf & bCurve, float satLimit, float satLimitOpacity, const ColorGradientCurve & ctColorCurve, const OpacityCurve & ctOpacityCurve, bool opautili,  LUTf & clToningcurve, LUTf & cl2Toningcurve,
                               const ToneCurve & customToneCurve1, const ToneCurve & customToneCurve2, const ToneCurve & customToneCurvebw1, const ToneCurve & customToneCurvebw2, double &rrm, double &ggm, double &bbm, float &autor, float &autog, float &autob, DCPProfile *dcpProf, const DCPProfile::ApplyState &asIn, LUTu &histToneCurve )
{
    rgbProc (working, lab, pipetteBuffer, hltonecurve, shtonecurve, tonecurve, shmap, sat, rCurve, gCurve, bCurve, satLimit, satLimitOpacity, ctColorCurve, ctOpacityCurve, opautili, clToningcurve, cl2Toningcurve, customToneCurve1, customToneCurve2,  customToneCurvebw1, customToneCurvebw2, rrm, ggm, bbm, autor, autog, autob, params->toneCurve.expcomp, params->toneCurve.hlcompr, params->toneCurve.hlcomprthresh, dcpProf, asIn, histToneCurve);
}

// Process RGB image and convert to LAB space
void ImProcFunctions::rgbProc (Imagefloat* working, LabImage* lab, PipetteBuffer *pipetteBuffer, LUTf & hltonecurve, LUTf & shtonecurve, LUTf & tonecurve,
                               SHMap* shmap, int sat, LUTf & rCurve, LUTf & gCurve, LUTf & bCurve, float satLimit, float satLimitOpacity, const ColorGradientCurve & ctColorCurve, const OpacityCurve & ctOpacityCurve, bool opautili, LUTf & clToningcurve, LUTf & cl2Toningcurve,
                               const ToneCurve & customToneCurve1, const ToneCurve & customToneCurve2,  const ToneCurve & customToneCurvebw1, const ToneCurve & customToneCurvebw2, double &rrm, double &ggm, double &bbm, float &autor, float &autog, float &autob, double expcomp, int hlcompr, int hlcomprthresh, DCPProfile *dcpProf, const DCPProfile::ApplyState &asIn, LUTu &histToneCurve )
{
    BENCHFUN
    Imagefloat *tmpImage = nullptr;

    Imagefloat* editImgFloat = nullptr;
    PlanarWhateverData<float>* editWhatever = nullptr;
    EditUniqueID editID = pipetteBuffer ? pipetteBuffer->getEditID() : EUID_None;

    if (editID != EUID_None) {
        switch  (pipetteBuffer->getDataProvider()->getCurrSubscriber()->getPipetteBufferType()) {
            case (BT_IMAGEFLOAT):
                editImgFloat = pipetteBuffer->getImgFloatBuffer();
                break;

            case (BT_LABIMAGE):
                break;

            case (BT_SINGLEPLANE_FLOAT):
                editWhatever = pipetteBuffer->getSinglePlaneBuffer();
                break;
        }
    }

    int h_th = 0, s_th = 0;

    if (shmap) {
        h_th = shmap->max_f - params->sh.htonalwidth * (shmap->max_f - shmap->avg) / 100;
        s_th = params->sh.stonalwidth * (shmap->avg - shmap->min_f) / 100;
    }

    bool processSH  = params->sh.enabled && shmap && (params->sh.highlights > 0 || params->sh.shadows > 0);

    TMatrix wprof = ICCStore::getInstance()->workingSpaceMatrix (params->icm.working);
    TMatrix wiprof = ICCStore::getInstance()->workingSpaceInverseMatrix (params->icm.working);

    float toxyz[3][3] = {
        {
            static_cast<float> ( wprof[0][0] / Color::D50x),
            static_cast<float> ( wprof[0][1] / Color::D50x),
            static_cast<float> ( wprof[0][2] / Color::D50x)
        }, {
            static_cast<float> ( wprof[1][0]),
            static_cast<float> ( wprof[1][1]),
            static_cast<float> ( wprof[1][2])
        }, {
            static_cast<float> ( wprof[2][0] / Color::D50z),
            static_cast<float> ( wprof[2][1] / Color::D50z),
            static_cast<float> ( wprof[2][2] / Color::D50z)
        }
    };
    float maxFactorToxyz = max (toxyz[1][0], toxyz[1][1], toxyz[1][2]);
    float equalR = maxFactorToxyz / toxyz[1][0];
    float equalG = maxFactorToxyz / toxyz[1][1];
    float equalB = maxFactorToxyz / toxyz[1][2];

    //inverse matrix user select
    double wip[3][3] = {
        {wiprof[0][0], wiprof[0][1], wiprof[0][2]},
        {wiprof[1][0], wiprof[1][1], wiprof[1][2]},
        {wiprof[2][0], wiprof[2][1], wiprof[2][2]}
    };

    double wp[3][3] = {
        {wprof[0][0], wprof[0][1], wprof[0][2]},
        {wprof[1][0], wprof[1][1], wprof[1][2]},
        {wprof[2][0], wprof[2][1], wprof[2][2]}
    };

    bool mixchannels = params->chmixer.enabled &&
        (params->chmixer.red[0] != 100 || params->chmixer.red[1] != 0     || params->chmixer.red[2] != 0   ||
                        params->chmixer.green[0] != 0 || params->chmixer.green[1] != 100 || params->chmixer.green[2] != 0 ||
                        params->chmixer.blue[0] != 0  || params->chmixer.blue[1] != 0    || params->chmixer.blue[2] != 100);

    FlatCurve* hCurve = nullptr;
    FlatCurve* sCurve = nullptr;
    FlatCurve* vCurve = nullptr;
    FlatCurve* bwlCurve = nullptr;

    FlatCurveType hCurveType = (FlatCurveType)params->hsvequalizer.hcurve.at (0);
    FlatCurveType sCurveType = (FlatCurveType)params->hsvequalizer.scurve.at (0);
    FlatCurveType vCurveType = (FlatCurveType)params->hsvequalizer.vcurve.at (0);
    FlatCurveType bwlCurveType = (FlatCurveType)params->blackwhite.luminanceCurve.at (0);
    bool hCurveEnabled = params->hsvequalizer.enabled && hCurveType > FCT_Linear;
    bool sCurveEnabled = params->hsvequalizer.enabled && sCurveType > FCT_Linear;
    bool vCurveEnabled = params->hsvequalizer.enabled && vCurveType > FCT_Linear;
    bool bwlCurveEnabled = bwlCurveType > FCT_Linear;

    // TODO: We should create a 'skip' value like for CurveFactory::complexsgnCurve (rtengine/curves.cc)
    if (hCurveEnabled) {
        hCurve = new FlatCurve (params->hsvequalizer.hcurve);

        if (hCurve->isIdentity()) {
            delete hCurve;
            hCurve = nullptr;
            hCurveEnabled = false;
        }
    }

    if (sCurveEnabled) {
        sCurve = new FlatCurve (params->hsvequalizer.scurve);

        if (sCurve->isIdentity()) {
            delete sCurve;
            sCurve = nullptr;
            sCurveEnabled = false;
        }
    }

    if (vCurveEnabled) {
        vCurve = new FlatCurve (params->hsvequalizer.vcurve);

        if (vCurve->isIdentity()) {
            delete vCurve;
            vCurve = nullptr;
            vCurveEnabled = false;
        }
    }

    if (bwlCurveEnabled) {
        bwlCurve = new FlatCurve (params->blackwhite.luminanceCurve);

        if (bwlCurve->isIdentity()) {
            delete bwlCurve;
            bwlCurve = nullptr;
            bwlCurveEnabled = false;
        }
    }

    std::shared_ptr<HaldCLUT> hald_clut;
    bool clutAndWorkingProfilesAreSame = false;
    TMatrix xyz2clut = {}, clut2xyz = {};
#ifdef __SSE2__
    vfloat v_work2xyz[3][3] ALIGNED16;
    vfloat v_xyz2clut[3][3] ALIGNED16;
    vfloat v_clut2xyz[3][3] ALIGNED16;
    vfloat v_xyz2work[3][3] ALIGNED16;
#endif

    if ( params->filmSimulation.enabled && !params->filmSimulation.clutFilename.empty() ) {
        hald_clut = CLUTStore::getInstance().getClut ( params->filmSimulation.clutFilename );

        if ( hald_clut ) {
            clutAndWorkingProfilesAreSame = hald_clut->getProfile() == params->icm.working;

            if ( !clutAndWorkingProfilesAreSame ) {
                xyz2clut = ICCStore::getInstance()->workingSpaceInverseMatrix ( hald_clut->getProfile() );
                clut2xyz = ICCStore::getInstance()->workingSpaceMatrix ( hald_clut->getProfile() );

#ifdef __SSE2__

                for (int i = 0; i < 3; ++i) {
                    for (int j = 0; j < 3; ++j) {
                        v_work2xyz[i][j] = F2V (wprof[i][j]);
                        v_xyz2clut[i][j] = F2V (xyz2clut[i][j]);
                        v_xyz2work[i][j] = F2V (wiprof[i][j]);
                        v_clut2xyz[i][j] = F2V (clut2xyz[i][j]);
                    }
                }

#endif

            }
        }
    }

    const float film_simulation_strength = static_cast<float> (params->filmSimulation.strength) / 100.0f;

    const float exp_scale = pow (2.0, expcomp);
    const float comp = (max (0.0, expcomp) + 1.0) * hlcompr / 100.0;
    const float shoulder = ((65536.0 / max (1.0f, exp_scale)) * (hlcomprthresh / 200.0)) + 0.1;
    const float hlrange = 65536.0 - shoulder;
    const bool isProPhoto = (params->icm.working == "ProPhoto");
    // extracting datas from 'params' to avoid cache flush (to be confirmed)
    ToneCurveParams::TcMode curveMode = params->toneCurve.curveMode;
    ToneCurveParams::TcMode curveMode2 = params->toneCurve.curveMode2;
    bool highlight = params->toneCurve.hrenabled;//Get the value if "highlight reconstruction" is activated
    bool hasToneCurve1 = bool (customToneCurve1);
    bool hasToneCurve2 = bool (customToneCurve2);
    BlackWhiteParams::TcMode beforeCurveMode = params->blackwhite.beforeCurveMode;
    BlackWhiteParams::TcMode afterCurveMode = params->blackwhite.afterCurveMode;

    bool hasToneCurvebw1 = bool (customToneCurvebw1);
    bool hasToneCurvebw2 = bool (customToneCurvebw2);

    PerceptualToneCurveState ptc1ApplyState, ptc2ApplyState;

    if (hasToneCurve1 && curveMode == ToneCurveParams::TcMode::PERCEPTUAL) {
        const PerceptualToneCurve& userToneCurve = static_cast<const PerceptualToneCurve&> (customToneCurve1);
        userToneCurve.initApplyState (ptc1ApplyState, params->icm.working);
    }

    if (hasToneCurve2 && curveMode2 == ToneCurveParams::TcMode::PERCEPTUAL) {
        const PerceptualToneCurve& userToneCurve = static_cast<const PerceptualToneCurve&> (customToneCurve2);
        userToneCurve.initApplyState (ptc2ApplyState, params->icm.working);
    }

    bool hasColorToning = params->colorToning.enabled && bool (ctOpacityCurve) &&  bool (ctColorCurve) && params->colorToning.method != "LabGrid";
    bool hasColorToningLabGrid = params->colorToning.enabled && params->colorToning.method == "LabGrid";
    //  float satLimit = float(params->colorToning.satProtectionThreshold)/100.f*0.7f+0.3f;
    //  float satLimitOpacity = 1.f-(float(params->colorToning.saturatedOpacity)/100.f);
    float strProtect = (float (params->colorToning.strength) / 100.f);

    /*
    // Debug output - Color LUTf points
    if (ctColorCurve) {
        printf("\nColor curve:");
        for (size_t i=0; i<501; i++) {
            if (i==0 || i==250 || i==500)
                printf("\n(%.1f)[", float(i)/500.f);
            printf("%.3f ", ctColorCurve.lutHueCurve[float(i)]);
            if (i==0 || i==250 || i==500)
            printf("]\n");
        }
        printf("\n");
    }
    */

    /*
    // Debug output - Opacity LUTf points
    if (ctOpacityCurve) {
        printf("\nOpacity curve:");
        for (size_t i=0; i<501; i++) {
            if (i==0 || i==250 || i==500)
                printf("\n(%.1f)[", float(i)/500.f);
            printf("%.3f ", ctOpacityCurve.lutOpacityCurve[float(i)]);
            if (i==0 || i==250 || i==500)
            printf("]\n");
        }
        printf("\n");
    }
    */

    float RedLow = params->colorToning.redlow / 100.f;
    float GreenLow = params->colorToning.greenlow / 100.f;
    float BlueLow = params->colorToning.bluelow / 100.f;
    float RedMed = params->colorToning.redmed / 100.f;
    float GreenMed = params->colorToning.greenmed / 100.f;
    float BlueMed = params->colorToning.bluemed / 100.f;
    float RedHigh = params->colorToning.redhigh / 100.f;
    float GreenHigh = params->colorToning.greenhigh / 100.f;
    float BlueHigh = params->colorToning.bluehigh / 100.f;
    float SatLow = float (params->colorToning.shadowsColSat.getBottom()) / 100.f;
    float SatHigh = float (params->colorToning.hlColSat.getBottom()) / 100.f;

    float Balan = float (params->colorToning.balance);

    float chMixRR = float (params->chmixer.red[0]);
    float chMixRG = float (params->chmixer.red[1]);
    float chMixRB = float (params->chmixer.red[2]);
    float chMixGR = float (params->chmixer.green[0]);
    float chMixGG = float (params->chmixer.green[1]);
    float chMixGB = float (params->chmixer.green[2]);
    float chMixBR = float (params->chmixer.blue[0]);
    float chMixBG = float (params->chmixer.blue[1]);
    float chMixBB = float (params->chmixer.blue[2]);

    int shHighlights = params->sh.highlights;
    int shShadows = params->sh.shadows;
    bool blackwhite = params->blackwhite.enabled;
    bool complem = params->blackwhite.enabledcc;
    float bwr = float (params->blackwhite.mixerRed);
    float bwg = float (params->blackwhite.mixerGreen);
    float bwb = float (params->blackwhite.mixerBlue);
    float bwrgam = float (params->blackwhite.gammaRed);
    float bwggam = float (params->blackwhite.gammaGreen);
    float bwbgam = float (params->blackwhite.gammaBlue);
    float mixerOrange = float (params->blackwhite.mixerOrange);
    float mixerYellow = float (params->blackwhite.mixerYellow);
    float mixerCyan = float (params->blackwhite.mixerCyan);
    float mixerMagenta = float (params->blackwhite.mixerMagenta);
    float mixerPurple = float (params->blackwhite.mixerPurple);
    int algm = 0;

    if     (params->blackwhite.method == "Desaturation") {
        algm = 0;
    } else if (params->blackwhite.method == "LumEqualizer") {
        algm = 1;
    } else if (params->blackwhite.method == "ChannelMixer") {
        algm = 2;
    }

    float kcorec = 1.f;
    //gamma correction of each channel
    float gamvalr = 125.f;
    float gamvalg = 125.f;
    float gamvalb = 125.f;
    bool computeMixerAuto = params->blackwhite.autoc && (autor < -5000.f);

    if (bwrgam < 0) {
        gamvalr = 100.f;
    }

    if (bwggam < 0) {
        gamvalg = 100.f;
    }

    if (bwbgam < 0) {
        gamvalb = 100.f;
    }

    float gammabwr = 1.f;
    float gammabwg = 1.f;
    float gammabwb = 1.f;
    //if     (params->blackwhite.setting=="Ma" || params->blackwhite.setting=="Mr" || params->blackwhite.setting=="Fr" || params->blackwhite.setting=="Fa")  {
    {
        gammabwr = 1.f - bwrgam / gamvalr;
        gammabwg = 1.f - bwggam / gamvalg;
        gammabwb = 1.f - bwbgam / gamvalb;
    }
    bool hasgammabw = gammabwr != 1.f || gammabwg != 1.f || gammabwb != 1.f;

    if (hasColorToning || blackwhite || (params->dirpyrequalizer.cbdlMethod == "bef" && params->dirpyrequalizer.enabled)) {
        tmpImage = new Imagefloat (working->getWidth(), working->getHeight());
    }

    // For tonecurve histogram
    int toneCurveHistSize = histToneCurve ? histToneCurve.getSize() : 0;
    int histToneCurveCompression = 0;

    if (toneCurveHistSize > 0) {
        histToneCurve.clear();
        histToneCurveCompression = log2 (65536 / toneCurveHistSize);
    }

    // For tonecurve histogram
    const float lumimulf[3] = {static_cast<float> (lumimul[0]), static_cast<float> (lumimul[1]), static_cast<float> (lumimul[2])};


#define TS 112

#ifdef _OPENMP
    #pragma omp parallel if (multiThread)
#endif
    {
        size_t perChannelSizeBytes = padToAlignment(sizeof (float) * TS * TS + 4 * 64);
        AlignedBuffer<float> buffer(3 * perChannelSizeBytes);
        char *editIFloatBuffer = nullptr;
        char *editWhateverBuffer = nullptr;

        float *rtemp = buffer.data;
        float *gtemp = &rtemp[perChannelSizeBytes / sizeof(float)];
        float *btemp = &gtemp[perChannelSizeBytes / sizeof(float)];
        int istart;
        int jstart;
        int tW;
        int tH;

        // zero out the buffers
        memset(rtemp, 0, 3 * perChannelSizeBytes);

        // Allocating buffer for the PipetteBuffer
        float *editIFloatTmpR = nullptr, *editIFloatTmpG = nullptr, *editIFloatTmpB = nullptr, *editWhateverTmp = nullptr;

        if (editImgFloat) {
            editIFloatBuffer = (char *) malloc (3 * sizeof (float) * TS * TS + 20 * 64 + 63);
            char *data = (char*) ( ( uintptr_t (editIFloatBuffer) + uintptr_t (63)) / 64 * 64);

            editIFloatTmpR = (float (*))data;
            editIFloatTmpG = (float (*))         ((char*)editIFloatTmpR + sizeof (float) * TS * TS + 4 * 64);
            editIFloatTmpB = (float (*))         ((char*)editIFloatTmpG + sizeof (float) * TS * TS + 8 * 64);
        }

        if (editWhatever) {
            editWhateverBuffer = (char *) malloc (sizeof (float) * TS * TS + 20 * 64 + 63);
            char *data = (char*) ( ( uintptr_t (editWhateverBuffer) + uintptr_t (63)) / 64 * 64);

            editWhateverTmp = (float (*))data;
        }

        float out_rgbx[4 * TS] ALIGNED16; // Line buffer for CLUT
        float clutr[TS] ALIGNED16;
        float clutg[TS] ALIGNED16;
        float clutb[TS] ALIGNED16;

        LUTu histToneCurveThr;

        if (toneCurveHistSize > 0) {
            histToneCurveThr (toneCurveHistSize);
            histToneCurveThr.clear();
        }

#ifdef _OPENMP
        #pragma omp for schedule(dynamic) collapse(2)
#endif

        for (int ii = 0; ii < working->getHeight(); ii += TS)
            for (int jj = 0; jj < working->getWidth(); jj += TS) {
                istart = ii;
                jstart = jj;
                tH = min (ii + TS, working->getHeight());
                tW = min (jj + TS, working->getWidth());


                for (int i = istart, ti = 0; i < tH; i++, ti++) {
                    for (int j = jstart, tj = 0; j < tW; j++, tj++) {
                        rtemp[ti * TS + tj] = working->r (i, j);
                        gtemp[ti * TS + tj] = working->g (i, j);
                        btemp[ti * TS + tj] = working->b (i, j);
                    }
                }

                if (mixchannels) {
                    for (int i = istart, ti = 0; i < tH; i++, ti++) {
                        for (int j = jstart, tj = 0; j < tW; j++, tj++) {
                            float r = rtemp[ti * TS + tj];
                            float g = gtemp[ti * TS + tj];
                            float b = btemp[ti * TS + tj];

                            //if (i==100 & j==100) printf("rgbProc input R= %f  G= %f  B= %f  \n",r,g,b);
                            float rmix = (r * chMixRR + g * chMixRG + b * chMixRB) / 100.f;
                            float gmix = (r * chMixGR + g * chMixGG + b * chMixGB) / 100.f;
                            float bmix = (r * chMixBR + g * chMixBG + b * chMixBB) / 100.f;

                            rtemp[ti * TS + tj] = rmix;
                            gtemp[ti * TS + tj] = gmix;
                            btemp[ti * TS + tj] = bmix;
                        }
                    }
                }

                if (processSH) {
                    for (int i = istart, ti = 0; i < tH; i++, ti++) {
                        for (int j = jstart, tj = 0; j < tW; j++, tj++) {

                            float r = rtemp[ti * TS + tj];
                            float g = gtemp[ti * TS + tj];
                            float b = btemp[ti * TS + tj];


                            float mapval = 1.f + shmap->map[i][j];
                            float factor = 1.f;

                            if (mapval > h_th) {
                                factor = (h_th + (100.0 - shHighlights) * (mapval - h_th) / 100.0) / mapval;
                            } else if (mapval < s_th) {
                                factor = (s_th - (100.0 - shShadows) * (s_th - mapval) / 100.0) / mapval;
                            }

                            rtemp[ti * TS + tj] = factor * r;
                            gtemp[ti * TS + tj] = factor * g;
                            btemp[ti * TS + tj] = factor * b;
                        }
                    }
                }

                highlightToneCurve(hltonecurve, rtemp, gtemp, btemp, istart, tH, jstart, tW, TS, exp_scale, comp, hlrange);
                shadowToneCurve(shtonecurve, rtemp, gtemp, btemp, istart, tH, jstart, tW, TS);

                if (dcpProf) {
                    dcpProf->step2ApplyTile (rtemp, gtemp, btemp, tW - jstart, tH - istart, TS, asIn);
                }

                for (int i = istart, ti = 0; i < tH; i++, ti++) {
                    for (int j = jstart, tj = 0; j < tW; j++, tj++) {
                        // clip out of gamut colors, without distorting colour too bad
                        float r = std::max(rtemp[ti * TS + tj], 0.f);
                        float g = std::max(gtemp[ti * TS + tj], 0.f);
                        float b = std::max(btemp[ti * TS + tj], 0.f);

                        if (r > 65535 || g > 65535 || b > 65535) {
                            filmlike_clip (&r, &g, &b);
                        }

                        setUnlessOOG(rtemp[ti * TS + tj], r);
                        setUnlessOOG(gtemp[ti * TS + tj], g);
                        setUnlessOOG(btemp[ti * TS + tj], b);
                    }
                }

                if (histToneCurveThr) {
                    for (int i = istart, ti = 0; i < tH; i++, ti++) {
                        for (int j = jstart, tj = 0; j < tW; j++, tj++) {

                            //brightness/contrast
                            float r = tonecurve[ CLIP(rtemp[ti * TS + tj]) ];
                            float g = tonecurve[ CLIP(gtemp[ti * TS + tj]) ];
                            float b = tonecurve[ CLIP(btemp[ti * TS + tj]) ];

                            int y = CLIP<int> (lumimulf[0] * Color::gamma2curve[rtemp[ti * TS + tj]] + lumimulf[1] * Color::gamma2curve[gtemp[ti * TS + tj]] + lumimulf[2] * Color::gamma2curve[btemp[ti * TS + tj]]);
                            histToneCurveThr[y >> histToneCurveCompression]++;

                            setUnlessOOG(rtemp[ti * TS + tj], r);
                            setUnlessOOG(gtemp[ti * TS + tj], g);
                            setUnlessOOG(btemp[ti * TS + tj], b);
                        }
                    }
                } else {
                    float tmpr[4];
                    float tmpg[4];
                    float tmpb[4];
                    
                    for (int i = istart, ti = 0; i < tH; i++, ti++) {
                        int j = jstart, tj = 0;
#ifdef __SSE2__
                        for (; j < tW - 3; j+=4, tj+=4) {
                            //brightness/contrast
                            STVF(tmpr[0], tonecurve(LVF(rtemp[ti * TS + tj])));
                            STVF(tmpg[0], tonecurve(LVF(gtemp[ti * TS + tj])));
                            STVF(tmpb[0], tonecurve(LVF(btemp[ti * TS + tj])));
                            for (int k = 0; k < 4; ++k) {
                                setUnlessOOG(rtemp[ti * TS + tj + k], tmpr[k]);
                                setUnlessOOG(gtemp[ti * TS + tj + k], tmpg[k]);
                                setUnlessOOG(btemp[ti * TS + tj + k], tmpb[k]);
                            }
                        }
#endif
                        for (; j < tW; j++, tj++) {
                            //brightness/contrast
                            setUnlessOOG(rtemp[ti * TS + tj], tonecurve[rtemp[ti * TS + tj]]);
                            setUnlessOOG(gtemp[ti * TS + tj], tonecurve[gtemp[ti * TS + tj]]);
                            setUnlessOOG(btemp[ti * TS + tj], tonecurve[btemp[ti * TS + tj]]);
                        }
                    }
                }

                if (editID == EUID_ToneCurve1) {  // filling the pipette buffer
                    fillEditFloat(editIFloatTmpR, editIFloatTmpG, editIFloatTmpB, rtemp, gtemp, btemp, istart, tH, jstart, tW, TS);
                }

                if (hasToneCurve1) {
                    customToneCurve(customToneCurve1, curveMode, rtemp, gtemp, btemp, istart, tH, jstart, tW, TS, ptc1ApplyState);
                }

                if (editID == EUID_ToneCurve2) {  // filling the pipette buffer
                    fillEditFloat(editIFloatTmpR, editIFloatTmpG, editIFloatTmpB, rtemp, gtemp, btemp, istart, tH, jstart, tW, TS);
                }

                if (hasToneCurve2) {
                    customToneCurve(customToneCurve2, curveMode2, rtemp, gtemp, btemp, istart, tH, jstart, tW, TS, ptc2ApplyState);
                }

                if (editID == EUID_RGB_R) {
                    for (int i = istart, ti = 0; i < tH; i++, ti++) {
                        for (int j = jstart, tj = 0; j < tW; j++, tj++) {
                            editWhateverTmp[ti * TS + tj] = Color::gamma2curve[rtemp[ti * TS + tj]] / 65536.f;
                        }
                    }
                } else if (editID == EUID_RGB_G) {
                    for (int i = istart, ti = 0; i < tH; i++, ti++) {
                        for (int j = jstart, tj = 0; j < tW; j++, tj++) {
                            editWhateverTmp[ti * TS + tj] = Color::gamma2curve[gtemp[ti * TS + tj]] / 65536.f;
                        }
                    }
                } else if (editID == EUID_RGB_B) {
                    for (int i = istart, ti = 0; i < tH; i++, ti++) {
                        for (int j = jstart, tj = 0; j < tW; j++, tj++) {
                            editWhateverTmp[ti * TS + tj] = Color::gamma2curve[btemp[ti * TS + tj]] / 65536.f;
                        }
                    }
                }

                if (params->rgbCurves.enabled && (rCurve || gCurve || bCurve)) { // if any of the RGB curves is engaged
                    if (!params->rgbCurves.lumamode) { // normal RGB mode

                        for (int i = istart, ti = 0; i < tH; i++, ti++) {
                            for (int j = jstart, tj = 0; j < tW; j++, tj++) {
                                // individual R tone curve
                                if (rCurve) {
                                    setUnlessOOG(rtemp[ti * TS + tj], rCurve[ rtemp[ti * TS + tj] ]);
                                }

                                // individual G tone curve
                                if (gCurve) {
                                    setUnlessOOG(gtemp[ti * TS + tj], gCurve[ gtemp[ti * TS + tj] ]);
                                }

                                // individual B tone curve
                                if (bCurve) {
                                    setUnlessOOG(btemp[ti * TS + tj], bCurve[ btemp[ti * TS + tj] ]);
                                }
                            }
                        }
                    } else { //params->rgbCurves.lumamode==true (Luminosity mode)
                        // rCurve.dump("r_curve");//debug

                        for (int i = istart, ti = 0; i < tH; i++, ti++) {
                            for (int j = jstart, tj = 0; j < tW; j++, tj++) {
                                // rgb values before RGB curves
                                float r = rtemp[ti * TS + tj] ;
                                float g = gtemp[ti * TS + tj] ;
                                float b = btemp[ti * TS + tj] ;
                                //convert to Lab to get a&b before RGB curves
                                float x = toxyz[0][0] * r + toxyz[0][1] * g + toxyz[0][2] * b;
                                float y = toxyz[1][0] * r + toxyz[1][1] * g + toxyz[1][2] * b;
                                float z = toxyz[2][0] * r + toxyz[2][1] * g + toxyz[2][2] * b;

                                float fx = x < MAXVALF ? Color::cachef[x] : 327.68f * std::cbrt (x / MAXVALF);
                                float fy = y < MAXVALF ? Color::cachef[y] : 327.68f * std::cbrt (y / MAXVALF);
                                float fz = z < MAXVALF ? Color::cachef[z] : 327.68f * std::cbrt (z / MAXVALF);

                                float a_1 = 500.0f * (fx - fy);
                                float b_1 = 200.0f * (fy - fz);

                                // rgb values after RGB curves
                                if (rCurve) {
                                    float rNew = rCurve[r];
                                    r += (rNew - r) * equalR;
                                }

                                if (gCurve) {
                                    float gNew = gCurve[g];
                                    g += (gNew - g) * equalG;
                                }

                                if (bCurve) {
                                    float bNew = bCurve[b];
                                    b += (bNew - b) * equalB;
                                }

                                // Luminosity after
                                // only Luminance in Lab
                                float newy = toxyz[1][0] * r + toxyz[1][1] * g + toxyz[1][2] * b;
                                float L_2 = newy <= MAXVALF ? Color::cachefy[newy] : 327.68f * (116.f * xcbrtf(newy / MAXVALF) - 16.f);

                                //gamut control
                                if (settings->rgbcurveslumamode_gamut) {
                                    float Lpro = L_2 / 327.68f;
                                    float Chpro = sqrtf (SQR (a_1) + SQR (b_1)) / 327.68f;
                                    float HH = NAN; // we set HH to NAN, because then it will be calculated in Color::gamutLchonly only if needed
//                                    float HH = xatan2f(b_1, a_1);
                                    // According to mathematical laws we can get the sin and cos of HH by simple operations even if we don't calculate HH
                                    float2 sincosval;

                                    if (Chpro == 0.0f) {
                                        sincosval.y = 1.0f;
                                        sincosval.x = 0.0f;
                                    } else {
                                        sincosval.y = a_1 / (Chpro * 327.68f);
                                        sincosval.x = b_1 / (Chpro * 327.68f);
                                    }

#ifdef _DEBUG
                                    bool neg = false;
                                    bool more_rgb = false;
                                    //gamut control : Lab values are in gamut
                                    Color::gamutLchonly (HH, sincosval, Lpro, Chpro, r, g, b, wip, highlight, 0.15f, 0.96f, neg, more_rgb);
#else
                                    //gamut control : Lab values are in gamut
                                    Color::gamutLchonly (HH, sincosval, Lpro, Chpro, r, g, b, wip, highlight, 0.15f, 0.96f);
#endif
                                    //end of gamut control
                                } else {
                                    float x_, y_, z_;
                                    //calculate RGB with L_2 and old value of a and b
                                    Color::Lab2XYZ (L_2, a_1, b_1, x_, y_, z_) ;
                                    Color::xyz2rgb (x_, y_, z_, r, g, b, wip);
                                }

                                setUnlessOOG(rtemp[ti * TS + tj], r);
                                setUnlessOOG(gtemp[ti * TS + tj], g);
                                setUnlessOOG(btemp[ti * TS + tj], b);
                            }
                        }
                    }
                }

                if (editID == EUID_HSV_H || editID == EUID_HSV_S || editID == EUID_HSV_V) {
                    for (int i = istart, ti = 0; i < tH; i++, ti++) {
                        for (int j = jstart, tj = 0; j < tW; j++, tj++) {
                            float h, s, v;
                            Color::rgb2hsv (rtemp[ti * TS + tj], gtemp[ti * TS + tj], btemp[ti * TS + tj], h, s, v);
                            editWhateverTmp[ti * TS + tj] = h;
                        }
                    }
                }

                if (sat != 0 || hCurveEnabled || sCurveEnabled || vCurveEnabled) {
                    const float satby100 = sat / 100.f;
                    for (int i = istart, ti = 0; i < tH; i++, ti++) {
                        for (int j = jstart, tj = 0; j < tW; j++, tj++) {
                            float h, s, v;
                            Color::rgb2hsvtc(rtemp[ti * TS + tj], gtemp[ti * TS + tj], btemp[ti * TS + tj], h, s, v);
                            h /= 6.f;
                            if (sat > 0) {
                                s = std::max(0.f, intp(satby100, 1.f - SQR(SQR(1.f - std::min(s, 1.0f))), s));
                            } else { /*if (sat < 0)*/
                                s *= 1.f + satby100;
                            }

                            //HSV equalizer
                            if (hCurveEnabled) {
                                h = (hCurve->getVal (double (h)) - 0.5) * 2.f + h;

                                if (h > 1.0f) {
                                    h -= 1.0f;
                                } else if (h < 0.0f) {
                                    h += 1.0f;
                                }
                            }

                            if (sCurveEnabled) {
                                //shift saturation
                                float satparam = (sCurve->getVal (double (h)) - 0.5) * 2;

                                if (satparam > 0.00001f) {
                                    s = (1.f - satparam) * s + satparam * (1.f - SQR (1.f - min (s, 1.0f)));

                                    if (s < 0.f) {
                                        s = 0.f;
                                    }
                                } else if (satparam < -0.00001f) {
                                    s *= 1.f + satparam;
                                }

                            }

                            if (vCurveEnabled) {
                                if (v < 0) {
                                    v = 0;    // important
                                }

                                //shift value
                                float valparam = vCurve->getVal ((double)h) - 0.5f;
                                valparam *= (1.f - SQR (SQR (1.f - min (s, 1.0f))));

                                if (valparam > 0.00001f) {
                                    v = (1.f - valparam) * v + valparam * (1.f - SQR (1.f - min (v, 1.0f))); // SQR (SQR  to increase action and avoid artifacts

                                    if (v < 0) {
                                        v = 0;
                                    }
                                } else {
                                    if (valparam < -0.00001f) {
                                        v *= (1.f + valparam);    //1.99 to increase action
                                    }
                                }

                            }

                            Color::hsv2rgbdcp(h * 6.f, s, v, rtemp[ti * TS + tj], gtemp[ti * TS + tj], btemp[ti * TS + tj]);
                        }
                    }
                }

                if (isProPhoto) { // this is a hack to avoid the blue=>black bug (Issue 2141)
                    proPhotoBlue(rtemp, gtemp, btemp, istart, tH, jstart, tW, TS);
                }

                if (hasColorToning && !blackwhite) {
                    if (params->colorToning.method == "Splitlr") {
                        constexpr float reducac = 0.4f;
                        int preser = 0;

                        if (params->colorToning.lumamode) {
                            preser = 1;
                        }

                        const float balanS = 1.f + Balan / 100.f; //balan between 0 and 2
                        const float balanH = 1.f - Balan / 100.f;
                        float rh, gh, bh;
                        float rl, gl, bl;
                        float xh, yh, zh;
                        float xl, yl, zl;
                        const float iplow = ctColorCurve.low;
                        const float iphigh = ctColorCurve.high;
                        //2 colours
                        ctColorCurve.getVal (iphigh, xh, yh, zh);
                        ctColorCurve.getVal (iplow, xl, yl, zl);

                        Color::xyz2rgb (xh, yh, zh, rh, gh, bh, wip);
                        Color::xyz2rgb (xl, yl, zl, rl, gl, bl, wip);
                        //reteave rgb value with s and l =1
                        retreavergb (rl, gl, bl);
                        const float krl = rl / (rl + gl + bl);
                        const float kgl = gl / (rl + gl + bl);
                        const float kbl = bl / (rl + gl + bl);
                        retreavergb (rh, gh, bh);
                        const float krh = rh / (rh + gh + bh);
                        const float kgh = gh / (rh + gh + bh);
                        const float kbh = bh / (rh + gh + bh);
                        strProtect = pow_F(strProtect, 0.4f);
                        constexpr int mode = 0;
                        for (int i = istart, ti = 0; i < tH; i++, ti++) {
                            for (int j = jstart, tj = 0; j < tW; j++, tj++) {
                                toning2col(rtemp[ti * TS + tj], gtemp[ti * TS + tj], btemp[ti * TS + tj], rtemp[ti * TS + tj], gtemp[ti * TS + tj], btemp[ti * TS + tj], iplow, iphigh, krl, kgl, kbl, krh, kgh, kbh, SatLow, SatHigh, balanS, balanH, reducac, mode, preser, strProtect);
                            }
                        }
                    }

                    // colour toning with colour
                    else if (params->colorToning.method == "Splitco") {
                        constexpr float reducac = 0.3f;
                        constexpr int mode = 0;
                        strProtect = pow_F(strProtect, 0.4f);
                        for (int i = istart, ti = 0; i < tH; i++, ti++) {
                            for (int j = jstart, tj = 0; j < tW; j++, tj++) {
                                const float r = rtemp[ti * TS + tj];
                                const float g = gtemp[ti * TS + tj];
                                const float b = btemp[ti * TS + tj];
                                float ro, go, bo;
                                toningsmh(r, g, b, ro, go, bo, RedLow, GreenLow, BlueLow, RedMed, GreenMed, BlueMed, RedHigh, GreenHigh, BlueHigh, reducac, mode, strProtect);

                                if (params->colorToning.lumamode) {
                                    const float lumbefore = 0.299f * r + 0.587f * g + 0.114f * b;
                                    const float lumafter = 0.299f * ro + 0.587f * go + 0.114f * bo;
                                    const float preserv = lumbefore / lumafter;
                                    ro *= preserv;
                                    go *= preserv;
                                    bo *= preserv;
                                }

                                setUnlessOOG(rtemp[ti * TS + tj], CLIP(ro));
                                setUnlessOOG(gtemp[ti * TS + tj], CLIP(go));
                                setUnlessOOG(btemp[ti * TS + tj], CLIP(bo));
                            }
                        }
                    }

                    //colortoning with shift color XYZ or Lch
                    else if (params->colorToning.method == "Lab" && opautili) {
                        int algm = 0;
                        bool twocol = true;//true=500 color   false=2 color
                        int metchrom = 0;

                        if      (params->colorToning.twocolor == "Std"  ) {
                            metchrom = 0;
                        } else if (params->colorToning.twocolor == "All"  ) {
                            metchrom = 1;
                        } else if (params->colorToning.twocolor == "Separ") {
                            metchrom = 2;
                        } else if (params->colorToning.twocolor == "Two"  ) {
                            metchrom = 3;
                        }

                        if (metchrom == 3) {
                            twocol = false;
                        }

                        float iplow = 0.f, iphigh = 0.f;

                        if (!twocol) {
                            iplow = (float)ctColorCurve.low;
                            iphigh = (float)ctColorCurve.high;
                        }

                        int twoc = 0; //integer instead of bool to let more possible choice...other than 2 and 500.

                        if (!twocol) {
                            twoc = 0;    // 2 colours
                        } else {
                            twoc = 1;    // 500 colours
                        }

                        if      (params->colorToning.method == "Lab") {
                            algm = 1;
                        } else if (params->colorToning.method == "Lch") {
                            algm = 2;    //in case of
                        }

                        if (algm <= 2) {
                            for (int i = istart, ti = 0; i < tH; i++, ti++) {
                                for (int j = jstart, tj = 0; j < tW; j++, tj++) {
                                    float r = rtemp[ti * TS + tj];
                                    float g = gtemp[ti * TS + tj];
                                    float b = btemp[ti * TS + tj];
                                    float ro, go, bo;
                                    labtoning (r, g, b, ro, go, bo, algm, metchrom, twoc, satLimit, satLimitOpacity, ctColorCurve, ctOpacityCurve, clToningcurve, cl2Toningcurve, iplow, iphigh, wp, wip);
<<<<<<< HEAD
                                    if (!OOG(rtemp[ti * TS + tj]) || !OOG(gtemp[ti * TS + tj]) || !OOG(btemp[ti * TS + tj])) {
                                        rtemp[ti * TS + tj] = ro;
                                        gtemp[ti * TS + tj] = go;
                                        btemp[ti * TS + tj] = bo;
                                    }
=======
                                    rtemp[ti * TS + tj] = CLIP (ro); //I used CLIP because there is a little bug in gamutLchonly that return 65536.ii instead of 65535 ==> crash
                                    gtemp[ti * TS + tj] = CLIP (go);
                                    btemp[ti * TS + tj] = CLIP (bo);
>>>>>>> fc751a0c
                                }
                            }
                        }
                    } else if (params->colorToning.method.substr (0, 3) == "RGB" && opautili) {
                        // color toning
                        for (int i = istart, ti = 0; i < tH; i++, ti++) {
                            for (int j = jstart, tj = 0; j < tW; j++, tj++) {
                                float r = rtemp[ti * TS + tj];
                                float g = gtemp[ti * TS + tj];
                                float b = btemp[ti * TS + tj];

                                // Luminance = (0.299f*r + 0.587f*g + 0.114f*b)

                                float s, l;
                                Color::rgb2slfloat (r, g, b, s, l);

                                float l_ = Color::gammatab_srgb1[l * 65535.f];

                                // get the opacity and tweak it to preserve saturated colors
                                float opacity = 0.f;

                                if (ctOpacityCurve) {
                                    opacity = (1.f - min<float> (s / satLimit, 1.f) * (1.f - satLimitOpacity)) * ctOpacityCurve.lutOpacityCurve[l_ * 500.f];
                                }

                                float r2, g2, b2;
                                ctColorCurve.getVal (l_, r2, g2, b2); // get the color from the color curve

                                float h2, s2, l2;
                                Color::rgb2hslfloat (r2, g2, b2, h2, s2, l2); // transform this new color to hsl

                                Color::hsl2rgbfloat (h2, s + ((1.f - s) * (1.f - l) * 0.7f), l, r2, g2, b2);

                                rtemp[ti * TS + tj] = r + (r2 - r) * opacity; // merge the color to the old color, depending on the opacity
                                gtemp[ti * TS + tj] = g + (g2 - g) * opacity;
                                btemp[ti * TS + tj] = b + (b2 - b) * opacity;
                            }
                        }
                    }
                }

                // filling the pipette buffer
                if (editID == EUID_BlackWhiteBeforeCurve) {
                    fillEditFloat(editIFloatTmpR, editIFloatTmpG, editIFloatTmpB, rtemp, gtemp, btemp, istart, tH, jstart, tW, TS);
                } else if (editID == EUID_BlackWhiteLuminance) {
                    for (int i = istart, ti = 0; i < tH; i++, ti++) {
                        for (int j = jstart, tj = 0; j < tW; j++, tj++) {
                            float X, Y, Z, L, aa, bb;
                            //rgb=>lab
                            Color::rgbxyz (rtemp[ti * TS + tj], gtemp[ti * TS + tj], btemp[ti * TS + tj], X, Y, Z, wp);
                            //convert Lab
                            Color::XYZ2Lab (X, Y, Z, L, aa, bb);
                            //end rgb=>lab
                            float HH = xatan2f (bb, aa); // HH hue in -3.141  +3.141

                            editWhateverTmp[ti * TS + tj] = float (Color::huelab_to_huehsv2 (HH));
                        }
                    }
                }

                //black and white
                if (blackwhite) {
                    if (hasToneCurvebw1) {
                        if (beforeCurveMode == BlackWhiteParams::TcMode::STD_BW) { // Standard
                            for (int i = istart, ti = 0; i < tH; i++, ti++) {
                                for (int j = jstart, tj = 0; j < tW; j++, tj++) {
                                    const StandardToneCurve& userToneCurvebw = static_cast<const StandardToneCurve&> (customToneCurvebw1);
                                    userToneCurvebw.Apply (rtemp[ti * TS + tj], gtemp[ti * TS + tj], btemp[ti * TS + tj]);
                                }
                            }
                        } else if (beforeCurveMode == BlackWhiteParams::TcMode::FILMLIKE_BW) { // Adobe like
                            for (int i = istart, ti = 0; i < tH; i++, ti++) {
                                for (int j = jstart, tj = 0; j < tW; j++, tj++) {
                                    const AdobeToneCurve& userToneCurvebw = static_cast<const AdobeToneCurve&> (customToneCurvebw1);
                                    userToneCurvebw.Apply (rtemp[ti * TS + tj], gtemp[ti * TS + tj], btemp[ti * TS + tj]);
                                }
                            }
                        } else if (beforeCurveMode == BlackWhiteParams::TcMode::SATANDVALBLENDING_BW) { // apply the curve on the saturation and value channels
                            for (int i = istart, ti = 0; i < tH; i++, ti++) {
                                for (int j = jstart, tj = 0; j < tW; j++, tj++) {
                                    const SatAndValueBlendingToneCurve& userToneCurvebw = static_cast<const SatAndValueBlendingToneCurve&> (customToneCurvebw1);
                                    rtemp[ti * TS + tj] = CLIP<float> (rtemp[ti * TS + tj]);
                                    gtemp[ti * TS + tj] = CLIP<float> (gtemp[ti * TS + tj]);
                                    btemp[ti * TS + tj] = CLIP<float> (btemp[ti * TS + tj]);
                                    userToneCurvebw.Apply (rtemp[ti * TS + tj], gtemp[ti * TS + tj], btemp[ti * TS + tj]);
                                }
                            }
                        } else if (beforeCurveMode == BlackWhiteParams::TcMode::WEIGHTEDSTD_BW) { // apply the curve to the rgb channels, weighted
                            for (int i = istart, ti = 0; i < tH; i++, ti++) {
                                for (int j = jstart, tj = 0; j < tW; j++, tj++) {
                                    const WeightedStdToneCurve& userToneCurvebw = static_cast<const WeightedStdToneCurve&> (customToneCurvebw1);
                                    rtemp[ti * TS + tj] = CLIP<float> (rtemp[ti * TS + tj]);
                                    gtemp[ti * TS + tj] = CLIP<float> (gtemp[ti * TS + tj]);
                                    btemp[ti * TS + tj] = CLIP<float> (btemp[ti * TS + tj]);

                                    userToneCurvebw.Apply (rtemp[ti * TS + tj], gtemp[ti * TS + tj], btemp[ti * TS + tj]);
                                }
                            }
                        }
                    }

                    if (algm == 0) { //lightness
                        for (int i = istart, ti = 0; i < tH; i++, ti++) {
                            for (int j = jstart, tj = 0; j < tW; j++, tj++) {

                                float r = rtemp[ti * TS + tj];
                                float g = gtemp[ti * TS + tj];
                                float b = btemp[ti * TS + tj];

                                // --------------------------------------------------

                                // Method 1: Luminosity (code taken from Gimp)
                                /*
                                float maxi = max(r, g, b);
                                float mini = min(r, g, b);
                                r = g = b = (maxi+mini)/2;
                                */

                                // Method 2: Luminance (former RT code)
                                r = g = b = (0.299f * r + 0.587f * g + 0.114f * b);

                                // --------------------------------------------------

#ifndef __SSE2__

                                //gamma correction: pseudo TRC curve
                                if (hasgammabw) {
                                    Color::trcGammaBW (r, g, b, gammabwr, gammabwg, gammabwb);
                                }

#endif
                                rtemp[ti * TS + tj] = r;
                                gtemp[ti * TS + tj] = g;
                                btemp[ti * TS + tj] = b;
                            }

#ifdef __SSE2__

                            if (hasgammabw) {
                                //gamma correction: pseudo TRC curve
                                Color::trcGammaBWRow (&rtemp[ti * TS], &gtemp[ti * TS], &btemp[ti * TS], tW - jstart, gammabwr, gammabwg, gammabwb);
                            }

#endif

                        }
                    } else if (algm == 1) { //Luminance mixer in Lab mode to avoid artifacts
                        for (int i = istart, ti = 0; i < tH; i++, ti++) {
                            for (int j = jstart, tj = 0; j < tW; j++, tj++) {
                                //rgb => xyz
                                float X, Y, Z;
                                Color::rgbxyz (rtemp[ti * TS + tj], gtemp[ti * TS + tj], btemp[ti * TS + tj], X, Y, Z, wp);
                                //xyz => Lab
                                float L, aa, bb;
                                Color::XYZ2Lab (X, Y, Z, L, aa, bb);
                                float CC = sqrtf (SQR (aa) + SQR (bb)) / 327.68f; //CC chromaticity in 0..180 or more
                                float HH = xatan2f (bb, aa); // HH hue in -3.141  +3.141
                                float2 sincosval;

                                if (CC == 0.0f) {
                                    sincosval.y = 1.f;
                                    sincosval.x = 0.0f;
                                } else {
                                    sincosval.y = aa / (CC * 327.68f);
                                    sincosval.x = bb / (CC * 327.68f);
                                }

                                if (bwlCurveEnabled) {
                                    L /= 32768.f;
                                    double hr = Color::huelab_to_huehsv2 (HH);
                                    float valparam = float ((bwlCurve->getVal (hr) - 0.5f) * 2.0f); //get l_r=f(H)
                                    float kcc = (CC / 70.f); //take Chroma into account...70 "middle" of chromaticity (arbitrary and simple), one can imagine other algorithme
                                    //reduct action for low chroma and increase action for high chroma
                                    valparam *= kcc;

                                    if (valparam > 0.f) {
                                        L = (1.f - valparam) * L + valparam * (1.f - SQR (SQR (SQR (SQR (1.f - min (L, 1.0f)))))); // SQR (SQR((SQR)  to increase action in low light
                                    } else {
                                        L *= (1.f + valparam);    //for negative
                                    }

                                    L *= 32768.f;
                                }

                                float RR, GG, BB;
                                L /= 327.68f;
#ifdef _DEBUG
                                bool neg = false;
                                bool more_rgb = false;
                                //gamut control : Lab values are in gamut
                                Color::gamutLchonly (HH, sincosval, L, CC, RR, GG, BB, wip, highlight, 0.15f, 0.96f, neg, more_rgb);
#else
                                //gamut control : Lab values are in gamut
                                Color::gamutLchonly (HH, sincosval, L, CC, RR, GG, BB, wip, highlight, 0.15f, 0.96f);
#endif
                                L *= 327.68f;
                                //convert l => rgb
                                Color::L2XYZ (L, X, Y, Z);
                                float newRed; // We use the red channel for bw
                                Color::xyz2r (X, Y, Z, newRed, wip);
                                rtemp[ti * TS + tj] = gtemp[ti * TS + tj] = btemp[ti * TS + tj] = newRed;
#ifndef __SSE2__

                                if (hasgammabw) {
                                    //gamma correction: pseudo TRC curve
                                    Color::trcGammaBW (rtemp[ti * TS + tj], gtemp[ti * TS + tj], btemp[ti * TS + tj], gammabwr, gammabwg, gammabwb);
                                }

#endif
                            }

#ifdef __SSE2__

                            if (hasgammabw) {
                                //gamma correction: pseudo TRC curve
                                Color::trcGammaBWRow (&rtemp[ti * TS], &gtemp[ti * TS], &btemp[ti * TS], tW - jstart, gammabwr, gammabwg, gammabwb);
                            }

#endif
                        }
                    }
                }


                // Film Simulations
                if (hald_clut) {

                    for (int i = istart, ti = 0; i < tH; i++, ti++) {
                        if (!clutAndWorkingProfilesAreSame) {
                            // Convert from working to clut profile
                            int j = jstart;
                            int tj = 0;

#ifdef __SSE2__

                            for (; j < tW - 3; j += 4, tj += 4) {
                                vfloat sourceR = LVF (rtemp[ti * TS + tj]);
                                vfloat sourceG = LVF (gtemp[ti * TS + tj]);
                                vfloat sourceB = LVF (btemp[ti * TS + tj]);

                                vfloat x;
                                vfloat y;
                                vfloat z;
                                Color::rgbxyz (sourceR, sourceG, sourceB, x, y, z, v_work2xyz);
                                Color::xyz2rgb (x, y, z, sourceR, sourceG, sourceB, v_xyz2clut);

                                STVF (clutr[tj], sourceR);
                                STVF (clutg[tj], sourceG);
                                STVF (clutb[tj], sourceB);
                            }

#endif

                            for (; j < tW; j++, tj++) {
                                float sourceR = rtemp[ti * TS + tj];
                                float sourceG = gtemp[ti * TS + tj];
                                float sourceB = btemp[ti * TS + tj];

                                float x, y, z;
                                Color::rgbxyz ( sourceR, sourceG, sourceB, x, y, z, wprof );
                                Color::xyz2rgb (x, y, z, clutr[tj], clutg[tj], clutb[tj], xyz2clut);
                            }
                        } else {
                            memcpy(clutr, &rtemp[ti * TS], sizeof(float) * TS);
                            memcpy(clutg, &gtemp[ti * TS], sizeof(float) * TS);
                            memcpy(clutb, &btemp[ti * TS], sizeof(float) * TS);
                        }

                        for (int j = jstart, tj = 0; j < tW; j++, tj++) {
                            float &sourceR = clutr[tj];
                            float &sourceG = clutg[tj];
                            float &sourceB = clutb[tj];

                            // Apply gamma sRGB (default RT)
                            sourceR = Color::gamma_srgbclipped (sourceR);
                            sourceG = Color::gamma_srgbclipped (sourceG);
                            sourceB = Color::gamma_srgbclipped (sourceB);
                        }

                        hald_clut->getRGB (
                            film_simulation_strength,
                            std::min (TS, tW - jstart),
                            clutr,
                            clutg,
                            clutb,
                            out_rgbx
                        );

                        for (int j = jstart, tj = 0; j < tW; j++, tj++) {
                            float &sourceR = clutr[tj];
                            float &sourceG = clutg[tj];
                            float &sourceB = clutb[tj];

                            // Apply inverse gamma sRGB
                            sourceR = Color::igamma_srgb (out_rgbx[tj * 4 + 0]);
                            sourceG = Color::igamma_srgb (out_rgbx[tj * 4 + 1]);
                            sourceB = Color::igamma_srgb (out_rgbx[tj * 4 + 2]);
                        }

                        if (!clutAndWorkingProfilesAreSame) {
                            // Convert from clut to working profile
                            int j = jstart;
                            int tj = 0;

#ifdef __SSE2__

                            for (; j < tW - 3; j += 4, tj += 4) {
                                vfloat sourceR = LVF (clutr[tj]);
                                vfloat sourceG = LVF (clutg[tj]);
                                vfloat sourceB = LVF (clutb[tj]);

                                vfloat x;
                                vfloat y;
                                vfloat z;
                                Color::rgbxyz (sourceR, sourceG, sourceB, x, y, z, v_clut2xyz);
                                Color::xyz2rgb (x, y, z, sourceR, sourceG, sourceB, v_xyz2work);

                                STVF (clutr[tj], sourceR);
                                STVF (clutg[tj], sourceG);
                                STVF (clutb[tj], sourceB);
                            }

#endif

                            for (; j < tW; j++, tj++) {
                                float &sourceR = clutr[tj];
                                float &sourceG = clutg[tj];
                                float &sourceB = clutb[tj];

                                float x, y, z;
                                Color::rgbxyz (sourceR, sourceG, sourceB, x, y, z, clut2xyz);
                                Color::xyz2rgb ( x, y, z, sourceR, sourceG, sourceB, wiprof );
                            }
                        }

                        for (int j = jstart, tj = 0; j < tW; j++, tj++) {
                            if (!OOG(rtemp[ti * TS + tj]) || !OOG(gtemp[ti * TS + tj]) || !OOG(btemp[ti * TS + tj])) {
                                rtemp[ti * TS + tj] = clutr[tj];
                                gtemp[ti * TS + tj] = clutg[tj];
                                btemp[ti * TS + tj] = clutb[tj];
                            }
                        }
                    }
                }


                if (!blackwhite) {
                    if (editImgFloat || editWhatever) {
                        for (int i = istart, ti = 0; i < tH; i++, ti++) {
                            for (int j = jstart, tj = 0; j < tW; j++, tj++) {

                                // filling the pipette buffer by the content of the temp pipette buffers
                                if (editImgFloat) {
                                    editImgFloat->r (i, j) = editIFloatTmpR[ti * TS + tj];
                                    editImgFloat->g (i, j) = editIFloatTmpG[ti * TS + tj];
                                    editImgFloat->b (i, j) = editIFloatTmpB[ti * TS + tj];
                                } else if (editWhatever) {
                                    editWhatever->v (i, j) = editWhateverTmp[ti * TS + tj];
                                }
                            }
                        }
                    }
                    // ready, fill lab
                    for (int i = istart, ti = 0; i < tH; i++, ti++) {
                        Color::RGB2Lab(&rtemp[ti * TS], &gtemp[ti * TS], &btemp[ti * TS], &(lab->L[i][jstart]), &(lab->a[i][jstart]), &(lab->b[i][jstart]), toxyz, tW - jstart);
                    }
                    if (hasColorToningLabGrid) {
                        colorToningLabGrid(lab, jstart, tW, istart, tH, false);
                    }
                } else { // black & white
                    // Auto channel mixer needs whole image, so we now copy to tmpImage and close the tiled processing
                    for (int i = istart, ti = 0; i < tH; i++, ti++) {
                        for (int j = jstart, tj = 0; j < tW; j++, tj++) {
                            // filling the pipette buffer by the content of the temp pipette buffers
                            if (editImgFloat) {
                                editImgFloat->r (i, j) = editIFloatTmpR[ti * TS + tj];
                                editImgFloat->g (i, j) = editIFloatTmpG[ti * TS + tj];
                                editImgFloat->b (i, j) = editIFloatTmpB[ti * TS + tj];
                            } else if (editWhatever) {
                                editWhatever->v (i, j) = editWhateverTmp[ti * TS + tj];
                            }

                            tmpImage->r (i, j) = rtemp[ti * TS + tj];
                            tmpImage->g (i, j) = gtemp[ti * TS + tj];
                            tmpImage->b (i, j) = btemp[ti * TS + tj];
                        }
                    }
                }
            }

        if (editIFloatBuffer) {
            free (editIFloatBuffer);
        }

        if (editWhateverBuffer) {
            free (editWhateverBuffer);
        }

#ifdef _OPENMP
        #pragma omp critical
        {
            if (toneCurveHistSize > 0) {
                histToneCurve += histToneCurveThr;
            }
        }
#endif // _OPENMP
    }

    // starting a new tile processing with a 'reduction' clause for the auto mixer computing
    if (blackwhite) {//channel-mixer
        int tW = working->getWidth();
        int tH = working->getHeight();

        if (algm == 2) { //channel-mixer
            //end auto chmix
            if (computeMixerAuto) {
                // auto channel-mixer
                double nr = 0;
                double ng = 0;
                double nb = 0;

#ifdef _OPENMP
                #pragma omp parallel for schedule(dynamic, 16) reduction(+:nr,ng,nb)
#endif

                for (int i = 0; i < tH; i++) {
                    for (int j = 0; j < tW; j++) {
                        nr += tmpImage->r (i, j);
                        ng += tmpImage->g (i, j);
                        nb += tmpImage->b (i, j);
                    }
                }

                double srgb = nr + ng + nb;
                double knr = srgb / nr;
                double kng = srgb / ng;
                double knb = srgb / nb;
                double sk = knr + kng + knb;
                autor = (float) (100.0 * knr / sk);
                autog = (float) (100.0 * kng / sk);
                autob = (float) (100.0 * knb / sk);

            }

            if (params->blackwhite.autoc) {
                // auto channel-mixer
                bwr = autor;
                bwg = autog;
                bwb = autob;
                mixerOrange  = 33.f;
                mixerYellow  = 33.f;
                mixerMagenta = 33.f;
                mixerPurple  = 33.f;
                mixerCyan    = 33.f;
            }

            float filcor;
            Color::computeBWMixerConstants (params->blackwhite.setting, params->blackwhite.filter, params->blackwhite.algo, filcor,
                                            bwr, bwg, bwb, mixerOrange, mixerYellow, mixerCyan, mixerPurple, mixerMagenta,
                                            params->blackwhite.autoc, complem, kcorec, rrm, ggm, bbm);

#ifdef _OPENMP
            #pragma omp parallel for schedule(dynamic, 16)
#endif

            for (int i = 0; i < tH; i++) {
                for (int j = 0; j < tW; j++) {

                    //mix channel
                    tmpImage->r (i, j) = tmpImage->g (i, j) = tmpImage->b (i, j) = /*CLIP*/ ((bwr * tmpImage->r (i, j) + bwg * tmpImage->g (i, j) + bwb * tmpImage->b (i, j)) * kcorec);

#ifndef __SSE2__

                    //gamma correction: pseudo TRC curve
                    if (hasgammabw) {
                        Color::trcGammaBW (tmpImage->r (i, j), tmpImage->g (i, j), tmpImage->b (i, j), gammabwr, gammabwg, gammabwb);
                    }

#endif
                }

#ifdef __SSE2__

                if (hasgammabw) {
                    //gamma correction: pseudo TRC curve
                    Color::trcGammaBWRow (tmpImage->r (i), tmpImage->g (i), tmpImage->b (i), tW, gammabwr, gammabwg, gammabwb);
                }

#endif
            }
        }

        if (editID == EUID_BlackWhiteAfterCurve) {
#ifdef _OPENMP
            #pragma omp parallel for schedule(dynamic, 5)
#endif

            for (int i = 0; i < tH; i++) {
                for (int j = 0; j < tW; j++) {
                    editWhatever->v (i, j) = Color::gamma2curve[tmpImage->r (i, j)] / 65535.f; // assuming that r=g=b
                }
            }
        }

        if (hasToneCurvebw2) {

            if (afterCurveMode == BlackWhiteParams::TcMode::STD_BW) { // Standard
#ifdef _OPENMP
                #pragma omp parallel for schedule(dynamic, 5)
#endif

                for (int i = 0; i < tH; i++) {
                    for (int j = 0; j < tW; j++) {
                        const StandardToneCurve& userToneCurve = static_cast<const StandardToneCurve&> (customToneCurvebw2);
                        userToneCurve.Apply (tmpImage->r (i, j), tmpImage->g (i, j), tmpImage->b (i, j));
                    }
                }
            } else if (afterCurveMode == BlackWhiteParams::TcMode::WEIGHTEDSTD_BW) { // apply the curve to the rgb channels, weighted
#ifdef _OPENMP
                #pragma omp parallel for schedule(dynamic, 5)
#endif

                for (int i = 0; i < tH; i++) { //for ulterior usage if bw data modified
                    for (int j = 0; j < tW; j++) {
                        const WeightedStdToneCurve& userToneCurve = static_cast<const WeightedStdToneCurve&> (customToneCurvebw2);

                        tmpImage->r (i, j) = CLIP<float> (tmpImage->r (i, j));
                        tmpImage->g (i, j) = CLIP<float> (tmpImage->g (i, j));
                        tmpImage->b (i, j) = CLIP<float> (tmpImage->b (i, j));

                        userToneCurve.Apply (tmpImage->r (i, j), tmpImage->g (i, j), tmpImage->b (i, j));
                    }
                }
            }
        }

        //colour toning with black and white
        if (hasColorToning) {
            if (params->colorToning.method == "Splitco") {
                constexpr float reducac = 0.5f;
                constexpr int mode = 1;
#ifdef _OPENMP
                #pragma omp parallel for schedule(dynamic, 5)
#endif

                for (int i = 0; i < tH; i++) {
                    for (int j = 0; j < tW; j++) {
                        const float r = tmpImage->r (i, j);
                        const float g = tmpImage->g (i, j);
                        const float b = tmpImage->b (i, j);

                        const float lumbefore = 0.299f * r + 0.587f * g + 0.114f * b;

                        if (lumbefore < 65000.f  && lumbefore > 500.f) { //reduce artifacts for highlights and extreme shadows
                            float ro, go, bo;
                            toningsmh(r, g, b, ro, go, bo, RedLow, GreenLow, BlueLow, RedMed, GreenMed, BlueMed, RedHigh, GreenHigh, BlueHigh, reducac, mode, strProtect);

                            if (params->colorToning.lumamode) {
                                const float lumafter = 0.299f * ro + 0.587f * go + 0.114f * bo;
                                const float preserv = lumbefore / lumafter;
                                ro *= preserv;
                                go *= preserv;
                                bo *= preserv;
                            }

                            tmpImage->r(i, j) = /*CLIP*/(ro);
                            tmpImage->g(i, j) = /*CLIP*/(go);
                            tmpImage->b(i, j) = /*CLIP*/(bo);
                        }
                    }
                }
            }

            else if (params->colorToning.method == "Splitlr") {
                constexpr float reducac = 0.4f;
                int preser = 0;

                if (params->colorToning.lumamode) {
                    preser = 1;
                }

                const float balanS = 1.f + Balan / 100.f; //balan between 0 and 2
                const float balanH = 1.f - Balan / 100.f;
                float rh, gh, bh;
                float rl, gl, bl;
                float xh, yh, zh;
                float xl, yl, zl;
                const float iplow = ctColorCurve.low;
                const float iphigh = ctColorCurve.high;

                //2 colours
                ctColorCurve.getVal (iphigh, xh, yh, zh);
                ctColorCurve.getVal (iplow, xl, yl, zl);

                Color::xyz2rgb (xh, yh, zh, rh, gh, bh, wip);
                Color::xyz2rgb (xl, yl, zl, rl, gl, bl, wip);

                //retrieve rgb value with s and l =1
                retreavergb (rl, gl, bl);
                const float krl = rl / (rl + gl + bl);
                const float kgl = gl / (rl + gl + bl);
                const float kbl = bl / (rl + gl + bl);

                retreavergb (rh, gh, bh);
                const float krh = rh / (rh + gh + bh);
                const float kgh = gh / (rh + gh + bh);
                const float kbh = bh / (rh + gh + bh);
                strProtect = pow_F(strProtect, 0.4f);
                constexpr int mode = 1;
#ifdef _OPENMP
                #pragma omp parallel for schedule(dynamic, 5)
#endif

                for (int i = 0; i < tH; i++) {
                    for (int j = 0; j < tW; j++) {
                        toning2col(tmpImage->r(i, j), tmpImage->g(i, j), tmpImage->b(i, j), tmpImage->r(i, j), tmpImage->g(i, j), tmpImage->b(i, j), iplow, iphigh, krl, kgl, kbl, krh, kgh, kbh, SatLow, SatHigh, balanS, balanH, reducac, mode, preser, strProtect);
                    }
                }
            }

            //colortoning with shift color Lab
            else if (params->colorToning.method == "Lab"  && opautili) {
                int algm = 0;
                bool twocol = true;
                int metchrom = 0;

                if      (params->colorToning.twocolor == "Std"  ) {
                    metchrom = 0;
                } else if (params->colorToning.twocolor == "All"  ) {
                    metchrom = 1;
                } else if (params->colorToning.twocolor == "Separ") {
                    metchrom = 2;
                } else if (params->colorToning.twocolor == "Two"  ) {
                    metchrom = 3;
                }

                if (metchrom == 3) {
                    twocol = false;
                }

                float iplow = 0.f, iphigh = 0.f;

                if (!twocol) {
                    iplow = (float)ctColorCurve.low;
                    iphigh = (float)ctColorCurve.high;

                }

                int twoc = 0; //integer instead of bool to let more possible choice...other than 2 and 500.

                if (!twocol) {
                    twoc = 0;    // 2 colours
                } else {
                    twoc = 1;    // 500 colours
                }

                if     (params->colorToning.method == "Lab") {
                    algm = 1;
                } else if (params->colorToning.method == "Lch") {
                    algm = 2;    //in case of
                }

                if (algm <= 2) {
#ifdef _OPENMP
                    #pragma omp parallel for schedule(dynamic, 5)
#endif

                    for (int i = 0; i < tH; i++) {
                        for (int j = 0; j < tW; j++) {
                            float r = tmpImage->r (i, j);
                            float g = tmpImage->g (i, j);
                            float b = tmpImage->b (i, j);
                            float ro, bo, go;
                            labtoning (r, g, b, ro, go, bo, algm, metchrom,  twoc, satLimit, satLimitOpacity, ctColorCurve,  ctOpacityCurve, clToningcurve, cl2Toningcurve,  iplow, iphigh,  wp,  wip);
                            if (!OOG(tmpImage->r(i, j)) || !OOG(tmpImage->g(i, j)) || !OOG(tmpImage->b(i, j))) {
                                tmpImage->r (i, j) = ro;
                                tmpImage->g (i, j) = go;
                                tmpImage->b (i, j) = bo;
                            }

                        }
                    }
                }
            }

            else if (params->colorToning.method.substr (0, 3) == "RGB"  && opautili) {
                // color toning
#ifdef _OPENMP
                #pragma omp parallel for schedule(dynamic, 5)
#endif

                for (int i = 0; i < tH; i++) {
                    for (int j = 0; j < tW; j++) {
                        float r = tmpImage->r(i, j);
                        float g = tmpImage->g(i, j);
                        float b = tmpImage->b(i, j);

                        // Luminance = (0.299f*r + 0.587f*g + 0.114f*b)

                        float s, l;
                        Color::rgb2slfloat(r, g, b, s, l);

                        float l_ = Color::gammatab_srgb1[l * 65535.f];

                        // get the opacity and tweak it to preserve saturated colours
                        float opacity = ctOpacityCurve.lutOpacityCurve[l_ * 500.f] / 4.f;

                        float r2, g2, b2;
                        ctColorCurve.getVal(l_, r2, g2, b2); // get the colour from the colour curve

                        float h2, s2, l2;
                        Color::rgb2hslfloat(r2, g2, b2, h2, s2, l2); // transform this new colour to hsl

                        Color::hsl2rgbfloat(h2, s2, l, r2, g2, b2);

                        tmpImage->r(i, j) = intp(opacity, r2, r);
                        tmpImage->g(i, j) = intp(opacity, g2, g);
                        tmpImage->b(i, j) = intp(opacity, b2, b);
                    }
                }
            }
        }

        // filling the pipette buffer by the content of the temp pipette buffers
        // due to optimization, we have to test now if the pipette has been filled in the second tile loop, by
        // testing editID
        /*if (editImgFloat) {
            for (int i=istart,ti=0; i<tH; i++,ti++)
                for (int j=jstart,tj=0; j<tW; j++,tj++) {
                    editImgFloat->r(i,j) = editIFloatTmpR[ti*TS+tj];
                    editImgFloat->g(i,j) = editIFloatTmpG[ti*TS+tj];
                    editImgFloat->b(i,j) = editIFloatTmpB[ti*TS+tj];
                }
        }
        else*/
        /*
        if (editWhatever && (editID==EUID_BlackWhiteAfterCurve)) {
            for (int i=istart,ti=0; i<tH; i++,ti++)
                for (int j=jstart,tj=0; j<tW; j++,tj++) {
                    editWhatever->v(i,j) = editWhateverTmp[ti*TS+tj];
                }
        }
        */

        // ready, fill lab (has to be the same code than the "fill lab" above!)

#ifdef _OPENMP
        #pragma omp parallel for schedule(dynamic, 5)
#endif

        for (int i = 0; i < tH; i++) {
            Color::RGB2Lab(tmpImage->r(i), tmpImage->g(i), tmpImage->b(i), lab->L[i], lab->a[i], lab->b[i], toxyz, tW);
            if (hasColorToningLabGrid) {
                colorToningLabGrid(lab, 0, tW, i, i + 1, false);
            }
        }


    }

    if (tmpImage) {
        delete tmpImage;
    }

    if (hCurveEnabled) {
        delete hCurve;
    }

    if (sCurveEnabled) {
        delete sCurve;
    }

    if (vCurveEnabled) {
        delete vCurve;
    }

    if (params->localContrast.enabled) {
        // Alberto's local contrast
        localContrast(lab);
    }
}

/**
* @brief retreave RGB value with maximum saturation
* @param r red input and in exit new r
* @param g green input and in exit new g
* @param b blue input and in exit new b
**/
void ImProcFunctions::retreavergb (float &r, float &g, float &b)
{
    float mini = min (r, g, b);
    float maxi = max (r, g, b);
    float kkm = 65535.f / maxi;

    if (b == mini && r == maxi) {
        r = 65535.f;
        g = kkm * (g - b);
        b = 0.f;
    } else if (b == mini && g == maxi) {
        g = 65535.f;
        r = kkm * (r - b);
        b = 0.f;
    } else if (g == mini && r == maxi) {
        r = 65535.f;
        b = kkm * (b - g);
        g = 0.f;
    } else if (g == mini && b == maxi) {
        b = 65535.f;
        r = kkm * (r - g);
        g = 0.f;
    } else if (r == mini && b == maxi) {
        b = 65535.f;
        g = kkm * (g - r);
        r = 0.f;
    } else if (r == mini && g == maxi) {
        g = 65535.f;
        b = kkm * (b - r);
        r = 0.f;
    }
}

/**
* @brief Interpolate by decreasing with a parabol k = aa*v*v + bb*v +c  v[0..1]
* @param reducac val ue of the reduction in the middle of the range
* @param vinf value [0..1] for beginning decrease
* @param aa second degree parameter
* @param bb first degree parameter
* @param cc third parameter
**/
void ImProcFunctions::secondeg_end (float reducac, float vinf, float &aa, float &bb, float &cc)
{
    float zrd = reducac; //value at me  linear =0.5
    float v0 = vinf; //max shadows
    float me = (1.f + v0) / 2.f; //"median" value = (v0 + 1.=/2)
    //float a1=1.f-v0;
    float a2 = me - v0;
    float a3 = 1.f - v0 * v0;
    float a4 = me * me - v0 * v0;
    aa = (1.f + (zrd - 1.f) * (1 - v0) / a2) / (a4 * (1.f - v0) / a2 - a3);
    bb = - (1.f + a3 * aa) / (1.f - v0);
    cc = - (aa + bb);
}

/**
* @brief Interpolate by increasing with a parabol k = aa*v*v + bb*v  v[0..1]
* @param reducac val ue of the reduction in the middle of the range
* @param vend value [0..1] for beginning increase
* @param aa second degree parameter
* @param bb first degree parameter
**/
void ImProcFunctions::secondeg_begin (float reducac, float vend, float &aam, float &bbm)
{
    aam = (2.f - 4.f * reducac) / (vend * vend);
    bbm = 1.f / vend - aam * vend;
}


/**
* @brief color toning with 9 sliders shadows middletones highlight
* @param r red input values [0..65535]
* @param g green input values [0..65535]
* @param b blue input values [0..65535]
* @param ro red output values [0..65535]
* @param go green output values [0..65535]
* @param bo blue output values [0..65535]
* @param RedLow    [-1..1] value after transformations of sliders [-100..100] for shadows
* @param GreenLow  [-1..1] value after transformations of sliders [-100..100] for shadows
* @param BlueLow   [-1..1] value after transformations of sliders [-100..100] for shadows
* @param RedMed    [-1..1] value after transformations of sliders [-100..100] for midtones
* @param GreenMed  [-1..1] value after transformations of sliders [-100..100] for midtones
* @param BlueMed   [-1..1] value after transformations of sliders [-100..100] for midtones
* @param RedHigh   [-1..1] value after transformations of sliders [-100..100] for highlights
* @param GreenHigh [-1..1] value after transformations of sliders [-100..100] for highlights
* @param BlueHigh  [-1..1] value after transformations of sliders [-100..100] for highlights
* @param reducac value of the reduction in the middle of the range for second degree increse or decrease action
* @param mode 0 = colour, 1 = Black and White
* @param strProtect ?
**/
void ImProcFunctions::toningsmh(float r, float g, float b, float &ro, float &go, float &bo, float RedLow, float GreenLow, float BlueLow, float RedMed, float GreenMed, float BlueMed, float RedHigh, float GreenHigh, float BlueHigh, float reducac, int mode, float strProtect)
{
    const float v = max(r, g, b) / 65535.f;
    float kl = 1.f;
    float rlo; //0.4  0.5
    float rlm; //1.1
    float rlh; //1.1
    float rlob; //for BW old mode

    if (mode == 0) { //colour
        rlo = rlob = strProtect; //0.5 ==>  0.75
        rlh = 2.2f * strProtect;
        rlm = 1.5f * strProtect;
        constexpr float v0 = 0.15f;
        //second degree

        if (v > v0) {
            float aa, bb, cc;
            secondeg_end (reducac, v0, aa, bb, cc);
            kl = aa * v * v + bb * v + cc;    //verified ==> exact
        } else {
            float aab, bbb;
            secondeg_begin (0.7f, v0, aab, bbb);
            kl = aab * v * v + bbb * v;
        }
    } else { //bw coefficient to preserve same results as before for satlimtopacity = 0.5 (default)
        rlo = strProtect * 0.8f; //0.4
        rlob = strProtect; //0.5
        rlm = strProtect * 2.2f; //1.1
        rlh = strProtect * 2.4f; //1.2
        if (v > 0.15f) {
            kl = (-1.f / 0.85f) * v + 1.f / 0.85f;    //Low light ==> decrease action after v=0.15
        }
    }

    {
        const float corr = 20000.f * RedLow * kl * rlo;
        if (RedLow > 0.f) {
            g -= corr;
            b -= corr;
        } else {
            r += corr;
        }

        // r = CLIP(r);
        // g = CLIP(g);
        // b = CLIP(b);
    }

    {
        const float corr = 20000.f * GreenLow * kl * rlo;
        if (GreenLow > 0.f) {
            r -= corr;
            b -= corr;
        } else {
            g += corr;
        }

        // r = CLIP(r);
        // b = CLIP(b);
        // g = CLIP(g);
    }


    {
        const float corr = 20000.f * BlueLow * kl * rlob;

        if (BlueLow > 0.f) {
            r -= corr;
            g -= corr;
        } else {
            b += corr;
        }

        // r = CLIP(r);
        // g = CLIP(g);
        // b = CLIP(b);
    }

    // mid tones
    float km;
    constexpr float v0m = 0.5f; //max action

    if (v < v0m) {
        float aam, bbm;
        float vend = v0m;
        secondeg_begin (reducac, vend, aam, bbm);
        km = aam * v * v + bbm * v; //verification = good
    } else {
        float v0mm = 0.5f; //max
        float aamm, bbmm, ccmm;
        secondeg_end (reducac, v0mm, aamm, bbmm, ccmm);
        km = aamm * v * v + bbmm * v + ccmm; //verification good
    }

    {
        const float RedM = RedMed * km * rlm;

        if (RedMed > 0.f) {
            r += 20000.f * RedM;
            g -= 10000.f * RedM;
            b -= 10000.f * RedM;
        } else {
            r += 10000.f * RedM;
            g -= 20000.f * RedM;
            b -= 20000.f * RedM;
        }
        // r = CLIP(r);
        // g = CLIP(g);
        // b = CLIP(b);
    }

    {
        const float GreenM = GreenMed * km * rlm;

        if (GreenMed > 0.f) {
            r -= 10000.f * GreenM;
            g += 20000.f * GreenM;
            b -= 10000.f * GreenM;
        } else {
            r -= 20000.f * GreenM;
            g += 10000.f * GreenM;
            b -= 20000.f * GreenM;
        }
        // r = CLIP(r);
        // g = CLIP(g);
        // b = CLIP(b);
    }

    {
        const float BlueM = BlueMed * km * rlm;

        if (BlueMed > 0.f) {
            r -= 10000.f * BlueM;
            g -= 10000.f * BlueM;
            b += 20000.f * BlueM;
        } else {
            r -= 20000.f * BlueM;
            g -= 20000.f * BlueM;
            b += 10000.f * BlueM;
        }
        // r = CLIP(r);
        // g = CLIP(g);
        // b = CLIP(b);
    }

    //high tones
    constexpr float v00 = 0.8f; //max action
    float aa0, bb0;
    secondeg_begin (reducac, v00, aa0, bb0);

    float kh;
    if (v > v00) { //max action
        kh = (1.f - v) / (1.f - v00);    //High tones
    } else {
        kh = v * (aa0 * v + bb0);    //verification = good
    }

    {
        const float corr = 20000.f * RedHigh * kh * rlh; //1.2

        if (RedHigh > 0.f) {
            r += corr;
        } else {
            g -= corr;
            b -= corr;
        }

        // r = CLIP(r);
        // g = CLIP(g);
        // b = CLIP(b);
    }

    {
        const float corr = 20000.f * GreenHigh * kh * rlh; //1.2

        if (GreenHigh > 0.f) {
            g += corr;
        } else {
            r -= corr;
            b -= corr;
        }

        // r = CLIP(r);
        // g = CLIP(g);
        // b = CLIP(b);
    }

    {
        const float corr = 20000.f * BlueHigh * kh * rlh; //1.2

        if (BlueHigh > 0.f) {
            b += corr;
        } else {
            r -= corr;
            g -= corr;
        }

        // r = CLIP(r);
        // g = CLIP(g);
        // b = CLIP(b);
    }

    ro = r;
    go = g;
    bo = b;
}

/**
* @brief color toning with 2 colors - 2 sliders saturation shadows and highlight and one balance
* @param r g b input values [0..65535]
* @param ro go bo output values [0..65535]
* @param iplow iphigh [0..1] from curve color - value of luminance shadows and highlights
* @param rl gl bl [0..65535] - color of reference shadow
* @param rh gh bh [0..65535] - color of reference highlight
* @param SatLow SatHigh [0..1] from sliders saturation shadows and highlight
* @param balanS [0..1] balance for shadows (one slider)
* @param balanH [0..1] balance for highlights (same slider than for balanS)
* @param reducac value of the reduction in the middle of the range for second degree, increase or decrease action
**/
void ImProcFunctions::toning2col (float r, float g, float b, float &ro, float &go, float &bo, float iplow, float iphigh, float krl, float kgl, float kbl, float krh, float kgh, float kbh, float SatLow, float SatHigh, float balanS, float balanH, float reducac, int mode, int preser, float strProtect)
{
    const float lumbefore = 0.299f * r + 0.587f * g + 0.114f * b;
    const float v = max(r, g, b) / 65535.f;

    const float rlo = strProtect;  //0.5 ==> 0.75  transferred value for more action
    const float rlh = 2.2f * strProtect;

    //low tones
    //second degree
    float aa, bb, cc;
    //fixed value of reducac =0.4;
    secondeg_end (reducac, iplow, aa, bb, cc);

    float aab, bbb;
    secondeg_begin (0.7f, iplow, aab, bbb);

    if (SatLow > 0.f) {
        float kl = 1.f;
        if (v > iplow) {
            kl = aa * v * v + bb * v + cc;
        } else if (mode == 0) {
            kl = aab * v * v + bbb * v;
        }
        const float kmgb = min(r, g, b);
        if (kmgb < 20000.f) {
            //I have tested ...0.85 compromise...
            kl *= pow_F ((kmgb / 20000.f), 0.85f);
        }

        const float factor = 20000.f * SatLow * kl * rlo * balanS;

        if (krl > 0.f) {
            g -= factor * krl;
            b -= factor * krl;
        }

        // g = CLIP(g);
        // b = CLIP(b);

        if (kgl > 0.f) {
            r -= factor * kgl;
            b -= factor * kgl;
        }

        // r = CLIP(r);
        // b = CLIP(b);

        if (kbl > 0.f) {
            r -= factor * kbl;
            g -= factor * kbl;
        }

        // r = CLIP(r);
        // g = CLIP(g);
    }

    //high tones
    float aa0, bb0;
    //fixed value of reducac ==0.4;
    secondeg_begin (reducac, iphigh, aa0, bb0);

    if (SatHigh > 0.f) {
        float kh = 1.f;
        if (v > iphigh) {
            kh = (1.f - v) / (1.f - iphigh);    //Low light ==> decrease action after iplow
        } else {
            kh = aa0 * v * v + bb0 * v;
        }

        const float kmgb = max(r, g, b);
        if (kmgb > 45535.f) {
            constexpr float cora = 1.f / (45535.f - 65535.f);
            constexpr float corb = 1.f - cora * 45535.f;
            kh *= kmgb * cora + corb;
        }
        const float factor = 20000.f * SatHigh * kh * rlh * balanH;
        r += factor * (krh > 0.f ? krh : 0.f);
        g += factor * (kgh > 0.f ? kgh : 0.f);
        b += factor * (kbh > 0.f ? kbh : 0.f);

        // r = CLIP(r);
        // g = CLIP(g);
        // b = CLIP(b);
    }

    float preserv = 1.f;
    if (preser == 1) {
        float lumafter = 0.299f * r + 0.587f * g + 0.114f * b;
        preserv = lumbefore / lumafter;
    }

    setUnlessOOG(ro, CLIP(r * preserv));
    setUnlessOOG(go, CLIP(g * preserv));
    setUnlessOOG(bo, CLIP(b * preserv));
}

/**
* @brief color toning with interpolation in mode Lab
* @param r g b input values [0..65535]
* @param ro go bo output values [0..65535]
* @param algm  metchrom twoc - methods
* @param ctColorCurve curve 500 colors
* @param ctOpacityCurve curve standard 'ab'
* @param clToningcurve  curve special 'ab' and 'a'
* @param cl2Toningcurve curve special 'b'
* @param iplow iphigh [0..1] luminance
* @param wp wip 3x3 matrix and inverse conversion rgb XYZ
**/
void ImProcFunctions::labtoning (float r, float g, float b, float &ro, float &go, float &bo, int algm, int metchrom, int twoc, float satLimit, float satLimitOpacity, const ColorGradientCurve & ctColorCurve, const OpacityCurve & ctOpacityCurve, LUTf & clToningcurve, LUTf & cl2Toningcurve, float iplow, float iphigh, double wp[3][3], double wip[3][3]  )
{
    ro = CLIP(r);
    go = CLIP(g);
    bo = CLIP(b);
    
    float realL;
    float h, s, l;
    Color::rgb2hsl (ro, go, bo, h, s, l);
    float x2, y2, z2;
    float xl, yl, zl;

    if (twoc != 1) {
        l = (Color::gammatab_13_2[     l * 65535.f]) / 65535.f; //to compensate L from Lab
        iphigh = (Color::gammatab_13_2[iphigh * 65535.f]) / 65535.f;
        iplow  = (Color::gammatab_13_2[ iplow * 65535.f]) / 65535.f;
    }

    if (twoc == 1) {
        ctColorCurve.getVal (l, x2, y2, z2);
    } else {
        ctColorCurve.getVal (iphigh, x2, y2, z2);
        ctColorCurve.getVal (iplow, xl, yl, zl);
    }

    realL = l;


    //float opacity = ctOpacityCurve.lutOpacityCurve[l*500.f];
    //if(params->blackwhite.enabled){satLimit=80.f;satLimitOpacity=30.f;}//force BW

    // get the opacity and tweak it to preserve saturated colors
    //float l_ = Color::gamma_srgb(l*65535.f)/65535.f;
    float opacity;
    opacity = (1.f - min<float> (s / satLimit, 1.f) * (1.f - satLimitOpacity)) * ctOpacityCurve.lutOpacityCurve[l * 500.f];
    float opacity2 = (1.f - min<float> (s / satLimit, 1.f) * (1.f - satLimitOpacity));

    //float ro, go, bo;
    float lm = l;
    float chromat, luma;

    if (clToningcurve[lm * 65535.f] / (lm * 65535.f) < 1.f) {
        chromat = (clToningcurve[ (lm) * 65535.f] / (lm * 65535.f)) - 1.f;  //special effect
    } else {
        chromat = 1.f - SQR (SQR ((lm * 65535.f) / clToningcurve[ (lm) * 65535.f])); //apply C=f(L) acts  on 'a' and 'b'
    }

    if (cl2Toningcurve[lm * 65535.f] / (lm * 65535.f) < 1.f) {
        luma = (cl2Toningcurve[ (lm) * 65535.f] / (lm * 65535.f)) - 1.f;  //special effect
    } else {
        luma = 1.f - SQR (SQR ((lm * 65535.f) / (cl2Toningcurve[ (lm) * 65535.f]))); //apply C2=f(L) acts only on 'b'
    }

    if (algm == 1) {
        Color::interpolateRGBColor (realL, iplow, iphigh, algm, opacity, twoc, metchrom, chromat, luma, r, g, b, xl, yl, zl, x2, y2, z2, wp, wip, ro, go, bo);
    } else {
        Color::interpolateRGBColor (realL, iplow, iphigh, algm, opacity2, twoc, metchrom, chromat, luma, r, g, b, xl, yl, zl, x2, y2, z2, wp, wip, ro, go, bo);
    }
}


void ImProcFunctions::luminanceCurve (LabImage* lold, LabImage* lnew, LUTf & curve)
{

    int W = lold->W;
    int H = lold->H;

    #pragma omp parallel for if (multiThread)

    for (int i = 0; i < H; i++)
        for (int j = 0; j < W; j++) {
            float Lin = lold->L[i][j];
            //if (Lin>0 && Lin<65535)
            lnew->L[i][j] = curve[Lin];
        }
}



void ImProcFunctions::chromiLuminanceCurve (PipetteBuffer *pipetteBuffer, int pW, LabImage* lold, LabImage* lnew, LUTf & acurve, LUTf & bcurve, LUTf & satcurve, LUTf & lhskcurve, LUTf & clcurve, LUTf & curve, bool utili, bool autili, bool butili, bool ccutili, bool cclutili, bool clcutili, LUTu &histCCurve, LUTu &histLCurve)
{
    if (!params->labCurve.enabled) {
        return;
    }
    
    int W = lold->W;
    int H = lold->H;
    // lhskcurve.dump("lh_curve");
    //init Flatcurve for C=f(H)

    PlanarWhateverData<float>* editWhatever = nullptr;
    EditUniqueID editID = EUID_None;
    bool editPipette = false;

    if (pipetteBuffer) {
        editID = pipetteBuffer->getEditID();

        if (editID != EUID_None) {

            switch  (pipetteBuffer->getDataProvider()->getCurrSubscriber()->getPipetteBufferType()) {
                case (BT_IMAGEFLOAT):
                    break;

                case (BT_LABIMAGE):
                    break;

                case (BT_SINGLEPLANE_FLOAT):
                    editPipette = true;
                    editWhatever = pipetteBuffer->getSinglePlaneBuffer();
                    break;
            }
        }
    }

    FlatCurve* chCurve = nullptr;// curve C=f(H)
    bool chutili = false;

    if (params->labCurve.chromaticity > -100) {
        chCurve = new FlatCurve (params->labCurve.chcurve);

        if (!chCurve || chCurve->isIdentity()) {
            if (chCurve) {
                delete chCurve;
                chCurve = nullptr;
            }
        }//do not use "Munsell" if Chcurve not used
        else {
            chutili = true;
        }
    }

    FlatCurve* lhCurve = nullptr;//curve L=f(H)
    bool lhutili = false;

    if (params->labCurve.chromaticity > -100) {
        lhCurve = new FlatCurve (params->labCurve.lhcurve);

        if (!lhCurve || lhCurve->isIdentity()) {
            if (lhCurve) {
                delete lhCurve;
                lhCurve = nullptr;
            }
        }//do not use "Munsell" if Chcurve not used
        else {
            lhutili = true;
        }
    }

    FlatCurve* hhCurve = nullptr;//curve H=f(H)
    bool hhutili = false;

    if (params->labCurve.chromaticity > -100) {
        hhCurve = new FlatCurve (params->labCurve.hhcurve);

        if (!hhCurve || hhCurve->isIdentity()) {
            if (hhCurve) {
                delete hhCurve;
                hhCurve = nullptr;
            }
        }//do not use "Munsell" if Chcurve not used
        else {
            hhutili = true;
        }
    }


    LUTu hist16Clad;
    LUTu hist16Llad;

    //preparate for histograms CIECAM
    if (pW != 1) { //only with improccoordinator
        hist16Clad (65536);
        hist16Clad.clear();
        hist16Llad (65536);
        hist16Llad.clear();

    }

#ifdef _DEBUG
    MyTime t1e, t2e;
    t1e.set();
    // init variables to display Munsell corrections
    MunsellDebugInfo* MunsDebugInfo = new MunsellDebugInfo();
#endif

    float adjustr = 1.0f;

//  if(params->labCurve.avoidclip ){
    // parameter to adapt curve C=f(C) to gamut

    if      (params->icm.working == "ProPhoto")   {
        adjustr = 1.2f;   // 1.2 instead 1.0 because it's very rare to have C>170..
    } else if (params->icm.working == "Adobe RGB")  {
        adjustr = 1.8f;
    } else if (params->icm.working == "sRGB")       {
        adjustr = 2.0f;
    } else if (params->icm.working == "WideGamut")  {
        adjustr = 1.2f;
    } else if (params->icm.working == "Beta RGB")   {
        adjustr = 1.4f;
    } else if (params->icm.working == "BestRGB")    {
        adjustr = 1.4f;
    } else if (params->icm.working == "BruceRGB")   {
        adjustr = 1.8f;
    }

    // reference to the params structure has to be done outside of the parallelization to avoid CPU cache problem
    const bool highlight = params->toneCurve.hrenabled; //Get the value if "highlight reconstruction" is activated
    const int chromaticity = params->labCurve.chromaticity;
    const float chromapro = (chromaticity + 100.0f) / 100.0f;
    const bool bwonly = params->blackwhite.enabled && !params->colorToning.enabled;
    bool bwq = false;
//  if(params->ppVersion > 300  && params->labCurve.chromaticity == - 100) bwq = true;
    // const bool bwToning = params->labCurve.chromaticity == - 100  /*|| params->blackwhite.method=="Ch" || params->blackwhite.enabled */ || bwonly;
    const bool bwToning = bwq  /*|| params->blackwhite.method=="Ch" || params->blackwhite.enabled */ || bwonly;
    //if(chromaticity==-100) chromaticity==-99;
    const bool LCredsk = params->labCurve.lcredsk;
    const bool ccut = ccutili;
    const bool clut = clcutili;
    const double rstprotection = 100. - params->labCurve.rstprotection; // Red and Skin Tones Protection
    // avoid color shift is disabled when bwToning is activated and enabled if gamut is true in colorappearanace
    const bool avoidColorShift = (params->labCurve.avoidcolorshift || (params->colorappearance.gamut && params->colorappearance.enabled)) && !bwToning ;
    const float protectRed = (float)settings->protectred;
    const double protectRedH = settings->protectredh;
    float protect_red, protect_redh;
    protect_red = protectRed;//default=60  chroma: one can put more or less if necessary...in 'option'  40...160

    if (protect_red < 20.0f) {
        protect_red = 20.0;    // avoid too low value
    }

    if (protect_red > 180.0f) {
        protect_red = 180.0;    // avoid too high value
    }

    protect_redh = float (protectRedH); //default=0.4 rad : one can put more or less if necessary...in 'option'  0.2 ..1.0

    if (protect_redh < 0.1f) {
        protect_redh = 0.1f;    //avoid divide by 0 and negatives values
    }

    if (protect_redh > 1.0f) {
        protect_redh = 1.0f;    //avoid too big values
    }

    float protect_redhcur = protectRedH;//default=0.4 rad : one can put more or less if necessary...in 'option'  0.2 ..1

    if (protect_redhcur < 0.1f) {
        protect_redhcur = 0.1f;    //avoid divide by 0 and negatives values:minimal protection for transition
    }

    if (protect_redhcur > 3.5f) {
        protect_redhcur = 3.5f;    //avoid too big values
    }

    //increase saturation after denoise : ...approximation
    float factnoise = 1.f;

    if (params->dirpyrDenoise.enabled) {
        factnoise = (1.f + params->dirpyrDenoise.chroma / 500.f); //levels=5
//      if(yyyy) factnoise=(1.f+params->dirpyrDenoise.chroma/100.f);//levels=7
    }

    const float scaleConst = 100.0f / 100.1f;


    const bool gamutLch = settings->gamutLch;
    const float amountchroma = (float) settings->amchroma;

    TMatrix wiprof = ICCStore::getInstance()->workingSpaceInverseMatrix (params->icm.working);
    const double wip[3][3] = {
        {wiprof[0][0], wiprof[0][1], wiprof[0][2]},
        {wiprof[1][0], wiprof[1][1], wiprof[1][2]},
        {wiprof[2][0], wiprof[2][1], wiprof[2][2]}
    };

    TMatrix wprof = ICCStore::getInstance()->workingSpaceMatrix (params->icm.working);
    const double wp[3][3] = {
        {wprof[0][0], wprof[0][1], wprof[0][2]},
        {wprof[1][0], wprof[1][1], wprof[1][2]},
        {wprof[2][0], wprof[2][1], wprof[2][2]}
    };

#ifdef _DEBUG
    #pragma omp parallel default(shared) firstprivate(lold, lnew, MunsDebugInfo, pW) if (multiThread)
#else
    #pragma omp parallel if (multiThread)
#endif
    {
#ifdef __SSE2__
        float HHBuffer[W] ALIGNED16;
        float CCBuffer[W] ALIGNED16;
#endif
        #pragma omp for schedule(dynamic, 16)

        for (int i = 0; i < H; i++) {
            if (avoidColorShift)

                // only if user activate Lab adjustments
                if (autili || butili || ccutili ||  cclutili || chutili || lhutili || hhutili || clcutili || utili || chromaticity) {
                    Color::LabGamutMunsell (lold->L[i], lold->a[i], lold->b[i], W, /*corMunsell*/true, /*lumaMuns*/false, params->toneCurve.hrenabled, /*gamut*/true, wip);
                }

#ifdef __SSE2__

            // precalculate some values using SSE
            if (bwToning || (!autili && !butili)) {
                __m128 c327d68v = _mm_set1_ps (327.68f);
                __m128 av, bv;
                int k;

                for (k = 0; k < W - 3; k += 4) {
                    av = LVFU (lold->a[i][k]);
                    bv = LVFU (lold->b[i][k]);
                    STVF (HHBuffer[k], xatan2f (bv, av));
                    STVF (CCBuffer[k], _mm_sqrt_ps (SQRV (av) + SQRV (bv)) / c327d68v);
                }

                for (; k < W; k++) {
                    HHBuffer[k] = xatan2f (lold->b[i][k], lold->a[i][k]);
                    CCBuffer[k] = sqrt (SQR (lold->a[i][k]) + SQR (lold->b[i][k])) / 327.68f;
                }
            }

#endif // __SSE2__

            for (int j = 0; j < W; j++) {
                const float Lin = lold->L[i][j];
                float LL = Lin / 327.68f;
                float CC;
                float HH;
                float Chprov;
                float Chprov1;
                float memChprov;
                float2 sincosval;

                if (bwToning) { // this values will be also set when bwToning is false some lines down
#ifdef __SSE2__
                    // use precalculated values from above
                    HH = HHBuffer[j];
                    CC = CCBuffer[j];
#else
                    HH = xatan2f (lold->b[i][j], lold->a[i][j]);
                    CC = sqrt (SQR (lold->a[i][j]) + SQR (lold->b[i][j])) / 327.68f;
#endif

                    // According to mathematical laws we can get the sin and cos of HH by simple operations
                    if (CC == 0.0f) {
                        sincosval.y = 1.0f;
                        sincosval.x = 0.0f;
                    } else {
                        sincosval.y = lold->a[i][j] / (CC * 327.68f);
                        sincosval.x = lold->b[i][j] / (CC * 327.68f);
                    }

                    Chprov = CC;
                    Chprov1 = CC;
                    memChprov = Chprov;
                }

                if (editPipette && editID == EUID_Lab_LCurve) {
                    editWhatever->v (i, j) = LIM01<float> (Lin / 32768.0f);  // Lab L pipette
                }

                lnew->L[i][j] = curve[Lin];

                float Lprov1 = (lnew->L[i][j]) / 327.68f;

                if (editPipette) {
                    if (editID == EUID_Lab_aCurve) { // Lab a pipette
                        float chromapipa = lold->a[i][j] + (32768.f * 1.28f);
                        editWhatever->v (i, j) = LIM01<float> ((chromapipa) / (65536.f * 1.28f));
                    } else if (editID == EUID_Lab_bCurve) { //Lab b pipette
                        float chromapipb = lold->b[i][j] + (32768.f * 1.28f);
                        editWhatever->v (i, j) = LIM01<float> ((chromapipb) / (65536.f * 1.28f));
                    }
                }

                float atmp, btmp;

                atmp = lold->a[i][j];

                if (autili) {
                    atmp = acurve[atmp + 32768.0f] - 32768.0f;    // curves Lab a
                }

                btmp = lold->b[i][j];

                if (butili) {
                    btmp = bcurve[btmp + 32768.0f] - 32768.0f;    // curves Lab b
                }

                if (!bwToning) { //take into account modification of 'a' and 'b'
#ifdef __SSE2__
                    if (!autili && !butili) {
                        // use precalculated values from above
                        HH = HHBuffer[j];
                        CC = CCBuffer[j];
                    } else {
                        CC = sqrt (SQR (atmp) + SQR (btmp)) / 327.68f;
                        HH = xatan2f (btmp, atmp);
                    }

#else
                    CC = sqrt (SQR (atmp) + SQR (btmp)) / 327.68f;
                    HH = xatan2f (btmp, atmp);
#endif

                    // According to mathematical laws we can get the sin and cos of HH by simple operations
                    //float2  sincosval;
                    if (CC == 0.f) {
                        sincosval.y = 1.f;
                        sincosval.x = 0.f;
                    } else {
                        sincosval.y = atmp / (CC * 327.68f);
                        sincosval.x = btmp / (CC * 327.68f);
                    }

                    Chprov = CC;
                    Chprov1 = CC;
                    memChprov = Chprov;
                } // now new values of lold with 'a' and 'b'

                if (editPipette)
                    if (editID == EUID_Lab_LHCurve || editID == EUID_Lab_CHCurve || editID == EUID_Lab_HHCurve) {//H pipette
                        float valpar = Color::huelab_to_huehsv2 (HH);
                        editWhatever->v (i, j) = valpar;
                    }

                if (lhutili) {  // L=f(H)
                    const float ClipLevel = 65535.f;
                    float l_r;//Luminance Lab in 0..1
                    l_r = Lprov1 / 100.f;
                    {
                        float valparam = float ((lhCurve->getVal (Color::huelab_to_huehsv2 (HH)) - 0.5f)); //get l_r=f(H)
                        float valparamneg;
                        valparamneg = valparam;
                        float kcc = (CC / amountchroma); //take Chroma into account...40 "middle low" of chromaticity (arbitrary and simple), one can imagine other algorithme
                        //reduce action for low chroma and increase action for high chroma
                        valparam *= 2.f * kcc;
                        valparamneg *= kcc; //slightly different for negative

                        if (valparam > 0.f) {
                            l_r = (1.f - valparam) * l_r + valparam * (1.f - SQR (((SQR (1.f - min (l_r, 1.0f))))));
                        } else
                            //for negative
                        {
                            float khue = 1.9f; //in reserve in case of!
                            l_r *= (1.f + khue * valparamneg);
                        }
                    }

                    Lprov1 = l_r * 100.f;

                    float Chprov2 = sqrt (SQR (atmp) + SQR (btmp)) / 327.68f;
                    //Gamut control especially for negative values slightly different from gamutlchonly
                    bool inRGB;

                    do {
                        inRGB = true;
                        float aprov1 = Chprov2 * sincosval.y;
                        float bprov1 = Chprov2 * sincosval.x;

                        float fy = (Color::c1By116 * Lprov1 ) + Color::c16By116;
                        float fx = (0.002f * aprov1) + fy;
                        float fz = fy - (0.005f * bprov1);

                        float x_ = 65535.0f * Color::f2xyz (fx) * Color::D50x;
                        float z_ = 65535.0f * Color::f2xyz (fz) * Color::D50z;
                        float y_ = (Lprov1 > Color::epskap) ? 65535.0 * fy * fy * fy : 65535.0 * Lprov1 / Color::kappa;
                        float R, G, B;
                        Color::xyz2rgb (x_, y_, z_, R, G, B, wip);

                        if (R < 0.0f || G < 0.0f || B < 0.0f) {
                            if (Lprov1 < 0.1f) {
                                Lprov1 = 0.1f;
                            }

                            Chprov2 *= 0.95f;
                            inRGB = false;
                        } else if (!highlight && (R > ClipLevel || G > ClipLevel || B > ClipLevel)) {
                            if (Lprov1 > 99.98f) {
                                Lprov1 = 99.98f;
                            }

                            Chprov2 *= 0.95f;
                            inRGB = false;
                        }
                    } while (!inRGB);

                    atmp = 327.68f * Chprov2 * sincosval.y;
                    btmp = 327.68f * Chprov2 * sincosval.x;
                }

//          calculate C=f(H)
                if (chutili) {
                    double hr = Color::huelab_to_huehsv2 (HH);
                    float chparam = float ((chCurve->getVal (hr) - 0.5f) * 2.0f); //get C=f(H)
                    float chromaChfactor = 1.0f + chparam;
                    atmp *= chromaChfactor;//apply C=f(H)
                    btmp *= chromaChfactor;
                }

                if (hhutili) {  // H=f(H)
                    //hue Lab in -PI +PI
                    float valparam = float ((hhCurve->getVal (Color::huelab_to_huehsv2 (HH)) - 0.5f) * 1.7f) + HH; //get H=f(H)  1.7 optimisation !
                    HH = valparam;
                    sincosval = xsincosf (HH);
                }

                if (!bwToning) {
                    float factorskin, factorsat, factorskinext;

                    if (chromapro > 1.f) {
                        float scale = scaleConst;//reduction in normal zone
                        float scaleext = 1.f;//reduction in transition zone
                        Color::scalered ( rstprotection, chromapro, 0.0, HH, protect_redh, scale, scaleext);//1.0
                        float interm = (chromapro - 1.f);
                        factorskin = 1.f + (interm * scale);
                        factorskinext = 1.f + (interm * scaleext);
                    } else {
                        factorskin = chromapro ; // +(chromapro)*scale;
                        factorskinext = chromapro ;// +(chromapro)*scaleext;
                    }

                    factorsat = chromapro * factnoise;

                    //simulate very approximative gamut f(L) : with pyramid transition
                    float dred /*=55.f*/;//C red value limit

                    if     (Lprov1 < 25.f) {
                        dred = 40.f;
                    } else if (Lprov1 < 30.f) {
                        dred = 3.f * Lprov1 - 35.f;
                    } else if (Lprov1 < 70.f) {
                        dred = 55.f;
                    } else if (Lprov1 < 75.f) {
                        dred = -3.f * Lprov1 + 265.f;
                    } else {
                        dred = 40.f;
                    }

                    // end pyramid

                    // Test if chroma is in the normal range first
                    Color::transitred ( HH, Chprov1, dred, factorskin, protect_red, factorskinext, protect_redh, factorsat, factorsat);
                    atmp *= factorsat;
                    btmp *= factorsat;

                    if (editPipette && editID == EUID_Lab_CLCurve) {
                        editWhatever->v (i, j) = LIM01<float> (LL / 100.f);  // Lab C=f(L) pipette
                    }

                    if (clut && LL > 0.f) { // begin C=f(L)
                        float factorskin, factorsat, factor, factorskinext;
                        float chromaCfactor = (clcurve[LL * 655.35f]) / (LL * 655.35f); //apply C=f(L)
                        float curf = 0.7f; //empirical coeff because curve is more progressive
                        float scale = 100.0f / 100.1f; //reduction in normal zone for curve C
                        float scaleext = 1.0f; //reduction in transition zone for curve C
                        float protect_redcur, protect_redhcur; //perhaps the same value than protect_red and protect_redh
                        float deltaHH;//HH value transition for C curve
                        protect_redcur = curf * protectRed; //default=60  chroma: one can put more or less if necessary...in 'option'  40...160==> curf =because curve is more progressive

                        if (protect_redcur < 20.0f) {
                            protect_redcur = 20.0;    // avoid too low value
                        }

                        if (protect_redcur > 180.0f) {
                            protect_redcur = 180.0;    // avoid too high value
                        }

                        protect_redhcur = curf * float (protectRedH); //default=0.4 rad : one can put more or less if necessary...in 'option'  0.2 ..1.0 ==> curf =because curve is more progressive

                        if (protect_redhcur < 0.1f) {
                            protect_redhcur = 0.1f;    //avoid divide by 0 and negatives values
                        }

                        if (protect_redhcur > 1.0f) {
                            protect_redhcur = 1.0f;    //avoid too big values
                        }

                        deltaHH = protect_redhcur; //transition hue

                        if (chromaCfactor > 0.0) {
                            Color::scalered ( rstprotection, chromaCfactor, 0.0, HH, deltaHH, scale, scaleext);    //1.0
                        }

                        if (chromaCfactor > 1.0) {
                            float interm = (chromaCfactor - 1.0f) * 100.0f;
                            factorskin = 1.0f + (interm * scale) / 100.0f;
                            factorskinext = 1.0f + (interm * scaleext) / 100.0f;
                        } else {
                            factorskin = chromaCfactor; // +(1.0f-chromaCfactor)*scale;
                            factorskinext = chromaCfactor ; //+(1.0f-chromaCfactor)*scaleext;
                        }

                        factorsat = chromaCfactor;
                        factor = factorsat;
                        Color::transitred ( HH, Chprov1, dred, factorskin, protect_redcur, factorskinext, deltaHH, factorsat, factor);
                        atmp *= factor;
                        btmp *= factor;
                    }

                    // end C=f(L)
                    //  if (editID == EUID_Lab_CLCurve)
                    //      editWhatever->v(i,j) = LIM01<float>(Lprov2/100.f);// Lab C=f(L) pipette

                    // I have placed C=f(C) after all C treatments to assure maximum amplitude of "C"
                    if (editPipette && editID == EUID_Lab_CCurve) {
                        float chromapip = sqrt (SQR (atmp) + SQR (btmp) + 0.001f);
                        editWhatever->v (i, j) = LIM01<float> ((chromapip) / (48000.f));
                    }//Lab C=f(C) pipette

                    if (ccut) {
                        float factorskin, factorsat, factor, factorskinext;
                        float chroma = sqrt (SQR (atmp) + SQR (btmp) + 0.001f);
                        float chromaCfactor = (satcurve[chroma * adjustr]) / (chroma * adjustr); //apply C=f(C)
                        float curf = 0.7f; //empirical coeff because curve is more progressive
                        float scale = 100.0f / 100.1f; //reduction in normal zone for curve CC
                        float scaleext = 1.0f; //reduction in transition zone for curve CC
                        float protect_redcur, protect_redhcur; //perhaps the same value than protect_red and protect_redh
                        float deltaHH;//HH value transition for CC curve
                        protect_redcur = curf * protectRed; //default=60  chroma: one can put more or less if necessary...in 'option'  40...160==> curf =because curve is more progressive

                        if (protect_redcur < 20.0f) {
                            protect_redcur = 20.0;    // avoid too low value
                        }

                        if (protect_redcur > 180.0f) {
                            protect_redcur = 180.0;    // avoid too high value
                        }

                        protect_redhcur = curf * float (protectRedH); //default=0.4 rad : one can put more or less if necessary...in 'option'  0.2 ..1.0 ==> curf =because curve is more progressive

                        if (protect_redhcur < 0.1f) {
                            protect_redhcur = 0.1f;    //avoid divide by 0 and negatives values
                        }

                        if (protect_redhcur > 1.0f) {
                            protect_redhcur = 1.0f;    //avoid too big values
                        }

                        deltaHH = protect_redhcur; //transition hue

                        if (chromaCfactor > 0.0) {
                            Color::scalered ( rstprotection, chromaCfactor, 0.0, HH, deltaHH, scale, scaleext);    //1.0
                        }

                        if (chromaCfactor > 1.0) {
                            float interm = (chromaCfactor - 1.0f) * 100.0f;
                            factorskin = 1.0f + (interm * scale) / 100.0f;
                            factorskinext = 1.0f + (interm * scaleext) / 100.0f;
                        } else {
                            //factorskin= chromaCfactor*scale;
                            //factorskinext=chromaCfactor*scaleext;
                            factorskin = chromaCfactor; // +(1.0f-chromaCfactor)*scale;
                            factorskinext = chromaCfactor ; //+(1.0f-chromaCfactor)*scaleext;

                        }

                        factorsat = chromaCfactor;
                        factor = factorsat;
                        Color::transitred ( HH, Chprov1, dred, factorskin, protect_redcur, factorskinext, deltaHH, factorsat, factor);
                        atmp *= factor;
                        btmp *= factor;
                    }
                }

                // end chroma C=f(C)

                //update histogram C
                if (pW != 1) { //only with improccoordinator
                    int posp = (int)sqrt (atmp * atmp + btmp * btmp);
                    hist16Clad[posp]++;
                }

                if (editPipette && editID == EUID_Lab_LCCurve) {
                    float chromapiplc = sqrt (SQR (atmp) + SQR (btmp) + 0.001f);
                    editWhatever->v (i, j) = LIM01<float> ((chromapiplc) / (48000.f));
                }//Lab L=f(C) pipette


                if (cclutili && !bwToning) {    //apply curve L=f(C) for skin and rd...but also for extended color ==> near green and blue (see 'curf')

                    const float xx = 0.25f; //soft : between 0.2 and 0.4
                    float skdeltaHH;

                    skdeltaHH = protect_redhcur; //transition hue

                    float skbeg = -0.05f; //begin hue skin
                    float skend = 1.60f; //end hue skin
                    const float chrmin = 50.0f; //to avoid artifact, because L curve is not a real curve for luminance
                    float aa, bb;
                    float zz = 0.0f;
                    float yy = 0.0f;

                    if (Chprov1 < chrmin) {
                        yy = SQR (Chprov1 / chrmin) * xx;
                    } else {
                        yy = xx;    //avoid artifact for low C
                    }

                    if (!LCredsk) {
                        skbeg = -3.1415;
                        skend = 3.14159;
                        skdeltaHH = 0.001f;
                    }

                    if (HH > skbeg && HH < skend ) {
                        zz = yy;
                    } else if (HH > skbeg - skdeltaHH && HH <= skbeg) { //transition
                        aa = yy / skdeltaHH;
                        bb = -aa * (skbeg - skdeltaHH);
                        zz = aa * HH + bb;
                    } else if (HH >= skend && HH < skend + skdeltaHH) { //transition
                        aa = -yy / skdeltaHH;
                        bb = -aa * (skend + skdeltaHH);
                        zz = aa * HH + bb;
                    }

                    float chroma = sqrt (SQR (atmp) + SQR (btmp) + 0.001f);
                    float Lc = (lhskcurve[chroma * adjustr]) / (chroma * adjustr); //apply L=f(C)
                    Lc = (Lc - 1.0f) * zz + 1.0f; //reduct action
                    Lprov1 *= Lc; //adjust luminance
                }

                //update histo LC
                if (pW != 1) { //only with improccoordinator
                    int posl = Lprov1 * 327.68f;
                    hist16Llad[posl]++;
                }

                Chprov1 = sqrt (SQR (atmp) + SQR (btmp)) / 327.68f;

                // labCurve.bwtoning option allows to decouple modulation of a & b curves by saturation
                // with bwtoning enabled the net effect of a & b curves is visible
                if (bwToning) {
                    atmp -= lold->a[i][j];
                    btmp -= lold->b[i][j];
                }

                if (avoidColorShift) {
                    //gamutmap Lch ==> preserve Hue,but a little slower than gamutbdy for high values...and little faster for low values
                    if (gamutLch) {
                        float R, G, B;

#ifdef _DEBUG
                        bool neg = false;
                        bool more_rgb = false;
                        //gamut control : Lab values are in gamut
                        Color::gamutLchonly (HH, sincosval, Lprov1, Chprov1, R, G, B, wip, highlight, 0.15f, 0.96f, neg, more_rgb);
#else
                        //gamut control : Lab values are in gamut
                        Color::gamutLchonly (HH, sincosval, Lprov1, Chprov1, R, G, B, wip, highlight, 0.15f, 0.96f);
#endif
                        lnew->L[i][j] = Lprov1 * 327.68f;
//                  float2 sincosval = xsincosf(HH);
                        lnew->a[i][j] = 327.68f * Chprov1 * sincosval.y;
                        lnew->b[i][j] = 327.68f * Chprov1 * sincosval.x;
                    } else {
                        //use gamutbdy
                        //Luv limiter
                        float Y, u, v;
                        Color::Lab2Yuv (lnew->L[i][j], atmp, btmp, Y, u, v);
                        //Yuv2Lab includes gamut restriction map
                        Color::Yuv2Lab (Y, u, v, lnew->L[i][j], lnew->a[i][j], lnew->b[i][j], wp);
                    }

                    if (utili || autili || butili || ccut || clut || cclutili || chutili || lhutili || hhutili || clcutili || chromaticity) {
                        float correctionHue = 0.f; // Munsell's correction
                        float correctlum = 0.f;

                        Lprov1 = lnew->L[i][j] / 327.68f;
                        Chprov = sqrt (SQR (lnew->a[i][j]) + SQR (lnew->b[i][j])) / 327.68f;

#ifdef _DEBUG
                        Color::AllMunsellLch (/*lumaMuns*/true, Lprov1, LL, HH, Chprov, memChprov, correctionHue, correctlum, MunsDebugInfo);
#else
                        Color::AllMunsellLch (/*lumaMuns*/true, Lprov1, LL, HH, Chprov, memChprov, correctionHue, correctlum);
#endif

                        if (correctionHue != 0.f || correctlum != 0.f) {
                            if (fabs (correctionHue) < 0.015f) {
                                HH += correctlum;    // correct only if correct Munsell chroma very little.
                            }

                            /*      if((HH>0.0f && HH < 1.6f)   && memChprov < 70.0f) HH+=correctlum;//skin correct
                                    else if(fabs(correctionHue) < 0.3f) HH+=0.08f*correctlum;
                                    else if(fabs(correctionHue) < 0.2f) HH+=0.25f*correctlum;
                                    else if(fabs(correctionHue) < 0.1f) HH+=0.35f*correctlum;
                                    else if(fabs(correctionHue) < 0.015f) HH+=correctlum;   // correct only if correct Munsell chroma very little.
                            */
                            sincosval = xsincosf (HH + correctionHue);
                        }

                        lnew->a[i][j] = 327.68f * Chprov * sincosval.y; // apply Munsell
                        lnew->b[i][j] = 327.68f * Chprov * sincosval.x;
                    }
                } else {
//              if(Lprov1 > maxlp) maxlp=Lprov1;
//              if(Lprov1 < minlp) minlp=Lprov1;
                    if (!bwToning) {
                        lnew->L[i][j] = Lprov1 * 327.68f;
//                  float2 sincosval = xsincosf(HH);
                        lnew->a[i][j] = 327.68f * Chprov1 * sincosval.y;
                        lnew->b[i][j] = 327.68f * Chprov1 * sincosval.x;
                    } else {
                        //Luv limiter only
                        lnew->a[i][j] = atmp;
                        lnew->b[i][j] = btmp;
                    }
                }
            }
        }
    } // end of parallelization

    if (pW != 1) { //only with improccoordinator
        //update histogram C  with data chromaticity and not with CC curve
        hist16Clad.compressTo (histCCurve);
        //update histogram L with data luminance
        hist16Llad.compressTo (histLCurve);
    }

#ifdef _DEBUG

    if (settings->verbose) {
        t2e.set();
        printf ("Color::AllMunsellLch (correction performed in %d usec):\n", t2e.etime (t1e));
        printf ("   Munsell chrominance: MaxBP=%1.2frad MaxRY=%1.2frad MaxGY=%1.2frad MaxRP=%1.2frad  dep=%u\n", MunsDebugInfo->maxdhue[0],    MunsDebugInfo->maxdhue[1],    MunsDebugInfo->maxdhue[2],    MunsDebugInfo->maxdhue[3],    MunsDebugInfo->depass);
        printf ("   Munsell luminance  : MaxBP=%1.2frad MaxRY=%1.2frad MaxGY=%1.2frad MaxRP=%1.2frad  dep=%u\n", MunsDebugInfo->maxdhuelum[0], MunsDebugInfo->maxdhuelum[1], MunsDebugInfo->maxdhuelum[2], MunsDebugInfo->maxdhuelum[3], MunsDebugInfo->depassLum);
    }

    delete MunsDebugInfo;
#endif

    if (chCurve) {
        delete chCurve;
    }

    if (lhCurve) {
        delete lhCurve;
    }

    if (hhCurve) {
        delete hhCurve;
    }

    //  t2e.set();
    //  printf("Chromil took %d nsec\n",t2e.etime(t1e));
}


//#include "cubic.cc"

//void ImProcFunctions::colorCurve (LabImage* lold, LabImage* lnew)
//{

    /*    LUT<double> cmultiplier(181021);

        double boost_a = ((float)params->colorBoost.amount + 100.0) / 100.0;
        double boost_b = ((float)params->colorBoost.amount + 100.0) / 100.0;

        double c, amul = 1.0, bmul = 1.0;
        if (boost_a > boost_b) {
            c = boost_a;
            if (boost_a > 0)
                bmul = boost_b / boost_a;
        }
        else {
            c = boost_b;
            if (boost_b > 0)
                amul = boost_a / boost_b;
        }

        if (params->colorBoost.enable_saturationlimiter && c>1.0) {
            // re-generate color multiplier lookup table
            double d = params->colorBoost.saturationlimit / 3.0;
            double alpha = 0.5;
            double threshold1 = alpha * d;
            double threshold2 = c*d*(alpha+1.0) - d;
            for (int i=0; i<=181020; i++) { // lookup table stores multipliers with a 0.25 chrominance resolution
                double chrominance = (double)i/4.0;
                if (chrominance < threshold1)
                    cmultiplier[i] = c;
                else if (chrominance < d)
                    cmultiplier[i] = (c / (2.0*d*(alpha-1.0)) * (chrominance-d)*(chrominance-d) + c*d/2.0 * (alpha+1.0) ) / chrominance;
                else if (chrominance < threshold2)
                    cmultiplier[i] = (1.0 / (2.0*d*(c*(alpha+1.0)-2.0)) * (chrominance-d)*(chrominance-d) + c*d/2.0 * (alpha+1.0) ) / chrominance;
                else
                    cmultiplier[i] = 1.0;
            }
        }

        float eps = 0.001;
        double shift_a = params->colorShift.a + eps, shift_b = params->colorShift.b + eps;

        float** oa = lold->a;
        float** ob = lold->b;

        #pragma omp parallel for if (multiThread)
        for (int i=0; i<lold->H; i++)
            for (int j=0; j<lold->W; j++) {

                double wanted_c = c;
                if (params->colorBoost.enable_saturationlimiter && c>1) {
                    float chroma = (float)(4.0 * sqrt((oa[i][j]+shift_a)*(oa[i][j]+shift_a) + (ob[i][j]+shift_b)*(ob[i][j]+shift_b)));
                    wanted_c = cmultiplier [chroma];
                }

                double real_c = wanted_c;
                if (wanted_c >= 1.0 && params->colorBoost.avoidclip) {
                    double cclip = 100000.0;
                    double cr = tightestroot ((double)lnew->L[i][j]/655.35, (double)(oa[i][j]+shift_a)*amul, (double)(ob[i][j]+shift_b)*bmul, 3.079935, -1.5371515, -0.54278342);
                    double cg = tightestroot ((double)lnew->L[i][j]/655.35, (double)(oa[i][j]+shift_a)*amul, (double)(ob[i][j]+shift_b)*bmul, -0.92123418, 1.87599, 0.04524418);
                    double cb = tightestroot ((double)lnew->L[i][j]/655.35, (double)(oa[i][j]+shift_a)*amul, (double)(ob[i][j]+shift_b)*bmul, 0.052889682, -0.20404134, 1.15115166);
                    if (cr>1.0 && cr<cclip) cclip = cr;
                    if (cg>1.0 && cg<cclip) cclip = cg;
                    if (cb>1.0 && cb<cclip) cclip = cb;
                    if (cclip<100000.0) {
                        real_c = -cclip + 2.0*cclip / (1.0+exp(-2.0*wanted_c/cclip));
                        if (real_c<1.0)
                            real_c = 1.0;
                    }
                }

                float nna = ((oa[i][j]+shift_a) * real_c * amul);
                float nnb = ((ob[i][j]+shift_b) * real_c * bmul);
                lnew->a[i][j] = LIM(nna,-32000.0f,32000.0f);
                lnew->b[i][j] = LIM(nnb,-32000.0f,32000.0f);
            }
    */
    //delete [] cmultiplier;
//}

void ImProcFunctions::impulsedenoise (LabImage* lab)
{

    if (params->impulseDenoise.enabled && lab->W >= 8 && lab->H >= 8)

    {
        impulse_nr (lab, (float)params->impulseDenoise.thresh / 20.0 );
    }
}

void ImProcFunctions::impulsedenoisecam (CieImage* ncie, float **buffers[3])
{

    if (params->impulseDenoise.enabled && ncie->W >= 8 && ncie->H >= 8)

    {
        impulse_nrcam (ncie, (float)params->impulseDenoise.thresh / 20.0, buffers );
    }
}

void ImProcFunctions::defringe (LabImage* lab)
{

    if (params->defringe.enabled && lab->W >= 8 && lab->H >= 8)

    {
        PF_correct_RT (lab, lab, params->defringe.radius, params->defringe.threshold);
    }
}

void ImProcFunctions::defringecam (CieImage* ncie)
{
    if (params->defringe.enabled && ncie->W >= 8 && ncie->H >= 8) {
        PF_correct_RTcam (ncie, ncie, params->defringe.radius, params->defringe.threshold);
    }
}

void ImProcFunctions::badpixcam (CieImage* ncie, double rad, int thr, int mode, float skinprot, float chrom, int hotbad)
{
    if (ncie->W >= 8 && ncie->H >= 8) {
        Badpixelscam (ncie, ncie, rad, thr, mode, skinprot, chrom, hotbad);
    }
}

void ImProcFunctions::badpixlab (LabImage* lab, double rad, int thr, int mode, float skinprot, float chrom)
{
    if (lab->W >= 8 && lab->H >= 8) {
        BadpixelsLab (lab, lab, rad, thr, mode, skinprot, chrom);
    }
}

void ImProcFunctions::dirpyrequalizer (LabImage* lab, int scale)
{
    if (params->dirpyrequalizer.enabled && lab->W >= 8 && lab->H >= 8) {
        float b_l = static_cast<float> (params->dirpyrequalizer.hueskin.getBottomLeft()) / 100.0f;
        float t_l = static_cast<float> (params->dirpyrequalizer.hueskin.getTopLeft()) / 100.0f;
        float t_r = static_cast<float> (params->dirpyrequalizer.hueskin.getTopRight()) / 100.0f;
        //      if     (params->dirpyrequalizer.algo=="FI") choice=0;
        //      else if(params->dirpyrequalizer.algo=="LA") choice=1;
        float artifact = (float) settings->artifact_cbdl;

        if (artifact > 6.f) {
            artifact = 6.f;
        }

        if (artifact < 0.f) {
            artifact = 1.f;
        }

        float chrom = 50.f;

        if (params->dirpyrequalizer.gamutlab) {
            ImProcFunctions::badpixlab (lab, artifact, 5, 3, params->dirpyrequalizer.skinprotect, chrom);    //for artifacts
        }

        //dirpyrLab_equalizer(lab, lab, params->dirpyrequalizer.mult);
        dirpyr_equalizer (lab->L, lab->L, lab->W, lab->H, lab->a, lab->b, params->dirpyrequalizer.mult, params->dirpyrequalizer.threshold, params->dirpyrequalizer.skinprotect, b_l, t_l, t_r, scale);
    }
}
void ImProcFunctions::EPDToneMapCIE (CieImage *ncie, float a_w, float c_, int Wid, int Hei, float minQ, float maxQ, unsigned int Iterates, int skip)
{

    if (!params->epd.enabled) {
        return;
    }

    if (params->wavelet.enabled  && params->wavelet.tmrs != 0) {
        return;
    }

    float stren = params->epd.strength;
    float edgest = params->epd.edgeStopping;
    float sca = params->epd.scale;
    float gamm = params->epd.gamma;
    float rew = params->epd.reweightingIterates;
    float Qpro = ( 4.0 / c_)  * ( a_w + 4.0 ) ; //estimate Q max if J=100.0
    float *Qpr = ncie->Q_p[0];

    if (settings->verbose) {
        printf ("minQ=%f maxQ=%f  Qpro=%f\n", minQ, maxQ, Qpro);
    }

    if (maxQ > Qpro) {
        Qpro = maxQ;
    }

    EdgePreservingDecomposition epd (Wid, Hei);

    #pragma omp parallel for

    for (int i = 0; i < Hei; i++)
        for (int j = 0; j < Wid; j++) {
            ncie->Q_p[i][j] = gamm * ncie->Q_p[i][j] / (Qpro);
        }

    float Compression = expf (-stren);      //This modification turns numbers symmetric around 0 into exponents.
    float DetailBoost = stren;

    if (stren < 0.0f) {
        DetailBoost = 0.0f;    //Go with effect of exponent only if uncompressing.
    }

    //Auto select number of iterates. Note that p->EdgeStopping = 0 makes a Gaussian blur.
    if (Iterates == 0) {
        Iterates = (unsigned int) (edgest * 15.0);
    }

    //Jacques Desmis : always Iterates=5 for compatibility images between preview and output

    epd.CompressDynamicRange (Qpr, sca / (float)skip, edgest, Compression, DetailBoost, Iterates, rew);

    //Restore past range, also desaturate a bit per Mantiuk's Color correction for tone mapping.
    float s = (1.0f + 38.7889f) * powf (Compression, 1.5856f) / (1.0f + 38.7889f * powf (Compression, 1.5856f));
#ifndef _DEBUG
    #pragma omp parallel for schedule(dynamic,10)
#endif

    for (int i = 0; i < Hei; i++)
        for (int j = 0; j < Wid; j++) {
            ncie->Q_p[i][j] = (ncie->Q_p[i][j] * Qpro) / gamm;
            ncie->M_p[i][j] *= s;
        }

    /*
        float *Qpr2 = new float[Wid*((heir)+1)];

            for (int i=heir; i<Hei; i++)
                for (int j=0; j<Wid; j++) { Qpr2[(i-heir)*Wid+j]=ncie->Q_p[i][j];}
        if(minQ>0.0) minQ=0.0;//normally minQ always > 0...
    //  EdgePreservingDecomposition epd = EdgePreservingDecomposition(Wid, Hei);
    //EdgePreservingDecomposition epd = EdgePreservingDecomposition(Wid, Hei/2);
        for(i = N2; i != N; i++)
    //  for(i = begh*Wid; i != N; i++)
            //Qpr[i] = (Qpr[i]-minQ)/(maxQ+1.0);
            Qpr2[i-N2] = (Qpr2[i-N2]-minQ)/(Qpro+1.0);

        float Compression2 = expf(-stren);      //This modification turns numbers symmetric around 0 into exponents.
        float DetailBoost2 = stren;
        if(stren < 0.0f) DetailBoost2 = 0.0f;   //Go with effect of exponent only if uncompressing.

        //Auto select number of iterates. Note that p->EdgeStopping = 0 makes a Gaussian blur.
        if(Iterates == 0) Iterates = (unsigned int)(edgest*15.0);


        epd.CompressDynamicRange(Qpr2, sca/(float)skip, edgest, Compression2, DetailBoost2, Iterates, rew, Qpr2);

        //Restore past range, also desaturate a bit per Mantiuk's Color correction for tone mapping.
         float s2 = (1.0f + 38.7889f)*powf(Compression, 1.5856f)/(1.0f + 38.7889f*powf(Compression, 1.5856f));
            for (int i=heir; i<Hei; i++)
        //  for (int i=begh; i<endh; i++)
                for (int j=0; j<Wid; j++) {
                ncie->Q_p[i][j]=Qpr2[(i-heir)*Wid+j]*Qpro + minQ;
            //  Qpr[i*Wid+j]=Qpr[i*Wid+j]*maxQ + minQ;
            //  ncie->J_p[i][j]=(100.0* Qpr[i*Wid+j]*Qpr[i*Wid+j]) /(w_h*w_h);

                ncie->M_p[i][j]*=s2;
            }
                    delete [] Qpr2;

    */
}


//Map tones by way of edge preserving decomposition. Is this the right way to include source?
//#include "EdgePreservingDecomposition.cc"
void ImProcFunctions::EPDToneMap (LabImage *lab, unsigned int Iterates, int skip)
{
    //Hasten access to the parameters.
//  EPDParams *p = (EPDParams *)(&params->epd);

    //Enabled? Leave now if not.
//  if(!p->enabled) return;
    if (!params->epd.enabled) {
        return;
    }

    if (params->wavelet.enabled  && params->wavelet.tmrs != 0) {
        return;
    }

    float stren = params->epd.strength;
    float edgest = params->epd.edgeStopping;
    float sca = params->epd.scale;
    float gamm = params->epd.gamma;
    float rew = params->epd.reweightingIterates;
    //Pointers to whole data and size of it.
    float *L = lab->L[0];
    float *a = lab->a[0];
    float *b = lab->b[0];
    size_t N = lab->W * lab->H;
    EdgePreservingDecomposition epd (lab->W, lab->H);

    //Due to the taking of logarithms, L must be nonnegative. Further, scale to 0 to 1 using nominal range of L, 0 to 15 bit.
    float minL = FLT_MAX;
    float maxL = 0.f;
    #pragma omp parallel
    {
        float lminL = FLT_MAX;
        float lmaxL = 0.f;
        #pragma omp for

        for (size_t i = 0; i < N; i++) {
            if (L[i] < lminL) {
                lminL = L[i];
            }

            if (L[i] > lmaxL) {
                lmaxL = L[i];
            }
        }

        #pragma omp critical
        {
            if (lminL < minL) {
                minL = lminL;
            }

            if (lmaxL > maxL) {
                maxL = lmaxL;
            }
        }
    }

    if (minL > 0.0f) {
        minL = 0.0f;    //Disable the shift if there are no negative numbers. I wish there were just no negative numbers to begin with.
    }

    #pragma omp parallel for

    for (size_t i = 0; i < N; ++i)
        //{L[i] = (L[i] - minL)/32767.0f;
    {
        L[i] = (L[i] - minL) / maxL;
        L[i] *= gamm;
    }

    //Some interpretations.
    float Compression = expf (-stren);      //This modification turns numbers symmetric around 0 into exponents.
    float DetailBoost = stren;

    if (stren < 0.0f) {
        DetailBoost = 0.0f;    //Go with effect of exponent only if uncompressing.
    }

    //Auto select number of iterates. Note that p->EdgeStopping = 0 makes a Gaussian blur.
    if (Iterates == 0) {
        Iterates = (unsigned int) (edgest * 15.0f);
    }

    /* Debuggery. Saves L for toying with outside of RT.
    char nm[64];
    sprintf(nm, "%ux%ufloat.bin", lab->W, lab->H);
    FILE *f = fopen(nm, "wb");
    fwrite(L, N, sizeof(float), f);
    fclose(f);*/

    epd.CompressDynamicRange (L, sca / float (skip), edgest, Compression, DetailBoost, Iterates, rew);

    //Restore past range, also desaturate a bit per Mantiuk's Color correction for tone mapping.
    float s = (1.0f + 38.7889f) * powf (Compression, 1.5856f) / (1.0f + 38.7889f * powf (Compression, 1.5856f));
#ifdef _OPENMP
    #pragma omp parallel for            // removed schedule(dynamic,10)
#endif

    for (size_t ii = 0; ii < N; ++ii) {
        a[ii] *= s;
        b[ii] *= s;
        L[ii] = L[ii] * maxL * (1.f / gamm) + minL;
    }
}


void ImProcFunctions::getAutoExp  (const LUTu &histogram, int histcompr, double clip,
                                   double& expcomp, int& bright, int& contr, int& black, int& hlcompr, int& hlcomprthresh)
{

    float scale = 65536.0f;
    float midgray = 0.1842f; //middle gray in linear gamma =1 50% luminance

    int imax = 65536 >> histcompr;
    int overex = 0;
    float sum = 0.f, hisum = 0.f, losum = 0.f;
    float ave = 0.f, hidev = 0.f, lodev = 0.f;

    //find average luminance
    histogram.getSumAndAverage (sum, ave);

    //find median of luminance
    int median = 0, count = histogram[0];

    while (count < sum / 2) {
        median++;
        count += histogram[median];
    }

    if (median == 0 || ave < 1.f) { //probably the image is a blackframe
        expcomp = 0.;
        black = 0;
        bright = 0;
        contr = 0;
        hlcompr = 0;
        hlcomprthresh = 0;
        return;
    }

    // compute std dev on the high and low side of median
    // and octiles of histogram
    float octile[8] = {0.f, 0.f, 0.f, 0.f, 0.f, 0.f, 0.f, 0.f}, ospread = 0.f;
    count = 0;

    int i = 0;

    for (; i < min ((int)ave, imax); i++) {
        if (count < 8) {
            octile[count] += histogram[i];

            if (octile[count] > sum / 8.f || (count == 7 && octile[count] > sum / 16.f)) {
                octile[count] = xlog (1. + (float)i) / log (2.f);
                count++;// = min(count+1,7);
            }
        }

        //lodev += SQR(ave-i)*histogram[i];
        lodev += (xlog (ave + 1.f) - xlog ((float)i + 1.)) * histogram[i];
        losum += histogram[i];
    }

    for (; i < imax; i++) {
        if (count < 8) {
            octile[count] += histogram[i];

            if (octile[count] > sum / 8.f || (count == 7 && octile[count] > sum / 16.f)) {
                octile[count] = xlog (1. + (float)i) / log (2.f);
                count++;// = min(count+1,7);
            }
        }

        //hidev += SQR(i-ave)*histogram[i];
        hidev += (xlog ((float)i + 1.) - xlog (ave + 1.f)) * histogram[i];
        hisum += histogram[i];

    }

    if (losum == 0 || hisum == 0) { //probably the image is a blackframe
        expcomp = 0.;
        black = 0;
        bright = 0;
        contr = 0;
        hlcompr = 0;
        hlcomprthresh = 0;
        return;
    }

//    lodev = (lodev / (log(2.f) * losum));
//    hidev = (hidev / (log(2.f) * hisum));

    if (octile[6] > log1p ((float)imax) / log2 (2.f)) { //if very overxposed image
        octile[6] = 1.5f * octile[5] - 0.5f * octile[4];
        overex = 2;
    }

    if (octile[7] > log1p ((float)imax) / log2 (2.f)) { //if overexposed
        octile[7] = 1.5f * octile[6] - 0.5f * octile[5];
        overex = 1;
    }

    // store values of octile[6] and octile[7] for calculation of exposure compensation
    // if we don't do this and the pixture is underexposed, calculation of exposure compensation assumes
    // that it's overexposed and calculates the wrong direction
    float oct6, oct7;
    oct6 = octile[6];
    oct7 = octile[7];


    for (int i = 1; i < 8; i++) {
        if (octile[i] == 0.0f) {
            octile[i] = octile[i - 1];
        }
    }

    // compute weighted average separation of octiles
    // for future use in contrast setting
    for (int i = 1; i < 6; i++) {
        ospread += (octile[i + 1] - octile[i]) / max (0.5f, (i > 2 ? (octile[i + 1] - octile[3]) : (octile[3] - octile[i])));
    }

    ospread /= 5.f;

    if (ospread <= 0.f) { //probably the image is a blackframe
        expcomp = 0.;
        black = 0;
        bright = 0;
        contr = 0;
        hlcompr = 0;
        hlcomprthresh = 0;
        return;
    }


    // compute clipping points based on the original histograms (linear, without exp comp.)
    unsigned int clipped = 0;
    int rawmax = (imax) - 1;

    while (histogram[rawmax] + clipped <= 0 && rawmax > 1) {
        clipped += histogram[rawmax];
        rawmax--;
    }

    //compute clipped white point
    unsigned int clippable = (int) (sum * clip / 100.f );
    clipped = 0;
    int whiteclip = (imax) - 1;

    while (whiteclip > 1 && (histogram[whiteclip] + clipped) <= clippable) {
        clipped += histogram[whiteclip];
        whiteclip--;
    }

    //compute clipped black point
    clipped = 0;
    int shc = 0;

    while (shc < whiteclip - 1 && histogram[shc] + clipped <= clippable) {
        clipped += histogram[shc];
        shc++;
    }

    //rescale to 65535 max
    rawmax <<= histcompr;
    whiteclip <<= histcompr;
    ave = ave * (1 << histcompr);
    median <<= histcompr;
    shc <<= histcompr;

//    //prevent division by 0
//    if (lodev == 0.f) {
//        lodev = 1.f;
//    }

    //compute exposure compensation as geometric mean of the amount that
    //sets the mean or median at middle gray, and the amount that sets the estimated top
    //of the histogram at or near clipping.
    //float expcomp1 = (log(/*(median/ave)*//*(hidev/lodev)*/midgray*scale/(ave-shc+midgray*shc))+log((hidev/lodev)))/log(2.f);
    float expcomp1 = (log (/*(median/ave)*//*(hidev/lodev)*/midgray * scale / (ave - shc + midgray * shc))) / log (2.f);
    float expcomp2;

    if (overex == 0) { // image is not overexposed
        expcomp2 = 0.5f * ( (15.5f - histcompr - (2.f * oct7 - oct6)) + log (scale / rawmax) / log (2.f) );
    } else {
        expcomp2 = 0.5f * ( (15.5f - histcompr - (2.f * octile[7] - octile[6])) + log (scale / rawmax) / log (2.f) );
    }

    if (fabs (expcomp1) - fabs (expcomp2) > 1.f) { //for great expcomp
        expcomp = (expcomp1 * fabs (expcomp2) + expcomp2 * fabs (expcomp1)) / (fabs (expcomp1) + fabs (expcomp2));
    } else {
        expcomp = 0.5 * (double)expcomp1 + 0.5 * (double) expcomp2; //for small expcomp
    }

    float gain = exp ((float)expcomp * log (2.f));

    float corr = sqrt (gain * scale / rawmax);
    black = (int) shc * corr;


    //now tune hlcompr to bring back rawmax to 65535
    hlcomprthresh = 33;
    //this is a series approximation of the actual formula for comp,
    //which is a transcendental equation
    float comp = (gain * ((float)whiteclip) / scale - 1.f) * 2.3f; // 2.3 instead of 2 to increase slightly comp
    hlcompr = (int) (100.*comp / (max (0.0, expcomp) + 1.0));
    hlcompr = max (0, min (100, hlcompr));

    //now find brightness if gain didn't bring ave to midgray using
    //the envelope of the actual 'control cage' brightness curve for simplicity
    float midtmp = gain * sqrt (median * ave) / scale;

    if (midtmp < 0.1f) {
        bright = (midgray - midtmp) * 15.0 / (midtmp);
    } else {
        bright = (midgray - midtmp) * 15.0 / (0.10833 - 0.0833 * midtmp);
    }

    bright = 0.25 */*(median/ave)*(hidev/lodev)*/max (0, bright);

    //compute contrast that spreads the average spacing of octiles
    contr = (int) 50.0f * (1.1f - ospread);
    contr = max (0, min (100, contr));
    //take gamma into account
    double whiteclipg = (int) (CurveFactory::gamma2 (whiteclip * corr / 65536.0) * 65536.0);

    float gavg = 0.;

    float val = 0.f;
    float increment = corr * (1 << histcompr);

    for (int i = 0; i < 65536 >> histcompr; i++) {
        gavg += histogram[i] * Color::gamma2curve[val];
        val += increment;
    }

    gavg /= sum;

    if (black < gavg) {
        int maxwhiteclip = (gavg - black) * 4 / 3 + black; // don't let whiteclip be such large that the histogram average goes above 3/4

        if (whiteclipg < maxwhiteclip) {
            whiteclipg = maxwhiteclip;
        }
    }

    whiteclipg = CurveFactory::igamma2 ((float) (whiteclipg / 65535.0)) * 65535.0; //need to inverse gamma transform to get correct exposure compensation parameter

    //corection with gamma
    black = (int) ((65535 * black) / whiteclipg);
    //expcomp = log(65535.0 / (whiteclipg)) / log(2.0);

    //diagnostics
    //printf ("**************** AUTO LEVELS ****************\n");
    /*
    if (settings->verbose) {
        printf("sum=%i clip=%f clippable=%i  clipWh=%i  clipBl=%i\n",somm, clip, clippable,clipwh, clipbl);
        printf ("expcomp1= %f   expcomp2= %f gain= %f  expcomp=%f\n",expcomp1,expcomp2,gain,expcomp);
        printf ("expo=%f\n",expo);
        printf ("median: %i  average: %f    median/average: %f\n",median,ave, median/ave);
        printf ("average: %f\n",ave);
        printf("comp=%f hlcomp: %i\n",comp, hlcompr);
        printf ("median/average: %f\n",median/ave);
        printf ("lodev: %f   hidev: %f      hidev/lodev: %f\n",lodev,hidev,hidev/lodev);
        printf ("lodev: %f\n",lodev);
        printf ("hidev: %f\n",hidev);
        printf ("imax=%d rawmax= %d  whiteclip= %d  gain= %f\n",imax,rawmax,whiteclip,gain);
        printf ("octiles: %f %f %f %f %f %f %f %f\n",octile[0],octile[1],octile[2],octile[3],octile[4],octile[5],octile[6],octile[7]);
        printf ("ospread= %f\n",ospread);
        printf ("overexp= %i\n",overex);
    }
    */
    /*
     // %%%%%%%%%% LEGACY AUTOEXPOSURE CODE %%%%%%%%%%%%%
     // black point selection is based on the linear result (yielding better visual results)
     black = (int)(shc * corr);
     // compute the white point of the exp. compensated gamma corrected image
     double whiteclipg = (int)(CurveFactory::gamma2 (whiteclip * corr / 65536.0) * 65536.0);

     // compute average intensity of the exp compensated, gamma corrected image
     double gavg = 0;
     for (int i=0; i<65536>>histcompr; i++)
     gavg += histogram[i] * CurveFactory::gamma2((int)(corr*(i<<histcompr)<65535 ? corr*(i<<histcompr) : 65535)) / sum;

     if (black < gavg) {
     int maxwhiteclip = (gavg - black) * 4 / 3 + black; // don't let whiteclip be such large that the histogram average goes above 3/4
     //double mavg = 65536.0 / (whiteclipg-black) * (gavg - black);
     if (whiteclipg < maxwhiteclip)
     whiteclipg = maxwhiteclip;
     }

     whiteclipg = CurveFactory::igamma2 ((float)(whiteclipg/65535.0)) * 65535.0; //need to inverse gamma transform to get correct exposure compensation parameter

     black = (int)((65535*black)/whiteclipg);
     expcomp = log(65535.0 / (whiteclipg)) / log(2.0);

     if (expcomp<0.0)   expcomp = 0.0;*/
    if (expcomp < -5.0) {
        expcomp = -5.0;
    }

    if (expcomp > 12.0) {
        expcomp = 12.0;
    }

    bright = max (-100, min (bright, 100));

}


//%%%%%%%%%%%%%%%%%%%%%%%%%%%%%%%%%%%%%%%

double ImProcFunctions::getAutoDistor  (const Glib::ustring &fname, int thumb_size)
{
    if (fname != "") {
        rtengine::RawMetaDataLocation ri;
        int w_raw = -1, h_raw = thumb_size;
        int w_thumb = -1, h_thumb = thumb_size;

        eSensorType sensorType = rtengine::ST_NONE;
        Thumbnail* thumb = rtengine::Thumbnail::loadQuickFromRaw (fname, ri, sensorType, w_thumb, h_thumb, 1, FALSE);

        if (!thumb) {
            return 0.0;
        }

        Thumbnail* raw =   rtengine::Thumbnail::loadFromRaw      (fname, ri, sensorType, w_raw, h_raw, 1, 1.0, FALSE);

        if (!raw) {
            delete thumb;
            return 0.0;
        }

        if (h_thumb != h_raw) {
            delete thumb;
            delete raw;
            return 0.0;
        }

        int width;

        if (w_thumb > w_raw) {
            width = w_raw;
        } else {
            width = w_thumb;
        }

        unsigned char* thumbGray;
        unsigned char* rawGray;
        thumbGray = thumb->getGrayscaleHistEQ (width);
        rawGray = raw->getGrayscaleHistEQ (width);

        if (!thumbGray || !rawGray) {
            if (thumbGray) {
                delete thumbGray;
            }

            if (rawGray) {
                delete rawGray;
            }

            delete thumb;
            delete raw;
            return 0.0;
        }

        double dist_amount;
        int dist_result = calcDistortion (thumbGray, rawGray, width, h_thumb, 1, dist_amount);

        if (dist_result == -1) { // not enough features found, try increasing max. number of features by factor 4
            calcDistortion (thumbGray, rawGray, width, h_thumb, 4, dist_amount);
        }

        delete thumbGray;
        delete rawGray;
        delete thumb;
        delete raw;
        return dist_amount;
    } else {
        return 0.0;
    }
}

void ImProcFunctions::rgb2lab (const Imagefloat &src, LabImage &dst, const Glib::ustring &workingSpace)
{
    TMatrix wprof = ICCStore::getInstance()->workingSpaceMatrix ( workingSpace );
    const float wp[3][3] = {
        {static_cast<float> (wprof[0][0]), static_cast<float> (wprof[0][1]), static_cast<float> (wprof[0][2])},
        {static_cast<float> (wprof[1][0]), static_cast<float> (wprof[1][1]), static_cast<float> (wprof[1][2])},
        {static_cast<float> (wprof[2][0]), static_cast<float> (wprof[2][1]), static_cast<float> (wprof[2][2])}
    };

    const int W = src.getWidth();
    const int H = src.getHeight();

#ifdef _OPENMP
    #pragma omp parallel for schedule(dynamic,16)
#endif

    for (int i = 0; i < H; i++) {
        for (int j = 0; j < W; j++) {
            float X, Y, Z;
            Color::rgbxyz (src.r (i, j), src.g (i, j), src.b (i, j), X, Y, Z, wp);
            //convert Lab
            Color::XYZ2Lab (X, Y, Z, dst.L[i][j], dst.a[i][j], dst.b[i][j]);
        }
    }
}

void ImProcFunctions::lab2rgb (const LabImage &src, Imagefloat &dst, const Glib::ustring &workingSpace)
{
    TMatrix wiprof = ICCStore::getInstance()->workingSpaceInverseMatrix ( workingSpace );
    const float wip[3][3] = {
        {static_cast<float> (wiprof[0][0]), static_cast<float> (wiprof[0][1]), static_cast<float> (wiprof[0][2])},
        {static_cast<float> (wiprof[1][0]), static_cast<float> (wiprof[1][1]), static_cast<float> (wiprof[1][2])},
        {static_cast<float> (wiprof[2][0]), static_cast<float> (wiprof[2][1]), static_cast<float> (wiprof[2][2])}
    };

    const int W = dst.getWidth();
    const int H = dst.getHeight();
#ifdef __SSE2__
    vfloat wipv[3][3];

    for (int i = 0; i < 3; i++) {
        for (int j = 0; j < 3; j++) {
            wipv[i][j] = F2V (wiprof[i][j]);
        }
    }

#endif

#ifdef _OPENMP
    #pragma omp parallel for schedule(dynamic,16)
#endif

    for (int i = 0; i < H; i++) {
        int j = 0;
#ifdef __SSE2__

        for (; j < W - 3; j += 4) {
            vfloat X, Y, Z;
            vfloat R, G, B;
            Color::Lab2XYZ (LVFU (src.L[i][j]), LVFU (src.a[i][j]), LVFU (src.b[i][j]), X, Y, Z);
            Color::xyz2rgb (X, Y, Z, R, G, B, wipv);
            STVFU (dst.r (i, j), R);
            STVFU (dst.g (i, j), G);
            STVFU (dst.b (i, j), B);
        }

#endif

        for (; j < W; j++) {
            float X, Y, Z;
            Color::Lab2XYZ (src.L[i][j], src.a[i][j], src.b[i][j], X, Y, Z);
            Color::xyz2rgb (X, Y, Z, dst.r (i, j), dst.g (i, j), dst.b (i, j), wip);
        }
    }
}

//%%%%%%%%%%%%%%%%%%%%%%%%%%%%%%%%%%%%%%%


// adapted from the "color correction" module of Darktable. Original copyright follows
/*
    copyright (c) 2009--2010 johannes hanika.

    darktable is free software: you can redistribute it and/or modify
    it under the terms of the GNU General Public License as published by
    the Free Software Foundation, either version 3 of the License, or
    (at your option) any later version.

    darktable is distributed in the hope that it will be useful,
    but WITHOUT ANY WARRANTY; without even the implied warranty of
    MERCHANTABILITY or FITNESS FOR A PARTICULAR PURPOSE.  See the
    GNU General Public License for more details.

    You should have received a copy of the GNU General Public License
    along with darktable.  If not, see <http://www.gnu.org/licenses/>.
*/
void ImProcFunctions::colorToningLabGrid(LabImage *lab, int xstart, int xend, int ystart, int yend, bool MultiThread)
{
    const float factor = ColorToningParams::LABGRID_CORR_MAX * 3.f;
    float a_scale = (params->colorToning.labgridAHigh - params->colorToning.labgridALow) / factor;
    float a_base = params->colorToning.labgridALow;
    float b_scale = (params->colorToning.labgridBHigh - params->colorToning.labgridBLow) / factor;
    float b_base = params->colorToning.labgridBLow;

#ifdef _OPENMP
    #pragma omp parallel for if (multiThread)
#endif
    for (int y = ystart; y < yend; ++y) {
        for (int x = xstart; x < xend; ++x) {
            lab->a[y][x] += lab->L[y][x] * a_scale + a_base;
            lab->b[y][x] += lab->L[y][x] * b_scale + b_base;
        }
    }
}

}<|MERGE_RESOLUTION|>--- conflicted
+++ resolved
@@ -4165,17 +4165,11 @@
                                     float b = btemp[ti * TS + tj];
                                     float ro, go, bo;
                                     labtoning (r, g, b, ro, go, bo, algm, metchrom, twoc, satLimit, satLimitOpacity, ctColorCurve, ctOpacityCurve, clToningcurve, cl2Toningcurve, iplow, iphigh, wp, wip);
-<<<<<<< HEAD
                                     if (!OOG(rtemp[ti * TS + tj]) || !OOG(gtemp[ti * TS + tj]) || !OOG(btemp[ti * TS + tj])) {
                                         rtemp[ti * TS + tj] = ro;
                                         gtemp[ti * TS + tj] = go;
                                         btemp[ti * TS + tj] = bo;
                                     }
-=======
-                                    rtemp[ti * TS + tj] = CLIP (ro); //I used CLIP because there is a little bug in gamutLchonly that return 65536.ii instead of 65535 ==> crash
-                                    gtemp[ti * TS + tj] = CLIP (go);
-                                    btemp[ti * TS + tj] = CLIP (bo);
->>>>>>> fc751a0c
                                 }
                             }
                         }
