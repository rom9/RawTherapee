/*
 *  This file is part of RawTherapee.
 *
 *  Copyright (c) 2004-2010 Gabor Horvath <hgabor@rawtherapee.com>
 *
 *  RawTherapee is free software: you can redistribute it and/or modify
 *  it under the terms of the GNU General Public License as published by
 *  the Free Software Foundation, either version 3 of the License, or
 *  (at your option) any later version.
 *
 *  RawTherapee is distributed in the hope that it will be useful,
 *  but WITHOUT ANY WARRANTY; without even the implied warranty of
 *  MERCHANTABILITY or FITNESS FOR A PARTICULAR PURPOSE.  See the
 *  GNU General Public License for more details.
 *
 *  You should have received a copy of the GNU General Public License
 *  along with RawTherapee.  If not, see <http://www.gnu.org/licenses/>.
 */
#include <cmath>
#include <glib.h>
#include <glibmm.h>
#ifdef _OPENMP
#include <omp.h>
#endif

#include "alignedbuffer.h"
#include "rtengine.h"
#include "improcfun.h"
#include "curves.h"
#include "mytime.h"
#include "iccstore.h"
#include "imagesource.h"
#include "rtthumbnail.h"
#include "utils.h"
#include "iccmatrices.h"
#include "color.h"
#include "calc_distort.h"
#include "rt_math.h"
#include "EdgePreservingDecomposition.h"
#include "improccoordinator.h"
#include "clutstore.h"
#include "ciecam02.h"
#include "StopWatch.h"
#include "../rtgui/ppversion.h"
#include "../rtgui/guiutils.h"

#undef CLIPD
#define CLIPD(a) ((a)>0.0f?((a)<1.0f?(a):1.0f):0.0f)

namespace
{

using namespace rtengine;
// begin of helper function for rgbProc()
void shadowToneCurve(const LUTf &shtonecurve, float *rtemp, float *gtemp, float *btemp, int istart, int tH, int jstart, int tW, int tileSize)
{

#ifdef __SSE2__
    vfloat cr = F2V(0.299f);
    vfloat cg = F2V(0.587f);
    vfloat cb = F2V(0.114f);
#endif

    for (int i = istart, ti = 0; i < tH; i++, ti++) {
        int j = jstart, tj = 0;
#ifdef __SSE2__

        for (; j < tW - 3; j += 4, tj += 4) {

            vfloat rv = LVF(rtemp[ti * tileSize + tj]);
            vfloat gv = LVF(gtemp[ti * tileSize + tj]);
            vfloat bv = LVF(btemp[ti * tileSize + tj]);

            //shadow tone curve
            vfloat Yv = cr * rv + cg * gv + cb * bv;
            vfloat tonefactorv = shtonecurve(Yv);
            STVF(rtemp[ti * tileSize + tj], rv * tonefactorv);
            STVF(gtemp[ti * tileSize + tj], gv * tonefactorv);
            STVF(btemp[ti * tileSize + tj], bv * tonefactorv);
        }

#endif

        for (; j < tW; j++, tj++) {

            float r = rtemp[ti * tileSize + tj];
            float g = gtemp[ti * tileSize + tj];
            float b = btemp[ti * tileSize + tj];

            //shadow tone curve
            float Y = (0.299f * r + 0.587f * g + 0.114f * b);
            float tonefactor = shtonecurve[Y];
            rtemp[ti * tileSize + tj] = rtemp[ti * tileSize + tj] * tonefactor;
            gtemp[ti * tileSize + tj] = gtemp[ti * tileSize + tj] * tonefactor;
            btemp[ti * tileSize + tj] = btemp[ti * tileSize + tj] * tonefactor;
        }
    }
}

void highlightToneCurve(const LUTf &hltonecurve, float *rtemp, float *gtemp, float *btemp, int istart, int tH, int jstart, int tW, int tileSize, float exp_scale, float comp, float hlrange)
{

#ifdef __SSE2__
    vfloat threev = F2V(3.f);
    vfloat maxvalfv = F2V(MAXVALF);
#endif

    for (int i = istart, ti = 0; i < tH; i++, ti++) {
        int j = jstart, tj = 0;
#ifdef __SSE2__

        for (; j < tW - 3; j += 4, tj += 4) {

            vfloat rv = LVF(rtemp[ti * tileSize + tj]);
            vfloat gv = LVF(gtemp[ti * tileSize + tj]);
            vfloat bv = LVF(btemp[ti * tileSize + tj]);

            //TODO: proper treatment of out-of-gamut colors
            //float tonefactor = hltonecurve[(0.299f*r+0.587f*g+0.114f*b)];
            vmask maxMask = vmaskf_ge(vmaxf(rv, vmaxf(gv, bv)), maxvalfv);

            if (_mm_movemask_ps((vfloat)maxMask)) {
                for (int k = 0; k < 4; ++k) {
                    float r = rtemp[ti * tileSize + tj + k];
                    float g = gtemp[ti * tileSize + tj + k];
                    float b = btemp[ti * tileSize + tj + k];
                    float tonefactor = ((r < MAXVALF ? hltonecurve[r] : CurveFactory::hlcurve(exp_scale, comp, hlrange, r)) +
                                        (g < MAXVALF ? hltonecurve[g] : CurveFactory::hlcurve(exp_scale, comp, hlrange, g)) +
                                        (b < MAXVALF ? hltonecurve[b] : CurveFactory::hlcurve(exp_scale, comp, hlrange, b))) / 3.0;

                    // note: tonefactor includes exposure scaling, that is here exposure slider and highlight compression takes place
                    rtemp[ti * tileSize + tj + k] = r * tonefactor;
                    gtemp[ti * tileSize + tj + k] = g * tonefactor;
                    btemp[ti * tileSize + tj + k] = b * tonefactor;
                }
            } else {
                vfloat tonefactorv = (hltonecurve.cb(rv) + hltonecurve.cb(gv) + hltonecurve.cb(bv)) / threev;
                // note: tonefactor includes exposure scaling, that is here exposure slider and highlight compression takes place
                STVF(rtemp[ti * tileSize + tj], rv * tonefactorv);
                STVF(gtemp[ti * tileSize + tj], gv * tonefactorv);
                STVF(btemp[ti * tileSize + tj], bv * tonefactorv);
            }
        }

#endif

        for (; j < tW; j++, tj++) {

            float r = rtemp[ti * tileSize + tj];
            float g = gtemp[ti * tileSize + tj];
            float b = btemp[ti * tileSize + tj];

            //TODO: proper treatment of out-of-gamut colors
            //float tonefactor = hltonecurve[(0.299f*r+0.587f*g+0.114f*b)];
            float tonefactor = ((r < MAXVALF ? hltonecurve[r] : CurveFactory::hlcurve(exp_scale, comp, hlrange, r)) +
                                (g < MAXVALF ? hltonecurve[g] : CurveFactory::hlcurve(exp_scale, comp, hlrange, g)) +
                                (b < MAXVALF ? hltonecurve[b] : CurveFactory::hlcurve(exp_scale, comp, hlrange, b))) / 3.0;

            // note: tonefactor includes exposure scaling, that is here exposure slider and highlight compression takes place
            rtemp[ti * tileSize + tj] = r * tonefactor;
            gtemp[ti * tileSize + tj] = g * tonefactor;
            btemp[ti * tileSize + tj] = b * tonefactor;
        }
    }
}

void proPhotoBlue(float *rtemp, float *gtemp, float *btemp, int istart, int tH, int jstart, int tW, int tileSize)
{
    // this is a hack to avoid the blue=>black bug (Issue 2141)
    for (int i = istart, ti = 0; i < tH; i++, ti++) {
        int j = jstart, tj = 0;
#ifdef __SSE2__

        for (; j < tW - 3; j += 4, tj += 4) {
            vfloat rv = LVF(rtemp[ti * tileSize + tj]);
            vfloat gv = LVF(gtemp[ti * tileSize + tj]);
            vmask zeromask = vorm(vmaskf_eq(rv, ZEROV), vmaskf_eq(gv, ZEROV));

            if (_mm_movemask_ps((vfloat)zeromask)) {
                for (int k = 0; k < 4; ++k) {
                    float r = rtemp[ti * tileSize + tj + k];
                    float g = gtemp[ti * tileSize + tj + k];

                    if (r == 0.0f || g == 0.0f) {
                        float b = btemp[ti * tileSize + tj + k];
                        float h, s, v;
                        Color::rgb2hsv(r, g, b, h, s, v);
                        s *= 0.99f;
                        Color::hsv2rgb(h, s, v, rtemp[ti * tileSize + tj + k], gtemp[ti * tileSize + tj + k], btemp[ti * tileSize + tj + k]);
                    }
                }
            }
        }

#endif

        for (; j < tW; j++, tj++) {
            float r = rtemp[ti * tileSize + tj];
            float g = gtemp[ti * tileSize + tj];

            if (r == 0.0f || g == 0.0f) {
                float b = btemp[ti * tileSize + tj];
                float h, s, v;
                Color::rgb2hsv(r, g, b, h, s, v);
                s *= 0.99f;
                Color::hsv2rgb(h, s, v, rtemp[ti * tileSize + tj], gtemp[ti * tileSize + tj], btemp[ti * tileSize + tj]);
            }
        }
    }
}

void customToneCurve(const ToneCurve &customToneCurve, ToneCurveParams::TcMode curveMode, float *rtemp, float *gtemp, float *btemp, int istart, int tH, int jstart, int tW, int tileSize, PerceptualToneCurveState ptcApplyState)
{

    if (curveMode == ToneCurveParams::TcMode::STD) { // Standard
        const StandardToneCurve& userToneCurve = static_cast<const StandardToneCurve&>(customToneCurve);

        for (int i = istart, ti = 0; i < tH; i++, ti++) {
            userToneCurve.BatchApply(0, tW - jstart, &rtemp[ti * tileSize], &gtemp[ti * tileSize], &btemp[ti * tileSize]);
        }
    } else if (curveMode == ToneCurveParams::TcMode::FILMLIKE) { // Adobe like
        const AdobeToneCurve& userToneCurve = static_cast<const AdobeToneCurve&>(customToneCurve);

        for (int i = istart, ti = 0; i < tH; i++, ti++) {
            for (int j = jstart, tj = 0; j < tW; j++, tj++) {
                userToneCurve.Apply(rtemp[ti * tileSize + tj], gtemp[ti * tileSize + tj], btemp[ti * tileSize + tj]);
            }
        }
    } else if (curveMode == ToneCurveParams::TcMode::SATANDVALBLENDING) { // apply the curve on the saturation and value channels
        const SatAndValueBlendingToneCurve& userToneCurve = static_cast<const SatAndValueBlendingToneCurve&>(customToneCurve);

        for (int i = istart, ti = 0; i < tH; i++, ti++) {
            for (int j = jstart, tj = 0; j < tW; j++, tj++) {
                userToneCurve.Apply(rtemp[ti * tileSize + tj], gtemp[ti * tileSize + tj], btemp[ti * tileSize + tj]);
            }
        }
    } else if (curveMode == ToneCurveParams::TcMode::WEIGHTEDSTD) { // apply the curve to the rgb channels, weighted
        const WeightedStdToneCurve& userToneCurve = static_cast<const WeightedStdToneCurve&>(customToneCurve);

        for (int i = istart, ti = 0; i < tH; i++, ti++) {
            userToneCurve.BatchApply(0, tW - jstart, &rtemp[ti * tileSize], &gtemp[ti * tileSize], &btemp[ti * tileSize]);
        }
    } else if (curveMode == ToneCurveParams::TcMode::LUMINANCE) { // apply the curve to the luminance channel
        const LuminanceToneCurve& userToneCurve = static_cast<const LuminanceToneCurve&>(customToneCurve);

        for (int i = istart, ti = 0; i < tH; i++, ti++) {
            for (int j = jstart, tj = 0; j < tW; j++, tj++) {
                rtemp[ti * tileSize + tj] = CLIP<float> (rtemp[ti * tileSize + tj]);
                gtemp[ti * tileSize + tj] = CLIP<float> (gtemp[ti * tileSize + tj]);
                btemp[ti * tileSize + tj] = CLIP<float> (btemp[ti * tileSize + tj]);
                userToneCurve.Apply(rtemp[ti * tileSize + tj], gtemp[ti * tileSize + tj], btemp[ti * tileSize + tj]);
            }
        }
    } else if (curveMode == ToneCurveParams::TcMode::PERCEPTUAL) { // apply curve while keeping color appearance constant
        const PerceptualToneCurve& userToneCurve = static_cast<const PerceptualToneCurve&>(customToneCurve);

        for (int i = istart, ti = 0; i < tH; i++, ti++) {
            userToneCurve.BatchApply(0, tW - jstart, &rtemp[ti * tileSize], &gtemp[ti * tileSize], &btemp[ti * tileSize], ptcApplyState);
        }
    }
}

void fillEditFloat(float *editIFloatTmpR, float *editIFloatTmpG, float *editIFloatTmpB, float *rtemp, float *gtemp, float *btemp, int istart, int tH, int jstart, int tW, int tileSize)
{
    for (int i = istart, ti = 0; i < tH; i++, ti++) {
        for (int j = jstart, tj = 0; j < tW; j++, tj++) {
            editIFloatTmpR[ti * tileSize + tj] = Color::gamma2curve[rtemp[ti * tileSize + tj]] / 65535.f;
            editIFloatTmpG[ti * tileSize + tj] = Color::gamma2curve[gtemp[ti * tileSize + tj]] / 65535.f;
            editIFloatTmpB[ti * tileSize + tj] = Color::gamma2curve[btemp[ti * tileSize + tj]] / 65535.f;
        }
    }
}
// end of helper function for rgbProc()

}

namespace rtengine
{

using namespace procparams;

extern const Settings* settings;

ImProcFunctions::~ImProcFunctions()
{

    if (monitorTransform) {
        cmsDeleteTransform(monitorTransform);
    }
}

void ImProcFunctions::setScale(double iscale)
{
    scale = iscale;
}

void ImProcFunctions::updateColorProfiles(const Glib::ustring& monitorProfile, RenderingIntent monitorIntent, bool softProof, bool gamutCheck)
{
    // set up monitor transform
    if (monitorTransform) {
        cmsDeleteTransform(monitorTransform);
    }

    monitorTransform = nullptr;

    cmsHPROFILE monitor = nullptr;

    if (!monitorProfile.empty()) {
#if !defined(__APPLE__) // No support for monitor profiles on OS X, all data is sRGB
        monitor = ICCStore::getInstance()->getProfile(monitorProfile);
#else
        monitor = ICCStore::getInstance()->getProfile("RT_sRGB");
#endif
    }

    if (monitor) {
        MyMutex::MyLock lcmsLock(*lcmsMutex);

        cmsUInt32Number flags;
        cmsHPROFILE iprof  = cmsCreateLab4Profile(nullptr);

        bool softProofCreated = false;

        if (softProof) {
            cmsHPROFILE oprof = nullptr;

            if (!settings->printerProfile.empty()) {
                oprof = ICCStore::getInstance()->getProfile(settings->printerProfile);
            }

            if (oprof) {
                // NOCACHE is for thread safety, NOOPTIMIZE for precision
                flags = cmsFLAGS_SOFTPROOFING | cmsFLAGS_NOOPTIMIZE | cmsFLAGS_NOCACHE;

                if (settings->printerBPC) {
                    flags |= cmsFLAGS_BLACKPOINTCOMPENSATION;
                }

                if (gamutCheck) {
                    flags |= cmsFLAGS_GAMUTCHECK;
                }

                monitorTransform = cmsCreateProofingTransform(
                                       iprof, TYPE_Lab_FLT,
                                       monitor, TYPE_RGB_8,
                                       oprof,
                                       monitorIntent, settings->printerIntent,
                                       flags
                                   );

                if (monitorTransform) {
                    softProofCreated = true;
                }
            }
        }

        if (!softProofCreated) {
            flags = cmsFLAGS_NOOPTIMIZE | cmsFLAGS_NOCACHE;

            if (settings->monitorBPC) {
                flags |= cmsFLAGS_BLACKPOINTCOMPENSATION;
            }

            monitorTransform = cmsCreateTransform(iprof, TYPE_Lab_FLT, monitor, TYPE_RGB_8, monitorIntent, flags);
        }

        cmsCloseProfile(iprof);
    }
}

void ImProcFunctions::firstAnalysis(const Imagefloat* const original, const ProcParams &params, LUTu & histogram)
{

    TMatrix wprof = ICCStore::getInstance()->workingSpaceMatrix(params.icm.working);

    lumimul[0] = wprof[1][0];
    lumimul[1] = wprof[1][1];
    lumimul[2] = wprof[1][2];
    int W = original->getWidth();
    int H = original->getHeight();

    float lumimulf[3] = {static_cast<float>(lumimul[0]), static_cast<float>(lumimul[1]), static_cast<float>(lumimul[2])};

    // calculate histogram of the y channel needed for contrast curve calculation in exposure adjustments
    histogram.clear();

    if (multiThread) {

#ifdef _OPENMP
        const int numThreads = min(max(W * H / (int)histogram.getSize(), 1), omp_get_max_threads());
        #pragma omp parallel num_threads(numThreads) if(numThreads>1)
#endif
        {
            LUTu hist(histogram.getSize());
            hist.clear();
#ifdef _OPENMP
            #pragma omp for nowait
#endif

            for (int i = 0; i < H; i++) {
                for (int j = 0; j < W; j++) {

                    float r = original->r(i, j);
                    float g = original->g(i, j);
                    float b = original->b(i, j);

                    int y = (lumimulf[0] * r + lumimulf[1] * g + lumimulf[2] * b);
                    hist[y]++;
                }
            }

#ifdef _OPENMP
            #pragma omp critical
#endif
            histogram += hist;

        }
#ifdef _OPENMP
        static_cast<void>(numThreads);  // to silence cppcheck warning
#endif
    } else {
        for (int i = 0; i < H; i++) {
            for (int j = 0; j < W; j++) {

                float r = original->r(i, j);
                float g = original->g(i, j);
                float b = original->b(i, j);

                int y = (lumimulf[0] * r + lumimulf[1] * g + lumimulf[2] * b);
                histogram[y]++;
            }
        }
    }
}

// Copyright (c) 2012 Jacques Desmis <jdesmis@gmail.com>
void ImProcFunctions::ciecam_02(CieImage* ncie, double adap, int pW, int pwb, LabImage* lab, const ProcParams* params,
                                const ColorAppearance & customColCurve1, const ColorAppearance & customColCurve2, const ColorAppearance & customColCurve3,
                                LUTu & histLCAM, LUTu & histCCAM, LUTf & CAMBrightCurveJ, LUTf & CAMBrightCurveQ, float &mean, int Iterates, int scale, bool execsharp, double &d, double &dj, int rtt)
{
    if (params->colorappearance.enabled) {
//int lastskip;
//if(rtt==1) {lastskip=scale;} //not for Rtthumbnail

#ifdef _DEBUG
        MyTime t1e, t2e;
        t1e.set();
#endif
        LUTf dLcurve;
        LUTu hist16JCAM;
        bool jp = false;

        //preparate for histograms CIECAM
        if (pW != 1) { //only with improccoordinator
            dLcurve(65536, 0);
            dLcurve.clear();
            hist16JCAM(65536, 0);
            hist16JCAM.clear();

            for (int i = 0; i < 32768; i++) { //# 32768*1.414  approximation maxi for chroma
                float val = (double)i / 32767.0;
                dLcurve[i] = CLIPD(val);
            }
        }

        LUTf dCcurve;
        LUTu hist16_CCAM;
        bool chropC = false;

        if (pW != 1) { //only with improccoordinator
            dCcurve(65536, 0);
            hist16_CCAM(65536);
            hist16_CCAM.clear();

            for (int i = 0; i < 48000; i++) { //# 32768*1.414  approximation maxi for chroma
                float valc = (double)i / 47999.0;
                dCcurve[i] = CLIPD(valc);
            }
        }

        //end preparate histogram
        int width = lab->W, height = lab->H;
        float minQ = 10000.f;
        float maxQ = -1000.f;
        float a_w = 0.f;
        float c_ = 0.f;
        float f_l;
        double Yw;
        Yw = 1.0;
        double Xw, Zw;
        double Xwout, Zwout;
        double Xwsc, Zwsc;

        double f = 0., c = 0., nc = 0., yb = 0., la, xw, yw, zw, f2 = 0., c2 = 0., nc2 = 0., yb2 = 0., la2;
        double fl, n, nbb, ncb, aw;
        double xwd = 0., ywd, zwd = 0.;
        double xws, yws, zws;
        int alg = 0;
        bool algepd = false;
        float sum = 0.f;

        bool ciedata = params->colorappearance.datacie;

        ColorTemp::temp2mulxyz(params->wb.temperature, params->wb.method, Xw, Zw);  //compute white Xw Yw Zw  : white current WB
        ColorTemp::temp2mulxyz(params->colorappearance.tempout, "Custom", Xwout, Zwout);
        ColorTemp::temp2mulxyz(params->colorappearance.tempsc, "Custom", Xwsc, Zwsc);

        //viewing condition for surrsrc
        if (params->colorappearance.surrsrc == "Average") {
            f  = 1.00;
            c  = 0.69;
            nc = 1.00;
        } else if (params->colorappearance.surrsrc == "Dim") {
            f  = 0.9;
            c  = 0.59;
            nc = 0.9;
        } else if (params->colorappearance.surrsrc == "Dark") {
            f  = 0.8;
            c  = 0.525;
            nc = 0.8;
        } else if (params->colorappearance.surrsrc == "ExtremelyDark") {
            f  = 0.8;
            c  = 0.41;
            nc = 0.8;
        }


        //viewing condition for surround
        if (params->colorappearance.surround == "Average") {
            f2 = 1.0, c2 = 0.69, nc2 = 1.0;
        } else if (params->colorappearance.surround == "Dim") {
            f2  = 0.9;
            c2  = 0.59;
            nc2 = 0.9;
        } else if (params->colorappearance.surround == "Dark") {
            f2  = 0.8;
            c2  = 0.525;
            nc2 = 0.8;
        } else if (params->colorappearance.surround == "ExtremelyDark") {
            f2  = 0.8;
            c2  = 0.41;
            nc2 = 0.8;
        }

        /*
                //scene condition for surround
                if (params->colorappearance.surrsource)  {
                    f  = 0.85;    // if user => source image has surround very dark
                    c  = 0.55;
                    nc = 0.85;
                }
        */
        //with which algorithme
        if (params->colorappearance.algo == "JC") {
            alg = 0;
        } else if (params->colorappearance.algo == "JS") {
            alg = 1;
        } else if (params->colorappearance.algo == "QM")  {
            alg = 2;
            algepd = true;
        } else if (params->colorappearance.algo == "ALL")  {
            alg = 3;
            algepd = true;
        }

        bool needJ = (alg == 0 || alg == 1 || alg == 3);
        bool needQ = (alg == 2 || alg == 3);
        /*
                //settings white point of output device - or illuminant viewing
                if (settings->viewingdevice == 0) {
                    xwd = 96.42;    //5000K
                    ywd = 100.0;
                    zwd = 82.52;
                } else if (settings->viewingdevice == 1) {
                    xwd = 95.68;    //5500
                    ywd = 100.0;
                    zwd = 92.15;
                } else if (settings->viewingdevice == 2) {
                    xwd = 95.24;    //6000
                    ywd = 100.0;
                    zwd = 100.81;
                } else if (settings->viewingdevice == 3)  {
                    xwd = 95.04;    //6500
                    ywd = 100.0;
                    zwd = 108.88;
                } else if (settings->viewingdevice == 4)  {
                    xwd = 109.85;    //tungsten
                    ywd = 100.0;
                    zwd = 35.58;
                } else if (settings->viewingdevice == 5)  {
                    xwd = 99.18;    //fluo F2
                    ywd = 100.0;
                    zwd = 67.39;
                } else if (settings->viewingdevice == 6)  {
                    xwd = 95.04;    //fluo F7
                    ywd = 100.0;
                    zwd = 108.75;
                } else if (settings->viewingdevice == 7)  {
                    xwd = 100.96;    //fluo F11
                    ywd = 100.0;
                    zwd = 64.35;
                }
        */

        xwd = 100. * Xwout;
        zwd = 100. * Zwout;
        ywd = 100. / params->colorappearance.greenout;//approximation to simplify

        xws = 100. * Xwsc;
        zws = 100. * Zwsc;
        yws = 100. / params->colorappearance.greensc;//approximation to simplify

        /*
                //settings mean Luminance Y of output device or viewing
                if (settings->viewingdevicegrey == 0) {
                    yb2 = 5.0;
                } else if (settings->viewingdevicegrey == 1) {
                    yb2 = 10.0;
                } else if (settings->viewingdevicegrey == 2) {
                    yb2 = 15.0;
                } else if (settings->viewingdevicegrey == 3) {
                    yb2 = 18.0;
                } else if (settings->viewingdevicegrey == 4) {
                    yb2 = 23.0;
                } else if (settings->viewingdevicegrey == 5)  {
                    yb2 = 30.0;
                } else if (settings->viewingdevicegrey == 6)  {
                    yb2 = 40.0;
                }
        */
        yb2 = params->colorappearance.ybout;

        //La and la2 = ambiant luminosity scene and viewing
        la = double (params->colorappearance.adapscen);

        if (pwb == 2) {
            if (params->colorappearance.autoadapscen) {
                la = adap;
            }
        }

        la2 = double (params->colorappearance.adaplum);

        // level of adaptation
        double deg = (params->colorappearance.degree) / 100.0;
        double pilot = params->colorappearance.autodegree ? 2.0 : deg;


        const float degout = (params->colorappearance.degreeout) / 100.0;
        const float pilotout = params->colorappearance.autodegreeout ? 2.0 : degout;

        //algoritm's params
        float jli = params->colorappearance.jlight;
        float chr = params->colorappearance.chroma;
        float contra = params->colorappearance.contrast;
        float qbri = params->colorappearance.qbright;
        float schr = params->colorappearance.schroma;
        float mchr = params->colorappearance.mchroma;
        float qcontra = params->colorappearance.qcontrast;
        float hue = params->colorappearance.colorh;
        double rstprotection = 100. - params->colorappearance.rstprotection;

        if (schr > 0.0) {
            schr = schr / 2.0f;    //divide sensibility for saturation
        }

        // extracting datas from 'params' to avoid cache flush (to be confirmed)
        ColorAppearanceParams::TcMode curveMode = params->colorappearance.curveMode;
        ColorAppearanceParams::TcMode curveMode2 = params->colorappearance.curveMode2;
        bool hasColCurve1 = bool (customColCurve1);
        bool hasColCurve2 = bool (customColCurve2);
        ColorAppearanceParams::CtcMode curveMode3 = params->colorappearance.curveMode3;
        bool hasColCurve3 = bool (customColCurve3);


        if (CAMBrightCurveJ.dirty || CAMBrightCurveQ.dirty) {
            LUTu hist16J;
            LUTu hist16Q;

            if (needJ) {
                hist16J(65536);
                hist16J.clear();
            }

            if (needQ) {
                hist16Q(65536);
                hist16Q.clear();
            }

            float koef = 1.0f; //rough correspondence between L and J

            for (int i = 0; i < height; i++)

                //   for (int i=begh; i<endh; i++)
                for (int j = 0; j < width; j++) { //rough correspondence between L and J
                    float currL = lab->L[i][j] / 327.68f;

                    if (currL > 95.) {
                        koef = 1.f;
                    } else if (currL > 85.) {
                        koef = 0.97f;
                    } else if (currL > 80.) {
                        koef = 0.93f;
                    } else if (currL > 70.) {
                        koef = 0.87f;
                    } else if (currL > 60.) {
                        koef = 0.85f;
                    } else if (currL > 50.) {
                        koef = 0.8f;
                    } else if (currL > 40.) {
                        koef = 0.75f;
                    } else if (currL > 30.) {
                        koef = 0.7f;
                    } else if (currL > 20.) {
                        koef = 0.7f;
                    } else if (currL > 10.) {
                        koef = 0.9f;
                    } else if (currL > 0.) {
                        koef = 1.0f;
                    }

                    if (needJ) {
                        hist16J[CLIP((int)((koef * lab->L[i][j])))]++;    //evaluate histogram luminance L # J
                    }

                    if (needQ) {
                        hist16Q[CLIP((int)(32768.f * sqrt((koef * (lab->L[i][j])) / 32768.f)))]++;     //for brightness Q : approximation for Q=wh*sqrt(J/100)  J not equal L
                    }

                    sum += koef * lab->L[i][j]; //evaluate mean J to calcualte Yb
                }

            //mean=(sum/((endh-begh)*width))/327.68f;//for Yb  for all image...if one day "pipette" we can adapt Yb for each zone
            mean = (sum / ((height) * width)) / 327.68f; //for Yb  for all image...if one day "pipette" we can adapt Yb for each zone

            //evaluate lightness, contrast
            if (needJ) {
                if (!CAMBrightCurveJ) {
                    CAMBrightCurveJ(65536, 0);
                    CAMBrightCurveJ.dirty = false;
                }

                Ciecam02::curveJ(jli, contra, 1, CAMBrightCurveJ, hist16J); //lightness and contrast J
            }

            if (needQ) {
                if (!CAMBrightCurveQ) {
                    CAMBrightCurveQ(65536, 0);
                    CAMBrightCurveQ.dirty = false;
                }

                Ciecam02::curveJ(qbri, qcontra, 1, CAMBrightCurveQ, hist16Q); //brightness and contrast Q
            }
        }

        //   if (settings->viewinggreySc == 0) { //auto
        if (params->colorappearance.autoybscen  &&  pwb == 2) {//auto

            if (mean < 15.f) {
                yb = 3.0;
            } else if (mean < 30.f) {
                yb = 5.0;
            } else if (mean < 40.f) {
                yb = 10.0;
            } else if (mean < 45.f) {
                yb = 15.0;
            } else if (mean < 50.f) {
                yb = 18.0;
            } else if (mean < 55.f) {
                yb = 23.0;
            } else if (mean < 60.f) {
                yb = 30.0;
            } else if (mean < 70.f) {
                yb = 40.0;
            } else if (mean < 80.f) {
                yb = 60.0;
            } else if (mean < 90.f) {
                yb = 80.0;
            } else {
                yb = 90.0;
            }
        } else {
            yb = params->colorappearance.ybscen;
        }

        if (settings->viewinggreySc == 1) {
            yb = 18.0;
        }

        int gamu = 0;
        bool highlight = params->toneCurve.hrenabled; //Get the value if "highlight reconstruction" is activated

        if (params->colorappearance.gamut) {
            gamu = 1;    //enabled gamut control
        }

        xw = 100.0 * Xw;
        yw = 100.0 * Yw;
        zw = 100.0 * Zw;
        double xw1 = 0., yw1 = 0., zw1 = 0., xw2 = 0., yw2 = 0., zw2 = 0.;

        // settings of WB: scene and viewing
        if (params->colorappearance.wbmodel == "RawT") {
            xw1 = 96.46;    //use RT WB; CAT 02 is used for output device (see prefreneces)
            yw1 = 100.0;
            zw1 = 82.445;
            xw2 = xwd;
            yw2 = ywd;
            zw2 = zwd;
        } else if (params->colorappearance.wbmodel == "RawTCAT02") {
            xw1 = xw;    // Settings RT WB are used for CAT02 => mix , CAT02 is use for output device (screen: D50 D65, projector: lamp, LED) see preferences
            yw1 = yw;
            zw1 = zw;
            xw2 = xwd;
            yw2 = ywd;
            zw2 = zwd;
        } else if (params->colorappearance.wbmodel == "free") {
            xw1 = xws;    // free temp and green
            yw1 = yws;
            zw1 = zws;
            xw2 = xwd;
            yw2 = ywd;
            zw2 = zwd;
        }

        double cz, wh, pfl;
        Ciecam02::initcam1(gamu, yb, pilot, f, la, xw, yw, zw, n, d, nbb, ncb, cz, aw, wh, pfl, fl, c);
        double nj, nbbj, ncbj, czj, awj, flj;
        Ciecam02::initcam2(gamu, yb2, pilotout, f2,  la2,  xw2,  yw2,  zw2, nj, dj, nbbj, ncbj, czj, awj, flj);




#ifndef _DEBUG
        #pragma omp parallel default(shared) firstprivate(lab,xw1,xw2,yw1,yw2,zw1,zw2,pilot,jli,chr,yb,la,yb2,la2,fl,nc,f,c, height,width,nc2,f2,c2, alg,algepd, gamu, highlight, rstprotection, pW, scale)
#endif
        {
            //matrix for current working space
            TMatrix wiprof = ICCStore::getInstance()->workingSpaceInverseMatrix(params->icm.working);
            double wip[3][3] = {
                {wiprof[0][0], wiprof[0][1], wiprof[0][2]},
                {wiprof[1][0], wiprof[1][1], wiprof[1][2]},
                {wiprof[2][0], wiprof[2][1], wiprof[2][2]}
            };

#ifndef _DEBUG
            #pragma omp for schedule(dynamic, 10)
#endif

            for (int i = 0; i < height; i++)

//  for (int i=begh; i<endh; i++)
                for (int j = 0; j < width; j++) {

                    float L = lab->L[i][j];
                    float a = lab->a[i][j];
                    float b = lab->b[i][j];
                    float x1, y1, z1;
                    double x, y, z;
                    double epsil = 0.0001;
                    //convert Lab => XYZ
                    Color::Lab2XYZ(L, a, b, x1, y1, z1);
                    //  double J, C, h, Q, M, s, aw, fl, wh;
                    double J, C, h, Q, M, s;

                    double Jpro, Cpro, hpro, Qpro, Mpro, spro;
                    bool t1L = false;
                    bool t1B = false;
                    bool t2B = false;
                    int c1s = 0;
                    int c1co = 0;
                    //double n,nbb,ncb,pfl,cz,d;
                    x = (double)x1 / 655.35;
                    y = (double)y1 / 655.35;
                    z = (double)z1 / 655.35;
                    //process source==> normal
                    Ciecam02::xyz2jchqms_ciecam02(J, C,  h,
                                                  Q,  M,  s, aw, fl, wh,
                                                  x,  y,  z,
                                                  xw1, yw1,  zw1,
                                                  c,  nc, gamu, n, nbb, ncb, pfl, cz, d);
                    Jpro = J;
                    Cpro = C;
                    hpro = h;
                    Qpro = Q;
                    Mpro = M;
                    spro = s;
                    a_w = aw;
                    c_ = c;
                    f_l = fl;

                    // we cannot have all algoritms with all chroma curves
                    if (alg == 1)  {
                        // Lightness saturation
                        if (Jpro > 99.9f) {
                            Jpro = 99.9f;
                        }

                        Jpro = (CAMBrightCurveJ[(float)(Jpro * 327.68)]) / 327.68;   //ligthness CIECAM02 + contrast
                        double sres;
                        double Sp = spro / 100.0;
                        double parsat = 1.5; //parsat=1.5 =>saturation  ; 1.8 => chroma ; 2.5 => colorfullness (personal evaluation)

                        if (schr == -100.0) {
                            schr = -99.8;
                        }

                        Ciecam02::curvecolor(schr, Sp, sres, parsat);
                        double coe = pow(fl, 0.25);
                        float dred = 100.f; // in C mode
                        float protect_red = 80.0f; // in C mode
                        dred = 100.0 * sqrt((dred * coe) / Qpro);
                        protect_red = 100.0 * sqrt((protect_red * coe) / Qpro);
                        int sk = 0;
                        float ko = 100.f;
                        Color::skinred(Jpro, hpro, sres, Sp, dred, protect_red, sk, rstprotection, ko, spro);
                        Qpro = (4.0 / c) * sqrt(Jpro / 100.0) * (aw + 4.0) ;
                        Cpro = (spro * spro * Qpro) / (10000.0);
                    } else if (alg == 3 || alg == 0  || alg == 2) {
                        double coef = 32760. / wh;

                        if (alg == 3 || alg == 2) {
                            if (Qpro * coef > 32767.0f) {
                                Qpro = (CAMBrightCurveQ[(float)32767.0f]) / coef;    //brightness and contrast
                            } else {
                                Qpro = (CAMBrightCurveQ[(float)(Qpro * coef)]) / coef;    //brightness and contrast
                            }
                        }

                        double Mp, sres;
                        double coe = pow(fl, 0.25);
                        Mp = Mpro / 100.0;
                        double parsat = 2.5;

                        if (mchr == -100.0) {
                            mchr = -99.8 ;
                        }

                        if (mchr == 100.0) {
                            mchr = 99.9;
                        }

                        if (alg == 3 || alg == 2) {
                            Ciecam02::curvecolor(mchr, Mp, sres, parsat);
                        } else {
                            Ciecam02::curvecolor(0.0, Mp, sres, parsat);     //colorfullness
                        }

                        float dred = 100.f; //in C mode
                        float protect_red = 80.0f; // in C mode
                        dred *= coe; //in M mode
                        protect_red *= coe; //M mode
                        int sk = 0;
                        float ko = 100.f;
                        Color::skinred(Jpro, hpro, sres, Mp, dred, protect_red, sk, rstprotection, ko, Mpro);
                        Jpro = (100.0 * Qpro * Qpro) / (wh * wh);
                        Cpro = Mpro / coe;
                        spro = 100.0 * sqrt(Mpro / Qpro);

                        if (alg != 2) {
                            if (Jpro > 99.9f) {
                                Jpro = 99.9f;
                            }

                            Jpro = (CAMBrightCurveJ[(float)(Jpro * 327.68f)]) / 327.68f;   //ligthness CIECAM02 + contrast
                        }

                        double Cp;
                        double Sp = spro / 100.0;
                        parsat = 1.5;

                        if (schr == -100.0) {
                            schr = -99.;
                        }

                        if (schr == 100.0) {
                            schr = 98.;
                        }

                        if (alg == 3) {
                            Ciecam02::curvecolor(schr, Sp, sres, parsat);
                        }   else {
                            Ciecam02::curvecolor(0.0, Sp, sres, parsat);     //saturation
                        }

                        dred = 100.f; // in C mode
                        protect_red = 80.0f; // in C mode
                        dred = 100.0 * sqrt((dred * coe) / Q);
                        protect_red = 100.0 * sqrt((protect_red * coe) / Q);
                        sk = 0;
                        Color::skinred(Jpro, hpro, sres, Sp, dred, protect_red, sk, rstprotection, ko, spro);
                        //double Q1;
                        Qpro = (4.0 / c) * sqrt(Jpro / 100.0) * (aw + 4.0) ;
                        Cpro = (spro * spro * Qpro) / (10000.0);
                        Cp = Cpro / 100.0;
                        parsat = 1.8; //parsat=1.5 =>saturation  ; 1.8 => chroma ; 2.5 => colorfullness (personal evaluation : for not)

                        if (chr == -100.0) {
                            chr = -99.8;
                        }

                        if (alg != 2) {
                            Ciecam02::curvecolor(chr, Cp, sres, parsat);
                        } else {
                            Ciecam02::curvecolor(0.0, Cp, sres, parsat);     //chroma
                        }

                        dred = 55.f;
                        protect_red = 30.0f;
                        sk = 1;
                        Color::skinred(Jpro, hpro, sres, Cp, dred, protect_red, sk, rstprotection, ko, Cpro);

                        if (Jpro < 1. && Cpro > 12.) {
                            Cpro = 12.;    //reduce artifacts by "pseudo gamut control CIECAM"
                        } else if (Jpro < 2. && Cpro > 15.) {
                            Cpro = 15.;
                        } else if (Jpro < 4. && Cpro > 30.) {
                            Cpro = 30.;
                        } else if (Jpro < 7. && Cpro > 50.) {
                            Cpro = 50.;
                        }

                        hpro = hpro + hue;

                        if (hpro < 0.0) {
                            hpro += 360.0;    //hue
                        }
                    }

                    if (hasColCurve1) {//curve 1 with Lightness and Brightness
                        if (curveMode == ColorAppearanceParams::TcMode::LIGHT) {
                            /*  float Jj=(float) Jpro*327.68;
                            float Jold=Jj;
                            const Lightcurve& userColCurve = static_cast<const Lightcurve&>(customColCurve1);
                              userColCurve.Apply(Jj);
                              Jj=0.7f*(Jj-Jold)+Jold;//divide sensibility
                            */
                            float Jj = (float) Jpro * 327.68f;
                            float Jold = Jj;
                            float Jold100 = (float) Jpro;
                            float redu = 25.f;
                            float reduc = 1.f;
                            const Lightcurve& userColCurveJ1 = static_cast<const Lightcurve&>(customColCurve1);
                            userColCurveJ1.Apply(Jj);

                            if (Jj > Jold) {
                                if (Jj < 65535.f)  {
                                    if (Jold < 327.68f * redu) {
                                        Jj = 0.3f * (Jj - Jold) + Jold;    //divide sensibility
                                    } else        {
                                        reduc = LIM((100.f - Jold100) / (100.f - redu), 0.f, 1.f);
                                        Jj = 0.3f * reduc * (Jj - Jold) + Jold; //reduct sensibility in highlights
                                    }
                                }
                            } else if (Jj > 10.f) {
                                Jj = 0.8f * (Jj - Jold) + Jold;
                            } else if (Jj >= 0.f) {
                                Jj = 0.90f * (Jj - Jold) + Jold;    // not zero ==>artifacts
                            }


                            Jpro = (double)(Jj / 327.68f);

                            if (Jpro < 1.) {
                                Jpro = 1.;
                            }

                            t1L = true;
                        } else if (curveMode == ColorAppearanceParams::TcMode::BRIGHT) {
                            //attention! Brightness curves are open - unlike Lightness or Lab or RGB==> rendering  and algoritms will be different
                            float coef = ((aw + 4.f) * (4.f / c)) / 100.f;
                            float Qanc = Qpro;
                            float Qq = (float) Qpro * 327.68f * (1.f / coef);
                            float Qold100 = (float) Qpro / coef;

                            float Qold = Qq;
                            float redu = 20.f;
                            float reduc = 1.f;

                            const Brightcurve& userColCurveB1 = static_cast<const Brightcurve&>(customColCurve1);
                            userColCurveB1.Apply(Qq);

                            if (Qq > Qold) {
                                if (Qq < 65535.f)  {
                                    if (Qold < 327.68f * redu) {
                                        Qq = 0.25f * (Qq - Qold) + Qold;    //divide sensibility
                                    } else            {
                                        reduc = LIM((100.f - Qold100) / (100.f - redu), 0.f, 1.f);
                                        Qq = 0.25f * reduc * (Qq - Qold) + Qold; //reduct sensibility in highlights
                                    }
                                }
                            } else if (Qq > 10.f) {
                                Qq = 0.5f * (Qq - Qold) + Qold;
                            } else if (Qq >= 0.f) {
                                Qq = 0.7f * (Qq - Qold) + Qold;    // not zero ==>artifacts
                            }

                            if (Qold == 0.f) {
                                Qold = 0.001f;
                            }

                            Qpro = Qanc * (Qq / Qold);
                            Jpro = Jpro * SQR(Qq / Qold);

//                           Qpro = (double) (Qq * (coef) / 327.68f);
//                           Jpro = 100.* (Qpro * Qpro) / ((4.0 / c) * (4.0 / c) * (aw + 4.0) * (aw + 4.0));
                            t1B = true;

                            if (Jpro < 1.) {
                                Jpro = 1.;
                            }

                        }
                    }

                    if (hasColCurve2) {//curve 2 with Lightness and Brightness
                        if (curveMode2 == ColorAppearanceParams::TcMode::LIGHT) {
                            float Jj = (float) Jpro * 327.68;
                            float Jold = Jj;
                            /*
                            const Lightcurve& userColCurve = static_cast<const Lightcurve&>(customColCurve2);
                                    userColCurve.Apply(Jj);
                                    Jj=0.7f*(Jj-Jold)+Jold;//divide sensibility
                                    */
                            float Jold100 = (float) Jpro;
                            float redu = 25.f;
                            float reduc = 1.f;
                            const Lightcurve& userColCurveJ2 = static_cast<const Lightcurve&>(customColCurve2);
                            userColCurveJ2.Apply(Jj);

                            if (Jj > Jold) {
                                if (Jj < 65535.f)  {
                                    if (Jold < 327.68f * redu) {
                                        Jj = 0.3f * (Jj - Jold) + Jold;    //divide sensibility
                                    } else        {
                                        reduc = LIM((100.f - Jold100) / (100.f - redu), 0.f, 1.f);
                                        Jj = 0.3f * reduc * (Jj - Jold) + Jold; //reduct sensibility in highlights
                                    }
                                }
                            } else if (Jj > 10.f) {
                                if (!t1L) {
                                    Jj = 0.8f * (Jj - Jold) + Jold;
                                } else {
                                    Jj = 0.4f * (Jj - Jold) + Jold;
                                }
                            } else if (Jj >= 0.f) {
                                if (!t1L) {
                                    Jj = 0.90f * (Jj - Jold) + Jold;    // not zero ==>artifacts
                                } else {
                                    Jj = 0.5f * (Jj - Jold) + Jold;
                                }
                            }

                            Jpro = (double)(Jj / 327.68f);

                            if (Jpro < 1.) {
                                Jpro = 1.;
                            }

                        } else if (curveMode2 == ColorAppearanceParams::TcMode::BRIGHT) { //
                            float Qanc = Qpro;
                            float coef = ((aw + 4.f) * (4.f / c)) / 100.f;
                            float Qq = (float) Qpro * 327.68f * (1.f / coef);
                            float Qold100 = (float) Qpro / coef;

                            float Qold = Qq;
                            float redu = 20.f;
                            float reduc = 1.f;

                            const Brightcurve& userColCurveB2 = static_cast<const Brightcurve&>(customColCurve2);
                            userColCurveB2.Apply(Qq);

                            if (Qq > Qold) {
                                if (Qq < 65535.f)  {
                                    if (Qold < 327.68f * redu) {
                                        Qq = 0.25f * (Qq - Qold) + Qold;    //divide sensibility
                                    } else            {
                                        reduc = LIM((100.f - Qold100) / (100.f - redu), 0.f, 1.f);
                                        Qq = 0.25f * reduc * (Qq - Qold) + Qold; //reduct sensibility in highlights
                                    }
                                }
                            } else if (Qq > 10.f) {
                                Qq = 0.5f * (Qq - Qold) + Qold;
                            } else if (Qq >= 0.f) {
                                Qq = 0.7f * (Qq - Qold) + Qold;    // not zero ==>artifacts
                            }

                            if (Qold == 0.f) {
                                Qold = 0.001f;
                            }

                            //  Qpro = (float) (Qq * (coef) / 327.68f);
                            Qpro = Qanc * (Qq / Qold);
                            Jpro = Jpro * SQR(Qq / Qold);

                            //      Qpro = (double) (Qq * (coef) / 327.68f);
                            //      Jpro = 100.* (Qpro * Qpro) / ((4.0 / c) * (4.0 / c) * (aw + 4.0) * (aw + 4.0));
                            t2B = true;

                            if (t1L) { //to workaround the problem if we modify curve1-lightnees after curve2 brightness(the cat that bites its own tail!) in fact it's another type of curve only for this case
                                coef = 2.f; //adapt Q to J approximation
                                Qq = (float) Qpro * coef;
                                Qold = Qq;
                                const Lightcurve& userColCurveJ1 = static_cast<const Lightcurve&>(customColCurve1);
                                userColCurveJ1.Apply(Qq);
                                Qq = 0.1f * (Qq - Qold) + Qold; //approximative adaptation
                                Qpro = (double)(Qq / coef);
                                Jpro = 100.* (Qpro * Qpro) / ((4.0 / c) * (4.0 / c) * (aw + 4.0) * (aw + 4.0));
                            }

                            if (Jpro < 1.) {
                                Jpro = 1.;
                            }
                        }
                    }

                    if (hasColCurve3) {//curve 3 with chroma saturation colorfullness
                        if (curveMode3 == ColorAppearanceParams::CtcMode::CHROMA) {
                            double parsat = 0.8; //0.68;
                            double coef = 327.68 / parsat;
                            float Cc = (float) Cpro * coef;
                            float Ccold = Cc;
                            const Chromacurve& userColCurve = static_cast<const Chromacurve&>(customColCurve3);
                            userColCurve.Apply(Cc);
                            float dred = 55.f;
                            float protect_red = 30.0f;
                            float sk = 1;
                            float ko = 1.f / coef;
                            Color::skinred(Jpro, hpro, Cc, Ccold, dred, protect_red, sk, rstprotection, ko, Cpro);

                            if (Jpro < 1. && Cpro > 12.) {
                                Cpro = 12.;    //reduce artifacts by "pseudo gamut control CIECAM"
                            } else if (Jpro < 2. && Cpro > 15.) {
                                Cpro = 15.;
                            } else if (Jpro < 4. && Cpro > 30.) {
                                Cpro = 30.;
                            } else if (Jpro < 7. && Cpro > 50.) {
                                Cpro = 50.;
                            }

                            //  Cpro=Cc/coef;
                        } else if (curveMode3 == ColorAppearanceParams::CtcMode::SATUR) { //
                            double parsat = 0.8; //0.6
                            double coef = 327.68 / parsat;
                            float Ss = (float) spro * coef;
                            float Sold = Ss;
                            const Saturcurve& userColCurve = static_cast<const Saturcurve&>(customColCurve3);
                            userColCurve.Apply(Ss);
                            Ss = 0.6f * (Ss - Sold) + Sold; //divide sensibility saturation
                            double coe = pow(fl, 0.25);
                            float dred = 100.f; // in C mode
                            float protect_red = 80.0f; // in C mode
                            dred = 100.0 * sqrt((dred * coe) / Qpro);
                            protect_red = 100.0 * sqrt((protect_red * coe) / Qpro);
                            int sk = 0;
                            float ko = 1.f / coef;
                            Color::skinred(Jpro, hpro, Ss, Sold, dred, protect_red, sk, rstprotection, ko, spro);
                            Qpro = (4.0 / c) * sqrt(Jpro / 100.0) * (aw + 4.0) ;
                            Cpro = (spro * spro * Qpro) / (10000.0);
                            c1s = 1;

                        } else if (curveMode3 == ColorAppearanceParams::CtcMode::COLORF) { //
                            double parsat = 0.8; //0.68;
                            double coef = 327.68 / parsat;
                            float Mm = (float) Mpro * coef;
                            float Mold = Mm;
                            const Colorfcurve& userColCurve = static_cast<const Colorfcurve&>(customColCurve3);
                            userColCurve.Apply(Mm);
                            double coe = pow(fl, 0.25);
                            float dred = 100.f; //in C mode
                            float protect_red = 80.0f; // in C mode
                            dred *= coe; //in M mode
                            protect_red *= coe;
                            int sk = 0;
                            float ko = 1.f / coef;
                            Color::skinred(Jpro, hpro, Mm, Mold, dred, protect_red, sk, rstprotection, ko, Mpro);
                            Cpro = Mpro / coe;

                            if (Jpro < 1. && Mpro > 12.*coe) {
                                Mpro = 12.*coe;    //reduce artifacts by "pseudo gamut control CIECAM"
                            } else if (Jpro < 2. && Mpro > 15.*coe) {
                                Mpro = 15.*coe;
                            } else if (Jpro < 4. && Mpro > 30.*coe) {
                                Mpro = 30.*coe;
                            } else if (Jpro < 7. && Mpro > 50.*coe) {
                                Mpro = 50.*coe;
                            }


                            c1co = 1;
                        }
                    }

                    //to retrieve the correct values of variables
                    if (t2B && t1B) {
                        Jpro = (100.0 * Qpro * Qpro) / (wh * wh);    // for brightness curve
                    }

                    if (c1s == 1) {
                        Qpro = (4.0 / c) * sqrt(Jpro / 100.0) * (aw + 4.0) ;        //for saturation curve
                        Cpro = (spro * spro * Qpro) / (10000.0);
                    }

                    if (c1co == 1) {
                        double coe = pow(fl, 0.25);    // for colorfullness curve
                        Cpro = Mpro / coe;
                    }

                    //retrieve values C,J...s
                    C = Cpro;
                    J = Jpro;
                    Q = Qpro;
                    M = Mpro;
                    h = hpro;
                    s = spro;

                    if (params->colorappearance.tonecie  || settings->autocielab) { //use pointer for tonemapping with CIECAM and also sharpening , defringe, contrast detail
                        //  if(params->colorappearance.tonecie  || params->colorappearance.sharpcie){//use pointer for tonemapping with CIECAM and also sharpening , defringe, contrast detail
                        float Qred = (4.0 / c)  * (aw + 4.0);    //estimate Q max if J=100.0
                        ncie->Q_p[i][j] = (float)Q + epsil; //epsil to avoid Q=0
                        ncie->M_p[i][j] = (float)M + epsil;
                        ncie->J_p[i][j] = (float)J + epsil;
                        ncie->h_p[i][j] = (float)h;
                        ncie->C_p[i][j] = (float)C + epsil;
                        //      ncie->s_p[i][j]=(float)s;
                        ncie->sh_p[i][j] = (float) 32768.* ((4.0 / c) * sqrt(J / 100.0) * (aw + 4.0)) / Qred ;

                        //      ncie->ch_p[i][j]=(float) 327.68*C;
                        if (ncie->Q_p[i][j] < minQ) {
                            minQ = ncie->Q_p[i][j];    //minima
                        }

                        if (ncie->Q_p[i][j] > maxQ) {
                            maxQ = ncie->Q_p[i][j];    //maxima
                        }
                    }

                    if (!params->colorappearance.tonecie  || !settings->autocielab  || !params->epd.enabled) {

//          if(!params->epd.enabled || !params->colorappearance.tonecie  || !settings->autocielab){
                        //  if(!params->epd.enabled || !params->colorappearance.tonecie  || !params->colorappearance.sharpcie){
                        double brli = 327.;
                        double chsacol = 327.;
                        int libr = 0;
                        int colch = 0;

                        if (curveMode == ColorAppearanceParams::TcMode::BRIGHT) {
                            brli = 70.0;
                            libr = 1;
                        } else if (curveMode == ColorAppearanceParams::TcMode::LIGHT) {
                            brli = 327.;
                            libr = 0;
                        }

                        if (curveMode3 == ColorAppearanceParams::CtcMode::CHROMA) {
                            chsacol = 400.;//327.;
                            colch = 0;
                        } else if (curveMode3 == ColorAppearanceParams::CtcMode::SATUR) {
                            chsacol = 450.0;
                            colch = 1;
                        } else if (curveMode3 == ColorAppearanceParams::CtcMode::COLORF) {
                            chsacol = 400.;//327.0;
                            colch = 2;
                        }

                        if (ciedata) {
                            // Data for J Q M s and C histograms
                            //update histogram
                            jp = true;

                            if (pW != 1) { //only with improccoordinator
                                int posl;

                                if (libr == 1) {
                                    posl = CLIP((int)(Q * brli));    //40.0 to 100.0 approximative factor for Q  - 327 for J
                                } else { /*if(libr == 0)*/
                                    posl = CLIP((int)(J * brli));    //327 for J
                                }

                                hist16JCAM[posl]++;
                            }

                            chropC = true;

                            if (pW != 1) { //only with improccoordinator
                                int posc;

                                if (colch == 0) {
                                    posc = CLIP((int)(C * chsacol));    //450.0 approximative factor for s    320 for M
                                } else if (colch == 1) {
                                    posc = CLIP((int)(s * chsacol));
                                } else { /*if(colch == 2)*/
                                    posc = CLIP((int)(M * chsacol));
                                }

                                hist16_CCAM[posc]++;
                            }
                        }

                        double xx, yy, zz;
                        //double nj, nbbj, ncbj, flj, czj, dj, awj;
                        //process normal==> viewing
                        Ciecam02::jch2xyz_ciecam02(xx, yy, zz,
                                                   J,  C, h,
                                                   xw2, yw2,  zw2,
                                                   c2, nc2, gamu, nj, nbbj, ncbj, flj, czj, dj, awj);
                        x = (float)xx * 655.35;
                        y = (float)yy * 655.35;
                        z = (float)zz * 655.35;
                        float Ll, aa, bb;
                        //convert xyz=>lab
                        Color::XYZ2Lab(x,  y,  z, Ll, aa, bb);
                        lab->L[i][j] = Ll;
                        lab->a[i][j] = aa;
                        lab->b[i][j] = bb;

                        // gamut control in Lab mode; I must study how to do with cIECAM only
                        if (gamu == 1) {
                            float R, G, B;
                            float HH, Lprov1, Chprov1;
                            Lprov1 = lab->L[i][j] / 327.68f;
                            Chprov1 = sqrt(SQR(lab->a[i][j] / 327.68f) + SQR(lab->b[i][j] / 327.68f));
                            HH = atan2(lab->b[i][j], lab->a[i][j]);

#ifdef _DEBUG
                            bool neg = false;
                            bool more_rgb = false;
                            //gamut control : Lab values are in gamut
                            Color::gamutLchonly(HH, Lprov1, Chprov1, R, G, B, wip, highlight, 0.15f, 0.96f, neg, more_rgb);
#else
                            //gamut control : Lab values are in gamut
                            Color::gamutLchonly(HH, Lprov1, Chprov1, R, G, B, wip, highlight, 0.15f, 0.96f);
#endif

                            lab->L[i][j] = Lprov1 * 327.68f;
                            lab->a[i][j] = 327.68f * Chprov1 * cos(HH);
                            lab->b[i][j] = 327.68f * Chprov1 * sin(HH);

                        }
                    }
                }
        }

        // End of parallelization
        if (!params->epd.enabled || !params->colorappearance.tonecie   || !settings->autocielab) { //normal
//if(!params->epd.enabled || !params->colorappearance.tonecie   || !params->colorappearance.sharpcie){//normal

            if (ciedata) {
                //update histogram J
                if (pW != 1) { //only with improccoordinator
                    for (int i = 0; i < 32768; i++) { //
                        if (jp) {
                            float hval = dLcurve[i];
                            int hi = (int)(255.0 * CLIPD(hval));   //
                            histLCAM[hi] += hist16JCAM[i] ;
                        }
                    }
                }

                if (pW != 1) { //only with improccoordinator
                    for (int i = 0; i < 48000; i++) { //
                        if (chropC) {
                            float hvalc = dCcurve[i];
                            int hic = (int)(255.0 * CLIPD(hvalc));   //
                            histCCAM[hic] += hist16_CCAM[i] ;
                        }
                    }
                }
            }
        }

#ifdef _DEBUG

        if (settings->verbose) {
            t2e.set();
            printf("CIECAM02 performed in %d usec:\n", t2e.etime(t1e));
            //  printf("minc=%f maxc=%f minj=%f maxj=%f\n",minc,maxc,minj,maxj);
        }

#endif

        if (settings->autocielab) {
//if(params->colorappearance.sharpcie) {

//all this treatments reduce artifacts, but can lead to slightly  different results
            if (params->defringe.enabled) if (execsharp) {
                    ImProcFunctions::defringecam(ncie);     //
                }

//if(params->dirpyrequalizer.enabled) if(execsharp) {
            if (params->dirpyrequalizer.enabled) {
                if (params->dirpyrequalizer.gamutlab  /*&& execsharp*/) {
                    float artifact = (float) settings->artifact_cbdl;

                    if (artifact > 6.f) {
                        artifact = 6.f;
                    }

                    if (artifact < 0.f) {
                        artifact = 1.f;
                    }

                    float chrom = 50.f;
                    {
                        int hotbad = 0;
                        ImProcFunctions::badpixcam(ncie, artifact, 5, 2, params->dirpyrequalizer.skinprotect, chrom, hotbad);       //enabled remove artifacts for cbDL
                    }
                }
            }

            if (params->colorappearance.badpixsl > 0) if (execsharp) {
                    int mode = params->colorappearance.badpixsl;
                    ImProcFunctions::badpixcam(ncie, 3.4, 5, mode, 0, 0, 1); //for bad pixels CIECAM
                }

            if (params->sharpenMicro.enabled)if (execsharp) {
                    ImProcFunctions::MLmicrocontrastcam(ncie);
                }

            if (params->sharpening.enabled)
                if (execsharp) {
                    float **buffer = lab->L; // We can use the L-buffer from lab as buffer to save some memory
                    ImProcFunctions::sharpeningcam(ncie, buffer);  // sharpening adapted to CIECAM
                }

//if(params->dirpyrequalizer.enabled) if(execsharp) {
            if (params->dirpyrequalizer.enabled /*&& (execsharp)*/) {

//  if     (params->dirpyrequalizer.algo=="FI") choice=0;
//  else if(params->dirpyrequalizer.algo=="LA") choice=1;
                if (rtt == 1) {
                    float b_l = static_cast<float>(params->dirpyrequalizer.hueskin.getBottomLeft()) / 100.0f;
                    float t_l = static_cast<float>(params->dirpyrequalizer.hueskin.getTopLeft()) / 100.0f;
                    float t_r = static_cast<float>(params->dirpyrequalizer.hueskin.getTopRight()) / 100.0f;
                    dirpyr_equalizercam(ncie, ncie->sh_p, ncie->sh_p, ncie->W, ncie->H, ncie->h_p, ncie->C_p, params->dirpyrequalizer.mult, params->dirpyrequalizer.threshold,  params->dirpyrequalizer.skinprotect, true, b_l, t_l, t_r, scale);    //contrast by detail adapted to CIECAM
                }
            }

            float Qredi = (4.0 / c_)  * (a_w + 4.0);
            float co_e = (pow(f_l, 0.25f));

#ifndef _DEBUG
            #pragma omp parallel default(shared) firstprivate(height,width, Qredi,a_w,c_)
#endif
            {
#ifndef _DEBUG
                #pragma omp for schedule(dynamic, 10)
#endif

                for (int i = 0; i < height; i++) // update CieImages with new values after sharpening, defringe, contrast by detail level
                    for (int j = 0; j < width; j++) {
                        float interm = Qredi * ncie->sh_p[i][j] / (32768.f);
                        ncie->J_p[i][j] = 100.0 * interm * interm / ((a_w + 4.) * (a_w + 4.) * (4. / c_) * (4. / c_));
                        ncie->Q_p[i][j] = (4.0 / c_)  * (a_w + 4.0) *  sqrt(ncie->J_p[i][j] / 100.f);
                        ncie->M_p[i][j] = ncie->C_p[i][j] * co_e;
                    }
            }
        }

        if ((params->colorappearance.tonecie || (params->colorappearance.tonecie && params->epd.enabled)) || (params->sharpening.enabled && settings->autocielab)
                || (params->dirpyrequalizer.enabled && settings->autocielab) || (params->defringe.enabled && settings->autocielab)  || (params->sharpenMicro.enabled && settings->autocielab)
                || (params->colorappearance.badpixsl > 0 && settings->autocielab)) {

            if (params->epd.enabled  && params->colorappearance.tonecie  && algepd) {
                ImProcFunctions::EPDToneMapCIE(ncie, a_w, c_, width, height, minQ, maxQ, Iterates, scale);
            }

            //EPDToneMapCIE adapted to CIECAM


#ifndef _DEBUG
            #pragma omp parallel default(shared) firstprivate(lab,xw2,yw2,zw2,chr,yb,la2,yb2, height,width, nc2,f2,c2, gamu, highlight,pW)
#endif
            {
                TMatrix wiprofa = ICCStore::getInstance()->workingSpaceInverseMatrix(params->icm.working);
                double wipa[3][3] = {
                    {wiprofa[0][0], wiprofa[0][1], wiprofa[0][2]},
                    {wiprofa[1][0], wiprofa[1][1], wiprofa[1][2]},
                    {wiprofa[2][0], wiprofa[2][1], wiprofa[2][2]}
                };


#ifndef _DEBUG
                #pragma omp for schedule(dynamic, 10)
#endif

                for (int i = 0; i < height; i++) // update CIECAM with new values after tone-mapping

                    //  for (int i=begh; i<endh; i++)
                    for (int j = 0; j < width; j++) {
                        double xx, yy, zz;
                        float x, y, z;
                        const float eps = 0.0001;
                        float co_e = (pow(f_l, 0.25f)) + eps;

                        //      if(params->epd.enabled) ncie->J_p[i][j]=(100.0* ncie->Q_p[i][j]*ncie->Q_p[i][j])/(w_h*w_h);
                        if (params->epd.enabled) {
                            ncie->J_p[i][j] = (100.0 * ncie->Q_p[i][j] * ncie->Q_p[i][j]) / SQR((4. / c) * (aw + 4.));
                        }

                        ncie->C_p[i][j] = (ncie->M_p[i][j]) / co_e;
                        //show histogram in CIECAM mode (Q,J, M,s,C)
                        double brli = 327.;
                        double chsacol = 327.;
                        int libr = 0;
                        int colch = 0;

                        if (curveMode == ColorAppearanceParams::TcMode::BRIGHT) {
                            brli = 70.0;
                            libr = 1;
                        } else if (curveMode == ColorAppearanceParams::TcMode::LIGHT) {
                            brli = 327.;
                            libr = 0;
                        }

                        if (curveMode3 == ColorAppearanceParams::CtcMode::CHROMA) {
                            chsacol = 400.;//327.;
                            colch = 0;
                        } else if (curveMode3 == ColorAppearanceParams::CtcMode::SATUR) {
                            chsacol = 450.0;
                            colch = 1;
                        } else if (curveMode3 == ColorAppearanceParams::CtcMode::COLORF) {
                            chsacol = 400.;//327.0;
                            colch = 2;
                        }

                        if (ciedata) {
                            // Data for J Q M s and C histograms
                            //update histogram
                            jp = true;

                            if (pW != 1) { //only with improccoordinator
                                int posl;

                                if (libr == 1) {
                                    posl = CLIP((int)(ncie->Q_p[i][j] * brli));    //40.0 to 100.0 approximative factor for Q  - 327 for J
                                } else { /*if(libr == 0)*/
                                    posl = CLIP((int)(ncie->J_p[i][j] * brli));    //327 for J
                                }

                                hist16JCAM[posl]++;
                            }

                            chropC = true;

                            if (pW != 1) { //only with improccoordinator
                                int posc;

                                if (colch == 0) {
                                    posc = CLIP((int)(ncie->C_p[i][j] * chsacol));    //450.0 approximative factor for s    320 for M
                                } else if (colch == 1) {
                                    float sa_t = 100.f * sqrt(ncie->C_p[i][j] / ncie->Q_p[i][j]);    //Q_p always > 0
                                    posc = CLIP((int)(sa_t * chsacol));
                                } else { /*if(colch == 2)*/
                                    posc = CLIP((int)(ncie->M_p[i][j] * chsacol));
                                }

                                hist16_CCAM[posc]++;
                            }
                        }

                        //end histograms
                        //  double nd, nbbd, ncbd, fld, czd, dd, awd;
                        Ciecam02::jch2xyz_ciecam02(xx, yy, zz,
                                                   ncie->J_p[i][j],  ncie->C_p[i][j], ncie->h_p[i][j],
                                                   xw2, yw2,  zw2,
                                                   c2, nc2, gamu, nj, nbbj, ncbj, flj, czj, dj, awj);
                        x = (float)xx * 655.35;
                        y = (float)yy * 655.35;
                        z = (float)zz * 655.35;
                        float Ll, aa, bb;
                        //convert xyz=>lab
                        Color::XYZ2Lab(x,  y,  z, Ll, aa, bb);
                        lab->L[i][j] = Ll;
                        lab->a[i][j] = aa;
                        lab->b[i][j] = bb;

                        if (gamu == 1) {
                            float R, G, B;
                            float HH, Lprov1, Chprov1;
                            Lprov1 = lab->L[i][j] / 327.68f;
                            Chprov1 = sqrt(SQR(lab->a[i][j] / 327.68f) + SQR(lab->b[i][j] / 327.68f));
                            HH = atan2(lab->b[i][j], lab->a[i][j]);

#ifdef _DEBUG
                            bool neg = false;
                            bool more_rgb = false;
                            //gamut control : Lab values are in gamut
                            Color::gamutLchonly(HH, Lprov1, Chprov1, R, G, B, wipa, highlight, 0.15f, 0.96f, neg, more_rgb);
#else
                            //gamut control : Lab values are in gamut
                            Color::gamutLchonly(HH, Lprov1, Chprov1, R, G, B, wipa, highlight, 0.15f, 0.96f);
#endif

                            lab->L[i][j] = Lprov1 * 327.68f;
                            lab->a[i][j] = 327.68f * Chprov1 * cos(HH);
                            lab->b[i][j] = 327.68f * Chprov1 * sin(HH);
                        }
                    }


            }

            //end parallelization
            //show CIECAM histograms
            if (ciedata) {
                //update histogram J and Q
                if (pW != 1) { //only with improccoordinator
                    for (int i = 0; i < 32768; i++) { //
                        if (jp) {
                            float hval = dLcurve[i];
                            int hi = (int)(255.0 * CLIPD(hval));   //
                            histLCAM[hi] += hist16JCAM[i] ;
                        }
                    }
                }

                //update color histogram M,s,C
                if (pW != 1) { //only with improccoordinator
                    for (int i = 0; i < 48000; i++) { //
                        if (chropC) {
                            float hvalc = dCcurve[i];
                            int hic = (int)(255.0 * CLIPD(hvalc));   //
                            histCCAM[hic] += hist16_CCAM[i] ;
                        }
                    }
                }
            }

        }

    }
}
//end CIECAM


// Copyright (c) 2012 Jacques Desmis <jdesmis@gmail.com>
void ImProcFunctions::ciecam_02float(CieImage* ncie, float adap, int pW, int pwb, LabImage* lab, const ProcParams* params,
                                     const ColorAppearance & customColCurve1, const ColorAppearance & customColCurve2, const ColorAppearance & customColCurve3,
                                     LUTu & histLCAM, LUTu & histCCAM, LUTf & CAMBrightCurveJ, LUTf & CAMBrightCurveQ, float &mean, int Iterates, int scale, bool execsharp, float &d, float &dj, float &yb, int rtt)
{
    if (params->colorappearance.enabled) {

#ifdef _DEBUG
        MyTime t1e, t2e;
        t1e.set();
#endif

        //preparate for histograms CIECAM
        LUTu hist16JCAM;
        LUTu hist16_CCAM;

        if (pW != 1 && params->colorappearance.datacie) { //only with improccoordinator
            hist16JCAM(32768);
            hist16JCAM.clear();
            hist16_CCAM(48000);
            hist16_CCAM.clear();
        }

        //end preparate histogram
        int width = lab->W, height = lab->H;
        float minQ = 10000.f;
        float maxQ = -1000.f;
        float Yw;
        Yw = 1.0;
        double Xw, Zw;
        float f = 0.f, nc = 0.f, la, c = 0.f, xw, yw, zw, f2 = 1.f, c2 = 1.f, nc2 = 1.f, yb2;
        float fl, n, nbb, ncb, aw; //d
        float xwd, ywd, zwd, xws, yws, zws;
        int alg = 0;
        bool algepd = false;
        double Xwout, Zwout;
        double Xwsc, Zwsc;

        const bool epdEnabled = params->epd.enabled;
        bool ciedata = (params->colorappearance.datacie && pW != 1) && !((params->colorappearance.tonecie && (epdEnabled)) || (params->sharpening.enabled && settings->autocielab && execsharp)
                       || (params->dirpyrequalizer.enabled && settings->autocielab) || (params->defringe.enabled && settings->autocielab)  || (params->sharpenMicro.enabled && settings->autocielab)
                       || (params->impulseDenoise.enabled && settings->autocielab) || (params->colorappearance.badpixsl > 0 && settings->autocielab));

        ColorTemp::temp2mulxyz(params->wb.temperature, params->wb.method, Xw, Zw);  //compute white Xw Yw Zw  : white current WB
        ColorTemp::temp2mulxyz(params->colorappearance.tempout, "Custom", Xwout, Zwout);
        ColorTemp::temp2mulxyz(params->colorappearance.tempsc, "Custom", Xwsc, Zwsc);

        //viewing condition for surrsrc
        if (params->colorappearance.surrsrc == "Average") {
            f  = 1.00f;
            c  = 0.69f;
            nc = 1.00f;
        } else if (params->colorappearance.surrsrc == "Dim") {
            f  = 0.9f;
            c  = 0.59f;
            nc = 0.9f;
        } else if (params->colorappearance.surrsrc == "Dark") {
            f  = 0.8f;
            c  = 0.525f;
            nc = 0.8f;
        } else if (params->colorappearance.surrsrc == "ExtremelyDark") {
            f  = 0.8f;
            c  = 0.41f;
            nc = 0.8f;
        }


        //viewing condition for surround
        if (params->colorappearance.surround == "Average") {
            f2 = 1.0f, c2 = 0.69f, nc2 = 1.0f;
        } else if (params->colorappearance.surround == "Dim") {
            f2  = 0.9f;
            c2  = 0.59f;
            nc2 = 0.9f;
        } else if (params->colorappearance.surround == "Dark") {
            f2  = 0.8f;
            c2  = 0.525f;
            nc2 = 0.8f;
        } else if (params->colorappearance.surround == "ExtremelyDark") {
            f2  = 0.8f;
            c2  = 0.41f;
            nc2 = 0.8f;
        }

        /*
                //scene condition for surround
                if (params->colorappearance.surrsource)  {
                    f  = 0.85f;    // if user => source image has surround very dark
                    c  = 0.55f;
                    nc = 0.85f;
                }
        */
        //with which algorithm
        if (params->colorappearance.algo == "JC") {
            alg = 0;
        } else if (params->colorappearance.algo == "JS") {
            alg = 1;
        } else if (params->colorappearance.algo == "QM")  {
            alg = 2;
            algepd = true;
        } else { /*if(params->colorappearance.algo == "ALL")*/
            alg = 3;
            algepd = true;
        }

        xwd = 100.f * Xwout;
        zwd = 100.f * Zwout;
        ywd = 100.f / params->colorappearance.greenout;//approximation to simplify

        xws = 100.f * Xwsc;
        zws = 100.f * Zwsc;
        yws = 100.f / params->colorappearance.greensc;//approximation to simplify


        /*
                //settings white point of output device - or illuminant viewing
                if (settings->viewingdevice == 0) {
                    xwd = 96.42f;    //5000K
                    ywd = 100.0f;
                    zwd = 82.52f;
                } else if (settings->viewingdevice == 1) {
                    xwd = 95.68f;    //5500
                    ywd = 100.0f;
                    zwd = 92.15f;
                } else if (settings->viewingdevice == 2) {
                    xwd = 95.24f;    //6000
                    ywd = 100.0f;
                    zwd = 100.81f;
                } else if (settings->viewingdevice == 3)  {
                    xwd = 95.04f;    //6500
                    ywd = 100.0f;
                    zwd = 108.88f;
                } else if (settings->viewingdevice == 4)  {
                    xwd = 109.85f;    //tungsten
                    ywd = 100.0f;
                    zwd = 35.58f;
                } else if (settings->viewingdevice == 5)  {
                    xwd = 99.18f;    //fluo F2
                    ywd = 100.0f;
                    zwd = 67.39f;
                } else if (settings->viewingdevice == 6)  {
                    xwd = 95.04f;    //fluo F7
                    ywd = 100.0f;
                    zwd = 108.75f;
                } else {
                    xwd = 100.96f;    //fluo F11
                    ywd = 100.0f;
                    zwd = 64.35f;
                }
        */
        yb2 = params->colorappearance.ybout;
        /*
                //settings mean Luminance Y of output device or viewing
                if (settings->viewingdevicegrey == 0) {
                    yb2 = 5.0f;
                } else if (settings->viewingdevicegrey == 1) {
                    yb2 = 10.0f;
                } else if (settings->viewingdevicegrey == 2) {
                    yb2 = 15.0f;
                } else if (settings->viewingdevicegrey == 3) {
                    yb2 = 18.0f;
                } else if (settings->viewingdevicegrey == 4) {
                    yb2 = 23.0f;
                } else if (settings->viewingdevicegrey == 5)  {
                    yb2 = 30.0f;
                } else {
                    yb2 = 40.0f;
                }
        */
        //La and la2 = ambiant luminosity scene and viewing
        la = float (params->colorappearance.adapscen);

        if (pwb == 2) {
            if (params->colorappearance.autoadapscen) {
                la = adap;
            }
        }

        /*
                if (alg >= 2 && la < 200.f) {
                    la = 200.f;
                }
        */
        const float la2 = float (params->colorappearance.adaplum);

        // level of adaptation
        const float deg = (params->colorappearance.degree) / 100.0f;
        const float pilot = params->colorappearance.autodegree ? 2.0f : deg;

        const float degout = (params->colorappearance.degreeout) / 100.0f;
        const float pilotout = params->colorappearance.autodegreeout ? 2.0f : degout;

        //algoritm's params
        float chr = 0.f;

        if (alg == 0 || alg == 3) {
            chr = params->colorappearance.chroma;

            if (chr == -100.0f) {
                chr = -99.8f;
            }
        }

        float schr = 0.f;

        if (alg == 3 || alg == 1) {
            schr = params->colorappearance.schroma;

            if (schr > 0.0) {
                schr = schr / 2.0f;    //divide sensibility for saturation
            }

            if (alg == 3) {
                if (schr == -100.0f) {
                    schr = -99.f;
                }

                if (schr == 100.0f) {
                    schr = 98.f;
                }
            } else {
                if (schr == -100.0f) {
                    schr = -99.8f;
                }
            }
        }

        float mchr = 0.f;

        if (alg == 3 || alg == 2) {
            mchr = params->colorappearance.mchroma;

            if (mchr == -100.0f) {
                mchr = -99.8f ;
            }

            if (mchr == 100.0f) {
                mchr = 99.9f;
            }
        }

        const float hue = params->colorappearance.colorh;
        const float rstprotection = 100. - params->colorappearance.rstprotection;

        // extracting datas from 'params' to avoid cache flush (to be confirmed)
        const ColorAppearanceParams::TcMode curveMode = params->colorappearance.curveMode;
        const bool hasColCurve1 = bool (customColCurve1);
        const bool t1L = hasColCurve1 && curveMode == ColorAppearanceParams::TcMode::LIGHT;

        const ColorAppearanceParams::TcMode curveMode2 = params->colorappearance.curveMode2;
        const bool hasColCurve2 = bool (customColCurve2);

        const ColorAppearanceParams::CtcMode curveMode3 = params->colorappearance.curveMode3;
        const bool hasColCurve3 = bool (customColCurve3);

        bool needJ = (alg == 0 || alg == 1 || alg == 3);
        bool needQ = (alg == 2 || alg == 3);
        LUTu hist16J;
        LUTu hist16Q;

        if ((needJ && CAMBrightCurveJ.dirty) || (needQ && CAMBrightCurveQ.dirty) || (std::isnan(mean) && settings->viewinggreySc != 0)) {

            if (needJ) {
                hist16J(32768);
                hist16J.clear();
            }

            if (needQ) {
                hist16Q(32768);
                hist16Q.clear();
            }

            float sum = 0.f;
//            float sumQ = 0.f;

#ifdef _OPENMP
            const int numThreads = min(max(width * height / 65536, 1), omp_get_max_threads());
            #pragma omp parallel num_threads(numThreads) if(numThreads>1)
#endif
            {
                LUTu hist16Jthr;
                LUTu hist16Qthr;

                if (needJ) {
                    hist16Jthr(hist16J.getSize());
                    hist16Jthr.clear();
                }

                if (needQ) {
                    hist16Qthr(hist16Q.getSize());
                    hist16Qthr.clear();
                }

                //    #pragma omp for reduction(+:sum,sumQ)
                #pragma omp for reduction(+:sum)


                for (int i = 0; i < height; i++)
                    for (int j = 0; j < width; j++) { //rough correspondence between L and J
                        float currL = lab->L[i][j] / 327.68f;
                        float koef; //rough correspondence between L and J

                        if (currL > 50.f) {
                            if (currL > 70.f) {
                                if (currL > 80.f) {
                                    if (currL > 85.f) {
                                        koef = 0.97f;
                                    } else {
                                        koef = 0.93f;
                                    }
                                } else {
                                    koef = 0.87f;
                                }
                            } else {
                                if (currL > 60.f) {
                                    koef = 0.85f;
                                } else {
                                    koef = 0.8f;
                                }
                            }
                        } else {
                            if (currL > 10.f) {
                                if (currL > 20.f) {
                                    if (currL > 40.f) {
                                        koef = 0.75f;
                                    } else {
                                        koef = 0.7f;
                                    }
                                } else {
                                    koef = 0.9f;
                                }
                            } else {
                                koef = 1.0;
                            }
                        }

                        if (needJ) {
                            hist16Jthr[(int)((koef * lab->L[i][j]))]++;    //evaluate histogram luminance L # J
                        }

                        //estimation of wh only with La
                        /*
                           float whestim = 500.f;

                           if (la < 200.f) {
                           whestim = 200.f;
                           } else if (la < 2500.f) {
                           whestim = 350.f;
                           } else {
                           whestim = 500.f;
                           }
                        */
                        if (needQ) {
                            hist16Qthr[CLIP((int)(32768.f * sqrt((koef * (lab->L[i][j])) / 32768.f)))]++;     //for brightness Q : approximation for Q=wh*sqrt(J/100)  J not equal L
                            //perhaps  needs to introduce whestim ??
                            //hist16Qthr[ (int) (sqrtf ((koef * (lab->L[i][j])) * 32768.f))]++;  //for brightness Q : approximation for Q=wh*sqrt(J/100)  J not equal L
                        }

                        sum += koef * lab->L[i][j]; //evaluate mean J to calculate Yb
                        //sumQ += whestim * sqrt ((koef * (lab->L[i][j])) / 32768.f);
                        //can be used in case of...
                    }

                #pragma omp critical
                {
                    if (needJ) {
                        hist16J += hist16Jthr;
                    }

                    if (needQ) {
                        hist16Q += hist16Qthr;
                    }

                }

                if (std::isnan(mean)) {
                    mean = (sum / ((height) * width)) / 327.68f; //for Yb  for all image...if one day "pipette" we can adapt Yb for each zone
                }
            }


            //evaluate lightness, contrast
        }



        //  if (settings->viewinggreySc == 0) { //auto
        if (params->colorappearance.autoybscen  &&  pwb == 2) {//auto

            if (mean < 15.f) {
                yb = 3.0f;
            } else if (mean < 30.f) {
                yb = 5.0f;
            } else if (mean < 40.f) {
                yb = 10.0f;
            } else if (mean < 45.f) {
                yb = 15.0f;
            } else if (mean < 50.f) {
                yb = 18.0f;
            } else if (mean < 55.f) {
                yb = 23.0f;
            } else if (mean < 60.f) {
                yb = 30.0f;
            } else if (mean < 70.f) {
                yb = 40.0f;
            } else if (mean < 80.f) {
                yb = 60.0f;
            } else if (mean < 90.f) {
                yb = 80.0f;
            } else {
                yb = 90.0f;
            }

//        } else if (settings->viewinggreySc == 1) {
        } else {
            yb = (float) params->colorappearance.ybscen;
        }

        const bool highlight = params->toneCurve.hrenabled; //Get the value if "highlight reconstruction" is activated

        const int gamu = (params->colorappearance.gamut) ? 1 : 0;
        xw = 100.0f * Xw;
        yw = 100.0f * Yw;
        zw = 100.0f * Zw;
        float xw1 = 0.f, yw1 = 0.f, zw1 = 0.f, xw2 = 0.f, yw2 = 0.f, zw2 = 0.f;

        // settings of WB: scene and viewing
        if (params->colorappearance.wbmodel == "RawT") {
            xw1 = 96.46f;    //use RT WB; CAT 02 is used for output device (see prefreneces)
            yw1 = 100.0f;
            zw1 = 82.445f;
            xw2 = xwd;
            yw2 = ywd;
            zw2 = zwd;
        } else if (params->colorappearance.wbmodel == "RawTCAT02") {
            xw1 = xw;    // Settings RT WB are used for CAT02 => mix , CAT02 is use for output device (screen: D50 D65, projector: lamp, LED) see preferences
            yw1 = yw;
            zw1 = zw;
            xw2 = xwd;
            yw2 = ywd;
            zw2 = zwd;
        } else if (params->colorappearance.wbmodel == "free") {
            xw1 = xws;    // free temp and green
            yw1 = yws;
            zw1 = zws;
            xw2 = xwd;
            yw2 = ywd;
            zw2 = zwd;
        }


        float cz, wh, pfl;
        Ciecam02::initcam1float(gamu, yb, pilot, f, la, xw, yw, zw, n, d, nbb, ncb, cz, aw, wh, pfl, fl, c);
        //printf ("wh=%f \n", wh);

        const float pow1 = pow_F(1.64f - pow_F(0.29f, n), 0.73f);
        float nj, nbbj, ncbj, czj, awj, flj;
        Ciecam02::initcam2float(gamu, yb2, pilotout, f2,  la2,  xw2,  yw2,  zw2, nj, dj, nbbj, ncbj, czj, awj, flj);
#ifdef __SSE2__
        const float reccmcz = 1.f / (c2 * czj);
#endif
        const float pow1n = pow_F(1.64f - pow_F(0.29f, nj), 0.73f);

        const float epsil = 0.0001f;
        const float coefQ = 32767.f / wh;
        const float a_w = aw;
        const float c_ = c;
        const float f_l = fl;
        const float coe = pow_F(fl, 0.25f);
        const float QproFactor = (0.4f / c) * (aw + 4.0f) ;
        const bool LabPassOne = !((params->colorappearance.tonecie && (epdEnabled)) || (params->sharpening.enabled && settings->autocielab && execsharp)
                                  || (params->dirpyrequalizer.enabled && settings->autocielab) || (params->defringe.enabled && settings->autocielab)  || (params->sharpenMicro.enabled && settings->autocielab)
                                  || (params->impulseDenoise.enabled && settings->autocielab) || (params->colorappearance.badpixsl > 0 && settings->autocielab));
        //printf("coQ=%f\n", coefQ);

        if (needJ) {
            if (!CAMBrightCurveJ) {
                CAMBrightCurveJ(32768, LUT_CLIP_ABOVE);
            }

            if (CAMBrightCurveJ.dirty) {
                Ciecam02::curveJfloat(params->colorappearance.jlight, params->colorappearance.contrast, hist16J, CAMBrightCurveJ); //lightness and contrast J
                CAMBrightCurveJ /= 327.68f;
                CAMBrightCurveJ.dirty = false;
            }
        }

        if (needQ) {
            if (!CAMBrightCurveQ) {
                CAMBrightCurveQ(32768, LUT_CLIP_ABOVE);
            }

            if (CAMBrightCurveQ.dirty) {
                Ciecam02::curveJfloat(params->colorappearance.qbright, params->colorappearance.qcontrast, hist16Q, CAMBrightCurveQ); //brightness and contrast Q
                //  CAMBrightCurveQ /= coefQ;
                CAMBrightCurveQ.dirty = false;
            }
        }


        //matrix for current working space
        TMatrix wiprof = ICCStore::getInstance()->workingSpaceInverseMatrix(params->icm.working);
        const float wip[3][3] = {
            { (float)wiprof[0][0], (float)wiprof[0][1], (float)wiprof[0][2]},
            { (float)wiprof[1][0], (float)wiprof[1][1], (float)wiprof[1][2]},
            { (float)wiprof[2][0], (float)wiprof[2][1], (float)wiprof[2][2]}
        };

#ifdef __SSE2__
        int bufferLength = ((width + 3) / 4) * 4; // bufferLength has to be a multiple of 4
#endif
#ifndef _DEBUG
        #pragma omp parallel
#endif
        {
            float minQThr = 10000.f;
            float maxQThr = -1000.f;
#ifdef __SSE2__
            // one line buffer per channel and thread
            float Jbuffer[bufferLength] ALIGNED16;
            float Cbuffer[bufferLength] ALIGNED16;
            float hbuffer[bufferLength] ALIGNED16;
            float Qbuffer[bufferLength] ALIGNED16;
            float Mbuffer[bufferLength] ALIGNED16;
            float sbuffer[bufferLength] ALIGNED16;
#endif
#ifndef _DEBUG
            #pragma omp for schedule(dynamic, 16)
#endif

            for (int i = 0; i < height; i++) {
#ifdef __SSE2__
                // vectorized conversion from Lab to jchqms
                int k;
                vfloat x, y, z;
                vfloat J, C, h, Q, M, s;

                vfloat c655d35 = F2V(655.35f);

                for (k = 0; k < width - 3; k += 4) {
                    Color::Lab2XYZ(LVFU(lab->L[i][k]), LVFU(lab->a[i][k]), LVFU(lab->b[i][k]), x, y, z);
                    x = x / c655d35;
                    y = y / c655d35;
                    z = z / c655d35;
                    Ciecam02::xyz2jchqms_ciecam02float(J, C,  h,
                                                       Q,  M,  s, F2V(aw), F2V(fl), F2V(wh),
                                                       x,  y,  z,
                                                       F2V(xw1), F2V(yw1),  F2V(zw1),
                                                       F2V(c),  F2V(nc), F2V(pow1), F2V(nbb), F2V(ncb), F2V(pfl), F2V(cz), F2V(d));
                    STVF(Jbuffer[k], J);
                    STVF(Cbuffer[k], C);
                    STVF(hbuffer[k], h);
                    STVF(Qbuffer[k], Q);
                    STVF(Mbuffer[k], M);
                    STVF(sbuffer[k], s);
                }

                for (; k < width; k++) {
                    float L = lab->L[i][k];
                    float a = lab->a[i][k];
                    float b = lab->b[i][k];
                    float x, y, z;
                    //convert Lab => XYZ
                    Color::Lab2XYZ(L, a, b, x, y, z);
                    x = x / 655.35f;
                    y = y / 655.35f;
                    z = z / 655.35f;
                    float J, C, h, Q, M, s;
                    Ciecam02::xyz2jchqms_ciecam02float(J, C,  h,
                                                       Q,  M,  s, aw, fl, wh,
                                                       x,  y,  z,
                                                       xw1, yw1,  zw1,
                                                       c,  nc, gamu, pow1, nbb, ncb, pfl, cz, d);
                    Jbuffer[k] = J;
                    Cbuffer[k] = C;
                    hbuffer[k] = h;
                    Qbuffer[k] = Q;
                    Mbuffer[k] = M;
                    sbuffer[k] = s;
                }

#endif // __SSE2__

                for (int j = 0; j < width; j++) {
                    float J, C, h, Q, M, s;

#ifdef __SSE2__
                    // use precomputed values from above
                    J = Jbuffer[j];
                    C = Cbuffer[j];
                    h = hbuffer[j];
                    Q = Qbuffer[j];
                    M = Mbuffer[j];
                    s = sbuffer[j];
#else
                    float x, y, z;
                    float L = lab->L[i][j];
                    float a = lab->a[i][j];
                    float b = lab->b[i][j];
                    float x1, y1, z1;
                    //convert Lab => XYZ
                    Color::Lab2XYZ(L, a, b, x1, y1, z1);
                    x = (float)x1 / 655.35f;
                    y = (float)y1 / 655.35f;
                    z = (float)z1 / 655.35f;
                    //process source==> normal
                    Ciecam02::xyz2jchqms_ciecam02float(J, C,  h,
                                                       Q,  M,  s, aw, fl, wh,
                                                       x,  y,  z,
                                                       xw1, yw1,  zw1,
                                                       c,  nc, gamu, pow1, nbb, ncb, pfl, cz, d);
#endif
                    float Jpro, Cpro, hpro, Qpro, Mpro, spro;
                    Jpro = J;
                    Cpro = C;
                    hpro = h;
                    Qpro = Q;
                    Mpro = M;
                    spro = s;

                    // we cannot have all algorithms with all chroma curves
                    if (alg == 0) {
                        Jpro = CAMBrightCurveJ[Jpro * 327.68f]; //lightness CIECAM02 + contrast
                        Qpro = QproFactor * sqrtf(Jpro);
                        float Cp = (spro * spro * Qpro) / (1000000.f);
                        Cpro = Cp * 100.f;
                        float sres;
                        Ciecam02::curvecolorfloat(chr, Cp, sres, 1.8f);
                        Color::skinredfloat(Jpro, hpro, sres, Cp, 55.f, 30.f, 1, rstprotection, 100.f, Cpro);
                    } else if (alg == 1)  {
                        // Lightness saturation
                        Jpro = CAMBrightCurveJ[Jpro * 327.68f]; //lightness CIECAM02 + contrast
                        float sres;
                        float Sp = spro / 100.0f;
                        float parsat = 1.5f; //parsat=1.5 =>saturation  ; 1.8 => chroma ; 2.5 => colorfullness (personal evaluation)
                        Ciecam02::curvecolorfloat(schr, Sp, sres, parsat);
                        float dred = 100.f; // in C mode
                        float protect_red = 80.0f; // in C mode
                        dred = 100.0f * sqrtf((dred * coe) / Qpro);
                        protect_red = 100.0f * sqrtf((protect_red * coe) / Qpro);
                        Color::skinredfloat(Jpro, hpro, sres, Sp, dred, protect_red, 0, rstprotection, 100.f, spro);
                        Qpro = QproFactor * sqrtf(Jpro);
                        Cpro = (spro * spro * Qpro) / (10000.0f);
                    } else if (alg == 2) {
                        //printf("Qp0=%f ", Qpro);

                        Qpro = CAMBrightCurveQ[(float)(Qpro * coefQ)] / coefQ;   //brightness and contrast
                        //printf("Qpaf=%f ", Qpro);

                        float Mp, sres;
                        Mp = Mpro / 100.0f;
                        Ciecam02::curvecolorfloat(mchr, Mp, sres, 2.5f);
                        float dred = 100.f; //in C mode
                        float protect_red = 80.0f; // in C mode
                        dred *= coe; //in M mode
                        protect_red *= coe; //M mode
                        Color::skinredfloat(Jpro, hpro, sres, Mp, dred, protect_red, 0, rstprotection, 100.f, Mpro);
                        Jpro = SQR((10.f * Qpro) / wh);
                        Cpro = Mpro / coe;
                        Qpro = (Qpro == 0.f ? epsil : Qpro); // avoid division by zero
                        spro = 100.0f * sqrtf(Mpro / Qpro);
                    } else { /*if(alg == 3) */
                        Qpro = CAMBrightCurveQ[(float)(Qpro * coefQ)] / coefQ;   //brightness and contrast

                        float Mp, sres;
                        Mp = Mpro / 100.0f;
                        Ciecam02::curvecolorfloat(mchr, Mp, sres, 2.5f);
                        float dred = 100.f; //in C mode
                        float protect_red = 80.0f; // in C mode
                        dred *= coe; //in M mode
                        protect_red *= coe; //M mode
                        Color::skinredfloat(Jpro, hpro, sres, Mp, dred, protect_red, 0, rstprotection, 100.f, Mpro);
                        Jpro = SQR((10.f * Qpro) / wh);
                        Cpro = Mpro / coe;
                        Qpro = (Qpro == 0.f ? epsil : Qpro); // avoid division by zero
                        spro = 100.0f * sqrtf(Mpro / Qpro);

                        if (Jpro > 99.9f) {
                            Jpro = 99.9f;
                        }

                        Jpro = CAMBrightCurveJ[(float)(Jpro * 327.68f)];   //lightness CIECAM02 + contrast
                        float Sp = spro / 100.0f;
                        Ciecam02::curvecolorfloat(schr, Sp, sres, 1.5f);
                        dred = 100.f; // in C mode
                        protect_red = 80.0f; // in C mode
                        dred = 100.0f * sqrtf((dred * coe) / Q);
                        protect_red = 100.0f * sqrtf((protect_red * coe) / Q);
                        Color::skinredfloat(Jpro, hpro, sres, Sp, dred, protect_red, 0, rstprotection, 100.f, spro);
                        Qpro = QproFactor * sqrtf(Jpro);
                        float Cp = (spro * spro * Qpro) / (1000000.f);
                        Cpro = Cp * 100.f;
                        Ciecam02::curvecolorfloat(chr, Cp, sres, 1.8f);
                        Color::skinredfloat(Jpro, hpro, sres, Cp, 55.f, 30.f, 1, rstprotection, 100.f, Cpro);
// disabled this code, Issue 2690
//              if(Jpro < 1.f && Cpro > 12.f) Cpro=12.f;//reduce artifacts by "pseudo gamut control CIECAM"
//              else if(Jpro < 2.f && Cpro > 15.f) Cpro=15.f;
//              else if(Jpro < 4.f && Cpro > 30.f) Cpro=30.f;
//              else if(Jpro < 7.f && Cpro > 50.f) Cpro=50.f;
                        hpro = hpro + hue;

                        if (hpro < 0.0f) {
                            hpro += 360.0f;    //hue
                        }
                    }

                    if (hasColCurve1) {//curve 1 with Lightness and Brightness
                        if (curveMode == ColorAppearanceParams::TcMode::LIGHT) {
                            float Jj = (float) Jpro * 327.68f;
                            float Jold = Jj;
                            float Jold100 = (float) Jpro;
                            float redu = 25.f;
                            float reduc = 1.f;
                            const Lightcurve& userColCurveJ1 = static_cast<const Lightcurve&>(customColCurve1);
                            userColCurveJ1.Apply(Jj);

                            if (Jj > Jold) {
                                if (Jj < 65535.f)  {
                                    if (Jold < 327.68f * redu) {
                                        Jj = 0.3f * (Jj - Jold) + Jold;    //divide sensibility
                                    } else        {
                                        reduc = LIM((100.f - Jold100) / (100.f - redu), 0.f, 1.f);
                                        Jj = 0.3f * reduc * (Jj - Jold) + Jold; //reduct sensibility in highlights
                                    }
                                }
                            } else if (Jj > 10.f) {
                                Jj = 0.8f * (Jj - Jold) + Jold;
                            } else if (Jj >= 0.f) {
                                Jj = 0.90f * (Jj - Jold) + Jold;    // not zero ==>artifacts
                            }

                            Jpro = (float)(Jj / 327.68f);

                            if (Jpro < 1.f) {
                                Jpro = 1.f;
                            }
                        } else if (curveMode == ColorAppearanceParams::TcMode::BRIGHT) {
                            //attention! Brightness curves are open - unlike Lightness or Lab or RGB==> rendering  and algoritms will be different
                            float coef = ((aw + 4.f) * (4.f / c)) / 100.f;
                            float Qanc = Qpro;
                            float Qq = (float) Qpro * 327.68f * (1.f / coef);
                            float Qold100 = (float) Qpro / coef;

                            float Qold = Qq;
                            float redu = 20.f;
                            float reduc = 1.f;

                            const Brightcurve& userColCurveB1 = static_cast<const Brightcurve&>(customColCurve1);
                            userColCurveB1.Apply(Qq);

                            if (Qq > Qold) {
                                if (Qq < 65535.f)  {
                                    if (Qold < 327.68f * redu) {
                                        Qq = 0.25f * (Qq - Qold) + Qold;    //divide sensibility
                                    } else            {
                                        reduc = LIM((100.f - Qold100) / (100.f - redu), 0.f, 1.f);
                                        Qq = 0.25f * reduc * (Qq - Qold) + Qold; //reduct sensibility in highlights
                                    }
                                }
                            } else if (Qq > 10.f) {
                                Qq = 0.5f * (Qq - Qold) + Qold;
                            } else if (Qq >= 0.f) {
                                Qq = 0.7f * (Qq - Qold) + Qold;    // not zero ==>artifacts
                            }

                            if (Qold == 0.f) {
                                Qold = 0.001f;
                            }

                            Qpro = Qanc * (Qq / Qold);
                            //   Jpro = 100.f * (Qpro * Qpro) / ((4.0f / c) * (4.0f / c) * (aw + 4.0f) * (aw + 4.0f));
                            Jpro = Jpro * SQR(Qq / Qold);

                            if (Jpro < 1.f) {
                                Jpro = 1.f;
                            }
                        }
                    }

                    if (hasColCurve2) {//curve 2 with Lightness and Brightness
                        if (curveMode2 == ColorAppearanceParams::TcMode::LIGHT) {
                            float Jj = (float) Jpro * 327.68f;
                            float Jold = Jj;
                            float Jold100 = (float) Jpro;
                            float redu = 25.f;
                            float reduc = 1.f;
                            const Lightcurve& userColCurveJ2 = static_cast<const Lightcurve&>(customColCurve2);
                            userColCurveJ2.Apply(Jj);

                            if (Jj > Jold) {
                                if (Jj < 65535.f)  {
                                    if (Jold < 327.68f * redu) {
                                        Jj = 0.3f * (Jj - Jold) + Jold;    //divide sensibility
                                    } else        {
                                        reduc = LIM((100.f - Jold100) / (100.f - redu), 0.f, 1.f);
                                        Jj = 0.3f * reduc * (Jj - Jold) + Jold; //reduct sensibility in highlights
                                    }
                                }
                            } else if (Jj > 10.f) {
                                if (!t1L) {
                                    Jj = 0.8f * (Jj - Jold) + Jold;
                                } else {
                                    Jj = 0.4f * (Jj - Jold) + Jold;
                                }
                            } else if (Jj >= 0.f) {
                                if (!t1L) {
                                    Jj = 0.90f * (Jj - Jold) + Jold;    // not zero ==>artifacts
                                } else {
                                    Jj = 0.5f * (Jj - Jold) + Jold;
                                }
                            }

                            Jpro = (float)(Jj / 327.68f);

                            if (Jpro < 1.f) {
                                Jpro = 1.f;
                            }

                        } else if (curveMode2 == ColorAppearanceParams::TcMode::BRIGHT) { //
                            float Qanc = Qpro;

                            float coef = ((aw + 4.f) * (4.f / c)) / 100.f;
                            float Qq = (float) Qpro * 327.68f * (1.f / coef);
                            float Qold100 = (float) Qpro / coef;

                            float Qold = Qq;
                            float redu = 20.f;
                            float reduc = 1.f;

                            const Brightcurve& userColCurveB2 = static_cast<const Brightcurve&>(customColCurve2);
                            userColCurveB2.Apply(Qq);

                            if (Qq > Qold) {
                                if (Qq < 65535.f)  {
                                    if (Qold < 327.68f * redu) {
                                        Qq = 0.25f * (Qq - Qold) + Qold;    //divide sensibility
                                    } else            {
                                        reduc = LIM((100.f - Qold100) / (100.f - redu), 0.f, 1.f);
                                        Qq = 0.25f * reduc * (Qq - Qold) + Qold; //reduct sensibility in highlights
                                    }
                                }
                            } else if (Qq > 10.f) {
                                Qq = 0.5f * (Qq - Qold) + Qold;
                            } else if (Qq >= 0.f) {
                                Qq = 0.7f * (Qq - Qold) + Qold;    // not zero ==>artifacts
                            }

                            if (Qold == 0.f) {
                                Qold = 0.001f;
                            }

                            //  Qpro = (float) (Qq * (coef) / 327.68f);
                            Qpro = Qanc * (Qq / Qold);
                            Jpro = Jpro * SQR(Qq / Qold);

                            // Jpro = 100.f * (Qpro * Qpro) / ((4.0f / c) * (4.0f / c) * (aw + 4.0f) * (aw + 4.0f));

                            if (t1L) { //to workaround the problem if we modify curve1-lightnees after curve2 brightness(the cat that bites its own tail!) in fact it's another type of curve only for this case
                                coef = 2.f; //adapt Q to J approximation
                                Qq = (float) Qpro * coef;
                                Qold = Qq;
                                const Lightcurve& userColCurveJ1 = static_cast<const Lightcurve&>(customColCurve1);
                                userColCurveJ1.Apply(Qq);
                                Qq = 0.05f * (Qq - Qold) + Qold; //approximative adaptation
                                Qpro = (float)(Qq / coef);
                                Jpro = 100.f * (Qpro * Qpro) / ((4.0f / c) * (4.0f / c) * (aw + 4.0f) * (aw + 4.0f));
                            }

                            if (Jpro < 1.f) {
                                Jpro = 1.f;
                            }
                        }
                    }

                    if (hasColCurve3) {//curve 3 with chroma saturation colorfullness
                        if (curveMode3 == ColorAppearanceParams::CtcMode::CHROMA) {
                            float parsat = 0.8f; //0.68;
                            float coef = 327.68f / parsat;
                            float Cc = (float) Cpro * coef;
                            float Ccold = Cc;
                            const Chromacurve& userColCurve = static_cast<const Chromacurve&>(customColCurve3);
                            userColCurve.Apply(Cc);
                            float dred = 55.f;
                            float protect_red = 30.0f;
                            int sk = 1;
                            float ko = 1.f / coef;
                            Color::skinredfloat(Jpro, hpro, Cc, Ccold, dred, protect_red, sk, rstprotection, ko, Cpro);
                            /*
                                                        if(Jpro < 1.f && Cpro > 12.f) {
                                                            Cpro = 12.f;    //reduce artifacts by "pseudo gamut control CIECAM"
                                                        } else if(Jpro < 2.f && Cpro > 15.f) {
                                                            Cpro = 15.f;
                                                        } else if(Jpro < 4.f && Cpro > 30.f) {
                                                            Cpro = 30.f;
                                                        } else if(Jpro < 7.f && Cpro > 50.f) {
                                                            Cpro = 50.f;
                                                        }
                            */
                        } else if (curveMode3 == ColorAppearanceParams::CtcMode::SATUR) { //
                            float parsat = 0.8f; //0.6
                            float coef = 327.68f / parsat;
                            float Ss = (float) spro * coef;
                            float Sold = Ss;
                            const Saturcurve& userColCurve = static_cast<const Saturcurve&>(customColCurve3);
                            userColCurve.Apply(Ss);
                            Ss = 0.6f * (Ss - Sold) + Sold; //divide sensibility saturation
                            float dred = 100.f; // in C mode
                            float protect_red = 80.0f; // in C mode
                            dred = 100.0f * sqrtf((dred * coe) / Qpro);
                            protect_red = 100.0f * sqrtf((protect_red * coe) / Qpro);
                            int sk = 0;
                            float ko = 1.f / coef;
                            Color::skinredfloat(Jpro, hpro, Ss, Sold, dred, protect_red, sk, rstprotection, ko, spro);
                            Qpro = (4.0f / c) * sqrtf(Jpro / 100.0f) * (aw + 4.0f) ;
                            Cpro = (spro * spro * Qpro) / (10000.0f);
                        } else if (curveMode3 == ColorAppearanceParams::CtcMode::COLORF) { //
                            float parsat = 0.8f; //0.68;
                            float coef = 327.68f / parsat;
                            float Mm = (float) Mpro * coef;
                            float Mold = Mm;
                            const Colorfcurve& userColCurve = static_cast<const Colorfcurve&>(customColCurve3);
                            userColCurve.Apply(Mm);
                            float dred = 100.f; //in C mode
                            float protect_red = 80.0f; // in C mode
                            dred *= coe; //in M mode
                            protect_red *= coe;
                            int sk = 0;
                            float ko = 1.f / coef;
                            Color::skinredfloat(Jpro, hpro, Mm, Mold, dred, protect_red, sk, rstprotection, ko, Mpro);
                            /*
                                                        if(Jpro < 1.f && Mpro > 12.f * coe) {
                                                            Mpro = 12.f * coe;    //reduce artifacts by "pseudo gamut control CIECAM"
                                                        } else if(Jpro < 2.f && Mpro > 15.f * coe) {
                                                            Mpro = 15.f * coe;
                                                        } else if(Jpro < 4.f && Mpro > 30.f * coe) {
                                                            Mpro = 30.f * coe;
                                                        } else if(Jpro < 7.f && Mpro > 50.f * coe) {
                                                            Mpro = 50.f * coe;
                                                        }
                            */
                            Cpro = Mpro / coe;
                        }
                    }

                    //to retrieve the correct values of variables


                    //retrieve values C,J...s
                    C = Cpro;
                    J = Jpro;
                    Q = Qpro;
                    M = Mpro;
                    h = hpro;
                    s = spro;

                    if (params->colorappearance.tonecie  || settings->autocielab) { //use pointer for tonemapping with CIECAM and also sharpening , defringe, contrast detail
                        ncie->Q_p[i][j] = (float)Q + epsil; //epsil to avoid Q=0
                        ncie->M_p[i][j] = (float)M + epsil;
                        ncie->J_p[i][j] = (float)J + epsil;
                        ncie->h_p[i][j] = (float)h;
                        ncie->C_p[i][j] = (float)C + epsil;
                        ncie->sh_p[i][j] = (float) 3276.8f * (sqrtf(J)) ;

                        if (epdEnabled) {
                            if (ncie->Q_p[i][j] < minQThr) {
                                minQThr = ncie->Q_p[i][j];    //minima
                            }

                            if (ncie->Q_p[i][j] > maxQThr) {
                                maxQThr = ncie->Q_p[i][j];    //maxima
                            }
                        }
                    }

                    if (!params->colorappearance.tonecie  || !settings->autocielab || !epdEnabled) {

                        if (ciedata) { //only with improccoordinator
                            // Data for J Q M s and C histograms
                            int posl, posc;
                            float brli = 327.f;
                            float chsacol = 327.f;
                            float libr;
                            float colch;

                            //update histogram
                            if (curveMode == ColorAppearanceParams::TcMode::BRIGHT) {
                                brli = 70.0f;
                                libr = Q;     //40.0 to 100.0 approximative factor for Q  - 327 for J
                            } else { /*if(curveMode == ColorAppearanceParams::TCMode::LIGHT)*/
                                brli = 327.f;
                                libr = J;    //327 for J
                            }

                            posl = (int)(libr * brli);
                            hist16JCAM[posl]++;

                            if (curveMode3 == ColorAppearanceParams::CtcMode::CHROMA) {
                                chsacol = 400.f;//327
                                colch = C;    //450.0 approximative factor for s    320 for M
                            } else if (curveMode3 == ColorAppearanceParams::CtcMode::SATUR) {
                                chsacol = 450.0f;
                                colch = s;
                            } else { /*if(curveMode3 == ColorAppearanceParams::CTCMode::COLORF)*/
                                chsacol = 400.0f;//327
                                colch = M;
                            }

                            posc = (int)(colch * chsacol);
                            hist16_CCAM[posc]++;

                        }

                        if (LabPassOne) {
#ifdef __SSE2__
                            // write to line buffers
                            Jbuffer[j] = J;
                            Cbuffer[j] = C;
                            hbuffer[j] = h;
#else
                            float xx, yy, zz;
                            //process normal==> viewing

                            Ciecam02::jch2xyz_ciecam02float(xx, yy, zz,
                                                            J,  C, h,
                                                            xw2, yw2,  zw2,
                                                            c2, nc2, gamu, pow1n, nbbj, ncbj, flj, czj, dj, awj);
                            float x, y, z;
                            x = xx * 655.35f;
                            y = yy * 655.35f;
                            z = zz * 655.35f;
                            float Ll, aa, bb;
                            //convert xyz=>lab
                            Color::XYZ2Lab(x,  y,  z, Ll, aa, bb);

                            // gamut control in Lab mode; I must study how to do with cIECAM only
                            if (gamu == 1) {
                                float Lprov1, Chprov1;
                                Lprov1 = Ll / 327.68f;
                                Chprov1 = sqrtf(SQR(aa) + SQR(bb)) / 327.68f;
                                float2  sincosval;

                                if (Chprov1 == 0.0f) {
                                    sincosval.y = 1.f;
                                    sincosval.x = 0.0f;
                                } else {
                                    sincosval.y = aa / (Chprov1 * 327.68f);
                                    sincosval.x = bb / (Chprov1 * 327.68f);
                                }


#ifdef _DEBUG
                                bool neg = false;
                                bool more_rgb = false;
                                //gamut control : Lab values are in gamut
                                Color::gamutLchonly(sincosval, Lprov1, Chprov1, wip, highlight, 0.15f, 0.96f, neg, more_rgb);
#else
                                //gamut control : Lab values are in gamut
                                Color::gamutLchonly(sincosval, Lprov1, Chprov1, wip, highlight, 0.15f, 0.96f);
#endif

                                lab->L[i][j] = Lprov1 * 327.68f;
                                lab->a[i][j] = 327.68f * Chprov1 * sincosval.y;
                                lab->b[i][j] = 327.68f * Chprov1 * sincosval.x;

                            } else {
                                lab->L[i][j] = Ll;
                                lab->a[i][j] = aa;
                                lab->b[i][j] = bb;
                            }

#endif
                        }
                    }
                }

#ifdef __SSE2__
                // process line buffers
                float *xbuffer = Qbuffer;
                float *ybuffer = Mbuffer;
                float *zbuffer = sbuffer;

                for (k = 0; k < bufferLength; k += 4) {
                    Ciecam02::jch2xyz_ciecam02float(x, y, z,
                                                    LVF(Jbuffer[k]), LVF(Cbuffer[k]), LVF(hbuffer[k]),
                                                    F2V(xw2), F2V(yw2), F2V(zw2),
                                                    F2V(nc2), F2V(pow1n), F2V(nbbj), F2V(ncbj), F2V(flj), F2V(dj), F2V(awj), F2V(reccmcz));
                    STVF(xbuffer[k], x * c655d35);
                    STVF(ybuffer[k], y * c655d35);
                    STVF(zbuffer[k], z * c655d35);
                }

                // XYZ2Lab uses a lookup table. The function behind that lut is a cube root.
                // SSE can't beat the speed of that lut, so it doesn't make sense to use SSE
                for (int j = 0; j < width; j++) {
                    float Ll, aa, bb;
                    //convert xyz=>lab
                    Color::XYZ2Lab(xbuffer[j], ybuffer[j], zbuffer[j], Ll, aa, bb);

                    // gamut control in Lab mode; I must study how to do with cIECAM only
                    if (gamu == 1) {
                        float Lprov1, Chprov1;
                        Lprov1 = Ll / 327.68f;
                        Chprov1 = sqrtf(SQR(aa) + SQR(bb)) / 327.68f;
                        float2  sincosval;

                        if (Chprov1 == 0.0f) {
                            sincosval.y = 1.f;
                            sincosval.x = 0.0f;
                        } else {
                            sincosval.y = aa / (Chprov1 * 327.68f);
                            sincosval.x = bb / (Chprov1 * 327.68f);
                        }

#ifdef _DEBUG
                        bool neg = false;
                        bool more_rgb = false;
                        //gamut control : Lab values are in gamut
                        Color::gamutLchonly(sincosval, Lprov1, Chprov1, wip, highlight, 0.15f, 0.96f, neg, more_rgb);
#else
                        //gamut control : Lab values are in gamut
                        Color::gamutLchonly(sincosval, Lprov1, Chprov1, wip, highlight, 0.15f, 0.96f);
#endif
                        lab->L[i][j] = Lprov1 * 327.68f;
                        lab->a[i][j] = 327.68f * Chprov1 * sincosval.y;
                        lab->b[i][j] = 327.68f * Chprov1 * sincosval.x;
                    } else {
                        lab->L[i][j] = Ll;
                        lab->a[i][j] = aa;
                        lab->b[i][j] = bb;
                    }
                }

#endif
            }

            #pragma omp critical
            {
                if (minQThr < minQ) {
                    minQ = minQThr;
                }

                if (maxQThr > maxQ) {
                    maxQ = maxQThr;
                }
            }
        }

        // End of parallelization
        if (!params->colorappearance.tonecie || !settings->autocielab) { //normal

            if (ciedata) {
                //update histogram J
                hist16JCAM.compressTo(histLCAM);
                //update histogram C
                hist16_CCAM.compressTo(histCCAM);
            }
        }

#ifdef _DEBUG

        if (settings->verbose) {
            t2e.set();
            printf("CIECAM02 performed in %d usec:\n", t2e.etime(t1e));
            //  printf("minc=%f maxc=%f minj=%f maxj=%f\n",minc,maxc,minj,maxj);
        }

#endif

        if (settings->autocielab) {
            if ((params->colorappearance.tonecie && (epdEnabled)) || (params->sharpening.enabled && settings->autocielab && execsharp)
                    || (params->dirpyrequalizer.enabled && settings->autocielab) || (params->defringe.enabled && settings->autocielab)  || (params->sharpenMicro.enabled && settings->autocielab)
                    || (params->impulseDenoise.enabled && settings->autocielab) || (params->colorappearance.badpixsl > 0 && settings->autocielab)) {



//all this treatments reduce artefacts, but can leed to slighty  different results

                if (params->defringe.enabled)
                    if (execsharp) {
                        lab->deleteLab();
                        ImProcFunctions::defringecam(ncie); //defringe adapted to CIECAM
                        lab->reallocLab();
                    }

//if(params->dirpyrequalizer.enabled) if(execsharp) {
                if (params->dirpyrequalizer.enabled)  {
                    if (params->dirpyrequalizer.gamutlab  /*&& execsharp*/) { //remove artifacts by gaussian blur - skin control
                        float artifact = (float) settings->artifact_cbdl;

                        if (artifact > 6.f) {
                            artifact = 6.f;
                        }

                        if (artifact < 0.f) {
                            artifact = 1.f;
                        }

                        int hotbad = 0;
                        float chrom = 50.f;
                        lab->deleteLab();
                        ImProcFunctions::badpixcam(ncie, artifact, 5, 2, params->dirpyrequalizer.skinprotect, chrom, hotbad);   //enabled remove artifacts for cbDL
                        lab->reallocLab();
                    }
                }

//if(params->colorappearance.badpixsl > 0) { int mode=params->colorappearance.badpixsl;
                if (params->colorappearance.badpixsl > 0) if (execsharp) {
                        int mode = params->colorappearance.badpixsl;
                        lab->deleteLab();
                        ImProcFunctions::badpixcam(ncie, 3.0, 10, mode, 0, 0, 1); //for bad pixels CIECAM
                        lab->reallocLab();
                    }

                if (params->impulseDenoise.enabled) if (execsharp) {
                        float **buffers[3];
                        buffers[0] = lab->L;
                        buffers[1] = lab->a;
                        buffers[2] = lab->b;
                        ImProcFunctions::impulsedenoisecam(ncie, buffers);  //impulse adapted to CIECAM
                    }

                if (params->sharpenMicro.enabled)if (execsharp) {
                        ImProcFunctions::MLmicrocontrastcam(ncie);
                    }

                if (params->sharpening.enabled)
                    if (execsharp) {
                        float **buffer = lab->L; // We can use the L-buffer from lab as buffer to save some memory
                        ImProcFunctions::sharpeningcam(ncie, buffer);  // sharpening adapted to CIECAM
                    }

//if(params->dirpyrequalizer.enabled) if(execsharp) {
                if (params->dirpyrequalizer.enabled /*&& execsharp*/)  {
//  if(params->dirpyrequalizer.algo=="FI") choice=0;
//  else if(params->dirpyrequalizer.algo=="LA") choice=1;

                    if (rtt == 1) {
                        float b_l = static_cast<float>(params->dirpyrequalizer.hueskin.getBottomLeft()) / 100.0f;
                        float t_l = static_cast<float>(params->dirpyrequalizer.hueskin.getTopLeft()) / 100.0f;
                        float t_r = static_cast<float>(params->dirpyrequalizer.hueskin.getTopRight()) / 100.0f;
                        lab->deleteLab();
                        dirpyr_equalizercam(ncie, ncie->sh_p, ncie->sh_p, ncie->W, ncie->H, ncie->h_p, ncie->C_p, params->dirpyrequalizer.mult, params->dirpyrequalizer.threshold, params->dirpyrequalizer.skinprotect, true, b_l, t_l, t_r, scale);  //contrast by detail adapted to CIECAM
                        lab->reallocLab();
                    }

                    /*
                    if(params->colorappearance.badpixsl > 0) if(execsharp){ int mode=params->colorappearance.badpixsl;
                    printf("BADPIX");
                                                                ImProcFunctions::badpixcam (ncie, 8.0, 10, mode);//for bad pixels
                                                            }
                                                            */
                }

                const float Qredi = (4.0f / c_)  * (a_w + 4.0f);
                const float co_e = (pow_F(f_l, 0.25f));


#ifndef _DEBUG
                #pragma omp parallel
#endif
                {
#ifndef _DEBUG
                    #pragma omp for schedule(dynamic, 10)
#endif

                    for (int i = 0; i < height; i++) // update CieImages with new values after sharpening, defringe, contrast by detail level
                        for (int j = 0; j < width; j++) {
                            float interm = fabsf(ncie->sh_p[i][j] / (32768.f));
                            ncie->J_p[i][j] = 100.0f * SQR(interm);
                            ncie->Q_p[i][j] = interm * Qredi;
                            ncie->M_p[i][j] = ncie->C_p[i][j] * co_e;
                        }
                }
            }
        }

        if ((params->colorappearance.tonecie && (epdEnabled)) || (params->sharpening.enabled && settings->autocielab && execsharp)
                || (params->dirpyrequalizer.enabled && settings->autocielab) || (params->defringe.enabled && settings->autocielab)  || (params->sharpenMicro.enabled && settings->autocielab)
                || (params->impulseDenoise.enabled && settings->autocielab) || (params->colorappearance.badpixsl > 0 && settings->autocielab)) {

            ciedata = (params->colorappearance.datacie && pW != 1);

            if (epdEnabled  && params->colorappearance.tonecie && algepd) {
                lab->deleteLab();
                ImProcFunctions::EPDToneMapCIE(ncie, a_w, c_, width, height, minQ, maxQ, Iterates, scale);
                lab->reallocLab();
            }

            //EPDToneMapCIE adated to CIECAM


            constexpr float eps = 0.0001f;
            const float co_e = (pow_F(f_l, 0.25f)) + eps;

#ifndef _DEBUG
            #pragma omp parallel
#endif
            {
#ifdef __SSE2__
                // one line buffer per channel
                float Jbuffer[bufferLength] ALIGNED16;
                float Cbuffer[bufferLength] ALIGNED16;
                float hbuffer[bufferLength] ALIGNED16;
                float *xbuffer = Jbuffer; // we can use one of the above buffers
                float *ybuffer = Cbuffer; //             "
                float *zbuffer = hbuffer; //             "
#endif

#ifndef _DEBUG
                #pragma omp for schedule(dynamic, 10)
#endif

                for (int i = 0; i < height; i++) { // update CIECAM with new values after tone-mapping
                    for (int j = 0; j < width; j++) {

                        //  if(epdEnabled) ncie->J_p[i][j]=(100.0f* ncie->Q_p[i][j]*ncie->Q_p[i][j])/(w_h*w_h);
                        if (epdEnabled) {
                            ncie->J_p[i][j] = (100.0f * ncie->Q_p[i][j] * ncie->Q_p[i][j]) / SQR((4.f / c) * (aw + 4.f));
                        }

                        const float ncie_C_p = (ncie->M_p[i][j]) / co_e;

                        //show histogram in CIECAM mode (Q,J, M,s,C)
                        if (ciedata) {
                            // Data for J Q M s and C histograms
                            int posl, posc;
                            float brli = 327.f;
                            float chsacol = 327.f;
                            float libr;
                            float colch;

                            if (curveMode == ColorAppearanceParams::TcMode::BRIGHT) {
                                brli = 70.0f;
                                libr = ncie->Q_p[i][j];    //40.0 to 100.0 approximative factor for Q  - 327 for J
                            } else { /*if(curveMode == ColorAppearanceParams::TCMode::LIGHT)*/
                                brli = 327.f;
                                libr = ncie->J_p[i][j];    //327 for J
                            }

                            posl = (int)(libr * brli);
                            hist16JCAM[posl]++;

                            if (curveMode3 == ColorAppearanceParams::CtcMode::CHROMA) {
                                chsacol = 400.f;//327.f;
                                colch = ncie_C_p;
                            } else if (curveMode3 == ColorAppearanceParams::CtcMode::SATUR) {
                                chsacol = 450.0f;
                                colch = 100.f * sqrtf(ncie_C_p / ncie->Q_p[i][j]);
                            } else { /*if(curveMode3 == ColorAppearanceParams::CTCMode::COLORF)*/
                                chsacol = 400.f;//327.0f;
                                colch = ncie->M_p[i][j];
                            }

                            posc = (int)(colch * chsacol);
                            hist16_CCAM[posc]++;
                        }

                        //end histograms

#ifdef __SSE2__
                        Jbuffer[j] = ncie->J_p[i][j];
                        Cbuffer[j] = ncie_C_p;
                        hbuffer[j] = ncie->h_p[i][j];
#else
                        float xx, yy, zz;
                        Ciecam02::jch2xyz_ciecam02float(xx, yy, zz,
                                                        ncie->J_p[i][j],  ncie_C_p, ncie->h_p[i][j],
                                                        xw2, yw2,  zw2,
                                                        c2, nc2, gamu, pow1n, nbbj, ncbj, flj, czj, dj, awj);
                        float x = (float)xx * 655.35f;
                        float y = (float)yy * 655.35f;
                        float z = (float)zz * 655.35f;
                        float Ll, aa, bb;
                        //convert xyz=>lab
                        Color::XYZ2Lab(x,  y,  z, Ll, aa, bb);

                        if (gamu == 1) {
                            float Lprov1, Chprov1;
                            Lprov1 = Ll / 327.68f;
                            Chprov1 = sqrtf(SQR(aa) + SQR(bb)) / 327.68f;
                            float2  sincosval;

                            if (Chprov1 == 0.0f) {
                                sincosval.y = 1.f;
                                sincosval.x = 0.0f;
                            } else {
                                sincosval.y = aa / (Chprov1 * 327.68f);
                                sincosval.x = bb / (Chprov1 * 327.68f);
                            }


#ifdef _DEBUG
                            bool neg = false;
                            bool more_rgb = false;
                            //gamut control : Lab values are in gamut
                            Color::gamutLchonly(sincosval, Lprov1, Chprov1, wip, highlight, 0.15f, 0.96f, neg, more_rgb);
#else
                            //gamut control : Lab values are in gamut
                            Color::gamutLchonly(sincosval, Lprov1, Chprov1, wip, highlight, 0.15f, 0.96f);
#endif

                            lab->L[i][j] = Lprov1 * 327.68f;
                            lab->a[i][j] = 327.68f * Chprov1 * sincosval.y;
                            lab->b[i][j] = 327.68f * Chprov1 * sincosval.x;
                        } else {
                            lab->L[i][j] = Ll;
                            lab->a[i][j] = aa;
                            lab->b[i][j] = bb;
                        }

#endif
                    }

#ifdef __SSE2__
                    // process line buffers
                    int k;
                    vfloat x, y, z;
                    vfloat c655d35 = F2V(655.35f);

                    for (k = 0; k < bufferLength; k += 4) {
                        Ciecam02::jch2xyz_ciecam02float(x, y, z,
                                                        LVF(Jbuffer[k]), LVF(Cbuffer[k]), LVF(hbuffer[k]),
                                                        F2V(xw2), F2V(yw2), F2V(zw2),
                                                        F2V(nc2), F2V(pow1n), F2V(nbbj), F2V(ncbj), F2V(flj), F2V(dj), F2V(awj), F2V(reccmcz));
                        x *= c655d35;
                        y *= c655d35;
                        z *= c655d35;
                        STVF(xbuffer[k], x);
                        STVF(ybuffer[k], y);
                        STVF(zbuffer[k], z);
                    }

                    // XYZ2Lab uses a lookup table. The function behind that lut is a cube root.
                    // SSE can't beat the speed of that lut, so it doesn't make sense to use SSE
                    for (int j = 0; j < width; j++) {
                        float Ll, aa, bb;
                        //convert xyz=>lab
                        Color::XYZ2Lab(xbuffer[j], ybuffer[j], zbuffer[j], Ll, aa, bb);

                        if (gamu == 1) {
                            float Lprov1, Chprov1;
                            Lprov1 = Ll / 327.68f;
                            Chprov1 = sqrtf(SQR(aa) + SQR(bb)) / 327.68f;
                            float2  sincosval;

                            if (Chprov1 == 0.0f) {
                                sincosval.y = 1.f;
                                sincosval.x = 0.0f;
                            } else {
                                sincosval.y = aa / (Chprov1 * 327.68f);
                                sincosval.x = bb / (Chprov1 * 327.68f);
                            }

#ifdef _DEBUG
                            bool neg = false;
                            bool more_rgb = false;
                            //gamut control : Lab values are in gamut
                            Color::gamutLchonly(sincosval, Lprov1, Chprov1, wip, highlight, 0.15f, 0.96f, neg, more_rgb);
#else
                            //gamut control : Lab values are in gamut
                            Color::gamutLchonly(sincosval, Lprov1, Chprov1, wip, highlight, 0.15f, 0.96f);
#endif
                            lab->L[i][j] = Lprov1 * 327.68f;
                            lab->a[i][j] = 327.68f * Chprov1 * sincosval.y;
                            lab->b[i][j] = 327.68f * Chprov1 * sincosval.x;
                        } else {
                            lab->L[i][j] = Ll;
                            lab->a[i][j] = aa;
                            lab->b[i][j] = bb;
                        }

                    }

#endif // __SSE2__
                }

            } //end parallelization

            //show CIECAM histograms
            if (ciedata) {
                //update histogram J and Q
                //update histogram J
                hist16JCAM.compressTo(histLCAM);

                //update color histogram M,s,C
                hist16_CCAM.compressTo(histCCAM);
            }
        }
    }
}
//end CIECAM

void ImProcFunctions::moyeqt(Imagefloat* working, float &moyS, float &eqty)
{
    BENCHFUN

    int tHh = working->getHeight();
    int tWw = working->getWidth();
    double moy = 0.0;
    double sqrs = 0.0;

#ifdef _OPENMP
    #pragma omp parallel for reduction(+:moy,sqrs) schedule(dynamic,16)
#endif

    for (int i = 0; i < tHh; i++) {
        for (int j = 0; j < tWw; j++) {
            float s = Color::rgb2s(CLIP(working->r(i, j)), CLIP(working->g(i, j)), CLIP(working->b(i, j)));
            moy += s;
            sqrs += SQR(s);
        }
    }

    moy /= (tHh * tWw);
    sqrs /= (tHh * tWw);
    eqty = sqrt(sqrs - SQR(moy));
    moyS = moy;
}

static inline void
filmlike_clip_rgb_tone(float *r, float *g, float *b, const float L)
{
    float r_ = *r > L ? L : *r;
    float b_ = *b > L ? L : *b;
    float g_ = b_ + ((r_ - b_) * (*g - *b) / (*r - *b));
    *r = r_;
    *g = g_;
    *b = b_;
}

static void
filmlike_clip(float *r, float *g, float *b)
{
    // This is Adobe's hue-stable film-like curve with a diagonal, ie only used for clipping. Can probably be further optimized.
    const float L = 65535.0;

    if (*r >= *g) {
        if (*g > *b) {         // Case 1: r >= g >  b
            filmlike_clip_rgb_tone(r, g, b, L);
        } else if (*b > *r) {  // Case 2: b >  r >= g
            filmlike_clip_rgb_tone(b, r, g, L);
        } else if (*b > *g) {  // Case 3: r >= b >  g
            filmlike_clip_rgb_tone(r, b, g, L);
        } else {               // Case 4: r >= g == b
            *r = *r > L ? L : *r;
            *g = *g > L ? L : *g;
            *b = *g;
        }
    } else {
        if (*r >= *b) {        // Case 5: g >  r >= b
            filmlike_clip_rgb_tone(g, r, b, L);
        } else if (*b > *g) {  // Case 6: b >  g >  r
            filmlike_clip_rgb_tone(b, g, r, L);
        } else {               // Case 7: g >= b >  r
            filmlike_clip_rgb_tone(g, b, r, L);
        }
    }
}

void ImProcFunctions::rgbProc(Imagefloat* working, LabImage* lab, PipetteBuffer *pipetteBuffer, LUTf & hltonecurve, LUTf & shtonecurve, LUTf & tonecurve,
                              SHMap* shmap, int sat, LUTf & rCurve, LUTf & gCurve, LUTf & bCurve, float satLimit, float satLimitOpacity, const ColorGradientCurve & ctColorCurve, const OpacityCurve & ctOpacityCurve, bool opautili,  LUTf & clToningcurve, LUTf & cl2Toningcurve,
                              const ToneCurve & customToneCurve1, const ToneCurve & customToneCurve2, const ToneCurve & customToneCurvebw1, const ToneCurve & customToneCurvebw2, double &rrm, double &ggm, double &bbm, float &autor, float &autog, float &autob, DCPProfile *dcpProf, const DCPProfile::ApplyState &asIn, LUTu &histToneCurve)
{
    rgbProc(working, lab, pipetteBuffer, hltonecurve, shtonecurve, tonecurve, shmap, sat, rCurve, gCurve, bCurve, satLimit, satLimitOpacity, ctColorCurve, ctOpacityCurve, opautili, clToningcurve, cl2Toningcurve, customToneCurve1, customToneCurve2,  customToneCurvebw1, customToneCurvebw2, rrm, ggm, bbm, autor, autog, autob, params->toneCurve.expcomp, params->toneCurve.hlcompr, params->toneCurve.hlcomprthresh, dcpProf, asIn, histToneCurve);
}

// Process RGB image and convert to LAB space
void ImProcFunctions::rgbProc(Imagefloat* working, LabImage* lab, PipetteBuffer *pipetteBuffer, LUTf & hltonecurve, LUTf & shtonecurve, LUTf & tonecurve,
                              SHMap* shmap, int sat, LUTf & rCurve, LUTf & gCurve, LUTf & bCurve, float satLimit, float satLimitOpacity, const ColorGradientCurve & ctColorCurve, const OpacityCurve & ctOpacityCurve, bool opautili, LUTf & clToningcurve, LUTf & cl2Toningcurve,
                              const ToneCurve & customToneCurve1, const ToneCurve & customToneCurve2,  const ToneCurve & customToneCurvebw1, const ToneCurve & customToneCurvebw2, double &rrm, double &ggm, double &bbm, float &autor, float &autog, float &autob, double expcomp, int hlcompr, int hlcomprthresh, DCPProfile *dcpProf, const DCPProfile::ApplyState &asIn, LUTu &histToneCurve)
{
    BENCHFUN
    Imagefloat *tmpImage = nullptr;

    Imagefloat* editImgFloat = nullptr;
    PlanarWhateverData<float>* editWhatever = nullptr;
    EditUniqueID editID = pipetteBuffer ? pipetteBuffer->getEditID() : EUID_None;

    if (editID != EUID_None) {
        switch (pipetteBuffer->getDataProvider()->getCurrSubscriber()->getPipetteBufferType()) {
            case (BT_IMAGEFLOAT):
                editImgFloat = pipetteBuffer->getImgFloatBuffer();
                break;

            case (BT_LABIMAGE):
                break;

            case (BT_SINGLEPLANE_FLOAT):
                editWhatever = pipetteBuffer->getSinglePlaneBuffer();
                break;
        }
    }

    int h_th = 0, s_th = 0;

    if (shmap) {
        h_th = shmap->max_f - params->sh.htonalwidth * (shmap->max_f - shmap->avg) / 100;
        s_th = params->sh.stonalwidth * (shmap->avg - shmap->min_f) / 100;
    }

    bool processSH  = params->sh.enabled && shmap && (params->sh.highlights > 0 || params->sh.shadows > 0);

    TMatrix wprof = ICCStore::getInstance()->workingSpaceMatrix(params->icm.working);
    TMatrix wiprof = ICCStore::getInstance()->workingSpaceInverseMatrix(params->icm.working);

    float toxyz[3][3] = {
        {
            static_cast<float>(wprof[0][0] / Color::D50x),
            static_cast<float>(wprof[0][1] / Color::D50x),
            static_cast<float>(wprof[0][2] / Color::D50x)
        }, {
            static_cast<float>(wprof[1][0]),
            static_cast<float>(wprof[1][1]),
            static_cast<float>(wprof[1][2])
        }, {
            static_cast<float>(wprof[2][0] / Color::D50z),
            static_cast<float>(wprof[2][1] / Color::D50z),
            static_cast<float>(wprof[2][2] / Color::D50z)
        }
    };
    float maxFactorToxyz = max(toxyz[1][0], toxyz[1][1], toxyz[1][2]);
    float equalR = maxFactorToxyz / toxyz[1][0];
    float equalG = maxFactorToxyz / toxyz[1][1];
    float equalB = maxFactorToxyz / toxyz[1][2];

    //inverse matrix user select
    double wip[3][3] = {
        {wiprof[0][0], wiprof[0][1], wiprof[0][2]},
        {wiprof[1][0], wiprof[1][1], wiprof[1][2]},
        {wiprof[2][0], wiprof[2][1], wiprof[2][2]}
    };

    double wp[3][3] = {
        {wprof[0][0], wprof[0][1], wprof[0][2]},
        {wprof[1][0], wprof[1][1], wprof[1][2]},
        {wprof[2][0], wprof[2][1], wprof[2][2]}
    };

    bool mixchannels = params->chmixer.enabled &&
                       (params->chmixer.red[0] != 100 || params->chmixer.red[1] != 0     || params->chmixer.red[2] != 0   ||
                        params->chmixer.green[0] != 0 || params->chmixer.green[1] != 100 || params->chmixer.green[2] != 0 ||
                        params->chmixer.blue[0] != 0  || params->chmixer.blue[1] != 0    || params->chmixer.blue[2] != 100);

    FlatCurve* hCurve = nullptr;
    FlatCurve* sCurve = nullptr;
    FlatCurve* vCurve = nullptr;
    FlatCurve* bwlCurve = nullptr;

    FlatCurveType hCurveType = (FlatCurveType)params->hsvequalizer.hcurve.at(0);
    FlatCurveType sCurveType = (FlatCurveType)params->hsvequalizer.scurve.at(0);
    FlatCurveType vCurveType = (FlatCurveType)params->hsvequalizer.vcurve.at(0);
    FlatCurveType bwlCurveType = (FlatCurveType)params->blackwhite.luminanceCurve.at(0);
    bool hCurveEnabled = params->hsvequalizer.enabled && hCurveType > FCT_Linear;
    bool sCurveEnabled = params->hsvequalizer.enabled && sCurveType > FCT_Linear;
    bool vCurveEnabled = params->hsvequalizer.enabled && vCurveType > FCT_Linear;
    bool bwlCurveEnabled = bwlCurveType > FCT_Linear;

    // TODO: We should create a 'skip' value like for CurveFactory::complexsgnCurve (rtengine/curves.cc)
    if (hCurveEnabled) {
        hCurve = new FlatCurve(params->hsvequalizer.hcurve);

        if (hCurve->isIdentity()) {
            delete hCurve;
            hCurve = nullptr;
            hCurveEnabled = false;
        }
    }

    if (sCurveEnabled) {
        sCurve = new FlatCurve(params->hsvequalizer.scurve);

        if (sCurve->isIdentity()) {
            delete sCurve;
            sCurve = nullptr;
            sCurveEnabled = false;
        }
    }

    if (vCurveEnabled) {
        vCurve = new FlatCurve(params->hsvequalizer.vcurve);

        if (vCurve->isIdentity()) {
            delete vCurve;
            vCurve = nullptr;
            vCurveEnabled = false;
        }
    }

    if (bwlCurveEnabled) {
        bwlCurve = new FlatCurve(params->blackwhite.luminanceCurve);

        if (bwlCurve->isIdentity()) {
            delete bwlCurve;
            bwlCurve = nullptr;
            bwlCurveEnabled = false;
        }
    }

    std::shared_ptr<HaldCLUT> hald_clut;
    bool clutAndWorkingProfilesAreSame = false;
    TMatrix xyz2clut = {}, clut2xyz = {};
#ifdef __SSE2__
    vfloat v_work2xyz[3][3] ALIGNED16;
    vfloat v_xyz2clut[3][3] ALIGNED16;
    vfloat v_clut2xyz[3][3] ALIGNED16;
    vfloat v_xyz2work[3][3] ALIGNED16;
#endif

    if (params->filmSimulation.enabled && !params->filmSimulation.clutFilename.empty()) {
        hald_clut = CLUTStore::getInstance().getClut(params->filmSimulation.clutFilename);

        if (hald_clut) {
            clutAndWorkingProfilesAreSame = hald_clut->getProfile() == params->icm.working;

            if (!clutAndWorkingProfilesAreSame) {
                xyz2clut = ICCStore::getInstance()->workingSpaceInverseMatrix(hald_clut->getProfile());
                clut2xyz = ICCStore::getInstance()->workingSpaceMatrix(hald_clut->getProfile());

#ifdef __SSE2__

                for (int i = 0; i < 3; ++i) {
                    for (int j = 0; j < 3; ++j) {
                        v_work2xyz[i][j] = F2V(wprof[i][j]);
                        v_xyz2clut[i][j] = F2V(xyz2clut[i][j]);
                        v_xyz2work[i][j] = F2V(wiprof[i][j]);
                        v_clut2xyz[i][j] = F2V(clut2xyz[i][j]);
                    }
                }

#endif

            }
        }
    }

    const float film_simulation_strength = static_cast<float>(params->filmSimulation.strength) / 100.0f;

    const float exp_scale = pow(2.0, expcomp);
    const float comp = (max(0.0, expcomp) + 1.0) * hlcompr / 100.0;
    const float shoulder = ((65536.0 / max(1.0f, exp_scale)) * (hlcomprthresh / 200.0)) + 0.1;
    const float hlrange = 65536.0 - shoulder;
    const bool isProPhoto = (params->icm.working == "ProPhoto");
    // extracting datas from 'params' to avoid cache flush (to be confirmed)
    ToneCurveParams::TcMode curveMode = params->toneCurve.curveMode;
    ToneCurveParams::TcMode curveMode2 = params->toneCurve.curveMode2;
    bool highlight = params->toneCurve.hrenabled;//Get the value if "highlight reconstruction" is activated
    bool hasToneCurve1 = bool (customToneCurve1);
    bool hasToneCurve2 = bool (customToneCurve2);
    BlackWhiteParams::TcMode beforeCurveMode = params->blackwhite.beforeCurveMode;
    BlackWhiteParams::TcMode afterCurveMode = params->blackwhite.afterCurveMode;

    bool hasToneCurvebw1 = bool (customToneCurvebw1);
    bool hasToneCurvebw2 = bool (customToneCurvebw2);

    PerceptualToneCurveState ptc1ApplyState, ptc2ApplyState;

    if (hasToneCurve1 && curveMode == ToneCurveParams::TcMode::PERCEPTUAL) {
        const PerceptualToneCurve& userToneCurve = static_cast<const PerceptualToneCurve&>(customToneCurve1);
        userToneCurve.initApplyState(ptc1ApplyState, params->icm.working);
    }

    if (hasToneCurve2 && curveMode2 == ToneCurveParams::TcMode::PERCEPTUAL) {
        const PerceptualToneCurve& userToneCurve = static_cast<const PerceptualToneCurve&>(customToneCurve2);
        userToneCurve.initApplyState(ptc2ApplyState, params->icm.working);
    }

    bool hasColorToning = params->colorToning.enabled && bool (ctOpacityCurve) &&  bool (ctColorCurve) && params->colorToning.method != "LabGrid";
    bool hasColorToningLabGrid = params->colorToning.enabled && params->colorToning.method == "LabGrid";
    //  float satLimit = float(params->colorToning.satProtectionThreshold)/100.f*0.7f+0.3f;
    //  float satLimitOpacity = 1.f-(float(params->colorToning.saturatedOpacity)/100.f);
    float strProtect = (float (params->colorToning.strength) / 100.f);

    /*
    // Debug output - Color LUTf points
    if (ctColorCurve) {
        printf("\nColor curve:");
        for (size_t i=0; i<501; i++) {
            if (i==0 || i==250 || i==500)
                printf("\n(%.1f)[", float(i)/500.f);
            printf("%.3f ", ctColorCurve.lutHueCurve[float(i)]);
            if (i==0 || i==250 || i==500)
            printf("]\n");
        }
        printf("\n");
    }
    */

    /*
    // Debug output - Opacity LUTf points
    if (ctOpacityCurve) {
        printf("\nOpacity curve:");
        for (size_t i=0; i<501; i++) {
            if (i==0 || i==250 || i==500)
                printf("\n(%.1f)[", float(i)/500.f);
            printf("%.3f ", ctOpacityCurve.lutOpacityCurve[float(i)]);
            if (i==0 || i==250 || i==500)
            printf("]\n");
        }
        printf("\n");
    }
    */

    float RedLow = params->colorToning.redlow / 100.f;
    float GreenLow = params->colorToning.greenlow / 100.f;
    float BlueLow = params->colorToning.bluelow / 100.f;
    float RedMed = params->colorToning.redmed / 100.f;
    float GreenMed = params->colorToning.greenmed / 100.f;
    float BlueMed = params->colorToning.bluemed / 100.f;
    float RedHigh = params->colorToning.redhigh / 100.f;
    float GreenHigh = params->colorToning.greenhigh / 100.f;
    float BlueHigh = params->colorToning.bluehigh / 100.f;
    float SatLow = float (params->colorToning.shadowsColSat.getBottom()) / 100.f;
    float SatHigh = float (params->colorToning.hlColSat.getBottom()) / 100.f;

    float Balan = float (params->colorToning.balance);

    float chMixRR = float (params->chmixer.red[0]);
    float chMixRG = float (params->chmixer.red[1]);
    float chMixRB = float (params->chmixer.red[2]);
    float chMixGR = float (params->chmixer.green[0]);
    float chMixGG = float (params->chmixer.green[1]);
    float chMixGB = float (params->chmixer.green[2]);
    float chMixBR = float (params->chmixer.blue[0]);
    float chMixBG = float (params->chmixer.blue[1]);
    float chMixBB = float (params->chmixer.blue[2]);

    int shHighlights = params->sh.highlights;
    int shShadows = params->sh.shadows;
    bool blackwhite = params->blackwhite.enabled;
    bool complem = params->blackwhite.enabledcc;
    float bwr = float (params->blackwhite.mixerRed);
    float bwg = float (params->blackwhite.mixerGreen);
    float bwb = float (params->blackwhite.mixerBlue);
    float bwrgam = float (params->blackwhite.gammaRed);
    float bwggam = float (params->blackwhite.gammaGreen);
    float bwbgam = float (params->blackwhite.gammaBlue);
    float mixerOrange = float (params->blackwhite.mixerOrange);
    float mixerYellow = float (params->blackwhite.mixerYellow);
    float mixerCyan = float (params->blackwhite.mixerCyan);
    float mixerMagenta = float (params->blackwhite.mixerMagenta);
    float mixerPurple = float (params->blackwhite.mixerPurple);
    int algm = 0;

    if (params->blackwhite.method == "Desaturation") {
        algm = 0;
    } else if (params->blackwhite.method == "LumEqualizer") {
        algm = 1;
    } else if (params->blackwhite.method == "ChannelMixer") {
        algm = 2;
    }

    float kcorec = 1.f;
    //gamma correction of each channel
    float gamvalr = 125.f;
    float gamvalg = 125.f;
    float gamvalb = 125.f;
    bool computeMixerAuto = params->blackwhite.autoc && (autor < -5000.f);

    if (bwrgam < 0) {
        gamvalr = 100.f;
    }

    if (bwggam < 0) {
        gamvalg = 100.f;
    }

    if (bwbgam < 0) {
        gamvalb = 100.f;
    }

    float gammabwr = 1.f;
    float gammabwg = 1.f;
    float gammabwb = 1.f;
    //if     (params->blackwhite.setting=="Ma" || params->blackwhite.setting=="Mr" || params->blackwhite.setting=="Fr" || params->blackwhite.setting=="Fa")  {
    {
        gammabwr = 1.f - bwrgam / gamvalr;
        gammabwg = 1.f - bwggam / gamvalg;
        gammabwb = 1.f - bwbgam / gamvalb;
    }
    bool hasgammabw = gammabwr != 1.f || gammabwg != 1.f || gammabwb != 1.f;

    if (hasColorToning || blackwhite || (params->dirpyrequalizer.cbdlMethod == "bef" && params->dirpyrequalizer.enabled)) {
        tmpImage = new Imagefloat(working->getWidth(), working->getHeight());
    }

    // For tonecurve histogram
    int toneCurveHistSize = histToneCurve ? histToneCurve.getSize() : 0;
    int histToneCurveCompression = 0;

    if (toneCurveHistSize > 0) {
        histToneCurve.clear();
        histToneCurveCompression = log2(65536 / toneCurveHistSize);
    }

    // For tonecurve histogram
    const float lumimulf[3] = {static_cast<float>(lumimul[0]), static_cast<float>(lumimul[1]), static_cast<float>(lumimul[2])};


#define TS 112

#ifdef _OPENMP
    #pragma omp parallel if (multiThread)
#endif
    {
        size_t perChannelSizeBytes = padToAlignment(sizeof(float) * TS * TS + 4 * 64);
        AlignedBuffer<float> buffer(3 * perChannelSizeBytes);
        char *editIFloatBuffer = nullptr;
        char *editWhateverBuffer = nullptr;

        float *rtemp = buffer.data;
        float *gtemp = &rtemp[perChannelSizeBytes / sizeof(float)];
        float *btemp = &gtemp[perChannelSizeBytes / sizeof(float)];
        int istart;
        int jstart;
        int tW;
        int tH;

        // zero out the buffers
        memset(rtemp, 0, 3 * perChannelSizeBytes);

        // Allocating buffer for the PipetteBuffer
        float *editIFloatTmpR = nullptr, *editIFloatTmpG = nullptr, *editIFloatTmpB = nullptr, *editWhateverTmp = nullptr;

        if (editImgFloat) {
            editIFloatBuffer = (char *) malloc(3 * sizeof(float) * TS * TS + 20 * 64 + 63);
            char *data = (char*)((uintptr_t (editIFloatBuffer) + uintptr_t (63)) / 64 * 64);

            editIFloatTmpR = (float (*))data;
            editIFloatTmpG = (float (*))((char*)editIFloatTmpR + sizeof(float) * TS * TS + 4 * 64);
            editIFloatTmpB = (float (*))((char*)editIFloatTmpG + sizeof(float) * TS * TS + 8 * 64);
        }

        if (editWhatever) {
            editWhateverBuffer = (char *) malloc(sizeof(float) * TS * TS + 20 * 64 + 63);
            char *data = (char*)((uintptr_t (editWhateverBuffer) + uintptr_t (63)) / 64 * 64);

            editWhateverTmp = (float (*))data;
        }

        float out_rgbx[4 * TS] ALIGNED16; // Line buffer for CLUT

        LUTu histToneCurveThr;

        if (toneCurveHistSize > 0) {
            histToneCurveThr(toneCurveHistSize);
            histToneCurveThr.clear();
        }

#ifdef _OPENMP
        #pragma omp for schedule(dynamic) collapse(2)
#endif

        for (int ii = 0; ii < working->getHeight(); ii += TS)
            for (int jj = 0; jj < working->getWidth(); jj += TS) {
                istart = ii;
                jstart = jj;
                tH = min(ii + TS, working->getHeight());
                tW = min(jj + TS, working->getWidth());


                for (int i = istart, ti = 0; i < tH; i++, ti++) {
                    for (int j = jstart, tj = 0; j < tW; j++, tj++) {
                        rtemp[ti * TS + tj] = working->r(i, j);
                        gtemp[ti * TS + tj] = working->g(i, j);
                        btemp[ti * TS + tj] = working->b(i, j);
                    }
                }

                if (mixchannels) {
                    for (int i = istart, ti = 0; i < tH; i++, ti++) {
                        for (int j = jstart, tj = 0; j < tW; j++, tj++) {
                            float r = rtemp[ti * TS + tj];
                            float g = gtemp[ti * TS + tj];
                            float b = btemp[ti * TS + tj];

                            //if (i==100 & j==100) printf("rgbProc input R= %f  G= %f  B= %f  \n",r,g,b);
                            float rmix = (r * chMixRR + g * chMixRG + b * chMixRB) / 100.f;
                            float gmix = (r * chMixGR + g * chMixGG + b * chMixGB) / 100.f;
                            float bmix = (r * chMixBR + g * chMixBG + b * chMixBB) / 100.f;

                            rtemp[ti * TS + tj] = rmix;
                            gtemp[ti * TS + tj] = gmix;
                            btemp[ti * TS + tj] = bmix;
                        }
                    }
                }

                if (processSH) {
                    for (int i = istart, ti = 0; i < tH; i++, ti++) {
                        for (int j = jstart, tj = 0; j < tW; j++, tj++) {

                            float r = rtemp[ti * TS + tj];
                            float g = gtemp[ti * TS + tj];
                            float b = btemp[ti * TS + tj];


                            float mapval = 1.f + shmap->map[i][j];
                            float factor = 1.f;

                            if (mapval > h_th) {
                                factor = (h_th + (100.0 - shHighlights) * (mapval - h_th) / 100.0) / mapval;
                            } else if (mapval < s_th) {
                                factor = (s_th - (100.0 - shShadows) * (s_th - mapval) / 100.0) / mapval;
                            }

                            rtemp[ti * TS + tj] = factor * r;
                            gtemp[ti * TS + tj] = factor * g;
                            btemp[ti * TS + tj] = factor * b;
                        }
                    }
                }

                highlightToneCurve(hltonecurve, rtemp, gtemp, btemp, istart, tH, jstart, tW, TS, exp_scale, comp, hlrange);
                shadowToneCurve(shtonecurve, rtemp, gtemp, btemp, istart, tH, jstart, tW, TS);

                if (dcpProf) {
                    dcpProf->step2ApplyTile(rtemp, gtemp, btemp, tW - jstart, tH - istart, TS, asIn);
                }

                for (int i = istart, ti = 0; i < tH; i++, ti++) {
                    for (int j = jstart, tj = 0; j < tW; j++, tj++) {
                        // clip out of gamut colors, without distorting colour too bad
                        float r = std::max(rtemp[ti * TS + tj], 0.f);
                        float g = std::max(gtemp[ti * TS + tj], 0.f);
                        float b = std::max(btemp[ti * TS + tj], 0.f);

                        if (r > 65535 || g > 65535 || b > 65535) {
                            filmlike_clip(&r, &g, &b);
                        }

                        rtemp[ti * TS + tj] = r;
                        gtemp[ti * TS + tj] = g;
                        btemp[ti * TS + tj] = b;
                    }
                }

                if (histToneCurveThr) {
                    for (int i = istart, ti = 0; i < tH; i++, ti++) {
                        for (int j = jstart, tj = 0; j < tW; j++, tj++) {

                            //brightness/contrast
                            rtemp[ti * TS + tj] = tonecurve[ rtemp[ti * TS + tj] ];
                            gtemp[ti * TS + tj] = tonecurve[ gtemp[ti * TS + tj] ];
                            btemp[ti * TS + tj] = tonecurve[ btemp[ti * TS + tj] ];

                            int y = CLIP<int> (lumimulf[0] * Color::gamma2curve[rtemp[ti * TS + tj]] + lumimulf[1] * Color::gamma2curve[gtemp[ti * TS + tj]] + lumimulf[2] * Color::gamma2curve[btemp[ti * TS + tj]]);
                            histToneCurveThr[y >> histToneCurveCompression]++;
                        }
                    }
                } else {
                    for (int i = istart, ti = 0; i < tH; i++, ti++) {
                        int j = jstart, tj = 0;
#ifdef __SSE2__

                        for (; j < tW - 3; j += 4, tj += 4) {
                            //brightness/contrast
                            STVF(rtemp[ti * TS + tj], tonecurve(LVF(rtemp[ti * TS + tj])));
                            STVF(gtemp[ti * TS + tj], tonecurve(LVF(gtemp[ti * TS + tj])));
                            STVF(btemp[ti * TS + tj], tonecurve(LVF(btemp[ti * TS + tj])));
                        }

#endif

                        for (; j < tW; j++, tj++) {
                            //brightness/contrast
                            rtemp[ti * TS + tj] = tonecurve[rtemp[ti * TS + tj]];
                            gtemp[ti * TS + tj] = tonecurve[gtemp[ti * TS + tj]];
                            btemp[ti * TS + tj] = tonecurve[btemp[ti * TS + tj]];
                        }
                    }
                }

                if (editID == EUID_ToneCurve1) {  // filling the pipette buffer
                    fillEditFloat(editIFloatTmpR, editIFloatTmpG, editIFloatTmpB, rtemp, gtemp, btemp, istart, tH, jstart, tW, TS);
                }

                if (hasToneCurve1) {
                    customToneCurve(customToneCurve1, curveMode, rtemp, gtemp, btemp, istart, tH, jstart, tW, TS, ptc1ApplyState);
                }

                if (editID == EUID_ToneCurve2) {  // filling the pipette buffer
                    fillEditFloat(editIFloatTmpR, editIFloatTmpG, editIFloatTmpB, rtemp, gtemp, btemp, istart, tH, jstart, tW, TS);
                }

                if (hasToneCurve2) {
                    customToneCurve(customToneCurve2, curveMode2, rtemp, gtemp, btemp, istart, tH, jstart, tW, TS, ptc2ApplyState);
                }

                if (editID == EUID_RGB_R) {
                    for (int i = istart, ti = 0; i < tH; i++, ti++) {
                        for (int j = jstart, tj = 0; j < tW; j++, tj++) {
                            editWhateverTmp[ti * TS + tj] = Color::gamma2curve[rtemp[ti * TS + tj]] / 65536.f;
                        }
                    }
                } else if (editID == EUID_RGB_G) {
                    for (int i = istart, ti = 0; i < tH; i++, ti++) {
                        for (int j = jstart, tj = 0; j < tW; j++, tj++) {
                            editWhateverTmp[ti * TS + tj] = Color::gamma2curve[gtemp[ti * TS + tj]] / 65536.f;
                        }
                    }
                } else if (editID == EUID_RGB_B) {
                    for (int i = istart, ti = 0; i < tH; i++, ti++) {
                        for (int j = jstart, tj = 0; j < tW; j++, tj++) {
                            editWhateverTmp[ti * TS + tj] = Color::gamma2curve[btemp[ti * TS + tj]] / 65536.f;
                        }
                    }
                }

                if (params->rgbCurves.enabled && (rCurve || gCurve || bCurve)) { // if any of the RGB curves is engaged
                    if (!params->rgbCurves.lumamode) { // normal RGB mode

                        for (int i = istart, ti = 0; i < tH; i++, ti++) {
                            for (int j = jstart, tj = 0; j < tW; j++, tj++) {
                                // individual R tone curve
                                if (rCurve) {
                                    rtemp[ti * TS + tj] = rCurve[ rtemp[ti * TS + tj] ];
                                }

                                // individual G tone curve
                                if (gCurve) {
                                    gtemp[ti * TS + tj] = gCurve[ gtemp[ti * TS + tj] ];
                                }

                                // individual B tone curve
                                if (bCurve) {
                                    btemp[ti * TS + tj] = bCurve[ btemp[ti * TS + tj] ];
                                }
                            }
                        }
                    } else { //params->rgbCurves.lumamode==true (Luminosity mode)
                        // rCurve.dump("r_curve");//debug

                        for (int i = istart, ti = 0; i < tH; i++, ti++) {
                            for (int j = jstart, tj = 0; j < tW; j++, tj++) {
                                // rgb values before RGB curves
                                float r = rtemp[ti * TS + tj] ;
                                float g = gtemp[ti * TS + tj] ;
                                float b = btemp[ti * TS + tj] ;
                                //convert to Lab to get a&b before RGB curves
                                float x = toxyz[0][0] * r + toxyz[0][1] * g + toxyz[0][2] * b;
                                float y = toxyz[1][0] * r + toxyz[1][1] * g + toxyz[1][2] * b;
                                float z = toxyz[2][0] * r + toxyz[2][1] * g + toxyz[2][2] * b;

                                float fx = x < MAXVALF ? Color::cachef[x] : 327.68f * std::cbrt(x / MAXVALF);
                                float fy = y < MAXVALF ? Color::cachef[y] : 327.68f * std::cbrt(y / MAXVALF);
                                float fz = z < MAXVALF ? Color::cachef[z] : 327.68f * std::cbrt(z / MAXVALF);

                                float a_1 = 500.0f * (fx - fy);
                                float b_1 = 200.0f * (fy - fz);

                                // rgb values after RGB curves
                                if (rCurve) {
                                    float rNew = rCurve[r];
                                    r += (rNew - r) * equalR;
                                }

                                if (gCurve) {
                                    float gNew = gCurve[g];
                                    g += (gNew - g) * equalG;
                                }

                                if (bCurve) {
                                    float bNew = bCurve[b];
                                    b += (bNew - b) * equalB;
                                }

                                // Luminosity after
                                // only Luminance in Lab
                                float newy = toxyz[1][0] * r + toxyz[1][1] * g + toxyz[1][2] * b;
<<<<<<< HEAD
                                float newfy = newy < MAXVALF ? Color::cachef[newy] : 327.68f * std::cbrt(newy / MAXVALF);
                                float L_2 = 116.0f * newfy - 5242.88f;
=======
                                float L_2 = newy <= MAXVALF ? Color::cachefy[newy] : 327.68f * (116.f * xcbrtf(newy / MAXVALF) - 16.f);
>>>>>>> 478410fa

                                //gamut control
                                if (settings->rgbcurveslumamode_gamut) {
                                    float Lpro = L_2 / 327.68f;
                                    float Chpro = sqrtf(SQR(a_1) + SQR(b_1)) / 327.68f;
                                    float HH = NAN; // we set HH to NAN, because then it will be calculated in Color::gamutLchonly only if needed
//                                    float HH = xatan2f(b_1, a_1);
                                    // According to mathematical laws we can get the sin and cos of HH by simple operations even if we don't calculate HH
                                    float2 sincosval;

                                    if (Chpro == 0.0f) {
                                        sincosval.y = 1.0f;
                                        sincosval.x = 0.0f;
                                    } else {
                                        sincosval.y = a_1 / (Chpro * 327.68f);
                                        sincosval.x = b_1 / (Chpro * 327.68f);
                                    }

#ifdef _DEBUG
                                    bool neg = false;
                                    bool more_rgb = false;
                                    //gamut control : Lab values are in gamut
                                    Color::gamutLchonly(HH, sincosval, Lpro, Chpro, rtemp[ti * TS + tj], gtemp[ti * TS + tj], btemp[ti * TS + tj], wip, highlight, 0.15f, 0.96f, neg, more_rgb);
#else
                                    //gamut control : Lab values are in gamut
                                    Color::gamutLchonly(HH, sincosval, Lpro, Chpro, rtemp[ti * TS + tj], gtemp[ti * TS + tj], btemp[ti * TS + tj], wip, highlight, 0.15f, 0.96f);
#endif
                                    //end of gamut control
                                } else {
                                    float x_, y_, z_;
                                    //calculate RGB with L_2 and old value of a and b
                                    Color::Lab2XYZ(L_2, a_1, b_1, x_, y_, z_) ;
                                    Color::xyz2rgb(x_, y_, z_, rtemp[ti * TS + tj], gtemp[ti * TS + tj], btemp[ti * TS + tj], wip);
                                }
                            }
                        }
                    }
                }

                if (editID == EUID_HSV_H || editID == EUID_HSV_S || editID == EUID_HSV_V) {
                    for (int i = istart, ti = 0; i < tH; i++, ti++) {
                        for (int j = jstart, tj = 0; j < tW; j++, tj++) {
                            float h, s, v;
                            Color::rgb2hsv(rtemp[ti * TS + tj], gtemp[ti * TS + tj], btemp[ti * TS + tj], h, s, v);
                            editWhateverTmp[ti * TS + tj] = h;
                        }
                    }
                }

                if (sat != 0 || hCurveEnabled || sCurveEnabled || vCurveEnabled) {
                    const float satby100 = sat / 100.f;

                    for (int i = istart, ti = 0; i < tH; i++, ti++) {
                        for (int j = jstart, tj = 0; j < tW; j++, tj++) {
                            float h, s, v;
                            Color::rgb2hsvtc(rtemp[ti * TS + tj], gtemp[ti * TS + tj], btemp[ti * TS + tj], h, s, v);
                            h /= 6.f;

                            if (sat > 0) {
                                s = std::max(0.f, intp(satby100, 1.f - SQR(SQR(1.f - std::min(s, 1.0f))), s));
                            } else { /*if (sat < 0)*/
                                s *= 1.f + satby100;
                            }

                            //HSV equalizer
                            if (hCurveEnabled) {
                                h = (hCurve->getVal(double (h)) - 0.5) * 2.f + h;

                                if (h > 1.0f) {
                                    h -= 1.0f;
                                } else if (h < 0.0f) {
                                    h += 1.0f;
                                }
                            }

                            if (sCurveEnabled) {
                                //shift saturation
                                float satparam = (sCurve->getVal(double (h)) - 0.5) * 2;

                                if (satparam > 0.00001f) {
                                    s = (1.f - satparam) * s + satparam * (1.f - SQR(1.f - min(s, 1.0f)));

                                    if (s < 0.f) {
                                        s = 0.f;
                                    }
                                } else if (satparam < -0.00001f) {
                                    s *= 1.f + satparam;
                                }

                            }

                            if (vCurveEnabled) {
                                if (v < 0) {
                                    v = 0;    // important
                                }

                                //shift value
                                float valparam = vCurve->getVal((double)h) - 0.5f;
                                valparam *= (1.f - SQR(SQR(1.f - min(s, 1.0f))));

                                if (valparam > 0.00001f) {
                                    v = (1.f - valparam) * v + valparam * (1.f - SQR(1.f - min(v, 1.0f)));   // SQR (SQR  to increase action and avoid artefacts

                                    if (v < 0) {
                                        v = 0;
                                    }
                                } else {
                                    if (valparam < -0.00001f) {
                                        v *= (1.f + valparam);    //1.99 to increase action
                                    }
                                }

                            }

                            Color::hsv2rgbdcp(h * 6.f, s, v, rtemp[ti * TS + tj], gtemp[ti * TS + tj], btemp[ti * TS + tj]);
                        }
                    }
                }

                if (isProPhoto) { // this is a hack to avoid the blue=>black bug (Issue 2141)
                    proPhotoBlue(rtemp, gtemp, btemp, istart, tH, jstart, tW, TS);
                }

                if (hasColorToning && !blackwhite) {
                    if (params->colorToning.method == "Splitlr") {
                        constexpr float reducac = 0.4f;
                        int preser = 0;

                        if (params->colorToning.lumamode) {
                            preser = 1;
                        }

                        const float balanS = 1.f + Balan / 100.f; //balan between 0 and 2
                        const float balanH = 1.f - Balan / 100.f;
                        float rh, gh, bh;
                        float rl, gl, bl;
                        float xh, yh, zh;
                        float xl, yl, zl;
                        const float iplow = ctColorCurve.low;
                        const float iphigh = ctColorCurve.high;
                        //2 colours
                        ctColorCurve.getVal(iphigh, xh, yh, zh);
                        ctColorCurve.getVal(iplow, xl, yl, zl);

                        Color::xyz2rgb(xh, yh, zh, rh, gh, bh, wip);
                        Color::xyz2rgb(xl, yl, zl, rl, gl, bl, wip);
                        //reteave rgb value with s and l =1
                        retreavergb(rl, gl, bl);
                        const float krl = rl / (rl + gl + bl);
                        const float kgl = gl / (rl + gl + bl);
                        const float kbl = bl / (rl + gl + bl);
                        retreavergb(rh, gh, bh);
                        const float krh = rh / (rh + gh + bh);
                        const float kgh = gh / (rh + gh + bh);
                        const float kbh = bh / (rh + gh + bh);
                        strProtect = pow_F(strProtect, 0.4f);
                        constexpr int mode = 0;
                        for (int i = istart, ti = 0; i < tH; i++, ti++) {
                            for (int j = jstart, tj = 0; j < tW; j++, tj++) {
                                toning2col(rtemp[ti * TS + tj], gtemp[ti * TS + tj], btemp[ti * TS + tj], rtemp[ti * TS + tj], gtemp[ti * TS + tj], btemp[ti * TS + tj], iplow, iphigh, krl, kgl, kbl, krh, kgh, kbh, SatLow, SatHigh, balanS, balanH, reducac, mode, preser, strProtect);
                            }
                        }
                    }

                    // colour toning with colour
                    else if (params->colorToning.method == "Splitco") {
                        constexpr float reducac = 0.3f;
                        constexpr int mode = 0;
                        strProtect = pow_F(strProtect, 0.4f);
                        for (int i = istart, ti = 0; i < tH; i++, ti++) {
                            for (int j = jstart, tj = 0; j < tW; j++, tj++) {
                                const float r = rtemp[ti * TS + tj];
                                const float g = gtemp[ti * TS + tj];
                                const float b = btemp[ti * TS + tj];
                                float ro, go, bo;
                                toningsmh(r, g, b, ro, go, bo, RedLow, GreenLow, BlueLow, RedMed, GreenMed, BlueMed, RedHigh, GreenHigh, BlueHigh, reducac, mode, strProtect);

                                if (params->colorToning.lumamode) {
                                    const float lumbefore = 0.299f * r + 0.587f * g + 0.114f * b;
                                    const float lumafter = 0.299f * ro + 0.587f * go + 0.114f * bo;
                                    const float preserv = lumbefore / lumafter;
                                    ro *= preserv;
                                    go *= preserv;
                                    bo *= preserv;
                                }

                                rtemp[ti * TS + tj] = CLIP(ro);
                                gtemp[ti * TS + tj] = CLIP(go);
                                btemp[ti * TS + tj] = CLIP(bo);
                            }
                        }
                    }

                    //colortoning with shift color XYZ or Lch
                    else if (params->colorToning.method == "Lab" && opautili) {
                        int algm = 0;
                        bool twocol = true;//true=500 color   false=2 color
                        int metchrom = 0;

                        if (params->colorToning.twocolor == "Std") {
                            metchrom = 0;
                        } else if (params->colorToning.twocolor == "All") {
                            metchrom = 1;
                        } else if (params->colorToning.twocolor == "Separ") {
                            metchrom = 2;
                        } else if (params->colorToning.twocolor == "Two") {
                            metchrom = 3;
                        }

                        if (metchrom == 3) {
                            twocol = false;
                        }

                        float iplow = 0.f, iphigh = 0.f;

                        if (!twocol) {
                            iplow = (float)ctColorCurve.low;
                            iphigh = (float)ctColorCurve.high;
                        }

                        int twoc = 0; //integer instead of bool to let more possible choice...other than 2 and 500.

                        if (!twocol) {
                            twoc = 0;    // 2 colours
                        } else {
                            twoc = 1;    // 500 colours
                        }

                        if (params->colorToning.method == "Lab") {
                            algm = 1;
                        } else if (params->colorToning.method == "Lch") {
                            algm = 2;    //in case of
                        }

                        if (algm <= 2) {
                            for (int i = istart, ti = 0; i < tH; i++, ti++) {
                                for (int j = jstart, tj = 0; j < tW; j++, tj++) {
                                    float r = rtemp[ti * TS + tj];
                                    float g = gtemp[ti * TS + tj];
                                    float b = btemp[ti * TS + tj];
                                    float ro, go, bo;
                                    labtoning(r, g, b, ro, go, bo, algm, metchrom, twoc, satLimit, satLimitOpacity, ctColorCurve, ctOpacityCurve, clToningcurve, cl2Toningcurve, iplow, iphigh, wp, wip);
                                    rtemp[ti * TS + tj] = CLIP(ro);  //I used CLIP because there is a little bug in gamutLchonly that return 65536.ii intead of 65535 ==> crash
                                    gtemp[ti * TS + tj] = CLIP(go);
                                    btemp[ti * TS + tj] = CLIP(bo);
                                }
                            }
                        }
                    } else if (params->colorToning.method.substr(0, 3) == "RGB" && opautili) {
                        // color toning
                        for (int i = istart, ti = 0; i < tH; i++, ti++) {
                            for (int j = jstart, tj = 0; j < tW; j++, tj++) {
                                float r = rtemp[ti * TS + tj];
                                float g = gtemp[ti * TS + tj];
                                float b = btemp[ti * TS + tj];

                                // Luminance = (0.299f*r + 0.587f*g + 0.114f*b)

                                float s, l;
                                Color::rgb2slfloat(r, g, b, s, l);

                                float l_ = Color::gammatab_srgb1[l * 65535.f];

                                // get the opacity and tweak it to preserve saturated colors
                                float opacity = 0.f;

                                if (ctOpacityCurve) {
                                    opacity = (1.f - min<float> (s / satLimit, 1.f) * (1.f - satLimitOpacity)) * ctOpacityCurve.lutOpacityCurve[l_ * 500.f];
                                }

                                float r2, g2, b2;
                                ctColorCurve.getVal(l_, r2, g2, b2);  // get the color from the color curve

                                float h2, s2, l2;
                                Color::rgb2hslfloat(r2, g2, b2, h2, s2, l2);  // transform this new color to hsl

                                Color::hsl2rgbfloat(h2, s + ((1.f - s) * (1.f - l) * 0.7f), l, r2, g2, b2);

                                rtemp[ti * TS + tj] = r + (r2 - r) * opacity; // merge the color to the old color, depending on the opacity
                                gtemp[ti * TS + tj] = g + (g2 - g) * opacity;
                                btemp[ti * TS + tj] = b + (b2 - b) * opacity;
                            }
                        }
                    }
                }

                // filling the pipette buffer
                if (editID == EUID_BlackWhiteBeforeCurve) {
                    fillEditFloat(editIFloatTmpR, editIFloatTmpG, editIFloatTmpB, rtemp, gtemp, btemp, istart, tH, jstart, tW, TS);
                } else if (editID == EUID_BlackWhiteLuminance) {
                    for (int i = istart, ti = 0; i < tH; i++, ti++) {
                        for (int j = jstart, tj = 0; j < tW; j++, tj++) {
                            float X, Y, Z, L, aa, bb;
                            //rgb=>lab
                            Color::rgbxyz(rtemp[ti * TS + tj], gtemp[ti * TS + tj], btemp[ti * TS + tj], X, Y, Z, wp);
                            //convert Lab
                            Color::XYZ2Lab(X, Y, Z, L, aa, bb);
                            //end rgb=>lab
                            float HH = xatan2f(bb, aa);  // HH hue in -3.141  +3.141

                            editWhateverTmp[ti * TS + tj] = float (Color::huelab_to_huehsv2(HH));
                        }
                    }
                }

                //black and white
                if (blackwhite) {
                    if (hasToneCurvebw1) {
                        if (beforeCurveMode == BlackWhiteParams::TcMode::STD_BW) { // Standard
                            for (int i = istart, ti = 0; i < tH; i++, ti++) {
                                for (int j = jstart, tj = 0; j < tW; j++, tj++) {
                                    const StandardToneCurve& userToneCurvebw = static_cast<const StandardToneCurve&>(customToneCurvebw1);
                                    userToneCurvebw.Apply(rtemp[ti * TS + tj], gtemp[ti * TS + tj], btemp[ti * TS + tj]);
                                }
                            }
                        } else if (beforeCurveMode == BlackWhiteParams::TcMode::FILMLIKE_BW) { // Adobe like
                            for (int i = istart, ti = 0; i < tH; i++, ti++) {
                                for (int j = jstart, tj = 0; j < tW; j++, tj++) {
                                    const AdobeToneCurve& userToneCurvebw = static_cast<const AdobeToneCurve&>(customToneCurvebw1);
                                    userToneCurvebw.Apply(rtemp[ti * TS + tj], gtemp[ti * TS + tj], btemp[ti * TS + tj]);
                                }
                            }
                        } else if (beforeCurveMode == BlackWhiteParams::TcMode::SATANDVALBLENDING_BW) { // apply the curve on the saturation and value channels
                            for (int i = istart, ti = 0; i < tH; i++, ti++) {
                                for (int j = jstart, tj = 0; j < tW; j++, tj++) {
                                    const SatAndValueBlendingToneCurve& userToneCurvebw = static_cast<const SatAndValueBlendingToneCurve&>(customToneCurvebw1);
                                    rtemp[ti * TS + tj] = CLIP<float> (rtemp[ti * TS + tj]);
                                    gtemp[ti * TS + tj] = CLIP<float> (gtemp[ti * TS + tj]);
                                    btemp[ti * TS + tj] = CLIP<float> (btemp[ti * TS + tj]);
                                    userToneCurvebw.Apply(rtemp[ti * TS + tj], gtemp[ti * TS + tj], btemp[ti * TS + tj]);
                                }
                            }
                        } else if (beforeCurveMode == BlackWhiteParams::TcMode::WEIGHTEDSTD_BW) { // apply the curve to the rgb channels, weighted
                            for (int i = istart, ti = 0; i < tH; i++, ti++) {
                                for (int j = jstart, tj = 0; j < tW; j++, tj++) {
                                    const WeightedStdToneCurve& userToneCurvebw = static_cast<const WeightedStdToneCurve&>(customToneCurvebw1);
                                    rtemp[ti * TS + tj] = CLIP<float> (rtemp[ti * TS + tj]);
                                    gtemp[ti * TS + tj] = CLIP<float> (gtemp[ti * TS + tj]);
                                    btemp[ti * TS + tj] = CLIP<float> (btemp[ti * TS + tj]);

                                    userToneCurvebw.Apply(rtemp[ti * TS + tj], gtemp[ti * TS + tj], btemp[ti * TS + tj]);
                                }
                            }
                        }
                    }

                    if (algm == 0) { //lightness
                        for (int i = istart, ti = 0; i < tH; i++, ti++) {
                            for (int j = jstart, tj = 0; j < tW; j++, tj++) {

                                float r = rtemp[ti * TS + tj];
                                float g = gtemp[ti * TS + tj];
                                float b = btemp[ti * TS + tj];

                                // --------------------------------------------------

                                // Method 1: Luminosity (code taken from Gimp)
                                /*
                                float maxi = max(r, g, b);
                                float mini = min(r, g, b);
                                r = g = b = (maxi+mini)/2;
                                */

                                // Method 2: Luminance (former RT code)
                                r = g = b = (0.299f * r + 0.587f * g + 0.114f * b);

                                // --------------------------------------------------

#ifndef __SSE2__

                                //gamma correction: pseudo TRC curve
                                if (hasgammabw) {
                                    Color::trcGammaBW(r, g, b, gammabwr, gammabwg, gammabwb);
                                }

#endif
                                rtemp[ti * TS + tj] = r;
                                gtemp[ti * TS + tj] = g;
                                btemp[ti * TS + tj] = b;
                            }

#ifdef __SSE2__

                            if (hasgammabw) {
                                //gamma correction: pseudo TRC curve
                                Color::trcGammaBWRow(&rtemp[ti * TS], &gtemp[ti * TS], &btemp[ti * TS], tW - jstart, gammabwr, gammabwg, gammabwb);
                            }

#endif

                        }
                    } else if (algm == 1) { //Luminance mixer in Lab mode to avoid artefacts
                        for (int i = istart, ti = 0; i < tH; i++, ti++) {
                            for (int j = jstart, tj = 0; j < tW; j++, tj++) {
                                //rgb => xyz
                                float X, Y, Z;
                                Color::rgbxyz(rtemp[ti * TS + tj], gtemp[ti * TS + tj], btemp[ti * TS + tj], X, Y, Z, wp);
                                //xyz => Lab
                                float L, aa, bb;
                                Color::XYZ2Lab(X, Y, Z, L, aa, bb);
                                float CC = sqrtf(SQR(aa) + SQR(bb)) / 327.68f;    //CC chromaticity in 0..180 or more
                                float HH = xatan2f(bb, aa);  // HH hue in -3.141  +3.141
                                float2 sincosval;

                                if (CC == 0.0f) {
                                    sincosval.y = 1.f;
                                    sincosval.x = 0.0f;
                                } else {
                                    sincosval.y = aa / (CC * 327.68f);
                                    sincosval.x = bb / (CC * 327.68f);
                                }

                                if (bwlCurveEnabled) {
                                    L /= 32768.f;
                                    double hr = Color::huelab_to_huehsv2(HH);
                                    float valparam = float ((bwlCurve->getVal(hr) - 0.5f) * 2.0f);  //get l_r=f(H)
                                    float kcc = (CC / 70.f); //take Chroma into account...70 "middle" of chromaticity (arbitrary and simple), one can imagine other algorithme
                                    //reduct action for low chroma and increase action for high chroma
                                    valparam *= kcc;

                                    if (valparam > 0.f) {
                                        L = (1.f - valparam) * L + valparam * (1.f - SQR(SQR(SQR(SQR(1.f - min(L, 1.0f))))));      // SQR (SQR((SQR)  to increase action in low light
                                    } else {
                                        L *= (1.f + valparam);    //for negative
                                    }

                                    L *= 32768.f;
                                }

                                float RR, GG, BB;
                                L /= 327.68f;
#ifdef _DEBUG
                                bool neg = false;
                                bool more_rgb = false;
                                //gamut control : Lab values are in gamut
                                Color::gamutLchonly(HH, sincosval, L, CC, RR, GG, BB, wip, highlight, 0.15f, 0.96f, neg, more_rgb);
#else
                                //gamut control : Lab values are in gamut
                                Color::gamutLchonly(HH, sincosval, L, CC, RR, GG, BB, wip, highlight, 0.15f, 0.96f);
#endif
                                L *= 327.68f;
                                //convert l => rgb
                                Color::L2XYZ(L, X, Y, Z);
                                float newRed; // We use the red channel for bw
                                Color::xyz2r(X, Y, Z, newRed, wip);
                                rtemp[ti * TS + tj] = gtemp[ti * TS + tj] = btemp[ti * TS + tj] = newRed;
#ifndef __SSE2__

                                if (hasgammabw) {
                                    //gamma correction: pseudo TRC curve
                                    Color::trcGammaBW(rtemp[ti * TS + tj], gtemp[ti * TS + tj], btemp[ti * TS + tj], gammabwr, gammabwg, gammabwb);
                                }

#endif
                            }

#ifdef __SSE2__

                            if (hasgammabw) {
                                //gamma correction: pseudo TRC curve
                                Color::trcGammaBWRow(&rtemp[ti * TS], &gtemp[ti * TS], &btemp[ti * TS], tW - jstart, gammabwr, gammabwg, gammabwb);
                            }

#endif
                        }
                    }
                }


                // Film Simulations
                if (hald_clut) {

                    for (int i = istart, ti = 0; i < tH; i++, ti++) {
                        if (!clutAndWorkingProfilesAreSame) {
                            // Convert from working to clut profile
                            int j = jstart;
                            int tj = 0;

#ifdef __SSE2__

                            for (; j < tW - 3; j += 4, tj += 4) {
                                vfloat sourceR = LVF(rtemp[ti * TS + tj]);
                                vfloat sourceG = LVF(gtemp[ti * TS + tj]);
                                vfloat sourceB = LVF(btemp[ti * TS + tj]);

                                vfloat x;
                                vfloat y;
                                vfloat z;
                                Color::rgbxyz(sourceR, sourceG, sourceB, x, y, z, v_work2xyz);
                                Color::xyz2rgb(x, y, z, sourceR, sourceG, sourceB, v_xyz2clut);

                                STVF(rtemp[ti * TS + tj], sourceR);
                                STVF(gtemp[ti * TS + tj], sourceG);
                                STVF(btemp[ti * TS + tj], sourceB);
                            }

#endif

                            for (; j < tW; j++, tj++) {
                                float &sourceR = rtemp[ti * TS + tj];
                                float &sourceG = gtemp[ti * TS + tj];
                                float &sourceB = btemp[ti * TS + tj];

                                float x, y, z;
                                Color::rgbxyz(sourceR, sourceG, sourceB, x, y, z, wprof);
                                Color::xyz2rgb(x, y, z, sourceR, sourceG, sourceB, xyz2clut);
                            }
                        }

                        for (int j = jstart, tj = 0; j < tW; j++, tj++) {
                            float &sourceR = rtemp[ti * TS + tj];
                            float &sourceG = gtemp[ti * TS + tj];
                            float &sourceB = btemp[ti * TS + tj];

                            // Apply gamma sRGB (default RT)
                            sourceR = Color::gamma_srgbclipped(sourceR);
                            sourceG = Color::gamma_srgbclipped(sourceG);
                            sourceB = Color::gamma_srgbclipped(sourceB);
                        }

                        const std::size_t line_offset = ti * TS;
                        hald_clut->getRGB(
                            film_simulation_strength,
                            std::min(TS, tW - jstart),
                            rtemp + line_offset,
                            gtemp + line_offset,
                            btemp + line_offset,
                            out_rgbx
                        );

                        for (int j = jstart, tj = 0; j < tW; j++, tj++) {
                            float &sourceR = rtemp[ti * TS + tj];
                            float &sourceG = gtemp[ti * TS + tj];
                            float &sourceB = btemp[ti * TS + tj];

                            // Apply inverse gamma sRGB
                            sourceR = Color::igamma_srgb(out_rgbx[tj * 4 + 0]);
                            sourceG = Color::igamma_srgb(out_rgbx[tj * 4 + 1]);
                            sourceB = Color::igamma_srgb(out_rgbx[tj * 4 + 2]);
                        }

                        if (!clutAndWorkingProfilesAreSame) {
                            // Convert from clut to working profile
                            int j = jstart;
                            int tj = 0;

#ifdef __SSE2__

                            for (; j < tW - 3; j += 4, tj += 4) {
                                vfloat sourceR = LVF(rtemp[ti * TS + tj]);
                                vfloat sourceG = LVF(gtemp[ti * TS + tj]);
                                vfloat sourceB = LVF(btemp[ti * TS + tj]);

                                vfloat x;
                                vfloat y;
                                vfloat z;
                                Color::rgbxyz(sourceR, sourceG, sourceB, x, y, z, v_clut2xyz);
                                Color::xyz2rgb(x, y, z, sourceR, sourceG, sourceB, v_xyz2work);

                                STVF(rtemp[ti * TS + tj], sourceR);
                                STVF(gtemp[ti * TS + tj], sourceG);
                                STVF(btemp[ti * TS + tj], sourceB);
                            }

#endif

                            for (; j < tW; j++, tj++) {
                                float &sourceR = rtemp[ti * TS + tj];
                                float &sourceG = gtemp[ti * TS + tj];
                                float &sourceB = btemp[ti * TS + tj];

                                float x, y, z;
                                Color::rgbxyz(sourceR, sourceG, sourceB, x, y, z, clut2xyz);
                                Color::xyz2rgb(x, y, z, sourceR, sourceG, sourceB, wiprof);
                            }
                        }
                    }
                }


                if (!blackwhite) {
                    if (editImgFloat || editWhatever) {
                        for (int i = istart, ti = 0; i < tH; i++, ti++) {
                            for (int j = jstart, tj = 0; j < tW; j++, tj++) {

                                // filling the pipette buffer by the content of the temp pipette buffers
                                if (editImgFloat) {
                                    editImgFloat->r(i, j) = editIFloatTmpR[ti * TS + tj];
                                    editImgFloat->g(i, j) = editIFloatTmpG[ti * TS + tj];
                                    editImgFloat->b(i, j) = editIFloatTmpB[ti * TS + tj];
                                } else if (editWhatever) {
                                    editWhatever->v(i, j) = editWhateverTmp[ti * TS + tj];
                                }
                            }
                        }
                    }

                    // ready, fill lab
                    for (int i = istart, ti = 0; i < tH; i++, ti++) {
                        Color::RGB2Lab(&rtemp[ti * TS], &gtemp[ti * TS], &btemp[ti * TS], &(lab->L[i][jstart]), &(lab->a[i][jstart]), &(lab->b[i][jstart]), toxyz, tW - jstart);
                    }

                    if (hasColorToningLabGrid) {
                        colorToningLabGrid(lab, jstart, tW, istart, tH, false);
                    }
                } else { // black & white
                    // Auto channel mixer needs whole image, so we now copy to tmpImage and close the tiled processing
                    for (int i = istart, ti = 0; i < tH; i++, ti++) {
                        for (int j = jstart, tj = 0; j < tW; j++, tj++) {
                            // filling the pipette buffer by the content of the temp pipette buffers
                            if (editImgFloat) {
                                editImgFloat->r(i, j) = editIFloatTmpR[ti * TS + tj];
                                editImgFloat->g(i, j) = editIFloatTmpG[ti * TS + tj];
                                editImgFloat->b(i, j) = editIFloatTmpB[ti * TS + tj];
                            } else if (editWhatever) {
                                editWhatever->v(i, j) = editWhateverTmp[ti * TS + tj];
                            }

                            tmpImage->r(i, j) = rtemp[ti * TS + tj];
                            tmpImage->g(i, j) = gtemp[ti * TS + tj];
                            tmpImage->b(i, j) = btemp[ti * TS + tj];
                        }
                    }
                }
            }

        if (editIFloatBuffer) {
            free(editIFloatBuffer);
        }

        if (editWhateverBuffer) {
            free(editWhateverBuffer);
        }

#ifdef _OPENMP
        #pragma omp critical
        {
            if (toneCurveHistSize > 0) {
                histToneCurve += histToneCurveThr;
            }
        }
#endif // _OPENMP
    }

    // starting a new tile processing with a 'reduction' clause for the auto mixer computing
    if (blackwhite) {//channel-mixer
        int tW = working->getWidth();
        int tH = working->getHeight();

        if (algm == 2) { //channel-mixer
            //end auto chmix
            if (computeMixerAuto) {
                // auto channel-mixer
                double nr = 0;
                double ng = 0;
                double nb = 0;

#ifdef _OPENMP
                #pragma omp parallel for schedule(dynamic, 16) reduction(+:nr,ng,nb)
#endif

                for (int i = 0; i < tH; i++) {
                    for (int j = 0; j < tW; j++) {
                        nr += tmpImage->r(i, j);
                        ng += tmpImage->g(i, j);
                        nb += tmpImage->b(i, j);
                    }
                }

                double srgb = nr + ng + nb;
                double knr = srgb / nr;
                double kng = srgb / ng;
                double knb = srgb / nb;
                double sk = knr + kng + knb;
                autor = (float)(100.0 * knr / sk);
                autog = (float)(100.0 * kng / sk);
                autob = (float)(100.0 * knb / sk);

            }

            if (params->blackwhite.autoc) {
                // auto channel-mixer
                bwr = autor;
                bwg = autog;
                bwb = autob;
                mixerOrange  = 33.f;
                mixerYellow  = 33.f;
                mixerMagenta = 33.f;
                mixerPurple  = 33.f;
                mixerCyan    = 33.f;
            }

            float filcor;
            Color::computeBWMixerConstants(params->blackwhite.setting, params->blackwhite.filter, params->blackwhite.algo, filcor,
                                           bwr, bwg, bwb, mixerOrange, mixerYellow, mixerCyan, mixerPurple, mixerMagenta,
                                           params->blackwhite.autoc, complem, kcorec, rrm, ggm, bbm);

#ifdef _OPENMP
            #pragma omp parallel for schedule(dynamic, 16)
#endif

            for (int i = 0; i < tH; i++) {
                for (int j = 0; j < tW; j++) {

                    //mix channel
                    tmpImage->r(i, j) = tmpImage->g(i, j) = tmpImage->b(i, j) = CLIP((bwr * tmpImage->r(i, j) + bwg * tmpImage->g(i, j) + bwb * tmpImage->b(i, j)) * kcorec);

#ifndef __SSE2__

                    //gamma correction: pseudo TRC curve
                    if (hasgammabw) {
                        Color::trcGammaBW(tmpImage->r(i, j), tmpImage->g(i, j), tmpImage->b(i, j), gammabwr, gammabwg, gammabwb);
                    }

#endif
                }

#ifdef __SSE2__

                if (hasgammabw) {
                    //gamma correction: pseudo TRC curve
                    Color::trcGammaBWRow(tmpImage->r(i), tmpImage->g(i), tmpImage->b(i), tW, gammabwr, gammabwg, gammabwb);
                }

#endif
            }
        }

        if (editID == EUID_BlackWhiteAfterCurve) {
#ifdef _OPENMP
            #pragma omp parallel for schedule(dynamic, 5)
#endif

            for (int i = 0; i < tH; i++) {
                for (int j = 0; j < tW; j++) {
                    editWhatever->v(i, j) = Color::gamma2curve[tmpImage->r(i, j)] / 65535.f;   // assuming that r=g=b
                }
            }
        }

        if (hasToneCurvebw2) {

            if (afterCurveMode == BlackWhiteParams::TcMode::STD_BW) { // Standard
#ifdef _OPENMP
                #pragma omp parallel for schedule(dynamic, 5)
#endif

                for (int i = 0; i < tH; i++) {
                    for (int j = 0; j < tW; j++) {
                        const StandardToneCurve& userToneCurve = static_cast<const StandardToneCurve&>(customToneCurvebw2);
                        userToneCurve.Apply(tmpImage->r(i, j), tmpImage->g(i, j), tmpImage->b(i, j));
                    }
                }
            } else if (afterCurveMode == BlackWhiteParams::TcMode::WEIGHTEDSTD_BW) { // apply the curve to the rgb channels, weighted
#ifdef _OPENMP
                #pragma omp parallel for schedule(dynamic, 5)
#endif

                for (int i = 0; i < tH; i++) { //for ulterior usage if bw data modified
                    for (int j = 0; j < tW; j++) {
                        const WeightedStdToneCurve& userToneCurve = static_cast<const WeightedStdToneCurve&>(customToneCurvebw2);

                        tmpImage->r(i, j) = CLIP<float> (tmpImage->r(i, j));
                        tmpImage->g(i, j) = CLIP<float> (tmpImage->g(i, j));
                        tmpImage->b(i, j) = CLIP<float> (tmpImage->b(i, j));

                        userToneCurve.Apply(tmpImage->r(i, j), tmpImage->g(i, j), tmpImage->b(i, j));
                    }
                }
            }
        }

        //colour toning with black and white
        if (hasColorToning) {
            if (params->colorToning.method == "Splitco") {
                constexpr float reducac = 0.5f;
                constexpr int mode = 1;
#ifdef _OPENMP
                #pragma omp parallel for schedule(dynamic, 5)
#endif

                for (int i = 0; i < tH; i++) {
                    for (int j = 0; j < tW; j++) {
                        const float r = tmpImage->r (i, j);
                        const float g = tmpImage->g (i, j);
                        const float b = tmpImage->b (i, j);

                        const float lumbefore = 0.299f * r + 0.587f * g + 0.114f * b;

                        if (lumbefore < 65000.f  && lumbefore > 500.f) { //reduce artefacts for highlights and extreme shadows
                            float ro, go, bo;
                            toningsmh(r, g, b, ro, go, bo, RedLow, GreenLow, BlueLow, RedMed, GreenMed, BlueMed, RedHigh, GreenHigh, BlueHigh, reducac, mode, strProtect);

                            if (params->colorToning.lumamode) {
                                const float lumafter = 0.299f * ro + 0.587f * go + 0.114f * bo;
                                const float preserv = lumbefore / lumafter;
                                ro *= preserv;
                                go *= preserv;
                                bo *= preserv;
                            }

                            tmpImage->r(i, j) = CLIP(ro);
                            tmpImage->g(i, j) = CLIP(go);
                            tmpImage->b(i, j) = CLIP(bo);
                        }
                    }
                }
            }

            else if (params->colorToning.method == "Splitlr") {
                constexpr float reducac = 0.4f;
                int preser = 0;

                if (params->colorToning.lumamode) {
                    preser = 1;
                }

                const float balanS = 1.f + Balan / 100.f; //balan between 0 and 2
                const float balanH = 1.f - Balan / 100.f;
                float rh, gh, bh;
                float rl, gl, bl;
                float xh, yh, zh;
                float xl, yl, zl;
                const float iplow = ctColorCurve.low;
                const float iphigh = ctColorCurve.high;

                //2 colours
                ctColorCurve.getVal(iphigh, xh, yh, zh);
                ctColorCurve.getVal(iplow, xl, yl, zl);

                Color::xyz2rgb(xh, yh, zh, rh, gh, bh, wip);
                Color::xyz2rgb(xl, yl, zl, rl, gl, bl, wip);

                //retrieve rgb value with s and l =1
                retreavergb(rl, gl, bl);
                const float krl = rl / (rl + gl + bl);
                const float kgl = gl / (rl + gl + bl);
                const float kbl = bl / (rl + gl + bl);

                retreavergb(rh, gh, bh);
                const float krh = rh / (rh + gh + bh);
                const float kgh = gh / (rh + gh + bh);
                const float kbh = bh / (rh + gh + bh);
                strProtect = pow_F(strProtect, 0.4f);
                constexpr int mode = 1;
#ifdef _OPENMP
                #pragma omp parallel for schedule(dynamic, 5)
#endif

                for (int i = 0; i < tH; i++) {
                    for (int j = 0; j < tW; j++) {
                        toning2col(tmpImage->r(i, j), tmpImage->g(i, j), tmpImage->b(i, j), tmpImage->r(i, j), tmpImage->g(i, j), tmpImage->b(i, j), iplow, iphigh, krl, kgl, kbl, krh, kgh, kbh, SatLow, SatHigh, balanS, balanH, reducac, mode, preser, strProtect);
                    }
                }
            }

            //colortoning with shift color Lab
            else if (params->colorToning.method == "Lab"  && opautili) {
                int algm = 0;
                bool twocol = true;
                int metchrom = 0;

                if (params->colorToning.twocolor == "Std") {
                    metchrom = 0;
                } else if (params->colorToning.twocolor == "All") {
                    metchrom = 1;
                } else if (params->colorToning.twocolor == "Separ") {
                    metchrom = 2;
                } else if (params->colorToning.twocolor == "Two") {
                    metchrom = 3;
                }

                if (metchrom == 3) {
                    twocol = false;
                }

                float iplow = 0.f, iphigh = 0.f;

                if (!twocol) {
                    iplow = (float)ctColorCurve.low;
                    iphigh = (float)ctColorCurve.high;

                }

                int twoc = 0; //integer instead of bool to let more possible choice...other than 2 and 500.

                if (!twocol) {
                    twoc = 0;    // 2 colours
                } else {
                    twoc = 1;    // 500 colours
                }

                if (params->colorToning.method == "Lab") {
                    algm = 1;
                } else if (params->colorToning.method == "Lch") {
                    algm = 2;    //in case of
                }

                if (algm <= 2) {
#ifdef _OPENMP
                    #pragma omp parallel for schedule(dynamic, 5)
#endif

                    for (int i = 0; i < tH; i++) {
                        for (int j = 0; j < tW; j++) {
                            float r = tmpImage->r(i, j);
                            float g = tmpImage->g(i, j);
                            float b = tmpImage->b(i, j);
                            float ro, bo, go;
                            labtoning(r, g, b, ro, go, bo, algm, metchrom,  twoc, satLimit, satLimitOpacity, ctColorCurve,  ctOpacityCurve, clToningcurve, cl2Toningcurve,  iplow, iphigh,  wp,  wip);
                            tmpImage->r(i, j) = CLIP(ro);
                            tmpImage->g(i, j) = CLIP(go);
                            tmpImage->b(i, j) = CLIP(bo);

                        }
                    }
                }
            }

            else if (params->colorToning.method.substr(0, 3) == "RGB"  && opautili) {
                // color toning
#ifdef _OPENMP
                #pragma omp parallel for schedule(dynamic, 5)
#endif

                for (int i = 0; i < tH; i++) {
                    for (int j = 0; j < tW; j++) {
                        float r = tmpImage->r(i, j);
                        float g = tmpImage->g(i, j);
                        float b = tmpImage->b(i, j);

                        // Luminance = (0.299f*r + 0.587f*g + 0.114f*b)

                        float s, l;
                        Color::rgb2slfloat(r, g, b, s, l);

                        float l_ = Color::gammatab_srgb1[l * 65535.f];

                        // get the opacity and tweak it to preserve saturated colours
                        float opacity = ctOpacityCurve.lutOpacityCurve[l_ * 500.f] / 4.f;

                        float r2, g2, b2;
                        ctColorCurve.getVal(l_, r2, g2, b2); // get the colour from the colour curve

                        float h2, s2, l2;
                        Color::rgb2hslfloat(r2, g2, b2, h2, s2, l2); // transform this new colour to hsl

                        Color::hsl2rgbfloat(h2, s2, l, r2, g2, b2);

                        tmpImage->r(i, j) = intp(opacity, r2, r);
                        tmpImage->g(i, j) = intp(opacity, g2, g);
                        tmpImage->b(i, j) = intp(opacity, b2, b);
                    }
                }
            }
        }

        // filling the pipette buffer by the content of the temp pipette buffers
        // due to optimization, we have to test now if the pipette has been filled in the second tile loop, by
        // testing editID
        /*if (editImgFloat) {
            for (int i=istart,ti=0; i<tH; i++,ti++)
                for (int j=jstart,tj=0; j<tW; j++,tj++) {
                    editImgFloat->r(i,j) = editIFloatTmpR[ti*TS+tj];
                    editImgFloat->g(i,j) = editIFloatTmpG[ti*TS+tj];
                    editImgFloat->b(i,j) = editIFloatTmpB[ti*TS+tj];
                }
        }
        else*/
        /*
        if (editWhatever && (editID==EUID_BlackWhiteAfterCurve)) {
            for (int i=istart,ti=0; i<tH; i++,ti++)
                for (int j=jstart,tj=0; j<tW; j++,tj++) {
                    editWhatever->v(i,j) = editWhateverTmp[ti*TS+tj];
                }
        }
        */

        // ready, fill lab (has to be the same code than the "fill lab" above!)

#ifdef _OPENMP
        #pragma omp parallel for schedule(dynamic, 5)
#endif

        for (int i = 0; i < tH; i++) {
            Color::RGB2Lab(tmpImage->r(i), tmpImage->g(i), tmpImage->b(i), lab->L[i], lab->a[i], lab->b[i], toxyz, tW);

            if (hasColorToningLabGrid) {
                colorToningLabGrid(lab, 0, tW, i, i + 1, false);
            }
        }


    }

    if (tmpImage) {
        delete tmpImage;
    }

    if (hCurveEnabled) {
        delete hCurve;
    }

    if (sCurveEnabled) {
        delete sCurve;
    }

    if (vCurveEnabled) {
        delete vCurve;
    }

    if (params->localContrast.enabled) {
        // Alberto's local contrast
        localContrast(lab);
    }
}

/**
* @brief retreave RGB value with maximum saturation
* @param r red input and in exit new r
* @param g green input and in exit new g
* @param b blue input and in exit new b
**/
void ImProcFunctions::retreavergb(float &r, float &g, float &b)
{
    float mini = min(r, g, b);
    float maxi = max(r, g, b);
    float kkm = 65535.f / maxi;

    if (b == mini && r == maxi) {
        r = 65535.f;
        g = kkm * (g - b);
        b = 0.f;
    } else if (b == mini && g == maxi) {
        g = 65535.f;
        r = kkm * (r - b);
        b = 0.f;
    } else if (g == mini && r == maxi) {
        r = 65535.f;
        b = kkm * (b - g);
        g = 0.f;
    } else if (g == mini && b == maxi) {
        b = 65535.f;
        r = kkm * (r - g);
        g = 0.f;
    } else if (r == mini && b == maxi) {
        b = 65535.f;
        g = kkm * (g - r);
        r = 0.f;
    } else if (r == mini && g == maxi) {
        g = 65535.f;
        b = kkm * (b - r);
        r = 0.f;
    }
}

/**
* @brief Interpolate by decreasing with a parabol k = aa*v*v + bb*v +c  v[0..1]
* @param reducac val ue of the reduction in the middle of the range
* @param vinf value [0..1] for beginning decrease
* @param aa second degree parameter
* @param bb first degree parameter
* @param cc third parameter
**/
void ImProcFunctions::secondeg_end(float reducac, float vinf, float &aa, float &bb, float &cc)
{
    float zrd = reducac; //value at me  linear =0.5
    float v0 = vinf; //max shadows
    float me = (1.f + v0) / 2.f; //"median" value = (v0 + 1.=/2)
    //float a1=1.f-v0;
    float a2 = me - v0;
    float a3 = 1.f - v0 * v0;
    float a4 = me * me - v0 * v0;
    aa = (1.f + (zrd - 1.f) * (1 - v0) / a2) / (a4 * (1.f - v0) / a2 - a3);
    bb = - (1.f + a3 * aa) / (1.f - v0);
    cc = - (aa + bb);
}

/**
* @brief Interpolate by increasing with a parabol k = aa*v*v + bb*v  v[0..1]
* @param reducac val ue of the reduction in the middle of the range
* @param vend value [0..1] for beginning increase
* @param aa second degree parameter
* @param bb first degree parameter
**/
void ImProcFunctions::secondeg_begin(float reducac, float vend, float &aam, float &bbm)
{
    aam = (2.f - 4.f * reducac) / (vend * vend);
    bbm = 1.f / vend - aam * vend;
}


/**
* @brief color toning with 9 sliders shadows middletones highlight
* @param r red input values [0..65535]
* @param g green input values [0..65535]
* @param b blue input values [0..65535]
* @param ro red output values [0..65535]
* @param go green output values [0..65535]
* @param bo blue output values [0..65535]
* @param RedLow    [-1..1] value after transformations of sliders [-100..100] for shadows
* @param GreenLow  [-1..1] value after transformations of sliders [-100..100] for shadows
* @param BlueLow   [-1..1] value after transformations of sliders [-100..100] for shadows
* @param RedMed    [-1..1] value after transformations of sliders [-100..100] for midtones
* @param GreenMed  [-1..1] value after transformations of sliders [-100..100] for midtones
* @param BlueMed   [-1..1] value after transformations of sliders [-100..100] for midtones
* @param RedHigh   [-1..1] value after transformations of sliders [-100..100] for highlights
* @param GreenHigh [-1..1] value after transformations of sliders [-100..100] for highlights
* @param BlueHigh  [-1..1] value after transformations of sliders [-100..100] for highlights
* @param reducac value of the reduction in the middle of the range for second degree increse or decrease action
* @param mode 0 = colour, 1 = Black and White
* @param strProtect ?
**/
void ImProcFunctions::toningsmh(float r, float g, float b, float &ro, float &go, float &bo, float RedLow, float GreenLow, float BlueLow, float RedMed, float GreenMed, float BlueMed, float RedHigh, float GreenHigh, float BlueHigh, float reducac, int mode, float strProtect)
{
    const float v = max(r, g, b) / 65535.f;
    float kl = 1.f;
    float rlo; //0.4  0.5
    float rlm; //1.1
    float rlh; //1.1
    float rlob; //for BW old mode

    if (mode == 0) { //colour
        rlo = rlob = strProtect; //0.5 ==>  0.75
        rlh = 2.2f * strProtect;
        rlm = 1.5f * strProtect;
        constexpr float v0 = 0.15f;
        //second degree

        if (v > v0) {
            float aa, bb, cc;
            secondeg_end (reducac, v0, aa, bb, cc);
            kl = aa * v * v + bb * v + cc;    //verified ==> exact
        } else {
            float aab, bbb;
            secondeg_begin (0.7f, v0, aab, bbb);
            kl = aab * v * v + bbb * v;
        }
    } else { //bw coefficient to preserve same results as before for satlimtopacity = 0.5 (default)
        rlo = strProtect * 0.8f; //0.4
        rlob = strProtect; //0.5
        rlm = strProtect * 2.2f; //1.1
        rlh = strProtect * 2.4f; //1.2
        if (v > 0.15f) {
            kl = (-1.f / 0.85f) * v + 1.f / 0.85f;    //Low light ==> decrease action after v=0.15
        }
    }

    {
        const float corr = 20000.f * RedLow * kl * rlo;
        if (RedLow > 0.f) {
            g -= corr;
            b -= corr;
        } else {
            r += corr;
        }

        r = CLIP(r);
        g = CLIP(g);
        b = CLIP(b);
    }

    {
        const float corr = 20000.f * GreenLow * kl * rlo;
        if (GreenLow > 0.f) {
            r -= corr;
            b -= corr;
        } else {
            g += corr;
        }

        r = CLIP(r);
        b = CLIP(b);
        g = CLIP(g);
    }


    {
        const float corr = 20000.f * BlueLow * kl * rlob;

        if (BlueLow > 0.f) {
            r -= corr;
            g -= corr;
        } else {
            b += corr;
        }

        r = CLIP(r);
        g = CLIP(g);
        b = CLIP(b);
    }

    // mid tones
    float km;
    constexpr float v0m = 0.5f; //max action

    if (v < v0m) {
        float aam, bbm;
        float vend = v0m;
        secondeg_begin(reducac, vend, aam, bbm);
        km = aam * v * v + bbm * v; //verification = good
    } else {
        float v0mm = 0.5f; //max
        float aamm, bbmm, ccmm;
        secondeg_end(reducac, v0mm, aamm, bbmm, ccmm);
        km = aamm * v * v + bbmm * v + ccmm; //verification good
    }

    {
        const float RedM = RedMed * km * rlm;

        if (RedMed > 0.f) {
            r += 20000.f * RedM;
            g -= 10000.f * RedM;
            b -= 10000.f * RedM;
        } else {
            r += 10000.f * RedM;
            g -= 20000.f * RedM;
            b -= 20000.f * RedM;
        }
        r = CLIP(r);
        g = CLIP(g);
        b = CLIP(b);
    }

    {
        const float GreenM = GreenMed * km * rlm;

        if (GreenMed > 0.f) {
            r -= 10000.f * GreenM;
            g += 20000.f * GreenM;
            b -= 10000.f * GreenM;
        } else {
            r -= 20000.f * GreenM;
            g += 10000.f * GreenM;
            b -= 20000.f * GreenM;
        }
        r = CLIP(r);
        g = CLIP(g);
        b = CLIP(b);
    }

    {
        const float BlueM = BlueMed * km * rlm;

        if (BlueMed > 0.f) {
            r -= 10000.f * BlueM;
            g -= 10000.f * BlueM;
            b += 20000.f * BlueM;
        } else {
            r -= 20000.f * BlueM;
            g -= 20000.f * BlueM;
            b += 10000.f * BlueM;
        }
        r = CLIP(r);
        g = CLIP(g);
        b = CLIP(b);
    }

    //high tones
    constexpr float v00 = 0.8f; //max action
    float aa0, bb0;
    secondeg_begin(reducac, v00, aa0, bb0);

    float kh;
    if (v > v00) { //max action
        kh = (1.f - v) / (1.f - v00);    //High tones
    } else {
        kh = v * (aa0 * v + bb0);    //verification = good
    }

    {
        const float corr = 20000.f * RedHigh * kh * rlh; //1.2

        if (RedHigh > 0.f) {
            r += corr;
        } else {
            g -= corr;
            b -= corr;
        }

        r = CLIP(r);
        g = CLIP(g);
        b = CLIP(b);
    }

    {
        const float corr = 20000.f * GreenHigh * kh * rlh; //1.2

        if (GreenHigh > 0.f) {
            g += corr;
        } else {
            r -= corr;
            b -= corr;
        }

        r = CLIP(r);
        g = CLIP(g);
        b = CLIP(b);
    }

    {
        const float corr = 20000.f * BlueHigh * kh * rlh; //1.2

        if (BlueHigh > 0.f) {
            b += corr;
        } else {
            r -= corr;
            g -= corr;
        }

        r = CLIP(r);
        g = CLIP(g);
        b = CLIP(b);
    }

    ro = r;
    go = g;
    bo = b;
}

/**
* @brief color toning with 2 colors - 2 sliders saturation shadows and highlight and one balance
* @param r g b input values [0..65535]
* @param ro go bo output values [0..65535]
* @param iplow iphigh [0..1] from curve color - value of luminance shadows and highlights
* @param rl gl bl [0..65535] - color of reference shadow
* @param rh gh bh [0..65535] - color of reference highlight
* @param SatLow SatHigh [0..1] from sliders saturation shadows and highlight
* @param balanS [0..1] balance for shadows (one slider)
* @param balanH [0..1] balance for highlights (same slider than for balanS)
* @param reducac value of the reduction in the middle of the range for second degree, increase or decrease action
**/
void ImProcFunctions::toning2col(float r, float g, float b, float &ro, float &go, float &bo, float iplow, float iphigh, float krl, float kgl, float kbl, float krh, float kgh, float kbh, float SatLow, float SatHigh, float balanS, float balanH, float reducac, int mode, int preser, float strProtect)
{
    const float lumbefore = 0.299f * r + 0.587f * g + 0.114f * b;
    const float v = max(r, g, b) / 65535.f;

    const float rlo = strProtect;  //0.5 ==> 0.75  transfered value for more action
    const float rlh = 2.2f * strProtect;

    //low tones
    //second degree
    float aa, bb, cc;
    //fixed value of reducac =0.4;
    secondeg_end(reducac, iplow, aa, bb, cc);

    float aab, bbb;
    secondeg_begin(0.7f, iplow, aab, bbb);

    if (SatLow > 0.f) {
        float kl = 1.f;

        if (v > iplow) {
            kl = aa * v * v + bb * v + cc;
        } else if (mode == 0) {
            kl = aab * v * v + bbb * v;
        }

        const float kmgb = min(r, g, b);

        if (kmgb < 20000.f) {
            //I have tested ...0.85 compromise...
            kl *= pow_F((kmgb / 20000.f), 0.85f);
        }

        const float factor = 20000.f * SatLow * kl * rlo * balanS;

        if (krl > 0.f) {
            g -= factor * krl;
            b -= factor * krl;
        }

        g = CLIP(g);
        b = CLIP(b);

        if (kgl > 0.f) {
            r -= factor * kgl;
            b -= factor * kgl;
        }

        r = CLIP(r);
        b = CLIP(b);

        if (kbl > 0.f) {
            r -= factor * kbl;
            g -= factor * kbl;
        }

        r = CLIP(r);
        g = CLIP(g);
    }

    //high tones
    float aa0, bb0;
    //fixed value of reducac ==0.4;
    secondeg_begin(reducac, iphigh, aa0, bb0);

    if (SatHigh > 0.f) {
        float kh = 1.f;

        if (v > iphigh) {
            kh = (1.f - v) / (1.f - iphigh);    //Low light ==> decrease action after iplow
        } else {
            kh = aa0 * v * v + bb0 * v;
        }

        const float kmgb = max(r, g, b);

        if (kmgb > 45535.f) {
            constexpr float cora = 1.f / (45535.f - 65535.f);
            constexpr float corb = 1.f - cora * 45535.f;
            kh *= kmgb * cora + corb;
        }

        const float factor = 20000.f * SatHigh * kh * rlh * balanH;
        r += factor * (krh > 0.f ? krh : 0.f);
        g += factor * (kgh > 0.f ? kgh : 0.f);
        b += factor * (kbh > 0.f ? kbh : 0.f);

        r = CLIP(r);
        g = CLIP(g);
        b = CLIP(b);
    }

    float preserv = 1.f;

    if (preser == 1) {
        float lumafter = 0.299f * r + 0.587f * g + 0.114f * b;
        preserv = lumbefore / lumafter;
    }

    ro = CLIP(r * preserv);
    go = CLIP(g * preserv);
    bo = CLIP(b * preserv);
}

/**
* @brief color toning with interpolation in mode Lab
* @param r g b input values [0..65535]
* @param ro go bo output values [0..65535]
* @param algm  metchrom twoc - methods
* @param ctColorCurve curve 500 colors
* @param ctOpacityCurve curve standard 'ab'
* @param clToningcurve  curve special 'ab' and 'a'
* @param cl2Toningcurve curve special 'b'
* @param iplow iphigh [0..1] luminance
* @param wp wip 3x3 matrix and inverse conversion rgb XYZ
**/
void ImProcFunctions::labtoning(float r, float g, float b, float &ro, float &go, float &bo, int algm, int metchrom, int twoc, float satLimit, float satLimitOpacity, const ColorGradientCurve & ctColorCurve, const OpacityCurve & ctOpacityCurve, LUTf & clToningcurve, LUTf & cl2Toningcurve, float iplow, float iphigh, double wp[3][3], double wip[3][3])
{
    float realL;
    float h, s, l;
    Color::rgb2hsl(r, g, b, h, s, l);
    float x2, y2, z2;
    float xl, yl, zl;

    if (twoc != 1) {
        l = (Color::gammatab_13_2[     l * 65535.f]) / 65535.f; //to compensate L from Lab
        iphigh = (Color::gammatab_13_2[iphigh * 65535.f]) / 65535.f;
        iplow  = (Color::gammatab_13_2[ iplow * 65535.f]) / 65535.f;
    }

    if (twoc == 1) {
        ctColorCurve.getVal(l, x2, y2, z2);
    } else {
        ctColorCurve.getVal(iphigh, x2, y2, z2);
        ctColorCurve.getVal(iplow, xl, yl, zl);
    }

    realL = l;


    //float opacity = ctOpacityCurve.lutOpacityCurve[l*500.f];
    //if(params->blackwhite.enabled){satLimit=80.f;satLimitOpacity=30.f;}//force BW

    // get the opacity and tweak it to preserve saturated colors
    //float l_ = Color::gamma_srgb(l*65535.f)/65535.f;
    float opacity;
    opacity = (1.f - min<float> (s / satLimit, 1.f) * (1.f - satLimitOpacity)) * ctOpacityCurve.lutOpacityCurve[l * 500.f];
    float opacity2 = (1.f - min<float> (s / satLimit, 1.f) * (1.f - satLimitOpacity));

    //float ro, go, bo;
    float lm = l;
    float chromat, luma;

    if (clToningcurve[lm * 65535.f] / (lm * 65535.f) < 1.f) {
        chromat = (clToningcurve[(lm) * 65535.f] / (lm * 65535.f)) - 1.f;   //special effect
    } else {
        chromat = 1.f - SQR(SQR((lm * 65535.f) / clToningcurve[(lm) * 65535.f]));    //apply C=f(L) acts  on 'a' and 'b'
    }

    if (cl2Toningcurve[lm * 65535.f] / (lm * 65535.f) < 1.f) {
        luma = (cl2Toningcurve[(lm) * 65535.f] / (lm * 65535.f)) - 1.f;   //special effect
    } else {
        luma = 1.f - SQR(SQR((lm * 65535.f) / (cl2Toningcurve[(lm) * 65535.f])));    //apply C2=f(L) acts only on 'b'
    }

    if (algm == 1) {
        Color::interpolateRGBColor(realL, iplow, iphigh, algm, opacity, twoc, metchrom, chromat, luma, r, g, b, xl, yl, zl, x2, y2, z2, wp, wip, ro, go, bo);
    } else {
        Color::interpolateRGBColor(realL, iplow, iphigh, algm, opacity2, twoc, metchrom, chromat, luma, r, g, b, xl, yl, zl, x2, y2, z2, wp, wip, ro, go, bo);
    }
}


void ImProcFunctions::luminanceCurve(LabImage* lold, LabImage* lnew, LUTf & curve)
{

    int W = lold->W;
    int H = lold->H;

    #pragma omp parallel for if (multiThread)

    for (int i = 0; i < H; i++)
        for (int j = 0; j < W; j++) {
            float Lin = lold->L[i][j];
            //if (Lin>0 && Lin<65535)
            lnew->L[i][j] = curve[Lin];
        }
}



void ImProcFunctions::chromiLuminanceCurve (PipetteBuffer *pipetteBuffer, int pW, LabImage* lold, LabImage* lnew, LUTf & acurve, LUTf & bcurve, LUTf & satcurve, LUTf & lhskcurve, LUTf & clcurve, LUTf & curve, bool utili, bool autili, bool butili, bool ccutili, bool cclutili, bool clcutili, LUTu &histCCurve, LUTu &histLCurve)
{
    if (!params->labCurve.enabled) {
        return;
    }

    int W = lold->W;
    int H = lold->H;
    // lhskcurve.dump("lh_curve");
    //init Flatcurve for C=f(H)

    PlanarWhateverData<float>* editWhatever = nullptr;
    EditUniqueID editID = EUID_None;
    bool editPipette = false;

    if (pipetteBuffer) {
        editID = pipetteBuffer->getEditID();

        if (editID != EUID_None) {

            switch (pipetteBuffer->getDataProvider()->getCurrSubscriber()->getPipetteBufferType()) {
                case (BT_IMAGEFLOAT):
                    break;

                case (BT_LABIMAGE):
                    break;

                case (BT_SINGLEPLANE_FLOAT):
                    editPipette = true;
                    editWhatever = pipetteBuffer->getSinglePlaneBuffer();
                    break;
            }
        }
    }

    FlatCurve* chCurve = nullptr;// curve C=f(H)
    bool chutili = false;

    if (params->labCurve.chromaticity > -100) {
        chCurve = new FlatCurve(params->labCurve.chcurve);

        if (!chCurve || chCurve->isIdentity()) {
            if (chCurve) {
                delete chCurve;
                chCurve = nullptr;
            }
        }//do not use "Munsell" if Chcurve not used
        else {
            chutili = true;
        }
    }

    FlatCurve* lhCurve = nullptr;//curve L=f(H)
    bool lhutili = false;

    if (params->labCurve.chromaticity > -100) {
        lhCurve = new FlatCurve(params->labCurve.lhcurve);

        if (!lhCurve || lhCurve->isIdentity()) {
            if (lhCurve) {
                delete lhCurve;
                lhCurve = nullptr;
            }
        }//do not use "Munsell" if Chcurve not used
        else {
            lhutili = true;
        }
    }

    FlatCurve* hhCurve = nullptr;//curve H=f(H)
    bool hhutili = false;

    if (params->labCurve.chromaticity > -100) {
        hhCurve = new FlatCurve(params->labCurve.hhcurve);

        if (!hhCurve || hhCurve->isIdentity()) {
            if (hhCurve) {
                delete hhCurve;
                hhCurve = nullptr;
            }
        }//do not use "Munsell" if Chcurve not used
        else {
            hhutili = true;
        }
    }


    LUTu hist16Clad;
    LUTu hist16Llad;

    //preparate for histograms CIECAM
    if (pW != 1) { //only with improccoordinator
        hist16Clad(65536);
        hist16Clad.clear();
        hist16Llad(65536);
        hist16Llad.clear();

    }

#ifdef _DEBUG
    MyTime t1e, t2e;
    t1e.set();
    // init variables to display Munsell corrections
    MunsellDebugInfo* MunsDebugInfo = new MunsellDebugInfo();
#endif

    float adjustr = 1.0f;

//  if(params->labCurve.avoidclip ){
    // parameter to adapt curve C=f(C) to gamut

    if (params->icm.working == "ProPhoto")   {
        adjustr = 1.2f;   // 1.2 instead 1.0 because it's very rare to have C>170..
    } else if (params->icm.working == "Adobe RGB")  {
        adjustr = 1.8f;
    } else if (params->icm.working == "sRGB")       {
        adjustr = 2.0f;
    } else if (params->icm.working == "WideGamut")  {
        adjustr = 1.2f;
    } else if (params->icm.working == "Beta RGB")   {
        adjustr = 1.4f;
    } else if (params->icm.working == "BestRGB")    {
        adjustr = 1.4f;
    } else if (params->icm.working == "BruceRGB")   {
        adjustr = 1.8f;
    }

    // reference to the params structure has to be done outside of the parallelization to avoid CPU cache problem
    const bool highlight = params->toneCurve.hrenabled; //Get the value if "highlight reconstruction" is activated
    const int chromaticity = params->labCurve.chromaticity;
    const float chromapro = (chromaticity + 100.0f) / 100.0f;
    const bool bwonly = params->blackwhite.enabled && !params->colorToning.enabled;
    bool bwq = false;
//  if(params->ppVersion > 300  && params->labCurve.chromaticity == - 100) bwq = true;
    // const bool bwToning = params->labCurve.chromaticity == - 100  /*|| params->blackwhite.method=="Ch" || params->blackwhite.enabled */ || bwonly;
    const bool bwToning = bwq  /*|| params->blackwhite.method=="Ch" || params->blackwhite.enabled */ || bwonly;
    //if(chromaticity==-100) chromaticity==-99;
    const bool LCredsk = params->labCurve.lcredsk;
    const bool ccut = ccutili;
    const bool clut = clcutili;
    const double rstprotection = 100. - params->labCurve.rstprotection; // Red and Skin Tones Protection
    // avoid color shift is disabled when bwToning is activated and enabled if gamut is true in colorappearanace
    const bool avoidColorShift = (params->labCurve.avoidcolorshift || (params->colorappearance.gamut && params->colorappearance.enabled)) && !bwToning ;
    const float protectRed = (float)settings->protectred;
    const double protectRedH = settings->protectredh;
    float protect_red, protect_redh;
    protect_red = protectRed;//default=60  chroma: one can put more or less if necessary...in 'option'  40...160

    if (protect_red < 20.0f) {
        protect_red = 20.0;    // avoid too low value
    }

    if (protect_red > 180.0f) {
        protect_red = 180.0;    // avoid too high value
    }

    protect_redh = float (protectRedH); //default=0.4 rad : one can put more or less if necessary...in 'option'  0.2 ..1.0

    if (protect_redh < 0.1f) {
        protect_redh = 0.1f;    //avoid divide by 0 and negatives values
    }

    if (protect_redh > 1.0f) {
        protect_redh = 1.0f;    //avoid too big values
    }

    float protect_redhcur = protectRedH;//default=0.4 rad : one can put more or less if necessary...in 'option'  0.2 ..1

    if (protect_redhcur < 0.1f) {
        protect_redhcur = 0.1f;    //avoid divide by 0 and negatives values:minimal protection for transition
    }

    if (protect_redhcur > 3.5f) {
        protect_redhcur = 3.5f;    //avoid too big values
    }

    //increase saturation after denoise : ...approximation
    float factnoise = 1.f;

    if (params->dirpyrDenoise.enabled) {
        factnoise = (1.f + params->dirpyrDenoise.chroma / 500.f); //levels=5
//      if(yyyy) factnoise=(1.f+params->dirpyrDenoise.chroma/100.f);//levels=7
    }

    const float scaleConst = 100.0f / 100.1f;


    const bool gamutLch = settings->gamutLch;
    const float amountchroma = (float) settings->amchroma;

    TMatrix wiprof = ICCStore::getInstance()->workingSpaceInverseMatrix(params->icm.working);
    const double wip[3][3] = {
        {wiprof[0][0], wiprof[0][1], wiprof[0][2]},
        {wiprof[1][0], wiprof[1][1], wiprof[1][2]},
        {wiprof[2][0], wiprof[2][1], wiprof[2][2]}
    };

    TMatrix wprof = ICCStore::getInstance()->workingSpaceMatrix(params->icm.working);
    const double wp[3][3] = {
        {wprof[0][0], wprof[0][1], wprof[0][2]},
        {wprof[1][0], wprof[1][1], wprof[1][2]},
        {wprof[2][0], wprof[2][1], wprof[2][2]}
    };

#ifdef _DEBUG
    #pragma omp parallel default(shared) firstprivate(lold, lnew, MunsDebugInfo, pW) if (multiThread)
#else
    #pragma omp parallel if (multiThread)
#endif
    {
#ifdef __SSE2__
        float HHBuffer[W] ALIGNED16;
        float CCBuffer[W] ALIGNED16;
#endif
        #pragma omp for schedule(dynamic, 16)

        for (int i = 0; i < H; i++) {
            if (avoidColorShift)

                // only if user activate Lab adjustments
                if (autili || butili || ccutili ||  cclutili || chutili || lhutili || hhutili || clcutili || utili || chromaticity) {
                    Color::LabGamutMunsell(lold->L[i], lold->a[i], lold->b[i], W, /*corMunsell*/true, /*lumaMuns*/false, params->toneCurve.hrenabled, /*gamut*/true, wip);
                }

#ifdef __SSE2__

            // precalculate some values using SSE
            if (bwToning || (!autili && !butili)) {
                __m128 c327d68v = _mm_set1_ps(327.68f);
                __m128 av, bv;
                int k;

                for (k = 0; k < W - 3; k += 4) {
                    av = LVFU(lold->a[i][k]);
                    bv = LVFU(lold->b[i][k]);
                    STVF(HHBuffer[k], xatan2f(bv, av));
                    STVF(CCBuffer[k], _mm_sqrt_ps(SQRV(av) + SQRV(bv)) / c327d68v);
                }

                for (; k < W; k++) {
                    HHBuffer[k] = xatan2f(lold->b[i][k], lold->a[i][k]);
                    CCBuffer[k] = sqrt(SQR(lold->a[i][k]) + SQR(lold->b[i][k])) / 327.68f;
                }
            }

#endif // __SSE2__

            for (int j = 0; j < W; j++) {
                const float Lin = lold->L[i][j];
                float LL = Lin / 327.68f;
                float CC;
                float HH;
                float Chprov;
                float Chprov1;
                float memChprov;
                float2 sincosval;

                if (bwToning) { // this values will be also set when bwToning is false some lines down
#ifdef __SSE2__
                    // use precalculated values from above
                    HH = HHBuffer[j];
                    CC = CCBuffer[j];
#else
                    HH = xatan2f(lold->b[i][j], lold->a[i][j]);
                    CC = sqrt(SQR(lold->a[i][j]) + SQR(lold->b[i][j])) / 327.68f;
#endif

                    // According to mathematical laws we can get the sin and cos of HH by simple operations
                    if (CC == 0.0f) {
                        sincosval.y = 1.0f;
                        sincosval.x = 0.0f;
                    } else {
                        sincosval.y = lold->a[i][j] / (CC * 327.68f);
                        sincosval.x = lold->b[i][j] / (CC * 327.68f);
                    }

                    Chprov = CC;
                    Chprov1 = CC;
                    memChprov = Chprov;
                }

                if (editPipette && editID == EUID_Lab_LCurve) {
                    editWhatever->v(i, j) = LIM01<float> (Lin / 32768.0f);   // Lab L pipette
                }

                lnew->L[i][j] = curve[Lin];

                float Lprov1 = (lnew->L[i][j]) / 327.68f;

                if (editPipette) {
                    if (editID == EUID_Lab_aCurve) { // Lab a pipette
                        float chromapipa = lold->a[i][j] + (32768.f * 1.28f);
                        editWhatever->v(i, j) = LIM01<float> ((chromapipa) / (65536.f * 1.28f));
                    } else if (editID == EUID_Lab_bCurve) { //Lab b pipette
                        float chromapipb = lold->b[i][j] + (32768.f * 1.28f);
                        editWhatever->v(i, j) = LIM01<float> ((chromapipb) / (65536.f * 1.28f));
                    }
                }

                float atmp, btmp;

                atmp = lold->a[i][j];

                if (autili) {
                    atmp = acurve[atmp + 32768.0f] - 32768.0f;    // curves Lab a
                }

                btmp = lold->b[i][j];

                if (butili) {
                    btmp = bcurve[btmp + 32768.0f] - 32768.0f;    // curves Lab b
                }

                if (!bwToning) { //take into account modification of 'a' and 'b'
#ifdef __SSE2__
                    if (!autili && !butili) {
                        // use precalculated values from above
                        HH = HHBuffer[j];
                        CC = CCBuffer[j];
                    } else {
                        CC = sqrt(SQR(atmp) + SQR(btmp)) / 327.68f;
                        HH = xatan2f(btmp, atmp);
                    }

#else
                    CC = sqrt(SQR(atmp) + SQR(btmp)) / 327.68f;
                    HH = xatan2f(btmp, atmp);
#endif

                    // According to mathematical laws we can get the sin and cos of HH by simple operations
                    //float2  sincosval;
                    if (CC == 0.f) {
                        sincosval.y = 1.f;
                        sincosval.x = 0.f;
                    } else {
                        sincosval.y = atmp / (CC * 327.68f);
                        sincosval.x = btmp / (CC * 327.68f);
                    }

                    Chprov = CC;
                    Chprov1 = CC;
                    memChprov = Chprov;
                } // now new values of lold with 'a' and 'b'

                if (editPipette)
                    if (editID == EUID_Lab_LHCurve || editID == EUID_Lab_CHCurve || editID == EUID_Lab_HHCurve) {//H pipette
                        float valpar = Color::huelab_to_huehsv2(HH);
                        editWhatever->v(i, j) = valpar;
                    }

                if (lhutili) {  // L=f(H)
                    const float ClipLevel = 65535.f;
                    float l_r;//Luminance Lab in 0..1
                    l_r = Lprov1 / 100.f;
                    {
                        float valparam = float ((lhCurve->getVal(Color::huelab_to_huehsv2(HH)) - 0.5f));   //get l_r=f(H)
                        float valparamneg;
                        valparamneg = valparam;
                        float kcc = (CC / amountchroma); //take Chroma into account...40 "middle low" of chromaticity (arbitrary and simple), one can imagine other algorithme
                        //reduce action for low chroma and increase action for high chroma
                        valparam *= 2.f * kcc;
                        valparamneg *= kcc; //slightly different for negative

                        if (valparam > 0.f) {
                            l_r = (1.f - valparam) * l_r + valparam * (1.f - SQR(((SQR(1.f - min(l_r, 1.0f))))));
                        } else
                            //for negative
                        {
                            float khue = 1.9f; //in reserve in case of!
                            l_r *= (1.f + khue * valparamneg);
                        }
                    }

                    Lprov1 = l_r * 100.f;

                    float Chprov2 = sqrt(SQR(atmp) + SQR(btmp)) / 327.68f;
                    //Gamut control especialy fot negative values slightly different of gamutlchonly
                    bool inRGB;

                    do {
                        inRGB = true;
                        float aprov1 = Chprov2 * sincosval.y;
                        float bprov1 = Chprov2 * sincosval.x;

<<<<<<< HEAD
                        float fy = (0.00862069f * Lprov1) + 0.137932f;
=======
                        float fy = (Color::c1By116 * Lprov1 ) + Color::c1By116;
>>>>>>> 478410fa
                        float fx = (0.002f * aprov1) + fy;
                        float fz = fy - (0.005f * bprov1);

                        float x_ = 65535.0f * Color::f2xyz(fx) * Color::D50x;
                        float z_ = 65535.0f * Color::f2xyz(fz) * Color::D50z;
                        float y_ = (Lprov1 > Color::epskap) ? 65535.0 * fy * fy * fy : 65535.0 * Lprov1 / Color::kappa;
                        float R, G, B;
                        Color::xyz2rgb(x_, y_, z_, R, G, B, wip);

                        if (R < 0.0f || G < 0.0f || B < 0.0f) {
                            if (Lprov1 < 0.1f) {
                                Lprov1 = 0.1f;
                            }

                            Chprov2 *= 0.95f;
                            inRGB = false;
                        } else if (!highlight && (R > ClipLevel || G > ClipLevel || B > ClipLevel)) {
                            if (Lprov1 > 99.98f) {
                                Lprov1 = 99.98f;
                            }

                            Chprov2 *= 0.95f;
                            inRGB = false;
                        }
                    } while (!inRGB);

                    atmp = 327.68f * Chprov2 * sincosval.y;
                    btmp = 327.68f * Chprov2 * sincosval.x;
                }

//          calculate C=f(H)
                if (chutili) {
                    double hr = Color::huelab_to_huehsv2(HH);
                    float chparam = float ((chCurve->getVal(hr) - 0.5f) * 2.0f);  //get C=f(H)
                    float chromaChfactor = 1.0f + chparam;
                    atmp *= chromaChfactor;//apply C=f(H)
                    btmp *= chromaChfactor;
                }

                if (hhutili) {  // H=f(H)
                    //hue Lab in -PI +PI
                    float valparam = float ((hhCurve->getVal(Color::huelab_to_huehsv2(HH)) - 0.5f) * 1.7f) + HH;   //get H=f(H)  1.7 optimisation !
                    HH = valparam;
                    sincosval = xsincosf(HH);
                }

                if (!bwToning) {
                    float factorskin, factorsat, factorskinext;

                    if (chromapro > 1.f) {
                        float scale = scaleConst;//reduction in normal zone
                        float scaleext = 1.f;//reduction in transition zone
                        Color::scalered(rstprotection, chromapro, 0.0, HH, protect_redh, scale, scaleext);  //1.0
                        float interm = (chromapro - 1.f);
                        factorskin = 1.f + (interm * scale);
                        factorskinext = 1.f + (interm * scaleext);
                    } else {
                        factorskin = chromapro ; // +(chromapro)*scale;
                        factorskinext = chromapro ;// +(chromapro)*scaleext;
                    }

                    factorsat = chromapro * factnoise;

                    //simulate very approximative gamut f(L) : with pyramid transition
                    float dred /*=55.f*/;//C red value limit

                    if (Lprov1 < 25.f) {
                        dred = 40.f;
                    } else if (Lprov1 < 30.f) {
                        dred = 3.f * Lprov1 - 35.f;
                    } else if (Lprov1 < 70.f) {
                        dred = 55.f;
                    } else if (Lprov1 < 75.f) {
                        dred = -3.f * Lprov1 + 265.f;
                    } else {
                        dred = 40.f;
                    }

                    // end pyramid

                    // Test if chroma is in the normal range first
                    Color::transitred(HH, Chprov1, dred, factorskin, protect_red, factorskinext, protect_redh, factorsat, factorsat);
                    atmp *= factorsat;
                    btmp *= factorsat;

                    if (editPipette && editID == EUID_Lab_CLCurve) {
                        editWhatever->v(i, j) = LIM01<float> (LL / 100.f);   // Lab C=f(L) pipette
                    }

                    if (clut) { // begin C=f(L)
                        float factorskin, factorsat, factor, factorskinext;
                        float chromaCfactor = (clcurve[LL * 655.35f]) / (LL * 655.35f); //apply C=f(L)
                        float curf = 0.7f; //empirical coeff because curve is more progressive
                        float scale = 100.0f / 100.1f; //reduction in normal zone for curve C
                        float scaleext = 1.0f; //reduction in transition zone for curve C
                        float protect_redcur, protect_redhcur; //perhaps the same value than protect_red and protect_redh
                        float deltaHH;//HH value transition for C curve
                        protect_redcur = curf * protectRed; //default=60  chroma: one can put more or less if necessary...in 'option'  40...160==> curf =because curve is more progressive

                        if (protect_redcur < 20.0f) {
                            protect_redcur = 20.0;    // avoid too low value
                        }

                        if (protect_redcur > 180.0f) {
                            protect_redcur = 180.0;    // avoid too high value
                        }

                        protect_redhcur = curf * float (protectRedH); //default=0.4 rad : one can put more or less if necessary...in 'option'  0.2 ..1.0 ==> curf =because curve is more progressive

                        if (protect_redhcur < 0.1f) {
                            protect_redhcur = 0.1f;    //avoid divide by 0 and negatives values
                        }

                        if (protect_redhcur > 1.0f) {
                            protect_redhcur = 1.0f;    //avoid too big values
                        }

                        deltaHH = protect_redhcur; //transition hue

                        if (chromaCfactor > 0.0) {
                            Color::scalered(rstprotection, chromaCfactor, 0.0, HH, deltaHH, scale, scaleext);      //1.0
                        }

                        if (chromaCfactor > 1.0) {
                            float interm = (chromaCfactor - 1.0f) * 100.0f;
                            factorskin = 1.0f + (interm * scale) / 100.0f;
                            factorskinext = 1.0f + (interm * scaleext) / 100.0f;
                        } else {
                            factorskin = chromaCfactor; // +(1.0f-chromaCfactor)*scale;
                            factorskinext = chromaCfactor ; //+(1.0f-chromaCfactor)*scaleext;
                        }

                        factorsat = chromaCfactor;
                        factor = factorsat;
                        Color::transitred(HH, Chprov1, dred, factorskin, protect_redcur, factorskinext, deltaHH, factorsat, factor);
                        atmp *= factor;
                        btmp *= factor;
                    }

                    // end C=f(L)
                    //  if (editID == EUID_Lab_CLCurve)
                    //      editWhatever->v(i,j) = LIM01<float>(Lprov2/100.f);// Lab C=f(L) pipette

                    // I have placed C=f(C) after all C treatments to assure maximum amplitude of "C"
                    if (editPipette && editID == EUID_Lab_CCurve) {
                        float chromapip = sqrt(SQR(atmp) + SQR(btmp) + 0.001f);
                        editWhatever->v(i, j) = LIM01<float> ((chromapip) / (48000.f));
                    }//Lab C=f(C) pipette

                    if (ccut) {
                        float factorskin, factorsat, factor, factorskinext;
                        float chroma = sqrt(SQR(atmp) + SQR(btmp) + 0.001f);
                        float chromaCfactor = (satcurve[chroma * adjustr]) / (chroma * adjustr); //apply C=f(C)
                        float curf = 0.7f; //empirical coeff because curve is more progressive
                        float scale = 100.0f / 100.1f; //reduction in normal zone for curve CC
                        float scaleext = 1.0f; //reduction in transition zone for curve CC
                        float protect_redcur, protect_redhcur; //perhaps the same value than protect_red and protect_redh
                        float deltaHH;//HH value transition for CC curve
                        protect_redcur = curf * protectRed; //default=60  chroma: one can put more or less if necessary...in 'option'  40...160==> curf =because curve is more progressive

                        if (protect_redcur < 20.0f) {
                            protect_redcur = 20.0;    // avoid too low value
                        }

                        if (protect_redcur > 180.0f) {
                            protect_redcur = 180.0;    // avoid too high value
                        }

                        protect_redhcur = curf * float (protectRedH); //default=0.4 rad : one can put more or less if necessary...in 'option'  0.2 ..1.0 ==> curf =because curve is more progressive

                        if (protect_redhcur < 0.1f) {
                            protect_redhcur = 0.1f;    //avoid divide by 0 and negatives values
                        }

                        if (protect_redhcur > 1.0f) {
                            protect_redhcur = 1.0f;    //avoid too big values
                        }

                        deltaHH = protect_redhcur; //transition hue

                        if (chromaCfactor > 0.0) {
                            Color::scalered(rstprotection, chromaCfactor, 0.0, HH, deltaHH, scale, scaleext);      //1.0
                        }

                        if (chromaCfactor > 1.0) {
                            float interm = (chromaCfactor - 1.0f) * 100.0f;
                            factorskin = 1.0f + (interm * scale) / 100.0f;
                            factorskinext = 1.0f + (interm * scaleext) / 100.0f;
                        } else {
                            //factorskin= chromaCfactor*scale;
                            //factorskinext=chromaCfactor*scaleext;
                            factorskin = chromaCfactor; // +(1.0f-chromaCfactor)*scale;
                            factorskinext = chromaCfactor ; //+(1.0f-chromaCfactor)*scaleext;

                        }

                        factorsat = chromaCfactor;
                        factor = factorsat;
                        Color::transitred(HH, Chprov1, dred, factorskin, protect_redcur, factorskinext, deltaHH, factorsat, factor);
                        atmp *= factor;
                        btmp *= factor;
                    }
                }

                // end chroma C=f(C)

                //update histogram C
                if (pW != 1) { //only with improccoordinator
                    int posp = (int)sqrt(atmp * atmp + btmp * btmp);
                    hist16Clad[posp]++;
                }

                if (editPipette && editID == EUID_Lab_LCCurve) {
                    float chromapiplc = sqrt(SQR(atmp) + SQR(btmp) + 0.001f);
                    editWhatever->v(i, j) = LIM01<float> ((chromapiplc) / (48000.f));
                }//Lab L=f(C) pipette


                if (cclutili && !bwToning) {    //apply curve L=f(C) for skin and rd...but also for extended color ==> near green and blue (see 'curf')

                    const float xx = 0.25f; //soft : between 0.2 and 0.4
                    float skdeltaHH;

                    skdeltaHH = protect_redhcur; //transition hue

                    float skbeg = -0.05f; //begin hue skin
                    float skend = 1.60f; //end hue skin
                    const float chrmin = 50.0f; //to avoid artifact, because L curve is not a real curve for luminance
                    float aa, bb;
                    float zz = 0.0f;
                    float yy = 0.0f;

                    if (Chprov1 < chrmin) {
                        yy = SQR(Chprov1 / chrmin) * xx;
                    } else {
                        yy = xx;    //avoid artifact for low C
                    }

                    if (!LCredsk) {
                        skbeg = -3.1415;
                        skend = 3.14159;
                        skdeltaHH = 0.001f;
                    }

                    if (HH > skbeg && HH < skend) {
                        zz = yy;
                    } else if (HH > skbeg - skdeltaHH && HH <= skbeg) { //transition
                        aa = yy / skdeltaHH;
                        bb = -aa * (skbeg - skdeltaHH);
                        zz = aa * HH + bb;
                    } else if (HH >= skend && HH < skend + skdeltaHH) { //transition
                        aa = -yy / skdeltaHH;
                        bb = -aa * (skend + skdeltaHH);
                        zz = aa * HH + bb;
                    }

                    float chroma = sqrt(SQR(atmp) + SQR(btmp) + 0.001f);
                    float Lc = (lhskcurve[chroma * adjustr]) / (chroma * adjustr); //apply L=f(C)
                    Lc = (Lc - 1.0f) * zz + 1.0f; //reduct action
                    Lprov1 *= Lc; //adjust luminance
                }

                //update histo LC
                if (pW != 1) { //only with improccoordinator
                    int posl = Lprov1 * 327.68f;
                    hist16Llad[posl]++;
                }

                Chprov1 = sqrt(SQR(atmp) + SQR(btmp)) / 327.68f;

                // labCurve.bwtoning option allows to decouple modulation of a & b curves by saturation
                // with bwtoning enabled the net effect of a & b curves is visible
                if (bwToning) {
                    atmp -= lold->a[i][j];
                    btmp -= lold->b[i][j];
                }

                if (avoidColorShift) {
                    //gamutmap Lch ==> preserve Hue,but a little slower than gamutbdy for high values...and little faster for low values
                    if (gamutLch) {
                        float R, G, B;

#ifdef _DEBUG
                        bool neg = false;
                        bool more_rgb = false;
                        //gamut control : Lab values are in gamut
                        Color::gamutLchonly(HH, sincosval, Lprov1, Chprov1, R, G, B, wip, highlight, 0.15f, 0.96f, neg, more_rgb);
#else
                        //gamut control : Lab values are in gamut
                        Color::gamutLchonly(HH, sincosval, Lprov1, Chprov1, R, G, B, wip, highlight, 0.15f, 0.96f);
#endif
                        lnew->L[i][j] = Lprov1 * 327.68f;
//                  float2 sincosval = xsincosf(HH);
                        lnew->a[i][j] = 327.68f * Chprov1 * sincosval.y;
                        lnew->b[i][j] = 327.68f * Chprov1 * sincosval.x;
                    } else {
                        //use gamutbdy
                        //Luv limiter
                        float Y, u, v;
                        Color::Lab2Yuv(lnew->L[i][j], atmp, btmp, Y, u, v);
                        //Yuv2Lab includes gamut restriction map
                        Color::Yuv2Lab(Y, u, v, lnew->L[i][j], lnew->a[i][j], lnew->b[i][j], wp);
                    }

                    if (utili || autili || butili || ccut || clut || cclutili || chutili || lhutili || hhutili || clcutili || chromaticity) {
                        float correctionHue = 0.f; // Munsell's correction
                        float correctlum = 0.f;

                        Lprov1 = lnew->L[i][j] / 327.68f;
                        Chprov = sqrt(SQR(lnew->a[i][j]) + SQR(lnew->b[i][j])) / 327.68f;

#ifdef _DEBUG
                        Color::AllMunsellLch(/*lumaMuns*/true, Lprov1, LL, HH, Chprov, memChprov, correctionHue, correctlum, MunsDebugInfo);
#else
                        Color::AllMunsellLch(/*lumaMuns*/true, Lprov1, LL, HH, Chprov, memChprov, correctionHue, correctlum);
#endif

                        if (correctionHue != 0.f || correctlum != 0.f) {
                            if (fabs(correctionHue) < 0.015f) {
                                HH += correctlum;    // correct only if correct Munsell chroma very little.
                            }

                            /*      if((HH>0.0f && HH < 1.6f)   && memChprov < 70.0f) HH+=correctlum;//skin correct
                                    else if(fabs(correctionHue) < 0.3f) HH+=0.08f*correctlum;
                                    else if(fabs(correctionHue) < 0.2f) HH+=0.25f*correctlum;
                                    else if(fabs(correctionHue) < 0.1f) HH+=0.35f*correctlum;
                                    else if(fabs(correctionHue) < 0.015f) HH+=correctlum;   // correct only if correct Munsell chroma very little.
                            */
                            sincosval = xsincosf(HH + correctionHue);
                        }

                        lnew->a[i][j] = 327.68f * Chprov * sincosval.y; // apply Munsell
                        lnew->b[i][j] = 327.68f * Chprov * sincosval.x;
                    }
                } else {
//              if(Lprov1 > maxlp) maxlp=Lprov1;
//              if(Lprov1 < minlp) minlp=Lprov1;
                    if (!bwToning) {
                        lnew->L[i][j] = Lprov1 * 327.68f;
//                  float2 sincosval = xsincosf(HH);
                        lnew->a[i][j] = 327.68f * Chprov1 * sincosval.y;
                        lnew->b[i][j] = 327.68f * Chprov1 * sincosval.x;
                    } else {
                        //Luv limiter only
                        lnew->a[i][j] = atmp;
                        lnew->b[i][j] = btmp;
                    }
                }
            }
        }
    } // end of parallelization

    if (pW != 1) { //only with improccoordinator
        //update histogram C  with data chromaticity and not with CC curve
        hist16Clad.compressTo(histCCurve);
        //update histogram L with data luminance
        hist16Llad.compressTo(histLCurve);
    }

#ifdef _DEBUG

    if (settings->verbose) {
        t2e.set();
        printf("Color::AllMunsellLch (correction performed in %d usec):\n", t2e.etime(t1e));
        printf("   Munsell chrominance: MaxBP=%1.2frad MaxRY=%1.2frad MaxGY=%1.2frad MaxRP=%1.2frad  dep=%u\n", MunsDebugInfo->maxdhue[0],    MunsDebugInfo->maxdhue[1],    MunsDebugInfo->maxdhue[2],    MunsDebugInfo->maxdhue[3],    MunsDebugInfo->depass);
        printf("   Munsell luminance  : MaxBP=%1.2frad MaxRY=%1.2frad MaxGY=%1.2frad MaxRP=%1.2frad  dep=%u\n", MunsDebugInfo->maxdhuelum[0], MunsDebugInfo->maxdhuelum[1], MunsDebugInfo->maxdhuelum[2], MunsDebugInfo->maxdhuelum[3], MunsDebugInfo->depassLum);
    }

    delete MunsDebugInfo;
#endif

    if (chCurve) {
        delete chCurve;
    }

    if (lhCurve) {
        delete lhCurve;
    }

    if (hhCurve) {
        delete hhCurve;
    }

    //  t2e.set();
    //  printf("Chromil took %d nsec\n",t2e.etime(t1e));
}


//#include "cubic.cc"

//void ImProcFunctions::colorCurve (LabImage* lold, LabImage* lnew)
//{

/*    LUT<double> cmultiplier(181021);

    double boost_a = ((float)params->colorBoost.amount + 100.0) / 100.0;
    double boost_b = ((float)params->colorBoost.amount + 100.0) / 100.0;

    double c, amul = 1.0, bmul = 1.0;
    if (boost_a > boost_b) {
        c = boost_a;
        if (boost_a > 0)
            bmul = boost_b / boost_a;
    }
    else {
        c = boost_b;
        if (boost_b > 0)
            amul = boost_a / boost_b;
    }

    if (params->colorBoost.enable_saturationlimiter && c>1.0) {
        // re-generate color multiplier lookup table
        double d = params->colorBoost.saturationlimit / 3.0;
        double alpha = 0.5;
        double threshold1 = alpha * d;
        double threshold2 = c*d*(alpha+1.0) - d;
        for (int i=0; i<=181020; i++) { // lookup table stores multipliers with a 0.25 chrominance resolution
            double chrominance = (double)i/4.0;
            if (chrominance < threshold1)
                cmultiplier[i] = c;
            else if (chrominance < d)
                cmultiplier[i] = (c / (2.0*d*(alpha-1.0)) * (chrominance-d)*(chrominance-d) + c*d/2.0 * (alpha+1.0) ) / chrominance;
            else if (chrominance < threshold2)
                cmultiplier[i] = (1.0 / (2.0*d*(c*(alpha+1.0)-2.0)) * (chrominance-d)*(chrominance-d) + c*d/2.0 * (alpha+1.0) ) / chrominance;
            else
                cmultiplier[i] = 1.0;
        }
    }

    float eps = 0.001;
    double shift_a = params->colorShift.a + eps, shift_b = params->colorShift.b + eps;

    float** oa = lold->a;
    float** ob = lold->b;

    #pragma omp parallel for if (multiThread)
    for (int i=0; i<lold->H; i++)
        for (int j=0; j<lold->W; j++) {

            double wanted_c = c;
            if (params->colorBoost.enable_saturationlimiter && c>1) {
                float chroma = (float)(4.0 * sqrt((oa[i][j]+shift_a)*(oa[i][j]+shift_a) + (ob[i][j]+shift_b)*(ob[i][j]+shift_b)));
                wanted_c = cmultiplier [chroma];
            }

            double real_c = wanted_c;
            if (wanted_c >= 1.0 && params->colorBoost.avoidclip) {
                double cclip = 100000.0;
                double cr = tightestroot ((double)lnew->L[i][j]/655.35, (double)(oa[i][j]+shift_a)*amul, (double)(ob[i][j]+shift_b)*bmul, 3.079935, -1.5371515, -0.54278342);
                double cg = tightestroot ((double)lnew->L[i][j]/655.35, (double)(oa[i][j]+shift_a)*amul, (double)(ob[i][j]+shift_b)*bmul, -0.92123418, 1.87599, 0.04524418);
                double cb = tightestroot ((double)lnew->L[i][j]/655.35, (double)(oa[i][j]+shift_a)*amul, (double)(ob[i][j]+shift_b)*bmul, 0.052889682, -0.20404134, 1.15115166);
                if (cr>1.0 && cr<cclip) cclip = cr;
                if (cg>1.0 && cg<cclip) cclip = cg;
                if (cb>1.0 && cb<cclip) cclip = cb;
                if (cclip<100000.0) {
                    real_c = -cclip + 2.0*cclip / (1.0+exp(-2.0*wanted_c/cclip));
                    if (real_c<1.0)
                        real_c = 1.0;
                }
            }

            float nna = ((oa[i][j]+shift_a) * real_c * amul);
            float nnb = ((ob[i][j]+shift_b) * real_c * bmul);
            lnew->a[i][j] = LIM(nna,-32000.0f,32000.0f);
            lnew->b[i][j] = LIM(nnb,-32000.0f,32000.0f);
        }
*/
//delete [] cmultiplier;
//}

void ImProcFunctions::impulsedenoise(LabImage* lab)
{

    if (params->impulseDenoise.enabled && lab->W >= 8 && lab->H >= 8)

    {
        impulse_nr(lab, (float)params->impulseDenoise.thresh / 20.0);
    }
}

void ImProcFunctions::impulsedenoisecam(CieImage* ncie, float **buffers[3])
{

    if (params->impulseDenoise.enabled && ncie->W >= 8 && ncie->H >= 8)

    {
        impulse_nrcam(ncie, (float)params->impulseDenoise.thresh / 20.0, buffers);
    }
}

void ImProcFunctions::defringe(LabImage* lab)
{

    if (params->defringe.enabled && lab->W >= 8 && lab->H >= 8)

    {
        PF_correct_RT(lab, lab, params->defringe.radius, params->defringe.threshold);
    }
}

void ImProcFunctions::defringecam(CieImage* ncie)
{
    if (params->defringe.enabled && ncie->W >= 8 && ncie->H >= 8) {
        PF_correct_RTcam(ncie, ncie, params->defringe.radius, params->defringe.threshold);
    }
}

void ImProcFunctions::badpixcam(CieImage* ncie, double rad, int thr, int mode, float skinprot, float chrom, int hotbad)
{
    if (ncie->W >= 8 && ncie->H >= 8) {
        Badpixelscam(ncie, ncie, rad, thr, mode, skinprot, chrom, hotbad);
    }
}

void ImProcFunctions::badpixlab(LabImage* lab, double rad, int thr, int mode, float skinprot, float chrom)
{
    if (lab->W >= 8 && lab->H >= 8) {
        BadpixelsLab(lab, lab, rad, thr, mode, skinprot, chrom);
    }
}

void ImProcFunctions::dirpyrequalizer(LabImage* lab, int scale)
{
    if (params->dirpyrequalizer.enabled && lab->W >= 8 && lab->H >= 8) {
        float b_l = static_cast<float>(params->dirpyrequalizer.hueskin.getBottomLeft()) / 100.0f;
        float t_l = static_cast<float>(params->dirpyrequalizer.hueskin.getTopLeft()) / 100.0f;
        float t_r = static_cast<float>(params->dirpyrequalizer.hueskin.getTopRight()) / 100.0f;
        //      if     (params->dirpyrequalizer.algo=="FI") choice=0;
        //      else if(params->dirpyrequalizer.algo=="LA") choice=1;
        float artifact = (float) settings->artifact_cbdl;

        if (artifact > 6.f) {
            artifact = 6.f;
        }

        if (artifact < 0.f) {
            artifact = 1.f;
        }

        float chrom = 50.f;

        if (params->dirpyrequalizer.gamutlab) {
            ImProcFunctions::badpixlab(lab, artifact, 5, 3, params->dirpyrequalizer.skinprotect, chrom);     //for artifacts
        }

        //dirpyrLab_equalizer(lab, lab, params->dirpyrequalizer.mult);
        dirpyr_equalizer(lab->L, lab->L, lab->W, lab->H, lab->a, lab->b, params->dirpyrequalizer.mult, params->dirpyrequalizer.threshold, params->dirpyrequalizer.skinprotect, b_l, t_l, t_r, scale);
    }
}
void ImProcFunctions::EPDToneMapCIE(CieImage *ncie, float a_w, float c_, int Wid, int Hei, float minQ, float maxQ, unsigned int Iterates, int skip)
{

    if (!params->epd.enabled) {
        return;
    }

    if (params->wavelet.enabled  && params->wavelet.tmrs != 0) {
        return;
    }

    float stren = params->epd.strength;
    float edgest = params->epd.edgeStopping;
    float sca = params->epd.scale;
    float gamm = params->epd.gamma;
    float rew = params->epd.reweightingIterates;
    float Qpro = (4.0 / c_)  * (a_w + 4.0) ;    //estimate Q max if J=100.0
    float *Qpr = ncie->Q_p[0];

    if (settings->verbose) {
        printf("minQ=%f maxQ=%f  Qpro=%f\n", minQ, maxQ, Qpro);
    }

    if (maxQ > Qpro) {
        Qpro = maxQ;
    }

    EdgePreservingDecomposition epd(Wid, Hei);

    #pragma omp parallel for

    for (int i = 0; i < Hei; i++)
        for (int j = 0; j < Wid; j++) {
            ncie->Q_p[i][j] = gamm * ncie->Q_p[i][j] / (Qpro);
        }

    float Compression = expf(-stren);       //This modification turns numbers symmetric around 0 into exponents.
    float DetailBoost = stren;

    if (stren < 0.0f) {
        DetailBoost = 0.0f;    //Go with effect of exponent only if uncompressing.
    }

    //Auto select number of iterates. Note that p->EdgeStopping = 0 makes a Gaussian blur.
    if (Iterates == 0) {
        Iterates = (unsigned int)(edgest * 15.0);
    }

    //Jacques Desmis : always Iterates=5 for compatibility images between preview and output

    epd.CompressDynamicRange(Qpr, sca / (float)skip, edgest, Compression, DetailBoost, Iterates, rew);

    //Restore past range, also desaturate a bit per Mantiuk's Color correction for tone mapping.
    float s = (1.0f + 38.7889f) * powf(Compression, 1.5856f) / (1.0f + 38.7889f * powf(Compression, 1.5856f));
#ifndef _DEBUG
    #pragma omp parallel for schedule(dynamic,10)
#endif

    for (int i = 0; i < Hei; i++)
        for (int j = 0; j < Wid; j++) {
            ncie->Q_p[i][j] = (ncie->Q_p[i][j] * Qpro) / gamm;
            ncie->M_p[i][j] *= s;
        }

    /*
        float *Qpr2 = new float[Wid*((heir)+1)];

            for (int i=heir; i<Hei; i++)
                for (int j=0; j<Wid; j++) { Qpr2[(i-heir)*Wid+j]=ncie->Q_p[i][j];}
        if(minQ>0.0) minQ=0.0;//normaly minQ always > 0...
    //  EdgePreservingDecomposition epd = EdgePreservingDecomposition(Wid, Hei);
    //EdgePreservingDecomposition epd = EdgePreservingDecomposition(Wid, Hei/2);
        for(i = N2; i != N; i++)
    //  for(i = begh*Wid; i != N; i++)
            //Qpr[i] = (Qpr[i]-minQ)/(maxQ+1.0);
            Qpr2[i-N2] = (Qpr2[i-N2]-minQ)/(Qpro+1.0);

        float Compression2 = expf(-stren);      //This modification turns numbers symmetric around 0 into exponents.
        float DetailBoost2 = stren;
        if(stren < 0.0f) DetailBoost2 = 0.0f;   //Go with effect of exponent only if uncompressing.

        //Auto select number of iterates. Note that p->EdgeStopping = 0 makes a Gaussian blur.
        if(Iterates == 0) Iterates = (unsigned int)(edgest*15.0);


        epd.CompressDynamicRange(Qpr2, sca/(float)skip, edgest, Compression2, DetailBoost2, Iterates, rew, Qpr2);

        //Restore past range, also desaturate a bit per Mantiuk's Color correction for tone mapping.
         float s2 = (1.0f + 38.7889f)*powf(Compression, 1.5856f)/(1.0f + 38.7889f*powf(Compression, 1.5856f));
            for (int i=heir; i<Hei; i++)
        //  for (int i=begh; i<endh; i++)
                for (int j=0; j<Wid; j++) {
                ncie->Q_p[i][j]=Qpr2[(i-heir)*Wid+j]*Qpro + minQ;
            //  Qpr[i*Wid+j]=Qpr[i*Wid+j]*maxQ + minQ;
            //  ncie->J_p[i][j]=(100.0* Qpr[i*Wid+j]*Qpr[i*Wid+j]) /(w_h*w_h);

                ncie->M_p[i][j]*=s2;
            }
                    delete [] Qpr2;

    */
}


//Map tones by way of edge preserving decomposition. Is this the right way to include source?
//#include "EdgePreservingDecomposition.cc"
void ImProcFunctions::EPDToneMap(LabImage *lab, unsigned int Iterates, int skip)
{
    //Hasten access to the parameters.
//  EPDParams *p = (EPDParams *)(&params->epd);

    //Enabled? Leave now if not.
//  if(!p->enabled) return;
    if (!params->epd.enabled) {
        return;
    }

    if (params->wavelet.enabled  && params->wavelet.tmrs != 0) {
        return;
    }

    float stren = params->epd.strength;
    float edgest = params->epd.edgeStopping;
    float sca = params->epd.scale;
    float gamm = params->epd.gamma;
    float rew = params->epd.reweightingIterates;
    //Pointers to whole data and size of it.
    float *L = lab->L[0];
    float *a = lab->a[0];
    float *b = lab->b[0];
    size_t N = lab->W * lab->H;
    EdgePreservingDecomposition epd(lab->W, lab->H);

    //Due to the taking of logarithms, L must be nonnegative. Further, scale to 0 to 1 using nominal range of L, 0 to 15 bit.
    float minL = FLT_MAX;
    float maxL = 0.f;
    #pragma omp parallel
    {
        float lminL = FLT_MAX;
        float lmaxL = 0.f;
        #pragma omp for

        for (size_t i = 0; i < N; i++) {
            if (L[i] < lminL) {
                lminL = L[i];
            }

            if (L[i] > lmaxL) {
                lmaxL = L[i];
            }
        }

        #pragma omp critical
        {
            if (lminL < minL) {
                minL = lminL;
            }

            if (lmaxL > maxL) {
                maxL = lmaxL;
            }
        }
    }

    if (minL > 0.0f) {
        minL = 0.0f;    //Disable the shift if there are no negative numbers. I wish there were just no negative numbers to begin with.
    }

    #pragma omp parallel for

    for (size_t i = 0; i < N; ++i)
        //{L[i] = (L[i] - minL)/32767.0f;
    {
        L[i] = (L[i] - minL) / maxL;
        L[i] *= gamm;
    }

    //Some interpretations.
    float Compression = expf(-stren);       //This modification turns numbers symmetric around 0 into exponents.
    float DetailBoost = stren;

    if (stren < 0.0f) {
        DetailBoost = 0.0f;    //Go with effect of exponent only if uncompressing.
    }

    //Auto select number of iterates. Note that p->EdgeStopping = 0 makes a Gaussian blur.
    if (Iterates == 0) {
        Iterates = (unsigned int)(edgest * 15.0f);
    }

    /* Debuggery. Saves L for toying with outside of RT.
    char nm[64];
    sprintf(nm, "%ux%ufloat.bin", lab->W, lab->H);
    FILE *f = fopen(nm, "wb");
    fwrite(L, N, sizeof(float), f);
    fclose(f);*/

    epd.CompressDynamicRange(L, sca / float (skip), edgest, Compression, DetailBoost, Iterates, rew);

    //Restore past range, also desaturate a bit per Mantiuk's Color correction for tone mapping.
    float s = (1.0f + 38.7889f) * powf(Compression, 1.5856f) / (1.0f + 38.7889f * powf(Compression, 1.5856f));
#ifdef _OPENMP
    #pragma omp parallel for            // removed schedule(dynamic,10)
#endif

    for (size_t ii = 0; ii < N; ++ii) {
        a[ii] *= s;
        b[ii] *= s;
        L[ii] = L[ii] * maxL * (1.f / gamm) + minL;
    }
}


void ImProcFunctions::getAutoExp(const LUTu &histogram, int histcompr, double clip,
                                 double& expcomp, int& bright, int& contr, int& black, int& hlcompr, int& hlcomprthresh)
{

    float scale = 65536.0f;
    float midgray = 0.1842f; //middle gray in linear gamma =1 50% luminance

    int imax = 65536 >> histcompr;
    int overex = 0;
    float sum = 0.f, hisum = 0.f, losum = 0.f;
    float ave = 0.f, hidev = 0.f, lodev = 0.f;

    //find average luminance
    histogram.getSumAndAverage(sum, ave);

    //find median of luminance
    int median = 0, count = histogram[0];

    while (count < sum / 2) {
        median++;
        count += histogram[median];
    }

    if (median == 0 || ave < 1.f) { //probably the image is a blackframe
        expcomp = 0.;
        black = 0;
        bright = 0;
        contr = 0;
        hlcompr = 0;
        hlcomprthresh = 0;
        return;
    }

    // compute std dev on the high and low side of median
    // and octiles of histogram
    float octile[8] = {0.f, 0.f, 0.f, 0.f, 0.f, 0.f, 0.f, 0.f}, ospread = 0.f;
    count = 0;

    int i = 0;

    for (; i < min((int)ave, imax); i++) {
        if (count < 8) {
            octile[count] += histogram[i];

            if (octile[count] > sum / 8.f || (count == 7 && octile[count] > sum / 16.f)) {
                octile[count] = xlog(1. + (float)i) / log(2.f);
                count++;// = min(count+1,7);
            }
        }

        //lodev += SQR(ave-i)*histogram[i];
        lodev += (xlog(ave + 1.f) - xlog((float)i + 1.)) * histogram[i];
        losum += histogram[i];
    }

    for (; i < imax; i++) {
        if (count < 8) {
            octile[count] += histogram[i];

            if (octile[count] > sum / 8.f || (count == 7 && octile[count] > sum / 16.f)) {
                octile[count] = xlog(1. + (float)i) / log(2.f);
                count++;// = min(count+1,7);
            }
        }

        //hidev += SQR(i-ave)*histogram[i];
        hidev += (xlog((float)i + 1.) - xlog(ave + 1.f)) * histogram[i];
        hisum += histogram[i];

    }

    if (losum == 0 || hisum == 0) { //probably the image is a blackframe
        expcomp = 0.;
        black = 0;
        bright = 0;
        contr = 0;
        hlcompr = 0;
        hlcomprthresh = 0;
        return;
    }

//    lodev = (lodev / (log(2.f) * losum));
//    hidev = (hidev / (log(2.f) * hisum));

    if (octile[6] > log1p((float)imax) / log2(2.f)) {   //if very overxposed image
        octile[6] = 1.5f * octile[5] - 0.5f * octile[4];
        overex = 2;
    }

    if (octile[7] > log1p((float)imax) / log2(2.f)) {   //if overexposed
        octile[7] = 1.5f * octile[6] - 0.5f * octile[5];
        overex = 1;
    }

    // store values of octile[6] and octile[7] for calculation of exposure compensation
    // if we don't do this and the pixture is underexposed, calculation of exposure compensation assumes
    // that it's overexposed and calculates the wrong direction
    float oct6, oct7;
    oct6 = octile[6];
    oct7 = octile[7];


    for (int i = 1; i < 8; i++) {
        if (octile[i] == 0.0f) {
            octile[i] = octile[i - 1];
        }
    }

    // compute weighted average separation of octiles
    // for future use in contrast setting
    for (int i = 1; i < 6; i++) {
        ospread += (octile[i + 1] - octile[i]) / max(0.5f, (i > 2 ? (octile[i + 1] - octile[3]) : (octile[3] - octile[i])));
    }

    ospread /= 5.f;

    if (ospread <= 0.f) { //probably the image is a blackframe
        expcomp = 0.;
        black = 0;
        bright = 0;
        contr = 0;
        hlcompr = 0;
        hlcomprthresh = 0;
        return;
    }


    // compute clipping points based on the original histograms (linear, without exp comp.)
    unsigned int clipped = 0;
    int rawmax = (imax) - 1;

    while (histogram[rawmax] + clipped <= 0 && rawmax > 1) {
        clipped += histogram[rawmax];
        rawmax--;
    }

    //compute clipped white point
    unsigned int clippable = (int)(sum * clip / 100.f);
    clipped = 0;
    int whiteclip = (imax) - 1;

    while (whiteclip > 1 && (histogram[whiteclip] + clipped) <= clippable) {
        clipped += histogram[whiteclip];
        whiteclip--;
    }

    //compute clipped black point
    clipped = 0;
    int shc = 0;

    while (shc < whiteclip - 1 && histogram[shc] + clipped <= clippable) {
        clipped += histogram[shc];
        shc++;
    }

    //rescale to 65535 max
    rawmax <<= histcompr;
    whiteclip <<= histcompr;
    ave = ave * (1 << histcompr);
    median <<= histcompr;
    shc <<= histcompr;

//    //prevent division by 0
//    if (lodev == 0.f) {
//        lodev = 1.f;
//    }

    //compute exposure compensation as geometric mean of the amount that
    //sets the mean or median at middle gray, and the amount that sets the estimated top
    //of the histogram at or near clipping.
    //float expcomp1 = (log(/*(median/ave)*//*(hidev/lodev)*/midgray*scale/(ave-shc+midgray*shc))+log((hidev/lodev)))/log(2.f);
    float expcomp1 = (log(/*(median/ave)*//*(hidev/lodev)*/midgray * scale / (ave - shc + midgray * shc))) / log(2.f);
    float expcomp2;

    if (overex == 0) { // image is not overexposed
        expcomp2 = 0.5f * ((15.5f - histcompr - (2.f * oct7 - oct6)) + log(scale / rawmax) / log(2.f));
    } else {
        expcomp2 = 0.5f * ((15.5f - histcompr - (2.f * octile[7] - octile[6])) + log(scale / rawmax) / log(2.f));
    }

    if (fabs(expcomp1) - fabs(expcomp2) > 1.f) {   //for great expcomp
        expcomp = (expcomp1 * fabs(expcomp2) + expcomp2 * fabs(expcomp1)) / (fabs(expcomp1) + fabs(expcomp2));
    } else {
        expcomp = 0.5 * (double)expcomp1 + 0.5 * (double) expcomp2; //for small expcomp
    }

    float gain = exp((float)expcomp * log(2.f));

    float corr = sqrt(gain * scale / rawmax);
    black = (int) shc * corr;


    //now tune hlcompr to bring back rawmax to 65535
    hlcomprthresh = 33;
    //this is a series approximation of the actual formula for comp,
    //which is a transcendental equation
    float comp = (gain * ((float)whiteclip) / scale - 1.f) * 2.3f; // 2.3 instead of 2 to increase slightly comp
    hlcompr = (int)(100.*comp / (max(0.0, expcomp) + 1.0));
    hlcompr = max(0, min(100, hlcompr));

    //now find brightness if gain didn't bring ave to midgray using
    //the envelope of the actual 'control cage' brightness curve for simplicity
    float midtmp = gain * sqrt(median * ave) / scale;

    if (midtmp < 0.1f) {
        bright = (midgray - midtmp) * 15.0 / (midtmp);
    } else {
        bright = (midgray - midtmp) * 15.0 / (0.10833 - 0.0833 * midtmp);
    }

    bright = 0.25 */*(median/ave)*(hidev/lodev)*/max(0, bright);

    //compute contrast that spreads the average spacing of octiles
    contr = (int) 50.0f * (1.1f - ospread);
    contr = max(0, min(100, contr));
    //take gamma into account
    double whiteclipg = (int)(CurveFactory::gamma2(whiteclip * corr / 65536.0) * 65536.0);

    float gavg = 0.;

    float val = 0.f;
    float increment = corr * (1 << histcompr);

    for (int i = 0; i < 65536 >> histcompr; i++) {
        gavg += histogram[i] * Color::gamma2curve[val];
        val += increment;
    }

    gavg /= sum;

    if (black < gavg) {
        int maxwhiteclip = (gavg - black) * 4 / 3 + black; // dont let whiteclip be such large that the histogram average goes above 3/4

        if (whiteclipg < maxwhiteclip) {
            whiteclipg = maxwhiteclip;
        }
    }

    whiteclipg = CurveFactory::igamma2((float)(whiteclipg / 65535.0)) * 65535.0;   //need to inverse gamma transform to get correct exposure compensation parameter

    //corection with gamma
    black = (int)((65535 * black) / whiteclipg);
    //expcomp = log(65535.0 / (whiteclipg)) / log(2.0);

    //diagnostics
    //printf ("**************** AUTO LEVELS ****************\n");
    /*
    if (settings->verbose) {
        printf("sum=%i clip=%f clippable=%i  clipWh=%i  clipBl=%i\n",somm, clip, clippable,clipwh, clipbl);
        printf ("expcomp1= %f   expcomp2= %f gain= %f  expcomp=%f\n",expcomp1,expcomp2,gain,expcomp);
        printf ("expo=%f\n",expo);
        printf ("median: %i  average: %f    median/average: %f\n",median,ave, median/ave);
        printf ("average: %f\n",ave);
        printf("comp=%f hlcomp: %i\n",comp, hlcompr);
        printf ("median/average: %f\n",median/ave);
        printf ("lodev: %f   hidev: %f      hidev/lodev: %f\n",lodev,hidev,hidev/lodev);
        printf ("lodev: %f\n",lodev);
        printf ("hidev: %f\n",hidev);
        printf ("imax=%d rawmax= %d  whiteclip= %d  gain= %f\n",imax,rawmax,whiteclip,gain);
        printf ("octiles: %f %f %f %f %f %f %f %f\n",octile[0],octile[1],octile[2],octile[3],octile[4],octile[5],octile[6],octile[7]);
        printf ("ospread= %f\n",ospread);
        printf ("overexp= %i\n",overex);
    }
    */
    /*
     // %%%%%%%%%% LEGACY AUTOEXPOSURE CODE %%%%%%%%%%%%%
     // black point selection is based on the linear result (yielding better visual results)
     black = (int)(shc * corr);
     // compute the white point of the exp. compensated gamma corrected image
     double whiteclipg = (int)(CurveFactory::gamma2 (whiteclip * corr / 65536.0) * 65536.0);

     // compute average intensity of the exp compensated, gamma corrected image
     double gavg = 0;
     for (int i=0; i<65536>>histcompr; i++)
     gavg += histogram[i] * CurveFactory::gamma2((int)(corr*(i<<histcompr)<65535 ? corr*(i<<histcompr) : 65535)) / sum;

     if (black < gavg) {
     int maxwhiteclip = (gavg - black) * 4 / 3 + black; // dont let whiteclip be such large that the histogram average goes above 3/4
     //double mavg = 65536.0 / (whiteclipg-black) * (gavg - black);
     if (whiteclipg < maxwhiteclip)
     whiteclipg = maxwhiteclip;
     }

     whiteclipg = CurveFactory::igamma2 ((float)(whiteclipg/65535.0)) * 65535.0; //need to inverse gamma transform to get correct exposure compensation parameter

     black = (int)((65535*black)/whiteclipg);
     expcomp = log(65535.0 / (whiteclipg)) / log(2.0);

     if (expcomp<0.0)   expcomp = 0.0;*/
    if (expcomp < -5.0) {
        expcomp = -5.0;
    }

    if (expcomp > 12.0) {
        expcomp = 12.0;
    }

    bright = max(-100, min(bright, 100));

}


//%%%%%%%%%%%%%%%%%%%%%%%%%%%%%%%%%%%%%%%

double ImProcFunctions::getAutoDistor(const Glib::ustring &fname, int thumb_size)
{
    if (fname != "") {
        rtengine::RawMetaDataLocation ri;
        int w_raw = -1, h_raw = thumb_size;
        int w_thumb = -1, h_thumb = thumb_size;

        eSensorType sensorType = rtengine::ST_NONE;
        Thumbnail* thumb = rtengine::Thumbnail::loadQuickFromRaw(fname, ri, sensorType, w_thumb, h_thumb, 1, FALSE);

        if (!thumb) {
            return 0.0;
        }

        Thumbnail* raw =   rtengine::Thumbnail::loadFromRaw(fname, ri, sensorType, w_raw, h_raw, 1, 1.0, FALSE);

        if (!raw) {
            delete thumb;
            return 0.0;
        }

        if (h_thumb != h_raw) {
            delete thumb;
            delete raw;
            return 0.0;
        }

        int width;

        if (w_thumb > w_raw) {
            width = w_raw;
        } else {
            width = w_thumb;
        }

        unsigned char* thumbGray;
        unsigned char* rawGray;
        thumbGray = thumb->getGrayscaleHistEQ(width);
        rawGray = raw->getGrayscaleHistEQ(width);

        if (!thumbGray || !rawGray) {
            if (thumbGray) {
                delete thumbGray;
            }

            if (rawGray) {
                delete rawGray;
            }

            delete thumb;
            delete raw;
            return 0.0;
        }

        double dist_amount;
        int dist_result = calcDistortion(thumbGray, rawGray, width, h_thumb, 1, dist_amount);

        if (dist_result == -1) { // not enough features found, try increasing max. number of features by factor 4
            calcDistortion(thumbGray, rawGray, width, h_thumb, 4, dist_amount);
        }

        delete thumbGray;
        delete rawGray;
        delete thumb;
        delete raw;
        return dist_amount;
    } else {
        return 0.0;
    }
}

void ImProcFunctions::rgb2lab(const Imagefloat &src, LabImage &dst, const Glib::ustring &workingSpace)
{
    TMatrix wprof = ICCStore::getInstance()->workingSpaceMatrix(workingSpace);
    const float wp[3][3] = {
        {static_cast<float>(wprof[0][0]), static_cast<float>(wprof[0][1]), static_cast<float>(wprof[0][2])},
        {static_cast<float>(wprof[1][0]), static_cast<float>(wprof[1][1]), static_cast<float>(wprof[1][2])},
        {static_cast<float>(wprof[2][0]), static_cast<float>(wprof[2][1]), static_cast<float>(wprof[2][2])}
    };

    const int W = src.getWidth();
    const int H = src.getHeight();

#ifdef _OPENMP
    #pragma omp parallel for schedule(dynamic,16)
#endif

    for (int i = 0; i < H; i++) {
        for (int j = 0; j < W; j++) {
            float X, Y, Z;
            Color::rgbxyz(src.r(i, j), src.g(i, j), src.b(i, j), X, Y, Z, wp);
            //convert Lab
            Color::XYZ2Lab(X, Y, Z, dst.L[i][j], dst.a[i][j], dst.b[i][j]);
        }
    }
}

void ImProcFunctions::lab2rgb (const LabImage &src, Imagefloat &dst, const Glib::ustring &workingSpace)
{
    TMatrix wiprof = ICCStore::getInstance()->workingSpaceInverseMatrix(workingSpace);
    const float wip[3][3] = {
        {static_cast<float>(wiprof[0][0]), static_cast<float>(wiprof[0][1]), static_cast<float>(wiprof[0][2])},
        {static_cast<float>(wiprof[1][0]), static_cast<float>(wiprof[1][1]), static_cast<float>(wiprof[1][2])},
        {static_cast<float>(wiprof[2][0]), static_cast<float>(wiprof[2][1]), static_cast<float>(wiprof[2][2])}
    };

    const int W = dst.getWidth();
    const int H = dst.getHeight();
#ifdef __SSE2__
    vfloat wipv[3][3];

    for (int i = 0; i < 3; i++) {
        for (int j = 0; j < 3; j++) {
            wipv[i][j] = F2V(wiprof[i][j]);
        }
    }

#endif

#ifdef _OPENMP
    #pragma omp parallel for schedule(dynamic,16)
#endif

    for (int i = 0; i < H; i++) {
        int j = 0;
#ifdef __SSE2__

        for (; j < W - 3; j += 4) {
            vfloat X, Y, Z;
            vfloat R, G, B;
            Color::Lab2XYZ(LVFU(src.L[i][j]), LVFU(src.a[i][j]), LVFU(src.b[i][j]), X, Y, Z);
            Color::xyz2rgb(X, Y, Z, R, G, B, wipv);
            STVFU(dst.r(i, j), R);
            STVFU(dst.g(i, j), G);
            STVFU(dst.b(i, j), B);
        }

#endif

        for (; j < W; j++) {
            float X, Y, Z;
            Color::Lab2XYZ(src.L[i][j], src.a[i][j], src.b[i][j], X, Y, Z);
            Color::xyz2rgb(X, Y, Z, dst.r(i, j), dst.g(i, j), dst.b(i, j), wip);
        }
    }
}

//%%%%%%%%%%%%%%%%%%%%%%%%%%%%%%%%%%%%%%%


// adapted from the "color correction" module of Darktable. Original copyright follows
/*
    copyright (c) 2009--2010 johannes hanika.

    darktable is free software: you can redistribute it and/or modify
    it under the terms of the GNU General Public License as published by
    the Free Software Foundation, either version 3 of the License, or
    (at your option) any later version.

    darktable is distributed in the hope that it will be useful,
    but WITHOUT ANY WARRANTY; without even the implied warranty of
    MERCHANTABILITY or FITNESS FOR A PARTICULAR PURPOSE.  See the
    GNU General Public License for more details.

    You should have received a copy of the GNU General Public License
    along with darktable.  If not, see <http://www.gnu.org/licenses/>.
*/
void ImProcFunctions::colorToningLabGrid(LabImage *lab, int xstart, int xend, int ystart, int yend, bool MultiThread)
{
    const float factor = ColorToningParams::LABGRID_CORR_MAX * 3.f;
    float a_scale = (params->colorToning.labgridAHigh - params->colorToning.labgridALow) / factor;
    float a_base = params->colorToning.labgridALow;
    float b_scale = (params->colorToning.labgridBHigh - params->colorToning.labgridBLow) / factor;
    float b_base = params->colorToning.labgridBLow;

#ifdef _OPENMP
    #pragma omp parallel for if (multiThread)
#endif

    for (int y = ystart; y < yend; ++y) {
        for (int x = xstart; x < xend; ++x) {
            lab->a[y][x] += lab->L[y][x] * a_scale + a_base;
            lab->b[y][x] += lab->L[y][x] * b_scale + b_base;
        }
    }
}

}<|MERGE_RESOLUTION|>--- conflicted
+++ resolved
@@ -3903,12 +3903,7 @@
                                 // Luminosity after
                                 // only Luminance in Lab
                                 float newy = toxyz[1][0] * r + toxyz[1][1] * g + toxyz[1][2] * b;
-<<<<<<< HEAD
-                                float newfy = newy < MAXVALF ? Color::cachef[newy] : 327.68f * std::cbrt(newy / MAXVALF);
-                                float L_2 = 116.0f * newfy - 5242.88f;
-=======
                                 float L_2 = newy <= MAXVALF ? Color::cachefy[newy] : 327.68f * (116.f * xcbrtf(newy / MAXVALF) - 16.f);
->>>>>>> 478410fa
 
                                 //gamut control
                                 if (settings->rgbcurveslumamode_gamut) {
@@ -5817,11 +5812,7 @@
                         float aprov1 = Chprov2 * sincosval.y;
                         float bprov1 = Chprov2 * sincosval.x;
 
-<<<<<<< HEAD
-                        float fy = (0.00862069f * Lprov1) + 0.137932f;
-=======
                         float fy = (Color::c1By116 * Lprov1 ) + Color::c1By116;
->>>>>>> 478410fa
                         float fx = (0.002f * aprov1) + fy;
                         float fz = fy - (0.005f * bprov1);
 
