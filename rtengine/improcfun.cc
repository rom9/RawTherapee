--- conflicted
+++ resolved
@@ -47,8 +47,7 @@
 #undef CLIPD
 #define CLIPD(a) ((a)>0.0f?((a)<1.0f?(a):1.0f):0.0f)
 
-namespace
-{
+namespace {
 
 using namespace rtengine;
 // begin of helper function for rgbProc()
@@ -324,10 +323,7 @@
             flags = cmsFLAGS_SOFTPROOFING | cmsFLAGS_NOOPTIMIZE | cmsFLAGS_NOCACHE;
 
             if (!settings->printerProfile.empty()) {
-<<<<<<< HEAD
                 oprof = ICCStore::getInstance()->getProfile(settings->printerProfile);
-=======
-                oprof = ICCStore::getInstance()->getProfile (settings->printerProfile);
                 if (settings->printerBPC) {
                     flags |= cmsFLAGS_BLACKPOINTCOMPENSATION;
                 }
@@ -338,7 +334,6 @@
                     flags |= cmsFLAGS_BLACKPOINTCOMPENSATION;
                 }
                 outIntent = params->icm.outputIntent;
->>>>>>> 06fedfda
             }
 
             if (oprof) {
