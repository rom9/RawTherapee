--- conflicted
+++ resolved
@@ -3157,16 +3157,8 @@
         {wprof[2][0], wprof[2][1], wprof[2][2]}
     };
 
-<<<<<<< HEAD
-    // For tonecurve histogram
-//   float lumimulf[3] = {static_cast<float> (lumimul[0]), static_cast<float> (lumimul[1]), static_cast<float> (lumimul[2])};
-
-
-    bool mixchannels = (params->chmixer.red[0] != 100 || params->chmixer.red[1] != 0     || params->chmixer.red[2] != 0   ||
-=======
     bool mixchannels = params->chmixer.enabled &&
         (params->chmixer.red[0] != 100 || params->chmixer.red[1] != 0     || params->chmixer.red[2] != 0   ||
->>>>>>> 48cc4511
                         params->chmixer.green[0] != 0 || params->chmixer.green[1] != 100 || params->chmixer.green[2] != 0 ||
                         params->chmixer.blue[0] != 0  || params->chmixer.blue[1] != 0    || params->chmixer.blue[2] != 100);
 
@@ -3175,15 +3167,6 @@
     FlatCurve* vCurve = nullptr;
     FlatCurve* bwlCurve = nullptr;
 
-<<<<<<< HEAD
-    FlatCurveType hCurveType = (FlatCurveType)params->hsvequalizer.hcurve.at(0);
-    FlatCurveType sCurveType = (FlatCurveType)params->hsvequalizer.scurve.at(0);
-    FlatCurveType vCurveType = (FlatCurveType)params->hsvequalizer.vcurve.at(0);
-    FlatCurveType bwlCurveType = (FlatCurveType)params->blackwhite.luminanceCurve.at(0);
-    bool hCurveEnabled = hCurveType > FCT_Linear;
-    bool sCurveEnabled = sCurveType > FCT_Linear;
-    bool vCurveEnabled = vCurveType > FCT_Linear;
-=======
     FlatCurveType hCurveType = (FlatCurveType)params->hsvequalizer.hcurve.at (0);
     FlatCurveType sCurveType = (FlatCurveType)params->hsvequalizer.scurve.at (0);
     FlatCurveType vCurveType = (FlatCurveType)params->hsvequalizer.vcurve.at (0);
@@ -3191,7 +3174,6 @@
     bool hCurveEnabled = params->hsvequalizer.enabled && hCurveType > FCT_Linear;
     bool sCurveEnabled = params->hsvequalizer.enabled && sCurveType > FCT_Linear;
     bool vCurveEnabled = params->hsvequalizer.enabled && vCurveType > FCT_Linear;
->>>>>>> 48cc4511
     bool bwlCurveEnabled = bwlCurveType > FCT_Linear;
 
     // TODO: We should create a 'skip' value like for CurveFactory::complexsgnCurve (rtengine/curves.cc)
