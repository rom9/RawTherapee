/*
 *  This file is part of RawTherapee.
 *
 *  Copyright (c) 2004-2010 Gabor Horvath <hgabor@rawtherapee.com>
 *
 *  RawTherapee is free software: you can redistribute it and/or modify
 *  it under the terms of the GNU General Public License as published by
 *  the Free Software Foundation, either version 3 of the License, or
 *  (at your option) any later version.
 *
 *  RawTherapee is distributed in the hope that it will be useful,
 *  but WITHOUT ANY WARRANTY; without even the implied warranty of
 *  MERCHANTABILITY or FITNESS FOR A PARTICULAR PURPOSE.  See the
 *  GNU General Public License for more details.
 *
 *  You should have received a copy of the GNU General Public License
 *  along with RawTherapee.  If not, see <http://www.gnu.org/licenses/>.
 */
#include <cmath>
#include <glib.h>
#include <glibmm.h>
#ifdef _OPENMP
#include <omp.h>
#endif

#include "rtengine.h"
#include "improcfun.h"
#include "curves.h"
#include "mytime.h"
#include "iccstore.h"
#include "imagesource.h"
#include "rtthumbnail.h"
#include "utils.h"
#include "iccmatrices.h"
#include "color.h"
#include "calc_distort.h"
#include "rt_math.h"
#include "EdgePreservingDecomposition.h"
#include "improccoordinator.h"
#include "clutstore.h"
#include "ciecam02.h"
//#define BENCHMARK
#include "StopWatch.h"
#include "../rtgui/ppversion.h"
#include "../rtgui/guiutils.h"

#undef CLIPD
#define CLIPD(a) ((a)>0.0f?((a)<1.0f?(a):1.0f):0.0f)

namespace rtengine
{

using namespace procparams;

extern const Settings* settings;


ImProcFunctions::~ImProcFunctions ()
{

    if (monitorTransform) {
        cmsDeleteTransform (monitorTransform);
    }
}

void ImProcFunctions::setScale (double iscale)
{
    scale = iscale;
}

void ImProcFunctions::updateColorProfiles (const Glib::ustring& monitorProfile, RenderingIntent monitorIntent, bool softProof, bool gamutCheck)
{
    // set up monitor transform
    if (monitorTransform) {
        cmsDeleteTransform (monitorTransform);
    }

    monitorTransform = nullptr;

    cmsHPROFILE monitor = nullptr;

    if (!monitorProfile.empty()) {
#if !defined(__APPLE__) // No support for monitor profiles on OS X, all data is sRGB
        monitor = ICCStore::getInstance()->getProfile (monitorProfile);
#else
        monitor = ICCStore::getInstance()->getProfile ("RT_sRGB");
#endif
    }

    if (monitor) {
        MyMutex::MyLock lcmsLock (*lcmsMutex);

        cmsUInt32Number flags;
        cmsHPROFILE iprof  = cmsCreateLab4Profile (nullptr);

        bool softProofCreated = false;

        if (softProof) {
            cmsHPROFILE oprof = nullptr;

            if (!settings->printerProfile.empty()) {
                oprof = ICCStore::getInstance()->getProfile (settings->printerProfile);
            }

            if (oprof) {
                // NOCACHE is for thread safety, NOOPTIMIZE for precision
                flags = cmsFLAGS_SOFTPROOFING | cmsFLAGS_NOOPTIMIZE | cmsFLAGS_NOCACHE;

                if (settings->printerBPC) {
                    flags |= cmsFLAGS_BLACKPOINTCOMPENSATION;
                }

                if (gamutCheck) {
                    flags |= cmsFLAGS_GAMUTCHECK;
                }

                monitorTransform = cmsCreateProofingTransform (
                                       iprof, TYPE_Lab_FLT,
                                       monitor, TYPE_RGB_8,
                                       oprof,
                                       monitorIntent, settings->printerIntent,
                                       flags
                                   );

                if (monitorTransform) {
                    softProofCreated = true;
                }
            }
        }

        if (!softProofCreated) {
            flags = cmsFLAGS_NOOPTIMIZE | cmsFLAGS_NOCACHE;

            if (settings->monitorBPC) {
                flags |= cmsFLAGS_BLACKPOINTCOMPENSATION;
            }

            monitorTransform = cmsCreateTransform (iprof, TYPE_Lab_FLT, monitor, TYPE_RGB_8, monitorIntent, flags);
        }

        cmsCloseProfile (iprof);
    }
}

void ImProcFunctions::firstAnalysis (const Imagefloat* const original, const ProcParams &params, LUTu & histogram)
{

    TMatrix wprof = ICCStore::getInstance()->workingSpaceMatrix (params.icm.working);

    lumimul[0] = wprof[1][0];
    lumimul[1] = wprof[1][1];
    lumimul[2] = wprof[1][2];
    int W = original->getWidth();
    int H = original->getHeight();

    float lumimulf[3] = {static_cast<float> (lumimul[0]), static_cast<float> (lumimul[1]), static_cast<float> (lumimul[2])};

    // calculate histogram of the y channel needed for contrast curve calculation in exposure adjustments
    histogram.clear();

    if (multiThread) {

#ifdef _OPENMP
        const int numThreads = min (max (W * H / (int)histogram.getSize(), 1), omp_get_max_threads());
        #pragma omp parallel num_threads(numThreads) if(numThreads>1)
#endif
        {
            LUTu hist (histogram.getSize());
            hist.clear();
#ifdef _OPENMP
            #pragma omp for nowait
#endif

            for (int i = 0; i < H; i++) {
                for (int j = 0; j < W; j++) {

                    float r = original->r (i, j);
                    float g = original->g (i, j);
                    float b = original->b (i, j);

                    int y = (lumimulf[0] * r + lumimulf[1] * g + lumimulf[2] * b);
                    hist[y]++;
                }
            }

#ifdef _OPENMP
            #pragma omp critical
#endif
            histogram += hist;

        }
#ifdef _OPENMP
        static_cast<void> (numThreads); // to silence cppcheck warning
#endif
    } else {
        for (int i = 0; i < H; i++) {
            for (int j = 0; j < W; j++) {

                float r = original->r (i, j);
                float g = original->g (i, j);
                float b = original->b (i, j);

                int y = (lumimulf[0] * r + lumimulf[1] * g + lumimulf[2] * b);
                histogram[y]++;
            }
        }
    }
}


// Copyright (c) 2012 Jacques Desmis <jdesmis@gmail.com>
void ImProcFunctions::ciecam_02 (CieImage* ncie, double adap, int pW, int pwb, LabImage* lab, const ProcParams* params,
                                 const ColorAppearance & customColCurve1, const ColorAppearance & customColCurve2, const ColorAppearance & customColCurve3,
                                 LUTu & histLCAM, LUTu & histCCAM, LUTf & CAMBrightCurveJ, LUTf & CAMBrightCurveQ, float &mean, int Iterates, int scale, bool execsharp, double &d, double &dj, int rtt)
{
    if (params->colorappearance.enabled) {
//int lastskip;
//if(rtt==1) {lastskip=scale;} //not for Rtthumbnail

#ifdef _DEBUG
        MyTime t1e, t2e;
        t1e.set();
#endif
        LUTf dLcurve;
        LUTu hist16JCAM;
        bool jp = false;

        //preparate for histograms CIECAM
        if (pW != 1) { //only with improccoordinator
            dLcurve (65536, 0);
            dLcurve.clear();
            hist16JCAM (65536, 0);
            hist16JCAM.clear();

            for (int i = 0; i < 32768; i++) { //# 32768*1.414  approximation maxi for chroma
                float val = (double)i / 32767.0;
                dLcurve[i] = CLIPD (val);
            }
        }

        LUTf dCcurve;
        LUTu hist16_CCAM;
        bool chropC = false;

        if (pW != 1) { //only with improccoordinator
            dCcurve (65536, 0);
            hist16_CCAM (65536);
            hist16_CCAM.clear();

            for (int i = 0; i < 48000; i++) { //# 32768*1.414  approximation maxi for chroma
                float valc = (double)i / 47999.0;
                dCcurve[i] = CLIPD (valc);
            }
        }

        //end preparate histogram
        int width = lab->W, height = lab->H;
        float minQ = 10000.f;
        float maxQ = -1000.f;
<<<<<<< HEAD
        float w_h = 0.f;
        float a_w = 0.f;
        float c_ = 0.f;
=======
        float a_w;
        float c_;
>>>>>>> 3f1e47d3
        float f_l;
        double Yw;
        Yw = 1.0;
        double Xw, Zw;
        double Xwout, Zwout;
        double Xwsc, Zwsc;

        double f = 0., c = 0., nc = 0., yb = 0., la, xw, yw, zw, f2 = 0., c2 = 0., nc2 = 0., yb2 = 0., la2;
        double fl, n, nbb, ncb, aw;
        double xwd = 0., ywd, zwd = 0.;
        double xws, yws, zws;
        int alg = 0;
        bool algepd = false;
        float sum = 0.f;

        bool ciedata = params->colorappearance.datacie;

        ColorTemp::temp2mulxyz (params->wb.temperature, params->wb.method, Xw, Zw); //compute white Xw Yw Zw  : white current WB
        ColorTemp::temp2mulxyz (params->colorappearance.tempout, "Custom", Xwout, Zwout);
        ColorTemp::temp2mulxyz (params->colorappearance.tempsc, "Custom", Xwsc, Zwsc);

        //viewing condition for surrsrc
        if (params->colorappearance.surrsrc == "Average") {
            f  = 1.00;
            c  = 0.69;
            nc = 1.00;
        } else if (params->colorappearance.surrsrc == "Dim") {
            f  = 0.9;
            c  = 0.59;
            nc = 0.9;
        } else if (params->colorappearance.surrsrc == "Dark") {
            f  = 0.8;
            c  = 0.525;
            nc = 0.8;
        } else if (params->colorappearance.surrsrc == "ExtremelyDark") {
            f  = 0.8;
            c  = 0.41;
            nc = 0.8;
        }


        //viewing condition for surround
        if (params->colorappearance.surround == "Average") {
            f2 = 1.0, c2 = 0.69, nc2 = 1.0;
        } else if (params->colorappearance.surround == "Dim") {
            f2  = 0.9;
            c2  = 0.59;
            nc2 = 0.9;
        } else if (params->colorappearance.surround == "Dark") {
            f2  = 0.8;
            c2  = 0.525;
            nc2 = 0.8;
        } else if (params->colorappearance.surround == "ExtremelyDark") {
            f2  = 0.8;
            c2  = 0.41;
            nc2 = 0.8;
        }

        /*
                //scene condition for surround
                if (params->colorappearance.surrsource)  {
                    f  = 0.85;    // if user => source image has surround very dark
                    c  = 0.55;
                    nc = 0.85;
                }
        */
        //with which algorithme
        if     (params->colorappearance.algo == "JC") {
            alg = 0;
        } else if (params->colorappearance.algo == "JS") {
            alg = 1;
        } else if (params->colorappearance.algo == "QM")  {
            alg = 2;
            algepd = true;
        } else if (params->colorappearance.algo == "ALL")  {
            alg = 3;
            algepd = true;
        }

        bool needJ = (alg == 0 || alg == 1 || alg == 3);
        bool needQ = (alg == 2 || alg == 3);
        /*
                //settings white point of output device - or illuminant viewing
                if (settings->viewingdevice == 0) {
                    xwd = 96.42;    //5000K
                    ywd = 100.0;
                    zwd = 82.52;
                } else if (settings->viewingdevice == 1) {
                    xwd = 95.68;    //5500
                    ywd = 100.0;
                    zwd = 92.15;
                } else if (settings->viewingdevice == 2) {
                    xwd = 95.24;    //6000
                    ywd = 100.0;
                    zwd = 100.81;
                } else if (settings->viewingdevice == 3)  {
                    xwd = 95.04;    //6500
                    ywd = 100.0;
                    zwd = 108.88;
                } else if (settings->viewingdevice == 4)  {
                    xwd = 109.85;    //tungsten
                    ywd = 100.0;
                    zwd = 35.58;
                } else if (settings->viewingdevice == 5)  {
                    xwd = 99.18;    //fluo F2
                    ywd = 100.0;
                    zwd = 67.39;
                } else if (settings->viewingdevice == 6)  {
                    xwd = 95.04;    //fluo F7
                    ywd = 100.0;
                    zwd = 108.75;
                } else if (settings->viewingdevice == 7)  {
                    xwd = 100.96;    //fluo F11
                    ywd = 100.0;
                    zwd = 64.35;
                }
        */

        xwd = 100. * Xwout;
        zwd = 100. * Zwout;
        ywd = 100. / params->colorappearance.greenout;//approximation to simplify

        xws = 100. * Xwsc;
        zws = 100. * Zwsc;
        yws = 100. / params->colorappearance.greensc;//approximation to simplify

        /*
                //settings mean Luminance Y of output device or viewing
                if (settings->viewingdevicegrey == 0) {
                    yb2 = 5.0;
                } else if (settings->viewingdevicegrey == 1) {
                    yb2 = 10.0;
                } else if (settings->viewingdevicegrey == 2) {
                    yb2 = 15.0;
                } else if (settings->viewingdevicegrey == 3) {
                    yb2 = 18.0;
                } else if (settings->viewingdevicegrey == 4) {
                    yb2 = 23.0;
                } else if (settings->viewingdevicegrey == 5)  {
                    yb2 = 30.0;
                } else if (settings->viewingdevicegrey == 6)  {
                    yb2 = 40.0;
                }
        */
        yb2 = params->colorappearance.ybout;

        //La and la2 = ambiant luminosity scene and viewing
        la = double (params->colorappearance.adapscen);

        if (pwb == 2) {
            if (params->colorappearance.autoadapscen) {
                la = adap;
            }
        }

        la2 = double (params->colorappearance.adaplum);

        // level of adaptation
        double deg = (params->colorappearance.degree) / 100.0;
        double pilot = params->colorappearance.autodegree ? 2.0 : deg;


        const float degout = (params->colorappearance.degreeout) / 100.0;
        const float pilotout = params->colorappearance.autodegreeout ? 2.0 : degout;

        //algoritm's params
        float jli = params->colorappearance.jlight;
        float chr = params->colorappearance.chroma;
        float contra = params->colorappearance.contrast;
        float qbri = params->colorappearance.qbright;
        float schr = params->colorappearance.schroma;
        float mchr = params->colorappearance.mchroma;
        float qcontra = params->colorappearance.qcontrast;
        float hue = params->colorappearance.colorh;
        double rstprotection = 100. - params->colorappearance.rstprotection;

        if (schr > 0.0) {
            schr = schr / 2.0f;    //divide sensibility for saturation
        }

        // extracting datas from 'params' to avoid cache flush (to be confirmed)
        ColorAppearanceParams::eTCModeId curveMode = params->colorappearance.curveMode;
        ColorAppearanceParams::eTCModeId curveMode2 = params->colorappearance.curveMode2;
        bool hasColCurve1 = bool (customColCurve1);
        bool hasColCurve2 = bool (customColCurve2);
        ColorAppearanceParams::eCTCModeId curveMode3 = params->colorappearance.curveMode3;
        bool hasColCurve3 = bool (customColCurve3);


        if (CAMBrightCurveJ.dirty || CAMBrightCurveQ.dirty) {
            LUTu hist16J;
            LUTu hist16Q;

            if (needJ) {
                hist16J (65536);
                hist16J.clear();
            }

            if (needQ) {
                hist16Q (65536);
                hist16Q.clear();
            }

            float koef = 1.0f; //rough correspondence between L and J

            for (int i = 0; i < height; i++)

                //   for (int i=begh; i<endh; i++)
                for (int j = 0; j < width; j++) { //rough correspondence between L and J
                    float currL = lab->L[i][j] / 327.68f;

                    if     (currL > 95.) {
                        koef = 1.f;
                    } else if (currL > 85.) {
                        koef = 0.97f;
                    } else if (currL > 80.) {
                        koef = 0.93f;
                    } else if (currL > 70.) {
                        koef = 0.87f;
                    } else if (currL > 60.) {
                        koef = 0.85f;
                    } else if (currL > 50.) {
                        koef = 0.8f;
                    } else if (currL > 40.) {
                        koef = 0.75f;
                    } else if (currL > 30.) {
                        koef = 0.7f;
                    } else if (currL > 20.) {
                        koef = 0.7f;
                    } else if (currL > 10.) {
                        koef = 0.9f;
                    } else if (currL > 0.) {
                        koef = 1.0f;
                    }

                    if (needJ) {
                        hist16J[CLIP ((int) ((koef * lab->L[i][j])))]++;  //evaluate histogram luminance L # J
                    }

                    if (needQ) {
                        hist16Q[CLIP ((int) (32768.f * sqrt ((koef * (lab->L[i][j])) / 32768.f)))]++;  //for brightness Q : approximation for Q=wh*sqrt(J/100)  J not equal L
                    }

                    sum += koef * lab->L[i][j]; //evaluate mean J to calcualte Yb
                }

            //mean=(sum/((endh-begh)*width))/327.68f;//for Yb  for all image...if one day "pipette" we can adapt Yb for each zone
            mean = (sum / ((height) * width)) / 327.68f; //for Yb  for all image...if one day "pipette" we can adapt Yb for each zone

            //evaluate lightness, contrast
            if (needJ) {
                if (!CAMBrightCurveJ) {
                    CAMBrightCurveJ (65536, 0);
                    CAMBrightCurveJ.dirty = false;
                }

                Ciecam02::curveJ (jli, contra, 1, CAMBrightCurveJ, hist16J);//lightness and contrast J
            }

            if (needQ) {
                if (!CAMBrightCurveQ) {
                    CAMBrightCurveQ (65536, 0);
                    CAMBrightCurveQ.dirty = false;
                }

                Ciecam02::curveJ (qbri, qcontra, 1, CAMBrightCurveQ, hist16Q);//brightness and contrast Q
            }
        }

        //   if (settings->viewinggreySc == 0) { //auto
        if (params->colorappearance.autoybscen  &&  pwb == 2) {//auto

            if     (mean < 15.f) {
                yb = 3.0;
            } else if (mean < 30.f) {
                yb = 5.0;
            } else if (mean < 40.f) {
                yb = 10.0;
            } else if (mean < 45.f) {
                yb = 15.0;
            } else if (mean < 50.f) {
                yb = 18.0;
            } else if (mean < 55.f) {
                yb = 23.0;
            } else if (mean < 60.f) {
                yb = 30.0;
            } else if (mean < 70.f) {
                yb = 40.0;
            } else if (mean < 80.f) {
                yb = 60.0;
            } else if (mean < 90.f) {
                yb = 80.0;
            } else {
                yb = 90.0;
            }
        } else {
            yb = params->colorappearance.ybscen;
        }

        if (settings->viewinggreySc == 1) {
            yb = 18.0;
        }

        int gamu = 0;
        bool highlight = params->toneCurve.hrenabled; //Get the value if "highlight reconstruction" is activated

        if (params->colorappearance.gamut) {
            gamu = 1;    //enabled gamut control
        }

        xw = 100.0 * Xw;
        yw = 100.0 * Yw;
        zw = 100.0 * Zw;
        double xw1 = 0., yw1 = 0., zw1 = 0., xw2 = 0., yw2 = 0., zw2 = 0.;

        // settings of WB: scene and viewing
        if (params->colorappearance.wbmodel == "RawT") {
            xw1 = 96.46;    //use RT WB; CAT 02 is used for output device (see prefreneces)
            yw1 = 100.0;
            zw1 = 82.445;
            xw2 = xwd;
            yw2 = ywd;
            zw2 = zwd;
        } else if (params->colorappearance.wbmodel == "RawTCAT02") {
            xw1 = xw;    // Settings RT WB are used for CAT02 => mix , CAT02 is use for output device (screen: D50 D65, projector: lamp, LED) see preferences
            yw1 = yw;
            zw1 = zw;
            xw2 = xwd;
            yw2 = ywd;
            zw2 = zwd;
        } else if (params->colorappearance.wbmodel == "free") {
            xw1 = xws;    // free temp and green
            yw1 = yws;
            zw1 = zws;
            xw2 = xwd;
            yw2 = ywd;
            zw2 = zwd;
        }

        double cz, wh, pfl;
        Ciecam02::initcam1 (gamu, yb, pilot, f, la, xw, yw, zw, n, d, nbb, ncb, cz, aw, wh, pfl, fl, c);
        double nj, nbbj, ncbj, czj, awj, flj;
        Ciecam02::initcam2 (gamu, yb2, pilotout, f2,  la2,  xw2,  yw2,  zw2, nj, dj, nbbj, ncbj, czj, awj, flj);




#ifndef _DEBUG
        #pragma omp parallel default(shared) firstprivate(lab,xw1,xw2,yw1,yw2,zw1,zw2,pilot,jli,chr,yb,la,yb2,la2,fl,nc,f,c, height,width,nc2,f2,c2, alg,algepd, gamu, highlight, rstprotection, pW, scale)
#endif
        {
            //matrix for current working space
            TMatrix wiprof = ICCStore::getInstance()->workingSpaceInverseMatrix (params->icm.working);
            double wip[3][3] = {
                {wiprof[0][0], wiprof[0][1], wiprof[0][2]},
                {wiprof[1][0], wiprof[1][1], wiprof[1][2]},
                {wiprof[2][0], wiprof[2][1], wiprof[2][2]}
            };

#ifndef _DEBUG
            #pragma omp for schedule(dynamic, 10)
#endif

            for (int i = 0; i < height; i++)

//  for (int i=begh; i<endh; i++)
                for (int j = 0; j < width; j++) {

                    float L = lab->L[i][j];
                    float a = lab->a[i][j];
                    float b = lab->b[i][j];
                    float x1, y1, z1;
                    double x, y, z;
                    double epsil = 0.0001;
                    //convert Lab => XYZ
                    Color::Lab2XYZ (L, a, b, x1, y1, z1);
                    //  double J, C, h, Q, M, s, aw, fl, wh;
                    double J, C, h, Q, M, s;

                    double Jpro, Cpro, hpro, Qpro, Mpro, spro;
                    bool t1L = false;
                    bool t1B = false;
                    bool t2B = false;
                    int c1s = 0;
                    int c1co = 0;
                    //double n,nbb,ncb,pfl,cz,d;
                    x = (double)x1 / 655.35;
                    y = (double)y1 / 655.35;
                    z = (double)z1 / 655.35;
                    //process source==> normal
                    Ciecam02::xyz2jchqms_ciecam02 ( J, C,  h,
                                                    Q,  M,  s, aw, fl, wh,
                                                    x,  y,  z,
                                                    xw1, yw1,  zw1,
                                                    c,  nc, gamu, n, nbb, ncb, pfl, cz, d );
                    Jpro = J;
                    Cpro = C;
                    hpro = h;
                    Qpro = Q;
                    Mpro = M;
                    spro = s;
                    a_w = aw;
                    c_ = c;
                    f_l = fl;

                    // we cannot have all algoritms with all chroma curves
                    if (alg == 1)  {
                        // Lightness saturation
                        if (Jpro > 99.9f) {
                            Jpro = 99.9f;
                        }

                        Jpro = (CAMBrightCurveJ[ (float) (Jpro * 327.68)]) / 327.68; //ligthness CIECAM02 + contrast
                        double sres;
                        double Sp = spro / 100.0;
                        double parsat = 1.5; //parsat=1.5 =>saturation  ; 1.8 => chroma ; 2.5 => colorfullness (personal evaluation)

                        if (schr == -100.0) {
                            schr = -99.8;
                        }

                        Ciecam02::curvecolor (schr, Sp, sres, parsat);
                        double coe = pow (fl, 0.25);
                        float dred = 100.f; // in C mode
                        float protect_red = 80.0f; // in C mode
                        dred = 100.0 * sqrt ((dred * coe) / Qpro);
                        protect_red = 100.0 * sqrt ((protect_red * coe) / Qpro);
                        int sk = 0;
                        float ko = 100.f;
                        Color::skinred (Jpro, hpro, sres, Sp, dred, protect_red, sk, rstprotection, ko, spro);
                        Qpro = ( 4.0 / c ) * sqrt ( Jpro / 100.0 ) * ( aw + 4.0 ) ;
                        Cpro = (spro * spro * Qpro) / (10000.0);
                    } else if (alg == 3 || alg == 0  || alg == 2) {
                        double coef = 32760. / wh;

                        if (alg == 3 || alg == 2) {
                            if (Qpro * coef > 32767.0f) {
                                Qpro = (CAMBrightCurveQ[ (float)32767.0f]) / coef;   //brightness and contrast
                            } else {
                                Qpro = (CAMBrightCurveQ[ (float) (Qpro * coef)]) / coef;  //brightness and contrast
                            }
                        }

                        double Mp, sres;
                        double coe = pow (fl, 0.25);
                        Mp = Mpro / 100.0;
                        double parsat = 2.5;

                        if (mchr == -100.0) {
                            mchr = -99.8 ;
                        }

                        if (mchr == 100.0) {
                            mchr = 99.9;
                        }

                        if (alg == 3 || alg == 2) {
                            Ciecam02::curvecolor (mchr, Mp, sres, parsat);
                        } else {
                            Ciecam02::curvecolor (0.0, Mp, sres, parsat);    //colorfullness
                        }

                        float dred = 100.f; //in C mode
                        float protect_red = 80.0f; // in C mode
                        dred *= coe; //in M mode
                        protect_red *= coe; //M mode
                        int sk = 0;
                        float ko = 100.f;
                        Color::skinred (Jpro, hpro, sres, Mp, dred, protect_red, sk, rstprotection, ko, Mpro);
                        Jpro = (100.0 * Qpro * Qpro) / (wh * wh);
                        Cpro = Mpro / coe;
                        spro = 100.0 * sqrt ( Mpro / Qpro );

                        if (alg != 2) {
                            if (Jpro > 99.9f) {
                                Jpro = 99.9f;
                            }

                            Jpro = (CAMBrightCurveJ[ (float) (Jpro * 327.68f)]) / 327.68f; //ligthness CIECAM02 + contrast
                        }

                        double Cp;
                        double Sp = spro / 100.0;
                        parsat = 1.5;

                        if (schr == -100.0) {
                            schr = -99.;
                        }

                        if (schr == 100.0) {
                            schr = 98.;
                        }

                        if (alg == 3) {
                            Ciecam02::curvecolor (schr, Sp, sres, parsat);
                        }   else {
                            Ciecam02::curvecolor (0.0, Sp, sres, parsat);    //saturation
                        }

                        dred = 100.f; // in C mode
                        protect_red = 80.0f; // in C mode
                        dred = 100.0 * sqrt ((dred * coe) / Q);
                        protect_red = 100.0 * sqrt ((protect_red * coe) / Q);
                        sk = 0;
                        Color::skinred (Jpro, hpro, sres, Sp, dred, protect_red, sk, rstprotection, ko, spro);
                        //double Q1;
                        Qpro = ( 4.0 / c ) * sqrt ( Jpro / 100.0 ) * ( aw + 4.0 ) ;
                        Cpro = (spro * spro * Qpro) / (10000.0);
                        Cp = Cpro / 100.0;
                        parsat = 1.8; //parsat=1.5 =>saturation  ; 1.8 => chroma ; 2.5 => colorfullness (personal evaluation : for not)

                        if (chr == -100.0) {
                            chr = -99.8;
                        }

                        if (alg != 2) {
                            Ciecam02::curvecolor (chr, Cp, sres, parsat);
                        } else {
                            Ciecam02::curvecolor (0.0, Cp, sres, parsat);    //chroma
                        }

                        dred = 55.f;
                        protect_red = 30.0f;
                        sk = 1;
                        Color::skinred (Jpro, hpro, sres, Cp, dred, protect_red, sk, rstprotection, ko, Cpro);

                        if (Jpro < 1. && Cpro > 12.) {
                            Cpro = 12.;    //reduce artifacts by "pseudo gamut control CIECAM"
                        } else if (Jpro < 2. && Cpro > 15.) {
                            Cpro = 15.;
                        } else if (Jpro < 4. && Cpro > 30.) {
                            Cpro = 30.;
                        } else if (Jpro < 7. && Cpro > 50.) {
                            Cpro = 50.;
                        }

                        hpro = hpro + hue;

                        if ( hpro < 0.0 ) {
                            hpro += 360.0;    //hue
                        }
                    }

                    if (hasColCurve1) {//curve 1 with Lightness and Brightness
                        if (curveMode == ColorAppearanceParams::TC_MODE_LIGHT) {
                            /*  float Jj=(float) Jpro*327.68;
                            float Jold=Jj;
                            const Lightcurve& userColCurve = static_cast<const Lightcurve&>(customColCurve1);
                              userColCurve.Apply(Jj);
                              Jj=0.7f*(Jj-Jold)+Jold;//divide sensibility
                            */
                            float Jj = (float) Jpro * 327.68f;
                            float Jold = Jj;
                            float Jold100 = (float) Jpro;
                            float redu = 25.f;
                            float reduc = 1.f;
                            const Lightcurve& userColCurveJ1 = static_cast<const Lightcurve&> (customColCurve1);
                            userColCurveJ1.Apply (Jj);

                            if (Jj > Jold) {
                                if (Jj < 65535.f)  {
                                    if (Jold < 327.68f * redu) {
                                        Jj = 0.3f * (Jj - Jold) + Jold;    //divide sensibility
                                    } else        {
                                        reduc = LIM ((100.f - Jold100) / (100.f - redu), 0.f, 1.f);
                                        Jj = 0.3f * reduc * (Jj - Jold) + Jold; //reduct sensibility in highlights
                                    }
                                }
                            } else if (Jj > 10.f) {
                                Jj = 0.8f * (Jj - Jold) + Jold;
                            } else if (Jj >= 0.f) {
                                Jj = 0.90f * (Jj - Jold) + Jold;    // not zero ==>artifacts
                            }


                            Jpro = (double) (Jj / 327.68f);

                            if (Jpro < 1.) {
                                Jpro = 1.;
                            }

                            t1L = true;
                        } else if (curveMode == ColorAppearanceParams::TC_MODE_BRIGHT) {
                            //attention! Brightness curves are open - unlike Lightness or Lab or RGB==> rendering  and algoritms will be different
                            float coef = ((aw + 4.f) * (4.f / c)) / 100.f;
                            float Qanc = Qpro;
                            float Qq = (float) Qpro * 327.68f * (1.f / coef);
                            float Qold100 = (float) Qpro / coef;

                            float Qold = Qq;
                            float redu = 20.f;
                            float reduc = 1.f;

                            const Brightcurve& userColCurveB1 = static_cast<const Brightcurve&> (customColCurve1);
                            userColCurveB1.Apply (Qq);

                            if (Qq > Qold) {
                                if (Qq < 65535.f)  {
                                    if (Qold < 327.68f * redu) {
                                        Qq = 0.25f * (Qq - Qold) + Qold;    //divide sensibility
                                    } else            {
                                        reduc = LIM ((100.f - Qold100) / (100.f - redu), 0.f, 1.f);
                                        Qq = 0.25f * reduc * (Qq - Qold) + Qold; //reduct sensibility in highlights
                                    }
                                }
                            } else if (Qq > 10.f) {
                                Qq = 0.5f * (Qq - Qold) + Qold;
                            } else if (Qq >= 0.f) {
                                Qq = 0.7f * (Qq - Qold) + Qold;    // not zero ==>artifacts
                            }

                            if (Qold == 0.f) {
                                Qold = 0.001f;
                            }

                            Qpro = Qanc * (Qq / Qold);
                            Jpro = Jpro * SQR (Qq / Qold);

//                           Qpro = (double) (Qq * (coef) / 327.68f);
//                           Jpro = 100.* (Qpro * Qpro) / ((4.0 / c) * (4.0 / c) * (aw + 4.0) * (aw + 4.0));
                            t1B = true;

                            if (Jpro < 1.) {
                                Jpro = 1.;
                            }

                        }
                    }

                    if (hasColCurve2) {//curve 2 with Lightness and Brightness
                        if (curveMode2 == ColorAppearanceParams::TC_MODE_LIGHT) {
                            float Jj = (float) Jpro * 327.68;
                            float Jold = Jj;
                            /*
                            const Lightcurve& userColCurve = static_cast<const Lightcurve&>(customColCurve2);
                                    userColCurve.Apply(Jj);
                                    Jj=0.7f*(Jj-Jold)+Jold;//divide sensibility
                                    */
                            float Jold100 = (float) Jpro;
                            float redu = 25.f;
                            float reduc = 1.f;
                            const Lightcurve& userColCurveJ2 = static_cast<const Lightcurve&> (customColCurve2);
                            userColCurveJ2.Apply (Jj);

                            if (Jj > Jold) {
                                if (Jj < 65535.f)  {
                                    if (Jold < 327.68f * redu) {
                                        Jj = 0.3f * (Jj - Jold) + Jold;    //divide sensibility
                                    } else        {
                                        reduc = LIM ((100.f - Jold100) / (100.f - redu), 0.f, 1.f);
                                        Jj = 0.3f * reduc * (Jj - Jold) + Jold; //reduct sensibility in highlights
                                    }
                                }
                            } else if (Jj > 10.f) {
                                if (!t1L) {
                                    Jj = 0.8f * (Jj - Jold) + Jold;
                                } else {
                                    Jj = 0.4f * (Jj - Jold) + Jold;
                                }
                            } else if (Jj >= 0.f) {
                                if (!t1L) {
                                    Jj = 0.90f * (Jj - Jold) + Jold;    // not zero ==>artifacts
                                } else {
                                    Jj = 0.5f * (Jj - Jold) + Jold;
                                }
                            }

                            Jpro = (double) (Jj / 327.68f);

                            if (Jpro < 1.) {
                                Jpro = 1.;
                            }

                        } else if (curveMode2 == ColorAppearanceParams::TC_MODE_BRIGHT) { //
                            float Qanc = Qpro;
                            float coef = ((aw + 4.f) * (4.f / c)) / 100.f;
                            float Qq = (float) Qpro * 327.68f * (1.f / coef);
                            float Qold100 = (float) Qpro / coef;

                            float Qold = Qq;
                            float redu = 20.f;
                            float reduc = 1.f;

                            const Brightcurve& userColCurveB2 = static_cast<const Brightcurve&> (customColCurve2);
                            userColCurveB2.Apply (Qq);

                            if (Qq > Qold) {
                                if (Qq < 65535.f)  {
                                    if (Qold < 327.68f * redu) {
                                        Qq = 0.25f * (Qq - Qold) + Qold;    //divide sensibility
                                    } else            {
                                        reduc = LIM ((100.f - Qold100) / (100.f - redu), 0.f, 1.f);
                                        Qq = 0.25f * reduc * (Qq - Qold) + Qold; //reduct sensibility in highlights
                                    }
                                }
                            } else if (Qq > 10.f) {
                                Qq = 0.5f * (Qq - Qold) + Qold;
                            } else if (Qq >= 0.f) {
                                Qq = 0.7f * (Qq - Qold) + Qold;    // not zero ==>artifacts
                            }

                            if (Qold == 0.f) {
                                Qold = 0.001f;
                            }

                            //  Qpro = (float) (Qq * (coef) / 327.68f);
                            Qpro = Qanc * (Qq / Qold);
                            Jpro = Jpro * SQR (Qq / Qold);

                            //      Qpro = (double) (Qq * (coef) / 327.68f);
                            //      Jpro = 100.* (Qpro * Qpro) / ((4.0 / c) * (4.0 / c) * (aw + 4.0) * (aw + 4.0));
                            t2B = true;

                            if (t1L) { //to workaround the problem if we modify curve1-lightnees after curve2 brightness(the cat that bites its own tail!) in fact it's another type of curve only for this case
                                coef = 2.f; //adapt Q to J approximation
                                Qq = (float) Qpro * coef;
                                Qold = Qq;
                                const Lightcurve& userColCurveJ1 = static_cast<const Lightcurve&> (customColCurve1);
                                userColCurveJ1.Apply (Qq);
                                Qq = 0.1f * (Qq - Qold) + Qold; //approximative adaptation
                                Qpro = (double) (Qq / coef);
                                Jpro = 100.* (Qpro * Qpro) / ((4.0 / c) * (4.0 / c) * (aw + 4.0) * (aw + 4.0));
                            }

                            if (Jpro < 1.) {
                                Jpro = 1.;
                            }
                        }
                    }

                    if (hasColCurve3) {//curve 3 with chroma saturation colorfullness
                        if (curveMode3 == ColorAppearanceParams::TC_MODE_CHROMA) {
                            double parsat = 0.8; //0.68;
                            double coef = 327.68 / parsat;
                            float Cc = (float) Cpro * coef;
                            float Ccold = Cc;
                            const Chromacurve& userColCurve = static_cast<const Chromacurve&> (customColCurve3);
                            userColCurve.Apply (Cc);
                            float dred = 55.f;
                            float protect_red = 30.0f;
                            float sk = 1;
                            float ko = 1.f / coef;
                            Color::skinred (Jpro, hpro, Cc, Ccold, dred, protect_red, sk, rstprotection, ko, Cpro);

                            if (Jpro < 1. && Cpro > 12.) {
                                Cpro = 12.;    //reduce artifacts by "pseudo gamut control CIECAM"
                            } else if (Jpro < 2. && Cpro > 15.) {
                                Cpro = 15.;
                            } else if (Jpro < 4. && Cpro > 30.) {
                                Cpro = 30.;
                            } else if (Jpro < 7. && Cpro > 50.) {
                                Cpro = 50.;
                            }

                            //  Cpro=Cc/coef;
                        } else if (curveMode3 == ColorAppearanceParams::TC_MODE_SATUR) { //
                            double parsat = 0.8; //0.6
                            double coef = 327.68 / parsat;
                            float Ss = (float) spro * coef;
                            float Sold = Ss;
                            const Saturcurve& userColCurve = static_cast<const Saturcurve&> (customColCurve3);
                            userColCurve.Apply (Ss);
                            Ss = 0.6f * (Ss - Sold) + Sold; //divide sensibility saturation
                            double coe = pow (fl, 0.25);
                            float dred = 100.f; // in C mode
                            float protect_red = 80.0f; // in C mode
                            dred = 100.0 * sqrt ((dred * coe) / Qpro);
                            protect_red = 100.0 * sqrt ((protect_red * coe) / Qpro);
                            int sk = 0;
                            float ko = 1.f / coef;
                            Color::skinred (Jpro, hpro, Ss, Sold, dred, protect_red, sk, rstprotection, ko, spro);
                            Qpro = ( 4.0 / c ) * sqrt ( Jpro / 100.0 ) * ( aw + 4.0 ) ;
                            Cpro = (spro * spro * Qpro) / (10000.0);
                            c1s = 1;

                        } else if (curveMode3 == ColorAppearanceParams::TC_MODE_COLORF) { //
                            double parsat = 0.8; //0.68;
                            double coef = 327.68 / parsat;
                            float Mm = (float) Mpro * coef;
                            float Mold = Mm;
                            const Colorfcurve& userColCurve = static_cast<const Colorfcurve&> (customColCurve3);
                            userColCurve.Apply (Mm);
                            double coe = pow (fl, 0.25);
                            float dred = 100.f; //in C mode
                            float protect_red = 80.0f; // in C mode
                            dred *= coe; //in M mode
                            protect_red *= coe;
                            int sk = 0;
                            float ko = 1.f / coef;
                            Color::skinred (Jpro, hpro, Mm, Mold, dred, protect_red, sk, rstprotection, ko, Mpro);
                            Cpro = Mpro / coe;

                            if (Jpro < 1. && Mpro > 12.*coe) {
                                Mpro = 12.*coe;    //reduce artifacts by "pseudo gamut control CIECAM"
                            } else if (Jpro < 2. && Mpro > 15.*coe) {
                                Mpro = 15.*coe;
                            } else if (Jpro < 4. && Mpro > 30.*coe) {
                                Mpro = 30.*coe;
                            } else if (Jpro < 7. && Mpro > 50.*coe) {
                                Mpro = 50.*coe;
                            }


                            c1co = 1;
                        }
                    }

                    //to retrieve the correct values of variables
                    if (t2B && t1B) {
                        Jpro = (100.0 * Qpro * Qpro) / (wh * wh);    // for brightness curve
                    }

                    if (c1s == 1) {
                        Qpro = ( 4.0 / c ) * sqrt ( Jpro / 100.0 ) * ( aw + 4.0 ) ; //for saturation curve
                        Cpro = (spro * spro * Qpro) / (10000.0);
                    }

                    if (c1co == 1) {
                        double coe = pow (fl, 0.25);   // for colorfullness curve
                        Cpro = Mpro / coe;
                    }

                    //retrieve values C,J...s
                    C = Cpro;
                    J = Jpro;
                    Q = Qpro;
                    M = Mpro;
                    h = hpro;
                    s = spro;

                    if (params->colorappearance.tonecie  || settings->autocielab) { //use pointer for tonemapping with CIECAM and also sharpening , defringe, contrast detail
                        //  if(params->colorappearance.tonecie  || params->colorappearance.sharpcie){//use pointer for tonemapping with CIECAM and also sharpening , defringe, contrast detail
                        float Qred = ( 4.0 / c)  * ( aw + 4.0 ); //estimate Q max if J=100.0
                        ncie->Q_p[i][j] = (float)Q + epsil; //epsil to avoid Q=0
                        ncie->M_p[i][j] = (float)M + epsil;
                        ncie->J_p[i][j] = (float)J + epsil;
                        ncie->h_p[i][j] = (float)h;
                        ncie->C_p[i][j] = (float)C + epsil;
                        //      ncie->s_p[i][j]=(float)s;
                        ncie->sh_p[i][j] = (float) 32768.* (( 4.0 / c ) * sqrt ( J / 100.0 ) * ( aw + 4.0 )) / Qred ;

                        //      ncie->ch_p[i][j]=(float) 327.68*C;
                        if (ncie->Q_p[i][j] < minQ) {
                            minQ = ncie->Q_p[i][j];    //minima
                        }

                        if (ncie->Q_p[i][j] > maxQ) {
                            maxQ = ncie->Q_p[i][j];    //maxima
                        }
                    }

                    if (!params->colorappearance.tonecie  || !settings->autocielab  || !params->epd.enabled ) {

//          if(!params->epd.enabled || !params->colorappearance.tonecie  || !settings->autocielab){
                        //  if(!params->epd.enabled || !params->colorappearance.tonecie  || !params->colorappearance.sharpcie){
                        double brli = 327.;
                        double chsacol = 327.;
                        int libr = 0;
                        int colch = 0;

                        if (curveMode == ColorAppearanceParams::TC_MODE_BRIGHT) {
                            brli = 70.0;
                            libr = 1;
                        } else if (curveMode == ColorAppearanceParams::TC_MODE_LIGHT) {
                            brli = 327.;
                            libr = 0;
                        }

                        if (curveMode3 == ColorAppearanceParams::TC_MODE_CHROMA) {
                            chsacol = 400.;//327.;
                            colch = 0;
                        } else if (curveMode3 == ColorAppearanceParams::TC_MODE_SATUR) {
                            chsacol = 450.0;
                            colch = 1;
                        } else if (curveMode3 == ColorAppearanceParams::TC_MODE_COLORF) {
                            chsacol = 400.;//327.0;
                            colch = 2;
                        }

                        if (ciedata) {
                            // Data for J Q M s and C histograms
                            //update histogram
                            jp = true;

                            if (pW != 1) { //only with improccoordinator
                                int posl;

                                if (libr == 1) {
                                    posl = CLIP ((int) (Q * brli));  //40.0 to 100.0 approximative factor for Q  - 327 for J
                                } else { /*if(libr == 0)*/
                                    posl = CLIP ((int) (J * brli));  //327 for J
                                }

                                hist16JCAM[posl]++;
                            }

                            chropC = true;

                            if (pW != 1) { //only with improccoordinator
                                int posc;

                                if (colch == 0) {
                                    posc = CLIP ((int) (C * chsacol));  //450.0 approximative factor for s    320 for M
                                } else if (colch == 1) {
                                    posc = CLIP ((int) (s * chsacol));
                                } else { /*if(colch == 2)*/
                                    posc = CLIP ((int) (M * chsacol));
                                }

                                hist16_CCAM[posc]++;
                            }
                        }

                        double xx, yy, zz;
                        //double nj, nbbj, ncbj, flj, czj, dj, awj;
                        //process normal==> viewing
                        Ciecam02::jch2xyz_ciecam02 ( xx, yy, zz,
                                                     J,  C, h,
                                                     xw2, yw2,  zw2,
                                                     c2, nc2, gamu, nj, nbbj, ncbj, flj, czj, dj, awj);
                        x = (float)xx * 655.35;
                        y = (float)yy * 655.35;
                        z = (float)zz * 655.35;
                        float Ll, aa, bb;
                        //convert xyz=>lab
                        Color::XYZ2Lab (x,  y,  z, Ll, aa, bb);
                        lab->L[i][j] = Ll;
                        lab->a[i][j] = aa;
                        lab->b[i][j] = bb;

                        // gamut control in Lab mode; I must study how to do with cIECAM only
                        if (gamu == 1) {
                            float R, G, B;
                            float HH, Lprov1, Chprov1;
                            Lprov1 = lab->L[i][j] / 327.68f;
                            Chprov1 = sqrt (SQR (lab->a[i][j] / 327.68f) + SQR (lab->b[i][j] / 327.68f));
                            HH = atan2 (lab->b[i][j], lab->a[i][j]);

#ifdef _DEBUG
                            bool neg = false;
                            bool more_rgb = false;
                            //gamut control : Lab values are in gamut
                            Color::gamutLchonly (HH, Lprov1, Chprov1, R, G, B, wip, highlight, 0.15f, 0.96f, neg, more_rgb);
#else
                            //gamut control : Lab values are in gamut
                            Color::gamutLchonly (HH, Lprov1, Chprov1, R, G, B, wip, highlight, 0.15f, 0.96f);
#endif

                            lab->L[i][j] = Lprov1 * 327.68f;
                            lab->a[i][j] = 327.68f * Chprov1 * cos (HH);
                            lab->b[i][j] = 327.68f * Chprov1 * sin (HH);

                        }
                    }
                }
        }

        // End of parallelization
        if (!params->epd.enabled || !params->colorappearance.tonecie   || !settings->autocielab) { //normal
//if(!params->epd.enabled || !params->colorappearance.tonecie   || !params->colorappearance.sharpcie){//normal

            if (ciedata) {
                //update histogram J
                if (pW != 1) { //only with improccoordinator
                    for (int i = 0; i < 32768; i++) { //
                        if (jp) {
                            float hval = dLcurve[i];
                            int hi = (int) (255.0 * CLIPD (hval)); //
                            histLCAM[hi] += hist16JCAM[i] ;
                        }
                    }
                }

                if (pW != 1) { //only with improccoordinator
                    for (int i = 0; i < 48000; i++) { //
                        if (chropC) {
                            float hvalc = dCcurve[i];
                            int hic = (int) (255.0 * CLIPD (hvalc)); //
                            histCCAM[hic] += hist16_CCAM[i] ;
                        }
                    }
                }
            }
        }

#ifdef _DEBUG

        if (settings->verbose) {
            t2e.set();
            printf ("CIECAM02 performed in %d usec:\n", t2e.etime (t1e));
            //  printf("minc=%f maxc=%f minj=%f maxj=%f\n",minc,maxc,minj,maxj);
        }

#endif

        if (settings->autocielab) {
//if(params->colorappearance.sharpcie) {

//all this treatments reduce artifacts, but can lead to slightly  different results
            if (params->defringe.enabled) if (execsharp) {
                    ImProcFunctions::defringecam (ncie);    //
                }

//if(params->dirpyrequalizer.enabled) if(execsharp) {
            if (params->dirpyrequalizer.enabled) {
                if (params->dirpyrequalizer.gamutlab  /*&& execsharp*/) {
                    float artifact = (float) settings->artifact_cbdl;

                    if (artifact > 6.f) {
                        artifact = 6.f;
                    }

                    if (artifact < 0.f) {
                        artifact = 1.f;
                    }

                    float chrom = 50.f;
                    {
                        int hotbad = 0;
                        ImProcFunctions::badpixcam (ncie, artifact, 5, 2, params->dirpyrequalizer.skinprotect, chrom, hotbad);      //enabled remove artifacts for cbDL
                    }
                }
            }

            if (params->colorappearance.badpixsl > 0) if (execsharp) {
                    int mode = params->colorappearance.badpixsl;
                    ImProcFunctions::badpixcam (ncie, 3.4, 5, mode, 0, 0, 1);//for bad pixels CIECAM
                }

            if (params->sharpenMicro.enabled)if (execsharp) {
                    ImProcFunctions::MLmicrocontrastcam (ncie);
                }

            if (params->sharpening.enabled)
                if (execsharp) {
                    float **buffer = lab->L; // We can use the L-buffer from lab as buffer to save some memory
                    ImProcFunctions::sharpeningcam (ncie, buffer); // sharpening adapted to CIECAM
                }

//if(params->dirpyrequalizer.enabled) if(execsharp) {
            if (params->dirpyrequalizer.enabled /*&& (execsharp)*/) {

//  if     (params->dirpyrequalizer.algo=="FI") choice=0;
//  else if(params->dirpyrequalizer.algo=="LA") choice=1;
                if (rtt == 1) {
                    float b_l = static_cast<float> (params->dirpyrequalizer.hueskin.value[0]) / 100.0f;
                    float t_l = static_cast<float> (params->dirpyrequalizer.hueskin.value[1]) / 100.0f;
                    float t_r = static_cast<float> (params->dirpyrequalizer.hueskin.value[3]) / 100.0f;
                    dirpyr_equalizercam (ncie, ncie->sh_p, ncie->sh_p, ncie->W, ncie->H, ncie->h_p, ncie->C_p, params->dirpyrequalizer.mult, params->dirpyrequalizer.threshold,  params->dirpyrequalizer.skinprotect, true, b_l, t_l, t_r, scale);   //contrast by detail adapted to CIECAM
                }
            }

            float Qredi = ( 4.0 / c_)  * ( a_w + 4.0 );
            float co_e = (pow (f_l, 0.25f));

#ifndef _DEBUG
            #pragma omp parallel default(shared) firstprivate(height,width, Qredi,a_w,c_)
#endif
            {
#ifndef _DEBUG
                #pragma omp for schedule(dynamic, 10)
#endif

                for (int i = 0; i < height; i++) // update CieImages with new values after sharpening, defringe, contrast by detail level
                    for (int j = 0; j < width; j++) {
                        float interm = Qredi * ncie->sh_p[i][j] / (32768.f);
                        ncie->J_p[i][j] = 100.0 * interm * interm / ((a_w + 4.) * (a_w + 4.) * (4. / c_) * (4. / c_));
                        ncie->Q_p[i][j] = ( 4.0 / c_)  * ( a_w + 4.0 ) *  sqrt (ncie->J_p[i][j] / 100.f);
                        ncie->M_p[i][j] = ncie->C_p[i][j] * co_e;
                    }
            }
        }

        if ((params->colorappearance.tonecie || (params->colorappearance.tonecie && params->epd.enabled)) || (params->sharpening.enabled && settings->autocielab)
                || (params->dirpyrequalizer.enabled && settings->autocielab) || (params->defringe.enabled && settings->autocielab)  || (params->sharpenMicro.enabled && settings->autocielab)
                ||  (params->colorappearance.badpixsl > 0 && settings->autocielab)) {

            if (params->epd.enabled  && params->colorappearance.tonecie  && algepd) {
                ImProcFunctions::EPDToneMapCIE (ncie, a_w, c_, width, height, minQ, maxQ, Iterates, scale );
            }

            //EPDToneMapCIE adapted to CIECAM


#ifndef _DEBUG
            #pragma omp parallel default(shared) firstprivate(lab,xw2,yw2,zw2,chr,yb,la2,yb2, height,width, nc2,f2,c2, gamu, highlight,pW)
#endif
            {
                TMatrix wiprofa = ICCStore::getInstance()->workingSpaceInverseMatrix (params->icm.working);
                double wipa[3][3] = {
                    {wiprofa[0][0], wiprofa[0][1], wiprofa[0][2]},
                    {wiprofa[1][0], wiprofa[1][1], wiprofa[1][2]},
                    {wiprofa[2][0], wiprofa[2][1], wiprofa[2][2]}
                };


#ifndef _DEBUG
                #pragma omp for schedule(dynamic, 10)
#endif

                for (int i = 0; i < height; i++) // update CIECAM with new values after tone-mapping

                    //  for (int i=begh; i<endh; i++)
                    for (int j = 0; j < width; j++) {
                        double xx, yy, zz;
                        float x, y, z;
                        const float eps = 0.0001;
                        float co_e = (pow (f_l, 0.25f)) + eps;

                        //      if(params->epd.enabled) ncie->J_p[i][j]=(100.0* ncie->Q_p[i][j]*ncie->Q_p[i][j])/(w_h*w_h);
                        if (params->epd.enabled) {
                            ncie->J_p[i][j] = (100.0 * ncie->Q_p[i][j] * ncie->Q_p[i][j]) / SQR ((4. / c) * (aw + 4.));
                        }

                        ncie->C_p[i][j] = (ncie->M_p[i][j]) / co_e;
                        //show histogram in CIECAM mode (Q,J, M,s,C)
                        double brli = 327.;
                        double chsacol = 327.;
                        int libr = 0;
                        int colch = 0;

                        if (curveMode == ColorAppearanceParams::TC_MODE_BRIGHT) {
                            brli = 70.0;
                            libr = 1;
                        } else if (curveMode == ColorAppearanceParams::TC_MODE_LIGHT) {
                            brli = 327.;
                            libr = 0;
                        }

                        if (curveMode3 == ColorAppearanceParams::TC_MODE_CHROMA) {
                            chsacol = 400.;//327.;
                            colch = 0;
                        } else if (curveMode3 == ColorAppearanceParams::TC_MODE_SATUR) {
                            chsacol = 450.0;
                            colch = 1;
                        } else if (curveMode3 == ColorAppearanceParams::TC_MODE_COLORF) {
                            chsacol = 400.;//327.0;
                            colch = 2;
                        }

                        if (ciedata) {
                            // Data for J Q M s and C histograms
                            //update histogram
                            jp = true;

                            if (pW != 1) { //only with improccoordinator
                                int posl;

                                if (libr == 1) {
                                    posl = CLIP ((int) (ncie->Q_p[i][j] * brli));  //40.0 to 100.0 approximative factor for Q  - 327 for J
                                } else { /*if(libr == 0)*/
                                    posl = CLIP ((int) (ncie->J_p[i][j] * brli));  //327 for J
                                }

                                hist16JCAM[posl]++;
                            }

                            chropC = true;

                            if (pW != 1) { //only with improccoordinator
                                int posc;

                                if (colch == 0) {
                                    posc = CLIP ((int) (ncie->C_p[i][j] * chsacol));  //450.0 approximative factor for s    320 for M
                                } else if (colch == 1) {
                                    float sa_t = 100.f * sqrt (ncie->C_p[i][j] / ncie->Q_p[i][j]);   //Q_p always > 0
                                    posc = CLIP ((int) (sa_t * chsacol));
                                } else { /*if(colch == 2)*/
                                    posc = CLIP ((int) (ncie->M_p[i][j] * chsacol));
                                }

                                hist16_CCAM[posc]++;
                            }
                        }

                        //end histograms
                        //  double nd, nbbd, ncbd, fld, czd, dd, awd;
                        Ciecam02::jch2xyz_ciecam02 ( xx, yy, zz,
                                                     ncie->J_p[i][j],  ncie->C_p[i][j], ncie->h_p[i][j],
                                                     xw2, yw2,  zw2,
                                                     c2, nc2, gamu, nj, nbbj, ncbj, flj, czj, dj, awj);
                        x = (float)xx * 655.35;
                        y = (float)yy * 655.35;
                        z = (float)zz * 655.35;
                        float Ll, aa, bb;
                        //convert xyz=>lab
                        Color::XYZ2Lab (x,  y,  z, Ll, aa, bb);
                        lab->L[i][j] = Ll;
                        lab->a[i][j] = aa;
                        lab->b[i][j] = bb;

                        if (gamu == 1) {
                            float R, G, B;
                            float HH, Lprov1, Chprov1;
                            Lprov1 = lab->L[i][j] / 327.68f;
                            Chprov1 = sqrt (SQR (lab->a[i][j] / 327.68f) + SQR (lab->b[i][j] / 327.68f));
                            HH = atan2 (lab->b[i][j], lab->a[i][j]);

#ifdef _DEBUG
                            bool neg = false;
                            bool more_rgb = false;
                            //gamut control : Lab values are in gamut
                            Color::gamutLchonly (HH, Lprov1, Chprov1, R, G, B, wipa, highlight, 0.15f, 0.96f, neg, more_rgb);
#else
                            //gamut control : Lab values are in gamut
                            Color::gamutLchonly (HH, Lprov1, Chprov1, R, G, B, wipa, highlight, 0.15f, 0.96f);
#endif

                            lab->L[i][j] = Lprov1 * 327.68f;
                            lab->a[i][j] = 327.68f * Chprov1 * cos (HH);
                            lab->b[i][j] = 327.68f * Chprov1 * sin (HH);
                        }
                    }


            }

            //end parallelization
            //show CIECAM histograms
            if (ciedata) {
                //update histogram J and Q
                if (pW != 1) { //only with improccoordinator
                    for (int i = 0; i < 32768; i++) { //
                        if (jp) {
                            float hval = dLcurve[i];
                            int hi = (int) (255.0 * CLIPD (hval)); //
                            histLCAM[hi] += hist16JCAM[i] ;
                        }
                    }
                }

                //update color histogram M,s,C
                if (pW != 1) { //only with improccoordinator
                    for (int i = 0; i < 48000; i++) { //
                        if (chropC) {
                            float hvalc = dCcurve[i];
                            int hic = (int) (255.0 * CLIPD (hvalc)); //
                            histCCAM[hic] += hist16_CCAM[i] ;
                        }
                    }
                }
            }

        }

    }
}
//end CIECAM


// Copyright (c) 2012 Jacques Desmis <jdesmis@gmail.com>
void ImProcFunctions::ciecam_02float (CieImage* ncie, float adap, int pW, int pwb, LabImage* lab, const ProcParams* params,
                                      const ColorAppearance & customColCurve1, const ColorAppearance & customColCurve2, const ColorAppearance & customColCurve3,
                                      LUTu & histLCAM, LUTu & histCCAM, LUTf & CAMBrightCurveJ, LUTf & CAMBrightCurveQ, float &mean, int Iterates, int scale, bool execsharp, float &d, float &dj, float &yb, int rtt)
{
    if (params->colorappearance.enabled) {

#ifdef _DEBUG
        MyTime t1e, t2e;
        t1e.set();
#endif

        //preparate for histograms CIECAM
        LUTu hist16JCAM;
        LUTu hist16_CCAM;

        if (pW != 1 && params->colorappearance.datacie) { //only with improccoordinator
            hist16JCAM (32768);
            hist16JCAM.clear();
            hist16_CCAM (48000);
            hist16_CCAM.clear();
        }

        //end preparate histogram
        int width = lab->W, height = lab->H;
        float minQ = 10000.f;
        float maxQ = -1000.f;
        float Yw;
        Yw = 1.0;
        double Xw, Zw;
        float f = 0.f, nc = 0.f, la, c = 0.f, xw, yw, zw, f2 = 1.f, c2 = 1.f, nc2 = 1.f, yb2;
        float fl, n, nbb, ncb, aw; //d
        float xwd, ywd, zwd, xws, yws, zws;
        int alg = 0;
        bool algepd = false;
        double Xwout, Zwout;
        double Xwsc, Zwsc;

        const bool epdEnabled = params->epd.enabled;
        bool ciedata = (params->colorappearance.datacie && pW != 1) && ! ((params->colorappearance.tonecie && (epdEnabled)) || (params->sharpening.enabled && settings->autocielab && execsharp)
                       || (params->dirpyrequalizer.enabled && settings->autocielab) || (params->defringe.enabled && settings->autocielab)  || (params->sharpenMicro.enabled && settings->autocielab)
                       || (params->impulseDenoise.enabled && settings->autocielab) ||  (params->colorappearance.badpixsl > 0 && settings->autocielab));

        ColorTemp::temp2mulxyz (params->wb.temperature, params->wb.method, Xw, Zw); //compute white Xw Yw Zw  : white current WB
        ColorTemp::temp2mulxyz (params->colorappearance.tempout, "Custom", Xwout, Zwout);
        ColorTemp::temp2mulxyz (params->colorappearance.tempsc, "Custom", Xwsc, Zwsc);

        //viewing condition for surrsrc
        if (params->colorappearance.surrsrc == "Average") {
            f  = 1.00f;
            c  = 0.69f;
            nc = 1.00f;
        } else if (params->colorappearance.surrsrc == "Dim") {
            f  = 0.9f;
            c  = 0.59f;
            nc = 0.9f;
        } else if (params->colorappearance.surrsrc == "Dark") {
            f  = 0.8f;
            c  = 0.525f;
            nc = 0.8f;
        } else if (params->colorappearance.surrsrc == "ExtremelyDark") {
            f  = 0.8f;
            c  = 0.41f;
            nc = 0.8f;
        }


        //viewing condition for surround
        if (params->colorappearance.surround == "Average") {
            f2 = 1.0f, c2 = 0.69f, nc2 = 1.0f;
        } else if (params->colorappearance.surround == "Dim") {
            f2  = 0.9f;
            c2  = 0.59f;
            nc2 = 0.9f;
        } else if (params->colorappearance.surround == "Dark") {
            f2  = 0.8f;
            c2  = 0.525f;
            nc2 = 0.8f;
        } else if (params->colorappearance.surround == "ExtremelyDark") {
            f2  = 0.8f;
            c2  = 0.41f;
            nc2 = 0.8f;
        }

        /*
                //scene condition for surround
                if (params->colorappearance.surrsource)  {
                    f  = 0.85f;    // if user => source image has surround very dark
                    c  = 0.55f;
                    nc = 0.85f;
                }
        */
        //with which algorithm
        if     (params->colorappearance.algo == "JC") {
            alg = 0;
        } else if (params->colorappearance.algo == "JS") {
            alg = 1;
        } else if (params->colorappearance.algo == "QM")  {
            alg = 2;
            algepd = true;
        } else { /*if(params->colorappearance.algo == "ALL")*/
            alg = 3;
            algepd = true;
        }

        xwd = 100.f * Xwout;
        zwd = 100.f * Zwout;
        ywd = 100.f / params->colorappearance.greenout;//approximation to simplify

        xws = 100.f * Xwsc;
        zws = 100.f * Zwsc;
        yws = 100.f / params->colorappearance.greensc;//approximation to simplify


        /*
                //settings white point of output device - or illuminant viewing
                if (settings->viewingdevice == 0) {
                    xwd = 96.42f;    //5000K
                    ywd = 100.0f;
                    zwd = 82.52f;
                } else if (settings->viewingdevice == 1) {
                    xwd = 95.68f;    //5500
                    ywd = 100.0f;
                    zwd = 92.15f;
                } else if (settings->viewingdevice == 2) {
                    xwd = 95.24f;    //6000
                    ywd = 100.0f;
                    zwd = 100.81f;
                } else if (settings->viewingdevice == 3)  {
                    xwd = 95.04f;    //6500
                    ywd = 100.0f;
                    zwd = 108.88f;
                } else if (settings->viewingdevice == 4)  {
                    xwd = 109.85f;    //tungsten
                    ywd = 100.0f;
                    zwd = 35.58f;
                } else if (settings->viewingdevice == 5)  {
                    xwd = 99.18f;    //fluo F2
                    ywd = 100.0f;
                    zwd = 67.39f;
                } else if (settings->viewingdevice == 6)  {
                    xwd = 95.04f;    //fluo F7
                    ywd = 100.0f;
                    zwd = 108.75f;
                } else {
                    xwd = 100.96f;    //fluo F11
                    ywd = 100.0f;
                    zwd = 64.35f;
                }
        */
        yb2 = params->colorappearance.ybout;
        /*
                //settings mean Luminance Y of output device or viewing
                if (settings->viewingdevicegrey == 0) {
                    yb2 = 5.0f;
                } else if (settings->viewingdevicegrey == 1) {
                    yb2 = 10.0f;
                } else if (settings->viewingdevicegrey == 2) {
                    yb2 = 15.0f;
                } else if (settings->viewingdevicegrey == 3) {
                    yb2 = 18.0f;
                } else if (settings->viewingdevicegrey == 4) {
                    yb2 = 23.0f;
                } else if (settings->viewingdevicegrey == 5)  {
                    yb2 = 30.0f;
                } else {
                    yb2 = 40.0f;
                }
        */
        //La and la2 = ambiant luminosity scene and viewing
        la = float (params->colorappearance.adapscen);

        if (pwb == 2) {
            if (params->colorappearance.autoadapscen) {
                la = adap;
            }
        }

        /*
                if (alg >= 2 && la < 200.f) {
                    la = 200.f;
                }
        */
        const float la2 = float (params->colorappearance.adaplum);

        // level of adaptation
        const float deg = (params->colorappearance.degree) / 100.0f;
        const float pilot = params->colorappearance.autodegree ? 2.0f : deg;

        const float degout = (params->colorappearance.degreeout) / 100.0f;
        const float pilotout = params->colorappearance.autodegreeout ? 2.0f : degout;

        //algoritm's params
        float chr = 0.f;

        if (alg == 0 || alg == 3) {
            chr = params->colorappearance.chroma;

            if (chr == -100.0f) {
                chr = -99.8f;
            }
        }

        float schr = 0.f;

        if (alg == 3 || alg == 1) {
            schr = params->colorappearance.schroma;

            if (schr > 0.0) {
                schr = schr / 2.0f;    //divide sensibility for saturation
            }

            if (alg == 3) {
                if (schr == -100.0f) {
                    schr = -99.f;
                }

                if (schr == 100.0f) {
                    schr = 98.f;
                }
            } else {
                if (schr == -100.0f) {
                    schr = -99.8f;
                }
            }
        }

        float mchr = 0.f;

        if (alg == 3 || alg == 2) {
            mchr = params->colorappearance.mchroma;

            if (mchr == -100.0f) {
                mchr = -99.8f ;
            }

            if (mchr == 100.0f) {
                mchr = 99.9f;
            }
        }

        const float hue = params->colorappearance.colorh;
        const float rstprotection = 100. - params->colorappearance.rstprotection;

        // extracting datas from 'params' to avoid cache flush (to be confirmed)
        const ColorAppearanceParams::eTCModeId curveMode = params->colorappearance.curveMode;
        const bool hasColCurve1 = bool (customColCurve1);
        const bool t1L = hasColCurve1 && curveMode == ColorAppearanceParams::TC_MODE_LIGHT;

        const ColorAppearanceParams::eTCModeId curveMode2 = params->colorappearance.curveMode2;
        const bool hasColCurve2 = bool (customColCurve2);

        const ColorAppearanceParams::eCTCModeId curveMode3 = params->colorappearance.curveMode3;
        const bool hasColCurve3 = bool (customColCurve3);

        bool needJ = (alg == 0 || alg == 1 || alg == 3);
        bool needQ = (alg == 2 || alg == 3);
        LUTu hist16J;
        LUTu hist16Q;

        if ((needJ && CAMBrightCurveJ.dirty) || (needQ && CAMBrightCurveQ.dirty) || (std::isnan (mean) && settings->viewinggreySc != 0)) {

            if (needJ) {
                hist16J (32768);
                hist16J.clear();
            }

            if (needQ) {
                hist16Q (32768);
                hist16Q.clear();
            }

            float sum = 0.f;
//            float sumQ = 0.f;

#ifdef _OPENMP
            const int numThreads = min (max (width * height / 65536, 1), omp_get_max_threads());
            #pragma omp parallel num_threads(numThreads) if(numThreads>1)
#endif
            {
                LUTu hist16Jthr;
                LUTu hist16Qthr;

                if (needJ) {
                    hist16Jthr (hist16J.getSize());
                    hist16Jthr.clear();
                }

                if (needQ) {
                    hist16Qthr (hist16Q.getSize());
                    hist16Qthr.clear();
                }

                //    #pragma omp for reduction(+:sum,sumQ)
                #pragma omp for reduction(+:sum)


                for (int i = 0; i < height; i++)
                    for (int j = 0; j < width; j++) { //rough correspondence between L and J
                        float currL = lab->L[i][j] / 327.68f;
                        float koef; //rough correspondence between L and J

                        if (currL > 50.f) {
                            if (currL > 70.f) {
                                if (currL > 80.f) {
                                    if (currL > 85.f) {
                                        koef = 0.97f;
                                    } else {
                                        koef = 0.93f;
                                    }
                                } else {
                                    koef = 0.87f;
                                }
                            } else {
                                if (currL > 60.f) {
                                    koef = 0.85f;
                                } else {
                                    koef = 0.8f;
                                }
                            }
                        } else {
                            if (currL > 10.f) {
                                if (currL > 20.f) {
                                    if (currL > 40.f) {
                                        koef = 0.75f;
                                    } else {
                                        koef = 0.7f;
                                    }
                                } else {
                                    koef = 0.9f;
                                }
                            } else {
                                koef = 1.0;
                            }
                        }

                        if (needJ) {
                            hist16Jthr[ (int) ((koef * lab->L[i][j]))]++;  //evaluate histogram luminance L # J
                        }

                        //estimation of wh only with La
                        /*
                           float whestim = 500.f;

                           if (la < 200.f) {
                           whestim = 200.f;
                           } else if (la < 2500.f) {
                           whestim = 350.f;
                           } else {
                           whestim = 500.f;
                           }
                        */
                        if (needQ) {
                            hist16Qthr[CLIP ((int) (32768.f * sqrt ((koef * (lab->L[i][j])) / 32768.f)))]++;  //for brightness Q : approximation for Q=wh*sqrt(J/100)  J not equal L
                            //perhaps  needs to introduce whestim ??
                            //hist16Qthr[ (int) (sqrtf ((koef * (lab->L[i][j])) * 32768.f))]++;  //for brightness Q : approximation for Q=wh*sqrt(J/100)  J not equal L
                        }

                        sum += koef * lab->L[i][j]; //evaluate mean J to calculate Yb
                        //sumQ += whestim * sqrt ((koef * (lab->L[i][j])) / 32768.f);
                        //can be used in case of...
                    }

                #pragma omp critical
                {
                    if (needJ) {
                        hist16J += hist16Jthr;
                    }

                    if (needQ) {
                        hist16Q += hist16Qthr;
                    }

                }

                if (std::isnan (mean)) {
                    mean = (sum / ((height) * width)) / 327.68f; //for Yb  for all image...if one day "pipette" we can adapt Yb for each zone
                }
            }


            //evaluate lightness, contrast
        }



        //  if (settings->viewinggreySc == 0) { //auto
        if (params->colorappearance.autoybscen  &&  pwb == 2) {//auto

            if     (mean < 15.f) {
                yb = 3.0f;
            } else if (mean < 30.f) {
                yb = 5.0f;
            } else if (mean < 40.f) {
                yb = 10.0f;
            } else if (mean < 45.f) {
                yb = 15.0f;
            } else if (mean < 50.f) {
                yb = 18.0f;
            } else if (mean < 55.f) {
                yb = 23.0f;
            } else if (mean < 60.f) {
                yb = 30.0f;
            } else if (mean < 70.f) {
                yb = 40.0f;
            } else if (mean < 80.f) {
                yb = 60.0f;
            } else if (mean < 90.f) {
                yb = 80.0f;
            } else {
                yb = 90.0f;
            }

//        } else if (settings->viewinggreySc == 1) {
        } else {
            yb =  (float) params->colorappearance.ybscen;
        }

        const bool highlight = params->toneCurve.hrenabled; //Get the value if "highlight reconstruction" is activated

        const int gamu = (params->colorappearance.gamut) ? 1 : 0;
        xw = 100.0f * Xw;
        yw = 100.0f * Yw;
        zw = 100.0f * Zw;
        float xw1 = 0.f, yw1 = 0.f, zw1 = 0.f, xw2 = 0.f, yw2 = 0.f, zw2 = 0.f;

        // settings of WB: scene and viewing
        if (params->colorappearance.wbmodel == "RawT") {
            xw1 = 96.46f;    //use RT WB; CAT 02 is used for output device (see prefreneces)
            yw1 = 100.0f;
            zw1 = 82.445f;
            xw2 = xwd;
            yw2 = ywd;
            zw2 = zwd;
        } else if (params->colorappearance.wbmodel == "RawTCAT02") {
            xw1 = xw;    // Settings RT WB are used for CAT02 => mix , CAT02 is use for output device (screen: D50 D65, projector: lamp, LED) see preferences
            yw1 = yw;
            zw1 = zw;
            xw2 = xwd;
            yw2 = ywd;
            zw2 = zwd;
        } else if (params->colorappearance.wbmodel == "free") {
            xw1 = xws;    // free temp and green
            yw1 = yws;
            zw1 = zws;
            xw2 = xwd;
            yw2 = ywd;
            zw2 = zwd;
        }


        float cz, wh, pfl;
        Ciecam02::initcam1float (gamu, yb, pilot, f, la, xw, yw, zw, n, d, nbb, ncb, cz, aw, wh, pfl, fl, c);
        //printf ("wh=%f \n", wh);

        const float pow1 = pow_F ( 1.64f - pow_F ( 0.29f, n ), 0.73f );
        float nj, nbbj, ncbj, czj, awj, flj;
        Ciecam02::initcam2float (gamu, yb2, pilotout, f2,  la2,  xw2,  yw2,  zw2, nj, dj, nbbj, ncbj, czj, awj, flj);
        const float reccmcz = 1.f / (c2 * czj);
        const float pow1n = pow_F ( 1.64f - pow_F ( 0.29f, nj ), 0.73f );

        const float epsil = 0.0001f;
        const float coefQ = 32767.f / wh;
        const float a_w = aw;
        const float c_ = c;
        const float f_l = fl;
        const float coe = pow_F (fl, 0.25f);
        const float QproFactor = ( 0.4f / c ) * ( aw + 4.0f ) ;
        const bool LabPassOne = ! ((params->colorappearance.tonecie && (epdEnabled)) || (params->sharpening.enabled && settings->autocielab && execsharp)
                                   || (params->dirpyrequalizer.enabled && settings->autocielab) || (params->defringe.enabled && settings->autocielab)  || (params->sharpenMicro.enabled && settings->autocielab)
                                   || (params->impulseDenoise.enabled && settings->autocielab) ||  (params->colorappearance.badpixsl > 0 && settings->autocielab));
        //printf("coQ=%f\n", coefQ);

        if (needJ) {
            if (!CAMBrightCurveJ) {
                CAMBrightCurveJ (32768, LUT_CLIP_ABOVE);
            }

            if (CAMBrightCurveJ.dirty) {
                Ciecam02::curveJfloat (params->colorappearance.jlight, params->colorappearance.contrast, hist16J, CAMBrightCurveJ);//lightness and contrast J
                CAMBrightCurveJ /= 327.68f;
                CAMBrightCurveJ.dirty = false;
            }
        }

        if (needQ) {
            if (!CAMBrightCurveQ) {
                CAMBrightCurveQ (32768, LUT_CLIP_ABOVE);
            }

            if (CAMBrightCurveQ.dirty) {
                Ciecam02::curveJfloat (params->colorappearance.qbright, params->colorappearance.qcontrast, hist16Q, CAMBrightCurveQ);//brightness and contrast Q
                //  CAMBrightCurveQ /= coefQ;
                CAMBrightCurveQ.dirty = false;
            }
        }


        //matrix for current working space
        TMatrix wiprof = ICCStore::getInstance()->workingSpaceInverseMatrix (params->icm.working);
        const float wip[3][3] = {
            { (float)wiprof[0][0], (float)wiprof[0][1], (float)wiprof[0][2]},
            { (float)wiprof[1][0], (float)wiprof[1][1], (float)wiprof[1][2]},
            { (float)wiprof[2][0], (float)wiprof[2][1], (float)wiprof[2][2]}
        };

#ifdef __SSE2__
        int bufferLength = ((width + 3) / 4) * 4; // bufferLength has to be a multiple of 4
#endif
#ifndef _DEBUG
        #pragma omp parallel
#endif
        {
            float minQThr = 10000.f;
            float maxQThr = -1000.f;
#ifdef __SSE2__
            // one line buffer per channel and thread
            float Jbuffer[bufferLength] ALIGNED16;
            float Cbuffer[bufferLength] ALIGNED16;
            float hbuffer[bufferLength] ALIGNED16;
            float Qbuffer[bufferLength] ALIGNED16;
            float Mbuffer[bufferLength] ALIGNED16;
            float sbuffer[bufferLength] ALIGNED16;
#endif
#ifndef _DEBUG
            #pragma omp for schedule(dynamic, 16)
#endif

            for (int i = 0; i < height; i++) {
#ifdef __SSE2__
                // vectorized conversion from Lab to jchqms
                int k;
                vfloat x, y, z;
                vfloat J, C, h, Q, M, s;

                vfloat c655d35 = F2V (655.35f);

                for (k = 0; k < width - 3; k += 4) {
                    Color::Lab2XYZ (LVFU (lab->L[i][k]), LVFU (lab->a[i][k]), LVFU (lab->b[i][k]), x, y, z);
                    x = x / c655d35;
                    y = y / c655d35;
                    z = z / c655d35;
                    Ciecam02::xyz2jchqms_ciecam02float ( J, C,  h,
                                                         Q,  M,  s, F2V (aw), F2V (fl), F2V (wh),
                                                         x,  y,  z,
                                                         F2V (xw1), F2V (yw1),  F2V (zw1),
                                                         F2V (c),  F2V (nc), F2V (pow1), F2V (nbb), F2V (ncb), F2V (pfl), F2V (cz), F2V (d));
                    STVF (Jbuffer[k], J);
                    STVF (Cbuffer[k], C);
                    STVF (hbuffer[k], h);
                    STVF (Qbuffer[k], Q);
                    STVF (Mbuffer[k], M);
                    STVF (sbuffer[k], s);
                }

                for (; k < width; k++) {
                    float L = lab->L[i][k];
                    float a = lab->a[i][k];
                    float b = lab->b[i][k];
                    float x, y, z;
                    //convert Lab => XYZ
                    Color::Lab2XYZ (L, a, b, x, y, z);
                    x = x / 655.35f;
                    y = y / 655.35f;
                    z = z / 655.35f;
                    float J, C, h, Q, M, s;
                    Ciecam02::xyz2jchqms_ciecam02float ( J, C,  h,
                                                         Q,  M,  s, aw, fl, wh,
                                                         x,  y,  z,
                                                         xw1, yw1,  zw1,
                                                         c,  nc, gamu, pow1, nbb, ncb, pfl, cz, d);
                    Jbuffer[k] = J;
                    Cbuffer[k] = C;
                    hbuffer[k] = h;
                    Qbuffer[k] = Q;
                    Mbuffer[k] = M;
                    sbuffer[k] = s;
                }

#endif // __SSE2__

                for (int j = 0; j < width; j++) {
                    float J, C, h, Q, M, s;

#ifdef __SSE2__
                    // use precomputed values from above
                    J = Jbuffer[j];
                    C = Cbuffer[j];
                    h = hbuffer[j];
                    Q = Qbuffer[j];
                    M = Mbuffer[j];
                    s = sbuffer[j];
#else
                    float x, y, z;
                    float L = lab->L[i][j];
                    float a = lab->a[i][j];
                    float b = lab->b[i][j];
                    float x1, y1, z1;
                    //convert Lab => XYZ
                    Color::Lab2XYZ (L, a, b, x1, y1, z1);
                    x = (float)x1 / 655.35f;
                    y = (float)y1 / 655.35f;
                    z = (float)z1 / 655.35f;
                    //process source==> normal
                    Ciecam02::xyz2jchqms_ciecam02float ( J, C,  h,
                                                         Q,  M,  s, aw, fl, wh,
                                                         x,  y,  z,
                                                         xw1, yw1,  zw1,
                                                         c,  nc, gamu, pow1, nbb, ncb, pfl, cz, d);
#endif
                    float Jpro, Cpro, hpro, Qpro, Mpro, spro;
                    Jpro = J;
                    Cpro = C;
                    hpro = h;
                    Qpro = Q;
                    Mpro = M;
                    spro = s;

                    // we cannot have all algorithms with all chroma curves
                    if (alg == 0) {
                        Jpro = CAMBrightCurveJ[Jpro * 327.68f]; //lightness CIECAM02 + contrast
                        Qpro = QproFactor * sqrtf (Jpro);
                        float Cp = (spro * spro * Qpro) / (1000000.f);
                        Cpro = Cp * 100.f;
                        float sres;
                        Ciecam02::curvecolorfloat (chr, Cp, sres, 1.8f);
                        Color::skinredfloat (Jpro, hpro, sres, Cp, 55.f, 30.f, 1, rstprotection, 100.f, Cpro);
                    } else if (alg == 1)  {
                        // Lightness saturation
                        Jpro = CAMBrightCurveJ[Jpro * 327.68f]; //lightness CIECAM02 + contrast
                        float sres;
                        float Sp = spro / 100.0f;
                        float parsat = 1.5f; //parsat=1.5 =>saturation  ; 1.8 => chroma ; 2.5 => colorfullness (personal evaluation)
                        Ciecam02::curvecolorfloat (schr, Sp, sres, parsat);
                        float dred = 100.f; // in C mode
                        float protect_red = 80.0f; // in C mode
                        dred = 100.0f * sqrtf ((dred * coe) / Qpro);
                        protect_red = 100.0f * sqrtf ((protect_red * coe) / Qpro);
                        Color::skinredfloat (Jpro, hpro, sres, Sp, dred, protect_red, 0, rstprotection, 100.f, spro);
                        Qpro = QproFactor * sqrtf (Jpro);
                        Cpro = (spro * spro * Qpro) / (10000.0f);
                    } else if (alg == 2) {
                        //printf("Qp0=%f ", Qpro);

                        Qpro = CAMBrightCurveQ[ (float) (Qpro * coefQ)] / coefQ; //brightness and contrast
                        //printf("Qpaf=%f ", Qpro);

                        float Mp, sres;
                        Mp = Mpro / 100.0f;
                        Ciecam02::curvecolorfloat (mchr, Mp, sres, 2.5f);
                        float dred = 100.f; //in C mode
                        float protect_red = 80.0f; // in C mode
                        dred *= coe; //in M mode
                        protect_red *= coe; //M mode
                        Color::skinredfloat (Jpro, hpro, sres, Mp, dred, protect_red, 0, rstprotection, 100.f, Mpro);
                        Jpro = SQR ((10.f * Qpro) / wh);
                        Cpro = Mpro / coe;
                        Qpro = (Qpro == 0.f ? epsil : Qpro); // avoid division by zero
                        spro = 100.0f * sqrtf ( Mpro / Qpro );
                    } else { /*if(alg == 3) */
                        Qpro = CAMBrightCurveQ[ (float) (Qpro * coefQ)] / coefQ; //brightness and contrast

                        float Mp, sres;
                        Mp = Mpro / 100.0f;
                        Ciecam02::curvecolorfloat (mchr, Mp, sres, 2.5f);
                        float dred = 100.f; //in C mode
                        float protect_red = 80.0f; // in C mode
                        dred *= coe; //in M mode
                        protect_red *= coe; //M mode
                        Color::skinredfloat (Jpro, hpro, sres, Mp, dred, protect_red, 0, rstprotection, 100.f, Mpro);
                        Jpro = SQR ((10.f * Qpro) / wh);
                        Cpro = Mpro / coe;
                        Qpro = (Qpro == 0.f ? epsil : Qpro); // avoid division by zero
                        spro = 100.0f * sqrtf ( Mpro / Qpro );

                        if (Jpro > 99.9f) {
                            Jpro = 99.9f;
                        }

                        Jpro = CAMBrightCurveJ[ (float) (Jpro * 327.68f)]; //lightness CIECAM02 + contrast
                        float Sp = spro / 100.0f;
                        Ciecam02::curvecolorfloat (schr, Sp, sres, 1.5f);
                        dred = 100.f; // in C mode
                        protect_red = 80.0f; // in C mode
                        dred = 100.0f * sqrtf ((dred * coe) / Q);
                        protect_red = 100.0f * sqrtf ((protect_red * coe) / Q);
                        Color::skinredfloat (Jpro, hpro, sres, Sp, dred, protect_red, 0, rstprotection, 100.f, spro);
                        Qpro = QproFactor * sqrtf (Jpro);
                        float Cp = (spro * spro * Qpro) / (1000000.f);
                        Cpro = Cp * 100.f;
                        Ciecam02::curvecolorfloat (chr, Cp, sres, 1.8f);
                        Color::skinredfloat (Jpro, hpro, sres, Cp, 55.f, 30.f, 1, rstprotection, 100.f, Cpro);
// disabled this code, Issue 2690
//              if(Jpro < 1.f && Cpro > 12.f) Cpro=12.f;//reduce artifacts by "pseudo gamut control CIECAM"
//              else if(Jpro < 2.f && Cpro > 15.f) Cpro=15.f;
//              else if(Jpro < 4.f && Cpro > 30.f) Cpro=30.f;
//              else if(Jpro < 7.f && Cpro > 50.f) Cpro=50.f;
                        hpro = hpro + hue;

                        if ( hpro < 0.0f ) {
                            hpro += 360.0f;    //hue
                        }
                    }

                    if (hasColCurve1) {//curve 1 with Lightness and Brightness
                        if (curveMode == ColorAppearanceParams::TC_MODE_LIGHT) {
                            float Jj = (float) Jpro * 327.68f;
                            float Jold = Jj;
                            float Jold100 = (float) Jpro;
                            float redu = 25.f;
                            float reduc = 1.f;
                            const Lightcurve& userColCurveJ1 = static_cast<const Lightcurve&> (customColCurve1);
                            userColCurveJ1.Apply (Jj);

                            if (Jj > Jold) {
                                if (Jj < 65535.f)  {
                                    if (Jold < 327.68f * redu) {
                                        Jj = 0.3f * (Jj - Jold) + Jold;    //divide sensibility
                                    } else        {
                                        reduc = LIM ((100.f - Jold100) / (100.f - redu), 0.f, 1.f);
                                        Jj = 0.3f * reduc * (Jj - Jold) + Jold; //reduct sensibility in highlights
                                    }
                                }
                            } else if (Jj > 10.f) {
                                Jj = 0.8f * (Jj - Jold) + Jold;
                            } else if (Jj >= 0.f) {
                                Jj = 0.90f * (Jj - Jold) + Jold;    // not zero ==>artifacts
                            }

                            Jpro = (float) (Jj / 327.68f);

                            if (Jpro < 1.f) {
                                Jpro = 1.f;
                            }
                        } else if (curveMode == ColorAppearanceParams::TC_MODE_BRIGHT) {
                            //attention! Brightness curves are open - unlike Lightness or Lab or RGB==> rendering  and algoritms will be different
                            float coef = ((aw + 4.f) * (4.f / c)) / 100.f;
                            float Qanc = Qpro;
                            float Qq = (float) Qpro * 327.68f * (1.f / coef);
                            float Qold100 = (float) Qpro / coef;

                            float Qold = Qq;
                            float redu = 20.f;
                            float reduc = 1.f;

                            const Brightcurve& userColCurveB1 = static_cast<const Brightcurve&> (customColCurve1);
                            userColCurveB1.Apply (Qq);

                            if (Qq > Qold) {
                                if (Qq < 65535.f)  {
                                    if (Qold < 327.68f * redu) {
                                        Qq = 0.25f * (Qq - Qold) + Qold;    //divide sensibility
                                    } else            {
                                        reduc = LIM ((100.f - Qold100) / (100.f - redu), 0.f, 1.f);
                                        Qq = 0.25f * reduc * (Qq - Qold) + Qold; //reduct sensibility in highlights
                                    }
                                }
                            } else if (Qq > 10.f) {
                                Qq = 0.5f * (Qq - Qold) + Qold;
                            } else if (Qq >= 0.f) {
                                Qq = 0.7f * (Qq - Qold) + Qold;    // not zero ==>artifacts
                            }

                            if (Qold == 0.f) {
                                Qold = 0.001f;
                            }

                            Qpro = Qanc * (Qq / Qold);
                            //   Jpro = 100.f * (Qpro * Qpro) / ((4.0f / c) * (4.0f / c) * (aw + 4.0f) * (aw + 4.0f));
                            Jpro = Jpro * SQR (Qq / Qold);

                            if (Jpro < 1.f) {
                                Jpro = 1.f;
                            }
                        }
                    }

                    if (hasColCurve2) {//curve 2 with Lightness and Brightness
                        if (curveMode2 == ColorAppearanceParams::TC_MODE_LIGHT) {
                            float Jj = (float) Jpro * 327.68f;
                            float Jold = Jj;
                            float Jold100 = (float) Jpro;
                            float redu = 25.f;
                            float reduc = 1.f;
                            const Lightcurve& userColCurveJ2 = static_cast<const Lightcurve&> (customColCurve2);
                            userColCurveJ2.Apply (Jj);

                            if (Jj > Jold) {
                                if (Jj < 65535.f)  {
                                    if (Jold < 327.68f * redu) {
                                        Jj = 0.3f * (Jj - Jold) + Jold;    //divide sensibility
                                    } else        {
                                        reduc = LIM ((100.f - Jold100) / (100.f - redu), 0.f, 1.f);
                                        Jj = 0.3f * reduc * (Jj - Jold) + Jold; //reduct sensibility in highlights
                                    }
                                }
                            } else if (Jj > 10.f) {
                                if (!t1L) {
                                    Jj = 0.8f * (Jj - Jold) + Jold;
                                } else {
                                    Jj = 0.4f * (Jj - Jold) + Jold;
                                }
                            } else if (Jj >= 0.f) {
                                if (!t1L) {
                                    Jj = 0.90f * (Jj - Jold) + Jold;    // not zero ==>artifacts
                                } else {
                                    Jj = 0.5f * (Jj - Jold) + Jold;
                                }
                            }

                            Jpro = (float) (Jj / 327.68f);

                            if (Jpro < 1.f) {
                                Jpro = 1.f;
                            }

                        } else if (curveMode2 == ColorAppearanceParams::TC_MODE_BRIGHT) { //
                            float Qanc = Qpro;

                            float coef = ((aw + 4.f) * (4.f / c)) / 100.f;
                            float Qq = (float) Qpro * 327.68f * (1.f / coef);
                            float Qold100 = (float) Qpro / coef;

                            float Qold = Qq;
                            float redu = 20.f;
                            float reduc = 1.f;

                            const Brightcurve& userColCurveB2 = static_cast<const Brightcurve&> (customColCurve2);
                            userColCurveB2.Apply (Qq);

                            if (Qq > Qold) {
                                if (Qq < 65535.f)  {
                                    if (Qold < 327.68f * redu) {
                                        Qq = 0.25f * (Qq - Qold) + Qold;    //divide sensibility
                                    } else            {
                                        reduc = LIM ((100.f - Qold100) / (100.f - redu), 0.f, 1.f);
                                        Qq = 0.25f * reduc * (Qq - Qold) + Qold; //reduct sensibility in highlights
                                    }
                                }
                            } else if (Qq > 10.f) {
                                Qq = 0.5f * (Qq - Qold) + Qold;
                            } else if (Qq >= 0.f) {
                                Qq = 0.7f * (Qq - Qold) + Qold;    // not zero ==>artifacts
                            }

                            if (Qold == 0.f) {
                                Qold = 0.001f;
                            }

                            //  Qpro = (float) (Qq * (coef) / 327.68f);
                            Qpro = Qanc * (Qq / Qold);
                            Jpro = Jpro * SQR (Qq / Qold);

                            // Jpro = 100.f * (Qpro * Qpro) / ((4.0f / c) * (4.0f / c) * (aw + 4.0f) * (aw + 4.0f));

                            if (t1L) { //to workaround the problem if we modify curve1-lightnees after curve2 brightness(the cat that bites its own tail!) in fact it's another type of curve only for this case
                                coef = 2.f; //adapt Q to J approximation
                                Qq = (float) Qpro * coef;
                                Qold = Qq;
                                const Lightcurve& userColCurveJ1 = static_cast<const Lightcurve&> (customColCurve1);
                                userColCurveJ1.Apply (Qq);
                                Qq = 0.05f * (Qq - Qold) + Qold; //approximative adaptation
                                Qpro = (float) (Qq / coef);
                                Jpro = 100.f * (Qpro * Qpro) / ((4.0f / c) * (4.0f / c) * (aw + 4.0f) * (aw + 4.0f));
                            }

                            if (Jpro < 1.f) {
                                Jpro = 1.f;
                            }
                        }
                    }

                    if (hasColCurve3) {//curve 3 with chroma saturation colorfullness
                        if (curveMode3 == ColorAppearanceParams::TC_MODE_CHROMA) {
                            float parsat = 0.8f; //0.68;
                            float coef = 327.68f / parsat;
                            float Cc = (float) Cpro * coef;
                            float Ccold = Cc;
                            const Chromacurve& userColCurve = static_cast<const Chromacurve&> (customColCurve3);
                            userColCurve.Apply (Cc);
                            float dred = 55.f;
                            float protect_red = 30.0f;
                            int sk = 1;
                            float ko = 1.f / coef;
                            Color::skinredfloat (Jpro, hpro, Cc, Ccold, dred, protect_red, sk, rstprotection, ko, Cpro);
                            /*
                                                        if(Jpro < 1.f && Cpro > 12.f) {
                                                            Cpro = 12.f;    //reduce artifacts by "pseudo gamut control CIECAM"
                                                        } else if(Jpro < 2.f && Cpro > 15.f) {
                                                            Cpro = 15.f;
                                                        } else if(Jpro < 4.f && Cpro > 30.f) {
                                                            Cpro = 30.f;
                                                        } else if(Jpro < 7.f && Cpro > 50.f) {
                                                            Cpro = 50.f;
                                                        }
                            */
                        } else if (curveMode3 == ColorAppearanceParams::TC_MODE_SATUR) { //
                            float parsat = 0.8f; //0.6
                            float coef = 327.68f / parsat;
                            float Ss = (float) spro * coef;
                            float Sold = Ss;
                            const Saturcurve& userColCurve = static_cast<const Saturcurve&> (customColCurve3);
                            userColCurve.Apply (Ss);
                            Ss = 0.6f * (Ss - Sold) + Sold; //divide sensibility saturation
                            float dred = 100.f; // in C mode
                            float protect_red = 80.0f; // in C mode
                            dred = 100.0f * sqrtf ((dred * coe) / Qpro);
                            protect_red = 100.0f * sqrtf ((protect_red * coe) / Qpro);
                            int sk = 0;
                            float ko = 1.f / coef;
                            Color::skinredfloat (Jpro, hpro, Ss, Sold, dred, protect_red, sk, rstprotection, ko, spro);
                            Qpro = ( 4.0f / c ) * sqrtf ( Jpro / 100.0f ) * ( aw + 4.0f ) ;
                            Cpro = (spro * spro * Qpro) / (10000.0f);
                        } else if (curveMode3 == ColorAppearanceParams::TC_MODE_COLORF) { //
                            float parsat = 0.8f; //0.68;
                            float coef = 327.68f / parsat;
                            float Mm = (float) Mpro * coef;
                            float Mold = Mm;
                            const Colorfcurve& userColCurve = static_cast<const Colorfcurve&> (customColCurve3);
                            userColCurve.Apply (Mm);
                            float dred = 100.f; //in C mode
                            float protect_red = 80.0f; // in C mode
                            dred *= coe; //in M mode
                            protect_red *= coe;
                            int sk = 0;
                            float ko = 1.f / coef;
                            Color::skinredfloat (Jpro, hpro, Mm, Mold, dred, protect_red, sk, rstprotection, ko, Mpro);
                            /*
                                                        if(Jpro < 1.f && Mpro > 12.f * coe) {
                                                            Mpro = 12.f * coe;    //reduce artifacts by "pseudo gamut control CIECAM"
                                                        } else if(Jpro < 2.f && Mpro > 15.f * coe) {
                                                            Mpro = 15.f * coe;
                                                        } else if(Jpro < 4.f && Mpro > 30.f * coe) {
                                                            Mpro = 30.f * coe;
                                                        } else if(Jpro < 7.f && Mpro > 50.f * coe) {
                                                            Mpro = 50.f * coe;
                                                        }
                            */
                            Cpro = Mpro / coe;
                        }
                    }

                    //to retrieve the correct values of variables


                    //retrieve values C,J...s
                    C = Cpro;
                    J = Jpro;
                    Q = Qpro;
                    M = Mpro;
                    h = hpro;
                    s = spro;

                    if (params->colorappearance.tonecie  || settings->autocielab) { //use pointer for tonemapping with CIECAM and also sharpening , defringe, contrast detail
                        ncie->Q_p[i][j] = (float)Q + epsil; //epsil to avoid Q=0
                        ncie->M_p[i][j] = (float)M + epsil;
                        ncie->J_p[i][j] = (float)J + epsil;
                        ncie->h_p[i][j] = (float)h;
                        ncie->C_p[i][j] = (float)C + epsil;
                        ncie->sh_p[i][j] = (float) 3276.8f * (sqrtf ( J ) ) ;

                        if (epdEnabled) {
                            if (ncie->Q_p[i][j] < minQThr) {
                                minQThr = ncie->Q_p[i][j];    //minima
                            }

                            if (ncie->Q_p[i][j] > maxQThr) {
                                maxQThr = ncie->Q_p[i][j];    //maxima
                            }
                        }
                    }

                    if (!params->colorappearance.tonecie  || !settings->autocielab || !epdEnabled) {

                        if (ciedata) { //only with improccoordinator
                            // Data for J Q M s and C histograms
                            int posl, posc;
                            float brli = 327.f;
                            float chsacol = 327.f;
                            float libr;
                            float colch;

                            //update histogram
                            if (curveMode == ColorAppearanceParams::TC_MODE_BRIGHT) {
                                brli = 70.0f;
                                libr = Q;     //40.0 to 100.0 approximative factor for Q  - 327 for J
                            } else { /*if(curveMode == ColorAppearanceParams::TC_MODE_LIGHT)*/
                                brli = 327.f;
                                libr = J;    //327 for J
                            }

                            posl = (int) (libr * brli);
                            hist16JCAM[posl]++;

                            if (curveMode3 == ColorAppearanceParams::TC_MODE_CHROMA) {
                                chsacol = 400.f;//327
                                colch = C;    //450.0 approximative factor for s    320 for M
                            } else if (curveMode3 == ColorAppearanceParams::TC_MODE_SATUR) {
                                chsacol = 450.0f;
                                colch = s;
                            } else { /*if(curveMode3 == ColorAppearanceParams::TC_MODE_COLORF)*/
                                chsacol = 400.0f;//327
                                colch = M;
                            }

                            posc = (int) (colch * chsacol);
                            hist16_CCAM[posc]++;

                        }

                        if (LabPassOne) {
#ifdef __SSE2__
                            // write to line buffers
                            Jbuffer[j] = J;
                            Cbuffer[j] = C;
                            hbuffer[j] = h;
#else
                            float xx, yy, zz;
                            //process normal==> viewing

                            Ciecam02::jch2xyz_ciecam02float ( xx, yy, zz,
                                                              J,  C, h,
                                                              xw2, yw2,  zw2,
                                                              f2,  c2, nc2, gamu, pow1n, nbbj, ncbj, flj, czj, dj, awj);
                            float x, y, z;
                            x = xx * 655.35f;
                            y = yy * 655.35f;
                            z = zz * 655.35f;
                            float Ll, aa, bb;
                            //convert xyz=>lab
                            Color::XYZ2Lab (x,  y,  z, Ll, aa, bb);

                            // gamut control in Lab mode; I must study how to do with cIECAM only
                            if (gamu == 1) {
                                float HH, Lprov1, Chprov1;
                                Lprov1 = Ll / 327.68f;
                                Chprov1 = sqrtf (SQR (aa) + SQR (bb)) / 327.68f;
                                HH = xatan2f (bb, aa);
                                float2  sincosval;

                                if (Chprov1 == 0.0f) {
                                    sincosval.y = 1.f;
                                    sincosval.x = 0.0f;
                                } else {
                                    sincosval.y = aa / (Chprov1 * 327.68f);
                                    sincosval.x = bb / (Chprov1 * 327.68f);
                                }


#ifdef _DEBUG
                                bool neg = false;
                                bool more_rgb = false;
                                //gamut control : Lab values are in gamut
                                Color::gamutLchonly (sincosval, Lprov1, Chprov1, wip, highlight, 0.15f, 0.96f, neg, more_rgb);
#else
                                //gamut control : Lab values are in gamut
                                Color::gamutLchonly (sincosval, Lprov1, Chprov1, wip, highlight, 0.15f, 0.96f);
#endif

                                lab->L[i][j] = Lprov1 * 327.68f;
                                lab->a[i][j] = 327.68f * Chprov1 * sincosval.y;
                                lab->b[i][j] = 327.68f * Chprov1 * sincosval.x;

                            } else {
                                lab->L[i][j] = Ll;
                                lab->a[i][j] = aa;
                                lab->b[i][j] = bb;
                            }

#endif
                        }
                    }
                }

#ifdef __SSE2__
                // process line buffers
                float *xbuffer = Qbuffer;
                float *ybuffer = Mbuffer;
                float *zbuffer = sbuffer;

                for (k = 0; k < bufferLength; k += 4) {
                    Ciecam02::jch2xyz_ciecam02float ( x, y, z,
                                                      LVF (Jbuffer[k]), LVF (Cbuffer[k]), LVF (hbuffer[k]),
                                                      F2V (xw2), F2V (yw2), F2V (zw2),
                                                      F2V (nc2), F2V (pow1n), F2V (nbbj), F2V (ncbj), F2V (flj), F2V (dj), F2V (awj), F2V (reccmcz));
                    STVF (xbuffer[k], x * c655d35);
                    STVF (ybuffer[k], y * c655d35);
                    STVF (zbuffer[k], z * c655d35);
                }

                // XYZ2Lab uses a lookup table. The function behind that lut is a cube root.
                // SSE can't beat the speed of that lut, so it doesn't make sense to use SSE
                for (int j = 0; j < width; j++) {
                    float Ll, aa, bb;
                    //convert xyz=>lab
                    Color::XYZ2Lab (xbuffer[j], ybuffer[j], zbuffer[j], Ll, aa, bb);

                    // gamut control in Lab mode; I must study how to do with cIECAM only
                    if (gamu == 1) {
                        float Lprov1, Chprov1;
                        Lprov1 = Ll / 327.68f;
                        Chprov1 = sqrtf (SQR (aa) + SQR (bb)) / 327.68f;
                        float2  sincosval;

                        if (Chprov1 == 0.0f) {
                            sincosval.y = 1.f;
                            sincosval.x = 0.0f;
                        } else {
                            sincosval.y = aa / (Chprov1 * 327.68f);
                            sincosval.x = bb / (Chprov1 * 327.68f);
                        }

#ifdef _DEBUG
                        bool neg = false;
                        bool more_rgb = false;
                        //gamut control : Lab values are in gamut
                        Color::gamutLchonly (sincosval, Lprov1, Chprov1, wip, highlight, 0.15f, 0.96f, neg, more_rgb);
#else
                        //gamut control : Lab values are in gamut
                        Color::gamutLchonly (sincosval, Lprov1, Chprov1, wip, highlight, 0.15f, 0.96f);
#endif
                        lab->L[i][j] = Lprov1 * 327.68f;
                        lab->a[i][j] = 327.68f * Chprov1 * sincosval.y;
                        lab->b[i][j] = 327.68f * Chprov1 * sincosval.x;
                    } else {
                        lab->L[i][j] = Ll;
                        lab->a[i][j] = aa;
                        lab->b[i][j] = bb;
                    }
                }

#endif
            }

            #pragma omp critical
            {
                if (minQThr < minQ) {
                    minQ = minQThr;
                }

                if (maxQThr > maxQ) {
                    maxQ = maxQThr;
                }
            }
        }

        // End of parallelization
        if (!params->colorappearance.tonecie || !settings->autocielab) { //normal

            if (ciedata) {
                //update histogram J
                hist16JCAM.compressTo (histLCAM);
                //update histogram C
                hist16_CCAM.compressTo (histCCAM);
            }
        }

#ifdef _DEBUG

        if (settings->verbose) {
            t2e.set();
            printf ("CIECAM02 performed in %d usec:\n", t2e.etime (t1e));
            //  printf("minc=%f maxc=%f minj=%f maxj=%f\n",minc,maxc,minj,maxj);
        }

#endif

        if (settings->autocielab) {
            if ((params->colorappearance.tonecie && (epdEnabled)) || (params->sharpening.enabled && settings->autocielab && execsharp)
                    || (params->dirpyrequalizer.enabled && settings->autocielab) || (params->defringe.enabled && settings->autocielab)  || (params->sharpenMicro.enabled && settings->autocielab)
                    || (params->impulseDenoise.enabled && settings->autocielab) ||  (params->colorappearance.badpixsl > 0 && settings->autocielab)) {



//all this treatments reduce artefacts, but can leed to slighty  different results

                if (params->defringe.enabled)
                    if (execsharp) {
                        lab->deleteLab();
                        ImProcFunctions::defringecam (ncie);//defringe adapted to CIECAM
                        lab->reallocLab();
                    }

//if(params->dirpyrequalizer.enabled) if(execsharp) {
                if (params->dirpyrequalizer.enabled)  {
                    if (params->dirpyrequalizer.gamutlab  /*&& execsharp*/) { //remove artifacts by gaussian blur - skin control
                        float artifact = (float) settings->artifact_cbdl;

                        if (artifact > 6.f) {
                            artifact = 6.f;
                        }

                        if (artifact < 0.f) {
                            artifact = 1.f;
                        }

                        int hotbad = 0;
                        float chrom = 50.f;
                        lab->deleteLab();
                        ImProcFunctions::badpixcam (ncie, artifact, 5, 2, params->dirpyrequalizer.skinprotect, chrom, hotbad);  //enabled remove artifacts for cbDL
                        lab->reallocLab();
                    }
                }

//if(params->colorappearance.badpixsl > 0) { int mode=params->colorappearance.badpixsl;
                if (params->colorappearance.badpixsl > 0) if (execsharp) {
                        int mode = params->colorappearance.badpixsl;
                        lab->deleteLab();
                        ImProcFunctions::badpixcam (ncie, 3.0, 10, mode, 0, 0, 1);//for bad pixels CIECAM
                        lab->reallocLab();
                    }

                if (params->impulseDenoise.enabled) if (execsharp) {
                        float **buffers[3];
                        buffers[0] = lab->L;
                        buffers[1] = lab->a;
                        buffers[2] = lab->b;
                        ImProcFunctions::impulsedenoisecam (ncie, buffers); //impulse adapted to CIECAM
                    }

                if (params->sharpenMicro.enabled)if (execsharp) {
                        ImProcFunctions::MLmicrocontrastcam (ncie);
                    }

                if (params->sharpening.enabled)
                    if (execsharp) {
                        float **buffer = lab->L; // We can use the L-buffer from lab as buffer to save some memory
                        ImProcFunctions::sharpeningcam (ncie, buffer); // sharpening adapted to CIECAM
                    }

//if(params->dirpyrequalizer.enabled) if(execsharp) {
                if (params->dirpyrequalizer.enabled /*&& execsharp*/)  {
//  if(params->dirpyrequalizer.algo=="FI") choice=0;
//  else if(params->dirpyrequalizer.algo=="LA") choice=1;

                    if (rtt == 1) {
                        float b_l = static_cast<float> (params->dirpyrequalizer.hueskin.value[0]) / 100.0f;
                        float t_l = static_cast<float> (params->dirpyrequalizer.hueskin.value[1]) / 100.0f;
                        float t_r = static_cast<float> (params->dirpyrequalizer.hueskin.value[3]) / 100.0f;
                        lab->deleteLab();
                        dirpyr_equalizercam (ncie, ncie->sh_p, ncie->sh_p, ncie->W, ncie->H, ncie->h_p, ncie->C_p, params->dirpyrequalizer.mult, params->dirpyrequalizer.threshold, params->dirpyrequalizer.skinprotect, true, b_l, t_l, t_r, scale); //contrast by detail adapted to CIECAM
                        lab->reallocLab();
                    }

                    /*
                    if(params->colorappearance.badpixsl > 0) if(execsharp){ int mode=params->colorappearance.badpixsl;
                    printf("BADPIX");
                                                                ImProcFunctions::badpixcam (ncie, 8.0, 10, mode);//for bad pixels
                                                            }
                                                            */
                }

                const float Qredi = ( 4.0f / c_)  * ( a_w + 4.0f );
                const float co_e = (pow_F (f_l, 0.25f));


#ifndef _DEBUG
                #pragma omp parallel
#endif
                {
#ifndef _DEBUG
                    #pragma omp for schedule(dynamic, 10)
#endif

                    for (int i = 0; i < height; i++) // update CieImages with new values after sharpening, defringe, contrast by detail level
                        for (int j = 0; j < width; j++) {
                            float interm = fabsf (ncie->sh_p[i][j] / (32768.f));
                            ncie->J_p[i][j] = 100.0f * SQR (interm);
                            ncie->Q_p[i][j] = interm * Qredi;
                            ncie->M_p[i][j] = ncie->C_p[i][j] * co_e;
                        }
                }
            }
        }

        if ((params->colorappearance.tonecie && (epdEnabled)) || (params->sharpening.enabled && settings->autocielab && execsharp)
                || (params->dirpyrequalizer.enabled && settings->autocielab) || (params->defringe.enabled && settings->autocielab)  || (params->sharpenMicro.enabled && settings->autocielab)
                || (params->impulseDenoise.enabled && settings->autocielab) ||  (params->colorappearance.badpixsl > 0 && settings->autocielab)) {

            ciedata = (params->colorappearance.datacie && pW != 1);

            if (epdEnabled  && params->colorappearance.tonecie && algepd) {
                lab->deleteLab();
                ImProcFunctions::EPDToneMapCIE (ncie, a_w, c_, width, height, minQ, maxQ, Iterates, scale );
                lab->reallocLab();
            }

            //EPDToneMapCIE adated to CIECAM


            constexpr float eps = 0.0001f;
            const float co_e = (pow_F (f_l, 0.25f)) + eps;

#ifndef _DEBUG
            #pragma omp parallel
#endif
            {
#ifdef __SSE2__
                // one line buffer per channel
                float Jbuffer[bufferLength] ALIGNED16;
                float Cbuffer[bufferLength] ALIGNED16;
                float hbuffer[bufferLength] ALIGNED16;
                float *xbuffer = Jbuffer; // we can use one of the above buffers
                float *ybuffer = Cbuffer; //             "
                float *zbuffer = hbuffer; //             "
#endif

#ifndef _DEBUG
                #pragma omp for schedule(dynamic, 10)
#endif

                for (int i = 0; i < height; i++) { // update CIECAM with new values after tone-mapping
                    for (int j = 0; j < width; j++) {

                        //  if(epdEnabled) ncie->J_p[i][j]=(100.0f* ncie->Q_p[i][j]*ncie->Q_p[i][j])/(w_h*w_h);
                        if (epdEnabled) {
                            ncie->J_p[i][j] = (100.0f * ncie->Q_p[i][j] * ncie->Q_p[i][j]) / SQR ((4.f / c) * (aw + 4.f));
                        }

                        const float ncie_C_p = (ncie->M_p[i][j]) / co_e;

                        //show histogram in CIECAM mode (Q,J, M,s,C)
                        if (ciedata) {
                            // Data for J Q M s and C histograms
                            int posl, posc;
                            float brli = 327.f;
                            float chsacol = 327.f;
                            float libr;
                            float colch;

                            if (curveMode == ColorAppearanceParams::TC_MODE_BRIGHT) {
                                brli = 70.0f;
                                libr = ncie->Q_p[i][j];    //40.0 to 100.0 approximative factor for Q  - 327 for J
                            } else { /*if(curveMode == ColorAppearanceParams::TC_MODE_LIGHT)*/
                                brli = 327.f;
                                libr = ncie->J_p[i][j];    //327 for J
                            }

                            posl = (int) (libr * brli);
                            hist16JCAM[posl]++;

                            if (curveMode3 == ColorAppearanceParams::TC_MODE_CHROMA) {
                                chsacol = 400.f;//327.f;
                                colch = ncie_C_p;
                            } else if (curveMode3 == ColorAppearanceParams::TC_MODE_SATUR) {
                                chsacol = 450.0f;
                                colch = 100.f * sqrtf (ncie_C_p / ncie->Q_p[i][j]);
                            } else { /*if(curveMode3 == ColorAppearanceParams::TC_MODE_COLORF)*/
                                chsacol = 400.f;//327.0f;
                                colch = ncie->M_p[i][j];
                            }

                            posc = (int) (colch * chsacol);
                            hist16_CCAM[posc]++;
                        }

                        //end histograms

#ifdef __SSE2__
                        Jbuffer[j] = ncie->J_p[i][j];
                        Cbuffer[j] = ncie_C_p;
                        hbuffer[j] = ncie->h_p[i][j];
#else
                        float xx, yy, zz;
                        Ciecam02::jch2xyz_ciecam02float ( xx, yy, zz,
                                                          ncie->J_p[i][j],  ncie_C_p, ncie->h_p[i][j],
                                                          xw2, yw2,  zw2,
                                                          f2,  c2, nc2, gamu, pow1n, nbbj, ncbj, flj, czj, dj, awj);
                        float x = (float)xx * 655.35f;
                        float y = (float)yy * 655.35f;
                        float z = (float)zz * 655.35f;
                        float Ll, aa, bb;
                        //convert xyz=>lab
                        Color::XYZ2Lab (x,  y,  z, Ll, aa, bb);

                        if (gamu == 1) {
                            float Lprov1, Chprov1;
                            Lprov1 = Ll / 327.68f;
                            Chprov1 = sqrtf (SQR (aa) + SQR (bb)) / 327.68f;
                            float2  sincosval;

                            if (Chprov1 == 0.0f) {
                                sincosval.y = 1.f;
                                sincosval.x = 0.0f;
                            } else {
                                sincosval.y = aa / (Chprov1 * 327.68f);
                                sincosval.x = bb / (Chprov1 * 327.68f);
                            }


#ifdef _DEBUG
                            bool neg = false;
                            bool more_rgb = false;
                            //gamut control : Lab values are in gamut
                            Color::gamutLchonly (sincosval, Lprov1, Chprov1, wip, highlight, 0.15f, 0.96f, neg, more_rgb);
#else
                            //gamut control : Lab values are in gamut
                            Color::gamutLchonly (sincosval, Lprov1, Chprov1, wip, highlight, 0.15f, 0.96f);
#endif

                            lab->L[i][j] = Lprov1 * 327.68f;
                            lab->a[i][j] = 327.68f * Chprov1 * sincosval.y;
                            lab->b[i][j] = 327.68f * Chprov1 * sincosval.x;
                        } else {
                            lab->L[i][j] = Ll;
                            lab->a[i][j] = aa;
                            lab->b[i][j] = bb;
                        }

#endif
                    }

#ifdef __SSE2__
                    // process line buffers
                    int k;
                    vfloat x, y, z;
                    vfloat c655d35 = F2V (655.35f);

                    for (k = 0; k < bufferLength; k += 4) {
                        Ciecam02::jch2xyz_ciecam02float ( x, y, z,
                                                          LVF (Jbuffer[k]), LVF (Cbuffer[k]), LVF (hbuffer[k]),
                                                          F2V (xw2), F2V (yw2), F2V (zw2),
                                                          F2V (nc2), F2V (pow1n), F2V (nbbj), F2V (ncbj), F2V (flj), F2V (dj), F2V (awj), F2V (reccmcz));
                        x *= c655d35;
                        y *= c655d35;
                        z *= c655d35;
                        STVF (xbuffer[k], x);
                        STVF (ybuffer[k], y);
                        STVF (zbuffer[k], z);
                    }

                    // XYZ2Lab uses a lookup table. The function behind that lut is a cube root.
                    // SSE can't beat the speed of that lut, so it doesn't make sense to use SSE
                    for (int j = 0; j < width; j++) {
                        float Ll, aa, bb;
                        //convert xyz=>lab
                        Color::XYZ2Lab (xbuffer[j], ybuffer[j], zbuffer[j], Ll, aa, bb);

                        if (gamu == 1) {
                            float Lprov1, Chprov1;
                            Lprov1 = Ll / 327.68f;
                            Chprov1 = sqrtf (SQR (aa) + SQR (bb)) / 327.68f;
                            float2  sincosval;

                            if (Chprov1 == 0.0f) {
                                sincosval.y = 1.f;
                                sincosval.x = 0.0f;
                            } else {
                                sincosval.y = aa / (Chprov1 * 327.68f);
                                sincosval.x = bb / (Chprov1 * 327.68f);
                            }

#ifdef _DEBUG
                            bool neg = false;
                            bool more_rgb = false;
                            //gamut control : Lab values are in gamut
                            Color::gamutLchonly (sincosval, Lprov1, Chprov1, wip, highlight, 0.15f, 0.96f, neg, more_rgb);
#else
                            //gamut control : Lab values are in gamut
                            Color::gamutLchonly (sincosval, Lprov1, Chprov1, wip, highlight, 0.15f, 0.96f);
#endif
                            lab->L[i][j] = Lprov1 * 327.68f;
                            lab->a[i][j] = 327.68f * Chprov1 * sincosval.y;
                            lab->b[i][j] = 327.68f * Chprov1 * sincosval.x;
                        } else {
                            lab->L[i][j] = Ll;
                            lab->a[i][j] = aa;
                            lab->b[i][j] = bb;
                        }

                    }

#endif // __SSE2__
                }

            } //end parallelization

            //show CIECAM histograms
            if (ciedata) {
                //update histogram J and Q
                //update histogram J
                hist16JCAM.compressTo (histLCAM);

                //update color histogram M,s,C
                hist16_CCAM.compressTo (histCCAM);
            }
        }
    }
}
//end CIECAM

void ImProcFunctions::moyeqt (Imagefloat* working, float &moyS, float &eqty)
{
    BENCHFUN

    int tHh = working->getHeight();
    int tWw = working->getWidth();
    double moy = 0.0;
    double sqrs = 0.0;

#ifdef _OPENMP
    #pragma omp parallel for reduction(+:moy,sqrs) schedule(dynamic,16)
#endif

    for (int i = 0; i < tHh; i++) {
        for (int j = 0; j < tWw; j++) {
            float s = Color::rgb2s (CLIP (working->r (i, j)), CLIP (working->g (i, j)), CLIP (working->b (i, j)));
            moy += s;
            sqrs += SQR (s);
        }
    }

    moy /= (tHh * tWw);
    sqrs /= (tHh * tWw);
    eqty = sqrt (sqrs - SQR (moy));
    moyS = moy;
}

static inline void
filmlike_clip_rgb_tone (float *r, float *g, float *b, const float L)
{
    float r_ = *r > L ? L : *r;
    float b_ = *b > L ? L : *b;
    float g_ = b_ + ((r_ - b_) * (*g - *b) / (*r - *b));
    *r = r_;
    *g = g_;
    *b = b_;
}

static void
filmlike_clip (float *r, float *g, float *b)
{
    // This is Adobe's hue-stable film-like curve with a diagonal, ie only used for clipping. Can probably be further optimized.
    const float L = 65535.0;

    if (*r >= *g) {
        if (*g > *b) {         // Case 1: r >= g >  b
            filmlike_clip_rgb_tone (r, g, b, L);
        } else if (*b > *r) {  // Case 2: b >  r >= g
            filmlike_clip_rgb_tone (b, r, g, L);
        } else if (*b > *g) {  // Case 3: r >= b >  g
            filmlike_clip_rgb_tone (r, b, g, L);
        } else {               // Case 4: r >= g == b
            *r = *r > L ? L : *r;
            *g = *g > L ? L : *g;
            *b = *g;
        }
    } else {
        if (*r >= *b) {        // Case 5: g >  r >= b
            filmlike_clip_rgb_tone (g, r, b, L);
        } else if (*b > *g) {  // Case 6: b >  g >  r
            filmlike_clip_rgb_tone (b, g, r, L);
        } else {               // Case 7: g >= b >  r
            filmlike_clip_rgb_tone (g, b, r, L);
        }
    }
}

void ImProcFunctions::rgbProc (Imagefloat* working, LabImage* lab, PipetteBuffer *pipetteBuffer, LUTf & hltonecurve, LUTf & shtonecurve, LUTf & tonecurve,
                               SHMap* shmap, int sat, LUTf & rCurve, LUTf & gCurve, LUTf & bCurve, float satLimit, float satLimitOpacity, const ColorGradientCurve & ctColorCurve, const OpacityCurve & ctOpacityCurve, bool opautili,  LUTf & clToningcurve, LUTf & cl2Toningcurve,
                               const ToneCurve & customToneCurve1, const ToneCurve & customToneCurve2, const ToneCurve & customToneCurvebw1, const ToneCurve & customToneCurvebw2, double &rrm, double &ggm, double &bbm, float &autor, float &autog, float &autob, DCPProfile *dcpProf, const DCPProfile::ApplyState &asIn, LUTu &histToneCurve )
{
    rgbProc (working, lab, pipetteBuffer, hltonecurve, shtonecurve, tonecurve, shmap, sat, rCurve, gCurve, bCurve, satLimit, satLimitOpacity, ctColorCurve, ctOpacityCurve, opautili, clToningcurve, cl2Toningcurve, customToneCurve1, customToneCurve2,  customToneCurvebw1, customToneCurvebw2, rrm, ggm, bbm, autor, autog, autob, params->toneCurve.expcomp, params->toneCurve.hlcompr, params->toneCurve.hlcomprthresh, dcpProf, asIn, histToneCurve);
}

// Process RGB image and convert to LAB space
void ImProcFunctions::rgbProc (Imagefloat* working, LabImage* lab, PipetteBuffer *pipetteBuffer, LUTf & hltonecurve, LUTf & shtonecurve, LUTf & tonecurve,
                               SHMap* shmap, int sat, LUTf & rCurve, LUTf & gCurve, LUTf & bCurve, float satLimit, float satLimitOpacity, const ColorGradientCurve & ctColorCurve, const OpacityCurve & ctOpacityCurve, bool opautili, LUTf & clToningcurve, LUTf & cl2Toningcurve,
                               const ToneCurve & customToneCurve1, const ToneCurve & customToneCurve2,  const ToneCurve & customToneCurvebw1, const ToneCurve & customToneCurvebw2, double &rrm, double &ggm, double &bbm, float &autor, float &autog, float &autob, double expcomp, int hlcompr, int hlcomprthresh, DCPProfile *dcpProf, const DCPProfile::ApplyState &asIn, LUTu &histToneCurve )
{
    BENCHFUN
    Imagefloat *tmpImage = nullptr;

    Imagefloat* editImgFloat = nullptr;
    PlanarWhateverData<float>* editWhatever = nullptr;
    EditUniqueID editID = pipetteBuffer ? pipetteBuffer->getEditID() : EUID_None;

    if (editID != EUID_None) {
        switch  (pipetteBuffer->getDataProvider()->getCurrSubscriber()->getPipetteBufferType()) {
            case (BT_IMAGEFLOAT):
                editImgFloat = pipetteBuffer->getImgFloatBuffer();
                break;

            case (BT_LABIMAGE):
                break;

            case (BT_SINGLEPLANE_FLOAT):
                editWhatever = pipetteBuffer->getSinglePlaneBuffer();
                break;
        }
    }

    int h_th = 0, s_th = 0;

    if (shmap) {
        h_th = shmap->max_f - params->sh.htonalwidth * (shmap->max_f - shmap->avg) / 100;
        s_th = params->sh.stonalwidth * (shmap->avg - shmap->min_f) / 100;
    }

    bool processSH  = params->sh.enabled && shmap && (params->sh.highlights > 0 || params->sh.shadows > 0);
    bool processLCE = params->sh.enabled && shmap && params->sh.localcontrast > 0;
    double lceamount = params->sh.localcontrast / 200.0;

    TMatrix wprof = ICCStore::getInstance()->workingSpaceMatrix (params->icm.working);
    TMatrix wiprof = ICCStore::getInstance()->workingSpaceInverseMatrix (params->icm.working);

    float toxyz[3][3] = {
        {
            static_cast<float> ( wprof[0][0] / Color::D50x),
            static_cast<float> ( wprof[0][1] / Color::D50x),
            static_cast<float> ( wprof[0][2] / Color::D50x)
        }, {
            static_cast<float> ( wprof[1][0]),
            static_cast<float> ( wprof[1][1]),
            static_cast<float> ( wprof[1][2])
        }, {
            static_cast<float> ( wprof[2][0] / Color::D50z),
            static_cast<float> ( wprof[2][1] / Color::D50z),
            static_cast<float> ( wprof[2][2] / Color::D50z)
        }
    };
    float maxFactorToxyz = max (toxyz[1][0], toxyz[1][1], toxyz[1][2]);
    float equalR = maxFactorToxyz / toxyz[1][0];
    float equalG = maxFactorToxyz / toxyz[1][1];
    float equalB = maxFactorToxyz / toxyz[1][2];

    //inverse matrix user select
    double wip[3][3] = {
        {wiprof[0][0], wiprof[0][1], wiprof[0][2]},
        {wiprof[1][0], wiprof[1][1], wiprof[1][2]},
        {wiprof[2][0], wiprof[2][1], wiprof[2][2]}
    };

    double wp[3][3] = {
        {wprof[0][0], wprof[0][1], wprof[0][2]},
        {wprof[1][0], wprof[1][1], wprof[1][2]},
        {wprof[2][0], wprof[2][1], wprof[2][2]}
    };

    // For tonecurve histogram
//   float lumimulf[3] = {static_cast<float> (lumimul[0]), static_cast<float> (lumimul[1]), static_cast<float> (lumimul[2])};


    bool mixchannels = (params->chmixer.red[0] != 100 || params->chmixer.red[1] != 0     || params->chmixer.red[2] != 0   ||
                        params->chmixer.green[0] != 0 || params->chmixer.green[1] != 100 || params->chmixer.green[2] != 0 ||
                        params->chmixer.blue[0] != 0  || params->chmixer.blue[1] != 0    || params->chmixer.blue[2] != 100);

    FlatCurve* hCurve = nullptr;
    FlatCurve* sCurve = nullptr;
    FlatCurve* vCurve = nullptr;
    FlatCurve* bwlCurve = nullptr;

    FlatCurveType hCurveType = (FlatCurveType)params->hsvequalizer.hcurve.at (0);
    FlatCurveType sCurveType = (FlatCurveType)params->hsvequalizer.scurve.at (0);
    FlatCurveType vCurveType = (FlatCurveType)params->hsvequalizer.vcurve.at (0);
    FlatCurveType bwlCurveType = (FlatCurveType)params->blackwhite.luminanceCurve.at (0);
    bool hCurveEnabled = hCurveType > FCT_Linear;
    bool sCurveEnabled = sCurveType > FCT_Linear;
    bool vCurveEnabled = vCurveType > FCT_Linear;
    bool bwlCurveEnabled = bwlCurveType > FCT_Linear;

    // TODO: We should create a 'skip' value like for CurveFactory::complexsgnCurve (rtengine/curves.cc)
    if (hCurveEnabled) {
        hCurve = new FlatCurve (params->hsvequalizer.hcurve);

        if (hCurve->isIdentity()) {
            delete hCurve;
            hCurve = nullptr;
            hCurveEnabled = false;
        }
    }

    if (sCurveEnabled) {
        sCurve = new FlatCurve (params->hsvequalizer.scurve);

        if (sCurve->isIdentity()) {
            delete sCurve;
            sCurve = nullptr;
            sCurveEnabled = false;
        }
    }

    if (vCurveEnabled) {
        vCurve = new FlatCurve (params->hsvequalizer.vcurve);

        if (vCurve->isIdentity()) {
            delete vCurve;
            vCurve = nullptr;
            vCurveEnabled = false;
        }
    }

    if (bwlCurveEnabled) {
        bwlCurve = new FlatCurve (params->blackwhite.luminanceCurve);

        if (bwlCurve->isIdentity()) {
            delete bwlCurve;
            bwlCurve = nullptr;
            bwlCurveEnabled = false;
        }
    }

    std::shared_ptr<HaldCLUT> hald_clut;
    bool clutAndWorkingProfilesAreSame = false;
    TMatrix xyz2clut = {}, clut2xyz = {};
#ifdef __SSE2__
    vfloat v_work2xyz[3][3] ALIGNED16;
    vfloat v_xyz2clut[3][3] ALIGNED16;
    vfloat v_clut2xyz[3][3] ALIGNED16;
    vfloat v_xyz2work[3][3] ALIGNED16;
#endif

    if ( params->filmSimulation.enabled && !params->filmSimulation.clutFilename.empty() ) {
        hald_clut = CLUTStore::getInstance().getClut ( params->filmSimulation.clutFilename );

        if ( hald_clut ) {
            clutAndWorkingProfilesAreSame = hald_clut->getProfile() == params->icm.working;

            if ( !clutAndWorkingProfilesAreSame ) {
                xyz2clut = ICCStore::getInstance()->workingSpaceInverseMatrix ( hald_clut->getProfile() );
                clut2xyz = ICCStore::getInstance()->workingSpaceMatrix ( hald_clut->getProfile() );

#ifdef __SSE2__

                for (int i = 0; i < 3; ++i) {
                    for (int j = 0; j < 3; ++j) {
                        v_work2xyz[i][j] = F2V (wprof[i][j]);
                        v_xyz2clut[i][j] = F2V (xyz2clut[i][j]);
                        v_xyz2work[i][j] = F2V (wiprof[i][j]);
                        v_clut2xyz[i][j] = F2V (clut2xyz[i][j]);
                    }
                }

#endif

            }
        }
    }

    const float film_simulation_strength = static_cast<float> (params->filmSimulation.strength) / 100.0f;

    const float exp_scale = pow (2.0, expcomp);
    const float comp = (max (0.0, expcomp) + 1.0) * hlcompr / 100.0;
    const float shoulder = ((65536.0 / max (1.0f, exp_scale)) * (hlcomprthresh / 200.0)) + 0.1;
    const float hlrange = 65536.0 - shoulder;
    const bool isProPhoto = (params->icm.working == "ProPhoto");
    // extracting datas from 'params' to avoid cache flush (to be confirmed)
    ToneCurveParams::eTCModeId curveMode = params->toneCurve.curveMode;
    ToneCurveParams::eTCModeId curveMode2 = params->toneCurve.curveMode2;
    bool highlight = params->toneCurve.hrenabled;//Get the value if "highlight reconstruction" is activated
    bool hasToneCurve1 = bool (customToneCurve1);
    bool hasToneCurve2 = bool (customToneCurve2);
    BlackWhiteParams::eTCModeId beforeCurveMode = params->blackwhite.beforeCurveMode;
    BlackWhiteParams::eTCModeId afterCurveMode = params->blackwhite.afterCurveMode;

    bool hasToneCurvebw1 = bool (customToneCurvebw1);
    bool hasToneCurvebw2 = bool (customToneCurvebw2);

    PerceptualToneCurveState ptc1ApplyState, ptc2ApplyState;

    if (hasToneCurve1 && curveMode == ToneCurveParams::TC_MODE_PERCEPTUAL) {
        const PerceptualToneCurve& userToneCurve = static_cast<const PerceptualToneCurve&> (customToneCurve1);
        userToneCurve.initApplyState (ptc1ApplyState, params->icm.working);
    }

    if (hasToneCurve2 && curveMode2 == ToneCurveParams::TC_MODE_PERCEPTUAL) {
        const PerceptualToneCurve& userToneCurve = static_cast<const PerceptualToneCurve&> (customToneCurve2);
        userToneCurve.initApplyState (ptc2ApplyState, params->icm.working);
    }

    bool hasColorToning = params->colorToning.enabled && bool (ctOpacityCurve) &&  bool (ctColorCurve);
    //  float satLimit = float(params->colorToning.satProtectionThreshold)/100.f*0.7f+0.3f;
    //  float satLimitOpacity = 1.f-(float(params->colorToning.saturatedOpacity)/100.f);
    float strProtect = (float (params->colorToning.strength) / 100.f);

    /*
    // Debug output - Color LUTf points
    if (ctColorCurve) {
        printf("\nColor curve:");
        for (size_t i=0; i<501; i++) {
            if (i==0 || i==250 || i==500)
                printf("\n(%.1f)[", float(i)/500.f);
            printf("%.3f ", ctColorCurve.lutHueCurve[float(i)]);
            if (i==0 || i==250 || i==500)
            printf("]\n");
        }
        printf("\n");
    }
    */

    /*
    // Debug output - Opacity LUTf points
    if (ctOpacityCurve) {
        printf("\nOpacity curve:");
        for (size_t i=0; i<501; i++) {
            if (i==0 || i==250 || i==500)
                printf("\n(%.1f)[", float(i)/500.f);
            printf("%.3f ", ctOpacityCurve.lutOpacityCurve[float(i)]);
            if (i==0 || i==250 || i==500)
            printf("]\n");
        }
        printf("\n");
    }
    */

    float RedLow = (100.f + float (params->colorToning.redlow)) / 100.f; //printf("Rel=%f\n",RedLow);
    float GreenLow = (100.f + float (params->colorToning.greenlow)) / 100.f; //printf("Gre=%f\n",GreenLow);
    float BlueLow = (100.f + float (params->colorToning.bluelow)) / 100.f; //printf("Blu=%f\n",BlueLow);
    float RedMed = (100.f + float (params->colorToning.redmed)) / 100.f;
    float GreenMed = (100.f + float (params->colorToning.greenmed)) / 100.f;
    float BlueMed = (100.f + float (params->colorToning.bluemed)) / 100.f;
    float RedHigh = (100.f + float (params->colorToning.redhigh)) / 100.f; //printf("RedH=%f\n",RedHigh);
    float GreenHigh = (100.f + float (params->colorToning.greenhigh)) / 100.f;
    float BlueHigh = (100.f + float (params->colorToning.bluehigh)) / 100.f;
    float SatLow = float (params->colorToning.shadowsColSat.value[0]) / 100.f;
    float SatHigh = float (params->colorToning.hlColSat.value[0]) / 100.f;

    float Balan = float (params->colorToning.balance);

    float chMixRR = float (params->chmixer.red[0]);
    float chMixRG = float (params->chmixer.red[1]);
    float chMixRB = float (params->chmixer.red[2]);
    float chMixGR = float (params->chmixer.green[0]);
    float chMixGG = float (params->chmixer.green[1]);
    float chMixGB = float (params->chmixer.green[2]);
    float chMixBR = float (params->chmixer.blue[0]);
    float chMixBG = float (params->chmixer.blue[1]);
    float chMixBB = float (params->chmixer.blue[2]);

    int shHighlights = params->sh.highlights;
    int shShadows = params->sh.shadows;
    bool blackwhite = params->blackwhite.enabled;
    bool complem = params->blackwhite.enabledcc;
    float bwr = float (params->blackwhite.mixerRed);
    float bwg = float (params->blackwhite.mixerGreen);
    float bwb = float (params->blackwhite.mixerBlue);
    float bwrgam = float (params->blackwhite.gammaRed);
    float bwggam = float (params->blackwhite.gammaGreen);
    float bwbgam = float (params->blackwhite.gammaBlue);
    float mixerOrange = float (params->blackwhite.mixerOrange);
    float mixerYellow = float (params->blackwhite.mixerYellow);
    float mixerCyan = float (params->blackwhite.mixerCyan);
    float mixerMagenta = float (params->blackwhite.mixerMagenta);
    float mixerPurple = float (params->blackwhite.mixerPurple);
    int algm = 0;

    if     (params->blackwhite.method == "Desaturation") {
        algm = 0;
    } else if (params->blackwhite.method == "LumEqualizer") {
        algm = 1;
    } else if (params->blackwhite.method == "ChannelMixer") {
        algm = 2;
    }

    float kcorec = 1.f;
    //gamma correction of each channel
    float gamvalr = 125.f;
    float gamvalg = 125.f;
    float gamvalb = 125.f;
    bool computeMixerAuto = params->blackwhite.autoc && (autor < -5000.f);

    if (bwrgam < 0) {
        gamvalr = 100.f;
    }

    if (bwggam < 0) {
        gamvalg = 100.f;
    }

    if (bwbgam < 0) {
        gamvalb = 100.f;
    }

    float gammabwr = 1.f;
    float gammabwg = 1.f;
    float gammabwb = 1.f;
    //if     (params->blackwhite.setting=="Ma" || params->blackwhite.setting=="Mr" || params->blackwhite.setting=="Fr" || params->blackwhite.setting=="Fa")  {
    {
        gammabwr = 1.f - bwrgam / gamvalr;
        gammabwg = 1.f - bwggam / gamvalg;
        gammabwb = 1.f - bwbgam / gamvalb;
    }
    bool hasgammabw = gammabwr != 1.f || gammabwg != 1.f || gammabwb != 1.f;

    if (hasColorToning || blackwhite || (params->dirpyrequalizer.cbdlMethod == "bef" && params->dirpyrequalizer.enabled)) {
        tmpImage = new Imagefloat (working->getWidth(), working->getHeight());
    }

    // For tonecurve histogram
    int toneCurveHistSize = histToneCurve ? histToneCurve.getSize() : 0;
    int histToneCurveCompression = 0;

    if (toneCurveHistSize > 0) {
        histToneCurve.clear();
        histToneCurveCompression = log2 (65536 / toneCurveHistSize);
    }

    // For tonecurve histogram
    const float lumimulf[3] = {static_cast<float> (lumimul[0]), static_cast<float> (lumimul[1]), static_cast<float> (lumimul[2])};


#define TS 112

#ifdef _OPENMP
    #pragma omp parallel if (multiThread)
#endif
    {
        char *buffer;
        char *editIFloatBuffer = nullptr;
        char *editWhateverBuffer = nullptr;

        buffer = (char *) malloc (3 * sizeof (float) * TS * TS + 20 * 64 + 63);
        char *data;
        data = (char*) ( ( uintptr_t (buffer) + uintptr_t (63)) / 64 * 64);

        float *rtemp = (float (*))data;
        float *gtemp = (float (*))         ((char*)rtemp + sizeof (float) * TS * TS + 4 * 64);
        float *btemp = (float (*))         ((char*)gtemp + sizeof (float) * TS * TS + 8 * 64);
        int istart;
        int jstart;
        int tW;
        int tH;

        // Allocating buffer for the PipetteBuffer
        float *editIFloatTmpR = nullptr, *editIFloatTmpG = nullptr, *editIFloatTmpB = nullptr, *editWhateverTmp = nullptr;

        if (editImgFloat) {
            editIFloatBuffer = (char *) malloc (3 * sizeof (float) * TS * TS + 20 * 64 + 63);
            data = (char*) ( ( uintptr_t (editIFloatBuffer) + uintptr_t (63)) / 64 * 64);

            editIFloatTmpR = (float (*))data;
            editIFloatTmpG = (float (*))         ((char*)editIFloatTmpR + sizeof (float) * TS * TS + 4 * 64);
            editIFloatTmpB = (float (*))         ((char*)editIFloatTmpG + sizeof (float) * TS * TS + 8 * 64);
        }

        if (editWhatever) {
            editWhateverBuffer = (char *) malloc (sizeof (float) * TS * TS + 20 * 64 + 63);
            data = (char*) ( ( uintptr_t (editWhateverBuffer) + uintptr_t (63)) / 64 * 64);

            editWhateverTmp = (float (*))data;
        }

        float out_rgbx[4 * TS] ALIGNED16; // Line buffer for CLUT

        LUTu histToneCurveThr;

        if (toneCurveHistSize > 0) {
            histToneCurveThr (toneCurveHistSize);
            histToneCurveThr.clear();
        }

#ifdef _OPENMP
        #pragma omp for schedule(dynamic) collapse(2)
#endif

        for (int ii = 0; ii < working->getHeight(); ii += TS)
            for (int jj = 0; jj < working->getWidth(); jj += TS) {
                istart = ii;
                jstart = jj;
                tH = min (ii + TS, working->getHeight());
                tW = min (jj + TS, working->getWidth());


                for (int i = istart, ti = 0; i < tH; i++, ti++) {
                    for (int j = jstart, tj = 0; j < tW; j++, tj++) {
                        rtemp[ti * TS + tj] = working->r (i, j);
                        gtemp[ti * TS + tj] = working->g (i, j);
                        btemp[ti * TS + tj] = working->b (i, j);
                    }
                }

                if (mixchannels) {
                    for (int i = istart, ti = 0; i < tH; i++, ti++) {
                        for (int j = jstart, tj = 0; j < tW; j++, tj++) {
                            float r = rtemp[ti * TS + tj];
                            float g = gtemp[ti * TS + tj];
                            float b = btemp[ti * TS + tj];

                            //if (i==100 & j==100) printf("rgbProc input R= %f  G= %f  B= %f  \n",r,g,b);
                            float rmix = (r * chMixRR + g * chMixRG + b * chMixRB) / 100.f;
                            float gmix = (r * chMixGR + g * chMixGG + b * chMixGB) / 100.f;
                            float bmix = (r * chMixBR + g * chMixBG + b * chMixBB) / 100.f;

                            rtemp[ti * TS + tj] = rmix;
                            gtemp[ti * TS + tj] = gmix;
                            btemp[ti * TS + tj] = bmix;
                        }
                    }
                }

                if (processSH || processLCE) {
                    for (int i = istart, ti = 0; i < tH; i++, ti++) {
                        for (int j = jstart, tj = 0; j < tW; j++, tj++) {

                            float r = rtemp[ti * TS + tj];
                            float g = gtemp[ti * TS + tj];
                            float b = btemp[ti * TS + tj];

                            double mapval = 1.0 + shmap->map[i][j];
                            double factor = 1.0;

                            if (processSH) {
                                if (mapval > h_th) {
                                    factor = (h_th + (100.0 - shHighlights) * (mapval - h_th) / 100.0) / mapval;
                                } else if (mapval < s_th) {
                                    factor = (s_th - (100.0 - shShadows) * (s_th - mapval) / 100.0) / mapval;
                                }
                            }

                            if (processLCE) {
                                double sub = lceamount * (mapval - factor * (r * lumimul[0] + g * lumimul[1] + b * lumimul[2]));
                                rtemp[ti * TS + tj] = factor * r - sub;
                                gtemp[ti * TS + tj] = factor * g - sub;
                                btemp[ti * TS + tj] = factor * b - sub;
                            } else {
                                rtemp[ti * TS + tj] = factor * r;
                                gtemp[ti * TS + tj] = factor * g;
                                btemp[ti * TS + tj] = factor * b;
                            }
                        }
                    }
                }

                for (int i = istart, ti = 0; i < tH; i++, ti++) {
                    for (int j = jstart, tj = 0; j < tW; j++, tj++) {

                        float r = rtemp[ti * TS + tj];
                        float g = gtemp[ti * TS + tj];
                        float b = btemp[ti * TS + tj];

                        //TODO: proper treatment of out-of-gamut colors
                        //float tonefactor = hltonecurve[(0.299f*r+0.587f*g+0.114f*b)];
                        float tonefactor = ((r < MAXVALF ? hltonecurve[r] : CurveFactory::hlcurve (exp_scale, comp, hlrange, r) ) +
                                            (g < MAXVALF ? hltonecurve[g] : CurveFactory::hlcurve (exp_scale, comp, hlrange, g) ) +
                                            (b < MAXVALF ? hltonecurve[b] : CurveFactory::hlcurve (exp_scale, comp, hlrange, b) ) ) / 3.0;

                        // note: tonefactor includes exposure scaling, that is here exposure slider and highlight compression takes place
                        rtemp[ti * TS + tj] = r * tonefactor;
                        gtemp[ti * TS + tj] = g * tonefactor;
                        btemp[ti * TS + tj] = b * tonefactor;
                    }
                }

                for (int i = istart, ti = 0; i < tH; i++, ti++) {
                    for (int j = jstart, tj = 0; j < tW; j++, tj++) {

                        float r = rtemp[ti * TS + tj];
                        float g = gtemp[ti * TS + tj];
                        float b = btemp[ti * TS + tj];

                        //shadow tone curve
                        float Y = (0.299f * r + 0.587f * g + 0.114f * b);
                        float tonefactor = shtonecurve[Y];
                        rtemp[ti * TS + tj] = rtemp[ti * TS + tj] * tonefactor;
                        gtemp[ti * TS + tj] = gtemp[ti * TS + tj] * tonefactor;
                        btemp[ti * TS + tj] = btemp[ti * TS + tj] * tonefactor;
                    }
                }

                if (dcpProf) {
                    dcpProf->step2ApplyTile (rtemp, gtemp, btemp, tW - jstart, tH - istart, TS, asIn);
                }

                for (int i = istart, ti = 0; i < tH; i++, ti++) {
                    for (int j = jstart, tj = 0; j < tW; j++, tj++) {
                        float r = rtemp[ti * TS + tj];
                        float g = gtemp[ti * TS + tj];
                        float b = btemp[ti * TS + tj];

                        // clip out of gamut colors, without distorting color too bad
                        if (r < 0) {
                            r = 0;
                        }

                        if (g < 0) {
                            g = 0;
                        }

                        if (b < 0) {
                            b = 0;
                        }

                        if (r > 65535 || g > 65535 || b > 65535) {
                            filmlike_clip (&r, &g, &b);
                        }

                        rtemp[ti * TS + tj] = r;
                        gtemp[ti * TS + tj] = g;
                        btemp[ti * TS + tj] = b;
                    }
                }

                for (int i = istart, ti = 0; i < tH; i++, ti++) {
                    for (int j = jstart, tj = 0; j < tW; j++, tj++) {

                        //brightness/contrast
                        rtemp[ti * TS + tj] = tonecurve[ rtemp[ti * TS + tj] ];
                        gtemp[ti * TS + tj] = tonecurve[ gtemp[ti * TS + tj] ];
                        btemp[ti * TS + tj] = tonecurve[ btemp[ti * TS + tj] ];

                        if (histToneCurveThr) {
                            int y = CLIP<int> (lumimulf[0] * Color::gamma2curve[rtemp[ti * TS + tj]] + lumimulf[1] * Color::gamma2curve[gtemp[ti * TS + tj]] + lumimulf[2] * Color::gamma2curve[btemp[ti * TS + tj]]);
                            histToneCurveThr[y >> histToneCurveCompression]++;
                        }
                    }
                }

                if (editID == EUID_ToneCurve1) {  // filling the pipette buffer
                    for (int i = istart, ti = 0; i < tH; i++, ti++) {
                        for (int j = jstart, tj = 0; j < tW; j++, tj++) {
                            editIFloatTmpR[ti * TS + tj] = Color::gamma2curve[rtemp[ti * TS + tj]] / 65535.f;
                            editIFloatTmpG[ti * TS + tj] = Color::gamma2curve[gtemp[ti * TS + tj]] / 65535.f;
                            editIFloatTmpB[ti * TS + tj] = Color::gamma2curve[btemp[ti * TS + tj]] / 65535.f;
                        }
                    }
                }

                if (hasToneCurve1) {
                    if (curveMode == ToneCurveParams::TC_MODE_STD) { // Standard
                        for (int i = istart, ti = 0; i < tH; i++, ti++) {
                            for (int j = jstart, tj = 0; j < tW; j++, tj++) {
                                const StandardToneCurve& userToneCurve = static_cast<const StandardToneCurve&> (customToneCurve1);
                                userToneCurve.Apply (rtemp[ti * TS + tj], gtemp[ti * TS + tj], btemp[ti * TS + tj]);
                            }
                        }
                    } else if (curveMode == ToneCurveParams::TC_MODE_FILMLIKE) { // Adobe like
                        for (int i = istart, ti = 0; i < tH; i++, ti++) {
                            for (int j = jstart, tj = 0; j < tW; j++, tj++) {
                                const AdobeToneCurve& userToneCurve = static_cast<const AdobeToneCurve&> (customToneCurve1);
                                userToneCurve.Apply (rtemp[ti * TS + tj], gtemp[ti * TS + tj], btemp[ti * TS + tj]);
                            }
                        }
                    } else if (curveMode == ToneCurveParams::TC_MODE_SATANDVALBLENDING) { // apply the curve on the saturation and value channels
                        for (int i = istart, ti = 0; i < tH; i++, ti++) {
                            for (int j = jstart, tj = 0; j < tW; j++, tj++) {
                                const SatAndValueBlendingToneCurve& userToneCurve = static_cast<const SatAndValueBlendingToneCurve&> (customToneCurve1);
                                rtemp[ti * TS + tj] = CLIP<float> (rtemp[ti * TS + tj]);
                                gtemp[ti * TS + tj] = CLIP<float> (gtemp[ti * TS + tj]);
                                btemp[ti * TS + tj] = CLIP<float> (btemp[ti * TS + tj]);
                                userToneCurve.Apply (rtemp[ti * TS + tj], gtemp[ti * TS + tj], btemp[ti * TS + tj]);
                            }
                        }
                    } else if (curveMode == ToneCurveParams::TC_MODE_WEIGHTEDSTD) { // apply the curve to the rgb channels, weighted
                        const WeightedStdToneCurve& userToneCurve = static_cast<const WeightedStdToneCurve&> (customToneCurve1);

                        for (int i = istart, ti = 0; i < tH; i++, ti++) {
                            for (int j = jstart, tj = 0; j < tW; j++, tj++) {
                                rtemp[ti * TS + tj] = CLIP<float> (rtemp[ti * TS + tj]);
                                gtemp[ti * TS + tj] = CLIP<float> (gtemp[ti * TS + tj]);
                                btemp[ti * TS + tj] = CLIP<float> (btemp[ti * TS + tj]);
                                userToneCurve.Apply (rtemp[ti * TS + tj], gtemp[ti * TS + tj], btemp[ti * TS + tj]);
                            }
                        }
                    } else if (curveMode == ToneCurveParams::TC_MODE_LUMINANCE) { // apply the curve to the luminance channel
                        const LuminanceToneCurve& userToneCurve = static_cast<const LuminanceToneCurve&> (customToneCurve1);

                        for (int i = istart, ti = 0; i < tH; i++, ti++) {
                            for (int j = jstart, tj = 0; j < tW; j++, tj++) {
                                rtemp[ti * TS + tj] = CLIP<float> (rtemp[ti * TS + tj]);
                                gtemp[ti * TS + tj] = CLIP<float> (gtemp[ti * TS + tj]);
                                btemp[ti * TS + tj] = CLIP<float> (btemp[ti * TS + tj]);
                                userToneCurve.Apply (rtemp[ti * TS + tj], gtemp[ti * TS + tj], btemp[ti * TS + tj]);
                            }
                        }
                    } else if (curveMode == ToneCurveParams::TC_MODE_PERCEPTUAL) { // apply curve while keeping color appearance constant
                        const PerceptualToneCurve& userToneCurve = static_cast<const PerceptualToneCurve&> (customToneCurve1);

                        for (int i = istart, ti = 0; i < tH; i++, ti++) {
                            for (int j = jstart, tj = 0; j < tW; j++, tj++) {
                                rtemp[ti * TS + tj] = CLIP<float> (rtemp[ti * TS + tj]);
                                gtemp[ti * TS + tj] = CLIP<float> (gtemp[ti * TS + tj]);
                                btemp[ti * TS + tj] = CLIP<float> (btemp[ti * TS + tj]);
                                userToneCurve.Apply (rtemp[ti * TS + tj], gtemp[ti * TS + tj], btemp[ti * TS + tj], ptc1ApplyState);
                            }
                        }
                    }
                }

                if (editID == EUID_ToneCurve2) {  // filling the pipette buffer
                    for (int i = istart, ti = 0; i < tH; i++, ti++) {
                        for (int j = jstart, tj = 0; j < tW; j++, tj++) {
                            editIFloatTmpR[ti * TS + tj] = Color::gamma2curve[rtemp[ti * TS + tj]] / 65535.f;
                            editIFloatTmpG[ti * TS + tj] = Color::gamma2curve[gtemp[ti * TS + tj]] / 65535.f;
                            editIFloatTmpB[ti * TS + tj] = Color::gamma2curve[btemp[ti * TS + tj]] / 65535.f;
                        }
                    }
                }

                if (hasToneCurve2) {
                    if (curveMode2 == ToneCurveParams::TC_MODE_STD) { // Standard
                        for (int i = istart, ti = 0; i < tH; i++, ti++) {
                            for (int j = jstart, tj = 0; j < tW; j++, tj++) {
                                const StandardToneCurve& userToneCurve = static_cast<const StandardToneCurve&> (customToneCurve2);
                                userToneCurve.Apply (rtemp[ti * TS + tj], gtemp[ti * TS + tj], btemp[ti * TS + tj]);
                            }
                        }
                    } else if (curveMode2 == ToneCurveParams::TC_MODE_FILMLIKE) { // Adobe like
                        for (int i = istart, ti = 0; i < tH; i++, ti++) {
                            for (int j = jstart, tj = 0; j < tW; j++, tj++) {
                                const AdobeToneCurve& userToneCurve = static_cast<const AdobeToneCurve&> (customToneCurve2);
                                userToneCurve.Apply (rtemp[ti * TS + tj], gtemp[ti * TS + tj], btemp[ti * TS + tj]);
                            }
                        }
                    } else if (curveMode2 == ToneCurveParams::TC_MODE_SATANDVALBLENDING) { // apply the curve on the saturation and value channels
                        for (int i = istart, ti = 0; i < tH; i++, ti++) {
                            for (int j = jstart, tj = 0; j < tW; j++, tj++) {
                                const SatAndValueBlendingToneCurve& userToneCurve = static_cast<const SatAndValueBlendingToneCurve&> (customToneCurve2);
                                userToneCurve.Apply (rtemp[ti * TS + tj], gtemp[ti * TS + tj], btemp[ti * TS + tj]);
                            }
                        }
                    } else if (curveMode2 == ToneCurveParams::TC_MODE_WEIGHTEDSTD) { // apply the curve to the rgb channels, weighted
                        const WeightedStdToneCurve& userToneCurve = static_cast<const WeightedStdToneCurve&> (customToneCurve2);

                        for (int i = istart, ti = 0; i < tH; i++, ti++) {
                            for (int j = jstart, tj = 0; j < tW; j++, tj++) {
                                userToneCurve.Apply (rtemp[ti * TS + tj], gtemp[ti * TS + tj], btemp[ti * TS + tj]);
                            }
                        }
                    } else if (curveMode2 == ToneCurveParams::TC_MODE_LUMINANCE) { // apply the curve to the luminance channel
                        const LuminanceToneCurve& userToneCurve = static_cast<const LuminanceToneCurve&> (customToneCurve2);

                        for (int i = istart, ti = 0; i < tH; i++, ti++) {
                            for (int j = jstart, tj = 0; j < tW; j++, tj++) {
                                userToneCurve.Apply (rtemp[ti * TS + tj], gtemp[ti * TS + tj], btemp[ti * TS + tj]);
                            }
                        }
                    } else if (curveMode2 == ToneCurveParams::TC_MODE_PERCEPTUAL) { // apply curve while keeping color appearance constant
                        const PerceptualToneCurve& userToneCurve = static_cast<const PerceptualToneCurve&> (customToneCurve2);

                        for (int i = istart, ti = 0; i < tH; i++, ti++) {
                            for (int j = jstart, tj = 0; j < tW; j++, tj++) {
                                userToneCurve.Apply (rtemp[ti * TS + tj], gtemp[ti * TS + tj], btemp[ti * TS + tj], ptc2ApplyState);
                            }
                        }
                    }
                }

                if (editID == EUID_RGB_R) {
                    for (int i = istart, ti = 0; i < tH; i++, ti++) {
                        for (int j = jstart, tj = 0; j < tW; j++, tj++) {
                            editWhateverTmp[ti * TS + tj] = Color::gamma2curve[rtemp[ti * TS + tj]] / 65536.f;
                        }
                    }
                } else if (editID == EUID_RGB_G) {
                    for (int i = istart, ti = 0; i < tH; i++, ti++) {
                        for (int j = jstart, tj = 0; j < tW; j++, tj++) {
                            editWhateverTmp[ti * TS + tj] = Color::gamma2curve[gtemp[ti * TS + tj]] / 65536.f;
                        }
                    }
                } else if (editID == EUID_RGB_B) {
                    for (int i = istart, ti = 0; i < tH; i++, ti++) {
                        for (int j = jstart, tj = 0; j < tW; j++, tj++) {
                            editWhateverTmp[ti * TS + tj] = Color::gamma2curve[btemp[ti * TS + tj]] / 65536.f;
                        }
                    }
                }

                if (rCurve || gCurve || bCurve) { // if any of the RGB curves is engaged
                    if (!params->rgbCurves.lumamode) { // normal RGB mode

                        for (int i = istart, ti = 0; i < tH; i++, ti++) {
                            for (int j = jstart, tj = 0; j < tW; j++, tj++) {
                                // individual R tone curve
                                if (rCurve) {
                                    rtemp[ti * TS + tj] = rCurve[ rtemp[ti * TS + tj] ];
                                }

                                // individual G tone curve
                                if (gCurve) {
                                    gtemp[ti * TS + tj] = gCurve[ gtemp[ti * TS + tj] ];
                                }

                                // individual B tone curve
                                if (bCurve) {
                                    btemp[ti * TS + tj] = bCurve[ btemp[ti * TS + tj] ];
                                }
                            }
                        }
                    } else { //params->rgbCurves.lumamode==true (Luminosity mode)
                        // rCurve.dump("r_curve");//debug

                        for (int i = istart, ti = 0; i < tH; i++, ti++) {
                            for (int j = jstart, tj = 0; j < tW; j++, tj++) {
                                // rgb values before RGB curves
                                float r = rtemp[ti * TS + tj] ;
                                float g = gtemp[ti * TS + tj] ;
                                float b = btemp[ti * TS + tj] ;
                                //convert to Lab to get a&b before RGB curves
                                float x = toxyz[0][0] * r + toxyz[0][1] * g + toxyz[0][2] * b;
                                float y = toxyz[1][0] * r + toxyz[1][1] * g + toxyz[1][2] * b;
                                float z = toxyz[2][0] * r + toxyz[2][1] * g + toxyz[2][2] * b;

                                float fx = x < MAXVALF ? Color::cachef[x] : 327.68f * std::cbrt (x / MAXVALF);
                                float fy = y < MAXVALF ? Color::cachef[y] : 327.68f * std::cbrt (y / MAXVALF);
                                float fz = z < MAXVALF ? Color::cachef[z] : 327.68f * std::cbrt (z / MAXVALF);

                                float a_1 = 500.0f * (fx - fy);
                                float b_1 = 200.0f * (fy - fz);

                                // rgb values after RGB curves
                                if (rCurve) {
                                    float rNew = rCurve[r];
                                    r += (rNew - r) * equalR;
                                }

                                if (gCurve) {
                                    float gNew = gCurve[g];
                                    g += (gNew - g) * equalG;
                                }

                                if (bCurve) {
                                    float bNew = bCurve[b];
                                    b += (bNew - b) * equalB;
                                }

                                // Luminosity after
                                // only Luminance in Lab
                                float newy = toxyz[1][0] * r + toxyz[1][1] * g + toxyz[1][2] * b;
                                float newfy = newy < MAXVALF ? Color::cachef[newy] : 327.68f * std::cbrt (newy / MAXVALF);
                                float L_2 = 116.0f * newfy - 5242.88f;

                                //gamut control
                                if (settings->rgbcurveslumamode_gamut) {
                                    float Lpro = L_2 / 327.68f;
                                    float Chpro = sqrtf (SQR (a_1) + SQR (b_1)) / 327.68f;
                                    float HH = NAN; // we set HH to NAN, because then it will be calculated in Color::gamutLchonly only if needed
//                                    float HH = xatan2f(b_1, a_1);
                                    // According to mathematical laws we can get the sin and cos of HH by simple operations even if we don't calculate HH
                                    float2 sincosval;

                                    if (Chpro == 0.0f) {
                                        sincosval.y = 1.0f;
                                        sincosval.x = 0.0f;
                                    } else {
                                        sincosval.y = a_1 / (Chpro * 327.68f);
                                        sincosval.x = b_1 / (Chpro * 327.68f);
                                    }

#ifdef _DEBUG
                                    bool neg = false;
                                    bool more_rgb = false;
                                    //gamut control : Lab values are in gamut
                                    Color::gamutLchonly (HH, sincosval, Lpro, Chpro, rtemp[ti * TS + tj], gtemp[ti * TS + tj], btemp[ti * TS + tj], wip, highlight, 0.15f, 0.96f, neg, more_rgb);
#else
                                    //gamut control : Lab values are in gamut
                                    Color::gamutLchonly (HH, sincosval, Lpro, Chpro, rtemp[ti * TS + tj], gtemp[ti * TS + tj], btemp[ti * TS + tj], wip, highlight, 0.15f, 0.96f);
#endif
                                    //end of gamut control
                                } else {
                                    float x_, y_, z_;
                                    //calculate RGB with L_2 and old value of a and b
                                    Color::Lab2XYZ (L_2, a_1, b_1, x_, y_, z_) ;
                                    Color::xyz2rgb (x_, y_, z_, rtemp[ti * TS + tj], gtemp[ti * TS + tj], btemp[ti * TS + tj], wip);
                                }
                            }
                        }
                    }
                }

                if (editID == EUID_HSV_H || editID == EUID_HSV_S || editID == EUID_HSV_V) {
                    for (int i = istart, ti = 0; i < tH; i++, ti++) {
                        for (int j = jstart, tj = 0; j < tW; j++, tj++) {
                            float h, s, v;
                            Color::rgb2hsv (rtemp[ti * TS + tj], gtemp[ti * TS + tj], btemp[ti * TS + tj], h, s, v);
                            editWhateverTmp[ti * TS + tj] = h;
                        }
                    }
                }

                if (sat != 0 || hCurveEnabled || sCurveEnabled || vCurveEnabled) {
                    for (int i = istart, ti = 0; i < tH; i++, ti++) {
                        for (int j = jstart, tj = 0; j < tW; j++, tj++) {

                            const float satby100 = sat / 100.f;
                            float r = rtemp[ti * TS + tj];
                            float g = gtemp[ti * TS + tj];
                            float b = btemp[ti * TS + tj];
                            float h, s, v;
                            Color::rgb2hsv (r, g, b, h, s, v);

                            if (sat > 0) {
                                s = (1.f - satby100) * s + satby100 * (1.f - SQR (SQR (1.f - min (s, 1.0f))));

                                if (s < 0.f) {
                                    s = 0.f;
                                }
                            } else { /*if (sat < 0)*/
                                s *= 1.f + satby100;
                            }

                            //HSV equalizer
                            if (hCurveEnabled) {
                                h = (hCurve->getVal (double (h)) - 0.5) * 2.f + h;

                                if (h > 1.0f) {
                                    h -= 1.0f;
                                } else if (h < 0.0f) {
                                    h += 1.0f;
                                }
                            }

                            if (sCurveEnabled) {
                                //shift saturation
                                float satparam = (sCurve->getVal (double (h)) - 0.5) * 2;

                                if (satparam > 0.00001f) {
                                    s = (1.f - satparam) * s + satparam * (1.f - SQR (1.f - min (s, 1.0f)));

                                    if (s < 0.f) {
                                        s = 0.f;
                                    }
                                } else if (satparam < -0.00001f) {
                                    s *= 1.f + satparam;
                                }

                            }

                            if (vCurveEnabled) {
                                if (v < 0) {
                                    v = 0;    // important
                                }

                                //shift value
                                float valparam = vCurve->getVal ((double)h) - 0.5f;
                                valparam *= (1.f - SQR (SQR (1.f - min (s, 1.0f))));

                                if (valparam > 0.00001f) {
                                    v = (1.f - valparam) * v + valparam * (1.f - SQR (1.f - min (v, 1.0f))); // SQR (SQR  to increase action and avoid artefacts

                                    if (v < 0) {
                                        v = 0;
                                    }
                                } else {
                                    if (valparam < -0.00001f) {
                                        v *= (1.f + valparam);    //1.99 to increase action
                                    }
                                }

                            }

                            Color::hsv2rgb (h, s, v, rtemp[ti * TS + tj], gtemp[ti * TS + tj], btemp[ti * TS + tj]);
                        }
                    }
                }

                if (isProPhoto) { // this is a hack to avoid the blue=>black bug (Issue 2141)
                    for (int i = istart, ti = 0; i < tH; i++, ti++) {
                        for (int j = jstart, tj = 0; j < tW; j++, tj++) {
                            float r = rtemp[ti * TS + tj];
                            float g = gtemp[ti * TS + tj];

                            if (r == 0.0f || g == 0.0f) {
                                float b = btemp[ti * TS + tj];
                                float h, s, v;
                                Color::rgb2hsv (r, g, b, h, s, v);
                                s *= 0.99f;
                                Color::hsv2rgb (h, s, v, rtemp[ti * TS + tj], gtemp[ti * TS + tj], btemp[ti * TS + tj]);
                            }
                        }
                    }
                }

                if (hasColorToning && !blackwhite) {
                    if (params->colorToning.method == "Splitlr") {
                        float balanS, balanH;
                        float reducac = 0.4f;
                        int preser = 0;

                        if (params->colorToning.lumamode) {
                            preser = 1;
                        }

                        balanS = 1.f + Balan / 100.f; //balan between 0 and 2
                        balanH = 1.f - Balan / 100.f;
                        float rh, gh, bh;
                        float rl, gl, bl;
                        float xh, yh, zh;
                        float xl, yl, zl;
                        float iplow, iphigh;
                        iplow = (float)ctColorCurve.low;
                        iphigh = (float)ctColorCurve.high;
                        //2 colours
                        ctColorCurve.getVal (iphigh, xh, yh, zh);
                        ctColorCurve.getVal (iplow, xl, yl, zl);

                        Color::xyz2rgb (xh, yh, zh, rh, gh, bh, wip);
                        Color::xyz2rgb (xl, yl, zl, rl, gl, bl, wip);
                        //reteave rgb value with s and l =1
                        retreavergb (rl, gl, bl);
                        retreavergb (rh, gh, bh);
                        //printf("rl=%f gl=%f bl=%f\n",rl,gl,bl);

                        for (int i = istart, ti = 0; i < tH; i++, ti++) {
                            for (int j = jstart, tj = 0; j < tW; j++, tj++) {
                                float r = rtemp[ti * TS + tj];
                                float g = gtemp[ti * TS + tj];
                                float b = btemp[ti * TS + tj];
                                float ro, go, bo;
                                int mode = 0;
                                toning2col (r, g, b, ro, go, bo, iplow, iphigh, rl, gl, bl, rh, gh, bh, SatLow, SatHigh, balanS, balanH, reducac, mode, preser, strProtect);
                                rtemp[ti * TS + tj] = ro;
                                gtemp[ti * TS + tj] = go;
                                btemp[ti * TS + tj] = bo;
                            }
                        }
                    }

                    // color toning with colour
                    else if (params->colorToning.method == "Splitco") {
                        /*
                        #if 1
                                            for (int i=istart,ti=0; i<tH; i++,ti++) {
                                                for (int j=jstart,tj=0; j<tW; j++,tj++) {
                                                    float r = rtemp[ti*TS+tj];
                                                    float g = gtemp[ti*TS+tj];
                                                    float b = btemp[ti*TS+tj];
                                                    float ro,go,bo;
                                                    labtoning (r, g, b, ro, go, bo, 1, 0, 1, satLimit, satLimitOpacity, ctColorCurve, ctOpacityCurve, clToningcurve, cl2Toningcurve, 0.f, 1.f, wp, wip);
                                                    rtemp[ti*TS+tj] = CLIP(ro);//I used CLIP because there is a little bug in gamutLchonly that return 65536.ii intead of 65535 ==> crash
                                                    gtemp[ti*TS+tj] = CLIP(go);
                                                    btemp[ti*TS+tj] = CLIP(bo);
                                                }
                                            }
                        #else
                        */
                        float reducac = 0.3f;
                        int preser = 0;

                        //bool execbal = params->colorToning.method=="Splitbal";
                        if (params->colorToning.lumamode) {
                            preser = 1;
                        }

                        for (int i = istart, ti = 0; i < tH; i++, ti++) {
                            for (int j = jstart, tj = 0; j < tW; j++, tj++) {
                                float r = rtemp[ti * TS + tj];
                                float g = gtemp[ti * TS + tj];
                                float b = btemp[ti * TS + tj];
                                float lumbefore = 0.299f * r + 0.587f * g + 0.114f * b;
                                float ro, go, bo;
                                int mode = 0;
                                toningsmh (r, g, b, ro, go, bo, RedLow, GreenLow, BlueLow, RedMed, GreenMed, BlueMed, RedHigh, GreenHigh, BlueHigh, reducac, mode, strProtect);
                                float lumafter = 0.299f * ro + 0.587f * go + 0.114f * bo;
                                float preserv = 1.f;

                                if (preser == 1) {
                                    preserv = lumbefore / lumafter;
                                }

                                ro *= preserv;
                                go *= preserv;
                                bo *= preserv;
                                ro = CLIP (ro);
                                go = CLIP (go);
                                bo = CLIP (bo);
                                rtemp[ti * TS + tj] = ro;
                                gtemp[ti * TS + tj] = go;
                                btemp[ti * TS + tj] = bo;
                            }
                        }

//#endif
                    }

                    //colortoning with shift color XYZ or Lch
                    else if (params->colorToning.method == "Lab" && opautili) {
                        int algm = 0;
                        bool twocol = true;//true=500 color   false=2 color
                        int metchrom = 0;

                        if      (params->colorToning.twocolor == "Std"  ) {
                            metchrom = 0;
                        } else if (params->colorToning.twocolor == "All"  ) {
                            metchrom = 1;
                        } else if (params->colorToning.twocolor == "Separ") {
                            metchrom = 2;
                        } else if (params->colorToning.twocolor == "Two"  ) {
                            metchrom = 3;
                        }

                        if (metchrom == 3) {
                            twocol = false;
                        }

                        float iplow = 0.f, iphigh = 0.f;

                        if (!twocol) {
                            iplow = (float)ctColorCurve.low;
                            iphigh = (float)ctColorCurve.high;
                        }

                        int twoc = 0; //integer instead of bool to let more possible choice...other than 2 and 500.

                        if (!twocol) {
                            twoc = 0;    // 2 colours
                        } else {
                            twoc = 1;    // 500 colours
                        }

                        if      (params->colorToning.method == "Lab") {
                            algm = 1;
                        } else if (params->colorToning.method == "Lch") {
                            algm = 2;    //in case of
                        }

                        if (algm <= 2) {
                            for (int i = istart, ti = 0; i < tH; i++, ti++) {
                                for (int j = jstart, tj = 0; j < tW; j++, tj++) {
                                    float r = rtemp[ti * TS + tj];
                                    float g = gtemp[ti * TS + tj];
                                    float b = btemp[ti * TS + tj];
                                    float ro, go, bo;
                                    labtoning (r, g, b, ro, go, bo, algm, metchrom, twoc, satLimit, satLimitOpacity, ctColorCurve, ctOpacityCurve, clToningcurve, cl2Toningcurve, iplow, iphigh, wp, wip);
                                    rtemp[ti * TS + tj] = CLIP (ro); //I used CLIP because there is a little bug in gamutLchonly that return 65536.ii intead of 65535 ==> crash
                                    gtemp[ti * TS + tj] = CLIP (go);
                                    btemp[ti * TS + tj] = CLIP (bo);
                                }
                            }
                        }
                    } else if (params->colorToning.method.substr (0, 3) == "RGB" && opautili) {
                        // color toning
                        for (int i = istart, ti = 0; i < tH; i++, ti++) {
                            for (int j = jstart, tj = 0; j < tW; j++, tj++) {
                                float r = rtemp[ti * TS + tj];
                                float g = gtemp[ti * TS + tj];
                                float b = btemp[ti * TS + tj];

                                // Luminance = (0.299f*r + 0.587f*g + 0.114f*b)

                                float h, s, l;
                                Color::rgb2hsl (r, g, b, h, s, l);

                                float l_ = Color::gamma_srgb (l * 65535.f) / 65535.f;

                                // get the opacity and tweak it to preserve saturated colors
                                float opacity;

                                if (ctOpacityCurve) {
                                    opacity = (1.f - min<float> (s / satLimit, 1.f) * (1.f - satLimitOpacity)) * ctOpacityCurve.lutOpacityCurve[l_ * 500.f];
                                }

                                if (!ctOpacityCurve) {
                                    opacity = 0.f;
                                }

                                float r2, g2, b2;
                                ctColorCurve.getVal (l_, r2, g2, b2); // get the color from the color curve

                                float h2, s2, l2;
                                Color::rgb2hsl (r2, g2, b2, h2, s2, l2); // transform this new color to hsl

                                Color::hsl2rgb (h2, s + ((1.f - s) * (1.f - l) * 0.7f), l, r2, g2, b2);

                                rtemp[ti * TS + tj] = r + (r2 - r) * opacity; // merge the color to the old color, depending on the opacity
                                gtemp[ti * TS + tj] = g + (g2 - g) * opacity;
                                btemp[ti * TS + tj] = b + (b2 - b) * opacity;
                            }
                        }
                    }
                }

                // filling the pipette buffer
                if (editID == EUID_BlackWhiteBeforeCurve) {
                    for (int i = istart, ti = 0; i < tH; i++, ti++) {
                        for (int j = jstart, tj = 0; j < tW; j++, tj++) {
                            editIFloatTmpR[ti * TS + tj] = Color::gamma2curve[rtemp[ti * TS + tj]] / 65535.f;
                            editIFloatTmpG[ti * TS + tj] = Color::gamma2curve[gtemp[ti * TS + tj]] / 65535.f;
                            editIFloatTmpB[ti * TS + tj] = Color::gamma2curve[btemp[ti * TS + tj]] / 65535.f;
                        }
                    }
                } else if (editID == EUID_BlackWhiteLuminance) {
                    for (int i = istart, ti = 0; i < tH; i++, ti++) {
                        for (int j = jstart, tj = 0; j < tW; j++, tj++) {
                            float X, Y, Z, L, aa, bb;
                            //rgb=>lab
                            Color::rgbxyz (rtemp[ti * TS + tj], gtemp[ti * TS + tj], btemp[ti * TS + tj], X, Y, Z, wp);
                            //convert Lab
                            Color::XYZ2Lab (X, Y, Z, L, aa, bb);
                            //end rgb=>lab
                            float HH = xatan2f (bb, aa); // HH hue in -3.141  +3.141

                            editWhateverTmp[ti * TS + tj] = float (Color::huelab_to_huehsv2 (HH));
                        }
                    }
                }

                //black and white
                if (blackwhite) {
                    if (hasToneCurvebw1) {
                        if (beforeCurveMode == BlackWhiteParams::TC_MODE_STD_BW) { // Standard
                            for (int i = istart, ti = 0; i < tH; i++, ti++) {
                                for (int j = jstart, tj = 0; j < tW; j++, tj++) {
                                    const StandardToneCurve& userToneCurvebw = static_cast<const StandardToneCurve&> (customToneCurvebw1);
                                    userToneCurvebw.Apply (rtemp[ti * TS + tj], gtemp[ti * TS + tj], btemp[ti * TS + tj]);
                                }
                            }
                        } else if (beforeCurveMode == BlackWhiteParams::TC_MODE_FILMLIKE_BW) { // Adobe like
                            for (int i = istart, ti = 0; i < tH; i++, ti++) {
                                for (int j = jstart, tj = 0; j < tW; j++, tj++) {
                                    const AdobeToneCurve& userToneCurvebw = static_cast<const AdobeToneCurve&> (customToneCurvebw1);
                                    userToneCurvebw.Apply (rtemp[ti * TS + tj], gtemp[ti * TS + tj], btemp[ti * TS + tj]);
                                }
                            }
                        } else if (beforeCurveMode == BlackWhiteParams::TC_MODE_SATANDVALBLENDING_BW) { // apply the curve on the saturation and value channels
                            for (int i = istart, ti = 0; i < tH; i++, ti++) {
                                for (int j = jstart, tj = 0; j < tW; j++, tj++) {
                                    const SatAndValueBlendingToneCurve& userToneCurvebw = static_cast<const SatAndValueBlendingToneCurve&> (customToneCurvebw1);
                                    rtemp[ti * TS + tj] = CLIP<float> (rtemp[ti * TS + tj]);
                                    gtemp[ti * TS + tj] = CLIP<float> (gtemp[ti * TS + tj]);
                                    btemp[ti * TS + tj] = CLIP<float> (btemp[ti * TS + tj]);
                                    userToneCurvebw.Apply (rtemp[ti * TS + tj], gtemp[ti * TS + tj], btemp[ti * TS + tj]);
                                }
                            }
                        } else if (beforeCurveMode == BlackWhiteParams::TC_MODE_WEIGHTEDSTD_BW) { // apply the curve to the rgb channels, weighted
                            for (int i = istart, ti = 0; i < tH; i++, ti++) {
                                for (int j = jstart, tj = 0; j < tW; j++, tj++) {
                                    const WeightedStdToneCurve& userToneCurvebw = static_cast<const WeightedStdToneCurve&> (customToneCurvebw1);
                                    rtemp[ti * TS + tj] = CLIP<float> (rtemp[ti * TS + tj]);
                                    gtemp[ti * TS + tj] = CLIP<float> (gtemp[ti * TS + tj]);
                                    btemp[ti * TS + tj] = CLIP<float> (btemp[ti * TS + tj]);

                                    userToneCurvebw.Apply (rtemp[ti * TS + tj], gtemp[ti * TS + tj], btemp[ti * TS + tj]);
                                }
                            }
                        }
                    }

                    if (algm == 0) { //lightness
                        for (int i = istart, ti = 0; i < tH; i++, ti++) {
                            for (int j = jstart, tj = 0; j < tW; j++, tj++) {

                                float r = rtemp[ti * TS + tj];
                                float g = gtemp[ti * TS + tj];
                                float b = btemp[ti * TS + tj];

                                // --------------------------------------------------

                                // Method 1: Luminosity (code taken from Gimp)
                                /*
                                float maxi = max(r, g, b);
                                float mini = min(r, g, b);
                                r = g = b = (maxi+mini)/2;
                                */

                                // Method 2: Luminance (former RT code)
                                r = g = b = (0.299f * r + 0.587f * g + 0.114f * b);

                                // --------------------------------------------------

#ifndef __SSE2__

                                //gamma correction: pseudo TRC curve
                                if (hasgammabw) {
                                    Color::trcGammaBW (r, g, b, gammabwr, gammabwg, gammabwb);
                                }

#endif
                                rtemp[ti * TS + tj] = r;
                                gtemp[ti * TS + tj] = g;
                                btemp[ti * TS + tj] = b;
                            }

#ifdef __SSE2__

                            if (hasgammabw) {
                                //gamma correction: pseudo TRC curve
                                Color::trcGammaBWRow (&rtemp[ti * TS], &gtemp[ti * TS], &btemp[ti * TS], tW - jstart, gammabwr, gammabwg, gammabwb);
                            }

#endif

                        }
                    } else if (algm == 1) { //Luminance mixer in Lab mode to avoid artefacts
                        for (int i = istart, ti = 0; i < tH; i++, ti++) {
                            for (int j = jstart, tj = 0; j < tW; j++, tj++) {
                                //rgb => xyz
                                float X, Y, Z;
                                Color::rgbxyz (rtemp[ti * TS + tj], gtemp[ti * TS + tj], btemp[ti * TS + tj], X, Y, Z, wp);
                                //xyz => Lab
                                float L, aa, bb;
                                Color::XYZ2Lab (X, Y, Z, L, aa, bb);
                                float CC = sqrtf (SQR (aa) + SQR (bb)) / 327.68f; //CC chromaticity in 0..180 or more
                                float HH = xatan2f (bb, aa); // HH hue in -3.141  +3.141
                                float2 sincosval;

                                if (CC == 0.0f) {
                                    sincosval.y = 1.f;
                                    sincosval.x = 0.0f;
                                } else {
                                    sincosval.y = aa / (CC * 327.68f);
                                    sincosval.x = bb / (CC * 327.68f);
                                }

                                if (bwlCurveEnabled) {
                                    L /= 32768.f;
                                    double hr = Color::huelab_to_huehsv2 (HH);
                                    float valparam = float ((bwlCurve->getVal (hr) - 0.5f) * 2.0f); //get l_r=f(H)
                                    float kcc = (CC / 70.f); //take Chroma into account...70 "middle" of chromaticity (arbitrary and simple), one can imagine other algorithme
                                    //reduct action for low chroma and increase action for high chroma
                                    valparam *= kcc;

                                    if (valparam > 0.f) {
                                        L = (1.f - valparam) * L + valparam * (1.f - SQR (SQR (SQR (SQR (1.f - min (L, 1.0f)))))); // SQR (SQR((SQR)  to increase action in low light
                                    } else {
                                        L *= (1.f + valparam);    //for negative
                                    }

                                    L *= 32768.f;
                                }

                                float RR, GG, BB;
                                L /= 327.68f;
#ifdef _DEBUG
                                bool neg = false;
                                bool more_rgb = false;
                                //gamut control : Lab values are in gamut
                                Color::gamutLchonly (HH, sincosval, L, CC, RR, GG, BB, wip, highlight, 0.15f, 0.96f, neg, more_rgb);
#else
                                //gamut control : Lab values are in gamut
                                Color::gamutLchonly (HH, sincosval, L, CC, RR, GG, BB, wip, highlight, 0.15f, 0.96f);
#endif
                                L *= 327.68f;
                                //convert l => rgb
                                Color::L2XYZ (L, X, Y, Z);
                                float newRed; // We use the red channel for bw
                                Color::xyz2r (X, Y, Z, newRed, wip);
                                rtemp[ti * TS + tj] = gtemp[ti * TS + tj] = btemp[ti * TS + tj] = newRed;
#ifndef __SSE2__

                                if (hasgammabw) {
                                    //gamma correction: pseudo TRC curve
                                    Color::trcGammaBW (rtemp[ti * TS + tj], gtemp[ti * TS + tj], btemp[ti * TS + tj], gammabwr, gammabwg, gammabwb);
                                }

#endif
                            }

#ifdef __SSE2__

                            if (hasgammabw) {
                                //gamma correction: pseudo TRC curve
                                Color::trcGammaBWRow (&rtemp[ti * TS], &gtemp[ti * TS], &btemp[ti * TS], tW - jstart, gammabwr, gammabwg, gammabwb);
                            }

#endif
                        }
                    }
                }


                // Film Simulations
                if (hald_clut) {

                    for (int i = istart, ti = 0; i < tH; i++, ti++) {
                        if (!clutAndWorkingProfilesAreSame) {
                            // Convert from working to clut profile
                            int j = jstart;
                            int tj = 0;

#ifdef __SSE2__

                            for (; j < tW - 3; j += 4, tj += 4) {
                                vfloat sourceR = LVF (rtemp[ti * TS + tj]);
                                vfloat sourceG = LVF (gtemp[ti * TS + tj]);
                                vfloat sourceB = LVF (btemp[ti * TS + tj]);

                                vfloat x;
                                vfloat y;
                                vfloat z;
                                Color::rgbxyz (sourceR, sourceG, sourceB, x, y, z, v_work2xyz);
                                Color::xyz2rgb (x, y, z, sourceR, sourceG, sourceB, v_xyz2clut);

                                STVF (rtemp[ti * TS + tj], sourceR);
                                STVF (gtemp[ti * TS + tj], sourceG);
                                STVF (btemp[ti * TS + tj], sourceB);
                            }

#endif

                            for (; j < tW; j++, tj++) {
                                float &sourceR = rtemp[ti * TS + tj];
                                float &sourceG = gtemp[ti * TS + tj];
                                float &sourceB = btemp[ti * TS + tj];

                                float x, y, z;
                                Color::rgbxyz ( sourceR, sourceG, sourceB, x, y, z, wprof );
                                Color::xyz2rgb (x, y, z, sourceR, sourceG, sourceB, xyz2clut);
                            }
                        }

                        for (int j = jstart, tj = 0; j < tW; j++, tj++) {
                            float &sourceR = rtemp[ti * TS + tj];
                            float &sourceG = gtemp[ti * TS + tj];
                            float &sourceB = btemp[ti * TS + tj];

                            // Apply gamma sRGB (default RT)
                            sourceR = Color::gamma_srgbclipped (sourceR);
                            sourceG = Color::gamma_srgbclipped (sourceG);
                            sourceB = Color::gamma_srgbclipped (sourceB);
                        }

                        const std::size_t line_offset = ti * TS;
                        hald_clut->getRGB (
                            film_simulation_strength,
                            std::min (TS, tW - jstart),
                            rtemp + line_offset,
                            gtemp + line_offset,
                            btemp + line_offset,
                            out_rgbx
                        );

                        for (int j = jstart, tj = 0; j < tW; j++, tj++) {
                            float &sourceR = rtemp[ti * TS + tj];
                            float &sourceG = gtemp[ti * TS + tj];
                            float &sourceB = btemp[ti * TS + tj];

                            // Apply inverse gamma sRGB
                            sourceR = Color::igamma_srgb (out_rgbx[tj * 4 + 0]);
                            sourceG = Color::igamma_srgb (out_rgbx[tj * 4 + 1]);
                            sourceB = Color::igamma_srgb (out_rgbx[tj * 4 + 2]);
                        }

                        if (!clutAndWorkingProfilesAreSame) {
                            // Convert from clut to working profile
                            int j = jstart;
                            int tj = 0;

#ifdef __SSE2__

                            for (; j < tW - 3; j += 4, tj += 4) {
                                vfloat sourceR = LVF (rtemp[ti * TS + tj]);
                                vfloat sourceG = LVF (gtemp[ti * TS + tj]);
                                vfloat sourceB = LVF (btemp[ti * TS + tj]);

                                vfloat x;
                                vfloat y;
                                vfloat z;
                                Color::rgbxyz (sourceR, sourceG, sourceB, x, y, z, v_clut2xyz);
                                Color::xyz2rgb (x, y, z, sourceR, sourceG, sourceB, v_xyz2work);

                                STVF (rtemp[ti * TS + tj], sourceR);
                                STVF (gtemp[ti * TS + tj], sourceG);
                                STVF (btemp[ti * TS + tj], sourceB);
                            }

#endif

                            for (; j < tW; j++, tj++) {
                                float &sourceR = rtemp[ti * TS + tj];
                                float &sourceG = gtemp[ti * TS + tj];
                                float &sourceB = btemp[ti * TS + tj];

                                float x, y, z;
                                Color::rgbxyz (sourceR, sourceG, sourceB, x, y, z, clut2xyz);
                                Color::xyz2rgb ( x, y, z, sourceR, sourceG, sourceB, wiprof );
                            }
                        }
                    }
                }


                if (!blackwhite) {
                    // ready, fill lab
                    for (int i = istart, ti = 0; i < tH; i++, ti++) {
                        for (int j = jstart, tj = 0; j < tW; j++, tj++) {

                            // filling the pipette buffer by the content of the temp pipette buffers
                            if (editImgFloat) {
                                editImgFloat->r (i, j) = editIFloatTmpR[ti * TS + tj];
                                editImgFloat->g (i, j) = editIFloatTmpG[ti * TS + tj];
                                editImgFloat->b (i, j) = editIFloatTmpB[ti * TS + tj];
                            } else if (editWhatever) {
                                editWhatever->v (i, j) = editWhateverTmp[ti * TS + tj];
                            }

                            float r = rtemp[ti * TS + tj];
                            float g = gtemp[ti * TS + tj];
                            float b = btemp[ti * TS + tj];

                            float x = toxyz[0][0] * r + toxyz[0][1] * g + toxyz[0][2] * b;
                            float y = toxyz[1][0] * r + toxyz[1][1] * g + toxyz[1][2] * b;
                            float z = toxyz[2][0] * r + toxyz[2][1] * g + toxyz[2][2] * b;

                            float fx, fy, fz;

                            fx = (x < 65535.0f ? Color::cachef[x] : 327.68f * std::cbrt (x / MAXVALF));
                            fy = (y < 65535.0f ? Color::cachef[y] : 327.68f * std::cbrt (y / MAXVALF));
                            fz = (z < 65535.0f ? Color::cachef[z] : 327.68f * std::cbrt (z / MAXVALF));

                            lab->L[i][j] = (116.0f *  fy - 5242.88f); //5242.88=16.0*327.68;
                            lab->a[i][j] = (500.0f * (fx - fy) );
                            lab->b[i][j] = (200.0f * (fy - fz) );

                            //test for color accuracy
                            /*
                            float fy = (0.00862069 * lab->L[i][j])/327.68 + 0.137932; // (L+16)/116
                            float fx = (0.002 * lab->a[i][j])/327.68 + fy;
                            float fz = fy - (0.005 * lab->b[i][j])/327.68;

                            float x_ = 65535*Lab2xyz(fx)*Color::D50x;
                            float y_ = 65535*Lab2xyz(fy);
                            float z_ = 65535*Lab2xyz(fz)*Color::D50z;

                            int R,G,B;
                            xyz2srgb(x_,y_,z_,R,G,B);
                            r=(float)R; g=(float)G; b=(float)B;
                            float xxx=1;
                            */
                        }
                    }
                } else { // black & white
                    // Auto channel mixer needs whole image, so we now copy to tmpImage and close the tiled processing
                    for (int i = istart, ti = 0; i < tH; i++, ti++) {
                        for (int j = jstart, tj = 0; j < tW; j++, tj++) {
                            // filling the pipette buffer by the content of the temp pipette buffers
                            if (editImgFloat) {
                                editImgFloat->r (i, j) = editIFloatTmpR[ti * TS + tj];
                                editImgFloat->g (i, j) = editIFloatTmpG[ti * TS + tj];
                                editImgFloat->b (i, j) = editIFloatTmpB[ti * TS + tj];
                            } else if (editWhatever) {
                                editWhatever->v (i, j) = editWhateverTmp[ti * TS + tj];
                            }

                            tmpImage->r (i, j) = rtemp[ti * TS + tj];
                            tmpImage->g (i, j) = gtemp[ti * TS + tj];
                            tmpImage->b (i, j) = btemp[ti * TS + tj];
                        }
                    }
                }
            }

        free (buffer);

        if (editIFloatBuffer) {
            free (editIFloatBuffer);
        }

        if (editWhateverBuffer) {
            free (editWhateverBuffer);
        }

#ifdef _OPENMP
        #pragma omp critical
        {
            if (toneCurveHistSize > 0) {
                histToneCurve += histToneCurveThr;
            }
        }
#endif // _OPENMP
    }

    // starting a new tile processing with a 'reduction' clause for the auto mixer computing
    if (blackwhite) {//channel-mixer
        int tW = working->getWidth();
        int tH = working->getHeight();

        if (algm == 2) { //channel-mixer
            //end auto chmix
            if (computeMixerAuto) {
                // auto channel-mixer
                double nr = 0;
                double ng = 0;
                double nb = 0;

#ifdef _OPENMP
                #pragma omp parallel for schedule(dynamic, 16) reduction(+:nr,ng,nb)
#endif

                for (int i = 0; i < tH; i++) {
                    for (int j = 0; j < tW; j++) {
                        nr += tmpImage->r (i, j);
                        ng += tmpImage->g (i, j);
                        nb += tmpImage->b (i, j);
                    }
                }

                double srgb = nr + ng + nb;
                double knr = srgb / nr;
                double kng = srgb / ng;
                double knb = srgb / nb;
                double sk = knr + kng + knb;
                autor = (float) (100.0 * knr / sk);
                autog = (float) (100.0 * kng / sk);
                autob = (float) (100.0 * knb / sk);

            }

            if (params->blackwhite.autoc) {
                // auto channel-mixer
                bwr = autor;
                bwg = autog;
                bwb = autob;
                mixerOrange  = 33.f;
                mixerYellow  = 33.f;
                mixerMagenta = 33.f;
                mixerPurple  = 33.f;
                mixerCyan    = 33.f;
            }

            float filcor;
            Color::computeBWMixerConstants (params->blackwhite.setting, params->blackwhite.filter, params->blackwhite.algo, filcor,
                                            bwr, bwg, bwb, mixerOrange, mixerYellow, mixerCyan, mixerPurple, mixerMagenta,
                                            params->blackwhite.autoc, complem, kcorec, rrm, ggm, bbm);

#ifdef _OPENMP
            #pragma omp parallel for schedule(dynamic, 16)
#endif

            for (int i = 0; i < tH; i++) {
                for (int j = 0; j < tW; j++) {

                    //mix channel
                    tmpImage->r (i, j) = tmpImage->g (i, j) = tmpImage->b (i, j) = CLIP ((bwr * tmpImage->r (i, j) + bwg * tmpImage->g (i, j) + bwb * tmpImage->b (i, j)) * kcorec);

#ifndef __SSE2__

                    //gamma correction: pseudo TRC curve
                    if (hasgammabw) {
                        Color::trcGammaBW (tmpImage->r (i, j), tmpImage->g (i, j), tmpImage->b (i, j), gammabwr, gammabwg, gammabwb);
                    }

#endif
                }

#ifdef __SSE2__

                if (hasgammabw) {
                    //gamma correction: pseudo TRC curve
                    Color::trcGammaBWRow (tmpImage->r (i), tmpImage->g (i), tmpImage->b (i), tW, gammabwr, gammabwg, gammabwb);
                }

#endif
            }
        }

        if (editID == EUID_BlackWhiteAfterCurve) {
#ifdef _OPENMP
            #pragma omp parallel for schedule(dynamic, 5)
#endif

            for (int i = 0; i < tH; i++) {
                for (int j = 0; j < tW; j++) {
                    editWhatever->v (i, j) = Color::gamma2curve[tmpImage->r (i, j)] / 65535.f; // assuming that r=g=b
                }
            }
        }

        if (hasToneCurvebw2) {

            if (afterCurveMode == BlackWhiteParams::TC_MODE_STD_BW) { // Standard
#ifdef _OPENMP
                #pragma omp parallel for schedule(dynamic, 5)
#endif

                for (int i = 0; i < tH; i++) {
                    for (int j = 0; j < tW; j++) {
                        const StandardToneCurve& userToneCurve = static_cast<const StandardToneCurve&> (customToneCurvebw2);
                        userToneCurve.Apply (tmpImage->r (i, j), tmpImage->g (i, j), tmpImage->b (i, j));
                    }
                }
            } else if (afterCurveMode == BlackWhiteParams::TC_MODE_WEIGHTEDSTD_BW) { // apply the curve to the rgb channels, weighted
#ifdef _OPENMP
                #pragma omp parallel for schedule(dynamic, 5)
#endif

                for (int i = 0; i < tH; i++) { //for ulterior usage if bw data modified
                    for (int j = 0; j < tW; j++) {
                        const WeightedStdToneCurve& userToneCurve = static_cast<const WeightedStdToneCurve&> (customToneCurvebw2);

                        tmpImage->r (i, j) = CLIP<float> (tmpImage->r (i, j));
                        tmpImage->g (i, j) = CLIP<float> (tmpImage->g (i, j));
                        tmpImage->b (i, j) = CLIP<float> (tmpImage->b (i, j));

                        userToneCurve.Apply (tmpImage->r (i, j), tmpImage->g (i, j), tmpImage->b (i, j));
                    }
                }
            }
        }

        //colortoning with black and white
        if (hasColorToning) {
            if (params->colorToning.method == "Splitco") {
                /*
                                    #if 1
                                    for (int i=istart,ti=0; i<tH; i++,ti++) {
                                        for (int j=jstart,tj=0; j<tW; j++,tj++) {
                                            float r = rtemp[ti*TS+tj];
                                            float g = gtemp[ti*TS+tj];
                                            float b = btemp[ti*TS+tj];
                                            float ro,go,bo;
                                            labtoning (r, g, b, ro, go, bo, 1, 0, 1, satLimit, satLimitOpacity, ctColorCurve, ctOpacityCurve, clToningcurve, cl2Toningcurve, 0.f, 1.f, wp, wip);
                                            rtemp[ti*TS+tj] = CLIP(ro);//I used CLIP because there is a little bug in gamutLchonly that return 65536.ii intead of 65535 ==> crash
                                            gtemp[ti*TS+tj] = CLIP(go);
                                            btemp[ti*TS+tj] = CLIP(bo);
                                        }
                                    }
                #else
                */
                int preser = 0;

                if (params->colorToning.lumamode) {
                    preser = 1;
                }

                float reducac = 0.3f;
#ifdef _OPENMP
                #pragma omp parallel for schedule(dynamic, 5)
#endif

                for (int i = 0; i < tH; i++) {
                    for (int j = 0; j < tW; j++) {
                        float r = tmpImage->r (i, j);
                        float g = tmpImage->g (i, j);
                        float b = tmpImage->b (i, j);

                        float lumbefore = 0.299f * r + 0.587f * g + 0.114f * b;

                        if (lumbefore < 65000.f  && lumbefore > 500.f) { //reduct artifacts for highlights an extrem shadows
                            float ro, go, bo;
                            int mode = 1;
                            toningsmh (r, g, b, ro, go, bo, RedLow, GreenLow, BlueLow, RedMed, GreenMed, BlueMed, RedHigh, GreenHigh, BlueHigh, reducac, mode, strProtect);
                            float lumafter = 0.299f * ro + 0.587f * go + 0.114f * bo;
                            float preserv = 1.f;

                            if (preser == 1) {
                                preserv = lumbefore / lumafter;
                            }

                            ro *= preserv;
                            go *= preserv;
                            bo *= preserv;
                            ro = CLIP (ro);
                            go = CLIP (go);
                            bo = CLIP (bo);
                            tmpImage->r (i, j) = ro;
                            tmpImage->g (i, j) = go;
                            tmpImage->b (i, j) = bo;
                        }
                    }
                }

//#endif
            }

            else if (params->colorToning.method == "Splitlr") {
                float balanS, balanH;
                float reducac =  0.4f;
                int preser = 0;

                if (params->colorToning.lumamode) {
                    preser = 1;
                }

                balanS = 1.f + Balan / 100.f; //balan between 0 and 2
                balanH = 1.f - Balan / 100.f;
                float rh, gh, bh;
                float rl, gl, bl;
                float xh, yh, zh;
                float xl, yl, zl;
                float iplow, iphigh;
                iplow = (float)ctColorCurve.low;
                iphigh = (float)ctColorCurve.high;

                //2 colours
                ctColorCurve.getVal (iphigh, xh, yh, zh);
                ctColorCurve.getVal (iplow, xl, yl, zl);

                Color::xyz2rgb (xh, yh, zh, rh, gh, bh, wip);
                Color::xyz2rgb (xl, yl, zl, rl, gl, bl, wip);

                //retrieve rgb value with s and l =1
                retreavergb (rl, gl, bl);
                retreavergb (rh, gh, bh);
#ifdef _OPENMP
                #pragma omp parallel for schedule(dynamic, 5)
#endif

                for (int i = 0; i < tH; i++) {
                    for (int j = 0; j < tW; j++) {
                        float r = tmpImage->r (i, j);
                        float g = tmpImage->g (i, j);
                        float b = tmpImage->b (i, j);

                        float ro, go, bo;
                        int mode = 1;
                        toning2col (r, g, b, ro, go, bo, iplow, iphigh, rl, gl, bl, rh, gh, bh, SatLow, SatHigh, balanS, balanH, reducac, mode, preser, strProtect);
                        tmpImage->r (i, j) = ro;
                        tmpImage->g (i, j) = go;
                        tmpImage->b (i, j) = bo;
                    }
                }
            }

            //colortoning with shift color Lab
            else if (params->colorToning.method == "Lab"  && opautili) {
                int algm = 0;
                bool twocol = true;
                int metchrom = 0;

                if      (params->colorToning.twocolor == "Std"  ) {
                    metchrom = 0;
                } else if (params->colorToning.twocolor == "All"  ) {
                    metchrom = 1;
                } else if (params->colorToning.twocolor == "Separ") {
                    metchrom = 2;
                } else if (params->colorToning.twocolor == "Two"  ) {
                    metchrom = 3;
                }

                if (metchrom == 3) {
                    twocol = false;
                }

                float iplow = 0.f, iphigh = 0.f;

                if (!twocol) {
                    iplow = (float)ctColorCurve.low;
                    iphigh = (float)ctColorCurve.high;

                }

                int twoc = 0; //integer instead of bool to let more possible choice...other than 2 and 500.

                if (!twocol) {
                    twoc = 0;    // 2 colours
                } else {
                    twoc = 1;    // 500 colours
                }

                if     (params->colorToning.method == "Lab") {
                    algm = 1;
                } else if (params->colorToning.method == "Lch") {
                    algm = 2;    //in case of
                }

                if (algm <= 2) {
#ifdef _OPENMP
                    #pragma omp parallel for schedule(dynamic, 5)
#endif

                    for (int i = 0; i < tH; i++) {
                        for (int j = 0; j < tW; j++) {
                            float r = tmpImage->r (i, j);
                            float g = tmpImage->g (i, j);
                            float b = tmpImage->b (i, j);
                            float ro, bo, go;
                            labtoning (r, g, b, ro, go, bo, algm, metchrom,  twoc, satLimit, satLimitOpacity, ctColorCurve,  ctOpacityCurve, clToningcurve, cl2Toningcurve,  iplow, iphigh,  wp,  wip);
                            tmpImage->r (i, j) = CLIP (ro);
                            tmpImage->g (i, j) = CLIP (go);
                            tmpImage->b (i, j) = CLIP (bo);

                        }
                    }
                }
            }

            else if (params->colorToning.method.substr (0, 3) == "RGB"  && opautili) {
                // color toning
#ifdef _OPENMP
                #pragma omp parallel for schedule(dynamic, 5)
#endif

                for (int i = 0; i < tH; i++) {
                    for (int j = 0; j < tW; j++) {
                        float r = tmpImage->r (i, j);
                        float g = tmpImage->g (i, j);
                        float b = tmpImage->b (i, j);

                        // Luminance = (0.299f*r + 0.587f*g + 0.114f*b)

                        float h, s, l;
                        Color::rgb2hsl (r, g, b, h, s, l);

                        float l_ = Color::gamma_srgb (l * 65535.f) / 65535.f;

                        // get the opacity and tweak it to preserve saturated colors
                        float opacity = ctOpacityCurve.lutOpacityCurve[l_ * 500.f] / 4.f;

                        float r2, g2, b2;
                        ctColorCurve.getVal (l_, r2, g2, b2); // get the color from the color curve

                        float h2, s2, l2;
                        Color::rgb2hsl (r2, g2, b2, h2, s2, l2); // transform this new color to hsl

                        Color::hsl2rgb (h2, s2, l, r2, g2, b2);

                        tmpImage->r (i, j) = r + (r2 - r) * opacity;
                        tmpImage->g (i, j) = g + (g2 - g) * opacity;
                        tmpImage->b (i, j) = b + (b2 - b) * opacity;
                    }
                }
            }
        }

        // filling the pipette buffer by the content of the temp pipette buffers
        // due to optimization, we have to test now if the pipette has been filled in the second tile loop, by
        // testing editID
        /*if (editImgFloat) {
            for (int i=istart,ti=0; i<tH; i++,ti++)
                for (int j=jstart,tj=0; j<tW; j++,tj++) {
                    editImgFloat->r(i,j) = editIFloatTmpR[ti*TS+tj];
                    editImgFloat->g(i,j) = editIFloatTmpG[ti*TS+tj];
                    editImgFloat->b(i,j) = editIFloatTmpB[ti*TS+tj];
                }
        }
        else*/
        /*
        if (editWhatever && (editID==EUID_BlackWhiteAfterCurve)) {
            for (int i=istart,ti=0; i<tH; i++,ti++)
                for (int j=jstart,tj=0; j<tW; j++,tj++) {
                    editWhatever->v(i,j) = editWhateverTmp[ti*TS+tj];
                }
        }
        */

        // ready, fill lab (has to be the same code than the "fill lab" above!)

#ifdef _OPENMP
        #pragma omp parallel for schedule(dynamic, 5)
#endif

        for (int i = 0; i < tH; i++) {
            for (int j = 0; j < tW; j++) {
                float r = tmpImage->r (i, j);
                float g = tmpImage->g (i, j);
                float b = tmpImage->b (i, j);

                float x = toxyz[0][0] * r + toxyz[0][1] * g + toxyz[0][2] * b;
                float y = toxyz[1][0] * r + toxyz[1][1] * g + toxyz[1][2] * b;
                float z = toxyz[2][0] * r + toxyz[2][1] * g + toxyz[2][2] * b;

                float fx, fy, fz;

                fx = (x < MAXVALF ? Color::cachef[x] : 327.68f * std::cbrt (x / MAXVALF));
                fy = (y < MAXVALF ? Color::cachef[y] : 327.68f * std::cbrt (y / MAXVALF));
                fz = (z < MAXVALF ? Color::cachef[z] : 327.68f * std::cbrt (z / MAXVALF));

                lab->L[i][j] = 116.0f *  fy - 5242.88f; //5242.88=16.0*327.68;
                lab->a[i][j] = 500.0f * (fx - fy);
                lab->b[i][j] = 200.0f * (fy - fz);
            }
        }


    }

    if (tmpImage) {
        delete tmpImage;
    }

    if (hCurveEnabled) {
        delete hCurve;
    }

    if (sCurveEnabled) {
        delete sCurve;
    }

    if (vCurveEnabled) {
        delete vCurve;
    }
}

/**
* @brief retreave RGB value with maximum saturation
* @param r red input and in exit new r
* @param g green input and in exit new g
* @param b blue input and in exit new b
**/
void ImProcFunctions::retreavergb (float &r, float &g, float &b)
{
    float mini = min (r, g, b);
    float maxi = max (r, g, b);
    float kkm = 65535.f / maxi;

    if (b == mini && r == maxi) {
        r = 65535.f;
        g = kkm * (g - b);
        b = 0.f;
    } else if (b == mini && g == maxi) {
        g = 65535.f;
        r = kkm * (r - b);
        b = 0.f;
    } else if (g == mini && r == maxi) {
        r = 65535.f;
        b = kkm * (b - g);
        g = 0.f;
    } else if (g == mini && b == maxi) {
        b = 65535.f;
        r = kkm * (r - g);
        g = 0.f;
    } else if (r == mini && b == maxi) {
        b = 65535.f;
        g = kkm * (g - r);
        r = 0.f;
    } else if (r == mini && g == maxi) {
        g = 65535.f;
        b = kkm * (b - r);
        r = 0.f;
    }
}

/**
* @brief Interpolate by decreasing with a parabol k = aa*v*v + bb*v +c  v[0..1]
* @param reducac val ue of the reduction in the middle of the range
* @param vinf value [0..1] for beginning decrease
* @param aa second degree parameter
* @param bb first degree parameter
* @param cc third parameter
**/
void ImProcFunctions::secondeg_end (float reducac, float vinf, float &aa, float &bb, float &cc)
{
    float zrd = reducac; //value at me  linear =0.5
    float v0 = vinf; //max shadows
    float me = (1.f + v0) / 2.f; //"median" value = (v0 + 1.=/2)
    //float a1=1.f-v0;
    float a2 = me - v0;
    float a3 = 1.f - v0 * v0;
    float a4 = me * me - v0 * v0;
    aa = (1.f + (zrd - 1.f) * (1 - v0) / a2) / (a4 * (1.f - v0) / a2 - a3);
    bb = - (1.f + a3 * aa) / (1.f - v0);
    cc = - (aa + bb);
}

/**
* @brief Interpolate by increasing with a parabol k = aa*v*v + bb*v  v[0..1]
* @param reducac val ue of the reduction in the middle of the range
* @param vend value [0..1] for beginning increase
* @param aa second degree parameter
* @param bb first degree parameter
**/
void ImProcFunctions::secondeg_begin (float reducac, float vend, float &aam, float &bbm)
{
    float zrmd = reducac; //linear = 0.5
    float v0m = vend;
    float mem = vend / 2.f; //(0. + 0.8)/2.f
    aam = (1.f - zrmd * v0m / mem) / (v0m * v0m - mem * v0m); //
    bbm = (1.f - aam * v0m * v0m) / v0m;
}


/**
* @brief color toning with 9 sliders shadows middletones highlight
* @param r red input values [0..65535]
* @param g green input values [0..65535]
* @param b blue input values [0..65535]
* @param ro red output values [0..65535]
* @param go green output values [0..65535]
* @param bo blue output values [0..65535]
* @param RedLow    [0..1] value after transformations of sliders [-100..100] for shadows
* @param GreenLow  [0..1] value after transformations of sliders [-100..100] for shadows
* @param BlueLow   [0..1] value after transformations of sliders [-100..100] for shadows
* @param RedMed    [0..1] value after transformations of sliders [-100..100] for midtones
* @param GreenMed  [0..1] value after transformations of sliders [-100..100] for midtones
* @param BlueMed   [0..1] value after transformations of sliders [-100..100] for midtones
* @param RedHigh   [0..1] value after transformations of sliders [-100..100] for highlights
* @param GreenHigh [0..1] value after transformations of sliders [-100..100] for highlights
* @param BlueHigh  [0..1] value after transformations of sliders [-100..100] for highlights
* @param reducac value of the reduction in the middle of the range for second degree increse or decrease action
* @param mode ?
* @param preser whether to preserve luminance (if 1) or not
**/
void ImProcFunctions::toningsmh (float r, float g, float b, float &ro, float &go, float &bo, float RedLow, float GreenLow, float BlueLow, float RedMed, float GreenMed, float BlueMed, float RedHigh, float GreenHigh, float BlueHigh, float reducac, int mode, float strProtect)
{
    float bmu = mode == 1 ? 0.5f : 0.4f;
    float RedL   = 1.f + (RedLow  - 1.f) * 0.4f;
    float GreenL = 1.f + (GreenLow - 1.f) * 0.4f;
    float BlueL  = 1.f + (BlueLow - 1.f) * bmu;
    float h, s, v;
    Color::rgb2hsv (r, g, b, h, s, v);
    float ksat = 1.f;
    float ksatlow = 1.f;
//  float s_0=0.55f;
//  float s_1=0.85f;
    /*
    if(mode==0) {//color
        if(s < s_0) ksat=SQR((1.f/s_0)*s);
        if(s > s_1) ksat=SQR((1.f/(s_1-1.f))*s - (1.f/(s_1-1.f)));
    }
    */
    float kl = 1.f;
    float rlo = 1.f; //0.4  0.5
    float rlm = 1.5f; //1.1
    float rlh = 2.2f; //1.1
    float rlob = bmu; //for BW old mode

    if (mode == 0) { //color
        rlo *= pow_F (strProtect, 0.4f); //0.5 ==>  0.75
        rlh *= pow_F (strProtect, 0.4f);
        rlm *= pow_F (strProtect, 0.4f);
    } else { //bw coefficient to preserve same results as before for satlimtopacity = 0.5 (default)
        rlo = strProtect * 0.8f; //0.4
        rlob = strProtect; //0.5
        rlm = strProtect * 2.2f; //1.1
        rlh = strProtect * 2.4f; //1.2
    }

    if (mode == 0) {
        rlob = rlo;
    }


    //fixed value of reducac=0.3
    //secondeg_end (reducac, v0, aa, bb, cc);
    if (mode == 1) {
        reducac = 0.5f; //black and white mode

        if (v > 0.15f) {
            kl = (-1.f / 0.85f) * v + (1.f) / 0.85f;    //Low light ==> decrease action after v=0.15
        }
    } else { //color
        float v0 = 0.15f;
        //second degree
        float aa, bb, cc;
        secondeg_end (reducac, v0, aa, bb, cc);
        float aab, bbb;
        secondeg_begin (0.7f, v0, aab, bbb);

        if (v > v0) {
            kl = aa * v * v + bb * v + cc;    //verified ==> exact
        } else if (mode == 0) {
            kl = aab * v * v + bbb * v;    //ksatlow=ksat;
        }
    }

    if (RedLow != 1.f) {
        RedL = 1.f + (RedLow - 1.f) * kl * ksat * rlo; //0.4

        if (RedLow >= 1.f) {
            g -= 20000.f * (RedL - 1.f) * ksatlow;
            b -= 20000.f * (RedL - 1.f) * ksatlow;
        } else {
            r += 20000.f * (RedL - 1.f) * ksatlow;
        }

        r = CLIP (r);
        g = CLIP (g);
        b = CLIP (b);
    }

    if (GreenLow != 1.f) {
        GreenL = 1.f + (GreenLow - 1.f) * kl * ksat * rlo; //0.4

        if (GreenLow >= 1.f) {
            r -= 20000.f * (GreenL - 1.f) * ksatlow;
            b -= 20000.f * (GreenL - 1.f) * ksatlow;
        } else {
            g += 20000.f * (GreenL - 1.f) * ksatlow;
        }

        r = CLIP (r);
        b = CLIP (b);
        g = CLIP (g);
    }

    if (BlueLow != 1.f) {
        BlueL = 1.f + (BlueLow - 1.f) * kl * ksat * rlob;

        if (BlueLow >= 1.f) {
            r -= 20000.f * (BlueL - 1.f) * ksatlow;
            g -= 20000.f * (BlueL - 1.f) * ksatlow;
        } else {
            b += 20000.f * (BlueL - 1.f) * ksatlow;
        }

        r = CLIP (r);
        g = CLIP (g);
        b = CLIP (b);
    }

    // mid tones
    float km;
    float v0m = 0.5f; //max action

    if (v < v0m) {
        float aam, bbm;
        float vend = v0m;
        secondeg_begin (reducac, vend, aam, bbm);
        km = aam * v * v + bbm * v; //verification = good
    } else {
        float v0mm = 0.5f; //max
        float aamm, bbmm, ccmm;
        secondeg_end (reducac, v0mm, aamm, bbmm, ccmm);
        km = aamm * v * v + bbmm * v + ccmm; //verification good
    }

    float RedM = 1.f + (RedMed - 1.f) * rlm;

    if (RedMed != 1.f) {
        RedM = 1.f + (RedMed - 1.f) * km * rlm;

        if (RedMed >= 1.f) {
            r += 20000.f * (RedM - 1.f);
            g -= 10000.f * (RedM - 1.f);
            b -= 10000.f * (RedM - 1.f);
            r = CLIP (r);
            g = CLIP (g);
            b = CLIP (b);
        } else {
            r += 10000.f * (RedM - 1.f);
            g -= 20000.f * (RedM - 1.f);
            b -= 20000.f * (RedM - 1.f);
            r = CLIP (r);
            g = CLIP (g);
            b = CLIP (b);
        }
    }

    float GreenM = 1.f + (GreenMed - 1.f) * rlm;

    if (GreenMed != 1.f) {
        GreenM = 1.f + (GreenMed - 1.f) * km * rlm;

        if (GreenMed >= 1.f) {
            r -= 10000.f * (GreenM - 1.f);
            g += 20000.f * (GreenM - 1.f);
            b -= 10000.f * (GreenM - 1.f);
            r = CLIP (r);
            g = CLIP (g);
            b = CLIP (b);
        } else {
            r -= 20000.f * (GreenM - 1.f);
            g += 10000.f * (GreenM - 1.f);
            b -= 20000.f * (GreenM - 1.f);
            r = CLIP (r);
            g = CLIP (g);
            b = CLIP (b);
        }
    }

    float BlueM = 1.f + (BlueMed - 1.f) * rlm;

    if (BlueMed != 1.f) {
        BlueM = 1.f + (BlueMed - 1.f) * km * rlm;

        if (BlueMed >= 1.f) {
            r -= 10000.f * (BlueM - 1.f);
            g -= 10000.f * (BlueM - 1.f);
            b += 20000.f * (BlueM - 1.f);
            r = CLIP (r);
            g = CLIP (g);
            b = CLIP (b);
        } else {
            r -= 20000.f * (BlueM - 1.f);
            g -= 20000.f * (BlueM - 1.f);
            b += 10000.f * (BlueM - 1.f);
            r = CLIP (r);
            g = CLIP (g);
            b = CLIP (b);
        }
    }

    //high tones
    float kh;
    kh = 1.f;
    float v00 = 0.8f; //max action
    float aa0, bb0;
    secondeg_begin (reducac, v00, aa0, bb0);
//  float hmu=1.5f;
//  if(mode==1) hmu=1.2f;//for BW old mode

    if (v > v00) {
        kh = (-1.f / (1.f - v00)) * v + (1.f) / (1.f - v00);    //High tones
    } else {
        kh = aa0 * v * v + bb0 * v;    //verification = good
    }

    float RedH = 1.f + (RedHigh - 1.f) * rlh;
    float GreenH = 1.f + (GreenHigh - 1.f) * rlh;
    float BlueH = 1.f + (BlueHigh - 1.f) * rlh; //1.2

    if (RedHigh != 1.f) {
        RedH = 1.f + (RedHigh - 1.f) * kh * rlh; //1.2

        if (RedHigh >= 1.f) {
            r += 20000.f * (RedH - 1.f);
            r = CLIP (r);
        } else {
            g -= 20000.f * (RedH - 1.f);
            b -= 20000.f * (RedH - 1.f);
        }

        g = CLIP (g);
        b = CLIP (b);
    }

    if (GreenHigh != 1.f) {
        GreenH = 1.f + (GreenHigh - 1.f) * kh * rlh; //1.2

        if (GreenHigh >= 1.f) {
            g += 20000.f * (GreenH - 1.f);
            g = CLIP (g);
        } else {
            r -= 20000.f * (GreenH - 1.f);
            b -= 20000.f * (GreenH - 1.f);
        }

        r = CLIP (r);
        b = CLIP (b);
    }

    if (BlueHigh != 1.f) {
        BlueH = 1.f + (BlueHigh - 1.f) * kh * rlh; //1.2

        if (BlueHigh >= 1.f) {
            b += 20000.f * (BlueH - 1.f);
            b = CLIP (b);
        } else {
            r -= 20000.f * (BlueH - 1.f);
            g -= 20000.f * (BlueH - 1.f);
        }

        r = CLIP (r);
        g = CLIP (g);
    }

    ro = r;
    go = g;
    bo = b;
}

/**
* @brief color toning with 2 colors - 2 sliders saturation shadows and highlight and one balance
* @param r g b input values [0..65535]
* @param ro go bo output values [0..65535]
* @param iplow iphigh [0..1] from curve color - value of luminance shadows and highlights
* @param rl gl bl [0..65535] - color of reference shadow
* @param rh gh bh [0..65535] - color of reference highlight
* @param SatLow SatHigh [0..1] from sliders saturation shadows and highlight
* @param balanS [0..1] balance for shadows (one slider)
* @param balanH [0..1] balance for highlights (same slider than for balanS)
* @param reducac value of the reduction in the middle of the range for second degree, increase or decrease action
**/
void ImProcFunctions::toning2col (float r, float g, float b, float &ro, float &go, float &bo, float iplow, float iphigh, float rl, float gl, float bl, float rh, float gh, float bh, float SatLow, float SatHigh, float balanS, float balanH, float reducac, int mode, int preser, float strProtect)
{
    float lumbefore = 0.299f * r + 0.587f * g + 0.114f * b;
    float h, s, l;
    Color::rgb2hsl (r, g, b, h, s, l);
    float v;
    Color::rgb2hsv (r, g, b, h, s, v);
    float ksat = 1.f;
    float ksatlow = 1.f;
    /*
        if(mode==0) {//color
            if(s < s_0) ksat=SQR((1.f/s_0)*s);
            if(s > s_1) ksat=SQR((1.f/(s_1-1.f))*s - (1.f/(s_1-1.f)));
        }
        */
    float kl = 1.f;
    float rlo = 1.f;
    float rlh = 2.2f;
    rlo *= pow_F (strProtect, 0.4f); //0.5 ==> 0.75  transfered value for more action
    rlh *= pow_F (strProtect, 0.4f);
    //low tones
    //second degree
    float aa, bb, cc;
    //fixed value of reducac =0.4;
    secondeg_end (reducac, iplow, aa, bb, cc);
    float aab, bbb;

    secondeg_begin (0.7f, iplow, aab, bbb);

    if (v > iplow) {
        kl = aa * v * v + bb * v + cc;
    } else if (mode == 0) {
        kl = aab * v * v + bbb * v;
    }


    if (SatLow > 0.f) {
        //rl gl bl
        float krl = rl / (rl + gl + bl);
        float kgl = gl / (rl + gl + bl);
        float kbl = bl / (rl + gl + bl);
        float RedL, GreenL, BlueL;

        if (g < 20000.f || b < 20000.f || r < 20000.f) {
            float kmgb = min (r, g, b);   //I have tested ...0.85 compromise...
            kl *= pow ((kmgb / 20000.f), 0.85f);
        }

        RedL = 1.f + (SatLow * krl) * kl * ksat * rlo * balanS; //0.4

        if (krl > 0.f) {
            g -= 20000.f * (RedL - 1.f) * ksatlow;
            b -= 20000.f * (RedL - 1.f) * ksatlow;
        }

        g = CLIP (g);
        b = CLIP (b);

        GreenL = 1.f + (SatLow * kgl) * kl * ksat * rlo * balanS; //0.4

        if (kgl > 0.f) {
            r -= 20000.f * (GreenL - 1.f) * ksatlow;
            b -= 20000.f * (GreenL - 1.f) * ksatlow;
        }

        r = CLIP (r);
        b = CLIP (b);

        BlueL = 1.f + (SatLow * kbl) * kl * ksat * rlo * balanS; //0.4

        if (kbl > 0.f) {
            r -= 20000.f * (BlueL - 1.f) * ksatlow;
            g -= 20000.f * (BlueL - 1.f) * ksatlow;
        }

        r = CLIP (r);
        g = CLIP (g);
    }

    //high tones
    float kh = 1.f;
    float aa0, bb0;
    //fixed value of reducac ==0.4;
    secondeg_begin (reducac, iphigh, aa0, bb0);

    if (v > iphigh) {
        kh = (-1.f / (1.f - iphigh)) * v + (1.f) / (1.f - iphigh);    //Low light ==> decrease action after iplow
    } else {
        kh = aa0 * v * v + bb0 * v;
    }


    if (g > 45535.f || b > 45535.f || r > 45535.f) {
        float kmgb = max (r, g, b);
        float cora = 1.f / (45535.f - 65535.f);
        float corb = 1.f - cora * 45535.f;
        float cor = kmgb * cora + corb;
        kh *= cor;
        /* best algo if necessary with non linear response...little differences and more time!
        float aa=1.f /(pow(45535.f,0.65f) - pow(65535.f,0.65f));
        float bb=1.f-aa*pow(45535.f,0.65f);
        float cor=aa*pow(kmbg,0.65f)+bb;
        kh*=cor;*/
    }


    if (SatHigh > 0.f) {
        float RedH, GreenH, BlueH;
        float krh = rh / (rh + gh + bh);
        float kgh = gh / (rh + gh + bh);
        float kbh = bh / (rh + gh + bh);
        RedH = 1.f + (SatHigh * krh) * kh * rlh * balanH; //1.2

        if (krh > 0.f) {
            r += 20000.f * (RedH - 1.f);
            r = CLIP (r);
        }

        g = CLIP (g);
        b = CLIP (b);

        GreenH = 1.f + (SatHigh * kgh) * kh * rlh * balanH; //1.2

        if (kgh > 0.f) {
            g += 20000.f * (GreenH - 1.f);
            g = CLIP (g);
        }

        r = CLIP (r);
        b = CLIP (b);
        BlueH = 1.f + (SatHigh * kbh) * kh * rlh * balanH; //1.2

        if (kbh > 0.f) {
            b += 20000.f * (BlueH - 1.f);
            b = CLIP (b);
        }

        r = CLIP (r);
        g = CLIP (g);
    }

    float lumafter = 0.299f * r + 0.587f * g + 0.114f * b;
    float preserv = 1.f;

    if (preser == 1) {
        preserv = lumbefore / lumafter;
    }

    //float preserv=lumbefore/lumafter;
    ro = r;
    go = g;
    bo = b;
    ro *= preserv;
    go *= preserv;
    bo *= preserv;
    ro = CLIP (ro);
    go = CLIP (go);
    bo = CLIP (bo);
}

/**
* @brief color toning with interpolation in mode Lab
* @param r g b input values [0..65535]
* @param ro go bo output values [0..65535]
* @param algm  metchrom twoc - methods
* @param ctColorCurve curve 500 colors
* @param ctOpacityCurve curve standard 'ab'
* @param clToningcurve  curve special 'ab' and 'a'
* @param cl2Toningcurve curve special 'b'
* @param iplow iphigh [0..1] luminance
* @param wp wip 3x3 matrix and inverse conversion rgb XYZ
**/
void ImProcFunctions::labtoning (float r, float g, float b, float &ro, float &go, float &bo, int algm, int metchrom, int twoc, float satLimit, float satLimitOpacity, const ColorGradientCurve & ctColorCurve, const OpacityCurve & ctOpacityCurve, LUTf & clToningcurve, LUTf & cl2Toningcurve, float iplow, float iphigh, double wp[3][3], double wip[3][3]  )
{
    float realL;
    float h, s, l;
    Color::rgb2hsl (r, g, b, h, s, l);
    float x2, y2, z2;
    float xl, yl, zl;

    if (twoc != 1) {
        l = (Color::gammatab_13_2[     l * 65535.f]) / 65535.f; //to compensate L from Lab
        iphigh = (Color::gammatab_13_2[iphigh * 65535.f]) / 65535.f;
        iplow  = (Color::gammatab_13_2[ iplow * 65535.f]) / 65535.f;
    }

    if (twoc == 1) {
        ctColorCurve.getVal (l, x2, y2, z2);
    } else {
        ctColorCurve.getVal (iphigh, x2, y2, z2);
        ctColorCurve.getVal (iplow, xl, yl, zl);
    }

    realL = l;


    //float opacity = ctOpacityCurve.lutOpacityCurve[l*500.f];
    //if(params->blackwhite.enabled){satLimit=80.f;satLimitOpacity=30.f;}//force BW

    // get the opacity and tweak it to preserve saturated colors
    //float l_ = Color::gamma_srgb(l*65535.f)/65535.f;
    float opacity;
    opacity = (1.f - min<float> (s / satLimit, 1.f) * (1.f - satLimitOpacity)) * ctOpacityCurve.lutOpacityCurve[l * 500.f];
    float opacity2 = (1.f - min<float> (s / satLimit, 1.f) * (1.f - satLimitOpacity));

    //float ro, go, bo;
    float lm = l;
    float chromat, luma;

    if (clToningcurve[lm * 65535.f] / (lm * 65535.f) < 1.f) {
        chromat = (clToningcurve[ (lm) * 65535.f] / (lm * 65535.f)) - 1.f;  //special effect
    } else {
        chromat = 1.f - SQR (SQR ((lm * 65535.f) / clToningcurve[ (lm) * 65535.f])); //apply C=f(L) acts  on 'a' and 'b'
    }

    if (cl2Toningcurve[lm * 65535.f] / (lm * 65535.f) < 1.f) {
        luma = (cl2Toningcurve[ (lm) * 65535.f] / (lm * 65535.f)) - 1.f;  //special effect
    } else {
        luma = 1.f - SQR (SQR ((lm * 65535.f) / (cl2Toningcurve[ (lm) * 65535.f]))); //apply C2=f(L) acts only on 'b'
    }

    if (algm == 1) {
        Color::interpolateRGBColor (realL, iplow, iphigh, algm, opacity, twoc, metchrom, chromat, luma, r, g, b, xl, yl, zl, x2, y2, z2, wp, wip, ro, go, bo);
    } else {
        Color::interpolateRGBColor (realL, iplow, iphigh, algm, opacity2, twoc, metchrom, chromat, luma, r, g, b, xl, yl, zl, x2, y2, z2, wp, wip, ro, go, bo);
    }
}


void ImProcFunctions::luminanceCurve (LabImage* lold, LabImage* lnew, LUTf & curve)
{

    int W = lold->W;
    int H = lold->H;

    #pragma omp parallel for if (multiThread)

    for (int i = 0; i < H; i++)
        for (int j = 0; j < W; j++) {
            float Lin = lold->L[i][j];
            //if (Lin>0 && Lin<65535)
            lnew->L[i][j] = curve[Lin];
        }
}



SSEFUNCTION void ImProcFunctions::chromiLuminanceCurve (PipetteBuffer *pipetteBuffer, int pW, LabImage* lold, LabImage* lnew, LUTf & acurve, LUTf & bcurve, LUTf & satcurve, LUTf & lhskcurve, LUTf & clcurve, LUTf & curve, bool utili, bool autili, bool butili, bool ccutili, bool cclutili, bool clcutili, LUTu &histCCurve, LUTu &histLCurve)
{
    int W = lold->W;
    int H = lold->H;
    // lhskcurve.dump("lh_curve");
    //init Flatcurve for C=f(H)

    PlanarWhateverData<float>* editWhatever = nullptr;
    EditUniqueID editID = EUID_None;
    bool editPipette = false;

    if (pipetteBuffer) {
        editID = pipetteBuffer->getEditID();

        if (editID != EUID_None) {

            switch  (pipetteBuffer->getDataProvider()->getCurrSubscriber()->getPipetteBufferType()) {
                case (BT_IMAGEFLOAT):
                    break;

                case (BT_LABIMAGE):
                    break;

                case (BT_SINGLEPLANE_FLOAT):
                    editPipette = true;
                    editWhatever = pipetteBuffer->getSinglePlaneBuffer();
                    break;
            }
        }
    }

    FlatCurve* chCurve = nullptr;// curve C=f(H)
    bool chutili = false;

    if (params->labCurve.chromaticity > -100) {
        chCurve = new FlatCurve (params->labCurve.chcurve);

        if (!chCurve || chCurve->isIdentity()) {
            if (chCurve) {
                delete chCurve;
                chCurve = nullptr;
            }
        }//do not use "Munsell" if Chcurve not used
        else {
            chutili = true;
        }
    }

    FlatCurve* lhCurve = nullptr;//curve L=f(H)
    bool lhutili = false;

    if (params->labCurve.chromaticity > -100) {
        lhCurve = new FlatCurve (params->labCurve.lhcurve);

        if (!lhCurve || lhCurve->isIdentity()) {
            if (lhCurve) {
                delete lhCurve;
                lhCurve = nullptr;
            }
        }//do not use "Munsell" if Chcurve not used
        else {
            lhutili = true;
        }
    }

    FlatCurve* hhCurve = nullptr;//curve H=f(H)
    bool hhutili = false;

    if (params->labCurve.chromaticity > -100) {
        hhCurve = new FlatCurve (params->labCurve.hhcurve);

        if (!hhCurve || hhCurve->isIdentity()) {
            if (hhCurve) {
                delete hhCurve;
                hhCurve = nullptr;
            }
        }//do not use "Munsell" if Chcurve not used
        else {
            hhutili = true;
        }
    }


    LUTu hist16Clad;
    LUTu hist16Llad;

    //preparate for histograms CIECAM
    if (pW != 1) { //only with improccoordinator
        hist16Clad (65536);
        hist16Clad.clear();
        hist16Llad (65536);
        hist16Llad.clear();

    }

#ifdef _DEBUG
    MyTime t1e, t2e;
    t1e.set();
    // init variables to display Munsell corrections
    MunsellDebugInfo* MunsDebugInfo = new MunsellDebugInfo();
#endif

    float adjustr = 1.0f;

//  if(params->labCurve.avoidclip ){
    // parameter to adapt curve C=f(C) to gamut

    if      (params->icm.working == "ProPhoto")   {
        adjustr = 1.2f;   // 1.2 instead 1.0 because it's very rare to have C>170..
    } else if (params->icm.working == "Adobe RGB")  {
        adjustr = 1.8f;
    } else if (params->icm.working == "sRGB")       {
        adjustr = 2.0f;
    } else if (params->icm.working == "WideGamut")  {
        adjustr = 1.2f;
    } else if (params->icm.working == "Beta RGB")   {
        adjustr = 1.4f;
    } else if (params->icm.working == "BestRGB")    {
        adjustr = 1.4f;
    } else if (params->icm.working == "BruceRGB")   {
        adjustr = 1.8f;
    }

    // reference to the params structure has to be done outside of the parallelization to avoid CPU cache problem
    const bool highlight = params->toneCurve.hrenabled; //Get the value if "highlight reconstruction" is activated
    const int chromaticity = params->labCurve.chromaticity;
    const float chromapro = (chromaticity + 100.0f) / 100.0f;
    const bool bwonly = params->blackwhite.enabled && !params->colorToning.enabled;
    bool bwq = false;
//  if(params->ppVersion > 300  && params->labCurve.chromaticity == - 100) bwq = true;
    // const bool bwToning = params->labCurve.chromaticity == - 100  /*|| params->blackwhite.method=="Ch" || params->blackwhite.enabled */ || bwonly;
    const bool bwToning = bwq  /*|| params->blackwhite.method=="Ch" || params->blackwhite.enabled */ || bwonly;
    //if(chromaticity==-100) chromaticity==-99;
    const bool LCredsk = params->labCurve.lcredsk;
    const bool ccut = ccutili;
    const bool clut = clcutili;
    const double rstprotection = 100. - params->labCurve.rstprotection; // Red and Skin Tones Protection
    // avoid color shift is disabled when bwToning is activated and enabled if gamut is true in colorappearanace
    const bool avoidColorShift = (params->labCurve.avoidcolorshift || (params->colorappearance.gamut && params->colorappearance.enabled)) && !bwToning ;
    const float protectRed = (float)settings->protectred;
    const double protectRedH = settings->protectredh;
    float protect_red, protect_redh;
    protect_red = protectRed;//default=60  chroma: one can put more or less if necessary...in 'option'  40...160

    if (protect_red < 20.0f) {
        protect_red = 20.0;    // avoid too low value
    }

    if (protect_red > 180.0f) {
        protect_red = 180.0;    // avoid too high value
    }

    protect_redh = float (protectRedH); //default=0.4 rad : one can put more or less if necessary...in 'option'  0.2 ..1.0

    if (protect_redh < 0.1f) {
        protect_redh = 0.1f;    //avoid divide by 0 and negatives values
    }

    if (protect_redh > 1.0f) {
        protect_redh = 1.0f;    //avoid too big values
    }

    float protect_redhcur = protectRedH;//default=0.4 rad : one can put more or less if necessary...in 'option'  0.2 ..1

    if (protect_redhcur < 0.1f) {
        protect_redhcur = 0.1f;    //avoid divide by 0 and negatives values:minimal protection for transition
    }

    if (protect_redhcur > 3.5f) {
        protect_redhcur = 3.5f;    //avoid too big values
    }

    //increase saturation after denoise : ...approximation
    float factnoise = 1.f;

    if (params->dirpyrDenoise.enabled) {
        factnoise = (1.f + params->dirpyrDenoise.chroma / 500.f); //levels=5
//      if(yyyy) factnoise=(1.f+params->dirpyrDenoise.chroma/100.f);//levels=7
    }

    const float scaleConst = 100.0f / 100.1f;


    const bool gamutLch = settings->gamutLch;
    const float amountchroma = (float) settings->amchroma;

    TMatrix wiprof = ICCStore::getInstance()->workingSpaceInverseMatrix (params->icm.working);
    const double wip[3][3] = {
        {wiprof[0][0], wiprof[0][1], wiprof[0][2]},
        {wiprof[1][0], wiprof[1][1], wiprof[1][2]},
        {wiprof[2][0], wiprof[2][1], wiprof[2][2]}
    };

    TMatrix wprof = ICCStore::getInstance()->workingSpaceMatrix (params->icm.working);
    const double wp[3][3] = {
        {wprof[0][0], wprof[0][1], wprof[0][2]},
        {wprof[1][0], wprof[1][1], wprof[1][2]},
        {wprof[2][0], wprof[2][1], wprof[2][2]}
    };

#ifdef _DEBUG
    #pragma omp parallel default(shared) firstprivate(lold, lnew, MunsDebugInfo, pW) if (multiThread)
#else
    #pragma omp parallel if (multiThread)
#endif
    {
#ifdef __SSE2__
        float HHBuffer[W] ALIGNED16;
        float CCBuffer[W] ALIGNED16;
#endif
        #pragma omp for schedule(dynamic, 16)

        for (int i = 0; i < H; i++) {
            if (avoidColorShift)

                // only if user activate Lab adjustments
                if (autili || butili || ccutili ||  cclutili || chutili || lhutili || hhutili || clcutili || utili || chromaticity) {
                    Color::LabGamutMunsell (lold->L[i], lold->a[i], lold->b[i], W, /*corMunsell*/true, /*lumaMuns*/false, params->toneCurve.hrenabled, /*gamut*/true, wip);
                }

#ifdef __SSE2__

            // precalculate some values using SSE
            if (bwToning || (!autili && !butili)) {
                __m128 c327d68v = _mm_set1_ps (327.68f);
                __m128 av, bv;
                int k;

                for (k = 0; k < W - 3; k += 4) {
                    av = LVFU (lold->a[i][k]);
                    bv = LVFU (lold->b[i][k]);
                    STVF (HHBuffer[k], xatan2f (bv, av));
                    STVF (CCBuffer[k], _mm_sqrt_ps (SQRV (av) + SQRV (bv)) / c327d68v);
                }

                for (; k < W; k++) {
                    HHBuffer[k] = xatan2f (lold->b[i][k], lold->a[i][k]);
                    CCBuffer[k] = sqrt (SQR (lold->a[i][k]) + SQR (lold->b[i][k])) / 327.68f;
                }
            }

#endif // __SSE2__

            for (int j = 0; j < W; j++) {
                const float Lin = lold->L[i][j];
                float LL = Lin / 327.68f;
                float CC;
                float HH;
                float Chprov;
                float Chprov1;
                float memChprov;
                float2 sincosval;

                if (bwToning) { // this values will be also set when bwToning is false some lines down
#ifdef __SSE2__
                    // use precalculated values from above
                    HH = HHBuffer[j];
                    CC = CCBuffer[j];
#else
                    HH = xatan2f (lold->b[i][j], lold->a[i][j]);
                    CC = sqrt (SQR (lold->a[i][j]) + SQR (lold->b[i][j])) / 327.68f;
#endif

                    // According to mathematical laws we can get the sin and cos of HH by simple operations
                    if (CC == 0.0f) {
                        sincosval.y = 1.0f;
                        sincosval.x = 0.0f;
                    } else {
                        sincosval.y = lold->a[i][j] / (CC * 327.68f);
                        sincosval.x = lold->b[i][j] / (CC * 327.68f);
                    }

                    Chprov = CC;
                    Chprov1 = CC;
                    memChprov = Chprov;
                }

                if (editPipette && editID == EUID_Lab_LCurve) {
                    editWhatever->v (i, j) = LIM01<float> (Lin / 32768.0f);  // Lab L pipette
                }

                lnew->L[i][j] = curve[Lin];

                float Lprov1 = (lnew->L[i][j]) / 327.68f;

                if (editPipette) {
                    if (editID == EUID_Lab_aCurve) { // Lab a pipette
                        float chromapipa = lold->a[i][j] + (32768.f * 1.28f);
                        editWhatever->v (i, j) = LIM01<float> ((chromapipa) / (65536.f * 1.28f));
                    } else if (editID == EUID_Lab_bCurve) { //Lab b pipette
                        float chromapipb = lold->b[i][j] + (32768.f * 1.28f);
                        editWhatever->v (i, j) = LIM01<float> ((chromapipb) / (65536.f * 1.28f));
                    }
                }

                float atmp, btmp;

                atmp = lold->a[i][j];

                if (autili) {
                    atmp = acurve[atmp + 32768.0f] - 32768.0f;    // curves Lab a
                }

                btmp = lold->b[i][j];

                if (butili) {
                    btmp = bcurve[btmp + 32768.0f] - 32768.0f;    // curves Lab b
                }

                if (!bwToning) { //take into account modification of 'a' and 'b'
#ifdef __SSE2__
                    if (!autili && !butili) {
                        // use precalculated values from above
                        HH = HHBuffer[j];
                        CC = CCBuffer[j];
                    } else {
                        CC = sqrt (SQR (atmp) + SQR (btmp)) / 327.68f;
                        HH = xatan2f (btmp, atmp);
                    }

#else
                    CC = sqrt (SQR (atmp) + SQR (btmp)) / 327.68f;
                    HH = xatan2f (btmp, atmp);
#endif

                    // According to mathematical laws we can get the sin and cos of HH by simple operations
                    //float2  sincosval;
                    if (CC == 0.f) {
                        sincosval.y = 1.f;
                        sincosval.x = 0.f;
                    } else {
                        sincosval.y = atmp / (CC * 327.68f);
                        sincosval.x = btmp / (CC * 327.68f);
                    }

                    Chprov = CC;
                    Chprov1 = CC;
                    memChprov = Chprov;
                } // now new values of lold with 'a' and 'b'

                if (editPipette)
                    if (editID == EUID_Lab_LHCurve || editID == EUID_Lab_CHCurve || editID == EUID_Lab_HHCurve) {//H pipette
                        float valpar = Color::huelab_to_huehsv2 (HH);
                        editWhatever->v (i, j) = valpar;
                    }

                if (lhutili) {  // L=f(H)
                    const float ClipLevel = 65535.f;
                    float l_r;//Luminance Lab in 0..1
                    l_r = Lprov1 / 100.f;
                    {
                        //double hr = 0.5 * ((HH / rtengine::RT_PI) + 1.);
                        //float valparam = float ((lhCurve->getVal (hr - 0.5f)*2));//get l_r=f(H)

                        float valparam = float ((lhCurve->getVal (Color::huelab_to_huehsv2 (HH)) - 0.5f)); //get l_r=f(H)
                        float valparamneg;
                        valparamneg = valparam;
                        float kcc = (CC / amountchroma); //take Chroma into account...40 "middle low" of chromaticity (arbitrary and simple), one can imagine other algorithme
                        //reduce action for low chroma and increase action for high chroma
                        valparam *= 2.f * kcc;
                        valparamneg *= kcc; //slightly different for negative

                        if (valparam > 0.f) {
                            l_r = (1.f - valparam) * l_r + valparam * (1.f - SQR (((SQR (1.f - min (l_r, 1.0f))))));
                        } else
                            //for negative
                        {
                            float khue = 1.9f; //in reserve in case of!
                            l_r *= (1.f + khue * valparamneg);
                        }
                    }

                    Lprov1 = l_r * 100.f;

                    float Chprov2 = sqrt (SQR (atmp) + SQR (btmp)) / 327.68f;
                    //Gamut control especialy fot negative values slightly different of gamutlchonly
                    bool inRGB;

                    do {
                        inRGB = true;
                        float aprov1 = Chprov2 * sincosval.y;
                        float bprov1 = Chprov2 * sincosval.x;

                        float fy = (0.00862069f * Lprov1 ) + 0.137932f;
                        float fx = (0.002f * aprov1) + fy;
                        float fz = fy - (0.005f * bprov1);

                        float x_ = 65535.0f * Color::f2xyz (fx) * Color::D50x;
                        float z_ = 65535.0f * Color::f2xyz (fz) * Color::D50z;
                        float y_ = (Lprov1 > Color::epskap) ? 65535.0 * fy * fy * fy : 65535.0 * Lprov1 / Color::kappa;
                        float R, G, B;
                        Color::xyz2rgb (x_, y_, z_, R, G, B, wip);

                        if (R < 0.0f || G < 0.0f || B < 0.0f) {
                            if (Lprov1 < 0.1f) {
                                Lprov1 = 0.1f;
                            }

                            Chprov2 *= 0.95f;
                            inRGB = false;
                        } else if (!highlight && (R > ClipLevel || G > ClipLevel || B > ClipLevel)) {
                            if (Lprov1 > 99.98f) {
                                Lprov1 = 99.98f;
                            }

                            Chprov2 *= 0.95f;
                            inRGB = false;
                        }
                    } while (!inRGB);

                    atmp = 327.68f * Chprov2 * sincosval.y;
                    btmp = 327.68f * Chprov2 * sincosval.x;
                }

//          calculate C=f(H)
                if (chutili) {
                    double hr = Color::huelab_to_huehsv2 (HH);
                    //double hr = 0.5 * ((HH / rtengine::RT_PI) + 1.);

                    float chparam = float ((chCurve->getVal (hr) - 0.5f) * 2.0f); //get C=f(H)
                    float chromaChfactor = 1.0f + chparam;
                    atmp *= chromaChfactor;//apply C=f(H)
                    btmp *= chromaChfactor;
                }

                if (hhutili) {  // H=f(H)
                    //hue Lab in -PI +PI
                    float valparam = float ((hhCurve->getVal (Color::huelab_to_huehsv2 (HH)) - 0.5f) * 1.7f) + HH; //get H=f(H)  1.7 optimisation !
                    HH = valparam;
                    sincosval = xsincosf (HH);
                }

                if (!bwToning) {
                    float factorskin, factorsat, factorskinext;

                    if (chromapro > 1.f) {
                        float scale = scaleConst;//reduction in normal zone
                        float scaleext = 1.f;//reduction in transition zone
                        Color::scalered ( rstprotection, chromapro, 0.0, HH, protect_redh, scale, scaleext);//1.0
                        float interm = (chromapro - 1.f);
                        factorskin = 1.f + (interm * scale);
                        factorskinext = 1.f + (interm * scaleext);
                    } else {
                        factorskin = chromapro ; // +(chromapro)*scale;
                        factorskinext = chromapro ;// +(chromapro)*scaleext;
                    }

                    factorsat = chromapro * factnoise;

                    //simulate very approximative gamut f(L) : with pyramid transition
                    float dred /*=55.f*/;//C red value limit

                    if     (Lprov1 < 25.f) {
                        dred = 40.f;
                    } else if (Lprov1 < 30.f) {
                        dred = 3.f * Lprov1 - 35.f;
                    } else if (Lprov1 < 70.f) {
                        dred = 55.f;
                    } else if (Lprov1 < 75.f) {
                        dred = -3.f * Lprov1 + 265.f;
                    } else {
                        dred = 40.f;
                    }

                    // end pyramid

                    // Test if chroma is in the normal range first
                    Color::transitred ( HH, Chprov1, dred, factorskin, protect_red, factorskinext, protect_redh, factorsat, factorsat);
                    atmp *= factorsat;
                    btmp *= factorsat;

                    if (editPipette && editID == EUID_Lab_CLCurve) {
                        editWhatever->v (i, j) = LIM01<float> (LL / 100.f);  // Lab C=f(L) pipette
                    }

                    if (clut) { // begin C=f(L)
                        float factorskin, factorsat, factor, factorskinext;
                        float chromaCfactor = (clcurve[LL * 655.35f]) / (LL * 655.35f); //apply C=f(L)
                        float curf = 0.7f; //empirical coeff because curve is more progressive
                        float scale = 100.0f / 100.1f; //reduction in normal zone for curve C
                        float scaleext = 1.0f; //reduction in transition zone for curve C
                        float protect_redcur, protect_redhcur; //perhaps the same value than protect_red and protect_redh
                        float deltaHH;//HH value transition for C curve
                        protect_redcur = curf * protectRed; //default=60  chroma: one can put more or less if necessary...in 'option'  40...160==> curf =because curve is more progressive

                        if (protect_redcur < 20.0f) {
                            protect_redcur = 20.0;    // avoid too low value
                        }

                        if (protect_redcur > 180.0f) {
                            protect_redcur = 180.0;    // avoid too high value
                        }

                        protect_redhcur = curf * float (protectRedH); //default=0.4 rad : one can put more or less if necessary...in 'option'  0.2 ..1.0 ==> curf =because curve is more progressive

                        if (protect_redhcur < 0.1f) {
                            protect_redhcur = 0.1f;    //avoid divide by 0 and negatives values
                        }

                        if (protect_redhcur > 1.0f) {
                            protect_redhcur = 1.0f;    //avoid too big values
                        }

                        deltaHH = protect_redhcur; //transition hue

                        if (chromaCfactor > 0.0) {
                            Color::scalered ( rstprotection, chromaCfactor, 0.0, HH, deltaHH, scale, scaleext);    //1.0
                        }

                        if (chromaCfactor > 1.0) {
                            float interm = (chromaCfactor - 1.0f) * 100.0f;
                            factorskin = 1.0f + (interm * scale) / 100.0f;
                            factorskinext = 1.0f + (interm * scaleext) / 100.0f;
                        } else {
                            factorskin = chromaCfactor; // +(1.0f-chromaCfactor)*scale;
                            factorskinext = chromaCfactor ; //+(1.0f-chromaCfactor)*scaleext;
                        }

                        factorsat = chromaCfactor;
                        factor = factorsat;
                        Color::transitred ( HH, Chprov1, dred, factorskin, protect_redcur, factorskinext, deltaHH, factorsat, factor);
                        atmp *= factor;
                        btmp *= factor;
                    }

                    // end C=f(L)
                    //  if (editID == EUID_Lab_CLCurve)
                    //      editWhatever->v(i,j) = LIM01<float>(Lprov2/100.f);// Lab C=f(L) pipette

                    // I have placed C=f(C) after all C treatments to assure maximum amplitude of "C"
                    if (editPipette && editID == EUID_Lab_CCurve) {
                        float chromapip = sqrt (SQR (atmp) + SQR (btmp) + 0.001f);
                        editWhatever->v (i, j) = LIM01<float> ((chromapip) / (48000.f));
                    }//Lab C=f(C) pipette

                    if (ccut) {
                        float factorskin, factorsat, factor, factorskinext;
                        float chroma = sqrt (SQR (atmp) + SQR (btmp) + 0.001f);
                        float chromaCfactor = (satcurve[chroma * adjustr]) / (chroma * adjustr); //apply C=f(C)
                        float curf = 0.7f; //empirical coeff because curve is more progressive
                        float scale = 100.0f / 100.1f; //reduction in normal zone for curve CC
                        float scaleext = 1.0f; //reduction in transition zone for curve CC
                        float protect_redcur, protect_redhcur; //perhaps the same value than protect_red and protect_redh
                        float deltaHH;//HH value transition for CC curve
                        protect_redcur = curf * protectRed; //default=60  chroma: one can put more or less if necessary...in 'option'  40...160==> curf =because curve is more progressive

                        if (protect_redcur < 20.0f) {
                            protect_redcur = 20.0;    // avoid too low value
                        }

                        if (protect_redcur > 180.0f) {
                            protect_redcur = 180.0;    // avoid too high value
                        }

                        protect_redhcur = curf * float (protectRedH); //default=0.4 rad : one can put more or less if necessary...in 'option'  0.2 ..1.0 ==> curf =because curve is more progressive

                        if (protect_redhcur < 0.1f) {
                            protect_redhcur = 0.1f;    //avoid divide by 0 and negatives values
                        }

                        if (protect_redhcur > 1.0f) {
                            protect_redhcur = 1.0f;    //avoid too big values
                        }

                        deltaHH = protect_redhcur; //transition hue

                        if (chromaCfactor > 0.0) {
                            Color::scalered ( rstprotection, chromaCfactor, 0.0, HH, deltaHH, scale, scaleext);    //1.0
                        }

                        if (chromaCfactor > 1.0) {
                            float interm = (chromaCfactor - 1.0f) * 100.0f;
                            factorskin = 1.0f + (interm * scale) / 100.0f;
                            factorskinext = 1.0f + (interm * scaleext) / 100.0f;
                        } else {
                            //factorskin= chromaCfactor*scale;
                            //factorskinext=chromaCfactor*scaleext;
                            factorskin = chromaCfactor; // +(1.0f-chromaCfactor)*scale;
                            factorskinext = chromaCfactor ; //+(1.0f-chromaCfactor)*scaleext;

                        }

                        factorsat = chromaCfactor;
                        factor = factorsat;
                        Color::transitred ( HH, Chprov1, dred, factorskin, protect_redcur, factorskinext, deltaHH, factorsat, factor);
                        atmp *= factor;
                        btmp *= factor;
                    }
                }

                // end chroma C=f(C)

                //update histogram C
                if (pW != 1) { //only with improccoordinator
                    int posp = (int)sqrt (atmp * atmp + btmp * btmp);
                    hist16Clad[posp]++;
                }

                if (editPipette && editID == EUID_Lab_LCCurve) {
                    float chromapiplc = sqrt (SQR (atmp) + SQR (btmp) + 0.001f);
                    editWhatever->v (i, j) = LIM01<float> ((chromapiplc) / (48000.f));
                }//Lab L=f(C) pipette


                if (cclutili && !bwToning) {    //apply curve L=f(C) for skin and rd...but also for extended color ==> near green and blue (see 'curf')

                    const float xx = 0.25f; //soft : between 0.2 and 0.4
                    float skdeltaHH;

                    skdeltaHH = protect_redhcur; //transition hue

                    float skbeg = -0.05f; //begin hue skin
                    float skend = 1.60f; //end hue skin
                    const float chrmin = 50.0f; //to avoid artifact, because L curve is not a real curve for luminance
                    float aa, bb;
                    float zz = 0.0f;
                    float yy = 0.0f;

                    if (Chprov1 < chrmin) {
                        yy = SQR (Chprov1 / chrmin) * xx;
                    } else {
                        yy = xx;    //avoid artifact for low C
                    }

                    if (!LCredsk) {
                        skbeg = -3.1415;
                        skend = 3.14159;
                        skdeltaHH = 0.001f;
                    }

                    if (HH > skbeg && HH < skend ) {
                        zz = yy;
                    } else if (HH > skbeg - skdeltaHH && HH <= skbeg) { //transition
                        aa = yy / skdeltaHH;
                        bb = -aa * (skbeg - skdeltaHH);
                        zz = aa * HH + bb;
                    } else if (HH >= skend && HH < skend + skdeltaHH) { //transition
                        aa = -yy / skdeltaHH;
                        bb = -aa * (skend + skdeltaHH);
                        zz = aa * HH + bb;
                    }

                    float chroma = sqrt (SQR (atmp) + SQR (btmp) + 0.001f);
                    float Lc = (lhskcurve[chroma * adjustr]) / (chroma * adjustr); //apply L=f(C)
                    Lc = (Lc - 1.0f) * zz + 1.0f; //reduct action
                    Lprov1 *= Lc; //adjust luminance
                }

                //update histo LC
                if (pW != 1) { //only with improccoordinator
                    int posl = Lprov1 * 327.68f;
                    hist16Llad[posl]++;
                }

                Chprov1 = sqrt (SQR (atmp) + SQR (btmp)) / 327.68f;

                // labCurve.bwtoning option allows to decouple modulation of a & b curves by saturation
                // with bwtoning enabled the net effect of a & b curves is visible
                if (bwToning) {
                    atmp -= lold->a[i][j];
                    btmp -= lold->b[i][j];
                }

                if (avoidColorShift) {
                    //gamutmap Lch ==> preserve Hue,but a little slower than gamutbdy for high values...and little faster for low values
                    if (gamutLch) {
                        float R, G, B;

#ifdef _DEBUG
                        bool neg = false;
                        bool more_rgb = false;
                        //gamut control : Lab values are in gamut
                        Color::gamutLchonly (HH, sincosval, Lprov1, Chprov1, R, G, B, wip, highlight, 0.15f, 0.96f, neg, more_rgb);
#else
                        //gamut control : Lab values are in gamut
                        Color::gamutLchonly (HH, sincosval, Lprov1, Chprov1, R, G, B, wip, highlight, 0.15f, 0.96f);
#endif
                        lnew->L[i][j] = Lprov1 * 327.68f;
//                  float2 sincosval = xsincosf(HH);
                        lnew->a[i][j] = 327.68f * Chprov1 * sincosval.y;
                        lnew->b[i][j] = 327.68f * Chprov1 * sincosval.x;
                    } else {
                        //use gamutbdy
                        //Luv limiter
                        float Y, u, v;
                        Color::Lab2Yuv (lnew->L[i][j], atmp, btmp, Y, u, v);
                        //Yuv2Lab includes gamut restriction map
                        Color::Yuv2Lab (Y, u, v, lnew->L[i][j], lnew->a[i][j], lnew->b[i][j], wp);
                    }

                    if (utili || autili || butili || ccut || clut || cclutili || chutili || lhutili || hhutili || clcutili || chromaticity) {
                        float correctionHue = 0.f; // Munsell's correction
                        float correctlum = 0.f;

                        Lprov1 = lnew->L[i][j] / 327.68f;
                        Chprov = sqrt (SQR (lnew->a[i][j]) + SQR (lnew->b[i][j])) / 327.68f;

#ifdef _DEBUG
                        Color::AllMunsellLch (/*lumaMuns*/true, Lprov1, LL, HH, Chprov, memChprov, correctionHue, correctlum, MunsDebugInfo);
#else
                        Color::AllMunsellLch (/*lumaMuns*/true, Lprov1, LL, HH, Chprov, memChprov, correctionHue, correctlum);
#endif

                        if (correctionHue != 0.f || correctlum != 0.f) {
                            if (fabs (correctionHue) < 0.015f) {
                                HH += correctlum;    // correct only if correct Munsell chroma very little.
                            }

                            /*      if((HH>0.0f && HH < 1.6f)   && memChprov < 70.0f) HH+=correctlum;//skin correct
                                    else if(fabs(correctionHue) < 0.3f) HH+=0.08f*correctlum;
                                    else if(fabs(correctionHue) < 0.2f) HH+=0.25f*correctlum;
                                    else if(fabs(correctionHue) < 0.1f) HH+=0.35f*correctlum;
                                    else if(fabs(correctionHue) < 0.015f) HH+=correctlum;   // correct only if correct Munsell chroma very little.
                            */
                            sincosval = xsincosf (HH + correctionHue);
                        }

                        lnew->a[i][j] = 327.68f * Chprov * sincosval.y; // apply Munsell
                        lnew->b[i][j] = 327.68f * Chprov * sincosval.x;
                    }
                } else {
//              if(Lprov1 > maxlp) maxlp=Lprov1;
//              if(Lprov1 < minlp) minlp=Lprov1;
                    if (!bwToning) {
                        lnew->L[i][j] = Lprov1 * 327.68f;
//                  float2 sincosval = xsincosf(HH);
                        lnew->a[i][j] = 327.68f * Chprov1 * sincosval.y;
                        lnew->b[i][j] = 327.68f * Chprov1 * sincosval.x;
                    } else {
                        //Luv limiter only
                        lnew->a[i][j] = atmp;
                        lnew->b[i][j] = btmp;
                    }
                }
            }
        }
    } // end of parallelization

    if (pW != 1) { //only with improccoordinator
        //update histogram C  with data chromaticity and not with CC curve
        hist16Clad.compressTo (histCCurve);
        //update histogram L with data luminance
        hist16Llad.compressTo (histLCurve);
    }

#ifdef _DEBUG

    if (settings->verbose) {
        t2e.set();
        printf ("Color::AllMunsellLch (correction performed in %d usec):\n", t2e.etime (t1e));
        printf ("   Munsell chrominance: MaxBP=%1.2frad MaxRY=%1.2frad MaxGY=%1.2frad MaxRP=%1.2frad  dep=%u\n", MunsDebugInfo->maxdhue[0],    MunsDebugInfo->maxdhue[1],    MunsDebugInfo->maxdhue[2],    MunsDebugInfo->maxdhue[3],    MunsDebugInfo->depass);
        printf ("   Munsell luminance  : MaxBP=%1.2frad MaxRY=%1.2frad MaxGY=%1.2frad MaxRP=%1.2frad  dep=%u\n", MunsDebugInfo->maxdhuelum[0], MunsDebugInfo->maxdhuelum[1], MunsDebugInfo->maxdhuelum[2], MunsDebugInfo->maxdhuelum[3], MunsDebugInfo->depassLum);
    }

    delete MunsDebugInfo;
#endif

    if (chCurve) {
        delete chCurve;
    }

    if (lhCurve) {
        delete lhCurve;
    }

    if (hhCurve) {
        delete hhCurve;
    }

    //  t2e.set();
    //  printf("Chromil took %d nsec\n",t2e.etime(t1e));
}


//#include "cubic.cc"

//void ImProcFunctions::colorCurve (LabImage* lold, LabImage* lnew)
//{

    /*    LUT<double> cmultiplier(181021);

        double boost_a = ((float)params->colorBoost.amount + 100.0) / 100.0;
        double boost_b = ((float)params->colorBoost.amount + 100.0) / 100.0;

        double c, amul = 1.0, bmul = 1.0;
        if (boost_a > boost_b) {
            c = boost_a;
            if (boost_a > 0)
                bmul = boost_b / boost_a;
        }
        else {
            c = boost_b;
            if (boost_b > 0)
                amul = boost_a / boost_b;
        }

        if (params->colorBoost.enable_saturationlimiter && c>1.0) {
            // re-generate color multiplier lookup table
            double d = params->colorBoost.saturationlimit / 3.0;
            double alpha = 0.5;
            double threshold1 = alpha * d;
            double threshold2 = c*d*(alpha+1.0) - d;
            for (int i=0; i<=181020; i++) { // lookup table stores multipliers with a 0.25 chrominance resolution
                double chrominance = (double)i/4.0;
                if (chrominance < threshold1)
                    cmultiplier[i] = c;
                else if (chrominance < d)
                    cmultiplier[i] = (c / (2.0*d*(alpha-1.0)) * (chrominance-d)*(chrominance-d) + c*d/2.0 * (alpha+1.0) ) / chrominance;
                else if (chrominance < threshold2)
                    cmultiplier[i] = (1.0 / (2.0*d*(c*(alpha+1.0)-2.0)) * (chrominance-d)*(chrominance-d) + c*d/2.0 * (alpha+1.0) ) / chrominance;
                else
                    cmultiplier[i] = 1.0;
            }
        }

        float eps = 0.001;
        double shift_a = params->colorShift.a + eps, shift_b = params->colorShift.b + eps;

        float** oa = lold->a;
        float** ob = lold->b;

        #pragma omp parallel for if (multiThread)
        for (int i=0; i<lold->H; i++)
            for (int j=0; j<lold->W; j++) {

                double wanted_c = c;
                if (params->colorBoost.enable_saturationlimiter && c>1) {
                    float chroma = (float)(4.0 * sqrt((oa[i][j]+shift_a)*(oa[i][j]+shift_a) + (ob[i][j]+shift_b)*(ob[i][j]+shift_b)));
                    wanted_c = cmultiplier [chroma];
                }

                double real_c = wanted_c;
                if (wanted_c >= 1.0 && params->colorBoost.avoidclip) {
                    double cclip = 100000.0;
                    double cr = tightestroot ((double)lnew->L[i][j]/655.35, (double)(oa[i][j]+shift_a)*amul, (double)(ob[i][j]+shift_b)*bmul, 3.079935, -1.5371515, -0.54278342);
                    double cg = tightestroot ((double)lnew->L[i][j]/655.35, (double)(oa[i][j]+shift_a)*amul, (double)(ob[i][j]+shift_b)*bmul, -0.92123418, 1.87599, 0.04524418);
                    double cb = tightestroot ((double)lnew->L[i][j]/655.35, (double)(oa[i][j]+shift_a)*amul, (double)(ob[i][j]+shift_b)*bmul, 0.052889682, -0.20404134, 1.15115166);
                    if (cr>1.0 && cr<cclip) cclip = cr;
                    if (cg>1.0 && cg<cclip) cclip = cg;
                    if (cb>1.0 && cb<cclip) cclip = cb;
                    if (cclip<100000.0) {
                        real_c = -cclip + 2.0*cclip / (1.0+exp(-2.0*wanted_c/cclip));
                        if (real_c<1.0)
                            real_c = 1.0;
                    }
                }

                float nna = ((oa[i][j]+shift_a) * real_c * amul);
                float nnb = ((ob[i][j]+shift_b) * real_c * bmul);
                lnew->a[i][j] = LIM(nna,-32000.0f,32000.0f);
                lnew->b[i][j] = LIM(nnb,-32000.0f,32000.0f);
            }
    */
    //delete [] cmultiplier;
//}

void ImProcFunctions::impulsedenoise (LabImage* lab)
{

    if (params->impulseDenoise.enabled && lab->W >= 8 && lab->H >= 8)

    {
        impulse_nr (lab, (float)params->impulseDenoise.thresh / 20.0 );
    }
}

void ImProcFunctions::impulsedenoisecam (CieImage* ncie, float **buffers[3])
{

    if (params->impulseDenoise.enabled && ncie->W >= 8 && ncie->H >= 8)

    {
        impulse_nrcam (ncie, (float)params->impulseDenoise.thresh / 20.0, buffers );
    }
}

void ImProcFunctions::defringe (LabImage* lab)
{

    if (params->defringe.enabled && lab->W >= 8 && lab->H >= 8)

    {
        PF_correct_RT (lab, lab, params->defringe.radius, params->defringe.threshold);
    }
}

void ImProcFunctions::defringecam (CieImage* ncie)
{
    if (params->defringe.enabled && ncie->W >= 8 && ncie->H >= 8) {
        PF_correct_RTcam (ncie, ncie, params->defringe.radius, params->defringe.threshold);
    }
}

void ImProcFunctions::badpixcam (CieImage* ncie, double rad, int thr, int mode, float skinprot, float chrom, int hotbad)
{
    if (ncie->W >= 8 && ncie->H >= 8) {
        Badpixelscam (ncie, ncie, rad, thr, mode, skinprot, chrom, hotbad);
    }
}

void ImProcFunctions::badpixlab (LabImage* lab, double rad, int thr, int mode, float skinprot, float chrom)
{
    if (lab->W >= 8 && lab->H >= 8) {
        BadpixelsLab (lab, lab, rad, thr, mode, skinprot, chrom);
    }
}

void ImProcFunctions::dirpyrequalizer (LabImage* lab, int scale)
{
    if (params->dirpyrequalizer.enabled && lab->W >= 8 && lab->H >= 8) {
        float b_l = static_cast<float> (params->dirpyrequalizer.hueskin.value[0]) / 100.0f;
        float t_l = static_cast<float> (params->dirpyrequalizer.hueskin.value[1]) / 100.0f;
        float t_r = static_cast<float> (params->dirpyrequalizer.hueskin.value[3]) / 100.0f;
        //      if     (params->dirpyrequalizer.algo=="FI") choice=0;
        //      else if(params->dirpyrequalizer.algo=="LA") choice=1;
        float artifact = (float) settings->artifact_cbdl;

        if (artifact > 6.f) {
            artifact = 6.f;
        }

        if (artifact < 0.f) {
            artifact = 1.f;
        }

        float chrom = 50.f;

        if (params->dirpyrequalizer.gamutlab) {
            ImProcFunctions::badpixlab (lab, artifact, 5, 3, params->dirpyrequalizer.skinprotect, chrom);    //for artifacts
        }

        //dirpyrLab_equalizer(lab, lab, params->dirpyrequalizer.mult);
        dirpyr_equalizer (lab->L, lab->L, lab->W, lab->H, lab->a, lab->b, params->dirpyrequalizer.mult, params->dirpyrequalizer.threshold, params->dirpyrequalizer.skinprotect, b_l, t_l, t_r, scale);
    }
}
void ImProcFunctions::EPDToneMapCIE (CieImage *ncie, float a_w, float c_, int Wid, int Hei, float minQ, float maxQ, unsigned int Iterates, int skip)
{

    if (!params->epd.enabled) {
        return;
    }

    if (params->wavelet.enabled  && params->wavelet.tmrs != 0) {
        return;
    }

    float stren = params->epd.strength;
    float edgest = params->epd.edgeStopping;
    float sca = params->epd.scale;
    float gamm = params->epd.gamma;
    float rew = params->epd.reweightingIterates;
    float Qpro = ( 4.0 / c_)  * ( a_w + 4.0 ) ; //estimate Q max if J=100.0
    float *Qpr = ncie->Q_p[0];

    if (settings->verbose) {
        printf ("minQ=%f maxQ=%f  Qpro=%f\n", minQ, maxQ, Qpro);
    }

    if (maxQ > Qpro) {
        Qpro = maxQ;
    }

    EdgePreservingDecomposition epd (Wid, Hei);

    #pragma omp parallel for

    for (int i = 0; i < Hei; i++)
        for (int j = 0; j < Wid; j++) {
            ncie->Q_p[i][j] = gamm * ncie->Q_p[i][j] / (Qpro);
        }

    float Compression = expf (-stren);      //This modification turns numbers symmetric around 0 into exponents.
    float DetailBoost = stren;

    if (stren < 0.0f) {
        DetailBoost = 0.0f;    //Go with effect of exponent only if uncompressing.
    }

    //Auto select number of iterates. Note that p->EdgeStopping = 0 makes a Gaussian blur.
    if (Iterates == 0) {
        Iterates = (unsigned int) (edgest * 15.0);
    }

    //Jacques Desmis : always Iterates=5 for compatibility images between preview and output

    epd.CompressDynamicRange (Qpr, sca / (float)skip, edgest, Compression, DetailBoost, Iterates, rew);

    //Restore past range, also desaturate a bit per Mantiuk's Color correction for tone mapping.
    float s = (1.0f + 38.7889f) * powf (Compression, 1.5856f) / (1.0f + 38.7889f * powf (Compression, 1.5856f));
#ifndef _DEBUG
    #pragma omp parallel for schedule(dynamic,10)
#endif

    for (int i = 0; i < Hei; i++)
        for (int j = 0; j < Wid; j++) {
            ncie->Q_p[i][j] = (ncie->Q_p[i][j] * Qpro) / gamm;
            ncie->M_p[i][j] *= s;
        }

    /*
        float *Qpr2 = new float[Wid*((heir)+1)];

            for (int i=heir; i<Hei; i++)
                for (int j=0; j<Wid; j++) { Qpr2[(i-heir)*Wid+j]=ncie->Q_p[i][j];}
        if(minQ>0.0) minQ=0.0;//normaly minQ always > 0...
    //  EdgePreservingDecomposition epd = EdgePreservingDecomposition(Wid, Hei);
    //EdgePreservingDecomposition epd = EdgePreservingDecomposition(Wid, Hei/2);
        for(i = N2; i != N; i++)
    //  for(i = begh*Wid; i != N; i++)
            //Qpr[i] = (Qpr[i]-minQ)/(maxQ+1.0);
            Qpr2[i-N2] = (Qpr2[i-N2]-minQ)/(Qpro+1.0);

        float Compression2 = expf(-stren);      //This modification turns numbers symmetric around 0 into exponents.
        float DetailBoost2 = stren;
        if(stren < 0.0f) DetailBoost2 = 0.0f;   //Go with effect of exponent only if uncompressing.

        //Auto select number of iterates. Note that p->EdgeStopping = 0 makes a Gaussian blur.
        if(Iterates == 0) Iterates = (unsigned int)(edgest*15.0);


        epd.CompressDynamicRange(Qpr2, sca/(float)skip, edgest, Compression2, DetailBoost2, Iterates, rew, Qpr2);

        //Restore past range, also desaturate a bit per Mantiuk's Color correction for tone mapping.
         float s2 = (1.0f + 38.7889f)*powf(Compression, 1.5856f)/(1.0f + 38.7889f*powf(Compression, 1.5856f));
            for (int i=heir; i<Hei; i++)
        //  for (int i=begh; i<endh; i++)
                for (int j=0; j<Wid; j++) {
                ncie->Q_p[i][j]=Qpr2[(i-heir)*Wid+j]*Qpro + minQ;
            //  Qpr[i*Wid+j]=Qpr[i*Wid+j]*maxQ + minQ;
            //  ncie->J_p[i][j]=(100.0* Qpr[i*Wid+j]*Qpr[i*Wid+j]) /(w_h*w_h);

                ncie->M_p[i][j]*=s2;
            }
                    delete [] Qpr2;

    */
}

void ImProcFunctions::EPDToneMaplocal (LabImage *lab, LabImage *tmp1, unsigned int Iterates, int skip)
{

    float stren = ((float)params->locallab.stren) / 100.f;
    float edgest = ((float)params->locallab.estop) / 100.f;
    float sca  = ((float)params->locallab.scaltm) / 10.f;
    float gamm = ((float)params->locallab.gamma) / 100.f;
    float rew = ((float)params->locallab.rewei);
    //Pointers to whole data and size of it.
    float *L = lab->L[0];
    float *a = lab->a[0];
    float *b = lab->b[0];
    unsigned int i, N = lab->W * lab->H;
    int WW = lab->W ;
//   int HH = lab->H ;
    EdgePreservingDecomposition epd (lab->W, lab->H);

    //Due to the taking of logarithms, L must be nonnegative. Further, scale to 0 to 1 using nominal range of L, 0 to 15 bit.
    float minL = FLT_MAX;
    float maxL = 0.f;
    #pragma omp parallel
    {
        float lminL = FLT_MAX;
        float lmaxL = 0.f;
        #pragma omp for

        for (i = 0; i < N; i++) {
            if (L[i] < lminL) {
                lminL = L[i];
            }

            if (L[i] > lmaxL) {
                lmaxL = L[i];
            }
        }

        #pragma omp critical

        if (lminL < minL) {
            minL = lminL;
        }

        if (lmaxL > maxL) {
            maxL = lmaxL;
        }

    }

    if (minL > 0.0f) {
        minL = 0.0f;    //Disable the shift if there are no negative numbers. I wish there were just no negative numbers to begin with.
    }

    #pragma omp parallel for

    for (i = 0; i < N; i++)
        //{L[i] = (L[i] - minL)/32767.0f;
    {
        L[i] = (L[i] - minL) / maxL;
        L[i] *= gamm;
    }

    //Some interpretations.
    float Compression = expf (-stren);      //This modification turns numbers symmetric around 0 into exponents.
    float DetailBoost = stren;

    if (stren < 0.0f) {
        DetailBoost = 0.0f;    //Go with effect of exponent only if uncompressing.
    }

    //Auto select number of iterates. Note that p->EdgeStopping = 0 makes a Gaussian blur.
    if (Iterates == 0) {
        Iterates = (unsigned int) (edgest * 15.0f);
    }

    /* Debuggery. Saves L for toying with outside of RT.
    char nm[64];
    sprintf(nm, "%ux%ufloat.bin", lab->W, lab->H);
    FILE *f = fopen(nm, "wb");
    fwrite(L, N, sizeof(float), f);
    fclose(f);*/

    epd.CompressDynamicRange (L, sca / float (skip), edgest, Compression, DetailBoost, Iterates, rew);

    //Restore past range, also desaturate a bit per Mantiuk's Color correction for tone mapping.
    float s = (1.0f + 38.7889f) * powf (Compression, 1.5856f) / (1.0f + 38.7889f * powf (Compression, 1.5856f));
#ifdef _OPENMP
    #pragma omp parallel for            // removed schedule(dynamic,10)
#endif

    for (unsigned int i = 0; i < N; i++) {
        int x = i / WW;
        int y = i - x * WW;

        tmp1->L[x][y] = L[i] * maxL * (1.f / gamm) + minL;
        tmp1->a[x][y] = s  * a[i];
        tmp1->b[x][y] = s  * b[i];

    }
}





//Map tones by way of edge preserving decomposition. Is this the right way to include source?
//#include "EdgePreservingDecomposition.cc"
void ImProcFunctions::EPDToneMap (LabImage *lab, unsigned int Iterates, int skip)
{
    //Hasten access to the parameters.
//  EPDParams *p = (EPDParams *)(&params->epd);

    //Enabled? Leave now if not.
//  if(!p->enabled) return;
    if (!params->epd.enabled) {
        return;
    }

    if (params->wavelet.enabled  && params->wavelet.tmrs != 0) {
        return;
    }

    float stren = params->epd.strength;
    float edgest = params->epd.edgeStopping;
    float sca = params->epd.scale;
    float gamm = params->epd.gamma;
    float rew = params->epd.reweightingIterates;
    //Pointers to whole data and size of it.
    float *L = lab->L[0];
    float *a = lab->a[0];
    float *b = lab->b[0];
    size_t N = lab->W * lab->H;
    EdgePreservingDecomposition epd (lab->W, lab->H);

    //Due to the taking of logarithms, L must be nonnegative. Further, scale to 0 to 1 using nominal range of L, 0 to 15 bit.
    float minL = FLT_MAX;
    float maxL = 0.f;
    #pragma omp parallel
    {
        float lminL = FLT_MAX;
        float lmaxL = 0.f;
        #pragma omp for

        for (size_t i = 0; i < N; i++) {
            if (L[i] < lminL) {
                lminL = L[i];
            }

            if (L[i] > lmaxL) {
                lmaxL = L[i];
            }
        }

        #pragma omp critical
        {
            if (lminL < minL) {
                minL = lminL;
            }

            if (lmaxL > maxL) {
                maxL = lmaxL;
            }
        }
    }

    if (minL > 0.0f) {
        minL = 0.0f;    //Disable the shift if there are no negative numbers. I wish there were just no negative numbers to begin with.
    }

    #pragma omp parallel for

    for (size_t i = 0; i < N; ++i)
        //{L[i] = (L[i] - minL)/32767.0f;
    {
        L[i] = (L[i] - minL) / maxL;
        L[i] *= gamm;
    }

    //Some interpretations.
    float Compression = expf (-stren);      //This modification turns numbers symmetric around 0 into exponents.
    float DetailBoost = stren;

    if (stren < 0.0f) {
        DetailBoost = 0.0f;    //Go with effect of exponent only if uncompressing.
    }

    //Auto select number of iterates. Note that p->EdgeStopping = 0 makes a Gaussian blur.
    if (Iterates == 0) {
        Iterates = (unsigned int) (edgest * 15.0f);
    }

    /* Debuggery. Saves L for toying with outside of RT.
    char nm[64];
    sprintf(nm, "%ux%ufloat.bin", lab->W, lab->H);
    FILE *f = fopen(nm, "wb");
    fwrite(L, N, sizeof(float), f);
    fclose(f);*/

    epd.CompressDynamicRange (L, sca / float (skip), edgest, Compression, DetailBoost, Iterates, rew);

    //Restore past range, also desaturate a bit per Mantiuk's Color correction for tone mapping.
    float s = (1.0f + 38.7889f) * powf (Compression, 1.5856f) / (1.0f + 38.7889f * powf (Compression, 1.5856f));
#ifdef _OPENMP
    #pragma omp parallel for            // removed schedule(dynamic,10)
#endif

    for (size_t ii = 0; ii < N; ++ii) {
        a[ii] *= s;
        b[ii] *= s;
        L[ii] = L[ii] * maxL * (1.f / gamm) + minL;
    }
}


<<<<<<< HEAD






void ImProcFunctions::getAutoExp  (const LUTu &histogram, int histcompr, double defgain, double clip,
=======
void ImProcFunctions::getAutoExp  (const LUTu &histogram, int histcompr, double clip,
>>>>>>> 3f1e47d3
                                   double& expcomp, int& bright, int& contr, int& black, int& hlcompr, int& hlcomprthresh)
{

    float scale = 65536.0f;
    float midgray = 0.1842f; //middle gray in linear gamma =1 50% luminance

    int imax = 65536 >> histcompr;
    int overex = 0;
    float sum = 0.f, hisum = 0.f, losum = 0.f;
    float ave = 0.f, hidev = 0.f, lodev = 0.f;

    //find average luminance
    histogram.getSumAndAverage (sum, ave);

    //find median of luminance
    int median = 0, count = histogram[0];

    while (count < sum / 2) {
        median++;
        count += histogram[median];
    }

    if (median == 0 || ave < 1.f) { //probably the image is a blackframe
        expcomp = 0.;
        black = 0;
        bright = 0;
        contr = 0;
        hlcompr = 0;
        hlcomprthresh = 0;
        return;
    }

    // compute std dev on the high and low side of median
    // and octiles of histogram
    float octile[8] = {0.f, 0.f, 0.f, 0.f, 0.f, 0.f, 0.f, 0.f}, ospread = 0.f;
    count = 0;

    int i = 0;

    for (; i < min ((int)ave, imax); i++) {
        if (count < 8) {
            octile[count] += histogram[i];

            if (octile[count] > sum / 8.f || (count == 7 && octile[count] > sum / 16.f)) {
                octile[count] = xlog (1. + (float)i) / log (2.f);
                count++;// = min(count+1,7);
            }
        }

        //lodev += SQR(ave-i)*histogram[i];
        lodev += (xlog (ave + 1.f) - xlog ((float)i + 1.)) * histogram[i];
        losum += histogram[i];
    }

    for (; i < imax; i++) {
        if (count < 8) {
            octile[count] += histogram[i];

            if (octile[count] > sum / 8.f || (count == 7 && octile[count] > sum / 16.f)) {
                octile[count] = xlog (1. + (float)i) / log (2.f);
                count++;// = min(count+1,7);
            }
        }

        //hidev += SQR(i-ave)*histogram[i];
        hidev += (xlog ((float)i + 1.) - xlog (ave + 1.f)) * histogram[i];
        hisum += histogram[i];

    }

    if (losum == 0 || hisum == 0) { //probably the image is a blackframe
        expcomp = 0.;
        black = 0;
        bright = 0;
        contr = 0;
        hlcompr = 0;
        hlcomprthresh = 0;
        return;
    }

//    lodev = (lodev / (log(2.f) * losum));
//    hidev = (hidev / (log(2.f) * hisum));

    if (octile[6] > log1p ((float)imax) / log2 (2.f)) { //if very overxposed image
        octile[6] = 1.5f * octile[5] - 0.5f * octile[4];
        overex = 2;
    }

    if (octile[7] > log1p ((float)imax) / log2 (2.f)) { //if overexposed
        octile[7] = 1.5f * octile[6] - 0.5f * octile[5];
        overex = 1;
    }

    // store values of octile[6] and octile[7] for calculation of exposure compensation
    // if we don't do this and the pixture is underexposed, calculation of exposure compensation assumes
    // that it's overexposed and calculates the wrong direction
    float oct6, oct7;
    oct6 = octile[6];
    oct7 = octile[7];


    for (int i = 1; i < 8; i++) {
        if (octile[i] == 0.0f) {
            octile[i] = octile[i - 1];
        }
    }

    // compute weighted average separation of octiles
    // for future use in contrast setting
    for (int i = 1; i < 6; i++) {
        ospread += (octile[i + 1] - octile[i]) / max (0.5f, (i > 2 ? (octile[i + 1] - octile[3]) : (octile[3] - octile[i])));
    }

    ospread /= 5.f;

    if (ospread <= 0.f) { //probably the image is a blackframe
        expcomp = 0.;
        black = 0;
        bright = 0;
        contr = 0;
        hlcompr = 0;
        hlcomprthresh = 0;
        return;
    }


    // compute clipping points based on the original histograms (linear, without exp comp.)
    unsigned int clipped = 0;
    int rawmax = (imax) - 1;

    while (histogram[rawmax] + clipped <= 0 && rawmax > 1) {
        clipped += histogram[rawmax];
        rawmax--;
    }

    //compute clipped white point
    unsigned int clippable = (int) (sum * clip / 100.f );
    clipped = 0;
    int whiteclip = (imax) - 1;

    while (whiteclip > 1 && (histogram[whiteclip] + clipped) <= clippable) {
        clipped += histogram[whiteclip];
        whiteclip--;
    }

    //compute clipped black point
    clipped = 0;
    int shc = 0;

    while (shc < whiteclip - 1 && histogram[shc] + clipped <= clippable) {
        clipped += histogram[shc];
        shc++;
    }

    //rescale to 65535 max
    rawmax <<= histcompr;
    whiteclip <<= histcompr;
    ave = ave * (1 << histcompr);
    median <<= histcompr;
    shc <<= histcompr;

//    //prevent division by 0
//    if (lodev == 0.f) {
//        lodev = 1.f;
//    }

    //compute exposure compensation as geometric mean of the amount that
    //sets the mean or median at middle gray, and the amount that sets the estimated top
    //of the histogram at or near clipping.
    //float expcomp1 = (log(/*(median/ave)*//*(hidev/lodev)*/midgray*scale/(ave-shc+midgray*shc))+log((hidev/lodev)))/log(2.f);
    float expcomp1 = (log (/*(median/ave)*//*(hidev/lodev)*/midgray * scale / (ave - shc + midgray * shc))) / log (2.f);
    float expcomp2;

    if (overex == 0) { // image is not overexposed
        expcomp2 = 0.5f * ( (15.5f - histcompr - (2.f * oct7 - oct6)) + log (scale / rawmax) / log (2.f) );
    } else {
        expcomp2 = 0.5f * ( (15.5f - histcompr - (2.f * octile[7] - octile[6])) + log (scale / rawmax) / log (2.f) );
    }

    if (fabs (expcomp1) - fabs (expcomp2) > 1.f) { //for great expcomp
        expcomp = (expcomp1 * fabs (expcomp2) + expcomp2 * fabs (expcomp1)) / (fabs (expcomp1) + fabs (expcomp2));
    } else {
        expcomp = 0.5 * (double)expcomp1 + 0.5 * (double) expcomp2; //for small expcomp
    }

    float gain = exp ((float)expcomp * log (2.f));

    float corr = sqrt (gain * scale / rawmax);
    black = (int) shc * corr;


    //now tune hlcompr to bring back rawmax to 65535
    hlcomprthresh = 33;
    //this is a series approximation of the actual formula for comp,
    //which is a transcendental equation
    float comp = (gain * ((float)whiteclip) / scale - 1.f) * 2.3f; // 2.3 instead of 2 to increase slightly comp
    hlcompr = (int) (100.*comp / (max (0.0, expcomp) + 1.0));
    hlcompr = max (0, min (100, hlcompr));

    //now find brightness if gain didn't bring ave to midgray using
    //the envelope of the actual 'control cage' brightness curve for simplicity
    float midtmp = gain * sqrt (median * ave) / scale;

    if (midtmp < 0.1f) {
        bright = (midgray - midtmp) * 15.0 / (midtmp);
    } else {
        bright = (midgray - midtmp) * 15.0 / (0.10833 - 0.0833 * midtmp);
    }

    bright = 0.25 */*(median/ave)*(hidev/lodev)*/max (0, bright);

    //compute contrast that spreads the average spacing of octiles
    contr = (int) 50.0f * (1.1f - ospread);
    contr = max (0, min (100, contr));
    //take gamma into account
    double whiteclipg = (int) (CurveFactory::gamma2 (whiteclip * corr / 65536.0) * 65536.0);

    float gavg = 0.;

    float val = 0.f;
    float increment = corr * (1 << histcompr);

    for (int i = 0; i < 65536 >> histcompr; i++) {
        gavg += histogram[i] * Color::gamma2curve[val];
        val += increment;
    }

    gavg /= sum;

    if (black < gavg) {
        int maxwhiteclip = (gavg - black) * 4 / 3 + black; // dont let whiteclip be such large that the histogram average goes above 3/4

        if (whiteclipg < maxwhiteclip) {
            whiteclipg = maxwhiteclip;
        }
    }

    whiteclipg = CurveFactory::igamma2 ((float) (whiteclipg / 65535.0)) * 65535.0; //need to inverse gamma transform to get correct exposure compensation parameter

    //corection with gamma
    black = (int) ((65535 * black) / whiteclipg);
    //expcomp = log(65535.0 / (whiteclipg)) / log(2.0);

    //diagnostics
    //printf ("**************** AUTO LEVELS ****************\n");
    /*
    if (settings->verbose) {
        printf("sum=%i clip=%f clippable=%i  clipWh=%i  clipBl=%i\n",somm, clip, clippable,clipwh, clipbl);
        printf ("expcomp1= %f   expcomp2= %f gain= %f  expcomp=%f\n",expcomp1,expcomp2,gain,expcomp);
        printf ("expo=%f\n",expo);
        printf ("median: %i  average: %f    median/average: %f\n",median,ave, median/ave);
        printf ("average: %f\n",ave);
        printf("comp=%f hlcomp: %i\n",comp, hlcompr);
        printf ("median/average: %f\n",median/ave);
        printf ("lodev: %f   hidev: %f      hidev/lodev: %f\n",lodev,hidev,hidev/lodev);
        printf ("lodev: %f\n",lodev);
        printf ("hidev: %f\n",hidev);
        printf ("imax=%d rawmax= %d  whiteclip= %d  gain= %f\n",imax,rawmax,whiteclip,gain);
        printf ("octiles: %f %f %f %f %f %f %f %f\n",octile[0],octile[1],octile[2],octile[3],octile[4],octile[5],octile[6],octile[7]);
        printf ("ospread= %f\n",ospread);
        printf ("overexp= %i\n",overex);
    }
    */
    /*
     // %%%%%%%%%% LEGACY AUTOEXPOSURE CODE %%%%%%%%%%%%%
     // black point selection is based on the linear result (yielding better visual results)
     black = (int)(shc * corr);
     // compute the white point of the exp. compensated gamma corrected image
     double whiteclipg = (int)(CurveFactory::gamma2 (whiteclip * corr / 65536.0) * 65536.0);

     // compute average intensity of the exp compensated, gamma corrected image
     double gavg = 0;
     for (int i=0; i<65536>>histcompr; i++)
     gavg += histogram[i] * CurveFactory::gamma2((int)(corr*(i<<histcompr)<65535 ? corr*(i<<histcompr) : 65535)) / sum;

     if (black < gavg) {
     int maxwhiteclip = (gavg - black) * 4 / 3 + black; // dont let whiteclip be such large that the histogram average goes above 3/4
     //double mavg = 65536.0 / (whiteclipg-black) * (gavg - black);
     if (whiteclipg < maxwhiteclip)
     whiteclipg = maxwhiteclip;
     }

     whiteclipg = CurveFactory::igamma2 ((float)(whiteclipg/65535.0)) * 65535.0; //need to inverse gamma transform to get correct exposure compensation parameter

     black = (int)((65535*black)/whiteclipg);
     expcomp = log(65535.0 / (whiteclipg)) / log(2.0);

     if (expcomp<0.0)   expcomp = 0.0;*/
    if (expcomp < -5.0) {
        expcomp = -5.0;
    }

    if (expcomp > 12.0) {
        expcomp = 12.0;
    }

    bright = max (-100, min (bright, 100));

}


//%%%%%%%%%%%%%%%%%%%%%%%%%%%%%%%%%%%%%%%

double ImProcFunctions::getAutoDistor  (const Glib::ustring &fname, int thumb_size)
{
    if (fname != "") {
        rtengine::RawMetaDataLocation ri;
        int w_raw = -1, h_raw = thumb_size;
        int w_thumb = -1, h_thumb = thumb_size;

        eSensorType sensorType = rtengine::ST_NONE;
        Thumbnail* thumb = rtengine::Thumbnail::loadQuickFromRaw (fname, ri, sensorType, w_thumb, h_thumb, 1, FALSE);

        if (!thumb) {
            return 0.0;
        }

        Thumbnail* raw =   rtengine::Thumbnail::loadFromRaw      (fname, ri, sensorType, w_raw, h_raw, 1, 1.0, FALSE);

        if (!raw) {
            delete thumb;
            return 0.0;
        }

        if (h_thumb != h_raw) {
            delete thumb;
            delete raw;
            return 0.0;
        }

        int width;

        if (w_thumb > w_raw) {
            width = w_raw;
        } else {
            width = w_thumb;
        }

        unsigned char* thumbGray;
        unsigned char* rawGray;
        thumbGray = thumb->getGrayscaleHistEQ (width);
        rawGray = raw->getGrayscaleHistEQ (width);

        if (!thumbGray || !rawGray) {
            if (thumbGray) {
                delete thumbGray;
            }

            if (rawGray) {
                delete rawGray;
            }

            delete thumb;
            delete raw;
            return 0.0;
        }

        double dist_amount;
        int dist_result = calcDistortion (thumbGray, rawGray, width, h_thumb, 1, dist_amount);

        if (dist_result == -1) { // not enough features found, try increasing max. number of features by factor 4
            calcDistortion (thumbGray, rawGray, width, h_thumb, 4, dist_amount);
        }

        delete thumbGray;
        delete rawGray;
        delete thumb;
        delete raw;
        return dist_amount;
    } else {
        return 0.0;
    }
}

void ImProcFunctions::rgb2lab (const Imagefloat &src, LabImage &dst, const Glib::ustring &workingSpace)
{
    TMatrix wprof = ICCStore::getInstance()->workingSpaceMatrix ( workingSpace );
    const float wp[3][3] = {
        {static_cast<float> (wprof[0][0]), static_cast<float> (wprof[0][1]), static_cast<float> (wprof[0][2])},
        {static_cast<float> (wprof[1][0]), static_cast<float> (wprof[1][1]), static_cast<float> (wprof[1][2])},
        {static_cast<float> (wprof[2][0]), static_cast<float> (wprof[2][1]), static_cast<float> (wprof[2][2])}
    };

    const int W = src.getWidth();
    const int H = src.getHeight();

#ifdef _OPENMP
    #pragma omp parallel for schedule(dynamic,16)
#endif

    for (int i = 0; i < H; i++) {
        for (int j = 0; j < W; j++) {
            float X, Y, Z;
            Color::rgbxyz (src.r (i, j), src.g (i, j), src.b (i, j), X, Y, Z, wp);
            //convert Lab
            Color::XYZ2Lab (X, Y, Z, dst.L[i][j], dst.a[i][j], dst.b[i][j]);
        }
    }
}

SSEFUNCTION void ImProcFunctions::lab2rgb (const LabImage &src, Imagefloat &dst, const Glib::ustring &workingSpace)
{
    TMatrix wiprof = ICCStore::getInstance()->workingSpaceInverseMatrix ( workingSpace );
    const float wip[3][3] = {
        {static_cast<float> (wiprof[0][0]), static_cast<float> (wiprof[0][1]), static_cast<float> (wiprof[0][2])},
        {static_cast<float> (wiprof[1][0]), static_cast<float> (wiprof[1][1]), static_cast<float> (wiprof[1][2])},
        {static_cast<float> (wiprof[2][0]), static_cast<float> (wiprof[2][1]), static_cast<float> (wiprof[2][2])}
    };

    const int W = dst.getWidth();
    const int H = dst.getHeight();
#ifdef __SSE2__
    vfloat wipv[3][3];

    for (int i = 0; i < 3; i++) {
        for (int j = 0; j < 3; j++) {
            wipv[i][j] = F2V (wiprof[i][j]);
        }
    }

#endif

#ifdef _OPENMP
    #pragma omp parallel for schedule(dynamic,16)
#endif

    for (int i = 0; i < H; i++) {
        int j = 0;
#ifdef __SSE2__

        for (; j < W - 3; j += 4) {
            vfloat X, Y, Z;
            vfloat R, G, B;
            Color::Lab2XYZ (LVFU (src.L[i][j]), LVFU (src.a[i][j]), LVFU (src.b[i][j]), X, Y, Z);
            Color::xyz2rgb (X, Y, Z, R, G, B, wipv);
            STVFU (dst.r (i, j), R);
            STVFU (dst.g (i, j), G);
            STVFU (dst.b (i, j), B);
        }

#endif

        for (; j < W; j++) {
            float X, Y, Z;
            Color::Lab2XYZ (src.L[i][j], src.a[i][j], src.b[i][j], X, Y, Z);
            Color::xyz2rgb (X, Y, Z, dst.r (i, j), dst.g (i, j), dst.b (i, j), wip);
        }
    }
}

//%%%%%%%%%%%%%%%%%%%%%%%%%%%%%%%%%%%%%%%

}<|MERGE_RESOLUTION|>--- conflicted
+++ resolved
@@ -257,14 +257,8 @@
         int width = lab->W, height = lab->H;
         float minQ = 10000.f;
         float maxQ = -1000.f;
-<<<<<<< HEAD
-        float w_h = 0.f;
         float a_w = 0.f;
         float c_ = 0.f;
-=======
-        float a_w;
-        float c_;
->>>>>>> 3f1e47d3
         float f_l;
         double Yw;
         Yw = 1.0;
@@ -6846,18 +6840,7 @@
 }
 
 
-<<<<<<< HEAD
-
-
-
-
-
-
-void ImProcFunctions::getAutoExp  (const LUTu &histogram, int histcompr, double defgain, double clip,
-=======
-void ImProcFunctions::getAutoExp  (const LUTu &histogram, int histcompr, double clip,
->>>>>>> 3f1e47d3
-                                   double& expcomp, int& bright, int& contr, int& black, int& hlcompr, int& hlcomprthresh)
+void ImProcFunctions::getAutoExp  (const LUTu &histogram, int histcompr, double clip, double& expcomp, int& bright, int& contr, int& black, int& hlcompr, int& hlcomprthresh)
 {
 
     float scale = 65536.0f;
