/*
 *  This file is part of RawTherapee.
 *
 *  Copyright (c) 2004-2010 Gabor Horvath <hgabor@rawtherapee.com>
 *
 *  RawTherapee is free software: you can redistribute it and/or modify
 *  it under the terms of the GNU General Public License as published by
 *  the Free Software Foundation, either version 3 of the License, or
 *  (at your option) any later version.
 *
 *  RawTherapee is distributed in the hope that it will be useful,
 *  but WITHOUT ANY WARRANTY; without even the implied warranty of
 *  MERCHANTABILITY or FITNESS FOR A PARTICULAR PURPOSE.  See the
 *  GNU General Public License for more details.
 *
 *  You should have received a copy of the GNU General Public License
 *  along with RawTherapee.  If not, see <http://www.gnu.org/licenses/>.
 */
#include <cmath>
#include <glib.h>
#include <glibmm.h>
#ifdef _OPENMP
#include <omp.h>
#endif

#include "alignedbuffer.h"
#include "rtengine.h"
#include "improcfun.h"
#include "curves.h"
#include "mytime.h"
#include "iccstore.h"
#include "imagesource.h"
#include "rtthumbnail.h"
#include "utils.h"
#include "iccmatrices.h"
#include "color.h"
#include "calc_distort.h"
#include "rt_math.h"
#include "EdgePreservingDecomposition.h"
#include "improccoordinator.h"
#include "clutstore.h"
#include "ciecam02.h"
#include "StopWatch.h"
#include "../rtgui/ppversion.h"
#include "../rtgui/guiutils.h"

#undef CLIPD
#define CLIPD(a) ((a)>0.0f?((a)<1.0f?(a):1.0f):0.0f)

namespace
{

using namespace rtengine;


// begin of helper function for rgbProc()
void shadowToneCurve(const LUTf &shtonecurve, float *rtemp, float *gtemp, float *btemp, int istart, int tH, int jstart, int tW, int tileSize)
{

#if defined( __SSE2__ ) && defined( __x86_64__ )
    vfloat cr = F2V(0.299f);
    vfloat cg = F2V(0.587f);
    vfloat cb = F2V(0.114f);
#endif

    for (int i = istart, ti = 0; i < tH; i++, ti++) {
        int j = jstart, tj = 0;
#if defined( __SSE2__ ) && defined( __x86_64__ )

        for (; j < tW - 3; j += 4, tj += 4) {

            vfloat rv = LVF(rtemp[ti * tileSize + tj]);
            vfloat gv = LVF(gtemp[ti * tileSize + tj]);
            vfloat bv = LVF(btemp[ti * tileSize + tj]);

            //shadow tone curve
            vfloat Yv = cr * rv + cg * gv + cb * bv;
            vfloat tonefactorv = shtonecurve(Yv);
            STVF(rtemp[ti * tileSize + tj], rv * tonefactorv);
            STVF(gtemp[ti * tileSize + tj], gv * tonefactorv);
            STVF(btemp[ti * tileSize + tj], bv * tonefactorv);
        }

#endif

        for (; j < tW; j++, tj++) {

            float r = rtemp[ti * tileSize + tj];
            float g = gtemp[ti * tileSize + tj];
            float b = btemp[ti * tileSize + tj];

            //shadow tone curve
            float Y = (0.299f * r + 0.587f * g + 0.114f * b);
            float tonefactor = shtonecurve[Y];
            rtemp[ti * tileSize + tj] = rtemp[ti * tileSize + tj] * tonefactor;
            gtemp[ti * tileSize + tj] = gtemp[ti * tileSize + tj] * tonefactor;
            btemp[ti * tileSize + tj] = btemp[ti * tileSize + tj] * tonefactor;
        }
    }
}

void highlightToneCurve(const LUTf &hltonecurve, float *rtemp, float *gtemp, float *btemp, int istart, int tH, int jstart, int tW, int tileSize, float exp_scale, float comp, float hlrange)
{

#if defined( __SSE2__ ) && defined( __x86_64__ )
    vfloat threev = F2V(3.f);
    vfloat maxvalfv = F2V(MAXVALF);
#endif

    for (int i = istart, ti = 0; i < tH; i++, ti++) {
        int j = jstart, tj = 0;
#if defined( __SSE2__ ) && defined( __x86_64__ )

        for (; j < tW - 3; j += 4, tj += 4) {

            vfloat rv = LVF(rtemp[ti * tileSize + tj]);
            vfloat gv = LVF(gtemp[ti * tileSize + tj]);
            vfloat bv = LVF(btemp[ti * tileSize + tj]);

            //TODO: proper treatment of out-of-gamut colors
            //float tonefactor = hltonecurve[(0.299f*r+0.587f*g+0.114f*b)];
            vmask maxMask = vmaskf_ge(vmaxf(rv, vmaxf(gv, bv)), maxvalfv);

            if (_mm_movemask_ps((vfloat)maxMask)) {
                for (int k = 0; k < 4; ++k) {
                    float r = rtemp[ti * tileSize + tj + k];
                    float g = gtemp[ti * tileSize + tj + k];
                    float b = btemp[ti * tileSize + tj + k];
                    float tonefactor = ((r < MAXVALF ? hltonecurve[r] : CurveFactory::hlcurve(exp_scale, comp, hlrange, r)) +
                                        (g < MAXVALF ? hltonecurve[g] : CurveFactory::hlcurve(exp_scale, comp, hlrange, g)) +
                                        (b < MAXVALF ? hltonecurve[b] : CurveFactory::hlcurve(exp_scale, comp, hlrange, b))) / 3.0;

                    // note: tonefactor includes exposure scaling, that is here exposure slider and highlight compression takes place
                    rtemp[ti * tileSize + tj + k] = r * tonefactor;
                    gtemp[ti * tileSize + tj + k] = g * tonefactor;
                    btemp[ti * tileSize + tj + k] = b * tonefactor;
                }
            } else {
                vfloat tonefactorv = (hltonecurve.cb(rv) + hltonecurve.cb(gv) + hltonecurve.cb(bv)) / threev;
                // note: tonefactor includes exposure scaling, that is here exposure slider and highlight compression takes place
                STVF(rtemp[ti * tileSize + tj], rv * tonefactorv);
                STVF(gtemp[ti * tileSize + tj], gv * tonefactorv);
                STVF(btemp[ti * tileSize + tj], bv * tonefactorv);
            }
        }

#endif

        for (; j < tW; j++, tj++) {

            float r = rtemp[ti * tileSize + tj];
            float g = gtemp[ti * tileSize + tj];
            float b = btemp[ti * tileSize + tj];

            //TODO: proper treatment of out-of-gamut colors
            //float tonefactor = hltonecurve[(0.299f*r+0.587f*g+0.114f*b)];
            float tonefactor = ((r < MAXVALF ? hltonecurve[r] : CurveFactory::hlcurve(exp_scale, comp, hlrange, r)) +
                                (g < MAXVALF ? hltonecurve[g] : CurveFactory::hlcurve(exp_scale, comp, hlrange, g)) +
                                (b < MAXVALF ? hltonecurve[b] : CurveFactory::hlcurve(exp_scale, comp, hlrange, b))) / 3.0;

            // note: tonefactor includes exposure scaling, that is here exposure slider and highlight compression takes place
            rtemp[ti * tileSize + tj] = r * tonefactor;
            gtemp[ti * tileSize + tj] = g * tonefactor;
            btemp[ti * tileSize + tj] = b * tonefactor;
        }
    }
}

void proPhotoBlue(float *rtemp, float *gtemp, float *btemp, int istart, int tH, int jstart, int tW, int tileSize)
{
    // this is a hack to avoid the blue=>black bug (Issue 2141)
    for (int i = istart, ti = 0; i < tH; i++, ti++) {
        int j = jstart, tj = 0;
#ifdef __SSE2__

        for (; j < tW - 3; j += 4, tj += 4) {
            vfloat rv = LVF(rtemp[ti * tileSize + tj]);
            vfloat gv = LVF(gtemp[ti * tileSize + tj]);
            vmask zeromask = vorm(vmaskf_eq(rv, ZEROV), vmaskf_eq(gv, ZEROV));

            if (_mm_movemask_ps((vfloat)zeromask)) {
                for (int k = 0; k < 4; ++k) {
                    float r = rtemp[ti * tileSize + tj + k];
                    float g = gtemp[ti * tileSize + tj + k];

                    float b = btemp[ti * tileSize + tj + k];

                    if ((r == 0.0f || g == 0.0f) && rtengine::min(r, g, b) >= 0.f) {
                        float h, s, v;
                        Color::rgb2hsv(r, g, b, h, s, v);
                        s *= 0.99f;
                        Color::hsv2rgb(h, s, v, rtemp[ti * tileSize + tj + k], gtemp[ti * tileSize + tj + k], btemp[ti * tileSize + tj + k]);
                    }
                }
            }
        }

#endif

        for (; j < tW; j++, tj++) {
            float r = rtemp[ti * tileSize + tj];
            float g = gtemp[ti * tileSize + tj];
            float b = btemp[ti * tileSize + tj];

            if ((r == 0.0f || g == 0.0f) && rtengine::min(r, g, b) >= 0.f) {
                float h, s, v;
                Color::rgb2hsv(r, g, b, h, s, v);
                s *= 0.99f;
                Color::hsv2rgb(h, s, v, rtemp[ti * tileSize + tj], gtemp[ti * tileSize + tj], btemp[ti * tileSize + tj]);
            }
        }
    }
}

void customToneCurve(const ToneCurve &customToneCurve, ToneCurveParams::TcMode curveMode, float *rtemp, float *gtemp, float *btemp, int istart, int tH, int jstart, int tW, int tileSize, PerceptualToneCurveState ptcApplyState)
{

    if (curveMode == ToneCurveParams::TcMode::STD) { // Standard
        const StandardToneCurve& userToneCurve = static_cast<const StandardToneCurve&>(customToneCurve);

        for (int i = istart, ti = 0; i < tH; i++, ti++) {
            userToneCurve.BatchApply(0, tW - jstart, &rtemp[ti * tileSize], &gtemp[ti * tileSize], &btemp[ti * tileSize]);
        }
    } else if (curveMode == ToneCurveParams::TcMode::FILMLIKE) { // Adobe like
        const AdobeToneCurve& userToneCurve = static_cast<const AdobeToneCurve&>(customToneCurve);

        for (int i = istart, ti = 0; i < tH; i++, ti++) {
            for (int j = jstart, tj = 0; j < tW; j++, tj++) {
                userToneCurve.Apply(rtemp[ti * tileSize + tj], gtemp[ti * tileSize + tj], btemp[ti * tileSize + tj]);
            }
        }
    } else if (curveMode == ToneCurveParams::TcMode::SATANDVALBLENDING) { // apply the curve on the saturation and value channels
        const SatAndValueBlendingToneCurve& userToneCurve = static_cast<const SatAndValueBlendingToneCurve&>(customToneCurve);

        for (int i = istart, ti = 0; i < tH; i++, ti++) {
            for (int j = jstart, tj = 0; j < tW; j++, tj++) {
                userToneCurve.Apply(rtemp[ti * tileSize + tj], gtemp[ti * tileSize + tj], btemp[ti * tileSize + tj]);
            }
        }
    } else if (curveMode == ToneCurveParams::TcMode::WEIGHTEDSTD) { // apply the curve to the rgb channels, weighted
        const WeightedStdToneCurve& userToneCurve = static_cast<const WeightedStdToneCurve&>(customToneCurve);

        for (int i = istart, ti = 0; i < tH; i++, ti++) {
            userToneCurve.BatchApply(0, tW - jstart, &rtemp[ti * tileSize], &gtemp[ti * tileSize], &btemp[ti * tileSize]);
        }
    } else if (curveMode == ToneCurveParams::TcMode::LUMINANCE) { // apply the curve to the luminance channel
        const LuminanceToneCurve& userToneCurve = static_cast<const LuminanceToneCurve&>(customToneCurve);

        for (int i = istart, ti = 0; i < tH; i++, ti++) {
            for (int j = jstart, tj = 0; j < tW; j++, tj++) {
                userToneCurve.Apply(rtemp[ti * tileSize + tj], gtemp[ti * tileSize + tj], btemp[ti * tileSize + tj]);
            }
        }
    } else if (curveMode == ToneCurveParams::TcMode::PERCEPTUAL) { // apply curve while keeping color appearance constant
        const PerceptualToneCurve& userToneCurve = static_cast<const PerceptualToneCurve&>(customToneCurve);

        for (int i = istart, ti = 0; i < tH; i++, ti++) {
            userToneCurve.BatchApply(0, tW - jstart, &rtemp[ti * tileSize], &gtemp[ti * tileSize], &btemp[ti * tileSize], ptcApplyState);
        }
    }
}

void fillEditFloat(float *editIFloatTmpR, float *editIFloatTmpG, float *editIFloatTmpB, float *rtemp, float *gtemp, float *btemp, int istart, int tH, int jstart, int tW, int tileSize)
{
    for (int i = istart, ti = 0; i < tH; i++, ti++) {
        for (int j = jstart, tj = 0; j < tW; j++, tj++) {
            editIFloatTmpR[ti * tileSize + tj] = Color::gamma2curve[rtemp[ti * tileSize + tj]] / 65535.f;
            editIFloatTmpG[ti * tileSize + tj] = Color::gamma2curve[gtemp[ti * tileSize + tj]] / 65535.f;
            editIFloatTmpB[ti * tileSize + tj] = Color::gamma2curve[btemp[ti * tileSize + tj]] / 65535.f;
        }
    }
}
// end of helper function for rgbProc()

}

namespace rtengine
{

using namespace procparams;

extern const Settings* settings;


ImProcFunctions::~ImProcFunctions()
{
    if (monitorTransform) {
        cmsDeleteTransform(monitorTransform);
    }
}

void ImProcFunctions::setScale(double iscale)
{
    scale = iscale;
}


void ImProcFunctions::updateColorProfiles(const Glib::ustring& monitorProfile, RenderingIntent monitorIntent, bool softProof, bool gamutCheck)
{
    // set up monitor transform
    if (monitorTransform) {
        cmsDeleteTransform(monitorTransform);
    }

    gamutWarning.reset(nullptr);

    monitorTransform = nullptr;

    cmsHPROFILE monitor = nullptr;

    if (!monitorProfile.empty()) {
#if !defined(__APPLE__) // No support for monitor profiles on OS X, all data is sRGB
        monitor = ICCStore::getInstance()->getProfile(monitorProfile);
#else
        monitor = ICCStore::getInstance()->getProfile (options.rtSettings.srgb);
#endif
    }

    if (monitor) {
        MyMutex::MyLock lcmsLock(*lcmsMutex);

        cmsUInt32Number flags;
        cmsHPROFILE iprof  = cmsCreateLab4Profile(nullptr);
        cmsHPROFILE gamutprof = nullptr;
        cmsUInt32Number gamutbpc = 0;
        RenderingIntent gamutintent = RI_RELATIVE;

        bool softProofCreated = false;

        if (softProof) {
            cmsHPROFILE oprof = nullptr;
            RenderingIntent outIntent;

            flags = cmsFLAGS_SOFTPROOFING | cmsFLAGS_NOOPTIMIZE | cmsFLAGS_NOCACHE;

            if (!settings->printerProfile.empty()) {
                oprof = ICCStore::getInstance()->getProfile(settings->printerProfile);

                if (settings->printerBPC) {
                    flags |= cmsFLAGS_BLACKPOINTCOMPENSATION;
                }

                outIntent = settings->printerIntent;
            } else {
<<<<<<< HEAD
                oprof = ICCStore::getInstance()->getProfile(params->icm.output);

=======
                oprof = ICCStore::getInstance()->getProfile(params->icm.outputProfile);
>>>>>>> e9d4dede
                if (params->icm.outputBPC) {
                    flags |= cmsFLAGS_BLACKPOINTCOMPENSATION;
                }

                outIntent = params->icm.outputIntent;
            }

            if (oprof) {
                // NOCACHE is for thread safety, NOOPTIMIZE for precision

                // if (gamutCheck) {
                //     flags |= cmsFLAGS_GAMUTCHECK;
                // }

                monitorTransform = cmsCreateProofingTransform(
                                       iprof, TYPE_Lab_FLT,
                                       monitor, TYPE_RGB_FLT,
                                       oprof,
                                       monitorIntent, outIntent,
                                       flags
                                   );

                if (monitorTransform) {
                    softProofCreated = true;
                }

                if (gamutCheck) {
                    gamutprof = oprof;

                    if (params->icm.outputBPC) {
                        gamutbpc = cmsFLAGS_BLACKPOINTCOMPENSATION;
                    }

                    gamutintent = outIntent;
                }
            }
        } else if (gamutCheck) {
            // flags = cmsFLAGS_GAMUTCHECK | cmsFLAGS_NOOPTIMIZE | cmsFLAGS_NOCACHE;
            // if (settings->monitorBPC) {
            //     flags |= cmsFLAGS_BLACKPOINTCOMPENSATION;
            // }

            // monitorTransform = cmsCreateProofingTransform(iprof, TYPE_Lab_FLT, monitor, TYPE_RGB_8, monitor, monitorIntent, monitorIntent, flags);

            // if (monitorTransform) {
            //     softProofCreated = true;
            // }
            gamutprof = monitor;

            if (settings->monitorBPC) {
                gamutbpc = cmsFLAGS_BLACKPOINTCOMPENSATION;
            }

            gamutintent = monitorIntent;
        }

        if (!softProofCreated) {
            flags = cmsFLAGS_NOOPTIMIZE | cmsFLAGS_NOCACHE;

            if (settings->monitorBPC) {
                flags |= cmsFLAGS_BLACKPOINTCOMPENSATION;
            }

            monitorTransform = cmsCreateTransform(iprof, TYPE_Lab_FLT, monitor, TYPE_RGB_FLT, monitorIntent, flags);
        }

        if (gamutCheck && gamutprof) {
            gamutWarning.reset(new GamutWarning(iprof, gamutprof, gamutintent, gamutbpc));
        }

        cmsCloseProfile(iprof);
    }
}

void ImProcFunctions::firstAnalysis(const Imagefloat* const original, const ProcParams &params, LUTu & histogram)
{

    TMatrix wprof = ICCStore::getInstance()->workingSpaceMatrix (params.icm.workingProfile);

    lumimul[0] = wprof[1][0];
    lumimul[1] = wprof[1][1];
    lumimul[2] = wprof[1][2];
    int W = original->getWidth();
    int H = original->getHeight();

    float lumimulf[3] = {static_cast<float>(lumimul[0]), static_cast<float>(lumimul[1]), static_cast<float>(lumimul[2])};

    // calculate histogram of the y channel needed for contrast curve calculation in exposure adjustments
    histogram.clear();

    if (multiThread) {

#ifdef _OPENMP
        const int numThreads = min(max(W * H / (int)histogram.getSize(), 1), omp_get_max_threads());
        #pragma omp parallel num_threads(numThreads) if(numThreads>1)
#endif
        {
            LUTu hist(histogram.getSize());
            hist.clear();
#ifdef _OPENMP
            #pragma omp for nowait
#endif

            for (int i = 0; i < H; i++) {
                for (int j = 0; j < W; j++) {

                    float r = original->r(i, j);
                    float g = original->g(i, j);
                    float b = original->b(i, j);

                    int y = (lumimulf[0] * r + lumimulf[1] * g + lumimulf[2] * b);
                    hist[y]++;
                }
            }

#ifdef _OPENMP
            #pragma omp critical
#endif
            histogram += hist;

        }
#ifdef _OPENMP
        static_cast<void>(numThreads);  // to silence cppcheck warning
#endif
    } else {
        for (int i = 0; i < H; i++) {
            for (int j = 0; j < W; j++) {

                float r = original->r(i, j);
                float g = original->g(i, j);
                float b = original->b(i, j);

                int y = (lumimulf[0] * r + lumimulf[1] * g + lumimulf[2] * b);
                histogram[y]++;
            }
        }
    }
}


// Copyright (c) 2012 Jacques Desmis <jdesmis@gmail.com>

void ImProcFunctions::ciecam_02float(CieImage* ncie, float adap, int pW, int pwb, LabImage* lab, const ProcParams* params,
                                     const ColorAppearance & customColCurve1, const ColorAppearance & customColCurve2, const ColorAppearance & customColCurve3,
                                     LUTu & histLCAM, LUTu & histCCAM, LUTf & CAMBrightCurveJ, LUTf & CAMBrightCurveQ, float &mean, int Iterates, int scale, bool execsharp, float &d, float &dj, float &yb, int rtt,
                                     bool showSharpMask)
{
    if (params->colorappearance.enabled) {

#ifdef _DEBUG
        MyTime t1e, t2e;
        t1e.set();
#endif

        //preparate for histograms CIECAM
        LUTu hist16JCAM;
        LUTu hist16_CCAM;

        if (pW != 1 && params->colorappearance.datacie) { //only with improccoordinator
            hist16JCAM(32768);
            hist16JCAM.clear();
            hist16_CCAM(48000);
            hist16_CCAM.clear();
        }

        //end preparate histogram
        int width = lab->W, height = lab->H;
        float minQ = 10000.f;
        float maxQ = -1000.f;
        float Yw;
        Yw = 1.0;
        double Xw, Zw;
        float f = 0.f, nc = 0.f, la, c = 0.f, xw, yw, zw, f2 = 1.f, c2 = 1.f, nc2 = 1.f, yb2;
        float fl, n, nbb, ncb, aw; //d
        float xwd, ywd, zwd, xws, yws, zws;
        int alg = 0;
        bool algepd = false;
        double Xwout, Zwout;
        double Xwsc, Zwsc;

        const bool epdEnabled = params->epd.enabled;
        bool ciedata = (params->colorappearance.datacie && pW != 1) && !((params->colorappearance.tonecie && (epdEnabled)) || (params->sharpening.enabled && settings->autocielab && execsharp)
                       || (params->dirpyrequalizer.enabled && settings->autocielab) || (params->defringe.enabled && settings->autocielab)  || (params->sharpenMicro.enabled && settings->autocielab)
                       || (params->impulseDenoise.enabled && settings->autocielab) || (params->colorappearance.badpixsl > 0 && settings->autocielab));

        ColorTemp::temp2mulxyz(params->wb.temperature, params->wb.method, Xw, Zw);  //compute white Xw Yw Zw  : white current WB
        ColorTemp::temp2mulxyz(params->colorappearance.tempout, "Custom", Xwout, Zwout);
        ColorTemp::temp2mulxyz(params->colorappearance.tempsc, "Custom", Xwsc, Zwsc);

        //viewing condition for surrsrc
        if (params->colorappearance.surrsrc == "Average") {
            f  = 1.00f;
            c  = 0.69f;
            nc = 1.00f;
        } else if (params->colorappearance.surrsrc == "Dim") {
            f  = 0.9f;
            c  = 0.59f;
            nc = 0.9f;
        } else if (params->colorappearance.surrsrc == "Dark") {
            f  = 0.8f;
            c  = 0.525f;
            nc = 0.8f;
        } else if (params->colorappearance.surrsrc == "ExtremelyDark") {
            f  = 0.8f;
            c  = 0.41f;
            nc = 0.8f;
        }


        //viewing condition for surround
        if (params->colorappearance.surround == "Average") {
            f2 = 1.0f, c2 = 0.69f, nc2 = 1.0f;
        } else if (params->colorappearance.surround == "Dim") {
            f2  = 0.9f;
            c2  = 0.59f;
            nc2 = 0.9f;
        } else if (params->colorappearance.surround == "Dark") {
            f2  = 0.8f;
            c2  = 0.525f;
            nc2 = 0.8f;
        } else if (params->colorappearance.surround == "ExtremelyDark") {
            f2  = 0.8f;
            c2  = 0.41f;
            nc2 = 0.8f;
        }

        /*
                //scene condition for surround
                if (params->colorappearance.surrsource)  {
                    f  = 0.85f;    // if user => source image has surround very dark
                    c  = 0.55f;
                    nc = 0.85f;
                }
        */
        //with which algorithm
        if (params->colorappearance.algo == "JC") {
            alg = 0;
        } else if (params->colorappearance.algo == "JS") {
            alg = 1;
        } else if (params->colorappearance.algo == "QM")  {
            alg = 2;
            algepd = true;
        } else { /*if(params->colorappearance.algo == "ALL")*/
            alg = 3;
            algepd = true;
        }

        xwd = 100.f * Xwout;
        zwd = 100.f * Zwout;
        ywd = 100.f / params->colorappearance.greenout;//approximation to simplify

        xws = 100.f * Xwsc;
        zws = 100.f * Zwsc;
        yws = 100.f / params->colorappearance.greensc;//approximation to simplify


        /*
                //settings white point of output device - or illuminant viewing
                if (settings->viewingdevice == 0) {
                    xwd = 96.42f;    //5000K
                    ywd = 100.0f;
                    zwd = 82.52f;
                } else if (settings->viewingdevice == 1) {
                    xwd = 95.68f;    //5500
                    ywd = 100.0f;
                    zwd = 92.15f;
                } else if (settings->viewingdevice == 2) {
                    xwd = 95.24f;    //6000
                    ywd = 100.0f;
                    zwd = 100.81f;
                } else if (settings->viewingdevice == 3)  {
                    xwd = 95.04f;    //6500
                    ywd = 100.0f;
                    zwd = 108.88f;
                } else if (settings->viewingdevice == 4)  {
                    xwd = 109.85f;    //tungsten
                    ywd = 100.0f;
                    zwd = 35.58f;
                } else if (settings->viewingdevice == 5)  {
                    xwd = 99.18f;    //fluo F2
                    ywd = 100.0f;
                    zwd = 67.39f;
                } else if (settings->viewingdevice == 6)  {
                    xwd = 95.04f;    //fluo F7
                    ywd = 100.0f;
                    zwd = 108.75f;
                } else {
                    xwd = 100.96f;    //fluo F11
                    ywd = 100.0f;
                    zwd = 64.35f;
                }
        */
        yb2 = params->colorappearance.ybout;
        /*
                //settings mean Luminance Y of output device or viewing
                if (settings->viewingdevicegrey == 0) {
                    yb2 = 5.0f;
                } else if (settings->viewingdevicegrey == 1) {
                    yb2 = 10.0f;
                } else if (settings->viewingdevicegrey == 2) {
                    yb2 = 15.0f;
                } else if (settings->viewingdevicegrey == 3) {
                    yb2 = 18.0f;
                } else if (settings->viewingdevicegrey == 4) {
                    yb2 = 23.0f;
                } else if (settings->viewingdevicegrey == 5)  {
                    yb2 = 30.0f;
                } else {
                    yb2 = 40.0f;
                }
        */
        //La and la2 = ambiant luminosity scene and viewing
        la = float (params->colorappearance.adapscen);

        if (pwb == 2) {
            if (params->colorappearance.autoadapscen) {
                la = adap;
            }
        }

        /*
                if (alg >= 2 && la < 200.f) {
                    la = 200.f;
                }
        */
        const float la2 = float (params->colorappearance.adaplum);

        // level of adaptation
        const float deg = (params->colorappearance.degree) / 100.0f;
        const float pilot = params->colorappearance.autodegree ? 2.0f : deg;


        const float degout = (params->colorappearance.degreeout) / 100.0f;
        const float pilotout = params->colorappearance.autodegreeout ? 2.0f : degout;

        //algoritm's params
        float chr = 0.f;

        if (alg == 0 || alg == 3) {
            chr = params->colorappearance.chroma;

            if (chr == -100.0f) {
                chr = -99.8f;
            }
        }

        float schr = 0.f;

        if (alg == 3 || alg == 1) {
            schr = params->colorappearance.schroma;

            if (schr > 0.0) {
                schr = schr / 2.0f;    //divide sensibility for saturation
            }

            if (alg == 3) {
                if (schr == -100.0f) {
                    schr = -99.f;
                }

                if (schr == 100.0f) {
                    schr = 98.f;
                }
            } else {
                if (schr == -100.0f) {
                    schr = -99.8f;
                }
            }
        }

        float mchr = 0.f;

        if (alg == 3 || alg == 2) {
            mchr = params->colorappearance.mchroma;

            if (mchr == -100.0f) {
                mchr = -99.8f ;
            }

            if (mchr == 100.0f) {
                mchr = 99.9f;
            }
        }

        const float hue = params->colorappearance.colorh;
        const float rstprotection = 100. - params->colorappearance.rstprotection;

        // extracting datas from 'params' to avoid cache flush (to be confirmed)
        const ColorAppearanceParams::TcMode curveMode = params->colorappearance.curveMode;
        const bool hasColCurve1 = bool (customColCurve1);
        const bool t1L = hasColCurve1 && curveMode == ColorAppearanceParams::TcMode::LIGHT;

        const ColorAppearanceParams::TcMode curveMode2 = params->colorappearance.curveMode2;
        const bool hasColCurve2 = bool (customColCurve2);

        const ColorAppearanceParams::CtcMode curveMode3 = params->colorappearance.curveMode3;
        const bool hasColCurve3 = bool (customColCurve3);

        bool needJ = (alg == 0 || alg == 1 || alg == 3);
        bool needQ = (alg == 2 || alg == 3);
        LUTu hist16J;
        LUTu hist16Q;

        if ((needJ && CAMBrightCurveJ.dirty) || (needQ && CAMBrightCurveQ.dirty) || (std::isnan(mean) && settings->viewinggreySc != 0)) {

            if (needJ) {
                hist16J(32768);
                hist16J.clear();
            }

            if (needQ) {
                hist16Q(32768);
                hist16Q.clear();
            }

            double sum = 0.0; // use double precision for large summations

#ifdef _OPENMP
            const int numThreads = min(max(width * height / 65536, 1), omp_get_max_threads());
            #pragma omp parallel num_threads(numThreads) if(numThreads>1)
#endif
            {
                LUTu hist16Jthr;
                LUTu hist16Qthr;

                if (needJ) {
                    hist16Jthr(hist16J.getSize());
                    hist16Jthr.clear();
                }

                if (needQ) {
                    hist16Qthr(hist16Q.getSize());
                    hist16Qthr.clear();
                }

                #pragma omp for reduction(+:sum)


                for (int i = 0; i < height; i++)
                    for (int j = 0; j < width; j++) { //rough correspondence between L and J
                        float currL = lab->L[i][j] / 327.68f;
                        float koef; //rough correspondence between L and J

                        if (currL > 50.f) {
                            if (currL > 70.f) {
                                if (currL > 80.f) {
                                    if (currL > 85.f) {
                                        koef = 0.97f;
                                    } else {
                                        koef = 0.93f;
                                    }
                                } else {
                                    koef = 0.87f;
                                }
                            } else {
                                if (currL > 60.f) {
                                    koef = 0.85f;
                                } else {
                                    koef = 0.8f;
                                }
                            }
                        } else {
                            if (currL > 10.f) {
                                if (currL > 20.f) {
                                    if (currL > 40.f) {
                                        koef = 0.75f;
                                    } else {
                                        koef = 0.7f;
                                    }
                                } else {
                                    koef = 0.9f;
                                }
                            } else {
                                koef = 1.0;
                            }
                        }

                        if (needJ) {
                            hist16Jthr[(int)((koef * lab->L[i][j]))]++;    //evaluate histogram luminance L # J
                        }

                        //estimation of wh only with La
                        /*
                           float whestim = 500.f;

                           if (la < 200.f) {
                           whestim = 200.f;
                           } else if (la < 2500.f) {
                           whestim = 350.f;
                           } else {
                           whestim = 500.f;
                           }
                        */
                        if (needQ) {
                            hist16Qthr[CLIP((int)(32768.f * sqrt((koef * (lab->L[i][j])) / 32768.f)))]++;     //for brightness Q : approximation for Q=wh*sqrt(J/100)  J not equal L
                            //perhaps  needs to introduce whestim ??
                            //hist16Qthr[ (int) (sqrtf ((koef * (lab->L[i][j])) * 32768.f))]++;  //for brightness Q : approximation for Q=wh*sqrt(J/100)  J not equal L
                        }

                        sum += koef * lab->L[i][j]; //evaluate mean J to calculate Yb
                        //sumQ += whestim * sqrt ((koef * (lab->L[i][j])) / 32768.f);
                        //can be used in case of...
                    }

                #pragma omp critical
                {
                    if (needJ) {
                        hist16J += hist16Jthr;
                    }

                    if (needQ) {
                        hist16Q += hist16Qthr;
                    }

                }

                if (std::isnan(mean)) {
                    mean = (sum / ((height) * width)) / 327.68f; //for Yb  for all image...if one day "pipette" we can adapt Yb for each zone
                }
            }


            //evaluate lightness, contrast
        }



        //  if (settings->viewinggreySc == 0) { //auto
        if (params->colorappearance.autoybscen  &&  pwb == 2) {//auto

            if (mean < 15.f) {
                yb = 3.0f;
            } else if (mean < 30.f) {
                yb = 5.0f;
            } else if (mean < 40.f) {
                yb = 10.0f;
            } else if (mean < 45.f) {
                yb = 15.0f;
            } else if (mean < 50.f) {
                yb = 18.0f;
            } else if (mean < 55.f) {
                yb = 23.0f;
            } else if (mean < 60.f) {
                yb = 30.0f;
            } else if (mean < 70.f) {
                yb = 40.0f;
            } else if (mean < 80.f) {
                yb = 60.0f;
            } else if (mean < 90.f) {
                yb = 80.0f;
            } else {
                yb = 90.0f;
            }

//        } else if (settings->viewinggreySc == 1) {
        } else {
            yb = (float) params->colorappearance.ybscen;
        }

        const bool highlight = params->toneCurve.hrenabled; //Get the value if "highlight reconstruction" is activated

        const int gamu = (params->colorappearance.gamut) ? 1 : 0;
        xw = 100.0f * Xw;
        yw = 100.0f * Yw;
        zw = 100.0f * Zw;
        float xw1 = 0.f, yw1 = 0.f, zw1 = 0.f, xw2 = 0.f, yw2 = 0.f, zw2 = 0.f;

        // settings of WB: scene and viewing
        if (params->colorappearance.wbmodel == "RawT") {
            xw1 = 96.46f;    //use RT WB; CAT 02 is used for output device (see prefreneces)
            yw1 = 100.0f;
            zw1 = 82.445f;
            xw2 = xwd;
            yw2 = ywd;
            zw2 = zwd;
        } else if (params->colorappearance.wbmodel == "RawTCAT02") {
            xw1 = xw;    // Settings RT WB are used for CAT02 => mix , CAT02 is use for output device (screen: D50 D65, projector: lamp, LED) see preferences
            yw1 = yw;
            zw1 = zw;
            xw2 = xwd;
            yw2 = ywd;
            zw2 = zwd;
        } else if (params->colorappearance.wbmodel == "free") {
            xw1 = xws;    // free temp and green
            yw1 = yws;
            zw1 = zws;
            xw2 = xwd;
            yw2 = ywd;
            zw2 = zwd;
        }


        float cz, wh, pfl;
        Ciecam02::initcam1float(gamu, yb, pilot, f, la, xw, yw, zw, n, d, nbb, ncb, cz, aw, wh, pfl, fl, c);
        //printf ("wh=%f \n", wh);

        const float pow1 = pow_F(1.64f - pow_F(0.29f, n), 0.73f);
        float nj, nbbj, ncbj, czj, awj, flj;
        Ciecam02::initcam2float(gamu, yb2, pilotout, f2,  la2,  xw2,  yw2,  zw2, nj, dj, nbbj, ncbj, czj, awj, flj);
#ifdef __SSE2__
        const float reccmcz = 1.f / (c2 * czj);
#endif
        const float pow1n = pow_F(1.64f - pow_F(0.29f, nj), 0.73f);

        const float epsil = 0.0001f;
        const float coefQ = 32767.f / wh;
        const float a_w = aw;
        const float c_ = c;
        const float f_l = fl;
        const float coe = pow_F(fl, 0.25f);
        const float QproFactor = (0.4f / c) * (aw + 4.0f) ;
        const bool LabPassOne = !((params->colorappearance.tonecie && (epdEnabled)) || (params->sharpening.enabled && settings->autocielab && execsharp)
                                  || (params->dirpyrequalizer.enabled && settings->autocielab) || (params->defringe.enabled && settings->autocielab)  || (params->sharpenMicro.enabled && settings->autocielab)
                                  || (params->impulseDenoise.enabled && settings->autocielab) || (params->colorappearance.badpixsl > 0 && settings->autocielab));
        //printf("coQ=%f\n", coefQ);

        if (needJ) {
            if (!CAMBrightCurveJ) {
                CAMBrightCurveJ(32768, LUT_CLIP_ABOVE);
            }

            if (CAMBrightCurveJ.dirty) {
                Ciecam02::curveJfloat(params->colorappearance.jlight, params->colorappearance.contrast, hist16J, CAMBrightCurveJ); //lightness and contrast J
                CAMBrightCurveJ /= 327.68f;
                CAMBrightCurveJ.dirty = false;
            }
        }

        if (needQ) {
            if (!CAMBrightCurveQ) {
                CAMBrightCurveQ(32768, LUT_CLIP_ABOVE);
            }

            if (CAMBrightCurveQ.dirty) {
                Ciecam02::curveJfloat(params->colorappearance.qbright, params->colorappearance.qcontrast, hist16Q, CAMBrightCurveQ); //brightness and contrast Q
                //  CAMBrightCurveQ /= coefQ;
                CAMBrightCurveQ.dirty = false;
            }
        }


        //matrix for current working space
        TMatrix wiprof = ICCStore::getInstance()->workingSpaceInverseMatrix (params->icm.workingProfile);
        const float wip[3][3] = {
            { (float)wiprof[0][0], (float)wiprof[0][1], (float)wiprof[0][2]},
            { (float)wiprof[1][0], (float)wiprof[1][1], (float)wiprof[1][2]},
            { (float)wiprof[2][0], (float)wiprof[2][1], (float)wiprof[2][2]}
        };

#ifdef __SSE2__
        int bufferLength = ((width + 3) / 4) * 4; // bufferLength has to be a multiple of 4
#endif
#ifndef _DEBUG
        #pragma omp parallel
#endif
        {
            float minQThr = 10000.f;
            float maxQThr = -1000.f;
#ifdef __SSE2__
            // one line buffer per channel and thread
            float Jbuffer[bufferLength] ALIGNED16;
            float Cbuffer[bufferLength] ALIGNED16;
            float hbuffer[bufferLength] ALIGNED16;
            float Qbuffer[bufferLength] ALIGNED16;
            float Mbuffer[bufferLength] ALIGNED16;
            float sbuffer[bufferLength] ALIGNED16;
#endif
#ifndef _DEBUG
            #pragma omp for schedule(dynamic, 16)
#endif

            for (int i = 0; i < height; i++) {
#ifdef __SSE2__
                // vectorized conversion from Lab to jchqms
                int k;
                vfloat x, y, z;
                vfloat J, C, h, Q, M, s;

                vfloat c655d35 = F2V(655.35f);

                for (k = 0; k < width - 3; k += 4) {
                    Color::Lab2XYZ(LVFU(lab->L[i][k]), LVFU(lab->a[i][k]), LVFU(lab->b[i][k]), x, y, z);
                    x = x / c655d35;
                    y = y / c655d35;
                    z = z / c655d35;
                    Ciecam02::xyz2jchqms_ciecam02float(J, C,  h,
                                                       Q,  M,  s, F2V(aw), F2V(fl), F2V(wh),
                                                       x,  y,  z,
                                                       F2V(xw1), F2V(yw1),  F2V(zw1),
                                                       F2V(c),  F2V(nc), F2V(pow1), F2V(nbb), F2V(ncb), F2V(pfl), F2V(cz), F2V(d));
                    STVF(Jbuffer[k], J);
                    STVF(Cbuffer[k], C);
                    STVF(hbuffer[k], h);
                    STVF(Qbuffer[k], Q);
                    STVF(Mbuffer[k], M);
                    STVF(sbuffer[k], s);
                }

                for (; k < width; k++) {
                    float L = lab->L[i][k];
                    float a = lab->a[i][k];
                    float b = lab->b[i][k];
                    float x, y, z;
                    //convert Lab => XYZ
                    Color::Lab2XYZ(L, a, b, x, y, z);
                    x = x / 655.35f;
                    y = y / 655.35f;
                    z = z / 655.35f;
                    float J, C, h, Q, M, s;
                    Ciecam02::xyz2jchqms_ciecam02float(J, C,  h,
                                                       Q,  M,  s, aw, fl, wh,
                                                       x,  y,  z,
                                                       xw1, yw1,  zw1,
                                                       c,  nc, gamu, pow1, nbb, ncb, pfl, cz, d);
                    Jbuffer[k] = J;
                    Cbuffer[k] = C;
                    hbuffer[k] = h;
                    Qbuffer[k] = Q;
                    Mbuffer[k] = M;
                    sbuffer[k] = s;
                }

#endif // __SSE2__

                for (int j = 0; j < width; j++) {
                    float J, C, h, Q, M, s;

#ifdef __SSE2__
                    // use precomputed values from above
                    J = Jbuffer[j];
                    C = Cbuffer[j];
                    h = hbuffer[j];
                    Q = Qbuffer[j];
                    M = Mbuffer[j];
                    s = sbuffer[j];
#else
                    float x, y, z;
                    float L = lab->L[i][j];
                    float a = lab->a[i][j];
                    float b = lab->b[i][j];
                    float x1, y1, z1;
                    //convert Lab => XYZ
                    Color::Lab2XYZ(L, a, b, x1, y1, z1);
                    x = (float)x1 / 655.35f;
                    y = (float)y1 / 655.35f;
                    z = (float)z1 / 655.35f;
                    //process source==> normal
                    Ciecam02::xyz2jchqms_ciecam02float(J, C,  h,
                                                       Q,  M,  s, aw, fl, wh,
                                                       x,  y,  z,
                                                       xw1, yw1,  zw1,
                                                       c,  nc, gamu, pow1, nbb, ncb, pfl, cz, d);
#endif
                    float Jpro, Cpro, hpro, Qpro, Mpro, spro;
                    Jpro = J;
                    Cpro = C;
                    hpro = h;
                    Qpro = Q;
                    Mpro = M;
                    spro = s;

                    // we cannot have all algorithms with all chroma curves
                    if (alg == 0) {
                        Jpro = CAMBrightCurveJ[Jpro * 327.68f]; //lightness CIECAM02 + contrast
                        Qpro = QproFactor * sqrtf(Jpro);
                        float Cp = (spro * spro * Qpro) / (1000000.f);
                        Cpro = Cp * 100.f;
                        float sres;
                        Ciecam02::curvecolorfloat(chr, Cp, sres, 1.8f);
                        Color::skinredfloat(Jpro, hpro, sres, Cp, 55.f, 30.f, 1, rstprotection, 100.f, Cpro);
                    } else if (alg == 1)  {
                        // Lightness saturation
                        Jpro = CAMBrightCurveJ[Jpro * 327.68f]; //lightness CIECAM02 + contrast
                        float sres;
                        float Sp = spro / 100.0f;
                        float parsat = 1.5f; //parsat=1.5 =>saturation  ; 1.8 => chroma ; 2.5 => colorfullness (personal evaluation)
                        Ciecam02::curvecolorfloat(schr, Sp, sres, parsat);
                        float dred = 100.f; // in C mode
                        float protect_red = 80.0f; // in C mode
                        dred = 100.0f * sqrtf((dred * coe) / Qpro);
                        protect_red = 100.0f * sqrtf((protect_red * coe) / Qpro);
                        Color::skinredfloat(Jpro, hpro, sres, Sp, dred, protect_red, 0, rstprotection, 100.f, spro);
                        Qpro = QproFactor * sqrtf(Jpro);
                        Cpro = (spro * spro * Qpro) / (10000.0f);
                    } else if (alg == 2) {
                        //printf("Qp0=%f ", Qpro);

                        Qpro = CAMBrightCurveQ[(float)(Qpro * coefQ)] / coefQ;   //brightness and contrast
                        //printf("Qpaf=%f ", Qpro);

                        float Mp, sres;
                        Mp = Mpro / 100.0f;
                        Ciecam02::curvecolorfloat(mchr, Mp, sres, 2.5f);
                        float dred = 100.f; //in C mode
                        float protect_red = 80.0f; // in C mode
                        dred *= coe; //in M mode
                        protect_red *= coe; //M mode
                        Color::skinredfloat(Jpro, hpro, sres, Mp, dred, protect_red, 0, rstprotection, 100.f, Mpro);
                        Jpro = SQR((10.f * Qpro) / wh);
                        Cpro = Mpro / coe;
                        Qpro = (Qpro == 0.f ? epsil : Qpro); // avoid division by zero
                        spro = 100.0f * sqrtf(Mpro / Qpro);
                    } else { /*if(alg == 3) */
                        Qpro = CAMBrightCurveQ[(float)(Qpro * coefQ)] / coefQ;   //brightness and contrast

                        float Mp, sres;
                        Mp = Mpro / 100.0f;
                        Ciecam02::curvecolorfloat(mchr, Mp, sres, 2.5f);
                        float dred = 100.f; //in C mode
                        float protect_red = 80.0f; // in C mode
                        dred *= coe; //in M mode
                        protect_red *= coe; //M mode
                        Color::skinredfloat(Jpro, hpro, sres, Mp, dred, protect_red, 0, rstprotection, 100.f, Mpro);
                        Jpro = SQR((10.f * Qpro) / wh);
                        Cpro = Mpro / coe;
                        Qpro = (Qpro == 0.f ? epsil : Qpro); // avoid division by zero
                        spro = 100.0f * sqrtf(Mpro / Qpro);

                        if (Jpro > 99.9f) {
                            Jpro = 99.9f;
                        }

                        Jpro = CAMBrightCurveJ[(float)(Jpro * 327.68f)];   //lightness CIECAM02 + contrast
                        float Sp = spro / 100.0f;
                        Ciecam02::curvecolorfloat(schr, Sp, sres, 1.5f);
                        dred = 100.f; // in C mode
                        protect_red = 80.0f; // in C mode
                        dred = 100.0f * sqrtf((dred * coe) / Q);
                        protect_red = 100.0f * sqrtf((protect_red * coe) / Q);
                        Color::skinredfloat(Jpro, hpro, sres, Sp, dred, protect_red, 0, rstprotection, 100.f, spro);
                        Qpro = QproFactor * sqrtf(Jpro);
                        float Cp = (spro * spro * Qpro) / (1000000.f);
                        Cpro = Cp * 100.f;
                        Ciecam02::curvecolorfloat(chr, Cp, sres, 1.8f);
                        Color::skinredfloat(Jpro, hpro, sres, Cp, 55.f, 30.f, 1, rstprotection, 100.f, Cpro);
// disabled this code, Issue 2690
//              if(Jpro < 1.f && Cpro > 12.f) Cpro=12.f;//reduce artifacts by "pseudo gamut control CIECAM"
//              else if(Jpro < 2.f && Cpro > 15.f) Cpro=15.f;
//              else if(Jpro < 4.f && Cpro > 30.f) Cpro=30.f;
//              else if(Jpro < 7.f && Cpro > 50.f) Cpro=50.f;
                        hpro = hpro + hue;

                        if (hpro < 0.0f) {
                            hpro += 360.0f;    //hue
                        }
                    }

                    if (hasColCurve1) {//curve 1 with Lightness and Brightness
                        if (curveMode == ColorAppearanceParams::TcMode::LIGHT) {
                            float Jj = (float) Jpro * 327.68f;
                            float Jold = Jj;
                            float Jold100 = (float) Jpro;
                            float redu = 25.f;
                            float reduc = 1.f;
                            const Lightcurve& userColCurveJ1 = static_cast<const Lightcurve&>(customColCurve1);
                            userColCurveJ1.Apply(Jj);

                            if (Jj > Jold) {
                                if (Jj < 65535.f)  {
                                    if (Jold < 327.68f * redu) {
                                        Jj = 0.3f * (Jj - Jold) + Jold;    //divide sensibility
                                    } else        {
                                        reduc = LIM((100.f - Jold100) / (100.f - redu), 0.f, 1.f);
                                        Jj = 0.3f * reduc * (Jj - Jold) + Jold; //reduct sensibility in highlights
                                    }
                                }
                            } else if (Jj > 10.f) {
                                Jj = 0.8f * (Jj - Jold) + Jold;
                            } else if (Jj >= 0.f) {
                                Jj = 0.90f * (Jj - Jold) + Jold;    // not zero ==>artifacts
                            }

                            Jpro = (float)(Jj / 327.68f);

                            if (Jpro < 1.f) {
                                Jpro = 1.f;
                            }
                        } else if (curveMode == ColorAppearanceParams::TcMode::BRIGHT) {
                            //attention! Brightness curves are open - unlike Lightness or Lab or RGB==> rendering  and algorithms will be different
                            float coef = ((aw + 4.f) * (4.f / c)) / 100.f;
                            float Qanc = Qpro;
                            float Qq = (float) Qpro * 327.68f * (1.f / coef);
                            float Qold100 = (float) Qpro / coef;

                            float Qold = Qq;
                            float redu = 20.f;
                            float reduc = 1.f;

                            const Brightcurve& userColCurveB1 = static_cast<const Brightcurve&>(customColCurve1);
                            userColCurveB1.Apply(Qq);

                            if (Qq > Qold) {
                                if (Qq < 65535.f)  {
                                    if (Qold < 327.68f * redu) {
                                        Qq = 0.25f * (Qq - Qold) + Qold;    //divide sensibility
                                    } else            {
                                        reduc = LIM((100.f - Qold100) / (100.f - redu), 0.f, 1.f);
                                        Qq = 0.25f * reduc * (Qq - Qold) + Qold; //reduct sensibility in highlights
                                    }
                                }
                            } else if (Qq > 10.f) {
                                Qq = 0.5f * (Qq - Qold) + Qold;
                            } else if (Qq >= 0.f) {
                                Qq = 0.7f * (Qq - Qold) + Qold;    // not zero ==>artifacts
                            }

                            if (Qold == 0.f) {
                                Qold = 0.001f;
                            }

                            Qpro = Qanc * (Qq / Qold);
                            //   Jpro = 100.f * (Qpro * Qpro) / ((4.0f / c) * (4.0f / c) * (aw + 4.0f) * (aw + 4.0f));
                            Jpro = Jpro * SQR(Qq / Qold);

                            if (Jpro < 1.f) {
                                Jpro = 1.f;
                            }
                        }
                    }

                    if (hasColCurve2) {//curve 2 with Lightness and Brightness
                        if (curveMode2 == ColorAppearanceParams::TcMode::LIGHT) {
                            float Jj = (float) Jpro * 327.68f;
                            float Jold = Jj;
                            float Jold100 = (float) Jpro;
                            float redu = 25.f;
                            float reduc = 1.f;
                            const Lightcurve& userColCurveJ2 = static_cast<const Lightcurve&>(customColCurve2);
                            userColCurveJ2.Apply(Jj);

                            if (Jj > Jold) {
                                if (Jj < 65535.f)  {
                                    if (Jold < 327.68f * redu) {
                                        Jj = 0.3f * (Jj - Jold) + Jold;    //divide sensibility
                                    } else        {
                                        reduc = LIM((100.f - Jold100) / (100.f - redu), 0.f, 1.f);
                                        Jj = 0.3f * reduc * (Jj - Jold) + Jold; //reduct sensibility in highlights
                                    }
                                }
                            } else if (Jj > 10.f) {
                                if (!t1L) {
                                    Jj = 0.8f * (Jj - Jold) + Jold;
                                } else {
                                    Jj = 0.4f * (Jj - Jold) + Jold;
                                }
                            } else if (Jj >= 0.f) {
                                if (!t1L) {
                                    Jj = 0.90f * (Jj - Jold) + Jold;    // not zero ==>artifacts
                                } else {
                                    Jj = 0.5f * (Jj - Jold) + Jold;
                                }
                            }

                            Jpro = (float)(Jj / 327.68f);

                            if (Jpro < 1.f) {
                                Jpro = 1.f;
                            }

                        } else if (curveMode2 == ColorAppearanceParams::TcMode::BRIGHT) { //
                            float Qanc = Qpro;

                            float coef = ((aw + 4.f) * (4.f / c)) / 100.f;
                            float Qq = (float) Qpro * 327.68f * (1.f / coef);
                            float Qold100 = (float) Qpro / coef;

                            float Qold = Qq;
                            float redu = 20.f;
                            float reduc = 1.f;

                            const Brightcurve& userColCurveB2 = static_cast<const Brightcurve&>(customColCurve2);
                            userColCurveB2.Apply(Qq);

                            if (Qq > Qold) {
                                if (Qq < 65535.f)  {
                                    if (Qold < 327.68f * redu) {
                                        Qq = 0.25f * (Qq - Qold) + Qold;    //divide sensibility
                                    } else            {
                                        reduc = LIM((100.f - Qold100) / (100.f - redu), 0.f, 1.f);
                                        Qq = 0.25f * reduc * (Qq - Qold) + Qold; //reduct sensibility in highlights
                                    }
                                }
                            } else if (Qq > 10.f) {
                                Qq = 0.5f * (Qq - Qold) + Qold;
                            } else if (Qq >= 0.f) {
                                Qq = 0.7f * (Qq - Qold) + Qold;    // not zero ==>artifacts
                            }

                            if (Qold == 0.f) {
                                Qold = 0.001f;
                            }

                            //  Qpro = (float) (Qq * (coef) / 327.68f);
                            Qpro = Qanc * (Qq / Qold);
                            Jpro = Jpro * SQR(Qq / Qold);

                            // Jpro = 100.f * (Qpro * Qpro) / ((4.0f / c) * (4.0f / c) * (aw + 4.0f) * (aw + 4.0f));

                            if (t1L) { //to workaround the problem if we modify curve1-lightnees after curve2 brightness(the cat that bites its own tail!) in fact it's another type of curve only for this case
                                coef = 2.f; //adapt Q to J approximation
                                Qq = (float) Qpro * coef;
                                Qold = Qq;
                                const Lightcurve& userColCurveJ1 = static_cast<const Lightcurve&>(customColCurve1);
                                userColCurveJ1.Apply(Qq);
                                Qq = 0.05f * (Qq - Qold) + Qold; //approximative adaptation
                                Qpro = (float)(Qq / coef);
                                Jpro = 100.f * (Qpro * Qpro) / ((4.0f / c) * (4.0f / c) * (aw + 4.0f) * (aw + 4.0f));
                            }

                            if (Jpro < 1.f) {
                                Jpro = 1.f;
                            }
                        }
                    }

                    if (hasColCurve3) {//curve 3 with chroma saturation colorfullness
                        if (curveMode3 == ColorAppearanceParams::CtcMode::CHROMA) {
                            float parsat = 0.8f; //0.68;
                            float coef = 327.68f / parsat;
                            float Cc = (float) Cpro * coef;
                            float Ccold = Cc;
                            const Chromacurve& userColCurve = static_cast<const Chromacurve&>(customColCurve3);
                            userColCurve.Apply(Cc);
                            float dred = 55.f;
                            float protect_red = 30.0f;
                            int sk = 1;
                            float ko = 1.f / coef;
                            Color::skinredfloat(Jpro, hpro, Cc, Ccold, dred, protect_red, sk, rstprotection, ko, Cpro);
                            /*
                                                        if(Jpro < 1.f && Cpro > 12.f) {
                                                            Cpro = 12.f;    //reduce artifacts by "pseudo gamut control CIECAM"
                                                        } else if(Jpro < 2.f && Cpro > 15.f) {
                                                            Cpro = 15.f;
                                                        } else if(Jpro < 4.f && Cpro > 30.f) {
                                                            Cpro = 30.f;
                                                        } else if(Jpro < 7.f && Cpro > 50.f) {
                                                            Cpro = 50.f;
                                                        }
                            */
                        } else if (curveMode3 == ColorAppearanceParams::CtcMode::SATUR) { //
                            float parsat = 0.8f; //0.6
                            float coef = 327.68f / parsat;
                            float Ss = (float) spro * coef;
                            float Sold = Ss;
                            const Saturcurve& userColCurve = static_cast<const Saturcurve&>(customColCurve3);
                            userColCurve.Apply(Ss);
                            Ss = 0.6f * (Ss - Sold) + Sold; //divide sensibility saturation
                            float dred = 100.f; // in C mode
                            float protect_red = 80.0f; // in C mode
                            dred = 100.0f * sqrtf((dred * coe) / Qpro);
                            protect_red = 100.0f * sqrtf((protect_red * coe) / Qpro);
                            int sk = 0;
                            float ko = 1.f / coef;
                            Color::skinredfloat(Jpro, hpro, Ss, Sold, dred, protect_red, sk, rstprotection, ko, spro);
                            Qpro = (4.0f / c) * sqrtf(Jpro / 100.0f) * (aw + 4.0f) ;
                            Cpro = (spro * spro * Qpro) / (10000.0f);
                        } else if (curveMode3 == ColorAppearanceParams::CtcMode::COLORF) { //
                            float parsat = 0.8f; //0.68;
                            float coef = 327.68f / parsat;
                            float Mm = (float) Mpro * coef;
                            float Mold = Mm;
                            const Colorfcurve& userColCurve = static_cast<const Colorfcurve&>(customColCurve3);
                            userColCurve.Apply(Mm);
                            float dred = 100.f; //in C mode
                            float protect_red = 80.0f; // in C mode
                            dred *= coe; //in M mode
                            protect_red *= coe;
                            int sk = 0;
                            float ko = 1.f / coef;
                            Color::skinredfloat(Jpro, hpro, Mm, Mold, dred, protect_red, sk, rstprotection, ko, Mpro);
                            /*
                                                        if(Jpro < 1.f && Mpro > 12.f * coe) {
                                                            Mpro = 12.f * coe;    //reduce artifacts by "pseudo gamut control CIECAM"
                                                        } else if(Jpro < 2.f && Mpro > 15.f * coe) {
                                                            Mpro = 15.f * coe;
                                                        } else if(Jpro < 4.f && Mpro > 30.f * coe) {
                                                            Mpro = 30.f * coe;
                                                        } else if(Jpro < 7.f && Mpro > 50.f * coe) {
                                                            Mpro = 50.f * coe;
                                                        }
                            */
                            Cpro = Mpro / coe;
                        }
                    }

                    //to retrieve the correct values of variables


                    //retrieve values C,J...s
                    C = Cpro;
                    J = Jpro;
                    Q = Qpro;
                    M = Mpro;
                    h = hpro;
                    s = spro;

                    if (params->colorappearance.tonecie  || settings->autocielab) { //use pointer for tonemapping with CIECAM and also sharpening , defringe, contrast detail
                        ncie->Q_p[i][j] = (float)Q + epsil; //epsil to avoid Q=0
                        ncie->M_p[i][j] = (float)M + epsil;
                        ncie->J_p[i][j] = (float)J + epsil;
                        ncie->h_p[i][j] = (float)h;
                        ncie->C_p[i][j] = (float)C + epsil;
                        ncie->sh_p[i][j] = (float) 3276.8f * (sqrtf(J)) ;

                        if (epdEnabled) {
                            if (ncie->Q_p[i][j] < minQThr) {
                                minQThr = ncie->Q_p[i][j];    //minima
                            }

                            if (ncie->Q_p[i][j] > maxQThr) {
                                maxQThr = ncie->Q_p[i][j];    //maxima
                            }
                        }
                    }

                    if (!params->colorappearance.tonecie  || !settings->autocielab || !epdEnabled) {

                        if (ciedata) { //only with improccoordinator
                            // Data for J Q M s and C histograms
                            int posl, posc;
                            float brli = 327.f;
                            float chsacol = 327.f;
                            float libr;
                            float colch;

                            //update histogram
                            if (curveMode == ColorAppearanceParams::TcMode::BRIGHT) {
                                brli = 70.0f;
                                libr = Q;     //40.0 to 100.0 approximative factor for Q  - 327 for J
                            } else { /*if(curveMode == ColorAppearanceParams::TCMode::LIGHT)*/
                                brli = 327.f;
                                libr = J;    //327 for J
                            }

                            posl = (int)(libr * brli);
                            hist16JCAM[posl]++;

                            if (curveMode3 == ColorAppearanceParams::CtcMode::CHROMA) {
                                chsacol = 400.f;//327
                                colch = C;    //450.0 approximative factor for s    320 for M
                            } else if (curveMode3 == ColorAppearanceParams::CtcMode::SATUR) {
                                chsacol = 450.0f;
                                colch = s;
                            } else { /*if(curveMode3 == ColorAppearanceParams::CTCMode::COLORF)*/
                                chsacol = 400.0f;//327
                                colch = M;
                            }

                            posc = (int)(colch * chsacol);
                            hist16_CCAM[posc]++;

                        }

                        if (LabPassOne) {
#ifdef __SSE2__
                            // write to line buffers
                            Jbuffer[j] = J;
                            Cbuffer[j] = C;
                            hbuffer[j] = h;
#else
                            float xx, yy, zz;
                            //process normal==> viewing

                            Ciecam02::jch2xyz_ciecam02float(xx, yy, zz,
                                                            J,  C, h,
                                                            xw2, yw2,  zw2,
                                                            c2, nc2, gamu, pow1n, nbbj, ncbj, flj, czj, dj, awj);
                            float x, y, z;
                            x = xx * 655.35f;
                            y = yy * 655.35f;
                            z = zz * 655.35f;
                            float Ll, aa, bb;
                            //convert xyz=>lab
                            Color::XYZ2Lab(x,  y,  z, Ll, aa, bb);

                            // gamut control in Lab mode; I must study how to do with cIECAM only
                            if (gamu == 1) {
                                float Lprov1, Chprov1;
                                Lprov1 = Ll / 327.68f;
                                Chprov1 = sqrtf(SQR(aa) + SQR(bb)) / 327.68f;
                                float2  sincosval;

                                if (Chprov1 == 0.0f) {
                                    sincosval.y = 1.f;
                                    sincosval.x = 0.0f;
                                } else {
                                    sincosval.y = aa / (Chprov1 * 327.68f);
                                    sincosval.x = bb / (Chprov1 * 327.68f);
                                }


#ifdef _DEBUG
                                bool neg = false;
                                bool more_rgb = false;
                                //gamut control : Lab values are in gamut
                                Color::gamutLchonly(sincosval, Lprov1, Chprov1, wip, highlight, 0.15f, 0.96f, neg, more_rgb);
#else
                                //gamut control : Lab values are in gamut
                                Color::gamutLchonly(sincosval, Lprov1, Chprov1, wip, highlight, 0.15f, 0.96f);
#endif

                                lab->L[i][j] = Lprov1 * 327.68f;
                                lab->a[i][j] = 327.68f * Chprov1 * sincosval.y;
                                lab->b[i][j] = 327.68f * Chprov1 * sincosval.x;

                            } else {
                                lab->L[i][j] = Ll;
                                lab->a[i][j] = aa;
                                lab->b[i][j] = bb;
                            }

#endif
                        }
                    }
                }

#ifdef __SSE2__
                // process line buffers
                float *xbuffer = Qbuffer;
                float *ybuffer = Mbuffer;
                float *zbuffer = sbuffer;

                for (k = 0; k < bufferLength; k += 4) {
                    Ciecam02::jch2xyz_ciecam02float(x, y, z,
                                                    LVF(Jbuffer[k]), LVF(Cbuffer[k]), LVF(hbuffer[k]),
                                                    F2V(xw2), F2V(yw2), F2V(zw2),
                                                    F2V(nc2), F2V(pow1n), F2V(nbbj), F2V(ncbj), F2V(flj), F2V(dj), F2V(awj), F2V(reccmcz));
                    STVF(xbuffer[k], x * c655d35);
                    STVF(ybuffer[k], y * c655d35);
                    STVF(zbuffer[k], z * c655d35);
                }

                // XYZ2Lab uses a lookup table. The function behind that lut is a cube root.
                // SSE can't beat the speed of that lut, so it doesn't make sense to use SSE
                for (int j = 0; j < width; j++) {
                    float Ll, aa, bb;
                    //convert xyz=>lab
                    Color::XYZ2Lab(xbuffer[j], ybuffer[j], zbuffer[j], Ll, aa, bb);

                    // gamut control in Lab mode; I must study how to do with cIECAM only
                    if (gamu == 1) {
                        float Lprov1, Chprov1;
                        Lprov1 = Ll / 327.68f;
                        Chprov1 = sqrtf(SQR(aa) + SQR(bb)) / 327.68f;
                        float2  sincosval;

                        if (Chprov1 == 0.0f) {
                            sincosval.y = 1.f;
                            sincosval.x = 0.0f;
                        } else {
                            sincosval.y = aa / (Chprov1 * 327.68f);
                            sincosval.x = bb / (Chprov1 * 327.68f);
                        }

#ifdef _DEBUG
                        bool neg = false;
                        bool more_rgb = false;
                        //gamut control : Lab values are in gamut
                        Color::gamutLchonly(sincosval, Lprov1, Chprov1, wip, highlight, 0.15f, 0.96f, neg, more_rgb);
#else
                        //gamut control : Lab values are in gamut
                        Color::gamutLchonly(sincosval, Lprov1, Chprov1, wip, highlight, 0.15f, 0.96f);
#endif
                        lab->L[i][j] = Lprov1 * 327.68f;
                        lab->a[i][j] = 327.68f * Chprov1 * sincosval.y;
                        lab->b[i][j] = 327.68f * Chprov1 * sincosval.x;
                    } else {
                        lab->L[i][j] = Ll;
                        lab->a[i][j] = aa;
                        lab->b[i][j] = bb;
                    }
                }

#endif
            }

            #pragma omp critical
            {
                if (minQThr < minQ) {
                    minQ = minQThr;
                }

                if (maxQThr > maxQ) {
                    maxQ = maxQThr;
                }
            }
        }

        // End of parallelization
        if (!params->colorappearance.tonecie || !settings->autocielab) { //normal

            if (ciedata) {
                //update histogram J
                hist16JCAM.compressTo(histLCAM);
                //update histogram C
                hist16_CCAM.compressTo(histCCAM);
            }
        }

#ifdef _DEBUG

        if (settings->verbose) {
            t2e.set();
            printf("CIECAM02 performed in %d usec:\n", t2e.etime(t1e));
            //  printf("minc=%f maxc=%f minj=%f maxj=%f\n",minc,maxc,minj,maxj);
        }

#endif

        if (settings->autocielab) {
            if ((params->colorappearance.tonecie && (epdEnabled)) || (params->sharpening.enabled && settings->autocielab && execsharp)
                    || (params->dirpyrequalizer.enabled && settings->autocielab) || (params->defringe.enabled && settings->autocielab)  || (params->sharpenMicro.enabled && settings->autocielab)
                    || (params->impulseDenoise.enabled && settings->autocielab) || (params->colorappearance.badpixsl > 0 && settings->autocielab)) {



//all this treatments reduce artifacts, but can lead to slighty different results

                if (params->defringe.enabled)
                    if (execsharp) {
                        lab->deleteLab();
                        ImProcFunctions::defringecam(ncie); //defringe adapted to CIECAM
                        lab->reallocLab();
                    }

//if(params->dirpyrequalizer.enabled) if(execsharp) {
                if (params->dirpyrequalizer.enabled && params->dirpyrequalizer.gamutlab && rtt) { //remove artifacts by gaussian blur - skin control, but not for thumbs
                    constexpr float artifact = 4.f;
                    constexpr float chrom = 50.f;
                    const bool hotbad = params->dirpyrequalizer.skinprotect != 0.0;

                    lab->deleteLab();
                    ImProcFunctions::badpixcam(ncie, artifact / scale, 5, 2, chrom, hotbad);   //enabled remove artifacts for cbDL
                    lab->reallocLab();
                }

//if(params->colorappearance.badpixsl > 0) { int mode=params->colorappearance.badpixsl;
                if (params->colorappearance.badpixsl > 0 && execsharp) {
                    int mode = params->colorappearance.badpixsl;
                    lab->deleteLab();
                    ImProcFunctions::badpixcam(ncie, 3.0, 10, mode, 0, true); //for bad pixels CIECAM
                    lab->reallocLab();
                }

                if (params->impulseDenoise.enabled) if (execsharp) {
                        float **buffers[3];
                        buffers[0] = lab->L;
                        buffers[1] = lab->a;
                        buffers[2] = lab->b;
                        ImProcFunctions::impulsedenoisecam(ncie, buffers);  //impulse adapted to CIECAM
                    }

                if (params->sharpenMicro.enabled)if (execsharp) {
                        ImProcFunctions::MLmicrocontrastcam(ncie);
                    }

                if (params->sharpening.enabled)
                    if (execsharp) {
                        float **buffer = lab->L; // We can use the L-buffer from lab as buffer to save some memory
                        ImProcFunctions::sharpeningcam(ncie, buffer, showSharpMask);  // sharpening adapted to CIECAM
                    }

//if(params->dirpyrequalizer.enabled) if(execsharp) {
                if (params->dirpyrequalizer.enabled /*&& execsharp*/)  {
//  if(params->dirpyrequalizer.algo=="FI") choice=0;
//  else if(params->dirpyrequalizer.algo=="LA") choice=1;

                    if (rtt == 1) {
                        float b_l = static_cast<float>(params->dirpyrequalizer.hueskin.getBottomLeft()) / 100.0f;
                        float t_l = static_cast<float>(params->dirpyrequalizer.hueskin.getTopLeft()) / 100.0f;
                        float t_r = static_cast<float>(params->dirpyrequalizer.hueskin.getTopRight()) / 100.0f;
                        lab->deleteLab();
                        dirpyr_equalizercam(ncie, ncie->sh_p, ncie->sh_p, ncie->W, ncie->H, ncie->h_p, ncie->C_p, params->dirpyrequalizer.mult, params->dirpyrequalizer.threshold, params->dirpyrequalizer.skinprotect, true, b_l, t_l, t_r, scale);  //contrast by detail adapted to CIECAM
                        lab->reallocLab();
                    }

                    /*
                    if(params->colorappearance.badpixsl > 0) if(execsharp){ int mode=params->colorappearance.badpixsl;
                    printf("BADPIX");
                                                                ImProcFunctions::badpixcam (ncie, 8.0, 10, mode);//for bad pixels
                                                            }
                                                            */
                }

                const float Qredi = (4.0f / c_)  * (a_w + 4.0f);
                const float co_e = (pow_F(f_l, 0.25f));


#ifndef _DEBUG
                #pragma omp parallel
#endif
                {
#ifndef _DEBUG
                    #pragma omp for schedule(dynamic, 10)
#endif

                    for (int i = 0; i < height; i++) // update CieImages with new values after sharpening, defringe, contrast by detail level
                        for (int j = 0; j < width; j++) {
                            float interm = fabsf(ncie->sh_p[i][j] / (32768.f));
                            ncie->J_p[i][j] = 100.0f * SQR(interm);
                            ncie->Q_p[i][j] = interm * Qredi;
                            ncie->M_p[i][j] = ncie->C_p[i][j] * co_e;
                        }
                }
            }
        }

        if ((params->colorappearance.tonecie && (epdEnabled)) || (params->sharpening.enabled && settings->autocielab && execsharp)
                || (params->dirpyrequalizer.enabled && settings->autocielab) || (params->defringe.enabled && settings->autocielab)  || (params->sharpenMicro.enabled && settings->autocielab)
                || (params->impulseDenoise.enabled && settings->autocielab) || (params->colorappearance.badpixsl > 0 && settings->autocielab)) {

            ciedata = (params->colorappearance.datacie && pW != 1);

            if (epdEnabled  && params->colorappearance.tonecie && algepd) {
                lab->deleteLab();
                ImProcFunctions::EPDToneMapCIE(ncie, a_w, c_, width, height, minQ, maxQ, Iterates, scale);
                lab->reallocLab();
            }

            //EPDToneMapCIE adated to CIECAM


            constexpr float eps = 0.0001f;
            const float co_e = (pow_F(f_l, 0.25f)) + eps;

#ifndef _DEBUG
            #pragma omp parallel
#endif
            {
#ifdef __SSE2__
                // one line buffer per channel
                float Jbuffer[bufferLength] ALIGNED16;
                float Cbuffer[bufferLength] ALIGNED16;
                float hbuffer[bufferLength] ALIGNED16;
                float *xbuffer = Jbuffer; // we can use one of the above buffers
                float *ybuffer = Cbuffer; //             "
                float *zbuffer = hbuffer; //             "
#endif

#ifndef _DEBUG
                #pragma omp for schedule(dynamic, 10)
#endif

                for (int i = 0; i < height; i++) { // update CIECAM with new values after tone-mapping
                    for (int j = 0; j < width; j++) {

                        //  if(epdEnabled) ncie->J_p[i][j]=(100.0f* ncie->Q_p[i][j]*ncie->Q_p[i][j])/(w_h*w_h);
                        if (epdEnabled) {
                            ncie->J_p[i][j] = (100.0f * ncie->Q_p[i][j] * ncie->Q_p[i][j]) / SQR((4.f / c) * (aw + 4.f));
                        }

                        const float ncie_C_p = (ncie->M_p[i][j]) / co_e;

                        //show histogram in CIECAM mode (Q,J, M,s,C)
                        if (ciedata) {
                            // Data for J Q M s and C histograms
                            int posl, posc;
                            float brli = 327.f;
                            float chsacol = 327.f;
                            float libr;
                            float colch;

                            if (curveMode == ColorAppearanceParams::TcMode::BRIGHT) {
                                brli = 70.0f;
                                libr = ncie->Q_p[i][j];    //40.0 to 100.0 approximative factor for Q  - 327 for J
                            } else { /*if(curveMode == ColorAppearanceParams::TCMode::LIGHT)*/
                                brli = 327.f;
                                libr = ncie->J_p[i][j];    //327 for J
                            }

                            posl = (int)(libr * brli);
                            hist16JCAM[posl]++;

                            if (curveMode3 == ColorAppearanceParams::CtcMode::CHROMA) {
                                chsacol = 400.f;//327.f;
                                colch = ncie_C_p;
                            } else if (curveMode3 == ColorAppearanceParams::CtcMode::SATUR) {
                                chsacol = 450.0f;
                                colch = 100.f * sqrtf(ncie_C_p / ncie->Q_p[i][j]);
                            } else { /*if(curveMode3 == ColorAppearanceParams::CTCMode::COLORF)*/
                                chsacol = 400.f;//327.0f;
                                colch = ncie->M_p[i][j];
                            }

                            posc = (int)(colch * chsacol);
                            hist16_CCAM[posc]++;
                        }

                        //end histograms

#ifdef __SSE2__
                        Jbuffer[j] = ncie->J_p[i][j];
                        Cbuffer[j] = ncie_C_p;
                        hbuffer[j] = ncie->h_p[i][j];
#else
                        float xx, yy, zz;
                        Ciecam02::jch2xyz_ciecam02float(xx, yy, zz,
                                                        ncie->J_p[i][j],  ncie_C_p, ncie->h_p[i][j],
                                                        xw2, yw2,  zw2,
                                                        c2, nc2, gamu, pow1n, nbbj, ncbj, flj, czj, dj, awj);
                        float x = (float)xx * 655.35f;
                        float y = (float)yy * 655.35f;
                        float z = (float)zz * 655.35f;
                        float Ll, aa, bb;
                        //convert xyz=>lab
                        Color::XYZ2Lab(x,  y,  z, Ll, aa, bb);

                        if (gamu == 1) {
                            float Lprov1, Chprov1;
                            Lprov1 = Ll / 327.68f;
                            Chprov1 = sqrtf(SQR(aa) + SQR(bb)) / 327.68f;
                            float2  sincosval;

                            if (Chprov1 == 0.0f) {
                                sincosval.y = 1.f;
                                sincosval.x = 0.0f;
                            } else {
                                sincosval.y = aa / (Chprov1 * 327.68f);
                                sincosval.x = bb / (Chprov1 * 327.68f);
                            }


#ifdef _DEBUG
                            bool neg = false;
                            bool more_rgb = false;
                            //gamut control : Lab values are in gamut
                            Color::gamutLchonly(sincosval, Lprov1, Chprov1, wip, highlight, 0.15f, 0.96f, neg, more_rgb);
#else
                            //gamut control : Lab values are in gamut
                            Color::gamutLchonly(sincosval, Lprov1, Chprov1, wip, highlight, 0.15f, 0.96f);
#endif

                            lab->L[i][j] = Lprov1 * 327.68f;
                            lab->a[i][j] = 327.68f * Chprov1 * sincosval.y;
                            lab->b[i][j] = 327.68f * Chprov1 * sincosval.x;
                        } else {
                            lab->L[i][j] = Ll;
                            lab->a[i][j] = aa;
                            lab->b[i][j] = bb;
                        }

#endif
                    }

#ifdef __SSE2__
                    // process line buffers
                    int k;
                    vfloat x, y, z;
                    vfloat c655d35 = F2V(655.35f);

                    for (k = 0; k < bufferLength; k += 4) {
                        Ciecam02::jch2xyz_ciecam02float(x, y, z,
                                                        LVF(Jbuffer[k]), LVF(Cbuffer[k]), LVF(hbuffer[k]),
                                                        F2V(xw2), F2V(yw2), F2V(zw2),
                                                        F2V(nc2), F2V(pow1n), F2V(nbbj), F2V(ncbj), F2V(flj), F2V(dj), F2V(awj), F2V(reccmcz));
                        x *= c655d35;
                        y *= c655d35;
                        z *= c655d35;
                        STVF(xbuffer[k], x);
                        STVF(ybuffer[k], y);
                        STVF(zbuffer[k], z);
                    }

                    // XYZ2Lab uses a lookup table. The function behind that lut is a cube root.
                    // SSE can't beat the speed of that lut, so it doesn't make sense to use SSE
                    for (int j = 0; j < width; j++) {
                        float Ll, aa, bb;
                        //convert xyz=>lab
                        Color::XYZ2Lab(xbuffer[j], ybuffer[j], zbuffer[j], Ll, aa, bb);

                        if (gamu == 1) {
                            float Lprov1, Chprov1;
                            Lprov1 = Ll / 327.68f;
                            Chprov1 = sqrtf(SQR(aa) + SQR(bb)) / 327.68f;
                            float2  sincosval;

                            if (Chprov1 == 0.0f) {
                                sincosval.y = 1.f;
                                sincosval.x = 0.0f;
                            } else {
                                sincosval.y = aa / (Chprov1 * 327.68f);
                                sincosval.x = bb / (Chprov1 * 327.68f);
                            }

#ifdef _DEBUG
                            bool neg = false;
                            bool more_rgb = false;
                            //gamut control : Lab values are in gamut
                            Color::gamutLchonly(sincosval, Lprov1, Chprov1, wip, highlight, 0.15f, 0.96f, neg, more_rgb);
#else
                            //gamut control : Lab values are in gamut
                            Color::gamutLchonly(sincosval, Lprov1, Chprov1, wip, highlight, 0.15f, 0.96f);
#endif
                            lab->L[i][j] = Lprov1 * 327.68f;
                            lab->a[i][j] = 327.68f * Chprov1 * sincosval.y;
                            lab->b[i][j] = 327.68f * Chprov1 * sincosval.x;
                        } else {
                            lab->L[i][j] = Ll;
                            lab->a[i][j] = aa;
                            lab->b[i][j] = bb;
                        }

                    }

#endif // __SSE2__
                }

            } //end parallelization

            //show CIECAM histograms
            if (ciedata) {
                //update histogram J and Q
                //update histogram J
                hist16JCAM.compressTo(histLCAM);

                //update color histogram M,s,C
                hist16_CCAM.compressTo(histCCAM);
            }
        }
    }
}
//end CIECAM

void ImProcFunctions::moyeqt(Imagefloat* working, float &moyS, float &eqty)
{
    BENCHFUN

    int tHh = working->getHeight();
    int tWw = working->getWidth();
    double moy = 0.0;
    double sqrs = 0.0;

#ifdef _OPENMP
    #pragma omp parallel for reduction(+:moy,sqrs) schedule(dynamic,16)
#endif

    for (int i = 0; i < tHh; i++) {
        for (int j = 0; j < tWw; j++) {
            float s = Color::rgb2s(CLIP(working->r(i, j)), CLIP(working->g(i, j)), CLIP(working->b(i, j)));
            moy += s;
            sqrs += SQR(s);
        }
    }

    moy /= (tHh * tWw);
    sqrs /= (tHh * tWw);
    eqty = sqrt(sqrs - SQR(moy));
    moyS = moy;
}

static inline void
filmlike_clip_rgb_tone(float *r, float *g, float *b, const float L)
{
    float r_ = *r > L ? L : *r;
    float b_ = *b > L ? L : *b;
    float g_ = b_ + ((r_ - b_) * (*g - *b) / (*r - *b));
    *r = r_;
    *g = g_;
    *b = b_;
}

/*static*/ void
filmlike_clip(float *r, float *g, float *b)
{
    // This is Adobe's hue-stable film-like curve with a diagonal, ie only used for clipping. Can probably be further optimized.
    const float L = 65535.0;

    if (*r >= *g) {
        if (*g > *b) {         // Case 1: r >= g >  b
            filmlike_clip_rgb_tone(r, g, b, L);
        } else if (*b > *r) {  // Case 2: b >  r >= g
            filmlike_clip_rgb_tone(b, r, g, L);
        } else if (*b > *g) {  // Case 3: r >= b >  g
            filmlike_clip_rgb_tone(r, b, g, L);
        } else {               // Case 4: r >= g == b
            *r = *r > L ? L : *r;
            *g = *g > L ? L : *g;
            *b = *g;
        }
    } else {
        if (*r >= *b) {        // Case 5: g >  r >= b
            filmlike_clip_rgb_tone(g, r, b, L);
        } else if (*b > *g) {  // Case 6: b >  g >  r
            filmlike_clip_rgb_tone(b, g, r, L);
        } else {               // Case 7: g >= b >  r
            filmlike_clip_rgb_tone(g, b, r, L);
        }
    }
}









void ImProcFunctions::rgbProc(Imagefloat* working, LabImage* lab, PipetteBuffer *pipetteBuffer, LUTf & hltonecurve, LUTf & shtonecurve, LUTf & tonecurve,
                              int sat, LUTf & rCurve, LUTf & gCurve, LUTf & bCurve, float satLimit, float satLimitOpacity, const ColorGradientCurve & ctColorCurve, const OpacityCurve & ctOpacityCurve, bool opautili,  LUTf & clToningcurve, LUTf & cl2Toningcurve,
                              const ToneCurve & customToneCurve1, const ToneCurve & customToneCurve2, const ToneCurve & customToneCurvebw1, const ToneCurve & customToneCurvebw2, double &rrm, double &ggm, double &bbm, float &autor, float &autog, float &autob, DCPProfile *dcpProf, const DCPProfile::ApplyState &asIn, LUTu &histToneCurve)
{
    rgbProc(working, lab, pipetteBuffer, hltonecurve, shtonecurve, tonecurve, sat, rCurve, gCurve, bCurve, satLimit, satLimitOpacity, ctColorCurve, ctOpacityCurve, opautili, clToningcurve, cl2Toningcurve, customToneCurve1, customToneCurve2,  customToneCurvebw1, customToneCurvebw2, rrm, ggm, bbm, autor, autog, autob, params->toneCurve.expcomp, params->toneCurve.hlcompr, params->toneCurve.hlcomprthresh, dcpProf, asIn, histToneCurve);
}

// Process RGB image and convert to LAB space
void ImProcFunctions::rgbProc(Imagefloat* working, LabImage* lab, PipetteBuffer *pipetteBuffer, LUTf & hltonecurve, LUTf & shtonecurve, LUTf & tonecurve,
                              int sat, LUTf & rCurve, LUTf & gCurve, LUTf & bCurve, float satLimit, float satLimitOpacity, const ColorGradientCurve & ctColorCurve, const OpacityCurve & ctOpacityCurve, bool opautili, LUTf & clToningcurve, LUTf & cl2Toningcurve,
                              const ToneCurve & customToneCurve1, const ToneCurve & customToneCurve2,  const ToneCurve & customToneCurvebw1, const ToneCurve & customToneCurvebw2, double &rrm, double &ggm, double &bbm, float &autor, float &autog, float &autob, double expcomp, int hlcompr, int hlcomprthresh, DCPProfile *dcpProf, const DCPProfile::ApplyState &asIn, LUTu &histToneCurve)
{
    BENCHFUN
    Imagefloat *tmpImage = nullptr;

    Imagefloat* editImgFloat = nullptr;
    PlanarWhateverData<float>* editWhatever = nullptr;
    EditUniqueID editID = pipetteBuffer ? pipetteBuffer->getEditID() : EUID_None;

    if (editID != EUID_None) {
        switch (pipetteBuffer->getDataProvider()->getCurrSubscriber()->getPipetteBufferType()) {
            case (BT_IMAGEFLOAT):
                editImgFloat = pipetteBuffer->getImgFloatBuffer();
                break;

            case (BT_LABIMAGE):
                break;

            case (BT_SINGLEPLANE_FLOAT):
                editWhatever = pipetteBuffer->getSinglePlaneBuffer();
                break;
        }
    }

    TMatrix wprof = ICCStore::getInstance()->workingSpaceMatrix (params->icm.workingProfile);
    TMatrix wiprof = ICCStore::getInstance()->workingSpaceInverseMatrix (params->icm.workingProfile);

    float toxyz[3][3] = {
        {
            static_cast<float>(wprof[0][0] / Color::D50x),
            static_cast<float>(wprof[0][1] / Color::D50x),
            static_cast<float>(wprof[0][2] / Color::D50x)
        }, {
            static_cast<float>(wprof[1][0]),
            static_cast<float>(wprof[1][1]),
            static_cast<float>(wprof[1][2])
        }, {
            static_cast<float>(wprof[2][0] / Color::D50z),
            static_cast<float>(wprof[2][1] / Color::D50z),
            static_cast<float>(wprof[2][2] / Color::D50z)
        }
    };
    float maxFactorToxyz = max(toxyz[1][0], toxyz[1][1], toxyz[1][2]);
    float equalR = maxFactorToxyz / toxyz[1][0];
    float equalG = maxFactorToxyz / toxyz[1][1];
    float equalB = maxFactorToxyz / toxyz[1][2];

    //inverse matrix user select
    double wip[3][3] = {
        {wiprof[0][0], wiprof[0][1], wiprof[0][2]},
        {wiprof[1][0], wiprof[1][1], wiprof[1][2]},
        {wiprof[2][0], wiprof[2][1], wiprof[2][2]}
    };

    double wp[3][3] = {
        {wprof[0][0], wprof[0][1], wprof[0][2]},
        {wprof[1][0], wprof[1][1], wprof[1][2]},
        {wprof[2][0], wprof[2][1], wprof[2][2]}
    };

    bool mixchannels = params->chmixer.enabled &&
                       (params->chmixer.red[0] != 100 || params->chmixer.red[1] != 0     || params->chmixer.red[2] != 0   ||
                        params->chmixer.green[0] != 0 || params->chmixer.green[1] != 100 || params->chmixer.green[2] != 0 ||
                        params->chmixer.blue[0] != 0  || params->chmixer.blue[1] != 0    || params->chmixer.blue[2] != 100);

    FlatCurve* hCurve = nullptr;
    FlatCurve* sCurve = nullptr;
    FlatCurve* vCurve = nullptr;
    FlatCurve* bwlCurve = nullptr;

    FlatCurveType hCurveType = (FlatCurveType)params->hsvequalizer.hcurve.at(0);
    FlatCurveType sCurveType = (FlatCurveType)params->hsvequalizer.scurve.at(0);
    FlatCurveType vCurveType = (FlatCurveType)params->hsvequalizer.vcurve.at(0);
    FlatCurveType bwlCurveType = (FlatCurveType)params->blackwhite.luminanceCurve.at(0);
    bool hCurveEnabled = params->hsvequalizer.enabled && hCurveType > FCT_Linear;
    bool sCurveEnabled = params->hsvequalizer.enabled && sCurveType > FCT_Linear;
    bool vCurveEnabled = params->hsvequalizer.enabled && vCurveType > FCT_Linear;
    bool bwlCurveEnabled = bwlCurveType > FCT_Linear;

    // TODO: We should create a 'skip' value like for CurveFactory::complexsgnCurve (rtengine/curves.cc)
    if (hCurveEnabled) {
        hCurve = new FlatCurve(params->hsvequalizer.hcurve);

        if (hCurve->isIdentity()) {
            delete hCurve;
            hCurve = nullptr;
            hCurveEnabled = false;
        }
    }

    if (sCurveEnabled) {
        sCurve = new FlatCurve(params->hsvequalizer.scurve);

        if (sCurve->isIdentity()) {
            delete sCurve;
            sCurve = nullptr;
            sCurveEnabled = false;
        }
    }

    if (vCurveEnabled) {
        vCurve = new FlatCurve(params->hsvequalizer.vcurve);

        if (vCurve->isIdentity()) {
            delete vCurve;
            vCurve = nullptr;
            vCurveEnabled = false;
        }
    }

    if (bwlCurveEnabled) {
        bwlCurve = new FlatCurve(params->blackwhite.luminanceCurve);

        if (bwlCurve->isIdentity()) {
            delete bwlCurve;
            bwlCurve = nullptr;
            bwlCurveEnabled = false;
        }
    }

    std::shared_ptr<HaldCLUT> hald_clut;
    bool clutAndWorkingProfilesAreSame = false;
    TMatrix xyz2clut = {}, clut2xyz = {};
#ifdef __SSE2__
    vfloat v_work2xyz[3][3] ALIGNED16;
    vfloat v_xyz2clut[3][3] ALIGNED16;
    vfloat v_clut2xyz[3][3] ALIGNED16;
    vfloat v_xyz2work[3][3] ALIGNED16;
#endif

    if (params->filmSimulation.enabled && !params->filmSimulation.clutFilename.empty()) {
        hald_clut = CLUTStore::getInstance().getClut(params->filmSimulation.clutFilename);

        if (hald_clut) {
            clutAndWorkingProfilesAreSame = hald_clut->getProfile() == params->icm.workingProfile;

            if (!clutAndWorkingProfilesAreSame) {
                xyz2clut = ICCStore::getInstance()->workingSpaceInverseMatrix(hald_clut->getProfile());
                clut2xyz = ICCStore::getInstance()->workingSpaceMatrix(hald_clut->getProfile());

#ifdef __SSE2__

                for (int i = 0; i < 3; ++i) {
                    for (int j = 0; j < 3; ++j) {
                        v_work2xyz[i][j] = F2V(wprof[i][j]);
                        v_xyz2clut[i][j] = F2V(xyz2clut[i][j]);
                        v_xyz2work[i][j] = F2V(wiprof[i][j]);
                        v_clut2xyz[i][j] = F2V(clut2xyz[i][j]);
                    }
                }

#endif

            }
        }
    }

    const float film_simulation_strength = static_cast<float>(params->filmSimulation.strength) / 100.0f;

    const float exp_scale = pow(2.0, expcomp);
    const float comp = (max(0.0, expcomp) + 1.0) * hlcompr / 100.0;
    const float shoulder = ((65536.0 / max(1.0f, exp_scale)) * (hlcomprthresh / 200.0)) + 0.1;
    const float hlrange = 65536.0 - shoulder;
    const bool isProPhoto = (params->icm.workingProfile == "ProPhoto");
    // extracting datas from 'params' to avoid cache flush (to be confirmed)
    ToneCurveParams::TcMode curveMode = params->toneCurve.curveMode;
    ToneCurveParams::TcMode curveMode2 = params->toneCurve.curveMode2;
    bool highlight = params->toneCurve.hrenabled;//Get the value if "highlight reconstruction" is activated
    bool hasToneCurve1 = bool (customToneCurve1);
    bool hasToneCurve2 = bool (customToneCurve2);
    BlackWhiteParams::TcMode beforeCurveMode = params->blackwhite.beforeCurveMode;
    BlackWhiteParams::TcMode afterCurveMode = params->blackwhite.afterCurveMode;

    bool hasToneCurvebw1 = bool (customToneCurvebw1);
    bool hasToneCurvebw2 = bool (customToneCurvebw2);

    PerceptualToneCurveState ptc1ApplyState, ptc2ApplyState;

    if (hasToneCurve1 && curveMode == ToneCurveParams::TcMode::PERCEPTUAL) {
        const PerceptualToneCurve& userToneCurve = static_cast<const PerceptualToneCurve&>(customToneCurve1);
        userToneCurve.initApplyState (ptc1ApplyState, params->icm.workingProfile);
    }

    if (hasToneCurve2 && curveMode2 == ToneCurveParams::TcMode::PERCEPTUAL) {
        const PerceptualToneCurve& userToneCurve = static_cast<const PerceptualToneCurve&>(customToneCurve2);
        userToneCurve.initApplyState (ptc2ApplyState, params->icm.workingProfile);
    }

    bool hasColorToning = params->colorToning.enabled && bool (ctOpacityCurve) &&  bool (ctColorCurve) && params->colorToning.method != "LabGrid";
    bool hasColorToningLabGrid = params->colorToning.enabled && params->colorToning.method == "LabGrid";
    //  float satLimit = float(params->colorToning.satProtectionThreshold)/100.f*0.7f+0.3f;
    //  float satLimitOpacity = 1.f-(float(params->colorToning.saturatedOpacity)/100.f);
    float strProtect = (float (params->colorToning.strength) / 100.f);

    /*
    // Debug output - Color LUTf points
    if (ctColorCurve) {
        printf("\nColor curve:");
        for (size_t i=0; i<501; i++) {
            if (i==0 || i==250 || i==500)
                printf("\n(%.1f)[", float(i)/500.f);
            printf("%.3f ", ctColorCurve.lutHueCurve[float(i)]);
            if (i==0 || i==250 || i==500)
            printf("]\n");
        }
        printf("\n");
    }
    */

    /*
    // Debug output - Opacity LUTf points
    if (ctOpacityCurve) {
        printf("\nOpacity curve:");
        for (size_t i=0; i<501; i++) {
            if (i==0 || i==250 || i==500)
                printf("\n(%.1f)[", float(i)/500.f);
            printf("%.3f ", ctOpacityCurve.lutOpacityCurve[float(i)]);
            if (i==0 || i==250 || i==500)
            printf("]\n");
        }
        printf("\n");
    }
    */

    float RedLow = params->colorToning.redlow / 100.f;
    float GreenLow = params->colorToning.greenlow / 100.f;
    float BlueLow = params->colorToning.bluelow / 100.f;
    float RedMed = params->colorToning.redmed / 100.f;
    float GreenMed = params->colorToning.greenmed / 100.f;
    float BlueMed = params->colorToning.bluemed / 100.f;
    float RedHigh = params->colorToning.redhigh / 100.f;
    float GreenHigh = params->colorToning.greenhigh / 100.f;
    float BlueHigh = params->colorToning.bluehigh / 100.f;
    float SatLow = float (params->colorToning.shadowsColSat.getBottom()) / 100.f;
    float SatHigh = float (params->colorToning.hlColSat.getBottom()) / 100.f;

    float Balan = float (params->colorToning.balance);

    float chMixRR = float (params->chmixer.red[0])/10.f;
    float chMixRG = float (params->chmixer.red[1])/10.f;
    float chMixRB = float (params->chmixer.red[2])/10.f;
    float chMixGR = float (params->chmixer.green[0])/10.f;
    float chMixGG = float (params->chmixer.green[1])/10.f;
    float chMixGB = float (params->chmixer.green[2])/10.f;
    float chMixBR = float (params->chmixer.blue[0])/10.f;
    float chMixBG = float (params->chmixer.blue[1])/10.f;
    float chMixBB = float (params->chmixer.blue[2])/10.f;

    bool blackwhite = params->blackwhite.enabled;
    bool complem = params->blackwhite.enabledcc;
    float bwr = float (params->blackwhite.mixerRed);
    float bwg = float (params->blackwhite.mixerGreen);
    float bwb = float (params->blackwhite.mixerBlue);
    float bwrgam = float (params->blackwhite.gammaRed);
    float bwggam = float (params->blackwhite.gammaGreen);
    float bwbgam = float (params->blackwhite.gammaBlue);
    float mixerOrange = float (params->blackwhite.mixerOrange);
    float mixerYellow = float (params->blackwhite.mixerYellow);
    float mixerCyan = float (params->blackwhite.mixerCyan);
    float mixerMagenta = float (params->blackwhite.mixerMagenta);
    float mixerPurple = float (params->blackwhite.mixerPurple);
    int algm = 0;

    if (params->blackwhite.method == "Desaturation") {
        algm = 0;
    } else if (params->blackwhite.method == "LumEqualizer") {
        algm = 1;
    } else if (params->blackwhite.method == "ChannelMixer") {
        algm = 2;
    }

    float kcorec = 1.f;
    //gamma correction of each channel
    float gamvalr = 125.f;
    float gamvalg = 125.f;
    float gamvalb = 125.f;
    bool computeMixerAuto = params->blackwhite.autoc && (autor < -5000.f);

    if (bwrgam < 0) {
        gamvalr = 100.f;
    }

    if (bwggam < 0) {
        gamvalg = 100.f;
    }

    if (bwbgam < 0) {
        gamvalb = 100.f;
    }

    float gammabwr = 1.f;
    float gammabwg = 1.f;
    float gammabwb = 1.f;
    //if     (params->blackwhite.setting=="Ma" || params->blackwhite.setting=="Mr" || params->blackwhite.setting=="Fr" || params->blackwhite.setting=="Fa")  {
    {
        gammabwr = 1.f - bwrgam / gamvalr;
        gammabwg = 1.f - bwggam / gamvalg;
        gammabwb = 1.f - bwbgam / gamvalb;
    }
    bool hasgammabw = gammabwr != 1.f || gammabwg != 1.f || gammabwb != 1.f;

    if (hasColorToning || blackwhite || (params->dirpyrequalizer.cbdlMethod == "bef" && params->dirpyrequalizer.enabled)) {
        tmpImage = new Imagefloat(working->getWidth(), working->getHeight());
    }

    // For tonecurve histogram
    int toneCurveHistSize = histToneCurve ? histToneCurve.getSize() : 0;
    int histToneCurveCompression = 0;

    if (toneCurveHistSize > 0) {
        histToneCurve.clear();
        histToneCurveCompression = log2(65536 / toneCurveHistSize);
    }

    // For tonecurve histogram
    const float lumimulf[3] = {static_cast<float>(lumimul[0]), static_cast<float>(lumimul[1]), static_cast<float>(lumimul[2])};


#define TS 112

#ifdef _OPENMP
    #pragma omp parallel if (multiThread)
#endif
    {
        size_t perChannelSizeBytes = padToAlignment(sizeof(float) * TS * TS + 4 * 64);
        AlignedBuffer<float> buffer(3 * perChannelSizeBytes);
        char *editIFloatBuffer = nullptr;
        char *editWhateverBuffer = nullptr;
        float *rtemp = buffer.data;
        float *gtemp = &rtemp[perChannelSizeBytes / sizeof(float)];
        float *btemp = &gtemp[perChannelSizeBytes / sizeof(float)];
        int istart;
        int jstart;
        int tW;
        int tH;

        // zero out the buffers
        memset(rtemp, 0, 3 * perChannelSizeBytes);

        // Allocating buffer for the PipetteBuffer
        float *editIFloatTmpR = nullptr, *editIFloatTmpG = nullptr, *editIFloatTmpB = nullptr, *editWhateverTmp = nullptr;

        if (editImgFloat) {
            editIFloatBuffer = (char *) malloc(3 * sizeof(float) * TS * TS + 20 * 64 + 63);
            char *data = (char*)((uintptr_t (editIFloatBuffer) + uintptr_t (63)) / 64 * 64);

            editIFloatTmpR = (float (*))data;
            editIFloatTmpG = (float (*))((char*)editIFloatTmpR + sizeof(float) * TS * TS + 4 * 64);
            editIFloatTmpB = (float (*))((char*)editIFloatTmpG + sizeof(float) * TS * TS + 8 * 64);
        }

        if (editWhatever) {
            editWhateverBuffer = (char *) malloc(sizeof(float) * TS * TS + 20 * 64 + 63);
            char *data = (char*)((uintptr_t (editWhateverBuffer) + uintptr_t (63)) / 64 * 64);

            editWhateverTmp = (float (*))data;
        }

        float out_rgbx[4 * TS] ALIGNED16; // Line buffer for CLUT
        float clutr[TS] ALIGNED16;
        float clutg[TS] ALIGNED16;
        float clutb[TS] ALIGNED16;

        LUTu histToneCurveThr;

        if (toneCurveHistSize > 0) {
            histToneCurveThr(toneCurveHistSize);
            histToneCurveThr.clear();
        }

#ifdef _OPENMP
        #pragma omp for schedule(dynamic) collapse(2)
#endif

        for (int ii = 0; ii < working->getHeight(); ii += TS)
            for (int jj = 0; jj < working->getWidth(); jj += TS) {
                istart = ii;
                jstart = jj;
                tH = min(ii + TS, working->getHeight());
                tW = min(jj + TS, working->getWidth());


                for (int i = istart, ti = 0; i < tH; i++, ti++) {
                    for (int j = jstart, tj = 0; j < tW; j++, tj++) {
                        rtemp[ti * TS + tj] = working->r(i, j);
                        gtemp[ti * TS + tj] = working->g(i, j);
                        btemp[ti * TS + tj] = working->b(i, j);
                    }
                }

                if (mixchannels) {
                    for (int i = istart, ti = 0; i < tH; i++, ti++) {
                        for (int j = jstart, tj = 0; j < tW; j++, tj++) {
                            float r = rtemp[ti * TS + tj];
                            float g = gtemp[ti * TS + tj];
                            float b = btemp[ti * TS + tj];

                            //if (i==100 & j==100) printf("rgbProc input R= %f  G= %f  B= %f  \n",r,g,b);
                            float rmix = (r * chMixRR + g * chMixRG + b * chMixRB) / 100.f;
                            float gmix = (r * chMixGR + g * chMixGG + b * chMixGB) / 100.f;
                            float bmix = (r * chMixBR + g * chMixBG + b * chMixBB) / 100.f;

                            rtemp[ti * TS + tj] = rmix;
                            gtemp[ti * TS + tj] = gmix;
                            btemp[ti * TS + tj] = bmix;
                        }
                    }
                }

                highlightToneCurve(hltonecurve, rtemp, gtemp, btemp, istart, tH, jstart, tW, TS, exp_scale, comp, hlrange);
                shadowToneCurve(shtonecurve, rtemp, gtemp, btemp, istart, tH, jstart, tW, TS);

                if (dcpProf) {
                    dcpProf->step2ApplyTile(rtemp, gtemp, btemp, tW - jstart, tH - istart, TS, asIn);
                }

                if (params->toneCurve.clampOOG) {
                    for (int i = istart, ti = 0; i < tH; i++, ti++) {
                        for (int j = jstart, tj = 0; j < tW; j++, tj++) {
                            // clip out of gamut colors, without distorting colour too bad
                            float r = std::max(rtemp[ti * TS + tj], 0.f);
                            float g = std::max(gtemp[ti * TS + tj], 0.f);
                            float b = std::max(btemp[ti * TS + tj], 0.f);

                            if (OOG(r) || OOG(g) || OOG(b)) {
                                filmlike_clip(&r, &g, &b);
                            }

                            rtemp[ti * TS + tj] = r;
                            gtemp[ti * TS + tj] = g;
                            btemp[ti * TS + tj] = b;
                        }
                    }
                } else {
                    for (int i = istart, ti = 0; i < tH; i++, ti++) {
                        for (int j = jstart, tj = 0; j < tW; j++, tj++) {
                            // clip out of gamut colors, without distorting colour too bad
                            float r = std::max(rtemp[ti * TS + tj], 0.f);
                            float g = std::max(gtemp[ti * TS + tj], 0.f);
                            float b = std::max(btemp[ti * TS + tj], 0.f);

                            if (OOG(max(r, g, b)) && !OOG(min(r, g, b))) {
                                filmlike_clip(&r, &g, &b);
                            }

                            setUnlessOOG(rtemp[ti * TS + tj], gtemp[ti * TS + tj], btemp[ti * TS + tj], r, g, b);
                        }
                    }
                }

                if (histToneCurveThr) {
                    for (int i = istart, ti = 0; i < tH; i++, ti++) {
                        for (int j = jstart, tj = 0; j < tW; j++, tj++) {

                            //brightness/contrast
                            float r = tonecurve[ CLIP(rtemp[ti * TS + tj]) ];
                            float g = tonecurve[ CLIP(gtemp[ti * TS + tj]) ];
                            float b = tonecurve[ CLIP(btemp[ti * TS + tj]) ];

                            int y = CLIP<int> (lumimulf[0] * Color::gamma2curve[rtemp[ti * TS + tj]] + lumimulf[1] * Color::gamma2curve[gtemp[ti * TS + tj]] + lumimulf[2] * Color::gamma2curve[btemp[ti * TS + tj]]);
                            histToneCurveThr[y >> histToneCurveCompression]++;

                            setUnlessOOG(rtemp[ti * TS + tj], gtemp[ti * TS + tj], btemp[ti * TS + tj], r, g, b);
                        }
                    }
                } else {
                    float tmpr[4] ALIGNED16;
                    float tmpg[4] ALIGNED16;
                    float tmpb[4] ALIGNED16;

                    for (int i = istart, ti = 0; i < tH; i++, ti++) {
                        int j = jstart, tj = 0;
#ifdef __SSE2__

                        for (; j < tW - 3; j += 4, tj += 4) {
                            //brightness/contrast
                            STVF(tmpr[0], tonecurve(LVF(rtemp[ti * TS + tj])));
                            STVF(tmpg[0], tonecurve(LVF(gtemp[ti * TS + tj])));
                            STVF(tmpb[0], tonecurve(LVF(btemp[ti * TS + tj])));

                            for (int k = 0; k < 4; ++k) {
                                setUnlessOOG(rtemp[ti * TS + tj + k], gtemp[ti * TS + tj + k], btemp[ti * TS + tj + k], tmpr[k], tmpg[k], tmpb[k]);
                            }
                        }

#endif

                        for (; j < tW; j++, tj++) {
                            //brightness/contrast
                            setUnlessOOG(rtemp[ti * TS + tj], gtemp[ti * TS + tj], btemp[ti * TS + tj], tonecurve[rtemp[ti * TS + tj]], tonecurve[gtemp[ti * TS + tj]], tonecurve[btemp[ti * TS + tj]]);
                        }
                    }
                }

                if (editID == EUID_ToneCurve1) {  // filling the pipette buffer
                    fillEditFloat(editIFloatTmpR, editIFloatTmpG, editIFloatTmpB, rtemp, gtemp, btemp, istart, tH, jstart, tW, TS);
                }

                if (hasToneCurve1) {
                    customToneCurve(customToneCurve1, curveMode, rtemp, gtemp, btemp, istart, tH, jstart, tW, TS, ptc1ApplyState);
                }

                if (editID == EUID_ToneCurve2) {  // filling the pipette buffer
                    fillEditFloat(editIFloatTmpR, editIFloatTmpG, editIFloatTmpB, rtemp, gtemp, btemp, istart, tH, jstart, tW, TS);
                }

                if (hasToneCurve2) {
                    customToneCurve(customToneCurve2, curveMode2, rtemp, gtemp, btemp, istart, tH, jstart, tW, TS, ptc2ApplyState);
                }

                if (editID == EUID_RGB_R) {
                    for (int i = istart, ti = 0; i < tH; i++, ti++) {
                        for (int j = jstart, tj = 0; j < tW; j++, tj++) {
                            editWhateverTmp[ti * TS + tj] = Color::gamma2curve[rtemp[ti * TS + tj]] / 65536.f;
                        }
                    }
                } else if (editID == EUID_RGB_G) {
                    for (int i = istart, ti = 0; i < tH; i++, ti++) {
                        for (int j = jstart, tj = 0; j < tW; j++, tj++) {
                            editWhateverTmp[ti * TS + tj] = Color::gamma2curve[gtemp[ti * TS + tj]] / 65536.f;
                        }
                    }
                } else if (editID == EUID_RGB_B) {
                    for (int i = istart, ti = 0; i < tH; i++, ti++) {
                        for (int j = jstart, tj = 0; j < tW; j++, tj++) {
                            editWhateverTmp[ti * TS + tj] = Color::gamma2curve[btemp[ti * TS + tj]] / 65536.f;
                        }
                    }
                }

                if (params->rgbCurves.enabled && (rCurve || gCurve || bCurve)) { // if any of the RGB curves is engaged
                    if (!params->rgbCurves.lumamode) { // normal RGB mode

                        for (int i = istart, ti = 0; i < tH; i++, ti++) {
                            for (int j = jstart, tj = 0; j < tW; j++, tj++) {
                                // individual R tone curve
                                if (rCurve) {
                                    setUnlessOOG(rtemp[ti * TS + tj], rCurve[ rtemp[ti * TS + tj] ]);
                                }

                                // individual G tone curve
                                if (gCurve) {
                                    setUnlessOOG(gtemp[ti * TS + tj], gCurve[ gtemp[ti * TS + tj] ]);
                                }

                                // individual B tone curve
                                if (bCurve) {
                                    setUnlessOOG(btemp[ti * TS + tj], bCurve[ btemp[ti * TS + tj] ]);
                                }
                            }
                        }
                    } else { //params->rgbCurves.lumamode==true (Luminosity mode)
                        // rCurve.dump("r_curve");//debug

                        for (int i = istart, ti = 0; i < tH; i++, ti++) {
                            for (int j = jstart, tj = 0; j < tW; j++, tj++) {
                                // rgb values before RGB curves
                                float r = rtemp[ti * TS + tj] ;
                                float g = gtemp[ti * TS + tj] ;
                                float b = btemp[ti * TS + tj] ;
                                //convert to Lab to get a&b before RGB curves
                                float x = toxyz[0][0] * r + toxyz[0][1] * g + toxyz[0][2] * b;
                                float y = toxyz[1][0] * r + toxyz[1][1] * g + toxyz[1][2] * b;
                                float z = toxyz[2][0] * r + toxyz[2][1] * g + toxyz[2][2] * b;

                                float fx = x < MAXVALF ? Color::cachef[x] : 327.68f * std::cbrt(x / MAXVALF);
                                float fy = y < MAXVALF ? Color::cachef[y] : 327.68f * std::cbrt(y / MAXVALF);
                                float fz = z < MAXVALF ? Color::cachef[z] : 327.68f * std::cbrt(z / MAXVALF);

                                float a_1 = 500.0f * (fx - fy);
                                float b_1 = 200.0f * (fy - fz);

                                // rgb values after RGB curves
                                if (rCurve) {
                                    float rNew = rCurve[r];
                                    r += (rNew - r) * equalR;
                                }

                                if (gCurve) {
                                    float gNew = gCurve[g];
                                    g += (gNew - g) * equalG;
                                }

                                if (bCurve) {
                                    float bNew = bCurve[b];
                                    b += (bNew - b) * equalB;
                                }

                                // Luminosity after
                                // only Luminance in Lab
                                float newy = toxyz[1][0] * r + toxyz[1][1] * g + toxyz[1][2] * b;
                                float L_2 = newy <= MAXVALF ? Color::cachefy[newy] : 327.68f * (116.f * xcbrtf(newy / MAXVALF) - 16.f);

                                //gamut control
                                if (settings->rgbcurveslumamode_gamut) {
                                    float Lpro = L_2 / 327.68f;
                                    float Chpro = sqrtf(SQR(a_1) + SQR(b_1)) / 327.68f;
                                    float HH = NAN; // we set HH to NAN, because then it will be calculated in Color::gamutLchonly only if needed
//                                    float HH = xatan2f(b_1, a_1);
                                    // According to mathematical laws we can get the sin and cos of HH by simple operations even if we don't calculate HH
                                    float2 sincosval;

                                    if (Chpro == 0.0f) {
                                        sincosval.y = 1.0f;
                                        sincosval.x = 0.0f;
                                    } else {
                                        sincosval.y = a_1 / (Chpro * 327.68f);
                                        sincosval.x = b_1 / (Chpro * 327.68f);
                                    }

#ifdef _DEBUG
                                    bool neg = false;
                                    bool more_rgb = false;
                                    //gamut control : Lab values are in gamut
                                    Color::gamutLchonly(HH, sincosval, Lpro, Chpro, r, g, b, wip, highlight, 0.15f, 0.96f, neg, more_rgb);
#else
                                    //gamut control : Lab values are in gamut
                                    Color::gamutLchonly(HH, sincosval, Lpro, Chpro, r, g, b, wip, highlight, 0.15f, 0.96f);
#endif
                                    //end of gamut control
                                } else {
                                    float x_, y_, z_;
                                    //calculate RGB with L_2 and old value of a and b
                                    Color::Lab2XYZ(L_2, a_1, b_1, x_, y_, z_) ;
                                    Color::xyz2rgb(x_, y_, z_, r, g, b, wip);
                                }

                                setUnlessOOG(rtemp[ti * TS + tj], gtemp[ti * TS + tj], btemp[ti * TS + tj], r, g, b);
                            }
                        }
                    }
                }

                if (editID == EUID_HSV_H || editID == EUID_HSV_S || editID == EUID_HSV_V) {
                    for (int i = istart, ti = 0; i < tH; i++, ti++) {
                        for (int j = jstart, tj = 0; j < tW; j++, tj++) {
                            float h, s, v;
                            Color::rgb2hsv(rtemp[ti * TS + tj], gtemp[ti * TS + tj], btemp[ti * TS + tj], h, s, v);
                            editWhateverTmp[ti * TS + tj] = h;
                        }
                    }
                }

                if (sat != 0 || hCurveEnabled || sCurveEnabled || vCurveEnabled) {
                    const float satby100 = sat / 100.f;

                    for (int i = istart, ti = 0; i < tH; i++, ti++) {
                        for (int j = jstart, tj = 0; j < tW; j++, tj++) {
                            float h, s, v;
                            Color::rgb2hsvtc(rtemp[ti * TS + tj], gtemp[ti * TS + tj], btemp[ti * TS + tj], h, s, v);
                            h /= 6.f;

                            if (sat > 0) {
                                s = std::max(0.f, intp(satby100, 1.f - SQR(SQR(1.f - std::min(s, 1.0f))), s));
                            } else { /*if (sat < 0)*/
                                s *= 1.f + satby100;
                            }

                            //HSV equalizer
                            if (hCurveEnabled) {
                                h = (hCurve->getVal(double (h)) - 0.5) * 2.f + h;

                                if (h > 1.0f) {
                                    h -= 1.0f;
                                } else if (h < 0.0f) {
                                    h += 1.0f;
                                }
                            }

                            if (sCurveEnabled) {
                                //shift saturation
                                float satparam = (sCurve->getVal(double (h)) - 0.5) * 2;

                                if (satparam > 0.00001f) {
                                    s = (1.f - satparam) * s + satparam * (1.f - SQR(1.f - min(s, 1.0f)));

                                    if (s < 0.f) {
                                        s = 0.f;
                                    }
                                } else if (satparam < -0.00001f) {
                                    s *= 1.f + satparam;
                                }

                            }

                            if (vCurveEnabled) {
                                if (v < 0) {
                                    v = 0;    // important
                                }

                                //shift value
                                float valparam = vCurve->getVal((double)h) - 0.5f;
                                valparam *= (1.f - SQR(SQR(1.f - min(s, 1.0f))));

                                if (valparam > 0.00001f) {
                                    v = (1.f - valparam) * v + valparam * (1.f - SQR(1.f - min(v, 1.0f)));   // SQR (SQR  to increase action and avoid artifacts

                                    if (v < 0) {
                                        v = 0;
                                    }
                                } else {
                                    if (valparam < -0.00001f) {
                                        v *= (1.f + valparam);    //1.99 to increase action
                                    }
                                }

                            }

                            Color::hsv2rgbdcp(h * 6.f, s, v, rtemp[ti * TS + tj], gtemp[ti * TS + tj], btemp[ti * TS + tj]);
                        }
                    }
                }

                if (isProPhoto) { // this is a hack to avoid the blue=>black bug (Issue 2141)
                    proPhotoBlue(rtemp, gtemp, btemp, istart, tH, jstart, tW, TS);
                }

                if (hasColorToning && !blackwhite) {
                    if (params->colorToning.method == "Splitlr") {
                        constexpr float reducac = 0.4f;
                        int preser = 0;

                        if (params->colorToning.lumamode) {
                            preser = 1;
                        }

                        const float balanS = 1.f + Balan / 100.f; //balan between 0 and 2
                        const float balanH = 1.f - Balan / 100.f;
                        float rh, gh, bh;
                        float rl, gl, bl;
                        float xh, yh, zh;
                        float xl, yl, zl;
                        const float iplow = ctColorCurve.low;
                        const float iphigh = ctColorCurve.high;
                        //2 colours
                        ctColorCurve.getVal(iphigh, xh, yh, zh);
                        ctColorCurve.getVal(iplow, xl, yl, zl);

                        Color::xyz2rgb(xh, yh, zh, rh, gh, bh, wip);
                        Color::xyz2rgb(xl, yl, zl, rl, gl, bl, wip);
                        //reteave rgb value with s and l =1
                        retreavergb(rl, gl, bl);
                        const float krl = rl / (rl + gl + bl);
                        const float kgl = gl / (rl + gl + bl);
                        const float kbl = bl / (rl + gl + bl);
                        retreavergb(rh, gh, bh);
                        const float krh = rh / (rh + gh + bh);
                        const float kgh = gh / (rh + gh + bh);
                        const float kbh = bh / (rh + gh + bh);
                        strProtect = pow_F(strProtect, 0.4f);
                        constexpr int mode = 0;

                        for (int i = istart, ti = 0; i < tH; i++, ti++) {
                            for (int j = jstart, tj = 0; j < tW; j++, tj++) {
                                toning2col(rtemp[ti * TS + tj], gtemp[ti * TS + tj], btemp[ti * TS + tj], rtemp[ti * TS + tj], gtemp[ti * TS + tj], btemp[ti * TS + tj], iplow, iphigh, krl, kgl, kbl, krh, kgh, kbh, SatLow, SatHigh, balanS, balanH, reducac, mode, preser, strProtect);
                            }
                        }
                    }

                    // colour toning with colour
                    else if (params->colorToning.method == "Splitco") {
                        constexpr float reducac = 0.3f;
                        constexpr int mode = 0;
                        strProtect = pow_F(strProtect, 0.4f);

                        for (int i = istart, ti = 0; i < tH; i++, ti++) {
                            for (int j = jstart, tj = 0; j < tW; j++, tj++) {
                                const float r = rtemp[ti * TS + tj];
                                const float g = gtemp[ti * TS + tj];
                                const float b = btemp[ti * TS + tj];
                                float ro, go, bo;
                                toningsmh(r, g, b, ro, go, bo, RedLow, GreenLow, BlueLow, RedMed, GreenMed, BlueMed, RedHigh, GreenHigh, BlueHigh, reducac, mode, strProtect);

                                if (params->colorToning.lumamode) {
                                    const float lumbefore = 0.299f * r + 0.587f * g + 0.114f * b;
                                    const float lumafter = 0.299f * ro + 0.587f * go + 0.114f * bo;
                                    const float preserv = lumbefore / lumafter;
                                    ro *= preserv;
                                    go *= preserv;
                                    bo *= preserv;
                                }

                                setUnlessOOG(rtemp[ti * TS + tj], gtemp[ti * TS + tj], btemp[ti * TS + tj], CLIP(ro), CLIP(go), CLIP(bo));
                            }
                        }
                    }

                    //colortoning with shift color XYZ or Lch
                    else if (params->colorToning.method == "Lab" && opautili) {
                        int algm = 0;
                        bool twocol = true;//true=500 color   false=2 color
                        int metchrom = 0;

                        if (params->colorToning.twocolor == "Std") {
                            metchrom = 0;
                        } else if (params->colorToning.twocolor == "All") {
                            metchrom = 1;
                        } else if (params->colorToning.twocolor == "Separ") {
                            metchrom = 2;
                        } else if (params->colorToning.twocolor == "Two") {
                            metchrom = 3;
                        }

                        if (metchrom == 3) {
                            twocol = false;
                        }

                        float iplow = 0.f, iphigh = 0.f;

                        if (!twocol) {
                            iplow = (float)ctColorCurve.low;
                            iphigh = (float)ctColorCurve.high;
                        }

                        int twoc = 0; //integer instead of bool to let more possible choice...other than 2 and 500.

                        if (!twocol) {
                            twoc = 0;    // 2 colours
                        } else {
                            twoc = 1;    // 500 colours
                        }

                        if (params->colorToning.method == "Lab") {
                            algm = 1;
                        } else if (params->colorToning.method == "Lch") {
                            algm = 2;    //in case of
                        }

                        if (algm <= 2) {
                            for (int i = istart, ti = 0; i < tH; i++, ti++) {
                                for (int j = jstart, tj = 0; j < tW; j++, tj++) {
                                    float r = rtemp[ti * TS + tj];
                                    float g = gtemp[ti * TS + tj];
                                    float b = btemp[ti * TS + tj];
                                    float ro, go, bo;
                                    labtoning(r, g, b, ro, go, bo, algm, metchrom, twoc, satLimit, satLimitOpacity, ctColorCurve, ctOpacityCurve, clToningcurve, cl2Toningcurve, iplow, iphigh, wp, wip);
                                    setUnlessOOG(rtemp[ti * TS + tj], gtemp[ti * TS + tj], btemp[ti * TS + tj], ro, go, bo);
                                }
                            }
                        }
                    } else if (params->colorToning.method.substr(0, 3) == "RGB" && opautili) {
                        // color toning
                        for (int i = istart, ti = 0; i < tH; i++, ti++) {
                            for (int j = jstart, tj = 0; j < tW; j++, tj++) {
                                float r = rtemp[ti * TS + tj];
                                float g = gtemp[ti * TS + tj];
                                float b = btemp[ti * TS + tj];

                                // Luminance = (0.299f*r + 0.587f*g + 0.114f*b)

                                float s, l;
                                Color::rgb2slfloat(r, g, b, s, l);

                                float l_ = Color::gammatab_srgb1[l * 65535.f];

                                // get the opacity and tweak it to preserve saturated colors
                                float opacity = 0.f;

                                if (ctOpacityCurve) {
                                    opacity = (1.f - min<float> (s / satLimit, 1.f) * (1.f - satLimitOpacity)) * ctOpacityCurve.lutOpacityCurve[l_ * 500.f];
                                }

                                float r2, g2, b2;
                                ctColorCurve.getVal(l_, r2, g2, b2);  // get the color from the color curve

                                float h2, s2, l2;
                                Color::rgb2hslfloat(r2, g2, b2, h2, s2, l2);  // transform this new color to hsl

                                Color::hsl2rgbfloat(h2, s + ((1.f - s) * (1.f - l) * 0.7f), l, r2, g2, b2);

                                rtemp[ti * TS + tj] = r + (r2 - r) * opacity; // merge the color to the old color, depending on the opacity
                                gtemp[ti * TS + tj] = g + (g2 - g) * opacity;
                                btemp[ti * TS + tj] = b + (b2 - b) * opacity;
                            }
                        }
                    }
                }

                // filling the pipette buffer
                if (editID == EUID_BlackWhiteBeforeCurve) {
                    fillEditFloat(editIFloatTmpR, editIFloatTmpG, editIFloatTmpB, rtemp, gtemp, btemp, istart, tH, jstart, tW, TS);
                } else if (editID == EUID_BlackWhiteLuminance) {
                    for (int i = istart, ti = 0; i < tH; i++, ti++) {
                        for (int j = jstart, tj = 0; j < tW; j++, tj++) {
                            float X, Y, Z, L, aa, bb;
                            //rgb=>lab
                            Color::rgbxyz(rtemp[ti * TS + tj], gtemp[ti * TS + tj], btemp[ti * TS + tj], X, Y, Z, wp);
                            //convert Lab
                            Color::XYZ2Lab(X, Y, Z, L, aa, bb);
                            //end rgb=>lab
                            float HH = xatan2f(bb, aa);  // HH hue in -3.141  +3.141

                            editWhateverTmp[ti * TS + tj] = float (Color::huelab_to_huehsv2(HH));
                        }
                    }
                }

                //black and white
                if (blackwhite) {
                    if (hasToneCurvebw1) {
                        if (beforeCurveMode == BlackWhiteParams::TcMode::STD_BW) { // Standard
                            for (int i = istart, ti = 0; i < tH; i++, ti++) {
                                for (int j = jstart, tj = 0; j < tW; j++, tj++) {
                                    const StandardToneCurve& userToneCurvebw = static_cast<const StandardToneCurve&>(customToneCurvebw1);
                                    userToneCurvebw.Apply(rtemp[ti * TS + tj], gtemp[ti * TS + tj], btemp[ti * TS + tj]);
                                }
                            }
                        } else if (beforeCurveMode == BlackWhiteParams::TcMode::FILMLIKE_BW) { // Adobe like
                            for (int i = istart, ti = 0; i < tH; i++, ti++) {
                                for (int j = jstart, tj = 0; j < tW; j++, tj++) {
                                    const AdobeToneCurve& userToneCurvebw = static_cast<const AdobeToneCurve&>(customToneCurvebw1);
                                    userToneCurvebw.Apply(rtemp[ti * TS + tj], gtemp[ti * TS + tj], btemp[ti * TS + tj]);
                                }
                            }
                        } else if (beforeCurveMode == BlackWhiteParams::TcMode::SATANDVALBLENDING_BW) { // apply the curve on the saturation and value channels
                            for (int i = istart, ti = 0; i < tH; i++, ti++) {
                                for (int j = jstart, tj = 0; j < tW; j++, tj++) {
                                    const SatAndValueBlendingToneCurve& userToneCurvebw = static_cast<const SatAndValueBlendingToneCurve&>(customToneCurvebw1);
                                    // rtemp[ti * TS + tj] = CLIP<float> (rtemp[ti * TS + tj]);
                                    // gtemp[ti * TS + tj] = CLIP<float> (gtemp[ti * TS + tj]);
                                    // btemp[ti * TS + tj] = CLIP<float> (btemp[ti * TS + tj]);
                                    userToneCurvebw.Apply(rtemp[ti * TS + tj], gtemp[ti * TS + tj], btemp[ti * TS + tj]);
                                }
                            }
                        } else if (beforeCurveMode == BlackWhiteParams::TcMode::WEIGHTEDSTD_BW) { // apply the curve to the rgb channels, weighted
                            for (int i = istart, ti = 0; i < tH; i++, ti++) {
                                for (int j = jstart, tj = 0; j < tW; j++, tj++) {
                                    const WeightedStdToneCurve& userToneCurvebw = static_cast<const WeightedStdToneCurve&>(customToneCurvebw1);
                                    // rtemp[ti * TS + tj] = CLIP<float> (rtemp[ti * TS + tj]);
                                    // gtemp[ti * TS + tj] = CLIP<float> (gtemp[ti * TS + tj]);
                                    // btemp[ti * TS + tj] = CLIP<float> (btemp[ti * TS + tj]);

                                    userToneCurvebw.Apply(rtemp[ti * TS + tj], gtemp[ti * TS + tj], btemp[ti * TS + tj]);
                                }
                            }
                        }
                    }

                    if (algm == 0) { //lightness
                        for (int i = istart, ti = 0; i < tH; i++, ti++) {
                            for (int j = jstart, tj = 0; j < tW; j++, tj++) {

                                float r = rtemp[ti * TS + tj];
                                float g = gtemp[ti * TS + tj];
                                float b = btemp[ti * TS + tj];

                                // --------------------------------------------------

                                // Method 1: Luminosity (code taken from Gimp)
                                /*
                                float maxi = max(r, g, b);
                                float mini = min(r, g, b);
                                r = g = b = (maxi+mini)/2;
                                */

                                // Method 2: Luminance (former RT code)
                                r = g = b = (0.299f * r + 0.587f * g + 0.114f * b);

                                // --------------------------------------------------

#ifndef __SSE2__

                                //gamma correction: pseudo TRC curve
                                if (hasgammabw) {
                                    Color::trcGammaBW(r, g, b, gammabwr, gammabwg, gammabwb);
                                }

#endif
                                rtemp[ti * TS + tj] = r;
                                gtemp[ti * TS + tj] = g;
                                btemp[ti * TS + tj] = b;
                            }

#ifdef __SSE2__

                            if (hasgammabw) {
                                //gamma correction: pseudo TRC curve
                                Color::trcGammaBWRow(&rtemp[ti * TS], &gtemp[ti * TS], &btemp[ti * TS], tW - jstart, gammabwr, gammabwg, gammabwb);
                            }

#endif

                        }
                    } else if (algm == 1) { //Luminance mixer in Lab mode to avoid artifacts
                        for (int i = istart, ti = 0; i < tH; i++, ti++) {
                            for (int j = jstart, tj = 0; j < tW; j++, tj++) {
                                //rgb => xyz
                                float X, Y, Z;
                                Color::rgbxyz(rtemp[ti * TS + tj], gtemp[ti * TS + tj], btemp[ti * TS + tj], X, Y, Z, wp);
                                //xyz => Lab
                                float L, aa, bb;
                                Color::XYZ2Lab(X, Y, Z, L, aa, bb);
                                float CC = sqrtf(SQR(aa) + SQR(bb)) / 327.68f;    //CC chromaticity in 0..180 or more
                                float HH = xatan2f(bb, aa);  // HH hue in -3.141  +3.141
                                float2 sincosval;

                                if (CC == 0.0f) {
                                    sincosval.y = 1.f;
                                    sincosval.x = 0.0f;
                                } else {
                                    sincosval.y = aa / (CC * 327.68f);
                                    sincosval.x = bb / (CC * 327.68f);
                                }

                                if (bwlCurveEnabled) {
                                    L /= 32768.f;
                                    double hr = Color::huelab_to_huehsv2(HH);
                                    float valparam = float ((bwlCurve->getVal(hr) - 0.5f) * 2.0f);  //get l_r=f(H)
                                    float kcc = (CC / 70.f); //take Chroma into account...70 "middle" of chromaticity (arbitrary and simple), one can imagine other algorithme
                                    //reduct action for low chroma and increase action for high chroma
                                    valparam *= kcc;

                                    if (valparam > 0.f) {
                                        L = (1.f - valparam) * L + valparam * (1.f - SQR(SQR(SQR(SQR(1.f - min(L, 1.0f))))));      // SQR (SQR((SQR)  to increase action in low light
                                    } else {
                                        L *= (1.f + valparam);    //for negative
                                    }

                                    L *= 32768.f;
                                }

                                float RR, GG, BB;
                                L /= 327.68f;
#ifdef _DEBUG
                                bool neg = false;
                                bool more_rgb = false;
                                //gamut control : Lab values are in gamut
                                Color::gamutLchonly(HH, sincosval, L, CC, RR, GG, BB, wip, highlight, 0.15f, 0.96f, neg, more_rgb);
#else
                                //gamut control : Lab values are in gamut
                                Color::gamutLchonly(HH, sincosval, L, CC, RR, GG, BB, wip, highlight, 0.15f, 0.96f);
#endif
                                L *= 327.68f;
                                //convert l => rgb
                                Color::L2XYZ(L, X, Y, Z);
                                float newRed; // We use the red channel for bw
                                Color::xyz2r(X, Y, Z, newRed, wip);
                                rtemp[ti * TS + tj] = gtemp[ti * TS + tj] = btemp[ti * TS + tj] = newRed;
#ifndef __SSE2__

                                if (hasgammabw) {
                                    //gamma correction: pseudo TRC curve
                                    Color::trcGammaBW(rtemp[ti * TS + tj], gtemp[ti * TS + tj], btemp[ti * TS + tj], gammabwr, gammabwg, gammabwb);
                                }

#endif
                            }

#ifdef __SSE2__

                            if (hasgammabw) {
                                //gamma correction: pseudo TRC curve
                                Color::trcGammaBWRow(&rtemp[ti * TS], &gtemp[ti * TS], &btemp[ti * TS], tW - jstart, gammabwr, gammabwg, gammabwb);
                            }

#endif
                        }
                    }
                }


                // Film Simulations
                if (hald_clut) {

                    for (int i = istart, ti = 0; i < tH; i++, ti++) {
                        if (!clutAndWorkingProfilesAreSame) {
                            // Convert from working to clut profile
                            int j = jstart;
                            int tj = 0;

#ifdef __SSE2__

                            for (; j < tW - 3; j += 4, tj += 4) {
                                vfloat sourceR = LVF(rtemp[ti * TS + tj]);
                                vfloat sourceG = LVF(gtemp[ti * TS + tj]);
                                vfloat sourceB = LVF(btemp[ti * TS + tj]);

                                vfloat x;
                                vfloat y;
                                vfloat z;
                                Color::rgbxyz(sourceR, sourceG, sourceB, x, y, z, v_work2xyz);
                                Color::xyz2rgb(x, y, z, sourceR, sourceG, sourceB, v_xyz2clut);

                                STVF(clutr[tj], sourceR);
                                STVF(clutg[tj], sourceG);
                                STVF(clutb[tj], sourceB);
                            }

#endif

                            for (; j < tW; j++, tj++) {
                                float sourceR = rtemp[ti * TS + tj];
                                float sourceG = gtemp[ti * TS + tj];
                                float sourceB = btemp[ti * TS + tj];

                                float x, y, z;
                                Color::rgbxyz(sourceR, sourceG, sourceB, x, y, z, wprof);
                                Color::xyz2rgb(x, y, z, clutr[tj], clutg[tj], clutb[tj], xyz2clut);
                            }
                        } else {
                            memcpy(clutr, &rtemp[ti * TS], sizeof(float) * TS);
                            memcpy(clutg, &gtemp[ti * TS], sizeof(float) * TS);
                            memcpy(clutb, &btemp[ti * TS], sizeof(float) * TS);
                        }

                        for (int j = jstart, tj = 0; j < tW; j++, tj++) {
                            float &sourceR = clutr[tj];
                            float &sourceG = clutg[tj];
                            float &sourceB = clutb[tj];

                            // Apply gamma sRGB (default RT)
                            sourceR = Color::gamma_srgbclipped(sourceR);
                            sourceG = Color::gamma_srgbclipped(sourceG);
                            sourceB = Color::gamma_srgbclipped(sourceB);
                        }

                        hald_clut->getRGB(
                            film_simulation_strength,
                            std::min(TS, tW - jstart),
                            clutr,
                            clutg,
                            clutb,
                            out_rgbx
                        );

                        for (int j = jstart, tj = 0; j < tW; j++, tj++) {
                            float &sourceR = clutr[tj];
                            float &sourceG = clutg[tj];
                            float &sourceB = clutb[tj];

                            // Apply inverse gamma sRGB
                            sourceR = Color::igamma_srgb(out_rgbx[tj * 4 + 0]);
                            sourceG = Color::igamma_srgb(out_rgbx[tj * 4 + 1]);
                            sourceB = Color::igamma_srgb(out_rgbx[tj * 4 + 2]);
                        }

                        if (!clutAndWorkingProfilesAreSame) {
                            // Convert from clut to working profile
                            int j = jstart;
                            int tj = 0;

#ifdef __SSE2__

                            for (; j < tW - 3; j += 4, tj += 4) {
                                vfloat sourceR = LVF(clutr[tj]);
                                vfloat sourceG = LVF(clutg[tj]);
                                vfloat sourceB = LVF(clutb[tj]);

                                vfloat x;
                                vfloat y;
                                vfloat z;
                                Color::rgbxyz(sourceR, sourceG, sourceB, x, y, z, v_clut2xyz);
                                Color::xyz2rgb(x, y, z, sourceR, sourceG, sourceB, v_xyz2work);

                                STVF(clutr[tj], sourceR);
                                STVF(clutg[tj], sourceG);
                                STVF(clutb[tj], sourceB);
                            }

#endif

                            for (; j < tW; j++, tj++) {
                                float &sourceR = clutr[tj];
                                float &sourceG = clutg[tj];
                                float &sourceB = clutb[tj];

                                float x, y, z;
                                Color::rgbxyz(sourceR, sourceG, sourceB, x, y, z, clut2xyz);
                                Color::xyz2rgb(x, y, z, sourceR, sourceG, sourceB, wiprof);
                            }
                        }

                        for (int j = jstart, tj = 0; j < tW; j++, tj++) {
                            setUnlessOOG(rtemp[ti * TS + tj], gtemp[ti * TS + tj], btemp[ti * TS + tj], clutr[tj], clutg[tj], clutb[tj]);
                        }
                    }
                }

                softLight(rtemp, gtemp, btemp, istart, jstart, tW, tH, TS);
                
                if (!blackwhite) {
                    if (editImgFloat || editWhatever) {
                        for (int i = istart, ti = 0; i < tH; i++, ti++) {
                            for (int j = jstart, tj = 0; j < tW; j++, tj++) {

                                // filling the pipette buffer by the content of the temp pipette buffers
                                if (editImgFloat) {
                                    editImgFloat->r(i, j) = editIFloatTmpR[ti * TS + tj];
                                    editImgFloat->g(i, j) = editIFloatTmpG[ti * TS + tj];
                                    editImgFloat->b(i, j) = editIFloatTmpB[ti * TS + tj];
                                } else if (editWhatever) {
                                    editWhatever->v(i, j) = editWhateverTmp[ti * TS + tj];
                                }
                            }
                        }
                    }

                    // ready, fill lab
                    for (int i = istart, ti = 0; i < tH; i++, ti++) {
                        Color::RGB2Lab(&rtemp[ti * TS], &gtemp[ti * TS], &btemp[ti * TS], &(lab->L[i][jstart]), &(lab->a[i][jstart]), &(lab->b[i][jstart]), toxyz, tW - jstart);
                    }

                    if (hasColorToningLabGrid) {
                        colorToningLabGrid(lab, jstart, tW, istart, tH, false);
                    }
                } else { // black & white
                    // Auto channel mixer needs whole image, so we now copy to tmpImage and close the tiled processing
                    for (int i = istart, ti = 0; i < tH; i++, ti++) {
                        for (int j = jstart, tj = 0; j < tW; j++, tj++) {
                            // filling the pipette buffer by the content of the temp pipette buffers
                            if (editImgFloat) {
                                editImgFloat->r(i, j) = editIFloatTmpR[ti * TS + tj];
                                editImgFloat->g(i, j) = editIFloatTmpG[ti * TS + tj];
                                editImgFloat->b(i, j) = editIFloatTmpB[ti * TS + tj];
                            } else if (editWhatever) {
                                editWhatever->v(i, j) = editWhateverTmp[ti * TS + tj];
                            }

                            tmpImage->r(i, j) = rtemp[ti * TS + tj];
                            tmpImage->g(i, j) = gtemp[ti * TS + tj];
                            tmpImage->b(i, j) = btemp[ti * TS + tj];
                        }
                    }
                }
            }

        if (editIFloatBuffer) {
            free(editIFloatBuffer);
        }

        if (editWhateverBuffer) {
            free(editWhateverBuffer);
        }

#ifdef _OPENMP
        #pragma omp critical
        {
            if (toneCurveHistSize > 0) {
                histToneCurve += histToneCurveThr;
            }
        }
#endif // _OPENMP
    }

    // starting a new tile processing with a 'reduction' clause for the auto mixer computing
    if (blackwhite) {//channel-mixer
        int tW = working->getWidth();
        int tH = working->getHeight();

        if (algm == 2) { //channel-mixer
            //end auto chmix
            if (computeMixerAuto) {
                // auto channel-mixer
                double nr = 0;
                double ng = 0;
                double nb = 0;

#ifdef _OPENMP
                #pragma omp parallel for schedule(dynamic, 16) reduction(+:nr,ng,nb)
#endif

                for (int i = 0; i < tH; i++) {
                    for (int j = 0; j < tW; j++) {
                        nr += tmpImage->r(i, j);
                        ng += tmpImage->g(i, j);
                        nb += tmpImage->b(i, j);
                    }
                }

                double srgb = nr + ng + nb;
                double knr = srgb / nr;
                double kng = srgb / ng;
                double knb = srgb / nb;
                double sk = knr + kng + knb;
                autor = (float)(100.0 * knr / sk);
                autog = (float)(100.0 * kng / sk);
                autob = (float)(100.0 * knb / sk);

            }

            if (params->blackwhite.autoc) {
                // auto channel-mixer
                bwr = autor;
                bwg = autog;
                bwb = autob;
                mixerOrange  = 33.f;
                mixerYellow  = 33.f;
                mixerMagenta = 33.f;
                mixerPurple  = 33.f;
                mixerCyan    = 33.f;
            }

            float filcor;
            Color::computeBWMixerConstants(params->blackwhite.setting, params->blackwhite.filter, params->blackwhite.algo, filcor,
                                           bwr, bwg, bwb, mixerOrange, mixerYellow, mixerCyan, mixerPurple, mixerMagenta,
                                           params->blackwhite.autoc, complem, kcorec, rrm, ggm, bbm);

#ifdef _OPENMP
            #pragma omp parallel for schedule(dynamic, 16)
#endif

            for (int i = 0; i < tH; i++) {
                for (int j = 0; j < tW; j++) {

                    //mix channel
                    tmpImage->r(i, j) = tmpImage->g(i, j) = tmpImage->b(i, j) = /*CLIP*/ ((bwr * tmpImage->r(i, j) + bwg * tmpImage->g(i, j) + bwb * tmpImage->b(i, j)) * kcorec);

#ifndef __SSE2__

                    //gamma correction: pseudo TRC curve
                    if (hasgammabw) {
                        Color::trcGammaBW(tmpImage->r(i, j), tmpImage->g(i, j), tmpImage->b(i, j), gammabwr, gammabwg, gammabwb);
                    }

#endif
                }

#ifdef __SSE2__

                if (hasgammabw) {
                    //gamma correction: pseudo TRC curve
                    Color::trcGammaBWRow(tmpImage->r(i), tmpImage->g(i), tmpImage->b(i), tW, gammabwr, gammabwg, gammabwb);
                }

#endif
            }
        }

        if (editID == EUID_BlackWhiteAfterCurve) {
#ifdef _OPENMP
            #pragma omp parallel for schedule(dynamic, 5)
#endif

            for (int i = 0; i < tH; i++) {
                for (int j = 0; j < tW; j++) {
                    editWhatever->v(i, j) = Color::gamma2curve[tmpImage->r(i, j)] / 65535.f;   // assuming that r=g=b
                }
            }
        }

        if (hasToneCurvebw2) {

            if (afterCurveMode == BlackWhiteParams::TcMode::STD_BW) { // Standard
#ifdef _OPENMP
                #pragma omp parallel for schedule(dynamic, 5)
#endif

                for (int i = 0; i < tH; i++) {
                    for (int j = 0; j < tW; j++) {
                        const StandardToneCurve& userToneCurve = static_cast<const StandardToneCurve&>(customToneCurvebw2);
                        userToneCurve.Apply(tmpImage->r(i, j), tmpImage->g(i, j), tmpImage->b(i, j));
                    }
                }
            } else if (afterCurveMode == BlackWhiteParams::TcMode::WEIGHTEDSTD_BW) { // apply the curve to the rgb channels, weighted
#ifdef _OPENMP
                #pragma omp parallel for schedule(dynamic, 5)
#endif

                for (int i = 0; i < tH; i++) { //for ulterior usage if bw data modified
                    for (int j = 0; j < tW; j++) {
                        const WeightedStdToneCurve& userToneCurve = static_cast<const WeightedStdToneCurve&>(customToneCurvebw2);

                        // tmpImage->r (i, j) = CLIP<float> (tmpImage->r (i, j));
                        // tmpImage->g (i, j) = CLIP<float> (tmpImage->g (i, j));
                        // tmpImage->b (i, j) = CLIP<float> (tmpImage->b (i, j));

                        userToneCurve.Apply(tmpImage->r(i, j), tmpImage->g(i, j), tmpImage->b(i, j));
                    }
                }
            }
        }

        //colour toning with black and white
        if (hasColorToning) {
            if (params->colorToning.method == "Splitco") {
                constexpr float reducac = 0.5f;
                constexpr int mode = 1;
#ifdef _OPENMP
                #pragma omp parallel for schedule(dynamic, 5)
#endif

                for (int i = 0; i < tH; i++) {
                    for (int j = 0; j < tW; j++) {
                        const float r = tmpImage->r(i, j);
                        const float g = tmpImage->g(i, j);
                        const float b = tmpImage->b(i, j);

                        const float lumbefore = 0.299f * r + 0.587f * g + 0.114f * b;

                        if (lumbefore < 65000.f  && lumbefore > 500.f) { //reduce artifacts for highlights and extreme shadows
                            float ro, go, bo;
                            toningsmh(r, g, b, ro, go, bo, RedLow, GreenLow, BlueLow, RedMed, GreenMed, BlueMed, RedHigh, GreenHigh, BlueHigh, reducac, mode, strProtect);

                            if (params->colorToning.lumamode) {
                                const float lumafter = 0.299f * ro + 0.587f * go + 0.114f * bo;
                                const float preserv = lumbefore / lumafter;
                                ro *= preserv;
                                go *= preserv;
                                bo *= preserv;
                            }

                            tmpImage->r(i, j) = /*CLIP*/(ro);
                            tmpImage->g(i, j) = /*CLIP*/(go);
                            tmpImage->b(i, j) = /*CLIP*/(bo);
                        }
                    }
                }
            }

            else if (params->colorToning.method == "Splitlr") {
                constexpr float reducac = 0.4f;
                int preser = 0;

                if (params->colorToning.lumamode) {
                    preser = 1;
                }

                const float balanS = 1.f + Balan / 100.f; //balan between 0 and 2
                const float balanH = 1.f - Balan / 100.f;
                float rh, gh, bh;
                float rl, gl, bl;
                float xh, yh, zh;
                float xl, yl, zl;
                const float iplow = ctColorCurve.low;
                const float iphigh = ctColorCurve.high;

                //2 colours
                ctColorCurve.getVal(iphigh, xh, yh, zh);
                ctColorCurve.getVal(iplow, xl, yl, zl);

                Color::xyz2rgb(xh, yh, zh, rh, gh, bh, wip);
                Color::xyz2rgb(xl, yl, zl, rl, gl, bl, wip);

                //retrieve rgb value with s and l =1
                retreavergb(rl, gl, bl);
                const float krl = rl / (rl + gl + bl);
                const float kgl = gl / (rl + gl + bl);
                const float kbl = bl / (rl + gl + bl);

                retreavergb(rh, gh, bh);
                const float krh = rh / (rh + gh + bh);
                const float kgh = gh / (rh + gh + bh);
                const float kbh = bh / (rh + gh + bh);
                strProtect = pow_F(strProtect, 0.4f);
                constexpr int mode = 1;
#ifdef _OPENMP
                #pragma omp parallel for schedule(dynamic, 5)
#endif

                for (int i = 0; i < tH; i++) {
                    for (int j = 0; j < tW; j++) {
                        toning2col(tmpImage->r(i, j), tmpImage->g(i, j), tmpImage->b(i, j), tmpImage->r(i, j), tmpImage->g(i, j), tmpImage->b(i, j), iplow, iphigh, krl, kgl, kbl, krh, kgh, kbh, SatLow, SatHigh, balanS, balanH, reducac, mode, preser, strProtect);
                    }
                }
            }

            //colortoning with shift color Lab
            else if (params->colorToning.method == "Lab"  && opautili) {
                int algm = 0;
                bool twocol = true;
                int metchrom = 0;

                if (params->colorToning.twocolor == "Std") {
                    metchrom = 0;
                } else if (params->colorToning.twocolor == "All") {
                    metchrom = 1;
                } else if (params->colorToning.twocolor == "Separ") {
                    metchrom = 2;
                } else if (params->colorToning.twocolor == "Two") {
                    metchrom = 3;
                }

                if (metchrom == 3) {
                    twocol = false;
                }

                float iplow = 0.f, iphigh = 0.f;

                if (!twocol) {
                    iplow = (float)ctColorCurve.low;
                    iphigh = (float)ctColorCurve.high;

                }

                int twoc = 0; //integer instead of bool to let more possible choice...other than 2 and 500.

                if (!twocol) {
                    twoc = 0;    // 2 colours
                } else {
                    twoc = 1;    // 500 colours
                }

                if (params->colorToning.method == "Lab") {
                    algm = 1;
                } else if (params->colorToning.method == "Lch") {
                    algm = 2;    //in case of
                }

                if (algm <= 2) {
#ifdef _OPENMP
                    #pragma omp parallel for schedule(dynamic, 5)
#endif

                    for (int i = 0; i < tH; i++) {
                        for (int j = 0; j < tW; j++) {
                            float r = tmpImage->r(i, j);
                            float g = tmpImage->g(i, j);
                            float b = tmpImage->b(i, j);
                            float ro, bo, go;
                            labtoning(r, g, b, ro, go, bo, algm, metchrom,  twoc, satLimit, satLimitOpacity, ctColorCurve,  ctOpacityCurve, clToningcurve, cl2Toningcurve,  iplow, iphigh,  wp,  wip);
                            setUnlessOOG(tmpImage->r(i, j), tmpImage->g(i, j), tmpImage->b(i, j), ro, go, bo);
                        }
                    }
                }
            }

            else if (params->colorToning.method.substr(0, 3) == "RGB"  && opautili) {
                // color toning
#ifdef _OPENMP
                #pragma omp parallel for schedule(dynamic, 5)
#endif

                for (int i = 0; i < tH; i++) {
                    for (int j = 0; j < tW; j++) {
                        float r = tmpImage->r(i, j);
                        float g = tmpImage->g(i, j);
                        float b = tmpImage->b(i, j);

                        // Luminance = (0.299f*r + 0.587f*g + 0.114f*b)

                        float s, l;
                        Color::rgb2slfloat(r, g, b, s, l);

                        float l_ = Color::gammatab_srgb1[l * 65535.f];

                        // get the opacity and tweak it to preserve saturated colours
                        float opacity = ctOpacityCurve.lutOpacityCurve[l_ * 500.f] / 4.f;

                        float r2, g2, b2;
                        ctColorCurve.getVal(l_, r2, g2, b2); // get the colour from the colour curve

                        float h2, s2, l2;
                        Color::rgb2hslfloat(r2, g2, b2, h2, s2, l2); // transform this new colour to hsl

                        Color::hsl2rgbfloat(h2, s2, l, r2, g2, b2);

                        tmpImage->r(i, j) = intp(opacity, r2, r);
                        tmpImage->g(i, j) = intp(opacity, g2, g);
                        tmpImage->b(i, j) = intp(opacity, b2, b);
                    }
                }
            }
        }

        // filling the pipette buffer by the content of the temp pipette buffers
        // due to optimization, we have to test now if the pipette has been filled in the second tile loop, by
        // testing editID
        /*if (editImgFloat) {
            for (int i=istart,ti=0; i<tH; i++,ti++)
                for (int j=jstart,tj=0; j<tW; j++,tj++) {
                    editImgFloat->r(i,j) = editIFloatTmpR[ti*TS+tj];
                    editImgFloat->g(i,j) = editIFloatTmpG[ti*TS+tj];
                    editImgFloat->b(i,j) = editIFloatTmpB[ti*TS+tj];
                }
        }
        else*/
        /*
        if (editWhatever && (editID==EUID_BlackWhiteAfterCurve)) {
            for (int i=istart,ti=0; i<tH; i++,ti++)
                for (int j=jstart,tj=0; j<tW; j++,tj++) {
                    editWhatever->v(i,j) = editWhateverTmp[ti*TS+tj];
                }
        }
        */

        // ready, fill lab (has to be the same code than the "fill lab" above!)

#ifdef _OPENMP
        #pragma omp parallel for schedule(dynamic, 5)
#endif

        for (int i = 0; i < tH; i++) {
            Color::RGB2Lab(tmpImage->r(i), tmpImage->g(i), tmpImage->b(i), lab->L[i], lab->a[i], lab->b[i], toxyz, tW);

            if (hasColorToningLabGrid) {
                colorToningLabGrid(lab, 0, tW, i, i + 1, false);
            }
        }


    }

    if (tmpImage) {
        delete tmpImage;
    }

    if (hCurveEnabled) {
        delete hCurve;
    }

    if (sCurveEnabled) {
        delete sCurve;
    }

    if (vCurveEnabled) {
        delete vCurve;
    }

    shadowsHighlights(lab);

    if (params->localContrast.enabled) {
        // Alberto's local contrast
        localContrast(lab);
    }
}

/**
* @brief retreave RGB value with maximum saturation
* @param r red input and in exit new r
* @param g green input and in exit new g
* @param b blue input and in exit new b
**/
void ImProcFunctions::retreavergb(float &r, float &g, float &b)
{
    float mini = min(r, g, b);
    float maxi = max(r, g, b);
    float kkm = 65535.f / maxi;

    if (b == mini && r == maxi) {
        r = 65535.f;
        g = kkm * (g - b);
        b = 0.f;
    } else if (b == mini && g == maxi) {
        g = 65535.f;
        r = kkm * (r - b);
        b = 0.f;
    } else if (g == mini && r == maxi) {
        r = 65535.f;
        b = kkm * (b - g);
        g = 0.f;
    } else if (g == mini && b == maxi) {
        b = 65535.f;
        r = kkm * (r - g);
        g = 0.f;
    } else if (r == mini && b == maxi) {
        b = 65535.f;
        g = kkm * (g - r);
        r = 0.f;
    } else if (r == mini && g == maxi) {
        g = 65535.f;
        b = kkm * (b - r);
        r = 0.f;
    }
}

/**
* @brief Interpolate by decreasing with a parabol k = aa*v*v + bb*v +c  v[0..1]
* @param reducac val ue of the reduction in the middle of the range
* @param vinf value [0..1] for beginning decrease
* @param aa second degree parameter
* @param bb first degree parameter
* @param cc third parameter
**/
void ImProcFunctions::secondeg_end(float reducac, float vinf, float &aa, float &bb, float &cc)
{
    float zrd = reducac; //value at me  linear =0.5
    float v0 = vinf; //max shadows
    float me = (1.f + v0) / 2.f; //"median" value = (v0 + 1.=/2)
    //float a1=1.f-v0;
    float a2 = me - v0;
    float a3 = 1.f - v0 * v0;
    float a4 = me * me - v0 * v0;
    aa = (1.f + (zrd - 1.f) * (1 - v0) / a2) / (a4 * (1.f - v0) / a2 - a3);
    bb = - (1.f + a3 * aa) / (1.f - v0);
    cc = - (aa + bb);
}

/**
* @brief Interpolate by increasing with a parabol k = aa*v*v + bb*v  v[0..1]
* @param reducac val ue of the reduction in the middle of the range
* @param vend value [0..1] for beginning increase
* @param aa second degree parameter
* @param bb first degree parameter
**/
void ImProcFunctions::secondeg_begin(float reducac, float vend, float &aam, float &bbm)
{
    aam = (2.f - 4.f * reducac) / (vend * vend);
    bbm = 1.f / vend - aam * vend;
}


/**
* @brief color toning with 9 sliders shadows middletones highlight
* @param r red input values [0..65535]
* @param g green input values [0..65535]
* @param b blue input values [0..65535]
* @param ro red output values [0..65535]
* @param go green output values [0..65535]
* @param bo blue output values [0..65535]
* @param RedLow    [-1..1] value after transformations of sliders [-100..100] for shadows
* @param GreenLow  [-1..1] value after transformations of sliders [-100..100] for shadows
* @param BlueLow   [-1..1] value after transformations of sliders [-100..100] for shadows
* @param RedMed    [-1..1] value after transformations of sliders [-100..100] for midtones
* @param GreenMed  [-1..1] value after transformations of sliders [-100..100] for midtones
* @param BlueMed   [-1..1] value after transformations of sliders [-100..100] for midtones
* @param RedHigh   [-1..1] value after transformations of sliders [-100..100] for highlights
* @param GreenHigh [-1..1] value after transformations of sliders [-100..100] for highlights
* @param BlueHigh  [-1..1] value after transformations of sliders [-100..100] for highlights
* @param reducac value of the reduction in the middle of the range for second degree increse or decrease action
* @param mode 0 = colour, 1 = Black and White
* @param strProtect ?
**/
void ImProcFunctions::toningsmh(float r, float g, float b, float &ro, float &go, float &bo, float RedLow, float GreenLow, float BlueLow, float RedMed, float GreenMed, float BlueMed, float RedHigh, float GreenHigh, float BlueHigh, float reducac, int mode, float strProtect)
{
    const float v = max(r, g, b) / 65535.f;
    float kl = 1.f;
    float rlo; //0.4  0.5
    float rlm; //1.1
    float rlh; //1.1
    float rlob; //for BW old mode

    if (mode == 0) { //colour
        rlo = rlob = strProtect; //0.5 ==>  0.75
        rlh = 2.2f * strProtect;
        rlm = 1.5f * strProtect;
        constexpr float v0 = 0.15f;
        //second degree

        if (v > v0) {
            float aa, bb, cc;
            secondeg_end(reducac, v0, aa, bb, cc);
            kl = aa * v * v + bb * v + cc;    //verified ==> exact
        } else {
            float aab, bbb;
            secondeg_begin(0.7f, v0, aab, bbb);
            kl = aab * v * v + bbb * v;
        }
    } else { //bw coefficient to preserve same results as before for satlimtopacity = 0.5 (default)
        rlo = strProtect * 0.8f; //0.4
        rlob = strProtect; //0.5
        rlm = strProtect * 2.2f; //1.1
        rlh = strProtect * 2.4f; //1.2

        if (v > 0.15f) {
            kl = (-1.f / 0.85f) * v + 1.f / 0.85f;    //Low light ==> decrease action after v=0.15
        }
    }

    {
        const float corr = 20000.f * RedLow * kl * rlo;

        if (RedLow > 0.f) {
            g -= corr;
            b -= corr;
        } else {
            r += corr;
        }

        // r = CLIP(r);
        // g = CLIP(g);
        // b = CLIP(b);
    }

    {
        const float corr = 20000.f * GreenLow * kl * rlo;

        if (GreenLow > 0.f) {
            r -= corr;
            b -= corr;
        } else {
            g += corr;
        }

        // r = CLIP(r);
        // b = CLIP(b);
        // g = CLIP(g);
    }


    {
        const float corr = 20000.f * BlueLow * kl * rlob;

        if (BlueLow > 0.f) {
            r -= corr;
            g -= corr;
        } else {
            b += corr;
        }

        // r = CLIP(r);
        // g = CLIP(g);
        // b = CLIP(b);
    }

    // mid tones
    float km;
    constexpr float v0m = 0.5f; //max action

    if (v < v0m) {
        float aam, bbm;
        float vend = v0m;
        secondeg_begin(reducac, vend, aam, bbm);
        km = aam * v * v + bbm * v; //verification = good
    } else {
        float v0mm = 0.5f; //max
        float aamm, bbmm, ccmm;
        secondeg_end(reducac, v0mm, aamm, bbmm, ccmm);
        km = aamm * v * v + bbmm * v + ccmm; //verification good
    }

    {
        const float RedM = RedMed * km * rlm;

        if (RedMed > 0.f) {
            r += 20000.f * RedM;
            g -= 10000.f * RedM;
            b -= 10000.f * RedM;
        } else {
            r += 10000.f * RedM;
            g -= 20000.f * RedM;
            b -= 20000.f * RedM;
        }

        // r = CLIP(r);
        // g = CLIP(g);
        // b = CLIP(b);
    }

    {
        const float GreenM = GreenMed * km * rlm;

        if (GreenMed > 0.f) {
            r -= 10000.f * GreenM;
            g += 20000.f * GreenM;
            b -= 10000.f * GreenM;
        } else {
            r -= 20000.f * GreenM;
            g += 10000.f * GreenM;
            b -= 20000.f * GreenM;
        }

        // r = CLIP(r);
        // g = CLIP(g);
        // b = CLIP(b);
    }

    {
        const float BlueM = BlueMed * km * rlm;

        if (BlueMed > 0.f) {
            r -= 10000.f * BlueM;
            g -= 10000.f * BlueM;
            b += 20000.f * BlueM;
        } else {
            r -= 20000.f * BlueM;
            g -= 20000.f * BlueM;
            b += 10000.f * BlueM;
        }

        // r = CLIP(r);
        // g = CLIP(g);
        // b = CLIP(b);
    }

    //high tones
    constexpr float v00 = 0.8f; //max action
    float aa0, bb0;
    secondeg_begin(reducac, v00, aa0, bb0);

    float kh;

    if (v > v00) { //max action
        kh = (1.f - v) / (1.f - v00);    //High tones
    } else {
        kh = v * (aa0 * v + bb0);    //verification = good
    }

    {
        const float corr = 20000.f * RedHigh * kh * rlh; //1.2

        if (RedHigh > 0.f) {
            r += corr;
        } else {
            g -= corr;
            b -= corr;
        }

        // r = CLIP(r);
        // g = CLIP(g);
        // b = CLIP(b);
    }

    {
        const float corr = 20000.f * GreenHigh * kh * rlh; //1.2

        if (GreenHigh > 0.f) {
            g += corr;
        } else {
            r -= corr;
            b -= corr;
        }

        // r = CLIP(r);
        // g = CLIP(g);
        // b = CLIP(b);
    }

    {
        const float corr = 20000.f * BlueHigh * kh * rlh; //1.2

        if (BlueHigh > 0.f) {
            b += corr;
        } else {
            r -= corr;
            g -= corr;
        }

        // r = CLIP(r);
        // g = CLIP(g);
        // b = CLIP(b);
    }

    ro = r;
    go = g;
    bo = b;
}

/**
* @brief color toning with 2 colors - 2 sliders saturation shadows and highlight and one balance
* @param r g b input values [0..65535]
* @param ro go bo output values [0..65535]
* @param iplow iphigh [0..1] from curve color - value of luminance shadows and highlights
* @param rl gl bl [0..65535] - color of reference shadow
* @param rh gh bh [0..65535] - color of reference highlight
* @param SatLow SatHigh [0..1] from sliders saturation shadows and highlight
* @param balanS [0..1] balance for shadows (one slider)
* @param balanH [0..1] balance for highlights (same slider than for balanS)
* @param reducac value of the reduction in the middle of the range for second degree, increase or decrease action
**/
void ImProcFunctions::toning2col(float r, float g, float b, float &ro, float &go, float &bo, float iplow, float iphigh, float krl, float kgl, float kbl, float krh, float kgh, float kbh, float SatLow, float SatHigh, float balanS, float balanH, float reducac, int mode, int preser, float strProtect)
{
    const float lumbefore = 0.299f * r + 0.587f * g + 0.114f * b;
    const float v = max(r, g, b) / 65535.f;

    const float rlo = strProtect;  //0.5 ==> 0.75  transferred value for more action
    const float rlh = 2.2f * strProtect;

    //low tones
    //second degree
    float aa, bb, cc;
    //fixed value of reducac =0.4;
    secondeg_end(reducac, iplow, aa, bb, cc);

    float aab, bbb;
    secondeg_begin(0.7f, iplow, aab, bbb);

    if (SatLow > 0.f) {
        float kl = 1.f;

        if (v > iplow) {
            kl = aa * v * v + bb * v + cc;
        } else if (mode == 0) {
            kl = aab * v * v + bbb * v;
        }

        const float kmgb = min(r, g, b);

        if (kmgb < 20000.f) {
            //I have tested ...0.85 compromise...
            kl *= pow_F((kmgb / 20000.f), 0.85f);
        }

        const float factor = 20000.f * SatLow * kl * rlo * balanS;

        if (krl > 0.f) {
            g -= factor * krl;
            b -= factor * krl;
        }

        // g = CLIP(g);
        // b = CLIP(b);

        if (kgl > 0.f) {
            r -= factor * kgl;
            b -= factor * kgl;
        }

        // r = CLIP(r);
        // b = CLIP(b);

        if (kbl > 0.f) {
            r -= factor * kbl;
            g -= factor * kbl;
        }

        // r = CLIP(r);
        // g = CLIP(g);
    }

    //high tones
    float aa0, bb0;
    //fixed value of reducac ==0.4;
    secondeg_begin(reducac, iphigh, aa0, bb0);

    if (SatHigh > 0.f) {
        float kh = 1.f;

        if (v > iphigh) {
            kh = (1.f - v) / (1.f - iphigh);    //Low light ==> decrease action after iplow
        } else {
            kh = aa0 * v * v + bb0 * v;
        }

        const float kmgb = max(r, g, b);

        if (kmgb > 45535.f) {
            constexpr float cora = 1.f / (45535.f - 65535.f);
            constexpr float corb = 1.f - cora * 45535.f;
            kh *= kmgb * cora + corb;
        }

        const float factor = 20000.f * SatHigh * kh * rlh * balanH;
        r += factor * (krh > 0.f ? krh : 0.f);
        g += factor * (kgh > 0.f ? kgh : 0.f);
        b += factor * (kbh > 0.f ? kbh : 0.f);

        // r = CLIP(r);
        // g = CLIP(g);
        // b = CLIP(b);
    }

    float preserv = 1.f;

    if (preser == 1) {
        float lumafter = 0.299f * r + 0.587f * g + 0.114f * b;
        preserv = lumbefore / lumafter;
    }

    setUnlessOOG(ro, go, bo, CLIP(r * preserv), CLIP(g * preserv), CLIP(b * preserv));
}

/**
* @brief color toning with interpolation in mode Lab
* @param r g b input values [0..65535]
* @param ro go bo output values [0..65535]
* @param algm  metchrom twoc - methods
* @param ctColorCurve curve 500 colors
* @param ctOpacityCurve curve standard 'ab'
* @param clToningcurve  curve special 'ab' and 'a'
* @param cl2Toningcurve curve special 'b'
* @param iplow iphigh [0..1] luminance
* @param wp wip 3x3 matrix and inverse conversion rgb XYZ
**/
void ImProcFunctions::labtoning(float r, float g, float b, float &ro, float &go, float &bo, int algm, int metchrom, int twoc, float satLimit, float satLimitOpacity, const ColorGradientCurve & ctColorCurve, const OpacityCurve & ctOpacityCurve, LUTf & clToningcurve, LUTf & cl2Toningcurve, float iplow, float iphigh, double wp[3][3], double wip[3][3])
{
    ro = CLIP(r);
    go = CLIP(g);
    bo = CLIP(b);

    float realL;
    float h, s, l;
    Color::rgb2hsl(ro, go, bo, h, s, l);
    float x2, y2, z2;
    float xl, yl, zl;

    if (twoc != 1) {
        l = (Color::gammatab_13_2[     l * 65535.f]) / 65535.f; //to compensate L from Lab
        iphigh = (Color::gammatab_13_2[iphigh * 65535.f]) / 65535.f;
        iplow  = (Color::gammatab_13_2[ iplow * 65535.f]) / 65535.f;
    }

    if (twoc == 1) {
        ctColorCurve.getVal(l, x2, y2, z2);
    } else {
        ctColorCurve.getVal(iphigh, x2, y2, z2);
        ctColorCurve.getVal(iplow, xl, yl, zl);
    }

    realL = l;


    //float opacity = ctOpacityCurve.lutOpacityCurve[l*500.f];
    //if(params->blackwhite.enabled){satLimit=80.f;satLimitOpacity=30.f;}//force BW

    // get the opacity and tweak it to preserve saturated colors
    //float l_ = Color::gamma_srgb(l*65535.f)/65535.f;
    float opacity = (1.f - min<float> (s / satLimit, 1.f) * (1.f - satLimitOpacity)) * ctOpacityCurve.lutOpacityCurve[l * 500.f];
    float opacity2 = (1.f - min<float> (s / satLimit, 1.f) * (1.f - satLimitOpacity));

    l *= 65535.f;
    float chromat = 0.f, luma = 0.f;

    if (clToningcurve[l] < l) {
        chromat = clToningcurve[l] / l - 1.f;  //special effect
    } else if (clToningcurve[l] > l) {
        chromat = 1.f - SQR(SQR(l / clToningcurve[l])); //apply C=f(L) acts  on 'a' and 'b'
    }

    if (cl2Toningcurve[l] < l) {
        luma = cl2Toningcurve[l] / l - 1.f;  //special effect
    } else if (cl2Toningcurve[l] > l) {
        luma = 1.f - SQR(SQR(l / cl2Toningcurve[l])); //apply C2=f(L) acts only on 'b'
    }

    if (algm == 1) {
        Color::interpolateRGBColor(realL, iplow, iphigh, algm, opacity, twoc, metchrom, chromat, luma, r, g, b, xl, yl, zl, x2, y2, z2, wp, wip, ro, go, bo);
    } else {
        Color::interpolateRGBColor(realL, iplow, iphigh, algm, opacity2, twoc, metchrom, chromat, luma, r, g, b, xl, yl, zl, x2, y2, z2, wp, wip, ro, go, bo);
    }
}


void ImProcFunctions::luminanceCurve(LabImage* lold, LabImage* lnew, LUTf & curve)
{

    int W = lold->W;
    int H = lold->H;

    #pragma omp parallel for if (multiThread)

    for (int i = 0; i < H; i++)
        for (int j = 0; j < W; j++) {
            float Lin = lold->L[i][j];
            //if (Lin>0 && Lin<65535)
            lnew->L[i][j] = curve[Lin];
        }
}



void ImProcFunctions::chromiLuminanceCurve(PipetteBuffer *pipetteBuffer, int pW, LabImage* lold, LabImage* lnew, LUTf & acurve, LUTf & bcurve, LUTf & satcurve, LUTf & lhskcurve, LUTf & clcurve, LUTf & curve, bool utili, bool autili, bool butili, bool ccutili, bool cclutili, bool clcutili, LUTu &histCCurve, LUTu &histLCurve)
{
<<<<<<< HEAD
    if (!params->labCurve.enabled) {
        if (params->blackwhite.enabled && !params->colorToning.enabled) {
            for (int i = 0; i < lnew->H; ++i) {
                for (int j = 0; j < lnew->W; ++j) {
                    lnew->a[i][j] = lnew->b[i][j] = 0.f;
                }
            }
        }

        return;
    }
=======
>>>>>>> e9d4dede

    int W = lold->W;
    int H = lold->H;

    PlanarWhateverData<float>* editWhatever = nullptr;
    EditUniqueID editID = EUID_None;
    bool editPipette = false;

    if (pipetteBuffer) {
        editID = pipetteBuffer->getEditID();

        if (editID != EUID_None) {

            switch (pipetteBuffer->getDataProvider()->getCurrSubscriber()->getPipetteBufferType()) {
                case (BT_IMAGEFLOAT):
                    break;

                case (BT_LABIMAGE):
                    break;

                case (BT_SINGLEPLANE_FLOAT):
                    editPipette = true;
                    editWhatever = pipetteBuffer->getSinglePlaneBuffer();
                    break;
            }
        }
    }

    if (!params->labCurve.enabled) {
        if (editPipette && (editID == EUID_Lab_LCurve || editID == EUID_Lab_aCurve || editID == EUID_Lab_bCurve || editID == EUID_Lab_LHCurve || editID == EUID_Lab_CHCurve || editID == EUID_Lab_HHCurve || editID == EUID_Lab_CLCurve || editID == EUID_Lab_CCurve || editID == EUID_Lab_LCCurve)) {
            // fill pipette buffer with zeros to avoid crashes
            editWhatever->fill(0.f);
        }
        if (params->blackwhite.enabled && !params->colorToning.enabled) {
            for (int i = 0; i < lnew->H; ++i) {
                for (int j = 0; j < lnew->W; ++j) {
                    lnew->a[i][j] = lnew->b[i][j] = 0.f;
                }
            }
        }
        return;
    }

    // lhskcurve.dump("lh_curve");
    //init Flatcurve for C=f(H)


    FlatCurve* chCurve = nullptr;// curve C=f(H)
    bool chutili = false;

    if (params->labCurve.chromaticity > -100) {
        chCurve = new FlatCurve(params->labCurve.chcurve);

        if (!chCurve || chCurve->isIdentity()) {
            if (chCurve) {
                delete chCurve;
                chCurve = nullptr;
            }
        }//do not use "Munsell" if Chcurve not used
        else {
            chutili = true;
        }
    }

    FlatCurve* lhCurve = nullptr;//curve L=f(H)
    bool lhutili = false;

    if (params->labCurve.chromaticity > -100) {
        lhCurve = new FlatCurve(params->labCurve.lhcurve);

        if (!lhCurve || lhCurve->isIdentity()) {
            if (lhCurve) {
                delete lhCurve;
                lhCurve = nullptr;
            }
        }//do not use "Munsell" if Chcurve not used
        else {
            lhutili = true;
        }
    }

    FlatCurve* hhCurve = nullptr;//curve H=f(H)
    bool hhutili = false;

    if (params->labCurve.chromaticity > -100) {
        hhCurve = new FlatCurve(params->labCurve.hhcurve);

        if (!hhCurve || hhCurve->isIdentity()) {
            if (hhCurve) {
                delete hhCurve;
                hhCurve = nullptr;
            }
        }//do not use "Munsell" if Chcurve not used
        else {
            hhutili = true;
        }
    }


    LUTu hist16Clad;
    LUTu hist16Llad;

    //preparate for histograms CIECAM
    if (pW != 1) { //only with improccoordinator
        hist16Clad(65536);
        hist16Clad.clear();
        hist16Llad(65536);
        hist16Llad.clear();

    }

#ifdef _DEBUG
    MyTime t1e, t2e;
    t1e.set();
    // init variables to display Munsell corrections
    MunsellDebugInfo* MunsDebugInfo = new MunsellDebugInfo();
#endif

    float adjustr = 1.0f;

//  if(params->labCurve.avoidclip ){
    // parameter to adapt curve C=f(C) to gamut

    if      (params->icm.workingProfile == "ProPhoto")   {
        adjustr = 1.2f;   // 1.2 instead 1.0 because it's very rare to have C>170..
    } else if (params->icm.workingProfile == "Adobe RGB")  {
        adjustr = 1.8f;
    } else if (params->icm.workingProfile == "sRGB")       {
        adjustr = 2.0f;
    } else if (params->icm.workingProfile == "WideGamut")  {
        adjustr = 1.2f;
    } else if (params->icm.workingProfile == "Beta RGB")   {
        adjustr = 1.4f;
    } else if (params->icm.workingProfile == "BestRGB")    {
        adjustr = 1.4f;
    } else if (params->icm.workingProfile == "BruceRGB")   {
        adjustr = 1.8f;
    }

    // reference to the params structure has to be done outside of the parallelization to avoid CPU cache problem
    const bool highlight = params->toneCurve.hrenabled; //Get the value if "highlight reconstruction" is activated
    const int chromaticity = params->labCurve.chromaticity;
    const float chromapro = (chromaticity + 100.0f) / 100.0f;
    const bool bwonly = params->blackwhite.enabled && !params->colorToning.enabled;
    bool bwq = false;
//  if(params->ppVersion > 300  && params->labCurve.chromaticity == - 100) bwq = true;
    // const bool bwToning = params->labCurve.chromaticity == - 100  /*|| params->blackwhite.method=="Ch" || params->blackwhite.enabled */ || bwonly;
    const bool bwToning = bwq  /*|| params->blackwhite.method=="Ch" || params->blackwhite.enabled */ || bwonly;
    //if(chromaticity==-100) chromaticity==-99;
    const bool LCredsk = params->labCurve.lcredsk;
    const bool ccut = ccutili;
    const bool clut = clcutili;
    const double rstprotection = 100. - params->labCurve.rstprotection; // Red and Skin Tones Protection
    // avoid color shift is disabled when bwToning is activated and enabled if gamut is true in colorappearanace
    const bool avoidColorShift = (params->labCurve.avoidcolorshift || (params->colorappearance.gamut && params->colorappearance.enabled)) && !bwToning ;
    const float protectRed = (float)settings->protectred;
    const double protectRedH = settings->protectredh;
    float protect_red, protect_redh;
    protect_red = protectRed;//default=60  chroma: one can put more or less if necessary...in 'option'  40...160

    if (protect_red < 20.0f) {
        protect_red = 20.0;    // avoid too low value
    }

    if (protect_red > 180.0f) {
        protect_red = 180.0;    // avoid too high value
    }

    protect_redh = float (protectRedH); //default=0.4 rad : one can put more or less if necessary...in 'option'  0.2 ..1.0

    if (protect_redh < 0.1f) {
        protect_redh = 0.1f;    //avoid divide by 0 and negatives values
    }

    if (protect_redh > 1.0f) {
        protect_redh = 1.0f;    //avoid too big values
    }

    float protect_redhcur = protectRedH;//default=0.4 rad : one can put more or less if necessary...in 'option'  0.2 ..1

    if (protect_redhcur < 0.1f) {
        protect_redhcur = 0.1f;    //avoid divide by 0 and negatives values:minimal protection for transition
    }

    if (protect_redhcur > 3.5f) {
        protect_redhcur = 3.5f;    //avoid too big values
    }

    //increase saturation after denoise : ...approximation
    float factnoise = 1.f;

    if (params->dirpyrDenoise.enabled) {
        factnoise = (1.f + params->dirpyrDenoise.chroma / 500.f); //levels=5
//      if(yyyy) factnoise=(1.f+params->dirpyrDenoise.chroma/100.f);//levels=7
    }

    const float scaleConst = 100.0f / 100.1f;


    const bool gamutLch = settings->gamutLch;
    const float amountchroma = (float) settings->amchroma;

    TMatrix wiprof = ICCStore::getInstance()->workingSpaceInverseMatrix (params->icm.workingProfile);
    const double wip[3][3] = {
        {wiprof[0][0], wiprof[0][1], wiprof[0][2]},
        {wiprof[1][0], wiprof[1][1], wiprof[1][2]},
        {wiprof[2][0], wiprof[2][1], wiprof[2][2]}
    };

    TMatrix wprof = ICCStore::getInstance()->workingSpaceMatrix (params->icm.workingProfile);
    const double wp[3][3] = {
        {wprof[0][0], wprof[0][1], wprof[0][2]},
        {wprof[1][0], wprof[1][1], wprof[1][2]},
        {wprof[2][0], wprof[2][1], wprof[2][2]}
    };

#ifdef _DEBUG
    #pragma omp parallel default(shared) firstprivate(lold, lnew, MunsDebugInfo, pW) if (multiThread)
#else
    #pragma omp parallel if (multiThread)
#endif
    {
#ifdef __SSE2__
        float HHBuffer[W] ALIGNED16;
        float CCBuffer[W] ALIGNED16;
#endif
        #pragma omp for schedule(dynamic, 16)

        for (int i = 0; i < H; i++) {
            if (avoidColorShift)

                // only if user activate Lab adjustments
                if (autili || butili || ccutili ||  cclutili || chutili || lhutili || hhutili || clcutili || utili || chromaticity) {
                    Color::LabGamutMunsell(lold->L[i], lold->a[i], lold->b[i], W, /*corMunsell*/true, /*lumaMuns*/false, params->toneCurve.hrenabled, /*gamut*/true, wip);
                }

#ifdef __SSE2__

            // precalculate some values using SSE
            if (bwToning || (!autili && !butili)) {
                __m128 c327d68v = _mm_set1_ps(327.68f);
                __m128 av, bv;
                int k;

                for (k = 0; k < W - 3; k += 4) {
                    av = LVFU(lold->a[i][k]);
                    bv = LVFU(lold->b[i][k]);
                    STVF(HHBuffer[k], xatan2f(bv, av));
                    STVF(CCBuffer[k], _mm_sqrt_ps(SQRV(av) + SQRV(bv)) / c327d68v);
                }

                for (; k < W; k++) {
                    HHBuffer[k] = xatan2f(lold->b[i][k], lold->a[i][k]);
                    CCBuffer[k] = sqrt(SQR(lold->a[i][k]) + SQR(lold->b[i][k])) / 327.68f;
                }
            }

#endif // __SSE2__

            for (int j = 0; j < W; j++) {
                const float Lin = lold->L[i][j];
                float LL = Lin / 327.68f;
                float CC;
                float HH;
                float Chprov;
                float Chprov1;
                float memChprov;
                float2 sincosval;

                if (bwToning) { // this values will be also set when bwToning is false some lines down
#ifdef __SSE2__
                    // use precalculated values from above
                    HH = HHBuffer[j];
                    CC = CCBuffer[j];
#else
                    HH = xatan2f(lold->b[i][j], lold->a[i][j]);
                    CC = sqrt(SQR(lold->a[i][j]) + SQR(lold->b[i][j])) / 327.68f;
#endif

                    // According to mathematical laws we can get the sin and cos of HH by simple operations
                    if (CC == 0.0f) {
                        sincosval.y = 1.0f;
                        sincosval.x = 0.0f;
                    } else {
                        sincosval.y = lold->a[i][j] / (CC * 327.68f);
                        sincosval.x = lold->b[i][j] / (CC * 327.68f);
                    }

                    Chprov = CC;
                    Chprov1 = CC;
                    memChprov = Chprov;
                }

                if (editPipette && editID == EUID_Lab_LCurve) {
                    editWhatever->v(i, j) = LIM01<float> (Lin / 32768.0f);   // Lab L pipette
                }

                lnew->L[i][j] = curve[Lin];

                float Lprov1 = (lnew->L[i][j]) / 327.68f;

                if (editPipette) {
                    if (editID == EUID_Lab_aCurve) { // Lab a pipette
                        float chromapipa = lold->a[i][j] + (32768.f * 1.28f);
                        editWhatever->v(i, j) = LIM01<float> ((chromapipa) / (65536.f * 1.28f));
                    } else if (editID == EUID_Lab_bCurve) { //Lab b pipette
                        float chromapipb = lold->b[i][j] + (32768.f * 1.28f);
                        editWhatever->v(i, j) = LIM01<float> ((chromapipb) / (65536.f * 1.28f));
                    }
                }

                float atmp, btmp;

                atmp = lold->a[i][j];

                if (autili) {
                    atmp = acurve[atmp + 32768.0f] - 32768.0f;    // curves Lab a
                }

                btmp = lold->b[i][j];

                if (butili) {
                    btmp = bcurve[btmp + 32768.0f] - 32768.0f;    // curves Lab b
                }

                if (!bwToning) { //take into account modification of 'a' and 'b'
#ifdef __SSE2__
                    if (!autili && !butili) {
                        // use precalculated values from above
                        HH = HHBuffer[j];
                        CC = CCBuffer[j];
                    } else {
                        CC = sqrt(SQR(atmp) + SQR(btmp)) / 327.68f;
                        HH = xatan2f(btmp, atmp);
                    }

#else
                    CC = sqrt(SQR(atmp) + SQR(btmp)) / 327.68f;
                    HH = xatan2f(btmp, atmp);
#endif

                    // According to mathematical laws we can get the sin and cos of HH by simple operations
                    //float2  sincosval;
                    if (CC == 0.f) {
                        sincosval.y = 1.f;
                        sincosval.x = 0.f;
                    } else {
                        sincosval.y = atmp / (CC * 327.68f);
                        sincosval.x = btmp / (CC * 327.68f);
                    }

                    Chprov = CC;
                    Chprov1 = CC;
                    memChprov = Chprov;
                } // now new values of lold with 'a' and 'b'

                if (editPipette)
                    if (editID == EUID_Lab_LHCurve || editID == EUID_Lab_CHCurve || editID == EUID_Lab_HHCurve) {//H pipette
                        float valpar = Color::huelab_to_huehsv2(HH);
                        editWhatever->v(i, j) = valpar;
                    }

                if (lhutili) {  // L=f(H)
                    const float ClipLevel = 65535.f;
                    float l_r;//Luminance Lab in 0..1
                    l_r = Lprov1 / 100.f;
                    {
                        //double hr = 0.5 * ((HH / rtengine::RT_PI) + 1.);
                        //float valparam = float ((lhCurve->getVal (hr - 0.5f)*2));//get l_r=f(H)

                        float valparam = float ((lhCurve->getVal(Color::huelab_to_huehsv2(HH)) - 0.5f));   //get l_r=f(H)
                        float valparamneg;
                        valparamneg = valparam;
                        float kcc = (CC / amountchroma); //take Chroma into account...40 "middle low" of chromaticity (arbitrary and simple), one can imagine other algorithme
                        //reduce action for low chroma and increase action for high chroma
                        valparam *= 2.f * kcc;
                        valparamneg *= kcc; //slightly different for negative

                        if (valparam > 0.f) {
                            l_r = (1.f - valparam) * l_r + valparam * (1.f - SQR(((SQR(1.f - min(l_r, 1.0f))))));
                        } else
                            //for negative
                        {
                            float khue = 1.9f; //in reserve in case of!
                            l_r *= (1.f + khue * valparamneg);
                        }
                    }

                    Lprov1 = l_r * 100.f;

                    float Chprov2 = sqrt(SQR(atmp) + SQR(btmp)) / 327.68f;
                    //Gamut control especially for negative values slightly different from gamutlchonly
                    bool inRGB;

                    do {
                        inRGB = true;
                        float aprov1 = Chprov2 * sincosval.y;
                        float bprov1 = Chprov2 * sincosval.x;

                        float fy = (Color::c1By116 * Lprov1) + Color::c16By116;
                        float fx = (0.002f * aprov1) + fy;
                        float fz = fy - (0.005f * bprov1);

                        float x_ = 65535.0f * Color::f2xyz(fx) * Color::D50x;
                        float z_ = 65535.0f * Color::f2xyz(fz) * Color::D50z;
                        float y_ = (Lprov1 > Color::epskap) ? 65535.0 * fy * fy * fy : 65535.0 * Lprov1 / Color::kappa;
                        float R, G, B;
                        Color::xyz2rgb(x_, y_, z_, R, G, B, wip);

                        if (R < 0.0f || G < 0.0f || B < 0.0f) {
                            if (Lprov1 < 0.1f) {
                                Lprov1 = 0.1f;
                            }

                            Chprov2 *= 0.95f;
                            inRGB = false;
                        } else if (!highlight && (R > ClipLevel || G > ClipLevel || B > ClipLevel)) {
                            if (Lprov1 > 99.98f) {
                                Lprov1 = 99.98f;
                            }

                            Chprov2 *= 0.95f;
                            inRGB = false;
                        }
                    } while (!inRGB);

                    atmp = 327.68f * Chprov2 * sincosval.y;
                    btmp = 327.68f * Chprov2 * sincosval.x;
                }

//          calculate C=f(H)
                if (chutili) {
                    double hr = Color::huelab_to_huehsv2(HH);
                    //double hr = 0.5 * ((HH / rtengine::RT_PI) + 1.);

                    float chparam = float ((chCurve->getVal(hr) - 0.5f) * 2.0f);  //get C=f(H)
                    float chromaChfactor = 1.0f + chparam;
                    atmp *= chromaChfactor;//apply C=f(H)
                    btmp *= chromaChfactor;
                }

                if (hhutili) {  // H=f(H)
                    //hue Lab in -PI +PI
                    float valparam = float ((hhCurve->getVal(Color::huelab_to_huehsv2(HH)) - 0.5f) * 1.7f) + HH;   //get H=f(H)  1.7 optimisation !
                    HH = valparam;
                    sincosval = xsincosf(HH);
                }

                if (!bwToning) {
                    float factorskin, factorsat, factorskinext;

                    if (chromapro > 1.f) {
                        float scale = scaleConst;//reduction in normal zone
                        float scaleext = 1.f;//reduction in transition zone
                        Color::scalered(rstprotection, chromapro, 0.0, HH, protect_redh, scale, scaleext);  //1.0
                        float interm = (chromapro - 1.f);
                        factorskin = 1.f + (interm * scale);
                        factorskinext = 1.f + (interm * scaleext);
                    } else {
                        factorskin = chromapro ; // +(chromapro)*scale;
                        factorskinext = chromapro ;// +(chromapro)*scaleext;
                    }

                    factorsat = chromapro * factnoise;

                    //simulate very approximative gamut f(L) : with pyramid transition
                    float dred /*=55.f*/;//C red value limit

                    if (Lprov1 < 25.f) {
                        dred = 40.f;
                    } else if (Lprov1 < 30.f) {
                        dred = 3.f * Lprov1 - 35.f;
                    } else if (Lprov1 < 70.f) {
                        dred = 55.f;
                    } else if (Lprov1 < 75.f) {
                        dred = -3.f * Lprov1 + 265.f;
                    } else {
                        dred = 40.f;
                    }

                    // end pyramid

                    // Test if chroma is in the normal range first
                    Color::transitred(HH, Chprov1, dred, factorskin, protect_red, factorskinext, protect_redh, factorsat, factorsat);
                    atmp *= factorsat;
                    btmp *= factorsat;

                    if (editPipette && editID == EUID_Lab_CLCurve) {
                        editWhatever->v(i, j) = LIM01<float> (LL / 100.f);   // Lab C=f(L) pipette
                    }

                    if (clut && LL > 0.f) { // begin C=f(L)
                        float factorskin, factorsat, factor, factorskinext;
                        float chromaCfactor = (clcurve[LL * 655.35f]) / (LL * 655.35f); //apply C=f(L)
                        float curf = 0.7f; //empirical coeff because curve is more progressive
                        float scale = 100.0f / 100.1f; //reduction in normal zone for curve C
                        float scaleext = 1.0f; //reduction in transition zone for curve C
                        float protect_redcur, protect_redhcur; //perhaps the same value than protect_red and protect_redh
                        float deltaHH;//HH value transition for C curve
                        protect_redcur = curf * protectRed; //default=60  chroma: one can put more or less if necessary...in 'option'  40...160==> curf =because curve is more progressive

                        if (protect_redcur < 20.0f) {
                            protect_redcur = 20.0;    // avoid too low value
                        }

                        if (protect_redcur > 180.0f) {
                            protect_redcur = 180.0;    // avoid too high value
                        }

                        protect_redhcur = curf * float (protectRedH); //default=0.4 rad : one can put more or less if necessary...in 'option'  0.2 ..1.0 ==> curf =because curve is more progressive

                        if (protect_redhcur < 0.1f) {
                            protect_redhcur = 0.1f;    //avoid divide by 0 and negatives values
                        }

                        if (protect_redhcur > 1.0f) {
                            protect_redhcur = 1.0f;    //avoid too big values
                        }

                        deltaHH = protect_redhcur; //transition hue

                        if (chromaCfactor > 0.0) {
                            Color::scalered(rstprotection, chromaCfactor, 0.0, HH, deltaHH, scale, scaleext);      //1.0
                        }

                        if (chromaCfactor > 1.0) {
                            float interm = (chromaCfactor - 1.0f) * 100.0f;
                            factorskin = 1.0f + (interm * scale) / 100.0f;
                            factorskinext = 1.0f + (interm * scaleext) / 100.0f;
                        } else {
                            factorskin = chromaCfactor; // +(1.0f-chromaCfactor)*scale;
                            factorskinext = chromaCfactor ; //+(1.0f-chromaCfactor)*scaleext;
                        }

                        factorsat = chromaCfactor;
                        factor = factorsat;
                        Color::transitred(HH, Chprov1, dred, factorskin, protect_redcur, factorskinext, deltaHH, factorsat, factor);
                        atmp = LIM(atmp * factor, min(-42000.f, atmp), max(42000.f, atmp));
                        btmp = LIM(btmp * factor, min(-42000.f, btmp), max(42000.f, btmp));
                    }

                    // end C=f(L)
                    //  if (editID == EUID_Lab_CLCurve)
                    //      editWhatever->v(i,j) = LIM01<float>(Lprov2/100.f);// Lab C=f(L) pipette

                    // I have placed C=f(C) after all C treatments to assure maximum amplitude of "C"
                    if (editPipette && editID == EUID_Lab_CCurve) {
                        float chromapip = sqrt(SQR(atmp) + SQR(btmp) + 0.001f);
                        editWhatever->v(i, j) = LIM01<float> ((chromapip) / (48000.f));
                    }//Lab C=f(C) pipette

                    if (ccut) {
                        float factorskin, factorsat, factor, factorskinext;
                        float chroma = sqrt(SQR(atmp) + SQR(btmp) + 0.001f);
                        float chromaCfactor = (satcurve[chroma * adjustr]) / (chroma * adjustr); //apply C=f(C)
                        float curf = 0.7f; //empirical coeff because curve is more progressive
                        float scale = 100.0f / 100.1f; //reduction in normal zone for curve CC
                        float scaleext = 1.0f; //reduction in transition zone for curve CC
                        float protect_redcur, protect_redhcur; //perhaps the same value than protect_red and protect_redh
                        float deltaHH;//HH value transition for CC curve
                        protect_redcur = curf * protectRed; //default=60  chroma: one can put more or less if necessary...in 'option'  40...160==> curf =because curve is more progressive

                        if (protect_redcur < 20.0f) {
                            protect_redcur = 20.0;    // avoid too low value
                        }

                        if (protect_redcur > 180.0f) {
                            protect_redcur = 180.0;    // avoid too high value
                        }

                        protect_redhcur = curf * float (protectRedH); //default=0.4 rad : one can put more or less if necessary...in 'option'  0.2 ..1.0 ==> curf =because curve is more progressive

                        if (protect_redhcur < 0.1f) {
                            protect_redhcur = 0.1f;    //avoid divide by 0 and negatives values
                        }

                        if (protect_redhcur > 1.0f) {
                            protect_redhcur = 1.0f;    //avoid too big values
                        }

                        deltaHH = protect_redhcur; //transition hue

                        if (chromaCfactor > 0.0) {
                            Color::scalered(rstprotection, chromaCfactor, 0.0, HH, deltaHH, scale, scaleext);      //1.0
                        }

                        if (chromaCfactor > 1.0) {
                            float interm = (chromaCfactor - 1.0f) * 100.0f;
                            factorskin = 1.0f + (interm * scale) / 100.0f;
                            factorskinext = 1.0f + (interm * scaleext) / 100.0f;
                        } else {
                            //factorskin= chromaCfactor*scale;
                            //factorskinext=chromaCfactor*scaleext;
                            factorskin = chromaCfactor; // +(1.0f-chromaCfactor)*scale;
                            factorskinext = chromaCfactor ; //+(1.0f-chromaCfactor)*scaleext;

                        }

                        factorsat = chromaCfactor;
                        factor = factorsat;
                        Color::transitred(HH, Chprov1, dred, factorskin, protect_redcur, factorskinext, deltaHH, factorsat, factor);
                        atmp *= factor;
                        btmp *= factor;
                    }
                }

                // end chroma C=f(C)

                //update histogram C
                if (pW != 1) { //only with improccoordinator
                    int posp = (int)sqrt(atmp * atmp + btmp * btmp);
                    hist16Clad[posp]++;
                }

                if (editPipette && editID == EUID_Lab_LCCurve) {
                    float chromapiplc = sqrt(SQR(atmp) + SQR(btmp) + 0.001f);
                    editWhatever->v(i, j) = LIM01<float> ((chromapiplc) / (48000.f));
                }//Lab L=f(C) pipette


                if (cclutili && !bwToning) {    //apply curve L=f(C) for skin and rd...but also for extended color ==> near green and blue (see 'curf')

                    const float xx = 0.25f; //soft : between 0.2 and 0.4
                    float skdeltaHH;

                    skdeltaHH = protect_redhcur; //transition hue

                    float skbeg = -0.05f; //begin hue skin
                    float skend = 1.60f; //end hue skin
                    const float chrmin = 50.0f; //to avoid artifact, because L curve is not a real curve for luminance
                    float aa, bb;
                    float zz = 0.0f;
                    float yy = 0.0f;

                    if (Chprov1 < chrmin) {
                        yy = SQR(Chprov1 / chrmin) * xx;
                    } else {
                        yy = xx;    //avoid artifact for low C
                    }

                    if (!LCredsk) {
                        skbeg = -3.1415;
                        skend = 3.14159;
                        skdeltaHH = 0.001f;
                    }

                    if (HH > skbeg && HH < skend) {
                        zz = yy;
                    } else if (HH > skbeg - skdeltaHH && HH <= skbeg) { //transition
                        aa = yy / skdeltaHH;
                        bb = -aa * (skbeg - skdeltaHH);
                        zz = aa * HH + bb;
                    } else if (HH >= skend && HH < skend + skdeltaHH) { //transition
                        aa = -yy / skdeltaHH;
                        bb = -aa * (skend + skdeltaHH);
                        zz = aa * HH + bb;
                    }

                    float chroma = sqrt(SQR(atmp) + SQR(btmp) + 0.001f);
                    float Lc = (lhskcurve[chroma * adjustr]) / (chroma * adjustr); //apply L=f(C)
                    Lc = (Lc - 1.0f) * zz + 1.0f; //reduct action
                    Lprov1 *= Lc; //adjust luminance
                }

                //update histo LC
                if (pW != 1) { //only with improccoordinator
                    int posl = Lprov1 * 327.68f;
                    hist16Llad[posl]++;
                }

                Chprov1 = sqrt(SQR(atmp) + SQR(btmp)) / 327.68f;

                // labCurve.bwtoning option allows to decouple modulation of a & b curves by saturation
                // with bwtoning enabled the net effect of a & b curves is visible
                if (bwToning) {
                    atmp -= lold->a[i][j];
                    btmp -= lold->b[i][j];
                }

                if (avoidColorShift) {
                    //gamutmap Lch ==> preserve Hue,but a little slower than gamutbdy for high values...and little faster for low values
                    if (gamutLch) {
                        float R, G, B;

#ifdef _DEBUG
                        bool neg = false;
                        bool more_rgb = false;
                        //gamut control : Lab values are in gamut
                        Color::gamutLchonly(HH, sincosval, Lprov1, Chprov1, R, G, B, wip, highlight, 0.15f, 0.96f, neg, more_rgb);
#else
                        //gamut control : Lab values are in gamut
                        Color::gamutLchonly(HH, sincosval, Lprov1, Chprov1, R, G, B, wip, highlight, 0.15f, 0.96f);
#endif
                        lnew->L[i][j] = Lprov1 * 327.68f;
//                  float2 sincosval = xsincosf(HH);
                        lnew->a[i][j] = 327.68f * Chprov1 * sincosval.y;
                        lnew->b[i][j] = 327.68f * Chprov1 * sincosval.x;
                    } else {
                        //use gamutbdy
                        //Luv limiter
                        float Y, u, v;
                        Color::Lab2Yuv(lnew->L[i][j], atmp, btmp, Y, u, v);
                        //Yuv2Lab includes gamut restriction map
                        Color::Yuv2Lab(Y, u, v, lnew->L[i][j], lnew->a[i][j], lnew->b[i][j], wp);
                    }

                    if (utili || autili || butili || ccut || clut || cclutili || chutili || lhutili || hhutili || clcutili || chromaticity) {
                        float correctionHue = 0.f; // Munsell's correction
                        float correctlum = 0.f;

                        Lprov1 = lnew->L[i][j] / 327.68f;
                        Chprov = sqrt(SQR(lnew->a[i][j]) + SQR(lnew->b[i][j])) / 327.68f;

#ifdef _DEBUG
                        Color::AllMunsellLch(/*lumaMuns*/true, Lprov1, LL, HH, Chprov, memChprov, correctionHue, correctlum, MunsDebugInfo);
#else
                        Color::AllMunsellLch(/*lumaMuns*/true, Lprov1, LL, HH, Chprov, memChprov, correctionHue, correctlum);
#endif

                        if (correctionHue != 0.f || correctlum != 0.f) {
                            if (fabs(correctionHue) < 0.015f) {
                                HH += correctlum;    // correct only if correct Munsell chroma very little.
                            }

                            /*      if((HH>0.0f && HH < 1.6f)   && memChprov < 70.0f) HH+=correctlum;//skin correct
                                    else if(fabs(correctionHue) < 0.3f) HH+=0.08f*correctlum;
                                    else if(fabs(correctionHue) < 0.2f) HH+=0.25f*correctlum;
                                    else if(fabs(correctionHue) < 0.1f) HH+=0.35f*correctlum;
                                    else if(fabs(correctionHue) < 0.015f) HH+=correctlum;   // correct only if correct Munsell chroma very little.
                            */
                            sincosval = xsincosf(HH + correctionHue);
                        }

                        lnew->a[i][j] = 327.68f * Chprov * sincosval.y; // apply Munsell
                        lnew->b[i][j] = 327.68f * Chprov * sincosval.x;
                    }
                } else {
//              if(Lprov1 > maxlp) maxlp=Lprov1;
//              if(Lprov1 < minlp) minlp=Lprov1;
                    if (!bwToning) {
                        lnew->L[i][j] = Lprov1 * 327.68f;
//                  float2 sincosval = xsincosf(HH);
                        lnew->a[i][j] = 327.68f * Chprov1 * sincosval.y;
                        lnew->b[i][j] = 327.68f * Chprov1 * sincosval.x;
                    } else {
                        //Luv limiter only
                        lnew->a[i][j] = atmp;
                        lnew->b[i][j] = btmp;
                    }
                }
            }
        }
    } // end of parallelization

    if (pW != 1) { //only with improccoordinator
        //update histogram C  with data chromaticity and not with CC curve
        hist16Clad.compressTo(histCCurve);
        //update histogram L with data luminance
        hist16Llad.compressTo(histLCurve);
    }

#ifdef _DEBUG

    if (settings->verbose) {
        t2e.set();
        printf("Color::AllMunsellLch (correction performed in %d usec):\n", t2e.etime(t1e));
        printf("   Munsell chrominance: MaxBP=%1.2frad MaxRY=%1.2frad MaxGY=%1.2frad MaxRP=%1.2frad  dep=%u\n", MunsDebugInfo->maxdhue[0],    MunsDebugInfo->maxdhue[1],    MunsDebugInfo->maxdhue[2],    MunsDebugInfo->maxdhue[3],    MunsDebugInfo->depass);
        printf("   Munsell luminance  : MaxBP=%1.2frad MaxRY=%1.2frad MaxGY=%1.2frad MaxRP=%1.2frad  dep=%u\n", MunsDebugInfo->maxdhuelum[0], MunsDebugInfo->maxdhuelum[1], MunsDebugInfo->maxdhuelum[2], MunsDebugInfo->maxdhuelum[3], MunsDebugInfo->depassLum);
    }

    delete MunsDebugInfo;
#endif

    if (chCurve) {
        delete chCurve;
    }

    if (lhCurve) {
        delete lhCurve;
    }

    if (hhCurve) {
        delete hhCurve;
    }

    //  t2e.set();
    //  printf("Chromil took %d nsec\n",t2e.etime(t1e));
}


//#include "cubic.cc"

//void ImProcFunctions::colorCurve (LabImage* lold, LabImage* lnew)
//{

/*    LUT<double> cmultiplier(181021);

    double boost_a = ((float)params->colorBoost.amount + 100.0) / 100.0;
    double boost_b = ((float)params->colorBoost.amount + 100.0) / 100.0;

    double c, amul = 1.0, bmul = 1.0;
    if (boost_a > boost_b) {
        c = boost_a;
        if (boost_a > 0)
            bmul = boost_b / boost_a;
    }
    else {
        c = boost_b;
        if (boost_b > 0)
            amul = boost_a / boost_b;
    }

    if (params->colorBoost.enable_saturationlimiter && c>1.0) {
        // re-generate color multiplier lookup table
        double d = params->colorBoost.saturationlimit / 3.0;
        double alpha = 0.5;
        double threshold1 = alpha * d;
        double threshold2 = c*d*(alpha+1.0) - d;
        for (int i=0; i<=181020; i++) { // lookup table stores multipliers with a 0.25 chrominance resolution
            double chrominance = (double)i/4.0;
            if (chrominance < threshold1)
                cmultiplier[i] = c;
            else if (chrominance < d)
                cmultiplier[i] = (c / (2.0*d*(alpha-1.0)) * (chrominance-d)*(chrominance-d) + c*d/2.0 * (alpha+1.0) ) / chrominance;
            else if (chrominance < threshold2)
                cmultiplier[i] = (1.0 / (2.0*d*(c*(alpha+1.0)-2.0)) * (chrominance-d)*(chrominance-d) + c*d/2.0 * (alpha+1.0) ) / chrominance;
            else
                cmultiplier[i] = 1.0;
        }
    }

    float eps = 0.001;
    double shift_a = params->colorShift.a + eps, shift_b = params->colorShift.b + eps;

    float** oa = lold->a;
    float** ob = lold->b;

    #pragma omp parallel for if (multiThread)
    for (int i=0; i<lold->H; i++)
        for (int j=0; j<lold->W; j++) {

            double wanted_c = c;
            if (params->colorBoost.enable_saturationlimiter && c>1) {
                float chroma = (float)(4.0 * sqrt((oa[i][j]+shift_a)*(oa[i][j]+shift_a) + (ob[i][j]+shift_b)*(ob[i][j]+shift_b)));
                wanted_c = cmultiplier [chroma];
            }

            double real_c = wanted_c;
            if (wanted_c >= 1.0 && params->colorBoost.avoidclip) {
                double cclip = 100000.0;
                double cr = tightestroot ((double)lnew->L[i][j]/655.35, (double)(oa[i][j]+shift_a)*amul, (double)(ob[i][j]+shift_b)*bmul, 3.079935, -1.5371515, -0.54278342);
                double cg = tightestroot ((double)lnew->L[i][j]/655.35, (double)(oa[i][j]+shift_a)*amul, (double)(ob[i][j]+shift_b)*bmul, -0.92123418, 1.87599, 0.04524418);
                double cb = tightestroot ((double)lnew->L[i][j]/655.35, (double)(oa[i][j]+shift_a)*amul, (double)(ob[i][j]+shift_b)*bmul, 0.052889682, -0.20404134, 1.15115166);
                if (cr>1.0 && cr<cclip) cclip = cr;
                if (cg>1.0 && cg<cclip) cclip = cg;
                if (cb>1.0 && cb<cclip) cclip = cb;
                if (cclip<100000.0) {
                    real_c = -cclip + 2.0*cclip / (1.0+exp(-2.0*wanted_c/cclip));
                    if (real_c<1.0)
                        real_c = 1.0;
                }
            }

            float nna = ((oa[i][j]+shift_a) * real_c * amul);
            float nnb = ((ob[i][j]+shift_b) * real_c * bmul);
            lnew->a[i][j] = LIM(nna,-32000.0f,32000.0f);
            lnew->b[i][j] = LIM(nnb,-32000.0f,32000.0f);
        }
*/
//delete [] cmultiplier;
//}

void ImProcFunctions::impulsedenoise(LabImage* lab)
{

    if (params->impulseDenoise.enabled && lab->W >= 8 && lab->H >= 8)

    {
        impulse_nr(lab, (float)params->impulseDenoise.thresh / 20.0);
    }
}

void ImProcFunctions::impulsedenoisecam(CieImage* ncie, float **buffers[3])
{

    if (params->impulseDenoise.enabled && ncie->W >= 8 && ncie->H >= 8)

    {
        impulse_nrcam(ncie, (float)params->impulseDenoise.thresh / 20.0, buffers);
    }
}

void ImProcFunctions::defringe(LabImage* lab)
{

    if (params->defringe.enabled && lab->W >= 8 && lab->H >= 8)

    {
        PF_correct_RT(lab, params->defringe.radius, params->defringe.threshold);
    }
}

void ImProcFunctions::defringecam(CieImage* ncie)
{
    if (params->defringe.enabled && ncie->W >= 8 && ncie->H >= 8) {
        PF_correct_RTcam(ncie, params->defringe.radius, params->defringe.threshold);
    }
}

void ImProcFunctions::badpixcam(CieImage* ncie, double rad, int thr, int mode, float chrom, bool hotbad)
{
    if (ncie->W >= 8 && ncie->H >= 8) {
        Badpixelscam(ncie, rad, thr, mode, chrom, hotbad);
    }
}

void ImProcFunctions::badpixlab(LabImage* lab, double rad, int thr, float chrom)
{
    if (lab->W >= 8 && lab->H >= 8) {
        BadpixelsLab(lab, rad, thr, chrom);
    }
}

void ImProcFunctions::dirpyrequalizer(LabImage* lab, int scale)
{
    if (params->dirpyrequalizer.enabled && lab->W >= 8 && lab->H >= 8) {
        float b_l = static_cast<float>(params->dirpyrequalizer.hueskin.getBottomLeft()) / 100.f;
        float t_l = static_cast<float>(params->dirpyrequalizer.hueskin.getTopLeft()) / 100.f;
        float t_r = static_cast<float>(params->dirpyrequalizer.hueskin.getTopRight()) / 100.f;
        //      if     (params->dirpyrequalizer.algo=="FI") choice=0;
        //      else if(params->dirpyrequalizer.algo=="LA") choice=1;

        if (params->dirpyrequalizer.gamutlab && params->dirpyrequalizer.skinprotect != 0) {
            constexpr float artifact = 4.f;
            constexpr float chrom = 50.f;
            ImProcFunctions::badpixlab(lab, artifact / scale, 5, chrom);     //for artifacts
        }

        //dirpyrLab_equalizer(lab, lab, params->dirpyrequalizer.mult);
        dirpyr_equalizer(lab->L, lab->L, lab->W, lab->H, lab->a, lab->b, params->dirpyrequalizer.mult, params->dirpyrequalizer.threshold, params->dirpyrequalizer.skinprotect, b_l, t_l, t_r, scale);
    }
}
void ImProcFunctions::EPDToneMapCIE(CieImage *ncie, float a_w, float c_, int Wid, int Hei, float minQ, float maxQ, unsigned int Iterates, int skip)
{

    if (!params->epd.enabled) {
        return;
    }

    if (params->wavelet.enabled  && params->wavelet.tmrs != 0) {
        return;
    }

    float stren = params->epd.strength;
    float edgest = params->epd.edgeStopping;
    float sca = params->epd.scale;
    float gamm = params->epd.gamma;
    float rew = params->epd.reweightingIterates;
    float Qpro = (4.0 / c_)  * (a_w + 4.0) ;    //estimate Q max if J=100.0
    float *Qpr = ncie->Q_p[0];

    if (settings->verbose) {
        printf("minQ=%f maxQ=%f  Qpro=%f\n", minQ, maxQ, Qpro);
    }

    if (maxQ > Qpro) {
        Qpro = maxQ;
    }

    EdgePreservingDecomposition epd(Wid, Hei);

    #pragma omp parallel for

    for (int i = 0; i < Hei; i++)
        for (int j = 0; j < Wid; j++) {
            ncie->Q_p[i][j] = gamm * ncie->Q_p[i][j] / (Qpro);
        }

    float Compression = expf(-stren);       //This modification turns numbers symmetric around 0 into exponents.
    float DetailBoost = stren;

    if (stren < 0.0f) {
        DetailBoost = 0.0f;    //Go with effect of exponent only if uncompressing.
    }

    //Auto select number of iterates. Note that p->EdgeStopping = 0 makes a Gaussian blur.
    if (Iterates == 0) {
        Iterates = (unsigned int)(edgest * 15.0);
    }

    //Jacques Desmis : always Iterates=5 for compatibility images between preview and output

    epd.CompressDynamicRange(Qpr, sca / (float)skip, edgest, Compression, DetailBoost, Iterates, rew);

    //Restore past range, also desaturate a bit per Mantiuk's Color correction for tone mapping.
    float s = (1.0f + 38.7889f) * powf(Compression, 1.5856f) / (1.0f + 38.7889f * powf(Compression, 1.5856f));
#ifndef _DEBUG
    #pragma omp parallel for schedule(dynamic,10)
#endif

    for (int i = 0; i < Hei; i++)
        for (int j = 0; j < Wid; j++) {
            ncie->Q_p[i][j] = (ncie->Q_p[i][j] * Qpro) / gamm;
            ncie->M_p[i][j] *= s;
        }

    /*
        float *Qpr2 = new float[Wid*((heir)+1)];

            for (int i=heir; i<Hei; i++)
                for (int j=0; j<Wid; j++) { Qpr2[(i-heir)*Wid+j]=ncie->Q_p[i][j];}
        if(minQ>0.0) minQ=0.0;//normally minQ always > 0...
    //  EdgePreservingDecomposition epd = EdgePreservingDecomposition(Wid, Hei);
    //EdgePreservingDecomposition epd = EdgePreservingDecomposition(Wid, Hei/2);
        for(i = N2; i != N; i++)
    //  for(i = begh*Wid; i != N; i++)
            //Qpr[i] = (Qpr[i]-minQ)/(maxQ+1.0);
            Qpr2[i-N2] = (Qpr2[i-N2]-minQ)/(Qpro+1.0);

        float Compression2 = expf(-stren);      //This modification turns numbers symmetric around 0 into exponents.
        float DetailBoost2 = stren;
        if(stren < 0.0f) DetailBoost2 = 0.0f;   //Go with effect of exponent only if uncompressing.

        //Auto select number of iterates. Note that p->EdgeStopping = 0 makes a Gaussian blur.
        if(Iterates == 0) Iterates = (unsigned int)(edgest*15.0);


        epd.CompressDynamicRange(Qpr2, sca/(float)skip, edgest, Compression2, DetailBoost2, Iterates, rew, Qpr2);

        //Restore past range, also desaturate a bit per Mantiuk's Color correction for tone mapping.
         float s2 = (1.0f + 38.7889f)*powf(Compression, 1.5856f)/(1.0f + 38.7889f*powf(Compression, 1.5856f));
            for (int i=heir; i<Hei; i++)
        //  for (int i=begh; i<endh; i++)
                for (int j=0; j<Wid; j++) {
                ncie->Q_p[i][j]=Qpr2[(i-heir)*Wid+j]*Qpro + minQ;
            //  Qpr[i*Wid+j]=Qpr[i*Wid+j]*maxQ + minQ;
            //  ncie->J_p[i][j]=(100.0* Qpr[i*Wid+j]*Qpr[i*Wid+j]) /(w_h*w_h);

                ncie->M_p[i][j]*=s2;
            }
                    delete [] Qpr2;

    */
}

void ImProcFunctions::EPDToneMaplocal(int sp, LabImage *lab, LabImage *tmp1, unsigned int Iterates, int skip)
{

    float stren = ((float)params->locallab.stren.at(sp)) / 100.f;
    float edgest = ((float)params->locallab.estop.at(sp)) / 100.f;
    float sca  = ((float)params->locallab.scaltm.at(sp)) / 10.f;
    float gamm = ((float)params->locallab.gamma.at(sp)) / 100.f;
    float rew = ((float)params->locallab.rewei.at(sp));
    //Pointers to whole data and size of it.
    float *L = lab->L[0];
    float *a = lab->a[0];
    float *b = lab->b[0];
    unsigned int i, N = lab->W * lab->H;
    int WW = lab->W ;
//   int HH = lab->H ;
    EdgePreservingDecomposition epd(lab->W, lab->H);

    //Due to the taking of logarithms, L must be nonnegative. Further, scale to 0 to 1 using nominal range of L, 0 to 15 bit.
    float minL = FLT_MAX;
    float maxL = 0.f;
    #pragma omp parallel
    {
        float lminL = FLT_MAX;
        float lmaxL = 0.f;
        #pragma omp for

        for (i = 0; i < N; i++) {
            if (L[i] < lminL) {
                lminL = L[i];
            }

            if (L[i] > lmaxL) {
                lmaxL = L[i];
            }
        }

        #pragma omp critical

        if (lminL < minL) {
            minL = lminL;
        }

        if (lmaxL > maxL) {
            maxL = lmaxL;
        }

    }

    if (minL > 0.0f) {
        minL = 0.0f;    //Disable the shift if there are no negative numbers. I wish there were just no negative numbers to begin with.
    }

    #pragma omp parallel for

    for (i = 0; i < N; i++)
        //{L[i] = (L[i] - minL)/32767.0f;
    {
        L[i] = (L[i] - minL) / maxL;
        L[i] *= gamm;
    }

    //Some interpretations.
    float Compression = expf(-stren);       //This modification turns numbers symmetric around 0 into exponents.
    float DetailBoost = stren;

    if (stren < 0.0f) {
        DetailBoost = 0.0f;    //Go with effect of exponent only if uncompressing.
    }

    //Auto select number of iterates. Note that p->EdgeStopping = 0 makes a Gaussian blur.
    if (Iterates == 0) {
        Iterates = (unsigned int)(edgest * 15.0f);
    }

    /* Debuggery. Saves L for toying with outside of RT.
    char nm[64];
    sprintf(nm, "%ux%ufloat.bin", lab->W, lab->H);
    FILE *f = fopen(nm, "wb");
    fwrite(L, N, sizeof(float), f);
    fclose(f);*/

    epd.CompressDynamicRange(L, sca / float (skip), edgest, Compression, DetailBoost, Iterates, rew);

    //Restore past range, also desaturate a bit per Mantiuk's Color correction for tone mapping.
    float s = (1.0f + 38.7889f) * powf(Compression, 1.5856f) / (1.0f + 38.7889f * powf(Compression, 1.5856f));
#ifdef _OPENMP
    #pragma omp parallel for            // removed schedule(dynamic,10)
#endif

    for (unsigned int i = 0; i < N; i++) {
        int x = i / WW;
        int y = i - x * WW;

        tmp1->L[x][y] = L[i] * maxL * (1.f / gamm) + minL;
        tmp1->a[x][y] = s  * a[i];
        tmp1->b[x][y] = s  * b[i];

    }
}





//Map tones by way of edge preserving decomposition. Is this the right way to include source?
//#include "EdgePreservingDecomposition.cc"
void ImProcFunctions::EPDToneMap(LabImage *lab, unsigned int Iterates, int skip)
{
    //Hasten access to the parameters.
//  EPDParams *p = (EPDParams *)(&params->epd);

    //Enabled? Leave now if not.
//  if(!p->enabled) return;
    if (!params->epd.enabled) {
        return;
    }

    if (params->wavelet.enabled  && params->wavelet.tmrs != 0) {
        return;
    }

    float stren = params->epd.strength;
    float edgest = params->epd.edgeStopping;
    float sca = params->epd.scale;
    float gamm = params->epd.gamma;
    float rew = params->epd.reweightingIterates;
    //Pointers to whole data and size of it.
    float *L = lab->L[0];
    float *a = lab->a[0];
    float *b = lab->b[0];
    size_t N = lab->W * lab->H;
    EdgePreservingDecomposition epd(lab->W, lab->H);

    //Due to the taking of logarithms, L must be nonnegative. Further, scale to 0 to 1 using nominal range of L, 0 to 15 bit.
    float minL = FLT_MAX;
    float maxL = 0.f;
    #pragma omp parallel
    {
        float lminL = FLT_MAX;
        float lmaxL = 0.f;
        #pragma omp for

        for (size_t i = 0; i < N; i++) {
            if (L[i] < lminL) {
                lminL = L[i];
            }

            if (L[i] > lmaxL) {
                lmaxL = L[i];
            }
        }

        #pragma omp critical
        {
            if (lminL < minL) {
                minL = lminL;
            }

            if (lmaxL > maxL) {
                maxL = lmaxL;
            }
        }
    }

    if (minL > 0.0f) {
        minL = 0.0f;    //Disable the shift if there are no negative numbers. I wish there were just no negative numbers to begin with.
    }

    #pragma omp parallel for

    for (size_t i = 0; i < N; ++i)
        //{L[i] = (L[i] - minL)/32767.0f;
    {
        L[i] = (L[i] - minL) / maxL;
        L[i] *= gamm;
    }

    //Some interpretations.
    float Compression = expf(-stren);       //This modification turns numbers symmetric around 0 into exponents.
    float DetailBoost = stren;

    if (stren < 0.0f) {
        DetailBoost = 0.0f;    //Go with effect of exponent only if uncompressing.
    }

    //Auto select number of iterates. Note that p->EdgeStopping = 0 makes a Gaussian blur.
    if (Iterates == 0) {
        Iterates = (unsigned int)(edgest * 15.0f);
    }

    /* Debuggery. Saves L for toying with outside of RT.
    char nm[64];
    sprintf(nm, "%ux%ufloat.bin", lab->W, lab->H);
    FILE *f = fopen(nm, "wb");
    fwrite(L, N, sizeof(float), f);
    fclose(f);*/

    epd.CompressDynamicRange(L, sca / float (skip), edgest, Compression, DetailBoost, Iterates, rew);

    //Restore past range, also desaturate a bit per Mantiuk's Color correction for tone mapping.
    float s = (1.0f + 38.7889f) * powf(Compression, 1.5856f) / (1.0f + 38.7889f * powf(Compression, 1.5856f));
#ifdef _OPENMP
    #pragma omp parallel for            // removed schedule(dynamic,10)
#endif

    for (size_t ii = 0; ii < N; ++ii) {
        a[ii] *= s;
        b[ii] *= s;
        L[ii] = L[ii] * maxL * (1.f / gamm) + minL;
    }
}


void ImProcFunctions::getAutoExp(const LUTu &histogram, int histcompr, double clip, double& expcomp, int& bright, int& contr, int& black, int& hlcompr, int& hlcomprthresh)
{

    float scale = 65536.0f;
    float midgray = 0.1842f; //middle gray in linear gamma =1 50% luminance

    int imax = 65536 >> histcompr;
    int overex = 0;
    float sum = 0.f, hisum = 0.f, losum = 0.f;
    float ave = 0.f, hidev = 0.f, lodev = 0.f;

    //find average luminance
    histogram.getSumAndAverage(sum, ave);

    //find median of luminance
    int median = 0, count = histogram[0];

    while (count < sum / 2) {
        median++;
        count += histogram[median];
    }

    if (median == 0 || ave < 1.f) { //probably the image is a blackframe
        expcomp = 0.;
        black = 0;
        bright = 0;
        contr = 0;
        hlcompr = 0;
        hlcomprthresh = 0;
        return;
    }

    // compute std dev on the high and low side of median
    // and octiles of histogram
    float octile[8] = {0.f, 0.f, 0.f, 0.f, 0.f, 0.f, 0.f, 0.f}, ospread = 0.f;
    count = 0;

    int i = 0;

    for (; i < min((int)ave, imax); i++) {
        if (count < 8) {
            octile[count] += histogram[i];

            if (octile[count] > sum / 8.f || (count == 7 && octile[count] > sum / 16.f)) {
                octile[count] = xlog(1. + (float)i) / log(2.f);
                count++;// = min(count+1,7);
            }
        }

        //lodev += SQR(ave-i)*histogram[i];
        lodev += (xlog(ave + 1.f) - xlog((float)i + 1.)) * histogram[i];
        losum += histogram[i];
    }

    for (; i < imax; i++) {
        if (count < 8) {
            octile[count] += histogram[i];

            if (octile[count] > sum / 8.f || (count == 7 && octile[count] > sum / 16.f)) {
                octile[count] = xlog(1. + (float)i) / log(2.f);
                count++;// = min(count+1,7);
            }
        }

        //hidev += SQR(i-ave)*histogram[i];
        hidev += (xlog((float)i + 1.) - xlog(ave + 1.f)) * histogram[i];
        hisum += histogram[i];

    }

    if (losum == 0 || hisum == 0) { //probably the image is a blackframe
        expcomp = 0.;
        black = 0;
        bright = 0;
        contr = 0;
        hlcompr = 0;
        hlcomprthresh = 0;
        return;
    }

//    lodev = (lodev / (log(2.f) * losum));
//    hidev = (hidev / (log(2.f) * hisum));

    if (octile[6] > log1p((float)imax) / log2(2.f)) {   //if very overxposed image
        octile[6] = 1.5f * octile[5] - 0.5f * octile[4];
        overex = 2;
    }

    if (octile[7] > log1p((float)imax) / log2(2.f)) {   //if overexposed
        octile[7] = 1.5f * octile[6] - 0.5f * octile[5];
        overex = 1;
    }

    // store values of octile[6] and octile[7] for calculation of exposure compensation
    // if we don't do this and the pixture is underexposed, calculation of exposure compensation assumes
    // that it's overexposed and calculates the wrong direction
    float oct6, oct7;
    oct6 = octile[6];
    oct7 = octile[7];


    for (int i = 1; i < 8; i++) {
        if (octile[i] == 0.0f) {
            octile[i] = octile[i - 1];
        }
    }

    // compute weighted average separation of octiles
    // for future use in contrast setting
    for (int i = 1; i < 6; i++) {
        ospread += (octile[i + 1] - octile[i]) / max(0.5f, (i > 2 ? (octile[i + 1] - octile[3]) : (octile[3] - octile[i])));
    }

    ospread /= 5.f;

    if (ospread <= 0.f) { //probably the image is a blackframe
        expcomp = 0.;
        black = 0;
        bright = 0;
        contr = 0;
        hlcompr = 0;
        hlcomprthresh = 0;
        return;
    }


    // compute clipping points based on the original histograms (linear, without exp comp.)
    unsigned int clipped = 0;
    int rawmax = (imax) - 1;

    while (histogram[rawmax] + clipped <= 0 && rawmax > 1) {
        clipped += histogram[rawmax];
        rawmax--;
    }

    //compute clipped white point
    unsigned int clippable = (int)(sum * clip / 100.f);
    clipped = 0;
    int whiteclip = (imax) - 1;

    while (whiteclip > 1 && (histogram[whiteclip] + clipped) <= clippable) {
        clipped += histogram[whiteclip];
        whiteclip--;
    }

    //compute clipped black point
    clipped = 0;
    int shc = 0;

    while (shc < whiteclip - 1 && histogram[shc] + clipped <= clippable) {
        clipped += histogram[shc];
        shc++;
    }

    //rescale to 65535 max
    rawmax <<= histcompr;
    whiteclip <<= histcompr;
    ave = ave * (1 << histcompr);
    median <<= histcompr;
    shc <<= histcompr;

//    //prevent division by 0
//    if (lodev == 0.f) {
//        lodev = 1.f;
//    }

    //compute exposure compensation as geometric mean of the amount that
    //sets the mean or median at middle gray, and the amount that sets the estimated top
    //of the histogram at or near clipping.
    //float expcomp1 = (log(/*(median/ave)*//*(hidev/lodev)*/midgray*scale/(ave-shc+midgray*shc))+log((hidev/lodev)))/log(2.f);
    float expcomp1 = (log(/*(median/ave)*//*(hidev/lodev)*/midgray * scale / (ave - shc + midgray * shc))) / log(2.f);
    float expcomp2;

    if (overex == 0) { // image is not overexposed
        expcomp2 = 0.5f * ((15.5f - histcompr - (2.f * oct7 - oct6)) + log(scale / rawmax) / log(2.f));
    } else {
        expcomp2 = 0.5f * ((15.5f - histcompr - (2.f * octile[7] - octile[6])) + log(scale / rawmax) / log(2.f));
    }

    if (fabs(expcomp1) - fabs(expcomp2) > 1.f) {   //for great expcomp
        expcomp = (expcomp1 * fabs(expcomp2) + expcomp2 * fabs(expcomp1)) / (fabs(expcomp1) + fabs(expcomp2));
    } else {
        expcomp = 0.5 * (double)expcomp1 + 0.5 * (double) expcomp2; //for small expcomp
    }

    float gain = exp((float)expcomp * log(2.f));

    float corr = sqrt(gain * scale / rawmax);
    black = (int) shc * corr;


    //now tune hlcompr to bring back rawmax to 65535
    hlcomprthresh = 0;
    //this is a series approximation of the actual formula for comp,
    //which is a transcendental equation
    float comp = (gain * ((float)whiteclip) / scale - 1.f) * 2.3f; // 2.3 instead of 2 to increase slightly comp
    hlcompr = (int)(100.*comp / (max(0.0, expcomp) + 1.0));
    hlcompr = max(0, min(100, hlcompr));

    //now find brightness if gain didn't bring ave to midgray using
    //the envelope of the actual 'control cage' brightness curve for simplicity
    float midtmp = gain * sqrt(median * ave) / scale;

    if (midtmp < 0.1f) {
        bright = (midgray - midtmp) * 15.0 / (midtmp);
    } else {
        bright = (midgray - midtmp) * 15.0 / (0.10833 - 0.0833 * midtmp);
    }

    bright = 0.25 */*(median/ave)*(hidev/lodev)*/max(0, bright);

    //compute contrast that spreads the average spacing of octiles
    contr = (int) 50.0f * (1.1f - ospread);
    contr = max(0, min(100, contr));
    //take gamma into account
    double whiteclipg = (int)(CurveFactory::gamma2(whiteclip * corr / 65536.0) * 65536.0);

    float gavg = 0.;

    float val = 0.f;
    float increment = corr * (1 << histcompr);

    for (int i = 0; i < 65536 >> histcompr; i++) {
        gavg += histogram[i] * Color::gamma2curve[val];
        val += increment;
    }

    gavg /= sum;

    if (black < gavg) {
        int maxwhiteclip = (gavg - black) * 4 / 3 + black; // don't let whiteclip be such large that the histogram average goes above 3/4

        if (whiteclipg < maxwhiteclip) {
            whiteclipg = maxwhiteclip;
        }
    }

    whiteclipg = CurveFactory::igamma2((float)(whiteclipg / 65535.0)) * 65535.0;   //need to inverse gamma transform to get correct exposure compensation parameter

    //corection with gamma
    black = (int)((65535 * black) / whiteclipg);
    //expcomp = log(65535.0 / (whiteclipg)) / log(2.0);

    //diagnostics
    //printf ("**************** AUTO LEVELS ****************\n");
    /*
    if (settings->verbose) {
        printf("sum=%i clip=%f clippable=%i  clipWh=%i  clipBl=%i\n",somm, clip, clippable,clipwh, clipbl);
        printf ("expcomp1= %f   expcomp2= %f gain= %f  expcomp=%f\n",expcomp1,expcomp2,gain,expcomp);
        printf ("expo=%f\n",expo);
        printf ("median: %i  average: %f    median/average: %f\n",median,ave, median/ave);
        printf ("average: %f\n",ave);
        printf("comp=%f hlcomp: %i\n",comp, hlcompr);
        printf ("median/average: %f\n",median/ave);
        printf ("lodev: %f   hidev: %f      hidev/lodev: %f\n",lodev,hidev,hidev/lodev);
        printf ("lodev: %f\n",lodev);
        printf ("hidev: %f\n",hidev);
        printf ("imax=%d rawmax= %d  whiteclip= %d  gain= %f\n",imax,rawmax,whiteclip,gain);
        printf ("octiles: %f %f %f %f %f %f %f %f\n",octile[0],octile[1],octile[2],octile[3],octile[4],octile[5],octile[6],octile[7]);
        printf ("ospread= %f\n",ospread);
        printf ("overexp= %i\n",overex);
    }
    */
    /*
     // %%%%%%%%%% LEGACY AUTOEXPOSURE CODE %%%%%%%%%%%%%
     // black point selection is based on the linear result (yielding better visual results)
     black = (int)(shc * corr);
     // compute the white point of the exp. compensated gamma corrected image
     double whiteclipg = (int)(CurveFactory::gamma2 (whiteclip * corr / 65536.0) * 65536.0);

     // compute average intensity of the exp compensated, gamma corrected image
     double gavg = 0;
     for (int i=0; i<65536>>histcompr; i++)
     gavg += histogram[i] * CurveFactory::gamma2((int)(corr*(i<<histcompr)<65535 ? corr*(i<<histcompr) : 65535)) / sum;

     if (black < gavg) {
     int maxwhiteclip = (gavg - black) * 4 / 3 + black; // don't let whiteclip be such large that the histogram average goes above 3/4
     //double mavg = 65536.0 / (whiteclipg-black) * (gavg - black);
     if (whiteclipg < maxwhiteclip)
     whiteclipg = maxwhiteclip;
     }

     whiteclipg = CurveFactory::igamma2 ((float)(whiteclipg/65535.0)) * 65535.0; //need to inverse gamma transform to get correct exposure compensation parameter

     black = (int)((65535*black)/whiteclipg);
     expcomp = log(65535.0 / (whiteclipg)) / log(2.0);

     if (expcomp<0.0)   expcomp = 0.0;*/
    if (expcomp < -5.0) {
        expcomp = -5.0;
    }

    if (expcomp > 12.0) {
        expcomp = 12.0;
    }

    bright = max(-100, min(bright, 100));

}


//%%%%%%%%%%%%%%%%%%%%%%%%%%%%%%%%%%%%%%%

double ImProcFunctions::getAutoDistor(const Glib::ustring &fname, int thumb_size)
{
    if (fname != "") {
        rtengine::RawMetaDataLocation ri;
        int w_raw = -1, h_raw = thumb_size;
        int w_thumb = -1, h_thumb = thumb_size;

        eSensorType sensorType = rtengine::ST_NONE;
        Thumbnail* thumb = rtengine::Thumbnail::loadQuickFromRaw(fname, ri, sensorType, w_thumb, h_thumb, 1, FALSE);

        if (!thumb) {
            return 0.0;
        }

        Thumbnail* raw =   rtengine::Thumbnail::loadFromRaw(fname, ri, sensorType, w_raw, h_raw, 1, 1.0, FALSE);

        if (!raw) {
            delete thumb;
            return 0.0;
        }

        if (h_thumb != h_raw) {
            delete thumb;
            delete raw;
            return 0.0;
        }

        int width;

        if (w_thumb > w_raw) {
            width = w_raw;
        } else {
            width = w_thumb;
        }

        unsigned char* thumbGray;
        unsigned char* rawGray;
        thumbGray = thumb->getGrayscaleHistEQ(width);
        rawGray = raw->getGrayscaleHistEQ(width);

        if (!thumbGray || !rawGray) {
            if (thumbGray) {
                delete thumbGray;
            }

            if (rawGray) {
                delete rawGray;
            }

            delete thumb;
            delete raw;
            return 0.0;
        }

        double dist_amount;
        int dist_result = calcDistortion(thumbGray, rawGray, width, h_thumb, 1, dist_amount);

        if (dist_result == -1) { // not enough features found, try increasing max. number of features by factor 4
            calcDistortion(thumbGray, rawGray, width, h_thumb, 4, dist_amount);
        }

        delete thumbGray;
        delete rawGray;
        delete thumb;
        delete raw;
        return dist_amount;
    } else {
        return 0.0;
    }
}

void ImProcFunctions::rgb2lab(const Imagefloat &src, LabImage &dst, const Glib::ustring &workingSpace)
{
    TMatrix wprof = ICCStore::getInstance()->workingSpaceMatrix(workingSpace);
    const float wp[3][3] = {
        {static_cast<float>(wprof[0][0]), static_cast<float>(wprof[0][1]), static_cast<float>(wprof[0][2])},
        {static_cast<float>(wprof[1][0]), static_cast<float>(wprof[1][1]), static_cast<float>(wprof[1][2])},
        {static_cast<float>(wprof[2][0]), static_cast<float>(wprof[2][1]), static_cast<float>(wprof[2][2])}
    };

    const int W = src.getWidth();
    const int H = src.getHeight();

#ifdef _OPENMP
    #pragma omp parallel for schedule(dynamic,16)
#endif

    for (int i = 0; i < H; i++) {
        for (int j = 0; j < W; j++) {
            float X, Y, Z;
            Color::rgbxyz(src.r(i, j), src.g(i, j), src.b(i, j), X, Y, Z, wp);
            //convert Lab
            Color::XYZ2Lab(X, Y, Z, dst.L[i][j], dst.a[i][j], dst.b[i][j]);
        }
    }
}

void ImProcFunctions::lab2rgb(const LabImage &src, Imagefloat &dst, const Glib::ustring &workingSpace)
{
    TMatrix wiprof = ICCStore::getInstance()->workingSpaceInverseMatrix(workingSpace);
    const float wip[3][3] = {
        {static_cast<float>(wiprof[0][0]), static_cast<float>(wiprof[0][1]), static_cast<float>(wiprof[0][2])},
        {static_cast<float>(wiprof[1][0]), static_cast<float>(wiprof[1][1]), static_cast<float>(wiprof[1][2])},
        {static_cast<float>(wiprof[2][0]), static_cast<float>(wiprof[2][1]), static_cast<float>(wiprof[2][2])}
    };

    const int W = dst.getWidth();
    const int H = dst.getHeight();
#ifdef __SSE2__
    vfloat wipv[3][3];

    for (int i = 0; i < 3; i++) {
        for (int j = 0; j < 3; j++) {
            wipv[i][j] = F2V(wiprof[i][j]);
        }
    }

#endif

#ifdef _OPENMP
    #pragma omp parallel for schedule(dynamic,16)
#endif

    for (int i = 0; i < H; i++) {
        int j = 0;
#ifdef __SSE2__

        for (; j < W - 3; j += 4) {
            vfloat X, Y, Z;
            vfloat R, G, B;
            Color::Lab2XYZ(LVFU(src.L[i][j]), LVFU(src.a[i][j]), LVFU(src.b[i][j]), X, Y, Z);
            Color::xyz2rgb(X, Y, Z, R, G, B, wipv);
            STVFU(dst.r(i, j), R);
            STVFU(dst.g(i, j), G);
            STVFU(dst.b(i, j), B);
        }

#endif

        for (; j < W; j++) {
            float X, Y, Z;
            Color::Lab2XYZ(src.L[i][j], src.a[i][j], src.b[i][j], X, Y, Z);
            Color::xyz2rgb(X, Y, Z, dst.r(i, j), dst.g(i, j), dst.b(i, j), wip);
        }
    }
}

//%%%%%%%%%%%%%%%%%%%%%%%%%%%%%%%%%%%%%%%


// adapted from the "color correction" module of Darktable. Original copyright follows
/*
    copyright (c) 2009--2010 johannes hanika.

    darktable is free software: you can redistribute it and/or modify
    it under the terms of the GNU General Public License as published by
    the Free Software Foundation, either version 3 of the License, or
    (at your option) any later version.

    darktable is distributed in the hope that it will be useful,
    but WITHOUT ANY WARRANTY; without even the implied warranty of
    MERCHANTABILITY or FITNESS FOR A PARTICULAR PURPOSE.  See the
    GNU General Public License for more details.

    You should have received a copy of the GNU General Public License
    along with darktable.  If not, see <http://www.gnu.org/licenses/>.
*/
void ImProcFunctions::colorToningLabGrid(LabImage *lab, int xstart, int xend, int ystart, int yend, bool MultiThread)
{
    const float factor = ColorToningParams::LABGRID_CORR_MAX * 3.f;
    const float scaling = ColorToningParams::LABGRID_CORR_SCALE;
    float a_scale = (params->colorToning.labgridAHigh - params->colorToning.labgridALow) / factor / scaling;
    float a_base = params->colorToning.labgridALow / scaling;
    float b_scale = (params->colorToning.labgridBHigh - params->colorToning.labgridBLow) / factor / scaling;
    float b_base = params->colorToning.labgridBLow / scaling;

#ifdef _OPENMP
    #pragma omp parallel for if (multiThread)
#endif

    for (int y = ystart; y < yend; ++y) {
        for (int x = xstart; x < xend; ++x) {
            lab->a[y][x] += lab->L[y][x] * a_scale + a_base;
            lab->b[y][x] += lab->L[y][x] * b_scale + b_base;
        }
    }
}

}<|MERGE_RESOLUTION|>--- conflicted
+++ resolved
@@ -342,12 +342,7 @@
 
                 outIntent = settings->printerIntent;
             } else {
-<<<<<<< HEAD
-                oprof = ICCStore::getInstance()->getProfile(params->icm.output);
-
-=======
                 oprof = ICCStore::getInstance()->getProfile(params->icm.outputProfile);
->>>>>>> e9d4dede
                 if (params->icm.outputBPC) {
                     flags |= cmsFLAGS_BLACKPOINTCOMPENSATION;
                 }
@@ -4188,21 +4183,6 @@
 
 void ImProcFunctions::chromiLuminanceCurve(PipetteBuffer *pipetteBuffer, int pW, LabImage* lold, LabImage* lnew, LUTf & acurve, LUTf & bcurve, LUTf & satcurve, LUTf & lhskcurve, LUTf & clcurve, LUTf & curve, bool utili, bool autili, bool butili, bool ccutili, bool cclutili, bool clcutili, LUTu &histCCurve, LUTu &histLCurve)
 {
-<<<<<<< HEAD
-    if (!params->labCurve.enabled) {
-        if (params->blackwhite.enabled && !params->colorToning.enabled) {
-            for (int i = 0; i < lnew->H; ++i) {
-                for (int j = 0; j < lnew->W; ++j) {
-                    lnew->a[i][j] = lnew->b[i][j] = 0.f;
-                }
-            }
-        }
-
-        return;
-    }
-=======
->>>>>>> e9d4dede
-
     int W = lold->W;
     int H = lold->H;
 
