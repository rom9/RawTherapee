/*
 *  This file is part of RawTherapee.
 *
 *  Copyright (c) 2004-2010 Gabor Horvath <hgabor@rawtherapee.com>
 *
 *  RawTherapee is free software: you can redistribute it and/or modify
 *  it under the terms of the GNU General Public License as published by
 *  the Free Software Foundation, either version 3 of the License, or
 *  (at your option) any later version.
 *
 *  RawTherapee is distributed in the hope that it will be useful,
 *  but WITHOUT ANY WARRANTY; without even the implied warranty of
 *  MERCHANTABILITY or FITNESS FOR A PARTICULAR PURPOSE.  See the
 *  GNU General Public License for more details.
 *
 *  You should have received a copy of the GNU General Public License
 *  along with RawTherapee.  If not, see <http://www.gnu.org/licenses/>.
 */
#include "improccoordinator.h"
#include "curves.h"
#include "mytime.h"
#include "refreshmap.h"
#include "../rtgui/ppversion.h"
#include "colortemp.h"
#include "improcfun.h"
#include <iostream>
#include <fstream>
#include <string>
#include <unistd.h>

#include "iccstore.h"
#include <iostream>
#include <fstream>
#include <string>
#include "color.h"
#ifdef _OPENMP
#include <omp.h>
#endif
namespace rtengine
{

extern const Settings* settings;

ImProcCoordinator::ImProcCoordinator()
    : orig_prev(nullptr), oprevi(nullptr), oprevl(nullptr), nprevl(nullptr), reserv(nullptr), fattal_11_dcrop_cache(nullptr), previmg(nullptr), workimg(nullptr),
      ncie(nullptr), imgsrc(nullptr), lastAwbEqual(0.), lastAwbTempBias(0.0), ipf(&params, true), monitorIntent(RI_RELATIVE),
      softProof(false), gamutCheck(false), sharpMask(false), scale(10), highDetailPreprocessComputed(false), highDetailRawComputed(false),
      allocated(false), bwAutoR(-9000.f), bwAutoG(-9000.f), bwAutoB(-9000.f), CAMMean(NAN), coordX(0), coordY(0), localX(0), localY(0),
      ctColorCurve(),
      hltonecurve(65536),
      shtonecurve(65536),
      tonecurve(65536, 0),  //,1);
      lumacurve(32770, 0),  // lumacurve[32768] and lumacurve[32769] will be set to 32768 and 32769 later to allow linear interpolation
      chroma_acurve(65536, 0),
      chroma_bcurve(65536, 0),
      satcurve(65536, 0),
      lhskcurve(65536, 0),
      clcurve(65536, 0),
      conversionBuffer(1, 1),
      wavclCurve(65536, 0),
      clToningcurve(65536, 0),
      lllocalcurve(65536, 0),
      cclocalcurve(65536, 0),
      sklocalcurve(65536, 0),
      exlocalcurve(65536, 0),
      hltonecurveloc(65536, 0), //32768
      shtonecurveloc(65536, 0),
      tonecurveloc(65536, 0),
      lightCurveloc(32770, 0),
      cl2Toningcurve(65536, 0),
      Noisecurve(65536, 0),
      NoiseCCcurve(65536, 0),
      vhist16(65536), vhist16bw(65536),
      lhist16CAM(65536),
      lhist16CCAM(65536),
      lhist16RETI(),
      lhist16LClad(65536),
      histRed(256), histRedRaw(256),
      histGreen(256), histGreenRaw(256),
      histBlue(256), histBlueRaw(256),
      histLuma(256),
      histToneCurve(256),
      histToneCurveBW(256),
      histLCurve(256),
      histCCurve(256),
      histLLCurve(256),
      histLCAM(256),
      histCCAM(256),
      histClad(256),
      bcabhist(256),
      histChroma(256),
      histLRETI(256),
      CAMBrightCurveJ(), CAMBrightCurveQ(),
      rCurve(),
      gCurve(),
      bCurve(),
      rcurvehist(256), rcurvehistCropped(256), rbeforehist(256),
      gcurvehist(256), gcurvehistCropped(256), gbeforehist(256),
      bcurvehist(256), bcurvehistCropped(256), bbeforehist(256),
      fw(0), fh(0), tr(0),
      fullw(1), fullh(1),
      pW(-1), pH(-1),
      plistener(nullptr), imageListener(nullptr), aeListener(nullptr), acListener(nullptr), abwListener(nullptr), awbListener(nullptr), flatFieldAutoClipListener(nullptr), bayerAutoContrastListener(nullptr), xtransAutoContrastListener(nullptr), frameCountListener(nullptr), imageTypeListener(nullptr), actListener(nullptr), adnListener(nullptr), awavListener(nullptr), dehaListener(nullptr), hListener(nullptr),
      resultValid(false), lastOutputProfile("BADFOOD"), lastOutputIntent(RI__COUNT), lastOutputBPC(false), thread(nullptr), changeSinceLast(0), updaterRunning(false), destroying(false), utili(false), autili(false),
<<<<<<< HEAD
      butili(false), ccutili(false), cclutili(false), clcutili(false), opautili(false),  wavcontlutili(false),
      locallutili(false), localcutili(false), localskutili(false), localexutili(false), LHutili(false), HHutili(false),
      centerx(500, -10000),
      centery(500, -10000),

      huerefs(500, -100000.f),
      huerefblurs(500, -100000.f),
      chromarefs(500, -100000.f),
      lumarefs(500, -100000.f),
      sobelrefs(500, -100000.f),
      huer(0),
      huerblu(0),
      chromar(0),
      lumar(0),
      sobeler(0),
      colourToningSatLimit(0.f), colourToningSatLimitOpacity(0.f), lastspotdup(false), highQualityComputed(false),

      retistrsav(nullptr)
=======
      butili(false), ccutili(false), cclutili(false), clcutili(false), opautili(false), wavcontlutili(false), colourToningSatLimit(0.f), colourToningSatLimitOpacity(0.f), highQualityComputed(false), customTransformIn(nullptr), customTransformOut(nullptr)
>>>>>>> 516be465
{}

void ImProcCoordinator::assign(ImageSource* imgsrc)
{
    this->imgsrc = imgsrc;
}

ImProcCoordinator::~ImProcCoordinator()
{

    destroying = true;
    updaterThreadStart.lock();

    if (updaterRunning && thread) {
        thread->join();
    }

    mProcessing.lock();
    mProcessing.unlock();
    freeAll();

    if (fattal_11_dcrop_cache) {
        delete fattal_11_dcrop_cache;
        fattal_11_dcrop_cache = nullptr;
    }

    std::vector<Crop*> toDel = crops;

    for (size_t i = 0; i < toDel.size(); i++) {
        delete toDel[i];
    }

    imgsrc->decreaseRef();

    if(customTransformIn) {
        cmsDeleteTransform(customTransformIn);
        customTransformIn = nullptr;
    }

    if(customTransformOut) {
        cmsDeleteTransform(customTransformOut);
        customTransformOut = nullptr;
    }

    updaterThreadStart.unlock();
}

DetailedCrop* ImProcCoordinator::createCrop(::EditDataProvider *editDataProvider, bool isDetailWindow)
{

    return new Crop(this, editDataProvider, isDetailWindow);
}


// todo: bitmask containing desired actions, taken from changesSinceLast
void ImProcCoordinator::updatePreviewImage(int todo, bool panningRelatedChange)
{
    // TODO Locallab printf
    printf("updatePreviewImage\n");

    MyMutex::MyLock processingLock(mProcessing);

    constexpr int numofphases = 14;
    int readyphase = 0;

    bool highDetailNeeded = options.prevdemo == PD_Sidecar ? true : (todo & M_HIGHQUAL);

    // Check if any detail crops need high detail. If not, take a fast path short cut
    if (!highDetailNeeded) {
        for (size_t i = 0; i < crops.size(); i++) {
            if (crops[i]->get_skip() == 1) {   // skip=1 -> full resolution
                highDetailNeeded = true;
                break;
            }
        }
    }

    if (((todo & ALL) == ALL) || (todo & M_MONITOR) || panningRelatedChange || (highDetailNeeded && options.prevdemo != PD_Sidecar)) {
        bwAutoR = bwAutoG = bwAutoB = -9000.f;

        if (todo == CROP && ipf.needsPCVignetting()) {
            todo |= TRANSFORM;    // Change about Crop does affect TRANSFORM
        }



        RAWParams rp = params.raw;
        ColorManagementParams cmp = params.icm;
        LCurveParams  lcur = params.labCurve;

        if (!highDetailNeeded) {
            // if below 100% magnification, take a fast path
            if (rp.bayersensor.method != RAWParams::BayerSensor::getMethodString(RAWParams::BayerSensor::Method::NONE) && rp.bayersensor.method != RAWParams::BayerSensor::getMethodString(RAWParams::BayerSensor::Method::MONO)) {
                rp.bayersensor.method = RAWParams::BayerSensor::getMethodString(RAWParams::BayerSensor::Method::FAST);
            }

            //bayerrp.all_enhance = false;

            if (rp.xtranssensor.method != RAWParams::XTransSensor::getMethodString(RAWParams::XTransSensor::Method::NONE) && rp.xtranssensor.method != RAWParams::XTransSensor::getMethodString(RAWParams::XTransSensor::Method::MONO)) {
                rp.xtranssensor.method = RAWParams::XTransSensor::getMethodString(RAWParams::XTransSensor::Method::FAST);
            }

            rp.bayersensor.ccSteps = 0;
            rp.xtranssensor.ccSteps = 0;
            //rp.deadPixelFilter = rp.hotPixelFilter = false;
        }

        progress("Applying white balance, color correction & sRGB conversion...", 100 * readyphase / numofphases);

        if (frameCountListener) {
            frameCountListener->FrameCountChanged(imgsrc->getFrameCount(), params.raw.bayersensor.imageNum);
        }

        // raw auto CA is bypassed if no high detail is needed, so we have to compute it when high detail is needed
        if ((todo & M_PREPROC) || (!highDetailPreprocessComputed && highDetailNeeded)) {
            imgsrc->setCurrentFrame(params.raw.bayersensor.imageNum);

            imgsrc->preprocess(rp, params.lensProf, params.coarse);
            if (flatFieldAutoClipListener && rp.ff_AutoClipControl) {
                flatFieldAutoClipListener->flatFieldAutoClipValueChanged(imgsrc->getFlatFieldAutoClipValue());
            }
            imgsrc->getRAWHistogram(histRedRaw, histGreenRaw, histBlueRaw);

            highDetailPreprocessComputed = highDetailNeeded;
        }

        /*
        Demosaic is kicked off only when
        Detail considerations:
            accurate detail is not displayed yet needed based on preview specifics (driven via highDetailNeeded flag)
        OR
        HLR considerations:
            Color HLR alters rgb output of demosaic, so re-demosaic is needed when Color HLR is being turned off;
            if HLR is enabled and changing method *from* Color to any other method
            OR HLR gets disabled when Color method was selected
        */
        // If high detail (=100%) is newly selected, do a demosaic update, since the last was just with FAST

        if (imageTypeListener) {
            imageTypeListener->imageTypeChanged(imgsrc->isRAW(), imgsrc->getSensorType() == ST_BAYER, imgsrc->getSensorType() == ST_FUJI_XTRANS, imgsrc->isMono());
        }

        if ((todo & M_RAW)
                || (!highDetailRawComputed && highDetailNeeded)
                || (params.toneCurve.hrenabled && params.toneCurve.method != "Color" && imgsrc->isRGBSourceModified())
                || (!params.toneCurve.hrenabled && params.toneCurve.method == "Color" && imgsrc->isRGBSourceModified())) {

            if (settings->verbose) {
                if (imgsrc->getSensorType() == ST_BAYER) {
                    printf("Demosaic Bayer image n.%d using method: %s\n", rp.bayersensor.imageNum + 1, rp.bayersensor.method.c_str());
                } else if (imgsrc->getSensorType() == ST_FUJI_XTRANS) {
                    printf("Demosaic X-Trans image with using method: %s\n", rp.xtranssensor.method.c_str());
                }
            }
            if(imgsrc->getSensorType() == ST_BAYER) {
                if(params.raw.bayersensor.method != RAWParams::BayerSensor::getMethodString(RAWParams::BayerSensor::Method::PIXELSHIFT)) {
                    imgsrc->setBorder(params.raw.bayersensor.border);
                } else {
                    imgsrc->setBorder(std::max(params.raw.bayersensor.border, 2));
                }
            }
            bool autoContrast = imgsrc->getSensorType() == ST_BAYER ? params.raw.bayersensor.dualDemosaicAutoContrast : params.raw.xtranssensor.dualDemosaicAutoContrast;
            double contrastThreshold = imgsrc->getSensorType() == ST_BAYER ? params.raw.bayersensor.dualDemosaicContrast : params.raw.xtranssensor.dualDemosaicContrast;
            imgsrc->demosaic(rp, autoContrast, contrastThreshold); //enabled demosaic

            if (imgsrc->getSensorType() == ST_BAYER && bayerAutoContrastListener && autoContrast) {
                bayerAutoContrastListener->autoContrastChanged(autoContrast ? contrastThreshold : -1.0);
            }
            if (imgsrc->getSensorType() == ST_FUJI_XTRANS && xtransAutoContrastListener && autoContrast) {
                xtransAutoContrastListener->autoContrastChanged(autoContrast ? contrastThreshold : -1.0);
            }

            // if a demosaic happened we should also call getimage later, so we need to set the M_INIT flag
            todo |= M_INIT;

            if (highDetailNeeded) {
                highDetailRawComputed = true;
            } else {
                highDetailRawComputed = false;
            }

            if (params.retinex.enabled) {
                lhist16RETI(32768);
                lhist16RETI.clear();

                imgsrc->retinexPrepareBuffers(params.icm, params.retinex, conversionBuffer, lhist16RETI);
            }
        }

        if ((todo & (M_RETINEX | M_INIT)) && params.retinex.enabled) {
            bool dehacontlutili = false;
            bool mapcontlutili = false;
            bool useHsl = false;
            LUTf cdcurve(65536, 0);
            LUTf mapcurve(65536, 0);

            imgsrc->retinexPrepareCurves(params.retinex, cdcurve, mapcurve, dehatransmissionCurve, dehagaintransmissionCurve, dehacontlutili, mapcontlutili, useHsl, lhist16RETI, histLRETI);
            float minCD, maxCD, mini, maxi, Tmean, Tsigma, Tmin, Tmax;
            imgsrc->retinex(params.icm, params.retinex,  params.toneCurve, cdcurve, mapcurve, dehatransmissionCurve, dehagaintransmissionCurve, conversionBuffer, dehacontlutili, mapcontlutili, useHsl, minCD, maxCD, mini, maxi, Tmean, Tsigma, Tmin, Tmax, histLRETI);   //enabled Retinex

            if (dehaListener) {
                dehaListener->minmaxChanged(maxCD, minCD, mini, maxi, Tmean, Tsigma, Tmin, Tmax);
            }
        }

        if (todo & (M_INIT | M_LINDENOISE | M_HDR)) {
            MyMutex::MyLock initLock(minit);  // Also used in crop window

            imgsrc->HLRecovery_Global(params.toneCurve);   // this handles Color HLRecovery


            if (settings->verbose) {
                printf("Applying white balance, color correction & sRBG conversion...\n");
            }

            currWB = ColorTemp(params.wb.temperature, params.wb.green, params.wb.equal, params.wb.method);

            if (!params.wb.enabled) {
                currWB = ColorTemp();
            } else if (params.wb.method == "Camera") {
                currWB = imgsrc->getWB();
            } else if (params.wb.method == "Auto") {
                if (lastAwbEqual != params.wb.equal || lastAwbTempBias != params.wb.tempBias) {
                    double rm, gm, bm;
                    imgsrc->getAutoWBMultipliers(rm, gm, bm);

                    if (rm != -1.) {
                        autoWB.update(rm, gm, bm, params.wb.equal, params.wb.tempBias);
                        lastAwbEqual = params.wb.equal;
                        lastAwbTempBias = params.wb.tempBias;
                    } else {
                        lastAwbEqual = -1.;
                        lastAwbTempBias = 0.0;
                        autoWB.useDefaults(params.wb.equal);
                    }

                    //double rr,gg,bb;
                    //autoWB.getMultipliers(rr,gg,bb);
                }

                currWB = autoWB;
            }

            if (params.wb.enabled) {
                params.wb.temperature = currWB.getTemp();
                params.wb.green = currWB.getGreen();
            }

            if (params.wb.method == "Auto" && awbListener && params.wb.enabled) {
                awbListener->WBChanged(params.wb.temperature, params.wb.green);
            }

            /*
                    GammaValues g_a;
                    double pwr = 1.0 / params.icm.gampos;
                    double ts = params.icm.slpos;


                    int mode = 0;
                    Color::calcGamma(pwr, ts, mode, g_a); // call to calcGamma with selected gamma and slope
                        printf("ga[0]=%f ga[1]=%f ga[2]=%f ga[3]=%f ga[4]=%f\n", g_a[0],g_a[1],g_a[2],g_a[3],g_a[4]);

                        Glib::ustring datal;
                        datal = "lutsrgb.txt";
                                ofstream fou(datal, ios::out | ios::trunc);

                    for(int i=0; i < 212; i++) {
                        //printf("igamma2=%i\n", (int) 65535.f*Color::igamma2(i/212.0));
                                float gam = Color::igamma2(i/211.0);
                                int lutga = nearbyint(65535.f* gam);
                              //  fou << 65535*(int)Color::igamma2(i/212.0) << endl;
                                fou << i << " " << lutga << endl;

                    }
                            fou.close();
            */
            int tr = getCoarseBitMask(params.coarse);

            imgsrc->getFullSize(fw, fh, tr);

            // Will (re)allocate the preview's buffers
            setScale(scale);
            PreviewProps pp(0, 0, fw, fh, scale);
            // Tells to the ImProcFunctions' tools what is the preview scale, which may lead to some simplifications
            ipf.setScale(scale);

            imgsrc->getImage(currWB, tr, orig_prev, pp, params.toneCurve, params.raw);
            denoiseInfoStore.valid = false;
            //ColorTemp::CAT02 (orig_prev, &params) ;
            //   printf("orig_prevW=%d\n  scale=%d",orig_prev->width, scale);
            /* Issue 2785, disabled some 1:1 tools
                    if (todo & M_LINDENOISE) {
                        DirPyrDenoiseParams denoiseParams = params.dirpyrDenoise;
                        if (denoiseParams.enabled && (scale==1)) {
                            Imagefloat *calclum = NULL ;

                            denoiseParams.getCurves(noiseLCurve,noiseCCurve);
                            int nbw=6;//nb tile W
                            int nbh=4;//

                            float ch_M[nbw*nbh];
                            float max_r[nbw*nbh];
                            float max_b[nbw*nbh];

                            if(denoiseParams.Lmethod == "CUR") {
                                if(noiseLCurve)
                                    denoiseParams.luma = 0.5f;
                                else
                                    denoiseParams.luma = 0.0f;
                            } else if(denoiseParams.Lmethod == "SLI")
                                noiseLCurve.Reset();


                            if(noiseLCurve || noiseCCurve){//only allocate memory if enabled and scale=1
                                // we only need image reduced to 1/4 here
                                calclum = new Imagefloat ((pW+1)/2, (pH+1)/2);//for luminance denoise curve
                                for(int ii=0;ii<pH;ii+=2){
                                    for(int jj=0;jj<pW;jj+=2){
                                        calclum->r(ii>>1,jj>>1) = orig_prev->r(ii,jj);
                                        calclum->g(ii>>1,jj>>1) = orig_prev->g(ii,jj);
                                        calclum->b(ii>>1,jj>>1) = orig_prev->b(ii,jj);
                                    }
                                }
                                imgsrc->convertColorSpace(calclum, params.icm, currWB);//calculate values after colorspace conversion
                            }

                            int kall=1;
                            ipf.RGB_denoise(kall, orig_prev, orig_prev, calclum, ch_M, max_r, max_b, imgsrc->isRAW(), denoiseParams, imgsrc->getDirPyrDenoiseExpComp(), noiseLCurve, noiseCCurve, chaut, redaut, blueaut, maxredaut, maxblueaut, nresi, highresi);
                        }
                    }
            */
            imgsrc->convertColorSpace(orig_prev, params.icm, currWB);

            ipf.firstAnalysis(orig_prev, params, vhist16);
        }

        readyphase++;

        if ((todo & M_HDR) && (params.fattal.enabled || params.dehaze.enabled)) {
            if (fattal_11_dcrop_cache) {
                delete fattal_11_dcrop_cache;
                fattal_11_dcrop_cache = nullptr;
            }

            ipf.dehaze(orig_prev);
            ipf.ToneMapFattal02(orig_prev);

            if (oprevi != orig_prev) {
                delete oprevi;
            }
        }

        oprevi = orig_prev;

        progress("Rotate / Distortion...", 100 * readyphase / numofphases);
        // Remove transformation if unneeded
        bool needstransform = ipf.needsTransform();

        if ((needstransform || ((todo & (M_TRANSFORM | M_RGBCURVE))  && params.dirpyrequalizer.cbdlMethod == "bef" && params.dirpyrequalizer.enabled && !params.colorappearance.enabled))) {
            assert(oprevi);
            Imagefloat *op = oprevi;
            oprevi = new Imagefloat(pW, pH);

            if (needstransform)
                ipf.transform(op, oprevi, 0, 0, 0, 0, pW, pH, fw, fh,
                              imgsrc->getMetaData(), imgsrc->getRotateDegree(), false);
            else {
                op->copyData(oprevi);
            }
        }

        if ((todo & (M_TRANSFORM | M_RGBCURVE))  && params.dirpyrequalizer.cbdlMethod == "bef" && params.dirpyrequalizer.enabled && !params.colorappearance.enabled) {
            const int W = oprevi->getWidth();
            const int H = oprevi->getHeight();
            LabImage labcbdl(W, H);
            ipf.rgb2lab(*oprevi, labcbdl, params.icm.workingProfile);
            ipf.dirpyrequalizer(&labcbdl, scale);
            ipf.lab2rgb(labcbdl, *oprevi, params.icm.workingProfile);
        }

        readyphase++;
        progress("Preparing shadow/highlight map...", 100 * readyphase / numofphases);

        readyphase++;

        if (todo & M_AUTOEXP) {
            if (params.toneCurve.autoexp) {
                LUTu aehist;
                int aehistcompr;
                imgsrc->getAutoExpHistogram(aehist, aehistcompr);
                ipf.getAutoExp(aehist, aehistcompr, params.toneCurve.clip, params.toneCurve.expcomp,
                               params.toneCurve.brightness, params.toneCurve.contrast, params.toneCurve.black, params.toneCurve.hlcompr, params.toneCurve.hlcomprthresh);

                if (aeListener)
                    aeListener->autoExpChanged(params.toneCurve.expcomp, params.toneCurve.brightness, params.toneCurve.contrast,
                                               params.toneCurve.black, params.toneCurve.hlcompr, params.toneCurve.hlcomprthresh, params.toneCurve.hrenabled);
            }

            if (params.toneCurve.histmatching) {
                if (!params.toneCurve.fromHistMatching) {
                    imgsrc->getAutoMatchedToneCurve(params.icm, params.toneCurve.curve);
                }

                if (params.toneCurve.autoexp) {
                    params.toneCurve.expcomp = 0.0;
                }

                params.toneCurve.autoexp = false;
                params.toneCurve.curveMode = ToneCurveParams::TcMode::FILMLIKE;
                params.toneCurve.curve2 = { 0 };
                params.toneCurve.brightness = 0;
                params.toneCurve.contrast = 0;
                params.toneCurve.black = 0;
                params.toneCurve.fromHistMatching = true;

                if (aeListener) {
                    aeListener->autoMatchedToneCurveChanged(params.toneCurve.curveMode, params.toneCurve.curve);
                }
            }
        }

        progress("Exposure curve & CIELAB conversion...", 100 * readyphase / numofphases);

        if (todo &  (M_AUTOEXP | M_RGBCURVE)) {
            if (params.icm.workingTRC == "Custom") { //exec TRC IN free
                if (oprevi == orig_prev) {
                    oprevi = new Imagefloat(pW, pH);
                    orig_prev->copyData(oprevi);
                }

                const Glib::ustring profile = params.icm.workingProfile;

                if (profile == "sRGB" || profile == "Adobe RGB" || profile == "ProPhoto" || profile == "WideGamut" || profile == "BruceRGB" || profile == "Beta RGB" || profile == "BestRGB" || profile == "Rec2020" || profile == "ACESp0" || profile == "ACESp1") {
                    const int cw = oprevi->getWidth();
                    const int ch = oprevi->getHeight();
                    // put gamma TRC to 1
                    if(customTransformIn) {
                        cmsDeleteTransform(customTransformIn);
                        customTransformIn = nullptr;
                    }
                    ipf.workingtrc(oprevi, oprevi, cw, ch, -5, params.icm.workingProfile, 2.4, 12.92310, customTransformIn, true, false, true);
                    //adjust TRC
                    if(customTransformOut) {
                        cmsDeleteTransform(customTransformOut);
                        customTransformOut = nullptr;
                    }
                    ipf.workingtrc(oprevi, oprevi, cw, ch, 5, params.icm.workingProfile, params.icm.workingTRCGamma, params.icm.workingTRCSlope, customTransformOut, false, true, true);
                }
            }
        }


        if ((todo & M_RGBCURVE) || (todo & M_CROP)) {
    //        if (hListener) oprevi->calcCroppedHistogram(params, scale, histCropped);

            //complexCurve also calculated pre-curves histogram depending on crop
            CurveFactory::complexCurve(params.toneCurve.expcomp, params.toneCurve.black / 65535.0,
                                       params.toneCurve.hlcompr, params.toneCurve.hlcomprthresh,
                                       params.toneCurve.shcompr, params.toneCurve.brightness, params.toneCurve.contrast,
                                       params.toneCurve.curve, params.toneCurve.curve2,
                                       vhist16, hltonecurve, shtonecurve, tonecurve, histToneCurve, customToneCurve1, customToneCurve2, 1);

            CurveFactory::RGBCurve(params.rgbCurves.rcurve, rCurve, 1);
            CurveFactory::RGBCurve(params.rgbCurves.gcurve, gCurve, 1);
            CurveFactory::RGBCurve(params.rgbCurves.bcurve, bCurve, 1);


            opautili = false;

            if (params.colorToning.enabled) {
                TMatrix wprof = ICCStore::getInstance()->workingSpaceMatrix(params.icm.workingProfile);
                double wp[3][3] = {
                    {wprof[0][0], wprof[0][1], wprof[0][2]},
                    {wprof[1][0], wprof[1][1], wprof[1][2]},
                    {wprof[2][0], wprof[2][1], wprof[2][2]}
                };
                params.colorToning.getCurves(ctColorCurve, ctOpacityCurve, wp, opautili);
                CurveFactory::curveToning(params.colorToning.clcurve, clToningcurve, scale == 1 ? 1 : 16);
                CurveFactory::curveToning(params.colorToning.cl2curve, cl2Toningcurve, scale == 1 ? 1 : 16);
            }

            if (params.blackwhite.enabled) {
                CurveFactory::curveBW(params.blackwhite.beforeCurve, params.blackwhite.afterCurve, vhist16bw, histToneCurveBW, beforeToneCurveBW, afterToneCurveBW, 1);
            }

            colourToningSatLimit = float (params.colorToning.satProtectionThreshold) / 100.f * 0.7f + 0.3f;
            colourToningSatLimitOpacity = 1.f - (float (params.colorToning.saturatedOpacity) / 100.f);

            int satTH = 80;
            int satPR = 30;
            int indi = 0;

            if (params.colorToning.enabled  && params.colorToning.autosat && params.colorToning.method != "LabGrid") { //for colortoning evaluation of saturation settings
                float moyS = 0.f;
                float eqty = 0.f;
                ipf.moyeqt(oprevi, moyS, eqty); //return image : mean saturation and standard dev of saturation
                //printf("moy=%f ET=%f\n", moyS,eqty);
                float satp = ((moyS + 1.5f * eqty) - 0.3f) / 0.7f; //1.5 sigma ==> 93% pixels with high saturation -0.3 / 0.7 convert to Hombre scale

                if (satp >= 0.92f) {
                    satp = 0.92f;    //avoid values too high (out of gamut)
                }

                if (satp <= 0.15f) {
                    satp = 0.15f;    //avoid too low values
                }

                //satTH=(int) 100.f*satp;
                //satPR=(int) 100.f*(moyS-0.85f*eqty);//-0.85 sigma==>20% pixels with low saturation
                colourToningSatLimit = 100.f * satp;
                satTH = (int) 100.f * satp;

                colourToningSatLimitOpacity = 100.f * (moyS - 0.85f * eqty); //-0.85 sigma==>20% pixels with low saturation
                satPR = (int) 100.f * (moyS - 0.85f * eqty);
            }

            if (actListener && params.colorToning.enabled) {
                if (params.blackwhite.enabled && params.colorToning.autosat) {
                    actListener->autoColorTonChanged(0, satTH, satPR);    //hide sliders only if autosat
                    indi = 0;
                } else {
                    if (params.colorToning.autosat) {
                        if (params.colorToning.method == "Lab") {
                            indi = 1;
                        } else if (params.colorToning.method == "RGBCurves") {
                            indi = 1;
                        } else if (params.colorToning.method == "RGBSliders") {
                            indi = 1;
                        } else if (params.colorToning.method == "Splico") {
                            indi = 2;
                        } else if (params.colorToning.method == "Splitlr") {
                            indi = 2;
                        }
                    }
                }
            }

            // if it's just crop we just need the histogram, no image updates
            if (todo & M_RGBCURVE) {
                //initialize rrm bbm ggm different from zero to avoid black screen in some cases
                double rrm = 33.;
                double ggm = 33.;
                double bbm = 33.;

                DCPProfile::ApplyState as;
                DCPProfile *dcpProf = imgsrc->getDCP(params.icm, as);

                ipf.rgbProc (oprevi, oprevl, nullptr, hltonecurve, shtonecurve, tonecurve, params.toneCurve.saturation,
                            rCurve, gCurve, bCurve, colourToningSatLimit, colourToningSatLimitOpacity, ctColorCurve, ctOpacityCurve, opautili, clToningcurve, cl2Toningcurve, customToneCurve1, customToneCurve2, beforeToneCurveBW, afterToneCurveBW, rrm, ggm, bbm, bwAutoR, bwAutoG, bwAutoB, params.toneCurve.expcomp, params.toneCurve.hlcompr, params.toneCurve.hlcomprthresh, dcpProf, as, histToneCurve);

                if (params.blackwhite.enabled && params.blackwhite.autoc && abwListener) {
                    if (settings->verbose) {
                        printf("ImProcCoordinator / Auto B&W coefs:   R=%.2f   G=%.2f   B=%.2f\n", bwAutoR, bwAutoG, bwAutoB);
                    }

                    abwListener->BWChanged((float) rrm, (float) ggm, (float) bbm);
                }

                if (params.colorToning.enabled && params.colorToning.autosat && actListener) {
                    actListener->autoColorTonChanged(indi, (int) colourToningSatLimit, (int)colourToningSatLimitOpacity);  //change sliders autosat
                }

                // correct GUI black and white with value
            }

        //  ipf.Lab_Tile(oprevl, oprevl, scale);

            // compute L channel histogram
            int x1, y1, x2, y2;
            params.crop.mapToResized(pW, pH, scale, x1, x2,  y1, y2);
        }

        readyphase++;
    lhist16(32768);

        if (todo & (M_LUMACURVE | M_CROP)) {
            LUTu lhist16(32768);
            lhist16.clear();
#ifdef _OPENMP
            const int numThreads = min(max(pW * pH / (int)lhist16.getSize(), 1), omp_get_max_threads());
            #pragma omp parallel num_threads(numThreads) if(numThreads>1)
#endif
            {
                LUTu lhist16thr(lhist16.getSize());
                lhist16thr.clear();
#ifdef _OPENMP
                #pragma omp for nowait
#endif

                for (int x = 0; x < pH; x++)
                    for (int y = 0; y < pW; y++) {
                        int pos = (int)(oprevl->L[x][y]);
                        lhist16thr[pos]++;
                    }

#ifdef _OPENMP
                #pragma omp critical
#endif
                lhist16 += lhist16thr;
            }
#ifdef _OPENMP
            static_cast<void>(numThreads);  // to silence cppcheck warning
#endif
            CurveFactory::complexLCurve(params.labCurve.brightness, params.labCurve.contrast, params.labCurve.lcurve, lhist16, lumacurve, histLCurve, scale == 1 ? 1 : 16, utili);
        }

        if (todo & M_LUMACURVE) {

            CurveFactory::curveCL(clcutili, params.labCurve.clcurve, clcurve, scale == 1 ? 1 : 16);

            CurveFactory::complexsgnCurve(autili, butili, ccutili, cclutili, params.labCurve.acurve, params.labCurve.bcurve, params.labCurve.cccurve,
                                          params.labCurve.lccurve, chroma_acurve, chroma_bcurve, satcurve, lhskcurve, scale == 1 ? 1 : 16);
        }

    //scale = 1;
        if (todo & (M_LUMINANCE + M_COLOR)) {
            nprevl->CopyFrom(oprevl);
        reserv->CopyFrom(oprevl);

        int maxspot = 1;
        progress("Applying Color Boost...", 100 * readyphase / numofphases);

        //*************************************************************
        // locallab
        //*************************************************************

        if (params.locallab.enabled) {
            /*
             *  This file is part of RawTherapee.
             *
             *  Copyright (c) 2004-2010 Gabor Horvath <hgabor@rawtherapee.com>
             *
             *  RawTherapee is free software: you can redistribute it and/or modify
             *  it under the terms of the GNU General Public License as published by
             *  the Free Software Foundation, either version 3 of the License, or
             *  (at your option) any later version.
             *
             *  RawTherapee is distributed in the hope that it will be useful,
             *  but WITHOUT ANY WARRANTY; without even the implied warranty of
             *  MERCHANTABILITY or FITNESS FOR A PARTICULAR PURPOSE.  See the
             *  GNU General Public License for more details.
             *
             *  You should have received a copy of the GNU General Public License
             *  along with RawTherapee.  If not, see <http://www.gnu.org/licenses/>.
             *  2017 2018 Jacques Desmis <jdesmis@gmail.com>
             *  2018 Pierre Cabrera <pierre.cab@gmail.com>
             */

            float **shbuffer = nullptr;
            int sca = 1;

            for (int sp = 0; sp < params.locallab.nbspot; sp++) {
                // Set local curves of current spot to LUT
                LHutili = false;
                HHutili = false;
                locallutili = false;
                localexutili = false;
                localcutili = false;
                localskutili = false;
                locRETgainCurve.Set(params.locallab.localTgaincurve.at(sp));
                loclhCurve.Set(params.locallab.LHcurve.at(sp), LHutili);
                lochhCurve.Set(params.locallab.HHcurve.at(sp), HHutili);
                CurveFactory::curveLocal(locallutili, params.locallab.llcurve.at(sp), lllocalcurve, sca);
                CurveFactory::curveCCLocal(localcutili, params.locallab.cccurve.at(sp), cclocalcurve, sca);
                CurveFactory::curveskLocal(localskutili, params.locallab.skintonescurve.at(sp), sklocalcurve, sca);
                CurveFactory::curveexLocal(localexutili, params.locallab.excurve.at(sp), exlocalcurve, sca);
                double ecomp = params.locallab.expcomp.at(sp);
                double black = params.locallab.black.at(sp);
                double hlcompr = params.locallab.hlcompr.at(sp);
                double hlcomprthresh = params.locallab.hlcomprthresh.at(sp);
                double shcompr = params.locallab.shcompr.at(sp);
                double br = params.locallab.lightness.at(sp);
                CurveFactory::complexCurvelocal(ecomp, black / 65535., hlcompr, hlcomprthresh, shcompr, br,
                                                hltonecurveloc, shtonecurveloc, tonecurveloc, lightCurveloc,
                                                sca);

                // Reference parameters computation
                double huere, chromare, lumare, huerefblu, sobelre;

                if (params.locallab.spotMethod.at(sp) == "exc") {
                    ipf.calc_ref(sp, reserv, reserv, 0, 0, pW, pH, scale, huerefblu, huere, chromare, lumare, sobelre);
                } else {
                    ipf.calc_ref(sp, nprevl, nprevl, 0, 0, pW, pH, scale, huerefblu, huere, chromare, lumare, sobelre);
                }

                huerblu = huerefblurs[sp] = huerefblu;
                huer = huerefs[sp] = huere;
                chromar = chromarefs[sp] = chromare;
                lumar = lumarefs[sp] = lumare ;
                sobeler = sobelrefs[sp] = sobelre;

                printf("huerblu=%f, huer=%f, chromar=%f, lumar=%f, sobeler=%f\n", huerblu, huer, chromar, lumar, sobeler);

                // Locallab tools computation
                /* Notes:
                 * - maxspot, huerefs, centerx and centery aren't used in Lab_Local (only for printf) so values aren't important
                 * - shbuffer is used as nullptr
                 */
                ipf.Lab_Local(3, maxspot, sp, huerefs, sobelrefs, centerx, centery, (float**)shbuffer, nprevl, nprevl, reserv, 0, 0, pW, pH, scale, locRETgainCurve, lllocalcurve, loclhCurve,  lochhCurve,
                              LHutili, HHutili, cclocalcurve, localskutili, sklocalcurve, localexutili, exlocalcurve, hltonecurveloc, shtonecurveloc, tonecurveloc, lightCurveloc, huerblu, huer, chromar, lumar, sobeler);

                // Clear local curves
                lllocalcurve.clear();
                cclocalcurve.clear();
                sklocalcurve.clear();
                exlocalcurve.clear();
            }
        }
            
        //*************************************************************
        // end locallab
        //*************************************************************

<<<<<<< HEAD
=======
            progress("Applying Color Boost...", 100 * readyphase / numofphases);

>>>>>>> 516be465
            histCCurve.clear();
            histLCurve.clear();
            ipf.chromiLuminanceCurve(nullptr, pW, nprevl, nprevl, chroma_acurve, chroma_bcurve, satcurve, lhskcurve, clcurve, lumacurve, utili, autili, butili, ccutili, cclutili, clcutili, histCCurve, histLCurve);
            ipf.vibrance(nprevl);
            ipf.labColorCorrectionRegions(nprevl);

            if ((params.colorappearance.enabled && !params.colorappearance.tonecie) || (!params.colorappearance.enabled)) {
                ipf.EPDToneMap(nprevl, 5, scale);
            }

            // for all treatments Defringe, Sharpening, Contrast detail , Microcontrast they are activated if "CIECAM" function are disabled
            readyphase++;

            /* Issue 2785, disabled some 1:1 tools
                    if (scale==1) {
                        if((params.colorappearance.enabled && !settings->autocielab) || (!params.colorappearance.enabled)){
                            progress ("Denoising luminance impulse...",100*readyphase/numofphases);
                            ipf.impulsedenoise (nprevl);
                            readyphase++;
                        }
                        if((params.colorappearance.enabled && !settings->autocielab) || (!params.colorappearance.enabled)){
                            progress ("Defringing...",100*readyphase/numofphases);
                            ipf.defringe (nprevl);
                            readyphase++;
                        }
                        if (params.sharpenEdge.enabled) {
                            progress ("Edge sharpening...",100*readyphase/numofphases);
                            ipf.MLsharpen (nprevl);
                            readyphase++;
                        }
                        if (params.sharpenMicro.enabled) {
                            if(( params.colorappearance.enabled && !settings->autocielab) || (!params.colorappearance.enabled)){
                                progress ("Microcontrast...",100*readyphase/numofphases);
                                ipf.MLmicrocontrast (nprevl);
                                readyphase++;
                            }
                        }
                        if(((params.colorappearance.enabled && !settings->autocielab) || (!params.colorappearance.enabled)) && params.sharpening.enabled) {
                            progress ("Sharpening...",100*readyphase/numofphases);

                            float **buffer = new float*[pH];
                            for (int i=0; i<pH; i++)
                                buffer[i] = new float[pW];

                            ipf.sharpening (nprevl, (float**)buffer);

                            for (int i=0; i<pH; i++)
                                delete [] buffer[i];
                            delete [] buffer;
                            readyphase++;
                        }
                    }
            */
            if (params.dirpyrequalizer.cbdlMethod == "aft") {
                if (((params.colorappearance.enabled && !settings->autocielab) || (!params.colorappearance.enabled))) {
                    progress("Pyramid wavelet...", 100 * readyphase / numofphases);
                    ipf.dirpyrequalizer(nprevl, scale);
                    //ipf.Lanczoslab (ip_wavelet(LabImage * lab, LabImage * dst, const procparams::EqualizerParams & eqparams), nprevl, 1.f/scale);
                    readyphase++;
                }
            }


            wavcontlutili = false;
            //CurveFactory::curveWavContL ( wavcontlutili,params.wavelet.lcurve, wavclCurve, LUTu & histogramwavcl, LUTu & outBeforeWavCLurveHistogram,int skip);
            CurveFactory::curveWavContL(wavcontlutili, params.wavelet.wavclCurve, wavclCurve, scale == 1 ? 1 : 16);


            if ((params.wavelet.enabled)) {
                WaveletParams WaveParams = params.wavelet;
                //      WaveParams.getCurves(wavCLVCurve, waOpacityCurveRG, waOpacityCurveBY);
                WaveParams.getCurves(wavCLVCurve, waOpacityCurveRG, waOpacityCurveBY, waOpacityCurveW, waOpacityCurveWL);

                int kall = 0;
                progress("Wavelet...", 100 * readyphase / numofphases);
                //  ipf.ip_wavelet(nprevl, nprevl, kall, WaveParams, wavCLVCurve, waOpacityCurveRG, waOpacityCurveBY, scale);
                ipf.ip_wavelet(nprevl, nprevl, kall, WaveParams, wavCLVCurve, waOpacityCurveRG, waOpacityCurveBY, waOpacityCurveW, waOpacityCurveWL, wavclCurve, scale);

            }

        ipf.softLight(nprevl);
        
            if (params.colorappearance.enabled) {
                //L histo  and Chroma histo for ciecam
                // histogram well be for Lab (Lch) values, because very difficult to do with J,Q, M, s, C
                int x1, y1, x2, y2;
                params.crop.mapToResized(pW, pH, scale, x1, x2,  y1, y2);
                lhist16CAM.clear();
                lhist16CCAM.clear();

                if (!params.colorappearance.datacie) {
                    for (int x = 0; x < pH; x++)
                        for (int y = 0; y < pW; y++) {
                            int pos = CLIP((int)(nprevl->L[x][y]));
                            int posc = CLIP((int)sqrt(nprevl->a[x][y] * nprevl->a[x][y] + nprevl->b[x][y] * nprevl->b[x][y]));
                            lhist16CAM[pos]++;
                            lhist16CCAM[posc]++;
                        }
                }

                CurveFactory::curveLightBrightColor(params.colorappearance.curve, params.colorappearance.curve2, params.colorappearance.curve3,
                                                    lhist16CAM, histLCAM, lhist16CCAM, histCCAM,
                                                    customColCurve1, customColCurve2, customColCurve3, 1);

                const FramesMetaData* metaData = imgsrc->getMetaData();
                int imgNum = 0;

                if (imgsrc->isRAW()) {
                    if (imgsrc->getSensorType() == ST_BAYER) {
                        imgNum = rtengine::LIM<unsigned int>(params.raw.bayersensor.imageNum, 0, metaData->getFrameCount() - 1);
                    } else if (imgsrc->getSensorType() == ST_FUJI_XTRANS) {
                        //imgNum = rtengine::LIM<unsigned int>(params.raw.xtranssensor.imageNum, 0, metaData->getFrameCount() - 1);
                    }
                }

                float fnum = metaData->getFNumber(imgNum);          // F number
                float fiso = metaData->getISOSpeed(imgNum) ;        // ISO
                float fspeed = metaData->getShutterSpeed(imgNum) ;  // Speed
                double fcomp = metaData->getExpComp(imgNum);        // Compensation +/-
                double adap;

                if (fnum < 0.3f || fiso < 5.f || fspeed < 0.00001f) { //if no exif data or wrong
                    adap = 2000.;
                } else {
                    double E_V = fcomp + log2(double ((fnum * fnum) / fspeed / (fiso / 100.f)));
                    E_V += params.toneCurve.expcomp;// exposure compensation in tonecurve ==> direct EV
                    E_V += log2(params.raw.expos);  // exposure raw white point ; log2 ==> linear to EV
                    adap = powf(2.f, E_V - 3.f);  // cd / m2
                    // end calculation adaptation scene luminosity
                }

                float d, dj, yb;
                bool execsharp = false;

                if (!ncie) {
                    ncie = new CieImage(pW, pH);
                }

                if (!CAMBrightCurveJ && (params.colorappearance.algo == "JC" || params.colorappearance.algo == "JS" || params.colorappearance.algo == "ALL")) {
                    CAMBrightCurveJ(32768, 0);
                }

                if (!CAMBrightCurveQ && (params.colorappearance.algo == "QM" || params.colorappearance.algo == "ALL")) {
                    CAMBrightCurveQ(32768, 0);
                }

                // Issue 2785, only float version of ciecam02 for navigator and pan background
                CAMMean = NAN;
                CAMBrightCurveJ.dirty = true;
                CAMBrightCurveQ.dirty = true;

                ipf.ciecam_02float(ncie, float (adap), pW, 2, nprevl, &params, customColCurve1, customColCurve2, customColCurve3, histLCAM, histCCAM, CAMBrightCurveJ, CAMBrightCurveQ, CAMMean, 5, scale, execsharp, d, dj, yb, 1);

                if ((params.colorappearance.autodegree || params.colorappearance.autodegreeout) && acListener && params.colorappearance.enabled) {
                    acListener->autoCamChanged(100.* (double)d, 100.* (double)dj);
                }

                if (params.colorappearance.autoadapscen && acListener && params.colorappearance.enabled) {
                    acListener->adapCamChanged(adap);    //real value of adapt scene
                }

                if (params.colorappearance.autoybscen && acListener && params.colorappearance.enabled) {
                    acListener->ybCamChanged((int) yb);    //real value Yb scene
                }

                readyphase++;
            } else {
                // CIECAM is disabled, we free up its image buffer to save some space
                if (ncie) {
                    delete ncie;
                }

                ncie = nullptr;

                if (CAMBrightCurveJ) {
                    CAMBrightCurveJ.reset();
                }

                if (CAMBrightCurveQ) {
                    CAMBrightCurveQ.reset();
                }
            }
        }

        // Update the monitor color transform if necessary
        if ((todo & M_MONITOR) || (lastOutputProfile != params.icm.outputProfile) || lastOutputIntent != params.icm.outputIntent || lastOutputBPC != params.icm.outputBPC) {
            lastOutputProfile = params.icm.outputProfile;
            lastOutputIntent = params.icm.outputIntent;
            lastOutputBPC = params.icm.outputBPC;
            ipf.updateColorProfiles(monitorProfile, monitorIntent, softProof, gamutCheck);
        }
    }

// process crop, if needed
    for (size_t i = 0; i < crops.size(); i++)
        if (crops[i]->hasListener() && (panningRelatedChange || (highDetailNeeded && options.prevdemo != PD_Sidecar) || (todo & (M_MONITOR | M_RGBCURVE | M_LUMACURVE)) || crops[i]->get_skip() == 1)) {
            crops[i]->update(todo);     // may call ourselves
        }

    if (panningRelatedChange || (todo & M_MONITOR)) {
        progress("Conversion to RGB...", 100 * readyphase / numofphases);

        if ((todo != CROP && todo != MINUPDATE) || (todo & M_MONITOR)) {
            MyMutex::MyLock prevImgLock(previmg->getMutex());

            try {
                // Computing the preview image, i.e. converting from WCS->Monitor color space (soft-proofing disabled) or WCS->Printer profile->Monitor color space (soft-proofing enabled)
                ipf.lab2monitorRgb(nprevl, previmg);

                // Computing the internal image for analysis, i.e. conversion from WCS->Output profile
                delete workimg;
                workimg = ipf.lab2rgb(nprevl, 0, 0, pW, pH, params.icm);
            } catch (char * str) {
                progress("Error converting file...", 0);
                return;
            }
        }

        if (!resultValid) {
            resultValid = true;

            if (imageListener) {
                imageListener->setImage(previmg, scale, params.crop);
            }
        }

        if (imageListener)
            // TODO: The WB tool should be advertised too in order to get the AutoWB's temp and green values
        {
            imageListener->imageReady(params.crop);
        }

        readyphase++;

        if (hListener) {
            updateLRGBHistograms();
            hListener->histogramChanged(histRed, histGreen, histBlue, histLuma, histToneCurve, histLCurve, histCCurve, /*histCLurve, histLLCurve,*/ histLCAM, histCCAM, histRedRaw, histGreenRaw, histBlueRaw, histChroma, histLRETI);
        }
    }
    if (orig_prev != oprevi) {
        delete oprevi;
        oprevi = nullptr;
    }


}


void ImProcCoordinator::freeAll()
{

    if (allocated) {
        if (orig_prev != oprevi) {
            delete oprevi;
        }

        oprevi    = nullptr;
        delete orig_prev;
        orig_prev = nullptr;
        delete oprevl;
        oprevl    = nullptr;
        delete nprevl;
        nprevl    = nullptr;
        delete reserv;
        reserv    = nullptr;

        if (ncie) {
            delete ncie;
        }

        ncie      = nullptr;

        if (imageListener) {
            imageListener->delImage(previmg);
        } else {
            delete previmg;
        }

        delete workimg;

    }

    allocated = false;
}

/** @brief Handles image buffer (re)allocation and trigger sizeChanged of SizeListener[s]
 * If the scale change, this method will free all buffers and reallocate ones of the new size.
 * It will then tell to the SizeListener that size has changed (sizeChanged)
 *
 * @param prevscale New Preview's scale.
 */
void ImProcCoordinator::setScale(int prevscale)
{

    tr = getCoarseBitMask(params.coarse);

    int nW, nH;
    imgsrc->getFullSize(fw, fh, tr);

    prevscale++;

    do {
        prevscale--;
        PreviewProps pp(0, 0, fw, fh, prevscale);
        imgsrc->getSize(pp, nW, nH);
    } while (nH < 400 && prevscale > 1 && (nW * nH < 1000000));  // sctually hardcoded values, perhaps a better choice is possible

    if (nW != pW || nH != pH) {

        freeAll();

        pW = nW;
        pH = nH;

        orig_prev = new Imagefloat(pW, pH);
        oprevi = orig_prev;
        oprevl = new LabImage(pW, pH);
        nprevl = new LabImage(pW, pH);
        reserv = new LabImage(pW, pH);

        //  nprevloc = new LabImage (pW, pH);
        //ncie is only used in ImProcCoordinator::updatePreviewImage, it will be allocated on first use and deleted if not used anymore
        previmg = new Image8(pW, pH);
        workimg = new Image8(pW, pH);

        allocated = true;
    }

    scale = prevscale;
    resultValid = false;
    fullw = fw;
    fullh = fh;

    if (!sizeListeners.empty())
        for (size_t i = 0; i < sizeListeners.size(); i++) {
            sizeListeners[i]->sizeChanged(fullw, fullh, fw, fh);
        }
}


void ImProcCoordinator::updateLRGBHistograms()
{

    int x1, y1, x2, y2;
    params.crop.mapToResized(pW, pH, scale, x1, x2, y1, y2);

    #pragma omp parallel sections
    {
        #pragma omp section
        {
            histChroma.clear();

            for (int i = y1; i < y2; i++)
                for (int j = x1; j < x2; j++)
                {
                    histChroma[(int)(sqrtf(SQR(nprevl->a[i][j]) + SQR(nprevl->b[i][j])) / 188.f)]++;      //188 = 48000/256
                }
        }
        #pragma omp section
        {
            histLuma.clear();

            for (int i = y1; i < y2; i++)
                for (int j = x1; j < x2; j++)
                {
                    histLuma[(int)(nprevl->L[i][j] / 128.f)]++;
                }
        }
        #pragma omp section
        {
            histRed.clear();
            histGreen.clear();
            histBlue.clear();

            for (int i = y1; i < y2; i++)
            {
                int ofs = (i * pW + x1) * 3;

                for (int j = x1; j < x2; j++) {
                    int r = workimg->data[ofs++];
                    int g = workimg->data[ofs++];
                    int b = workimg->data[ofs++];

                    histRed[r]++;
                    histGreen[g]++;
                    histBlue[b]++;
                }
            }
        }
    }

}

void ImProcCoordinator::progress(Glib::ustring str, int pr)
{

    /*  if (plistener) {
        plistener->setProgressStr (str);
        plistener->setProgress ((double)pr / 100.0);
      }*/
}

bool ImProcCoordinator::getAutoWB(double& temp, double& green, double equal, double tempBias)
{

    if (imgsrc) {
        if (lastAwbEqual != equal || lastAwbTempBias != tempBias) {
// Issue 2500            MyMutex::MyLock lock(minit);  // Also used in crop window
            double rm, gm, bm;
            imgsrc->getAutoWBMultipliers(rm, gm, bm);

            if (rm != -1) {
                autoWB.update(rm, gm, bm, equal, tempBias);
                lastAwbEqual = equal;
                lastAwbTempBias = tempBias;
            } else {
                lastAwbEqual = -1.;
                autoWB.useDefaults(equal);
                lastAwbTempBias = 0.0;
            }
        }

        temp = autoWB.getTemp();
        green = autoWB.getGreen();
        return true;
    } else {
        //temp = autoWB.getTemp();
        temp = -1.0;
        green = -1.0;
        return false;
    }
}

void ImProcCoordinator::getCamWB(double& temp, double& green)
{

    if (imgsrc) {
        temp = imgsrc->getWB().getTemp();
        green = imgsrc->getWB().getGreen();
    }
}

void ImProcCoordinator::getSpotWB(int x, int y, int rect, double& temp, double& tgreen)
{

    ColorTemp ret;

    {
        MyMutex::MyLock lock(mProcessing);
        std::vector<Coord2D> points, red, green, blue;

        for (int i = y - rect; i <= y + rect; i++)
            for (int j = x - rect; j <= x + rect; j++) {
                points.push_back(Coord2D(j, i));
            }

        ipf.transCoord(fw, fh, points, red, green, blue);

        int tr = getCoarseBitMask(params.coarse);

        ret = imgsrc->getSpotWB(red, green, blue, tr, params.wb.equal);
        currWB = ColorTemp(params.wb.temperature, params.wb.green, params.wb.equal, params.wb.method);
        //double rr,gg,bb;
        //currWB.getMultipliers(rr,gg,bb);

    } // end of mutex lockong

    if (ret.getTemp() > 0) {
        temp = ret.getTemp();
        tgreen = ret.getGreen();
    } else {
        temp = currWB.getTemp();
        tgreen = currWB.getGreen();
    }
}

void ImProcCoordinator::getAutoCrop(double ratio, int &x, int &y, int &w, int &h)
{

    MyMutex::MyLock lock(mProcessing);

    LensCorrection *pLCPMap = nullptr;

    if (params.lensProf.useLcp() && imgsrc->getMetaData()->getFocalLen() > 0) {
        const std::shared_ptr<LCPProfile> pLCPProf = LCPStore::getInstance()->getProfile(params.lensProf.lcpFile);

        if (pLCPProf) pLCPMap = new LCPMapper(pLCPProf, imgsrc->getMetaData()->getFocalLen(), imgsrc->getMetaData()->getFocalLen35mm(), imgsrc->getMetaData()->getFocusDist(),
                                                  0, false, params.lensProf.useDist, fullw, fullh, params.coarse, imgsrc->getRotateDegree());
    }

    double fillscale = ipf.getTransformAutoFill(fullw, fullh, pLCPMap);

    if (ratio > 0) {
        w = fullw * fillscale;
        h = w / ratio;

        if (h > fullh * fillscale) {
            h = fullh * fillscale;
            w = h * ratio;
        }
    } else {
        w = fullw * fillscale;
        h = fullh * fillscale;
    }

    x = (fullw - w) / 2;
    y = (fullh - h) / 2;
}

void ImProcCoordinator::setMonitorProfile(const Glib::ustring& profile, RenderingIntent intent)
{
    monitorProfile = profile;
    monitorIntent = intent;
}

void ImProcCoordinator::getMonitorProfile(Glib::ustring& profile, RenderingIntent& intent) const
{
    profile = monitorProfile;
    intent = monitorIntent;
}

void ImProcCoordinator::setSoftProofing(bool softProof, bool gamutCheck)
{
    this->softProof = softProof;
    this->gamutCheck = gamutCheck;
}

void ImProcCoordinator::getSoftProofing(bool &softProof, bool &gamutCheck)
{
    softProof = this->softProof;
    gamutCheck = this->gamutCheck;
}

void ImProcCoordinator::setSharpMask(bool sharpMask)
{
    this->sharpMask = sharpMask;
}

void ImProcCoordinator::saveInputICCReference(const Glib::ustring& fname, bool apply_wb)
{

    MyMutex::MyLock lock(mProcessing);

    int fW, fH;

    int tr = getCoarseBitMask(params.coarse);

    imgsrc->getFullSize(fW, fH, tr);
    PreviewProps pp(0, 0, fW, fH, 1);
    ProcParams ppar = params;
    ppar.toneCurve.hrenabled = false;
    ppar.icm.inputProfile = "(none)";
    Imagefloat* im = new Imagefloat(fW, fH);
    imgsrc->preprocess(ppar.raw, ppar.lensProf, ppar.coarse);
    double dummy = 0.0;
    imgsrc->demosaic(ppar.raw, false, dummy);
    ColorTemp currWB = ColorTemp(params.wb.temperature, params.wb.green, params.wb.equal, params.wb.method);

    if (params.wb.method == "Camera") {
        currWB = imgsrc->getWB();
    } else if (params.wb.method == "Auto") {
        if (lastAwbEqual != params.wb.equal || lastAwbTempBias != params.wb.tempBias) {
            double rm, gm, bm;
            imgsrc->getAutoWBMultipliers(rm, gm, bm);

            if (rm != -1.) {
                autoWB.update(rm, gm, bm, params.wb.equal, params.wb.tempBias);
                lastAwbEqual = params.wb.equal;
                lastAwbTempBias = params.wb.tempBias;
            } else {
                lastAwbEqual = -1.;
                lastAwbTempBias = 0.0;
                autoWB.useDefaults(params.wb.equal);
            }
        }

        currWB = autoWB;
    }

    if (!apply_wb) {
        currWB = ColorTemp(); // = no white balance
    }

    imgsrc->getImage(currWB, tr, im, pp, ppar.toneCurve, ppar.raw);
    ImProcFunctions ipf(&ppar, true);

    if (ipf.needsTransform()) {
        Imagefloat* trImg = new Imagefloat(fW, fH);
        ipf.transform(im, trImg, 0, 0, 0, 0, fW, fH, fW, fH,
                      imgsrc->getMetaData(), imgsrc->getRotateDegree(), true);
        delete im;
        im = trImg;
    }

    if (params.crop.enabled) {
        Imagefloat *tmpim = new Imagefloat(params.crop.w, params.crop.h);
        int cx = params.crop.x;
        int cy = params.crop.y;
        int cw = params.crop.w;
        int ch = params.crop.h;
        #pragma omp parallel for

        for (int i = cy; i < cy + ch; i++) {
            for (int j = cx; j < cx + cw; j++) {
                tmpim->r(i - cy, j - cx) = im->r(i, j);
                tmpim->g(i - cy, j - cx) = im->g(i, j);
                tmpim->b(i - cy, j - cx) = im->b(i, j);
            }
        }

        delete im;
        im = tmpim;
    }

    // image may contain out of range samples, clip them to avoid wrap-arounds
    #pragma omp parallel for

    for (int i = 0; i < im->getHeight(); i++) {
        for (int j = 0; j < im->getWidth(); j++) {
            im->r(i, j) = CLIP(im->r(i, j));
            im->g(i, j) = CLIP(im->g(i, j));
            im->b(i, j) = CLIP(im->b(i, j));
        }
    }

    int imw, imh;
    double tmpScale = ipf.resizeScale(&params, fW, fH, imw, imh);

    if (tmpScale != 1.0) {
        Imagefloat* tempImage = new Imagefloat(imw, imh);
        ipf.resize(im, tempImage, tmpScale);
        delete im;
        im = tempImage;
    }

    im->setMetadata(imgsrc->getMetaData()->getRootExifData());

    im->saveTIFF(fname, 16, false, true);
    delete im;

    if (plistener) {
        plistener->setProgressState(false);
    }

    //im->saveJPEG (fname, 85);
}

void ImProcCoordinator::stopProcessing()
{

    updaterThreadStart.lock();

    if (updaterRunning && thread) {
        changeSinceLast = 0;
        thread->join();
    }

    updaterThreadStart.unlock();
}

void ImProcCoordinator::startProcessing()
{

#undef THREAD_PRIORITY_NORMAL

    if (!destroying) {
        if (!updaterRunning) {
            updaterThreadStart.lock();
            thread = nullptr;
            updaterRunning = true;
            updaterThreadStart.unlock();

            //batchThread->yield(); //the running batch should wait other threads to avoid conflict

            thread = Glib::Thread::create(sigc::mem_fun(*this, &ImProcCoordinator::process), 0, true, true, Glib::THREAD_PRIORITY_NORMAL);

        }
    }
}

void ImProcCoordinator::startProcessing(int changeCode)
{
    paramsUpdateMutex.lock();
    changeSinceLast |= changeCode;
    paramsUpdateMutex.unlock();

    startProcessing();
}

void ImProcCoordinator::process()
{
    if (plistener) {
        plistener->setProgressState(true);
    }

    paramsUpdateMutex.lock();

    while (changeSinceLast) {
        const bool panningRelatedChange =
               params.toneCurve != nextParams.toneCurve
            || params.labCurve != nextParams.labCurve
            || params.localContrast != nextParams.localContrast
            || params.locallab != nextParams.locallab
            
            || params.rgbCurves != nextParams.rgbCurves
            || params.colorToning != nextParams.colorToning
            || params.vibrance != nextParams.vibrance
            || params.wb != nextParams.wb
            || params.colorappearance != nextParams.colorappearance
            || params.epd != nextParams.epd
            || params.fattal != nextParams.fattal
            || params.sh != nextParams.sh
            || params.crop != nextParams.crop
            || params.coarse != nextParams.coarse
            || params.commonTrans != nextParams.commonTrans
            || params.rotate != nextParams.rotate
            || params.distortion != nextParams.distortion
            || params.lensProf != nextParams.lensProf
            || params.perspective != nextParams.perspective
            || params.gradient != nextParams.gradient
            || params.pcvignette != nextParams.pcvignette
            || params.cacorrection != nextParams.cacorrection
            || params.vignetting != nextParams.vignetting
            || params.chmixer != nextParams.chmixer
            || params.blackwhite != nextParams.blackwhite
            || params.icm != nextParams.icm
            || params.hsvequalizer != nextParams.hsvequalizer
            || params.filmSimulation != nextParams.filmSimulation
            || params.softlight != nextParams.softlight
            || params.raw != nextParams.raw
            || params.retinex != nextParams.retinex
            || params.wavelet != nextParams.wavelet
            || params.dirpyrequalizer != nextParams.dirpyrequalizer
            || params.dehaze != nextParams.dehaze;

        params = nextParams;
        int change = changeSinceLast;
        changeSinceLast = 0;
        paramsUpdateMutex.unlock();

        // M_VOID means no update, and is a bit higher that the rest
        if (change & (M_VOID - 1)) {
            updatePreviewImage(change, panningRelatedChange);
        }

        paramsUpdateMutex.lock();
    }

    paramsUpdateMutex.unlock();
    updaterRunning = false;

    if (plistener) {
        plistener->setProgressState(false);
    }
}

ProcParams* ImProcCoordinator::beginUpdateParams()
{
    paramsUpdateMutex.lock();

    return &nextParams;
}

void ImProcCoordinator::endUpdateParams(ProcEvent change)
{
    int action = RefreshMapper::getInstance()->getAction(change);
    endUpdateParams(action);
}

void ImProcCoordinator::endUpdateParams(int changeFlags)
{
    changeSinceLast |= changeFlags;

    paramsUpdateMutex.unlock();
    startProcessing();
}

bool ImProcCoordinator::getHighQualComputed()
{
    // this function may only be called from detail windows
    if (!highQualityComputed) {
        if (options.prevdemo == PD_Sidecar) {
            // we already have high quality preview
            setHighQualComputed();
        } else {
            for (size_t i = 0; i < crops.size() - 1; ++i) { // -1, because last entry is the freshly created detail window
                if (crops[i]->get_skip() == 1) {   // there is at least one crop with skip == 1 => we already have high quality preview
                    setHighQualComputed();
                    break;
                }
            }
        }
    }

    return highQualityComputed;
}

void ImProcCoordinator::setHighQualComputed()
{
    highQualityComputed = true;
}

}<|MERGE_RESOLUTION|>--- conflicted
+++ resolved
@@ -102,9 +102,12 @@
       pW(-1), pH(-1),
       plistener(nullptr), imageListener(nullptr), aeListener(nullptr), acListener(nullptr), abwListener(nullptr), awbListener(nullptr), flatFieldAutoClipListener(nullptr), bayerAutoContrastListener(nullptr), xtransAutoContrastListener(nullptr), frameCountListener(nullptr), imageTypeListener(nullptr), actListener(nullptr), adnListener(nullptr), awavListener(nullptr), dehaListener(nullptr), hListener(nullptr),
       resultValid(false), lastOutputProfile("BADFOOD"), lastOutputIntent(RI__COUNT), lastOutputBPC(false), thread(nullptr), changeSinceLast(0), updaterRunning(false), destroying(false), utili(false), autili(false),
-<<<<<<< HEAD
-      butili(false), ccutili(false), cclutili(false), clcutili(false), opautili(false),  wavcontlutili(false),
+      butili(false), ccutili(false), cclutili(false), clcutili(false), opautili(false), wavcontlutili(false), colourToningSatLimit(0.f), colourToningSatLimitOpacity(0.f), highQualityComputed(false), customTransformIn(nullptr), customTransformOut(nullptr),
       locallutili(false), localcutili(false), localskutili(false), localexutili(false), LHutili(false), HHutili(false),
+
+//      plistener(nullptr), imageListener(nullptr), aeListener(nullptr), acListener(nullptr), abwListener(nullptr), awbListener(nullptr), flatFieldAutoClipListener(nullptr), bayerAutoContrastListener(nullptr), xtransAutoContrastListener(nullptr), frameCountListener(nullptr), imageTypeListener(nullptr), actListener(nullptr), adnListener(nullptr), awavListener(nullptr), dehaListener(nullptr), hListener(nullptr),
+//      resultValid(false), lastOutputProfile("BADFOOD"), lastOutputIntent(RI__COUNT), lastOutputBPC(false), thread(nullptr), changeSinceLast(0), updaterRunning(false), destroying(false), utili(false), autili(false),
+//      butili(false), ccutili(false), cclutili(false), clcutili(false), opautili(false), wavcontlutili(false), colourToningSatLimit(0.f), colourToningSatLimitOpacity(0.f), highQualityComputed(false), customTransformIn(nullptr), customTransformOut(nullptr)
       centerx(500, -10000),
       centery(500, -10000),
 
@@ -118,12 +121,9 @@
       chromar(0),
       lumar(0),
       sobeler(0),
-      colourToningSatLimit(0.f), colourToningSatLimitOpacity(0.f), lastspotdup(false), highQualityComputed(false),
+      lastspotdup(false),
 
       retistrsav(nullptr)
-=======
-      butili(false), ccutili(false), cclutili(false), clcutili(false), opautili(false), wavcontlutili(false), colourToningSatLimit(0.f), colourToningSatLimitOpacity(0.f), highQualityComputed(false), customTransformIn(nullptr), customTransformOut(nullptr)
->>>>>>> 516be465
 {}
 
 void ImProcCoordinator::assign(ImageSource* imgsrc)
@@ -837,11 +837,6 @@
         // end locallab
         //*************************************************************
 
-<<<<<<< HEAD
-=======
-            progress("Applying Color Boost...", 100 * readyphase / numofphases);
-
->>>>>>> 516be465
             histCCurve.clear();
             histLCurve.clear();
             ipf.chromiLuminanceCurve(nullptr, pW, nprevl, nprevl, chroma_acurve, chroma_bcurve, satcurve, lhskcurve, clcurve, lumacurve, utili, autili, butili, ccutili, cclutili, clcutili, histCCurve, histLCurve);
