/*
 *  This file is part of RawTherapee.
 *
 *  Copyright (c) 2004-2010 Gabor Horvath <hgabor@rawtherapee.com>
 *
 *  RawTherapee is free software: you can redistribute it and/or modify
 *  it under the terms of the GNU General Public License as published by
 *  the Free Software Foundation, either version 3 of the License, or
 *  (at your option) any later version.
 *
 *  RawTherapee is distributed in the hope that it will be useful,
 *  but WITHOUT ANY WARRANTY; without even the implied warranty of
 *  MERCHANTABILITY or FITNESS FOR A PARTICULAR PURPOSE.  See the
 *  GNU General Public License for more details.
 *
 *  You should have received a copy of the GNU General Public License
 *  along with RawTherapee.  If not, see <http://www.gnu.org/licenses/>.
 */
#include "improccoordinator.h"
#include "curves.h"
#include "mytime.h"
#include "refreshmap.h"
#include "../rtgui/ppversion.h"
#include "colortemp.h"
#include "improcfun.h"
#include <iostream>
#include <fstream>
#include <string>
#include "../rtgui/md5helper.h"

#include "iccstore.h"
#ifdef _OPENMP
#include <omp.h>
#endif
namespace rtengine
{

extern const Settings* settings;

ImProcCoordinator::ImProcCoordinator ()
    : orig_prev (nullptr), oprevi (nullptr), oprevl (nullptr), nprevl (nullptr), previmg (nullptr), workimg (nullptr),
      ncie (nullptr), imgsrc (nullptr), shmap (nullptr), lastAwbEqual (0.), lastAwbTempBias (0.0), ipf (&params, true), monitorIntent (RI_RELATIVE),
      softProof (false), gamutCheck (false), scale (10), highDetailPreprocessComputed (false), highDetailRawComputed (false),
      allocated (false), bwAutoR (-9000.f), bwAutoG (-9000.f), bwAutoB (-9000.f), CAMMean (NAN),

      hltonecurve (65536),
      shtonecurve (65536),
      tonecurve (65536, 0), //,1);
      lumacurve (32770, 0), // lumacurve[32768] and lumacurve[32769] will be set to 32768 and 32769 later to allow linear interpolation
      chroma_acurve (65536, 0),
      chroma_bcurve (65536, 0),
      satcurve (65536, 0),
      lhskcurve (65536, 0),
      clcurve (65536, 0),
      conversionBuffer (1, 1),
      wavclCurve (65536, 0),
      clToningcurve (65536, 0),
      cl2Toningcurve (65536, 0),
      Noisecurve (65536, 0),
      NoiseCCcurve (65536, 0),
      vhist16 (65536), vhist16bw (65536),
      lhist16CAM (65536),
      lhist16CCAM (65536),
      lhist16RETI(),
      lhist16LClad (65536),
      histRed (256), histRedRaw (256),
      histGreen (256), histGreenRaw (256),
      histBlue (256), histBlueRaw (256),
      histLuma (256),
      histToneCurve (256),
      histToneCurveBW (256),
      histLCurve (256),
      histCCurve (256),
      histLLCurve (256),

      histLCAM (256),
      histCCAM (256),
      histClad (256),
      bcabhist (256),
      histChroma (256),

      histLRETI (256),

      CAMBrightCurveJ(), CAMBrightCurveQ(),

      rCurve(),
      gCurve(),
      bCurve(),
      ctColorCurve(),
      rcurvehist (256), rcurvehistCropped (256), rbeforehist (256),
      gcurvehist (256), gcurvehistCropped (256), gbeforehist (256),
      bcurvehist (256), bcurvehistCropped (256), bbeforehist (256),
      fw (0), fh (0), tr (0),
      fullw (1), fullh (1),
      pW (-1), pH (-1),
<<<<<<< HEAD
      plistener (nullptr), imageListener (nullptr), aeListener (nullptr), acListener (nullptr), abwListener (nullptr), alorgbListener (nullptr), awbListener (nullptr), frameCountListener (nullptr), imageTypeListener (nullptr), actListener (nullptr), adnListener (nullptr), awavListener (nullptr), dehaListener (nullptr), hListener (nullptr),
      resultValid (false), lastOutputProfile ("BADFOOD"), lastOutputIntent (RI__COUNT), lastOutputBPC (false), thread (nullptr), changeSinceLast (0), updaterRunning (false), destroying (false), utili (false), autili (false),
      butili (false), ccutili (false), cclutili (false), clcutili (false), opautili (false), wavcontlutili (false), colourToningSatLimit (0.f), colourToningSatLimitOpacity (0.f),
      ptemp (0.), pgreen (0.), wbauto (0), wbm (0)

=======
      plistener (nullptr), imageListener (nullptr), aeListener (nullptr), acListener (nullptr), abwListener (nullptr), awbListener (nullptr), frameCountListener (nullptr), imageTypeListener (nullptr), actListener (nullptr), adnListener (nullptr), awavListener (nullptr), dehaListener (nullptr), hListener (nullptr),
      resultValid (false), lastOutputProfile ("BADFOOD"), lastOutputIntent (RI__COUNT), lastOutputBPC (false), thread (nullptr), changeSinceLast (0), updaterRunning (false), destroying (false), utili (false), autili (false),
      butili (false), ccutili (false), cclutili (false), clcutili (false), opautili (false), wavcontlutili (false), colourToningSatLimit (0.f), colourToningSatLimitOpacity (0.f)
>>>>>>> 66ba9127
{}

void ImProcCoordinator::assign (ImageSource* imgsrc)
{
    this->imgsrc = imgsrc;
}

ImProcCoordinator::~ImProcCoordinator ()
{

    destroying = true;
    updaterThreadStart.lock ();

    if (updaterRunning && thread) {
        thread->join ();
    }

    mProcessing.lock();
    mProcessing.unlock();
    freeAll ();

    std::vector<Crop*> toDel = crops;

    for (size_t i = 0; i < toDel.size(); i++) {
        delete toDel[i];
    }

    imgsrc->decreaseRef ();
    updaterThreadStart.unlock ();
}

DetailedCrop* ImProcCoordinator::createCrop  (::EditDataProvider *editDataProvider, bool isDetailWindow)
{

    return new Crop (this, editDataProvider, isDetailWindow);
}

struct local_params {
    float yc, xc;
    float lx, ly;
    float lxL, lyT;
    float dxx, dyy;
    float iterat;
    int cir;
    float thr;
    int prox;
    int chro, cont, sens;
    float ligh;
    int qualmet;
    float threshol;
    bool expwb;
    double temp;
    double  green;
    double equal;
    int trans;


};

static void calcLocalrgbParams (int oW, int oH, const LocrgbParams& localwb, struct local_params& lp)
{
    int w = oW;
    int h = oH;
    int circr = localwb.circrad;

    float thre = localwb.thres / 100.f;
    double local_x = localwb.locX / 2000.0;
    double local_y = localwb.locY / 2000.0;
    double local_xL = localwb.locXL / 2000.0;
    double local_yT = localwb.locYT / 2000.0;
    double local_center_x = localwb.centerX / 2000.0 + 0.5;
    double local_center_y = localwb.centerY / 2000.0 + 0.5;
    double local_dxx = localwb.proxi / 8000.0;//for proxi = 2==> # 1 pixel
    double local_dyy = localwb.proxi / 8000.0;
    float iterati = (float) localwb.proxi;

    if (localwb.qualityMethod == "std") {
        lp.qualmet = 0;
    } else if (localwb.qualityMethod == "enh") {
        lp.qualmet = 1;
    } else if (localwb.qualityMethod == "enhden") {
        lp.qualmet = 2;
    }


    int local_sensi = localwb.sensi;
    int local_transit = localwb.transit;

    lp.cir = circr;
    //  lp.actsp = acti;
    lp.xc = w * local_center_x;
    lp.yc = h * local_center_y;
    lp.lx = w * local_x;
    lp.ly = h * local_y;
    lp.lxL = w * local_xL;
    lp.lyT = h * local_yT;
    lp.sens = local_sensi;


    lp.trans = local_transit;
    lp.iterat = iterati;
    lp.dxx = w * local_dxx;
    lp.dyy = h * local_dyy;
    lp.thr = thre;

    lp.expwb = localwb.expwb;
    lp.temp = localwb.temp;
    lp.green = localwb.green;
    lp.equal = localwb.equal;

}



// todo: bitmask containing desired actions, taken from changesSinceLast
// cropCall: calling crop, used to prevent self-updates  ...doesn't seem to be used
void ImProcCoordinator::updatePreviewImage (int todo, Crop* cropCall)
{

    MyMutex::MyLock processingLock (mProcessing);
    int numofphases = 14;
    int readyphase = 0;

    bwAutoR = bwAutoG = bwAutoB = -9000.f;

    if (todo == CROP && ipf.needsPCVignetting()) {
        todo |= TRANSFORM;    // Change about Crop does affect TRANSFORM
    }

    bool highDetailNeeded = false;

    if (options.prevdemo == PD_Sidecar) {
        highDetailNeeded = true;    //i#2664
    } else {
        highDetailNeeded = (todo & M_HIGHQUAL);
    }

    // Check if any detail crops need high detail. If not, take a fast path short cut
    if (!highDetailNeeded) {
        for (size_t i = 0; i < crops.size(); i++)
            if (crops[i]->get_skip() == 1 ) {  // skip=1 -> full resolution
                highDetailNeeded = true;
                break;
            }
    }

    RAWParams rp = params.raw;
    ColorManagementParams cmp = params.icm;
    LCurveParams  lcur = params.labCurve;

    if ( !highDetailNeeded ) {
        // if below 100% magnification, take a fast path
        if (rp.bayersensor.method != RAWParams::BayerSensor::methodstring[RAWParams::BayerSensor::none] && rp.bayersensor.method != RAWParams::BayerSensor::methodstring[RAWParams::BayerSensor::mono]) {
            rp.bayersensor.method = RAWParams::BayerSensor::methodstring[RAWParams::BayerSensor::fast];
        }

        //bayerrp.all_enhance = false;

        if (rp.xtranssensor.method != RAWParams::XTransSensor::methodstring[RAWParams::XTransSensor::none] && rp.xtranssensor.method != RAWParams::XTransSensor::methodstring[RAWParams::XTransSensor::mono]) {
            rp.xtranssensor.method = RAWParams::XTransSensor::methodstring[RAWParams::XTransSensor::fast];
        }

        rp.bayersensor.ccSteps = 0;
        rp.xtranssensor.ccSteps = 0;
        //rp.deadPixelFilter = rp.hotPixelFilter = false;
    }

    progress ("Applying white balance, color correction & sRGB conversion...", 100 * readyphase / numofphases);

    if (frameCountListener) {
        frameCountListener->FrameCountChanged (imgsrc->getFrameCount(), params.raw.bayersensor.imageNum);
    }

    // raw auto CA is bypassed if no high detail is needed, so we have to compute it when high detail is needed
    if ( (todo & M_PREPROC) || (!highDetailPreprocessComputed && highDetailNeeded)) {
        imgsrc->setCurrentFrame (params.raw.bayersensor.imageNum);

        imgsrc->preprocess ( rp, params.lensProf, params.coarse );
        imgsrc->getRAWHistogram ( histRedRaw, histGreenRaw, histBlueRaw );

        if (highDetailNeeded) {
            highDetailPreprocessComputed = true;
        } else {
            highDetailPreprocessComputed = false;
        }
    }

    /*
    Demosaic is kicked off only when
    Detail considerations:
        accurate detail is not displayed yet needed based on preview specifics (driven via highDetailNeeded flag)
    OR
    HLR considerations:
        Color HLR alters rgb output of demosaic, so re-demosaic is needed when Color HLR is being turned off;
        if HLR is enabled and changing method *from* Color to any other method
        OR HLR gets disabled when Color method was selected
    */
    // If high detail (=100%) is newly selected, do a demosaic update, since the last was just with FAST

    if (imageTypeListener) {
        imageTypeListener->imageTypeChanged (imgsrc->isRAW(), imgsrc->getSensorType() == ST_BAYER, imgsrc->getSensorType() == ST_FUJI_XTRANS);
    }

    if (   (todo & M_RAW)
            || (!highDetailRawComputed && highDetailNeeded)
            || ( params.toneCurve.hrenabled && params.toneCurve.method != "Color" && imgsrc->IsrgbSourceModified())
            || (!params.toneCurve.hrenabled && params.toneCurve.method == "Color" && imgsrc->IsrgbSourceModified())) {

        if (settings->verbose) {
            if (imgsrc->getSensorType() == ST_BAYER) {
                printf ("Demosaic Bayer image n.%d using method: %s\n", rp.bayersensor.imageNum + 1, rp.bayersensor.method.c_str());
            } else if (imgsrc->getSensorType() == ST_FUJI_XTRANS) {
                printf ("Demosaic X-Trans image with using method: %s\n", rp.xtranssensor.method.c_str());
            }
        }

        imgsrc->demosaic ( rp); //enabled demosaic
        // if a demosaic happened we should also call getimage later, so we need to set the M_INIT flag
        todo |= M_INIT;

        if (params.localwb.wbMethod == "aut" || params.localwb.wbMethod == "autosdw" || params.localwb.wbMethod == "autitc" || params.localwb.wbMethod == "autedgsdw" || params.localwb.wbMethod == "autedgrob" || params.localwb.wbMethod == "autedg" || params.localwb.wbMethod == "autorobust" ) {
            //calculate RGB demosaic and with or not gamma sRGB for local area
            //         printf ("Auto 1\n");
            struct local_params lpall;
            calcLocalrgbParams (fw, fh, params.localwb, lpall);
            int begy = lpall.yc - lpall.lyT;
            int begx = lpall.xc - lpall.lxL;
            int yEn = lpall.yc + lpall.ly;
            int xEn = lpall.xc + lpall.lx;
            int bf_h = lpall.ly + lpall.lyT;
            int bf_w = lpall.lx + lpall.lxL;

            int cx = 0;
            int cy = 0;
            bool gamma = false;
            bool cat02 = false;

            if (params.localwb.wbcamMethod == "gam"  || params.localwb.wbcamMethod == "gamcat") {
                gamma = true;
            }

            if (params.localwb.wbcamMethod == "cat" ||  params.localwb.wbcamMethod == "gamcat") {
                cat02 = true;
            }

            imgsrc->getrgbloc (gamma, cat02, begx, begy, yEn, xEn, cx, cy, bf_h, bf_w);
            //   imgsrc->getrgbloc (gamma, cat02, 0, 0, fh, fw, cx, cy, fh, fw);

        }


        if (highDetailNeeded) {
            highDetailRawComputed = true;
        } else {
            highDetailRawComputed = false;
        }

        if (params.retinex.enabled) {
            lhist16RETI (32768);
            lhist16RETI.clear();

            imgsrc->retinexPrepareBuffers (params.icm, params.retinex, conversionBuffer, lhist16RETI);
        }
    }

    if ((todo & (M_RETINEX | M_INIT)) && params.retinex.enabled) {
        bool dehacontlutili = false;
        bool mapcontlutili = false;
        bool useHsl = false;
        LUTf cdcurve (65536, 0);
        LUTf mapcurve (65536, 0);

        imgsrc->retinexPrepareCurves (params.retinex, cdcurve, mapcurve, dehatransmissionCurve, dehagaintransmissionCurve, dehacontlutili, mapcontlutili, useHsl, lhist16RETI, histLRETI);
        float minCD, maxCD, mini, maxi, Tmean, Tsigma, Tmin, Tmax;
        imgsrc->retinex ( params.icm, params.retinex,  params.toneCurve, cdcurve, mapcurve, dehatransmissionCurve, dehagaintransmissionCurve, conversionBuffer, dehacontlutili, mapcontlutili, useHsl, minCD, maxCD, mini, maxi, Tmean, Tsigma, Tmin, Tmax, histLRETI); //enabled Retinex

        if (dehaListener) {
            dehaListener->minmaxChanged (maxCD, minCD, mini, maxi, Tmean, Tsigma, Tmin, Tmax);
        }
    }


    // Updating toneCurve.hrenabled if necessary
    // It has to be done there, because the next 'if' statement will use the value computed here
    if (todo & M_AUTOEXP) {
        if (params.toneCurve.autoexp) {// this enabled HLRecovery
            if (ToneCurveParams::HLReconstructionNecessary (histRedRaw, histGreenRaw, histBlueRaw) && !params.toneCurve.hrenabled) {
                // switching params.toneCurve.hrenabled to true -> shouting in listener's ears!
                params.toneCurve.hrenabled = true;

                // forcing INIT to be done, to reconstruct HL again
                todo |= M_INIT;
            }
        }
    }

    if (todo & (M_INIT | M_LINDENOISE)) {
        MyMutex::MyLock initLock (minit); // Also used in crop window

        imgsrc->HLRecovery_Global ( params.toneCurve); // this handles Color HLRecovery


        if (settings->verbose) {
            printf ("Applying white balance, color correction & sRBG conversion...\n");
        }

        currWB = ColorTemp (params.wb.temperature, params.wb.green, params.wb.equal, params.wb.method);

        if (params.wb.method == "Camera") {
            currWB = imgsrc->getWB ();
        } else if (params.wb.method == "Auto") {
            if (lastAwbEqual != params.wb.equal || lastAwbTempBias != params.wb.tempBias) {
                double rm, gm, bm;
                imgsrc->getAutoWBMultipliers (rm, gm, bm);

                if (rm != -1.) {
                    autoWB.update (rm, gm, bm, params.wb.equal, params.wb.tempBias);
                    lastAwbEqual = params.wb.equal;
                    lastAwbTempBias = params.wb.tempBias;
                } else {
                    lastAwbEqual = -1.;
                    lastAwbTempBias = 0.0;
                    autoWB.useDefaults (params.wb.equal);
                }

                //double rr,gg,bb;
                //autoWB.getMultipliers(rr,gg,bb);
            }

            currWB = autoWB;
        }

        params.wb.temperature = currWB.getTemp ();
        params.wb.green = currWB.getGreen ();

        if (params.wb.method == "Auto" && awbListener) {
            awbListener->WBChanged (params.wb.temperature, params.wb.green);
        }

        int tr = getCoarseBitMask (params.coarse);

        imgsrc->getFullSize (fw, fh, tr);

        // Will (re)allocate the preview's buffers
        setScale (scale);
        PreviewProps pp (0, 0, fw, fh, scale);
        // Tells to the ImProcFunctions' tools what is the preview scale, which may lead to some simplifications
        ipf.setScale (scale);

        imgsrc->getImage (currWB, tr, orig_prev, pp, params.toneCurve, params.icm, params.raw);
        denoiseInfoStore.valid = false;

        Imagefloat *imageoriginal = nullptr;
        Imagefloat *imagetransformed = nullptr;
        Imagefloat *improv = nullptr;

        if (params.localwb.enabled && params.localwb.expwb) {
            currWBloc = ColorTemp (params.localwb.temp, params.localwb.green, 1.f, "Custom");
            wbm = 0;

            //  if ((params.localwb.wbMethod == "aut"  || params.localwb.wbMethod == "autosdw"  || params.localwb.wbMethod == "autitc" || params.localwb.wbMethod == "autedgsdw"   || params.localwb.wbMethod == "autedgrob" || params.localwb.wbMethod == "autedg" || params.localwb.wbMethod == "autold" || params.localwb.wbMethod == "autorobust" )) {
            if ((params.localwb.wbMethod != "man")) {
                struct local_params lpall;
                calcLocalrgbParams (fw, fh, params.localwb, lpall);
                int begy = lpall.yc - lpall.lyT;
                int begx = lpall.xc - lpall.lxL;
                int yEn = lpall.yc + lpall.ly;
                int xEn = lpall.xc + lpall.lx;
                int bf_h = lpall.ly + lpall.lyT;
                int bf_w = lpall.lx + lpall.lxL;

                int cx = 0;
                int cy = 0;
                double rm, gm, bm;
                imgsrc->getAutoWBMultipliersloc (begx, begy, yEn, xEn, cx, cy, bf_h, bf_w, rm, gm, bm, params.localwb);
                //   imgsrc->getAutoWBMultipliersloc (0, 0, fh, fw, cx, cy, fh, fw, rm, gm, bm, params.localwb);
                //     autoWBloc.mul2temp (rm, gm, bm, params.localrgb.equal, ptemp, pgreen);
                autoWBloc.mul2temp (rm, gm, bm, 1.f, ptemp, pgreen);
                currWBloc = autoWBloc;
//            currWB = autoWBloc;
//        params.wb.temperature = currWB.getTemp ();
//        params.wb.green = currWB.getGreen ();

                //     if (params.localwb.wbMethod != "man" && awbListener) {
                //         awbListener->WBChanged (params.wb.temperature, params.wb.green);
                //     }


            }

            //       if ((params.localwb.wbMethod == "man")) {

            imageoriginal = new Imagefloat (pW, pH);
            imagetransformed = new Imagefloat (pW, pH);
            improv = new Imagefloat (pW, pH);
#ifdef _OPENMP
            #pragma omp parallel for
#endif

            for (int ir = 0; ir < pH; ir++)
                for (int jr = 0; jr < pW; jr++) {
                    imagetransformed->r (ir, jr) = imageoriginal->r (ir, jr) = orig_prev->r (ir, jr);
                    imagetransformed->g (ir, jr) = imageoriginal->g (ir, jr) = orig_prev->g (ir, jr);
                    imagetransformed->b (ir, jr) = imageoriginal->b (ir, jr) = orig_prev->b (ir, jr);
                }

            ipf.WB_Local (imgsrc, 3, 1, 0, 0, 0, 0, pW, pH, fw, fh, improv, imagetransformed, currWBloc, tr, imageoriginal, pp, params.toneCurve, params.icm, params.raw, ptemp, pgreen);
#ifdef _OPENMP
            #pragma omp parallel for
#endif

            for (int ir = 0; ir < pH; ir++)
                for (int jr = 0; jr < pW; jr++) {
                    orig_prev->r (ir, jr) = imagetransformed->r (ir, jr);
                    orig_prev->g (ir, jr) = imagetransformed->g (ir, jr);
                    orig_prev->b (ir, jr) = imagetransformed->b (ir, jr);
                }

            delete imageoriginal;
            delete imagetransformed;
            delete improv;

            //     if ((params.localwb.wbMethod == "aut" || params.localwb.wbMethod == "autosdw" || params.localwb.wbMethod == "autitc" || params.localwb.wbMethod == "autedgsdw" || params.localwb.wbMethod == "autedgrob"  || params.localwb.wbMethod == "autedg" || params.localwb.wbMethod == "autold" || params.localwb.wbMethod == "autorobust" ) && alorgbListener) {

            if ((params.localwb.wbMethod != "man"  && alorgbListener)) {

                if (params.localwb.wbMethod == "man") {
                    wbm = 1;
                }

                if (params.localwb.wbMethod == "aut") {
                    wbm = 2;
                }

                if (params.localwb.wbMethod == "autedg") {
                    wbm = 3;
                }

                if (params.localwb.wbMethod == "autold") {
                    wbm = 4;
                }

                if (params.localwb.wbMethod == "autorobust") {
                    wbm = 5;
                }

                if (params.localwb.wbMethod == "autosdw") {
                    wbm = 6;
                }

                if (params.localwb.wbMethod == "autedgrob") {
                    wbm = 7;
                }

                if (params.localwb.wbMethod == "autedgsdw") {
                    wbm = 8;
                }

                if (params.localwb.wbMethod == "autitc") {
                    wbm = 9;
                }

                alorgbListener ->WBChanged (ptemp, pgreen, 0);//change GUI and method to Custom
                //params.localwb.wbMethod = "man";
                //wbm = 0;

            }

            //   alorgbListener ->WBChanged (ptemp, pgreen, 0);//change GUI and method to Custom

            // params.localwb.wbMethod = "man";

            if (alorgbListener  && params.localwb.wbMethod != "man" ) { // display values Full image an last method auto
                alorgbListener->temptintChanged (params.wb.temperature, params.wb.green, params.wb.equal, wbm);
                //   alorgbListener->temptintChanged (params.wb.temperature, params.wb.green, 1., wbm);
            }

            params.localwb.wbMethod = "man";
            wbm = 0;



        }

        //ColorTemp::CAT02 (orig_prev, &params) ;
        //   printf("orig_prevW=%d\n  scale=%d",orig_prev->width, scale);
        /* Issue 2785, disabled some 1:1 tools
                if (todo & M_LINDENOISE) {
                    DirPyrDenoiseParams denoiseParams = params.dirpyrDenoise;
                    if (denoiseParams.enabled && (scale==1)) {
                        Imagefloat *calclum = NULL ;

                        denoiseParams.getCurves(noiseLCurve,noiseCCurve);
                        int nbw=6;//nb tile W
                        int nbh=4;//

                        float ch_M[nbw*nbh];
                        float max_r[nbw*nbh];
                        float max_b[nbw*nbh];

                        if(denoiseParams.Lmethod == "CUR") {
                            if(noiseLCurve)
                                denoiseParams.luma = 0.5f;
                            else
                                denoiseParams.luma = 0.0f;
                        } else if(denoiseParams.Lmethod == "SLI")
                            noiseLCurve.Reset();


                        if(noiseLCurve || noiseCCurve){//only allocate memory if enabled and scale=1
                            // we only need image reduced to 1/4 here
                            calclum = new Imagefloat ((pW+1)/2, (pH+1)/2);//for luminance denoise curve
                            for(int ii=0;ii<pH;ii+=2){
                                for(int jj=0;jj<pW;jj+=2){
                                    calclum->r(ii>>1,jj>>1) = orig_prev->r(ii,jj);
                                    calclum->g(ii>>1,jj>>1) = orig_prev->g(ii,jj);
                                    calclum->b(ii>>1,jj>>1) = orig_prev->b(ii,jj);
                                }
                            }
                            imgsrc->convertColorSpace(calclum, params.icm, currWB);//claculate values after colorspace conversion
                        }

                        int kall=1;
                        ipf.RGB_denoise(kall, orig_prev, orig_prev, calclum, ch_M, max_r, max_b, imgsrc->isRAW(), denoiseParams, imgsrc->getDirPyrDenoiseExpComp(), noiseLCurve, noiseCCurve, chaut, redaut, blueaut, maxredaut, maxblueaut, nresi, highresi);
                    }
                }
        */
        imgsrc->convertColorSpace (orig_prev, params.icm, currWB);

        ipf.firstAnalysis (orig_prev, params, vhist16);
    }

    readyphase++;

    progress ("Rotate / Distortion...", 100 * readyphase / numofphases);
    // Remove transformation if unneeded
    bool needstransform = ipf.needsTransform();

    if (!needstransform && ! ((todo & (M_TRANSFORM | M_RGBCURVE))  && params.dirpyrequalizer.cbdlMethod == "bef" && params.dirpyrequalizer.enabled && !params.colorappearance.enabled) && orig_prev != oprevi) {
        delete oprevi;
        oprevi = orig_prev;
    }

    if ((needstransform || ((todo & (M_TRANSFORM | M_RGBCURVE))  && params.dirpyrequalizer.cbdlMethod == "bef" && params.dirpyrequalizer.enabled && !params.colorappearance.enabled)) ) {
        if (!oprevi || oprevi == orig_prev) {
            oprevi = new Imagefloat (pW, pH);
        }

        if (needstransform)
            ipf.transform (orig_prev, oprevi, 0, 0, 0, 0, pW, pH, fw, fh, imgsrc->getMetaData()->getFocalLen(),
                           imgsrc->getMetaData()->getFocalLen35mm(), imgsrc->getMetaData()->getFocusDist(), imgsrc->getMetaData()->getFNumber(), imgsrc->getRotateDegree(), false);
        else {
            orig_prev->copyData (oprevi);
        }
    }

    if ((todo & (M_TRANSFORM | M_RGBCURVE))  && params.dirpyrequalizer.cbdlMethod == "bef" && params.dirpyrequalizer.enabled && !params.colorappearance.enabled) {
        const int W = oprevi->getWidth();
        const int H = oprevi->getHeight();
        LabImage labcbdl (W, H);
        ipf.rgb2lab (*oprevi, labcbdl, params.icm.working);
        ipf.dirpyrequalizer (&labcbdl, scale);
        ipf.lab2rgb (labcbdl, *oprevi, params.icm.working);
    }

    readyphase++;
    progress ("Preparing shadow/highlight map...", 100 * readyphase / numofphases);

    if ((todo & M_BLURMAP) && params.sh.enabled) {
        double radius = sqrt (double (pW * pW + pH * pH)) / 2.0;
        double shradius = params.sh.radius;

        if (!params.sh.hq) {
            shradius *= radius / 1800.0;
        }

        if (!shmap) {
            shmap = new SHMap (pW, pH, true);
        }

        shmap->update (oprevi, shradius, ipf.lumimul, params.sh.hq, scale);
    }



    readyphase++;

    if (todo & M_AUTOEXP) {
        if (params.toneCurve.autoexp) {
            LUTu aehist;
            int aehistcompr;
            imgsrc->getAutoExpHistogram (aehist, aehistcompr);
            ipf.getAutoExp (aehist, aehistcompr, imgsrc->getDefGain(), params.toneCurve.clip, params.toneCurve.expcomp,
                            params.toneCurve.brightness, params.toneCurve.contrast, params.toneCurve.black, params.toneCurve.hlcompr, params.toneCurve.hlcomprthresh);

            if (aeListener)
                aeListener->autoExpChanged (params.toneCurve.expcomp, params.toneCurve.brightness, params.toneCurve.contrast,
                                            params.toneCurve.black, params.toneCurve.hlcompr, params.toneCurve.hlcomprthresh, params.toneCurve.hrenabled);
        }
    }

    progress ("Exposure curve & CIELAB conversion...", 100 * readyphase / numofphases);

    if ((todo & M_RGBCURVE) || (todo & M_CROP)) {
//        if (hListener) oprevi->calcCroppedHistogram(params, scale, histCropped);

        //complexCurve also calculated pre-curves histogram depending on crop
        CurveFactory::complexCurve (params.toneCurve.expcomp, params.toneCurve.black / 65535.0,
                                    params.toneCurve.hlcompr, params.toneCurve.hlcomprthresh,
                                    params.toneCurve.shcompr, params.toneCurve.brightness, params.toneCurve.contrast,
                                    params.toneCurve.curveMode, params.toneCurve.curve, params.toneCurve.curveMode2, params.toneCurve.curve2,
                                    vhist16, hltonecurve, shtonecurve, tonecurve, histToneCurve, customToneCurve1, customToneCurve2, 1);

        CurveFactory::RGBCurve (params.rgbCurves.rcurve, rCurve, 1);
        CurveFactory::RGBCurve (params.rgbCurves.gcurve, gCurve, 1);
        CurveFactory::RGBCurve (params.rgbCurves.bcurve, bCurve, 1);


        opautili = false;

        if (params.colorToning.enabled) {
            TMatrix wprof = ICCStore::getInstance()->workingSpaceMatrix (params.icm.working);
            double wp[3][3] = {
                {wprof[0][0], wprof[0][1], wprof[0][2]},
                {wprof[1][0], wprof[1][1], wprof[1][2]},
                {wprof[2][0], wprof[2][1], wprof[2][2]}
            };
            TMatrix wiprof = ICCStore::getInstance()->workingSpaceInverseMatrix (params.icm.working);
            double wip[3][3] = {
                {wiprof[0][0], wiprof[0][1], wiprof[0][2]},
                {wiprof[1][0], wiprof[1][1], wiprof[1][2]},
                {wiprof[2][0], wiprof[2][1], wiprof[2][2]}
            };
            params.colorToning.getCurves (ctColorCurve, ctOpacityCurve, wp, wip, opautili);
            CurveFactory::curveToning (params.colorToning.clcurve, clToningcurve, scale == 1 ? 1 : 16);
            CurveFactory::curveToning (params.colorToning.cl2curve, cl2Toningcurve, scale == 1 ? 1 : 16);
        }

        if (params.blackwhite.enabled) {
            CurveFactory::curveBW (params.blackwhite.beforeCurve, params.blackwhite.afterCurve, vhist16bw, histToneCurveBW, beforeToneCurveBW, afterToneCurveBW, 1);
        }

        colourToningSatLimit = float (params.colorToning.satProtectionThreshold) / 100.f * 0.7f + 0.3f;
        colourToningSatLimitOpacity = 1.f - (float (params.colorToning.saturatedOpacity) / 100.f);

        int satTH = 80;
        int satPR = 30;
        int indi = 0;

        if (params.colorToning.enabled  && params.colorToning.autosat) { //for colortoning evaluation of saturation settings
            float moyS = 0.f;
            float eqty = 0.f;
            ipf.moyeqt (oprevi, moyS, eqty);//return image : mean saturation and standard dev of saturation
            //printf("moy=%f ET=%f\n", moyS,eqty);
            float satp = ((moyS + 1.5f * eqty) - 0.3f) / 0.7f; //1.5 sigma ==> 93% pixels with high saturation -0.3 / 0.7 convert to Hombre scale

            if (satp >= 0.92f) {
                satp = 0.92f;    //avoid values too high (out of gamut)
            }

            if (satp <= 0.15f) {
                satp = 0.15f;    //avoid too low values
            }

            //satTH=(int) 100.f*satp;
            //satPR=(int) 100.f*(moyS-0.85f*eqty);//-0.85 sigma==>20% pixels with low saturation
            colourToningSatLimit = 100.f * satp;
            satTH = (int) 100.f * satp;

            colourToningSatLimitOpacity = 100.f * (moyS - 0.85f * eqty); //-0.85 sigma==>20% pixels with low saturation
            satPR = (int) 100.f * (moyS - 0.85f * eqty);
        }

        if (actListener) {
            //if(params.blackwhite.enabled) {actListener->autoColorTonChanged(0, satTH, satPR);}
            if (params.blackwhite.enabled && params.colorToning.autosat) {
                actListener->autoColorTonChanged (0, satTH, satPR);   //hide sliders only if autosat
                indi = 0;
            } else {
                if (params.colorToning.autosat) {
                    if     (params.colorToning.method == "Lab") {
                        indi = 1;
                    } else if (params.colorToning.method == "RGBCurves") {
                        indi = 1;
                    } else if (params.colorToning.method == "RGBSliders") {
                        indi = 1;
                    } else if (params.colorToning.method == "Splico") {
                        indi = 2;
                    } else if (params.colorToning.method == "Splitlr") {
                        indi = 2;
                    }

                    //actListener->autoColorTonChanged(indi, satTH, satPR);
                }
            }
        }

        // if it's just crop we just need the histogram, no image updates
        if ( todo & M_RGBCURVE ) {
            //initialize rrm bbm ggm different from zero to avoid black screen in some cases
            double rrm = 33.;
            double ggm = 33.;
            double bbm = 33.;

            DCPProfile::ApplyState as;
            DCPProfile *dcpProf = imgsrc->getDCP (params.icm, currWB, as);

            ipf.rgbProc (oprevi, oprevl, nullptr, hltonecurve, shtonecurve, tonecurve, shmap, params.toneCurve.saturation,
                         rCurve, gCurve, bCurve, colourToningSatLimit, colourToningSatLimitOpacity, ctColorCurve, ctOpacityCurve, opautili, clToningcurve, cl2Toningcurve, customToneCurve1, customToneCurve2, beforeToneCurveBW, afterToneCurveBW, rrm, ggm, bbm, bwAutoR, bwAutoG, bwAutoB, params.toneCurve.expcomp, params.toneCurve.hlcompr, params.toneCurve.hlcomprthresh, dcpProf, as, histToneCurve);

            if (params.blackwhite.enabled && params.blackwhite.autoc && abwListener) {
                if (settings->verbose) {
                    printf ("ImProcCoordinator / Auto B&W coefs:   R=%.2f   G=%.2f   B=%.2f\n", bwAutoR, bwAutoG, bwAutoB);
                }

                abwListener->BWChanged ((float) rrm, (float) ggm, (float) bbm);
            }

            if (params.colorToning.autosat && actListener) {
                if (settings->verbose) {
<<<<<<< HEAD
                    printf ("ImProcCoordinator / Auto CT:  indi=%d   satH=%d  satPR=%d\n", indi, (int)colourToningSatLimit , (int) colourToningSatLimitOpacity);
=======
                    printf ("ImProcCoordinator / Auto CT:  indi=%d   satH=%d  satPR=%d\n", indi, (int)colourToningSatLimit, (int) colourToningSatLimitOpacity);
>>>>>>> 66ba9127
                }

                actListener->autoColorTonChanged (indi, (int) colourToningSatLimit, (int)colourToningSatLimitOpacity); //change sliders autosat
            }

            // correct GUI black and white with value
        }

        // compute L channel histogram
        int x1, y1, x2, y2;
        params.crop.mapToResized (pW, pH, scale, x1, x2,  y1, y2);
    }

    readyphase++;

    if (todo & (M_LUMACURVE | M_CROP)) {
        LUTu lhist16 (32768);
        lhist16.clear();
#ifdef _OPENMP
        const int numThreads = min (max (pW * pH / (int)lhist16.getSize(), 1), omp_get_max_threads());
        #pragma omp parallel num_threads(numThreads) if(numThreads>1)
#endif
        {
            LUTu lhist16thr (lhist16.getSize());
            lhist16thr.clear();
#ifdef _OPENMP
            #pragma omp for nowait
#endif

            for (int x = 0; x < pH; x++)
                for (int y = 0; y < pW; y++) {
                    int pos = (int) (oprevl->L[x][y]);
                    lhist16thr[pos]++;
                }

#ifdef _OPENMP
            #pragma omp critical
#endif
            lhist16 += lhist16thr;
        }
#ifdef _OPENMP
        static_cast<void> (numThreads); // to silence cppcheck warning
#endif
        CurveFactory::complexLCurve (params.labCurve.brightness, params.labCurve.contrast, params.labCurve.lcurve, lhist16, lumacurve, histLCurve, scale == 1 ? 1 : 16, utili);
    }

    if (todo & M_LUMACURVE) {

        CurveFactory::curveCL (clcutili, params.labCurve.clcurve, clcurve, scale == 1 ? 1 : 16);

        CurveFactory::complexsgnCurve (autili, butili, ccutili, cclutili, params.labCurve.acurve, params.labCurve.bcurve, params.labCurve.cccurve,
                                       params.labCurve.lccurve, chroma_acurve, chroma_bcurve, satcurve, lhskcurve, scale == 1 ? 1 : 16);
    }

    if (todo & (M_LUMINANCE + M_COLOR) ) {
        nprevl->CopyFrom (oprevl);

        progress ("Applying Color Boost...", 100 * readyphase / numofphases);
        //   ipf.MSR(nprevl, nprevl->W, nprevl->H, 1);
        histCCurve.clear();
        histLCurve.clear();
        ipf.chromiLuminanceCurve (nullptr, pW, nprevl, nprevl, chroma_acurve, chroma_bcurve, satcurve, lhskcurve, clcurve, lumacurve, utili, autili, butili, ccutili, cclutili, clcutili, histCCurve, histLCurve);
        ipf.vibrance (nprevl);

        if ((params.colorappearance.enabled && !params.colorappearance.tonecie) ||  (!params.colorappearance.enabled)) {
            ipf.EPDToneMap (nprevl, 5, scale);
        }

        // for all treatments Defringe, Sharpening, Contrast detail , Microcontrast they are activated if "CIECAM" function are disabled
        readyphase++;

        /* Issue 2785, disabled some 1:1 tools
                if (scale==1) {
                    if((params.colorappearance.enabled && !settings->autocielab) || (!params.colorappearance.enabled)){
                        progress ("Denoising luminance impulse...",100*readyphase/numofphases);
                        ipf.impulsedenoise (nprevl);
                        readyphase++;
                    }
                    if((params.colorappearance.enabled && !settings->autocielab) || (!params.colorappearance.enabled)){
                        progress ("Defringing...",100*readyphase/numofphases);
                        ipf.defringe (nprevl);
                        readyphase++;
                    }
                    if (params.sharpenEdge.enabled) {
                        progress ("Edge sharpening...",100*readyphase/numofphases);
                        ipf.MLsharpen (nprevl);
                        readyphase++;
                    }
                    if (params.sharpenMicro.enabled) {
                        if(( params.colorappearance.enabled && !settings->autocielab) || (!params.colorappearance.enabled)){
                            progress ("Microcontrast...",100*readyphase/numofphases);
                            ipf.MLmicrocontrast (nprevl);
                            readyphase++;
                        }
                    }
                    if(((params.colorappearance.enabled && !settings->autocielab) || (!params.colorappearance.enabled)) && params.sharpening.enabled) {
                        progress ("Sharpening...",100*readyphase/numofphases);

                        float **buffer = new float*[pH];
                        for (int i=0; i<pH; i++)
                            buffer[i] = new float[pW];

                        ipf.sharpening (nprevl, (float**)buffer);

                        for (int i=0; i<pH; i++)
                            delete [] buffer[i];
                        delete [] buffer;
                        readyphase++;
                    }
                }
        */
        if (params.dirpyrequalizer.cbdlMethod == "aft") {
            if (((params.colorappearance.enabled && !settings->autocielab) || (!params.colorappearance.enabled)) ) {
                progress ("Pyramid wavelet...", 100 * readyphase / numofphases);
                ipf.dirpyrequalizer (nprevl, scale);
                //ipf.Lanczoslab (ip_wavelet(LabImage * lab, LabImage * dst, const procparams::EqualizerParams & eqparams), nprevl, 1.f/scale);
                readyphase++;
            }
        }


        wavcontlutili = false;
        //CurveFactory::curveWavContL ( wavcontlutili,params.wavelet.lcurve, wavclCurve, LUTu & histogramwavcl, LUTu & outBeforeWavCLurveHistogram,int skip);
        CurveFactory::curveWavContL (wavcontlutili, params.wavelet.wavclCurve, wavclCurve, scale == 1 ? 1 : 16);


        if ((params.wavelet.enabled)) {
            WaveletParams WaveParams = params.wavelet;
            //      WaveParams.getCurves(wavCLVCurve, waOpacityCurveRG, waOpacityCurveBY);
            WaveParams.getCurves (wavCLVCurve, waOpacityCurveRG, waOpacityCurveBY, waOpacityCurveW, waOpacityCurveWL);

            int kall = 0;
            progress ("Wavelet...", 100 * readyphase / numofphases);
            //  ipf.ip_wavelet(nprevl, nprevl, kall, WaveParams, wavCLVCurve, waOpacityCurveRG, waOpacityCurveBY, scale);
            ipf.ip_wavelet (nprevl, nprevl, kall, WaveParams, wavCLVCurve, waOpacityCurveRG, waOpacityCurveBY, waOpacityCurveW, waOpacityCurveWL, wavclCurve, wavcontlutili, scale);

        }


        if (params.colorappearance.enabled) {
            //L histo  and Chroma histo for ciecam
            // histogram well be for Lab (Lch) values, because very difficult to do with J,Q, M, s, C
            int x1, y1, x2, y2;
            params.crop.mapToResized (pW, pH, scale, x1, x2,  y1, y2);
            lhist16CAM.clear();
            lhist16CCAM.clear();

            if (!params.colorappearance.datacie) {
                for (int x = 0; x < pH; x++)
                    for (int y = 0; y < pW; y++) {
                        int pos = CLIP ((int) (nprevl->L[x][y]));
                        int posc = CLIP ((int)sqrt (nprevl->a[x][y] * nprevl->a[x][y] + nprevl->b[x][y] * nprevl->b[x][y]));
                        lhist16CAM[pos]++;
                        lhist16CCAM[posc]++;
                    }
            }

            CurveFactory::curveLightBrightColor (params.colorappearance.curve, params.colorappearance.curve2, params.colorappearance.curve3,
                                                 lhist16CAM, histLCAM, lhist16CCAM, histCCAM,
                                                 customColCurve1, customColCurve2, customColCurve3, 1);
            float fnum = imgsrc->getMetaData()->getFNumber  ();        // F number
            float fiso = imgsrc->getMetaData()->getISOSpeed () ;       // ISO
            float fspeed = imgsrc->getMetaData()->getShutterSpeed () ; // Speed
            double fcomp = imgsrc->getMetaData()->getExpComp  ();      // Compensation +/-
            double adap;

            if (fnum < 0.3f || fiso < 5.f || fspeed < 0.00001f) { //if no exif data or wrong
                adap = 2000.;
            } else {
                double E_V = fcomp + log2 (double ((fnum * fnum) / fspeed / (fiso / 100.f)));
                E_V += params.toneCurve.expcomp;// exposure compensation in tonecurve ==> direct EV
                E_V += log2 (params.raw.expos); // exposure raw white point ; log2 ==> linear to EV
                adap = powf (2.f, E_V - 3.f); // cd / m2
                // end calculation adaptation scene luminosity
            }

            int begh = 0;
            int endh = pH;
            float d, dj, yb;
            bool execsharp = false;

            if (!ncie) {
                ncie = new CieImage (pW, pH);
            }

            if (!CAMBrightCurveJ && (params.colorappearance.algo == "JC" || params.colorappearance.algo == "JS" || params.colorappearance.algo == "ALL")) {
                CAMBrightCurveJ (32768, 0);
            }

            if (!CAMBrightCurveQ && (params.colorappearance.algo == "QM" || params.colorappearance.algo == "ALL")) {
                CAMBrightCurveQ (32768, 0);
            }

            // Issue 2785, only float version of ciecam02 for navigator and pan background
            CAMMean = NAN;
            CAMBrightCurveJ.dirty = true;
            CAMBrightCurveQ.dirty = true;

<<<<<<< HEAD
            ipf.ciecam_02float (ncie, float (adap), begh, endh, pW, 2, nprevl, &params, customColCurve1, customColCurve2, customColCurve3, histLCAM, histCCAM, CAMBrightCurveJ, CAMBrightCurveQ, CAMMean, 5, scale, execsharp, d, 1);

            if (params.colorappearance.autodegree && acListener && params.colorappearance.enabled) {
                acListener->autoCamChanged (100.* (double)d);
            }

            if (params.colorappearance.autoadapscen && acListener && params.colorappearance.enabled) {
                acListener->adapCamChanged (adap);   //real value of adapt scene luminosity
=======
            ipf.ciecam_02float (ncie, float (adap), begh, endh, pW, 2, nprevl, &params, customColCurve1, customColCurve2, customColCurve3, histLCAM, histCCAM, CAMBrightCurveJ, CAMBrightCurveQ, CAMMean, 5, scale, execsharp, d, dj, yb, 1);

            if ((params.colorappearance.autodegree || params.colorappearance.autodegreeout) && acListener && params.colorappearance.enabled) {
                acListener->autoCamChanged (100.* (double)d, 100.* (double)dj);
            }

            if (params.colorappearance.autoadapscen && acListener && params.colorappearance.enabled) {
                acListener->adapCamChanged (adap);   //real value of adapt scene
            }

            if (params.colorappearance.autoybscen && acListener && params.colorappearance.enabled) {
                acListener->ybCamChanged ((int) yb);   //real value Yb scene
>>>>>>> 66ba9127
            }

            readyphase++;
        } else {
            // CIECAM is disabled, we free up its image buffer to save some space
            if (ncie) {
                delete ncie;
            }

            ncie = nullptr;

            if (CAMBrightCurveJ) {
                CAMBrightCurveJ.reset();
            }

            if (CAMBrightCurveQ) {
                CAMBrightCurveQ.reset();
            }
        }
    }

    // Update the monitor color transform if necessary
    if ((todo & M_MONITOR) || (lastOutputProfile != params.icm.output) || lastOutputIntent != params.icm.outputIntent || lastOutputBPC != params.icm.outputBPC) {
        lastOutputProfile = params.icm.output;
        lastOutputIntent = params.icm.outputIntent;
        lastOutputBPC = params.icm.outputBPC;
        ipf.updateColorProfiles (monitorProfile, monitorIntent, softProof, gamutCheck);
    }

    // process crop, if needed
    for (size_t i = 0; i < crops.size(); i++)
        if (crops[i]->hasListener () && cropCall != crops[i] ) {
            crops[i]->update (todo);    // may call ourselves
        }

    progress ("Conversion to RGB...", 100 * readyphase / numofphases);

    if ((todo != CROP && todo != MINUPDATE) || (todo & M_MONITOR)) {
        MyMutex::MyLock prevImgLock (previmg->getMutex());

        try {
            // Computing the preview image, i.e. converting from WCS->Monitor color space (soft-proofing disabled) or WCS->Printer profile->Monitor color space (soft-proofing enabled)
            ipf.lab2monitorRgb (nprevl, previmg);

            // Computing the internal image for analysis, i.e. conversion from WCS->Output profile
            delete workimg;
            workimg = ipf.lab2rgb (nprevl, 0, 0, pW, pH, params.icm);
        } catch (char * str) {
            progress ("Error converting file...", 0);
            return;
        }
    }

    if (!resultValid) {
        resultValid = true;

        if (imageListener) {
            imageListener->setImage (previmg, scale, params.crop);
        }
    }

    if (imageListener)
        // TODO: The WB tool should be advertised too in order to get the AutoWB's temp and green values
    {
        imageListener->imageReady (params.crop);
    }

    readyphase++;

    if (hListener) {
        updateLRGBHistograms ();
        hListener->histogramChanged (histRed, histGreen, histBlue, histLuma, histToneCurve, histLCurve, histCCurve, /*histCLurve, histLLCurve,*/ histLCAM, histCCAM, histRedRaw, histGreenRaw, histBlueRaw, histChroma, histLRETI);
    }

}


void ImProcCoordinator::freeAll ()
{

    if (settings->verbose) {
        printf ("freeall starts %d\n", (int)allocated);
    }

    if (allocated) {
        if (orig_prev != oprevi) {
            delete oprevi;
        }

        oprevi    = nullptr;
        delete orig_prev;
        orig_prev = nullptr;
        delete oprevl;
        oprevl    = nullptr;
        delete nprevl;
        nprevl    = nullptr;

        if (ncie) {
            delete ncie;
        }

        ncie      = nullptr;

        if (imageListener) {
            imageListener->delImage (previmg);
        } else {
            delete previmg;
        }

        delete workimg;

        if (shmap) {
            delete shmap;
        }

        shmap = nullptr;

    }

    allocated = false;
}

/** @brief Handles image buffer (re)allocation and trigger sizeChanged of SizeListener[s]
 * If the scale change, this method will free all buffers and reallocate ones of the new size.
 * It will then tell to the SizeListener that size has changed (sizeChanged)
 *
 * @param prevscale New Preview's scale.
 */
void ImProcCoordinator::setScale (int prevscale)
{

    if (settings->verbose) {
        printf ("setscale before lock\n");
    }

    tr = getCoarseBitMask (params.coarse);

    int nW, nH;
    imgsrc->getFullSize (fw, fh, tr);

    prevscale++;

    do {
        prevscale--;
        PreviewProps pp (0, 0, fw, fh, prevscale);
        imgsrc->getSize (pp, nW, nH);
    } while (nH < 400 && prevscale > 1 && (nW * nH < 1000000) ); // sctually hardcoded values, perhaps a better choice is possible

    if (settings->verbose) {
        printf ("setscale starts (%d, %d)\n", nW, nH);
    }

    if (nW != pW || nH != pH) {

        freeAll ();

        pW = nW;
        pH = nH;

        orig_prev = new Imagefloat (pW, pH);
        oprevi = orig_prev;
        oprevl = new LabImage (pW, pH);
        nprevl = new LabImage (pW, pH);
        //ncie is only used in ImProcCoordinator::updatePreviewImage, it will be allocated on first use and deleted if not used anymore
        previmg = new Image8 (pW, pH);
        workimg = new Image8 (pW, pH);

        if (params.sh.enabled) {
            shmap = new SHMap (pW, pH, true);
        }

        allocated = true;
    }

    scale = prevscale;
    resultValid = false;
    fullw = fw;
    fullh = fh;

    if (settings->verbose) {
        printf ("setscale ends\n");
    }

    if (!sizeListeners.empty())
        for (size_t i = 0; i < sizeListeners.size(); i++) {
            sizeListeners[i]->sizeChanged (fullw, fullh, fw, fh);
        }

    if (settings->verbose) {
        printf ("setscale ends2\n");
    }

}


void ImProcCoordinator::updateLRGBHistograms ()
{

    int x1, y1, x2, y2;
    params.crop.mapToResized (pW, pH, scale, x1, x2, y1, y2);

    #pragma omp parallel sections
    {
        #pragma omp section
        {
            histChroma.clear();

            for (int i = y1; i < y2; i++)
                for (int j = x1; j < x2; j++)
                {
                    histChroma[ (int) (sqrtf (SQR (nprevl->a[i][j]) + SQR (nprevl->b[i][j])) / 188.f)]++; //188 = 48000/256
                }
        }
        #pragma omp section
        {
            histLuma.clear();

            for (int i = y1; i < y2; i++)
                for (int j = x1; j < x2; j++)
                {
                    histLuma[ (int) (nprevl->L[i][j] / 128.f)]++;
                }
        }
        #pragma omp section
        {
            histRed.clear();
            histGreen.clear();
            histBlue.clear();

            for (int i = y1; i < y2; i++)
            {
                int ofs = (i * pW + x1) * 3;

                for (int j = x1; j < x2; j++) {
                    int r = workimg->data[ofs++];
                    int g = workimg->data[ofs++];
                    int b = workimg->data[ofs++];

                    histRed[r]++;
                    histGreen[g]++;
                    histBlue[b]++;
                }
            }
        }
    }

}

void ImProcCoordinator::progress (Glib::ustring str, int pr)
{

    /*  if (plistener) {
        plistener->setProgressStr (str);
        plistener->setProgress ((double)pr / 100.0);
      }*/
}

bool ImProcCoordinator::getAutoWB (double& temp, double& green, double equal, double tempBias)
{

    if (imgsrc) {
        if (lastAwbEqual != equal || lastAwbTempBias != tempBias) {
// Issue 2500            MyMutex::MyLock lock(minit);  // Also used in crop window
            double rm, gm, bm;
            imgsrc->getAutoWBMultipliers (rm, gm, bm);

            if (rm != -1) {
                autoWB.update (rm, gm, bm, equal, tempBias);
                lastAwbEqual = equal;
                lastAwbTempBias = tempBias;
            } else {
                lastAwbEqual = -1.;
                autoWB.useDefaults (equal);
                lastAwbTempBias = 0.0;
            }
        }

        temp = autoWB.getTemp ();
        green = autoWB.getGreen ();
        return true;
    } else {
        //temp = autoWB.getTemp();
        temp = -1.0;
        green = -1.0;
        return false;
    }
}

void ImProcCoordinator::getCamWB (double& temp, double& green)
{

    if (imgsrc) {
        temp = imgsrc->getWB().getTemp ();
        green = imgsrc->getWB().getGreen ();
    }
}

void ImProcCoordinator::getSpotWB (int x, int y, int rect, double& temp, double& tgreen)
{

    ColorTemp ret;

    {
        MyMutex::MyLock lock (mProcessing);
        std::vector<Coord2D> points, red, green, blue;

        for (int i = y - rect; i <= y + rect; i++)
            for (int j = x - rect; j <= x + rect; j++) {
                points.push_back (Coord2D (j, i));
            }

        ipf.transCoord (fw, fh, points, red, green, blue);

        int tr = getCoarseBitMask (params.coarse);

        ret = imgsrc->getSpotWB (red, green, blue, tr, params.wb.equal);
        currWB = ColorTemp (params.wb.temperature, params.wb.green, params.wb.equal, params.wb.method);
        //double rr,gg,bb;
        //currWB.getMultipliers(rr,gg,bb);

    } // end of mutex lockong

    if (ret.getTemp() > 0) {
        temp = ret.getTemp ();
        tgreen = ret.getGreen ();
    } else {
        temp = currWB.getTemp ();
        tgreen = currWB.getGreen ();
    }
}

void ImProcCoordinator::getAutoCrop (double ratio, int &x, int &y, int &w, int &h)
{

    MyMutex::MyLock lock (mProcessing);

    LCPMapper *pLCPMap = nullptr;

    if (params.lensProf.lcpFile.length() && imgsrc->getMetaData()->getFocalLen() > 0) {
        LCPProfile *pLCPProf = lcpStore->getProfile (params.lensProf.lcpFile);

        if (pLCPProf) pLCPMap = new LCPMapper (pLCPProf, imgsrc->getMetaData()->getFocalLen(), imgsrc->getMetaData()->getFocalLen35mm(), imgsrc->getMetaData()->getFocusDist(),
                                                   0, false, params.lensProf.useDist, fullw, fullh, params.coarse, imgsrc->getRotateDegree());
    }

    double fillscale = ipf.getTransformAutoFill (fullw, fullh, pLCPMap);

    if (ratio > 0) {
        w = fullw * fillscale;
        h = w / ratio;

        if (h > fullh * fillscale) {
            h = fullh * fillscale;
            w = h * ratio;
        }
    } else {
        w = fullw * fillscale;
        h = fullh * fillscale;
    }

    x = (fullw - w) / 2;
    y = (fullh - h) / 2;
}

void ImProcCoordinator::setMonitorProfile (const Glib::ustring& profile, RenderingIntent intent)
{
    monitorProfile = profile;
    monitorIntent = intent;
}

void ImProcCoordinator::getMonitorProfile (Glib::ustring& profile, RenderingIntent& intent) const
{
    profile = monitorProfile;
    intent = monitorIntent;
}

void ImProcCoordinator::setSoftProofing (bool softProof, bool gamutCheck)
{
    this->softProof = softProof;
    this->gamutCheck = gamutCheck;
}

void ImProcCoordinator::getSoftProofing (bool &softProof, bool &gamutCheck)
{
    softProof = this->softProof;
    gamutCheck = this->gamutCheck;
}

void ImProcCoordinator::saveInputICCReference (const Glib::ustring& fname, bool apply_wb)
{

    MyMutex::MyLock lock (mProcessing);

    int fW, fH;

    int tr = getCoarseBitMask (params.coarse);

    imgsrc->getFullSize (fW, fH, tr);
    PreviewProps pp (0, 0, fW, fH, 1);
    ProcParams ppar = params;
    ppar.toneCurve.hrenabled = false;
    ppar.icm.input = "(none)";
    Imagefloat* im = new Imagefloat (fW, fH);
    imgsrc->preprocess ( ppar.raw, ppar.lensProf, ppar.coarse );
    imgsrc->demosaic (ppar.raw );
    ColorTemp currWB = ColorTemp (params.wb.temperature, params.wb.green, params.wb.equal, params.wb.method);

    if (params.wb.method == "Camera") {
        currWB = imgsrc->getWB ();
    } else if (params.wb.method == "Auto") {
        if (lastAwbEqual != params.wb.equal || lastAwbTempBias != params.wb.tempBias) {
            double rm, gm, bm;
            imgsrc->getAutoWBMultipliers (rm, gm, bm);

            if (rm != -1.) {
                autoWB.update (rm, gm, bm, params.wb.equal, params.wb.tempBias);
                lastAwbEqual = params.wb.equal;
                lastAwbTempBias = params.wb.tempBias;
            } else {
                lastAwbEqual = -1.;
                lastAwbTempBias = 0.0;
                autoWB.useDefaults (params.wb.equal);
            }
        }

        currWB = autoWB;
    }

    if (!apply_wb) {
        currWB = ColorTemp(); // = no white balance
    }

    imgsrc->getImage (currWB, tr, im, pp, ppar.toneCurve, ppar.icm, ppar.raw);
    ImProcFunctions ipf (&ppar, true);

    if (ipf.needsTransform()) {
        Imagefloat* trImg = new Imagefloat (fW, fH);
        ipf.transform (im, trImg, 0, 0, 0, 0, fW, fH, fW, fH, imgsrc->getMetaData()->getFocalLen(), imgsrc->getMetaData()->getFocalLen35mm(),
                       imgsrc->getMetaData()->getFocusDist(), imgsrc->getMetaData()->getFNumber(), imgsrc->getRotateDegree(), true);
        delete im;
        im = trImg;
    }

    if (params.crop.enabled) {
        Imagefloat *tmpim = new Imagefloat (params.crop.w, params.crop.h);
        int cx = params.crop.x;
        int cy = params.crop.y;
        int cw = params.crop.w;
        int ch = params.crop.h;
        #pragma omp parallel for

        for (int i = cy; i < cy + ch; i++) {
            for (int j = cx; j < cx + cw; j++) {
                tmpim->r (i - cy, j - cx) = im->r (i, j);
                tmpim->g (i - cy, j - cx) = im->g (i, j);
                tmpim->b (i - cy, j - cx) = im->b (i, j);
            }
        }

        delete im;
        im = tmpim;
    }

    // image may contain out of range samples, clip them to avoid wrap-arounds
    #pragma omp parallel for

    for (int i = 0; i < im->getHeight(); i++) {
        for (int j = 0; j < im->getWidth(); j++) {
            im->r (i, j) = CLIP (im->r (i, j));
            im->g (i, j) = CLIP (im->g (i, j));
            im->b (i, j) = CLIP (im->b (i, j));
        }
    }

    Image16* im16 = im->to16();
    delete im;

    int imw, imh;
    double tmpScale = ipf.resizeScale (&params, fW, fH, imw, imh);

    if (tmpScale != 1.0) {
        Image16* tempImage = new Image16 (imw, imh);
        ipf.resize (im16, tempImage, tmpScale);
        delete im16;
        im16 = tempImage;
    }

    im16->saveTIFF (fname, 16, true);
    delete im16;

    if (plistener) {
        plistener->setProgressState (false);
    }

    //im->saveJPEG (fname, 85);
}

void ImProcCoordinator::stopProcessing ()
{

    updaterThreadStart.lock ();

    if (updaterRunning && thread) {
        changeSinceLast = 0;
        thread->join ();
    }

    updaterThreadStart.unlock ();
}

void ImProcCoordinator::startProcessing ()
{

#undef THREAD_PRIORITY_NORMAL

    if (!destroying) {
        if (!updaterRunning) {
            updaterThreadStart.lock ();
            thread = nullptr;
            updaterRunning = true;
            updaterThreadStart.unlock ();

            //batchThread->yield(); //the running batch should wait other threads to avoid conflict

            thread = Glib::Thread::create (sigc::mem_fun (*this, &ImProcCoordinator::process), 0, true, true, Glib::THREAD_PRIORITY_NORMAL);

        }
    }
}

void ImProcCoordinator::startProcessing (int changeCode)
{
    paramsUpdateMutex.lock();
    changeSinceLast |= changeCode;
    paramsUpdateMutex.unlock();

    startProcessing ();
}

void ImProcCoordinator::process ()
{
    if (plistener) {
        plistener->setProgressState (true);
    }

    paramsUpdateMutex.lock ();

    while (changeSinceLast) {
        params = nextParams;
        int change = changeSinceLast;
        changeSinceLast = 0;
        paramsUpdateMutex.unlock ();

        // M_VOID means no update, and is a bit higher that the rest
        if (change & (M_VOID - 1)) {
            updatePreviewImage (change);
        }

        paramsUpdateMutex.lock ();
    }

    paramsUpdateMutex.unlock ();
    updaterRunning = false;

    if (plistener) {
        plistener->setProgressState (false);
    }
}

ProcParams* ImProcCoordinator::beginUpdateParams ()
{
    paramsUpdateMutex.lock ();

    return &nextParams;
}

void ImProcCoordinator::endUpdateParams (ProcEvent change)
{
    endUpdateParams ( refreshmap[ (int)change] );
}

void ImProcCoordinator::endUpdateParams (int changeFlags)
{
    changeSinceLast |= changeFlags;

    paramsUpdateMutex.unlock ();
    startProcessing ();
}


}<|MERGE_RESOLUTION|>--- conflicted
+++ resolved
@@ -93,17 +93,17 @@
       fw (0), fh (0), tr (0),
       fullw (1), fullh (1),
       pW (-1), pH (-1),
-<<<<<<< HEAD
       plistener (nullptr), imageListener (nullptr), aeListener (nullptr), acListener (nullptr), abwListener (nullptr), alorgbListener (nullptr), awbListener (nullptr), frameCountListener (nullptr), imageTypeListener (nullptr), actListener (nullptr), adnListener (nullptr), awavListener (nullptr), dehaListener (nullptr), hListener (nullptr),
       resultValid (false), lastOutputProfile ("BADFOOD"), lastOutputIntent (RI__COUNT), lastOutputBPC (false), thread (nullptr), changeSinceLast (0), updaterRunning (false), destroying (false), utili (false), autili (false),
       butili (false), ccutili (false), cclutili (false), clcutili (false), opautili (false), wavcontlutili (false), colourToningSatLimit (0.f), colourToningSatLimitOpacity (0.f),
       ptemp (0.), pgreen (0.), wbauto (0), wbm (0)
-
-=======
-      plistener (nullptr), imageListener (nullptr), aeListener (nullptr), acListener (nullptr), abwListener (nullptr), awbListener (nullptr), frameCountListener (nullptr), imageTypeListener (nullptr), actListener (nullptr), adnListener (nullptr), awavListener (nullptr), dehaListener (nullptr), hListener (nullptr),
-      resultValid (false), lastOutputProfile ("BADFOOD"), lastOutputIntent (RI__COUNT), lastOutputBPC (false), thread (nullptr), changeSinceLast (0), updaterRunning (false), destroying (false), utili (false), autili (false),
-      butili (false), ccutili (false), cclutili (false), clcutili (false), opautili (false), wavcontlutili (false), colourToningSatLimit (0.f), colourToningSatLimitOpacity (0.f)
->>>>>>> 66ba9127
+      /*
+      =======
+            plistener (nullptr), imageListener (nullptr), aeListener (nullptr), acListener (nullptr), abwListener (nullptr), awbListener (nullptr), frameCountListener (nullptr), imageTypeListener (nullptr), actListener (nullptr), adnListener (nullptr), awavListener (nullptr), dehaListener (nullptr), hListener (nullptr),
+            resultValid (false), lastOutputProfile ("BADFOOD"), lastOutputIntent (RI__COUNT), lastOutputBPC (false), thread (nullptr), changeSinceLast (0), updaterRunning (false), destroying (false), utili (false), autili (false),
+            butili (false), ccutili (false), cclutili (false), clcutili (false), opautili (false), wavcontlutili (false), colourToningSatLimit (0.f), colourToningSatLimitOpacity (0.f)
+      >>>>>>> dev
+      */
 {}
 
 void ImProcCoordinator::assign (ImageSource* imgsrc)
@@ -824,11 +824,7 @@
 
             if (params.colorToning.autosat && actListener) {
                 if (settings->verbose) {
-<<<<<<< HEAD
-                    printf ("ImProcCoordinator / Auto CT:  indi=%d   satH=%d  satPR=%d\n", indi, (int)colourToningSatLimit , (int) colourToningSatLimitOpacity);
-=======
                     printf ("ImProcCoordinator / Auto CT:  indi=%d   satH=%d  satPR=%d\n", indi, (int)colourToningSatLimit, (int) colourToningSatLimitOpacity);
->>>>>>> 66ba9127
                 }
 
                 actListener->autoColorTonChanged (indi, (int) colourToningSatLimit, (int)colourToningSatLimitOpacity); //change sliders autosat
@@ -1027,16 +1023,6 @@
             CAMBrightCurveJ.dirty = true;
             CAMBrightCurveQ.dirty = true;
 
-<<<<<<< HEAD
-            ipf.ciecam_02float (ncie, float (adap), begh, endh, pW, 2, nprevl, &params, customColCurve1, customColCurve2, customColCurve3, histLCAM, histCCAM, CAMBrightCurveJ, CAMBrightCurveQ, CAMMean, 5, scale, execsharp, d, 1);
-
-            if (params.colorappearance.autodegree && acListener && params.colorappearance.enabled) {
-                acListener->autoCamChanged (100.* (double)d);
-            }
-
-            if (params.colorappearance.autoadapscen && acListener && params.colorappearance.enabled) {
-                acListener->adapCamChanged (adap);   //real value of adapt scene luminosity
-=======
             ipf.ciecam_02float (ncie, float (adap), begh, endh, pW, 2, nprevl, &params, customColCurve1, customColCurve2, customColCurve3, histLCAM, histCCAM, CAMBrightCurveJ, CAMBrightCurveQ, CAMMean, 5, scale, execsharp, d, dj, yb, 1);
 
             if ((params.colorappearance.autodegree || params.colorappearance.autodegreeout) && acListener && params.colorappearance.enabled) {
@@ -1049,7 +1035,6 @@
 
             if (params.colorappearance.autoybscen && acListener && params.colorappearance.enabled) {
                 acListener->ybCamChanged ((int) yb);   //real value Yb scene
->>>>>>> 66ba9127
             }
 
             readyphase++;
