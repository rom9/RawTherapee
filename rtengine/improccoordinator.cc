--- conflicted
+++ resolved
@@ -96,7 +96,6 @@
       fw(0), fh(0), tr(0),
       fullw(1), fullh(1),
       pW(-1), pH(-1),
-//<<<<<<< HEAD
       plistener(nullptr), awbListener(nullptr), imageListener(nullptr), aeListener(nullptr), acListener(nullptr), abwListener(nullptr),  aloListener(nullptr), actListener(nullptr), adnListener(nullptr), awavListener(nullptr), dehaListener(nullptr), frameCountListener(nullptr), imageTypeListener(nullptr), hListener(nullptr),
       resultValid(false), lastOutputProfile("BADFOOD"), lastOutputIntent(RI__COUNT), lastOutputBPC(false), thread(nullptr), changeSinceLast(0), updaterRunning(false), destroying(false), utili(false), autili(false),
       butili(false), ccutili(false), cclutili(false), clcutili(false), opautili(false),  wavcontlutili(false),
@@ -414,32 +413,34 @@
     }
 
     if (todo & (M_INIT | M_LINDENOISE | M_HDR)) {
-        MyMutex::MyLock initLock(minit);  // Also used in crop window
-
-        imgsrc->HLRecovery_Global(params.toneCurve);   // this handles Color HLRecovery
+        MyMutex::MyLock initLock (minit); // Also used in crop window
+
+        imgsrc->HLRecovery_Global ( params.toneCurve); // this handles Color HLRecovery
 
 
         if (settings->verbose) {
-            printf("Applying white balance, color correction & sRBG conversion...\n");
-        }
-
-        currWB = ColorTemp(params.wb.temperature, params.wb.green, params.wb.equal, params.wb.method);
-
-        if (params.wb.method == "Camera") {
-            currWB = imgsrc->getWB();
+            printf ("Applying white balance, color correction & sRBG conversion...\n");
+        }
+
+        currWB = ColorTemp (params.wb.temperature, params.wb.green, params.wb.equal, params.wb.method);
+
+        if (!params.wb.enabled) {
+            currWB = ColorTemp();
+        } else if (params.wb.method == "Camera") {
+            currWB = imgsrc->getWB ();
         } else if (params.wb.method == "Auto") {
             if (lastAwbEqual != params.wb.equal || lastAwbTempBias != params.wb.tempBias) {
                 double rm, gm, bm;
-                imgsrc->getAutoWBMultipliers(rm, gm, bm);
+                imgsrc->getAutoWBMultipliers (rm, gm, bm);
 
                 if (rm != -1.) {
-                    autoWB.update(rm, gm, bm, params.wb.equal, params.wb.tempBias);
+                    autoWB.update (rm, gm, bm, params.wb.equal, params.wb.tempBias);
                     lastAwbEqual = params.wb.equal;
                     lastAwbTempBias = params.wb.tempBias;
                 } else {
                     lastAwbEqual = -1.;
                     lastAwbTempBias = 0.0;
-                    autoWB.useDefaults(params.wb.equal);
+                    autoWB.useDefaults (params.wb.equal);
                 }
 
                 //double rr,gg,bb;
@@ -449,24 +450,26 @@
             currWB = autoWB;
         }
 
-        params.wb.temperature = currWB.getTemp();
-        params.wb.green = currWB.getGreen();
-
-        if (params.wb.method == "Auto" && awbListener) {
-            awbListener->WBChanged(params.wb.temperature, params.wb.green);
-        }
-
-        int tr = getCoarseBitMask(params.coarse);
-
-        imgsrc->getFullSize(fw, fh, tr);
+        if (params.wb.enabled) {
+            params.wb.temperature = currWB.getTemp ();
+            params.wb.green = currWB.getGreen ();
+        }
+
+        if (params.wb.method == "Auto" && awbListener && params.wb.enabled) {
+            awbListener->WBChanged (params.wb.temperature, params.wb.green);
+        }
+
+        int tr = getCoarseBitMask (params.coarse);
+
+        imgsrc->getFullSize (fw, fh, tr);
 
         // Will (re)allocate the preview's buffers
-        setScale(scale);
-        PreviewProps pp(0, 0, fw, fh, scale);
+        setScale (scale);
+        PreviewProps pp (0, 0, fw, fh, scale);
         // Tells to the ImProcFunctions' tools what is the preview scale, which may lead to some simplifications
-        ipf.setScale(scale);
-
-        imgsrc->getImage(currWB, tr, orig_prev, pp, params.toneCurve, params.raw);
+        ipf.setScale (scale);
+
+        imgsrc->getImage (currWB, tr, orig_prev, pp, params.toneCurve, params.raw);
         denoiseInfoStore.valid = false;
         //ColorTemp::CAT02 (orig_prev, &params) ;
         //   printf("orig_prevW=%d\n  scale=%d",orig_prev->width, scale);
@@ -511,9 +514,9 @@
                     }
                 }
         */
-        imgsrc->convertColorSpace(orig_prev, params.icm, currWB);
-
-        ipf.firstAnalysis(orig_prev, params, vhist16);
+        imgsrc->convertColorSpace (orig_prev, params.icm, currWB);
+
+        ipf.firstAnalysis (orig_prev, params, vhist16);
     }
 
     readyphase++;
@@ -728,12 +731,6 @@
     lhist16(32768);
 
     if (todo & (M_LUMACURVE | M_CROP)) {
-        /*
-        <<<<<<< HEAD
-        =======
-                LUTu lhist16 (32768);
-        >>>>>>> dev
-        */
         lhist16.clear();
 #ifdef _OPENMP
         const int numThreads = min(max(pW * pH / (int)lhist16.getSize(), 1), omp_get_max_threads());
@@ -3009,18 +3006,7 @@
             sizellcs[sp] = sizl;
             std::vector<double>   cllend;
 
-<<<<<<< HEAD
-            llstr[sp] = llstr[0];
-=======
-        if (!params.wb.enabled) {
-            currWB = ColorTemp();
-        } else if (params.wb.method == "Camera") {
-            currWB = imgsrc->getWB ();
-        } else if (params.wb.method == "Auto") {
-            if (lastAwbEqual != params.wb.equal || lastAwbTempBias != params.wb.tempBias) {
-                double rm, gm, bm;
-                imgsrc->getAutoWBMultipliers (rm, gm, bm);
->>>>>>> 48cc4511
+           llstr[sp] = llstr[0];
 
             for (int j = 0; j < sizl; j++) {
                 llcurvs[sp * 500 + j] = s_datcl[j];
@@ -3031,19 +3017,8 @@
             params.locallab.llcurve.clear();
             params.locallab.llcurve = cllend;
 
-<<<<<<< HEAD
             delete [] s_datcl;
 
-=======
-        if (params.wb.enabled) {
-            params.wb.temperature = currWB.getTemp ();
-            params.wb.green = currWB.getGreen ();
-        }
-
-        if (params.wb.method == "Auto" && awbListener && params.wb.enabled) {
-            awbListener->WBChanged (params.wb.temperature, params.wb.green);
-        }
->>>>>>> 48cc4511
 
             int *s_datcc;
             s_datcc = new int[70];
