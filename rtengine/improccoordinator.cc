--- conflicted
+++ resolved
@@ -309,6 +309,8 @@
             todo |= TRANSFORM;    // Change about Crop does affect TRANSFORM
         }
 
+
+
         RAWParams rp = params.raw;
         ColorManagementParams cmp = params.icm;
         LCurveParams  lcur = params.labCurve;
@@ -570,266 +572,287 @@
         // Remove transformation if unneeded
         bool needstransform = ipf.needsTransform();
 
-<<<<<<< HEAD
-    readyphase++;
-
-    if (todo & M_AUTOEXP) {
-        if (params.toneCurve.autoexp) {
-            LUTu aehist;
-            int aehistcompr;
-            imgsrc->getAutoExpHistogram(aehist, aehistcompr);
-            ipf.getAutoExp(aehist, aehistcompr, params.toneCurve.clip, params.toneCurve.expcomp,
-                           params.toneCurve.brightness, params.toneCurve.contrast, params.toneCurve.black, params.toneCurve.hlcompr, params.toneCurve.hlcomprthresh);
-
-            if (aeListener)
-                aeListener->autoExpChanged(params.toneCurve.expcomp, params.toneCurve.brightness, params.toneCurve.contrast,
-                                           params.toneCurve.black, params.toneCurve.hlcompr, params.toneCurve.hlcomprthresh, params.toneCurve.hrenabled);
+        if ((needstransform || ((todo & (M_TRANSFORM | M_RGBCURVE))  && params.dirpyrequalizer.cbdlMethod == "bef" && params.dirpyrequalizer.enabled && !params.colorappearance.enabled))) {
+            assert(oprevi);
+            Imagefloat *op = oprevi;
+            oprevi = new Imagefloat(pW, pH);
+
+            if (needstransform)
+                ipf.transform(op, oprevi, 0, 0, 0, 0, pW, pH, fw, fh,
+                              imgsrc->getMetaData(), imgsrc->getRotateDegree(), false);
+            else {
+                op->copyData(oprevi);
+            }
         }
 
-        if (params.toneCurve.histmatching) {
-            if (!params.toneCurve.fromHistMatching) {
-                imgsrc->getAutoMatchedToneCurve(params.icm, params.toneCurve.curve);
-            }
-
+        if ((todo & (M_TRANSFORM | M_RGBCURVE))  && params.dirpyrequalizer.cbdlMethod == "bef" && params.dirpyrequalizer.enabled && !params.colorappearance.enabled) {
+            const int W = oprevi->getWidth();
+            const int H = oprevi->getHeight();
+            LabImage labcbdl(W, H);
+            ipf.rgb2lab(*oprevi, labcbdl, params.icm.workingProfile);
+            ipf.dirpyrequalizer(&labcbdl, scale);
+            ipf.lab2rgb(labcbdl, *oprevi, params.icm.workingProfile);
+        }
+
+        readyphase++;
+        progress("Preparing shadow/highlight map...", 100 * readyphase / numofphases);
+
+        readyphase++;
+
+        if (todo & M_AUTOEXP) {
             if (params.toneCurve.autoexp) {
-                params.toneCurve.expcomp = 0.0;
-            }
-
-            params.toneCurve.autoexp = false;
-            params.toneCurve.curveMode = ToneCurveParams::TcMode::FILMLIKE;
-            params.toneCurve.curve2 = { 0 };
-            params.toneCurve.brightness = 0;
-            params.toneCurve.contrast = 0;
-            params.toneCurve.black = 0;
-            params.toneCurve.fromHistMatching = true;
-
-            if (aeListener) {
-                aeListener->autoMatchedToneCurveChanged(params.toneCurve.curveMode, params.toneCurve.curve);
+                LUTu aehist;
+                int aehistcompr;
+                imgsrc->getAutoExpHistogram(aehist, aehistcompr);
+                ipf.getAutoExp(aehist, aehistcompr, params.toneCurve.clip, params.toneCurve.expcomp,
+                               params.toneCurve.brightness, params.toneCurve.contrast, params.toneCurve.black, params.toneCurve.hlcompr, params.toneCurve.hlcomprthresh);
+
+                if (aeListener)
+                    aeListener->autoExpChanged(params.toneCurve.expcomp, params.toneCurve.brightness, params.toneCurve.contrast,
+                                               params.toneCurve.black, params.toneCurve.hlcompr, params.toneCurve.hlcomprthresh, params.toneCurve.hrenabled);
+            }
+
+            if (params.toneCurve.histmatching) {
+                if (!params.toneCurve.fromHistMatching) {
+                    imgsrc->getAutoMatchedToneCurve(params.icm, params.toneCurve.curve);
+                }
+
+                if (params.toneCurve.autoexp) {
+                    params.toneCurve.expcomp = 0.0;
+                }
+
+                params.toneCurve.autoexp = false;
+                params.toneCurve.curveMode = ToneCurveParams::TcMode::FILMLIKE;
+                params.toneCurve.curve2 = { 0 };
+                params.toneCurve.brightness = 0;
+                params.toneCurve.contrast = 0;
+                params.toneCurve.black = 0;
+                params.toneCurve.fromHistMatching = true;
+
+                if (aeListener) {
+                    aeListener->autoMatchedToneCurveChanged(params.toneCurve.curveMode, params.toneCurve.curve);
+                }
             }
         }
-    }
-
-    progress("Exposure curve & CIELAB conversion...", 100 * readyphase / numofphases);
-
-    if (todo &  (M_AUTOEXP | M_RGBCURVE)) {
-        if (params.icm.workingTRC == "Custom") { //exec TRC IN free
-            Glib::ustring profile;
-            profile = params.icm.workingProfile;
-
-            if (profile == "sRGB" || profile == "Adobe RGB" || profile == "ProPhoto" || profile == "WideGamut" || profile == "BruceRGB" || profile == "Beta RGB" || profile == "BestRGB" || profile == "Rec2020" || profile == "ACESp0" || profile == "ACESp1") {
-                int  cw = oprevi->getWidth();
-                int  ch = oprevi->getHeight();
-                // put gamma TRC to 1
-                Imagefloat* readyImg0 = NULL;
-                readyImg0 = ipf.workingtrc(oprevi, cw, ch, -5, params.icm.workingProfile, 2.4, 12.92310);
-                #pragma omp parallel for
-
-                for (int row = 0; row < ch; row++) {
-                    for (int col = 0; col < cw; col++) {
-                        oprevi->r(row, col) = (float)readyImg0->r(row, col);
-                        oprevi->g(row, col) = (float)readyImg0->g(row, col);
-                        oprevi->b(row, col) = (float)readyImg0->b(row, col);
+
+        progress("Exposure curve & CIELAB conversion...", 100 * readyphase / numofphases);
+
+        if (todo &  (M_AUTOEXP | M_RGBCURVE)) {
+            if (params.icm.workingTRC == "Custom") { //exec TRC IN free
+                Glib::ustring profile;
+                profile = params.icm.workingProfile;
+
+                if (profile == "sRGB" || profile == "Adobe RGB" || profile == "ProPhoto" || profile == "WideGamut" || profile == "BruceRGB" || profile == "Beta RGB" || profile == "BestRGB" || profile == "Rec2020" || profile == "ACESp0" || profile == "ACESp1") {
+                    int  cw = oprevi->getWidth();
+                    int  ch = oprevi->getHeight();
+                    // put gamma TRC to 1
+                    Imagefloat* readyImg0 = NULL;
+                    readyImg0 = ipf.workingtrc(oprevi, cw, ch, -5, params.icm.workingProfile, 2.4, 12.92310);
+                    #pragma omp parallel for
+
+                    for (int row = 0; row < ch; row++) {
+                        for (int col = 0; col < cw; col++) {
+                            oprevi->r(row, col) = (float)readyImg0->r(row, col);
+                            oprevi->g(row, col) = (float)readyImg0->g(row, col);
+                            oprevi->b(row, col) = (float)readyImg0->b(row, col);
+                        }
                     }
-                }
-
-                delete readyImg0;
-                //adjust TRC
-                Imagefloat* readyImg = NULL;
-                readyImg = ipf.workingtrc(oprevi, cw, ch, 5, params.icm.workingProfile, params.icm.workingTRCGamma, params.icm.workingTRCSlope);
-                #pragma omp parallel for
-
-                for (int row = 0; row < ch; row++) {
-                    for (int col = 0; col < cw; col++) {
-                        oprevi->r(row, col) = (float)readyImg->r(row, col);
-                        oprevi->g(row, col) = (float)readyImg->g(row, col);
-                        oprevi->b(row, col) = (float)readyImg->b(row, col);
+
+                    delete readyImg0;
+                    //adjust TRC
+                    Imagefloat* readyImg = NULL;
+                    readyImg = ipf.workingtrc(oprevi, cw, ch, 5, params.icm.workingProfile, params.icm.workingTRCGamma, params.icm.workingTRCSlope);
+                    #pragma omp parallel for
+
+                    for (int row = 0; row < ch; row++) {
+                        for (int col = 0; col < cw; col++) {
+                            oprevi->r(row, col) = (float)readyImg->r(row, col);
+                            oprevi->g(row, col) = (float)readyImg->g(row, col);
+                            oprevi->b(row, col) = (float)readyImg->b(row, col);
+                        }
                     }
-                }
-
-                delete readyImg;
-
+
+                    delete readyImg;
+
+                }
             }
         }
-    }
-
-
-    if ((todo & M_RGBCURVE) || (todo & M_CROP)) {
-//        if (hListener) oprevi->calcCroppedHistogram(params, scale, histCropped);
-
-        //complexCurve also calculated pre-curves histogram depending on crop
-        CurveFactory::complexCurve(params.toneCurve.expcomp, params.toneCurve.black / 65535.0,
-                                   params.toneCurve.hlcompr, params.toneCurve.hlcomprthresh,
-                                   params.toneCurve.shcompr, params.toneCurve.brightness, params.toneCurve.contrast,
-                                   params.toneCurve.curve, params.toneCurve.curve2,
-                                   vhist16, hltonecurve, shtonecurve, tonecurve, histToneCurve, customToneCurve1, customToneCurve2, 1);
-
-        CurveFactory::RGBCurve(params.rgbCurves.rcurve, rCurve, 1);
-        CurveFactory::RGBCurve(params.rgbCurves.gcurve, gCurve, 1);
-        CurveFactory::RGBCurve(params.rgbCurves.bcurve, bCurve, 1);
-
-
-        opautili = false;
-
-        if (params.colorToning.enabled) {
-            TMatrix wprof = ICCStore::getInstance()->workingSpaceMatrix(params.icm.workingProfile);
-            double wp[3][3] = {
-                {wprof[0][0], wprof[0][1], wprof[0][2]},
-                {wprof[1][0], wprof[1][1], wprof[1][2]},
-                {wprof[2][0], wprof[2][1], wprof[2][2]}
-            };
-            params.colorToning.getCurves(ctColorCurve, ctOpacityCurve, wp, opautili);
-            CurveFactory::curveToning(params.colorToning.clcurve, clToningcurve, scale == 1 ? 1 : 16);
-            CurveFactory::curveToning(params.colorToning.cl2curve, cl2Toningcurve, scale == 1 ? 1 : 16);
+
+
+        if ((todo & M_RGBCURVE) || (todo & M_CROP)) {
+    //        if (hListener) oprevi->calcCroppedHistogram(params, scale, histCropped);
+
+            //complexCurve also calculated pre-curves histogram depending on crop
+            CurveFactory::complexCurve(params.toneCurve.expcomp, params.toneCurve.black / 65535.0,
+                                       params.toneCurve.hlcompr, params.toneCurve.hlcomprthresh,
+                                       params.toneCurve.shcompr, params.toneCurve.brightness, params.toneCurve.contrast,
+                                       params.toneCurve.curve, params.toneCurve.curve2,
+                                       vhist16, hltonecurve, shtonecurve, tonecurve, histToneCurve, customToneCurve1, customToneCurve2, 1);
+
+            CurveFactory::RGBCurve(params.rgbCurves.rcurve, rCurve, 1);
+            CurveFactory::RGBCurve(params.rgbCurves.gcurve, gCurve, 1);
+            CurveFactory::RGBCurve(params.rgbCurves.bcurve, bCurve, 1);
+
+
+            opautili = false;
+
+            if (params.colorToning.enabled) {
+                TMatrix wprof = ICCStore::getInstance()->workingSpaceMatrix(params.icm.workingProfile);
+                double wp[3][3] = {
+                    {wprof[0][0], wprof[0][1], wprof[0][2]},
+                    {wprof[1][0], wprof[1][1], wprof[1][2]},
+                    {wprof[2][0], wprof[2][1], wprof[2][2]}
+                };
+                params.colorToning.getCurves(ctColorCurve, ctOpacityCurve, wp, opautili);
+                CurveFactory::curveToning(params.colorToning.clcurve, clToningcurve, scale == 1 ? 1 : 16);
+                CurveFactory::curveToning(params.colorToning.cl2curve, cl2Toningcurve, scale == 1 ? 1 : 16);
+            }
+
+            if (params.blackwhite.enabled) {
+                CurveFactory::curveBW(params.blackwhite.beforeCurve, params.blackwhite.afterCurve, vhist16bw, histToneCurveBW, beforeToneCurveBW, afterToneCurveBW, 1);
+            }
+
+            colourToningSatLimit = float (params.colorToning.satProtectionThreshold) / 100.f * 0.7f + 0.3f;
+            colourToningSatLimitOpacity = 1.f - (float (params.colorToning.saturatedOpacity) / 100.f);
+
+            int satTH = 80;
+            int satPR = 30;
+            int indi = 0;
+
+            if (params.colorToning.enabled  && params.colorToning.autosat && params.colorToning.method != "LabGrid") { //for colortoning evaluation of saturation settings
+                float moyS = 0.f;
+                float eqty = 0.f;
+                ipf.moyeqt(oprevi, moyS, eqty); //return image : mean saturation and standard dev of saturation
+                //printf("moy=%f ET=%f\n", moyS,eqty);
+                float satp = ((moyS + 1.5f * eqty) - 0.3f) / 0.7f; //1.5 sigma ==> 93% pixels with high saturation -0.3 / 0.7 convert to Hombre scale
+
+                if (satp >= 0.92f) {
+                    satp = 0.92f;    //avoid values too high (out of gamut)
+                }
+
+                if (satp <= 0.15f) {
+                    satp = 0.15f;    //avoid too low values
+                }
+
+                //satTH=(int) 100.f*satp;
+                //satPR=(int) 100.f*(moyS-0.85f*eqty);//-0.85 sigma==>20% pixels with low saturation
+                colourToningSatLimit = 100.f * satp;
+                satTH = (int) 100.f * satp;
+
+                colourToningSatLimitOpacity = 100.f * (moyS - 0.85f * eqty); //-0.85 sigma==>20% pixels with low saturation
+                satPR = (int) 100.f * (moyS - 0.85f * eqty);
+            }
+
+            if (actListener && params.colorToning.enabled) {
+                if (params.blackwhite.enabled && params.colorToning.autosat) {
+                    actListener->autoColorTonChanged(0, satTH, satPR);    //hide sliders only if autosat
+                    indi = 0;
+                } else {
+                    if (params.colorToning.autosat) {
+                        if (params.colorToning.method == "Lab") {
+                            indi = 1;
+                        } else if (params.colorToning.method == "RGBCurves") {
+                            indi = 1;
+                        } else if (params.colorToning.method == "RGBSliders") {
+                            indi = 1;
+                        } else if (params.colorToning.method == "Splico") {
+                            indi = 2;
+                        } else if (params.colorToning.method == "Splitlr") {
+                            indi = 2;
+                        }
+                    }
+                }
+            }
+
+            // if it's just crop we just need the histogram, no image updates
+            if (todo & M_RGBCURVE) {
+                //initialize rrm bbm ggm different from zero to avoid black screen in some cases
+                double rrm = 33.;
+                double ggm = 33.;
+                double bbm = 33.;
+
+                DCPProfile::ApplyState as;
+                DCPProfile *dcpProf = imgsrc->getDCP(params.icm, as);
+
+                ipf.rgbProc (oprevi, oprevl, nullptr, hltonecurve, shtonecurve, tonecurve, params.toneCurve.saturation,
+                            rCurve, gCurve, bCurve, colourToningSatLimit, colourToningSatLimitOpacity, ctColorCurve, ctOpacityCurve, opautili, clToningcurve, cl2Toningcurve, customToneCurve1, customToneCurve2, beforeToneCurveBW, afterToneCurveBW, rrm, ggm, bbm, bwAutoR, bwAutoG, bwAutoB, params.toneCurve.expcomp, params.toneCurve.hlcompr, params.toneCurve.hlcomprthresh, dcpProf, as, histToneCurve);
+
+                if (params.blackwhite.enabled && params.blackwhite.autoc && abwListener) {
+                    if (settings->verbose) {
+                        printf("ImProcCoordinator / Auto B&W coefs:   R=%.2f   G=%.2f   B=%.2f\n", bwAutoR, bwAutoG, bwAutoB);
+                    }
+
+                    abwListener->BWChanged((float) rrm, (float) ggm, (float) bbm);
+                }
+
+                if (params.colorToning.enabled && params.colorToning.autosat && actListener) {
+                    if (settings->verbose) {
+                        printf("ImProcCoordinator / Auto CT:  indi=%d   satH=%d  satPR=%d\n", indi, (int)colourToningSatLimit, (int) colourToningSatLimitOpacity);
+                    }
+
+                    actListener->autoColorTonChanged(indi, (int) colourToningSatLimit, (int)colourToningSatLimitOpacity);  //change sliders autosat
+                }
+
+                // correct GUI black and white with value
+            }
+
+        //  ipf.Lab_Tile(oprevl, oprevl, scale);
+
+            // compute L channel histogram
+            int x1, y1, x2, y2;
+            params.crop.mapToResized(pW, pH, scale, x1, x2,  y1, y2);
         }
 
-        if (params.blackwhite.enabled) {
-            CurveFactory::curveBW(params.blackwhite.beforeCurve, params.blackwhite.afterCurve, vhist16bw, histToneCurveBW, beforeToneCurveBW, afterToneCurveBW, 1);
+        readyphase++;
+    lhist16(32768);
+
+        if (todo & (M_LUMACURVE | M_CROP)) {
+            LUTu lhist16(32768);
+            lhist16.clear();
+#ifdef _OPENMP
+            const int numThreads = min(max(pW * pH / (int)lhist16.getSize(), 1), omp_get_max_threads());
+            #pragma omp parallel num_threads(numThreads) if(numThreads>1)
+#endif
+            {
+                LUTu lhist16thr(lhist16.getSize());
+                lhist16thr.clear();
+#ifdef _OPENMP
+                #pragma omp for nowait
+#endif
+
+                for (int x = 0; x < pH; x++)
+                    for (int y = 0; y < pW; y++) {
+                        int pos = (int)(oprevl->L[x][y]);
+                        lhist16thr[pos]++;
+                    }
+
+#ifdef _OPENMP
+                #pragma omp critical
+#endif
+                lhist16 += lhist16thr;
+            }
+#ifdef _OPENMP
+            static_cast<void>(numThreads);  // to silence cppcheck warning
+#endif
+            CurveFactory::complexLCurve(params.labCurve.brightness, params.labCurve.contrast, params.labCurve.lcurve, lhist16, lumacurve, histLCurve, scale == 1 ? 1 : 16, utili);
         }
 
-        colourToningSatLimit = float (params.colorToning.satProtectionThreshold) / 100.f * 0.7f + 0.3f;
-        colourToningSatLimitOpacity = 1.f - (float (params.colorToning.saturatedOpacity) / 100.f);
-
-        int satTH = 80;
-        int satPR = 30;
-        int indi = 0;
-
-        if (params.colorToning.enabled  && params.colorToning.autosat && params.colorToning.method != "LabGrid") { //for colortoning evaluation of saturation settings
-            float moyS = 0.f;
-            float eqty = 0.f;
-            ipf.moyeqt(oprevi, moyS, eqty); //return image : mean saturation and standard dev of saturation
-            //printf("moy=%f ET=%f\n", moyS,eqty);
-            float satp = ((moyS + 1.5f * eqty) - 0.3f) / 0.7f; //1.5 sigma ==> 93% pixels with high saturation -0.3 / 0.7 convert to Hombre scale
-
-            if (satp >= 0.92f) {
-                satp = 0.92f;    //avoid values too high (out of gamut)
-            }
-
-            if (satp <= 0.15f) {
-                satp = 0.15f;    //avoid too low values
-            }
-
-            //satTH=(int) 100.f*satp;
-            //satPR=(int) 100.f*(moyS-0.85f*eqty);//-0.85 sigma==>20% pixels with low saturation
-            colourToningSatLimit = 100.f * satp;
-            satTH = (int) 100.f * satp;
-
-            colourToningSatLimitOpacity = 100.f * (moyS - 0.85f * eqty); //-0.85 sigma==>20% pixels with low saturation
-            satPR = (int) 100.f * (moyS - 0.85f * eqty);
+        if (todo & M_LUMACURVE) {
+
+            CurveFactory::curveCL(clcutili, params.labCurve.clcurve, clcurve, scale == 1 ? 1 : 16);
+
+            CurveFactory::complexsgnCurve(autili, butili, ccutili, cclutili, params.labCurve.acurve, params.labCurve.bcurve, params.labCurve.cccurve,
+                                          params.labCurve.lccurve, chroma_acurve, chroma_bcurve, satcurve, lhskcurve, scale == 1 ? 1 : 16);
         }
 
-        if (actListener) {
-            //if(params.blackwhite.enabled) {actListener->autoColorTonChanged(0, satTH, satPR);}
-            if (params.blackwhite.enabled && params.colorToning.autosat) {
-                actListener->autoColorTonChanged(0, satTH, satPR);    //hide sliders only if autosat
-                indi = 0;
-            } else {
-                if (params.colorToning.autosat) {
-                    if (params.colorToning.method == "Lab") {
-                        indi = 1;
-                    } else if (params.colorToning.method == "RGBCurves") {
-                        indi = 1;
-                    } else if (params.colorToning.method == "RGBSliders") {
-                        indi = 1;
-                    } else if (params.colorToning.method == "Splico") {
-                        indi = 2;
-                    } else if (params.colorToning.method == "Splitlr") {
-                        indi = 2;
-                    }
-
-                    //actListener->autoColorTonChanged(indi, satTH, satPR);
-                }
-            }
-        }
-
-        // if it's just crop we just need the histogram, no image updates
-        if (todo & M_RGBCURVE) {
-            //initialize rrm bbm ggm different from zero to avoid black screen in some cases
-            double rrm = 33.;
-            double ggm = 33.;
-            double bbm = 33.;
-
-            DCPProfile::ApplyState as;
-            DCPProfile *dcpProf = imgsrc->getDCP(params.icm, as);
-
-            ipf.rgbProc (oprevi, oprevl, nullptr, hltonecurve, shtonecurve, tonecurve, params.toneCurve.saturation,
-                        rCurve, gCurve, bCurve, colourToningSatLimit, colourToningSatLimitOpacity, ctColorCurve, ctOpacityCurve, opautili, clToningcurve, cl2Toningcurve, customToneCurve1, customToneCurve2, beforeToneCurveBW, afterToneCurveBW, rrm, ggm, bbm, bwAutoR, bwAutoG, bwAutoB, params.toneCurve.expcomp, params.toneCurve.hlcompr, params.toneCurve.hlcomprthresh, dcpProf, as, histToneCurve);
-
-            if (params.blackwhite.enabled && params.blackwhite.autoc && abwListener) {
-                if (settings->verbose) {
-                    printf("ImProcCoordinator / Auto B&W coefs:   R=%.2f   G=%.2f   B=%.2f\n", bwAutoR, bwAutoG, bwAutoB);
-                }
-
-                abwListener->BWChanged((float) rrm, (float) ggm, (float) bbm);
-            }
-
-            if (params.colorToning.autosat && actListener) {
-                if (settings->verbose) {
-                    printf("ImProcCoordinator / Auto CT:  indi=%d   satH=%d  satPR=%d\n", indi, (int)colourToningSatLimit, (int) colourToningSatLimitOpacity);
-                }
-
-                actListener->autoColorTonChanged(indi, (int) colourToningSatLimit, (int)colourToningSatLimitOpacity);  //change sliders autosat
-            }
-
-            // correct GUI black and white with value
-        }
-
-        //  ipf.Lab_Tile(oprevl, oprevl, scale);
-
-        // compute L channel histogram
-        int x1, y1, x2, y2;
-        params.crop.mapToResized(pW, pH, scale, x1, x2,  y1, y2);
-    }
-
-    readyphase++;
-    lhist16(32768);
-
-    if (todo & (M_LUMACURVE | M_CROP)) {
-        LUTu lhist16(32768);
-        lhist16.clear();
-#ifdef _OPENMP
-        const int numThreads = min(max(pW * pH / (int)lhist16.getSize(), 1), omp_get_max_threads());
-        #pragma omp parallel num_threads(numThreads) if(numThreads>1)
-#endif
-        {
-            LUTu lhist16thr(lhist16.getSize());
-            lhist16thr.clear();
-#ifdef _OPENMP
-            #pragma omp for nowait
-#endif
-
-            for (int x = 0; x < pH; x++)
-                for (int y = 0; y < pW; y++) {
-                    int pos = (int)(oprevl->L[x][y]);
-                    lhist16thr[pos]++;
-                }
-
-#ifdef _OPENMP
-            #pragma omp critical
-#endif
-            lhist16 += lhist16thr;
-        }
-#ifdef _OPENMP
-        static_cast<void>(numThreads);  // to silence cppcheck warning
-#endif
-        CurveFactory::complexLCurve(params.labCurve.brightness, params.labCurve.contrast, params.labCurve.lcurve, lhist16, lumacurve, histLCurve, scale == 1 ? 1 : 16, utili);
-    }
-
-    if (todo & M_LUMACURVE) {
-
-        CurveFactory::curveCL(clcutili, params.labCurve.clcurve, clcurve, scale == 1 ? 1 : 16);
-
-        CurveFactory::complexsgnCurve(autili, butili, ccutili, cclutili, params.labCurve.acurve, params.labCurve.bcurve, params.labCurve.cccurve,
-                                      params.labCurve.lccurve, chroma_acurve, chroma_bcurve, satcurve, lhskcurve, scale == 1 ? 1 : 16);
-    }
-
     //scale = 1;
-    if (todo & (M_LUMINANCE + M_COLOR)) {
-        nprevl->CopyFrom(oprevl);
+        if (todo & (M_LUMINANCE + M_COLOR)) {
+            nprevl->CopyFrom(oprevl);
         reserv->CopyFrom(oprevl);
 
         int maxspot = settings->nspot + 1;
-        progress("Applying Color Boost...", 100 * readyphase / numofphases);
-
+            progress("Applying Color Boost...", 100 * readyphase / numofphases);
+            //   ipf.MSR(nprevl, nprevl->W, nprevl->H, 1);
 
         if (params.locallab.enabled) {
             /*
@@ -3306,119 +3329,11 @@
             int *s_datcsk;
             s_datcsk = new int[70];
             int sizsk;
-=======
-        if ((needstransform || ((todo & (M_TRANSFORM | M_RGBCURVE))  && params.dirpyrequalizer.cbdlMethod == "bef" && params.dirpyrequalizer.enabled && !params.colorappearance.enabled))) {
-            assert(oprevi);
-            Imagefloat *op = oprevi;
-            oprevi = new Imagefloat(pW, pH);
-
-            if (needstransform)
-                ipf.transform(op, oprevi, 0, 0, 0, 0, pW, pH, fw, fh,
-                              imgsrc->getMetaData(), imgsrc->getRotateDegree(), false);
-            else {
-                op->copyData(oprevi);
-            }
-        }
-
-        if ((todo & (M_TRANSFORM | M_RGBCURVE))  && params.dirpyrequalizer.cbdlMethod == "bef" && params.dirpyrequalizer.enabled && !params.colorappearance.enabled) {
-            const int W = oprevi->getWidth();
-            const int H = oprevi->getHeight();
-            LabImage labcbdl(W, H);
-            ipf.rgb2lab(*oprevi, labcbdl, params.icm.workingProfile);
-            ipf.dirpyrequalizer(&labcbdl, scale);
-            ipf.lab2rgb(labcbdl, *oprevi, params.icm.workingProfile);
-        }
-
-        readyphase++;
-        progress("Preparing shadow/highlight map...", 100 * readyphase / numofphases);
-
-        readyphase++;
-
-        if (todo & M_AUTOEXP) {
-            if (params.toneCurve.autoexp) {
-                LUTu aehist;
-                int aehistcompr;
-                imgsrc->getAutoExpHistogram(aehist, aehistcompr);
-                ipf.getAutoExp(aehist, aehistcompr, params.toneCurve.clip, params.toneCurve.expcomp,
-                               params.toneCurve.brightness, params.toneCurve.contrast, params.toneCurve.black, params.toneCurve.hlcompr, params.toneCurve.hlcomprthresh);
-
-                if (aeListener)
-                    aeListener->autoExpChanged(params.toneCurve.expcomp, params.toneCurve.brightness, params.toneCurve.contrast,
-                                               params.toneCurve.black, params.toneCurve.hlcompr, params.toneCurve.hlcomprthresh, params.toneCurve.hrenabled);
-            }
-
-            if (params.toneCurve.histmatching) {
-                if (!params.toneCurve.fromHistMatching) {
-                    imgsrc->getAutoMatchedToneCurve(params.icm, params.toneCurve.curve);
-                }
-
-                if (params.toneCurve.autoexp) {
-                    params.toneCurve.expcomp = 0.0;
-                }
-
-                params.toneCurve.autoexp = false;
-                params.toneCurve.curveMode = ToneCurveParams::TcMode::FILMLIKE;
-                params.toneCurve.curve2 = { 0 };
-                params.toneCurve.brightness = 0;
-                params.toneCurve.contrast = 0;
-                params.toneCurve.black = 0;
-                params.toneCurve.fromHistMatching = true;
-
-                if (aeListener) {
-                    aeListener->autoMatchedToneCurveChanged(params.toneCurve.curveMode, params.toneCurve.curve);
-                }
-            }
-        }
-
-        progress("Exposure curve & CIELAB conversion...", 100 * readyphase / numofphases);
-
-        if (todo &  (M_AUTOEXP | M_RGBCURVE)) {
-            if (params.icm.workingTRC == "Custom") { //exec TRC IN free
-                Glib::ustring profile;
-                profile = params.icm.workingProfile;
-
-                if (profile == "sRGB" || profile == "Adobe RGB" || profile == "ProPhoto" || profile == "WideGamut" || profile == "BruceRGB" || profile == "Beta RGB" || profile == "BestRGB" || profile == "Rec2020" || profile == "ACESp0" || profile == "ACESp1") {
-                    int  cw = oprevi->getWidth();
-                    int  ch = oprevi->getHeight();
-                    // put gamma TRC to 1
-                    Imagefloat* readyImg0 = NULL;
-                    readyImg0 = ipf.workingtrc(oprevi, cw, ch, -5, params.icm.workingProfile, 2.4, 12.92310);
-                    #pragma omp parallel for
-
-                    for (int row = 0; row < ch; row++) {
-                        for (int col = 0; col < cw; col++) {
-                            oprevi->r(row, col) = (float)readyImg0->r(row, col);
-                            oprevi->g(row, col) = (float)readyImg0->g(row, col);
-                            oprevi->b(row, col) = (float)readyImg0->b(row, col);
-                        }
-                    }
-
-                    delete readyImg0;
-                    //adjust TRC
-                    Imagefloat* readyImg = NULL;
-                    readyImg = ipf.workingtrc(oprevi, cw, ch, 5, params.icm.workingProfile, params.icm.workingTRCGamma, params.icm.workingTRCSlope);
-                    #pragma omp parallel for
-
-                    for (int row = 0; row < ch; row++) {
-                        for (int col = 0; col < cw; col++) {
-                            oprevi->r(row, col) = (float)readyImg->r(row, col);
-                            oprevi->g(row, col) = (float)readyImg->g(row, col);
-                            oprevi->b(row, col) = (float)readyImg->b(row, col);
-                        }
-                    }
-
-                    delete readyImg;
-
-                }
-            }
-        }
->>>>>>> c34bd317
 
             ipf.strcurv_data(skinstr[0], s_datcsk, sizsk);
             sizeskintonecurves[sp] = sizsk;
             std::vector<double>   cskend;
 
-<<<<<<< HEAD
             skinstr[sp] = skinstr[0];
 
             for (int j = 0; j < sizsk; j++) {
@@ -3426,26 +3341,10 @@
                 cskend.push_back((double)(s_datcsk[j]) / 1000.);
 
             }
-=======
-        if ((todo & M_RGBCURVE) || (todo & M_CROP)) {
-    //        if (hListener) oprevi->calcCroppedHistogram(params, scale, histCropped);
-
-            //complexCurve also calculated pre-curves histogram depending on crop
-            CurveFactory::complexCurve(params.toneCurve.expcomp, params.toneCurve.black / 65535.0,
-                                       params.toneCurve.hlcompr, params.toneCurve.hlcomprthresh,
-                                       params.toneCurve.shcompr, params.toneCurve.brightness, params.toneCurve.contrast,
-                                       params.toneCurve.curve, params.toneCurve.curve2,
-                                       vhist16, hltonecurve, shtonecurve, tonecurve, histToneCurve, customToneCurve1, customToneCurve2, 1);
-
-            CurveFactory::RGBCurve(params.rgbCurves.rcurve, rCurve, 1);
-            CurveFactory::RGBCurve(params.rgbCurves.gcurve, gCurve, 1);
-            CurveFactory::RGBCurve(params.rgbCurves.bcurve, bCurve, 1);
->>>>>>> c34bd317
 
             params.locallab.skintonescurve.clear();
             params.locallab.skintonescurve = cskend;
 
-<<<<<<< HEAD
             delete [] s_datcsk;
 
 
@@ -3836,174 +3735,15 @@
             delete [] exstr;
 
         }
-
+            
         //*************************************************************
         // end locallab
         //*************************************************************
 
-        histCCurve.clear();
-        histLCurve.clear();
-        ipf.chromiLuminanceCurve(nullptr, pW, nprevl, nprevl, chroma_acurve, chroma_bcurve, satcurve, lhskcurve, clcurve, lumacurve, utili, autili, butili, ccutili, cclutili, clcutili, histCCurve, histLCurve);
-        ipf.vibrance(nprevl);
-=======
-            opautili = false;
-
-            if (params.colorToning.enabled) {
-                TMatrix wprof = ICCStore::getInstance()->workingSpaceMatrix(params.icm.workingProfile);
-                double wp[3][3] = {
-                    {wprof[0][0], wprof[0][1], wprof[0][2]},
-                    {wprof[1][0], wprof[1][1], wprof[1][2]},
-                    {wprof[2][0], wprof[2][1], wprof[2][2]}
-                };
-                params.colorToning.getCurves(ctColorCurve, ctOpacityCurve, wp, opautili);
-                CurveFactory::curveToning(params.colorToning.clcurve, clToningcurve, scale == 1 ? 1 : 16);
-                CurveFactory::curveToning(params.colorToning.cl2curve, cl2Toningcurve, scale == 1 ? 1 : 16);
-            }
-
-            if (params.blackwhite.enabled) {
-                CurveFactory::curveBW(params.blackwhite.beforeCurve, params.blackwhite.afterCurve, vhist16bw, histToneCurveBW, beforeToneCurveBW, afterToneCurveBW, 1);
-            }
-
-            colourToningSatLimit = float (params.colorToning.satProtectionThreshold) / 100.f * 0.7f + 0.3f;
-            colourToningSatLimitOpacity = 1.f - (float (params.colorToning.saturatedOpacity) / 100.f);
-
-            int satTH = 80;
-            int satPR = 30;
-            int indi = 0;
-
-            if (params.colorToning.enabled  && params.colorToning.autosat && params.colorToning.method != "LabGrid") { //for colortoning evaluation of saturation settings
-                float moyS = 0.f;
-                float eqty = 0.f;
-                ipf.moyeqt(oprevi, moyS, eqty); //return image : mean saturation and standard dev of saturation
-                //printf("moy=%f ET=%f\n", moyS,eqty);
-                float satp = ((moyS + 1.5f * eqty) - 0.3f) / 0.7f; //1.5 sigma ==> 93% pixels with high saturation -0.3 / 0.7 convert to Hombre scale
-
-                if (satp >= 0.92f) {
-                    satp = 0.92f;    //avoid values too high (out of gamut)
-                }
-
-                if (satp <= 0.15f) {
-                    satp = 0.15f;    //avoid too low values
-                }
-
-                //satTH=(int) 100.f*satp;
-                //satPR=(int) 100.f*(moyS-0.85f*eqty);//-0.85 sigma==>20% pixels with low saturation
-                colourToningSatLimit = 100.f * satp;
-                satTH = (int) 100.f * satp;
-
-                colourToningSatLimitOpacity = 100.f * (moyS - 0.85f * eqty); //-0.85 sigma==>20% pixels with low saturation
-                satPR = (int) 100.f * (moyS - 0.85f * eqty);
-            }
-
-            if (actListener && params.colorToning.enabled) {
-                if (params.blackwhite.enabled && params.colorToning.autosat) {
-                    actListener->autoColorTonChanged(0, satTH, satPR);    //hide sliders only if autosat
-                    indi = 0;
-                } else {
-                    if (params.colorToning.autosat) {
-                        if (params.colorToning.method == "Lab") {
-                            indi = 1;
-                        } else if (params.colorToning.method == "RGBCurves") {
-                            indi = 1;
-                        } else if (params.colorToning.method == "RGBSliders") {
-                            indi = 1;
-                        } else if (params.colorToning.method == "Splico") {
-                            indi = 2;
-                        } else if (params.colorToning.method == "Splitlr") {
-                            indi = 2;
-                        }
-                    }
-                }
-            }
-
-            // if it's just crop we just need the histogram, no image updates
-            if (todo & M_RGBCURVE) {
-                //initialize rrm bbm ggm different from zero to avoid black screen in some cases
-                double rrm = 33.;
-                double ggm = 33.;
-                double bbm = 33.;
-
-                DCPProfile::ApplyState as;
-                DCPProfile *dcpProf = imgsrc->getDCP(params.icm, as);
-
-                ipf.rgbProc (oprevi, oprevl, nullptr, hltonecurve, shtonecurve, tonecurve, params.toneCurve.saturation,
-                            rCurve, gCurve, bCurve, colourToningSatLimit, colourToningSatLimitOpacity, ctColorCurve, ctOpacityCurve, opautili, clToningcurve, cl2Toningcurve, customToneCurve1, customToneCurve2, beforeToneCurveBW, afterToneCurveBW, rrm, ggm, bbm, bwAutoR, bwAutoG, bwAutoB, params.toneCurve.expcomp, params.toneCurve.hlcompr, params.toneCurve.hlcomprthresh, dcpProf, as, histToneCurve);
-
-                if (params.blackwhite.enabled && params.blackwhite.autoc && abwListener) {
-                    if (settings->verbose) {
-                        printf("ImProcCoordinator / Auto B&W coefs:   R=%.2f   G=%.2f   B=%.2f\n", bwAutoR, bwAutoG, bwAutoB);
-                    }
-
-                    abwListener->BWChanged((float) rrm, (float) ggm, (float) bbm);
-                }
-
-                if (params.colorToning.enabled && params.colorToning.autosat && actListener) {
-                    if (settings->verbose) {
-                        printf("ImProcCoordinator / Auto CT:  indi=%d   satH=%d  satPR=%d\n", indi, (int)colourToningSatLimit, (int) colourToningSatLimitOpacity);
-                    }
-
-                    actListener->autoColorTonChanged(indi, (int) colourToningSatLimit, (int)colourToningSatLimitOpacity);  //change sliders autosat
-                }
-
-                // correct GUI black and white with value
-            }
-
-            // compute L channel histogram
-            int x1, y1, x2, y2;
-            params.crop.mapToResized(pW, pH, scale, x1, x2,  y1, y2);
-        }
-
-        readyphase++;
-
-        if (todo & (M_LUMACURVE | M_CROP)) {
-            LUTu lhist16(32768);
-            lhist16.clear();
-#ifdef _OPENMP
-            const int numThreads = min(max(pW * pH / (int)lhist16.getSize(), 1), omp_get_max_threads());
-            #pragma omp parallel num_threads(numThreads) if(numThreads>1)
-#endif
-            {
-                LUTu lhist16thr(lhist16.getSize());
-                lhist16thr.clear();
-#ifdef _OPENMP
-                #pragma omp for nowait
-#endif
-
-                for (int x = 0; x < pH; x++)
-                    for (int y = 0; y < pW; y++) {
-                        int pos = (int)(oprevl->L[x][y]);
-                        lhist16thr[pos]++;
-                    }
-
-#ifdef _OPENMP
-                #pragma omp critical
-#endif
-                lhist16 += lhist16thr;
-            }
-#ifdef _OPENMP
-            static_cast<void>(numThreads);  // to silence cppcheck warning
-#endif
-            CurveFactory::complexLCurve(params.labCurve.brightness, params.labCurve.contrast, params.labCurve.lcurve, lhist16, lumacurve, histLCurve, scale == 1 ? 1 : 16, utili);
-        }
-
-        if (todo & M_LUMACURVE) {
-
-            CurveFactory::curveCL(clcutili, params.labCurve.clcurve, clcurve, scale == 1 ? 1 : 16);
-
-            CurveFactory::complexsgnCurve(autili, butili, ccutili, cclutili, params.labCurve.acurve, params.labCurve.bcurve, params.labCurve.cccurve,
-                                          params.labCurve.lccurve, chroma_acurve, chroma_bcurve, satcurve, lhskcurve, scale == 1 ? 1 : 16);
-        }
-
-        if (todo & (M_LUMINANCE + M_COLOR)) {
-            nprevl->CopyFrom(oprevl);
-
-            progress("Applying Color Boost...", 100 * readyphase / numofphases);
-            //   ipf.MSR(nprevl, nprevl->W, nprevl->H, 1);
             histCCurve.clear();
             histLCurve.clear();
             ipf.chromiLuminanceCurve(nullptr, pW, nprevl, nprevl, chroma_acurve, chroma_bcurve, satcurve, lhskcurve, clcurve, lumacurve, utili, autili, butili, ccutili, cclutili, clcutili, histCCurve, histLCurve);
             ipf.vibrance(nprevl);
->>>>>>> c34bd317
 
             if ((params.colorappearance.enabled && !params.colorappearance.tonecie) || (!params.colorappearance.enabled)) {
                 ipf.EPDToneMap(nprevl, 5, scale);
@@ -4105,20 +3845,12 @@
                 const FramesMetaData* metaData = imgsrc->getMetaData();
                 int imgNum = 0;
 
-<<<<<<< HEAD
-            if (imgsrc->isRAW()) {
-                if (imgsrc->getSensorType() == ST_BAYER) {
-                    imgNum = rtengine::LIM<unsigned int> (params.raw.bayersensor.imageNum, 0, metaData->getFrameCount() - 1);
-                } else if (imgsrc->getSensorType() == ST_FUJI_XTRANS) {
-                    //imgNum = rtengine::LIM<unsigned int>(params.raw.xtranssensor.imageNum, 0, metaData->getFrameCount() - 1);
-=======
                 if (imgsrc->isRAW()) {
                     if (imgsrc->getSensorType() == ST_BAYER) {
                         imgNum = rtengine::LIM<unsigned int>(params.raw.bayersensor.imageNum, 0, metaData->getFrameCount() - 1);
                     } else if (imgsrc->getSensorType() == ST_FUJI_XTRANS) {
                         //imgNum = rtengine::LIM<unsigned int>(params.raw.xtranssensor.imageNum, 0, metaData->getFrameCount() - 1);
                     }
->>>>>>> c34bd317
                 }
 
                 float fnum = metaData->getFNumber(imgNum);          // F number
@@ -4724,6 +4456,8 @@
                params.toneCurve != nextParams.toneCurve
             || params.labCurve != nextParams.labCurve
             || params.localContrast != nextParams.localContrast
+            || params.locallab != nextParams.locallab
+            
             || params.rgbCurves != nextParams.rgbCurves
             || params.colorToning != nextParams.colorToning
             || params.vibrance != nextParams.vibrance
