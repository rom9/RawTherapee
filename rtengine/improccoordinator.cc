--- conflicted
+++ resolved
@@ -596,6 +596,24 @@
                 aeListener->autoExpChanged(params.toneCurve.expcomp, params.toneCurve.brightness, params.toneCurve.contrast,
                                            params.toneCurve.black, params.toneCurve.hlcompr, params.toneCurve.hlcomprthresh, params.toneCurve.hrenabled);
         }
+        if (params.toneCurve.histmatching) {
+            imgsrc->getAutoMatchedToneCurve(params.toneCurve.curve);
+
+            if (params.toneCurve.autoexp) {
+                params.toneCurve.expcomp = 0.0;
+            }
+
+            params.toneCurve.autoexp = false;
+            params.toneCurve.curveMode = ToneCurveParams::TcMode::FILMLIKE;
+            params.toneCurve.curve2 = { 0 };
+            params.toneCurve.brightness = 0;
+            params.toneCurve.contrast = 0;
+            params.toneCurve.black = 0;
+
+            if (aeListener) {
+                aeListener->autoMatchedToneCurveChanged(params.toneCurve.curveMode, params.toneCurve.curve);
+            }
+        }
     }
 
     progress("Exposure curve & CIELAB conversion...", 100 * readyphase / numofphases);
@@ -3525,33 +3543,7 @@
                 skintonescurves[sp * 500 + j] = s_datcsk[j];
                 cskend.push_back((double)(s_datcsk[j]) / 1000.);
 
-<<<<<<< HEAD
-            }
-=======
-            if (aeListener)
-                aeListener->autoExpChanged (params.toneCurve.expcomp, params.toneCurve.brightness, params.toneCurve.contrast,
-                                            params.toneCurve.black, params.toneCurve.hlcompr, params.toneCurve.hlcomprthresh, params.toneCurve.hrenabled);
-        }
-        if (params.toneCurve.histmatching) {
-            imgsrc->getAutoMatchedToneCurve(params.toneCurve.curve);
-
-            if (params.toneCurve.autoexp) {
-                params.toneCurve.expcomp = 0.0;
-            }
-
-            params.toneCurve.autoexp = false;
-            params.toneCurve.curveMode = ToneCurveParams::TcMode::FILMLIKE;
-            params.toneCurve.curve2 = { 0 };
-            params.toneCurve.brightness = 0;
-            params.toneCurve.contrast = 0;
-            params.toneCurve.black = 0;
-
-            if (aeListener) {
-                aeListener->autoMatchedToneCurveChanged(params.toneCurve.curveMode, params.toneCurve.curve);
-            }
-        }
-    }
->>>>>>> 5342e752
+            }
 
             params.locallab.skintonescurve.clear();
             params.locallab.skintonescurve = cskend;
