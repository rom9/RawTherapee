/*
 *  This file is part of RawTherapee.
 *
 *  Copyright (c) 2004-2010 Gabor Horvath <hgabor@rawtherapee.com>
 *
 *  RawTherapee is free software: you can redistribute it and/or modify
 *  it under the terms of the GNU General Public License as published by
 *  the Free Software Foundation, either version 3 of the License, or
 *  (at your option) any later version.
 *
 *  RawTherapee is distributed in the hope that it will be useful,
 *  but WITHOUT ANY WARRANTY; without even the implied warranty of
 *  MERCHANTABILITY or FITNESS FOR A PARTICULAR PURPOSE.  See the
 *  GNU General Public License for more details.
 *
 *  You should have received a copy of the GNU General Public License
 *  along with RawTherapee.  If not, see <http://www.gnu.org/licenses/>.
 */
#include "improccoordinator.h"
#include "curves.h"
#include "mytime.h"
#include "refreshmap.h"
#include "../rtgui/ppversion.h"
#include "colortemp.h"
#include "improcfun.h"
#include <iostream>
#include <fstream>
#include <string>
//#include "../rtgui/md5helper.h"

#include "iccstore.h"
#ifdef _OPENMP
#include <omp.h>
#endif
namespace rtengine
{

extern const Settings* settings;

ImProcCoordinator::ImProcCoordinator()
    : orig_prev(nullptr), oprevi(nullptr), oprevl(nullptr), nprevl(nullptr), fattal_11_dcrop_cache(nullptr), previmg(nullptr), workimg(nullptr),
      ncie(nullptr), imgsrc(nullptr), shmap(nullptr), lastAwbEqual(0.), lastAwbTempBias(0.0), lastAwbauto(""), lastwbgamma(""), ipf(&params, true), monitorIntent(RI_RELATIVE),
      softProof(false), gamutCheck(false), scale(10), highDetailPreprocessComputed(false), highDetailRawComputed(false),
      allocated(false), bwAutoR(-9000.f), bwAutoG(-9000.f), bwAutoB(-9000.f), CAMMean(NAN),

      hltonecurve(65536),
      shtonecurve(65536),
      tonecurve(65536, 0),  //,1);
      lumacurve(32770, 0),  // lumacurve[32768] and lumacurve[32769] will be set to 32768 and 32769 later to allow linear interpolation
      chroma_acurve(65536, 0),
      chroma_bcurve(65536, 0),
      satcurve(65536, 0),
      lhskcurve(65536, 0),
      clcurve(65536, 0),
      conversionBuffer(1, 1),
      wavclCurve(65536, 0),
      clToningcurve(65536, 0),
      cl2Toningcurve(65536, 0),
      Noisecurve(65536, 0),
      NoiseCCcurve(65536, 0),
      vhist16(65536), vhist16bw(65536),
      lhist16CAM(65536),
      lhist16CCAM(65536),
      lhist16RETI(),
      lhist16LClad(65536),
      histRed(256), histRedRaw(256),
      histGreen(256), histGreenRaw(256),
      histBlue(256), histBlueRaw(256),
      histLuma(256),
      histToneCurve(256),
      histToneCurveBW(256),
      histLCurve(256),
      histCCurve(256),
      histLLCurve(256),

      histLCAM(256),
      histCCAM(256),
      histClad(256),
      bcabhist(256),
      histChroma(256),

      histLRETI(256),

      CAMBrightCurveJ(), CAMBrightCurveQ(),

      rCurve(),
      gCurve(),
      bCurve(),
      ctColorCurve(),
      rcurvehist(256), rcurvehistCropped(256), rbeforehist(256),
      gcurvehist(256), gcurvehistCropped(256), gbeforehist(256),
      bcurvehist(256), bcurvehistCropped(256), bbeforehist(256),
      fw(0), fh(0), tr(0),
      fullw(1), fullh(1),
      pW(-1), pH(-1),
      plistener(nullptr), imageListener(nullptr), aeListener(nullptr), acListener(nullptr), acatListener(nullptr), abwListener(nullptr), alorgbListener(nullptr), awbListener(nullptr), frameCountListener(nullptr), imageTypeListener(nullptr), actListener(nullptr), adnListener(nullptr), awavListener(nullptr), dehaListener(nullptr), hListener(nullptr),
      resultValid(false), lastOutputProfile("BADFOOD"), lastOutputIntent(RI__COUNT), lastOutputBPC(false), thread(nullptr), changeSinceLast(0), updaterRunning(false), destroying(false), utili(false), autili(false),
      butili(false), ccutili(false), cclutili(false), clcutili(false), opautili(false), wavcontlutili(false), colourToningSatLimit(0.f),  colourToningSatLimitOpacity(0.f),
      wbm(0), wbauto(0), ptemp(0.), pgreen(0.)
      /*
      =======
            plistener (nullptr), imageListener (nullptr), aeListener (nullptr), acListener (nullptr), abwListener (nullptr), awbListener (nullptr), frameCountListener (nullptr), imageTypeListener (nullptr), actListener (nullptr), adnListener (nullptr), awavListener (nullptr), dehaListener (nullptr), hListener (nullptr),
            resultValid (false), lastOutputProfile ("BADFOOD"), lastOutputIntent (RI__COUNT), lastOutputBPC (false), thread (nullptr), changeSinceLast (0), updaterRunning (false), destroying (false), utili (false), autili (false),
            butili (false), ccutili (false), cclutili (false), clcutili (false), opautili (false), wavcontlutili (false), colourToningSatLimit (0.f), colourToningSatLimitOpacity (0.f)
      >>>>>>> dev
      */
{}

void ImProcCoordinator::assign(ImageSource* imgsrc)
{
    this->imgsrc = imgsrc;
}

ImProcCoordinator::~ImProcCoordinator()
{

    destroying = true;
    updaterThreadStart.lock();

    if (updaterRunning && thread) {
        thread->join();
    }

    mProcessing.lock();
    mProcessing.unlock();
    freeAll();

    if (fattal_11_dcrop_cache) {
        delete fattal_11_dcrop_cache;
        fattal_11_dcrop_cache = nullptr;
    }

    std::vector<Crop*> toDel = crops;

    for (size_t i = 0; i < toDel.size(); i++) {
        delete toDel[i];
    }

    imgsrc->decreaseRef();
    updaterThreadStart.unlock();
}

DetailedCrop* ImProcCoordinator::createCrop(::EditDataProvider *editDataProvider, bool isDetailWindow)
{

    return new Crop(this, editDataProvider, isDetailWindow);
}

struct local_params {
    float yc, xc;
    float lx, ly;
    float lxL, lyT;
    float dxx, dyy;
    float iterat;
    int cir;
    float thr;
    int prox;
    int chro, cont, sens;
    float ligh;
    int qualmet;
    float threshol;
    bool expwb;
    double temp;
    double  green;
    double equal;
    int trans;


};
/*
static void calcLocalrgbParams(int oW, int oH, const LocrgbParams& localwb, struct local_params& lp)
{
    int w = oW;
    int h = oH;
    int circr = localwb.circrad;

    float thre = localwb.thres / 100.f;
    double local_x = localwb.locX / 2000.0;
    double local_y = localwb.locY / 2000.0;
    double local_xL = localwb.locXL / 2000.0;
    double local_yT = localwb.locYT / 2000.0;
    double local_center_x = localwb.centerX / 2000.0 + 0.5;
    double local_center_y = localwb.centerY / 2000.0 + 0.5;
    double local_dxx = localwb.proxi / 8000.0;//for proxi = 2==> # 1 pixel
    double local_dyy = localwb.proxi / 8000.0;
    float iterati = (float) localwb.proxi;

    if (localwb.qualityMethod == "std") {
        lp.qualmet = 0;
    } else if (localwb.qualityMethod == "enh") {
        lp.qualmet = 1;
    } else if (localwb.qualityMethod == "enhden") {
        lp.qualmet = 2;
    }


    int local_sensi = localwb.sensi;
    int local_transit = localwb.transit;

    lp.cir = circr;
    //  lp.actsp = acti;
    lp.xc = w * local_center_x;
    lp.yc = h * local_center_y;
    lp.lx = w * local_x;
    lp.ly = h * local_y;
    lp.lxL = w * local_xL;
    lp.lyT = h * local_yT;
    lp.sens = local_sensi;


    lp.trans = local_transit;
    lp.iterat = iterati;
    lp.dxx = w * local_dxx;
    lp.dyy = h * local_dyy;
    lp.thr = thre;

    lp.expwb = localwb.expwb;
    lp.temp = localwb.temp;
    lp.green = localwb.green;
    lp.equal = localwb.equal;

}

*/

// todo: bitmask containing desired actions, taken from changesSinceLast
// cropCall: calling crop, used to prevent self-updates  ...doesn't seem to be used
void ImProcCoordinator::updatePreviewImage(int todo, Crop* cropCall)
{

    MyMutex::MyLock processingLock(mProcessing);
    int numofphases = 14;
    int readyphase = 0;

    bwAutoR = bwAutoG = bwAutoB = -9000.f;

    if (todo == CROP && ipf.needsPCVignetting()) {
        todo |= TRANSFORM;    // Change about Crop does affect TRANSFORM
    }

    bool highDetailNeeded = false;

    if (options.prevdemo == PD_Sidecar) {
        highDetailNeeded = true;    //i#2664
    } else {
        highDetailNeeded = (todo & M_HIGHQUAL);
    }

    // Check if any detail crops need high detail. If not, take a fast path short cut
    if (!highDetailNeeded) {
        for (size_t i = 0; i < crops.size(); i++)
            if (crops[i]->get_skip() == 1) {   // skip=1 -> full resolution
                highDetailNeeded = true;
                break;
            }
    }

    RAWParams rp = params.raw;
    ColorManagementParams cmp = params.icm;
    LCurveParams  lcur = params.labCurve;

    if (!highDetailNeeded) {
        // if below 100% magnification, take a fast path
        if (rp.bayersensor.method != RAWParams::BayerSensor::getMethodString(RAWParams::BayerSensor::Method::NONE) && rp.bayersensor.method != RAWParams::BayerSensor::getMethodString(RAWParams::BayerSensor::Method::NONE)) {
            rp.bayersensor.method = RAWParams::BayerSensor::getMethodString(RAWParams::BayerSensor::Method::FAST);
        }

        //bayerrp.all_enhance = false;

        if (rp.xtranssensor.method != RAWParams::XTransSensor::getMethodString(RAWParams::XTransSensor::Method::NONE) && rp.xtranssensor.method != RAWParams::XTransSensor::getMethodString(RAWParams::XTransSensor::Method::NONE)) {
            rp.xtranssensor.method = RAWParams::XTransSensor::getMethodString(RAWParams::XTransSensor::Method::FAST);
        }

        rp.bayersensor.ccSteps = 0;
        rp.xtranssensor.ccSteps = 0;
        //rp.deadPixelFilter = rp.hotPixelFilter = false;
    }

    progress("Applying white balance, color correction & sRGB conversion...", 100 * readyphase / numofphases);

    if (frameCountListener) {
        frameCountListener->FrameCountChanged(imgsrc->getFrameCount(), params.raw.bayersensor.imageNum);
    }

    // raw auto CA is bypassed if no high detail is needed, so we have to compute it when high detail is needed
    if ((todo & M_PREPROC) || (!highDetailPreprocessComputed && highDetailNeeded)) {
        imgsrc->setCurrentFrame(params.raw.bayersensor.imageNum);

        imgsrc->preprocess(rp, params.lensProf, params.coarse);
        imgsrc->getRAWHistogram(histRedRaw, histGreenRaw, histBlueRaw);

        highDetailPreprocessComputed = highDetailNeeded;
    }

    /*
    Demosaic is kicked off only when
    Detail considerations:
        accurate detail is not displayed yet needed based on preview specifics (driven via highDetailNeeded flag)
    OR
    HLR considerations:
        Color HLR alters rgb output of demosaic, so re-demosaic is needed when Color HLR is being turned off;
        if HLR is enabled and changing method *from* Color to any other method
        OR HLR gets disabled when Color method was selected
    */
    // If high detail (=100%) is newly selected, do a demosaic update, since the last was just with FAST

    if (imageTypeListener) {
        imageTypeListener->imageTypeChanged(imgsrc->isRAW(), imgsrc->getSensorType() == ST_BAYER, imgsrc->getSensorType() == ST_FUJI_XTRANS);
    }

    if ((todo & M_RAW)
            || (!highDetailRawComputed && highDetailNeeded)
            || (params.toneCurve.hrenabled && params.toneCurve.method != "Color" && imgsrc->isRGBSourceModified())
            || (!params.toneCurve.hrenabled && params.toneCurve.method == "Color" && imgsrc->isRGBSourceModified())) {

        if (settings->verbose) {
            if (imgsrc->getSensorType() == ST_BAYER) {
                printf("Demosaic Bayer image n.%d using method: %s\n", rp.bayersensor.imageNum + 1, rp.bayersensor.method.c_str());
            } else if (imgsrc->getSensorType() == ST_FUJI_XTRANS) {
                printf("Demosaic X-Trans image with using method: %s\n", rp.xtranssensor.method.c_str());
            }
        }

        imgsrc->demosaic(rp);   //enabled demosaic
        // if a demosaic happened we should also call g etimage later, so we need to set the M_INIT flag


        todo |= M_INIT;
//    if (todo & (M_INIT | M_LINDENOISE)) {

        //   if (params.wb.method == "Auto" || params.localwb.wbMethod == "aut" || params.localwb.wbMethod == "autosdw" || params.localwb.wbMethod == "autitc" || params.localwb.wbMethod == "autedgsdw" || params.localwb.wbMethod == "autedgrob" || params.localwb.wbMethod == "autedg" || params.localwb.wbMethod == "autorobust" ) {
//       if (params.wb.method == "Auto" ) {
        /*
                    //calculate RGB demosaic and with or not gamma sRGB for local area
                    //         printf ("Auto 1\n");
                    struct local_params lpall;
                    calcLocalrgbParams (fw, fh, params.localwb, lpall);
                    int begy = lpall.yc - lpall.lyT;
                    int begx = lpall.xc - lpall.lxL;
                    int yEn = lpall.yc + lpall.ly;
                    int xEn = lpall.xc + lpall.lx;
                    int bf_h = lpall.ly + lpall.lyT;
                    int bf_w = lpall.lx + lpall.lxL;

                    int cx = 0;
                    int cy = 0;
                    bool gamma = false;
                    bool cat02 = false;

                    if (params.localwb.wbcamMethod == "gam"  || params.localwb.wbcamMethod == "gamcat") {
                        gamma = true;
                    }

                    if (params.localwb.wbcamMethod == "cat" ||  params.localwb.wbcamMethod == "gamcat") {
                        cat02 = true;
                    }
        */
        //imgsrc->getrgbloc (gamma, cat02, begx, begy, yEn, xEn, cx, cy, bf_h, bf_w);
        //   imgsrc->getrgbloc (gamma, cat02, 0, 0, fh, fw, cx, cy, fh, fw);
        //      printf ("OK getrgb\n");

        bool autowb0 = false;
        autowb0 = (params.wb.method == "autold" || params.wb.method == "aut"  || params.wb.method == "autosdw" || params.wb.method == "autedgsdw" || params.wb.method == "autitc"  || params.wb.method == "autedgrob" || params.wb.method == "autedg" || params.wb.method == "autorobust");
        bool gamma = false;

        if (params.wb.wbcamMethod == "gam") {
            gamma = true;
        }

        if (autowb0) {
            imgsrc->getrgbloc(false, gamma, false, 0, 0, fh, fw, 0, 0, fh, fw);
        }

//        }
//  }
        if (highDetailNeeded) {
            highDetailRawComputed = true;
        } else {
            highDetailRawComputed = false;
        }

        if (params.retinex.enabled) {
            lhist16RETI(32768);
            lhist16RETI.clear();

            imgsrc->retinexPrepareBuffers(params.icm, params.retinex, conversionBuffer, lhist16RETI);
        }
    }

    if ((todo & (M_RETINEX | M_INIT)) && params.retinex.enabled) {
        bool dehacontlutili = false;
        bool mapcontlutili = false;
        bool useHsl = false;
        LUTf cdcurve(65536, 0);
        LUTf mapcurve(65536, 0);

        imgsrc->retinexPrepareCurves(params.retinex, cdcurve, mapcurve, dehatransmissionCurve, dehagaintransmissionCurve, dehacontlutili, mapcontlutili, useHsl, lhist16RETI, histLRETI);
        float minCD, maxCD, mini, maxi, Tmean, Tsigma, Tmin, Tmax;
        imgsrc->retinex(params.icm, params.retinex,  params.toneCurve, cdcurve, mapcurve, dehatransmissionCurve, dehagaintransmissionCurve, conversionBuffer, dehacontlutili, mapcontlutili, useHsl, minCD, maxCD, mini, maxi, Tmean, Tsigma, Tmin, Tmax, histLRETI);   //enabled Retinex

        if (dehaListener) {
            dehaListener->minmaxChanged(maxCD, minCD, mini, maxi, Tmean, Tsigma, Tmin, Tmax);
        }
    }

<<<<<<< HEAD

    // Updating toneCurve.hrenabled if necessary
    // It has to be done there, because the next 'if' statement will use the value computed here
    if (todo & M_AUTOEXP) {
        if (params.toneCurve.autoexp) {// this enabled HLRecovery
            if (ToneCurveParams::HLReconstructionNecessary(histRedRaw, histGreenRaw, histBlueRaw) && !params.toneCurve.hrenabled) {
                // switching params.toneCurve.hrenabled to true -> shouting in listener's ears!
                params.toneCurve.hrenabled = true;

                // forcing INIT to be done, to reconstruct HL again
                todo |= M_INIT;
            }
        }
    }

    bool autowb = false;
    autowb = (params.wb.method == "autold" || params.wb.method == "aut"  || params.wb.method == "autosdw" || params.wb.method == "autedgsdw" || params.wb.method == "autitc"  || params.wb.method == "autedgrob" || params.wb.method == "autedg" || params.wb.method == "autorobust");
=======
    if (todo & (M_INIT | M_LINDENOISE | M_HDR)) {
        MyMutex::MyLock initLock (minit); // Also used in crop window
>>>>>>> f644d41f

//  Glib::ustring
    if (todo & (M_INIT | M_LINDENOISE | M_HDR) ||  params.cat02adap.enabled) {
        MyMutex::MyLock initLock(minit);  // Also used in crop window

        imgsrc->HLRecovery_Global(params.toneCurve);   // this handles Color HLRecovery


        if (settings->verbose) {
            printf("Applying white balance, color correction & sRBG conversion...\n");
        }

        currWB = ColorTemp(params.wb.temperature, params.wb.green, params.wb.equal, params.wb.method);

        if (params.localwb.enabled  || params.colorappearance.enabled  || params.cat02adap.enabled) {
            params.wb.enabled = true;
        }

        const FramesMetaData* metaDatac = imgsrc->getMetaData();
        int imgNumc = 0;

        if (imgsrc->isRAW()) {
            if (imgsrc->getSensorType() == ST_BAYER) {
                imgNumc = rtengine::LIM<unsigned int>(params.raw.bayersensor.imageNum, 0, metaDatac->getFrameCount() - 1);
            } else if (imgsrc->getSensorType() == ST_FUJI_XTRANS) {
                //imgNum = rtengine::LIM<unsigned int>(params.raw.xtranssensor.imageNum, 0, metaData->getFrameCount() - 1);
            }
        }

        float fnumc = metaDatac->getFNumber(imgNumc);          // F number
        float fisoc = metaDatac->getISOSpeed(imgNumc) ;        // ISO
        float fspeedc = metaDatac->getShutterSpeed(imgNumc) ;  // Speed
        double fcompc = metaDatac->getExpComp(imgNumc);        // Compensation +/-
        float ada = 1.f;

        if (fnumc < 0.3f || fisoc < 5.f || fspeedc < 0.00001f) { //if no exif data or wrong
            ada = 2000.;
        } else {
            double E_V = fcompc + log2(double ((fnumc * fnumc) / fspeedc / (fisoc / 100.f)));
            E_V += params.toneCurve.expcomp;// exposure compensation in tonecurve ==> direct EV
            E_V += log2(params.raw.expos);  // exposure raw white point ; log2 ==> linear to EV
            ada = powf(2.f, E_V - 3.f);  // cd / m2
            // end calculation adaptation scene luminosity
        }



        if (!params.wb.enabled) {
            currWB = ColorTemp();
        } else if (params.wb.method == "Camera") {
            currWB = imgsrc->getWB();
            //   } else if (params.wb.method == "Auto") {
        } else if (autowb) {
            if (lastAwbEqual != params.wb.equal || lastAwbTempBias != params.wb.tempBias  || lastAwbauto != params.wb.method  || lastwbgamma != params.wb.wbcamMethod) {
                double rm, gm, bm;
                // imgsrc->getAutoWBMultipliers (rm, gm, bm);
                imgsrc->getAutoWBMultipliersloc(0, 0, fh, fw, 0, 0, fh, fw, rm, gm, bm, params.localwb, params.wb, params.icm);

                if (rm != -1.) {
                    autoWB.update(rm, gm, bm, params.wb.equal, params.wb.tempBias);
                    lastAwbEqual = params.wb.equal;
                    lastAwbTempBias = params.wb.tempBias;
                    lastAwbauto = params.wb.method;
                    lastwbgamma = params.wb.wbcamMethod;
                } else {
                    lastAwbEqual = -1.;
                    lastAwbTempBias = 0.0;
                    lastAwbauto = "";
                    lastwbgamma = "";
                    autoWB.useDefaults(params.wb.equal);
                }

                //double rr,gg,bb;
                //autoWB.getMultipliers(rr,gg,bb);
            }

            currWB = autoWB;
        }

        if (params.wb.enabled) {
            params.wb.temperature = currWB.getTemp();
            params.wb.green = currWB.getGreen();
        }

        //    if (params.wb.method == "Auto" && awbListener) {
        if (autowb && awbListener) {

            awbListener->WBChanged(params.wb.temperature, params.wb.green);
        }

        int cat0 = 100;

        //printf("temp=%i \n", params.wb.temperature);
        if (params.wb.temperature < 4000  || params.wb.temperature > 20000) { //20000 arbitrary value - no test enough
            if (ada < 5.f) {
                cat0 = 1;
            } else if (ada < 10.f) {
                cat0 = 2;
            } else if (ada < 15.f) {
                cat0 = 3;
            } else if (ada < 30.f) {
                cat0 = 5;
            } else if (ada < 100.f) {
                cat0 = 50;
            } else if (ada < 300.f) {
                cat0 = 80;
            } else if (ada < 500.f) {
                cat0 = 90;
            } else if (ada < 3000.f) {
                cat0 = 95;
            }
        } else {
            if (ada < 5.f) {
                cat0 = 30;
            } else if (ada < 10.f) {
                cat0 = 50;
            } else if (ada < 30.f) {
                cat0 = 60;
            } else if (ada < 100.f) {
                cat0 = 70;
            } else if (ada < 300.f) {
                cat0 = 80;
            } else if (ada < 500.f) {
                cat0 = 90;
            } else if (ada < 1000.f) {
                cat0 = 95;
            }
        }

        if (acatListener  && params.cat02adap.autocat02) {
            acatListener->cat02catChanged(cat0);
            params.cat02adap.cat02 = cat0;
        }


        double gree0 = 1.0;
        float Tref = (float) params.wb.temperature;

        if (Tref > 8000.f) {
            Tref = 8000.f;
        }

        if (Tref < 4000.f) {
            Tref = 4000.f;
        }

        float dT = fabs((Tref - 5000.) / 1000.f);
        float dG = params.wb.green - 1.;
        gree0 = 1.f + 0.00055f * dT * dG * params.cat02adap.cat02;//empirical formula

        if (acatListener  && params.cat02adap.autogree) {
            acatListener->cat02greeChanged(gree0);
            params.cat02adap.gree = gree0;
        }


        //params.cat02adap.cat02
        //printf("par cat02=%i \n", params.cat02adap.cat02);
        int tr = getCoarseBitMask(params.coarse);

        imgsrc->getFullSize(fw, fh, tr);

        // Will (re)allocate the preview's buffers
        setScale(scale);
        PreviewProps pp(0, 0, fw, fh, scale);
        // Tells to the ImProcFunctions' tools what is the preview scale, which may lead to some simplifications
        ipf.setScale(scale);

        imgsrc->getImage(currWB, tr, orig_prev, pp, params.toneCurve, params.icm, params.raw, params.wb, params.colorappearance, params.cat02adap);
        denoiseInfoStore.valid = false;
        Imagefloat *imageoriginal = nullptr;
        Imagefloat *imagetransformed = nullptr;
        Imagefloat *improv = nullptr;



        //   if (params.localwb.enabled && params.localwb.expwb) {
        if (params.localwb.enabled) {
            currWBloc = ColorTemp(params.localwb.temp, params.localwb.green, params.localwb.equal, "Custom");
            wbm = 0;

            imageoriginal = new Imagefloat(pW, pH);
            imagetransformed = new Imagefloat(pW, pH);
            improv = new Imagefloat(pW, pH);
#ifdef _OPENMP
            #pragma omp parallel for
#endif

            for (int ir = 0; ir < pH; ir++)
                for (int jr = 0; jr < pW; jr++) {
                    imagetransformed->r(ir, jr) = imageoriginal->r(ir, jr) = orig_prev->r(ir, jr);
                    imagetransformed->g(ir, jr) = imageoriginal->g(ir, jr) = orig_prev->g(ir, jr);
                    imagetransformed->b(ir, jr) = imageoriginal->b(ir, jr) = orig_prev->b(ir, jr);
                }

            ipf.WB_Local(imgsrc, 3, 1, 0, 0, 0, 0, pW, pH, fw, fh, improv, imagetransformed, currWBloc, tr, imageoriginal, pp, params.toneCurve, params.icm, params.raw, params.localwb, params.colorappearance, ptemp, pgreen);
#ifdef _OPENMP
            #pragma omp parallel for
#endif

            for (int ir = 0; ir < pH; ir++)
                for (int jr = 0; jr < pW; jr++) {
                    orig_prev->r(ir, jr) = imagetransformed->r(ir, jr);
                    orig_prev->g(ir, jr) = imagetransformed->g(ir, jr);
                    orig_prev->b(ir, jr) = imagetransformed->b(ir, jr);
                }

            delete imageoriginal;
            delete imagetransformed;
            delete improv;

        }

        imgsrc->convertColorSpace(orig_prev, params.icm, currWB);

        ipf.firstAnalysis(orig_prev, params, vhist16);
    }

    readyphase++;

    if ((todo & M_HDR) && params.fattal.enabled) {
        if (fattal_11_dcrop_cache) {
            delete fattal_11_dcrop_cache;
            fattal_11_dcrop_cache = nullptr;
        }

        ipf.ToneMapFattal02(orig_prev);

        if (oprevi != orig_prev) {
            delete oprevi;
        }
    }

    oprevi = orig_prev;

    progress("Rotate / Distortion...", 100 * readyphase / numofphases);
    // Remove transformation if unneeded
    bool needstransform = ipf.needsTransform();

    if ((needstransform || ((todo & (M_TRANSFORM | M_RGBCURVE))  && params.dirpyrequalizer.cbdlMethod == "bef" && params.dirpyrequalizer.enabled && !params.colorappearance.enabled))) {
        assert(oprevi);
        Imagefloat *op = oprevi;
        oprevi = new Imagefloat(pW, pH);

        if (needstransform)
            ipf.transform(op, oprevi, 0, 0, 0, 0, pW, pH, fw, fh,
                          imgsrc->getMetaData(), imgsrc->getRotateDegree(), false);
        else {
            op->copyData(oprevi);
        }
    }

    if ((todo & (M_TRANSFORM | M_RGBCURVE))  && params.dirpyrequalizer.cbdlMethod == "bef" && params.dirpyrequalizer.enabled && !params.colorappearance.enabled) {
        const int W = oprevi->getWidth();
        const int H = oprevi->getHeight();
        LabImage labcbdl(W, H);
        ipf.rgb2lab(*oprevi, labcbdl, params.icm.working);
        ipf.dirpyrequalizer(&labcbdl, scale);
        ipf.lab2rgb(labcbdl, *oprevi, params.icm.working);
    }

    readyphase++;
    progress("Preparing shadow/highlight map...", 100 * readyphase / numofphases);

    if ((todo & M_BLURMAP) && params.sh.enabled) {
        double radius = sqrt(double (pW * pW + pH * pH)) / 2.0;
        double shradius = params.sh.radius;

        if (!params.sh.hq) {
            shradius *= radius / 1800.0;
        }

        if (!shmap) {
            shmap = new SHMap(pW, pH, true);
        }

        shmap->update(oprevi, shradius, ipf.lumimul, params.sh.hq, scale);
    }



    readyphase++;

    if (todo & M_AUTOEXP) {
        if (params.toneCurve.autoexp) {
            LUTu aehist;
            int aehistcompr;
            imgsrc->getAutoExpHistogram(aehist, aehistcompr);
            ipf.getAutoExp(aehist, aehistcompr, params.toneCurve.clip, params.toneCurve.expcomp,
                           params.toneCurve.brightness, params.toneCurve.contrast, params.toneCurve.black, params.toneCurve.hlcompr, params.toneCurve.hlcomprthresh);

            if (aeListener)
                aeListener->autoExpChanged(params.toneCurve.expcomp, params.toneCurve.brightness, params.toneCurve.contrast,
                                           params.toneCurve.black, params.toneCurve.hlcompr, params.toneCurve.hlcomprthresh, params.toneCurve.hrenabled);
        }
    }

    progress("Exposure curve & CIELAB conversion...", 100 * readyphase / numofphases);

    if ((todo & M_RGBCURVE) || (todo & M_CROP)) {
//        if (hListener) oprevi->calcCroppedHistogram(params, scale, histCropped);

        //complexCurve also calculated pre-curves histogram depending on crop
        CurveFactory::complexCurve(params.toneCurve.expcomp, params.toneCurve.black / 65535.0,
                                   params.toneCurve.hlcompr, params.toneCurve.hlcomprthresh,
                                   params.toneCurve.shcompr, params.toneCurve.brightness, params.toneCurve.contrast,
                                   params.toneCurve.curve, params.toneCurve.curve2,
                                   vhist16, hltonecurve, shtonecurve, tonecurve, histToneCurve, customToneCurve1, customToneCurve2, 1);

        CurveFactory::RGBCurve(params.rgbCurves.rcurve, rCurve, 1);
        CurveFactory::RGBCurve(params.rgbCurves.gcurve, gCurve, 1);
        CurveFactory::RGBCurve(params.rgbCurves.bcurve, bCurve, 1);


        opautili = false;

        if (params.colorToning.enabled) {
            TMatrix wprof = ICCStore::getInstance()->workingSpaceMatrix(params.icm.working);
            double wp[3][3] = {
                {wprof[0][0], wprof[0][1], wprof[0][2]},
                {wprof[1][0], wprof[1][1], wprof[1][2]},
                {wprof[2][0], wprof[2][1], wprof[2][2]}
            };
            params.colorToning.getCurves(ctColorCurve, ctOpacityCurve, wp, opautili);
            CurveFactory::curveToning(params.colorToning.clcurve, clToningcurve, scale == 1 ? 1 : 16);
            CurveFactory::curveToning(params.colorToning.cl2curve, cl2Toningcurve, scale == 1 ? 1 : 16);
        }

        if (params.blackwhite.enabled) {
            CurveFactory::curveBW(params.blackwhite.beforeCurve, params.blackwhite.afterCurve, vhist16bw, histToneCurveBW, beforeToneCurveBW, afterToneCurveBW, 1);
        }

        colourToningSatLimit = float (params.colorToning.satProtectionThreshold) / 100.f * 0.7f + 0.3f;
        colourToningSatLimitOpacity = 1.f - (float (params.colorToning.saturatedOpacity) / 100.f);

        int satTH = 80;
        int satPR = 30;
        int indi = 0;

        if (params.colorToning.enabled  && params.colorToning.autosat && params.colorToning.method != "LabGrid") { //for colortoning evaluation of saturation settings
            float moyS = 0.f;
            float eqty = 0.f;
            ipf.moyeqt(oprevi, moyS, eqty); //return image : mean saturation and standard dev of saturation
            //printf("moy=%f ET=%f\n", moyS,eqty);
            float satp = ((moyS + 1.5f * eqty) - 0.3f) / 0.7f; //1.5 sigma ==> 93% pixels with high saturation -0.3 / 0.7 convert to Hombre scale

            if (satp >= 0.92f) {
                satp = 0.92f;    //avoid values too high (out of gamut)
            }

            if (satp <= 0.15f) {
                satp = 0.15f;    //avoid too low values
            }

            //satTH=(int) 100.f*satp;
            //satPR=(int) 100.f*(moyS-0.85f*eqty);//-0.85 sigma==>20% pixels with low saturation
            colourToningSatLimit = 100.f * satp;
            satTH = (int) 100.f * satp;

            colourToningSatLimitOpacity = 100.f * (moyS - 0.85f * eqty); //-0.85 sigma==>20% pixels with low saturation
            satPR = (int) 100.f * (moyS - 0.85f * eqty);
        }

        if (actListener) {
            //if(params.blackwhite.enabled) {actListener->autoColorTonChanged(0, satTH, satPR);}
            if (params.blackwhite.enabled && params.colorToning.autosat) {
                actListener->autoColorTonChanged(0, satTH, satPR);    //hide sliders only if autosat
                indi = 0;
            } else {
                if (params.colorToning.autosat) {
                    if (params.colorToning.method == "Lab") {
                        indi = 1;
                    } else if (params.colorToning.method == "RGBCurves") {
                        indi = 1;
                    } else if (params.colorToning.method == "RGBSliders") {
                        indi = 1;
                    } else if (params.colorToning.method == "Splico") {
                        indi = 2;
                    } else if (params.colorToning.method == "Splitlr") {
                        indi = 2;
                    }

                    //actListener->autoColorTonChanged(indi, satTH, satPR);
                }
            }
        }

        // if it's just crop we just need the histogram, no image updates
        if (todo & M_RGBCURVE) {
            //initialize rrm bbm ggm different from zero to avoid black screen in some cases
            double rrm = 33.;
            double ggm = 33.;
            double bbm = 33.;

            DCPProfile::ApplyState as;
            DCPProfile *dcpProf = imgsrc->getDCP(params.icm, as);

            ipf.rgbProc(oprevi, oprevl, nullptr, hltonecurve, shtonecurve, tonecurve, shmap, params.toneCurve.saturation,
                        rCurve, gCurve, bCurve, colourToningSatLimit, colourToningSatLimitOpacity, ctColorCurve, ctOpacityCurve, opautili, clToningcurve, cl2Toningcurve, customToneCurve1, customToneCurve2, beforeToneCurveBW, afterToneCurveBW, rrm, ggm, bbm, bwAutoR, bwAutoG, bwAutoB, params.toneCurve.expcomp, params.toneCurve.hlcompr, params.toneCurve.hlcomprthresh, dcpProf, as, histToneCurve);

            if (params.blackwhite.enabled && params.blackwhite.autoc && abwListener) {
                if (settings->verbose) {
                    printf("ImProcCoordinator / Auto B&W coefs:   R=%.2f   G=%.2f   B=%.2f\n", bwAutoR, bwAutoG, bwAutoB);
                }

                abwListener->BWChanged((float) rrm, (float) ggm, (float) bbm);
            }

            if (params.colorToning.autosat && actListener) {
                if (settings->verbose) {
                    printf("ImProcCoordinator / Auto CT:  indi=%d   satH=%d  satPR=%d\n", indi, (int)colourToningSatLimit, (int) colourToningSatLimitOpacity);
                }

                actListener->autoColorTonChanged(indi, (int) colourToningSatLimit, (int)colourToningSatLimitOpacity);  //change sliders autosat
            }

            // correct GUI black and white with value
        }

        // compute L channel histogram
        int x1, y1, x2, y2;
        params.crop.mapToResized(pW, pH, scale, x1, x2,  y1, y2);
    }

    readyphase++;

    if (todo & (M_LUMACURVE | M_CROP)) {
        LUTu lhist16(32768);
        lhist16.clear();
#ifdef _OPENMP
        const int numThreads = min(max(pW * pH / (int)lhist16.getSize(), 1), omp_get_max_threads());
        #pragma omp parallel num_threads(numThreads) if(numThreads>1)
#endif
        {
            LUTu lhist16thr(lhist16.getSize());
            lhist16thr.clear();
#ifdef _OPENMP
            #pragma omp for nowait
#endif

            for (int x = 0; x < pH; x++)
                for (int y = 0; y < pW; y++) {
                    int pos = (int)(oprevl->L[x][y]);
                    lhist16thr[pos]++;
                }

#ifdef _OPENMP
            #pragma omp critical
#endif
            lhist16 += lhist16thr;
        }
#ifdef _OPENMP
        static_cast<void>(numThreads);  // to silence cppcheck warning
#endif
        CurveFactory::complexLCurve(params.labCurve.brightness, params.labCurve.contrast, params.labCurve.lcurve, lhist16, lumacurve, histLCurve, scale == 1 ? 1 : 16, utili);
    }

    if (todo & M_LUMACURVE) {

        CurveFactory::curveCL(clcutili, params.labCurve.clcurve, clcurve, scale == 1 ? 1 : 16);

        CurveFactory::complexsgnCurve(autili, butili, ccutili, cclutili, params.labCurve.acurve, params.labCurve.bcurve, params.labCurve.cccurve,
                                      params.labCurve.lccurve, chroma_acurve, chroma_bcurve, satcurve, lhskcurve, scale == 1 ? 1 : 16);
    }

    if (todo & (M_LUMINANCE + M_COLOR)) {
        nprevl->CopyFrom(oprevl);

        progress("Applying Color Boost...", 100 * readyphase / numofphases);
        //   ipf.MSR(nprevl, nprevl->W, nprevl->H, 1);
        histCCurve.clear();
        histLCurve.clear();
        ipf.chromiLuminanceCurve(nullptr, pW, nprevl, nprevl, chroma_acurve, chroma_bcurve, satcurve, lhskcurve, clcurve, lumacurve, utili, autili, butili, ccutili, cclutili, clcutili, histCCurve, histLCurve);
        ipf.vibrance(nprevl);

        if ((params.colorappearance.enabled && !params.colorappearance.tonecie) || (!params.colorappearance.enabled)) {
            ipf.EPDToneMap(nprevl, 5, scale);
        }

        // for all treatments Defringe, Sharpening, Contrast detail , Microcontrast they are activated if "CIECAM" function are disabled
        readyphase++;

        /* Issue 2785, disabled some 1:1 tools
                if (scale==1) {
                    if((params.colorappearance.enabled && !settings->autocielab) || (!params.colorappearance.enabled)){
                        progress ("Denoising luminance impulse...",100*readyphase/numofphases);
                        ipf.impulsedenoise (nprevl);
                        readyphase++;
                    }
                    if((params.colorappearance.enabled && !settings->autocielab) || (!params.colorappearance.enabled)){
                        progress ("Defringing...",100*readyphase/numofphases);
                        ipf.defringe (nprevl);
                        readyphase++;
                    }
                    if (params.sharpenEdge.enabled) {
                        progress ("Edge sharpening...",100*readyphase/numofphases);
                        ipf.MLsharpen (nprevl);
                        readyphase++;
                    }
                    if (params.sharpenMicro.enabled) {
                        if(( params.colorappearance.enabled && !settings->autocielab) || (!params.colorappearance.enabled)){
                            progress ("Microcontrast...",100*readyphase/numofphases);
                            ipf.MLmicrocontrast (nprevl);
                            readyphase++;
                        }
                    }
                    if(((params.colorappearance.enabled && !settings->autocielab) || (!params.colorappearance.enabled)) && params.sharpening.enabled) {
                        progress ("Sharpening...",100*readyphase/numofphases);

                        float **buffer = new float*[pH];
                        for (int i=0; i<pH; i++)
                            buffer[i] = new float[pW];

                        ipf.sharpening (nprevl, (float**)buffer);

                        for (int i=0; i<pH; i++)
                            delete [] buffer[i];
                        delete [] buffer;
                        readyphase++;
                    }
                }
        */
        if (params.dirpyrequalizer.cbdlMethod == "aft") {
            if (((params.colorappearance.enabled && !settings->autocielab) || (!params.colorappearance.enabled))) {
                progress("Pyramid wavelet...", 100 * readyphase / numofphases);
                ipf.dirpyrequalizer(nprevl, scale);
                //ipf.Lanczoslab (ip_wavelet(LabImage * lab, LabImage * dst, const procparams::EqualizerParams & eqparams), nprevl, 1.f/scale);
                readyphase++;
            }
        }


        wavcontlutili = false;
        //CurveFactory::curveWavContL ( wavcontlutili,params.wavelet.lcurve, wavclCurve, LUTu & histogramwavcl, LUTu & outBeforeWavCLurveHistogram,int skip);
        CurveFactory::curveWavContL(wavcontlutili, params.wavelet.wavclCurve, wavclCurve, scale == 1 ? 1 : 16);


        if ((params.wavelet.enabled)) {
            WaveletParams WaveParams = params.wavelet;
            //      WaveParams.getCurves(wavCLVCurve, waOpacityCurveRG, waOpacityCurveBY);
            WaveParams.getCurves(wavCLVCurve, waOpacityCurveRG, waOpacityCurveBY, waOpacityCurveW, waOpacityCurveWL);

            int kall = 0;
            progress("Wavelet...", 100 * readyphase / numofphases);
            //  ipf.ip_wavelet(nprevl, nprevl, kall, WaveParams, wavCLVCurve, waOpacityCurveRG, waOpacityCurveBY, scale);
            ipf.ip_wavelet(nprevl, nprevl, kall, WaveParams, wavCLVCurve, waOpacityCurveRG, waOpacityCurveBY, waOpacityCurveW, waOpacityCurveWL, wavclCurve, scale);

        }


        if (params.colorappearance.enabled) {
            //L histo  and Chroma histo for ciecam
            // histogram well be for Lab (Lch) values, because very difficult to do with J,Q, M, s, C
            int x1, y1, x2, y2;
            params.crop.mapToResized(pW, pH, scale, x1, x2,  y1, y2);
            lhist16CAM.clear();
            lhist16CCAM.clear();

            if (!params.colorappearance.datacie) {
                for (int x = 0; x < pH; x++)
                    for (int y = 0; y < pW; y++) {
                        int pos = CLIP((int)(nprevl->L[x][y]));
                        int posc = CLIP((int)sqrt(nprevl->a[x][y] * nprevl->a[x][y] + nprevl->b[x][y] * nprevl->b[x][y]));
                        lhist16CAM[pos]++;
                        lhist16CCAM[posc]++;
                    }
            }

            CurveFactory::curveLightBrightColor(params.colorappearance.curve, params.colorappearance.curve2, params.colorappearance.curve3,
                                                lhist16CAM, histLCAM, lhist16CCAM, histCCAM,
                                                customColCurve1, customColCurve2, customColCurve3, 1);

            const FramesMetaData* metaData = imgsrc->getMetaData();
            int imgNum = 0;

            if (imgsrc->isRAW()) {
                if (imgsrc->getSensorType() == ST_BAYER) {
                    imgNum = rtengine::LIM<unsigned int>(params.raw.bayersensor.imageNum, 0, metaData->getFrameCount() - 1);
                } else if (imgsrc->getSensorType() == ST_FUJI_XTRANS) {
                    //imgNum = rtengine::LIM<unsigned int>(params.raw.xtranssensor.imageNum, 0, metaData->getFrameCount() - 1);
                }
            }

            float fnum = metaData->getFNumber(imgNum);          // F number
            float fiso = metaData->getISOSpeed(imgNum) ;        // ISO
            float fspeed = metaData->getShutterSpeed(imgNum) ;  // Speed
            double fcomp = metaData->getExpComp(imgNum);        // Compensation +/-
            double adap;

            if (fnum < 0.3f || fiso < 5.f || fspeed < 0.00001f) { //if no exif data or wrong
                adap = 2000.;
            } else {
                double E_V = fcomp + log2(double ((fnum * fnum) / fspeed / (fiso / 100.f)));
                E_V += params.toneCurve.expcomp;// exposure compensation in tonecurve ==> direct EV
                E_V += log2(params.raw.expos);  // exposure raw white point ; log2 ==> linear to EV
                adap = powf(2.f, E_V - 3.f);  // cd / m2
                // end calculation adaptation scene luminosity
            }

            float d, dj, yb;
            bool execsharp = false;

            if (!ncie) {
                ncie = new CieImage(pW, pH);
            }

            if (!CAMBrightCurveJ && (params.colorappearance.algo == "JC" || params.colorappearance.algo == "JS" || params.colorappearance.algo == "ALL")) {
                CAMBrightCurveJ(32768, 0);
            }

            if (!CAMBrightCurveQ && (params.colorappearance.algo == "QM" || params.colorappearance.algo == "ALL")) {
                CAMBrightCurveQ(32768, 0);
            }

            // Issue 2785, only float version of ciecam02 for navigator and pan background
            CAMMean = NAN;
            CAMBrightCurveJ.dirty = true;
            CAMBrightCurveQ.dirty = true;

            ipf.ciecam_02float(ncie, float (adap), pW, 2, nprevl, &params, customColCurve1, customColCurve2, customColCurve3, histLCAM, histCCAM, CAMBrightCurveJ, CAMBrightCurveQ, CAMMean, 5, scale, execsharp, d, dj, yb, 1);

            if ((params.colorappearance.autodegree || params.colorappearance.autodegreeout) && acListener && params.colorappearance.enabled) {
                acListener->autoCamChanged(100.* (double)d, 100.* (double)dj);
            }

            if (params.colorappearance.autoadapscen && acListener && params.colorappearance.enabled) {
                acListener->adapCamChanged(adap);    //real value of adapt scene
            }

            if (params.colorappearance.autoybscen && acListener && params.colorappearance.enabled) {
                acListener->ybCamChanged((int) yb);    //real value Yb scene
            }

            readyphase++;
        } else {
            // CIECAM is disabled, we free up its image buffer to save some space
            if (ncie) {
                delete ncie;
            }

            ncie = nullptr;

            if (CAMBrightCurveJ) {
                CAMBrightCurveJ.reset();
            }

            if (CAMBrightCurveQ) {
                CAMBrightCurveQ.reset();
            }
        }
    }

    // Update the monitor color transform if necessary
    if ((todo & M_MONITOR) || (lastOutputProfile != params.icm.output) || lastOutputIntent != params.icm.outputIntent || lastOutputBPC != params.icm.outputBPC) {
        lastOutputProfile = params.icm.output;
        lastOutputIntent = params.icm.outputIntent;
        lastOutputBPC = params.icm.outputBPC;
        ipf.updateColorProfiles(monitorProfile, monitorIntent, softProof, gamutCheck);
    }

    // process crop, if needed
    for (size_t i = 0; i < crops.size(); i++)
        if (crops[i]->hasListener() && cropCall != crops[i]) {
            crops[i]->update(todo);     // may call ourselves
        }

    progress("Conversion to RGB...", 100 * readyphase / numofphases);

    if ((todo != CROP && todo != MINUPDATE) || (todo & M_MONITOR)) {
        MyMutex::MyLock prevImgLock(previmg->getMutex());

        try {
            // Computing the preview image, i.e. converting from WCS->Monitor color space (soft-proofing disabled) or WCS->Printer profile->Monitor color space (soft-proofing enabled)
            ipf.lab2monitorRgb(nprevl, previmg);

            // Computing the internal image for analysis, i.e. conversion from WCS->Output profile
            delete workimg;
            workimg = ipf.lab2rgb(nprevl, 0, 0, pW, pH, params.icm);
        } catch (char * str) {
            progress("Error converting file...", 0);
            return;
        }
    }

    if (!resultValid) {
        resultValid = true;

        if (imageListener) {
            imageListener->setImage(previmg, scale, params.crop);
        }
    }

    if (imageListener)
        // TODO: The WB tool should be advertised too in order to get the AutoWB's temp and green values
    {
        imageListener->imageReady(params.crop);
    }

    readyphase++;

    if (hListener) {
        updateLRGBHistograms();
        hListener->histogramChanged(histRed, histGreen, histBlue, histLuma, histToneCurve, histLCurve, histCCurve, /*histCLurve, histLLCurve,*/ histLCAM, histCCAM, histRedRaw, histGreenRaw, histBlueRaw, histChroma, histLRETI);
    }

}


void ImProcCoordinator::freeAll()
{

    if (settings->verbose) {
        printf("freeall starts %d\n", (int)allocated);
    }

    if (allocated) {
        if (orig_prev != oprevi) {
            delete oprevi;
        }

        oprevi    = nullptr;
        delete orig_prev;
        orig_prev = nullptr;
        delete oprevl;
        oprevl    = nullptr;
        delete nprevl;
        nprevl    = nullptr;

        if (ncie) {
            delete ncie;
        }

        ncie      = nullptr;

        if (imageListener) {
            imageListener->delImage(previmg);
        } else {
            delete previmg;
        }

        delete workimg;

        if (shmap) {
            delete shmap;
        }

        shmap = nullptr;

    }

    allocated = false;
}

/** @brief Handles image buffer (re)allocation and trigger sizeChanged of SizeListener[s]
 * If the scale change, this method will free all buffers and reallocate ones of the new size.
 * It will then tell to the SizeListener that size has changed (sizeChanged)
 *
 * @param prevscale New Preview's scale.
 */
void ImProcCoordinator::setScale(int prevscale)
{

    if (settings->verbose) {
        printf("setscale before lock\n");
    }

    tr = getCoarseBitMask(params.coarse);

    int nW, nH;
    imgsrc->getFullSize(fw, fh, tr);

    prevscale++;

    do {
        prevscale--;
        PreviewProps pp(0, 0, fw, fh, prevscale);
        imgsrc->getSize(pp, nW, nH);
    } while (nH < 400 && prevscale > 1 && (nW * nH < 1000000));  // sctually hardcoded values, perhaps a better choice is possible

    if (settings->verbose) {
        printf("setscale starts (%d, %d)\n", nW, nH);
    }

    if (nW != pW || nH != pH) {

        freeAll();

        pW = nW;
        pH = nH;

        orig_prev = new Imagefloat(pW, pH);
        oprevi = orig_prev;
        oprevl = new LabImage(pW, pH);
        nprevl = new LabImage(pW, pH);
        //ncie is only used in ImProcCoordinator::updatePreviewImage, it will be allocated on first use and deleted if not used anymore
        previmg = new Image8(pW, pH);
        workimg = new Image8(pW, pH);

        if (params.sh.enabled) {
            shmap = new SHMap(pW, pH, true);
        }

        allocated = true;
    }

    scale = prevscale;
    resultValid = false;
    fullw = fw;
    fullh = fh;

    if (settings->verbose) {
        printf("setscale ends\n");
    }

    if (!sizeListeners.empty())
        for (size_t i = 0; i < sizeListeners.size(); i++) {
            sizeListeners[i]->sizeChanged(fullw, fullh, fw, fh);
        }

    if (settings->verbose) {
        printf("setscale ends2\n");
    }

}


void ImProcCoordinator::updateLRGBHistograms()
{

    int x1, y1, x2, y2;
    params.crop.mapToResized(pW, pH, scale, x1, x2, y1, y2);

    #pragma omp parallel sections
    {
        #pragma omp section
        {
            histChroma.clear();

            for (int i = y1; i < y2; i++)
                for (int j = x1; j < x2; j++)
                {
                    histChroma[(int)(sqrtf(SQR(nprevl->a[i][j]) + SQR(nprevl->b[i][j])) / 188.f)]++;      //188 = 48000/256
                }
        }
        #pragma omp section
        {
            histLuma.clear();

            for (int i = y1; i < y2; i++)
                for (int j = x1; j < x2; j++)
                {
                    histLuma[(int)(nprevl->L[i][j] / 128.f)]++;
                }
        }
        #pragma omp section
        {
            histRed.clear();
            histGreen.clear();
            histBlue.clear();

            for (int i = y1; i < y2; i++)
            {
                int ofs = (i * pW + x1) * 3;

                for (int j = x1; j < x2; j++) {
                    int r = workimg->data[ofs++];
                    int g = workimg->data[ofs++];
                    int b = workimg->data[ofs++];

                    histRed[r]++;
                    histGreen[g]++;
                    histBlue[b]++;
                }
            }
        }
    }

}

void ImProcCoordinator::progress(Glib::ustring str, int pr)
{

    /*  if (plistener) {
        plistener->setProgressStr (str);
        plistener->setProgress ((double)pr / 100.0);
      }*/
}

bool ImProcCoordinator::getAutoWB(double& temp, double& green, double equal, double tempBias)
{

    if (imgsrc) {
//       bool autowb = false;
//       autowb =  (params.wb.method == "autold" || params.wb.method == "aut"  || params.wb.method == "autosdw" || params.wb.method == "autedgsdw" || params.wb.method == "autitc"  || params.wb.method == "autedgrob" || params.wb.method == "autedg" || params.wb.method == "autorobust" );

//       if (autowb) {
        if (lastAwbEqual != equal || lastAwbTempBias != tempBias || lastAwbauto != params.wb.method  || lastwbgamma != params.wb.wbcamMethod) {
// Issue 2500            MyMutex::MyLock lock(minit);  // Also used in crop window
            double rm, gm, bm;
            params.wb.method = "autold";//same result as before muliple Auto WB

            //       imgsrc->getAutoWBMultipliers (rm, gm, bm);
            imgsrc->getAutoWBMultipliersloc(0, 0, fh, fw, 0, 0, fh, fw, rm, gm, bm, params.localwb, params.wb, params.icm);

            if (rm != -1) {
                autoWB.update(rm, gm, bm, equal, tempBias);
                lastAwbEqual = equal;
                lastAwbTempBias = tempBias;
                lastAwbauto = params.wb.method;
                lastwbgamma = params.wb.wbcamMethod;
            } else {
                lastAwbEqual = -1.;
                lastwbgamma = "";
                lastAwbauto = "";
                autoWB.useDefaults(equal);
                lastAwbTempBias = 0.0;
            }
        }

//        }

        temp = autoWB.getTemp();
        green = autoWB.getGreen();
        return true;
    } else {
        //temp = autoWB.getTemp();
        temp = -1.0;
        green = -1.0;
        return false;
    }
}

void ImProcCoordinator::getCamWB(double& temp, double& green)
{

    if (imgsrc) {
        temp = imgsrc->getWB().getTemp();
        green = imgsrc->getWB().getGreen();
    }
}

void ImProcCoordinator::getSpotWB(int x, int y, int rect, double& temp, double& tgreen)
{

    ColorTemp ret;

    {
        MyMutex::MyLock lock(mProcessing);
        std::vector<Coord2D> points, red, green, blue;

        for (int i = y - rect; i <= y + rect; i++)
            for (int j = x - rect; j <= x + rect; j++) {
                points.push_back(Coord2D(j, i));
            }

        ipf.transCoord(fw, fh, points, red, green, blue);

        int tr = getCoarseBitMask(params.coarse);

        ret = imgsrc->getSpotWB(red, green, blue, tr, params.wb.equal);
        currWB = ColorTemp(params.wb.temperature, params.wb.green, params.wb.equal, params.wb.method);
        //double rr,gg,bb;
        //currWB.getMultipliers(rr,gg,bb);

    } // end of mutex lockong

    if (ret.getTemp() > 0) {
        temp = ret.getTemp();
        tgreen = ret.getGreen();
    } else {
        temp = currWB.getTemp();
        tgreen = currWB.getGreen();
    }
}

void ImProcCoordinator::getAutoCrop(double ratio, int &x, int &y, int &w, int &h)
{

    MyMutex::MyLock lock(mProcessing);

    LensCorrection *pLCPMap = nullptr;

    if (params.lensProf.useLcp() && imgsrc->getMetaData()->getFocalLen() > 0) {
        const std::shared_ptr<LCPProfile> pLCPProf = LCPStore::getInstance()->getProfile(params.lensProf.lcpFile);

        if (pLCPProf) pLCPMap = new LCPMapper(pLCPProf, imgsrc->getMetaData()->getFocalLen(), imgsrc->getMetaData()->getFocalLen35mm(), imgsrc->getMetaData()->getFocusDist(),
                                                  0, false, params.lensProf.useDist, fullw, fullh, params.coarse, imgsrc->getRotateDegree());
    }

    double fillscale = ipf.getTransformAutoFill(fullw, fullh, pLCPMap);

    if (ratio > 0) {
        w = fullw * fillscale;
        h = w / ratio;

        if (h > fullh * fillscale) {
            h = fullh * fillscale;
            w = h * ratio;
        }
    } else {
        w = fullw * fillscale;
        h = fullh * fillscale;
    }

    x = (fullw - w) / 2;
    y = (fullh - h) / 2;
}

void ImProcCoordinator::setMonitorProfile(const Glib::ustring& profile, RenderingIntent intent)
{
    monitorProfile = profile;
    monitorIntent = intent;
}

void ImProcCoordinator::getMonitorProfile(Glib::ustring& profile, RenderingIntent& intent) const
{
    profile = monitorProfile;
    intent = monitorIntent;
}

void ImProcCoordinator::setSoftProofing(bool softProof, bool gamutCheck)
{
    this->softProof = softProof;
    this->gamutCheck = gamutCheck;
}

void ImProcCoordinator::getSoftProofing(bool &softProof, bool &gamutCheck)
{
    softProof = this->softProof;
    gamutCheck = this->gamutCheck;
}

void ImProcCoordinator::saveInputICCReference(const Glib::ustring& fname, bool apply_wb)
{

    MyMutex::MyLock lock(mProcessing);

    int fW, fH;

    int tr = getCoarseBitMask(params.coarse);

    imgsrc->getFullSize(fW, fH, tr);
    PreviewProps pp(0, 0, fW, fH, 1);
    ProcParams ppar = params;
    ppar.toneCurve.hrenabled = false;
    ppar.icm.input = "(none)";
    Imagefloat* im = new Imagefloat(fW, fH);
    imgsrc->preprocess(ppar.raw, ppar.lensProf, ppar.coarse);
    imgsrc->demosaic(ppar.raw);
    ColorTemp currWB = ColorTemp(params.wb.temperature, params.wb.green, params.wb.equal, params.wb.method);
    bool autowb = false;
    autowb = (params.wb.method == "autold" || params.wb.method == "aut"  || params.wb.method == "autosdw" || params.wb.method == "autedgsdw" || params.wb.method == "autitc"  || params.wb.method == "autedgrob" || params.wb.method == "autedg" || params.wb.method == "autorobust");

    if (params.wb.method == "Camera") {
        currWB = imgsrc->getWB();
    } else if (autowb) {
        if (lastAwbEqual != params.wb.equal || lastAwbTempBias != params.wb.tempBias  || lastAwbauto != params.wb.method) {
            double rm, gm, bm;
            // imgsrc->getAutoWBMultipliers (rm, gm, bm);
            imgsrc->getAutoWBMultipliersloc(0, 0, fh, fw, 0, 0, fh, fw, rm, gm, bm, params.localwb, params.wb, params.icm);

            if (rm != -1.) {
                autoWB.update(rm, gm, bm, params.wb.equal, params.wb.tempBias);
                lastAwbEqual = params.wb.equal;
                lastAwbTempBias = params.wb.tempBias;
                lastAwbauto = params.wb.method;
            } else {
                lastAwbEqual = -1.;
                lastAwbTempBias = 0.0;
                lastAwbauto = "";
                autoWB.useDefaults(params.wb.equal);
            }

            //double rr,gg,bb;
            //autoWB.getMultipliers(rr,gg,bb);
        }

        currWB = autoWB;
    }

    /*    } else if (params.wb.method == "Auto") {
            if (lastAwbEqual != params.wb.equal || lastAwbTempBias != params.wb.tempBias) {
                double rm, gm, bm;
                imgsrc->getAutoWBMultipliers (rm, gm, bm);

                if (rm != -1.) {
                    autoWB.update (rm, gm, bm, params.wb.equal, params.wb.tempBias);
                    lastAwbEqual = params.wb.equal;
                    lastAwbTempBias = params.wb.tempBias;
                } else {
                    lastAwbEqual = -1.;
                    lastAwbTempBias = 0.0;
                    autoWB.useDefaults (params.wb.equal);
                }
            }

            currWB = autoWB;
        }
    */
    if (!apply_wb) {
        currWB = ColorTemp(); // = no white balance
    }

    imgsrc->getImage(currWB, tr, im, pp, ppar.toneCurve, ppar.icm, ppar.raw, ppar.wb, ppar.colorappearance, ppar.cat02adap);
    ImProcFunctions ipf(&ppar, true);

    if (ipf.needsTransform()) {
        Imagefloat* trImg = new Imagefloat(fW, fH);
        ipf.transform(im, trImg, 0, 0, 0, 0, fW, fH, fW, fH,
                      imgsrc->getMetaData(), imgsrc->getRotateDegree(), true);
        delete im;
        im = trImg;
    }

    if (params.crop.enabled) {
        Imagefloat *tmpim = new Imagefloat(params.crop.w, params.crop.h);
        int cx = params.crop.x;
        int cy = params.crop.y;
        int cw = params.crop.w;
        int ch = params.crop.h;
        #pragma omp parallel for

        for (int i = cy; i < cy + ch; i++) {
            for (int j = cx; j < cx + cw; j++) {
                tmpim->r(i - cy, j - cx) = im->r(i, j);
                tmpim->g(i - cy, j - cx) = im->g(i, j);
                tmpim->b(i - cy, j - cx) = im->b(i, j);
            }
        }

        delete im;
        im = tmpim;
    }

    // image may contain out of range samples, clip them to avoid wrap-arounds
    #pragma omp parallel for

    for (int i = 0; i < im->getHeight(); i++) {
        for (int j = 0; j < im->getWidth(); j++) {
            im->r(i, j) = CLIP(im->r(i, j));
            im->g(i, j) = CLIP(im->g(i, j));
            im->b(i, j) = CLIP(im->b(i, j));
        }
    }

    int imw, imh;
    double tmpScale = ipf.resizeScale(&params, fW, fH, imw, imh);

    if (tmpScale != 1.0) {
        Imagefloat* tempImage = new Imagefloat(imw, imh);
        ipf.resize(im, tempImage, tmpScale);
        delete im;
        im = tempImage;
    }

    im->setMetadata(imgsrc->getMetaData()->getRootExifData());

    im->saveTIFF(fname, 16, true);
    delete im;

    if (plistener) {
        plistener->setProgressState(false);
    }

    //im->saveJPEG (fname, 85);
}

void ImProcCoordinator::stopProcessing()
{

    updaterThreadStart.lock();

    if (updaterRunning && thread) {
        changeSinceLast = 0;
        thread->join();
    }

    updaterThreadStart.unlock();
}

void ImProcCoordinator::startProcessing()
{

#undef THREAD_PRIORITY_NORMAL

    if (!destroying) {
        if (!updaterRunning) {
            updaterThreadStart.lock();
            thread = nullptr;
            updaterRunning = true;
            updaterThreadStart.unlock();

            //batchThread->yield(); //the running batch should wait other threads to avoid conflict

            thread = Glib::Thread::create(sigc::mem_fun(*this, &ImProcCoordinator::process), 0, true, true, Glib::THREAD_PRIORITY_NORMAL);

        }
    }
}

void ImProcCoordinator::startProcessing(int changeCode)
{
    paramsUpdateMutex.lock();
    changeSinceLast |= changeCode;
    paramsUpdateMutex.unlock();

    startProcessing();
}

void ImProcCoordinator::process()
{
    if (plistener) {
        plistener->setProgressState(true);
    }

    paramsUpdateMutex.lock();

    while (changeSinceLast) {
        params = nextParams;
        int change = changeSinceLast;
        changeSinceLast = 0;
        paramsUpdateMutex.unlock();

        // M_VOID means no update, and is a bit higher that the rest
        if (change & (M_VOID - 1)) {
            updatePreviewImage(change);
        }

        paramsUpdateMutex.lock();
    }

    paramsUpdateMutex.unlock();
    updaterRunning = false;

    if (plistener) {
        plistener->setProgressState(false);
    }
}

ProcParams* ImProcCoordinator::beginUpdateParams()
{
    paramsUpdateMutex.lock();

    return &nextParams;
}

void ImProcCoordinator::endUpdateParams(ProcEvent change)
{
    int action = RefreshMapper::getInstance()->getAction(change);
    endUpdateParams(action);
}

void ImProcCoordinator::endUpdateParams(int changeFlags)
{
    changeSinceLast |= changeFlags;

    paramsUpdateMutex.unlock();
    startProcessing();
}


}<|MERGE_RESOLUTION|>--- conflicted
+++ resolved
@@ -403,28 +403,8 @@
         }
     }
 
-<<<<<<< HEAD
-
-    // Updating toneCurve.hrenabled if necessary
-    // It has to be done there, because the next 'if' statement will use the value computed here
-    if (todo & M_AUTOEXP) {
-        if (params.toneCurve.autoexp) {// this enabled HLRecovery
-            if (ToneCurveParams::HLReconstructionNecessary(histRedRaw, histGreenRaw, histBlueRaw) && !params.toneCurve.hrenabled) {
-                // switching params.toneCurve.hrenabled to true -> shouting in listener's ears!
-                params.toneCurve.hrenabled = true;
-
-                // forcing INIT to be done, to reconstruct HL again
-                todo |= M_INIT;
-            }
-        }
-    }
-
     bool autowb = false;
     autowb = (params.wb.method == "autold" || params.wb.method == "aut"  || params.wb.method == "autosdw" || params.wb.method == "autedgsdw" || params.wb.method == "autitc"  || params.wb.method == "autedgrob" || params.wb.method == "autedg" || params.wb.method == "autorobust");
-=======
-    if (todo & (M_INIT | M_LINDENOISE | M_HDR)) {
-        MyMutex::MyLock initLock (minit); // Also used in crop window
->>>>>>> f644d41f
 
 //  Glib::ustring
     if (todo & (M_INIT | M_LINDENOISE | M_HDR) ||  params.cat02adap.enabled) {
