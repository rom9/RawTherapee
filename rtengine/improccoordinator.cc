--- conflicted
+++ resolved
@@ -33,17 +33,10 @@
 extern const Settings* settings;
 
 ImProcCoordinator::ImProcCoordinator ()
-<<<<<<< HEAD
-    : orig_prev(nullptr), oprevi(nullptr), oprevl(nullptr), nprevl(nullptr), previmg(nullptr), workimg(nullptr),
-      ncie(nullptr), imgsrc(nullptr), shmap(nullptr), lastAwbEqual(0.), ipf(&params, true), monitorIntent(RI_RELATIVE), scale(10),
-      highDetailPreprocessComputed(false), highDetailRawComputed(false), allocated(false),
-      bwAutoR(-9000.f), bwAutoG(-9000.f), bwAutoB(-9000.f), CAMMean(NAN),
-=======
     : orig_prev(NULL), oprevi(NULL), oprevl(NULL), nprevl(NULL), previmg(NULL), workimg(NULL),
       ncie(NULL), imgsrc(NULL), shmap(NULL), lastAwbEqual(0.), ipf(&params, true), monitorIntent(RI_RELATIVE),
       softProof(false), gamutCheck(false), scale(10), highDetailPreprocessComputed(false), highDetailRawComputed(false),
       allocated(false), bwAutoR(-9000.f), bwAutoG(-9000.f), bwAutoB(-9000.f), CAMMean(NAN),
->>>>>>> cced5756
 
       ctColorCurve(),
       hltonecurve(65536),
@@ -94,16 +87,9 @@
       fw(0), fh(0), tr(0),
       fullw(1), fullh(1),
       pW(-1), pH(-1),
-<<<<<<< HEAD
-      plistener(nullptr), imageListener(nullptr), aeListener(nullptr), acListener(nullptr), abwListener(nullptr), actListener(nullptr), adnListener(nullptr), awavListener(nullptr), dehaListener(nullptr), hListener(nullptr),
-      resultValid(false), changeSinceLast(0), updaterRunning(false), destroying(false), utili(false), autili(false), wavcontlutili(false),
-      butili(false), ccutili(false), cclutili(false), clcutili(false), opautili(false), conversionBuffer(1, 1)
-
-=======
       plistener(NULL), imageListener(NULL), aeListener(NULL), acListener(NULL), abwListener(NULL), actListener(NULL), adnListener(NULL), awavListener(NULL), dehaListener(NULL), hListener(NULL),
       resultValid(false), lastOutputProfile("BADFOOD"), lastOutputIntent(RI__COUNT), lastOutputBPC(false), thread(nullptr), changeSinceLast(0), updaterRunning(false), destroying(false), utili(false), autili(false), wavcontlutili(false),
       butili(false), ccutili(false), cclutili(false), clcutili(false), opautili(false), conversionBuffer(1, 1), colourToningSatLimit(0.f), colourToningSatLimitOpacity(0.f)
->>>>>>> cced5756
 {}
 
 void ImProcCoordinator::assign (ImageSource* imgsrc)
@@ -550,7 +536,7 @@
             DCPProfile::ApplyState as;
             DCPProfile *dcpProf = imgsrc->getDCP(params.icm, currWB, as);
 
-            ipf.rgbProc (oprevi, oprevl, nullptr, hltonecurve, shtonecurve, tonecurve, shmap, params.toneCurve.saturation,
+            ipf.rgbProc (oprevi, oprevl, NULL, hltonecurve, shtonecurve, tonecurve, shmap, params.toneCurve.saturation,
                          rCurve, gCurve, bCurve, colourToningSatLimit , colourToningSatLimitOpacity, ctColorCurve, ctOpacityCurve, opautili, clToningcurve, cl2Toningcurve, customToneCurve1, customToneCurve2, beforeToneCurveBW, afterToneCurveBW, rrm, ggm, bbm, bwAutoR, bwAutoG, bwAutoB, params.toneCurve.expcomp, params.toneCurve.hlcompr, params.toneCurve.hlcomprthresh, dcpProf, as);
 
             if(params.blackwhite.enabled && params.blackwhite.autoc && abwListener) {
@@ -622,7 +608,7 @@
         //   ipf.MSR(nprevl, nprevl->W, nprevl->H, 1);
         histCCurve.clear();
         histLCurve.clear();
-        ipf.chromiLuminanceCurve (nullptr, pW, nprevl, nprevl, chroma_acurve, chroma_bcurve, satcurve, lhskcurve, clcurve, lumacurve, utili, autili, butili, ccutili, cclutili, clcutili, histCCurve, histLCurve);
+        ipf.chromiLuminanceCurve (NULL, pW, nprevl, nprevl, chroma_acurve, chroma_bcurve, satcurve, lhskcurve, clcurve, lumacurve, utili, autili, butili, ccutili, cclutili, clcutili, histCCurve, histLCurve);
         ipf.vibrance(nprevl);
 
         if((params.colorappearance.enabled && !params.colorappearance.tonecie) ||  (!params.colorappearance.enabled)) {
@@ -776,7 +762,7 @@
                 delete ncie;
             }
 
-            ncie = nullptr;
+            ncie = NULL;
 
             if (CAMBrightCurveJ) {
                 CAMBrightCurveJ.reset();
@@ -855,19 +841,19 @@
             delete oprevi;
         }
 
-        oprevi    = nullptr;
+        oprevi    = NULL;
         delete orig_prev;
-        orig_prev = nullptr;
+        orig_prev = NULL;
         delete oprevl;
-        oprevl    = nullptr;
+        oprevl    = NULL;
         delete nprevl;
-        nprevl    = nullptr;
+        nprevl    = NULL;
 
         if (ncie) {
             delete ncie;
         }
 
-        ncie      = nullptr;
+        ncie      = NULL;
 
         if (imageListener) {
             imageListener->delImage (previmg);
@@ -881,7 +867,7 @@
             delete shmap;
         }
 
-        shmap = nullptr;
+        shmap = NULL;
 
     }
 
@@ -1100,7 +1086,7 @@
 
     MyMutex::MyLock lock(mProcessing);
 
-    LCPMapper *pLCPMap = nullptr;
+    LCPMapper *pLCPMap = NULL;
 
     if (params.lensProf.lcpFile.length() && imgsrc->getMetaData()->getFocalLen() > 0) {
         LCPProfile *pLCPProf = lcpStore->getProfile(params.lensProf.lcpFile);
@@ -1280,7 +1266,7 @@
     if (!destroying) {
         if (!updaterRunning) {
             updaterThreadStart.lock ();
-            thread = nullptr;
+            thread = NULL;
             updaterRunning = true;
             updaterThreadStart.unlock ();
 
