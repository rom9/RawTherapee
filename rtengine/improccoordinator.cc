/*
 *  This file is part of RawTherapee.
 *
 *  Copyright (c) 2004-2010 Gabor Horvath <hgabor@rawtherapee.com>
 *
 *  RawTherapee is free software: you can redistribute it and/or modify
 *  it under the terms of the GNU General Public License as published by
 *  the Free Software Foundation, either version 3 of the License, or
 *  (at your option) any later version.
 *
 *  RawTherapee is distributed in the hope that it will be useful,
 *  but WITHOUT ANY WARRANTY; without even the implied warranty of
 *  MERCHANTABILITY or FITNESS FOR A PARTICULAR PURPOSE.  See the
 *  GNU General Public License for more details.
 *
 *  You should have received a copy of the GNU General Public License
 *  along with RawTherapee.  If not, see <http://www.gnu.org/licenses/>.
 */
#include "improccoordinator.h"
#include "curves.h"
#include "mytime.h"
#include "refreshmap.h"
#include "../rtgui/ppversion.h"
#include "colortemp.h"
#include "improcfun.h"
#include "iccstore.h"
#include "procparams.h"
#include <iostream>
#include <fstream>
#include <string>
#include "guidedfilter.h"
#include "color.h"
#ifdef _OPENMP
#include <omp.h>
#endif
namespace rtengine
{

extern const Settings* settings;

ImProcCoordinator::ImProcCoordinator() :
    orig_prev(nullptr),
    oprevi(nullptr),
    oprevl(nullptr),
    nprevl(nullptr),
    fattal_11_dcrop_cache(nullptr),
    previmg(nullptr),
    workimg(nullptr),
    ncie(nullptr),
    imgsrc(nullptr),
    lastAwbEqual(0.),
    lastAwbTempBias(0.0),
    monitorIntent(RI_RELATIVE),
    softProof(false),
    gamutCheck(false),
    sharpMask(false),
    scale(10),
    highDetailPreprocessComputed(false),
    highDetailRawComputed(false),
    allocated(false),
    bwAutoR(-9000.f),
    bwAutoG(-9000.f),
    bwAutoB(-9000.f),
    CAMMean(NAN),
    hltonecurve(65536),
    shtonecurve(65536),
    tonecurve(65536, 0),  //,1);
    lumacurve(32770, 0),  // lumacurve[32768] and lumacurve[32769] will be set to 32768 and 32769 later to allow linear interpolation
    chroma_acurve(65536, 0),
    chroma_bcurve(65536, 0),
    satcurve(65536, 0),
    lhskcurve(65536, 0),
    clcurve(65536, 0),
    conversionBuffer(1, 1),
    wavclCurve(65536, 0),
    clToningcurve(65536, 0),
    cl2Toningcurve(65536, 0),
    Noisecurve(65536, 0),
    NoiseCCcurve(65536, 0),
    vhist16(65536), vhist16bw(65536),
    lhist16CAM(65536),
    lhist16CCAM(65536),
    lhist16RETI(),
    lhist16LClad(65536),
    histRed(256), histRedRaw(256),
    histGreen(256), histGreenRaw(256),
    histBlue(256), histBlueRaw(256),
    histLuma(256),
    histToneCurve(256),
    histToneCurveBW(256),
    histLCurve(256),
    histCCurve(256),
    histLLCurve(256),

    histLCAM(256),
    histCCAM(256),
    histClad(256),
    bcabhist(256),
    histChroma(256),

    histLRETI(256),

    CAMBrightCurveJ(), CAMBrightCurveQ(),

    rCurve(),
    gCurve(),
    bCurve(),
    ctColorCurve(),
    rcurvehist(256), rcurvehistCropped(256), rbeforehist(256),
    gcurvehist(256), gcurvehistCropped(256), gbeforehist(256),
    bcurvehist(256), bcurvehistCropped(256), bbeforehist(256),
    fw(0), fh(0), tr(0),
    fullw(1), fullh(1),
    pW(-1), pH(-1),
    plistener(nullptr),
    imageListener(nullptr),
    aeListener(nullptr),
    acListener(nullptr),
    abwListener(nullptr),
    awbListener(nullptr),
    flatFieldAutoClipListener(nullptr),
    bayerAutoContrastListener(nullptr),
    xtransAutoContrastListener(nullptr),
    frameCountListener(nullptr),
    imageTypeListener(nullptr),
    actListener(nullptr),
    adnListener(nullptr),
    awavListener(nullptr),
    dehaListener(nullptr),
    hListener(nullptr),
    resultValid(false),
    params(new procparams::ProcParams),
    lastOutputProfile("BADFOOD"),
    lastOutputIntent(RI__COUNT),
    lastOutputBPC(false),
    thread(nullptr),
    changeSinceLast(0),
    updaterRunning(false),
    nextParams(new procparams::ProcParams),
    destroying(false),
    utili(false),
    autili(false),
    butili(false),
    ccutili(false),
    cclutili(false),
    clcutili(false),
    opautili(false),
    wavcontlutili(false),
    colourToningSatLimit(0.f),
    colourToningSatLimitOpacity(0.f),
    highQualityComputed(false),
    customTransformIn(nullptr),
    customTransformOut(nullptr),
    ipf(params.get(), true)
{
}

ImProcCoordinator::~ImProcCoordinator()
{

    destroying = true;
    updaterThreadStart.lock();

    if (updaterRunning && thread) {
        thread->join();
    }

    mProcessing.lock();
    mProcessing.unlock();
    freeAll();

    if (fattal_11_dcrop_cache) {
        delete fattal_11_dcrop_cache;
        fattal_11_dcrop_cache = nullptr;
    }

    std::vector<Crop*> toDel = crops;

    for (size_t i = 0; i < toDel.size(); i++) {
        delete toDel[i];
    }

    imgsrc->decreaseRef();

    if (customTransformIn) {
        cmsDeleteTransform(customTransformIn);
        customTransformIn = nullptr;
    }

    if (customTransformOut) {
        cmsDeleteTransform(customTransformOut);
        customTransformOut = nullptr;
    }

    updaterThreadStart.unlock();
}

void ImProcCoordinator::assign(ImageSource* imgsrc)
{
    this->imgsrc = imgsrc;
}

void ImProcCoordinator::getParams(procparams::ProcParams* dst)
{
    *dst = *params;
}

DetailedCrop* ImProcCoordinator::createCrop(::EditDataProvider *editDataProvider, bool isDetailWindow)
{

    return new Crop(this, editDataProvider, isDetailWindow);
}


// todo: bitmask containing desired actions, taken from changesSinceLast
void ImProcCoordinator::updatePreviewImage(int todo, bool panningRelatedChange)
{

    MyMutex::MyLock processingLock(mProcessing);

    constexpr int numofphases = 14;
    int readyphase = 0;

    bool highDetailNeeded = options.prevdemo == PD_Sidecar ? true : (todo & M_HIGHQUAL);

    // Check if any detail crops need high detail. If not, take a fast path short cut
    if (!highDetailNeeded) {
        for (size_t i = 0; i < crops.size(); i++) {
            if (crops[i]->get_skip() == 1) {   // skip=1 -> full resolution
                highDetailNeeded = true;
                break;
            }
        }
    }

    if (((todo & ALL) == ALL) || (todo & M_MONITOR) || panningRelatedChange || (highDetailNeeded && options.prevdemo != PD_Sidecar)) {
        bwAutoR = bwAutoG = bwAutoB = -9000.f;

        if (todo == CROP && ipf.needsPCVignetting()) {
            todo |= TRANSFORM;    // Change about Crop does affect TRANSFORM
        }

        RAWParams rp = params->raw;
        ColorManagementParams cmp = params->icm;
        LCurveParams  lcur = params->labCurve;

        if (!highDetailNeeded) {
            // if below 100% magnification, take a fast path
            if (rp.bayersensor.method != RAWParams::BayerSensor::getMethodString(RAWParams::BayerSensor::Method::NONE) && rp.bayersensor.method != RAWParams::BayerSensor::getMethodString(RAWParams::BayerSensor::Method::MONO)) {
                rp.bayersensor.method = RAWParams::BayerSensor::getMethodString(RAWParams::BayerSensor::Method::FAST);
            }

            //bayerrp.all_enhance = false;

            if (rp.xtranssensor.method != RAWParams::XTransSensor::getMethodString(RAWParams::XTransSensor::Method::NONE) && rp.xtranssensor.method != RAWParams::XTransSensor::getMethodString(RAWParams::XTransSensor::Method::MONO)) {
                rp.xtranssensor.method = RAWParams::XTransSensor::getMethodString(RAWParams::XTransSensor::Method::FAST);
            }

            rp.bayersensor.ccSteps = 0;
            rp.xtranssensor.ccSteps = 0;
            //rp.deadPixelFilter = rp.hotPixelFilter = false;
        }

        progress("Applying white balance, color correction & sRGB conversion...", 100 * readyphase / numofphases);

        if (frameCountListener) {
            frameCountListener->FrameCountChanged(imgsrc->getFrameCount(), params->raw.bayersensor.imageNum);
        }

        // raw auto CA is bypassed if no high detail is needed, so we have to compute it when high detail is needed
        if ((todo & M_PREPROC) || (!highDetailPreprocessComputed && highDetailNeeded)) {
            imgsrc->setCurrentFrame(params->raw.bayersensor.imageNum);

            imgsrc->preprocess(rp, params->lensProf, params->coarse);

            if (flatFieldAutoClipListener && rp.ff_AutoClipControl) {
                flatFieldAutoClipListener->flatFieldAutoClipValueChanged(imgsrc->getFlatFieldAutoClipValue());
            }

            imgsrc->getRAWHistogram(histRedRaw, histGreenRaw, histBlueRaw);

            highDetailPreprocessComputed = highDetailNeeded;

            // After preprocess, run film negative processing if enabled
            if (
                (todo & M_RAW)
                && (
                    imgsrc->getSensorType() == ST_BAYER
                    || imgsrc->getSensorType() == ST_FUJI_XTRANS
                )
                && params->filmNegative.enabled
            ) {
                imgsrc->filmNegativeProcess(params->filmNegative);
            }
        }

        /*
        Demosaic is kicked off only when
        Detail considerations:
            accurate detail is not displayed yet needed based on preview specifics (driven via highDetailNeeded flag)
        OR
        HLR considerations:
            Color HLR alters rgb output of demosaic, so re-demosaic is needed when Color HLR is being turned off;
            if HLR is enabled and changing method *from* Color to any other method
            OR HLR gets disabled when Color method was selected
        */
        // If high detail (=100%) is newly selected, do a demosaic update, since the last was just with FAST

        if (imageTypeListener) {
            imageTypeListener->imageTypeChanged(imgsrc->isRAW(), imgsrc->getSensorType() == ST_BAYER, imgsrc->getSensorType() == ST_FUJI_XTRANS, imgsrc->isMono());
        }

        if ((todo & M_RAW)
                || (!highDetailRawComputed && highDetailNeeded)
                || (params->toneCurve.hrenabled && params->toneCurve.method != "Color" && imgsrc->isRGBSourceModified())
                || (!params->toneCurve.hrenabled && params->toneCurve.method == "Color" && imgsrc->isRGBSourceModified())) {

            if (settings->verbose) {
                if (imgsrc->getSensorType() == ST_BAYER) {
                    printf("Demosaic Bayer image n.%d using method: %s\n", rp.bayersensor.imageNum + 1, rp.bayersensor.method.c_str());
                } else if (imgsrc->getSensorType() == ST_FUJI_XTRANS) {
                    printf("Demosaic X-Trans image with using method: %s\n", rp.xtranssensor.method.c_str());
                }
            }

            if (imgsrc->getSensorType() == ST_BAYER) {
                if (params->raw.bayersensor.method != RAWParams::BayerSensor::getMethodString(RAWParams::BayerSensor::Method::PIXELSHIFT)) {
                    imgsrc->setBorder(params->raw.bayersensor.border);
                } else {
                    imgsrc->setBorder(std::max(params->raw.bayersensor.border, 2));
                }
            } else if (imgsrc->getSensorType() == ST_FUJI_XTRANS) {
                imgsrc->setBorder(params->raw.xtranssensor.border);
            }

            bool autoContrast = imgsrc->getSensorType() == ST_BAYER ? params->raw.bayersensor.dualDemosaicAutoContrast : params->raw.xtranssensor.dualDemosaicAutoContrast;
            double contrastThreshold = imgsrc->getSensorType() == ST_BAYER ? params->raw.bayersensor.dualDemosaicContrast : params->raw.xtranssensor.dualDemosaicContrast;
            imgsrc->demosaic(rp, autoContrast, contrastThreshold); //enabled demosaic

            if (imgsrc->getSensorType() == ST_BAYER && bayerAutoContrastListener && autoContrast) {
                bayerAutoContrastListener->autoContrastChanged(autoContrast ? contrastThreshold : -1.0);
            }

            if (imgsrc->getSensorType() == ST_FUJI_XTRANS && xtransAutoContrastListener && autoContrast) {
                xtransAutoContrastListener->autoContrastChanged(autoContrast ? contrastThreshold : -1.0);
            }

            // if a demosaic happened we should also call getimage later, so we need to set the M_INIT flag
            todo |= M_INIT;

            if (highDetailNeeded) {
                highDetailRawComputed = true;
            } else {
                highDetailRawComputed = false;
            }

            if (params->retinex.enabled) {
                lhist16RETI(32768);
                lhist16RETI.clear();

                imgsrc->retinexPrepareBuffers(params->icm, params->retinex, conversionBuffer, lhist16RETI);
            }
        }

        if ((todo & (M_RETINEX | M_INIT)) && params->retinex.enabled) {
            bool dehacontlutili = false;
            bool mapcontlutili = false;
            bool useHsl = false;
            LUTf cdcurve(65536, 0);
            LUTf mapcurve(65536, 0);

            imgsrc->retinexPrepareCurves(params->retinex, cdcurve, mapcurve, dehatransmissionCurve, dehagaintransmissionCurve, dehacontlutili, mapcontlutili, useHsl, lhist16RETI, histLRETI);
            float minCD, maxCD, mini, maxi, Tmean, Tsigma, Tmin, Tmax;
            imgsrc->retinex(params->icm, params->retinex,  params->toneCurve, cdcurve, mapcurve, dehatransmissionCurve, dehagaintransmissionCurve, conversionBuffer, dehacontlutili, mapcontlutili, useHsl, minCD, maxCD, mini, maxi, Tmean, Tsigma, Tmin, Tmax, histLRETI);   //enabled Retinex

            if (dehaListener) {
                dehaListener->minmaxChanged(maxCD, minCD, mini, maxi, Tmean, Tsigma, Tmin, Tmax);
            }
        }

        if (todo & (M_INIT | M_LINDENOISE | M_HDR)) {
            MyMutex::MyLock initLock(minit);  // Also used in crop window

            imgsrc->HLRecovery_Global(params->toneCurve);   // this handles Color HLRecovery


            if (settings->verbose) {
                printf("Applying white balance, color correction & sRBG conversion...\n");
            }

            currWB = ColorTemp(params->wb.temperature, params->wb.green, params->wb.equal, params->wb.method);

            if (!params->wb.enabled) {
                currWB = ColorTemp();
            } else if (params->wb.method == "Camera") {
                currWB = imgsrc->getWB();
            } else if (params->wb.method == "Auto") {
                if (lastAwbEqual != params->wb.equal || lastAwbTempBias != params->wb.tempBias) {
                    double rm, gm, bm;
                    imgsrc->getAutoWBMultipliers(rm, gm, bm);

                    if (rm != -1.) {
                        autoWB.update(rm, gm, bm, params->wb.equal, params->wb.tempBias);
                        lastAwbEqual = params->wb.equal;
                        lastAwbTempBias = params->wb.tempBias;
                    } else {
                        lastAwbEqual = -1.;
                        lastAwbTempBias = 0.0;
                        autoWB.useDefaults(params->wb.equal);
                    }

                    //double rr,gg,bb;
                    //autoWB.getMultipliers(rr,gg,bb);
                }

                currWB = autoWB;
            }

            if (params->wb.enabled) {
                params->wb.temperature = currWB.getTemp();
                params->wb.green = currWB.getGreen();
            }

            if (params->wb.method == "Auto" && awbListener && params->wb.enabled) {
                awbListener->WBChanged(params->wb.temperature, params->wb.green);
            }

            /*
                    GammaValues g_a;
                    double pwr = 1.0 / params->icm.gampos;
                    double ts = params->icm.slpos;


                    int mode = 0;
                    Color::calcGamma(pwr, ts, mode, g_a); // call to calcGamma with selected gamma and slope
                        printf("ga[0]=%f ga[1]=%f ga[2]=%f ga[3]=%f ga[4]=%f\n", g_a[0],g_a[1],g_a[2],g_a[3],g_a[4]);

                        Glib::ustring datal;
                        datal = "lutsrgb.txt";
                                ofstream fou(datal, ios::out | ios::trunc);

                    for(int i=0; i < 212; i++) {
                        //printf("igamma2=%i\n", (int) 65535.f*Color::igamma2(i/212.0));
                                float gam = Color::igamma2(i/211.0);
                                int lutga = nearbyint(65535.f* gam);
                              //  fou << 65535*(int)Color::igamma2(i/212.0) << endl;
                                fou << i << " " << lutga << endl;

                    }
                            fou.close();
            */
            int tr = getCoarseBitMask(params->coarse);

            imgsrc->getFullSize(fw, fh, tr);

            // Will (re)allocate the preview's buffers
            setScale(scale);
            PreviewProps pp(0, 0, fw, fh, scale);
            // Tells to the ImProcFunctions' tools what is the preview scale, which may lead to some simplifications
            ipf.setScale(scale);

            imgsrc->getImage(currWB, tr, orig_prev, pp, params->toneCurve, params->raw);
            denoiseInfoStore.valid = false;
            //ColorTemp::CAT02 (orig_prev, &params) ;
            //   printf("orig_prevW=%d\n  scale=%d",orig_prev->width, scale);
            /* Issue 2785, disabled some 1:1 tools
                    if (todo & M_LINDENOISE) {
                        DirPyrDenoiseParams denoiseParams = params->dirpyrDenoise;
                        if (denoiseParams.enabled && (scale==1)) {
                            Imagefloat *calclum = NULL ;

                            denoiseParams.getCurves(noiseLCurve,noiseCCurve);
                            int nbw=6;//nb tile W
                            int nbh=4;//

                            float ch_M[nbw*nbh];
                            float max_r[nbw*nbh];
                            float max_b[nbw*nbh];

                            if(denoiseParams.Lmethod == "CUR") {
                                if(noiseLCurve)
                                    denoiseParams.luma = 0.5f;
                                else
                                    denoiseParams.luma = 0.0f;
                            } else if(denoiseParams.Lmethod == "SLI")
                                noiseLCurve.Reset();


                            if(noiseLCurve || noiseCCurve){//only allocate memory if enabled and scale=1
                                // we only need image reduced to 1/4 here
                                calclum = new Imagefloat ((pW+1)/2, (pH+1)/2);//for luminance denoise curve
                                for(int ii=0;ii<pH;ii+=2){
                                    for(int jj=0;jj<pW;jj+=2){
                                        calclum->r(ii>>1,jj>>1) = orig_prev->r(ii,jj);
                                        calclum->g(ii>>1,jj>>1) = orig_prev->g(ii,jj);
                                        calclum->b(ii>>1,jj>>1) = orig_prev->b(ii,jj);
                                    }
                                }
                                imgsrc->convertColorSpace(calclum, params->icm, currWB);//calculate values after colorspace conversion
                            }

                            int kall=1;
                            ipf.RGB_denoise(kall, orig_prev, orig_prev, calclum, ch_M, max_r, max_b, imgsrc->isRAW(), denoiseParams, imgsrc->getDirPyrDenoiseExpComp(), noiseLCurve, noiseCCurve, chaut, redaut, blueaut, maxredaut, maxblueaut, nresi, highresi);
                        }
                    }
            */
            imgsrc->convertColorSpace(orig_prev, params->icm, currWB);

            ipf.firstAnalysis(orig_prev, *params, vhist16);
        }

        readyphase++;

        if ((todo & M_HDR) && (params->fattal.enabled || params->dehaze.enabled)) {
            if (fattal_11_dcrop_cache) {
                delete fattal_11_dcrop_cache;
                fattal_11_dcrop_cache = nullptr;
            }

            ipf.dehaze(orig_prev);
            ipf.ToneMapFattal02(orig_prev);

            if (oprevi != orig_prev) {
                delete oprevi;
            }
        }

        oprevi = orig_prev;

        progress("Rotate / Distortion...", 100 * readyphase / numofphases);
        // Remove transformation if unneeded
        bool needstransform = ipf.needsTransform();

        if ((needstransform || ((todo & (M_TRANSFORM | M_RGBCURVE))  && params->dirpyrequalizer.cbdlMethod == "bef" && params->dirpyrequalizer.enabled && !params->colorappearance.enabled))) {
            assert(oprevi);
            Imagefloat *op = oprevi;
            oprevi = new Imagefloat(pW, pH);

            if (needstransform)
                ipf.transform(op, oprevi, 0, 0, 0, 0, pW, pH, fw, fh,
                              imgsrc->getMetaData(), imgsrc->getRotateDegree(), false);
            else {
                op->copyData(oprevi);
            }
        }

        if ((todo & (M_TRANSFORM | M_RGBCURVE))  && params->dirpyrequalizer.cbdlMethod == "bef" && params->dirpyrequalizer.enabled && !params->colorappearance.enabled) {
            const int W = oprevi->getWidth();
            const int H = oprevi->getHeight();
            LabImage labcbdl(W, H);
            ipf.rgb2lab(*oprevi, labcbdl, params->icm.workingProfile);
            ipf.dirpyrequalizer(&labcbdl, scale);
            ipf.lab2rgb(labcbdl, *oprevi, params->icm.workingProfile);
        }

        readyphase++;
        progress("Preparing shadow/highlight map...", 100 * readyphase / numofphases);

        readyphase++;

        if (todo & M_AUTOEXP) {
            if (params->toneCurve.autoexp) {
                LUTu aehist;
                int aehistcompr;
                imgsrc->getAutoExpHistogram(aehist, aehistcompr);
                ipf.getAutoExp(aehist, aehistcompr, params->toneCurve.clip, params->toneCurve.expcomp,
                               params->toneCurve.brightness, params->toneCurve.contrast, params->toneCurve.black, params->toneCurve.hlcompr, params->toneCurve.hlcomprthresh);

                if (aeListener)
                    aeListener->autoExpChanged(params->toneCurve.expcomp, params->toneCurve.brightness, params->toneCurve.contrast,
                                               params->toneCurve.black, params->toneCurve.hlcompr, params->toneCurve.hlcomprthresh, params->toneCurve.hrenabled);
            }

            if (params->toneCurve.histmatching) {
                if (!params->toneCurve.fromHistMatching) {
                    imgsrc->getAutoMatchedToneCurve(params->icm, params->toneCurve.curve);
                }

                if (params->toneCurve.autoexp) {
                    params->toneCurve.expcomp = 0.0;
                }

                params->toneCurve.autoexp = false;
                params->toneCurve.curveMode = ToneCurveMode::FILMLIKE;
                params->toneCurve.curve2 = { 0 };
                params->toneCurve.brightness = 0;
                params->toneCurve.contrast = 0;
                params->toneCurve.black = 0;
                params->toneCurve.fromHistMatching = true;

                if (aeListener) {
                    aeListener->autoMatchedToneCurveChanged(params->toneCurve.curveMode, params->toneCurve.curve);
                }
            }
        }

        progress("Exposure curve & CIELAB conversion...", 100 * readyphase / numofphases);

        if (todo & (M_AUTOEXP | M_RGBCURVE)) {
            if (params->icm.workingTRC == "Custom") { //exec TRC IN free
                if (oprevi == orig_prev) {
                    oprevi = new Imagefloat(pW, pH);
                    orig_prev->copyData(oprevi);
                }

                const Glib::ustring profile = params->icm.workingProfile;

                if (profile == "sRGB" || profile == "Adobe RGB" || profile == "ProPhoto" || profile == "WideGamut" || profile == "BruceRGB" || profile == "Beta RGB" || profile == "BestRGB" || profile == "Rec2020" || profile == "ACESp0" || profile == "ACESp1") {
                    const int cw = oprevi->getWidth();
                    const int ch = oprevi->getHeight();

                    // put gamma TRC to 1
                    if (customTransformIn) {
                        cmsDeleteTransform(customTransformIn);
                        customTransformIn = nullptr;
                    }

                    ipf.workingtrc(oprevi, oprevi, cw, ch, -5, params->icm.workingProfile, 2.4, 12.92310, customTransformIn, true, false, true);

                    //adjust TRC
                    if (customTransformOut) {
                        cmsDeleteTransform(customTransformOut);
                        customTransformOut = nullptr;
                    }

                    ipf.workingtrc(oprevi, oprevi, cw, ch, 5, params->icm.workingProfile, params->icm.workingTRCGamma, params->icm.workingTRCSlope, customTransformOut, false, true, true);
                }
            }
        }


        if ((todo & M_RGBCURVE) || (todo & M_CROP)) {
            //        if (hListener) oprevi->calcCroppedHistogram(params, scale, histCropped);

            //complexCurve also calculated pre-curves histogram depending on crop
            CurveFactory::complexCurve(params->toneCurve.expcomp, params->toneCurve.black / 65535.0,
                                       params->toneCurve.hlcompr, params->toneCurve.hlcomprthresh,
                                       params->toneCurve.shcompr, params->toneCurve.brightness, params->toneCurve.contrast,
                                       params->toneCurve.curve, params->toneCurve.curve2,
                                       vhist16, hltonecurve, shtonecurve, tonecurve, histToneCurve, customToneCurve1, customToneCurve2, 1);

            CurveFactory::RGBCurve(params->rgbCurves.rcurve, rCurve, 1);
            CurveFactory::RGBCurve(params->rgbCurves.gcurve, gCurve, 1);
            CurveFactory::RGBCurve(params->rgbCurves.bcurve, bCurve, 1);


            opautili = false;

            if (params->colorToning.enabled) {
                TMatrix wprof = ICCStore::getInstance()->workingSpaceMatrix(params->icm.workingProfile);
                double wp[3][3] = {
                    {wprof[0][0], wprof[0][1], wprof[0][2]},
                    {wprof[1][0], wprof[1][1], wprof[1][2]},
                    {wprof[2][0], wprof[2][1], wprof[2][2]}
                };
                params->colorToning.getCurves(ctColorCurve, ctOpacityCurve, wp, opautili);
                CurveFactory::curveToning(params->colorToning.clcurve, clToningcurve, scale == 1 ? 1 : 16);
                CurveFactory::curveToning(params->colorToning.cl2curve, cl2Toningcurve, scale == 1 ? 1 : 16);
            }

            if (params->blackwhite.enabled) {
                CurveFactory::curveBW(params->blackwhite.beforeCurve, params->blackwhite.afterCurve, vhist16bw, histToneCurveBW, beforeToneCurveBW, afterToneCurveBW, 1);
            }

            colourToningSatLimit = float (params->colorToning.satProtectionThreshold) / 100.f * 0.7f + 0.3f;
            colourToningSatLimitOpacity = 1.f - (float (params->colorToning.saturatedOpacity) / 100.f);

            int satTH = 80;
            int satPR = 30;
            int indi = 0;

            if (params->colorToning.enabled  && params->colorToning.autosat && params->colorToning.method != "LabGrid") { //for colortoning evaluation of saturation settings
                float moyS = 0.f;
                float eqty = 0.f;
                ipf.moyeqt(oprevi, moyS, eqty); //return image : mean saturation and standard dev of saturation
                //printf("moy=%f ET=%f\n", moyS,eqty);
                float satp = ((moyS + 1.5f * eqty) - 0.3f) / 0.7f; //1.5 sigma ==> 93% pixels with high saturation -0.3 / 0.7 convert to Hombre scale

                if (satp >= 0.92f) {
                    satp = 0.92f;    //avoid values too high (out of gamut)
                }

                if (satp <= 0.15f) {
                    satp = 0.15f;    //avoid too low values
                }

                //satTH=(int) 100.f*satp;
                //satPR=(int) 100.f*(moyS-0.85f*eqty);//-0.85 sigma==>20% pixels with low saturation
                colourToningSatLimit = 100.f * satp;
                satTH = (int) 100.f * satp;

                colourToningSatLimitOpacity = 100.f * (moyS - 0.85f * eqty); //-0.85 sigma==>20% pixels with low saturation
                satPR = (int) 100.f * (moyS - 0.85f * eqty);
            }

            if (actListener && params->colorToning.enabled) {
                if (params->blackwhite.enabled && params->colorToning.autosat) {
                    actListener->autoColorTonChanged(0, satTH, satPR);    //hide sliders only if autosat
                    indi = 0;
                } else {
                    if (params->colorToning.autosat) {
                        if (params->colorToning.method == "Lab") {
                            indi = 1;
                        } else if (params->colorToning.method == "RGBCurves") {
                            indi = 1;
                        } else if (params->colorToning.method == "RGBSliders") {
                            indi = 1;
                        } else if (params->colorToning.method == "Splico") {
                            indi = 2;
                        } else if (params->colorToning.method == "Splitlr") {
                            indi = 2;
                        }
                    }
                }
            }

            // if it's just crop we just need the histogram, no image updates
            if (todo & M_RGBCURVE) {
                //initialize rrm bbm ggm different from zero to avoid black screen in some cases
                double rrm = 33.;
                double ggm = 33.;
                double bbm = 33.;

                DCPProfile::ApplyState as;
                DCPProfile *dcpProf = imgsrc->getDCP(params->icm, as);

                ipf.rgbProc(oprevi, oprevl, nullptr, hltonecurve, shtonecurve, tonecurve, params->toneCurve.saturation,
                            rCurve, gCurve, bCurve, colourToningSatLimit, colourToningSatLimitOpacity, ctColorCurve, ctOpacityCurve, opautili, clToningcurve, cl2Toningcurve, customToneCurve1, customToneCurve2, beforeToneCurveBW, afterToneCurveBW, rrm, ggm, bbm, bwAutoR, bwAutoG, bwAutoB, params->toneCurve.expcomp, params->toneCurve.hlcompr, params->toneCurve.hlcomprthresh, dcpProf, as, histToneCurve);

                if (params->blackwhite.enabled && params->blackwhite.autoc && abwListener) {
                    if (settings->verbose) {
                        printf("ImProcCoordinator / Auto B&W coefs:   R=%.2f   G=%.2f   B=%.2f\n", bwAutoR, bwAutoG, bwAutoB);
                    }

                    abwListener->BWChanged((float) rrm, (float) ggm, (float) bbm);
                }

                if (params->colorToning.enabled && params->colorToning.autosat && actListener) {
                    actListener->autoColorTonChanged(indi, (int) colourToningSatLimit, (int)colourToningSatLimitOpacity);  //change sliders autosat
                }

                // correct GUI black and white with value
            }

            // compute L channel histogram
            int x1, y1, x2, y2;
            params->crop.mapToResized(pW, pH, scale, x1, x2,  y1, y2);
        }

        readyphase++;

        if (todo & (M_LUMACURVE | M_CROP)) {
            LUTu lhist16(32768);
            lhist16.clear();
#ifdef _OPENMP
            const int numThreads = min(max(pW * pH / (int)lhist16.getSize(), 1), omp_get_max_threads());
            #pragma omp parallel num_threads(numThreads) if(numThreads>1)
#endif
            {
                LUTu lhist16thr(lhist16.getSize());
                lhist16thr.clear();
#ifdef _OPENMP
                #pragma omp for nowait
#endif

                for (int x = 0; x < pH; x++)
                    for (int y = 0; y < pW; y++) {
                        int pos = (int)(oprevl->L[x][y]);
                        lhist16thr[pos]++;
                    }

#ifdef _OPENMP
                #pragma omp critical
#endif
                lhist16 += lhist16thr;
            }
#ifdef _OPENMP
            static_cast<void>(numThreads);  // to silence cppcheck warning
#endif
            CurveFactory::complexLCurve(params->labCurve.brightness, params->labCurve.contrast, params->labCurve.lcurve, lhist16, lumacurve, histLCurve, scale == 1 ? 1 : 16, utili);
        }

        if (todo & M_LUMACURVE) {

            CurveFactory::curveCL(clcutili, params->labCurve.clcurve, clcurve, scale == 1 ? 1 : 16);

            CurveFactory::complexsgnCurve(autili, butili, ccutili, cclutili, params->labCurve.acurve, params->labCurve.bcurve, params->labCurve.cccurve,
                                          params->labCurve.lccurve, chroma_acurve, chroma_bcurve, satcurve, lhskcurve, scale == 1 ? 1 : 16);
        }

        if (todo & (M_LUMINANCE + M_COLOR)) {
            nprevl->CopyFrom(oprevl);

            progress("Applying Color Boost...", 100 * readyphase / numofphases);

            histCCurve.clear();
            histLCurve.clear();
            ipf.chromiLuminanceCurve(nullptr, pW, nprevl, nprevl, chroma_acurve, chroma_bcurve, satcurve, lhskcurve, clcurve, lumacurve, utili, autili, butili, ccutili, cclutili, clcutili, histCCurve, histLCurve);
            ipf.vibrance(nprevl);
            ipf.labColorCorrectionRegions(nprevl);

            if ((params->colorappearance.enabled && !params->colorappearance.tonecie) || (!params->colorappearance.enabled)) {
                ipf.EPDToneMap(nprevl, 0, scale);
            }

            // for all treatments Defringe, Sharpening, Contrast detail , Microcontrast they are activated if "CIECAM" function are disabled
            readyphase++;

            /* Issue 2785, disabled some 1:1 tools
                    if (scale==1) {
                        if((params->colorappearance.enabled && !settings->autocielab) || (!params->colorappearance.enabled)){
                            progress ("Denoising luminance impulse...",100*readyphase/numofphases);
                            ipf.impulsedenoise (nprevl);
                            readyphase++;
                        }
                        if((params->colorappearance.enabled && !settings->autocielab) || (!params->colorappearance.enabled)){
                            progress ("Defringing...",100*readyphase/numofphases);
                            ipf.defringe (nprevl);
                            readyphase++;
                        }
                        if (params->sharpenEdge.enabled) {
                            progress ("Edge sharpening...",100*readyphase/numofphases);
                            ipf.MLsharpen (nprevl);
                            readyphase++;
                        }
                        if (params->sharpenMicro.enabled) {
                            if(( params->colorappearance.enabled && !settings->autocielab) || (!params->colorappearance.enabled)){
                                progress ("Microcontrast...",100*readyphase/numofphases);
                                ipf.MLmicrocontrast (nprevl);
                                readyphase++;
                            }
                        }
                        if(((params->colorappearance.enabled && !settings->autocielab) || (!params->colorappearance.enabled)) && params->sharpening.enabled) {
                            progress ("Sharpening...",100*readyphase/numofphases);

                            float **buffer = new float*[pH];
                            for (int i=0; i<pH; i++)
                                buffer[i] = new float[pW];

                            ipf.sharpening (nprevl, (float**)buffer);

                            for (int i=0; i<pH; i++)
                                delete [] buffer[i];
                            delete [] buffer;
                            readyphase++;
                        }
                    }
            */
            if (params->dirpyrequalizer.cbdlMethod == "aft") {
                if (((params->colorappearance.enabled && !settings->autocielab) || (!params->colorappearance.enabled))) {
                    progress("Pyramid wavelet...", 100 * readyphase / numofphases);
                    ipf.dirpyrequalizer(nprevl, scale);
                    //ipf.Lanczoslab (ip_wavelet(LabImage * lab, LabImage * dst, const procparams::EqualizerParams & eqparams), nprevl, 1.f/scale);
                    readyphase++;
                }
            }


            wavcontlutili = false;
            //CurveFactory::curveWavContL ( wavcontlutili,params->wavelet.lcurve, wavclCurve, LUTu & histogramwavcl, LUTu & outBeforeWavCLurveHistogram,int skip);
            CurveFactory::curveWavContL(wavcontlutili, params->wavelet.wavclCurve, wavclCurve, scale == 1 ? 1 : 16);

            if ((params->wavelet.enabled)) {
                WaveletParams WaveParams = params->wavelet;
                WaveParams.getCurves(wavCLVCurve, waOpacityCurveRG, waOpacityCurveBY, waOpacityCurveW, waOpacityCurveWL);
                int kall = 0;
                progress("Wavelet...", 100 * readyphase / numofphases);
                LabImage *unshar = nullptr;
                Glib::ustring provis;
                LabImage *provradius = nullptr;
                bool procont = WaveParams.expcontrast;
                bool prochro = WaveParams.expchroma;
                bool proedge = WaveParams.expedge;
                bool profin = WaveParams.expfinal;
                bool proton = WaveParams.exptoning;
                bool pronois = WaveParams.expnoise; 

                if(WaveParams.showmask) {
                 //   WaveParams.showmask = false;
                 //   WaveParams.expclari = true;
                }

                if (WaveParams.softrad > 0.f) {
                    provradius = new LabImage(pW, pH);
                    provradius->CopyFrom(nprevl);
                }




                if ((WaveParams.ushamethod == "sharp" || WaveParams.ushamethod == "clari") && WaveParams.expclari && WaveParams.CLmethod != "all") {
                    unshar = new LabImage(pW, pH);
                    provis = params->wavelet.CLmethod;
                    params->wavelet.CLmethod = "all";
                    ipf.ip_wavelet(nprevl, nprevl, kall, WaveParams, wavCLVCurve, waOpacityCurveRG, waOpacityCurveBY, waOpacityCurveW, waOpacityCurveWL, wavclCurve, scale);

                    unshar->CopyFrom(nprevl);

                    params->wavelet.CLmethod = provis;

                }

                if (!WaveParams.expclari && WaveParams.CLmethod != "all") {
                    params->wavelet.CLmethod = "all";
                    params->wavelet.Backmethod = "grey";
                }

                if ((WaveParams.ushamethod == "sharp" || WaveParams.ushamethod == "clari") && WaveParams.expclari && WaveParams.CLmethod != "all") {
                    WaveParams.expcontrast = false;
                    WaveParams.expchroma = false;
                    WaveParams.expedge = false;
                    WaveParams.expfinal = false;
                    WaveParams.exptoning = false;
                    WaveParams.expnoise = false; 
                }

                ipf.ip_wavelet(nprevl, nprevl, kall, WaveParams, wavCLVCurve, waOpacityCurveRG, waOpacityCurveBY, waOpacityCurveW, waOpacityCurveWL, wavclCurve, scale);


                if ((WaveParams.ushamethod == "sharp" || WaveParams.ushamethod == "clari") && WaveParams.expclari && WaveParams.CLmethod != "all") {
                    WaveParams.expcontrast = procont;
                    WaveParams.expchroma = prochro;
                    WaveParams.expedge = proedge;
                    WaveParams.expfinal = profin;
                    WaveParams.exptoning = proton;
                    WaveParams.expnoise = pronois;
                    
                    if (WaveParams.softrad > 0.f) {
                        array2D<float> ble(pW, pH);
                        array2D<float> guid(pW, pH);
                        Imagefloat *tmpImage = nullptr;
                        tmpImage = new Imagefloat(pW, pH);
#ifdef _OPENMP
                        #pragma omp parallel for
#endif

                        for (int ir = 0; ir < pH; ir++)
                            for (int jr = 0; jr < pW; jr++) {
                                float X, Y, Z;
                                float L = provradius->L[ir][jr];
                                float a = provradius->a[ir][jr];
                                float b = provradius->b[ir][jr];
                                Color::Lab2XYZ(L, a, b, X, Y, Z);

                                guid[ir][jr] = Y / 32768.f;
                                float La = nprevl->L[ir][jr];
                                float aa = nprevl->a[ir][jr];
                                float ba = nprevl->b[ir][jr];
                                Color::Lab2XYZ(La, aa, ba, X, Y, Z);
                                tmpImage->r(ir, jr) = X;
                                tmpImage->g(ir, jr) = Y;
                                tmpImage->b(ir, jr) = Z;
                                ble[ir][jr] = Y / 32768.f;
                            }
                        double epsilmax = 0.0001;
                        double epsilmin = 0.00001;
                        double aepsil = (epsilmax - epsilmin) / 90.f;
                        double bepsil = epsilmax - 100.f * aepsil;
                        double epsil = aepsil * WaveParams.softrad + bepsil;

                        float blur = 10.f / scale * (0.0001f + 0.8f * WaveParams.softrad);
                        // rtengine::guidedFilter(guid, ble, ble, blur, 0.001, multiTh);
                        rtengine::guidedFilter(guid, ble, ble, blur, epsil, false);



#ifdef _OPENMP
                        #pragma omp parallel for
#endif

                        for (int ir = 0; ir < pH; ir++)
                            for (int jr = 0; jr < pW; jr++) {
                                float X = tmpImage->r(ir, jr);
                                float Y = 32768.f * ble[ir][jr];
                                float Z = tmpImage->b(ir, jr);
                                float L, a, b;
                                Color::XYZ2Lab(X, Y, Z, L, a, b);
                                nprevl->L[ir][jr] =  L;
                            }
                    delete tmpImage;

                    }
                    
                }

                if ((WaveParams.ushamethod == "sharp" || WaveParams.ushamethod == "clari")  && WaveParams.expclari && WaveParams.CLmethod != "all") {
                    float mL = (float)(WaveParams.mergeL / 100.f);
                    float mC = (float)(WaveParams.mergeC / 100.f);
                    float mL0;
                    float mC0;



                    if ((WaveParams.CLmethod == "one" || WaveParams.CLmethod == "inf")  && WaveParams.Backmethod == "black") {
                        mL0 = mC0 = 0.f;
                        mL = -mL;
                        mC = -mC;
                    } else if (WaveParams.CLmethod == "sup" && WaveParams.Backmethod == "resid") {
                        mL0 = mL;
                        mC0 = mC;
                    } else {
                        mL0 = mL = mC0 = mC = 0.f;
                    }
                float indic = 1.f;

                if(WaveParams.showmask){
                    mL0 = mC0 = -1.f;
                    indic = -1.f;
                    mL = fabs(mL);
                    mC = fabs(mC);
                }
#ifdef _OPENMP
                    #pragma omp parallel for
#endif

                    for (int x = 0; x < pH; x++)
                        for (int y = 0; y < pW; y++) {
                            nprevl->L[x][y] = (1.f + mL0) * (unshar->L[x][y]) - mL * indic * nprevl->L[x][y];
                            nprevl->a[x][y] = (1.f + mC0) * (unshar->a[x][y]) - mC * indic * nprevl->a[x][y];
                            nprevl->b[x][y] = (1.f + mC0) * (unshar->b[x][y]) - mC * indic * nprevl->b[x][y];
                        }

                    delete unshar;
                    unshar    = NULL;
/*
                    if (WaveParams.softrad > 0.f) {
                        array2D<float> ble(pW, pH);
                        array2D<float> guid(pW, pH);
#ifdef _OPENMP
                        #pragma omp parallel for
#endif

                        for (int ir = 0; ir < pH; ir++)
                            for (int jr = 0; jr < pW; jr++) {
                                ble[ir][jr] = (nprevl->L[ir][jr]  - provradius->L[ir][jr]) / 32768.f;
                                guid[ir][jr] = provradius->L[ir][jr] / 32768.f;
                            }
                        double epsilmax = 0.001;
                        double epsilmin = 0.0001;
                        double aepsil = (epsilmax - epsilmin) / 90.f;
                        double bepsil = epsilmax - 100.f * aepsil;
                        double epsil = aepsil * WaveParams.softrad + bepsil;

                        float blur = 10.f / scale * (0.001f + 0.8f * WaveParams.softrad);
                        // rtengine::guidedFilter(guid, ble, ble, blur, 0.001, multiTh);
                        rtengine::guidedFilter(guid, ble, ble, blur, epsil, false);



#ifdef _OPENMP
                        #pragma omp parallel for
#endif

                        for (int ir = 0; ir < pH; ir++)
                            for (int jr = 0; jr < pW; jr++) {
                                nprevl->L[ir][jr] =  provradius->L[ir][jr] + 32768.f * ble[ir][jr];
                            }
                    }
*/
                    if (WaveParams.softrad > 0.f) {
                        delete provradius;
                        provradius    = NULL;
                    }


                }
               
            }

            ipf.softLight(nprevl);

            if (params->colorappearance.enabled) {
                //L histo  and Chroma histo for ciecam
                // histogram well be for Lab (Lch) values, because very difficult to do with J,Q, M, s, C
                int x1, y1, x2, y2;
                params->crop.mapToResized(pW, pH, scale, x1, x2,  y1, y2);
                lhist16CAM.clear();
                lhist16CCAM.clear();

                if (!params->colorappearance.datacie) {
                    for (int x = 0; x < pH; x++)
                        for (int y = 0; y < pW; y++) {
                            int pos = CLIP((int)(nprevl->L[x][y]));
                            int posc = CLIP((int)sqrt(nprevl->a[x][y] * nprevl->a[x][y] + nprevl->b[x][y] * nprevl->b[x][y]));
                            lhist16CAM[pos]++;
                            lhist16CCAM[posc]++;
                        }
                }

                CurveFactory::curveLightBrightColor(params->colorappearance.curve, params->colorappearance.curve2, params->colorappearance.curve3,
                                                    lhist16CAM, histLCAM, lhist16CCAM, histCCAM,
                                                    customColCurve1, customColCurve2, customColCurve3, 1);

                const FramesMetaData* metaData = imgsrc->getMetaData();
                int imgNum = 0;

                if (imgsrc->isRAW()) {
                    if (imgsrc->getSensorType() == ST_BAYER) {
                        imgNum = rtengine::LIM<unsigned int>(params->raw.bayersensor.imageNum, 0, metaData->getFrameCount() - 1);
                    } else if (imgsrc->getSensorType() == ST_FUJI_XTRANS) {
                        //imgNum = rtengine::LIM<unsigned int>(params->raw.xtranssensor.imageNum, 0, metaData->getFrameCount() - 1);
                    }
                }

                float fnum = metaData->getFNumber(imgNum);          // F number
                float fiso = metaData->getISOSpeed(imgNum) ;        // ISO
                float fspeed = metaData->getShutterSpeed(imgNum) ;  // Speed
                double fcomp = metaData->getExpComp(imgNum);        // Compensation +/-
                double adap;

                if (fnum < 0.3f || fiso < 5.f || fspeed < 0.00001f) { //if no exif data or wrong
                    adap = 2000.;
                } else {
                    double E_V = fcomp + log2(double ((fnum * fnum) / fspeed / (fiso / 100.f)));
                    E_V += params->toneCurve.expcomp;// exposure compensation in tonecurve ==> direct EV
                    E_V += log2(params->raw.expos);  // exposure raw white point ; log2 ==> linear to EV
                    adap = powf(2.f, E_V - 3.f);  // cd / m2
                    // end calculation adaptation scene luminosity
                }

                float d, dj, yb;
                bool execsharp = false;

                if (!ncie) {
                    ncie = new CieImage(pW, pH);
                }

                if (!CAMBrightCurveJ && (params->colorappearance.algo == "JC" || params->colorappearance.algo == "JS" || params->colorappearance.algo == "ALL")) {
                    CAMBrightCurveJ(32768, 0);
                }

                if (!CAMBrightCurveQ && (params->colorappearance.algo == "QM" || params->colorappearance.algo == "ALL")) {
                    CAMBrightCurveQ(32768, 0);
                }

                // Issue 2785, only float version of ciecam02 for navigator and pan background
                CAMMean = NAN;
                CAMBrightCurveJ.dirty = true;
                CAMBrightCurveQ.dirty = true;

                ipf.ciecam_02float(ncie, float (adap), pW, 2, nprevl, params.get(), customColCurve1, customColCurve2, customColCurve3, histLCAM, histCCAM, CAMBrightCurveJ, CAMBrightCurveQ, CAMMean, 0 , scale, execsharp, d, dj, yb, 1);

                if ((params->colorappearance.autodegree || params->colorappearance.autodegreeout) && acListener && params->colorappearance.enabled) {
                    acListener->autoCamChanged(100.* (double)d, 100.* (double)dj);
                }

                if (params->colorappearance.autoadapscen && acListener && params->colorappearance.enabled) {
                    acListener->adapCamChanged(adap);    //real value of adapt scene
                }

                if (params->colorappearance.autoybscen && acListener && params->colorappearance.enabled) {
                    acListener->ybCamChanged((int) yb);    //real value Yb scene
                }

                readyphase++;
            } else {
                // CIECAM is disabled, we free up its image buffer to save some space
                if (ncie) {
                    delete ncie;
                }

                ncie = nullptr;

                if (CAMBrightCurveJ) {
                    CAMBrightCurveJ.reset();
                }

                if (CAMBrightCurveQ) {
                    CAMBrightCurveQ.reset();
                }
            }
        }

        // Update the monitor color transform if necessary
        if ((todo & M_MONITOR) || (lastOutputProfile != params->icm.outputProfile) || lastOutputIntent != params->icm.outputIntent || lastOutputBPC != params->icm.outputBPC) {
            lastOutputProfile = params->icm.outputProfile;
            lastOutputIntent = params->icm.outputIntent;
            lastOutputBPC = params->icm.outputBPC;
            ipf.updateColorProfiles(monitorProfile, monitorIntent, softProof, gamutCheck);
        }
    }

    // process crop, if needed
    for (size_t i = 0; i < crops.size(); i++)
        if (crops[i]->hasListener() && (panningRelatedChange || (highDetailNeeded && options.prevdemo != PD_Sidecar) || (todo & (M_MONITOR | M_RGBCURVE | M_LUMACURVE)) || crops[i]->get_skip() == 1)) {
            crops[i]->update(todo);     // may call ourselves
        }

    if (panningRelatedChange || (todo & M_MONITOR)) {
        progress("Conversion to RGB...", 100 * readyphase / numofphases);

        if ((todo != CROP && todo != MINUPDATE) || (todo & M_MONITOR)) {
            MyMutex::MyLock prevImgLock(previmg->getMutex());

            try {
                // Computing the preview image, i.e. converting from WCS->Monitor color space (soft-proofing disabled) or WCS->Printer profile->Monitor color space (soft-proofing enabled)
                ipf.lab2monitorRgb(nprevl, previmg);

                // Computing the internal image for analysis, i.e. conversion from WCS->Output profile
                delete workimg;
                workimg = ipf.lab2rgb(nprevl, 0, 0, pW, pH, params->icm);
            } catch (char * str) {
                progress("Error converting file...", 0);
                return;
            }
        }

        if (!resultValid) {
            resultValid = true;

            if (imageListener) {
                imageListener->setImage(previmg, scale, params->crop);
            }
        }

        if (imageListener)
            // TODO: The WB tool should be advertised too in order to get the AutoWB's temp and green values
        {
            imageListener->imageReady(params->crop);
        }

        readyphase++;

        if (hListener) {
            updateLRGBHistograms();
            hListener->histogramChanged(histRed, histGreen, histBlue, histLuma, histToneCurve, histLCurve, histCCurve, /*histCLurve, histLLCurve,*/ histLCAM, histCCAM, histRedRaw, histGreenRaw, histBlueRaw, histChroma, histLRETI);
        }
    }

    if (orig_prev != oprevi) {
        delete oprevi;
        oprevi = nullptr;
    }


}


void ImProcCoordinator::freeAll()
{

    if (allocated) {
        if (orig_prev != oprevi) {
            delete oprevi;
        }

        oprevi    = nullptr;
        delete orig_prev;
        orig_prev = nullptr;
        delete oprevl;
        oprevl    = nullptr;
        delete nprevl;
        nprevl    = nullptr;

        if (ncie) {
            delete ncie;
        }

        ncie      = nullptr;

        if (imageListener) {
            imageListener->delImage(previmg);
        } else {
            delete previmg;
        }

        delete workimg;

    }

    allocated = false;
}

/** @brief Handles image buffer (re)allocation and trigger sizeChanged of SizeListener[s]
 * If the scale change, this method will free all buffers and reallocate ones of the new size.
 * It will then tell to the SizeListener that size has changed (sizeChanged)
 *
 * @param prevscale New Preview's scale.
 */
void ImProcCoordinator::setScale(int prevscale)
{

    tr = getCoarseBitMask(params->coarse);

    int nW, nH;
    imgsrc->getFullSize(fw, fh, tr);

    prevscale++;

    do {
        prevscale--;
        PreviewProps pp(0, 0, fw, fh, prevscale);
        imgsrc->getSize(pp, nW, nH);
    } while (nH < 400 && prevscale > 1 && (nW * nH < 1000000));  // sctually hardcoded values, perhaps a better choice is possible

    if (nW != pW || nH != pH) {

        freeAll();

        pW = nW;
        pH = nH;

        orig_prev = new Imagefloat(pW, pH);
        oprevi = orig_prev;
        oprevl = new LabImage(pW, pH);
        nprevl = new LabImage(pW, pH);
        //ncie is only used in ImProcCoordinator::updatePreviewImage, it will be allocated on first use and deleted if not used anymore
        previmg = new Image8(pW, pH);
        workimg = new Image8(pW, pH);

        allocated = true;
    }

    scale = prevscale;
    resultValid = false;
    fullw = fw;
    fullh = fh;

    if (!sizeListeners.empty())
        for (size_t i = 0; i < sizeListeners.size(); i++) {
            sizeListeners[i]->sizeChanged(fullw, fullh, fw, fh);
        }
}


void ImProcCoordinator::updateLRGBHistograms()
{

    int x1, y1, x2, y2;
    params->crop.mapToResized(pW, pH, scale, x1, x2, y1, y2);

#ifdef _OPENMP
    #pragma omp parallel sections
#endif
    {
#ifdef _OPENMP
        #pragma omp section
#endif
        {
            histChroma.clear();

            for (int i = y1; i < y2; i++)
                for (int j = x1; j < x2; j++)
                {
                    histChroma[(int)(sqrtf(SQR(nprevl->a[i][j]) + SQR(nprevl->b[i][j])) / 188.f)]++;      //188 = 48000/256
                }
        }
#ifdef _OPENMP
        #pragma omp section
#endif
        {
            histLuma.clear();

            for (int i = y1; i < y2; i++)
                for (int j = x1; j < x2; j++)
                {
                    histLuma[(int)(nprevl->L[i][j] / 128.f)]++;
                }
        }
#ifdef _OPENMP
        #pragma omp section
#endif
        {
            histRed.clear();
            histGreen.clear();
            histBlue.clear();

            for (int i = y1; i < y2; i++)
            {
                int ofs = (i * pW + x1) * 3;

                for (int j = x1; j < x2; j++) {
                    int r = workimg->data[ofs++];
                    int g = workimg->data[ofs++];
                    int b = workimg->data[ofs++];

                    histRed[r]++;
                    histGreen[g]++;
                    histBlue[b]++;
                }
            }
        }
    }

}

void ImProcCoordinator::progress(Glib::ustring str, int pr)
{

    /*  if (plistener) {
        plistener->setProgressStr (str);
        plistener->setProgress ((double)pr / 100.0);
      }*/
}

bool ImProcCoordinator::getAutoWB(double& temp, double& green, double equal, double tempBias)
{

    if (imgsrc) {
        if (lastAwbEqual != equal || lastAwbTempBias != tempBias) {
// Issue 2500            MyMutex::MyLock lock(minit);  // Also used in crop window
            double rm, gm, bm;
            imgsrc->getAutoWBMultipliers(rm, gm, bm);

            if (rm != -1) {
                autoWB.update(rm, gm, bm, equal, tempBias);
                lastAwbEqual = equal;
                lastAwbTempBias = tempBias;
            } else {
                lastAwbEqual = -1.;
                autoWB.useDefaults(equal);
                lastAwbTempBias = 0.0;
            }
        }

        temp = autoWB.getTemp();
        green = autoWB.getGreen();
        return true;
    } else {
        //temp = autoWB.getTemp();
        temp = -1.0;
        green = -1.0;
        return false;
    }
}

void ImProcCoordinator::getCamWB(double& temp, double& green)
{

    if (imgsrc) {
        temp = imgsrc->getWB().getTemp();
        green = imgsrc->getWB().getGreen();
    }
}

void ImProcCoordinator::getSpotWB(int x, int y, int rect, double& temp, double& tgreen)
{

    ColorTemp ret;

    {
        MyMutex::MyLock lock(mProcessing);
        std::vector<Coord2D> points, red, green, blue;

        for (int i = y - rect; i <= y + rect; i++)
            for (int j = x - rect; j <= x + rect; j++) {
                points.push_back(Coord2D(j, i));
            }

        ipf.transCoord(fw, fh, points, red, green, blue);

        int tr = getCoarseBitMask(params->coarse);

        ret = imgsrc->getSpotWB(red, green, blue, tr, params->wb.equal);
        currWB = ColorTemp(params->wb.temperature, params->wb.green, params->wb.equal, params->wb.method);
        //double rr,gg,bb;
        //currWB.getMultipliers(rr,gg,bb);

    } // end of mutex lockong

    if (ret.getTemp() > 0) {
        temp = ret.getTemp();
        tgreen = ret.getGreen();
    } else {
        temp = currWB.getTemp();
        tgreen = currWB.getGreen();
    }
}

bool ImProcCoordinator::getFilmNegativeExponents(int xA, int yA, int xB, int yB, std::array<float, 3>& newExps)
{
    MyMutex::MyLock lock(mProcessing);

    const auto xlate =
        [this](int x, int y) -> Coord2D
        {
            const std::vector<Coord2D> points = {Coord2D(x, y)};

            std::vector<Coord2D> red;
            std::vector<Coord2D> green;
            std::vector<Coord2D> blue;
            ipf.transCoord(fw, fh, points, red, green, blue);

            return green[0];
        };

    const int tr = getCoarseBitMask(params->coarse);

    const Coord2D p1 = xlate(xA, yA);
    const Coord2D p2 = xlate(xB, yB);

    return imgsrc->getFilmNegativeExponents(p1, p2, tr, params->filmNegative, newExps);
}

void ImProcCoordinator::getAutoCrop(double ratio, int &x, int &y, int &w, int &h)
{

    MyMutex::MyLock lock(mProcessing);

    LensCorrection *pLCPMap = nullptr;

    if (params->lensProf.useLcp() && imgsrc->getMetaData()->getFocalLen() > 0) {
        const std::shared_ptr<LCPProfile> pLCPProf = LCPStore::getInstance()->getProfile(params->lensProf.lcpFile);

        if (pLCPProf) pLCPMap = new LCPMapper(pLCPProf, imgsrc->getMetaData()->getFocalLen(), imgsrc->getMetaData()->getFocalLen35mm(), imgsrc->getMetaData()->getFocusDist(),
                                                  0, false, params->lensProf.useDist, fullw, fullh, params->coarse, imgsrc->getRotateDegree());
    }

    double fillscale = ipf.getTransformAutoFill(fullw, fullh, pLCPMap);

    if (ratio > 0) {
        w = fullw * fillscale;
        h = w / ratio;

        if (h > fullh * fillscale) {
            h = fullh * fillscale;
            w = h * ratio;
        }
    } else {
        w = fullw * fillscale;
        h = fullh * fillscale;
    }

    x = (fullw - w) / 2;
    y = (fullh - h) / 2;
}

void ImProcCoordinator::setMonitorProfile(const Glib::ustring& profile, RenderingIntent intent)
{
    monitorProfile = profile;
    monitorIntent = intent;
}

void ImProcCoordinator::getMonitorProfile(Glib::ustring& profile, RenderingIntent& intent) const
{
    profile = monitorProfile;
    intent = monitorIntent;
}

void ImProcCoordinator::setSoftProofing(bool softProof, bool gamutCheck)
{
    this->softProof = softProof;
    this->gamutCheck = gamutCheck;
}

void ImProcCoordinator::getSoftProofing(bool &softProof, bool &gamutCheck)
{
    softProof = this->softProof;
    gamutCheck = this->gamutCheck;
}

void ImProcCoordinator::setSharpMask(bool sharpMask)
{
    this->sharpMask = sharpMask;
}

void ImProcCoordinator::saveInputICCReference(const Glib::ustring& fname, bool apply_wb)
{

    MyMutex::MyLock lock(mProcessing);

    int fW, fH;

    int tr = getCoarseBitMask(params->coarse);

    imgsrc->getFullSize(fW, fH, tr);
    PreviewProps pp(0, 0, fW, fH, 1);
    ProcParams ppar = *params;
    ppar.toneCurve.hrenabled = false;
    ppar.icm.inputProfile = "(none)";
    Imagefloat* im = new Imagefloat(fW, fH);
    imgsrc->preprocess(ppar.raw, ppar.lensProf, ppar.coarse);
    double dummy = 0.0;
    imgsrc->demosaic(ppar.raw, false, dummy);
    ColorTemp currWB = ColorTemp(params->wb.temperature, params->wb.green, params->wb.equal, params->wb.method);

    if (params->wb.method == "Camera") {
        currWB = imgsrc->getWB();
    } else if (params->wb.method == "Auto") {
        if (lastAwbEqual != params->wb.equal || lastAwbTempBias != params->wb.tempBias) {
            double rm, gm, bm;
            imgsrc->getAutoWBMultipliers(rm, gm, bm);

            if (rm != -1.) {
                autoWB.update(rm, gm, bm, params->wb.equal, params->wb.tempBias);
                lastAwbEqual = params->wb.equal;
                lastAwbTempBias = params->wb.tempBias;
            } else {
                lastAwbEqual = -1.;
                lastAwbTempBias = 0.0;
                autoWB.useDefaults(params->wb.equal);
            }
        }

        currWB = autoWB;
    }

    if (!apply_wb) {
        currWB = ColorTemp(); // = no white balance
    }

    imgsrc->getImage(currWB, tr, im, pp, ppar.toneCurve, ppar.raw);
    ImProcFunctions ipf(&ppar, true);

    if (ipf.needsTransform()) {
        Imagefloat* trImg = new Imagefloat(fW, fH);
        ipf.transform(im, trImg, 0, 0, 0, 0, fW, fH, fW, fH,
                      imgsrc->getMetaData(), imgsrc->getRotateDegree(), true);
        delete im;
        im = trImg;
    }

    if (params->crop.enabled) {
        Imagefloat *tmpim = new Imagefloat(params->crop.w, params->crop.h);
        int cx = params->crop.x;
        int cy = params->crop.y;
        int cw = params->crop.w;
        int ch = params->crop.h;
#ifdef _OPENMP
        #pragma omp parallel for
#endif

        for (int i = cy; i < cy + ch; i++) {
            for (int j = cx; j < cx + cw; j++) {
                tmpim->r(i - cy, j - cx) = im->r(i, j);
                tmpim->g(i - cy, j - cx) = im->g(i, j);
                tmpim->b(i - cy, j - cx) = im->b(i, j);
            }
        }

        delete im;
        im = tmpim;
    }

    // image may contain out of range samples, clip them to avoid wrap-arounds
#ifdef _OPENMP
    #pragma omp parallel for
#endif

    for (int i = 0; i < im->getHeight(); i++) {
        for (int j = 0; j < im->getWidth(); j++) {
            im->r(i, j) = CLIP(im->r(i, j));
            im->g(i, j) = CLIP(im->g(i, j));
            im->b(i, j) = CLIP(im->b(i, j));
        }
    }

    int imw, imh;
    double tmpScale = ipf.resizeScale(params.get(), fW, fH, imw, imh);

    if (tmpScale != 1.0) {
        Imagefloat* tempImage = new Imagefloat(imw, imh);
        ipf.resize(im, tempImage, tmpScale);
        delete im;
        im = tempImage;
    }

    im->setMetadata(imgsrc->getMetaData()->getRootExifData());

    im->saveTIFF(fname, 16, false, true);
    delete im;

    if (plistener) {
        plistener->setProgressState(false);
    }

    //im->saveJPEG (fname, 85);
}

void ImProcCoordinator::stopProcessing()
{

    updaterThreadStart.lock();

    if (updaterRunning && thread) {
        changeSinceLast = 0;
        thread->join();
    }

    updaterThreadStart.unlock();
}

void ImProcCoordinator::startProcessing()
{

#undef THREAD_PRIORITY_NORMAL

    if (!destroying) {
        if (!updaterRunning) {
            updaterThreadStart.lock();
            thread = nullptr;
            updaterRunning = true;
            updaterThreadStart.unlock();

            //batchThread->yield(); //the running batch should wait other threads to avoid conflict

            thread = Glib::Thread::create(sigc::mem_fun(*this, &ImProcCoordinator::process), 0, true, true, Glib::THREAD_PRIORITY_NORMAL);

        }
    }
}

void ImProcCoordinator::startProcessing(int changeCode)
{
    paramsUpdateMutex.lock();
    changeSinceLast |= changeCode;
    paramsUpdateMutex.unlock();

    startProcessing();
}

void ImProcCoordinator::process()
{
    if (plistener) {
        plistener->setProgressState(true);
    }

    paramsUpdateMutex.lock();

    while (changeSinceLast) {
        const bool panningRelatedChange =
<<<<<<< HEAD
            params->toneCurve != nextParams->toneCurve
=======
               params->toneCurve.isPanningRelatedChange(nextParams->toneCurve)
>>>>>>> a5cba626
            || params->labCurve != nextParams->labCurve
            || params->localContrast != nextParams->localContrast
            || params->rgbCurves != nextParams->rgbCurves
            || params->colorToning != nextParams->colorToning
            || params->vibrance != nextParams->vibrance
            || params->wb.isPanningRelatedChange(nextParams->wb)
            || params->colorappearance != nextParams->colorappearance
            || params->epd != nextParams->epd
            || params->fattal != nextParams->fattal
            || params->sh != nextParams->sh
            || params->crop != nextParams->crop
            || params->coarse != nextParams->coarse
            || params->commonTrans != nextParams->commonTrans
            || params->rotate != nextParams->rotate
            || params->distortion != nextParams->distortion
            || params->lensProf != nextParams->lensProf
            || params->perspective != nextParams->perspective
            || params->gradient != nextParams->gradient
            || params->pcvignette != nextParams->pcvignette
            || params->cacorrection != nextParams->cacorrection
            || params->vignetting != nextParams->vignetting
            || params->chmixer != nextParams->chmixer
            || params->blackwhite != nextParams->blackwhite
            || params->icm != nextParams->icm
            || params->hsvequalizer != nextParams->hsvequalizer
            || params->filmSimulation != nextParams->filmSimulation
            || params->softlight != nextParams->softlight
            || params->raw != nextParams->raw
            || params->retinex != nextParams->retinex
            || params->wavelet != nextParams->wavelet
            || params->dirpyrequalizer != nextParams->dirpyrequalizer
            || params->dehaze != nextParams->dehaze;

        *params = *nextParams;
        int change = changeSinceLast;
        changeSinceLast = 0;
        paramsUpdateMutex.unlock();

        // M_VOID means no update, and is a bit higher that the rest
        if (change & (M_VOID - 1)) {
            updatePreviewImage(change, panningRelatedChange);
        }

        paramsUpdateMutex.lock();
    }

    paramsUpdateMutex.unlock();
    updaterRunning = false;

    if (plistener) {
        plistener->setProgressState(false);
    }
}

ProcParams* ImProcCoordinator::beginUpdateParams()
{
    paramsUpdateMutex.lock();

    return nextParams.get();
}

void ImProcCoordinator::endUpdateParams(ProcEvent change)
{
    int action = RefreshMapper::getInstance()->getAction(change);
    endUpdateParams(action);
}

void ImProcCoordinator::endUpdateParams(int changeFlags)
{
    changeSinceLast |= changeFlags;

    paramsUpdateMutex.unlock();
    startProcessing();
}

bool ImProcCoordinator::getHighQualComputed()
{
    // this function may only be called from detail windows
    if (!highQualityComputed) {
        if (options.prevdemo == PD_Sidecar) {
            // we already have high quality preview
            setHighQualComputed();
        } else {
            for (size_t i = 0; i < crops.size() - 1; ++i) { // -1, because last entry is the freshly created detail window
                if (crops[i]->get_skip() == 1) {   // there is at least one crop with skip == 1 => we already have high quality preview
                    setHighQualComputed();
                    break;
                }
            }
        }
    }

    return highQualityComputed;
}

void ImProcCoordinator::setHighQualComputed()
{
    highQualityComputed = true;
}

}<|MERGE_RESOLUTION|>--- conflicted
+++ resolved
@@ -1719,11 +1719,7 @@
 
     while (changeSinceLast) {
         const bool panningRelatedChange =
-<<<<<<< HEAD
-            params->toneCurve != nextParams->toneCurve
-=======
                params->toneCurve.isPanningRelatedChange(nextParams->toneCurve)
->>>>>>> a5cba626
             || params->labCurve != nextParams->labCurve
             || params->localContrast != nextParams->localContrast
             || params->rgbCurves != nextParams->rgbCurves
