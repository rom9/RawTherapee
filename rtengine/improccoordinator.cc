--- conflicted
+++ resolved
@@ -24,11 +24,8 @@
 #include "colortemp.h"
 #include "improcfun.h"
 #include "iccstore.h"
-<<<<<<< HEAD
 #include "cat02adaptation.h"
-=======
 #include "procparams.h"
->>>>>>> d059caa7
 #include <iostream>
 #include <fstream>
 #include <string>
@@ -42,72 +39,8 @@
 
 extern const Settings* settings;
 
-<<<<<<< HEAD
 ImProcCoordinator::ImProcCoordinator()
-    : orig_prev(nullptr), oprevi(nullptr), oprevl(nullptr), nprevl(nullptr), fattal_11_dcrop_cache(nullptr), previmg(nullptr), workimg(nullptr),
-      ncie (nullptr), imgsrc (nullptr), lastAwbEqual (0.), lastAwbTempBias (0.0), ipf (&params, true), monitorIntent (RI_RELATIVE),
-      softProof(false), gamutCheck(false), sharpMask(false), scale(10), highDetailPreprocessComputed(false), highDetailRawComputed(false),
-      allocated(false), bwAutoR(-9000.f), bwAutoG(-9000.f), bwAutoB(-9000.f), CAMMean(NAN),
-
-      hltonecurve(65536),
-      shtonecurve(65536),
-      tonecurve(65536, 0),  //,1);
-      lumacurve(32770, 0),  // lumacurve[32768] and lumacurve[32769] will be set to 32768 and 32769 later to allow linear interpolation
-      chroma_acurve(65536, 0),
-      chroma_bcurve(65536, 0),
-      satcurve(65536, 0),
-      lhskcurve(65536, 0),
-      clcurve(65536, 0),
-      conversionBuffer(1, 1),
-      wavclCurve(65536, 0),
-      clToningcurve(65536, 0),
-      cl2Toningcurve(65536, 0),
-      Noisecurve(65536, 0),
-      NoiseCCcurve(65536, 0),
-      vhist16(65536), vhist16bw(65536),
-      lhist16CAM(65536),
-      lhist16CCAM(65536),
-      lhist16RETI(),
-      lhist16LClad(65536),
-      histRed(256), histRedRaw(256),
-      histGreen(256), histGreenRaw(256),
-      histBlue(256), histBlueRaw(256),
-      histLuma(256),
-      histToneCurve(256),
-      histToneCurveBW(256),
-      histLCurve(256),
-      histCCurve(256),
-      histLLCurve(256),
-
-      histLCAM(256),
-      histCCAM(256),
-      histClad(256),
-      bcabhist(256),
-      histChroma(256),
-
-      histLRETI(256),
-
-      CAMBrightCurveJ(), CAMBrightCurveQ(),
-
-      rCurve(),
-      gCurve(),
-      bCurve(),
-      ctColorCurve(),
-      rcurvehist(256), rcurvehistCropped(256), rbeforehist(256),
-      gcurvehist(256), gcurvehistCropped(256), gbeforehist(256),
-      bcurvehist(256), bcurvehistCropped(256), bbeforehist(256),
-      fw(0), fh(0), tr(0),
-      fullw(1), fullh(1),
-      pW(-1), pH(-1),
-      plistener(nullptr), imageListener(nullptr), aeListener(nullptr), acListener(nullptr), abwListener(nullptr), acatListener(nullptr), awbListener(nullptr), flatFieldAutoClipListener(nullptr), bayerAutoContrastListener(nullptr), xtransAutoContrastListener(nullptr), frameCountListener(nullptr), imageTypeListener(nullptr), actListener(nullptr), adnListener(nullptr), awavListener(nullptr), dehaListener(nullptr), hListener(nullptr),
-      resultValid(false), lastOutputProfile("BADFOOD"), lastOutputIntent(RI__COUNT), lastOutputBPC(false), thread(nullptr), changeSinceLast(0), updaterRunning(false), destroying(false), utili(false), autili(false),
-      butili(false), ccutili(false), cclutili(false), clcutili(false), opautili(false), wavcontlutili(false), colourToningSatLimit(0.f), colourToningSatLimitOpacity(0.f), highQualityComputed(false), customTransformIn(nullptr), customTransformOut(nullptr)
-{}
-
-void ImProcCoordinator::assign(ImageSource* imgsrc)
-=======
-ImProcCoordinator::ImProcCoordinator() :
-    orig_prev(nullptr),
+    : orig_prev(nullptr),
     oprevi(nullptr),
     oprevl(nullptr),
     nprevl(nullptr),
@@ -184,6 +117,7 @@
     imageListener(nullptr),
     aeListener(nullptr),
     acListener(nullptr),
+    acatListener(nullptr),    
     abwListener(nullptr),
     awbListener(nullptr),
     flatFieldAutoClipListener(nullptr),
@@ -220,7 +154,6 @@
     customTransformIn(nullptr),
     customTransformOut(nullptr),
     ipf(params.get(), true)
->>>>>>> d059caa7
 {
 }
 
@@ -462,7 +395,7 @@
                     }
 
                     //double rr,gg,bb;
-                    //autoWB.getMultipliers(rr,gg,bb);
+                    //autoWB.getMultiplirs(rr,gg,bb);
                 }
 
                 currWB = autoWB;
@@ -477,38 +410,18 @@
                 awbListener->WBChanged(params->wb.temperature, params->wb.green);
             }
 
-<<<<<<< HEAD
-        cat02adaptationAutoCompute(imgsrc, params);
-=======
-            /*
-                    GammaValues g_a;
-                    double pwr = 1.0 / params->icm.gampos;
-                    double ts = params->icm.slpos;
-
-
-                    int mode = 0;
-                    Color::calcGamma(pwr, ts, mode, g_a); // call to calcGamma with selected gamma and slope
-                        printf("ga[0]=%f ga[1]=%f ga[2]=%f ga[3]=%f ga[4]=%f\n", g_a[0],g_a[1],g_a[2],g_a[3],g_a[4]);
->>>>>>> d059caa7
-
-        if (acatListener) {
-            if (params.cat02adap.autoAmount) {
-                acatListener->cat02AmountChanged(params.cat02adap.amount, params.colorappearance.enabled);
-            }
+            cat02adaptationAutoCompute(imgsrc, params->cat02adap, params->wb, params->toneCurve, params->raw);
+            if (acatListener) {
+                if (params->cat02adap.autoAmount) {
+                    acatListener->cat02AmountChanged(params->cat02adap.amount, params->colorappearance.enabled);
+                }
             
-            if (params.cat02adap.autoLuminanceScaling) {
-                acatListener->cat02LuminanceScalingChanged(params.cat02adap.luminanceScaling);
-            }
-        }
-
-<<<<<<< HEAD
-            int tr = getCoarseBitMask(params.coarse);
-=======
-                    }
-                            fou.close();
-            */
+                if (params->cat02adap.autoLuminanceScaling) {
+                acatListener->cat02LuminanceScalingChanged(params->cat02adap.luminanceScaling);
+                }
+            }
+        
             int tr = getCoarseBitMask(params->coarse);
->>>>>>> d059caa7
 
             imgsrc->getFullSize(fw, fh, tr);
 
@@ -517,13 +430,9 @@
             PreviewProps pp(0, 0, fw, fh, scale);
             // Tells to the ImProcFunctions' tools what is the preview scale, which may lead to some simplifications
             ipf.setScale(scale);
-
-<<<<<<< HEAD
-        imgsrc->getImage(currWB, tr, orig_prev, pp, params);
-    //    imgsrc->getImage(currWB, tr, orig_prev, pp, params.toneCurve, params.raw);
-=======
-            imgsrc->getImage(currWB, tr, orig_prev, pp, params->toneCurve, params->raw);
->>>>>>> d059caa7
+        ProcParams ppa = *params;
+
+        imgsrc->getImage(currWB, tr, orig_prev, pp, ppa);
             denoiseInfoStore.valid = false;
             //ColorTemp::CAT02 (orig_prev, &params) ;
             //   printf("orig_prevW=%d\n  scale=%d",orig_prev->width, scale);
