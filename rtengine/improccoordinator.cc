/*
 *  This file is part of RawTherapee.
 *
 *  Copyright (c) 2004-2010 Gabor Horvath <hgabor@rawtherapee.com>
 *
 *  RawTherapee is free software: you can redistribute it and/or modify
 *  it under the terms of the GNU General Public License as published by
 *  the Free Software Foundation, either version 3 of the License, or
 *  (at your option) any later version.
 *
 *  RawTherapee is distributed in the hope that it will be useful,
 *  but WITHOUT ANY WARRANTY; without even the implied warranty of
 *  MERCHANTABILITY or FITNESS FOR A PARTICULAR PURPOSE.  See the
 *  GNU General Public License for more details.
 *
 *  You should have received a copy of the GNU General Public License
 *  along with RawTherapee.  If not, see <http://www.gnu.org/licenses/>.
 */
#include "improccoordinator.h"
#include "curves.h"
#include "mytime.h"
#include "refreshmap.h"
#include "../rtgui/ppversion.h"
#include "colortemp.h"
#include "improcfun.h"
#include "iccstore.h"
#ifdef _OPENMP
#include <omp.h>
#endif
namespace rtengine
{

extern const Settings* settings;

ImProcCoordinator::ImProcCoordinator ()
<<<<<<< HEAD
    : orig_prev(NULL), oprevi(NULL), spotprevi(NULL), oprevl(NULL), nprevl(NULL), previmg(NULL), workimg(NULL),
      ncie(NULL), imgsrc(NULL), shmap(NULL), lastAwbEqual(0.), ipf(&params, true), previewProps(-1, -1, -1, -1, 1), monitorIntent(RI_RELATIVE), scale(10),
      highDetailPreprocessComputed(false), highDetailRawComputed(false), allocated(false),
      bwAutoR(-9000.f), bwAutoG(-9000.f), bwAutoB(-9000.f), CAMMean(NAN),
=======
    : orig_prev(nullptr), oprevi(nullptr), oprevl(nullptr), nprevl(nullptr), previmg(nullptr), workimg(nullptr),
      ncie(nullptr), imgsrc(nullptr), shmap(nullptr), lastAwbEqual(0.), ipf(&params, true), monitorIntent(RI_RELATIVE),
      softProof(false), gamutCheck(false), scale(10), highDetailPreprocessComputed(false), highDetailRawComputed(false),
      allocated(false), bwAutoR(-9000.f), bwAutoG(-9000.f), bwAutoB(-9000.f), CAMMean(NAN),
>>>>>>> cc8dae26

      ctColorCurve(),
      hltonecurve(65536),
      shtonecurve(65536),
      tonecurve(65536, 0), //,1);
      lumacurve(32770, 0), // lumacurve[32768] and lumacurve[32769] will be set to 32768 and 32769 later to allow linear interpolation
      chroma_acurve(65536, 0),
      chroma_bcurve(65536, 0),
      satcurve(65536, 0),
      lhskcurve(65536, 0),
      clcurve(65536, 0),
      wavclCurve(65536, 0),
      clToningcurve(65536, 0),
      cl2Toningcurve(65536, 0),
      Noisecurve(65536, 0),
      NoiseCCcurve(65536, 0),
      vhist16(65536), vhist16bw(65536),
      lhist16CAM(65536),
      lhist16CCAM(65536),
      lhist16RETI(),
      lhist16LClad(65536),
      histRed(256), histRedRaw(256),
      histGreen(256), histGreenRaw(256),
      histBlue(256), histBlueRaw(256),
      histLuma(256),
      histToneCurve(256),
      histToneCurveBW(256),
      histLCurve(256),
      histCCurve(256),
      histLLCurve(256),

      histLCAM(256),
      histCCAM(256),
      histClad(256),
      bcabhist(256),
      histChroma(256),

      histLRETI(256),

      CAMBrightCurveJ(), CAMBrightCurveQ(),

      rCurve(),
      gCurve(),
      bCurve(),
      rcurvehist(256), rcurvehistCropped(256), rbeforehist(256),
      gcurvehist(256), gcurvehistCropped(256), gbeforehist(256),
      bcurvehist(256), bcurvehistCropped(256), bbeforehist(256),
      fw(0), fh(0), tr(0),
      fullw(1), fullh(1),
      pW(-1), pH(-1),
      plistener(nullptr), imageListener(nullptr), aeListener(nullptr), acListener(nullptr), abwListener(nullptr), actListener(nullptr), adnListener(nullptr), awavListener(nullptr), dehaListener(nullptr), hListener(nullptr),
      resultValid(false), lastOutputProfile("BADFOOD"), lastOutputIntent(RI__COUNT), lastOutputBPC(false), thread(nullptr), changeSinceLast(0), updaterRunning(false), destroying(false), utili(false), autili(false), wavcontlutili(false),
      butili(false), ccutili(false), cclutili(false), clcutili(false), opautili(false), conversionBuffer(1, 1), colourToningSatLimit(0.f), colourToningSatLimitOpacity(0.f)
{}

void ImProcCoordinator::assign (ImageSource* imgsrc)
{
    this->imgsrc = imgsrc;
}

ImProcCoordinator::~ImProcCoordinator ()
{

    destroying = true;
    updaterThreadStart.lock ();

    if (updaterRunning && thread) {
        thread->join ();
    }

    mProcessing.lock();
    mProcessing.unlock();
    freeAll ();

    std::vector<Crop*> toDel = crops;

    for (size_t i = 0; i < toDel.size(); i++) {
        delete toDel[i];
    }

    imgsrc->decreaseRef ();
    updaterThreadStart.unlock ();
}

DetailedCrop* ImProcCoordinator::createCrop  (::EditDataProvider *editDataProvider, bool isDetailWindow)
{

    return new Crop (this, editDataProvider, isDetailWindow);
}


// todo: bitmask containing desired actions, taken from changesSinceLast
// cropCall: calling crop, used to prevent self-updates  ...doesn't seem to be used
void ImProcCoordinator::updatePreviewImage (int todo, Crop* cropCall)
{

    MyMutex::MyLock processingLock(mProcessing);
    int numofphases = 15;
    int readyphase = 0;

    bwAutoR = bwAutoG = bwAutoB = -9000.f;

    if (todo == CROP && ipf.needsPCVignetting()) {
        todo |= TRANSFORM;    // Change about Crop does affect TRANSFORM
    }

    bool highDetailNeeded = false;

    if (options.prevdemo == PD_Sidecar) {
        highDetailNeeded = true;    //i#2664
    } else {
        highDetailNeeded = (todo & M_HIGHQUAL);
    }

    // Check if any detail crops need high detail. If not, take a fast path short cut
    if (!highDetailNeeded) {
        for (size_t i = 0; i < crops.size(); i++)
            if (crops[i]->get_skip() == 1 ) {  // skip=1 -> full resolution
                highDetailNeeded = true;
                break;
            }
    }

    RAWParams rp = params.raw;
    ColorManagementParams cmp = params.icm;
    LCurveParams  lcur = params.labCurve;

    if( !highDetailNeeded ) {
        // if below 100% magnification, take a fast path
        if(rp.bayersensor.method != RAWParams::BayerSensor::methodstring[RAWParams::BayerSensor::none] && rp.bayersensor.method != RAWParams::BayerSensor::methodstring[RAWParams::BayerSensor::mono]) {
            rp.bayersensor.method = RAWParams::BayerSensor::methodstring[RAWParams::BayerSensor::fast];
        }

        //bayerrp.all_enhance = false;

        if(rp.xtranssensor.method != RAWParams::XTransSensor::methodstring[RAWParams::XTransSensor::none] && rp.xtranssensor.method != RAWParams::XTransSensor::methodstring[RAWParams::XTransSensor::mono]) {
            rp.xtranssensor.method = RAWParams::XTransSensor::methodstring[RAWParams::XTransSensor::fast];
        }

        rp.bayersensor.ccSteps = 0;
        rp.xtranssensor.ccSteps = 0;
        //rp.deadPixelFilter = rp.hotPixelFilter = false;
    }

    progress ("Applying white balance, color correction & sRGB conversion...", 100 * readyphase / numofphases);

    // raw auto CA is bypassed if no high detail is needed, so we have to compute it when high detail is needed
    if ( (todo & M_PREPROC) || (!highDetailPreprocessComputed && highDetailNeeded)) {
        imgsrc->preprocess( rp, params.lensProf, params.coarse );
        imgsrc->getRAWHistogram( histRedRaw, histGreenRaw, histBlueRaw );

        if (highDetailNeeded) {
            highDetailPreprocessComputed = true;
        } else {
            highDetailPreprocessComputed = false;
        }
    }

    /*
    Demosaic is kicked off only when
    Detail considerations:
        accurate detail is not displayed yet needed based on preview specifics (driven via highDetailNeeded flag)
    OR
    HLR considerations:
        Color HLR alters rgb output of demosaic, so re-demosaic is needed when Color HLR is being turned off;
        if HLR is enabled and changing method *from* Color to any other method
        OR HLR gets disabled when Color method was selected
    */
    // If high detail (=100%) is newly selected, do a demosaic update, since the last was just with FAST

    if (   (todo & M_RAW)
            || (!highDetailRawComputed && highDetailNeeded)
            || ( params.toneCurve.hrenabled && params.toneCurve.method != "Color" && imgsrc->IsrgbSourceModified())
            || (!params.toneCurve.hrenabled && params.toneCurve.method == "Color" && imgsrc->IsrgbSourceModified())) {

        if (settings->verbose) {
            if (imgsrc->getSensorType() == ST_BAYER) {
                printf("Demosaic Bayer image using method: %s\n", rp.bayersensor.method.c_str());
            } else if (imgsrc->getSensorType() == ST_FUJI_XTRANS) {
                printf("Demosaic X-Trans image with using method: %s\n", rp.xtranssensor.method.c_str());
            }
        }

        imgsrc->demosaic( rp);//enabled demosaic
        // if a demosaic happened we should also call getimage later, so we need to set the M_INIT flag
        todo |= M_INIT;

        if (highDetailNeeded) {
            highDetailRawComputed = true;
        } else {
            highDetailRawComputed = false;
        }

        if (params.retinex.enabled) {
            lhist16RETI(32768);
            lhist16RETI.clear();

            imgsrc->retinexPrepareBuffers(params.icm, params.retinex, conversionBuffer, lhist16RETI);
        }
    }

    if ((todo & (M_RETINEX | M_INIT)) && params.retinex.enabled) {
        bool dehacontlutili = false;
        bool mapcontlutili = false;
        bool useHsl = false;
        LUTf cdcurve (65536, 0);
        LUTf mapcurve (65536, 0);

        imgsrc->retinexPrepareCurves(params.retinex, cdcurve, mapcurve, dehatransmissionCurve, dehagaintransmissionCurve, dehacontlutili, mapcontlutili, useHsl, lhist16RETI, histLRETI);
        float minCD, maxCD, mini, maxi, Tmean, Tsigma, Tmin, Tmax;
        imgsrc->retinex( params.icm, params.retinex,  params.toneCurve, cdcurve, mapcurve, dehatransmissionCurve, dehagaintransmissionCurve, conversionBuffer, dehacontlutili, mapcontlutili, useHsl, minCD, maxCD, mini, maxi, Tmean, Tsigma, Tmin, Tmax, histLRETI);//enabled Retinex

        if(dehaListener) {
            dehaListener->minmaxChanged(maxCD, minCD, mini, maxi, Tmean, Tsigma, Tmin, Tmax);
        }
    }


    // Updating toneCurve.hrenabled if necessary
    // It has to be done there, because the next 'if' statement will use the value computed here
    if (todo & M_AUTOEXP) {
        if (params.toneCurve.autoexp) {// this enabled HLRecovery
            if (ToneCurveParams::HLReconstructionNecessary(histRedRaw, histGreenRaw, histBlueRaw) && !params.toneCurve.hrenabled) {
                // switching params.toneCurve.hrenabled to true -> shouting in listener's ears!
                params.toneCurve.hrenabled = true;

                // forcing INIT to be done, to reconstruct HL again
                todo |= M_INIT;
            }
        }
    }

    if (todo & (M_INIT | M_LINDENOISE)) {
        MyMutex::MyLock initLock(minit);  // Also used in crop window

        imgsrc->HLRecovery_Global( params.toneCurve); // this handles Color HLRecovery


        if (settings->verbose) {
            printf ("Applying white balance, color correction & sRBG conversion...\n");
        }

        currWB = ColorTemp (params.wb.temperature, params.wb.green, params.wb.equal, params.wb.method);

        if (params.wb.method == "Camera") {
            currWB = imgsrc->getWB ();
        } else if (params.wb.method == "Auto") {
            if (lastAwbEqual != params.wb.equal) {
                double rm, gm, bm;
                imgsrc->getAutoWBMultipliers(rm, gm, bm);

                if (rm != -1.) {
                    autoWB.update(rm, gm, bm, params.wb.equal);
                    lastAwbEqual = params.wb.equal;
                } else {
                    lastAwbEqual = -1.;
                    autoWB.useDefaults(params.wb.equal);
                }

                //double rr,gg,bb;
                //autoWB.getMultipliers(rr,gg,bb);
            }

            currWB = autoWB;
        }

        params.wb.temperature = currWB.getTemp ();
        params.wb.green = currWB.getGreen ();

        int tr = getCoarseBitMask(params.coarse);

        imgsrc->getFullSize (fw, fh, tr);

        // Will (re)allocate the preview's buffers
        setScale (scale);
        previewProps.set(0, 0, fw, fh, scale);
        // Tells to the ImProcFunctions' tools what is the preview scale, which may lead to some simplifications
        ipf.setScale (scale);

        imgsrc->getImage (currWB, tr, orig_prev, previewProps, params.toneCurve, params.icm, params.raw);
        denoiseInfoStore.valid = false;
        //ColorTemp::CAT02 (orig_prev, &params) ;
        //   printf("orig_prevW=%d\n  scale=%d",orig_prev->width, scale);
        /* Issue 2785, disabled some 1:1 tools
                if (todo & M_LINDENOISE) {
                    DirPyrDenoiseParams denoiseParams = params.dirpyrDenoise;
                    if (denoiseParams.enabled && (scale==1)) {
                        Imagefloat *calclum = NULL ;

                        denoiseParams.getCurves(noiseLCurve,noiseCCurve);
                        int nbw=6;//nb tile W
                        int nbh=4;//

                        float ch_M[nbw*nbh];
                        float max_r[nbw*nbh];
                        float max_b[nbw*nbh];

                        if(denoiseParams.Lmethod == "CUR") {
                            if(noiseLCurve)
                                denoiseParams.luma = 0.5f;
                            else
                                denoiseParams.luma = 0.0f;
                        } else if(denoiseParams.Lmethod == "SLI")
                            noiseLCurve.Reset();


                        if(noiseLCurve || noiseCCurve){//only allocate memory if enabled and scale=1
                            // we only need image reduced to 1/4 here
                            calclum = new Imagefloat ((pW+1)/2, (pH+1)/2);//for luminance denoise curve
                            for(int ii=0;ii<pH;ii+=2){
                                for(int jj=0;jj<pW;jj+=2){
                                    calclum->r(ii>>1,jj>>1) = orig_prev->r(ii,jj);
                                    calclum->g(ii>>1,jj>>1) = orig_prev->g(ii,jj);
                                    calclum->b(ii>>1,jj>>1) = orig_prev->b(ii,jj);
                                }
                            }
                            imgsrc->convertColorSpace(calclum, params.icm, currWB);//claculate values after colorspace conversion
                        }

                        int kall=1;
                        ipf.RGB_denoise(kall, orig_prev, orig_prev, calclum, ch_M, max_r, max_b, imgsrc->isRAW(), denoiseParams, imgsrc->getDirPyrDenoiseExpComp(), noiseLCurve, noiseCCurve, chaut, redaut, blueaut, maxredaut, maxblueaut, nresi, highresi);
                    }
                }
        */
        imgsrc->convertColorSpace(orig_prev, params.icm, currWB);

        ipf.firstAnalysis (orig_prev, params, vhist16);
    }

    readyphase++;

    progress ("Rotate / Distortion...", 100 * readyphase / numofphases);
    // Remove transformation if unneeded
    bool needstransform = ipf.needsTransform();

    if (!needstransform && !((todo & (M_TRANSFORM | M_RGBCURVE))  && params.dirpyrequalizer.cbdlMethod == "bef" && params.dirpyrequalizer.enabled && !params.colorappearance.enabled) && orig_prev != oprevi) {
        delete oprevi;
        spotprevi = oprevi = orig_prev;
    }

<<<<<<< HEAD
    if (needstransform && orig_prev == oprevi) {
        spotprevi = oprevi = new Imagefloat (pW, pH);
=======
    if ((needstransform || ((todo & (M_TRANSFORM | M_RGBCURVE))  && params.dirpyrequalizer.cbdlMethod == "bef" && params.dirpyrequalizer.enabled && !params.colorappearance.enabled)) ) {
        if(!oprevi || oprevi == orig_prev)
            oprevi = new Imagefloat (pW, pH);
        if (needstransform)
            ipf.transform (orig_prev, oprevi, 0, 0, 0, 0, pW, pH, fw, fh, imgsrc->getMetaData()->getFocalLen(),
                           imgsrc->getMetaData()->getFocalLen35mm(), imgsrc->getMetaData()->getFocusDist(), imgsrc->getRotateDegree(), false);
        else
            orig_prev->copyData(oprevi);
>>>>>>> cc8dae26
    }

    if ((todo & (M_TRANSFORM | M_RGBCURVE))  && params.dirpyrequalizer.cbdlMethod == "bef" && params.dirpyrequalizer.enabled && !params.colorappearance.enabled) {
        const int W = oprevi->getWidth();
        const int H = oprevi->getHeight();
        LabImage labcbdl(W, H);
        ipf.rgb2lab(*oprevi, labcbdl, params.icm.working);
        ipf.dirpyrequalizer (&labcbdl, scale);
        ipf.lab2rgb(labcbdl, *oprevi, params.icm.working);
    }

    readyphase++;
    progress ("Preparing shadow/highlight map...", 100 * readyphase / numofphases);

    if ((todo & M_BLURMAP) && params.sh.enabled) {
        double radius = sqrt (double(pW * pW + pH * pH)) / 2.0;
        double shradius = params.sh.radius;

        if (!params.sh.hq) {
            shradius *= radius / 1800.0;
        }

        if(!shmap) {
            shmap = new SHMap (pW, pH, true);
        }

        shmap->update (oprevi, shradius, ipf.lumimul, params.sh.hq, scale);
    }



    readyphase++;

    if (todo & M_AUTOEXP) {
        if (params.toneCurve.autoexp) {
            LUTu aehist;
            int aehistcompr;
            imgsrc->getAutoExpHistogram (aehist, aehistcompr);
            ipf.getAutoExp (aehist, aehistcompr, imgsrc->getDefGain(), params.toneCurve.clip, params.toneCurve.expcomp,
                            params.toneCurve.brightness, params.toneCurve.contrast, params.toneCurve.black, params.toneCurve.hlcompr, params.toneCurve.hlcomprthresh);

            if (aeListener)
                aeListener->autoExpChanged (params.toneCurve.expcomp, params.toneCurve.brightness, params.toneCurve.contrast,
                                            params.toneCurve.black, params.toneCurve.hlcompr, params.toneCurve.hlcomprthresh, params.toneCurve.hrenabled);
        }
    }

    progress ("Spot Removal...", 100 * readyphase / numofphases);

    if ((todo & M_SPOT) && params.spot.enabled && !params.spot.entries.empty()) {
        if(spotprevi == oprevi) {
            spotprevi = new Imagefloat (pW, pH);
        }

        oprevi->copyData(spotprevi);
        ipf.removeSpots(spotprevi, params.spot.entries, previewProps);
    } else {
        if (spotprevi != oprevi) {
            delete spotprevi;
            spotprevi = oprevi;
        }
    }

    readyphase++;

    progress ("Exposure curve & CIELAB conversion...", 100 * readyphase / numofphases);

    if ((todo & M_RGBCURVE) || (todo & M_CROP)) {
//        if (hListener) oprevi->calcCroppedHistogram(params, scale, histCropped);

        //complexCurve also calculated pre-curves histogram depending on crop
        CurveFactory::complexCurve (params.toneCurve.expcomp, params.toneCurve.black / 65535.0,
                                    params.toneCurve.hlcompr, params.toneCurve.hlcomprthresh,
                                    params.toneCurve.shcompr, params.toneCurve.brightness, params.toneCurve.contrast,
                                    params.toneCurve.curveMode, params.toneCurve.curve, params.toneCurve.curveMode2, params.toneCurve.curve2,
                                    vhist16, hltonecurve, shtonecurve, tonecurve, histToneCurve, customToneCurve1, customToneCurve2, 1);

<<<<<<< HEAD
        CurveFactory::RGBCurve (params.rgbCurves.rcurve, rCurve, /*scale==1 ? 1 :*/ 1);
        CurveFactory::RGBCurve (params.rgbCurves.gcurve, gCurve, /*scale==1 ? 1 :*/ 1);
        CurveFactory::RGBCurve (params.rgbCurves.bcurve, bCurve, /*scale==1 ? 1 :*/ 1);
=======
        CurveFactory::RGBCurve (params.rgbCurves.rcurve, rCurve, 1);
        CurveFactory::RGBCurve (params.rgbCurves.gcurve, gCurve, 1);
        CurveFactory::RGBCurve (params.rgbCurves.bcurve, bCurve, 1);
>>>>>>> cc8dae26


        opautili = false;

        if(params.colorToning.enabled) {
            TMatrix wprof = iccStore->workingSpaceMatrix (params.icm.working);
            double wp[3][3] = {
                {wprof[0][0], wprof[0][1], wprof[0][2]},
                {wprof[1][0], wprof[1][1], wprof[1][2]},
                {wprof[2][0], wprof[2][1], wprof[2][2]}
            };
            TMatrix wiprof = iccStore->workingSpaceInverseMatrix (params.icm.working);
            double wip[3][3] = {
                {wiprof[0][0], wiprof[0][1], wiprof[0][2]},
                {wiprof[1][0], wiprof[1][1], wiprof[1][2]},
                {wiprof[2][0], wiprof[2][1], wiprof[2][2]}
            };
            params.colorToning.getCurves(ctColorCurve, ctOpacityCurve, wp, wip, opautili);
            CurveFactory::curveToning(params.colorToning.clcurve, clToningcurve, scale == 1 ? 1 : 16);
            CurveFactory::curveToning(params.colorToning.cl2curve, cl2Toningcurve, scale == 1 ? 1 : 16);
        }

        if(params.blackwhite.enabled) {
            CurveFactory::curveBW (params.blackwhite.beforeCurve, params.blackwhite.afterCurve, vhist16bw, histToneCurveBW, beforeToneCurveBW, afterToneCurveBW, 1);
        }

        colourToningSatLimit = float(params.colorToning.satProtectionThreshold) / 100.f * 0.7f + 0.3f;
        colourToningSatLimitOpacity = 1.f - (float(params.colorToning.saturatedOpacity) / 100.f);

        int satTH = 80;
        int satPR = 30;
        int indi = 0;

        if(params.colorToning.enabled  && params.colorToning.autosat) { //for colortoning evaluation of saturation settings
            float moyS = 0.f;
            float eqty = 0.f;
            ipf.moyeqt (spotprevi, moyS, eqty);//return image : mean saturation and standard dev of saturation
            //printf("moy=%f ET=%f\n", moyS,eqty);
            float satp = ((moyS + 1.5f * eqty) - 0.3f) / 0.7f; //1.5 sigma ==> 93% pixels with high saturation -0.3 / 0.7 convert to Hombre scale

            if(satp >= 0.92f) {
                satp = 0.92f;    //avoid values too high (out of gamut)
            }

            if(satp <= 0.15f) {
                satp = 0.15f;    //avoid too low values
            }

            //satTH=(int) 100.f*satp;
            //satPR=(int) 100.f*(moyS-0.85f*eqty);//-0.85 sigma==>20% pixels with low saturation
            colourToningSatLimit = 100.f * satp;
            satTH = (int) 100.f * satp;

            colourToningSatLimitOpacity = 100.f * (moyS - 0.85f * eqty); //-0.85 sigma==>20% pixels with low saturation
            satPR = (int) 100.f * (moyS - 0.85f * eqty);
        }

        if(actListener) {
            //if(params.blackwhite.enabled) {actListener->autoColorTonChanged(0, satTH, satPR);}
            if(params.blackwhite.enabled && params.colorToning.autosat) {
                actListener->autoColorTonChanged(0, satTH, satPR);    //hide sliders only if autosat
                indi = 0;
            } else {
                if(params.colorToning.autosat) {
                    if     (params.colorToning.method == "Lab") {
                        indi = 1;
                    } else if(params.colorToning.method == "RGBCurves") {
                        indi = 1;
                    } else if(params.colorToning.method == "RGBSliders") {
                        indi = 1;
                    } else if(params.colorToning.method == "Splico") {
                        indi = 2;
                    } else if(params.colorToning.method == "Splitlr") {
                        indi = 2;
                    }

                    //actListener->autoColorTonChanged(indi, satTH, satPR);
                }
            }
        }

        // if it's just crop we just need the histogram, no image updates
        if ( todo & M_RGBCURVE ) {
            //initialize rrm bbm ggm different from zero to avoid black screen in some cases
            double rrm = 33.;
            double ggm = 33.;
            double bbm = 33.;

            DCPProfile::ApplyState as;
            DCPProfile *dcpProf = imgsrc->getDCP(params.icm, currWB, as);

<<<<<<< HEAD
            ipf.rgbProc (spotprevi, oprevl, NULL, hltonecurve, shtonecurve, tonecurve, shmap, params.toneCurve.saturation,
                         rCurve, gCurve, bCurve, colourToningSatLimit , colourToningSatLimitOpacity, ctColorCurve, ctOpacityCurve, opautili, clToningcurve, cl2Toningcurve, customToneCurve1, customToneCurve2, beforeToneCurveBW, afterToneCurveBW, rrm, ggm, bbm, bwAutoR, bwAutoG, bwAutoB, params.toneCurve.expcomp, params.toneCurve.hlcompr, params.toneCurve.hlcomprthresh, dcpProf, as);
=======
            ipf.rgbProc (oprevi, oprevl, nullptr, hltonecurve, shtonecurve, tonecurve, shmap, params.toneCurve.saturation,
                         rCurve, gCurve, bCurve, colourToningSatLimit , colourToningSatLimitOpacity, ctColorCurve, ctOpacityCurve, opautili, clToningcurve, cl2Toningcurve, customToneCurve1, customToneCurve2, beforeToneCurveBW, afterToneCurveBW, rrm, ggm, bbm, bwAutoR, bwAutoG, bwAutoB, params.toneCurve.expcomp, params.toneCurve.hlcompr, params.toneCurve.hlcomprthresh, dcpProf, as, histToneCurve);
>>>>>>> cc8dae26

            if(params.blackwhite.enabled && params.blackwhite.autoc && abwListener) {
                if (settings->verbose) {
                    printf("ImProcCoordinator / Auto B&W coefs:   R=%.2f   G=%.2f   B=%.2f\n", bwAutoR, bwAutoG, bwAutoB);
                }

                abwListener->BWChanged((float) rrm, (float) ggm, (float) bbm);
            }

            if(params.colorToning.autosat && actListener) {
                if (settings->verbose) {
                    printf("ImProcCoordinator / Auto CT:  indi=%d   satH=%d  satPR=%d\n", indi, (int)colourToningSatLimit , (int) colourToningSatLimitOpacity);
                }

                actListener->autoColorTonChanged(indi, (int) colourToningSatLimit, (int)colourToningSatLimitOpacity);//change sliders autosat
            }

            // correct GUI black and white with value
        }

        // compute L channel histogram
        int x1, y1, x2, y2;
        params.crop.mapToResized(pW, pH, scale, x1, x2,  y1, y2);
    }

    readyphase++;

    if (todo & (M_LUMACURVE | M_CROP)) {
        LUTu lhist16(32768);
        lhist16.clear();
#ifdef _OPENMP
        const int numThreads = min(max(pW * pH / (int)lhist16.getSize(), 1), omp_get_max_threads());
        #pragma omp parallel num_threads(numThreads) if(numThreads>1)
#endif
        {
            LUTu lhist16thr(lhist16.getSize());
            lhist16thr.clear();
#ifdef _OPENMP
            #pragma omp for nowait
#endif

            for (int x = 0; x < pH; x++)
                for (int y = 0; y < pW; y++) {
                    int pos = (int)(oprevl->L[x][y]);
                    lhist16thr[pos]++;
                }

#ifdef _OPENMP
            #pragma omp critical
#endif
            lhist16 += lhist16thr;
        }
        CurveFactory::complexLCurve (params.labCurve.brightness, params.labCurve.contrast, params.labCurve.lcurve, lhist16, lumacurve, histLCurve, scale == 1 ? 1 : 16, utili);
    }

    if (todo & M_LUMACURVE) {

        CurveFactory::curveCL(clcutili, params.labCurve.clcurve, clcurve, scale == 1 ? 1 : 16);

        CurveFactory::complexsgnCurve (autili, butili, ccutili, cclutili, params.labCurve.acurve, params.labCurve.bcurve, params.labCurve.cccurve,
                                       params.labCurve.lccurve, chroma_acurve, chroma_bcurve, satcurve, lhskcurve, scale == 1 ? 1 : 16);
    }

    if (todo & (M_LUMINANCE + M_COLOR) ) {
        nprevl->CopyFrom(oprevl);

        progress ("Applying Color Boost...", 100 * readyphase / numofphases);
        //   ipf.MSR(nprevl, nprevl->W, nprevl->H, 1);
        histCCurve.clear();
        histLCurve.clear();
        ipf.chromiLuminanceCurve (nullptr, pW, nprevl, nprevl, chroma_acurve, chroma_bcurve, satcurve, lhskcurve, clcurve, lumacurve, utili, autili, butili, ccutili, cclutili, clcutili, histCCurve, histLCurve);
        ipf.vibrance(nprevl);

        if((params.colorappearance.enabled && !params.colorappearance.tonecie) ||  (!params.colorappearance.enabled)) {
            ipf.EPDToneMap(nprevl, 5, 1);
        }

        // for all treatments Defringe, Sharpening, Contrast detail , Microcontrast they are activated if "CIECAM" function are disabled
        readyphase++;

        /* Issue 2785, disabled some 1:1 tools
                if (scale==1) {
                    if((params.colorappearance.enabled && !settings->autocielab) || (!params.colorappearance.enabled)){
                        progress ("Denoising luminance impulse...",100*readyphase/numofphases);
                        ipf.impulsedenoise (nprevl);
                        readyphase++;
                    }
                    if((params.colorappearance.enabled && !settings->autocielab) || (!params.colorappearance.enabled)){
                        progress ("Defringing...",100*readyphase/numofphases);
                        ipf.defringe (nprevl);
                        readyphase++;
                    }
                    if (params.sharpenEdge.enabled) {
                        progress ("Edge sharpening...",100*readyphase/numofphases);
                        ipf.MLsharpen (nprevl);
                        readyphase++;
                    }
                    if (params.sharpenMicro.enabled) {
                        if(( params.colorappearance.enabled && !settings->autocielab) || (!params.colorappearance.enabled)){
                            progress ("Microcontrast...",100*readyphase/numofphases);
                            ipf.MLmicrocontrast (nprevl);
                            readyphase++;
                        }
                    }
                    if(((params.colorappearance.enabled && !settings->autocielab) || (!params.colorappearance.enabled)) && params.sharpening.enabled) {
                        progress ("Sharpening...",100*readyphase/numofphases);

                        float **buffer = new float*[pH];
                        for (int i=0; i<pH; i++)
                            buffer[i] = new float[pW];

                        ipf.sharpening (nprevl, (float**)buffer);

                        for (int i=0; i<pH; i++)
                            delete [] buffer[i];
                        delete [] buffer;
                        readyphase++;
                    }
                }
        */
        if(params.dirpyrequalizer.cbdlMethod == "aft") {
            if(((params.colorappearance.enabled && !settings->autocielab) || (!params.colorappearance.enabled)) ) {
                progress ("Pyramid wavelet...", 100 * readyphase / numofphases);
                ipf.dirpyrequalizer (nprevl, scale);
                //ipf.Lanczoslab (ip_wavelet(LabImage * lab, LabImage * dst, const procparams::EqualizerParams & eqparams), nprevl, 1.f/scale);
                readyphase++;
            }
        }


        wavcontlutili = false;
        //CurveFactory::curveWavContL ( wavcontlutili,params.wavelet.lcurve, wavclCurve, LUTu & histogramwavcl, LUTu & outBeforeWavCLurveHistogram,int skip);
        CurveFactory::curveWavContL(wavcontlutili, params.wavelet.wavclCurve, wavclCurve, scale == 1 ? 1 : 16);


        if((params.wavelet.enabled)) {
            WaveletParams WaveParams = params.wavelet;
            //      WaveParams.getCurves(wavCLVCurve, waOpacityCurveRG, waOpacityCurveBY);
            WaveParams.getCurves(wavCLVCurve, waOpacityCurveRG, waOpacityCurveBY, waOpacityCurveW, waOpacityCurveWL);

            int kall = 0;
            progress ("Wavelet...", 100 * readyphase / numofphases);
            //  ipf.ip_wavelet(nprevl, nprevl, kall, WaveParams, wavCLVCurve, waOpacityCurveRG, waOpacityCurveBY, scale);
            ipf.ip_wavelet(nprevl, nprevl, kall, WaveParams, wavCLVCurve, waOpacityCurveRG, waOpacityCurveBY, waOpacityCurveW, waOpacityCurveWL, wavclCurve, wavcontlutili, scale);

        }


        if(params.colorappearance.enabled) {
            //L histo  and Chroma histo for ciecam
            // histogram well be for Lab (Lch) values, because very difficult to do with J,Q, M, s, C
            int x1, y1, x2, y2;
            params.crop.mapToResized(pW, pH, scale, x1, x2,  y1, y2);
            lhist16CAM.clear();
            lhist16CCAM.clear();

            if(!params.colorappearance.datacie) {
                for (int x = 0; x < pH; x++)
                    for (int y = 0; y < pW; y++) {
                        int pos = CLIP((int)(nprevl->L[x][y]));
                        int posc = CLIP((int)sqrt(nprevl->a[x][y] * nprevl->a[x][y] + nprevl->b[x][y] * nprevl->b[x][y]));
                        lhist16CAM[pos]++;
                        lhist16CCAM[posc]++;
                    }
            }

            CurveFactory::curveLightBrightColor (params.colorappearance.curve, params.colorappearance.curve2, params.colorappearance.curve3,
                                                 lhist16CAM, histLCAM, lhist16CCAM, histCCAM,
                                                 customColCurve1, customColCurve2, customColCurve3, 1);
            float fnum = imgsrc->getMetaData()->getFNumber  ();        // F number
            float fiso = imgsrc->getMetaData()->getISOSpeed () ;       // ISO
            float fspeed = imgsrc->getMetaData()->getShutterSpeed () ; // Speed
            double fcomp = imgsrc->getMetaData()->getExpComp  ();      // Compensation +/-
            double adap;

            if(fnum < 0.3f || fiso < 5.f || fspeed < 0.00001f) { //if no exif data or wrong
                adap = 2000.;
            } else {
                double E_V = fcomp + log2 (double((fnum * fnum) / fspeed / (fiso / 100.f)));
                E_V += params.toneCurve.expcomp;// exposure compensation in tonecurve ==> direct EV
                E_V += log2(params.raw.expos);// exposure raw white point ; log2 ==> linear to EV
                adap = powf(2.f, E_V - 3.f); // cd / m2
                // end calculation adaptation scene luminosity
            }

            int begh = 0;
            int endh = pH;
            float d;
            bool execsharp = false;

            if(!ncie) {
                ncie = new CieImage (pW, pH);
            }

            if (!CAMBrightCurveJ && (params.colorappearance.algo == "JC" || params.colorappearance.algo == "JS" || params.colorappearance.algo == "ALL")) {
                CAMBrightCurveJ(32768, 0);
            }

            if (!CAMBrightCurveQ && (params.colorappearance.algo == "QM" || params.colorappearance.algo == "ALL")) {
                CAMBrightCurveQ(32768, 0);
            }

            // Issue 2785, only float version of ciecam02 for navigator and pan background
            CAMMean = NAN;
            CAMBrightCurveJ.dirty = true;
            CAMBrightCurveQ.dirty = true;

            ipf.ciecam_02float (ncie, float(adap), begh, endh, pW, 2, nprevl, &params, customColCurve1, customColCurve2, customColCurve3, histLCAM, histCCAM, CAMBrightCurveJ, CAMBrightCurveQ, CAMMean, 5, 1, execsharp, d, scale, 1);

            if(params.colorappearance.autodegree && acListener && params.colorappearance.enabled) {
                acListener->autoCamChanged(100.*(double)d);
            }

            if(params.colorappearance.autoadapscen && acListener && params.colorappearance.enabled) {
                acListener->adapCamChanged(adap);    //real value of adapt scene luminosity
            }

            readyphase++;
        } else {
            // CIECAM is disabled, we free up its image buffer to save some space
            if (ncie) {
                delete ncie;
            }

            ncie = nullptr;

            if (CAMBrightCurveJ) {
                CAMBrightCurveJ.reset();
            }

            if (CAMBrightCurveQ) {
                CAMBrightCurveQ.reset();
            }
        }
    }

    // Update the monitor color transform if necessary
    if ((todo & M_MONITOR) || (lastOutputProfile!=params.icm.output) || lastOutputIntent!=params.icm.outputIntent || lastOutputBPC!=params.icm.outputBPC) {
        lastOutputProfile = params.icm.output;
        lastOutputIntent = params.icm.outputIntent;
        lastOutputBPC = params.icm.outputBPC;
        ipf.updateColorProfiles(params.icm, monitorProfile, monitorIntent, softProof, gamutCheck);
    }

    // process crop, if needed
    for (size_t i = 0; i < crops.size(); i++)
        if (crops[i]->hasListener () && cropCall != crops[i] ) {
            crops[i]->update (todo);    // may call ourselves
        }

    progress ("Conversion to RGB...", 100 * readyphase / numofphases);

    if ((todo != CROP && todo != MINUPDATE) || (todo & M_MONITOR)) {
        MyMutex::MyLock prevImgLock(previmg->getMutex());

        try {
            // Computing the preview image, i.e. converting from WCS->Monitor color space (soft-proofing disabled) or WCS->Output profile->Monitor color space (soft-proofing enabled)
            ipf.lab2monitorRgb (nprevl, previmg);

            // Computing the internal image for analysis, i.e. conversion from WCS->Output profile
            delete workimg;
            workimg = ipf.lab2rgb (nprevl, 0, 0, pW, pH, params.icm);
        } catch(char * str) {
            progress ("Error converting file...", 0);
            return;
        }
    }

    if (!resultValid) {
        resultValid = true;

        if (imageListener) {
            imageListener->setImage (previmg, scale, params.crop);
        }
    }

    if (imageListener)
        // TODO: The WB tool should be advertised too in order to get the AutoWB's temp and green values
    {
        imageListener->imageReady (params.crop);
    }

    readyphase++;

    if (hListener) {
        updateLRGBHistograms ();
        hListener->histogramChanged (histRed, histGreen, histBlue, histLuma, histToneCurve, histLCurve, histCCurve, /*histCLurve, histLLCurve,*/ histLCAM, histCCAM, histRedRaw, histGreenRaw, histBlueRaw, histChroma, histLRETI);
    }
}


void ImProcCoordinator::freeAll ()
{

    if (settings->verbose) {
        printf ("freeall starts %d\n", (int)allocated);
    }

    if (allocated) {
        if (spotprevi && spotprevi != oprevi) {
            delete spotprevi;
        }
        spotprevi = NULL;

<<<<<<< HEAD
        if (oprevi && oprevi != orig_prev) {
            delete oprevi;
        }
        oprevi    = NULL;

=======
        oprevi    = nullptr;
>>>>>>> cc8dae26
        delete orig_prev;
        orig_prev = nullptr;
        delete oprevl;
        oprevl    = nullptr;
        delete nprevl;
        nprevl    = nullptr;

        if (ncie) {
            delete ncie;
        }
<<<<<<< HEAD
        ncie      = NULL;
=======

        ncie      = nullptr;
>>>>>>> cc8dae26

        if (imageListener) {
            imageListener->delImage (previmg);
        } else {
            delete previmg;
        }

        delete workimg;

        if(shmap) {
            delete shmap;
        }

        shmap = nullptr;

    }

    allocated = false;
}

/** @brief Handles image buffer (re)allocation and trigger sizeChanged of SizeListener[s]
 * If the scale change, this method will free all buffers and reallocate ones of the new size.
 * It will then tell to the SizeListener that size has changed (sizeChanged)
 *
 * @param prevscale New Preview's scale.
 */
void ImProcCoordinator::setScale (int prevscale)
{

    if (settings->verbose) {
        printf ("setscale before lock\n");
    }

    tr = getCoarseBitMask(params.coarse);

    int nW, nH;
    imgsrc->getFullSize (fw, fh, tr);

    prevscale++;

    do {
        prevscale--;
        PreviewProps pp (0, 0, fw, fh, prevscale);
<<<<<<< HEAD
        imgsrc->getSize (tr, pp, nW, nH);
    } while(nH < 400 && prevscale > 1 && (nW * nH < 1000000) ); // actually hardcoded values, perhaps a better choice is possible
=======
        imgsrc->getSize (pp, nW, nH);
    } while(nH < 400 && prevscale > 1 && (nW * nH < 1000000) ); // sctually hardcoded values, perhaps a better choice is possible
>>>>>>> cc8dae26

    if (settings->verbose) {
        printf ("setscale starts (%d, %d)\n", nW, nH);
    }

    if (nW != pW || nH != pH) {

        freeAll ();

        pW = nW;
        pH = nH;

        orig_prev = new Imagefloat (pW, pH);
        spotprevi = oprevi = orig_prev;
        oprevl = new LabImage (pW, pH);
        nprevl = new LabImage (pW, pH);
        //ncie is only used in ImProcCoordinator::updatePreviewImage, it will be allocated on first use and deleted if not used anymore
        previmg = new Image8 (pW, pH);
        workimg = new Image8 (pW, pH);

        if(params.sh.enabled) {
            shmap = new SHMap (pW, pH, true);
        }

        allocated = true;
    }

    scale = prevscale;
    resultValid = false;
    fullw = fw;
    fullh = fh;

    if (settings->verbose) {
        printf ("setscale ends\n");
    }

    if (!sizeListeners.empty())
        for (size_t i = 0; i < sizeListeners.size(); i++) {
            sizeListeners[i]->sizeChanged (fullw, fullh, fw, fh);
        }

    if (settings->verbose) {
        printf ("setscale ends2\n");
    }

}


void ImProcCoordinator::updateLRGBHistograms ()
{

    int x1, y1, x2, y2;
    params.crop.mapToResized(pW, pH, scale, x1, x2, y1, y2);

    #pragma omp parallel sections
    {
        #pragma omp section
        {
            histChroma.clear();

            for (int i = y1; i < y2; i++)
                for (int j = x1; j < x2; j++)
                {
                    histChroma[(int)(sqrtf(SQR(nprevl->a[i][j]) + SQR(nprevl->b[i][j])) / 188.f)]++; //188 = 48000/256
                }
        }
        #pragma omp section
        {
            histLuma.clear();

            for (int i = y1; i < y2; i++)
                for (int j = x1; j < x2; j++)
                {
                    histLuma[(int)(nprevl->L[i][j] / 128.f)]++;
                }
        }
        #pragma omp section
        {
            histRed.clear();
            histGreen.clear();
            histBlue.clear();

            for (int i = y1; i < y2; i++)
            {
                int ofs = (i * pW + x1) * 3;

                for (int j = x1; j < x2; j++) {
                    int r = workimg->data[ofs++];
                    int g = workimg->data[ofs++];
                    int b = workimg->data[ofs++];

                    histRed[r]++;
                    histGreen[g]++;
                    histBlue[b]++;
                }
            }
        }
    }

}

void ImProcCoordinator::progress (Glib::ustring str, int pr)
{

    /*  if (plistener) {
        plistener->setProgressStr (str);
        plistener->setProgress ((double)pr / 100.0);
      }*/
}

bool ImProcCoordinator::getAutoWB (double& temp, double& green, double equal)
{

    if (imgsrc) {
        if (lastAwbEqual != equal) {
// Issue 2500            MyMutex::MyLock lock(minit);  // Also used in crop window
            double rm, gm, bm;
            imgsrc->getAutoWBMultipliers(rm, gm, bm);

            if (rm != -1) {
                autoWB.update(rm, gm, bm, equal);
                lastAwbEqual = equal;
            } else {
                lastAwbEqual = -1.;
                autoWB.useDefaults(equal);
            }
        }

        temp = autoWB.getTemp ();
        green = autoWB.getGreen ();
        return true;
    } else {
        //temp = autoWB.getTemp();
        temp = -1.0;
        green = -1.0;
        return false;
    }
}

void ImProcCoordinator::getCamWB (double& temp, double& green)
{

    if (imgsrc) {
        temp = imgsrc->getWB().getTemp ();
        green = imgsrc->getWB().getGreen ();
    }
}

void ImProcCoordinator::getSpotWB (int x, int y, int rect, double& temp, double& tgreen)
{

    ColorTemp ret;

    {
        MyMutex::MyLock lock(mProcessing);
        std::vector<Coord2D> points, red, green, blue;

        for (int i = y - rect; i <= y + rect; i++)
            for (int j = x - rect; j <= x + rect; j++) {
                points.push_back (Coord2D (j, i));
            }

        ipf.transCoord (fw, fh, points, red, green, blue);

        int tr = getCoarseBitMask(params.coarse);

        ret = imgsrc->getSpotWB (red, green, blue, tr, params.wb.equal);
        currWB = ColorTemp (params.wb.temperature, params.wb.green, params.wb.equal, params.wb.method);
        //double rr,gg,bb;
        //currWB.getMultipliers(rr,gg,bb);

    } // end of mutex lockong

    if (ret.getTemp() > 0) {
        temp = ret.getTemp ();
        tgreen = ret.getGreen ();
    } else {
        temp = currWB.getTemp ();
        tgreen = currWB.getGreen ();
    }
}

void ImProcCoordinator::getAutoCrop (double ratio, int &x, int &y, int &w, int &h)
{

    MyMutex::MyLock lock(mProcessing);

    LCPMapper *pLCPMap = nullptr;

    if (params.lensProf.lcpFile.length() && imgsrc->getMetaData()->getFocalLen() > 0) {
        LCPProfile *pLCPProf = lcpStore->getProfile(params.lensProf.lcpFile);

        if (pLCPProf) pLCPMap = new LCPMapper(pLCPProf, imgsrc->getMetaData()->getFocalLen(), imgsrc->getMetaData()->getFocalLen35mm(), imgsrc->getMetaData()->getFocusDist(),
                                                  0, false, params.lensProf.useDist, fullw, fullh, params.coarse, imgsrc->getRotateDegree());
    }

    double fillscale = ipf.getTransformAutoFill (fullw, fullh, pLCPMap);

    if (ratio > 0) {
        w = fullw * fillscale;
        h = w / ratio;

        if (h > fullh * fillscale) {
            h = fullh * fillscale;
            w = h * ratio;
        }
    } else {
        w = fullw * fillscale;
        h = fullh * fillscale;
    }

    x = (fullw - w) / 2;
    y = (fullh - h) / 2;
}

void ImProcCoordinator::setMonitorProfile (const Glib::ustring& profile, RenderingIntent intent)
{
    monitorProfile = profile;
    monitorIntent = intent;
}

void ImProcCoordinator::getMonitorProfile (Glib::ustring& profile, RenderingIntent& intent) const
{
    profile = monitorProfile;
    intent = monitorIntent;
}

void ImProcCoordinator::setSoftProofing (bool softProof, bool gamutCheck)
{
    this->softProof = softProof;
    this->gamutCheck = gamutCheck;
}

void ImProcCoordinator::getSoftProofing (bool &softProof, bool &gamutCheck)
{
    softProof = this->softProof;
    gamutCheck = this->gamutCheck;
}

void ImProcCoordinator::saveInputICCReference (const Glib::ustring& fname, bool apply_wb)
{

    MyMutex::MyLock lock(mProcessing);

    int fW, fH;

    int tr = getCoarseBitMask(params.coarse);

    imgsrc->getFullSize (fW, fH, tr);
    PreviewProps pp (0, 0, fW, fH, 1);
    ProcParams ppar = params;
    ppar.toneCurve.hrenabled = false;
    ppar.icm.input = "(none)";
    Imagefloat* im = new Imagefloat (fW, fH);
    imgsrc->preprocess( ppar.raw, ppar.lensProf, ppar.coarse );
    imgsrc->demosaic(ppar.raw );
    ColorTemp currWB = ColorTemp (params.wb.temperature, params.wb.green, params.wb.equal, params.wb.method);

    if (params.wb.method == "Camera") {
        currWB = imgsrc->getWB ();
    } else if (params.wb.method == "Auto") {
        if (lastAwbEqual != params.wb.equal) {
            double rm, gm, bm;
            imgsrc->getAutoWBMultipliers(rm, gm, bm);

            if (rm != -1.) {
                autoWB.update(rm, gm, bm, params.wb.equal);
                lastAwbEqual = params.wb.equal;
            } else {
                lastAwbEqual = -1.;
                autoWB.useDefaults(params.wb.equal);
            }
        }

        currWB = autoWB;
    }

    if (!apply_wb) {
        currWB = ColorTemp(); // = no white balance
    }

    imgsrc->getImage (currWB, tr, im, pp, ppar.toneCurve, ppar.icm, ppar.raw);
    ImProcFunctions ipf (&ppar, true);

    if (ipf.needsTransform()) {
        Imagefloat* trImg = new Imagefloat (fW, fH);
        ipf.transform (im, trImg, 0, 0, 0, 0, fW, fH, fW, fH, imgsrc->getMetaData()->getFocalLen(), imgsrc->getMetaData()->getFocalLen35mm(),
                       imgsrc->getMetaData()->getFocusDist(), imgsrc->getRotateDegree(), true);
        delete im;
        im = trImg;
    }

    if (params.crop.enabled) {
        Imagefloat *tmpim = new Imagefloat (params.crop.w, params.crop.h);
        int cx = params.crop.x;
        int cy = params.crop.y;
        int cw = params.crop.w;
        int ch = params.crop.h;
        #pragma omp parallel for

        for (int i = cy; i < cy + ch; i++) {
            for (int j = cx; j < cx + cw; j++) {
                tmpim->r(i - cy, j - cx) = im->r(i, j);
                tmpim->g(i - cy, j - cx) = im->g(i, j);
                tmpim->b(i - cy, j - cx) = im->b(i, j);
            }
        }

        delete im;
        im = tmpim;
    }

    // image may contain out of range samples, clip them to avoid wrap-arounds
    #pragma omp parallel for

    for(int i = 0; i < im->height; i++) {
        for(int j = 0; j < im->width; j++) {
            im->r(i, j) = CLIP(im->r(i, j));
            im->g(i, j) = CLIP(im->g(i, j));
            im->b(i, j) = CLIP(im->b(i, j));
        }
    }

    Image16* im16 = im->to16();
    delete im;

    int imw, imh;
    double tmpScale = ipf.resizeScale(&params, fW, fH, imw, imh);

    if (tmpScale != 1.0) {
        Image16* tempImage = new Image16 (imw, imh);
        ipf.resize (im16, tempImage, tmpScale);
        delete im16;
        im16 = tempImage;
    }

    im16->saveTIFF (fname, 16, true);
    delete im16;

    if (plistener) {
        plistener->setProgressState (false);
    }

    //im->saveJPEG (fname, 85);
}

void ImProcCoordinator::stopProcessing ()
{

    updaterThreadStart.lock ();

    if (updaterRunning && thread) {
        changeSinceLast = 0;
        thread->join ();
    }

    updaterThreadStart.unlock ();
}

void ImProcCoordinator::startProcessing ()
{

#undef THREAD_PRIORITY_NORMAL

    if (!destroying) {
        if (!updaterRunning) {
            updaterThreadStart.lock ();
            thread = nullptr;
            updaterRunning = true;
            updaterThreadStart.unlock ();

            //batchThread->yield(); //the running batch should wait other threads to avoid conflict

            thread = Glib::Thread::create(sigc::mem_fun(*this, &ImProcCoordinator::process), 0, true, true, Glib::THREAD_PRIORITY_NORMAL);

        }
    }
}

void ImProcCoordinator::startProcessing(int changeCode)
{
    paramsUpdateMutex.lock();
    changeSinceLast |= changeCode;
    paramsUpdateMutex.unlock();

    startProcessing ();
}

void ImProcCoordinator::process ()
{
    if (plistener) {
        plistener->setProgressState (true);
    }

    paramsUpdateMutex.lock ();

    while (changeSinceLast) {
        params = nextParams;
        int change = changeSinceLast;
        changeSinceLast = 0;
        paramsUpdateMutex.unlock ();

        // M_VOID means no update, and is a bit higher that the rest
        if (change & (M_VOID - 1)) {
            updatePreviewImage (change);
        }

        paramsUpdateMutex.lock ();
    }

    paramsUpdateMutex.unlock ();
    updaterRunning = false;

    if (plistener) {
        plistener->setProgressState (false);
    }
}

ProcParams* ImProcCoordinator::beginUpdateParams ()
{
    paramsUpdateMutex.lock ();

    return &nextParams;
}

void ImProcCoordinator::endUpdateParams (ProcEvent change)
{
    endUpdateParams( refreshmap[(int)change] );
}

void ImProcCoordinator::endUpdateParams (int changeFlags)
{
    changeSinceLast |= changeFlags;

    paramsUpdateMutex.unlock ();
    startProcessing ();
}


}<|MERGE_RESOLUTION|>--- conflicted
+++ resolved
@@ -33,17 +33,10 @@
 extern const Settings* settings;
 
 ImProcCoordinator::ImProcCoordinator ()
-<<<<<<< HEAD
-    : orig_prev(NULL), oprevi(NULL), spotprevi(NULL), oprevl(NULL), nprevl(NULL), previmg(NULL), workimg(NULL),
-      ncie(NULL), imgsrc(NULL), shmap(NULL), lastAwbEqual(0.), ipf(&params, true), previewProps(-1, -1, -1, -1, 1), monitorIntent(RI_RELATIVE), scale(10),
-      highDetailPreprocessComputed(false), highDetailRawComputed(false), allocated(false),
-      bwAutoR(-9000.f), bwAutoG(-9000.f), bwAutoB(-9000.f), CAMMean(NAN),
-=======
-    : orig_prev(nullptr), oprevi(nullptr), oprevl(nullptr), nprevl(nullptr), previmg(nullptr), workimg(nullptr),
-      ncie(nullptr), imgsrc(nullptr), shmap(nullptr), lastAwbEqual(0.), ipf(&params, true), monitorIntent(RI_RELATIVE),
+    : orig_prev(nullptr), oprevi(nullptr), spotprevi(nullptr), oprevl(nullptr), nprevl(nullptr), previmg(nullptr), workimg(nullptr),
+      ncie(nullptr), imgsrc(nullptr), shmap(nullptr), lastAwbEqual(0.), ipf(&params, true), previewProps(-1, -1, -1, -1, 1), monitorIntent(RI_RELATIVE),
       softProof(false), gamutCheck(false), scale(10), highDetailPreprocessComputed(false), highDetailRawComputed(false),
       allocated(false), bwAutoR(-9000.f), bwAutoG(-9000.f), bwAutoB(-9000.f), CAMMean(NAN),
->>>>>>> cc8dae26
 
       ctColorCurve(),
       hltonecurve(65536),
@@ -384,19 +377,14 @@
         spotprevi = oprevi = orig_prev;
     }
 
-<<<<<<< HEAD
-    if (needstransform && orig_prev == oprevi) {
-        spotprevi = oprevi = new Imagefloat (pW, pH);
-=======
     if ((needstransform || ((todo & (M_TRANSFORM | M_RGBCURVE))  && params.dirpyrequalizer.cbdlMethod == "bef" && params.dirpyrequalizer.enabled && !params.colorappearance.enabled)) ) {
         if(!oprevi || oprevi == orig_prev)
-            oprevi = new Imagefloat (pW, pH);
+            spotprevi = oprevi = new Imagefloat (pW, pH);
         if (needstransform)
             ipf.transform (orig_prev, oprevi, 0, 0, 0, 0, pW, pH, fw, fh, imgsrc->getMetaData()->getFocalLen(),
                            imgsrc->getMetaData()->getFocalLen35mm(), imgsrc->getMetaData()->getFocusDist(), imgsrc->getRotateDegree(), false);
         else
             orig_prev->copyData(oprevi);
->>>>>>> cc8dae26
     }
 
     if ((todo & (M_TRANSFORM | M_RGBCURVE))  && params.dirpyrequalizer.cbdlMethod == "bef" && params.dirpyrequalizer.enabled && !params.colorappearance.enabled) {
@@ -474,15 +462,9 @@
                                     params.toneCurve.curveMode, params.toneCurve.curve, params.toneCurve.curveMode2, params.toneCurve.curve2,
                                     vhist16, hltonecurve, shtonecurve, tonecurve, histToneCurve, customToneCurve1, customToneCurve2, 1);
 
-<<<<<<< HEAD
-        CurveFactory::RGBCurve (params.rgbCurves.rcurve, rCurve, /*scale==1 ? 1 :*/ 1);
-        CurveFactory::RGBCurve (params.rgbCurves.gcurve, gCurve, /*scale==1 ? 1 :*/ 1);
-        CurveFactory::RGBCurve (params.rgbCurves.bcurve, bCurve, /*scale==1 ? 1 :*/ 1);
-=======
         CurveFactory::RGBCurve (params.rgbCurves.rcurve, rCurve, 1);
         CurveFactory::RGBCurve (params.rgbCurves.gcurve, gCurve, 1);
         CurveFactory::RGBCurve (params.rgbCurves.bcurve, bCurve, 1);
->>>>>>> cc8dae26
 
 
         opautili = false;
@@ -574,13 +556,8 @@
             DCPProfile::ApplyState as;
             DCPProfile *dcpProf = imgsrc->getDCP(params.icm, currWB, as);
 
-<<<<<<< HEAD
-            ipf.rgbProc (spotprevi, oprevl, NULL, hltonecurve, shtonecurve, tonecurve, shmap, params.toneCurve.saturation,
-                         rCurve, gCurve, bCurve, colourToningSatLimit , colourToningSatLimitOpacity, ctColorCurve, ctOpacityCurve, opautili, clToningcurve, cl2Toningcurve, customToneCurve1, customToneCurve2, beforeToneCurveBW, afterToneCurveBW, rrm, ggm, bbm, bwAutoR, bwAutoG, bwAutoB, params.toneCurve.expcomp, params.toneCurve.hlcompr, params.toneCurve.hlcomprthresh, dcpProf, as);
-=======
-            ipf.rgbProc (oprevi, oprevl, nullptr, hltonecurve, shtonecurve, tonecurve, shmap, params.toneCurve.saturation,
+            ipf.rgbProc (spotprevi, oprevl, nullptr, hltonecurve, shtonecurve, tonecurve, shmap, params.toneCurve.saturation,
                          rCurve, gCurve, bCurve, colourToningSatLimit , colourToningSatLimitOpacity, ctColorCurve, ctOpacityCurve, opautili, clToningcurve, cl2Toningcurve, customToneCurve1, customToneCurve2, beforeToneCurveBW, afterToneCurveBW, rrm, ggm, bbm, bwAutoR, bwAutoG, bwAutoB, params.toneCurve.expcomp, params.toneCurve.hlcompr, params.toneCurve.hlcomprthresh, dcpProf, as, histToneCurve);
->>>>>>> cc8dae26
 
             if(params.blackwhite.enabled && params.blackwhite.autoc && abwListener) {
                 if (settings->verbose) {
@@ -885,15 +862,11 @@
         }
         spotprevi = NULL;
 
-<<<<<<< HEAD
         if (oprevi && oprevi != orig_prev) {
             delete oprevi;
         }
-        oprevi    = NULL;
-
-=======
+
         oprevi    = nullptr;
->>>>>>> cc8dae26
         delete orig_prev;
         orig_prev = nullptr;
         delete oprevl;
@@ -904,12 +877,8 @@
         if (ncie) {
             delete ncie;
         }
-<<<<<<< HEAD
+
         ncie      = NULL;
-=======
-
-        ncie      = nullptr;
->>>>>>> cc8dae26
 
         if (imageListener) {
             imageListener->delImage (previmg);
@@ -953,13 +922,8 @@
     do {
         prevscale--;
         PreviewProps pp (0, 0, fw, fh, prevscale);
-<<<<<<< HEAD
-        imgsrc->getSize (tr, pp, nW, nH);
+        imgsrc->getSize (pp, nW, nH);
     } while(nH < 400 && prevscale > 1 && (nW * nH < 1000000) ); // actually hardcoded values, perhaps a better choice is possible
-=======
-        imgsrc->getSize (pp, nW, nH);
-    } while(nH < 400 && prevscale > 1 && (nW * nH < 1000000) ); // sctually hardcoded values, perhaps a better choice is possible
->>>>>>> cc8dae26
 
     if (settings->verbose) {
         printf ("setscale starts (%d, %d)\n", nW, nH);
