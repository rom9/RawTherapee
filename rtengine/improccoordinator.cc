--- conflicted
+++ resolved
@@ -24,15 +24,12 @@
 #include "colortemp.h"
 #include "improcfun.h"
 #include "iccstore.h"
-<<<<<<< HEAD
 #include "cat02adaptation.h"
-=======
 #include <iostream>
 #include <fstream>
 #include <string>
 #include "color.h"
 
->>>>>>> 845844a0
 #ifdef _OPENMP
 #include <omp.h>
 #endif
@@ -92,27 +89,15 @@
       gCurve(),
       bCurve(),
       ctColorCurve(),
-<<<<<<< HEAD
-      rcurvehist (256), rcurvehistCropped (256), rbeforehist (256),
-      gcurvehist (256), gcurvehistCropped (256), gbeforehist (256),
-      bcurvehist (256), bcurvehistCropped (256), bbeforehist (256),
-      fw (0), fh (0), tr (0),
-      fullw (1), fullh (1),
-      pW (-1), pH (-1),
-      plistener (nullptr), imageListener (nullptr), aeListener (nullptr), acListener (nullptr), acatListener(nullptr), abwListener (nullptr), awbListener (nullptr), frameCountListener (nullptr), imageTypeListener (nullptr), actListener (nullptr), adnListener (nullptr), awavListener (nullptr), dehaListener (nullptr), hListener (nullptr),
-      resultValid (false), lastOutputProfile ("BADFOOD"), lastOutputIntent (RI__COUNT), lastOutputBPC (false), thread (nullptr), changeSinceLast (0), updaterRunning (false), destroying (false), utili (false), autili (false),
-      butili (false), ccutili (false), cclutili (false), clcutili (false), opautili (false), wavcontlutili (false), colourToningSatLimit (0.f), colourToningSatLimitOpacity (0.f), highQualityComputed (false)
-=======
       rcurvehist(256), rcurvehistCropped(256), rbeforehist(256),
       gcurvehist(256), gcurvehistCropped(256), gbeforehist(256),
       bcurvehist(256), bcurvehistCropped(256), bbeforehist(256),
       fw(0), fh(0), tr(0),
       fullw(1), fullh(1),
       pW(-1), pH(-1),
-      plistener(nullptr), imageListener(nullptr), aeListener(nullptr), acListener(nullptr), abwListener(nullptr), awbListener(nullptr), frameCountListener(nullptr), imageTypeListener(nullptr), actListener(nullptr), adnListener(nullptr), awavListener(nullptr), dehaListener(nullptr), hListener(nullptr),
+      plistener (nullptr), imageListener (nullptr), aeListener (nullptr), acListener (nullptr), acatListener(nullptr), abwListener (nullptr), awbListener (nullptr), frameCountListener (nullptr), imageTypeListener (nullptr), actListener (nullptr), adnListener (nullptr), awavListener (nullptr), dehaListener (nullptr), hListener (nullptr),
       resultValid(false), lastOutputProfile("BADFOOD"), lastOutputIntent(RI__COUNT), lastOutputBPC(false), thread(nullptr), changeSinceLast(0), updaterRunning(false), destroying(false), utili(false), autili(false),
       butili(false), ccutili(false), cclutili(false), clcutili(false), opautili(false), wavcontlutili(false), colourToningSatLimit(0.f), colourToningSatLimitOpacity(0.f), highQualityComputed(false)
->>>>>>> 845844a0
 {}
 
 void ImProcCoordinator::assign(ImageSource* imgsrc)
@@ -344,7 +329,6 @@
             awbListener->WBChanged(params.wb.temperature, params.wb.green);
         }
 
-<<<<<<< HEAD
         cat02adaptationAutoCompute(imgsrc, params);
 
         if (acatListener) {
@@ -356,35 +340,8 @@
                 acatListener->cat02LuminanceScalingChanged(params.cat02adap.luminanceScaling);
             }
         }
-		
-        int tr = getCoarseBitMask (params.coarse);
-=======
-        /*
-                GammaValues g_a;
-                double pwr = 1.0 / params.icm.gampos;
-                double ts = params.icm.slpos;
-
-
-                int mode = 0;
-                Color::calcGamma(pwr, ts, mode, g_a); // call to calcGamma with selected gamma and slope
-                    printf("ga[0]=%f ga[1]=%f ga[2]=%f ga[3]=%f ga[4]=%f\n", g_a[0],g_a[1],g_a[2],g_a[3],g_a[4]);
-
-                    Glib::ustring datal;
-                    datal = "lutsrgb.txt";
-                            ofstream fou(datal, ios::out | ios::trunc);
-
-                for(int i=0; i < 212; i++) {
-                    //printf("igamma2=%i\n", (int) 65535.f*Color::igamma2(i/212.0));
-                            float gam = Color::igamma2(i/211.0);
-                            int lutga = nearbyint(65535.f* gam);
-                          //  fou << 65535*(int)Color::igamma2(i/212.0) << endl;
-                            fou << i << " " << lutga << endl;
-
-                }
-                        fou.close();
-        */
+
         int tr = getCoarseBitMask(params.coarse);
->>>>>>> 845844a0
 
         imgsrc->getFullSize(fw, fh, tr);
 
@@ -394,11 +351,8 @@
         // Tells to the ImProcFunctions' tools what is the preview scale, which may lead to some simplifications
         ipf.setScale(scale);
 
-<<<<<<< HEAD
         imgsrc->getImage(currWB, tr, orig_prev, pp, params);
-=======
-        imgsrc->getImage(currWB, tr, orig_prev, pp, params.toneCurve, params.raw);
->>>>>>> 845844a0
+    //    imgsrc->getImage(currWB, tr, orig_prev, pp, params.toneCurve, params.raw);
         denoiseInfoStore.valid = false;
         //ColorTemp::CAT02 (orig_prev, &params) ;
         //   printf("orig_prevW=%d\n  scale=%d",orig_prev->width, scale);
@@ -1336,13 +1290,9 @@
         currWB = ColorTemp(); // = no white balance
     }
 
-<<<<<<< HEAD
     imgsrc->getImage(currWB, tr, im, pp, ppar);
-    ImProcFunctions ipf (&ppar, true);
-=======
-    imgsrc->getImage(currWB, tr, im, pp, ppar.toneCurve, ppar.raw);
+   // imgsrc->getImage(currWB, tr, im, pp, ppar.toneCurve, ppar.raw);
     ImProcFunctions ipf(&ppar, true);
->>>>>>> 845844a0
 
     if (ipf.needsTransform()) {
         Imagefloat* trImg = new Imagefloat(fW, fH);
