/*
 *  This file is part of RawTherapee.
 *
 *  Copyright (c) 2004-2010 Gabor Horvath <hgabor@rawtherapee.com>
 *
 *  RawTherapee is free software: you can redistribute it and/or modify
 *  it under the terms of the GNU General Public License as published by
 *  the Free Software Foundation, either version 3 of the License, or
 *  (at your option) any later version.
 *
 *  RawTherapee is distributed in the hope that it will be useful,
 *  but WITHOUT ANY WARRANTY; without even the implied warranty of
 *  MERCHANTABILITY or FITNESS FOR A PARTICULAR PURPOSE.  See the
 *  GNU General Public License for more details.
 *
 *  You should have received a copy of the GNU General Public License
 *  along with RawTherapee.  If not, see <http://www.gnu.org/licenses/>.
 */
#include "improccoordinator.h"
#include "curves.h"
#include "mytime.h"
#include "refreshmap.h"
#include "../rtgui/ppversion.h"
#include "colortemp.h"
#include "improcfun.h"

namespace rtengine
{

extern const Settings* settings;

ImProcCoordinator::ImProcCoordinator ()
    : orig_prev(NULL), oprevi(NULL), oprevl(NULL), nprevl(NULL), previmg(NULL), workimg(NULL),
      ncie(NULL), imgsrc(NULL), shmap(NULL), lastAwbEqual(0.), ipf(&params, true), scale(10),
      highDetailPreprocessComputed(false), highDetailRawComputed(false), allocated(false),
      bwAutoR(-9000.f), bwAutoG(-9000.f), bwAutoB(-9000.f), CAMMean(0.),

      hltonecurve(65536),
      shtonecurve(65536),
      tonecurve(65536, 0), //,1);
      chaut(0.f), redaut(0.f), blueaut(0.f), maxredaut(0.f), maxblueaut(0.f), minredaut(0.f), minblueaut(0.f), nresi(0.f),
      chromina(0.f), sigma(0.f), lumema(0.f),
      lumacurve(65536, 0),
      chroma_acurve(65536, 0),
      chroma_bcurve(65536, 0),
      satcurve(65536, 0),
      lhskcurve(65536, 0),
      clcurve(65536, 0),
      wavclCurve(65536, 0),
      clToningcurve(65536, 0),
      cl2Toningcurve(65536, 0),
      Noisecurve(65536, 0),
      NoiseCCcurve(65536, 0),
      vhist16(65536), vhist16bw(65536),
      lhist16(65536), lhist16Cropped(65536),
      lhist16CAM(65536), lhist16CroppedCAM(65536),
      lhist16CCAM(65536),
      lhist16RETI(65536),
      histCropped(65536),
      lhist16Clad(65536), lhist16CLlad(65536),
      lhist16LClad(65536), lhist16LLClad(65536),
      histRed(256), histRedRaw(256),
      histGreen(256), histGreenRaw(256),
      histBlue(256), histBlueRaw(256),
      histLuma(256),
      histToneCurve(256),
      histToneCurveBW(256),
      histLCurve(256),
      histCCurve(256),
      histCLurve(256),
      histLLCurve(256),

      histLCAM(256),
      histCCAM(256),
      histClad(256),
      bcabhist(256),
      histChroma(256),

      histLRETI(256),

      CAMBrightCurveJ(), CAMBrightCurveQ(),

      rCurve(),
      gCurve(),
      bCurve(),
      rcurvehist(256), rcurvehistCropped(256), rbeforehist(256),
      gcurvehist(256), gcurvehistCropped(256), gbeforehist(256),
      bcurvehist(256), bcurvehistCropped(256), bbeforehist(256),
      fullw(1), fullh(1),
      pW(-1), pH(-1),
      plistener(NULL), imageListener(NULL), aeListener(NULL), acListener(NULL), abwListener(NULL), actListener(NULL), adnListener(NULL), awavListener(NULL), dehaListener(NULL), hListener(NULL),
      resultValid(false), changeSinceLast(0), updaterRunning(false), destroying(false), utili(false), autili(false), wavcontlutili(false),
      butili(false), ccutili(false), cclutili(false), clcutili(false), opautili(false), conversionBuffer(1, 1)

{}

void ImProcCoordinator::assign (ImageSource* imgsrc)
{
    this->imgsrc = imgsrc;
}

ImProcCoordinator::~ImProcCoordinator ()
{

    destroying = true;
    updaterThreadStart.lock ();

    if (updaterRunning && thread) {
        thread->join ();
    }

    mProcessing.lock();
    mProcessing.unlock();
    freeAll ();

    std::vector<Crop*> toDel = crops;

    for (size_t i = 0; i < toDel.size(); i++) {
        delete toDel[i];
    }

    imgsrc->decreaseRef ();
    updaterThreadStart.unlock ();
}

DetailedCrop* ImProcCoordinator::createCrop  (::EditDataProvider *editDataProvider, bool isDetailWindow)
{

    return new Crop (this, editDataProvider, isDetailWindow);
}


// todo: bitmask containing desired actions, taken from changesSinceLast
// cropCall: calling crop, used to prevent self-updates  ...doesn't seem to be used
void ImProcCoordinator::updatePreviewImage (int todo, Crop* cropCall)
{

    MyMutex::MyLock processingLock(mProcessing);
    int numofphases = 14;
    int readyphase = 0;

    bwAutoR = bwAutoG = bwAutoB = -9000.f;
    chaut = redaut = blueaut = maxredaut = maxblueaut = nresi = highresi = 0.f;
    chromina = sigma = lumema = 0.f;
    minredaut = minblueaut = 10000.f;

    if (todo == CROP && ipf.needsPCVignetting()) {
        todo |= TRANSFORM;    // Change about Crop does affect TRANSFORM
    }

    bool highDetailNeeded = false;

    if (options.prevdemo == PD_Sidecar) {
        highDetailNeeded = true;    //i#2664
    } else {
        highDetailNeeded = (todo & M_HIGHQUAL);
    }

    // Check if any detail crops need high detail. If not, take a fast path short cut
    if (!highDetailNeeded) {
        for (size_t i = 0; i < crops.size(); i++)
            if (crops[i]->get_skip() == 1 ) {  // skip=1 -> full resolution
                highDetailNeeded = true;
                break;
            }
    }

    RAWParams rp = params.raw;
    ColorManagementParams cmp = params.icm;
    LCurveParams  lcur = params.labCurve;

    if( !highDetailNeeded ) {
        // if below 100% magnification, take a fast path
        if(rp.bayersensor.method != RAWParams::BayerSensor::methodstring[RAWParams::BayerSensor::none] && rp.bayersensor.method != RAWParams::BayerSensor::methodstring[RAWParams::BayerSensor::mono]) {
            rp.bayersensor.method = RAWParams::BayerSensor::methodstring[RAWParams::BayerSensor::fast];
        }

        //bayerrp.all_enhance = false;

        if(rp.xtranssensor.method != RAWParams::XTransSensor::methodstring[RAWParams::XTransSensor::none] && rp.xtranssensor.method != RAWParams::XTransSensor::methodstring[RAWParams::XTransSensor::mono]) {
            rp.xtranssensor.method = RAWParams::XTransSensor::methodstring[RAWParams::XTransSensor::fast];
        }

        rp.bayersensor.ccSteps = 0;
        rp.xtranssensor.ccSteps = 0;
        //rp.deadPixelFilter = rp.hotPixelFilter = false;
    }

    progress ("Applying white balance, color correction & sRGB conversion...", 100 * readyphase / numofphases);

    // raw auto CA is bypassed if no high detail is needed, so we have to compute it when high detail is needed
    if ( (todo & M_PREPROC) || (!highDetailPreprocessComputed && highDetailNeeded)) {
        imgsrc->preprocess( rp, params.lensProf, params.coarse );
        imgsrc->getRAWHistogram( histRedRaw, histGreenRaw, histBlueRaw );

        if (highDetailNeeded) {
            highDetailPreprocessComputed = true;
        } else {
            highDetailPreprocessComputed = false;
        }
    }

    /*
    Demosaic is kicked off only when
    Detail considerations:
        accurate detail is not displayed yet needed based on preview specifics (driven via highDetailNeeded flag)
    OR
    HLR considerations:
        Color HLR alters rgb output of demosaic, so re-demosaic is needed when Color HLR is being turned off;
        if HLR is enabled and changing method *from* Color to any other method
        OR HLR gets disabled when Color method was selected
    */
    // If high detail (=100%) is newly selected, do a demosaic update, since the last was just with FAST

    if (   (todo & M_RAW)
            || (!highDetailRawComputed && highDetailNeeded)
            || ( params.toneCurve.hrenabled && params.toneCurve.method != "Color" && imgsrc->IsrgbSourceModified())
            || (!params.toneCurve.hrenabled && params.toneCurve.method == "Color" && imgsrc->IsrgbSourceModified())) {

        if (settings->verbose) {
            if (imgsrc->getSensorType() == ST_BAYER) {
                printf("Demosaic Bayer image using method: %s\n", rp.bayersensor.method.c_str());
            } else if (imgsrc->getSensorType() == ST_FUJI_XTRANS) {
                printf("Demosaic X-Trans image with using method: %s\n", rp.xtranssensor.method.c_str());
            }
        }

<<<<<<< HEAD
        imgsrc->demosaic( rp);//enabled demosaic
=======
        imgsrc->demosaic( rp );
        // if a demosaic happened we should also call getimage later, so we need to set the M_INIT flag
        todo |= M_INIT;
>>>>>>> a9ba2d7a

        if (highDetailNeeded) {
            highDetailRawComputed = true;
        } else {
            highDetailRawComputed = false;
        }

        if (params.retinex.enabled) {
            lhist16RETI.clear();

            imgsrc->retinexPrepareBuffers(params.icm, params.retinex, conversionBuffer, lhist16RETI);
        }
    }

    if (params.retinex.enabled) {
        bool dehacontlutili = false;
        bool useHsl = false;
        LUTf cdcurve (65536, 0);

        imgsrc->retinexPrepareCurves(params.retinex, cdcurve, dehatransmissionCurve, dehacontlutili, useHsl, lhist16RETI, histLRETI);
        float minCD, maxCD, mini, maxi, Tmean, Tsigma, Tmin, Tmax;
        imgsrc->retinex( params.icm, params.retinex,  params.toneCurve, cdcurve, dehatransmissionCurve, conversionBuffer, dehacontlutili, useHsl, minCD, maxCD, mini, maxi, Tmean, Tsigma, Tmin, Tmax, histLRETI);//enabled Retinex

        if(dehaListener) {
            dehaListener->minmaxChanged(maxCD, minCD, mini, maxi, Tmean, Tsigma, Tmin, Tmax);
        }
    }


    // Updating toneCurve.hrenabled if necessary
    // It has to be done there, because the next 'if' statement will use the value computed here
    if (todo & M_AUTOEXP) {
        if (params.toneCurve.autoexp) {// this enabled HLRecovery
            if (ToneCurveParams::HLReconstructionNecessary(histRedRaw, histGreenRaw, histBlueRaw) && !params.toneCurve.hrenabled) {
                // switching params.toneCurve.hrenabled to true -> shouting in listener's ears!
                params.toneCurve.hrenabled = true;

                // forcing INIT to be done, to reconstruct HL again
                todo |= M_INIT;
            }
        }
    }

    if (todo & (M_INIT | M_LINDENOISE)) {
        MyMutex::MyLock initLock(minit);  // Also used in crop window

        imgsrc->HLRecovery_Global( params.toneCurve); // this handles Color HLRecovery


        if (settings->verbose) {
            printf ("Applying white balance, color correction & sRBG conversion...\n");
        }

        currWB = ColorTemp (params.wb.temperature, params.wb.green, params.wb.equal, params.wb.method);

        if (params.wb.method == "Camera") {
            currWB = imgsrc->getWB ();
        } else if (params.wb.method == "Auto") {
            if (lastAwbEqual != params.wb.equal) {
                double rm, gm, bm;
                imgsrc->getAutoWBMultipliers(rm, gm, bm);

                if (rm != -1.) {
                    autoWB.update(rm, gm, bm, params.wb.equal);
                    lastAwbEqual = params.wb.equal;
                } else {
                    lastAwbEqual = -1.;
                    autoWB.useDefaults(params.wb.equal);
                }

                //double rr,gg,bb;
                //autoWB.getMultipliers(rr,gg,bb);
            }

            currWB = autoWB;
        }

        params.wb.temperature = currWB.getTemp ();
        params.wb.green = currWB.getGreen ();

        int tr = getCoarseBitMask(params.coarse);

        imgsrc->getFullSize (fw, fh, tr);

        // Will (re)allocate the preview's buffers
        setScale (scale);
        PreviewProps pp (0, 0, fw, fh, scale);
        // Tells to the ImProcFunctions' tools what is the preview scale, which may lead to some simplifications
        ipf.setScale (scale);

        imgsrc->getImage (currWB, tr, orig_prev, pp, params.toneCurve, params.icm, params.raw);
        //ColorTemp::CAT02 (orig_prev, &params) ;
        //   printf("orig_prevW=%d\n  scale=%d",orig_prev->width, scale);
        /* Issue 2785, disabled some 1:1 tools
                if (todo & M_LINDENOISE) {
                    DirPyrDenoiseParams denoiseParams = params.dirpyrDenoise;
                    if (denoiseParams.enabled && (scale==1)) {
                        Imagefloat *calclum = NULL ;

                        denoiseParams.getCurves(noiseLCurve,noiseCCurve);
                        int nbw=6;//nb tile W
                        int nbh=4;//

                        float ch_M[nbw*nbh];
                        float max_r[nbw*nbh];
                        float max_b[nbw*nbh];

                        if(denoiseParams.Lmethod == "CUR") {
                            if(noiseLCurve)
                                denoiseParams.luma = 0.5f;
                            else
                                denoiseParams.luma = 0.0f;
                        } else if(denoiseParams.Lmethod == "SLI")
                            noiseLCurve.Reset();


                        if(noiseLCurve || noiseCCurve){//only allocate memory if enabled and scale=1
                            // we only need image reduced to 1/4 here
                            calclum = new Imagefloat ((pW+1)/2, (pH+1)/2);//for luminance denoise curve
                            for(int ii=0;ii<pH;ii+=2){
                                for(int jj=0;jj<pW;jj+=2){
                                    calclum->r(ii>>1,jj>>1) = orig_prev->r(ii,jj);
                                    calclum->g(ii>>1,jj>>1) = orig_prev->g(ii,jj);
                                    calclum->b(ii>>1,jj>>1) = orig_prev->b(ii,jj);
                                }
                            }
                            imgsrc->convertColorSpace(calclum, params.icm, currWB);//claculate values after colorspace conversion
                        }

                        int kall=1;
                        ipf.RGB_denoise(kall, orig_prev, orig_prev, calclum, ch_M, max_r, max_b, imgsrc->isRAW(), denoiseParams, imgsrc->getDirPyrDenoiseExpComp(), noiseLCurve, noiseCCurve, chaut, redaut, blueaut, maxredaut, maxblueaut, nresi, highresi);
                    }
                }
        */
        imgsrc->convertColorSpace(orig_prev, params.icm, currWB);

        ipf.firstAnalysis (orig_prev, &params, vhist16);
    }

    readyphase++;

    progress ("Rotate / Distortion...", 100 * readyphase / numofphases);
    // Remove transformation if unneeded
    bool needstransform = ipf.needsTransform();

    if (!needstransform && orig_prev != oprevi) {
        delete oprevi;
        oprevi = orig_prev;
    }

    if (needstransform && orig_prev == oprevi) {
        oprevi = new Imagefloat (pW, pH);
    }

    if ((todo & M_TRANSFORM) && needstransform)
        ipf.transform (orig_prev, oprevi, 0, 0, 0, 0, pW, pH, fw, fh, imgsrc->getMetaData()->getFocalLen(),
                       imgsrc->getMetaData()->getFocalLen35mm(), imgsrc->getMetaData()->getFocusDist(), imgsrc->getRotateDegree(), false);

    readyphase++;

    progress ("Preparing shadow/highlight map...", 100 * readyphase / numofphases);

    if ((todo & M_BLURMAP) && params.sh.enabled) {
        double radius = sqrt (double(pW * pW + pH * pH)) / 2.0;
        double shradius = params.sh.radius;

        if (!params.sh.hq) {
            shradius *= radius / 1800.0;
        }

        if(!shmap) {
            shmap = new SHMap (pW, pH, true);
        }

        shmap->update (oprevi, shradius, ipf.lumimul, params.sh.hq, scale);
    }

    readyphase++;

    if (todo & M_AUTOEXP) {
        if (params.toneCurve.autoexp) {
            LUTu aehist;
            int aehistcompr;
            imgsrc->getAutoExpHistogram (aehist, aehistcompr);
            ipf.getAutoExp (aehist, aehistcompr, imgsrc->getDefGain(), params.toneCurve.clip, params.toneCurve.expcomp,
                            params.toneCurve.brightness, params.toneCurve.contrast, params.toneCurve.black, params.toneCurve.hlcompr, params.toneCurve.hlcomprthresh);

            if (aeListener)
                aeListener->autoExpChanged (params.toneCurve.expcomp, params.toneCurve.brightness, params.toneCurve.contrast,
                                            params.toneCurve.black, params.toneCurve.hlcompr, params.toneCurve.hlcomprthresh, params.toneCurve.hrenabled);
        }
    }

    progress ("Exposure curve & CIELAB conversion...", 100 * readyphase / numofphases);

    if ((todo & M_RGBCURVE) || (todo & M_CROP)) {
//        if (hListener) oprevi->calcCroppedHistogram(params, scale, histCropped);

        //complexCurve also calculated pre-curves histogram depending on crop
        CurveFactory::complexCurve (params.toneCurve.expcomp, params.toneCurve.black / 65535.0,
                                    params.toneCurve.hlcompr, params.toneCurve.hlcomprthresh,
                                    params.toneCurve.shcompr, params.toneCurve.brightness, params.toneCurve.contrast,
                                    params.toneCurve.curveMode, params.toneCurve.curve, params.toneCurve.curveMode2, params.toneCurve.curve2,
                                    vhist16, histCropped, hltonecurve, shtonecurve, tonecurve, histToneCurve, customToneCurve1, customToneCurve2, scale == 1 ? 1 : 1);

        CurveFactory::RGBCurve (params.rgbCurves.rcurve, rCurve, scale == 1 ? 1 : 1);
        CurveFactory::RGBCurve (params.rgbCurves.gcurve, gCurve, scale == 1 ? 1 : 1);
        CurveFactory::RGBCurve (params.rgbCurves.bcurve, bCurve, scale == 1 ? 1 : 1);

        TMatrix wprof = iccStore->workingSpaceMatrix (params.icm.working);
        double wp[3][3] = {
            {wprof[0][0], wprof[0][1], wprof[0][2]},
            {wprof[1][0], wprof[1][1], wprof[1][2]},
            {wprof[2][0], wprof[2][1], wprof[2][2]}
        };
        TMatrix wiprof = iccStore->workingSpaceInverseMatrix (params.icm.working);
        double wip[3][3] = {
            {wiprof[0][0], wiprof[0][1], wiprof[0][2]},
            {wiprof[1][0], wiprof[1][1], wiprof[1][2]},
            {wiprof[2][0], wiprof[2][1], wiprof[2][2]}
        };
        opautili = false;
        params.colorToning.getCurves(ctColorCurve, ctOpacityCurve, wp, wip, opautili);

        bool clctoningutili = false;
        bool llctoningutili = false;
        CurveFactory::curveToningCL(clctoningutili, params.colorToning.clcurve, clToningcurve, scale == 1 ? 1 : 16);
        //  clToningcurve.dump("CLToning3");
        CurveFactory::curveToningLL(llctoningutili, params.colorToning.cl2curve, cl2Toningcurve, scale == 1 ? 1 : 16);

        CurveFactory::curveBW (params.blackwhite.beforeCurve, params.blackwhite.afterCurve, vhist16bw, histToneCurveBW, beforeToneCurveBW, afterToneCurveBW, scale == 1 ? 1 : 1);


        float satLimit = float(params.colorToning.satProtectionThreshold) / 100.f * 0.7f + 0.3f;
        float satLimitOpacity = 1.f - (float(params.colorToning.saturatedOpacity) / 100.f);

        int satTH = 80;
        int satPR = 30;
        int indi = 0;

        if(params.colorToning.enabled  && params.colorToning.autosat) { //for colortoning evaluation of saturation settings
            float moyS = 0.f;
            float eqty = 0.f;
            ipf.moyeqt (oprevi, moyS, eqty);//return image : mean saturation and standard dev of saturation
            //printf("moy=%f ET=%f\n", moyS,eqty);
            float satp = ((moyS + 1.5f * eqty) - 0.3f) / 0.7f; //1.5 sigma ==> 93% pixels with high saturation -0.3 / 0.7 convert to Hombre scale

            if(satp >= 0.92f) {
                satp = 0.92f;    //avoid values too high (out of gamut)
            }

            if(satp <= 0.15f) {
                satp = 0.15f;    //avoid too low values
            }

            //satTH=(int) 100.f*satp;
            //satPR=(int) 100.f*(moyS-0.85f*eqty);//-0.85 sigma==>20% pixels with low saturation
            satLimit = 100.f * satp;
            satTH = (int) 100.f * satp;

            satLimitOpacity = 100.f * (moyS - 0.85f * eqty); //-0.85 sigma==>20% pixels with low saturation
            satPR = (int) 100.f * (moyS - 0.85f * eqty);
        }

        if(actListener) {
            //if(params.blackwhite.enabled) {actListener->autoColorTonChanged(0, satTH, satPR);}
            if(params.blackwhite.enabled && params.colorToning.autosat) {
                actListener->autoColorTonChanged(0, satTH, satPR);    //hide sliders only if autosat
                indi = 0;
            } else {
                if(params.colorToning.autosat) {
                    if     (params.colorToning.method == "Lab") {
                        indi = 1;
                    } else if(params.colorToning.method == "RGBCurves") {
                        indi = 1;
                    } else if(params.colorToning.method == "RGBSliders") {
                        indi = 1;
                    } else if(params.colorToning.method == "Splico") {
                        indi = 2;
                    } else if(params.colorToning.method == "Splitlr") {
                        indi = 2;
                    }

                    //actListener->autoColorTonChanged(indi, satTH, satPR);
                }
            }
        }

        // if it's just crop we just need the histogram, no image updates
        if ( todo & M_RGBCURVE ) {
            //initialize rrm bbm ggm different from zero to avoid black screen in some cases
            double rrm = 33.;
            double ggm = 33.;
            double bbm = 33.;

            DCPProfile *dcpProf = imgsrc->getDCP(params.icm, currWB);
            ipf.rgbProc (oprevi, oprevl, NULL, hltonecurve, shtonecurve, tonecurve, shmap, params.toneCurve.saturation,
                         rCurve, gCurve, bCurve, satLimit , satLimitOpacity, ctColorCurve, ctOpacityCurve, opautili, clToningcurve, cl2Toningcurve, customToneCurve1, customToneCurve2, beforeToneCurveBW, afterToneCurveBW, rrm, ggm, bbm, bwAutoR, bwAutoG, bwAutoB, params.toneCurve.expcomp, params.toneCurve.hlcompr, params.toneCurve.hlcomprthresh, dcpProf);

            if(params.blackwhite.enabled && params.blackwhite.autoc && abwListener) {
                if (settings->verbose) {
                    printf("ImProcCoordinator / Auto B&W coefs:   R=%.2f   G=%.2f   B=%.2f\n", bwAutoR, bwAutoG, bwAutoB);
                }

                abwListener->BWChanged((float) rrm, (float) ggm, (float) bbm);
            }

            if(params.colorToning.autosat && actListener) {
                if (settings->verbose) {
                    printf("ImProcCoordinator / Auto CT:  indi=%d   satH=%d  satPR=%d\n", indi, (int)satLimit , (int) satLimitOpacity);
                }

                actListener->autoColorTonChanged(indi, (int) satLimit, (int)satLimitOpacity);//change sliders autosat
            }

            // correct GUI black and white with value
        }

        // compute L channel histogram
        int x1, y1, x2, y2, pos;
        params.crop.mapToResized(pW, pH, scale, x1, x2,  y1, y2);
        lhist16.clear();
        lhist16Cropped.clear();
        lhist16Clad.clear();
        lhist16CLlad.clear();
        lhist16LLClad.clear();

        for (int x = 0; x < pH; x++)
            for (int y = 0; y < pW; y++) {
                pos = CLIP((int)(oprevl->L[x][y]));
                lhist16[pos]++;

                if (y >= y1 && y < y2 && x >= x1 && x < x2) {
                    lhist16Cropped[pos]++;
                }
            }
    }

    readyphase++;

    if ((todo & M_LUMACURVE) || (todo & M_CROP)) {
        utili = false;
        CurveFactory::complexLCurve (params.labCurve.brightness, params.labCurve.contrast, params.labCurve.lcurve, lhist16, lhist16Cropped,
                                     lumacurve, histLCurve, scale == 1 ? 1 : 16, utili);
    }

    if (todo & M_LUMACURVE) {
        autili = false;
        butili = false;
        ccutili = false;
        cclutili = false;
        clcutili = false;

        CurveFactory::curveCL(clcutili, params.labCurve.clcurve, clcurve, lhist16CLlad, histCLurve, scale == 1 ? 1 : 16);
        float adjustr = 1.0f;


        /*      if      (params.icm.working=="ProPhoto")   {adjustr =       adjustbg = 1.2f;}// 1.2 instead 1.0 because it's very rare to have C>170..
                else if (params.icm.working=="Adobe RGB")  {adjustr = 1.8f; adjustbg = 1.4f;}
                else if (params.icm.working=="sRGB")       {adjustr = 2.0f; adjustbg = 1.7f;}
                else if (params.icm.working=="WideGamut")  {adjustr =       adjustbg = 1.2f;}
                else if (params.icm.working=="Beta RGB")   {adjustr =       adjustbg = 1.4f;}
                else if (params.icm.working=="BestRGB")    {adjustr =       adjustbg = 1.4f;}
                else if (params.icm.working=="BruceRGB")   {adjustr = 1.8f; adjustbg = 1.5f;}
        */
        CurveFactory::complexsgnCurve (adjustr, autili, butili, ccutili, cclutili, params.labCurve.chromaticity, params.labCurve.rstprotection,
                                       params.labCurve.acurve, params.labCurve.bcurve, params.labCurve.cccurve, params.labCurve.lccurve, chroma_acurve, chroma_bcurve, satcurve, lhskcurve,
                                       lhist16Clad, lhist16LLClad, histCCurve, histLLCurve, scale == 1 ? 1 : 16);
    }

    if (todo & (M_LUMINANCE + M_COLOR) ) {
        nprevl->CopyFrom(oprevl);

        progress ("Applying Color Boost...", 100 * readyphase / numofphases);
        //   ipf.MSR(nprevl, nprevl->W, nprevl->H, 1);

        ipf.chromiLuminanceCurve (NULL, pW, nprevl, nprevl, chroma_acurve, chroma_bcurve, satcurve, lhskcurve, clcurve, lumacurve, utili, autili, butili, ccutili, cclutili, clcutili, histCCurve, histCLurve, histLLCurve, histLCurve);
        ipf.vibrance(nprevl);

        if((params.colorappearance.enabled && !params.colorappearance.tonecie) ||  (!params.colorappearance.enabled)) {
            ipf.EPDToneMap(nprevl, 5, 1);
        }

        // for all treatments Defringe, Sharpening, Contrast detail , Microcontrast they are activated if "CIECAM" function are disabled
        readyphase++;

        /* Issue 2785, disabled some 1:1 tools
                if (scale==1) {
                    if((params.colorappearance.enabled && !settings->autocielab) || (!params.colorappearance.enabled)){
                        progress ("Denoising luminance impulse...",100*readyphase/numofphases);
                        ipf.impulsedenoise (nprevl);
                        readyphase++;
                    }
                    if((params.colorappearance.enabled && !settings->autocielab) || (!params.colorappearance.enabled)){
                        progress ("Defringing...",100*readyphase/numofphases);
                        ipf.defringe (nprevl);
                        readyphase++;
                    }
                    if (params.sharpenEdge.enabled) {
                        progress ("Edge sharpening...",100*readyphase/numofphases);
                        ipf.MLsharpen (nprevl);
                        readyphase++;
                    }
                    if (params.sharpenMicro.enabled) {
                        if(( params.colorappearance.enabled && !settings->autocielab) || (!params.colorappearance.enabled)){
                            progress ("Microcontrast...",100*readyphase/numofphases);
                            ipf.MLmicrocontrast (nprevl);
                            readyphase++;
                        }
                    }
                    if(((params.colorappearance.enabled && !settings->autocielab) || (!params.colorappearance.enabled)) && params.sharpening.enabled) {
                        progress ("Sharpening...",100*readyphase/numofphases);

                        float **buffer = new float*[pH];
                        for (int i=0; i<pH; i++)
                            buffer[i] = new float[pW];

                        ipf.sharpening (nprevl, (float**)buffer);

                        for (int i=0; i<pH; i++)
                            delete [] buffer[i];
                        delete [] buffer;
                        readyphase++;
                    }
                }
        */
        //if (scale==1) {
        if((params.colorappearance.enabled && !settings->autocielab) || (!params.colorappearance.enabled)) {
            progress ("Pyramid wavelet...", 100 * readyphase / numofphases);
            ipf.dirpyrequalizer (nprevl, scale);
            //ipf.Lanczoslab (ip_wavelet(LabImage * lab, LabImage * dst, const procparams::EqualizerParams & eqparams), nprevl, 1.f/scale);
            readyphase++;
        }

        //}

        wavcontlutili = false;
        //CurveFactory::curveWavContL ( wavcontlutili,params.wavelet.lcurve, wavclCurve, LUTu & histogramwavcl, LUTu & outBeforeWavCLurveHistogram,int skip);
        CurveFactory::curveWavContL(wavcontlutili, params.wavelet.wavclCurve, wavclCurve , /*lhist16CLlad, histCLurve,*/ scale == 1 ? 1 : 16);


        if((params.wavelet.enabled)) {
            WaveletParams WaveParams = params.wavelet;
            //      WaveParams.getCurves(wavCLVCurve, waOpacityCurveRG, waOpacityCurveBY);
            WaveParams.getCurves(wavCLVCurve, waOpacityCurveRG, waOpacityCurveBY, waOpacityCurveW, waOpacityCurveWL);

            int kall = 0;
            progress ("Wavelet...", 100 * readyphase / numofphases);
            //  ipf.ip_wavelet(nprevl, nprevl, kall, WaveParams, wavCLVCurve, waOpacityCurveRG, waOpacityCurveBY, scale);
            ipf.ip_wavelet(nprevl, nprevl, kall, WaveParams, wavCLVCurve, waOpacityCurveRG, waOpacityCurveBY, waOpacityCurveW, waOpacityCurveWL, wavclCurve, wavcontlutili, scale);

        }


        if(params.colorappearance.enabled) {
            //L histo  and Chroma histo for ciecam
            // histogram well be for Lab (Lch) values, because very difficult to do with J,Q, M, s, C
            int x1, y1, x2, y2, pos, posc;
            params.crop.mapToResized(pW, pH, scale, x1, x2,  y1, y2);
            lhist16CAM.clear();
            lhist16CroppedCAM.clear();
            lhist16CCAM.clear();

            for (int x = 0; x < pH; x++)
                for (int y = 0; y < pW; y++) {
                    pos = CLIP((int)(nprevl->L[x][y]));

                    if(!params.colorappearance.datacie) {
                        posc = CLIP((int)sqrt(nprevl->a[x][y] * nprevl->a[x][y] + nprevl->b[x][y] * nprevl->b[x][y]));
                        lhist16CAM[pos]++;
                        lhist16CCAM[posc]++;
                    }

                    if (y >= y1 && y < y2 && x >= x1 && x < x2) {
                        lhist16CroppedCAM[pos]++;
                    }
                }

            LUTu dummy;
            CurveFactory::curveLightBrightColor (
                params.colorappearance.curveMode, params.colorappearance.curve,
                params.colorappearance.curveMode2, params.colorappearance.curve2,
                params.colorappearance.curveMode3, params.colorappearance.curve3,
                lhist16CAM, lhist16CroppedCAM, histLCAM,
                lhist16CCAM, histCCAM,
                customColCurve1,
                customColCurve2,
                customColCurve3,
                scale == 1 ? 1 : 1
            );
            float fnum = imgsrc->getMetaData()->getFNumber  ();        // F number
            float fiso = imgsrc->getMetaData()->getISOSpeed () ;       // ISO
            float fspeed = imgsrc->getMetaData()->getShutterSpeed () ; // Speed
            double fcomp = imgsrc->getMetaData()->getExpComp  ();      // Compensation +/-
            double adap;

            if(fnum < 0.3f || fiso < 5.f || fspeed < 0.00001f) { //if no exif data or wrong
                adap = 2000.;
            } else {
                double E_V = fcomp + log2 (double((fnum * fnum) / fspeed / (fiso / 100.f)));
                E_V += params.toneCurve.expcomp;// exposure compensation in tonecurve ==> direct EV
                E_V += log2(params.raw.expos);// exposure raw white point ; log2 ==> linear to EV
                adap = powf(2.f, E_V - 3.f); // cd / m2
                // end calculation adaptation scene luminosity
            }

            int begh = 0;
            int endh = pH;
            float d;
            bool execsharp = false;

            if(!ncie) {
                ncie = new CieImage (pW, pH);
            }

            if (!CAMBrightCurveJ && (params.colorappearance.algo == "JC" || params.colorappearance.algo == "JS" || params.colorappearance.algo == "ALL")) {
                CAMBrightCurveJ(32768, 0);
            }

            if (!CAMBrightCurveQ && (params.colorappearance.algo == "QM" || params.colorappearance.algo == "ALL")) {
                CAMBrightCurveQ(32768, 0);
            }

            // Issue 2785, only float version of ciecam02 for navigator and pan background
            ipf.ciecam_02float (ncie, float(adap), begh, endh, pW, 2, nprevl, &params, customColCurve1, customColCurve2, customColCurve3, histLCAM, histCCAM, CAMBrightCurveJ, CAMBrightCurveQ, CAMMean, 5, 1, execsharp, d, scale, 1);

            if(params.colorappearance.autodegree && acListener && params.colorappearance.enabled) {
                acListener->autoCamChanged(100.*(double)d);
            }

            if(params.colorappearance.autoadapscen && acListener && params.colorappearance.enabled) {
                acListener->adapCamChanged(adap);    //real value of adapt scene luminosity
            }

            readyphase++;
        } else {
            // CIECAM is disabled, we free up its image buffer to save some space
            if (ncie) {
                delete ncie;
            }

            ncie = NULL;

            if (CAMBrightCurveJ) {
                CAMBrightCurveJ.reset();
            }

            if (CAMBrightCurveQ) {
                CAMBrightCurveQ.reset();
            }
        }
    }

    // process crop, if needed
    for (size_t i = 0; i < crops.size(); i++)
        if (crops[i]->hasListener () && cropCall != crops[i] ) {
            crops[i]->update (todo);    // may call ourselves
        }

    // Flagging some LUT as dirty now, whether they have been freed up or not
    CAMBrightCurveJ.dirty = true;
    CAMBrightCurveQ.dirty = true;


    progress ("Conversion to RGB...", 100 * readyphase / numofphases);

    if (todo != CROP && todo != MINUPDATE) {
        MyMutex::MyLock prevImgLock(previmg->getMutex());

        try {
            ipf.lab2monitorRgb (nprevl, previmg);
            delete workimg;
            Glib::ustring outProfile = params.icm.output;

            if(settings->HistogramWorking) {
                Glib::ustring workProfile = params.icm.working;
                workimg = ipf.lab2rgb (nprevl, 0, 0, pW, pH, workProfile, true);
            } else {
                if (params.icm.output == "" || params.icm.output == ColorManagementParams::NoICMString) {
                    outProfile = "sRGB";
                }

                workimg = ipf.lab2rgb (nprevl, 0, 0, pW, pH, outProfile, false);
            }
        } catch(char * str) {
            progress ("Error converting file...", 0);
            return;
        }
    }

    if (!resultValid) {
        resultValid = true;

        if (imageListener) {
            imageListener->setImage (previmg, scale, params.crop);
        }
    }

    if (imageListener)
        // TODO: The WB tool should be advertised too in order to get the AutoWB's temp and green values
    {
        imageListener->imageReady (params.crop);
    }

    readyphase++;

    if (hListener) {
        updateLRGBHistograms ();
        hListener->histogramChanged (histRed, histGreen, histBlue, histLuma, histToneCurve, histLCurve, histCCurve, /*histCLurve, histLLCurve,*/ histLCAM, histCCAM, histRedRaw, histGreenRaw, histBlueRaw, histChroma, histLRETI);
    }
}


void ImProcCoordinator::freeAll ()
{

    if (settings->verbose) {
        printf ("freeall starts %d\n", (int)allocated);
    }

    if (allocated) {
        if (orig_prev != oprevi) {
            delete oprevi;
        }

        oprevi    = NULL;
        delete orig_prev;
        orig_prev = NULL;
        delete oprevl;
        oprevl    = NULL;
        delete nprevl;
        nprevl    = NULL;

        if (ncie) {
            delete ncie;
        }

        ncie      = NULL;

        if (imageListener) {
            imageListener->delImage (previmg);
        } else {
            delete previmg;
        }

        delete workimg;

        if(shmap) {
            delete shmap;
        }

        shmap = NULL;

    }

    allocated = false;
}

/** @brief Handles image buffer (re)allocation and trigger sizeChanged of SizeListener[s]
 * If the scale change, this method will free all buffers and reallocate ones of the new size.
 * It will then tell to the SizeListener that size has changed (sizeChanged)
 *
 * @param prevscale New Preview's scale.
 */
void ImProcCoordinator::setScale (int prevscale)
{

    if (settings->verbose) {
        printf ("setscale before lock\n");
    }

    tr = getCoarseBitMask(params.coarse);

    int nW, nH;
    imgsrc->getFullSize (fw, fh, tr);

    prevscale++;

    do {
        prevscale--;
        PreviewProps pp (0, 0, fw, fh, prevscale);
        imgsrc->getSize (tr, pp, nW, nH);
    } while(nH < 400 && prevscale > 1 && (nW * nH < 1000000) ); // sctually hardcoded values, perhaps a better choice is possible

    if (settings->verbose) {
        printf ("setscale starts (%d, %d)\n", nW, nH);
    }

    if (nW != pW || nH != pH) {

        freeAll ();

        pW = nW;
        pH = nH;

        orig_prev = new Imagefloat (pW, pH);
        oprevi = orig_prev;
        oprevl = new LabImage (pW, pH);
        nprevl = new LabImage (pW, pH);
        //ncie is only used in ImProcCoordinator::updatePreviewImage, it will be allocated on first use and deleted if not used anymore
        previmg = new Image8 (pW, pH);
        workimg = new Image8 (pW, pH);

        if(params.sh.enabled) {
            shmap = new SHMap (pW, pH, true);
        }

        allocated = true;
    }

    scale = prevscale;
    resultValid = false;
    fullw = fw;
    fullh = fh;

    if (settings->verbose) {
        printf ("setscale ends\n");
    }

    if (!sizeListeners.empty())
        for (size_t i = 0; i < sizeListeners.size(); i++) {
            sizeListeners[i]->sizeChanged (fullw, fullh, fw, fh);
        }

    if (settings->verbose) {
        printf ("setscale ends2\n");
    }

}


void ImProcCoordinator::updateLRGBHistograms ()
{

    int x1, y1, x2, y2;
    params.crop.mapToResized(pW, pH, scale, x1, x2, y1, y2);

    #pragma omp parallel sections
    {
        #pragma omp section
        {
            histChroma.clear();

            for (int i = y1; i < y2; i++)
                for (int j = x1; j < x2; j++)
                {
                    histChroma[(int)(sqrtf(SQR(nprevl->a[i][j]) + SQR(nprevl->b[i][j])) / 188.f)]++; //188 = 48000/256
                }
        }
        #pragma omp section
        {
            histLuma.clear();

            for (int i = y1; i < y2; i++)
                for (int j = x1; j < x2; j++)
                {
                    histLuma[(int)(nprevl->L[i][j] / 128.f)]++;
                }
        }
        #pragma omp section
        {
            histRed.clear();
            histGreen.clear();
            histBlue.clear();

            for (int i = y1; i < y2; i++)
            {
                int ofs = (i * pW + x1) * 3;

                for (int j = x1; j < x2; j++) {
                    int r = workimg->data[ofs++];
                    int g = workimg->data[ofs++];
                    int b = workimg->data[ofs++];

                    histRed[r]++;
                    histGreen[g]++;
                    histBlue[b]++;
                }
            }
        }
    }

}

void ImProcCoordinator::progress (Glib::ustring str, int pr)
{

    /*  if (plistener) {
        plistener->setProgressStr (str);
        plistener->setProgress ((double)pr / 100.0);
      }*/
}

bool ImProcCoordinator::getAutoWB (double& temp, double& green, double equal)
{

    if (imgsrc) {
        if (lastAwbEqual != equal) {
// Issue 2500            MyMutex::MyLock lock(minit);  // Also used in crop window
            double rm, gm, bm;
            imgsrc->getAutoWBMultipliers(rm, gm, bm);

            if (rm != -1) {
                autoWB.update(rm, gm, bm, equal);
                lastAwbEqual = equal;
            } else {
                lastAwbEqual = -1.;
                autoWB.useDefaults(equal);
            }
        }

        temp = autoWB.getTemp ();
        green = autoWB.getGreen ();
        return true;
    } else {
        //temp = autoWB.getTemp();
        temp = -1.0;
        green = -1.0;
        return false;
    }
}

void ImProcCoordinator::getCamWB (double& temp, double& green)
{

    if (imgsrc) {
        temp = imgsrc->getWB().getTemp ();
        green = imgsrc->getWB().getGreen ();
    }
}

void ImProcCoordinator::getSpotWB (int x, int y, int rect, double& temp, double& tgreen)
{

    ColorTemp ret;

    {
        MyMutex::MyLock lock(mProcessing);
        std::vector<Coord2D> points, red, green, blue;

        for (int i = y - rect; i <= y + rect; i++)
            for (int j = x - rect; j <= x + rect; j++) {
                points.push_back (Coord2D (j, i));
            }

        ipf.transCoord (fw, fh, points, red, green, blue);

        int tr = getCoarseBitMask(params.coarse);

        ret = imgsrc->getSpotWB (red, green, blue, tr, params.wb.equal);
        currWB = ColorTemp (params.wb.temperature, params.wb.green, params.wb.equal, params.wb.method);
        //double rr,gg,bb;
        //currWB.getMultipliers(rr,gg,bb);

    } // end of mutex lockong

    if (ret.getTemp() > 0) {
        temp = ret.getTemp ();
        tgreen = ret.getGreen ();
    } else {
        temp = currWB.getTemp ();
        tgreen = currWB.getGreen ();
    }
}

void ImProcCoordinator::getAutoCrop (double ratio, int &x, int &y, int &w, int &h)
{

    MyMutex::MyLock lock(mProcessing);

    LCPMapper *pLCPMap = NULL;

    if (params.lensProf.lcpFile.length() && imgsrc->getMetaData()->getFocalLen() > 0) {
        LCPProfile *pLCPProf = lcpStore->getProfile(params.lensProf.lcpFile);

        if (pLCPProf) pLCPMap = new LCPMapper(pLCPProf, imgsrc->getMetaData()->getFocalLen(), imgsrc->getMetaData()->getFocalLen35mm(), imgsrc->getMetaData()->getFocusDist(),
                                                  0, false, params.lensProf.useDist, fullw, fullh, params.coarse, imgsrc->getRotateDegree());
    }

    double fillscale = ipf.getTransformAutoFill (fullw, fullh, pLCPMap);

    if (ratio > 0) {
        w = fullw * fillscale;
        h = w / ratio;

        if (h > fullh * fillscale) {
            h = fullh * fillscale;
            w = h * ratio;
        }
    } else {
        w = fullw * fillscale;
        h = fullh * fillscale;
    }

    x = (fullw - w) / 2;
    y = (fullh - h) / 2;
}


void ImProcCoordinator::saveInputICCReference (const Glib::ustring& fname, bool apply_wb)
{

    MyMutex::MyLock lock(mProcessing);

    int fW, fH;

    int tr = getCoarseBitMask(params.coarse);

    imgsrc->getFullSize (fW, fH, tr);
    PreviewProps pp (0, 0, fW, fH, 1);
    ProcParams ppar = params;
    ppar.toneCurve.hrenabled = false;
    ppar.icm.input = "(none)";
    Imagefloat* im = new Imagefloat (fW, fH);
    imgsrc->preprocess( ppar.raw, ppar.lensProf, ppar.coarse );
    imgsrc->demosaic(ppar.raw );
    ColorTemp currWB = ColorTemp (params.wb.temperature, params.wb.green, params.wb.equal, params.wb.method);

    if (params.wb.method == "Camera") {
        currWB = imgsrc->getWB ();
    } else if (params.wb.method == "Auto") {
        if (lastAwbEqual != params.wb.equal) {
            double rm, gm, bm;
            imgsrc->getAutoWBMultipliers(rm, gm, bm);

            if (rm != -1.) {
                autoWB.update(rm, gm, bm, params.wb.equal);
                lastAwbEqual = params.wb.equal;
            } else {
                lastAwbEqual = -1.;
                autoWB.useDefaults(params.wb.equal);
            }
        }

        currWB = autoWB;
    }

    if (!apply_wb) {
        currWB = ColorTemp(); // = no white balance
    }

    imgsrc->getImage (currWB, tr, im, pp, ppar.toneCurve, ppar.icm, ppar.raw);
    ImProcFunctions ipf (&ppar, true);

    if (ipf.needsTransform()) {
        Imagefloat* trImg = new Imagefloat (fW, fH);
        ipf.transform (im, trImg, 0, 0, 0, 0, fW, fH, fW, fH, imgsrc->getMetaData()->getFocalLen(), imgsrc->getMetaData()->getFocalLen35mm(),
                       imgsrc->getMetaData()->getFocusDist(), imgsrc->getRotateDegree(), true);
        delete im;
        im = trImg;
    }

    if (params.crop.enabled) {
        Imagefloat *tmpim = new Imagefloat (params.crop.w, params.crop.h);
        int cx = params.crop.x;
        int cy = params.crop.y;
        int cw = params.crop.w;
        int ch = params.crop.h;
        #pragma omp parallel for

        for (int i = cy; i < cy + ch; i++) {
            for (int j = cx; j < cx + cw; j++) {
                tmpim->r(i - cy, j - cx) = im->r(i, j);
                tmpim->g(i - cy, j - cx) = im->g(i, j);
                tmpim->b(i - cy, j - cx) = im->b(i, j);
            }
        }

        delete im;
        im = tmpim;
    }

    // image may contain out of range samples, clip them to avoid wrap-arounds
    #pragma omp parallel for

    for(int i = 0; i < im->height; i++) {
        for(int j = 0; j < im->width; j++) {
            im->r(i, j) = CLIP(im->r(i, j));
            im->g(i, j) = CLIP(im->g(i, j));
            im->b(i, j) = CLIP(im->b(i, j));
        }
    }

    Image16* im16 = im->to16();
    delete im;

    int imw, imh;
    double tmpScale = ipf.resizeScale(&params, fW, fH, imw, imh);

    if (tmpScale != 1.0) {
        Image16* tempImage = new Image16 (imw, imh);
        ipf.resize (im16, tempImage, tmpScale);
        delete im16;
        im16 = tempImage;
    }

    im16->saveTIFF (fname, 16, true);
    delete im16;

    if (plistener) {
        plistener->setProgressState (false);
    }

    //im->saveJPEG (fname, 85);
}

void ImProcCoordinator::stopProcessing ()
{

    updaterThreadStart.lock ();

    if (updaterRunning && thread) {
        changeSinceLast = 0;
        thread->join ();
    }

    updaterThreadStart.unlock ();
}

void ImProcCoordinator::startProcessing ()
{

#undef THREAD_PRIORITY_NORMAL

    if (!destroying) {
        if (!updaterRunning) {
            updaterThreadStart.lock ();
            thread = NULL;
            updaterRunning = true;
            updaterThreadStart.unlock ();

            //batchThread->yield(); //the running batch should wait other threads to avoid conflict

            thread = Glib::Thread::create(sigc::mem_fun(*this, &ImProcCoordinator::process), 0, true, true, Glib::THREAD_PRIORITY_NORMAL);

        }
    }
}

void ImProcCoordinator::startProcessing(int changeCode)
{
    paramsUpdateMutex.lock();
    changeSinceLast |= changeCode;
    paramsUpdateMutex.unlock();

    startProcessing ();
}

void ImProcCoordinator::process ()
{

    if (plistener) {
        plistener->setProgressState (true);
    }

    paramsUpdateMutex.lock ();

    while (changeSinceLast) {
        params = nextParams;
        int change = changeSinceLast;
        changeSinceLast = 0;
        paramsUpdateMutex.unlock ();

        // M_VOID means no update, and is a bit higher that the rest
        if (change & (M_VOID - 1)) {
            updatePreviewImage (change);
        }

        paramsUpdateMutex.lock ();
    }

    paramsUpdateMutex.unlock ();
    updaterRunning = false;

    if (plistener) {
        plistener->setProgressState (false);
    }
}

ProcParams* ImProcCoordinator::beginUpdateParams ()
{
    paramsUpdateMutex.lock ();

    return &nextParams;
}

void ImProcCoordinator::endUpdateParams (ProcEvent change)
{
    endUpdateParams( refreshmap[(int)change] );
}

void ImProcCoordinator::endUpdateParams (int changeFlags)
{
    changeSinceLast |= changeFlags;

    paramsUpdateMutex.unlock ();
    startProcessing ();
}


}<|MERGE_RESOLUTION|>--- conflicted
+++ resolved
@@ -225,13 +225,9 @@
             }
         }
 
-<<<<<<< HEAD
         imgsrc->demosaic( rp);//enabled demosaic
-=======
-        imgsrc->demosaic( rp );
         // if a demosaic happened we should also call getimage later, so we need to set the M_INIT flag
         todo |= M_INIT;
->>>>>>> a9ba2d7a
 
         if (highDetailNeeded) {
             highDetailRawComputed = true;
