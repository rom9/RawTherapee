/*
 *  This file is part of RawTherapee.
 *
 *  Copyright (c) 2004-2010 Gabor Horvath <hgabor@rawtherapee.com>
 *
 *  RawTherapee is free software: you can redistribute it and/or modify
 *  it under the terms of the GNU General Public License as published by
 *  the Free Software Foundation, either version 3 of the License, or
 *  (at your option) any later version.
 *
 *  RawTherapee is distributed in the hope that it will be useful,
 *  but WITHOUT ANY WARRANTY; without even the implied warranty of
 *  MERCHANTABILITY or FITNESS FOR A PARTICULAR PURPOSE.  See the
 *  GNU General Public License for more details.
 *
 *  You should have received a copy of the GNU General Public License
 *  along with RawTherapee.  If not, see <http://www.gnu.org/licenses/>.
 */
#include "improccoordinator.h"
#include "curves.h"
#include "mytime.h"
#include "refreshmap.h"
#include "../rtgui/ppversion.h"
#include "colortemp.h"
#include "improcfun.h"
#include <iostream>
#include <fstream>
#include <string>
#include "../rtgui/md5helper.h"

#include "iccstore.h"
#ifdef _OPENMP
#include <omp.h>
#endif
namespace rtengine
{

extern const Settings* settings;

ImProcCoordinator::ImProcCoordinator ()
    : orig_prev (nullptr), oprevi (nullptr), oprevl (nullptr), nprevl (nullptr), previmg (nullptr), workimg (nullptr),
      ncie (nullptr), imgsrc (nullptr), shmap (nullptr), lastAwbEqual (0.), lastAwbTempBias (0.0), ipf (&params, true), monitorIntent (RI_RELATIVE),
      softProof (false), gamutCheck (false), scale (10), highDetailPreprocessComputed (false), highDetailRawComputed (false),
      allocated (false), bwAutoR (-9000.f), bwAutoG (-9000.f), bwAutoB (-9000.f), CAMMean (NAN), coordX (0), coordY (0), localX (0), localY (0),
      ctColorCurve(),
      hltonecurve (65536),
      shtonecurve (65536),
      tonecurve (65536, 0), //,1);
      lumacurve (32770, 0), // lumacurve[32768] and lumacurve[32769] will be set to 32768 and 32769 later to allow linear interpolation
      chroma_acurve (65536, 0),
      chroma_bcurve (65536, 0),
      satcurve (65536, 0),
      lhskcurve (65536, 0),
      clcurve (65536, 0),
      conversionBuffer (1, 1),
      wavclCurve (65536, 0),
      clToningcurve (65536, 0),
      lllocalcurve (65536, 0),
      cclocalcurve (65536, 0),
      cl2Toningcurve (65536, 0),
      Noisecurve (65536, 0),
      NoiseCCcurve (65536, 0),
      vhist16 (65536), vhist16bw (65536),
      lhist16CAM (65536),
      lhist16CCAM (65536),
      lhist16RETI(),
      lhist16LClad (65536),
      histRed (256), histRedRaw (256),
      histGreen (256), histGreenRaw (256),
      histBlue (256), histBlueRaw (256),
      histLuma (256),
      histToneCurve (256),
      histToneCurveBW (256),
      histLCurve (256),
      histCCurve (256),
      histLLCurve (256),
      histLCAM (256),
      histCCAM (256),
      histClad (256),
      bcabhist (256),
      histChroma (256),
      histLRETI (256),
      CAMBrightCurveJ(), CAMBrightCurveQ(),
      rCurve(),
      gCurve(),
      bCurve(),
      rcurvehist (256), rcurvehistCropped (256), rbeforehist (256),
      gcurvehist (256), gcurvehistCropped (256), gbeforehist (256),
      bcurvehist (256), bcurvehistCropped (256), bbeforehist (256),
      fw (0), fh (0), tr (0),
      fullw (1), fullh (1),
      pW (-1), pH (-1),
      plistener (nullptr), awbListener (nullptr), imageListener (nullptr), aeListener (nullptr), acListener (nullptr), abwListener (nullptr),  aloListener (nullptr), actListener (nullptr), adnListener (nullptr), awavListener (nullptr), dehaListener (nullptr), frameCountListener (nullptr), imageTypeListener (nullptr), hListener (nullptr),
      resultValid (false), lastOutputProfile ("BADFOOD"), lastOutputIntent (RI__COUNT), lastOutputBPC (false), thread (nullptr), changeSinceLast (0), updaterRunning (false), destroying (false), utili (false), autili (false),
      butili (false), ccutili (false), cclutili (false), clcutili (false), opautili (false),  wavcontlutili (false),
      dataspot (nullptr), retistr (nullptr), llstr (nullptr), lhstr (nullptr), ccstr (nullptr),
      circrads (500, -10000),
      centerx (500, -10000),
      centery (500, -10000),
      locx (500, -10000),
      locy (500, -10000),
      locxl (500, -10000),
      locyt (500, -10000),
      lights (500, -100000),
      contrs (500, -10000),
      chroms (500, -10000),
      sensis (500, -10000),
      transits (500, -10000),
      inverss (500, -10000),
      curvactivs (500, -10000),
      smeths (500, -10000),
      curens (500, -10000),
      radiuss (500, -10000),
      strengths (500, -10000),
      sensibns (500, -10000),
      inversrads (500, -10000),
      strs (500, 10000),
      chrrts (500, -10000),
      neighs (500, -10000),
      varts (500, -10000),
      sensihs (500, -10000),
      inversrets (500, -10000),
      retinexs (500, -10000),
      sps (500, -10000),
      sharradiuss (500, -10000),
      sharamounts (500, -10000),
      shardampings (500, -10000),
      inversshas (500, -10000),
      shariters (500, -10000),
      sensishas (500, -10000),
      qualitys (500, -10000),
      thress (500, -10000),
      proxis (500, -10000),
      noiselumfs (500, -10000),
      noiselumcs (500, -10000),
      noisechrofs (500, -10000),
      noisechrocs (500, -10000),
      mult0s (500, -10000),
      mult1s (500, -10000),
      mult2s (500, -10000),
      mult3s (500, -10000),
      mult4s (500, -10000),
      thresholds (500, -10000),
      sensicbs (500, -10000),
      activlums (500, -10000),
      versionmip (0),
      strens (500, -10000),
      gammas (500, -10000),
      estops (500, -10000),
      scaltms (500, -10000),
      reweis (500, -10000),
      sensitms (500, -10000),
      qualitycurves (500, -10000),
      sizeretics (500, -10000),
      reticurvs (25000, -10000), //allow 500 values for each control point * 500
      retrabs (500, -10000),
      llcurvs (25000, -10000), //allow 500 values for each control point * 500
      sizellcs (500, -10000),
      lhcurvs (25000, -10000), //allow 500 values for each control point * 500
      sizelhcs (500, -10000),
      cccurvs (25000, -10000), //allow 500 values for each control point * 500
      sizecccs (500, -10000),
      huerefs (500, -100000.f),
      chromarefs (500, -100000.f),
      lumarefs (500, -100000.f),
      huer (0),
      chromar (0),
      lumar (0),
      colourToningSatLimit (0.f), colourToningSatLimitOpacity (0.f),
      retistrsav (nullptr)

{}

void ImProcCoordinator::assign (ImageSource* imgsrc)
{
    this->imgsrc = imgsrc;
}

ImProcCoordinator::~ImProcCoordinator ()
{

    destroying = true;
    updaterThreadStart.lock ();

    if (updaterRunning && thread) {
        thread->join ();
    }

    mProcessing.lock();
    mProcessing.unlock();
    freeAll ();

    std::vector<Crop*> toDel = crops;

    for (size_t i = 0; i < toDel.size(); i++) {
        delete toDel[i];
    }

    imgsrc->decreaseRef ();
    updaterThreadStart.unlock ();
}

DetailedCrop* ImProcCoordinator::createCrop  (::EditDataProvider *editDataProvider, bool isDetailWindow)
{

    return new Crop (this, editDataProvider, isDetailWindow);
}


// todo: bitmask containing desired actions, taken from changesSinceLast
// cropCall: calling crop, used to prevent self-updates  ...doesn't seem to be used
void ImProcCoordinator::updatePreviewImage (int todo, Crop* cropCall)
{

    MyMutex::MyLock processingLock (mProcessing);
    int numofphases = 14;
    int readyphase = 0;

    bwAutoR = bwAutoG = bwAutoB = -9000.f;

    if (todo == CROP && ipf.needsPCVignetting()) {
        todo |= TRANSFORM;    // Change about Crop does affect TRANSFORM
    }

    bool highDetailNeeded = false;

    if (options.prevdemo == PD_Sidecar) {
        highDetailNeeded = true;    //i#2664
    } else {
        highDetailNeeded = (todo & M_HIGHQUAL);
    }

    // Check if any detail crops need high detail. If not, take a fast path short cut
    if (!highDetailNeeded) {
        for (size_t i = 0; i < crops.size(); i++)
            if (crops[i]->get_skip() == 1 ) {  // skip=1 -> full resolution
                highDetailNeeded = true;
                break;
            }
    }

    RAWParams rp = params.raw;
    ColorManagementParams cmp = params.icm;
    LCurveParams  lcur = params.labCurve;

    if ( !highDetailNeeded ) {
        // if below 100% magnification, take a fast path
        if (rp.bayersensor.method != RAWParams::BayerSensor::methodstring[RAWParams::BayerSensor::none] && rp.bayersensor.method != RAWParams::BayerSensor::methodstring[RAWParams::BayerSensor::mono]) {
            rp.bayersensor.method = RAWParams::BayerSensor::methodstring[RAWParams::BayerSensor::fast];
        }

        //bayerrp.all_enhance = false;

        if (rp.xtranssensor.method != RAWParams::XTransSensor::methodstring[RAWParams::XTransSensor::none] && rp.xtranssensor.method != RAWParams::XTransSensor::methodstring[RAWParams::XTransSensor::mono]) {
            rp.xtranssensor.method = RAWParams::XTransSensor::methodstring[RAWParams::XTransSensor::fast];
        }

        rp.bayersensor.ccSteps = 0;
        rp.xtranssensor.ccSteps = 0;
        //rp.deadPixelFilter = rp.hotPixelFilter = false;
    }

    progress ("Applying white balance, color correction & sRGB conversion...", 100 * readyphase / numofphases);

    if (frameCountListener) {
        frameCountListener->FrameCountChanged (imgsrc->getFrameCount(), params.raw.bayersensor.imageNum);
    }

    // raw auto CA is bypassed if no high detail is needed, so we have to compute it when high detail is needed
    if ( (todo & M_PREPROC) || (!highDetailPreprocessComputed && highDetailNeeded)) {
        imgsrc->setCurrentFrame (params.raw.bayersensor.imageNum);

        imgsrc->preprocess ( rp, params.lensProf, params.coarse );
        imgsrc->getRAWHistogram ( histRedRaw, histGreenRaw, histBlueRaw );

        if (highDetailNeeded) {
            highDetailPreprocessComputed = true;
        } else {
            highDetailPreprocessComputed = false;
        }
    }

    /*
    Demosaic is kicked off only when
    Detail considerations:
        accurate detail is not displayed yet needed based on preview specifics (driven via highDetailNeeded flag)
    OR
    HLR considerations:
        Color HLR alters rgb output of demosaic, so re-demosaic is needed when Color HLR is being turned off;
        if HLR is enabled and changing method *from* Color to any other method
        OR HLR gets disabled when Color method was selected
    */
    // If high detail (=100%) is newly selected, do a demosaic update, since the last was just with FAST

    if (imageTypeListener) {
        imageTypeListener->imageTypeChanged (imgsrc->isRAW(), imgsrc->getSensorType() == ST_BAYER, imgsrc->getSensorType() == ST_FUJI_XTRANS);
    }

    if (   (todo & M_RAW)
            || (!highDetailRawComputed && highDetailNeeded)
            || ( params.toneCurve.hrenabled && params.toneCurve.method != "Color" && imgsrc->IsrgbSourceModified())
            || (!params.toneCurve.hrenabled && params.toneCurve.method == "Color" && imgsrc->IsrgbSourceModified())) {

        if (settings->verbose) {
            if (imgsrc->getSensorType() == ST_BAYER) {
                printf ("Demosaic Bayer image n.%d using method: %s\n", rp.bayersensor.imageNum + 1, rp.bayersensor.method.c_str());
            } else if (imgsrc->getSensorType() == ST_FUJI_XTRANS) {
                printf ("Demosaic X-Trans image with using method: %s\n", rp.xtranssensor.method.c_str());
            }
        }

        imgsrc->demosaic ( rp); //enabled demosaic
        // if a demosaic happened we should also call getimage later, so we need to set the M_INIT flag
        todo |= M_INIT;

        if (highDetailNeeded) {
            highDetailRawComputed = true;
        } else {
            highDetailRawComputed = false;
        }

        if (params.retinex.enabled) {
            lhist16RETI (32768);
            lhist16RETI.clear();

            imgsrc->retinexPrepareBuffers (params.icm, params.retinex, conversionBuffer, lhist16RETI);
        }
    }

    if ((todo & (M_RETINEX | M_INIT)) && params.retinex.enabled) {
        bool dehacontlutili = false;
        bool mapcontlutili = false;
        bool useHsl = false;
        LUTf cdcurve (65536, 0);
        LUTf mapcurve (65536, 0);

        imgsrc->retinexPrepareCurves (params.retinex, cdcurve, mapcurve, dehatransmissionCurve, dehagaintransmissionCurve, dehacontlutili, mapcontlutili, useHsl, lhist16RETI, histLRETI);
        float minCD, maxCD, mini, maxi, Tmean, Tsigma, Tmin, Tmax;
        imgsrc->retinex ( params.icm, params.retinex,  params.toneCurve, cdcurve, mapcurve, dehatransmissionCurve, dehagaintransmissionCurve, conversionBuffer, dehacontlutili, mapcontlutili, useHsl, minCD, maxCD, mini, maxi, Tmean, Tsigma, Tmin, Tmax, histLRETI); //enabled Retinex

        if (dehaListener) {
            dehaListener->minmaxChanged (maxCD, minCD, mini, maxi, Tmean, Tsigma, Tmin, Tmax);
        }
    }


    // Updating toneCurve.hrenabled if necessary
    // It has to be done there, because the next 'if' statement will use the value computed here
    if (todo & M_AUTOEXP) {
        if (params.toneCurve.autoexp) {// this enabled HLRecovery
            if (ToneCurveParams::HLReconstructionNecessary (histRedRaw, histGreenRaw, histBlueRaw) && !params.toneCurve.hrenabled) {
                // switching params.toneCurve.hrenabled to true -> shouting in listener's ears!
                params.toneCurve.hrenabled = true;

                // forcing INIT to be done, to reconstruct HL again
                todo |= M_INIT;
            }
        }
    }

    if (todo & (M_INIT | M_LINDENOISE)) {
        MyMutex::MyLock initLock (minit); // Also used in crop window

        imgsrc->HLRecovery_Global ( params.toneCurve); // this handles Color HLRecovery


        if (settings->verbose) {
            printf ("Applying white balance, color correction & sRBG conversion...\n");
        }

        currWB = ColorTemp (params.wb.temperature, params.wb.green, params.wb.equal, params.wb.method);

        if (params.wb.method == "Camera") {
            currWB = imgsrc->getWB ();
        } else if (params.wb.method == "Auto") {
            if (lastAwbEqual != params.wb.equal || lastAwbTempBias != params.wb.tempBias) {
                double rm, gm, bm;
                imgsrc->getAutoWBMultipliers (rm, gm, bm);

                if (rm != -1.) {
                    autoWB.update (rm, gm, bm, params.wb.equal, params.wb.tempBias);
                    lastAwbEqual = params.wb.equal;
                    lastAwbTempBias = params.wb.tempBias;
                } else {
                    lastAwbEqual = -1.;
                    lastAwbTempBias = 0.0;
                    autoWB.useDefaults (params.wb.equal);
                }

                //double rr,gg,bb;
                //autoWB.getMultipliers(rr,gg,bb);
            }

            currWB = autoWB;
        }

        params.wb.temperature = currWB.getTemp ();
        params.wb.green = currWB.getGreen ();

        if (params.wb.method == "Auto" && awbListener) {
            awbListener->WBChanged (params.wb.temperature, params.wb.green);
        }

        int tr = getCoarseBitMask (params.coarse);

        imgsrc->getFullSize (fw, fh, tr);

        // Will (re)allocate the preview's buffers
        setScale (scale);
        PreviewProps pp (0, 0, fw, fh, scale);
        // Tells to the ImProcFunctions' tools what is the preview scale, which may lead to some simplifications
        ipf.setScale (scale);

        imgsrc->getImage (currWB, tr, orig_prev, pp, params.toneCurve, params.icm, params.raw);
        denoiseInfoStore.valid = false;
        //ColorTemp::CAT02 (orig_prev, &params) ;
        //   printf("orig_prevW=%d\n  scale=%d",orig_prev->width, scale);
        /* Issue 2785, disabled some 1:1 tools
                if (todo & M_LINDENOISE) {
                    DirPyrDenoiseParams denoiseParams = params.dirpyrDenoise;
                    if (denoiseParams.enabled && (scale==1)) {
                        Imagefloat *calclum = NULL ;

                        denoiseParams.getCurves(noiseLCurve,noiseCCurve);
                        int nbw=6;//nb tile W
                        int nbh=4;//

                        float ch_M[nbw*nbh];
                        float max_r[nbw*nbh];
                        float max_b[nbw*nbh];

                        if(denoiseParams.Lmethod == "CUR") {
                            if(noiseLCurve)
                                denoiseParams.luma = 0.5f;
                            else
                                denoiseParams.luma = 0.0f;
                        } else if(denoiseParams.Lmethod == "SLI")
                            noiseLCurve.Reset();


                        if(noiseLCurve || noiseCCurve){//only allocate memory if enabled and scale=1
                            // we only need image reduced to 1/4 here
                            calclum = new Imagefloat ((pW+1)/2, (pH+1)/2);//for luminance denoise curve
                            for(int ii=0;ii<pH;ii+=2){
                                for(int jj=0;jj<pW;jj+=2){
                                    calclum->r(ii>>1,jj>>1) = orig_prev->r(ii,jj);
                                    calclum->g(ii>>1,jj>>1) = orig_prev->g(ii,jj);
                                    calclum->b(ii>>1,jj>>1) = orig_prev->b(ii,jj);
                                }
                            }
                            imgsrc->convertColorSpace(calclum, params.icm, currWB);//claculate values after colorspace conversion
                        }

                        int kall=1;
                        ipf.RGB_denoise(kall, orig_prev, orig_prev, calclum, ch_M, max_r, max_b, imgsrc->isRAW(), denoiseParams, imgsrc->getDirPyrDenoiseExpComp(), noiseLCurve, noiseCCurve, chaut, redaut, blueaut, maxredaut, maxblueaut, nresi, highresi);
                    }
                }
        */
        imgsrc->convertColorSpace (orig_prev, params.icm, currWB);

        ipf.firstAnalysis (orig_prev, params, vhist16);
    }

    readyphase++;

    progress ("Rotate / Distortion...", 100 * readyphase / numofphases);
    // Remove transformation if unneeded
    bool needstransform = ipf.needsTransform();

    if (!needstransform && ! ((todo & (M_TRANSFORM | M_RGBCURVE))  && params.dirpyrequalizer.cbdlMethod == "bef" && params.dirpyrequalizer.enabled && !params.colorappearance.enabled) && orig_prev != oprevi) {
        delete oprevi;
        oprevi = orig_prev;
    }

    if ((needstransform || ((todo & (M_TRANSFORM | M_RGBCURVE))  && params.dirpyrequalizer.cbdlMethod == "bef" && params.dirpyrequalizer.enabled && !params.colorappearance.enabled)) ) {
        if (!oprevi || oprevi == orig_prev) {
            oprevi = new Imagefloat (pW, pH);
        }

        if (needstransform)
            ipf.transform (orig_prev, oprevi, 0, 0, 0, 0, pW, pH, fw, fh, imgsrc->getMetaData()->getFocalLen(),
<<<<<<< HEAD
                           imgsrc->getMetaData()->getFocalLen35mm(), imgsrc->getMetaData()->getFocusDist(), imgsrc->getRotateDegree(), false);
        else {
            orig_prev->copyData (oprevi);
        }
=======
                           imgsrc->getMetaData()->getFocalLen35mm(), imgsrc->getMetaData()->getFocusDist(), imgsrc->getMetaData()->getFNumber(), imgsrc->getRotateDegree(), false);
        else
            orig_prev->copyData(oprevi);
>>>>>>> 0ecb02af
    }

    if ((todo & (M_TRANSFORM | M_RGBCURVE))  && params.dirpyrequalizer.cbdlMethod == "bef" && params.dirpyrequalizer.enabled && !params.colorappearance.enabled) {
        const int W = oprevi->getWidth();
        const int H = oprevi->getHeight();
        LabImage labcbdl (W, H);
        ipf.rgb2lab (*oprevi, labcbdl, params.icm.working);
        ipf.dirpyrequalizer (&labcbdl, scale);
        ipf.lab2rgb (labcbdl, *oprevi, params.icm.working);
    }

    readyphase++;
    progress ("Preparing shadow/highlight map...", 100 * readyphase / numofphases);

    if ((todo & M_BLURMAP) && params.sh.enabled) {
        double radius = sqrt (double (pW * pW + pH * pH)) / 2.0;
        double shradius = params.sh.radius;

        if (!params.sh.hq) {
            shradius *= radius / 1800.0;
        }

        if (!shmap) {
            shmap = new SHMap (pW, pH, true);
        }

        shmap->update (oprevi, shradius, ipf.lumimul, params.sh.hq, scale);
    }



    readyphase++;

    if (todo & M_AUTOEXP) {
        if (params.toneCurve.autoexp) {
            LUTu aehist;
            int aehistcompr;
            imgsrc->getAutoExpHistogram (aehist, aehistcompr);
            ipf.getAutoExp (aehist, aehistcompr, imgsrc->getDefGain(), params.toneCurve.clip, params.toneCurve.expcomp,
                            params.toneCurve.brightness, params.toneCurve.contrast, params.toneCurve.black, params.toneCurve.hlcompr, params.toneCurve.hlcomprthresh);

            if (aeListener)
                aeListener->autoExpChanged (params.toneCurve.expcomp, params.toneCurve.brightness, params.toneCurve.contrast,
                                            params.toneCurve.black, params.toneCurve.hlcompr, params.toneCurve.hlcomprthresh, params.toneCurve.hrenabled);
        }
    }

    progress ("Exposure curve & CIELAB conversion...", 100 * readyphase / numofphases);

    if ((todo & M_RGBCURVE) || (todo & M_CROP)) {
//        if (hListener) oprevi->calcCroppedHistogram(params, scale, histCropped);

        //complexCurve also calculated pre-curves histogram depending on crop
        CurveFactory::complexCurve (params.toneCurve.expcomp, params.toneCurve.black / 65535.0,
                                    params.toneCurve.hlcompr, params.toneCurve.hlcomprthresh,
                                    params.toneCurve.shcompr, params.toneCurve.brightness, params.toneCurve.contrast,
                                    params.toneCurve.curveMode, params.toneCurve.curve, params.toneCurve.curveMode2, params.toneCurve.curve2,
                                    vhist16, hltonecurve, shtonecurve, tonecurve, histToneCurve, customToneCurve1, customToneCurve2, 1);

        CurveFactory::RGBCurve (params.rgbCurves.rcurve, rCurve, 1);
        CurveFactory::RGBCurve (params.rgbCurves.gcurve, gCurve, 1);
        CurveFactory::RGBCurve (params.rgbCurves.bcurve, bCurve, 1);


        opautili = false;

        if (params.colorToning.enabled) {
            TMatrix wprof = ICCStore::getInstance()->workingSpaceMatrix (params.icm.working);
            double wp[3][3] = {
                {wprof[0][0], wprof[0][1], wprof[0][2]},
                {wprof[1][0], wprof[1][1], wprof[1][2]},
                {wprof[2][0], wprof[2][1], wprof[2][2]}
            };
            TMatrix wiprof = ICCStore::getInstance()->workingSpaceInverseMatrix (params.icm.working);
            double wip[3][3] = {
                {wiprof[0][0], wiprof[0][1], wiprof[0][2]},
                {wiprof[1][0], wiprof[1][1], wiprof[1][2]},
                {wiprof[2][0], wiprof[2][1], wiprof[2][2]}
            };
            params.colorToning.getCurves (ctColorCurve, ctOpacityCurve, wp, wip, opautili);
            CurveFactory::curveToning (params.colorToning.clcurve, clToningcurve, scale == 1 ? 1 : 16);
            CurveFactory::curveToning (params.colorToning.cl2curve, cl2Toningcurve, scale == 1 ? 1 : 16);
        }

        if (params.blackwhite.enabled) {
            CurveFactory::curveBW (params.blackwhite.beforeCurve, params.blackwhite.afterCurve, vhist16bw, histToneCurveBW, beforeToneCurveBW, afterToneCurveBW, 1);
        }

        colourToningSatLimit = float (params.colorToning.satProtectionThreshold) / 100.f * 0.7f + 0.3f;
        colourToningSatLimitOpacity = 1.f - (float (params.colorToning.saturatedOpacity) / 100.f);

        int satTH = 80;
        int satPR = 30;
        int indi = 0;

        if (params.colorToning.enabled  && params.colorToning.autosat) { //for colortoning evaluation of saturation settings
            float moyS = 0.f;
            float eqty = 0.f;
            ipf.moyeqt (oprevi, moyS, eqty);//return image : mean saturation and standard dev of saturation
            //printf("moy=%f ET=%f\n", moyS,eqty);
            float satp = ((moyS + 1.5f * eqty) - 0.3f) / 0.7f; //1.5 sigma ==> 93% pixels with high saturation -0.3 / 0.7 convert to Hombre scale

            if (satp >= 0.92f) {
                satp = 0.92f;    //avoid values too high (out of gamut)
            }

            if (satp <= 0.15f) {
                satp = 0.15f;    //avoid too low values
            }

            //satTH=(int) 100.f*satp;
            //satPR=(int) 100.f*(moyS-0.85f*eqty);//-0.85 sigma==>20% pixels with low saturation
            colourToningSatLimit = 100.f * satp;
            satTH = (int) 100.f * satp;

            colourToningSatLimitOpacity = 100.f * (moyS - 0.85f * eqty); //-0.85 sigma==>20% pixels with low saturation
            satPR = (int) 100.f * (moyS - 0.85f * eqty);
        }

        if (actListener) {
            //if(params.blackwhite.enabled) {actListener->autoColorTonChanged(0, satTH, satPR);}
            if (params.blackwhite.enabled && params.colorToning.autosat) {
                actListener->autoColorTonChanged (0, satTH, satPR);   //hide sliders only if autosat
                indi = 0;
            } else {
                if (params.colorToning.autosat) {
                    if     (params.colorToning.method == "Lab") {
                        indi = 1;
                    } else if (params.colorToning.method == "RGBCurves") {
                        indi = 1;
                    } else if (params.colorToning.method == "RGBSliders") {
                        indi = 1;
                    } else if (params.colorToning.method == "Splico") {
                        indi = 2;
                    } else if (params.colorToning.method == "Splitlr") {
                        indi = 2;
                    }

                    //actListener->autoColorTonChanged(indi, satTH, satPR);
                }
            }
        }

        // if it's just crop we just need the histogram, no image updates
        if ( todo & M_RGBCURVE ) {
            //initialize rrm bbm ggm different from zero to avoid black screen in some cases
            double rrm = 33.;
            double ggm = 33.;
            double bbm = 33.;

            DCPProfile::ApplyState as;
            DCPProfile *dcpProf = imgsrc->getDCP (params.icm, currWB, as);

            ipf.rgbProc (oprevi, oprevl, nullptr, hltonecurve, shtonecurve, tonecurve, shmap, params.toneCurve.saturation,
                         rCurve, gCurve, bCurve, colourToningSatLimit , colourToningSatLimitOpacity, ctColorCurve, ctOpacityCurve, opautili, clToningcurve, cl2Toningcurve, customToneCurve1, customToneCurve2, beforeToneCurveBW, afterToneCurveBW, rrm, ggm, bbm, bwAutoR, bwAutoG, bwAutoB, params.toneCurve.expcomp, params.toneCurve.hlcompr, params.toneCurve.hlcomprthresh, dcpProf, as, histToneCurve);

            if (params.blackwhite.enabled && params.blackwhite.autoc && abwListener) {
                if (settings->verbose) {
                    printf ("ImProcCoordinator / Auto B&W coefs:   R=%.2f   G=%.2f   B=%.2f\n", bwAutoR, bwAutoG, bwAutoB);
                }

                abwListener->BWChanged ((float) rrm, (float) ggm, (float) bbm);
            }

            if (params.colorToning.autosat && actListener) {
                if (settings->verbose) {
                    printf ("ImProcCoordinator / Auto CT:  indi=%d   satH=%d  satPR=%d\n", indi, (int)colourToningSatLimit , (int) colourToningSatLimitOpacity);
                }

                actListener->autoColorTonChanged (indi, (int) colourToningSatLimit, (int)colourToningSatLimitOpacity); //change sliders autosat
            }

            // correct GUI black and white with value
        }

        //  ipf.Lab_Tile(oprevl, oprevl, scale);

        // compute L channel histogram
        int x1, y1, x2, y2;
        params.crop.mapToResized (pW, pH, scale, x1, x2,  y1, y2);
    }

    readyphase++;
    LUTu lhist16 (32768);

    if (todo & (M_LUMACURVE | M_CROP)) {
        lhist16.clear();
#ifdef _OPENMP
        const int numThreads = min (max (pW * pH / (int)lhist16.getSize(), 1), omp_get_max_threads());
        #pragma omp parallel num_threads(numThreads) if(numThreads>1)
#endif
        {
            LUTu lhist16thr (lhist16.getSize());
            lhist16thr.clear();
#ifdef _OPENMP
            #pragma omp for nowait
#endif

            for (int x = 0; x < pH; x++)
                for (int y = 0; y < pW; y++) {
                    int pos = (int) (oprevl->L[x][y]);
                    lhist16thr[pos]++;
                }

#ifdef _OPENMP
            #pragma omp critical
#endif
            lhist16 += lhist16thr;
        }
#ifdef _OPENMP
        static_cast<void> (numThreads); // to silence cppcheck warning
#endif
        CurveFactory::complexLCurve (params.labCurve.brightness, params.labCurve.contrast, params.labCurve.lcurve, lhist16, lumacurve, histLCurve, scale == 1 ? 1 : 16, utili);
    }

    if (todo & M_LUMACURVE) {

        CurveFactory::curveCL (clcutili, params.labCurve.clcurve, clcurve, scale == 1 ? 1 : 16);

        CurveFactory::complexsgnCurve (autili, butili, ccutili, cclutili, params.labCurve.acurve, params.labCurve.bcurve, params.labCurve.cccurve,
                                       params.labCurve.lccurve, chroma_acurve, chroma_bcurve, satcurve, lhskcurve, scale == 1 ? 1 : 16);
    }

    //scale = 1;
    if (todo & (M_LUMINANCE + M_COLOR) ) {
        nprevl->CopyFrom (oprevl);
        int maxspot = settings->nspot + 1;
        progress ("Applying Color Boost...", 100 * readyphase / numofphases);


        if (params.locallab.enabled) {
            /*
             *  This file is part of RawTherapee.
             *
             *  Copyright (c) 2004-2010 Gabor Horvath <hgabor@rawtherapee.com>
             *
             *  RawTherapee is free software: you can redistribute it and/or modify
             *  it under the terms of the GNU General Public License as published by
             *  the Free Software Foundation, either version 3 of the License, or
             *  (at your option) any later version.
             *
             *  RawTherapee is distributed in the hope that it will be useful,
             *  but WITHOUT ANY WARRANTY; without even the implied warranty of
             *  MERCHANTABILITY or FITNESS FOR A PARTICULAR PURPOSE.  See the
             *  GNU General Public License for more details.
             *
             *  You should have received a copy of the GNU General Public License
             *  along with RawTherapee.  If not, see <http://www.gnu.org/licenses/>.
             *  2017 Jacques Desmis <jdesmis@gmail.com>
             */

            bool isascii = true;
            std::string mdfive = getMD5 (imgsrc->getFileName());


            Glib::ustring datainterm = imgsrc->getFileName() + ".ii";//extansion ii arbitrary to test if mip file is possible

            ofstream finterm (datainterm, ios::out);

            if (finterm.fail()) {
                printf ("Non ascii Mip file possible..switch to Profiles\n");
                isascii = false;
            } else {
                printf ("ascii Mip file possible!\n");
            }

            finterm.close();

            if (isascii == true) {
                if ( std::remove (datainterm.c_str()) != 0 ) {
                    perror ( "Error deleting test ii file" );
                } else {
                    puts ( "Test ii file successfully deleted" );
                }
            }

            Glib::ustring pop = options.cacheBaseDir + "/mip/";

            Glib::ustring datal;

            if (options.mip == MI_opt || !isascii) {
                datal = pop + Glib::path_get_basename (imgsrc->getFileName () + "." + mdfive + ".mip");
            }

            if (options.mip == MI_prev && isascii) {//&& isascii
                datal = imgsrc->getFileName() + ".mip";
            }

            /*
            //test to see if wofstream and wifstream works with NON ASCII, but it's bad
                        wofstream test(datal, ios::out);
                        if(test.fail()) printf("ca va pas\n");
                        else ("ca va bien\n");
                        test.close();
            */
            ifstream fic0 (datal, ios::in);

            printf ("mip files in=%s\n", datal.c_str());
            //    if(! fic0.fail())    {
            float **shbuffer = nullptr;
            versionmip = 0;
            //   int maxdat;
            int sca = 1;
            //string delim ==> delimiter to separate integer in a string, 70 is lagely enough for curves : noramlly 3 to 21 must be suffisant
            std::string delim[69] = {"A", "B", "C", "D", "E", "F", "G", "H", "I", "J", "K", "L", "M", "N", "O", "P", "Q", "R", "S", "T", "U", "V", "W", "X", "Y", "Z",
                                     "a", "b", "c", "d", "e", "f", "g", "h", "i", "j", "k", "l", "m", "n", "o", "p", "q", "r", "s", "t", "u", "v", "w", "x", "y", "z",
                                     "&", "#", "{", "[", "]", "}", "$", "*", "?", ">", "!", ";", "<", "(", ")", "+", "-"
                                    };



            if (fic0) {
                //find current version mip
                std::string line;
                std::string spotline;
                //       int cont = 0;

                while (getline (fic0, line)) {
                    spotline = line;
                    std::size_t pos = spotline.find ("=");
                    std::size_t posend = spotline.find ("@"); //in case of for futur use

                    if (spotline.substr (0, pos) == "Mipversion") {
                        std::string strversion = spotline.substr (pos + 1, (posend - pos));
                        versionmip = std::stoi (strversion.c_str());
                    }

                    /*
                                        if (spotline.substr (0, pos) == "Spot") {
                                            // string str2 = spotline.substr (pos + 1, (posend - pos));
                                            //              cont = 0;
                                        }
                    */

                }

                fic0.close();
            }

            printf ("mipvers=%i\n", versionmip);
            ifstream fic (datal, ios::in);



            if (fic.fail() || versionmip == 0  || params.locallab.nbspot == 0) { //initialize mip with default values if no file or old file to prevent crash

                ofstream fic (datal, ios::out | ios::trunc); // ouverture en écriture avec effacement du fichier ouvert

                if (params.locallab.nbspot == 0) {
                    params.locallab.nbspot = 1;
                }


                if (fic)

                {
                    for (int sp = 1; sp < maxspot; sp++) { // spots default
                        int t_sp = sp;
                        int t_mipversion = 10007;//new value for tone mapping
                        int t_circrad = 18;
                        int t_locX = 250;
                        int t_locY = 250;
                        int t_locYT = 250;
                        int t_locXL = 250;
                        int t_centerX = 0;
                        int t_centerY = 0;
                        int t_lightness = 0;
                        int t_contrast = 0;
                        int t_chroma = 0;
                        int t_sensi = 19;
                        int t_transit = 60;
                        int t_invers = 0;
                        int t_Smeth = 0;
                        int t_currentspot = 1;
                        int t_radius = 1;
                        int t_strength = 0;
                        int t_sensibn = 60;
                        int t_inversrad = 0;
                        int t_str = 0;
                        int t_chrrt = 0;
                        int t_neigh = 50;
                        int t_vart = 200;
                        int t_sensih = 19;
                        int t_inversret = 0;
                        int t_retinexMethod = 2;
                        int t_sharradius = 40;
                        int t_sharamount = 75;
                        int t_shardamping = 75;
                        int t_shariter = 30;
                        int t_sensisha = 19;
                        int t_inverssha = 0;
                        int t_qualityMethod = 2;
                        int t_thres = 18;
                        int t_proxi = 20;
                        int t_noiselumf = 0;
                        int t_noiselumc = 0;
                        int t_noisechrof = 0;
                        int t_noisechroc = 0;
                        int t_mult0 = 100;
                        int t_mult1 = 100;
                        int t_mult2 = 100;
                        int t_mult3 = 100;
                        int t_mult4 = 100;
                        int t_threshold = 20;
                        int t_sensicb = 19;
                        int t_activlum = 0;

                        // end versionmip = 10000

                        //begin versionmip = 10001 Tone mapping
                        int t_stren = 0;
                        int t_gamma = 100;
                        int t_estop = 140;
                        int t_scaltm = 3;
                        int t_rewei = 0;
                        int t_sensitm = 19;

                        //versionmip = 10002 Reticurv
                        int t_retrab = 500;

                        std::string t_curvret = "1000A0B120C350D350E700F500G350H350I1000J120K350L350M";//12 points
                        //10003
                        //std::string t_curvll = "0A";
                        std::string t_curvll = "3000A0B0C1000D1000E"; //"3000A0B0C499D501E1000F1000G";// "3000A0B0C1000D1000E";//with that it works !

                        //versionmip = 10004 LHcurv
                        std::string t_curvlh = "1000A0B500C350D350E166F500G350H350I333J500K350L350M500N500O350P350Q666R500S350T350U833V500W350X350Y";
                        //10005
                        int t_curvactiv = 0;
                        //10006
                        std::string t_curvcc = "3000A0B0C1000D1000E"; //"3000A0B0C499D501E1000F1000G";// "3000A0B0C1000D1000E";//with that it works !

                        //10007
                        int t_qualitycurveMethod = 0;

                        //all variables except locRETgainCurve 'coomon for all)
                        fic << "Mipversion=" << t_mipversion << '@' << endl;
                        fic << "Spot=" << t_sp << '@' << endl;
                        fic << "Circrad=" << t_circrad << '@' << endl;
                        fic << "LocX=" << t_locX << '@' << endl;
                        fic << "LocY=" << t_locY << '@' << endl;
                        fic << "LocYT=" << t_locYT << '@' << endl;
                        fic << "LocXL=" << t_locXL << '@' << endl ;
                        fic << "CenterX=" << t_centerX << '@' << endl;
                        fic << "CenterY=" << t_centerY << '@' << endl;
                        fic << "Lightness=" << t_lightness << '@' << endl;
                        fic << "Contrast=" << t_contrast << '@' <<  endl;
                        fic << "Chroma=" << t_chroma << '@' << endl;
                        fic << "Sensi=" << t_sensi << '@' << endl;
                        fic << "Transit=" << t_transit << '@' << endl;
                        fic << "Invers=" << t_invers << '@' << endl;
                        fic << "Smethod=" << t_Smeth << '@' << endl;
                        fic << "Currentspot=" << t_currentspot << '@' << endl;
                        fic << "Radius=" << t_radius << '@' << endl;
                        fic << "Strength=" << t_strength << '@' << endl;
                        fic << "Sensibn=" << t_sensibn << '@' << endl;
                        fic << "Inversrad=" << t_inversrad << '@' << endl;
                        fic << "Str=" << t_str << '@' << endl;
                        fic << "Chroma=" << t_chrrt << '@' << endl;
                        fic << "Neigh=" << t_neigh << '@' << endl;
                        fic << "Vart=" << t_vart << '@' << endl;
                        fic << "Sensih=" << t_sensih << '@' << endl;
                        fic << "Inversret=" << t_inversret << '@' << endl;
                        fic << "retinexMethod=" << t_retinexMethod << '@' << endl;
                        fic << "Sharradius=" << t_sharradius << '@' << endl;
                        fic << "Sharamount=" << t_sharamount << '@' << endl;
                        fic << "Shardamping=" << t_shardamping << '@' << endl;
                        fic << "Shariter=" << t_shariter << '@' << endl;
                        fic << "Sensisha=" << t_sensisha << '@' << endl;
                        fic << "Inverssha=" << t_inverssha << '@' << endl;
                        fic << "qualityMethod=" << t_qualityMethod << '@' << endl;
                        fic << "Thres=" << t_thres << '@' << endl;
                        fic << "Proxi=" << t_proxi << '@' << endl;
                        fic << "Noiselumf=" << t_noiselumf << '@' << endl;
                        fic << "Noiselumc=" << t_noiselumc << '@' << endl;
                        fic << "Noisechrof=" << t_noisechrof << '@' << endl;
                        fic << "Noisechroc=" << t_noisechroc << '@' << endl;
                        fic << "Mult0=" << t_mult0 << '@' << endl;
                        fic << "Mult1=" << t_mult1 << '@' << endl;
                        fic << "Mult2=" << t_mult2 << '@' << endl;
                        fic << "Mult3=" << t_mult3 << '@' << endl;
                        fic << "Mult4=" << t_mult4 << '@' << endl;
                        fic << "Threshold=" << t_threshold << '@' << endl;
                        fic << "Sensicb=" << t_sensicb << '@' << endl;
                        fic << "Activblurlum=" << t_activlum << '@' << endl;

                        fic << "Stren=" << t_stren << '@' << endl;
                        fic << "Gamma=" << t_gamma << '@' << endl;
                        fic << "Estop=" << t_estop << '@' << endl;
                        fic << "Scaltm=" << t_scaltm << '@' << endl;
                        fic << "Rewei=" << t_rewei << '@' << endl;
                        fic << "Sensitm=" << t_sensitm << '@' << endl;

                        fic << "Retrab=" << t_retrab << '@' << endl;
                        fic << "Curvactiv=" << t_curvactiv << '@' << endl;
                        fic << "qualitycurveMethod=" << t_qualitycurveMethod << '@' << endl;

                        fic << "curveReti=" << t_curvret << '@' << endl;
                        fic << "curveLL=" << t_curvll << '@' << endl;
                        fic << "curveLH=" << t_curvlh << '@' << endl;
                        fic << "curveCC=" << t_curvcc << '@' << endl;

                        fic << endl;
                    }

                    fic.close();

                } else

                {
                    cerr << "can't open file !" << endl;
                }

            }



            int realspot = params.locallab.nbspot;
            std::string inser;
            dataspot = new int*[61];

            for (int i = 0; i < 61; i++) {
                dataspot[i] = new int[maxspot];
            }

            retistr = new std::string[maxspot];
            llstr = new std::string[maxspot];
            lhstr = new std::string[maxspot];
            ccstr = new std::string[maxspot];


            {
                sps[0] = 0;
                dataspot[2][0] =  circrads[0] = params.locallab.circrad;
                dataspot[3][0] =  locx[0] = params.locallab.locX;
                dataspot[4][0] =  locy[0] = params.locallab.locY;
                dataspot[5][0] =  locyt[0] = params.locallab.locYT;
                dataspot[6][0] =  locxl[0] = params.locallab.locXL;
                dataspot[7][0] =  centerx[0] = params.locallab.centerX;
                dataspot[8][0] =  centery[0] = params.locallab.centerY;
                dataspot[9][0] =  lights[0] = params.locallab.lightness;
                dataspot[10][0] =  contrs[0] = params.locallab.contrast;
                dataspot[11][0] =  chroms[0] = params.locallab.chroma;
                dataspot[12][0] =  sensis[0] = params.locallab.sensi;
                dataspot[13][0] =  transits[0] = params. locallab.transit;

                if (!params.locallab.invers) {
                    dataspot[14][0] = inverss[0] = 0;
                } else {
                    dataspot[14][0] = inverss[0] = 1;
                }

                if (params.locallab.Smethod == "IND") {
                    dataspot[15][0] = smeths[0] =  0;
                } else if (params.locallab.Smethod == "SYM") {
                    dataspot[15][0] = smeths[0] =  1;
                } else if (params.locallab.Smethod == "INDSL") {
                    dataspot[15][0] = smeths[0] =  2;
                } else if (params.locallab.Smethod == "SYMSL") {
                    dataspot[15][0] =  smeths[0] = 3;
                }

                dataspot[16][0] = curens[0] = params.locallab.nbspot;
                dataspot[17][0] =  radiuss[0] = params.locallab.radius;
                dataspot[18][0] =  strengths[0] = params.locallab.strength;
                dataspot[19][0] =  sensibns[0] = params.locallab.sensibn;


                if (!params.locallab.inversrad) {
                    dataspot[20][0] =  inversrads[0] = 0;
                } else {
                    dataspot[20][0] =  inversrads[0] = 1;
                }

                dataspot[21][0] = strs[0] = params.locallab.str;
                dataspot[22][0] = chrrts[0] = params.locallab.chrrt;
                dataspot[23][0] = neighs[0] = params.locallab.neigh;
                dataspot[24][0] = varts[0] = params.locallab.vart;
                dataspot[25][0] = sensihs[0] = params.locallab.sensih;

                if (!params.locallab.inversret) {
                    dataspot[26][0] =  inversrets[0] = 0;
                } else {
                    dataspot[26][0] =  inversrets[0] = 1;
                }

                if (params.locallab.retinexMethod == "low") {
                    dataspot[27][0] =  retinexs[0] = 0;
                } else if (params.locallab.retinexMethod == "uni") {
                    dataspot[27][0] =  retinexs[0] = 1;
                } else if (params.locallab.retinexMethod == "high") {
                    dataspot[27][0] =  retinexs[0] = 2;
                }

                dataspot[28][0] = sharradiuss[0] = params.locallab.sharradius;
                dataspot[29][0] = sharamounts[0] = params.locallab.sharamount;
                dataspot[30][0] = shardampings[0] = params.locallab.shardamping;
                dataspot[31][0] = shariters[0] = params.locallab.shariter;
                dataspot[32][0] = sensishas[0] = params.locallab.sensisha;

                if (!params.locallab.inverssha) {
                    dataspot[33][0] =  inversshas[0] = 0;
                } else {
                    dataspot[33][0] =  inversshas[0] = 1;
                }

                if (params.locallab.qualityMethod == "std") {
                    dataspot[34][0] =  qualitys[0] = 0;
                } else if (params.locallab.qualityMethod == "enh") {
                    dataspot[34][0] =  qualitys[0] = 1;
                } else if (params.locallab.qualityMethod == "enhden") {
                    dataspot[34][0] =  qualitys[0] = 2;
                }

                dataspot[35][0] = thress[0] = params.locallab.thres;
                dataspot[36][0] = proxis[0] = params.locallab.proxi;
                dataspot[37][0] = noiselumfs[0] = params.locallab.noiselumf;
                dataspot[38][0] = noiselumcs[0] = params.locallab.noiselumc;
                dataspot[39][0] = noisechrofs[0] = params.locallab.noisechrof;
                dataspot[40][0] = noisechrocs[0] = params.locallab.noisechroc;

                dataspot[41][0] = mult0s[0] = params.locallab.mult[0];
                dataspot[42][0] = mult1s[0] = params.locallab.mult[1];
                dataspot[43][0] = mult2s[0] = params.locallab.mult[2];
                dataspot[44][0] = mult3s[0] = params.locallab.mult[3];
                dataspot[45][0] = mult4s[0] = params.locallab.mult[4];
                dataspot[46][0] = thresholds[0] = params.locallab.threshold;
                dataspot[47][0] = sensicbs[0] = params.locallab.sensicb;

                if (!params.locallab.activlum) {
                    dataspot[48][0] =  activlums[0] = 0;
                } else {
                    dataspot[48][0] =  activlums[0] = 1;
                }

                dataspot[49][0] = strens[0] = params.locallab.stren;
                dataspot[50][0] = gammas[0] = params.locallab.gamma;
                dataspot[51][0] = estops[0] = params.locallab.estop;
                dataspot[52][0] = scaltms[0] = params.locallab.scaltm;
                dataspot[53][0] = reweis[0] = params.locallab.rewei;
                dataspot[54][0] = sensitms[0] = params.locallab.sensitm;
                dataspot[55][0] = retrabs[0] = params.locallab.retrab;

                if (!params.locallab.curvactiv) {
                    dataspot[56][0] = curvactivs[0] = 0;
                } else {
                    dataspot[56][0] = curvactivs[0] = 1;
                }

                if (params.locallab.qualitycurveMethod == "none") {
                    dataspot[57][0] =  qualitycurves[0] = 0;
                } else if (params.locallab.qualitycurveMethod == "std") {
                    dataspot[57][0] =  qualitycurves[0] = 1;
                } else if (params.locallab.qualitycurveMethod == "enh") {
                    dataspot[57][0] =  qualitycurves[0] = 2;
                }

                //curve Reti local
                int siz = params.locallab.localTgaincurve.size();

                if (siz > 69) {
                    siz = 69;    //to avoid crash
                }

                int s_datcur[siz + 1];

                for (int j = 0; j < siz; j++) {
                    s_datcur[j] = reticurvs[0 + j] = (int)  (1000. * params.locallab.localTgaincurve[j]);
                }

                std::string cur_str = "";

                for (int j = 0; j < siz; j++) {
                    cur_str = cur_str + std::to_string (s_datcur[j]) + delim[j];
                }

                inser = retistr[0] = cur_str + "@";
                //end retistr

                //curve local L Lum
                int sizl = params.locallab.llcurve.size();

                if (sizl > 69) {
                    sizl = 69;//to avoid crash
                }

                //      int s_curl[sizl + 1];
                int s_datcurl[sizl + 1];

                for (int j = 0; j < sizl; j++) {
                    s_datcurl[j] = llcurvs[0 + j] = (int)  (1000. * params.locallab.llcurve[j]);
                }

                std::string ll_str = "";

                for (int j = 0; j < sizl; j++) {
                    ll_str = ll_str + std::to_string (s_datcurl[j]) + delim[j];
                }

                llstr[0] = ll_str + "@";
                //end local L f(L)

                //curve local C chrom
                int sizc = params.locallab.cccurve.size();

                if (sizc > 69) {
                    sizc = 69;//to avoid crash
                }

                //      int s_curc[sizc + 1];
                int s_datcurc[sizc + 1];

                for (int j = 0; j < sizc; j++) {
                    s_datcurc[j] = cccurvs[0 + j] = (int)  (1000. * params.locallab.cccurve[j]);
                }

                std::string cc_str = "";

                for (int j = 0; j < sizc; j++) {
                    cc_str = cc_str + std::to_string (s_datcurc[j]) + delim[j];
                }

                ccstr[0] = cc_str + "@";
                //end local C f(C)


                //curve local L f(H)
                int sizh = params.locallab.LHcurve.size();

                if (sizh > 69) {
                    sizh = 69;//to avoid crash
                }

                //     int s_curh[sizh + 1];
                int s_datcurh[sizh + 1];

                for (int j = 0; j < sizh; j++) {
                    s_datcurh[j] = lhcurvs[0 + j] = (int)  (1000. * params.locallab.LHcurve[j]);
                }

                std::string lh_str = "";

                for (int j = 0; j < sizh; j++) {
                    lh_str = lh_str + std::to_string (s_datcurh[j]) + delim[j];
                }

                lhstr[0] = lh_str + "@";
                //end local L = f(H)
                //spot references
                /*
                dataspot[58][0] = huerefs[0] = 100.f * params.locallab.hueref;
                dataspot[59][0] = chromarefs[0] = params.locallab.chromaref;
                dataspot[60][0] = lumarefs[0] = params.locallab.lumaref;
                printf("dataspot58-0=%i\n", dataspot[58][0]);
                */

                if (params.locallab.anbspot == 0) {
                    //update GUI and MIP after current spot ==> params, shift with the other alolistener
                    if (aloListener  && params.locallab.anbspot == 0) {
                        aloListener->localretChanged (dataspot, retistr[0], llstr[0], lhstr[0], ccstr[0], 0, 1);
                    }
                }

                locallutili = false;

            }



            //end save


            int ns = 0;
            //    int realsp = params.locallab.nbspot;
            bool excurvret = true;
            bool excurvll = true;
            bool excurvlh = true;
            bool excurvcc = true;

            ifstream fich (datal, ios::in);

            if (fich) {//may be a file with versionmip = 10000
                //    if(versionmip == 10000) add new blank fields for tone-mapping because TM is 10001
                //we must add new fields at the good place
                std::string line;
                std::string spotline;
                int cont = 0;
                int maxind = 58;

                if (versionmip == 10000) {
                    maxind = 49;
                    excurvret = false;
                    excurvll = false;
                    excurvlh = false;
                }

                if (versionmip == 10001) {
                    maxind = 55;
                    excurvret = false;
                    excurvll = false;
                    excurvlh = false;

                }

                if (versionmip == 10004) {
                    maxind = 56;
                }

                if (versionmip == 10005) {
                    excurvcc = false;
                }

                if (versionmip == 10006) {
                    maxind = 57;
                }


                while (getline (fich, line)) {
                    spotline = line;
                    std::size_t pos = spotline.find ("=");
                    std::size_t posend = spotline.find ("@"); //in case of for futur use

                    if (spotline.substr (0, pos) == "Mipversion") {
                        std::string strversion = spotline.substr (pos + 1, (posend - pos));
                        versionmip = std::stoi (strversion.c_str());
                    }

                    if (spotline.substr (0, pos) == "Spot") {
                        cont = 0;
                    }

                    cont++;
                    std::string str3 = spotline.substr (pos + 1, (posend - pos));

                    if (cont == 1) {
                        ns =  std::stoi (str3.c_str());
                    }

                    if (cont >= 2  && cont < 16) {
                        dataspot[cont][ns] = std::stoi (str3.c_str());

                    }

                    if (spotline.substr (0, pos) == "Currentspot") {
                        dataspot[16][0] = std::stoi (str3.c_str());
                    }

                    if (cont > 16  && cont < maxind) {
                        dataspot[cont][ns] = std::stoi (str3.c_str());

                    }


                    if (excurvret && spotline.substr (0, pos) == "curveReti") {
                        std::string curstr;
                        std::string strend = spotline.substr (posend - 1, 1);

                        for (int sl = 0; sl < 69; sl++) {
                            if (delim[sl] == strend) {
                                //             longe = sl + 1;
                            }
                        }

                        retistr[ns] = str3;
                        //    sizecu = longe;

                    }

                    if (excurvll && spotline.substr (0, pos) == "curveLL") {
                        std::string curstrl;
                        //      int longecurl;
                        std::string strendl = spotline.substr (posend - 1, 1);
                        //      std::size_t poszl = spotline.find (strendl);
                        //      int longel;

                        for (int sl = 0; sl < 69; sl++) {
                            if (delim[sl] == strendl) {
                                //             longel = sl + 1;
                            }
                        }

                        llstr[ns] = str3;
                        //    sizell = longel;
                    }


                    if (excurvlh && spotline.substr (0, pos) == "curveLH") {
                        std::string curstrh;
                        //      int longecurh;
                        std::string strendh = spotline.substr (posend - 1, 1);
                        //      std::size_t poszh = spotline.find (strendh);
                        //      int longeh;

                        for (int sh = 0; sh < 69; sh++) {
                            if (delim[sh] == strendh) {
                                //             longeh = sh + 1;
                            }
                        }

                        lhstr[ns] = str3;
                        //    sizelh = longeh;
                    }

                    if (excurvcc && spotline.substr (0, pos) == "curveCC") {
                        std::string curstrc;
                        //      int longecurc;
                        std::string strendc = spotline.substr (posend - 1, 1);
                        //      std::size_t poszc = spotline.find (strendc);
                        //      int longec;

                        for (int sl = 0; sl < 69; sl++) {
                            if (delim[sl] == strendc) {
                                //             longec = sl + 1;
                            }
                        }

                        ccstr[ns] = str3;
                        //     sizecc = longec;
                    }



                }

                fich.close();
            }



            //new fields for TM
            if (versionmip == 10000) {
                for (int sp = 1; sp < maxspot; sp++) { // spots default
                    dataspot[49][sp] = 0; //stren
                    dataspot[50][sp] = 100; //gamma
                    dataspot[51][sp] = 140; //estop
                    dataspot[52][sp] = 3; //scaltm
                    dataspot[53][sp] = 0; //rewei
                    dataspot[54][sp] = 40; //sensitm

                }
            }

            if (versionmip == 10001) {

                for (int sp = 1; sp < maxspot; sp++) { // spots default
                    dataspot[55][sp] = 500; //retrab
                    std::string cur_str = "1000A0B120C350D350E700F500G350H350I1000J120K350L350M";//12 points
                    retistr[sp] = cur_str + "@";
                }
            }

            if (versionmip == 10002) {

                for (int sp = 1; sp < maxspot; sp++) { // spots default
                    std::string ll_str = "3000A0B0C1000D1000E"; //"3000A0B0C499D501E1000F1000G"; //"3000A0B0C1000D1000E"; //"3000A0B0C200D200E800F800G1000H1000I";//"0A"
                    llstr[sp] = ll_str + "@";
                }
            }

            if (versionmip == 10003) {

                for (int sp = 1; sp < maxspot; sp++) { // spots default
                    std::string lh_str = "1000A0B500C350D350E166F500G350H350I333J500K350L350M500N500O350P350Q666R500S350T350U833V500W350X350Y";
                    lhstr[sp] = lh_str + "@";
                }
            }

            if (versionmip == 10004) {

                for (int sp = 1; sp < maxspot; sp++) { // spots default
                    dataspot[56][sp] = 0; //curvactiv
                }
            }

            if (versionmip == 10005) {

                for (int sp = 1; sp < maxspot; sp++) { // spots default
                    std::string cc_str = "3000A0B0C1000D1000E";
                    ccstr[sp] = cc_str + "@";
                }
            }

            if (versionmip == 10006) {

                for (int sp = 1; sp < maxspot; sp++) { // spots default
                    dataspot[57][sp] = 0; //qualitycurveMethod
                }
            }

            if (ns <  (maxspot - 1)) {
                ofstream fic (datal, ios::out | ios::app); // ouverture en écriture avec effacement du fichier ouvert


                for (int sp = ns + 1 ; sp < maxspot; sp++) { // spots default
                    int t_sp = sp;
                    int t_mipversion = 10007;
                    int t_circrad = 18;
                    int t_locX = 250;
                    int t_locY = 250;
                    int t_locYT = 250;
                    int t_locXL = 250;
                    int t_centerX = 0;
                    int t_centerY = 0;
                    int t_lightness = 0;
                    int t_contrast = 0;
                    int t_chroma = 0;
                    int t_sensi = 19;
                    int t_transit = 60;
                    int t_invers = 0;
                    int t_Smeth = 0;
                    int t_currentspot = 1;
                    int t_radius = 1;
                    int t_strength = 0;
                    int t_sensibn = 60;
                    int t_inversrad = 0;
                    int t_str = 0;
                    int t_chrrt = 0;
                    int t_neigh = 50;
                    int t_vart = 200;
                    int t_sensih = 19;
                    int t_inversret = 0;
                    int t_retinexMethod = 2;
                    int t_sharradius = 40;
                    int t_sharamount = 75;
                    int t_shardamping = 75;
                    int t_shariter = 30;
                    int t_sensisha = 19;
                    int t_inverssha = 0;
                    int t_qualityMethod = 2;
                    int t_thres = 18;
                    int t_proxi = 20;
                    int t_noiselumf = 0;
                    int t_noiselumc = 0;
                    int t_noisechrof = 0;
                    int t_noisechroc = 0;
                    int t_mult0 = 100;
                    int t_mult1 = 100;
                    int t_mult2 = 100;
                    int t_mult3 = 100;
                    int t_mult4 = 100;
                    int t_threshold = 20;
                    int t_sensicb = 19;
                    int t_activlum = 0;
                    //10001 TM
                    int t_stren = 0;
                    int t_gamma = 100;
                    int t_estop = 140;
                    int t_scaltm = 3;
                    int t_rewei = 0;
                    int t_sensitm = 19;

                    //10002 curve
                    int t_retrab = 500;

                    std::string t_curvret = "1000A0B120C350D350E700F500G350H350I1000J120K350L350M";//12 points
                    //10003
                    std::string t_curvll = "3000A0B0C1000D1000E"; //"3000A0B0C499D501E1000F1000G"; //"3000A0B0C1000D1000E";//0 points with marks
                    //10004
                    std::string t_curvlh = "1000A0B500C350D350E166F500G350H350I333J500K350L350M500N500O350P350Q666R500S350T350U833V500W350X350Y";
                    //10005
                    int t_curvactiv = 0;
                    //10006
                    std::string t_curvcc = "3000A0B0C1000D1000E";
                    //10007
                    int t_qualitycurveMethod = 0;

                    fic << "Mipversion=" << t_mipversion << '@' << endl;
                    fic << "Spot=" << t_sp << '@' << endl;
                    fic << "Circrad=" << t_circrad << '@' << endl;
                    fic << "LocX=" << t_locX << '@' << endl;
                    fic << "LocY=" << t_locY << '@' << endl;
                    fic << "LocYT=" << t_locYT << '@' << endl;
                    fic << "LocXL=" << t_locXL << '@' << endl ;
                    fic << "CenterX=" << t_centerX << '@' << endl;
                    fic << "CenterY=" << t_centerY << '@' << endl;
                    fic << "Lightness=" << t_lightness << '@' << endl;
                    fic << "Contrast=" << t_contrast << '@' <<  endl;
                    fic << "Chroma=" << t_chroma << '@' << endl;
                    fic << "Sensi=" << t_sensi << '@' << endl;
                    fic << "Transit=" << t_transit << '@' << endl;
                    fic << "Invers=" << t_invers << '@' << endl;
                    fic << "Smethod=" << t_Smeth << '@' << endl;
                    fic << "Currentspot=" << t_currentspot << '@' << endl;
                    fic << "Radius=" << t_radius << '@' << endl;
                    fic << "Strength=" << t_strength << '@' << endl;
                    fic << "Sensibn=" << t_sensibn << '@' << endl;
                    fic << "Inversrad=" << t_inversrad << '@' << endl;
                    fic << "Str=" << t_str << '@' << endl;
                    fic << "Chroma=" << t_chrrt << '@' << endl;
                    fic << "Neigh=" << t_neigh << '@' << endl;
                    fic << "Vart=" << t_vart << '@' << endl;
                    fic << "Sensih=" << t_sensih << '@' << endl;
                    fic << "Inversret=" << t_inversret << '@' << endl;
                    fic << "retinexMethod=" << t_retinexMethod << '@' << endl;
                    fic << "Sharradius=" << t_sharradius << '@' << endl;
                    fic << "Sharamount=" << t_sharamount << '@' << endl;
                    fic << "Shardamping=" << t_shardamping << '@' << endl;
                    fic << "Shariter=" << t_shariter << '@' << endl;
                    fic << "Sensisha=" << t_sensisha << '@' << endl;
                    fic << "Inverssha=" << t_inverssha << '@' << endl;
                    fic << "qualityMethod=" << t_qualityMethod << '@' << endl;
                    fic << "Thres=" << t_thres << '@' << endl;
                    fic << "Proxi=" << t_proxi << '@' << endl;
                    fic << "Noiselumf=" << t_noiselumf << '@' << endl;
                    fic << "Noiselumc=" << t_noiselumc << '@' << endl;
                    fic << "Noisechrof=" << t_noisechrof << '@' << endl;
                    fic << "Noisechroc=" << t_noisechroc << '@' << endl;
                    fic << "Mult0=" << t_mult0 << '@' << endl;
                    fic << "Mult1=" << t_mult1 << '@' << endl;
                    fic << "Mult2=" << t_mult2 << '@' << endl;
                    fic << "Mult3=" << t_mult3 << '@' << endl;
                    fic << "Mult4=" << t_mult4 << '@' << endl;
                    fic << "Threshold=" << t_threshold << '@' << endl;
                    fic << "Sensicb=" << t_sensicb << '@' << endl;
                    fic << "Activblurlum=" << t_activlum << '@' << endl;

                    fic << "Stren=" << t_stren << '@' << endl;
                    fic << "Gamma=" << t_gamma << '@' << endl;
                    fic << "Estop=" << t_estop << '@' << endl;
                    fic << "Scaltm=" << t_scaltm << '@' << endl;
                    fic << "Rewei=" << t_rewei << '@' << endl;
                    fic << "Sensitm=" << t_sensitm << '@' << endl;
                    fic << "Retrab=" << t_retrab << '@' << endl;
                    fic << "Curvactiv=" << t_curvactiv << '@' << endl;
                    fic << "qualitycurveMethod=" << t_qualitycurveMethod << '@' << endl;

                    fic << "curveReti=" << t_curvret << '@' << endl;
                    fic << "curveLL=" << t_curvll << '@' << endl;
                    fic << "curveLH=" << t_curvlh << '@' << endl;
                    fic << "curveCC=" << t_curvcc << '@' << endl;

                    fic << endl;
                }

                fic.close();


                ifstream fich2 (datal, ios::in);

                if (fich2) {

                    std::string line2;
                    std::string spotline2;
                    int cont2 = 0;
                    int ns2 = 0;
                    int maxin = 58;
                    //      int sizecu2;
                    //     int sizell2;
                    //     int sizelh2;
                    //      int sizecc2;

                    while (getline (fich2, line2)) {
                        spotline2 = line2;
                        std::size_t pos2 = spotline2.find ("=");
                        std::size_t posend2 = spotline2.find ("@"); //in case of for futur use

                        if (spotline2.substr (0, pos2) == "Mipversion") {
                            std::string strversion = spotline2.substr (pos2 + 1, (posend2 - pos2));
                            versionmip = std::stoi (strversion.c_str());
                        }

                        if (spotline2.substr (0, pos2) == "Spot") {
                            cont2 = 0;
                        }

                        cont2++;
                        std::string str32 = spotline2.substr (pos2 + 1, (posend2 - pos2));

                        if (cont2 == 1) {
                            ns2 =  std::stoi (str32.c_str());
                        }

                        if (cont2 >= 2  && cont2 < 16) {
                            dataspot[cont2][ns2] = std::stoi (str32.c_str());

                        }

                        if (spotline2.substr (0, pos2) == "Currentspot") {
                            dataspot[16][0] = std::stoi (str32.c_str());
                        }

                        if (cont2 > 16  && cont2 < maxin) {
                            dataspot[cont2][ns2] = std::stoi (str32.c_str());

                        }

                        if (spotline2.substr (0, pos2) == "curveReti") {
                            std::string curstr2;
                            //    int longecur2;
                            std::string strend2 = spotline2.substr (posend2 - 1, 1);
                            //    std::size_t posz2 = spotline2.find (strend2);
                            //    int longe2;

                            for (int sl = 0; sl < 69; sl++) {
                                if (delim[sl] == strend2) {
                                    //           longe2 = sl + 1;
                                }
                            }

                            retistr[ns] = str32;
                            //     sizecu2 = longe2;

                        }

                        if (spotline2.substr (0, pos2) == "curveLL") {
                            std::string curstr2l;
                            //      int longecur2l;
                            std::string strend2l = spotline2.substr (posend2 - 1, 1);
                            //      std::size_t posz2l = spotline2.find (strend2l);
                            //      int longe2l;

                            for (int sl = 0; sl < 69; sl++) {
                                if (delim[sl] == strend2l) {
                                    //        longe2l = sl + 1;
                                }
                            }

                            llstr[ns] = str32;
                            //    sizell2 = longe2l;

                        }


                        if (spotline2.substr (0, pos2) == "curveLH") {
                            std::string curstr2h;
                            //      int longecur2h;
                            std::string strend2h = spotline2.substr (posend2 - 1, 1);
                            //      std::size_t posz2h = spotline2.find (strend2h);
                            //      int longe2h;

                            for (int sh = 0; sh < 69; sh++) {
                                if (delim[sh] == strend2h) {
                                    //          longe2h = sh + 1;
                                }
                            }

                            lhstr[ns] = str32;
                            //    sizelh2 = longe2h;

                        }

                        if (spotline2.substr (0, pos2) == "curveCC") {
                            std::string curstr2c;
                            //      int longecur2c;
                            std::string strend2c = spotline2.substr (posend2 - 1, 1);
                            //      std::size_t posz2lc = spotline2.find (strend2c);
                            //      int longe2c;

                            for (int sl = 0; sl < 69; sl++) {
                                if (delim[sl] == strend2c) {
                                    //              longe2c = sl + 1;
                                }
                            }

                            ccstr[ns] = str32;
                            //    sizecc2 = longe2c;

                        }


                    }

                    fich2.close() ;

                }


            }



            for (int sp = 1; sp < maxspot; sp++) { //spots default
                params.locallab.hueref = dataspot[58][sp] / 100.;
                params.locallab.chromaref = dataspot[59][sp];
                bool locutili = false;
                params.locallab.lumaref = dataspot[60][sp];
                params.locallab.circrad = circrads[sp] = dataspot[2][sp];
                params.locallab.locX = locx[sp] = dataspot[3][sp];
                params.locallab.locY = locy[sp] = dataspot[4][sp];
                params.locallab.locYT = locyt[sp] = dataspot[5][sp];
                params.locallab.locXL = locxl[sp] = dataspot[6][sp];
                params.locallab.centerX = centerx[sp] = dataspot[7][sp];
                params.locallab.centerY = centery[sp] = dataspot[8][sp];
                params.locallab.lightness = lights[sp] = dataspot[9][sp];
                params.locallab.contrast = contrs[sp] = dataspot[10][sp];
                params.locallab.chroma = chroms[sp] = dataspot[11][sp];
                params.locallab.sensi = sensis[sp] = dataspot[12][sp];
                params.locallab.transit = transits[sp] = dataspot[13][sp];
                sps[sp] = sp;

                if (dataspot[14][sp] ==  0) {
                    inverss[sp] = 0;
                    params.locallab.invers = false;
                } else {
                    inverss[sp] = 1;
                    params.locallab.invers = true;
                }

                if (dataspot[15][sp] ==  0) {
                    smeths[sp] = 0;
                    params.locallab.Smethod = "IND" ;
                } else if (dataspot[15][sp] ==  1) {
                    smeths[sp] = 1;
                    params.locallab.Smethod = "SYM" ;
                } else if (dataspot[15][sp] ==  2) {
                    smeths[sp] = 2;
                    params.locallab.Smethod = "INDSL";
                } else if (dataspot[15][sp] ==  3) {
                    smeths[sp] = 3;
                    params.locallab.Smethod = "SYMSL";
                }

                radiuss[sp] = dataspot[17][sp];
                strengths[sp] = dataspot[18][sp];
                params.locallab.radius = dataspot[17][sp];
                params.locallab.strength = dataspot[18][sp];
                params.locallab.sensibn = dataspot[19][sp];

                if (dataspot[20][sp] ==  0) {
                    inversrads[sp] = 0;
                    params.locallab.inversrad = false;
                } else {
                    inversrads[sp] = 1;
                    params.locallab.inversrad = true;
                }


                params.locallab.str = strs[sp] = dataspot[21][sp];
                params.locallab.chrrt = chrrts[sp] = dataspot[22][sp];
                params.locallab.neigh = neighs[sp] = dataspot[23][sp];
                params.locallab.vart = varts[sp] = dataspot[24][sp];
                params.locallab.sensih = sensihs[sp] = dataspot[25][sp];

                if (dataspot[26][sp] ==  0) {
                    inversrets[sp] = 0;
                    params.locallab.inversret = false;
                } else {
                    inversrets[sp] = 1;
                    params.locallab.inversret = true;
                }

                if (dataspot[27][sp] ==  0) {
                    retinexs[sp] = 0;
                    params.locallab.retinexMethod = "low" ;
                } else if (dataspot[27][sp] ==  1) {
                    retinexs[sp] = 1;
                    params.locallab.retinexMethod = "uni" ;
                } else if (dataspot[27][sp] ==  2) {
                    retinexs[sp] = 2;
                    params.locallab.retinexMethod = "high";
                }

                sharradiuss[sp] = dataspot[28][sp];
                params.locallab.sharradius = dataspot[28][sp];

                params.locallab.sharamount = sharamounts[sp] = dataspot[29][sp];
                params.locallab.shardamping = shardampings[sp] = dataspot[30][sp];
                params.locallab.shariter = shariters[sp] = dataspot[31][sp];
                params.locallab.sensisha = sensishas[sp] = dataspot[32][sp];

                if (dataspot[33][sp] ==  0) {
                    inversshas[sp] = 0;
                    params.locallab.inverssha = false;
                } else {
                    inversshas[sp] = 1;
                    params.locallab.inverssha = true;
                }

                if (dataspot[34][sp] ==  0) {
                    qualitys[sp] = 0;
                    params.locallab.qualityMethod = "std" ;
                } else if (dataspot[34][sp] ==  1) {
                    qualitys[sp] = 1;
                    params.locallab.qualityMethod = "enh" ;
                } else if (dataspot[34][sp] ==  2) {
                    qualitys[sp] = 2;
                    params.locallab.qualityMethod = "enhden" ;
                }

                params.locallab.thres = thress[sp] = dataspot[35][sp];
                params.locallab.proxi = proxis[sp] = dataspot[36][sp];
                params.locallab.noiselumf = noiselumfs[sp] = dataspot[37][sp];
                params.locallab.noiselumc = noiselumcs[sp] = dataspot[38][sp];
                params.locallab.noisechrof = noisechrofs[sp] = dataspot[39][sp];
                params.locallab.noisechroc = noisechrocs[sp] = dataspot[40][sp];
                params.locallab.mult[0] = mult0s[sp] = dataspot[41][sp];
                params.locallab.mult[1] = mult1s[sp] = dataspot[42][sp];
                params.locallab.mult[2] = mult2s[sp] = dataspot[43][sp];
                params.locallab.mult[3] = mult3s[sp] = dataspot[44][sp];
                params.locallab.mult[4] = mult4s[sp] = dataspot[45][sp];
                params.locallab.threshold = thresholds[sp] = dataspot[46][sp];
                params.locallab.sensicb = sensicbs[sp] = dataspot[47][sp];

                if (dataspot[48][sp] ==  0) {
                    activlums[sp] = 0;
                    params.locallab.activlum = false;
                } else {
                    activlums[sp] = 1;
                    params.locallab.activlum = true;
                }

                params.locallab.stren = strens[sp] = dataspot[49][sp];
                params.locallab.gamma = gammas[sp] = dataspot[50][sp];
                params.locallab.estop = estops[sp] = dataspot[51][sp];
                params.locallab.scaltm = scaltms[sp] = dataspot[52][sp];
                params.locallab.rewei = reweis[sp] = dataspot[53][sp];
                params.locallab.sensitm = sensitms[sp] = dataspot[54][sp];
                params.locallab.retrab = retrabs[sp] = dataspot[55][sp];

                if (dataspot[56][sp] ==  0) {
                    curvactivs[sp] = 0;
                    params.locallab.curvactiv = false;
                } else {
                    curvactivs[sp] = 1;
                    params.locallab.curvactiv = true;
                }

                if (dataspot[57][sp] ==  0) {
                    qualitycurves[sp] = 0;
                    params.locallab.qualitycurveMethod = "none" ;
                } else if (dataspot[57][sp] ==  1) {
                    qualitycurves[sp] = 1;
                    params.locallab.qualitycurveMethod = "std" ;
                } else if (dataspot[57][sp] ==  2) {
                    qualitycurves[sp] = 2;
                    params.locallab.qualitycurveMethod = "enh" ;
                }

                int *s_datc;
                s_datc = new int[70];
                int siz;

                ipf.strcurv_data (retistr[sp], s_datc, siz);

                sizeretics[sp] = siz;

                std::vector<double>   cretiend;

                for (int j = 0; j < siz; j++) {
                    reticurvs[sp * 500 + j] =  s_datc[j];
                    cretiend.push_back ((double) (s_datc[j]) / 1000.);
                }

                delete [] s_datc;

                int *s_datcl;
                s_datcl = new int[70];
                int sizl;

                ipf.strcurv_data (llstr[sp], s_datcl, sizl);

                sizellcs[sp] = sizl;

                std::vector<double>   cllend;

                for (int j = 0; j < sizl; j++) {
                    llcurvs[sp * 500 + j] =  s_datcl[j];
                    cllend.push_back ((double) (s_datcl[j]) / 1000.);
                }

                delete [] s_datcl;


                int *s_datcc;
                s_datcc = new int[70];
                int sizc;

                ipf.strcurv_data (ccstr[sp], s_datcc, sizc);

                sizecccs[sp] = sizc;

                std::vector<double>   cccend;

                for (int j = 0; j < sizc; j++) {
                    cccurvs[sp * 500 + j] =  s_datcc[j];
                    cccend.push_back ((double) (s_datcc[j]) / 1000.);
                }

                delete [] s_datcc;

                int *s_datch;
                s_datch = new int[70];
                int sizh;

                ipf.strcurv_data (lhstr[sp], s_datch, sizh);

                sizelhcs[sp] = sizh;

                std::vector<double>   clhend;

                for (int j = 0; j < sizh; j++) {
                    lhcurvs[sp * 500 + j] =  s_datch[j];
                    clhend.push_back ((double) (s_datch[j]) / 1000.);
                }

                delete [] s_datch;

                params.locallab.localTgaincurve.clear();
                params.locallab.localTgaincurve = cretiend;

                //       int lenc = params.locallab.localTgaincurve.size();

                params.locallab.llcurve.clear();
                params.locallab.llcurve = cllend;

                params.locallab.LHcurve.clear();
                params.locallab.LHcurve = clhend;

                params.locallab.cccurve.clear();
                params.locallab.cccurve = cccend;

                locallutili = false;
                localcutili = false;

                params.locallab.getCurves (locRETgainCurve, locRETgainCurverab, loclhCurve);
                CurveFactory::curveLocal (locallutili, params.locallab.llcurve, lllocalcurve, sca); //scale == 1 ? 1 : 16);
                CurveFactory::curveCCLocal (localcutili, params.locallab.cccurve, cclocalcurve, sca); //scale == 1 ? 1 : 16);
                double huere, chromare, lumare;
                ipf.calc_ref (3, sp, (float**)shbuffer, nprevl, nprevl, 0, 0, 0, 0, pW, pH, fw, fh, locutili, scale, locRETgainCurve, locallutili, lllocalcurve, loclhCurve, cclocalcurve, huere, chromare, lumare);
                huer = huere;
                chromar = chromare;
                lumar = lumare ;
                params.locallab.hueref = huer;
                params.locallab.chromaref = chromar;
                params.locallab.lumaref = lumar;
                dataspot[58][sp] = huerefs[sp] = 100.f * params.locallab.hueref;
                dataspot[59][sp] = chromarefs[sp] = params.locallab.chromaref;
                dataspot[60][sp] = lumarefs[sp] = params.locallab.lumaref;
                //printf("sp=%i huerefsp=%f\n", sp, huerefs[sp]);
                ipf.Lab_Local (3, sp, (float**)shbuffer, nprevl, nprevl, 0, 0, 0, 0, pW, pH, fw, fh, locutili, scale, locRETgainCurve, locallutili, lllocalcurve, loclhCurve, cclocalcurve, params.locallab.hueref, params.locallab.chromaref, params.locallab.lumaref);
                lllocalcurve.clear();
                cclocalcurve.clear();

            }



            int sp ;
            sp = realspot;


            int maxreal = 1;//do nothing..in case of

            if (aloListener && realspot != dataspot[16][0]) {
                //update GUI and MIP
                aloListener->localChanged (dataspot, retistr[sp], llstr[sp], lhstr[sp], ccstr[sp], sp, maxreal);
            }


            //   int sis = 1;
            params.locallab.hueref = INFINITY;
            params.locallab.chromaref = INFINITY;
            params.locallab.lumaref = INFINITY;
            locallutili = false;

            sps[sp] = sp;
            dataspot[2][sp] = circrads[sp] = params.locallab.circrad = dataspot[2][0];
            dataspot[3][sp] = locx[sp] = params.locallab.locX = dataspot[3][0];
            dataspot[4][sp] = locy[sp] = params.locallab.locY = dataspot[4][0];
            dataspot[5][sp] = locyt[sp] = params.locallab.locYT = dataspot[5][0];
            dataspot[6][sp] = locxl[sp] = params.locallab.locXL = dataspot[6][0];
            dataspot[7][sp] = centerx[sp] = params.locallab.centerX = dataspot[7][0];
            dataspot[8][sp] = centery[sp] = params.locallab.centerY = dataspot[8][0];
            dataspot[9][sp] = lights[sp] = params.locallab.lightness = dataspot[9][0];
            dataspot[10][sp] = contrs[sp] = params.locallab.contrast = dataspot[10][0];
            dataspot[11][sp] = chroms[sp] = params.locallab.chroma = dataspot[11][0];
            dataspot[12][sp] = sensis[sp] = params.locallab.sensi = dataspot[12][0];
            dataspot[13][sp] = transits[sp] = params.locallab.transit = dataspot[13][0];

            if (dataspot[14][0] == 0) {
                params.locallab.invers = false;
                dataspot[14][sp] = 0;
                inverss[sp] = 0;
            } else {
                params.locallab.invers = true;
                dataspot[14][sp] = 1;
                inverss[sp] = 1;
            }

            if (dataspot[15][0] == 0) {
                params.locallab.Smethod = "IND" ;
                smeths[sp] = 0;
                dataspot[15][sp] = 0;
            } else if (dataspot[15][0] == 1) {
                params.locallab.Smethod = "SYM" ;
                smeths[sp] = 1;
                dataspot[15][sp] = 1;

            } else if (dataspot[15][0] == 2) {
                params.locallab.Smethod = "INDSL" ;
                smeths[sp] = 2;
                dataspot[15][sp] = 2;
            } else if (dataspot[15][0] == 3) {
                params.locallab.Smethod = "SYMSL" ;
                smeths[sp] = 3;
                dataspot[15][sp] = 3;
            }

            params.locallab.radius = dataspot[17][0];
            params.locallab.strength = dataspot[18][0];
            params.locallab.sensibn = dataspot[19][0];

            dataspot[17][sp] = radiuss[sp] = params.locallab.radius;
            dataspot[18][sp] = strengths[sp] = params.locallab.strength;
            dataspot[19][sp] = sensibns[sp] = params.locallab.sensibn;

            if (dataspot[20][0] == 0) {
                params.locallab.inversrad = false;
                dataspot[20][sp] = 0;
                inversrads[sp] = 0;
            } else {
                params.locallab.inversrad = true;
                dataspot[20][sp] = 1;
                inversrads[sp] = 1;
            }

            dataspot[21][sp] = strs[sp] = params.locallab.str = dataspot[21][0];
            dataspot[22][sp] = chrrts[sp] = params.locallab.chrrt = dataspot[22][0];
            dataspot[23][sp] = neighs[sp] = params.locallab.neigh = dataspot[23][0];
            dataspot[24][sp] = varts[sp] = params.locallab.vart = dataspot[24][0];
            dataspot[25][sp] = sensihs[sp] = params.locallab.sensih = dataspot[25][0];

            if (dataspot[26][0] == 0) {
                params.locallab.inversret = false;
                inversrets[sp] = 0;
                dataspot[26][sp] = 0;
            } else {
                params.locallab.inversret = true;
                inversrets[sp] = 1;
                dataspot[26][sp] = 1;
            }

            if (dataspot[27][0] == 0) {
                params.locallab.retinexMethod = "low" ;
                retinexs[sp] = 0;
                dataspot[27][sp] = 0;
            } else if (dataspot[27][0] == 1) {
                params.locallab.retinexMethod = "uni" ;
                retinexs[sp] = 1;
                dataspot[27][sp] = 1;
            } else if (dataspot[27][0] == 2) {
                params.locallab.Smethod = "high" ;
                retinexs[sp] = 2;
                dataspot[27][sp] = 2;
            }

            dataspot[28][sp] = sharradiuss[sp] = params.locallab.sharradius = dataspot[28][0];

            dataspot[29][sp] = sharamounts[sp] = params.locallab.sharamount = dataspot[29][0];
            dataspot[30][sp] = shardampings[sp] = params.locallab.shardamping = dataspot[30][0];
            dataspot[31][sp] = shariters[sp] = params.locallab.shariter = dataspot[31][0];
            dataspot[32][sp] = sensishas[sp] = params.locallab.sensisha = dataspot[32][0];

            if (dataspot[33][0] == 0) {
                params.locallab.inverssha = 0;
                inversshas[sp] = 0;
                dataspot[33][sp] = 0;
            } else {
                params.locallab.inverssha = 1;
                inversshas[sp] = 1;
                dataspot[33][sp] = 1;
            }

            if (dataspot[34][0] == 0) {
                params.locallab.qualityMethod = "std" ;
                qualitys[sp] = 0;
                dataspot[34][sp] = 0;
            } else if (dataspot[34][0] == 1) {
                params.locallab.qualityMethod = "enh" ;
                qualitys[sp] = 1;
                dataspot[34][sp] = 1;
            } else if (dataspot[34][0] == 2) {
                params.locallab.qualityMethod = "enhden" ;
                qualitys[sp] = 2;
                dataspot[34][sp] = 2;
            }

            dataspot[35][sp] = thress[sp] = params.locallab.thres = dataspot[35][0];
            dataspot[36][sp] = proxis[sp] = params.locallab.proxi = dataspot[36][0];
            dataspot[37][sp] = noiselumfs[sp] = params.locallab.noiselumf = dataspot[37][0];
            dataspot[38][sp] = noiselumcs[sp] = params.locallab.noiselumc = dataspot[38][0];
            dataspot[39][sp] = noisechrofs[sp] = params.locallab.noisechrof = dataspot[39][0];
            dataspot[40][sp] = noisechrocs[sp] = params.locallab.noisechroc = dataspot[40][0];
            dataspot[41][sp] = mult0s[sp] = params.locallab.mult[0] = dataspot[41][0];
            dataspot[42][sp] = mult1s[sp] = params.locallab.mult[1] = dataspot[42][0];
            dataspot[43][sp] = mult2s[sp] = params.locallab.mult[2] = dataspot[43][0];
            dataspot[44][sp] = mult3s[sp] = params.locallab.mult[3] = dataspot[44][0];
            dataspot[45][sp] = mult4s[sp] = params.locallab.mult[4] = dataspot[45][0];
            dataspot[46][sp] = thresholds[sp] = params.locallab.threshold = dataspot[46][0];
            dataspot[47][sp] = sensicbs[sp] = params.locallab.sensicb = dataspot[47][0];

            if (dataspot[48][0] == 0) {
                params.locallab.activlum = 0;
                activlums[sp] = 0;
                dataspot[48][sp] = 0;
            } else {
                params.locallab.activlum = 1;
                activlums[sp] = 1;
                dataspot[48][sp] = 1;
            }

            dataspot[49][sp] = strens[sp] = params.locallab.stren = dataspot[49][0];
            dataspot[50][sp] = gammas[sp] = params.locallab.gamma = dataspot[50][0];
            dataspot[51][sp] = estops[sp] = params.locallab.estop = dataspot[51][0];
            dataspot[52][sp] = scaltms[sp] = params.locallab.scaltm = dataspot[52][0];
            dataspot[53][sp] = reweis[sp] = params.locallab.rewei = dataspot[53][0];
            dataspot[54][sp] = sensitms[sp] = params.locallab.sensitm = dataspot[54][0];
            dataspot[55][sp] = retrabs[sp] = params.locallab.retrab = dataspot[55][0];

            if (dataspot[56][0] == 0) {
                params.locallab.curvactiv = false;
                dataspot[56][sp] = 0;
                curvactivs[sp] = 0;
            } else {
                params.locallab.curvactiv = true;
                dataspot[56][sp] = 1;
                curvactivs[sp] = 1;
            }

            if (dataspot[57][0] == 0) {
                params.locallab.qualitycurveMethod = "none" ;
                qualitycurves[sp] = 0;
                dataspot[57][sp] = 0;
            } else if (dataspot[57][0] == 1) {
                params.locallab.qualitycurveMethod = "std" ;
                qualitycurves[sp] = 1;
                dataspot[57][sp] = 1;
            } else if (dataspot[57][0] == 2) {
                params.locallab.qualitycurveMethod = "enh" ;
                qualitycurves[sp] = 2;
                dataspot[57][sp] = 2;
            }

            int *s_datc;
            s_datc = new int[70];
            int siz;

            ipf.strcurv_data (retistr[0], s_datc, siz);
            sizeretics[sp] = siz;
            std::vector<double>   cretiend;

            retistr[sp] = retistr[0];

            for (int j = 0; j < siz; j++) {
                reticurvs[sp * 500 + j] = s_datc[j];
                cretiend.push_back ((double) (s_datc[j]) / 1000.);

            }

            params.locallab.localTgaincurve.clear();
            params.locallab.localTgaincurve = cretiend;

            //      int lenc = params.locallab.localTgaincurve.size();


            delete [] s_datc;

            int *s_datcl;
            s_datcl = new int[70];
            int sizl;

            ipf.strcurv_data (llstr[0], s_datcl, sizl);
            sizellcs[sp] = sizl;
            std::vector<double>   cllend;

            llstr[sp] = llstr[0];

            for (int j = 0; j < sizl; j++) {
                llcurvs[sp * 500 + j] = s_datcl[j];
                cllend.push_back ((double) (s_datcl[j]) / 1000.);

            }

            params.locallab.llcurve.clear();
            params.locallab.llcurve = cllend;

            delete [] s_datcl;


            int *s_datcc;
            s_datcc = new int[70];
            int sizc;

            ipf.strcurv_data (ccstr[0], s_datcc, sizc);
            sizecccs[sp] = sizc;
            std::vector<double>   cccend;

            ccstr[sp] = ccstr[0];

            for (int j = 0; j < sizc; j++) {
                cccurvs[sp * 500 + j] = s_datcc[j];
                cccend.push_back ((double) (s_datcc[j]) / 1000.);

            }

            params.locallab.cccurve.clear();
            params.locallab.cccurve = cccend;

            delete [] s_datcc;

            int *s_datch;
            s_datch = new int[70];
            int sizh;

            ipf.strcurv_data (lhstr[0], s_datch, sizh);
            sizelhcs[sp] = sizh;
            std::vector<double>   clhend;

            lhstr[sp] = lhstr[0];

            for (int j = 0; j < sizh; j++) {
                lhcurvs[sp * 500 + j] = s_datch[j];
                clhend.push_back ((double) (s_datch[j]) / 1000.);

            }

            params.locallab.LHcurve.clear();
            params.locallab.LHcurve = clhend;

            delete [] s_datch;

            params.locallab.getCurves (locRETgainCurve, locRETgainCurverab, loclhCurve);
            locallutili = false;
            localcutili = false;

            CurveFactory::curveLocal (locallutili, params.locallab.llcurve, lllocalcurve, sca); //scale == 1 ? 1 : 16);
            CurveFactory::curveCCLocal (localcutili, params.locallab.cccurve, cclocalcurve, sca); //scale == 1 ? 1 : 16);
            params.locallab.hueref = huerefs[sp] / 100.;
            params.locallab.chromaref = chromarefs[sp];
            params.locallab.lumaref = lumarefs[sp];

//          printf("sp=%i hueres=%i\n",sp, huerefs[sp]);
            ipf.Lab_Local (3, sp, (float**)shbuffer, nprevl, nprevl, 0, 0, 0, 0, pW, pH, fw, fh, locutili, scale, locRETgainCurve, locallutili, lllocalcurve, loclhCurve, cclocalcurve, params.locallab.hueref, params.locallab.chromaref, params.locallab.lumaref );
            lllocalcurve.clear();
            cclocalcurve.clear();

            ofstream fou (datal, ios::out | ios::trunc);

            if (fou)

            {

                for (int spe = 1; spe < maxspot; spe++) {
                    int t_sp = spe;
                    int t_mipversion = 10007;
                    int t_circrad  = dataspot[2][spe];
                    int t_locX  = dataspot[3][spe];
                    int t_locY  = dataspot[4][spe];
                    int t_locYT  = dataspot[5][spe];
                    int t_locXL  = dataspot[6][spe];
                    int t_centerX  = dataspot[7][spe];
                    int t_centerY  = dataspot[8][spe];
                    int t_lightness  = dataspot[9][spe];
                    int t_contrast  = dataspot[10][spe];
                    int t_chroma  = dataspot[11][spe];
                    int t_sensi  = dataspot[12][spe];
                    int t_transit  = dataspot[13][spe];
                    int t_invers = dataspot[14][spe];
                    int t_Smeth = dataspot[15][spe];
                    int t_currentspot  = realspot;
                    int t_radius = dataspot[17][spe];
                    int t_strength = dataspot[18][spe];
                    int t_sensibn = dataspot[19][spe];
                    int t_inversrad = dataspot[20][spe];
                    int t_str = dataspot[21][spe];
                    int t_chrrt = dataspot[22][spe];
                    int t_neigh = dataspot[23][spe];
                    int t_vart = dataspot[24][spe];
                    int t_sensih = dataspot[25][spe];
                    int t_inversret = dataspot[26][spe];
                    int t_retinexMethod = dataspot[27][spe];
                    int t_sharradius = dataspot[28][spe];
                    int t_sharamount = dataspot[29][spe];
                    int t_shardamping = dataspot[30][spe];
                    int t_shariter = dataspot[31][spe];
                    int t_sensisha = dataspot[32][spe];
                    int t_inverssha = dataspot[33][spe];
                    int t_qualityMethod =  dataspot[34][spe];
                    int t_thres =  dataspot[35][spe];
                    int t_proxi =  dataspot[36][spe];
                    int t_noiselumf = dataspot[37][spe];
                    int t_noiselumc = dataspot[38][spe];
                    int t_noisechrof = dataspot[39][spe];
                    int t_noisechroc = dataspot[40][spe];
                    int t_mult0 = dataspot[41][spe];
                    int t_mult1 = dataspot[42][spe];
                    int t_mult2 = dataspot[43][spe];
                    int t_mult3 = dataspot[44][spe];
                    int t_mult4 = dataspot[45][spe];
                    int t_threshold = dataspot[46][spe];
                    int t_sensicb = dataspot[47][spe];
                    int t_activlum = dataspot[48][spe];

                    int t_stren = dataspot[49][spe];
                    int t_gamma = dataspot[50][spe];
                    int t_estop = dataspot[51][spe];
                    int t_scaltm = dataspot[52][spe];
                    int t_rewei = dataspot[53][spe];
                    int t_sensitm = dataspot[54][spe];
                    int t_retrab = dataspot[55][spe];
                    int t_curvactiv = dataspot[56][spe];
                    int t_qualitycurveMethod =  dataspot[57][spe];

                    int t_hueref = dataspot[58][spe];
                    int t_chromaref = dataspot[59][spe];
                    int t_lumaref = dataspot[60][spe];

                    std::string t_curvret = retistr[spe];
                    std::string t_curvll = llstr[spe];
                    std::string t_curvlh = lhstr[spe];
                    std::string t_curvcc = ccstr[spe];

                    fou << "Mipversion=" << t_mipversion << '@' << endl;
                    fou << "Spot=" << t_sp << '@' << endl;
                    fou << "Circrad=" << t_circrad << '@' << endl;
                    fou << "LocX=" << t_locX << '@' << endl;
                    fou << "LocY=" << t_locY << '@' << endl;
                    fou << "LocYT=" << t_locYT << '@' << endl;
                    fou << "LocXL=" << t_locXL << '@' << endl ;
                    fou << "CenterX=" << t_centerX << '@' << endl;
                    fou << "CenterY=" << t_centerY << '@' << endl;
                    fou << "Lightness=" << t_lightness << '@' << endl;
                    fou << "Contrast=" << t_contrast << '@' <<  endl;
                    fou << "Chroma=" << t_chroma << '@' << endl;
                    fou << "Sensi=" << t_sensi << '@' << endl;
                    fou << "Transit=" << t_transit << '@' << endl;
                    fou << "Invers=" << t_invers << '@' << endl;
                    fou << "Smethod=" << t_Smeth << '@' << endl;
                    fou << "Currentspot=" << t_currentspot << '@' << endl;
                    fou << "Radius=" << t_radius << '@' << endl;
                    fou << "Strength=" << t_strength << '@' << endl;
                    fou << "Sesibn=" << t_sensibn << '@' << endl;
                    fou << "Inversrad=" << t_inversrad << '@' << endl;
                    fou << "Str=" << t_str << '@' << endl;
                    fou << "Chroma=" << t_chrrt << '@' << endl;
                    fou << "Neigh=" << t_neigh << '@' << endl;
                    fou << "Vart=" << t_vart << '@' << endl;
                    fou << "Sensih=" << t_sensih << '@' << endl;
                    fou << "Inversret=" << t_inversret << '@' << endl;
                    fou << "retinexMethod=" << t_retinexMethod << '@' << endl;
                    fou << "Sharradius=" << t_sharradius << '@' << endl;
                    fou << "Sharamount=" << t_sharamount << '@' << endl;
                    fou << "Shardamping=" << t_shardamping << '@' << endl;
                    fou << "Shariter=" << t_shariter << '@' << endl;
                    fou << "Sensisha=" << t_sensisha << '@' << endl;
                    fou << "Inverssha=" << t_inverssha << '@' << endl;
                    fou << "qualityMethod=" << t_qualityMethod << '@' << endl;
                    fou << "Thres=" << t_thres << '@' << endl;
                    fou << "Proxi=" << t_proxi << '@' << endl;
                    fou << "Noiselumf=" << t_noiselumf << '@' << endl;
                    fou << "Noiselumc=" << t_noiselumc << '@' << endl;
                    fou << "Noisechrof=" << t_noisechrof << '@' << endl;
                    fou << "Noisechroc=" << t_noisechroc << '@' << endl;
                    fou << "Mult0=" << t_mult0 << '@' << endl;
                    fou << "Mult1=" << t_mult1 << '@' << endl;
                    fou << "Mult2=" << t_mult2 << '@' << endl;
                    fou << "Mult3=" << t_mult3 << '@' << endl;
                    fou << "Mult4=" << t_mult4 << '@' << endl;
                    fou << "Threshold=" << t_threshold << '@' << endl;
                    fou << "Sensicb=" << t_sensicb << '@' << endl;
                    fou << "Activblurlum=" << t_activlum << '@' << endl;

                    fou << "Stren=" << t_stren << '@' << endl;
                    fou << "Gamma=" << t_gamma << '@' << endl;
                    fou << "Estop=" << t_estop << '@' << endl;
                    fou << "Scaltm=" << t_scaltm << '@' << endl;
                    fou << "Rewei=" << t_rewei << '@' << endl;
                    fou << "Sensitm=" << t_sensitm << '@' << endl;

                    fou << "Retrab=" << t_retrab << '@' << endl;
                    fou << "Curvactiv=" << t_curvactiv << '@' << endl;
                    fou << "qualitycurveMethod=" << t_qualitycurveMethod << '@' << endl;

                    fou << "hueref=" << t_hueref << '@' << endl;
                    fou << "chromaref=" << t_chromaref << '@' << endl;
                    fou << "lumaref=" << t_lumaref << '@' << endl;
                    fou << "curveReti=" << t_curvret << endl;
                    fou << "curveLL=" << t_curvll << endl;
                    fou << "curveLH=" << t_curvlh << endl;
                    fou << "curveCC=" << t_curvcc << endl;

                    fou << endl;
                }

                fou.close();
            }



            for (int i = 0; i < 61; i++) {
                delete [] dataspot[i];
            }

            delete [] dataspot;

            delete [] retistr;
            delete [] llstr;
            delete [] lhstr;
            delete [] ccstr;


            //          }
        }


        histCCurve.clear();
        histLCurve.clear();
        ipf.chromiLuminanceCurve (nullptr, pW, nprevl, nprevl, chroma_acurve, chroma_bcurve, satcurve, lhskcurve, clcurve, lumacurve, utili, autili, butili, ccutili, cclutili, clcutili, histCCurve, histLCurve);
        ipf.vibrance (nprevl);

        if ((params.colorappearance.enabled && !params.colorappearance.tonecie) ||  (!params.colorappearance.enabled)) {
            ipf.EPDToneMap (nprevl, 5, 1);
        }

        // for all treatments Defringe, Sharpening, Contrast detail , Microcontrast they are activated if "CIECAM" function are disabled
        readyphase++;

        /* Issue 2785, disabled some 1:1 tools
                if (scale==1) {
                    if((params.colorappearance.enabled && !settings->autocielab) || (!params.colorappearance.enabled)){
                        progress ("Denoising luminance impulse...",100*readyphase/numofphases);
                        ipf.impulsedenoise (nprevl);
                        readyphase++;
                    }
                    if((params.colorappearance.enabled && !settings->autocielab) || (!params.colorappearance.enabled)){
                        progress ("Defringing...",100*readyphase/numofphases);
                        ipf.defringe (nprevl);
                        readyphase++;
                    }
                    if (params.sharpenEdge.enabled) {
                        progress ("Edge sharpening...",100*readyphase/numofphases);
                        ipf.MLsharpen (nprevl);
                        readyphase++;
                    }
                    if (params.sharpenMicro.enabled) {
                        if(( params.colorappearance.enabled && !settings->autocielab) || (!params.colorappearance.enabled)){
                            progress ("Microcontrast...",100*readyphase/numofphases);
                            ipf.MLmicrocontrast (nprevl);
                            readyphase++;
                        }
                    }
                    if(((params.colorappearance.enabled && !settings->autocielab) || (!params.colorappearance.enabled)) && params.sharpening.enabled) {
                        progress ("Sharpening...",100*readyphase/numofphases);

                        float **buffer = new float*[pH];
                        for (int i=0; i<pH; i++)
                            buffer[i] = new float[pW];

                        ipf.sharpening (nprevl, (float**)buffer);

                        for (int i=0; i<pH; i++)
                            delete [] buffer[i];
                        delete [] buffer;
                        readyphase++;
                    }
                }
        */
        if (params.dirpyrequalizer.cbdlMethod == "aft") {
            if (((params.colorappearance.enabled && !settings->autocielab) || (!params.colorappearance.enabled)) ) {
                progress ("Pyramid wavelet...", 100 * readyphase / numofphases);
                ipf.dirpyrequalizer (nprevl, scale);
                //ipf.Lanczoslab (ip_wavelet(LabImage * lab, LabImage * dst, const procparams::EqualizerParams & eqparams), nprevl, 1.f/scale);
                readyphase++;
            }
        }


        wavcontlutili = false;
        //CurveFactory::curveWavContL ( wavcontlutili,params.wavelet.lcurve, wavclCurve, LUTu & histogramwavcl, LUTu & outBeforeWavCLurveHistogram,int skip);
        CurveFactory::curveWavContL (wavcontlutili, params.wavelet.wavclCurve, wavclCurve, scale == 1 ? 1 : 16);


        if ((params.wavelet.enabled)) {
            WaveletParams WaveParams = params.wavelet;
            //      WaveParams.getCurves(wavCLVCurve, waOpacityCurveRG, waOpacityCurveBY);
            WaveParams.getCurves (wavCLVCurve, waOpacityCurveRG, waOpacityCurveBY, waOpacityCurveW, waOpacityCurveWL);

            int kall = 0;
            progress ("Wavelet...", 100 * readyphase / numofphases);
            //  ipf.ip_wavelet(nprevl, nprevl, kall, WaveParams, wavCLVCurve, waOpacityCurveRG, waOpacityCurveBY, scale);
            ipf.ip_wavelet (nprevl, nprevl, kall, WaveParams, wavCLVCurve, waOpacityCurveRG, waOpacityCurveBY, waOpacityCurveW, waOpacityCurveWL, wavclCurve, wavcontlutili, scale);

        }


        if (params.colorappearance.enabled) {
            //L histo  and Chroma histo for ciecam
            // histogram well be for Lab (Lch) values, because very difficult to do with J,Q, M, s, C
            int x1, y1, x2, y2;
            params.crop.mapToResized (pW, pH, scale, x1, x2,  y1, y2);
            lhist16CAM.clear();
            lhist16CCAM.clear();

            if (!params.colorappearance.datacie) {
                for (int x = 0; x < pH; x++)
                    for (int y = 0; y < pW; y++) {
                        int pos = CLIP ((int) (nprevl->L[x][y]));
                        int posc = CLIP ((int)sqrt (nprevl->a[x][y] * nprevl->a[x][y] + nprevl->b[x][y] * nprevl->b[x][y]));
                        lhist16CAM[pos]++;
                        lhist16CCAM[posc]++;
                    }
            }

            CurveFactory::curveLightBrightColor (params.colorappearance.curve, params.colorappearance.curve2, params.colorappearance.curve3,
                                                 lhist16CAM, histLCAM, lhist16CCAM, histCCAM,
                                                 customColCurve1, customColCurve2, customColCurve3, 1);
            float fnum = imgsrc->getMetaData()->getFNumber  ();        // F number
            float fiso = imgsrc->getMetaData()->getISOSpeed () ;       // ISO
            float fspeed = imgsrc->getMetaData()->getShutterSpeed () ; // Speed
            double fcomp = imgsrc->getMetaData()->getExpComp  ();      // Compensation +/-
            double adap;

            if (fnum < 0.3f || fiso < 5.f || fspeed < 0.00001f) { //if no exif data or wrong
                adap = 2000.;
            } else {
                double E_V = fcomp + log2 (double ((fnum * fnum) / fspeed / (fiso / 100.f)));
                E_V += params.toneCurve.expcomp;// exposure compensation in tonecurve ==> direct EV
                E_V += log2 (params.raw.expos); // exposure raw white point ; log2 ==> linear to EV
                adap = powf (2.f, E_V - 3.f); // cd / m2
                // end calculation adaptation scene luminosity
            }

            int begh = 0;
            int endh = pH;
            float d;
            bool execsharp = false;

            if (!ncie) {
                ncie = new CieImage (pW, pH);
            }

            if (!CAMBrightCurveJ && (params.colorappearance.algo == "JC" || params.colorappearance.algo == "JS" || params.colorappearance.algo == "ALL")) {
                CAMBrightCurveJ (32768, 0);
            }

            if (!CAMBrightCurveQ && (params.colorappearance.algo == "QM" || params.colorappearance.algo == "ALL")) {
                CAMBrightCurveQ (32768, 0);
            }

            // Issue 2785, only float version of ciecam02 for navigator and pan background
            CAMMean = NAN;
            CAMBrightCurveJ.dirty = true;
            CAMBrightCurveQ.dirty = true;

            ipf.ciecam_02float (ncie, float (adap), begh, endh, pW, 2, nprevl, &params, customColCurve1, customColCurve2, customColCurve3, histLCAM, histCCAM, CAMBrightCurveJ, CAMBrightCurveQ, CAMMean, 5, 1, execsharp, d, scale, 1);

            if (params.colorappearance.autodegree && acListener && params.colorappearance.enabled) {
                acListener->autoCamChanged (100.* (double)d);
            }

            if (params.colorappearance.autoadapscen && acListener && params.colorappearance.enabled) {
                acListener->adapCamChanged (adap);   //real value of adapt scene luminosity
            }

            readyphase++;
        } else {
            // CIECAM is disabled, we free up its image buffer to save some space
            if (ncie) {
                delete ncie;
            }

            ncie = nullptr;

            if (CAMBrightCurveJ) {
                CAMBrightCurveJ.reset();
            }

            if (CAMBrightCurveQ) {
                CAMBrightCurveQ.reset();
            }
        }
    }

// Update the monitor color transform if necessary
    if ((todo & M_MONITOR) || (lastOutputProfile != params.icm.output) || lastOutputIntent != params.icm.outputIntent || lastOutputBPC != params.icm.outputBPC) {
        lastOutputProfile = params.icm.output;
        lastOutputIntent = params.icm.outputIntent;
        lastOutputBPC = params.icm.outputBPC;
        ipf.updateColorProfiles (monitorProfile, monitorIntent, softProof, gamutCheck);
    }

// process crop, if needed
    for (size_t i = 0; i < crops.size(); i++)
        if (crops[i]->hasListener () && cropCall != crops[i] ) {
            crops[i]->update (todo);    // may call ourselves
        }

    progress ("Conversion to RGB...", 100 * readyphase / numofphases);

    if ((todo != CROP && todo != MINUPDATE) || (todo & M_MONITOR)) {
        MyMutex::MyLock prevImgLock (previmg->getMutex());

        try {
            // Computing the preview image, i.e. converting from WCS->Monitor color space (soft-proofing disabled) or WCS->Printer profile->Monitor color space (soft-proofing enabled)
            ipf.lab2monitorRgb (nprevl, previmg);

            // Computing the internal image for analysis, i.e. conversion from WCS->Output profile
            delete workimg;
            workimg = ipf.lab2rgb (nprevl, 0, 0, pW, pH, params.icm);
        } catch (char * str) {
            progress ("Error converting file...", 0);
            return;
        }
    }

    if (!resultValid) {
        resultValid = true;

        if (imageListener) {
            imageListener->setImage (previmg, scale, params.crop);
        }
    }

    if (imageListener)
        // TODO: The WB tool should be advertised too in order to get the AutoWB's temp and green values
    {
        imageListener->imageReady (params.crop);
    }

    readyphase++;

    if (hListener) {
        updateLRGBHistograms ();
        hListener->histogramChanged (histRed, histGreen, histBlue, histLuma, histToneCurve, histLCurve, histCCurve, /*histCLurve, histLLCurve,*/ histLCAM, histCCAM, histRedRaw, histGreenRaw, histBlueRaw, histChroma, histLRETI);
    }

}


void ImProcCoordinator::freeAll ()
{

    if (settings->verbose) {
        printf ("freeall starts %d\n", (int)allocated);
    }

    if (allocated) {
        if (orig_prev != oprevi) {
            delete oprevi;
        }

        oprevi    = nullptr;
        delete orig_prev;
        orig_prev = nullptr;
        delete oprevl;
        oprevl    = nullptr;
        delete nprevl;
        nprevl    = nullptr;

        if (ncie) {
            delete ncie;
        }

        ncie      = nullptr;

        if (imageListener) {
            imageListener->delImage (previmg);
        } else {
            delete previmg;
        }

        delete workimg;

        if (shmap) {
            delete shmap;
        }

        shmap = nullptr;

    }

    allocated = false;
}

/** @brief Handles image buffer (re)allocation and trigger sizeChanged of SizeListener[s]
 * If the scale change, this method will free all buffers and reallocate ones of the new size.
 * It will then tell to the SizeListener that size has changed (sizeChanged)
 *
 * @param prevscale New Preview's scale.
 */
void ImProcCoordinator::setScale (int prevscale)
{

    if (settings->verbose) {
        printf ("setscale before lock\n");
    }

    tr = getCoarseBitMask (params.coarse);

    int nW, nH;
    imgsrc->getFullSize (fw, fh, tr);

    prevscale++;

    do {
        prevscale--;
        PreviewProps pp (0, 0, fw, fh, prevscale);
        imgsrc->getSize (pp, nW, nH);
    } while (nH < 400 && prevscale > 1 && (nW * nH < 1000000) ); // sctually hardcoded values, perhaps a better choice is possible

    if (settings->verbose) {
        printf ("setscale starts (%d, %d)\n", nW, nH);
    }

    if (nW != pW || nH != pH) {

        freeAll ();

        pW = nW;
        pH = nH;

        orig_prev = new Imagefloat (pW, pH);
        oprevi = orig_prev;
        oprevl = new LabImage (pW, pH);
        nprevl = new LabImage (pW, pH);
        //  nprevloc = new LabImage (pW, pH);
        //ncie is only used in ImProcCoordinator::updatePreviewImage, it will be allocated on first use and deleted if not used anymore
        previmg = new Image8 (pW, pH);
        workimg = new Image8 (pW, pH);

        if (params.sh.enabled) {
            shmap = new SHMap (pW, pH, true);
        }

        allocated = true;
    }

    scale = prevscale;
    resultValid = false;
    fullw = fw;
    fullh = fh;

    if (settings->verbose) {
        printf ("setscale ends\n");
    }

    if (!sizeListeners.empty())
        for (size_t i = 0; i < sizeListeners.size(); i++) {
            sizeListeners[i]->sizeChanged (fullw, fullh, fw, fh);
        }

    if (settings->verbose) {
        printf ("setscale ends2\n");
    }

}


void ImProcCoordinator::updateLRGBHistograms ()
{

    int x1, y1, x2, y2;
    params.crop.mapToResized (pW, pH, scale, x1, x2, y1, y2);

    #pragma omp parallel sections
    {
        #pragma omp section
        {
            histChroma.clear();

            for (int i = y1; i < y2; i++)
                for (int j = x1; j < x2; j++)
                {
                    histChroma[ (int) (sqrtf (SQR (nprevl->a[i][j]) + SQR (nprevl->b[i][j])) / 188.f)]++; //188 = 48000/256
                }
        }
        #pragma omp section
        {
            histLuma.clear();

            for (int i = y1; i < y2; i++)
                for (int j = x1; j < x2; j++)
                {
                    histLuma[ (int) (nprevl->L[i][j] / 128.f)]++;
                }
        }
        #pragma omp section
        {
            histRed.clear();
            histGreen.clear();
            histBlue.clear();

            for (int i = y1; i < y2; i++)
            {
                int ofs = (i * pW + x1) * 3;

                for (int j = x1; j < x2; j++) {
                    int r = workimg->data[ofs++];
                    int g = workimg->data[ofs++];
                    int b = workimg->data[ofs++];

                    histRed[r]++;
                    histGreen[g]++;
                    histBlue[b]++;
                }
            }
        }
    }

}

void ImProcCoordinator::progress (Glib::ustring str, int pr)
{

    /*  if (plistener) {
        plistener->setProgressStr (str);
        plistener->setProgress ((double)pr / 100.0);
      }*/
}

bool ImProcCoordinator::getAutoWB (double& temp, double& green, double equal, double tempBias)
{

    if (imgsrc) {
        if (lastAwbEqual != equal || lastAwbTempBias != tempBias) {
// Issue 2500            MyMutex::MyLock lock(minit);  // Also used in crop window
            double rm, gm, bm;
            imgsrc->getAutoWBMultipliers (rm, gm, bm);

            if (rm != -1) {
                autoWB.update (rm, gm, bm, equal, tempBias);
                lastAwbEqual = equal;
                lastAwbTempBias = tempBias;
            } else {
                lastAwbEqual = -1.;
                autoWB.useDefaults (equal);
                lastAwbTempBias = 0.0;
            }
        }

        temp = autoWB.getTemp ();
        green = autoWB.getGreen ();
        return true;
    } else {
        //temp = autoWB.getTemp();
        temp = -1.0;
        green = -1.0;
        return false;
    }
}

void ImProcCoordinator::getCamWB (double & temp, double & green)
{

    if (imgsrc) {
        temp = imgsrc->getWB().getTemp ();
        green = imgsrc->getWB().getGreen ();
    }
}

void ImProcCoordinator::getSpotWB (int x, int y, int rect, double & temp, double & tgreen)
{

    ColorTemp ret;

    {
        MyMutex::MyLock lock (mProcessing);
        std::vector<Coord2D> points, red, green, blue;

        for (int i = y - rect; i <= y + rect; i++)
            for (int j = x - rect; j <= x + rect; j++) {
                points.push_back (Coord2D (j, i));
            }

        ipf.transCoord (fw, fh, points, red, green, blue);

        int tr = getCoarseBitMask (params.coarse);

        ret = imgsrc->getSpotWB (red, green, blue, tr, params.wb.equal);
        currWB = ColorTemp (params.wb.temperature, params.wb.green, params.wb.equal, params.wb.method);
        //double rr,gg,bb;
        //currWB.getMultipliers(rr,gg,bb);

    } // end of mutex lockong

    if (ret.getTemp() > 0) {
        temp = ret.getTemp ();
        tgreen = ret.getGreen ();
    } else {
        temp = currWB.getTemp ();
        tgreen = currWB.getGreen ();
    }
}

void ImProcCoordinator::getAutoCrop (double ratio, int &x, int &y, int &w, int &h)
{

    MyMutex::MyLock lock (mProcessing);

    LCPMapper *pLCPMap = nullptr;

    if (params.lensProf.lcpFile.length() && imgsrc->getMetaData()->getFocalLen() > 0) {
        LCPProfile *pLCPProf = lcpStore->getProfile (params.lensProf.lcpFile);

        if (pLCPProf) pLCPMap = new LCPMapper (pLCPProf, imgsrc->getMetaData()->getFocalLen(), imgsrc->getMetaData()->getFocalLen35mm(), imgsrc->getMetaData()->getFocusDist(),
                                                   0, false, params.lensProf.useDist, fullw, fullh, params.coarse, imgsrc->getRotateDegree());
    }

    double fillscale = ipf.getTransformAutoFill (fullw, fullh, pLCPMap);

    if (ratio > 0) {
        w = fullw * fillscale;
        h = w / ratio;

        if (h > fullh * fillscale) {
            h = fullh * fillscale;
            w = h * ratio;
        }
    } else {
        w = fullw * fillscale;
        h = fullh * fillscale;
    }

    x = (fullw - w) / 2;
    y = (fullh - h) / 2;
}

void ImProcCoordinator::setMonitorProfile (const Glib::ustring & profile, RenderingIntent intent)
{
    monitorProfile = profile;
    monitorIntent = intent;
}

void ImProcCoordinator::getMonitorProfile (Glib::ustring & profile, RenderingIntent & intent) const
{
    profile = monitorProfile;
    intent = monitorIntent;
}

void ImProcCoordinator::setSoftProofing (bool softProof, bool gamutCheck)
{
    this->softProof = softProof;
    this->gamutCheck = gamutCheck;
}

void ImProcCoordinator::getSoftProofing (bool & softProof, bool & gamutCheck)
{
    softProof = this->softProof;
    gamutCheck = this->gamutCheck;
}

void ImProcCoordinator::saveInputICCReference (const Glib::ustring & fname, bool apply_wb)
{

    MyMutex::MyLock lock (mProcessing);

    int fW, fH;

    int tr = getCoarseBitMask (params.coarse);

    imgsrc->getFullSize (fW, fH, tr);
    PreviewProps pp (0, 0, fW, fH, 1);
    ProcParams ppar = params;
    ppar.toneCurve.hrenabled = false;
    ppar.icm.input = "(none)";
    Imagefloat* im = new Imagefloat (fW, fH);
    imgsrc->preprocess ( ppar.raw, ppar.lensProf, ppar.coarse );
    imgsrc->demosaic (ppar.raw );
    ColorTemp currWB = ColorTemp (params.wb.temperature, params.wb.green, params.wb.equal, params.wb.method);

    if (params.wb.method == "Camera") {
        currWB = imgsrc->getWB ();
    } else if (params.wb.method == "Auto") {
        if (lastAwbEqual != params.wb.equal || lastAwbTempBias != params.wb.tempBias) {
            double rm, gm, bm;
            imgsrc->getAutoWBMultipliers (rm, gm, bm);

            if (rm != -1.) {
                autoWB.update (rm, gm, bm, params.wb.equal, params.wb.tempBias);
                lastAwbEqual = params.wb.equal;
                lastAwbTempBias = params.wb.tempBias;
            } else {
                lastAwbEqual = -1.;
                lastAwbTempBias = 0.0;
                autoWB.useDefaults (params.wb.equal);
            }
        }

        currWB = autoWB;
    }

    if (!apply_wb) {
        currWB = ColorTemp(); // = no white balance
    }

    imgsrc->getImage (currWB, tr, im, pp, ppar.toneCurve, ppar.icm, ppar.raw);
    ImProcFunctions ipf (&ppar, true);

    if (ipf.needsTransform()) {
        Imagefloat* trImg = new Imagefloat (fW, fH);
        ipf.transform (im, trImg, 0, 0, 0, 0, fW, fH, fW, fH, imgsrc->getMetaData()->getFocalLen(), imgsrc->getMetaData()->getFocalLen35mm(),
                       imgsrc->getMetaData()->getFocusDist(), imgsrc->getMetaData()->getFNumber(), imgsrc->getRotateDegree(), true);
        delete im;
        im = trImg;
    }

    if (params.crop.enabled) {
        Imagefloat *tmpim = new Imagefloat (params.crop.w, params.crop.h);
        int cx = params.crop.x;
        int cy = params.crop.y;
        int cw = params.crop.w;
        int ch = params.crop.h;
        #pragma omp parallel for

        for (int i = cy; i < cy + ch; i++) {
            for (int j = cx; j < cx + cw; j++) {
                tmpim->r (i - cy, j - cx) = im->r (i, j);
                tmpim->g (i - cy, j - cx) = im->g (i, j);
                tmpim->b (i - cy, j - cx) = im->b (i, j);
            }
        }

        delete im;
        im = tmpim;
    }

    // image may contain out of range samples, clip them to avoid wrap-arounds
    #pragma omp parallel for

    for (int i = 0; i < im->getHeight(); i++) {
        for (int j = 0; j < im->getWidth(); j++) {
            im->r (i, j) = CLIP (im->r (i, j));
            im->g (i, j) = CLIP (im->g (i, j));
            im->b (i, j) = CLIP (im->b (i, j));
        }
    }

    Image16* im16 = im->to16();
    delete im;

    int imw, imh;
    double tmpScale = ipf.resizeScale (&params, fW, fH, imw, imh);

    if (tmpScale != 1.0) {
        Image16* tempImage = new Image16 (imw, imh);
        ipf.resize (im16, tempImage, tmpScale);
        delete im16;
        im16 = tempImage;
    }

    im16->saveTIFF (fname, 16, true);
    delete im16;

    if (plistener) {
        plistener->setProgressState (false);
    }

    //im->saveJPEG (fname, 85);
}

void ImProcCoordinator::stopProcessing ()
{

    updaterThreadStart.lock ();

    if (updaterRunning && thread) {
        changeSinceLast = 0;
        thread->join ();
    }

    updaterThreadStart.unlock ();
}

void ImProcCoordinator::startProcessing ()
{

#undef THREAD_PRIORITY_NORMAL

    if (!destroying) {
        if (!updaterRunning) {
            updaterThreadStart.lock ();
            thread = nullptr;
            updaterRunning = true;
            updaterThreadStart.unlock ();

            //batchThread->yield(); //the running batch should wait other threads to avoid conflict

            thread = Glib::Thread::create (sigc::mem_fun (*this, &ImProcCoordinator::process), 0, true, true, Glib::THREAD_PRIORITY_NORMAL);

        }
    }
}

void ImProcCoordinator::startProcessing (int changeCode)
{
    paramsUpdateMutex.lock();
    changeSinceLast |= changeCode;
    paramsUpdateMutex.unlock();

    startProcessing ();
}

void ImProcCoordinator::process ()
{
    if (plistener) {
        plistener->setProgressState (true);
    }

    paramsUpdateMutex.lock ();

    while (changeSinceLast) {
        params = nextParams;
        int change = changeSinceLast;
        changeSinceLast = 0;
        paramsUpdateMutex.unlock ();

        // M_VOID means no update, and is a bit higher that the rest
        if (change & (M_VOID - 1)) {
            updatePreviewImage (change);
        }

        paramsUpdateMutex.lock ();
    }

    paramsUpdateMutex.unlock ();
    updaterRunning = false;

    if (plistener) {
        plistener->setProgressState (false);
    }
}

ProcParams* ImProcCoordinator::beginUpdateParams ()
{
    paramsUpdateMutex.lock ();

    return &nextParams;
}

void ImProcCoordinator::endUpdateParams (ProcEvent change)
{
    endUpdateParams ( refreshmap[ (int)change] );
}

void ImProcCoordinator::endUpdateParams (int changeFlags)
{
    changeSinceLast |= changeFlags;

    paramsUpdateMutex.unlock ();
    startProcessing ();
}


}<|MERGE_RESOLUTION|>--- conflicted
+++ resolved
@@ -479,16 +479,9 @@
 
         if (needstransform)
             ipf.transform (orig_prev, oprevi, 0, 0, 0, 0, pW, pH, fw, fh, imgsrc->getMetaData()->getFocalLen(),
-<<<<<<< HEAD
-                           imgsrc->getMetaData()->getFocalLen35mm(), imgsrc->getMetaData()->getFocusDist(), imgsrc->getRotateDegree(), false);
-        else {
-            orig_prev->copyData (oprevi);
-        }
-=======
                            imgsrc->getMetaData()->getFocalLen35mm(), imgsrc->getMetaData()->getFocusDist(), imgsrc->getMetaData()->getFNumber(), imgsrc->getRotateDegree(), false);
         else
             orig_prev->copyData(oprevi);
->>>>>>> 0ecb02af
     }
 
     if ((todo & (M_TRANSFORM | M_RGBCURVE))  && params.dirpyrequalizer.cbdlMethod == "bef" && params.dirpyrequalizer.enabled && !params.colorappearance.enabled) {
