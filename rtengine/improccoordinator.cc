--- conflicted
+++ resolved
@@ -340,15 +340,9 @@
             imgsrc->demosaic(rp, autoContrast, contrastThreshold, params->pdsharpening.enabled);
 
             if (imgsrc->getSensorType() == ST_BAYER && bayerAutoContrastListener && autoContrast) {
-<<<<<<< HEAD
-                bayerAutoContrastListener->autoContrastChanged(autoContrast ? contrastThreshold : -1.0);
-            }
-
-            if (imgsrc->getSensorType() == ST_FUJI_XTRANS && xtransAutoContrastListener && autoContrast) {
-=======
                 bayerAutoContrastListener->autoContrastChanged(contrastThreshold);
             } else if (imgsrc->getSensorType() == ST_FUJI_XTRANS && xtransAutoContrastListener && autoContrast) {
->>>>>>> ba434372
+
                 xtransAutoContrastListener->autoContrastChanged(autoContrast ? contrastThreshold : -1.0);
             }
             // if a demosaic happened we should also call getimage later, so we need to set the M_INIT flag
@@ -1579,11 +1573,7 @@
     gamutCheck = this->gamutCheck;
 }
 
-<<<<<<< HEAD
-void ImProcCoordinator::setSharpMask(bool sharpMask)
-=======
 ProcEvent ImProcCoordinator::setSharpMask (bool sharpMask)
->>>>>>> ba434372
 {
     if (this->sharpMask != sharpMask) {
         sharpMaskChanged = true;
