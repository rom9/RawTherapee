--- conflicted
+++ resolved
@@ -1160,18 +1160,9 @@
 #endif
 
         for (int j = 0; j < rwidth; j++) {
-<<<<<<< HEAD
             float red = baseImg->r(i, j) * rmi;
-            baseImg->r (i, j) = /*CLIP*/ (red);
             float green = baseImg->g(i, j) * gmi;
-            baseImg->g (i, j) = /*CLIP*/ (green);
             float blue = baseImg->b(i, j) * bmi;
-            baseImg->b (i, j) = /*CLIP*/ (blue);
-
-=======
-            float red = baseImg->r (i, j) * rmi;
-            float green = baseImg->g (i, j) * gmi;
-            float blue = baseImg->b (i, j) * bmi;
             
             // avoid magenta highlights if highlight recovery is enabled
             if (params.toneCurve.hrenabled && red > MAXVALF && blue > MAXVALF) {
@@ -1181,7 +1172,6 @@
                 baseImg->g(i, j) = CLIP(green);
                 baseImg->b(i, j) = CLIP(blue);
             }
->>>>>>> ed21c4ee
         }
     }
 
