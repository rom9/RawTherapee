--- conflicted
+++ resolved
@@ -56,11 +56,7 @@
 }
 
 
-<<<<<<< HEAD
-void scale_colors(rtengine::RawImage *ri, float scale_mul[4], float cblack[4])
-=======
 void scale_colors (rtengine::RawImage *ri, float scale_mul[4], float cblack[4], bool multiThread)
->>>>>>> 8bc41494
 {
     DCraw::dcrawImage_t image = ri->get_image();
 
@@ -399,11 +395,7 @@
     return rml;
 }
 
-<<<<<<< HEAD
-Thumbnail* Thumbnail::loadFromRaw(const Glib::ustring& fname, RawMetaDataLocation& rml, eSensorType &sensorType, int &w, int &h, int fixwh, double wbEq, bool rotate)
-=======
 Thumbnail* Thumbnail::loadFromRaw (const Glib::ustring& fname, RawMetaDataLocation& rml, eSensorType &sensorType, int &w, int &h, int fixwh, double wbEq, bool rotate, bool forHistogramMatching)
->>>>>>> 8bc41494
 {
     RawImage *ri = new RawImage(fname);
     unsigned int tempImageNum = 0;
@@ -436,13 +428,8 @@
     tpp->blueMultiplier = ri->get_pre_mul(2);
 
     float pre_mul[4], scale_mul[4], cblack[4];
-<<<<<<< HEAD
     ri->get_colorsCoeff(pre_mul, scale_mul, cblack, false);
-    scale_colors(ri, scale_mul, cblack);
-=======
-    ri->get_colorsCoeff (pre_mul, scale_mul, cblack, false);
     scale_colors (ri, scale_mul, cblack, forHistogramMatching); // enable multithreading when forHistogramMatching is true
->>>>>>> 8bc41494
 
     ri->pre_interpolate();
 
@@ -686,122 +673,6 @@
     }
     if(!forHistogramMatching) { // we don't need this for histogram matching
 
-<<<<<<< HEAD
-    // generate histogram for auto exposure, also calculate autoWB
-    tpp->aeHistCompression = 3;
-    tpp->aeHistogram(65536 >> tpp->aeHistCompression);
-    tpp->aeHistogram.clear();
-
-    const unsigned int add = filter ? 1 : 4 / ri->get_colors();
-
-    double pixSum[3] = {0.0};
-    unsigned int n[3] = {0};
-    const double compression = pow(2.0, tpp->aeHistCompression);
-    const double camWb[3] = {tpp->camwbRed / compression, tpp->camwbGreen / compression, tpp->camwbBlue / compression};
-    const double clipval = 64000.0 / tpp->defGain;
-
-    for (int i = 32; i < height - 32; i++) {
-        int start, end;
-
-        if (ri->get_FujiWidth() != 0) {
-            int fw = ri->get_FujiWidth();
-            start = ABS(fw - i) + 32;
-            end = min(height + width - fw - i, fw + i) - 32;
-        } else {
-            start = 32;
-            end = width - 32;
-        }
-
-        if (ri->get_colors() == 1) {
-            for (int j = start; j < end; j++) {
-                tpp->aeHistogram[image[i * width + j][0] >> tpp->aeHistCompression]++;
-            }
-        } else if (ri->getSensorType() == ST_BAYER) {
-            int c0 = ri->FC(i, start);
-            int c1 = ri->FC(i, start + 1);
-            int j = start;
-            int n0 = 0;
-            int n1 = 0;
-            double pixSum0 = 0.0;
-            double pixSum1 = 0.0;
-
-            for (; j < end - 1; j += 2) {
-                double v0 = image[i * width + j][c0];
-                tpp->aeHistogram[(int)(camWb[c0] * v0)]++;
-
-                if (v0 <= clipval) {
-                    pixSum0 += v0;
-                    n0++;
-                }
-
-                double v1 = image[i * width + j + 1][c1];
-                tpp->aeHistogram[(int)(camWb[c1] * v1)]++;
-
-                if (v1 <= clipval) {
-                    pixSum1 += v1;
-                    n1++;
-                }
-            }
-
-            if (j < end) {
-                double v0 = image[i * width + j][c0];
-                tpp->aeHistogram[(int)(camWb[c0] * v0)]++;
-
-                if (v0 <= clipval) {
-                    pixSum0 += v0;
-                    n0++;
-                }
-            }
-
-            n[c0] += n0;
-            n[c1] += n1;
-            pixSum[c0] += pixSum0;
-            pixSum[c1] += pixSum1;
-        } else if (ri->getSensorType() == ST_FUJI_XTRANS) {
-            int c[6];
-
-            for (int cc = 0; cc < 6; ++cc) {
-                c[cc] = ri->XTRANSFC(i, start + cc);
-            }
-
-            int j = start;
-
-            for (; j < end - 5; j += 6) {
-                for (int cc = 0; cc < 6; ++cc) {
-                    double d = image[i * width + j + cc][c[cc]];
-                    tpp->aeHistogram[(int)(camWb[c[cc]] * d)]++;
-
-                    if (d <= clipval) {
-                        pixSum[c[cc]] += d;
-                        n[c[cc]]++;
-                    }
-                }
-            }
-
-            for (; j < end; j++) {
-                if (ri->ISXTRANSGREEN(i, j)) {
-                    double d = image[i * width + j][1];
-                    tpp->aeHistogram[(int)(camWb[1] * d)]++;
-
-                    if (d <= clipval) {
-                        pixSum[1] += d;
-                        n[1]++;
-                    }
-                } else if (ri->ISXTRANSRED(i, j)) {
-                    double d = image[i * width + j][0];
-                    tpp->aeHistogram[(int)(camWb[0] * d)]++;
-
-                    if (d <= clipval) {
-                        pixSum[0] += d;
-                        n[0]++;
-                    }
-                } else if (ri->ISXTRANSBLUE(i, j)) {
-                    double d = image[i * width + j][2];
-                    tpp->aeHistogram[(int)(camWb[2] * d)]++;
-
-                    if (d <= clipval) {
-                        pixSum[2] += d;
-=======
         // generate histogram for auto exposure, also calculate autoWB
         tpp->aeHistCompression = 3;
         tpp->aeHistogram(65536 >> tpp->aeHistCompression);
@@ -839,52 +710,65 @@
                 int n1 = 0;
                 double pixSum0 = 0.0;
                 double pixSum1 = 0.0;
+
                 for (; j < end - 1; j+=2) {
                     double v0 = image[i * width + j][c0];
                     tpp->aeHistogram[(int)(camWb[c0] * v0)]++;
+
                     if (v0 <= clipval) {
                         pixSum0 += v0;
                         n0++;
                     }
+
                     double v1 = image[i * width + j + 1][c1];
                     tpp->aeHistogram[(int)(camWb[c1] * v1)]++;
+
                     if (v1 <= clipval) {
                         pixSum1 += v1;
                         n1++;
                     }
                 }
+
                 if (j < end) {
                     double v0 = image[i * width + j][c0];
                     tpp->aeHistogram[(int)(camWb[c0] * v0)]++;
+
                     if (v0 <= clipval) {
                         pixSum0 += v0;
                         n0++;
                     }
                 }
+
                 n[c0] += n0;
                 n[c1] += n1;
                 pixSum[c0] += pixSum0;
                 pixSum[c1] += pixSum1;
             } else if (ri->getSensorType() == ST_FUJI_XTRANS) {
                 int c[6];
+
                 for(int cc = 0; cc < 6; ++cc) {
                     c[cc] = ri->XTRANSFC(i, start + cc);
                 }
+
                 int j = start;
+
                 for (; j < end - 5; j += 6) {
                     for(int cc = 0; cc < 6; ++cc) {
                         double d = image[i * width + j + cc][c[cc]];
                         tpp->aeHistogram[(int)(camWb[c[cc]] * d)]++;
+
                         if (d <= clipval) {
                             pixSum[c[cc]] += d;
                             n[c[cc]]++;
                         }
                     }
                 }
+
                 for (; j < end; j++) {
                     if (ri->ISXTRANSGREEN (i, j)) {
                         double d = image[i * width + j][1];
                         tpp->aeHistogram[(int)(camWb[1] * d)]++;
+
                         if (d <= clipval) {
                             pixSum[1] += d;
                             n[1]++;
@@ -892,6 +776,7 @@
                     } else if (ri->ISXTRANSRED (i, j)) {
                         double d = image[i * width + j][0];
                         tpp->aeHistogram[(int)(camWb[0] * d)]++;
+
                         if (d <= clipval) {
                             pixSum[0] += d;
                             n[0]++;
@@ -899,6 +784,7 @@
                     } else if (ri->ISXTRANSBLUE (i, j)) {
                         double d = image[i * width + j][2];
                         tpp->aeHistogram[(int)(camWb[2] * d)]++;
+
                         if (d <= clipval) {
                             pixSum[2] += d;
                             n[2]++;
@@ -908,88 +794,44 @@
             } else { /* if(ri->getSensorType()==ST_FOVEON) */
                 for (int j = start; j < end; j++) {
                     double r = image[i * width + j][0];
+
                     if (r <= clipval) {
                         pixSum[0] += r;
                         n[0]++;
                     }
+
                     double g = image[i * width + j][1];
+
                     if (g <= clipval) {
                         pixSum[1] += g;
                         n[1]++;
                     }
+
                     tpp->aeHistogram[((int)g) >> tpp->aeHistCompression] += add;
                     double b = image[i * width + j][2];
+
                     if (b <= clipval) {
                         pixSum[2] += b;
->>>>>>> 8bc41494
                         n[2]++;
                     }
+
                     tpp->aeHistogram[((int) (b * 0.5f)) >> tpp->aeHistCompression] += add;
                 }
             }
-<<<<<<< HEAD
-        } else { /* if(ri->getSensorType()==ST_FOVEON) */
-            for (int j = start; j < end; j++) {
-                double r = image[i * width + j][0];
-
-                if (r <= clipval) {
-                    pixSum[0] += r;
-                    n[0]++;
-                }
-
-                double g = image[i * width + j][1];
-
-                if (g <= clipval) {
-                    pixSum[1] += g;
-                    n[1]++;
-                }
-
-                tpp->aeHistogram[((int)g) >> tpp->aeHistCompression] += add;
-                double b = image[i * width + j][2];
-
-                if (b <= clipval) {
-                    pixSum[2] += b;
-                    n[2]++;
-                }
-
-                tpp->aeHistogram[((int)(b * 0.5f)) >> tpp->aeHistCompression] += add;
-            }
-        }
-    }
-
-    if (ri->get_colors() == 1) {
-        pixSum[0] = pixSum[1] = pixSum[2] = 1.;
-        n[0] = n[1] = n[2] = 1;
-    }
-
-    pixSum[0] *= tpp->defGain;
-    pixSum[1] *= tpp->defGain;
-    pixSum[2] *= tpp->defGain;
-=======
         }
         if (ri->get_colors() == 1) {
             pixSum[0] = pixSum[1] = pixSum[2] = 1.;
             n[0] = n[1] = n[2] = 1;
         }
+
         pixSum[0] *= tpp->defGain;
         pixSum[1] *= tpp->defGain;
         pixSum[2] *= tpp->defGain;
->>>>>>> 8bc41494
 
         double reds = pixSum[0] / std::max(n[0], 1u) * tpp->camwbRed;
         double greens = pixSum[1] / std::max(n[1], 1u) * tpp->camwbGreen;
         double blues = pixSum[2] / std::max(n[2], 1u) * tpp->camwbBlue;
 
-<<<<<<< HEAD
-    tpp->redAWBMul   = ri->get_rgb_cam(0, 0) * reds + ri->get_rgb_cam(0, 1) * greens + ri->get_rgb_cam(0, 2) * blues;
-    tpp->greenAWBMul = ri->get_rgb_cam(1, 0) * reds + ri->get_rgb_cam(1, 1) * greens + ri->get_rgb_cam(1, 2) * blues;
-    tpp->blueAWBMul  = ri->get_rgb_cam(2, 0) * reds + ri->get_rgb_cam(2, 1) * greens + ri->get_rgb_cam(2, 2) * blues;
-    tpp->wbEqual = wbEq;
-    tpp->wbTempBias = 0.0;
-
-    ColorTemp cTemp;
-    cTemp.mul2temp(tpp->redAWBMul, tpp->greenAWBMul, tpp->blueAWBMul, tpp->wbEqual, tpp->autoWBTemp, tpp->autoWBGreen);
-=======
         tpp->redAWBMul   = ri->get_rgb_cam (0, 0) * reds + ri->get_rgb_cam (0, 1) * greens + ri->get_rgb_cam (0, 2) * blues;
         tpp->greenAWBMul = ri->get_rgb_cam (1, 0) * reds + ri->get_rgb_cam (1, 1) * greens + ri->get_rgb_cam (1, 2) * blues;
         tpp->blueAWBMul  = ri->get_rgb_cam (2, 0) * reds + ri->get_rgb_cam (2, 1) * greens + ri->get_rgb_cam (2, 2) * blues;
@@ -999,7 +841,6 @@
         ColorTemp cTemp;
         cTemp.mul2temp (tpp->redAWBMul, tpp->greenAWBMul, tpp->blueAWBMul, tpp->wbEqual, tpp->autoWBTemp, tpp->autoWBGreen);
     }
->>>>>>> 8bc41494
 
     if (rotate && ri->get_rotateDegree() > 0) {
         tpp->thumbImg->rotate(ri->get_rotateDegree());
@@ -1251,15 +1092,9 @@
     int fh = baseImg->getHeight();
     //ColorTemp::CAT02 (baseImg, &params)   ;//perhaps not good!
 
-<<<<<<< HEAD
-    ImProcFunctions ipf(&params, false);
+    ImProcFunctions ipf (&params, forHistogramMatching); // enable multithreading when forHistogramMatching is true
     ipf.setScale(sqrt(double (fw * fw + fh * fh)) / sqrt(double (thumbImg->getWidth() * thumbImg->getWidth() + thumbImg->getHeight() * thumbImg->getHeight()))*scale);
     ipf.updateColorProfiles(ICCStore::getInstance()->getDefaultMonitorProfileName(), options.rtSettings.monitorIntent, false, false);
-=======
-    ImProcFunctions ipf (&params, forHistogramMatching); // enable multithreading when forHistogramMatching is true
-    ipf.setScale (sqrt (double (fw * fw + fh * fh)) / sqrt (double (thumbImg->getWidth() * thumbImg->getWidth() + thumbImg->getHeight() * thumbImg->getHeight()))*scale);
-    ipf.updateColorProfiles (ICCStore::getInstance()->getDefaultMonitorProfileName(), options.rtSettings.monitorIntent, false, false);
->>>>>>> 8bc41494
 
     LUTu hist16(65536);
 
