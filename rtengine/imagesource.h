--- conflicted
+++ resolved
@@ -80,14 +80,9 @@
 
     virtual bool        isRGBSourceModified() const = 0;  // tracks whether cached rgb output of demosaic has been modified
 
-<<<<<<< HEAD
+    virtual void        setBorder (unsigned int border) {}
     virtual void        setCurrentFrame(unsigned int frameNum) = 0;
     virtual int         getFrameCount() = 0;
-=======
-    virtual void        setBorder (unsigned int border) {}
-    virtual void        setCurrentFrame (unsigned int frameNum) = 0;
-    virtual int         getFrameCount () = 0;
->>>>>>> 523fe406
 
 
     // use right after demosaicing image, add coarse transformation and put the result in the provided Imagefloat*
