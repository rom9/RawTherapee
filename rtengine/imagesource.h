--- conflicted
+++ resolved
@@ -80,13 +80,8 @@
 
     virtual bool        isRGBSourceModified () const = 0; // tracks whether cached rgb output of demosaic has been modified
 
-<<<<<<< HEAD
-    virtual void setCurrentFrame (unsigned int frameNum) = 0;
-    virtual int getFrameCount() = 0;
-=======
     virtual void        setCurrentFrame (unsigned int frameNum) = 0;
     virtual int         getFrameCount () = 0;
->>>>>>> dfe40677
 
 
     // use right after demosaicing image, add coarse transformation and put the result in the provided Imagefloat*
@@ -118,13 +113,8 @@
 
     virtual FrameData*     getImageData (unsigned int frameNum) = 0;
     virtual ImageMatrices* getImageMatrices () = 0;
-<<<<<<< HEAD
-    virtual bool        isRAW() const = 0;
-    virtual DCPProfile* getDCP (const ColorManagementParams &cmp, ColorTemp &wb, DCPProfile::ApplyState &as)
-=======
     virtual bool           isRAW () const = 0;
     virtual DCPProfile*    getDCP (const ColorManagementParams &cmp, ColorTemp &wb, DCPProfile::ApplyState &as)
->>>>>>> dfe40677
     {
         return nullptr;
     };
