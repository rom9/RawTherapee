/*
 *  This file is part of RawTherapee.
 *
 *  Copyright (c) 2004-2010 Gabor Horvath <hgabor@rawtherapee.com>
 *
 *  RawTherapee is free software: you can redistribute it and/or modify
 *  it under the terms of the GNU General Public License as published by
 *  the Free Software Foundation, either version 3 of the License, or
 *  (at your option) any later version.
 *
 *  RawTherapee is distributed in the hope that it will be useful,
 *  but WITHOUT ANY WARRANTY; without even the implied warranty of
 *  MERCHANTABILITY or FITNESS FOR A PARTICULAR PURPOSE.  See the
 *  GNU General Public License for more details.
 *
 *  You should have received a copy of the GNU General Public License
 *  along with RawTherapee.  If not, see <http://www.gnu.org/licenses/>.
 */
#ifndef _PROCPARAMS_H_
#define _PROCPARAMS_H_

#include <vector>
#include <cstdio>
#include <cmath>
#include <type_traits>

#include <glibmm.h>
#include <lcms2.h>

#include "LUT.h"
#include "coord.h"

class ParamsEdited;

namespace rtengine
{

class ColorGradientCurve;
class OpacityCurve;
class NoiseCurve;
class WavCurve;
class WavretiCurve;
class WavretigainCurve;
class WavmergCurve;
class Wavmerg2Curve;
class WavstyCurve;
class Wavsty2Curve;
class WavOpacityCurveRG;
class WavOpacityCurveBY;
class WavOpacityCurveW;
class WavOpacityCurveWL;
class RetinextransmissionCurve;
class RetinexgaintransmissionCurve;

enum RenderingIntent {
    RI_PERCEPTUAL = INTENT_PERCEPTUAL,
    RI_RELATIVE = INTENT_RELATIVE_COLORIMETRIC,
    RI_SATURATION = INTENT_SATURATION,
    RI_ABSOLUTE = INTENT_ABSOLUTE_COLORIMETRIC,
    RI__COUNT
};

namespace procparams
{

template <typename T>
class Threshold
{
public:
    T value[4];

protected:
    bool initEq1;
    bool _isDouble;

public:
    Threshold (T bottom, T top, bool startAtOne)
    {
        initEq1 = startAtOne;
        value[0] = bottom;
        value[1] = top;
        value[2] = T (0);
        value[3] = T (0);
        _isDouble = false;
    }

    Threshold (T bottomLeft, T topLeft, T bottomRight, T topRight, bool startAtOne)
    {
        initEq1 = startAtOne;
        value[0] = bottomLeft;
        value[1] = topLeft;
        value[2] = bottomRight;
        value[3] = topRight;
        _isDouble = true;
    }

    // for convenience, since 'values' is public
    void setValues (T bottom, T top)
    {
        value[0] = bottom;
        value[1] = top;
    }

    // for convenience, since 'values' is public
    void setValues (T bottomLeft, T topLeft, T bottomRight, T topRight)
    {
        value[0] = bottomLeft;
        value[1] = topLeft;
        value[2] = bottomRight;
        value[3] = topRight;
    }

    bool isDouble() const
    {
        return _isDouble;
    }

    // RT: Type of the returned value
    // RV: Type of the value on the X axis
    // RV2: Type of the maximum value on the Y axis
    template <typename RT, typename RV, typename RV2>
    RT multiply (RV x, RV2 yMax) const
    {
        double val = double (x);

        if (initEq1) {
            if (_isDouble) {
                if (val == double (value[2]) && double (value[2]) == double (value[3]))
                    // this handle the special case where the 2 right values are the same, then bottom one is sent back,
                    // useful if one wants to keep the bottom value even beyond the x max bound
                {
                    return RT (0.);
                }

                if (val >= double (value[3])) {
                    return RT (yMax);
                }

                if (val > double (value[2])) {
                    return RT (double (yMax) * (val - double (value[2])) / (double (value[3]) - double (value[2])));
                }
            }

            if (val >= double (value[0])) {
                return RT (0);
            }

            if (val > double (value[1])) {
                return RT (double (yMax) * (1. - (val - double (value[0])) / (double (value[1]) - double (value[0]))));
            }

            return RT (yMax);
        } else {
            if (_isDouble) {
                if (val == double (value[2]) && double (value[2]) == double (value[3]))
                    // this handle the special case where the 2 right values are the same, then top one is sent back,
                    // useful if one wants to keep the top value even beyond the x max bound
                {
                    return RT (yMax);
                }

                if (val >= double (value[2])) {
                    return RT (0);
                }

                if (val > double (value[3])) {
                    return RT (double (yMax) * (1. - (val - double (value[3])) / (double (value[2]) - double (value[3]))));
                }
            }

            if (val >= double (value[1])) {
                return RT (yMax);
            }

            if (val > double (value[0])) {
                return RT (double (yMax) * (val - double (value[0])) / (double (value[1]) - double (value[0])));
            }

            return RT (0);
        }
    }

    // RT: Type of the returned value
    // RV: Type of the value on the X axis
    /*template <typename RT, typename RV>
    RT getRatio(RV val) const {
        double val = double(val);
        if (initEq1) {
            if (_isDouble) {  // assuming that simple thresholds will be more frequent
                if (val >= double(value[3]))
                    return RT(1);
                if (val > double(value[2]))
                    return (val-double(value[2]))/(double(value[3])-double(value[2]));
            }
            if (val >= double(value[1]))
                return RT(0);
            if (val > double(value[0]))
                return 1.-(val-double(value[0]))/(double(value[1])-double(value[0]));
            return RT(1);
        }
        else {
            if (_isDouble) {  // assuming that simple thresholds will be more frequent
                if (val >= double(value[3]))
                    return RT(0);
                if (val > double(value[2]))
                    return 1.-(val-double(value[2]))/(double(value[3])-double(value[2]));
            }
            if (val >= double(value[1]))
                return RT(1);
            if (val > double(value[0]))
                return (val-double(value[0]))/(double(value[1])-double(value[0]));
            return RT(0);
        }
    }*/

    Threshold<T>& operator = (const Threshold<T> &rhs)
    {
        value[0] = rhs.value[0];
        value[1] = rhs.value[1];
        value[2] = rhs.value[2];
        value[3] = rhs.value[3];
        initEq1 = rhs.initEq1;
        _isDouble = rhs._isDouble;
        return *this;
    }

    template<typename U = T>
    typename std::enable_if<std::is_floating_point<U>::value, bool>::type operator == (const Threshold<U> &rhs) const
    {
        if (_isDouble) {
            return std::fabs (value[0] - rhs.value[0]) < 1e-10
                   && std::fabs (value[1] - rhs.value[1]) < 1e-10
                   && std::fabs (value[2] - rhs.value[2]) < 1e-10
                   && std::fabs (value[3] - rhs.value[3]) < 1e-10;
        } else {
            return std::fabs (value[0] - rhs.value[0]) < 1e-10
                   && std::fabs (value[1] - rhs.value[1]) < 1e-10;
        }
    }

    template<typename U = T>
    typename std::enable_if<std::is_integral<U>::value, bool>::type operator == (const Threshold<U> &rhs) const
    {
        if (_isDouble) {
            return
                value[0] == rhs.value[0]
                && value[1] == rhs.value[1]
                && value[2] == rhs.value[2]
                && value[3] == rhs.value[3];
        } else {
            return
                value[0] == rhs.value[0]
                && value[1] == rhs.value[1];
        }
    }
};

/**
  * Parameters of the tone curve
  */
class ToneCurveParams
{

public:

    enum eTCModeId {
        TC_MODE_STD,               // Standard modes, the curve is applied on all component individually
        TC_MODE_WEIGHTEDSTD,       // Weighted standard mode
        TC_MODE_FILMLIKE,          // Film-like mode, as defined in Adobe's reference code
        TC_MODE_SATANDVALBLENDING, // Modify the Saturation and Value channel
        TC_MODE_LUMINANCE,         // Modify the Luminance channel with coefficients from Rec 709's
        TC_MODE_PERCEPTUAL         // Keep color appearance constant using perceptual modeling
    };

    bool        autoexp;
    double      clip;
    bool        hrenabled;  // Highlight Reconstruction enabled
    Glib::ustring method;   // Highlight Reconstruction's method
    double      expcomp;
    std::vector<double>   curve;
    std::vector<double>   curve2;
    eTCModeId   curveMode;
    eTCModeId   curveMode2;
    int         brightness;
    int         black;
    int         contrast;
    int         saturation;
    int         shcompr;
    int         hlcompr;        // Highlight Recovery's compression
    int         hlcomprthresh;  // Highlight Recovery's threshold

    ToneCurveParams ()
    {
        setDefaults();
    }
    void setDefaults();
    static bool HLReconstructionNecessary (LUTu &histRedRaw, LUTu &histGreenRaw, LUTu &histBlueRaw);
};
/**
  * Parameters of Retinex
  */
class RetinexParams
{

public:
    bool enabled;
    std::vector<double>   cdcurve;
    std::vector<double>   cdHcurve;
    std::vector<double>   lhcurve;
    std::vector<double> transmissionCurve;
    std::vector<double> gaintransmissionCurve;
    std::vector<double>   mapcurve;
    int     str;
    int     scal;
    int     iter;
    int     grad;
    int     grads;
    double  gam;
    double  slope;
    int     neigh;
    int     chrrt;
    int     gain;
    int     offs;
    int     highlights;
    int     htonalwidth;
    int     shadows;
    int     stonalwidth;
    int     radius;

    Glib::ustring retinexMethod;
    Glib::ustring retinexcolorspace;
    Glib::ustring gammaretinex;
    Glib::ustring mapMethod;
    Glib::ustring viewMethod;
    int     vart;
    int     limd;
    int     highl;
    double     baselog;
    int     skal;
    bool    medianmap;
    RetinexParams ();
    void setDefaults();
    void getCurves (RetinextransmissionCurve &transmissionCurveLUT, RetinexgaintransmissionCurve &gaintransmissionCurveLUT) const;

    static void getDefaultgaintransmissionCurve (std::vector<double> &curve);

    static void getDefaulttransmissionCurve (std::vector<double> &curve);
};


/**
  * Parameters of the luminance curve
  */
class LCurveParams
{

public:
    std::vector<double>   lcurve;
    std::vector<double>   acurve;
    std::vector<double>   bcurve;
    std::vector<double>   cccurve;
    std::vector<double>   chcurve;
    std::vector<double>   lhcurve;
    std::vector<double>   hhcurve;
    std::vector<double>   lccurve;
    std::vector<double>   clcurve;
    int     brightness;
    int     contrast;
    int     chromaticity;
    bool    avoidcolorshift;
    double  rstprotection;
    bool    lcredsk;
};

/**
  * Parameters of the RGB curves
  */
class RGBCurvesParams
{

public:
    bool lumamode;
    std::vector<double>   rcurve;
    std::vector<double>   gcurve;
    std::vector<double>   bcurve;
};

/**
  * Parameters of the Color Toning
  */

class ColorToningParams
{

public:
    bool enabled;
    bool autosat;
    std::vector<double> opacityCurve;
    std::vector<double> colorCurve;
    int satProtectionThreshold;
    int saturatedOpacity;
    int strength;
    int balance;
    Threshold<int> hlColSat;
    Threshold<int> shadowsColSat;
    std::vector<double> clcurve;
    std::vector<double> cl2curve;

    /* Can be either:
     *  Splitlr    :
     *  Splitco    :
     *  Splitbal   :
     *  Lab        :
     *  Lch        :
     *  RGBSliders :
     *  RGBCurves  :
     */
    Glib::ustring method;

    /* Can be either:
     * Std   :
     * All   :
     * Separ :
     * Two   :
     */
    Glib::ustring twocolor;
    double redlow;
    double greenlow;
    double bluelow;
    double redmed;
    double greenmed;
    double bluemed;
    double redhigh;
    double greenhigh;
    double bluehigh;
    double satlow;
    double sathigh;
    bool lumamode;

    ColorToningParams ();
    void setDefaults();  // SHOULD BE GENERALIZED TO ALL CLASSES!
    /// @brief Transform the mixer values to their curve equivalences
    void mixerToCurve (std::vector<double> &colorCurve, std::vector<double> &opacityCurve) const;
    /// @brief Specifically transform the sliders values to their curve equivalences
    void slidersToCurve (std::vector<double> &colorCurve, std::vector<double> &opacityCurve) const;
    /// @brief Fill the ColorGradientCurve and OpacityCurve LUTf from the control points curve or sliders value
    void getCurves (ColorGradientCurve &colorCurveLUT, OpacityCurve &opacityCurveLUT, const double xyz_rgb[3][3], const double rgb_xyz[3][3], bool &opautili) const;

    static void getDefaultColorCurve (std::vector<double> &curve);
    static void getDefaultOpacityCurve (std::vector<double> &curve);
    static void getDefaultCLCurve (std::vector<double> &curve);
    static void getDefaultCL2Curve (std::vector<double> &curve);
};

/**
  * Parameters of the sharpening
  */
class SharpeningParams
{

public:
    bool           enabled;
    double         radius;
    int            amount;
    Threshold<int> threshold;
    bool           edgesonly;
    double         edges_radius;
    int            edges_tolerance;
    bool           halocontrol;
    int            halocontrol_amount;
    Glib::ustring  method;
    int            deconvamount;
    double         deconvradius;
    int            deconviter;
    int            deconvdamping;

<<<<<<< HEAD
    SharpeningParams() : threshold (20, 80, 2000, 1200, false) {};
=======
    SharpeningParams();
>>>>>>> 0ecb02af
};
class SharpenEdgeParams
{
public:
    bool    enabled;
    int     passes;
    double  amount;
    bool    threechannels;
};
class SharpenMicroParams
{
public:
    bool    enabled;
    bool    matrix;
    double  amount;
    double  uniformity;
};

/**
  * Parameters of the vibrance
  */
class VibranceParams
{

public:
    bool           enabled;
    int            pastels;
    int            saturated;
    Threshold<int> psthreshold;
    bool           protectskins;
    bool           avoidcolorshift;
    bool           pastsattog;
    std::vector<double> skintonescurve;

<<<<<<< HEAD
    VibranceParams() : psthreshold (0, 75,  false) {};
=======
    VibranceParams();
>>>>>>> 0ecb02af
};

/**
  * Parameters of the color boost
  */
/*class ColorBoostParams {

    public:
        int     amount;
        bool    avoidclip;
        bool    enable_saturationlimiter;
        double  saturationlimit;
};*/

/**
  * Parameters of the white balance adjustments
  */

enum WBTypes {
    WBT_CAMERA,
    WBT_AUTO,
    WBT_DAYLIGHT,
    WBT_CLOUDY,
    WBT_SHADE,
    WBT_WATER,
    WBT_TUNGSTEN,
    WBT_FLUORESCENT,
    WBT_LAMP,
    WBT_FLASH,
    WBT_LED,
    // WBT_CUSTOM one must remain the last one!
    WBT_CUSTOM
};

class WBEntry
{
public:
    Glib::ustring ppLabel;
    enum WBTypes type;
    Glib::ustring GUILabel;
    int temperature;
    double green;
    double equal;
    double tempBias;

    WBEntry (const Glib::ustring &p, enum WBTypes t, const Glib::ustring &l, int temp, double green, double equal, double bias) : ppLabel (p), type (t), GUILabel (l), temperature (temp), green (green), equal (equal), tempBias (bias) {};
};

class WBParams
{

public:
    static std::vector<WBEntry*> wbEntries;
    Glib::ustring   method;
    int             temperature;
    double          green;
    double          equal;
    double          tempBias;

    static void     init();
    static void     cleanup();
};

/**
 * Parameters of colorappearance
 */
class ColorAppearanceParams
{

public:
    enum eTCModeId {
        TC_MODE_LIGHT,    // Lightness mode
        TC_MODE_BRIGHT,   // Brightness mode
    };

    enum eCTCModeId {
        TC_MODE_CHROMA,   // chroma mode
        TC_MODE_SATUR,    // saturation mode
        TC_MODE_COLORF,   // colorfullness mode
    };

    bool          enabled;
    int           degree;
    bool          autodegree;
    std::vector<double> curve;
    std::vector<double> curve2;
    std::vector<double> curve3;
    eTCModeId     curveMode;
    eTCModeId     curveMode2;
    eCTCModeId    curveMode3;

    Glib::ustring surround;
    double        adapscen;
    bool          autoadapscen;

    double        adaplum;
    int           badpixsl;
    Glib::ustring wbmodel;
    Glib::ustring algo;
    double        contrast;
    double        qcontrast;
    double        jlight;
    double        qbright;
    double        chroma;
    double        schroma;
    double        mchroma;
    double        colorh;
    double        rstprotection;
    bool          surrsource;
    bool          gamut;
    //      bool          badpix;
    bool          datacie;
    bool          tonecie;
    //      bool          sharpcie;
};

/**
  * Parameters of the color shift
  */
/*class ColorShiftParams {

    public:
        double  a;
        double  b;
};*/

/**
  * Parameters of the luminance denoising
  */
/*class LumaDenoiseParams {

    public:
        bool    enabled;
        double  radius;
        int     edgetolerance;
};*/

/**
  * Parameters of the color denoising
  */
/*class ColorDenoiseParams {

    public:
        bool    enabled;
        int     edgetolerance;
        bool    edgesensitive;
        int     amount;
};*/

/**
 * Parameters of defringing
 */
class DefringeParams
{

public:
    bool    enabled;
    double  radius;
    float   threshold;
    std::vector<double> huecurve;
};

/**
  * Parameters of impulse denoising
  */
class ImpulseDenoiseParams
{

public:
    bool    enabled;
    int     thresh;

};

/**
 * Parameters of the directional pyramid denoising
 */
class DirPyrDenoiseParams
{

public:
    std::vector<double>   lcurve;
    std::vector<double>   cccurve;

    bool    enabled;
    bool    enhance;
    bool    median;

    bool    perform;
    double  luma;
    double  Ldetail;
    double  chroma;
    double  redchro;
    double  bluechro;
    double  gamma;
    Glib::ustring dmethod;
    Glib::ustring Lmethod;
    Glib::ustring Cmethod;
    Glib::ustring C2method;
    Glib::ustring smethod;
    Glib::ustring medmethod;
    Glib::ustring methodmed;
    Glib::ustring rgbmethod;
    int  passes;

    DirPyrDenoiseParams ();
    void setDefaults();  // SHOULD BE GENERALIZED TO ALL CLASSES!
    void getCurves (NoiseCurve &lCurve, NoiseCurve &cCurve) const;

    static void getDefaultNoisCurve (std::vector<double> &curve);
    static void getDefaultCCCurve (std::vector<double> &curve);

};

//EPD related parameters.
class EPDParams
{
public:
    bool   enabled;
    double strength;
    double gamma;
    double edgeStopping;
    double scale;
    int    reweightingIterates;
};

/**
  * Parameters of the shadow/highlight enhancement
  */
class SHParams
{

public:
    bool    enabled;
    bool    hq;
    int     highlights;
    int     htonalwidth;
    int     shadows;
    int     stonalwidth;
    int     localcontrast;
    int     radius;
};

/**
  * Parameters of the cropping
  */
class CropParams
{

public:
    bool    enabled;
    int     x;
    int     y;
    int     w;
    int     h;
    bool    fixratio;
    Glib::ustring   ratio;
    Glib::ustring   orientation;
    Glib::ustring   guide;

    CropParams() : enabled (false), x (0), y (0), w (0), h (0), fixratio (false) {};
    void mapToResized (int resizedWidth, int resizedHeight, int scale, int &x1, int &x2, int &y1, int &y2) const;
};

/**
  * Parameters of the coarse transformations like 90 deg rotations and h/v flipping
  */
class CoarseTransformParams
{

public:
    int     rotate;
    bool    hflip;
    bool    vflip;

    CoarseTransformParams()
    {
        setDefaults();
    }
    void setDefaults();
};

/**
  * Common transformation parameters
  */
class CommonTransformParams
{

public:
    bool autofill;
};

/**
  * Parameters of the rotation
  */
class RotateParams
{

public:
    double  degree;
};

/**
  * Parameters of the distortion correction
  */
class DistortionParams
{

public:
    double  amount;
};

// Lens profile correction parameters
class LensProfParams
{

public:
    Glib::ustring lcpFile;
    bool useDist, useVign, useCA;

    LensProfParams()
    {
        setDefaults();
    }
    void setDefaults();
};

/**
  * Parameters of the perspective correction
  */
class PerspectiveParams
{

public:
    double  horizontal;
    double  vertical;
};

/**
  * Parameters of the gradient filter
  */
class GradientParams
{

public:
    bool   enabled;
    double degree;
    int    feather;
    double strength;
    int    centerX;
    int    centerY;
};

/**
  * Parameters of the post-crop vignette filter
  */
class PCVignetteParams
{

public:
    bool   enabled;
    double strength;
    int    feather;
    int    roundness;
};

/**
  * Parameters of the vignetting correction
  */
class VignettingParams
{

public:
    int  amount;
    int  radius;
    int  strength;
    int  centerX;
    int  centerY;
};

/**
  * Parameters of the color mixer
  */
class ChannelMixerParams
{

public:
    int red[3];
    int green[3];
    int blue[3];
};

class BlackWhiteParams
{

public:
    enum eTCModeId {
        TC_MODE_STD_BW,               // Standard modes, the curve is applied on all component individually
        TC_MODE_WEIGHTEDSTD_BW,       // Weighted standard mode
        TC_MODE_FILMLIKE_BW,          // Film-like mode, as defined in Adobe's reference code
        TC_MODE_SATANDVALBLENDING_BW  // Modify the Saturation and Value channel
    };

    std::vector<double> beforeCurve;
    eTCModeId beforeCurveMode;
    std::vector<double> afterCurve;
    eTCModeId afterCurveMode;
    Glib::ustring algo;

    std::vector<double> luminanceCurve;
    bool autoc;
    bool enabledcc;
    bool enabled;
    Glib::ustring filter;
    Glib::ustring setting;
    Glib::ustring method;
    int mixerRed;
    int mixerOrange;
    int mixerYellow;
    int mixerGreen;
    int mixerCyan;
    int mixerBlue;
    int mixerMagenta;
    int mixerPurple;
    int gammaRed;
    int gammaGreen;
    int gammaBlue;
};

/**
  * Parameters of the c/a correction
  */
class CACorrParams
{

public:
    double red;
    double blue;
};

/**
  * Parameters of the highlight recovery
  */
/*
class HRecParams {

  public:
      bool enabled;
     Glib::ustring method;
};
*/
/**
  * Parameters of the resizing
  */
class ResizeParams
{

public:
    bool enabled;
    double scale;
    Glib::ustring appliesTo;
    Glib::ustring method;
    int dataspec;
    int width;
    int height;
};

/**
  * Parameters of the color spaces used during the processing
  */
class ColorManagementParams
{

public:
    Glib::ustring input;
    bool          toneCurve;
    bool          applyLookTable;
    bool          applyBaselineExposureOffset;
    bool          applyHueSatMap;
    int dcpIlluminant;
    Glib::ustring working;
    Glib::ustring output;
    RenderingIntent outputIntent;
    bool outputBPC;
    static const Glib::ustring NoICMString;

    Glib::ustring gamma;
    double gampos;
    double slpos;
    bool freegamma;

    ColorManagementParams()
    {
        setDefaults();
    }
    void setDefaults();
};

/**
  * Typedef for representing a key/value for the exif metadata information
  */
typedef std::map<Glib::ustring, Glib::ustring> ExifPairs;

/**
  * The IPTC key/value pairs
  */
typedef std::map<Glib::ustring, std::vector<Glib::ustring> > IPTCPairs;


class WaveletParams
{

public:
    Glib::ustring inpute;
    std::vector<double>   ccwcurve;
    std::vector<double>   ccwTcurve;
    std::vector<double>   ccwTgaincurve;
    std::vector<double>   ccwmergcurve;
    std::vector<double>   ccwmerg2curve;
    std::vector<double>   ccwstycurve;
    std::vector<double>   ccwsty2curve;
    std::vector<double> opacityCurveRG;
    std::vector<double> opacityCurveBY;
    std::vector<double> opacityCurveW;
    std::vector<double> opacityCurveWL;
    std::vector<double> hhcurve;
    std::vector<double> shstycurve;
    std::vector<double> Chcurve;
    std::vector<double> wavclCurve;
    bool enabled;
    bool median;
    bool medianlev;
    bool linkedg;
    bool cbenab;
    double greenlow;
    double bluelow;
    double greenmed;
    double bluemed;
    double greenhigh;
    double bluehigh;

    bool lipst;
    //  bool edgreinf;
    bool avoid;
    bool tmr;
    int strength;
    int mergeL;
    int mergeC;
    double gain;
    double offs;
    double vart;
    double limd;
    int scale;
    double str;
    double neigh;
    double chrrt;
    int     highlights;
    int     htonalwidth;
    int     shadows;
    int     stonalwidth;
    int     radius;

    int balance;
    int balanleft;
    int balanhig;
    int sizelab;
    int balmerch;
    int shapedetcolor;
    int dirV;
    int dirH;
    int dirD;
    int shapind;
    int balmerres;
    int balmerres2;
    int blend;
    int blendc;
    double grad;

    int iter;
    bool expcontrast;
    bool expchroma;
    int c[9];
    int ch[9];
    int bm[9];
    int bm2[9];
    bool expedge;
    bool expedg3;
    bool expresid;
    bool expTCresi;
    bool expfinal;
    bool exptoning;
    bool expnoise;
    bool expmerge;
    bool expreti;

    Glib::ustring Lmethod;
    Glib::ustring CLmethod;
    Glib::ustring mergMethod;
    Glib::ustring mergMethod2;
    Glib::ustring mergevMethod;
    Glib::ustring mergBMethod;
    Glib::ustring retinexMethod;
    Glib::ustring retinexMethodpro;
    Glib::ustring Backmethod;
    Glib::ustring Tilesmethod;
    Glib::ustring usharpmethod;
    Glib::ustring ushamethod;
    Glib::ustring daubcoeffmethod;
    Glib::ustring CHmethod;
    Glib::ustring Medgreinf;
    Glib::ustring CHSLmethod;
    Glib::ustring EDmethod;
    Glib::ustring NPmethod;
    Glib::ustring BAmethod;
    Glib::ustring TMmethod;
    Glib::ustring Dirmethod;
    Glib::ustring HSmethod;
    Glib::ustring shapMethod;
    int rescon;
    int resconH;
    int reschro;
    double tmrs;
    double gamma;
    int sup;
    double sky;
    int thres;
    int chroma;
    int chro;
    int threshold;
    int threshold2;
    int edgedetect;
    int edgedetectthr;
    int edgedetectthr2;
    int edgesensi;
    int edgeampli;
    int contrast;
    int edgrad;
    int edgval;
    int edgthresh;
    int thr;
    int thrH;
    double skinprotect;
    Threshold<int> hueskin;
    Threshold<int> hueskin2;
    Threshold<int> hueskinsty;
    Threshold<int> hllev;
    Threshold<int> bllev;
    Threshold<int> pastlev;
    Threshold<int> satlev;
    Threshold<int> edgcont;
    Threshold<double> level0noise;
    Threshold<double> level1noise;
    Threshold<double> level2noise;
    Threshold<double> level3noise;


    WaveletParams ();
    void setDefaults();
    void getCurves (WavCurve &cCurve, WavretiCurve &cTCurve, WavretigainCurve &cTgainCurve, WavmergCurve &cmergCurve, Wavmerg2Curve &cmerg2Curve, WavstyCurve &cstyCurve, Wavsty2Curve &csty2Curve, WavOpacityCurveRG &opacityCurveLUTRG , WavOpacityCurveBY &opacityCurveLUTBY, WavOpacityCurveW &opacityCurveLUTW, WavOpacityCurveWL &opacityCurveLUTWL) const;
    static void getDefaultCCWCurve (std::vector<double> &curve);
    static void getDefaultCCWCurveT (std::vector<double> &curve);
    static void getDefaultCCWgainCurveT (std::vector<double> &curve);
    static void getDefaultOpacityCurveRG (std::vector<double> &curve);
    static void getDefaultOpacityCurveBY (std::vector<double> &curve);
    static void getDefaultOpacityCurveW (std::vector<double> &curve);
    static void getDefaultOpacityCurveWL (std::vector<double> &curve);
    static void getDefaultmergCurveT (std::vector<double> &curve);
    static void getDefaultmerg2CurveT (std::vector<double> &curve);
    static void getDefaultstyCurveT (std::vector<double> &curve);
    static void getDefaultsty2CurveT (std::vector<double> &curve);

};


/**
* Directional pyramid equalizer params
*/
class DirPyrEqualizerParams
{

public:
    bool enabled;
    bool gamutlab;
    double mult[6];
    double threshold;
    double skinprotect;
    Threshold<int> hueskin;
    //Glib::ustring algo;
    Glib::ustring cbdlMethod;
    DirPyrEqualizerParams() : hueskin (20, 80, 2000, 1200, false) {};
};

/**
 * HSV equalizer params
 */
class HSVEqualizerParams
{

public:
    std::vector<double>   hcurve;
    std::vector<double>   scurve;
    std::vector<double>   vcurve;
};


/**
 *  Film simualtion params
 */
struct FilmSimulationParams {
    bool enabled;
    Glib::ustring clutFilename;
    int strength;

    FilmSimulationParams()
    {
        setDefaults();
    }

    void setDefaults()
    {
        enabled = false;
        clutFilename = Glib::ustring();
        strength = 100;
    }
};


/**
  * Parameters for RAW demosaicing, common to all sensor type
  */
class RAWParams
{

public:
    /**
     * Parameters for RAW demosaicing specific to Bayer sensors
     */
    class BayerSensor
    {
    public:
        //enum eMethod{ eahd,hphd,vng4,dcb,amaze,ahd,IGV_noise,fast,
        //numMethods }; // This MUST be the last enum
        enum eMethod { amaze, igv, lmmse, eahd, hphd, vng4, dcb, ahd, fast, mono, none, pixelshift,
                       numMethods
                     }; // This MUST be the last enum
        enum ePSMotionCorrection {
            Grid1x1, Grid1x2, Grid3x3, Grid5x5, Grid7x7, Grid3x3New
        };
        enum ePSMotionCorrectionMethod {
            Off, Automatic, Custom
        };
        static const char *methodstring[numMethods];

        Glib::ustring method;
        int imageNum;
        int ccSteps;
        double black0;
        double black1;
        double black2;
        double black3;
        bool twogreen;
        int linenoise;
        int greenthresh;
        int dcb_iterations;
        int lmmse_iterations;
        int pixelShiftMotion;
        ePSMotionCorrection pixelShiftMotionCorrection;
        ePSMotionCorrectionMethod pixelShiftMotionCorrectionMethod;
        double pixelShiftStddevFactorGreen;
        double pixelShiftStddevFactorRed;
        double pixelShiftStddevFactorBlue;
        double pixelShiftEperIso;
        double pixelShiftNreadIso;
        double pixelShiftPrnu;
        double pixelShiftSigma;
        double pixelShiftSum;
        double pixelShiftRedBlueWeight;
        bool pixelShiftShowMotion;
        bool pixelShiftShowMotionMaskOnly;
        bool pixelShiftAutomatic;
        bool pixelShiftNonGreenHorizontal;
        bool pixelShiftNonGreenVertical;
        bool pixelShiftHoleFill;
        bool pixelShiftMedian;
        bool pixelShiftMedian3;
        bool pixelShiftGreen;
        bool pixelShiftBlur;
        double pixelShiftSmoothFactor;
        bool pixelShiftExp0;
        bool pixelShiftLmmse;
        bool pixelShiftEqualBright;
        bool pixelShiftEqualBrightChannel;
        bool pixelShiftNonGreenCross;
        bool pixelShiftNonGreenCross2;
        bool pixelShiftNonGreenAmaze;
        bool dcb_enhance;
        //bool all_enhance;

        void setPixelShiftDefaults();

    };

    /**
     * Parameters for RAW demosaicing specific to X-Trans sensors
     */
    class XTransSensor
    {
    public:
        enum eMethod { threePass, onePass, fast, mono, none,
                       numMethods
                     }; // This MUST be the last enum
        static const char *methodstring[numMethods];

        Glib::ustring method;
        int ccSteps;
        double blackred;
        double blackgreen;
        double blackblue;
    };

    BayerSensor bayersensor;         ///< RAW parameters for Bayer sensors
    XTransSensor xtranssensor;       ///< RAW parameters for X-Trans sensors

    enum eFlatFileBlurType { /*parametric,*/area_ff, v_ff, h_ff, vh_ff,
                                            numFlatFileBlurTypes
                           }; // This MUST be the last enum

    static const char *ff_BlurTypestring[numFlatFileBlurTypes];

    Glib::ustring dark_frame;
    bool df_autoselect;

    Glib::ustring ff_file;
    bool ff_AutoSelect;
    int ff_BlurRadius;
    Glib::ustring ff_BlurType;
    bool ff_AutoClipControl;
    int ff_clipControl;

    bool ca_autocorrect;
    double caautostrength;
    double cared;
    double cablue;

    // exposure before interpolation
    double expos;
    double preser;

    bool hotPixelFilter;
    bool deadPixelFilter;
    int hotdeadpix_thresh;

    RAWParams()
    {
        setDefaults();
    }
    void setDefaults();
};

/**
  * This class holds all the processing parameters applied on the images
  */
class ProcParams
{

public:
    ToneCurveParams         toneCurve;       ///< Tone curve parameters
    LCurveParams            labCurve;        ///< CIELAB luminance curve parameters
    RetinexParams             retinex;           ///< Retinex parameters
    RGBCurvesParams         rgbCurves;       ///< RGB curves parameters
    ColorToningParams       colorToning;     ///< Color Toning parameters
    SharpeningParams        sharpening;      ///< Sharpening parameters
    SharpeningParams        prsharpening;    ///< Sharpening parameters for post resize sharpening
    SharpenEdgeParams       sharpenEdge;     ///< Sharpen edge parameters
    SharpenMicroParams      sharpenMicro;    ///< Sharpen microcontrast parameters
    VibranceParams          vibrance;        ///< Vibrance parameters
    //ColorBoostParams        colorBoost;      ///< Color boost parameters
    WBParams                wb;              ///< White balance parameters
    ColorAppearanceParams   colorappearance;
    //ColorShiftParams        colorShift;      ///< Color shift parameters
    //LumaDenoiseParams       lumaDenoise;     ///< Luminance denoising parameters
    //ColorDenoiseParams      colorDenoise;    ///< Color denoising parameters
    DefringeParams          defringe;        ///< Defringing parameters
    ImpulseDenoiseParams    impulseDenoise;  ///< Impulse denoising parameters
    DirPyrDenoiseParams     dirpyrDenoise;   ///< Directional Pyramid denoising parameters
    EPDParams               epd;             ///< Edge Preserving Decomposition parameters
    SHParams                sh;              ///< Shadow/highlight enhancement parameters
    CropParams              crop;            ///< Crop parameters
    CoarseTransformParams   coarse;          ///< Coarse transformation (90, 180, 270 deg rotation, h/v flipping) parameters
    CommonTransformParams   commonTrans;     ///< Common transformation parameters (autofill)
    RotateParams            rotate;          ///< Rotation parameters
    DistortionParams        distortion;      ///< Lens distortion correction parameters
    LensProfParams          lensProf;        ///< Lens correction profile parameters
    PerspectiveParams       perspective;     ///< Perspective correction parameters
    GradientParams          gradient;        ///< Gradient filter parameters
    PCVignetteParams        pcvignette;      ///< Post-crop vignette filter parameters
    CACorrParams            cacorrection;    ///< Lens c/a correction parameters
    VignettingParams        vignetting;      ///< Lens vignetting correction parameters
    ChannelMixerParams      chmixer;         ///< Channel mixer parameters
    BlackWhiteParams        blackwhite;      ///< Black & White parameters
    ResizeParams            resize;          ///< Resize parameters
    ColorManagementParams   icm;             ///< profiles/color spaces used during the image processing
    RAWParams               raw;             ///< RAW parameters before demosaicing
    WaveletParams           wavelet;         ///< Wavelet parameters
    DirPyrEqualizerParams   dirpyrequalizer; ///< directional pyramid wavelet parameters
    HSVEqualizerParams      hsvequalizer;    ///< hsv wavelet parameters
    FilmSimulationParams    filmSimulation;  ///< film simulation parameters
    char                    rank;            ///< Custom image quality ranking
    char                    colorlabel;      ///< Custom color label
    bool                    inTrash;         ///< Marks deleted image
    Glib::ustring           appVersion;      ///< Version of the application that generated the parameters
    int                     ppVersion;       ///< Version of the PP file from which the parameters have been read

    ExifPairs                exif;            ///< List of modifications appplied on the exif tags of the input image
    IPTCPairs                iptc;            ///< The IPTC tags and values to be saved to the output image

    /**
      * The constructor only sets the hand-wired defaults.
      */
    ProcParams          ();
    /**
      * Sets the hand-wired defaults parameters.
      */
    void    setDefaults ();
    /**
      * Saves the parameters to possibly two files. This is a performance improvement if a function has to
      * save the same file in two different location, i.e. the cache and the image's directory
      * @param fname   the name of the first file (can be an empty string)
      * @param fname2  the name of the second file (can be an empty string) (optional)
      * @param fnameAbsolute set to false if embedded filenames (if any, darkframe/flatfield) should be stored as relative
      * filenames if they are inside the same directory or in a sub-directory to fname's directory.
      * @param pedited pointer to a ParamsEdited object (optional) to store which values has to be saved
      * @return Error code (=0 if all supplied filenames where created correctly)
      */
    int     save        (const Glib::ustring &fname, const Glib::ustring &fname2 = "", bool fnameAbsolute = true, ParamsEdited* pedited = nullptr);
    /**
      * Loads the parameters from a file.
      * @param fname the name of the file
      * @params pedited pointer to a ParamsEdited object (optional) to store which values has been loaded
      * @return Error code (=0 if no error)
      */
    int     load        (const Glib::ustring &fname, ParamsEdited* pedited = nullptr);

    /** Creates a new instance of ProcParams.
      * @return a pointer to the new ProcParams instance. */
    static ProcParams* create  ();

    /** Destroys an instance of ProcParams.
      * @param pp a pointer to the ProcParams instance to destroy. */
    static void        destroy (ProcParams* pp);

    static void init ();
    static void cleanup ();

    bool operator== (const ProcParams& other);
    bool operator!= (const ProcParams& other);

private:
    /** Write the ProcParams's text in the file of the given name.
    * @param fname the name of the file
    * @param content the text to write
    * @return Error code (=0 if no error)
    * */
    int write (const Glib::ustring &fname, const Glib::ustring &content) const;

};

/**
  * This class associate a ProcParams object and a ParamEdited object through a pointer
  * to instance of each type in order to handle partial pp3 file loading (and later maybe
  * saving too)
  *
  * PartialProfile is not responsible of ProcParams and ParamsEdited object creation
  * and hence is not responsible of their destructions. The function that instanciate
  * PartialProfile object has to handle all this itself.
  */
class PartialProfile
{
public:
    rtengine::procparams::ProcParams* pparams;
    ParamsEdited* pedited;
    PartialProfile& operator = (const PartialProfile& rhs)
    {
        pparams = rhs.pparams;
        pedited = rhs.pedited;
        return *this;
    };

    PartialProfile      (bool createInstance = false, bool paramsEditedValue = false);
    PartialProfile      (ProcParams* pp, ParamsEdited* pe = nullptr, bool fullCopy = false);
    PartialProfile      (const ProcParams* pp, const ParamsEdited* pe = nullptr);
    void deleteInstance ();
    void clearGeneral   ();
    int  load           (const Glib::ustring &fName);
    void set            (bool v);
    const void applyTo  (ProcParams *destParams) const ;
};

/**
  * This class automatically create the pparams and pedited instance in the constructor,
  * and automatically delete them in the destructor. This class has been mostly created
  * to be used with vectors, which use the default constructor/destructor
  */
class AutoPartialProfile : public PartialProfile
{
public:
    AutoPartialProfile() : PartialProfile (true) {}
    ~AutoPartialProfile()
    {
        deleteInstance();
    }
};

}
}
#endif<|MERGE_RESOLUTION|>--- conflicted
+++ resolved
@@ -474,11 +474,7 @@
     int            deconviter;
     int            deconvdamping;
 
-<<<<<<< HEAD
-    SharpeningParams() : threshold (20, 80, 2000, 1200, false) {};
-=======
     SharpeningParams();
->>>>>>> 0ecb02af
 };
 class SharpenEdgeParams
 {
@@ -513,11 +509,7 @@
     bool           pastsattog;
     std::vector<double> skintonescurve;
 
-<<<<<<< HEAD
-    VibranceParams() : psthreshold (0, 75,  false) {};
-=======
     VibranceParams();
->>>>>>> 0ecb02af
 };
 
 /**
