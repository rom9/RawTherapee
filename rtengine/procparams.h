--- conflicted
+++ resolved
@@ -961,8 +961,7 @@
         bool isvisible;
         Glib::ustring shape; // ELI, RECT
         Glib::ustring spotMethod; // norm, exc
-        Glib::ustring wavMethod;
-//        Glib::ustring mergeMethod; // none, short, orig
+        Glib::ustring wavMethod; // D2, D4, D6, D10, D14
         int sensiexclu;
         int structexclu;
         double struc;
@@ -1026,11 +1025,11 @@
         int shadmaskcol;
         double strumaskcol;
         double lapmaskcol;
-        Glib::ustring qualitycurveMethod;
-        Glib::ustring gridMethod;
-        Glib::ustring merMethod;
-        Glib::ustring toneMethod;
-        Glib::ustring mergecolMethod;
+        Glib::ustring qualitycurveMethod; // none, std
+        Glib::ustring gridMethod; // one, two
+        Glib::ustring merMethod; // mone, mtwo, mthr, mfou, mfiv
+        Glib::ustring toneMethod; // one, two, thr, fou
+        Glib::ustring mergecolMethod; // one, two, thr, fou, fiv, six, sev, sev0, sev1, sev2, hei, nin, ten, ele, twe, thi, for, hue, sat, col, lum
         std::vector<double> llcurve;
         std::vector<double> lccurve;
         std::vector<double> cccurve;
@@ -1058,7 +1057,6 @@
         // Exposure
         bool visiexpose;
         bool expexpose;
-        //   int expcomp;
         double expcomp;
         int hlcompr;
         int hlcomprthresh;
@@ -1088,8 +1086,8 @@
         double angmaskexp;
         double softradiusexp;
         std::vector<double> Lmaskexpcurve;
-        Glib::ustring expMethod;
-        Glib::ustring exnoiseMethod;
+        Glib::ustring expMethod; // std, pde
+        Glib::ustring exnoiseMethod; // none, med, medhi
         double laplacexp;
         double balanexp;
         double linear;
@@ -1099,13 +1097,10 @@
         double fatanchor;
         double fatlevel;
         // Shadow highlight
-<<<<<<< HEAD
         bool visishadhigh;
-=======
-        Glib::ustring shMethod;
+        bool expshadhigh;
+        Glib::ustring shMethod; // std, tone
         int multsh[5];
->>>>>>> 54fdc848
-        bool expshadhigh;
         int highlights;
         int h_tonalwidth;
         int shadows;
@@ -1165,7 +1160,7 @@
         int streng;
         int sensisf;
         double laplace;
-        Glib::ustring softMethod;
+        Glib::ustring softMethod; // soft, reti
         // Blur & Noise
         bool visiblur;
         bool expblur;
@@ -1179,10 +1174,10 @@
         int strengr;
         int scalegr;
         int epsbl;
-        Glib::ustring blMethod;
-        Glib::ustring chroMethod;
-        Glib::ustring blurMethod;
-        Glib::ustring medMethod;
+        Glib::ustring blMethod; // blur, med, guid
+        Glib::ustring chroMethod; // lum, chr, all
+        Glib::ustring blurMethod; // norm, inv
+        Glib::ustring medMethod; // none, 33, 55, 77, 99
         bool activlum;
         std::vector<double> CCmaskblcurve;
         std::vector<double> LLmaskblcurve;
@@ -1229,7 +1224,7 @@
         // Retinex
         bool visireti;
         bool expreti;
-        Glib::ustring retinexMethod;
+        Glib::ustring retinexMethod; // low, uni, high
         double str;
         double chrrt;
         double neigh;
@@ -1319,9 +1314,9 @@
         bool wavgradl;
         bool wavcompre;
         bool origlc;
-        Glib::ustring localcontMethod;
-        Glib::ustring localedgMethod;
-        Glib::ustring localneiMethod;
+        Glib::ustring localcontMethod; // loc, wav
+        Glib::ustring localedgMethod; // fir, sec, thr
+        Glib::ustring localneiMethod; // none, low, high
         std::vector<double> locwavcurve;
         Threshold<int> csthreshold;
         std::vector<double> loclevwavcurve;
@@ -1337,7 +1332,6 @@
         double radmasklc;
         double chromasklc;
         std::vector<double> Lmasklccurve;
-
         // Contrast by detail levels
         bool visicbdl;
         bool expcbdl;
@@ -1377,10 +1371,10 @@
         int sensiden;
         int detailthr;
         std::vector<double> locwavcurveden;
-        //log encoding
+        // Log encoding
+        bool visilog;
         bool explog;
         bool autocompute;
-//        bool autogray;
         double sourceGray;
         double targetGray;
         bool Autogray;
@@ -1393,7 +1387,6 @@
         double strlog;
         double anglog;
 
-
         LocallabSpot();
 
         bool operator ==(const LocallabSpot& other) const;
@@ -1403,12 +1396,6 @@
     static const double LABGRIDL_CORR_MAX;
     static const double LABGRIDL_CORR_SCALE;
     static const double LABGRIDL_DIRECT_SCALE;
-    static const std::vector<double> DEF_MASK_CURVE;
-    static const std::vector<double> DEF_COLOR_LCURVE;
-    static const std::vector<double> DEF_COLOR_HCURVE;
-    static const std::vector<double> DEF_EXP_CURVE;
-    static const std::vector<double> DEF_RET_CURVE;
-    static const std::vector<double> DEF_LC_CURVE;
 
     bool enabled;
     int selspot;
