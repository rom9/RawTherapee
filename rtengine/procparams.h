--- conflicted
+++ resolved
@@ -554,11 +554,7 @@
     double equal;
     double tempBias;
 
-<<<<<<< HEAD
-    WBEntry (const Glib::ustring &p, enum WBTypes t, const Glib::ustring &l, int temp, double green, double equal) : ppLabel (p), type (t), GUILabel (l), temperature (temp), green (green), equal (equal) {};
-=======
-    WBEntry(const Glib::ustring &p, enum WBTypes t, const Glib::ustring &l, int temp, double green, double equal, double bias) : ppLabel(p), type(t), GUILabel(l), temperature(temp), green(green), equal(equal), tempBias(bias) {};
->>>>>>> d2b4fe5e
+    WBEntry (const Glib::ustring &p, enum WBTypes t, const Glib::ustring &l, int temp, double green, double equal, double bias) : ppLabel (p), type (t), GUILabel (l), temperature (temp), green (green), equal (equal), tempBias (bias) {};
 };
 
 class WBParams
