/*
 *  This file is part of RawTherapee.
 *
 *  Copyright (c) 2004-2010 Gabor Horvath <hgabor@rawtherapee.com>
 *
 *  RawTherapee is free software: you can redistribute it and/or modify
 *  it under the terms of the GNU General Public License as published by
 *  the Free Software Foundation, either version 3 of the License, or
 *  (at your option) any later version.
 *
 *  RawTherapee is distributed in the hope that it will be useful,
 *  but WITHOUT ANY WARRANTY; without even the implied warranty of
 *  MERCHANTABILITY or FITNESS FOR A PARTICULAR PURPOSE.  See the
 *  GNU General Public License for more details.
 *
 *  You should have received a copy of the GNU General Public License
 *  along with RawTherapee.  If not, see <http://www.gnu.org/licenses/>.
 */
#ifndef __RAWIMAGE_H
#define __RAWIMAGE_H

#include <ctime>
#include <cmath>
#include <iostream>

#include "dcraw.h"
#include "imageformat.h"

namespace rtengine
{

<<<<<<< HEAD
struct badPix {
    uint16_t x;
    uint16_t y;
    badPix(uint16_t xc, uint16_t yc): x(xc), y(yc) {}
};

class PixelsMap :
    public NonCopyable
{
    int w; // line width in base_t units
    int h; // height
    typedef unsigned long base_t;
    static const size_t base_t_size = sizeof(base_t);
    base_t *pm;

public:
    PixelsMap(int width, int height)
        : h(height)
    {
        w = (width / (base_t_size * 8)) + 1;
        pm = new base_t [h * w ];
        memset(pm, 0, h * w * base_t_size);
    }

    ~PixelsMap()
    {
        delete [] pm;
    }
    int width() const
    {
        return w;
    }
    int height() const
    {
        return h;
    }

    // if a pixel is set returns true
    bool get(int x, int y)
    {
        return (pm[y * w + x / (base_t_size * 8) ] & (base_t)1 << (x % (base_t_size * 8))) != 0;
    }

    // set a pixel
    void set(int x, int y)
    {
        pm[y * w + x / (base_t_size * 8) ] |= (base_t)1 << (x % (base_t_size * 8)) ;
    }

    // set pixels from a list
    int set(std::vector<badPix> &bp)
    {
        for (std::vector<badPix>::iterator iter = bp.begin(); iter != bp.end(); ++iter) {
            set(iter->x, iter->y);
        }

        return bp.size();
    }

    void clear()
    {
        memset(pm, 0, h * w * base_t_size);
    }
    // return 0 if at least one pixel in the word(base_t) is set, otherwise return the number of pixels to skip to the next word base_t
    int skipIfZero(int x, int y)
    {
        return pm[y * w + x / (base_t_size * 8) ] == 0 ? base_t_size * 8 - x % (base_t_size * 8) : 0;
    }
};


=======
>>>>>>> 66c9cd61
class RawImage: public DCraw
{
public:

    explicit RawImage(const Glib::ustring &name);
    ~RawImage();

    int loadRaw(bool loadData, unsigned int imageNum = 0, bool closeFile = true, ProgressListener *plistener = nullptr, double progressRange = 1.0);
    void get_colorsCoeff(float* pre_mul_, float* scale_mul_, float* cblack_, bool forceAutoWB);
    void set_prefilters()
    {
        if (isBayer() && get_colors() == 3) {
            prefilters = filters;
            filters &= ~((filters & 0x55555555) << 1);
        }
    }
    dcrawImage_t get_image()
    {
        return image;
    }
    float** compress_image(unsigned int frameNum, bool freeImage = true); // revert to compressed pixels format and release image data
    float** data;             // holds pixel values, data[i][j] corresponds to the ith row and jth column
    unsigned prefilters;               // original filters saved ( used for 4 color processing )
    unsigned int getFrameCount() const { return is_raw; }

    double getBaselineExposure() const { return RT_baseline_exposure; }
 
protected:
    Glib::ustring filename; // complete filename
    int rotate_deg; // 0,90,180,270 degree of rotation: info taken by dcraw from exif
    char* profile_data; // Embedded ICC color profile
    float* allocation; // pointer to allocated memory
    int maximum_c4[4];
    bool isFoveon() const
    {
        return is_foveon;
    }

public:

    static void initCameraConstants(Glib::ustring baseDir);
    std::string get_filename() const
    {
        return filename;
    }
    int get_width()  const
    {
        return width;
    }
    int get_height() const
    {
        return height;
    }
    int get_iwidth()  const
    {
        return iwidth;
    }
    int get_iheight()  const
    {
        return iheight;
    }
    int get_leftmargin()  const
    {
        return left_margin;
    }
    int get_topmargin() const
    {
        return top_margin;
    }

    int get_rawwidth() const
    {
        return raw_width;
    }

    int get_FujiWidth() const
    {
        return fuji_width;
    }

    float const * get_FloatRawImage() const
    {
        return float_raw_image;
    }

    eSensorType getSensorType();

    void getRgbCam(float rgbcam[3][4]);
    void getXtransMatrix(int xtransMatrix[6][6]);
    unsigned get_filters() const
    {
        return filters;
    }
    int get_colors() const
    {
        return colors;
    }
    int get_cblack(int i) const
    {
        return cblack[i];
    }
    int get_white(int i) const
    {
        if (maximum_c4[0] > 0) {
            return maximum_c4[i];
        } else {
            return maximum;
        }
    }
    unsigned short get_whiteSample(int r, int c) const
    {
        return white[r][c];
    }

    double get_ISOspeed() const
    {
        return iso_speed;
    }
    double get_shutter()  const
    {
        return shutter;
    }
    double get_aperture()  const
    {
        return aperture;
    }
    time_t get_timestamp() const
    {
        return timestamp;
    }
    int get_rotateDegree() const
    {
        return rotate_deg;
    }
    const std::string get_maker() const
    {
        return std::string(make);
    }
    const std::string get_model() const
    {
        return std::string(model);
    }

    float get_cam_mul(int c)const
    {
        return cam_mul[c];
    }
    float get_pre_mul(int c)const
    {
        if (std::isfinite(pre_mul[c])) {
            return pre_mul[c];
        } else {
            std::cout << "Failure decoding '" << filename << "', please file a bug report including the raw file and the line below:" << std::endl;
            std::cout << "rawimage.h get_pre_mul() : pre_mul[" << c << "] value " << pre_mul[c] << " automatically replaced by value 1.0" << std::endl;
            return 1.f;
        }
    }
    float get_rgb_cam(int r, int c) const
    {
        return rgb_cam[r][c];
    }

    int get_exifBase()  const
    {
        return exif_base;
    }
    int get_ciffBase() const
    {
        return ciff_base;
    }
    int get_ciffLen()  const
    {
        return ciff_len;
    }

    int get_profileLen() const
    {
        return profile_length;
    }
    char* get_profile() const
    {
        return profile_data;
    }
    IMFILE *get_file() const
    {
        return ifp;
    }
    bool is_supportedThumb() const ;
    bool is_jpegThumb() const ;
    bool is_ppmThumb() const ;
    int get_thumbOffset() const
    {
        return int(thumb_offset);
    }
    int get_thumbWidth() const
    {
        return int(thumb_width);
    }
    int get_thumbHeight() const
    {
        return int(thumb_height);
    }
    int get_thumbBPS() const
    {
        return thumb_load_raw ? 16 : 8;
    }
    bool get_thumbSwap() const;
    unsigned get_thumbLength() const
    {
        return thumb_length;
    }
    bool zeroIsBad() const
    {
        return zero_is_bad == 1;
    }

    bool isBayer() const
    {
        return (filters != 0 && filters != 9);
    }

    bool isXtrans() const
    {
        return filters == 9;
    }

    bool isFloat() const
    {
        return float_raw_image;
    }

public:
    // dcraw functions
    void pre_interpolate()
    {
        DCraw::pre_interpolate();
    }

public:
    bool ISRED(unsigned row, unsigned col) const
    {
        return ((filters >> ((((row) << 1 & 14) + ((col) & 1)) << 1) & 3) == 0);
    }
    bool ISGREEN(unsigned row, unsigned col) const
    {
        return ((filters >> ((((row) << 1 & 14) + ((col) & 1)) << 1) & 3) == 1);
    }
    bool ISBLUE(unsigned row, unsigned col) const
    {
        return ((filters >> ((((row) << 1 & 14) + ((col) & 1)) << 1) & 3) == 2);
    }
    unsigned FC(unsigned row, unsigned col) const
    {
        return (filters >> ((((row) << 1 & 14) + ((col) & 1)) << 1) & 3);
    }
    bool ISXTRANSRED(unsigned row, unsigned col) const
    {
        return ((xtrans[(row) % 6][(col) % 6]) == 0);
    }
    bool ISXTRANSGREEN(unsigned row, unsigned col) const
    {
        return ((xtrans[(row) % 6][(col) % 6]) == 1);
    }
    bool ISXTRANSBLUE(unsigned row, unsigned col) const
    {
        return ((xtrans[(row) % 6][(col) % 6]) == 2);
    }
    unsigned XTRANSFC(unsigned row, unsigned col) const
    {
        return (xtrans[(row) % 6][(col) % 6]);
    }

    unsigned DNGVERSION() const
    {
        return dng_version;
    }
};

}

#endif // __RAWIMAGE_H<|MERGE_RESOLUTION|>--- conflicted
+++ resolved
@@ -29,80 +29,6 @@
 namespace rtengine
 {
 
-<<<<<<< HEAD
-struct badPix {
-    uint16_t x;
-    uint16_t y;
-    badPix(uint16_t xc, uint16_t yc): x(xc), y(yc) {}
-};
-
-class PixelsMap :
-    public NonCopyable
-{
-    int w; // line width in base_t units
-    int h; // height
-    typedef unsigned long base_t;
-    static const size_t base_t_size = sizeof(base_t);
-    base_t *pm;
-
-public:
-    PixelsMap(int width, int height)
-        : h(height)
-    {
-        w = (width / (base_t_size * 8)) + 1;
-        pm = new base_t [h * w ];
-        memset(pm, 0, h * w * base_t_size);
-    }
-
-    ~PixelsMap()
-    {
-        delete [] pm;
-    }
-    int width() const
-    {
-        return w;
-    }
-    int height() const
-    {
-        return h;
-    }
-
-    // if a pixel is set returns true
-    bool get(int x, int y)
-    {
-        return (pm[y * w + x / (base_t_size * 8) ] & (base_t)1 << (x % (base_t_size * 8))) != 0;
-    }
-
-    // set a pixel
-    void set(int x, int y)
-    {
-        pm[y * w + x / (base_t_size * 8) ] |= (base_t)1 << (x % (base_t_size * 8)) ;
-    }
-
-    // set pixels from a list
-    int set(std::vector<badPix> &bp)
-    {
-        for (std::vector<badPix>::iterator iter = bp.begin(); iter != bp.end(); ++iter) {
-            set(iter->x, iter->y);
-        }
-
-        return bp.size();
-    }
-
-    void clear()
-    {
-        memset(pm, 0, h * w * base_t_size);
-    }
-    // return 0 if at least one pixel in the word(base_t) is set, otherwise return the number of pixels to skip to the next word base_t
-    int skipIfZero(int x, int y)
-    {
-        return pm[y * w + x / (base_t_size * 8) ] == 0 ? base_t_size * 8 - x % (base_t_size * 8) : 0;
-    }
-};
-
-
-=======
->>>>>>> 66c9cd61
 class RawImage: public DCraw
 {
 public:
