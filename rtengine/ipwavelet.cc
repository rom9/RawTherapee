////////////////////////////////////////////////////////////////
//
//
//
//
//  code dated: December , 2014
//
//  Ipwaveletcc is free software: you can redistribute it and/or modify
//  it under the terms of the GNU General Public License as published by
//  the Free Software Foundation, either version 3 of the License, or
//  (at your option) any later version.
//
//  This program is distributed in the hope that it will be useful,
//  but WITHOUT ANY WARRANTY; without even the implied warranty of
//  MERCHANTABILITY or FITNESS FOR A PARTICULAR PURPOSE.  See the
//  GNU General Public License for more details.
//
//  You should have received a copy of the GNU General Public License
//  along with this program.  If not, see <http://www.gnu.org/licenses/>.
// *  2014 Jacques Desmis <jdesmis@gmail.com>
// *  2014 Ingo Weyrich <heckflosse@i-weyrich.de>

//
////////////////////////////////////////////////////////////////

#include <cassert>
#include <cmath>

#include "../rtgui/threadutils.h"

#include "rtengine.h"
#include "improcfun.h"
#include "LUT.h"
#include "array2D.h"
#include "boxblur.h"
#include "rt_math.h"
#include "mytime.h"
#include "sleef.c"
#include "opthelper.h"
#include "median.h"
#include "EdgePreservingDecomposition.h"
#include "iccstore.h"
#include "procparams.h"
#include "guidedfilter.h"

#ifdef _OPENMP
#include <omp.h>
#endif

#include "cplx_wavelet_dec.h"

#define TS 64       // Tile size
#define offset 25   // shift between tiles
#define fTS ((TS/2+1))  // second dimension of Fourier tiles
#define blkrad 1    // radius of block averaging

#define epsilon 0.001f/(TS*TS) //tolerance


namespace rtengine
{

extern const Settings* settings;

struct cont_params {
    float mul[10];
    int chrom;
    int chro;
    int contrast;
    float th;
    float thH;
    float conres;
    float conresH;
    float radius;
    float chrores;
    float hueres;
    float sky;
    float b_l, t_l, b_r, t_r;
    float b_ly, t_ly, b_ry, t_ry;
    float b_lsl, t_lsl, b_rsl, t_rsl;
    float b_lhl, t_lhl, b_rhl, t_rhl;
    float edg_low, edg_mean, edg_sd, edg_max;
    float lev0s, lev0n, lev1s, lev1n, lev2s, lev2n, lev3s, lev3n;
    float b_lpast, t_lpast, b_rpast, t_rpast;
    float b_lsat, t_lsat, b_rsat, t_rsat;
    int rad;
    int val;
    int til;
    int numlevH, numlevS;
    float mulC[9];
    float mulopaRG[9];
    float mulopaBY[9];
    bool curv;
    bool opaBY;
    bool opaRG;
    bool edgcurv;
    bool diagcurv;
    int CHmet;
    int CHSLmet;
    int EDmet;
    bool HSmet;
    bool avoi;
    float strength;
    int reinforce;
    bool detectedge;
    int backm;
    float eddet;
    float eddetthr;
    float eddetthrHi;
    bool link;
    bool lip3;
    bool tonemap;
    bool diag;
    int TMmeth;
    float tmstrength;
    float balan;
    int ite;
    int contmet;
    bool opaW;
    int BAmet;
    bool bam;
    float blhigh;
    float grhigh;
    float blmed;
    float grmed;
    float bllow;
    float grlow;
    bool cbena;
    bool contena;
    bool chromena;
    bool edgeena;
    bool resena;
    bool finena;
    bool toningena;
    bool noiseena;
    int maxilev;
    float edgsens;
    float edgampl;
    int neigh;
    bool lipp;
};

int wavNestedLevels = 1;


void ImProcFunctions::ip_wavelet(LabImage * lab, LabImage * dst, int kall, const procparams::WaveletParams & waparams, const WavCurve & wavCLVCcurve, const WavOpacityCurveRG & waOpacityCurveRG, const WavOpacityCurveBY & waOpacityCurveBY,  const WavOpacityCurveW & waOpacityCurveW, const WavOpacityCurveWL & waOpacityCurveWL, LUTf &wavclCurve, int skip)


{
#ifdef _DEBUG
    // init variables to display Munsell corrections
    MunsellDebugInfo* MunsDebugInfo = new MunsellDebugInfo();
#endif
    TMatrix wiprof = ICCStore::getInstance()->workingSpaceInverseMatrix(params->icm.workingProfile);
    const double wip[3][3] = {
        {wiprof[0][0], wiprof[0][1], wiprof[0][2]},
        {wiprof[1][0], wiprof[1][1], wiprof[1][2]},
        {wiprof[2][0], wiprof[2][1], wiprof[2][2]}
    };
    const short int imheight = lab->H, imwidth = lab->W;
    LabImage *provradius = nullptr;

    if (waparams.softradend > 0.f && params->wavelet.expfinal) {
        provradius = new LabImage(lab->W, lab->H);
        provradius->CopyFrom(lab);
    }

    struct cont_params cp;

    cp.avoi = params->wavelet.avoid;

    if (params->wavelet.Medgreinf == "more") {
        cp.reinforce = 1;
    }

    if (params->wavelet.Medgreinf == "none") {
        cp.reinforce = 2;
    }

    if (params->wavelet.Medgreinf == "less") {
        cp.reinforce = 3;
    }

    if (params->wavelet.NPmethod == "none") {
        cp.lip3 = false;
    }

    if (params->wavelet.NPmethod == "low") {
        cp.lip3 = true;
        cp.neigh = 0;
    }

    if (params->wavelet.NPmethod == "high") {
        cp.lip3 = true;
        cp.neigh = 1;
    }

    cp.lipp = params->wavelet.lipst;
    cp.diag = params->wavelet.tmr;
    cp.balan = (float)params->wavelet.balance;
    cp.ite = params->wavelet.iter;
    cp.tonemap = false;
    cp.bam = false;

    if (params->wavelet.tmrs == 0) {
        cp.tonemap = false;
    } else {
        cp.tonemap = true;
    }

    if (params->wavelet.TMmethod == "cont") {
        cp.contmet = 1;
    } else if (params->wavelet.TMmethod == "tm") {
        cp.contmet = 2;
    }

    if (params->wavelet.BAmethod != "none") {
        cp.bam = true;
    }

    if (params->wavelet.BAmethod == "sli") {
        cp.BAmet = 1;
    }

    if (params->wavelet.BAmethod == "cur") {
        cp.BAmet = 2;
    }

    cp.tmstrength = params->wavelet.tmrs;
    //cp.tonemap = params->wavelet.tmr;
    cp.contena = params->wavelet.expcontrast;
    cp.chromena = params->wavelet.expchroma;
    cp.edgeena = params->wavelet.expedge;
    cp.resena = params->wavelet.expresid;
    cp.finena = params->wavelet.expfinal;
    cp.toningena = params->wavelet.exptoning;
    cp.noiseena = params->wavelet.expnoise;

    if (params->wavelet.Backmethod == "black") {
        cp.backm = 0;
    }

    if (params->wavelet.Backmethod == "grey") {
        cp.backm = 1;
    }

    if (params->wavelet.Backmethod == "resid") {
        cp.backm = 2;
    }

    cp.link = params->wavelet.linkedg;
    cp.eddet = (float) params->wavelet.edgedetect;
    cp.eddetthr = (float) params->wavelet.edgedetectthr;
    cp.eddetthrHi = (float) params->wavelet.edgedetectthr2;

    cp.edgsens = 60.f;
    cp.edgampl = 10.f;

    if (cp.lipp) {
        cp.edgsens = (float) params->wavelet.edgesensi;
        cp.edgampl = (float) params->wavelet.edgeampli;
    }

    //int N = imheight * imwidth;
    int maxmul = params->wavelet.thres;
    cp.maxilev = maxmul;
    static const float scales[10] = {1.f, 2.f, 4.f, 8.f, 16.f, 32.f, 64.f, 128.f, 256.f, 512.f};
    float scaleskip[10];

    for (int sc = 0; sc < 10; sc++) {
        scaleskip[sc] = scales[sc] / skip;
    }

    float atten0 = 0.40f;
    float atten123 = 0.90f;

    //int DaubLen = settings->daubech ? 8 : 6;
    int DaubLen;

    if (params->wavelet.daubcoeffmethod == "2_") {
        DaubLen = 4;
    }

    if (params->wavelet.daubcoeffmethod == "4_") {
        DaubLen = 6;
    }

    if (params->wavelet.daubcoeffmethod == "6_") {
        DaubLen = 8;
    }

    if (params->wavelet.daubcoeffmethod == "10_") {
        DaubLen = 12;
    }

    if (params->wavelet.daubcoeffmethod == "14_") {
        DaubLen = 16;
    }

    cp.CHSLmet = 1;
//  if(params->wavelet.CHSLmethod=="SL")    cp.CHSLmet=1;
//  if(params->wavelet.CHSLmethod=="CU")    cp.CHSLmet=2;
    cp.EDmet = 1;

    if (params->wavelet.EDmethod == "SL") {
        cp.EDmet = 1;
    }

    if (params->wavelet.EDmethod == "CU") {
        cp.EDmet = 2;
    }

    cp.cbena = params->wavelet.cbenab;
    cp.blhigh = (float)params->wavelet.bluehigh;
    cp.grhigh = (float)params->wavelet.greenhigh;
    cp.blmed = (float)params->wavelet.bluemed;
    cp.grmed = (float)params->wavelet.greenmed;
    cp.bllow = (float)params->wavelet.bluelow;
    cp.grlow = (float)params->wavelet.greenlow;
    cp.curv = false;
    cp.edgcurv = false;
    cp.diagcurv = false;
    cp.opaRG = false;
    cp.opaBY = false;
    cp.opaW = false;
    cp.CHmet = 0;
    cp.HSmet = false;

    if (params->wavelet.CHmethod == "with") {
        cp.CHmet = 1;
    }

    if (params->wavelet.CHmethod == "link") {
        cp.CHmet = 2;
    }

    if (params->wavelet.HSmethod == "with") {
        cp.HSmet = true;
    }

    cp.strength = min(1.f, max(0.f, ((float)params->wavelet.strength / 100.f)));

    for (int m = 0; m < maxmul; m++) {
        cp.mulC[m] = waparams.ch[m];
    }

    if (waOpacityCurveRG) {
        cp.opaRG = true;
    }

    if (cp.opaRG) {
        cp.mulopaRG[0] = 200.f * (waOpacityCurveRG[0] - 0.5f);
        cp.mulopaRG[1] = 200.f * (waOpacityCurveRG[62] - 0.5f);
        cp.mulopaRG[2] = 200.f * (waOpacityCurveRG[125] - 0.5f);
        cp.mulopaRG[3] = 200.f * (waOpacityCurveRG[187] - 0.5f);
        cp.mulopaRG[4] = 200.f * (waOpacityCurveRG[250] - 0.5f);
        cp.mulopaRG[5] = 200.f * (waOpacityCurveRG[312] - 0.5f);
        cp.mulopaRG[6] = 200.f * (waOpacityCurveRG[375] - 0.5f);
        cp.mulopaRG[7] = 200.f * (waOpacityCurveRG[438] - 0.5f);
        cp.mulopaRG[8] = 200.f * (waOpacityCurveRG[500] - 0.5f);
    } else {
        for (int level = 0; level < 9; level++) {
            cp.mulopaRG[level] = 0.f;
        }
    }

    if (waOpacityCurveBY) {
        cp.opaBY = true;
    }

    if (cp.opaBY) {
        cp.mulopaBY[0] = 200.f * (waOpacityCurveBY[0] - 0.5f);
        cp.mulopaBY[1] = 200.f * (waOpacityCurveBY[62] - 0.5f);
        cp.mulopaBY[2] = 200.f * (waOpacityCurveBY[125] - 0.5f);
        cp.mulopaBY[3] = 200.f * (waOpacityCurveBY[187] - 0.5f);
        cp.mulopaBY[4] = 200.f * (waOpacityCurveBY[250] - 0.5f);
        cp.mulopaBY[5] = 200.f * (waOpacityCurveBY[312] - 0.5f);
        cp.mulopaBY[6] = 200.f * (waOpacityCurveBY[375] - 0.5f);
        cp.mulopaBY[7] = 200.f * (waOpacityCurveBY[438] - 0.5f);
        cp.mulopaBY[8] = 200.f * (waOpacityCurveBY[500] - 0.5f);
    } else {
        for (int level = 0; level < 9; level++) {
            cp.mulopaBY[level] = 0.f;
        }
    }

    if (wavCLVCcurve) {
        cp.edgcurv = true;
    }

    if (waOpacityCurveWL) {
        cp.diagcurv = true;
    }

    for (int m = 0; m < maxmul; m++) {
        cp.mul[m] = waparams.c[m];
    }

    cp.mul[9] = (float) waparams.sup;

    for (int sc = 0; sc < 10; sc++) { //reduce strength if zoom < 100%  for contrast
        if (sc == 0) {
            if (scaleskip[sc] < 1.f) {
                cp.mul[sc] *= (atten0 * scaleskip[sc]);
            }
        } else {
            if (scaleskip[sc] < 1.f) {
                cp.mul[sc] *= (atten123 * scaleskip[sc]);
            }
        }
    }

//  if(settings->verbose) printf("Wav mul 0=%f 1=%f 2=%f 3=%f 4=%f 5=%f 6=%f 7=%f 8=%f 9=%f\n",cp.mul[0],cp.mul[1],cp.mul[2],cp.mul[3],cp.mul[4],cp.mul[5],cp.mul[6],cp.mul[7],cp.mul[8],cp.mul[9]);
    for (int sc = 0; sc < 9; sc++) { //reduce strength if zoom < 100%  for chroma and tuning
        if (sc == 0) {
            if (scaleskip[sc] < 1.f) {
                cp.mulC[sc] *= (atten0 * scaleskip[sc]);
                cp.mulopaRG[sc] *= (atten0 * scaleskip[sc]);
                cp.mulopaBY[sc] *= (atten0 * scaleskip[sc]);
            }
        } else {
            if (scaleskip[sc] < 1.f) {
                cp.mulC[sc] *= (atten123 * scaleskip[sc]);
                cp.mulopaRG[sc] *= (atten123 * scaleskip[sc]);
                cp.mulopaBY[sc] *= (atten123 * scaleskip[sc]);
            }
        }
    }

    cp.chro = waparams.chro;
    cp.chrom = waparams.chroma;
    cp.contrast = waparams.contrast;
    cp.rad = waparams.edgrad;
    cp.val = waparams.edgval;
    cp.til = waparams.edgthresh;

    cp.conres = waparams.rescon;
    cp.conresH = waparams.resconH;
    cp.radius = waparams.radius;
    cp.chrores = waparams.reschro;
    //cp.hueres=waparams.reshue;
    cp.hueres = 2.f;
    cp.th = float(waparams.thr);
    cp.thH = float(waparams.thrH);
    cp.sky = waparams.sky;
    //skin
    cp.b_l = static_cast<float>(params->wavelet.hueskin.getBottomLeft()) / 100.0f;
    cp.t_l = static_cast<float>(params->wavelet.hueskin.getTopLeft()) / 100.0f;
    cp.b_r = static_cast<float>(params->wavelet.hueskin.getBottomRight()) / 100.0f;
    cp.t_r = static_cast<float>(params->wavelet.hueskin.getTopRight()) / 100.0f;

    cp.b_ly = static_cast<float>(params->wavelet.hueskin2.getBottomLeft()) / 100.0f;
    cp.t_ly = static_cast<float>(params->wavelet.hueskin2.getTopLeft()) / 100.0f;
    cp.b_ry = static_cast<float>(params->wavelet.hueskin2.getBottomRight()) / 100.0f;
    cp.t_ry = static_cast<float>(params->wavelet.hueskin2.getTopRight()) / 100.0f;
    cp.numlevH = params->wavelet.threshold;

    //shadows
    cp.b_lsl = static_cast<float>(params->wavelet.bllev.getBottomLeft());
    cp.t_lsl = static_cast<float>(params->wavelet.bllev.getTopLeft());
    cp.b_rsl = static_cast<float>(params->wavelet.bllev.getBottomRight());
    cp.t_rsl = static_cast<float>(params->wavelet.bllev.getTopRight());
    cp.numlevS = params->wavelet.threshold2;
    int maxlevS = 9 - cp.numlevH;
    cp.numlevS = MIN(cp.numlevS, maxlevS);
    //printf("levHigh=%d levShad=%d\n",cp.numlevH,cp.numlevS);
    //highlight
    cp.b_lhl = static_cast<float>(params->wavelet.hllev.getBottomLeft());
    cp.t_lhl = static_cast<float>(params->wavelet.hllev.getTopLeft());
    cp.b_rhl = static_cast<float>(params->wavelet.hllev.getBottomRight());
    cp.t_rhl = static_cast<float>(params->wavelet.hllev.getTopRight());
    //printf("BL=%f TL=%f BR=%f TR=%f\n",cp.b_lhl,cp.t_lhl,cp.b_rhl,cp.t_rhl);
    //pastel
    cp.b_lpast = static_cast<float>(params->wavelet.pastlev.getBottomLeft());
    cp.t_lpast = static_cast<float>(params->wavelet.pastlev.getTopLeft());
    cp.b_rpast = static_cast<float>(params->wavelet.pastlev.getBottomRight());
    cp.t_rpast = static_cast<float>(params->wavelet.pastlev.getTopRight());
    //saturated
    cp.b_lsat = static_cast<float>(params->wavelet.satlev.getBottomLeft());
    cp.t_lsat = static_cast<float>(params->wavelet.satlev.getTopLeft());
    cp.b_rsat = static_cast<float>(params->wavelet.satlev.getBottomRight());
    cp.t_rsat = static_cast<float>(params->wavelet.satlev.getTopRight());
    //edge local contrast
    cp.edg_low = static_cast<float>(params->wavelet.edgcont.getBottomLeft());
    cp.edg_mean = static_cast<float>(params->wavelet.edgcont.getTopLeft());
    cp.edg_max = static_cast<float>(params->wavelet.edgcont.getBottomRight());
    cp.edg_sd = static_cast<float>(params->wavelet.edgcont.getTopRight());
    //level noise
    cp.lev0s = static_cast<float>(params->wavelet.level0noise.getBottom());
    cp.lev0n = static_cast<float>(params->wavelet.level0noise.getTop());
    cp.lev1s = static_cast<float>(params->wavelet.level1noise.getBottom());
    cp.lev1n = static_cast<float>(params->wavelet.level1noise.getTop());
    cp.lev2s = static_cast<float>(params->wavelet.level2noise.getBottom());
    cp.lev2n = static_cast<float>(params->wavelet.level2noise.getTop());
    cp.lev3s = static_cast<float>(params->wavelet.level3noise.getBottom());
    cp.lev3n = static_cast<float>(params->wavelet.level3noise.getTop());

    cp.detectedge = params->wavelet.medianlev;
    //printf("low=%f mean=%f sd=%f max=%f\n",cp.edg_low,cp.edg_mean,cp.edg_sd,cp.edg_max);
    int minwin = min(imwidth, imheight);
    int maxlevelcrop = 9;

    if (cp.mul[9] != 0) {
        maxlevelcrop = 10;
    }

    // adap maximum level wavelet to size of crop
    if (minwin * skip < 1024) {
        maxlevelcrop = 9;    //sampling wavelet 512
    }

    if (minwin * skip < 512) {
        maxlevelcrop = 8;    //sampling wavelet 256
    }

    if (minwin * skip < 256) {
        maxlevelcrop = 7;    //sampling 128
    }

    if (minwin * skip < 128) {
        maxlevelcrop = 6;
    }

    if (minwin < 64) {
        maxlevelcrop = 5;
    }

    //  printf("minwin=%d maxcrop=%d\n",minwin, maxlevelcrop);

    int levwav = params->wavelet.thres;

    if (levwav == 9 && cp.mul[9] != 0) {
        levwav = 10;
    }

    levwav = min(maxlevelcrop, levwav);

    // determine number of levels to process.
    //  for(levwav=min(maxlevelcrop,levwav);levwav>0;levwav--)
    //      if(cp.mul[levwav-1]!=0.f  || cp.curv)
    //  if(cp.mul[levwav-1]!=0.f)
    //          break;
    // I suppress this fonctionality ==> crash for level < 3
    if (levwav < 1) {
        return;    // nothing to do
    }

    //%%%%%%%%%%%%%%%%%%%%%%%%%%%%%%%%%%%%%%%%%%%%%%%%%%%%%%
    // begin tile processing of image

    //output buffer
    int realtile = 0;

    if (params->wavelet.Tilesmethod == "big") {
        realtile = 22;
    }

    if (params->wavelet.Tilesmethod == "lit") {
        realtile = 12;
    }

    int tilesize = 128 * realtile;
    int overlap = (int) tilesize * 0.125f;
    int numtiles_W, numtiles_H, tilewidth, tileheight, tileWskip, tileHskip;

    if (params->wavelet.Tilesmethod == "full") {
        kall = 0;
    }

    Tile_calc(tilesize, overlap, kall, imwidth, imheight, numtiles_W, numtiles_H, tilewidth, tileheight, tileWskip, tileHskip);

    const int numtiles = numtiles_W * numtiles_H;
    LabImage * dsttmp;

    if (numtiles == 1) {
        dsttmp = dst;
    } else {
        dsttmp = new LabImage(imwidth, imheight);

        for (int n = 0; n < 3 * imwidth * imheight; n++) {
            dsttmp->data[n] = 0;
        }
    }

    //now we have tile dimensions, overlaps
    //%%%%%%%%%%%%%%%%%%%%%%%%%%%%%%%%%%%%%%%%%%%%%%%%%%%%%%
    int minsizetile = min(tilewidth, tileheight);
    int maxlev2 = 10;

    if (minsizetile < 1024 && levwav == 10) {
        maxlev2 = 9;
    }

    if (minsizetile < 512) {
        maxlev2 = 8;
    }

    if (minsizetile < 256) {
        maxlev2 = 7;
    }

    if (minsizetile < 128) {
        maxlev2 = 6;
    }

    levwav = min(maxlev2, levwav);

    //printf("levwav = %d\n",levwav);
#ifdef _OPENMP
    int numthreads = 1;
    int maxnumberofthreadsforwavelet = 0;

    //reduce memory for big tile size
    if (kall != 0) {
        if (realtile <= 22) {
            maxnumberofthreadsforwavelet = 2;
        }

        if (realtile <= 20) {
            maxnumberofthreadsforwavelet = 3;
        }

        if (realtile <= 18) {
            maxnumberofthreadsforwavelet = 4;
        }

        if (realtile <= 16) {
            maxnumberofthreadsforwavelet = 6;
        }

        if (realtile <= 14) {
            maxnumberofthreadsforwavelet = 8;
        }

        //printf("maxNRT=%d\n",maxnumberofthreadsforwavelet);
        if ((maxnumberofthreadsforwavelet == 6 || maxnumberofthreadsforwavelet == 8)  && levwav == 10) {
            maxnumberofthreadsforwavelet -= 2;
        }

        if (levwav <= 7 && maxnumberofthreadsforwavelet == 8) {
            maxnumberofthreadsforwavelet = 0;
        }
    }

    //printf("maxthre=%d\n",maxnumberofthreadsforwavelet);


    // Calculate number of tiles. If less than omp_get_max_threads(), then limit num_threads to number of tiles
    if (options.rgbDenoiseThreadLimit > 0) {
        maxnumberofthreadsforwavelet = min(max(options.rgbDenoiseThreadLimit / 2, 1), maxnumberofthreadsforwavelet);
    }

    numthreads = MIN(numtiles, omp_get_max_threads());

    if (maxnumberofthreadsforwavelet > 0) {
        numthreads = MIN(numthreads, maxnumberofthreadsforwavelet);
    }

#ifdef _OPENMP
    wavNestedLevels = omp_get_max_threads() / numthreads;
    bool oldNested = omp_get_nested();

    if (wavNestedLevels < 2) {
        wavNestedLevels = 1;
    } else {
        omp_set_nested(true);
    }

    if (maxnumberofthreadsforwavelet > 0)
        while (wavNestedLevels * numthreads > maxnumberofthreadsforwavelet) {
            wavNestedLevels--;
        }

#endif

    if (settings->verbose) {
        printf("Ip Wavelet uses %d main thread(s) and up to %d nested thread(s) for each main thread\n", numthreads, wavNestedLevels);
    }

    #pragma omp parallel num_threads(numthreads)
#endif
    {
        float mean[10];
        float meanN[10];
        float sigma[10];
        float sigmaN[10];
        float MaxP[10];
        float MaxN[10];

        float** varhue = new float*[tileheight];

        for (int i = 0; i < tileheight; i++) {
            varhue[i] = new float[tilewidth];
        }

        float** varchro = new float*[tileheight];

        for (int i = 0; i < tileheight; i++) {
            varchro[i] = new float[tilewidth];
        }

#ifdef _OPENMP
        #pragma omp for schedule(dynamic) collapse(2)
#endif

        for (int tiletop = 0; tiletop < imheight; tiletop += tileHskip) {
            for (int tileleft = 0; tileleft < imwidth ; tileleft += tileWskip) {
                int tileright = MIN(imwidth, tileleft + tilewidth);
                int tilebottom = MIN(imheight, tiletop + tileheight);
                int width  = tileright - tileleft;
                int height = tilebottom - tiletop;
                LabImage * labco;
                float **Lold = nullptr;
                float *LoldBuffer = nullptr;

                if (numtiles == 1) { // untiled processing => we can use output buffer for labco
                    labco = dst;

                    if (cp.avoi) { // we need a buffer to hold a copy of the L channel
                        Lold = new float*[tileheight];
                        LoldBuffer = new float[tilewidth * tileheight];
                        memcpy(LoldBuffer, lab->L[0], tilewidth * tileheight * sizeof(float));

                        for (int i = 0; i < tileheight; i++) {
                            Lold[i] = LoldBuffer + i * tilewidth;
                        }
                    }

                } else {
                    labco = new LabImage(width, height);
                    Lold = lab->L;
                }

#ifdef _OPENMP
                #pragma omp parallel for num_threads(wavNestedLevels) if(wavNestedLevels>1)
#endif

                for (int i = tiletop; i < tilebottom; i++) {
                    int i1 = i - tiletop;
                    int j;
#ifdef __SSE2__
                    __m128 c327d68v = _mm_set1_ps(327.68f);
                    __m128 av, bv, huev, chrov;

                    for (j = tileleft; j < tileright - 3; j += 4) {
                        int j1 = j - tileleft;
                        av = LVFU(lab->a[i][j]);
                        bv = LVFU(lab->b[i][j]);
                        huev = xatan2f(bv, av);
                        chrov = vsqrtf(SQRV(av) + SQRV(bv)) / c327d68v;
                        _mm_storeu_ps(&varhue[i1][j1], huev);
                        _mm_storeu_ps(&varchro[i1][j1], chrov);

                        if (labco != lab) {
                            _mm_storeu_ps(&(labco->L[i1][j1]), LVFU(lab->L[i][j]));
                            _mm_storeu_ps(&(labco->a[i1][j1]), av);
                            _mm_storeu_ps(&(labco->b[i1][j1]), bv);
                        }
                    }

#else
                    j = tileleft;
#endif

                    for (; j < tileright; j++) {
                        int j1 = j - tileleft;
                        float a = lab->a[i][j];
                        float b = lab->b[i][j];
                        varhue[i1][j1] = xatan2f(b, a);
                        varchro[i1][j1] = (sqrtf(a * a + b * b)) / 327.68f;

                        if (labco != lab) {
                            labco->L[i1][j1] = lab->L[i][j];
                            labco->a[i1][j1] = a;
                            labco->b[i1][j1] = b;
                        }
                    }
                }

                //to avoid artifacts in blue sky
                if (params->wavelet.median) {
                    float** tmL;
                    int wid = labco->W;
                    int hei = labco->H;
                    int borderL = 1;
                    tmL = new float*[hei];

                    for (int i = 0; i < hei; i++) {
                        tmL[i] = new float[wid];
                    }

                    for (int i = borderL; i < hei - borderL; i++) {
                        for (int j = borderL; j < wid - borderL; j++) {
                            tmL[i][j] = labco->L[i][j];
                        }
                    }

#ifdef _OPENMP
                    #pragma omp parallel for num_threads(wavNestedLevels) if(wavNestedLevels>1)
#endif

                    for (int i = 1; i < hei - 1; i++) {
                        for (int j = 1; j < wid - 1; j++) {
                            if ((varhue[i][j] < -1.3f && varhue[i][j] > - 2.5f)  && (varchro[i][j] > 15.f && varchro[i][j] < 55.f) && labco->L[i][j] > 6000.f) { //blue sky + med3x3  ==> after for more effect use denoise
                                tmL[i][j] = median(labco->L[i][j], labco->L[i - 1][j], labco->L[i + 1][j], labco->L[i][j + 1], labco->L[i][j - 1], labco->L[i - 1][j - 1], labco->L[i - 1][j + 1], labco->L[i + 1][j - 1], labco->L[i + 1][j + 1]);      //3x3
                            }
                        }
                    }

                    for (int i = borderL; i < hei - borderL; i++) {
                        for (int j = borderL; j < wid - borderL; j++) {
                            labco->L[i][j] = tmL[i][j];
                        }
                    }

                    for (int i = 0; i < hei; i++) {
                        delete [] tmL[i];
                    }

                    delete [] tmL;
                    // end blue sky
                }

                if (numtiles == 1) {
                    // reduce the varhue array to get faster access in following processing and reduce peak memory usage
                    float temphue[(tilewidth + 1) / 2] ALIGNED64;

                    for (int i = 0; i < (tileheight + 1) / 2; i++) {
                        for (int j = 0; j < (tilewidth + 1) / 2; j++) {
                            temphue[j] = varhue[i * 2][j * 2];
                        }

                        delete [] varhue[i];
                        varhue[i] = new float[(tilewidth + 1) / 2];
                        memcpy(varhue[i], temphue, ((tilewidth + 1) / 2) * sizeof(float));
                    }

                    for (int i = (tileheight + 1) / 2; i < tileheight; i++) {
                        delete [] varhue[i];
                        varhue[i] = nullptr;
                    }
                } else { // reduce the varhue array to get faster access in following processing
                    for (int i = 0; i < (tileheight + 1) / 2; i++) {
                        for (int j = 0; j < (tilewidth + 1) / 2; j++) {
                            varhue[i][j] = varhue[i * 2][j * 2];
                        }
                    }
                }

                int datalen = labco->W * labco->H;

                int levwavL = levwav;
                bool ref0 = false;

                if ((cp.lev0s > 0.f || cp.lev1s > 0.f || cp.lev2s > 0.f || cp.lev3s > 0.f) && cp.noiseena) {
                    ref0 = true;
                }

                //  printf("LevwavL before: %d\n",levwavL);
                if (cp.contrast == 0.f && !cp.tonemap && cp.conres == 0.f && cp.conresH == 0.f && cp.val == 0  && !ref0 && params->wavelet.CLmethod == "all") { // no processing of residual L  or edge=> we probably can reduce the number of levels
                    while (levwavL > 0 && cp.mul[levwavL - 1] == 0.f) { // cp.mul[level] == 0.f means no changes to level
                        levwavL--;
                    }
                }

                //  printf("LevwavL after: %d\n",levwavL);
                //  if(cp.noiseena){
                if (levwavL < 4) {
                    levwavL = 4;    //to allow edge  => I always allocate 3 (4) levels..because if user select wavelet it is to do something !!
                }

                //  }
                //  else {
                //      if(levwavL < 3) levwavL=3;//to allow edge  => I always allocate 3 (4) levels..because if user select wavelet it is to do something !!
                //  }
                if (levwavL > 0) {
                    wavelet_decomposition* Ldecomp = new wavelet_decomposition(labco->data, labco->W, labco->H, levwavL, 1, skip, max(1, wavNestedLevels), DaubLen);

                    if (!Ldecomp->memoryAllocationFailed) {

                        float madL[8][3];
#ifdef _OPENMP
                        #pragma omp parallel for schedule(dynamic) collapse(2) num_threads(wavNestedLevels) if(wavNestedLevels>1)
#endif

                        for (int lvl = 0; lvl < 4; lvl++) {
                            for (int dir = 1; dir < 4; dir++) {
                                int Wlvl_L = Ldecomp->level_W(lvl);
                                int Hlvl_L = Ldecomp->level_H(lvl);

                                float ** WavCoeffs_L = Ldecomp->level_coeffs(lvl);

                                madL[lvl][dir - 1] = SQR(Mad(WavCoeffs_L[dir], Wlvl_L * Hlvl_L));
                            }
                        }

                        bool ref = false;

                        if ((cp.lev0s > 0.f || cp.lev1s > 0.f || cp.lev2s > 0.f || cp.lev3s > 0.f) && cp.noiseena) {
                            ref = true;
                        }

                        bool contr = false;

                        for (int f = 0; f < levwavL; f++) {
                            if (cp.mul[f] != 0.f) {
                                contr = true;
                            }
                        }

                        if (cp.val > 0 || ref || contr) { //edge
                            Evaluate2(*Ldecomp, mean, meanN, sigma, sigmaN, MaxP, MaxN);
                        }

                        //init for edge and denoise
                        float vari[4];

                        vari[0] = 8.f * SQR((cp.lev0n / 125.0) * (1.0 + cp.lev0n / 25.0));
                        vari[1] = 8.f * SQR((cp.lev1n / 125.0) * (1.0 + cp.lev1n / 25.0));
                        vari[2] = 8.f * SQR((cp.lev2n / 125.0) * (1.0 + cp.lev2n / 25.0));
                        vari[3] = 8.f * SQR((cp.lev3n / 125.0) * (1.0 + cp.lev3n / 25.0));

                        if ((cp.lev0n > 0.1f || cp.lev1n > 0.1f || cp.lev2n > 0.1f || cp.lev3n > 0.1f) && cp.noiseena) {
                            int edge = 1;
                            vari[0] = max(0.0001f, vari[0]);
                            vari[1] = max(0.0001f, vari[1]);
                            vari[2] = max(0.0001f, vari[2]);
                            vari[3] = max(0.0001f, vari[3]);
                            float* noisevarlum = nullptr;  // we need a dummy to pass it to WaveletDenoiseAllL

                            WaveletDenoiseAllL(*Ldecomp, noisevarlum, madL, vari, edge);
                        }

                        //Flat curve for Contrast=f(H) in levels
                        FlatCurve* ChCurve = new FlatCurve(params->wavelet.Chcurve); //curve C=f(H)
                        bool Chutili = false;

                        if (!ChCurve || ChCurve->isIdentity()) {
                            if (ChCurve) {
                                delete ChCurve;
                                ChCurve = nullptr;
                            }
                        } else {
                            Chutili = true;
                        }


                        WaveletcontAllL(labco, varhue, varchro, *Ldecomp, cp, skip, mean, sigma, MaxP, MaxN, wavCLVCcurve, waOpacityCurveW, ChCurve, Chutili);

                        if (cp.val > 0 || ref || contr  || cp.diagcurv) { //edge
                            Evaluate2(*Ldecomp, mean, meanN, sigma, sigmaN, MaxP, MaxN);
                        }

                        WaveletcontAllLfinal(*Ldecomp, cp, mean, sigma, MaxP, waOpacityCurveWL);
                        //Evaluate2(*Ldecomp, cp, ind, mean, meanN, sigma, sigmaN, MaxP, MaxN, madL);

                        Ldecomp->reconstruct(labco->data, cp.strength);
                    }

                    delete Ldecomp;
                }

                //Flat curve for H=f(H) in residual image
                FlatCurve* hhCurve = new FlatCurve(params->wavelet.hhcurve); //curve H=f(H)
                bool hhutili = false;

                if (!hhCurve || hhCurve->isIdentity()) {
                    if (hhCurve) {
                        delete hhCurve;
                        hhCurve = nullptr;
                    }
                } else {
                    hhutili = true;
                }


                if (!hhutili) { //always a or b
                    int levwava = levwav;

                    //  printf("Levwava before: %d\n",levwava);
                    if (cp.chrores == 0.f && params->wavelet.CLmethod == "all" && !cp.cbena) { // no processing of residual ab => we probably can reduce the number of levels
                        while (levwava > 0 && !cp.diag && (((cp.CHmet == 2 && (cp.chro == 0.f || cp.mul[levwava - 1] == 0.f)) || (cp.CHmet != 2 && (levwava == 10 || (!cp.curv  || cp.mulC[levwava - 1] == 0.f))))) && (!cp.opaRG || levwava == 10 || (cp.opaRG && cp.mulopaRG[levwava - 1] == 0.f)) && ((levwava == 10 || (cp.CHSLmet == 1 && cp.mulC[levwava - 1] == 0.f)))) {
                            levwava--;
                        }
                    }

                    //printf("Levwava after: %d\n",levwava);
                    if (levwava > 0) {
                        wavelet_decomposition* adecomp = new wavelet_decomposition(labco->data + datalen, labco->W, labco->H, levwava, 1, skip, max(1, wavNestedLevels), DaubLen);

                        if (!adecomp->memoryAllocationFailed) {
                            WaveletcontAllAB(labco, varhue, varchro, *adecomp, waOpacityCurveW, cp, true);
                            adecomp->reconstruct(labco->data + datalen, cp.strength);
                        }

                        delete adecomp;
                    }

                    int levwavb = levwav;

                    //printf("Levwavb before: %d\n",levwavb);
                    if (cp.chrores == 0.f && params->wavelet.CLmethod == "all" && !cp.cbena) { // no processing of residual ab => we probably can reduce the number of levels
                        while (levwavb > 0 &&  !cp.diag && (((cp.CHmet == 2 && (cp.chro == 0.f || cp.mul[levwavb - 1] == 0.f)) || (cp.CHmet != 2 && (levwavb == 10 || (!cp.curv || cp.mulC[levwavb - 1] == 0.f))))) && (!cp.opaBY || levwavb == 10 || (cp.opaBY && cp.mulopaBY[levwavb - 1] == 0.f)) && ((levwavb == 10 || (cp.CHSLmet == 1 && cp.mulC[levwavb - 1] == 0.f)))) {
                            levwavb--;
                        }
                    }

                    //  printf("Levwavb after: %d\n",levwavb);
                    if (levwavb > 0) {
                        wavelet_decomposition* bdecomp = new wavelet_decomposition(labco->data + 2 * datalen, labco->W, labco->H, levwavb, 1, skip, max(1, wavNestedLevels), DaubLen);

                        if (!bdecomp->memoryAllocationFailed) {
                            WaveletcontAllAB(labco, varhue, varchro, *bdecomp, waOpacityCurveW, cp, false);
                            bdecomp->reconstruct(labco->data + 2 * datalen, cp.strength);
                        }

                        delete bdecomp;
                    }
                } else {// a and b
                    int levwavab = levwav;

                    //  printf("Levwavab before: %d\n",levwavab);
                    if (cp.chrores == 0.f && !hhutili && params->wavelet.CLmethod == "all") { // no processing of residual ab => we probably can reduce the number of levels
                        while (levwavab > 0 && (((cp.CHmet == 2 && (cp.chro == 0.f || cp.mul[levwavab - 1] == 0.f)) || (cp.CHmet != 2 && (levwavab == 10 || (!cp.curv  || cp.mulC[levwavab - 1] == 0.f))))) && (!cp.opaRG || levwavab == 10 || (cp.opaRG && cp.mulopaRG[levwavab - 1] == 0.f)) && ((levwavab == 10 || (cp.CHSLmet == 1 && cp.mulC[levwavab - 1] == 0.f)))) {
                            levwavab--;
                        }
                    }

                    //  printf("Levwavab after: %d\n",levwavab);
                    if (levwavab > 0) {
                        wavelet_decomposition* adecomp = new wavelet_decomposition(labco->data + datalen, labco->W, labco->H, levwavab, 1, skip, max(1, wavNestedLevels), DaubLen);
                        wavelet_decomposition* bdecomp = new wavelet_decomposition(labco->data + 2 * datalen, labco->W, labco->H, levwavab, 1, skip, max(1, wavNestedLevels), DaubLen);

                        if (!adecomp->memoryAllocationFailed && !bdecomp->memoryAllocationFailed) {
                            WaveletcontAllAB(labco, varhue, varchro, *adecomp, waOpacityCurveW, cp, true);
                            WaveletcontAllAB(labco, varhue, varchro, *bdecomp, waOpacityCurveW, cp, false);
                            WaveletAandBAllAB(*adecomp, *bdecomp, cp, hhCurve, hhutili);

                            adecomp->reconstruct(labco->data + datalen, cp.strength);
                            bdecomp->reconstruct(labco->data + 2 * datalen, cp.strength);

                        }

                        delete adecomp;
                        delete bdecomp;
                    }
                }

                if (hhCurve) {
                    delete hhCurve;
                }

                if (numtiles > 1 || (numtiles == 1 /*&& cp.avoi*/)) { //in all case since I add contrast curve
                    //calculate mask for feathering output tile overlaps
                    float Vmask[height + overlap] ALIGNED16;
                    float Hmask[width + overlap] ALIGNED16;

                    if (numtiles > 1) {
                        for (int i = 0; i < height; i++) {
                            Vmask[i] = 1;
                        }

                        for (int j = 0; j < width; j++) {
                            Hmask[j] = 1;
                        }

                        for (int i = 0; i < overlap; i++) {
                            float mask = SQR(sin((rtengine::RT_PI * i) / (2 * overlap)));

                            if (tiletop > 0) {
                                Vmask[i] = mask;
                            }

                            if (tilebottom < imheight) {
                                Vmask[height - i] = mask;
                            }

                            if (tileleft > 0) {
                                Hmask[i] = mask;
                            }

                            if (tileright < imwidth) {
                                Hmask[width - i] = mask;
                            }
                        }
                    }

                    bool highlight = params->toneCurve.hrenabled;

#ifdef _OPENMP
                    #pragma omp parallel for schedule(dynamic,16) num_threads(wavNestedLevels) if(wavNestedLevels>1)
#endif

                    for (int i = tiletop; i < tilebottom; i++) {
                        int i1 = i - tiletop;
                        float L, a, b;
#ifdef __SSE2__
                        int rowWidth = tileright - tileleft;
                        float atan2Buffer[rowWidth] ALIGNED64;
                        float chprovBuffer[rowWidth] ALIGNED64;
                        float xBuffer[rowWidth] ALIGNED64;
                        float yBuffer[rowWidth] ALIGNED64;

                        if (cp.avoi) {
                            int col;
                            __m128 av, bv;
                            __m128 cv, yv, xv;
                            __m128 zerov = _mm_setzero_ps();
                            __m128 onev = _mm_set1_ps(1.f);
                            __m128 c327d68v = _mm_set1_ps(327.68f);
                            vmask xyMask;

                            for (col = 0; col < rowWidth - 3; col += 4) {
                                av = LVFU(labco->a[i1][col]);
                                bv = LVFU(labco->b[i1][col]);
                                STVF(atan2Buffer[col], xatan2f(bv, av));

                                cv = vsqrtf(SQRV(av) + SQRV(bv));
                                yv = av / cv;
                                xv = bv / cv;
                                xyMask = vmaskf_eq(zerov, cv);
                                yv = vself(xyMask, onev, yv);
                                xv = vself(xyMask, zerov, xv);
                                STVF(yBuffer[col], yv);
                                STVF(xBuffer[col], xv);
                                STVF(chprovBuffer[col], cv / c327d68v);

                            }

                            for (; col < rowWidth; col++) {
                                float a = labco->a[i1][col];
                                float b = labco->b[i1][col];
                                atan2Buffer[col] = xatan2f(b, a);
                                float Chprov1 = sqrtf(SQR(a) + SQR(b));
                                yBuffer[col] = (Chprov1 == 0.f) ? 1.f : a / Chprov1;
                                xBuffer[col] = (Chprov1 == 0.f) ? 0.f : b / Chprov1;
                                chprovBuffer[col] = Chprov1 / 327.68;
                            }
                        }

#endif

                        for (int j = tileleft; j < tileright; j++) {
                            int j1 = j - tileleft;

                            if (cp.avoi) { //Gamut and Munsell
#ifdef __SSE2__
                                float HH = atan2Buffer[j1];
                                float Chprov1 = chprovBuffer[j1];
                                float2 sincosv;
                                sincosv.y = yBuffer[j1];
                                sincosv.x = xBuffer[j1];
#else
                                a = labco->a[i1][j1];
                                b = labco->b[i1][j1];
                                float HH = xatan2f(b, a);
                                float Chprov1 = sqrtf(SQR(a) + SQR(b));
                                float2 sincosv;
                                sincosv.y = (Chprov1 == 0.0f) ? 1.f : a / (Chprov1);
                                sincosv.x = (Chprov1 == 0.0f) ? 0.f : b / (Chprov1);
                                Chprov1 /= 327.68f;
#endif
                                L = labco->L[i1][j1];
                                const float Lin = labco->L[i1][j1];

                                if (wavclCurve  && cp.finena) {
                                    labco->L[i1][j1] = (0.5f * Lin  + 1.5f * wavclCurve[Lin]) / 2.f;   //apply contrast curve
                                }

                                L = labco->L[i1][j1];

                                float Lprov1 = L / 327.68f;
                                float Lprov2 = Lold[i][j] / 327.68f;
                                float memChprov = varchro[i1][j1];
                                float R, G, B;
#ifdef _DEBUG
                                bool neg = false;
                                bool more_rgb = false;
                                Color::gamutLchonly(HH, sincosv, Lprov1, Chprov1, R, G, B, wip, highlight, 0.15f, 0.96f, neg, more_rgb);
#else
                                Color::gamutLchonly(HH, sincosv, Lprov1, Chprov1, R, G, B, wip, highlight, 0.15f, 0.96f);
#endif
                                L = Lprov1 * 327.68f;

                                a = 327.68f * Chprov1 * sincosv.y; //gamut
                                b = 327.68f * Chprov1 * sincosv.x; //gamut
                                float correctionHue = 0.0f; // Munsell's correction
                                float correctlum = 0.0f;
                                Lprov1 = L / 327.68f;
                                float Chprov = sqrtf(SQR(a) + SQR(b)) / 327.68f;
#ifdef _DEBUG
                                Color::AllMunsellLch(true, Lprov1, Lprov2, HH, Chprov, memChprov, correctionHue, correctlum, MunsDebugInfo);
#else
                                Color::AllMunsellLch(true, Lprov1, Lprov2, HH, Chprov, memChprov, correctionHue, correctlum);
#endif

                                if (correctionHue != 0.f || correctlum != 0.f) { // only calculate sin and cos if HH changed
                                    if (fabs(correctionHue) < 0.015f) {
                                        HH += correctlum;    // correct only if correct Munsell chroma very little.
                                    }

                                    sincosv = xsincosf(HH + correctionHue);
                                }

                                a = 327.68f * Chprov * sincosv.y; // apply Munsell
                                b = 327.68f * Chprov * sincosv.x; //aply Munsell
                            } else {//general case
                                L = labco->L[i1][j1];
                                const float Lin = labco->L[i1][j1];

                                if (wavclCurve  && cp.finena) {
                                    labco->L[i1][j1] = (0.5f * Lin + 1.5f * wavclCurve[Lin]) / 2.f;   //apply contrast curve
                                }

                                L = labco->L[i1][j1];
                                a = labco->a[i1][j1];
                                b = labco->b[i1][j1];
                            }

                            if (numtiles > 1) {
                                float factor = Vmask[i1] * Hmask[j1];
                                dsttmp->L[i][j] += factor * L;
                                dsttmp->a[i][j] += factor * a;
                                dsttmp->b[i][j] += factor * b;
                            } else {
                                dsttmp->L[i][j] = L;
                                dsttmp->a[i][j] = a;
                                dsttmp->b[i][j] = b;

                            }
                        }
                    }
                }

                if (LoldBuffer != nullptr) {
                    delete [] LoldBuffer;
                    delete [] Lold;
                }

                if (numtiles > 1) {
                    delete labco;
                }
            }
        }

        for (int i = 0; i < tileheight; i++)
            if (varhue[i] != nullptr) {
                delete [] varhue[i];
            }

        delete [] varhue;

        for (int i = 0; i < tileheight; i++) {
            delete [] varchro[i];
        }

        delete [] varchro;

    }
#ifdef _OPENMP
    omp_set_nested(oldNested);
#endif

    if (numtiles != 1) {
        dst->CopyFrom(dsttmp);
        delete dsttmp;
    }

    if (waparams.softradend > 0.f  && cp.finena) {
        array2D<float> ble(lab->W, lab->H);
        array2D<float> guid(lab->W, lab->H);

        bool multiTh = false;

#ifdef _OPENMP
        if (numthreads > 1) {
            multiTh = true;
        }
#endif

#ifdef _OPENMP
        #pragma omp parallel for
#endif

        for (int ir = 0; ir < lab->H; ir++)
            for (int jr = 0; jr < lab->W; jr++) {
                ble[ir][jr] = dst->L[ir][jr] / 32768.f;
                guid[ir][jr] = provradius->L[ir][jr] / 32768.f;
            }

        double epsilmax = 0.001;
        double epsilmin = 0.0001;
        double aepsil = (epsilmax - epsilmin) / 90.f;
        double bepsil = epsilmax - 100.f * aepsil;
        double epsil = aepsil * waparams.softradend + bepsil;

        float blur = 10.f / scale * (0.001f + 0.8f * waparams.softradend);

        rtengine::guidedFilter(guid, ble, ble, blur, epsil, multiTh);



#ifdef _OPENMP
        #pragma omp parallel for
#endif

        for (int ir = 0; ir < lab->H; ir++)
            for (int jr = 0; jr < lab->W; jr++) {
                dst->L[ir][jr] = 32768.f * ble[ir][jr];
            }
    }

    if (waparams.softradend > 0.f && cp.finena) {
        delete provradius;
        provradius    = NULL;
    }

#ifdef _DEBUG
    delete MunsDebugInfo;
#endif

}

#undef TS
#undef fTS
#undef offset
#undef epsilon

void ImProcFunctions::Aver(float *  RESTRICT DataList, int datalen, float &averagePlus, float &averageNeg, float &max, float &min)
{

    //find absolute mean
    int countP = 0, countN = 0;
    double averaP = 0.0, averaN = 0.0; // use double precision for large summations

    float thres = 5.f;//different fom zero to take into account only data large enough
    max = 0.f;
    min = 0.f;
#ifdef _OPENMP
    #pragma omp parallel num_threads(wavNestedLevels) if(wavNestedLevels>1)
#endif
    {
        float lmax = 0.f, lmin = 0.f;
#ifdef _OPENMP
        #pragma omp for reduction(+:averaP,averaN,countP,countN) nowait
#endif

        for (int i = 0; i < datalen; i++) {
            if (DataList[i] >= thres) {
                averaP += DataList[i];

                if (DataList[i] > lmax) {
                    lmax = DataList[i];
                }

                countP++;
            } else if (DataList[i] < -thres) {
                averaN += DataList[i];

                if (DataList[i] < lmin) {
                    lmin = DataList[i];
                }

                countN++;
            }
        }

#ifdef _OPENMP
        #pragma omp critical
#endif
        {
            max = max > lmax ? max : lmax;
            min = min < lmin ? min : lmin;
        }
    }

    if (countP > 0) {
        averagePlus = averaP / countP;
    } else {
        averagePlus = 0;
    }

    if (countN > 0) {
        averageNeg = averaN / countN;
    } else {
        averageNeg = 0;
    }

}


void ImProcFunctions::Sigma(float *  RESTRICT DataList, int datalen, float averagePlus, float averageNeg, float &sigmaPlus, float &sigmaNeg)
{
    int countP = 0, countN = 0;
    double variP = 0.0, variN = 0.0; // use double precision for large summations
    float thres = 5.f;//different fom zero to take into account only data large enough

#ifdef _OPENMP
    #pragma omp parallel for reduction(+:variP,variN,countP,countN) num_threads(wavNestedLevels) if(wavNestedLevels>1)
#endif

    for (int i = 0; i < datalen; i++) {
        if (DataList[i] >= thres) {
            variP += SQR(DataList[i] - averagePlus);
            countP++;
        } else if (DataList[i] <= -thres) {
            variN += SQR(DataList[i] - averageNeg);
            countN++;
        }
    }

    if (countP > 0) {
        sigmaPlus = sqrt(variP / countP);
    } else {
        sigmaPlus = 0;
    }

    if (countN > 0) {
        sigmaNeg = sqrt(variN / countN);
    } else {
        sigmaNeg = 0;
    }

}

void ImProcFunctions::Evaluate2(wavelet_decomposition &WaveletCoeffs_L,
                                float *mean, float *meanN, float *sigma, float *sigmaN, float *MaxP, float *MaxN)
{
//StopWatch Stop1("Evaluate2");
    int maxlvl = WaveletCoeffs_L.maxlevel();

    for (int lvl = 0; lvl < maxlvl; lvl++) {

        int Wlvl_L = WaveletCoeffs_L.level_W(lvl);
        int Hlvl_L = WaveletCoeffs_L.level_H(lvl);

        float ** WavCoeffs_L = WaveletCoeffs_L.level_coeffs(lvl);

        Eval2(WavCoeffs_L, lvl, Wlvl_L, Hlvl_L, mean, meanN, sigma, sigmaN, MaxP, MaxN);
    }

}
void ImProcFunctions::Eval2(float ** WavCoeffs_L, int level,
                            int W_L, int H_L, float *mean, float *meanN, float *sigma, float *sigmaN, float *MaxP, float *MaxN)
{

    float avLP[4], avLN[4];
    float maxL[4], minL[4];
    float sigP[4], sigN[4];
    float AvL, AvN, SL, SN, maxLP, maxLN;

    for (int dir = 1; dir < 4; dir++) {
        Aver(WavCoeffs_L[dir], W_L * H_L,  avLP[dir], avLN[dir], maxL[dir], minL[dir]);
        Sigma(WavCoeffs_L[dir], W_L * H_L, avLP[dir], avLN[dir], sigP[dir], sigN[dir]);
    }

    AvL = 0.f;
    AvN = 0.f;
    SL = 0.f;
    SN = 0.f;
    maxLP = 0.f;
    maxLN = 0.f;

    for (int dir = 1; dir < 4; dir++) {
        AvL += avLP[dir];
        AvN += avLN[dir];
        SL += sigP[dir];
        SN += sigN[dir];
        maxLP += maxL[dir];
        maxLN += minL[dir];
    }

    AvL /= 3;
    AvN /= 3;
    SL /= 3;
    SN /= 3;
    maxLP /= 3;
    maxLN /= 3;

    mean[level] = AvL;
    meanN[level] = AvN;
    sigma[level] = SL;
    sigmaN[level] = SN;
    MaxP[level] = maxLP;
    MaxN[level] = maxLN;
}

void ImProcFunctions::CompressDR(float *Source, int W_L, int H_L, float Compression, float DetailBoost)
{
    const int n = W_L * H_L;

    float exponent;

    if (DetailBoost > 0.f && DetailBoost < 0.05f) {
        float betemp = expf(-(2.f - DetailBoost + 0.694f)) - 1.f; //0.694 = log(2)
        exponent = 1.2f * xlogf(-betemp);
        exponent /= 20.f;
    } else if (DetailBoost >= 0.05f && DetailBoost < 0.25f) {
        float betemp = expf(-(2.f - DetailBoost + 0.694f)) - 1.f; //0.694 = log(2)
        exponent = 1.2f * xlogf(-betemp);
        exponent /= (-75.f * DetailBoost + 23.75f);
    } else if (DetailBoost >= 0.25f) {
        float betemp = expf(-(2.f - DetailBoost + 0.694f)) - 1.f; //0.694 = log(2)
        exponent = 1.2f * xlogf(-betemp);
        exponent /= (-2.f * DetailBoost + 5.5f);
    } else {
        exponent = (Compression - 1.0f) / 20.f;
    }

    exponent += 1.f;

    // now calculate Source = pow(Source, exponent)
#ifdef __SSE2__
#ifdef _OPENMP
    #pragma omp parallel
#endif
    {
        vfloat exponentv = F2V(exponent);
#ifdef _OPENMP
        #pragma omp for
#endif

        for (int i = 0; i < n - 3; i += 4) {
            STVFU(Source[i], xexpf(xlogf(LVFU(Source[i])) * exponentv));
        }
    }

    for (int i = n - (n % 4); i < n; i++) {
        Source[i] = xexpf(xlogf(Source[i]) * exponent);
    }

#else
#ifdef _OPENMP
    #pragma omp parallel for
#endif

    for (int i = 0; i < n; i++) {
        Source[i] = xexpf(xlogf(Source[i]) * exponent);
    }

#endif

}

void ImProcFunctions::ContrastResid(float * WavCoeffs_L0, struct cont_params &cp, int W_L, int H_L, float max0, float min0)
{
    float stren = cp.tmstrength;
    float gamm = params->wavelet.gamma;
    cp.TMmeth = 2; //default after testing

    if (cp.TMmeth == 1) {
        min0 = 0.0f;
        max0 = 32768.f;
    } else if (cp.TMmeth == 2) {
        min0 = 0.0f;
    }

#ifdef _OPENMP
    #pragma omp parallel for
#endif

    for (int i = 0; i < W_L * H_L; i++) {
        WavCoeffs_L0[i] = (WavCoeffs_L0[i] - min0) / max0;
        WavCoeffs_L0[i] *= gamm;
    }

    float Compression = expf(-stren);       //This modification turns numbers symmetric around 0 into exponents.
    float DetailBoost = stren;

    if (stren < 0.0f) {
        DetailBoost = 0.0f;    //Go with effect of exponent only if uncompressing.
    }


    CompressDR(WavCoeffs_L0, W_L, H_L, Compression, DetailBoost);


#ifdef _OPENMP
    #pragma omp parallel for            // removed schedule(dynamic,10)
#endif

    for (int ii = 0; ii < W_L * H_L; ii++) {
        WavCoeffs_L0[ii] = WavCoeffs_L0[ii] * max0 * (1.f / gamm) + min0;
    }
}




void ImProcFunctions::EPDToneMapResid(float * WavCoeffs_L0,  unsigned int Iterates, int skip, struct cont_params& cp, int W_L, int H_L, float max0, float min0)
{


    float stren = cp.tmstrength;
    float edgest = params->wavelet.edgs;
    float sca = params->wavelet.scale;
    float gamm = params->wavelet.gamma;
    int rew = 0; //params->epd.reweightingIterates;
    EdgePreservingDecomposition epd2(W_L, H_L);
    cp.TMmeth = 2; //default after testing

    if (cp.TMmeth == 1) {
        min0 = 0.0f;
        max0 = 32768.f;
    } else if (cp.TMmeth == 2) {
        min0 = 0.0f;
    }

    //  max0=32768.f;
#ifdef _OPENMP
    #pragma omp parallel for
#endif

    for (int i = 0; i < W_L * H_L; i++) {
        WavCoeffs_L0[i] = (WavCoeffs_L0[i] - min0) / max0;
        WavCoeffs_L0[i] *= gamm;
    }

    float Compression = expf(-stren);       //This modification turns numbers symmetric around 0 into exponents.
    float DetailBoost = stren;

    if (stren < 0.0f) {
        DetailBoost = 0.0f;    //Go with effect of exponent only if uncompressing.
    }

    //Auto select number of iterates. Note that p->EdgeStopping = 0 makes a Gaussian blur.
    if (Iterates == 0) {
        Iterates = (unsigned int)(edgest * 15.0f);
    }


    epd2.CompressDynamicRange(WavCoeffs_L0, (float)sca / skip, edgest, Compression, DetailBoost, Iterates, rew);

    //Restore past range, also desaturate a bit per Mantiuk's Color correction for tone mapping.
#ifdef _OPENMP
    #pragma omp parallel for            // removed schedule(dynamic,10)
#endif

    for (int ii = 0; ii < W_L * H_L; ii++) {
        WavCoeffs_L0[ii] = WavCoeffs_L0[ii] * max0 * (1.f / gamm) + min0;
    }
}

void ImProcFunctions::WaveletcontAllLfinal(wavelet_decomposition &WaveletCoeffs_L, struct cont_params &cp, float *mean, float *sigma, float *MaxP, const WavOpacityCurveWL & waOpacityCurveWL)
{
    int maxlvl = WaveletCoeffs_L.maxlevel();
    float * WavCoeffs_L0 = WaveletCoeffs_L.coeff0;

    for (int dir = 1; dir < 4; dir++) {
        for (int lvl = 0; lvl < maxlvl; lvl++) {
            int Wlvl_L = WaveletCoeffs_L.level_W(lvl);
            int Hlvl_L = WaveletCoeffs_L.level_H(lvl);
            float ** WavCoeffs_L = WaveletCoeffs_L.level_coeffs(lvl);
            finalContAllL(WavCoeffs_L, WavCoeffs_L0, lvl, dir, cp, Wlvl_L, Hlvl_L, mean, sigma, MaxP, waOpacityCurveWL);
        }
    }
}


void ImProcFunctions::WaveletcontAllL(LabImage * labco, float ** varhue, float **varchrom, wavelet_decomposition &WaveletCoeffs_L,
                                      struct cont_params &cp, int skip, float *mean, float *sigma, float *MaxP, float *MaxN, const WavCurve & wavCLVCcurve, const WavOpacityCurveW & waOpacityCurveW, FlatCurve* ChCurve, bool Chutili)
{
    int maxlvl = WaveletCoeffs_L.maxlevel();
    int W_L = WaveletCoeffs_L.level_W(0);
    int H_L = WaveletCoeffs_L.level_H(0);
    float * WavCoeffs_L0 = WaveletCoeffs_L.coeff0;

    float contrast = cp.contrast;
    double avedbl = 0.0; // use double precision for large summations
    float max0 = 0.f;
    float min0 = FLT_MAX;

    if (contrast != 0.f || (cp.tonemap  && cp.resena)) { // contrast = 0.f means that all will be multiplied by 1.f, so we can skip this step
#ifdef _OPENMP
        #pragma omp parallel for reduction(+:avedbl) num_threads(wavNestedLevels) if(wavNestedLevels>1)
#endif

        for (int i = 0; i < W_L * H_L; i++) {
            avedbl += WavCoeffs_L0[i];
        }

#ifdef _OPENMP
        #pragma omp parallel num_threads(wavNestedLevels) if(wavNestedLevels>1)
#endif
        {
            float lminL = FLT_MAX;
            float lmaxL = 0.f;

#ifdef _OPENMP
            #pragma omp for
#endif

            for (int i = 0; i < W_L * H_L; i++) {
                if (WavCoeffs_L0[i] < lminL) {
                    lminL = WavCoeffs_L0[i];
                }

                if (WavCoeffs_L0[i] > lmaxL) {
                    lmaxL = WavCoeffs_L0[i];
                }

            }

#ifdef _OPENMP
            #pragma omp critical
#endif
            {
                if (lminL < min0) {
                    min0 = lminL;
                }

                if (lmaxL > max0) {
                    max0 = lmaxL;
                }
            }

        }

    }

    //      printf("MAXmax0=%f MINmin0=%f\n",max0,min0);

//tone mapping
    if (cp.tonemap && cp.contmet == 2  && cp.resena) {
        //iterate = 5
        EPDToneMapResid(WavCoeffs_L0, 0, skip, cp, W_L, H_L, max0, min0);

    }

//end tonemapping


    max0 /= 327.68f;
    min0 /= 327.68f;
    float ave = avedbl / (double)(W_L * H_L);
    float avg = ave / 32768.f;
    float *koeLi[12];
    float maxkoeLi[12];

    float *koeLibuffer = nullptr;

    for (int y = 0; y < 12; y++) {
        maxkoeLi[y] = 0.f;    //9
    }

    koeLibuffer = new float[12 * H_L * W_L]; //12

    for (int i = 0; i < 12; i++) { //9
        koeLi[i] = &koeLibuffer[i * W_L * H_L];
    }

    for (int j = 0; j < 12; j++) //9
        for (int i = 0; i < W_L * H_L; i++) {
            koeLi[j][i] = 0.f;
        }

    avg = LIM01(avg);
    double contreal = 0.6 * contrast;
    DiagonalCurve resid_contrast({
        DCT_NURBS,
            0, 0,
            avg - avg * (0.6 - contreal / 250.0), avg - avg * (0.6 + contreal / 250.0),
            avg + (1. - avg) * (0.6 - contreal / 250.0), avg + (1. - avg) * (0.6 + contreal / 250.0),
            1, 1
        });


#ifdef _OPENMP
    #pragma omp parallel num_threads(wavNestedLevels) if(wavNestedLevels>1)
#endif
    {
        if (contrast != 0.f  && cp.resena && max0 > 0.0) { // contrast = 0.f means that all will be multiplied by 1.f, so we can skip this step
            {

#ifdef _OPENMP
            #pragma omp for
#endif
                for (int i = 0; i < W_L * H_L; i++) {
                    float buf = LIM01( WavCoeffs_L0[i] / 32768.f);
                    buf = resid_contrast.getVal(buf);
                    buf *= 32768.f;
                    WavCoeffs_L0[i] = buf;
                }
            }
        }
        

        if (cp.tonemap && cp.contmet == 1  && cp.resena) {
            float maxp = max0 * 256.f;
            float minp = min0 * 256.f;
#ifdef _OPENMP
            #pragma omp single
#endif
            ContrastResid(WavCoeffs_L0, cp, W_L, H_L, maxp, minp);
        }
    }

        if ((cp.conres != 0.f || cp.conresH != 0.f) && cp.resena) { // cp.conres = 0.f and cp.comresH = 0.f means that all will be multiplied by 1.f, so we can skip this step
            LabImage *temp = nullptr;
            temp = new LabImage(W_L, H_L);
#ifdef _OPENMP
            #pragma omp for
#endif
                for (int i = 0; i < H_L; i++) {
                    for (int j = 0; j < W_L; j++) {
                        temp->L[i][j] = WavCoeffs_L0[i * W_L + j];
                    }
                }
    {
        ImProcFunctions::shadowsHighlights(temp, true, 1, cp.conresH, cp.conres, cp.radius, skip, cp.thH, cp.th);
    }
#ifdef _OPENMP
            #pragma omp for
#endif
                for (int i = 0; i < H_L; i++) {
                    for (int j = 0; j < W_L; j++) {
                        WavCoeffs_L0[i * W_L + j] = temp->L[i][j];
                    }
                }

            delete temp;

        }


#ifdef _OPENMP
    #pragma omp parallel num_threads(wavNestedLevels) if(wavNestedLevels>1)
#endif
    {
        //enabled Lipschitz..replace simple by complex edge detection
        // I found this concept on the web (doctoral thesis on medical Imaging)
        // I was inspired by the principle of Canny and Lipschitz (continuity and derivability)
        // I adapted the principle but have profoundly changed the algorithm
        // One can 1) change all parameters and found good parameters;
        //one can also change in calckoe
        float edd = 3.f;
        float eddlow = 15.f;
        float eddlipinfl = 0.005f * cp.edgsens + 0.4f;
        float eddlipampl = 1.f + cp.edgampl / 50.f;


        if (cp.detectedge) { //enabled Lipschitz control...more memory..more time...
            float *tmCBuffer = new float[H_L * W_L];
            float *tmC[H_L];

            for (int i = 0; i < H_L; i++) {
                tmC[i] = &tmCBuffer[i * W_L];
            }

#ifdef _OPENMP
            #pragma omp for schedule(dynamic) collapse(2)
#endif

            for (int lvl = 0; lvl < 4; lvl++) {
                for (int dir = 1; dir < 4; dir++) {
                    int W_L = WaveletCoeffs_L.level_W(lvl);
                    int H_L = WaveletCoeffs_L.level_H(lvl);

                    float ** WavCoeffs_LL = WaveletCoeffs_L.level_coeffs(lvl);
                    calckoe(WavCoeffs_LL, cp, koeLi, lvl, dir, W_L, H_L, edd, maxkoeLi, tmC);
                    // return convolution KoeLi and maxkoeLi of level 0 1 2 3 and Dir Horiz, Vert, Diag
                }
            }

            delete [] tmCBuffer;

            float aamp = 1.f + cp.eddetthrHi / 100.f;

            for (int lvl = 0; lvl < 4; lvl++) {
#ifdef _OPENMP
                #pragma omp for schedule(dynamic,16)
#endif

                for (int i = 1; i < H_L - 1; i++) {
                    for (int j = 1; j < W_L - 1; j++) {
                        //treatment of koeLi and maxkoeLi
                        float interm = 0.f;

                        if (cp.lip3 && cp.lipp) {
                            // comparison between pixel and neighbours
                            const auto neigh = cp.neigh == 1;
                            const auto kneigh = neigh ? 28.f : 38.f;
                            const auto somm = neigh ? 40.f : 50.f;

                            for (int dir = 1; dir < 4; dir++) { //neighbours proxi
                                koeLi[lvl * 3 + dir - 1][i * W_L + j] = (kneigh * koeLi[lvl * 3 + dir - 1][i * W_L + j] + 2.f * koeLi[lvl * 3 + dir - 1][(i - 1) * W_L + j] + 2.f * koeLi[lvl * 3 + dir - 1][(i + 1) * W_L + j]
                                                                        + 2.f * koeLi[lvl * 3 + dir - 1][i * W_L + j + 1] + 2.f * koeLi[lvl * 3 + dir - 1][i * W_L + j - 1] + koeLi[lvl * 3 + dir - 1][(i - 1) * W_L + j - 1]
                                                                        + koeLi[lvl * 3 + dir - 1][(i - 1) * W_L + j + 1] + koeLi[lvl * 3 + dir - 1][(i + 1) * W_L + j - 1] + koeLi[lvl * 3 + dir - 1][(i + 1) * W_L + j + 1]) / somm;
                            }
                        }

                        for (int dir = 1; dir < 4; dir++) {
                            //here I evaluate combinaison of vert / diag / horiz...we are with multiplicators of the signal
                            interm += SQR(koeLi[lvl * 3 + dir - 1][i * W_L + j]);
                        }

                        interm = sqrt(interm);

//                  interm /= 1.732f;//interm = pseudo variance koeLi
                        interm *= 0.57736721f;
                        float kampli = 1.f;
                        float eps = 0.0001f;
                        // I think this double ratio (alph, beta) is better than arctg

                        float alph = koeLi[lvl * 3][i * W_L + j] / (koeLi[lvl * 3 + 1][i * W_L + j] + eps); //ratio between horizontal and vertical
                        float beta = koeLi[lvl * 3 + 2][i * W_L + j] / (koeLi[lvl * 3 + 1][i * W_L + j] + eps); //ratio between diagonal and horizontal

                        float alipinfl = (eddlipampl - 1.f) / (1.f - eddlipinfl);
                        float blipinfl = eddlipampl - alipinfl;

                        //alph evaluate the direction of the gradient regularity Lipschitz
                        // if = 1 we are on an edge
                        // if 0 we are not
                        // we can change and use log..or Arctg but why ?? we can change if need ...
                        //Liamp=1 for eddlipinfl
                        //liamp > 1 for alp >eddlipinfl and alph < 1
                        //Liamp < 1 for alp < eddlipinfl and alph > 0
                        if (alph > 1.f) {
                            alph = 1.f / alph;
                        }

                        if (beta > 1.f) {
                            beta = 1.f / beta;
                        }

                        //take into account diagonal
                        //if in same value OK
                        //if not no edge or reduction
                        float bet = 1.f;

                        //if(cp.lip3) {//enhance algorithm
                        if (alph > eddlipinfl && beta < 0.85f * eddlipinfl) { //0.85 arbitrary value ==> eliminate from edge if H V D too different
                            bet = beta;
                        }

                        //}
                        float AmpLip = 1.f;

                        if (alph > eddlipinfl) {
                            AmpLip = alipinfl * alph + blipinfl;    //If beta low reduce kampli
                            kampli = SQR(bet) * AmpLip * aamp;
                        } else {
                            AmpLip = (1.f / eddlipinfl) * SQR(SQR(alph * bet));    //Strong Reduce if beta low
                            kampli = AmpLip / aamp;
                        }

                        // comparison betwwen pixel and neighbours to do ==> I think 3 dir above is better
                        /*      if(cp.lip3){
                                koeLi[lvl*3][i*W_L + j] = (koeLi[lvl*3][i*W_L + j] + koeLi[lvl*3][(i-1)*W_L + j] + koeLi[lvl*3][(i+1)*W_L + j]
                                        + koeLi[lvl*3][i*W_L + j+1] + koeLi[lvl*3][i*W_L + j-1] + koeLi[lvl*3][(i-1)*W_L + j-1]
                                        + koeLi[lvl*3][(i-1)*W_L + j+1] +koeLi[lvl*3][(i+1)*W_L + j-1] +koeLi[lvl*3][(i+1)*W_L + j+1])/9.f;
                                }
                        */
                        // apply to each direction Wavelet level : horizontal / vertiacle / diagonal
                        //interm += SQR(koeLi[lvl*3 + dir-1][i*W_L + j]);

                        interm *= kampli;

                        if (interm < cp.eddetthr / eddlow) {
                            interm = 0.01f;    //eliminate too low values
                        }

                        //we can change this part of algo==> not equal but ponderate
                        koeLi[lvl * 3][i * W_L + j] = koeLi[lvl * 3 + 1][i * W_L + j] = koeLi[lvl * 3 + 2][i * W_L + j] = interm; //new value
                        //here KoeLi contains values where gradient is high and coef high, and eliminate low values...
                    }
                }
            }

            // end
        }

#ifdef _OPENMP
        #pragma omp for schedule(dynamic) collapse(2)
#endif

        for (int dir = 1; dir < 4; dir++) {
            for (int lvl = 0; lvl < maxlvl; lvl++) {

                int Wlvl_L = WaveletCoeffs_L.level_W(lvl);
                int Hlvl_L = WaveletCoeffs_L.level_H(lvl);

                float ** WavCoeffs_L = WaveletCoeffs_L.level_coeffs(lvl);

                ContAllL(koeLi, maxkoeLi, true, maxlvl, labco,  varhue, varchrom, WavCoeffs_L, WavCoeffs_L0, lvl, dir, cp, Wlvl_L, Hlvl_L, skip, mean, sigma, MaxP, MaxN, wavCLVCcurve, waOpacityCurveW, ChCurve, Chutili);


            }
        }
    }

    //delete edge detection
    if (koeLibuffer) {
        delete [] koeLibuffer;
    }
}

void ImProcFunctions::WaveletAandBAllAB(wavelet_decomposition &WaveletCoeffs_a, wavelet_decomposition &WaveletCoeffs_b,
                                        struct cont_params &cp, FlatCurve* hhCurve, bool hhutili)
{
    //   StopWatch Stop1("WaveletAandBAllAB");
    if (hhutili  && cp.resena) {  // H=f(H)
        int W_L = WaveletCoeffs_a.level_W(0);
        int H_L = WaveletCoeffs_a.level_H(0);

        float * WavCoeffs_a0 = WaveletCoeffs_a.coeff0;
        float * WavCoeffs_b0 = WaveletCoeffs_b.coeff0;
#ifdef _OPENMP
        #pragma omp parallel num_threads(wavNestedLevels) if(wavNestedLevels>1)
#endif
        {
#ifdef __SSE2__
            float huebuffer[W_L] ALIGNED64;
            float chrbuffer[W_L] ALIGNED64;
#endif // __SSE2__
#ifdef _OPENMP
            #pragma omp for schedule(dynamic,16)
#endif

            for (int i = 0; i < H_L; i++) {
#ifdef __SSE2__
                // precalculate hue and chr
                int k;

                for (k = 0; k < W_L - 3; k += 4) {
                    __m128 av = LVFU(WavCoeffs_a0[i * W_L + k]);
                    __m128 bv = LVFU(WavCoeffs_b0[i * W_L + k]);
                    __m128 huev = xatan2f(bv, av);
                    __m128 chrv = vsqrtf(SQRV(av) + SQRV(bv));
                    STVF(huebuffer[k], huev);
                    STVF(chrbuffer[k], chrv);
                }

                for (; k < W_L; k++) {
                    huebuffer[k] = xatan2f(WavCoeffs_b0[i * W_L + k], WavCoeffs_a0[i * W_L + k]);
                    chrbuffer[k] = sqrtf(SQR(WavCoeffs_b0[i * W_L + k]) + SQR(WavCoeffs_a0[i * W_L + k])) / 327.68f;
                }

#endif // __SSE2__

                for (int j = 0; j < W_L; j++) {

#ifdef __SSE2__
                    float hueR = huebuffer[j];
                    float chR = chrbuffer[j];
#else
                    float hueR = xatan2f(WavCoeffs_b0[i * W_L + j], WavCoeffs_a0[i * W_L + j]);
                    float chR = sqrtf(SQR(WavCoeffs_b0[i * W_L + j]) + SQR(WavCoeffs_a0[i * W_L + j]));
#endif
                    /*      if (editID == EUID_WW_HHCurve) {//H pipette
                                            float valpar =Color::huelab_to_huehsv2(hueR);
                                            editWhatever->v(i,j) = valpar;
                                    }
                    */
                    float valparam = float((hhCurve->getVal(Color::huelab_to_huehsv2(hueR)) - 0.5f) * 1.7f) + hueR; //get H=f(H)  1.7 optimisation !
                    float2 sincosval = xsincosf(valparam);
                    WavCoeffs_a0[i * W_L + j] = chR * sincosval.y;
                    WavCoeffs_b0[i * W_L + j] = chR * sincosval.x;
                }
            }
        }
    }

}

void ImProcFunctions::WaveletcontAllAB(LabImage * labco, float ** varhue, float **varchrom, wavelet_decomposition &WaveletCoeffs_ab, const WavOpacityCurveW & waOpacityCurveW,
                                       struct cont_params &cp, const bool useChannelA)
{

    int maxlvl = WaveletCoeffs_ab.maxlevel();
    int W_L = WaveletCoeffs_ab.level_W(0);
    int H_L = WaveletCoeffs_ab.level_H(0);

    float * WavCoeffs_ab0 = WaveletCoeffs_ab.coeff0;

#ifdef _OPENMP
    #pragma omp parallel num_threads(wavNestedLevels) if(wavNestedLevels>1)
#endif
    {
        if (cp.chrores != 0.f  && cp.resena) { // cp.chrores == 0.f means all will be multiplied by 1.f, so we can skip the processing of residual

#ifdef _OPENMP
            #pragma omp for nowait
#endif

            for (int i = 0; i < W_L * H_L; i++) {
                const float skyprot = cp.sky;
                //chroma
                int ii = i / W_L;
                int jj = i - ii * W_L;
                float modhue = varhue[ii][jj];
                float scale = 1.f;

                if (skyprot > 0.f) {
                    if ((modhue < cp.t_ry && modhue > cp.t_ly)) {
                        scale = (100.f - cp.sky) / 100.1f;
                    } else if ((modhue >= cp.t_ry && modhue < cp.b_ry)) {
                        scale = (100.f - cp.sky) / 100.1f;
                        float ar = (scale - 1.f) / (cp.t_ry - cp.b_ry);
                        float br = scale - cp.t_ry * ar;
                        scale = ar * modhue + br;
                    } else if ((modhue > cp.b_ly && modhue < cp.t_ly)) {
                        scale = (100.f - cp.sky) / 100.1f;
                        float al = (scale - 1.f) / (-cp.b_ly + cp.t_ly);
                        float bl = scale - cp.t_ly * al;
                        scale = al * modhue + bl;
                    }
                } else if (skyprot < 0.f) {
                    if ((modhue > cp.t_ry || modhue < cp.t_ly)) {
                        scale = (100.f + cp.sky) / 100.1f;
                    }

                    /*  else if((modhue >= cp.t_ry && modhue < cp.b_ry)) {
                            scale=(100.f+cp.sky)/100.1f;
                            float ar=(scale-1.f)/(cp.t_ry- cp.b_ry);
                            float br=scale-cp.t_ry*ar;
                            scale=ar*modhue+br;
                        }
                        else if((modhue > cp.b_ly && modhue < cp.t_ly)) {
                            scale=(100.f+cp.sky)/100.1f;
                            float al=(scale-1.f)/(-cp.b_ly + cp.t_ly);
                            float bl=scale-cp.t_ly*al;
                            scale=al*modhue+bl;
                        }
                    */
                }

                WavCoeffs_ab0[i] *= (1.f + cp.chrores * (scale) / 100.f);

            }
        }

        if (cp.cbena  && cp.resena) { //if user select Toning and color balance

#ifdef _OPENMP
            #pragma omp for nowait
#endif

            for (int i = 0; i < W_L * H_L; i++) {
                int ii = i / W_L;
                int jj = i - ii * W_L;
                float LL = (labco->L[ii * 2][jj * 2]) / 327.68f; //I use labco but I can use also WavCoeffs_L0 (more exact but more memory)

                float sca = 1.f; //amplifer - reducter...about 1, but perhaps 0.6 or 1.3

                if (useChannelA) { //green red (little magenta)
                    //transition to avoid artifacts with 6 between 30 to 36 and  63 to 69
                    float aa = (cp.grmed - cp.grlow) / 6.f;
                    float bb = cp.grlow - 30.f * aa;
                    float aaa = (cp.grhigh - cp.grmed) / 6.f;
                    float bbb = cp.grmed - 63.f * aaa;

                    if (LL < 30.f) { //shadows
                        WavCoeffs_ab0[i] += cp.grlow * (sca) * 300.f;
                    } else if (LL >= 30.f && LL < 36.f) { //transition
                        float tr = aa * LL + bb;
                        WavCoeffs_ab0[i] += tr * (sca) * 300.f;
                    } else if (LL >= 36.f && LL < 63.f) { //midtones
                        WavCoeffs_ab0[i] += cp.grmed * (sca) * 300.f;
                    } else if (LL >= 63.f && LL < 69.f) { //transition
                        float trh = aaa * LL + bbb;
                        WavCoeffs_ab0[i] += trh * (sca) * 300.f;
                    } else if (LL >= 69.f) { //highlights
                        WavCoeffs_ab0[i] += cp.grhigh * (sca) * 300.f;
                    }
                } else { //blue yellow
                    //transition with 6 between 30 to 36 and 63 to 69
                    float aa1 = (cp.blmed - cp.bllow) / 6.f;
                    float bb1 = cp.bllow - 30.f * aa1;
                    float aaa1 = (cp.blhigh - cp.blmed) / 6.f;
                    float bbb1 = cp.blmed - 63.f * aaa1;

                    if (LL < 30.f) {
                        WavCoeffs_ab0[i] += cp.bllow * (sca) * 300.f;
                    } else if (LL >= 30.f && LL < 36.f) {
                        float tr1 = aa1 * LL + bb1;
                        WavCoeffs_ab0[i] += tr1 * (sca) * 300.f;
                    } else if (LL >= 36.f && LL < 63.f) {
                        WavCoeffs_ab0[i] += cp.blmed * (sca) * 300.f;
                    } else if (LL >= 63.f && LL < 69.f) {
                        float trh1 = aaa1 * LL + bbb1;
                        WavCoeffs_ab0[i] += trh1 * (sca) * 300.f;
                    } else if (LL >= 69.f) {
                        WavCoeffs_ab0[i] += cp.blhigh * (sca) * 300.f;
                    }
                }
            }
        }

#ifdef _OPENMP
        #pragma omp for schedule(dynamic) collapse(2)
#endif

        for (int dir = 1; dir < 4; dir++) {
            for (int lvl = 0; lvl < maxlvl; lvl++) {

                int Wlvl_ab = WaveletCoeffs_ab.level_W(lvl);
                int Hlvl_ab = WaveletCoeffs_ab.level_H(lvl);

                float ** WavCoeffs_ab = WaveletCoeffs_ab.level_coeffs(lvl);
                ContAllAB(labco,  maxlvl, varhue, varchrom, WavCoeffs_ab, WavCoeffs_ab0, lvl, dir, waOpacityCurveW, cp, Wlvl_ab, Hlvl_ab, useChannelA);
            }
        }


    }
}

//%%%%%%%%%%%%%%%%%%%%%%%%%%%%%%%%%%%%%%%%%%%%%%%%%%%%%%
//%%%%%%%%%%%%%%%%%%%%%%%%%%%%%%%%%%%%%%%%%%%%%%%%%%%%%%

void ImProcFunctions::calckoe(float ** WavCoeffs_LL, const struct cont_params& cp, float *koeLi[12], int level, int dir, int W_L, int H_L, float edd, float *maxkoeLi, float **tmC)
{
    int borderL = 2;

//  printf("cpedth=%f\n",cp.eddetthr);
    if (cp.eddetthr < 30.f) {
        borderL = 1;

        // I calculate coefficients with r size matrix 3x3 r=1 ; 5x5 r=2; 7x7 r=3
        /*
        float k[2*r][2*r];
        for(int i=1;i<=(2*r+1);i++) {
                    for(int j=1;j<=(2*r+1);j++) {
                        k[i][j]=(1.f/6.283*sigma*sigma)*exp(-SQR(i-r-1)+SQR(j-r-1)/2.f*SQR(sigma));
                    }
        }
        //I could also use Gauss.h for 3x3
        // If necessary I can put a 7x7 matrix
        */
        for (int i = 1; i < H_L - 1; i++) { //sigma=0.55
            for (int j = 1; j < W_L - 1; j++) {
                tmC[i][j] = (8.94f * WavCoeffs_LL[dir][i * W_L + j] + 1.71f * (WavCoeffs_LL[dir][(i - 1) * W_L + j] + 1.71f * WavCoeffs_LL[dir][(i + 1) * W_L + j]
                             + 1.71f * WavCoeffs_LL[dir][i * W_L + j + 1] + 1.71f * WavCoeffs_LL[dir][i * W_L + j - 1]) + 0.33f * WavCoeffs_LL[dir][(i - 1) * W_L + j - 1]
                             + 0.33f * WavCoeffs_LL[dir][(i - 1) * W_L + j + 1] + 0.33f * WavCoeffs_LL[dir][(i + 1) * W_L + j - 1] + 0.33f * WavCoeffs_LL[dir][(i + 1) * W_L + j + 1]) * 0.0584795f;
                // apply to each direction Wavelet level : horizontal / vertiacle / diagonal


            }
        }
    } else if (cp.eddetthr >= 30.f && cp.eddetthr < 50.f) {
        borderL = 1;

        for (int i = 1; i < H_L - 1; i++) { //sigma=0.85
            for (int j = 1; j < W_L - 1; j++) {
                tmC[i][j] = (4.0091f * WavCoeffs_LL[dir][i * W_L + j] + 2.0068f * (WavCoeffs_LL[dir][(i - 1) * W_L + j] + 2.0068f * WavCoeffs_LL[dir][(i + 1) * W_L + j]
                             + 2.0068f * WavCoeffs_LL[dir][i * W_L + j + 1] + 2.0068f * WavCoeffs_LL[dir][i * W_L + j - 1]) + 1.0045f * WavCoeffs_LL[dir][(i - 1) * W_L + j - 1]
                             + 1.0045f * WavCoeffs_LL[dir][(i - 1) * W_L + j + 1] + 1.0045f * WavCoeffs_LL[dir][(i + 1) * W_L + j - 1] + 1.0045f * WavCoeffs_LL[dir][(i + 1) * W_L + j + 1]) * 0.062288f;
                // apply to each direction Wavelet level : horizontal / vertiacle / diagonal


            }
        }
    }


    else if (cp.eddetthr >= 50.f && cp.eddetthr < 75.f) {
        borderL = 1;

        for (int i = 1; i < H_L - 1; i++) {
            for (int j = 1; j < W_L - 1; j++) { //sigma=1.1
                tmC[i][j] = (3.025f * WavCoeffs_LL[dir][i * W_L + j] + 2.001f * (WavCoeffs_LL[dir][(i - 1) * W_L + j] + 2.001f * WavCoeffs_LL[dir][(i + 1) * W_L + j]
                             + 2.001f * WavCoeffs_LL[dir][i * W_L + j + 1] + 2.001f * WavCoeffs_LL[dir][i * W_L + j - 1]) + 1.323f * WavCoeffs_LL[dir][(i - 1) * W_L + j - 1]
                             + 1.323f * WavCoeffs_LL[dir][(i - 1) * W_L + j + 1] + 1.323f * WavCoeffs_LL[dir][(i + 1) * W_L + j - 1] + 1.323f * WavCoeffs_LL[dir][(i + 1) * W_L + j + 1]) * 0.06127f;
            }
        }
    }

    else if (cp.eddetthr >= 75.f) {
        borderL = 2;

        //if(cp.lip3 && level > 1) {
        if (level > 1) { // do not activate 5x5 if level 0 or 1

            for (int i = 2; i < H_L - 2; i++) {
                for (int j = 2; j < W_L - 2; j++) {
                    // Gaussian 1.1
                    // 0.5 2 3 2 0.5
                    // 2 7 10 7 2
                    // 3 10 15 10 3
                    // 2 7 10 7 2
                    // 0.5 2 3 2 0.5
                    // divi 113
                    //Gaussian 1.4
                    // 2 4 5 4 2
                    // 4 9 12 9 4
                    // 5 12 15 12 5
                    // 4 9 12 9 4
                    // 2 4 5 4 2
                    // divi 159
                    if (cp.eddetthr < 85.f) { //sigma=1.1
                        tmC[i][j] = (15.f * WavCoeffs_LL[dir][i * W_L + j]  + 10.f * WavCoeffs_LL[dir][(i - 1) * W_L + j] + 10.f * WavCoeffs_LL[dir][(i + 1) * W_L + j]
                                     + 10.f * WavCoeffs_LL[dir][i * W_L + j + 1] + 10.f * WavCoeffs_LL[dir][i * W_L + j - 1] + 7.f * WavCoeffs_LL[dir][(i - 1) * W_L + j - 1]
                                     + 7.f * WavCoeffs_LL[dir][(i - 1) * W_L + j + 1] + 7.f * WavCoeffs_LL[dir][(i + 1) * W_L + j - 1] + 7.f * WavCoeffs_LL[dir][(i + 1) * W_L + j + 1]
                                     + 3.f * WavCoeffs_LL[dir][(i - 2) * W_L + j] + 3.f * WavCoeffs_LL[dir][(i + 2) * W_L + j] + 3.f * WavCoeffs_LL[dir][i * W_L + j - 2] + 3.f * WavCoeffs_LL[dir][i * W_L + j + 2]
                                     + 2.f * WavCoeffs_LL[dir][(i - 2) * W_L + j - 1] + 2.f * WavCoeffs_LL[dir][(i - 2) * W_L + j + 1] + 2.f * WavCoeffs_LL[dir][(i + 2) * W_L + j + 1] + 2.f * WavCoeffs_LL[dir][(i + 2) * W_L + j - 1]
                                     + 2.f * WavCoeffs_LL[dir][(i - 1) * W_L + j - 2] + 2.f * WavCoeffs_LL[dir][(i - 1) * W_L + j + 2] + 2.f * WavCoeffs_LL[dir][(i + 1) * W_L + j + 2] + 2.f * WavCoeffs_LL[dir][(i + 1) * W_L + j - 2]
                                     + 0.5f * WavCoeffs_LL[dir][(i - 2) * W_L + j - 2] + 0.5f * WavCoeffs_LL[dir][(i - 2) * W_L + j + 2] + 0.5f * WavCoeffs_LL[dir][(i + 2) * W_L + j - 2] + 0.5f * WavCoeffs_LL[dir][(i + 2) * W_L + j + 2]
                                    ) * 0.0088495f;

                    }

                    else {//sigma=1.4
                        tmC[i][j] = (15.f * WavCoeffs_LL[dir][i * W_L + j] + 12.f * WavCoeffs_LL[dir][(i - 1) * W_L + j] + 12.f * WavCoeffs_LL[dir][(i + 1) * W_L + j]
                                     + 12.f * WavCoeffs_LL[dir][i * W_L + j + 1] + 12.f * WavCoeffs_LL[dir][i * W_L + j - 1] + 9.f * WavCoeffs_LL[dir][(i - 1) * W_L + j - 1]
                                     + 9.f * WavCoeffs_LL[dir][(i - 1) * W_L + j + 1] + 9.f * WavCoeffs_LL[dir][(i + 1) * W_L + j - 1] + 9.f * WavCoeffs_LL[dir][(i + 1) * W_L + j + 1]
                                     + 5.f * WavCoeffs_LL[dir][(i - 2) * W_L + j] + 5.f * WavCoeffs_LL[dir][(i + 2) * W_L + j] + 5.f * WavCoeffs_LL[dir][i * W_L + j - 2] + 5.f * WavCoeffs_LL[dir][i * W_L + j + 2]
                                     + 4.f * WavCoeffs_LL[dir][(i - 2) * W_L + j - 1] + 4.f * WavCoeffs_LL[dir][(i - 2) * W_L + j + 1] + 4.f * WavCoeffs_LL[dir][(i + 2) * W_L + j + 1] + 4.f * WavCoeffs_LL[dir][(i + 2) * W_L + j - 1]
                                     + 4.f * WavCoeffs_LL[dir][(i - 1) * W_L + j - 2] + 4.f * WavCoeffs_LL[dir][(i - 1) * W_L + j + 2] + 4.f * WavCoeffs_LL[dir][(i + 1) * W_L + j + 2] + 4.f * WavCoeffs_LL[dir][(i + 1) * W_L + j - 2]
                                     + 2.f * WavCoeffs_LL[dir][(i - 2) * W_L + j - 2] + 2.f * WavCoeffs_LL[dir][(i - 2) * W_L + j + 2] + 2.f * WavCoeffs_LL[dir][(i + 2) * W_L + j - 2] + 2.f * WavCoeffs_LL[dir][(i + 2) * W_L + j + 2]
                                    ) * 0.0062893f;
                    }


                    // apply to each direction Wavelet level : horizontal / vertiacle / diagonal
                }
            }
        }

    }


    /*
    // I suppress these 2 convolutions ==> lees good results==> probably because structure data different and also I compare to original value which have + and -
        for(int i = borderL; i < H_L-borderL; i++ ) {//[-1 0 1] x==>j
            for(int j = borderL; j < W_L-borderL; j++) {
            tmC[i][j]=- WavCoeffs_LL[dir][(i)*W_L + j-1] +  WavCoeffs_LL[dir][(i)*W_L + j+1];
            }
        }
        for(int i = borderL; i < H_L-borderL; i++ ) {//[1 0 -1] y==>i
            for(int j = borderL; j < W_L-borderL; j++) {
            tmC[i][j]= - WavCoeffs_LL[dir][(i-1)*W_L + j] + WavCoeffs_LL[dir][(i+1)*W_L + j];
            }
        }
    */

    float thr = 40.f; //avoid artifact eg. noise...to test
    float thr2 = 1.5f * edd; //edd can be modified in option ed_detect
    thr2 += cp.eddet / 30.f; //to test
    float diffFactor = (cp.eddet / 100.f);

    for (int i = 0; i < H_L; i++) {
        for (int j = 0; j < W_L; j++) {
            koeLi[level * 3 + dir - 1][i * W_L + j] = 1.f;
        }
    }

    for (int i = borderL; i < H_L - borderL; i++) {
        for (int j = borderL; j < W_L - borderL; j++) {
            // my own algo : probably a little false, but simpler as Lipschitz !
            // Thr2 = maximum of the function ==> Lipsitch says = probably edge
//                              float temp = WavCoeffs_LL[dir][i*W_L + j];
//                              if(temp>=0.f &&  temp < thr) temp = thr;
//                              if(temp < 0.f &&  temp > -thr) temp = -thr;
            float temp = max(fabsf(WavCoeffs_LL[dir][i * W_L + j]), thr);
            koeLi[level * 3 + dir - 1][i * W_L + j] = min(thr2, fabs(tmC[i][j] / temp)); // limit maxi

            //it will be more complicated to calculate both Wh and Wv, but we have also Wd==> pseudo Lipschitz
            if (koeLi[level * 3 + dir - 1][i * W_L + j] > maxkoeLi[level * 3 + dir - 1]) {
                maxkoeLi[level * 3 + dir - 1] = koeLi[level * 3 + dir - 1][i * W_L + j];
            }

            float diff = maxkoeLi[level * 3 + dir - 1] - koeLi[level * 3 + dir - 1][i * W_L + j];
            diff *= diffFactor;
            koeLi[level * 3 + dir - 1][i * W_L + j] = maxkoeLi[level * 3 + dir - 1] - diff;
        }
    }

}

void ImProcFunctions::finalContAllL(float ** WavCoeffs_L, float * WavCoeffs_L0, int level, int dir, struct cont_params &cp,
                                    int W_L, int H_L, float *mean, float *sigma, float *MaxP, const WavOpacityCurveWL & waOpacityCurveWL)
{
    if (cp.diagcurv  && cp.finena && MaxP[level] > 0.f && mean[level] != 0.f && sigma[level] != 0.f) { //curve
        float insigma = 0.666f; //SD
        float logmax = log(MaxP[level]); //log Max
        float rapX = (mean[level] + sigma[level]) / MaxP[level]; //rapport between sD / max
        float inx = log(insigma);
        float iny = log(rapX);
        float rap = inx / iny; //koef
        float asig = 0.166f / sigma[level];
        float bsig = 0.5f - asig * mean[level];
        float amean = 0.5f / mean[level];

#ifdef _OPENMP
        #pragma omp parallel for schedule(dynamic, W_L * 16) num_threads(wavNestedLevels) if(wavNestedLevels>1)
#endif

        for (int i = 0; i < W_L * H_L; i++) {
            float absciss;

            if (fabsf(WavCoeffs_L[dir][i]) >= (mean[level] + sigma[level])) { //for max
                float valcour = xlogf(fabsf(WavCoeffs_L[dir][i]));
                float valc = valcour - logmax;
                float vald = valc * rap;
                absciss = xexpf(vald);
            } else if (fabsf(WavCoeffs_L[dir][i]) >= mean[level]) {
                absciss = asig * fabsf(WavCoeffs_L[dir][i]) + bsig;
            } else {
                absciss = amean * fabsf(WavCoeffs_L[dir][i]);
            }

            float kc = waOpacityCurveWL[absciss * 500.f] - 0.5f;
            float reduceeffect = kc <= 0.f ? 1.f : 1.5f;

            float kinterm = 1.f + reduceeffect * kc;
            kinterm = kinterm <= 0.f ? 0.01f : kinterm;

            WavCoeffs_L[dir][i] *=  kinterm;
        }
    }

    int choicelevel = params->wavelet.Lmethod - 1;
    choicelevel = choicelevel == -1 ? 4 : choicelevel;

    int choiceClevel = 0;

    if (params->wavelet.CLmethod == "one") {
        choiceClevel = 0;
    } else if (params->wavelet.CLmethod == "inf") {
        choiceClevel = 1;
    } else if (params->wavelet.CLmethod == "sup") {
        choiceClevel = 2;
    } else if (params->wavelet.CLmethod == "all") {
        choiceClevel = 3;
    }

    int choiceDir = 0;

    if (params->wavelet.Dirmethod == "one") {
        choiceDir = 1;
    } else if (params->wavelet.Dirmethod == "two") {
        choiceDir = 2;
    } else if (params->wavelet.Dirmethod == "thr") {
        choiceDir = 3;
    } else if (params->wavelet.Dirmethod == "all") {
        choiceDir = 0;
    }

    int dir1 = (choiceDir == 2) ? 1 : 2;
    int dir2 = (choiceDir == 3) ? 1 : 3;

    if (choiceClevel < 3) { // not all levels visible, paint residual
        if (level == 0) {
            if (cp.backm != 2) { // nothing to change when residual is used as background
                float backGroundColor = (cp.backm == 1) ? 12000.f : 0.f;

                for (int i = 0; i < W_L * H_L; i++) {
                    WavCoeffs_L0[i] = backGroundColor;
                }
            }
        }
    }

    if (choiceClevel == 0) { // Only one level

        if (choiceDir == 0) { // All directions
            if (level != choicelevel) { // zero all for the levels != choicelevel
                for (int dir = 1; dir < 4; dir++) {
                    for (int i = 0; i < W_L * H_L; i++) {
                        WavCoeffs_L[dir][i] = 0.f;
                    }
                }
            }
        } else { // zero the unwanted directions for level == choicelevel

            if (choicelevel >= cp.maxilev) {
                for (int dir = 1; dir < 4; dir++) {
                    for (int i = 0; i < W_L * H_L; i++) {
                        WavCoeffs_L[dir][i] = 0.f;
                    }
                }
            } else if (level != choicelevel) { // zero all for the levels != choicelevel
                for (int i = 0; i < W_L * H_L; i++) {
                    WavCoeffs_L[dir1][i] = WavCoeffs_L[dir2][i] = 0.f;
                }
            }
        }
    } else if (choiceClevel == 1) { // Only below level
        if (choiceDir == 0) { // All directions
            if (level > choicelevel) {
                for (int dir = 1; dir < 4; dir++) {
                    for (int i = 0; i < W_L * H_L; i++) {
                        WavCoeffs_L[dir][i] = 0.f;
                    }
                }
            }
        } else { // zero the unwanted directions for level >= choicelevel
            if (level > choicelevel) {
                for (int i = 0; i < W_L * H_L; i++) {
                    WavCoeffs_L[dir1][i] = WavCoeffs_L[dir2][i] = 0.f;
                }
            }
        }
    } else if (choiceClevel == 2) { // Only above level
        if (choiceDir == 0) { // All directions
            if (level <= choicelevel) {
                for (int dir = 1; dir < 4; dir++) {
                    for (int i = 0; i < W_L * H_L; i++) {
                        WavCoeffs_L[dir][i] = 0.f;
                    }
                }
            }
        } else { // zero the unwanted directions for level >= choicelevel
            if (choicelevel >= cp.maxilev) {
                for (int dir = 1; dir < 4; dir++) {
                    for (int i = 0; i < W_L * H_L; i++) {
                        WavCoeffs_L[dir][i] = 0.f;
                    }
                }
            }


            else if (level <= choicelevel) {
                for (int i = 0; i < W_L * H_L; i++) {
                    WavCoeffs_L[dir1][i] = WavCoeffs_L[dir2][i] = 0.f;
                }
            }
        }
    }


}

void ImProcFunctions::ContAllL(float *koeLi[12], float *maxkoeLi, bool lipschitz, int maxlvl, LabImage * labco, float ** varhue, float **varchrom, float ** WavCoeffs_L, float * WavCoeffs_L0, int level, int dir, struct cont_params &cp,
                               int W_L, int H_L, int skip, float *mean, float *sigma, float *MaxP, float *MaxN, const WavCurve & wavCLVCcurve, const WavOpacityCurveW & waOpacityCurveW, FlatCurve* ChCurve, bool Chutili)
{
    assert(level >= 0);
    assert(maxlvl > level);

    static const float scales[10] = {1.f, 2.f, 4.f, 8.f, 16.f, 32.f, 64.f, 128.f, 256.f, 512.f};
    float scaleskip[10];

    for (int sc = 0; sc < 10; sc++) {
        scaleskip[sc] = scales[sc] / skip;
    }

    float t_r = 40.f;
    float t_l = 10.f;
    float b_r = 75.f;
    float edd = 3.f;
    float eddstrength = 1.3f;
    float aedstr = (eddstrength - 1.f) / 90.f;
    float bedstr = 1.f - 10.f * aedstr;

    if (cp.val > 0  && cp.edgeena) {
        float * koe = nullptr;
        float maxkoe = 0.f;

        if (!lipschitz) {
            koe = new float [H_L * W_L];

            for (int i = 0; i < W_L * H_L; i++) {
                koe[i] = 0.f;
            }

            maxkoe = 0.f;

            if (cp.detectedge) {
                float** tmC;
                int borderL = 1;
                tmC = new float*[H_L];

                for (int i = 0; i < H_L; i++) {
                    tmC[i] = new float[W_L];
                }

                {
                    for (int i = 1; i < H_L - 1; i++) {
                        for (int j = 1; j < W_L - 1; j++) {
                            //edge detection wavelet TMC Canny
                            // also possible to detect noise with 5x5 instead of 3x3
                            tmC[i][j] = (4.f * WavCoeffs_L[dir][i * W_L + j] + 2.f * WavCoeffs_L[dir][(i - 1) * W_L + j] + 2.f * WavCoeffs_L[dir][(i + 1) * W_L + j]
                                         + 2.f * WavCoeffs_L[dir][i * W_L + j + 1] + 2.f * WavCoeffs_L[dir][i * W_L + j - 1] + WavCoeffs_L[dir][(i - 1) * W_L + j - 1]
                                         + WavCoeffs_L[dir][(i - 1) * W_L + j + 1] + WavCoeffs_L[dir][(i + 1) * W_L + j - 1] + WavCoeffs_L[dir][(i + 1) * W_L + j + 1]) / 16.f;

                            // apply to each direction Wavelet level : horizontal / vertiacle / diagonal
                        }
                    }
                }




                for (int i = borderL; i < H_L - borderL; i++) {
                    for (int j = borderL; j < W_L - borderL; j++) {
                        // my own algo : probably a little false, but simpler as Lipschitz !
                        float thr = 40.f; //avoid artifact eg. noise...to test
                        float thr2 = edd; //edd can be modified in option ed_detect
                        thr2 += cp.eddet / 30.f; //to test
                        float temp = WavCoeffs_L[dir][i * W_L + j];

                        if (temp >= 0.f &&  temp < thr) {
                            temp = thr;
                        }

                        if (temp < 0.f &&  temp > -thr) {
                            temp = -thr;
                        }

                        koe[i * W_L + j] = min(thr2, fabs(tmC[i][j] / temp));

                        if (koe[i * W_L + j] > maxkoe) {
                            maxkoe = koe[i * W_L + j];
                        }

                        float diff = maxkoe - koe[i * W_L + j];
                        diff *= (cp.eddet / 100.f);
                        float interm = maxkoe - diff;

                        if (interm < cp.eddetthr / 30.f) {
                            interm = 0.01f;
                        }

                        koe[i * W_L + j] = interm;

                    }
                }

                for (int i = 0; i < H_L; i++) {
                    delete [] tmC[i];
                }

                delete [] tmC;

            }
        }

        //end detect edge
        float rad = ((float)cp.rad) / 60.f; //radius ==> not too high value to avoid artifacts
        float value = ((float)cp.val) / 8.f; //strength

        if (scaleskip[1] < 1.f) {
            float atten01234 = 0.80f;
            value *= (atten01234 * scaleskip[1]);    //for zoom < 100% reduce strength...I choose level 1...but!!
        }

        float edge = 1.f;
        float lim0 = 20.f; //arbitrary limit for low radius and level between 2 or 3 to 30 maxi
        float lev = float (level);
        float repart = (float)cp.til;
        float brepart;

        if (cp.reinforce == 1) {
            brepart = 3.f;
        }

        if (cp.reinforce == 3) {
            brepart = 0.5f;    //arbitrary value to increase / decrease repart, between 1 and 0
        }

        float arepart = -(brepart - 1.f) / (lim0 / 60.f);

        if (cp.reinforce != 2) {
            if (rad < lim0 / 60.f) {
                repart *= (arepart * rad + brepart);    //linear repartition of repart
            }
        }

        float al0 = 1.f + (repart) / 50.f;
        float al10 = 1.0f; //arbitrary value ==> less = take into account high levels
        //  float ak =-(al0-al10)/10.f;//10 = maximum levels
        float ak = -(al0 - al10) / 10.f; //10 = maximum levels
        float bk = al0;
        float koef = ak * level + bk; //modulate for levels : more levels high, more koef low ==> concentrated action on low levels, without or near for high levels
        float expkoef = -pow(fabs(rad - lev), koef); //reduce effect for high levels

        if (cp.reinforce == 3) {
            if (rad < lim0 / 60.f && level == 0) {
                expkoef *= abs(repart);    //reduce effect for low values of rad and level=0==> quasi only level 1 is effective
            }
        }

        if (cp.reinforce == 1) {
            if (rad < lim0 / 60.f && level == 1) {
                expkoef /= repart;    //increase effect for low values of rad and level=1==> quasi only level 0 is effective
            }
        }

        //take into account local contrast
        float refin = value * exp(expkoef);

        if (cp.link  && cp.noiseena) { //combi
            {
                if (level == 0) {
                    refin *= (1.f + cp.lev0s / 50.f);    // we can change this sensibility!
                }

                if (level == 1) {
                    refin *= (1.f + cp.lev1s / 50.f);
                }

                if (level == 2) {
                    refin *= (1.f + cp.lev2s / 50.f);
                }

                if (level == 3) {
                    refin *= (1.f + cp.lev3s / 50.f);
                }
            }
        }

        float edgePrecalc = 1.f + refin; //estimate edge "pseudo variance"

        if (cp.EDmet == 2 && MaxP[level] > 0.f) { //curve
            //  if(exa) {//curve
            float insigma = 0.666f; //SD
            float logmax = log(MaxP[level]); //log Max
            float rapX = (mean[level] + sigma[level]) / MaxP[level]; //rapport between sD / max
            float inx = log(insigma);
            float iny = log(rapX);
            float rap = inx / iny; //koef
            float asig = 0.166f / sigma[level];
            float bsig = 0.5f - asig * mean[level];
            float amean = 0.5f / mean[level];
            float absciss = 0.f;
            float kinterm;
            float kmul;
            int borderL = 1;

            for (int i = borderL; i < H_L - borderL; i++) {
                for (int j = borderL; j < W_L - borderL; j++) {
                    int k = i * W_L + j;

                    if (cp.detectedge) {
                        if (!lipschitz) {
                            if (cp.eddet > 10.f) {
                                edge = (aedstr * cp.eddet + bedstr) * (edgePrecalc * (1.f + koe[k])) / (1.f + 0.9f * maxkoe);
                            } else {
                                edge = (edgePrecalc * (1.f + koe[k])) / (1.f + 0.9f * maxkoe);
                            }
                        }

                        if (lipschitz) {
                            if (level < 4) {
                                edge = 1.f + (edgePrecalc - 1.f) * (koeLi[level * 3][k]) / (1.f + 0.9f * maxkoeLi[level * 3 + dir - 1]);
                            } else {
                                edge = edgePrecalc;
                            }
                        }
                    } else {
                        edge = edgePrecalc;
                    }

                    if (cp.edgcurv) {
                        if (fabs(WavCoeffs_L[dir][k]) >= (mean[level] + sigma[level])) { //for max
                            float valcour = log(fabs(WavCoeffs_L[dir][k]));
                            float valc = valcour - logmax;
                            float vald = valc * rap;
                            absciss = exp(vald);

                        } else if (fabs(WavCoeffs_L[dir][k]) >= mean[level] &&  fabs(WavCoeffs_L[dir][k]) < (mean[level] + sigma[level])) {
                            absciss = asig * fabs(WavCoeffs_L[dir][k]) + bsig;
                        } else if (fabs(WavCoeffs_L[dir][k]) < mean[level]) {
                            absciss = amean * fabs(WavCoeffs_L[dir][k]);
                        }

                        // Threshold adjuster settings==> approximative for curve
                        //kmul about average cbrt(3--40 / 10)==>1.5 to 2.5
                        //kmul about SD   10--60  / 35 ==> 2
                        // kmul about low  cbrt((5.f+cp.edg_low)/5.f);==> 1.5
                        // kmul about max ==> 9
                        // we can change these values
                        // result is different not best or bad than threshold slider...but similar
                        float abssd = 4.f; //amplification reference
                        float bbssd = 2.f; //mini ampli
                        float maxamp = 2.5f; //maxi ampli at end
                        float maxampd = 10.f; //maxi ampli at end
                        float a_abssd = (maxamp - abssd) / 0.333f;
                        float b_abssd = maxamp - a_abssd;
                        float da_abssd = (maxampd - abssd) / 0.333f;
                        float db_abssd = maxampd - da_abssd;
                        float am = (abssd - bbssd) / 0.666f;
                        float kmuld = 0.f;

                        if (absciss > 0.666f && absciss < 1.f) {
                            kmul = a_abssd * absciss + b_abssd;    //about max  ==> kinterm
                            kmuld = da_abssd * absciss + db_abssd;
                        } else {
                            kmul = kmuld = absciss * am + bbssd;
                        }

                        kinterm = 1.f;
                        float kc = kmul * (wavCLVCcurve[absciss * 500.f] - 0.5f);
                        float kcd = kmuld * (wavCLVCcurve[absciss * 500.f] - 0.5f);

                        if (kc >= 0.f) {
                            float reduceeffect = 0.6f;
                            kinterm = 1.f + reduceeffect * kmul * (wavCLVCcurve[absciss * 500.f] - 0.5f);    //about 1 to 3 general and big amplification for max (under 0)
                        } else {
                            kinterm = 1.f - (SQR(kcd)) / 10.f;
                        }

                        if (kinterm < 0.f) {
                            kinterm = 0.01f;
                        }

                        edge *= kinterm;

                        if (edge < 1.f) {
                            edge = 1.f;
                        }
                    }

                    WavCoeffs_L[dir][k] *=  edge;
                }
            }
        } else if (cp.EDmet == 1) { //threshold adjuster
            float MaxPCompare = MaxP[level] * SQR(cp.edg_max / 100.f); //100 instead of b_r...case if b_r < 100
            float MaxNCompare = MaxN[level] * SQR(cp.edg_max / 100.f); //always reduce a little edge for near max values
            float edgeSdCompare = (mean[level] + 1.5f * sigma[level]) * SQR(cp.edg_sd / t_r); // 1.5 standard deviation #80% range between mean 50% and 80%
            float edgeMeanCompare = mean[level] * SQR(cp.edg_mean / t_l);
            float edgeLowCompare = (5.f + SQR(cp.edg_low));
            float edgeMeanFactor = cbrt(cp.edg_mean / t_l);
            float interm;

            if (cp.edg_low < 10.f) {
                interm = cbrt((5.f + cp.edg_low) / 5.f);
            } else {
                interm = 1.437f;    //cbrt(3);
            }

            float edgeLowFactor = interm;
            float edgeSdFactor = cp.edg_sd / t_r;
            float edgeMaxFactor = SQR(cp.edg_max / b_r);
            float edgMaxFsup = (cp.edg_max / b_r); //reduce increase of effect for high values contrast..if slider > b_r

            //for (int i=0; i<W_L*H_L; i++) {
            int borderL = 1;

            for (int i = borderL; i < H_L - borderL; i++) {
                for (int j = borderL; j < W_L - borderL; j++) {
                    int k = i * W_L + j;

                    if (cp.detectedge) {
                        if (!lipschitz) {
                            if (cp.eddet > 10.f) {
                                edge = (aedstr * cp.eddet + bedstr) * (edgePrecalc * (1.f + koe[k])) / (1.f + 0.9f * maxkoe);
                            } else {
                                edge = (edgePrecalc * (1.f + koe[k])) / (1.f + 0.9f * maxkoe);
                            }
                        }

                        if (lipschitz) {
                            if (level < 4) {
                                edge = 1.f + (edgePrecalc - 1.f) * (koeLi[level * 3][k]) / (1.f + 0.9f * maxkoeLi[level * 3 + dir - 1]);
                            } else {
                                edge = edgePrecalc;
                            }
                        }
                    } else {
                        edge = edgePrecalc;
                    }

                    //algorithm that takes into account local contrast
                    // I use a thresholdadjuster with
                    // Bottom left ==> minimal low value for local contrast (not 0, but 5...we can change)
                    // 0 10*10 35*35 100*100 substantially correspond to the true distribution of low value, mean, standard-deviation and max (ed 5, 50, 400, 4000
                    // Top left ==> mean reference value (for each level), we can change cbrt(cp.edg_mean/10.f)
                    // Top Right==> standard deviation (for each level) we can change (cp.edg_sd/35.f)
                    // bottom right ==> Max for positif and negatif contrast we can change cp.edg_max/100.f
                    // If we move sliders to the left, local contrast is reduced
                    // if we move sliders to the right local contrast is increased
                    // MaxP, MaxN, mean, sigma are calculated if necessary (val > 0) by evaluate2(), eval2(), aver() , sigma()
                    if (b_r < 100.f  && cp.edg_max / b_r > 1.f) { //in case of b_r < 100 and slider move to right
                        if (WavCoeffs_L[dir][k] > MaxPCompare * cp.edg_max / b_r) {
                            edge *= edgMaxFsup;

                            if (edge < 1.f) {
                                edge = 1.f;
                            }
                        } else if (WavCoeffs_L[dir][k] < MaxNCompare * cp.edg_max / b_r) {
                            edge *= edgMaxFsup;

                            if (edge < 1.f) {
                                edge = 1.f;
                            }
                        }
                    }

                    if (WavCoeffs_L[dir][k] > MaxPCompare) {
                        edge *= edgeMaxFactor;

                        if (edge < 1.f) {
                            edge = 1.f;
                        }
                    }//reduce edge if > new max
                    else if (WavCoeffs_L[dir][k] < MaxNCompare) {
                        edge *= edgeMaxFactor;

                        if (edge < 1.f) {
                            edge = 1.f;
                        }
                    }

                    if (fabs(WavCoeffs_L[dir][k]) >= edgeMeanCompare && fabs(WavCoeffs_L[dir][k]) < edgeSdCompare) {
                        //if (fabs(WavCoeffs_L[dir][i]) > edgeSdCompare) {
                        edge *= edgeSdFactor;

                        if (edge < 1.f) {
                            edge = 1.f;
                        }
                    }//modify effect if sd change

                    if (fabs(WavCoeffs_L[dir][k]) < edgeMeanCompare) {
                        edge *= edgeMeanFactor;

                        if (edge < 1.f) {
                            edge = 1.f;
                        }
                    } // modify effect if mean change

                    if (fabs(WavCoeffs_L[dir][k]) < edgeLowCompare) {
                        edge *= edgeLowFactor;

                        if (edge < 1.f) {
                            edge = 1.f;
                        }
                    }

                    WavCoeffs_L[dir][k] *= edge;
                }
            }
        }

        if (!lipschitz) {
            delete [] koe;
        }
    }


    if (!cp.link && cp.noiseena)   { //used both with denoise 1 2 3
        float refine = 0.f;

        for (int i = 0; i < W_L * H_L; i++) {
            if (level == 0) {
                refine = cp.lev0s / 40.f;
            }

            if (level == 1) {
                refine = cp.lev1s / 40.f;
            }

            if (level == 2) {
                refine = cp.lev2s / 40.f;
            }

            if (level == 3) {
                refine = cp.lev3s / 40.f;
            }

            WavCoeffs_L[dir][i] *= (1.f + refine);
        }
    }


    float cpMul = cp.mul[level];

    if (cpMul != 0.f && cp.contena) { // cpMul == 0.f means all will be multiplied by 1.f, so we can skip this

        const float skinprot = params->wavelet.skinprotect;
        const float skinprotneg = -skinprot;
        const float factorHard = (1.f - skinprotneg / 100.f);

        //to adjust increase contrast with local contrast

        //for each pixel and each level
        float beta;
        float mea[9];
        mea[0] = mean[level] / 6.f;
        mea[1] = mean[level] / 2.f;
        mea[2] = mean[level]; // 50% data
        mea[3] = mean[level] + sigma[level] / 2.f;
        mea[4] = mean[level] + sigma[level]; //66%
        mea[5] = mean[level] + 1.2f * sigma[level];
        mea[6] = mean[level] + 1.5f * sigma[level]; //
        mea[7] = mean[level] + 2.f * sigma[level]; //95%
        mea[8] = mean[level] + 2.5f * sigma[level]; //99%

        bool useChromAndHue = (skinprot != 0.f || cp.HSmet);
        float modchro;

        for (int i = 0; i < W_L * H_L; i++) {
            float kLlev = 1.f;

            if (cpMul < 0.f) {
                beta = 1.f; // disabled for negatives values "less contrast"
            } else {
                float WavCL = fabsf(WavCoeffs_L[dir][i]);

                //reduction amplification: max action between mean / 2 and mean + sigma
                // arbitrary coefficient, we can add a slider !!
                if (WavCL < mea[0]) {
                    beta = 0.6f;    //preserve very low contrast (sky...)
                } else if (WavCL < mea[1]) {
                    beta = 0.8f;
                } else if (WavCL < mea[2]) {
                    beta = 1.f;    //standard
                } else if (WavCL < mea[3]) {
                    beta = 1.f;
                } else if (WavCL < mea[4]) {
                    beta = 0.8f;    //+sigma
                } else if (WavCL < mea[5]) {
                    beta = 0.6f;
                } else if (WavCL < mea[6]) {
                    beta = 0.4f;
                } else if (WavCL < mea[7]) {
                    beta = 0.2f;    // + 2 sigma
                } else if (WavCL < mea[8]) {
                    beta = 0.1f;
                } else {
                    beta = 0.0f;
                }
            }

            float scale = 1.f;
            float scale2 = 1.f;

            float LL100, LL100res, LL100init, kH[maxlvl];

            int ii = i / W_L;
            int jj = i - ii * W_L;
            float LL = labco->L[ii * 2][jj * 2];
            LL100 = LL100init = LL / 327.68f;
            LL100res = WavCoeffs_L0[i] / 327.68f;
            float delta = fabs(LL100init - LL100res) / (maxlvl / 2);

            for (int ml = 0; ml < maxlvl; ml++) {
                if (ml < maxlvl / 2) {
                    kH[ml] = (LL100res + ml * delta) / LL100res;    // fixed a priori max to level middle
                } else {
                    kH[ml] = (LL100init - ml * delta) / LL100res;
                }
            }


            if (useChromAndHue) {
                float modhue = varhue[ii][jj];
                modchro = varchrom[ii * 2][jj * 2];
                // hue chroma skin with initial lab data
                scale = 1.f;

                if (skinprot > 0.f) {
                    Color::SkinSatCbdl2(LL100, modhue, modchro, skinprot, scale, true, cp.b_l, cp.t_l, cp.t_r, cp.b_r, 0);  //0 for skin and extand
                } else if (skinprot < 0.f) {
                    Color::SkinSatCbdl2(LL100, modhue, modchro, skinprotneg, scale, false, cp.b_l, cp.t_l, cp.t_r, cp.b_r, 0);

                    if (scale == 1.f) {
                        scale = factorHard;
                    } else {
                        scale = 1.f;
                    }
                }

            }

            if (Chutili) {
                int i_i = i / W_L;
                int j_j = i - i_i * W_L;
                double lr;
                float modhue2 = varhue[i_i][j_j];
                float valparam = float((ChCurve->getVal(lr = Color::huelab_to_huehsv2(modhue2)) - 0.5f)); //get valparam=f(H)

                if (valparam > 0.f) {
                    scale2 = 1.f + 3.f * valparam;    //arbitrary value
                } else {
                    scale2 = 1.f + 1.9f * valparam;    //near 0 but not zero if curve # 0
                }
            }

            //linear transition HL
            float diagacc = 1.f;
            float alpha = (1024.f + 15.f * (float) cpMul * scale * scale2 * beta * diagacc) / 1024.f ;

            if (cp.HSmet  && cp.contena) {
                float aaal = (1.f - alpha) / ((cp.b_lhl - cp.t_lhl) * kH[level]);
                float bbal = 1.f - aaal * cp.b_lhl * kH[level];
                float aaar = (alpha - 1.f) / (cp.t_rhl - cp.b_rhl) * kH[level];
                float bbbr = 1.f - cp.b_rhl * aaar * kH[level];
                //linear transition Shadows
                float aaalS = (1.f - alpha) / (cp.b_lsl - cp.t_lsl);
                float bbalS = 1.f - aaalS * cp.b_lsl;
                float aaarS = (alpha - 1.f) / (cp.t_rsl - cp.b_rsl);
                float bbbrS = 1.f - cp.b_rsl * aaarS;

                if (level <= cp.numlevH) { //in function of levels
                    if ((LL100 > cp.t_lhl * kH[level] && LL100 < cp.t_rhl * kH[level])) {
                        kLlev = alpha;
                    } else if ((LL100 > cp.b_lhl * kH[level] && LL100 <= cp.t_lhl * kH[level])) {
                        kLlev = aaal * LL100 + bbal;
                    } else if ((LL100 > cp.t_rhl * kH[level] && LL100 <= cp.b_rhl * kH[level])) {
                        kLlev = aaar * LL100 + bbbr;
                    } else {
                        kLlev = 1.f;
                    }
                }

                if (level >= (9 - cp.numlevS)) {
                    if ((LL100 > cp.t_lsl && LL100 < cp.t_rsl)) {
                        kLlev = alpha;
                    } else if ((LL100 > cp.b_lsl && LL100 <= cp.t_lsl)) {
                        kLlev = aaalS * LL100 + bbalS;
                    } else if ((LL100 > cp.t_rsl && LL100 <= cp.b_rsl)) {
                        kLlev = aaarS * LL100 + bbbrS;
                    } else {
                        kLlev = 1.f;
                    }
                }

            } else {
                kLlev = alpha;
            }

            WavCoeffs_L[dir][i] *= (kLlev);
        }
    }

    if (waOpacityCurveW) {
        cp.opaW = true;
    }

    if (cp.bam && cp.finena) {
        if (cp.opaW && cp.BAmet == 2) {
            int iteration = cp.ite;
            int itplus = 7 + iteration;
            int itmoins = 7 - iteration;
            int med = maxlvl / 2;
            int it;

            if (level < med) {
                it = itmoins;
            } else if (level == med) {
                it = 7;
            } else { /*if(level > med)*/
                it = itplus;
            }

            for (int j = 0; j < it; j++) {
                //float bal = cp.balan;//-100 +100
                float kba = 1.f;

                //  if(dir <3) kba= 1.f + bal/600.f;
                //  if(dir==3) kba = 1.f - bal/300.f;
                for (int i = 0; i < W_L * H_L; i++) {
                    int ii = i / W_L;
                    int jj = i - ii * W_L;
                    float LL100 = labco->L[ii * 2][jj * 2] / 327.68f;
                    float k1 = 0.3f * (waOpacityCurveW[6.f * LL100] - 0.5f); //k1 between 0 and 0.5    0.5==> 1/6=0.16
                    float k2 = k1 * 2.f;

                    if (dir < 3) {
                        kba = 1.f + k1;
                    }

                    if (dir == 3) {
                        kba = 1.f - k2;
                    }

                    WavCoeffs_L[dir][i] *= (kba);
                }
            }
        }

        if (cp.BAmet == 1) {
            int iteration = cp.ite;
            int itplus = 7 + iteration;
            int itmoins = 7 - iteration;
            int med = maxlvl / 2;
            int it;

            if (level < med) {
                it = itmoins;
            } else if (level == med) {
                it = 7;
            } else { /*if(level > med)*/
                it = itplus;
            }

            for (int j = 0; j < it; j++) {
                float bal = cp.balan;//-100 +100
                float kba = 1.f;

                //  if(dir <3) kba= 1.f + bal/600.f;
                //  if(dir==3) kba = 1.f - bal/300.f;
                for (int i = 0; i < W_L * H_L; i++) {
                    int ii = i / W_L;
                    int jj = i - ii * W_L;
                    float k1 = 600.f;
                    float k2 = 300.f;
                    float LL100 = labco->L[ii * 2][jj * 2] / 327.68f;
                    float aa = 4970.f;
                    float bb = -397000.f;
                    float b0 = 100000.f;
                    float a0 = -4970.f;

                    if (LL100 > 80.f) {
                        k1 = aa * LL100 + bb;
                        k2 = 0.5f * k1;
                    }

                    if (LL100 < 20.f) {
                        k1 = a0 * LL100 + b0;
                        k2 = 0.5f * k1;
                    }

                    //k1=600.f;
                    //k2=300.f;
                    //k1=0.3f*(waOpacityCurveW[6.f*LL100]-0.5f);//k1 between 0 and 0.5    0.5==> 1/6=0.16
                    //k2=k1*2.f;
                    if (dir < 3) {
                        kba = 1.f + bal / k1;
                    }

                    if (dir == 3) {
                        kba = 1.f - bal / k2;
                    }

                    WavCoeffs_L[dir][i] *= (kba);
                }
            }
        }

    }

    // to see each level of wavelet ...level from 0 to 8
    int choicelevel = params->wavelet.Lmethod - 1;
    choicelevel = choicelevel == -1 ? 4 : choicelevel;
}

void ImProcFunctions::ContAllAB(LabImage * labco, int maxlvl, float ** varhue, float **varchrom, float ** WavCoeffs_ab, float * WavCoeffs_ab0, int level, int dir, const WavOpacityCurveW & waOpacityCurveW, struct cont_params &cp,
                                int W_ab, int H_ab, const bool useChannelA)
{
    float cpMul = cp.mul[level];

    if (cpMul != 0.f && cp.CHmet == 2 && cp.chro != 0.f  && cp.chromena) { // cpMul == 0.f or cp.chro = 0.f means all will be multiplied by 1.f, so we can skip this
        const float skinprot = params->wavelet.skinprotect;
        const float skinprotneg = -skinprot;
        const float factorHard = (1.f - skinprotneg / 100.f);
        const float cpChrom = cp.chro;

        //to adjust increase contrast with local contrast
        bool useSkinControl = (skinprot != 0.f);
        float alphaC = (1024.f + 15.f * cpMul * cpChrom / 50.f) / 1024.f ;

        for (int i = 0; i < W_ab * H_ab; i++) {
            if (useSkinControl) {
                int ii = i / W_ab;
                int jj = i - ii * W_ab;
                float LL100 = labco->L[ii * 2][jj * 2] / 327.68f;
                float modhue = varhue[ii][jj];
                float modchro = varchrom[ii * 2][jj * 2];
                // hue chroma skin with initial lab data
                float scale = 1.f;

                if (skinprot > 0.f) {
                    Color::SkinSatCbdl2(LL100, modhue, modchro, skinprot, scale, true, cp.b_l, cp.t_l, cp.t_r, cp.b_r, 0);  //0 for skin and extand
                } else if (skinprot < 0.f) {
                    Color::SkinSatCbdl2(LL100, modhue, modchro, skinprotneg, scale, false, cp.b_l, cp.t_l, cp.t_r, cp.b_r, 0);
                    scale = (scale == 1.f) ? factorHard : 1.f;
                }

                alphaC = (1024.f + 15.f * cpMul * cpChrom * scale / 50.f) / 1024.f ;
            }

            WavCoeffs_ab[dir][i] *= alphaC;
        }
    }

    //Curve chro

    float cpMulC = cp.mulC[level];

    //  if( (cp.curv || cp.CHSLmet==1) && cp.CHmet!=2 && level < 9 && cpMulC != 0.f) { // cpMulC == 0.f means all will be multiplied by 1.f, so we can skip
    if (cp.CHmet != 2 && level < 9 && cpMulC != 0.f  && cp.chromena) { // cpMulC == 0.f means all will be multiplied by 1.f, so we can skip
        const float skinprot = params->wavelet.skinprotect;
        const float skinprotneg = -skinprot;
        const float factorHard = (1.f - skinprotneg / 100.f);
        bool useSkinControl = (skinprot != 0.f);

        for (int i = 0; i < W_ab * H_ab; i++) {
            int ii = i / W_ab;
            int jj = i - ii * W_ab;
            //WL and W_ab are identical
            float scale = 1.f;
            float modchro = varchrom[ii * 2][jj * 2];

<<<<<<< HEAD
            if (useSkinControl) {
                // hue chroma skin with initial lab datas
=======
            if(useSkinControl) {
                // hue chroma skin with initial lab data
>>>>>>> 6486c491
                float LL100 = labco->L[ii * 2][jj * 2] / 327.68f;
                float modhue = varhue[ii][jj];

                if (skinprot > 0.f) {
                    Color::SkinSatCbdl2(LL100, modhue, modchro, skinprot, scale, true, cp.b_l, cp.t_l, cp.t_r, cp.b_r, 1);  //1 for curve
                } else if (skinprot < 0.f) {
                    Color::SkinSatCbdl2(LL100, modhue, modchro, skinprotneg, scale, false, cp.b_l, cp.t_l, cp.t_r, cp.b_r, 1);
                    scale = (scale == 1.f) ? factorHard : 1.f;
                }
            }

            float beta = (1024.f + 20.f * cpMulC * scale) / 1024.f ;

            if (beta < 0.02f) {
                beta = 0.02f;
            }

            float kClev = beta;

            if (cp.CHmet == 1) {
                if (level < cp.chrom) {
                    //linear for saturated
                    if ((modchro > cp.t_lsat && modchro < cp.t_rsat)) {
                        kClev = beta;
                    } else if ((modchro > cp.b_lsat && modchro <= cp.t_lsat)) {
                        float aaal = (1.f - beta) / (cp.b_lsat - cp.t_lsat);
                        float bbal = 1.f - aaal * cp.b_lsat;
                        kClev = aaal * modchro + bbal;
                    } else if ((modchro > cp.t_rsat &&  modchro <= cp.b_rsat)) {
                        float aaar = (beta - 1.f) / (cp.t_rsat - cp.b_rsat);
                        float bbbr = 1.f - cp.b_rsat * aaar;
                        kClev = aaar * modchro + bbbr;
                    } else {
                        kClev = 1.f;
                    }
                } else {
                    //linear for pastel
                    if ((modchro > cp.t_lpast && modchro < cp.t_rpast)) {
                        kClev = beta;
                    } else if ((modchro > cp.b_lpast && modchro <= cp.t_lpast)) {
                        float aaalS = (1.f - beta) / (cp.b_lpast - cp.t_lpast);
                        float bbalS = 1.f - aaalS * cp.b_lpast;
                        kClev = aaalS * modchro + bbalS;
                    } else if ((modchro > cp.t_rpast &&  modchro <= cp.b_rpast)) {
                        float aaarS = (beta - 1.f) / (cp.t_rpast - cp.b_rpast);
                        float bbbrS = 1.f - cp.b_rpast * aaarS;
                        kClev = aaarS * modchro + bbbrS;
                    } else {
                        kClev = 1.f;
                    }
                }
            } else if (cp.CHmet == 0) {
                kClev = beta;
            }

            WavCoeffs_ab[dir][i] *= kClev;
        }
    }

    bool useOpacity;
    float mulOpacity = 0.f;

    if (useChannelA) {
        useOpacity = cp.opaRG;

        if (level < 9) {
            mulOpacity = cp.mulopaRG[level];
        }
    } else {
        useOpacity = cp.opaBY;

        if (level < 9) {
            mulOpacity = cp.mulopaBY[level];
        }
    }

    if ((useOpacity && level < 9 && mulOpacity != 0.f) && cp.toningena) { //toning

        float beta = (1024.f + 20.f * mulOpacity) / 1024.f ;

        //float beta = (1000.f * mulOpacity);
        for (int i = 0; i < W_ab * H_ab; i++) {
            WavCoeffs_ab[dir][i] *= beta;
        }

        //  WavCoeffs_ab[dir][i] += beta;
    }

    if (waOpacityCurveW) {
        cp.opaW = true;
    }

    if (cp.bam  && cp.diag) {
//printf("OK Chroma\n");
        if (cp.opaW && cp.BAmet == 2) {
            int iteration = cp.ite;
            int itplus = 7 + iteration;
            int itmoins = 7 - iteration;
            int med = maxlvl / 2;
            int it;

            if (level < med) {
                it = itmoins;
            } else if (level == med) {
                it = 7;
            } else { /*if(level > med)*/
                it = itplus;
            }

            for (int j = 0; j < it; j++) {
                //float bal = cp.balan;//-100 +100
                float kba = 1.f;

                //  if(dir <3) kba= 1.f + bal/600.f;
                //  if(dir==3) kba = 1.f - bal/300.f;
                for (int i = 0; i < W_ab * H_ab; i++) {
                    int ii = i / W_ab;
                    int jj = i - ii * W_ab;
                    float LL100 = labco->L[ii * 2][jj * 2] / 327.68f;
                    float k1 = 0.3f * (waOpacityCurveW[6.f * LL100] - 0.5f); //k1 between 0 and 0.5    0.5==> 1/6=0.16
                    float k2 = k1 * 2.f;

                    if (dir < 3) {
                        kba = 1.f + k1;
                    }

                    if (dir == 3) {
                        kba = 1.f - k2;
                    }

                    WavCoeffs_ab[dir][i] *= (kba);
                }
            }
        }

        if (cp.BAmet == 1) {
            int iteration = cp.ite;
            int itplus = 7 + iteration;
            int itmoins = 7 - iteration;
            int med = maxlvl / 2;
            int it;

            if (level < med) {
                it = itmoins;
            } else if (level == med) {
                it = 7;
            } else { /*if(level > med)*/
                it = itplus;
            }

            for (int j = 0; j < it; j++) {
                float bal = cp.balan;//-100 +100
                float kba = 1.f;

                //  if(dir <3) kba= 1.f + bal/600.f;
                //  if(dir==3) kba = 1.f - bal/300.f;
                for (int i = 0; i < W_ab * H_ab; i++) {
                    int ii = i / W_ab;
                    int jj = i - ii * W_ab;
                    float k1 = 600.f;
                    float k2 = 300.f;
                    float LL100 = labco->L[ii * 2][jj * 2] / 327.68f;
                    float aa = 4970.f;
                    float bb = -397000.f;
                    float b0 = 100000.f;
                    float a0 = -4970.f;

                    if (LL100 > 80.f) {
                        k1 = aa * LL100 + bb;
                        k2 = 0.5f * k1;
                    }

                    if (LL100 < 20.f) {
                        k1 = a0 * LL100 + b0;
                        k2 = 0.5f * k1;
                    }

                    //k1=600.f;
                    //k2=300.f;
                    //k1=0.3f*(waOpacityCurveW[6.f*LL100]-0.5f);//k1 between 0 and 0.5    0.5==> 1/6=0.16
                    //k2=k1*2.f;
                    if (dir < 3) {
                        kba = 1.f + bal / k1;
                    }

                    if (dir == 3) {
                        kba = 1.f - bal / k2;
                    }

                    WavCoeffs_ab[dir][i] *= (kba);
                }
            }
        }

    }

    // to see each level of wavelet ...level from 0 to 8
    int choicelevel = params->wavelet.Lmethod - 1;
    choicelevel = choicelevel == -1 ? 4 : choicelevel;
    int choiceClevel = 0;

    if (params->wavelet.CLmethod == "one") {
        choiceClevel = 0;
    } else if (params->wavelet.CLmethod == "inf") {
        choiceClevel = 1;
    } else if (params->wavelet.CLmethod == "sup") {
        choiceClevel = 2;
    } else if (params->wavelet.CLmethod == "all") {
        choiceClevel = 3;
    }

    int choiceDir = 0;

    if (params->wavelet.Dirmethod == "one") {
        choiceDir = 1;
    } else if (params->wavelet.Dirmethod == "two") {
        choiceDir = 2;
    } else if (params->wavelet.Dirmethod == "thr") {
        choiceDir = 3;
    } else if (params->wavelet.Dirmethod == "all") {
        choiceDir = 0;
    }

    int dir1 = (choiceDir == 2) ? 1 : 2;
    int dir2 = (choiceDir == 3) ? 1 : 3;

    if (choiceClevel < 3) { // not all levels visible, paint residual
        if (level == 0) {
            if (cp.backm != 2) { // nothing to change when residual is used as background
                for (int i = 0; i < W_ab * H_ab; i++) {
                    WavCoeffs_ab0[i] = 0.f;
                }
            }
        }
    }

    if (choiceClevel == 0) { // Only one level
        if (choiceDir == 0) { // All directions
            if (level != choicelevel) { // zero all for the levels != choicelevel
                for (int dir = 1; dir < 4; dir++) {
                    for (int i = 0; i < W_ab * H_ab; i++) {
                        WavCoeffs_ab[dir][i] = 0.f;
                    }
                }
            }
        } else { // zero the unwanted directions for level == choicelevel
            if (choicelevel >= cp.maxilev) {
                for (int dir = 1; dir < 4; dir++) {
                    for (int i = 0; i < W_ab * H_ab; i++) {
                        WavCoeffs_ab[dir][i] = 0.f;
                    }
                }
            } else if (level != choicelevel) { // zero all for the levels != choicelevel
                for (int i = 0; i < W_ab * H_ab; i++) {
                    WavCoeffs_ab[dir1][i] = WavCoeffs_ab[dir2][i] = 0.f;
                }
            }
        }
    } else if (choiceClevel == 1) { // Only below level
        if (choiceDir == 0) { // All directions
            if (level > choicelevel) {
                for (int dir = 1; dir < 4; dir++) {
                    for (int i = 0; i < W_ab * H_ab; i++) {
                        WavCoeffs_ab[dir][i] = 0.f;
                    }
                }
            }
        } else { // zero the unwanted directions for level >= choicelevel
            if (level > choicelevel) {
                for (int i = 0; i < W_ab * H_ab; i++) {
                    WavCoeffs_ab[dir1][i] = WavCoeffs_ab[dir2][i] = 0.f;
                }
            }
        }
    } else if (choiceClevel == 2) { // Only above level
        if (choiceDir == 0) { // All directions
            if (level <= choicelevel) {
                for (int dir = 1; dir < 4; dir++) {
                    for (int i = 0; i < W_ab * H_ab; i++) {
                        WavCoeffs_ab[dir][i] = 0.f;
                    }
                }
            }
        } else { // zero the unwanted directions for level >= choicelevel
            if (choicelevel >= cp.maxilev) {
                for (int dir = 1; dir < 4; dir++) {
                    for (int i = 0; i < W_ab * H_ab; i++) {
                        WavCoeffs_ab[dir][i] = 0.f;
                    }
                }
            } else if (level <= choicelevel) {
                for (int i = 0; i < W_ab * H_ab; i++) {
                    WavCoeffs_ab[dir1][i] = WavCoeffs_ab[dir2][i] = 0.f;
                }
            }
        }
    }
}
}<|MERGE_RESOLUTION|>--- conflicted
+++ resolved
@@ -3284,13 +3284,8 @@
             float scale = 1.f;
             float modchro = varchrom[ii * 2][jj * 2];
 
-<<<<<<< HEAD
             if (useSkinControl) {
-                // hue chroma skin with initial lab datas
-=======
-            if(useSkinControl) {
                 // hue chroma skin with initial lab data
->>>>>>> 6486c491
                 float LL100 = labco->L[ii * 2][jj * 2] / 327.68f;
                 float modhue = varhue[ii][jj];
 
