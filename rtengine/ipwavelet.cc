////////////////////////////////////////////////////////////////
//
//
//
//
//  code dated: 9 , 2019
//
//  Ipwaveletcc is free software: you can redistribute it and/or modify
//  it under the terms of the GNU General Public License as published by
//  the Free Software Foundation, either version 3 of the License, or
//  (at your option) any later version.
//
//  This program is distributed in the hope that it will be useful,
//  but WITHOUT ANY WARRANTY; without even the implied warranty of
//  MERCHANTABILITY or FITNESS FOR A PARTICULAR PURPOSE.  See the
//  GNU General Public License for more details.
//
//  You should have received a copy of the GNU General Public License
//  along with this program.  If not, see <https://www.gnu.org/licenses/>.
// *  2014 - 2019  2020 - Jacques Desmis <jdesmis@gmail.com>
// *  2014 Ingo Weyrich <heckflosse@i-weyrich.de>

//
////////////////////////////////////////////////////////////////

#include <cassert>
#include <cmath>

#include "array2D.h"
#include "color.h"
#include "curves.h"
#include "EdgePreservingDecomposition.h"
#include "iccstore.h"
#include "improcfun.h"
#include "imagefloat.h"
#include "labimage.h"
#include "gauss.h"
#include "boxblur.h"
#include "LUT.h"
#include "median.h"
#include "opthelper.h"
#include "procparams.h"
#include "rt_math.h"
#include "rtengine.h"
#include "sleef.h"
#include "../rtgui/options.h"
#include "guidedfilter.h"
#ifdef _OPENMP
#include <omp.h>
#endif

#include "cplx_wavelet_dec.h"

namespace rtengine
{

struct cont_params {
    float mul[10];
    float sigm;
    int chrom;
    int chro;
    float chrwav;
    int contrast;
    float th;
    float thH;
    float conres;
    float conresH;
    float blurres;
    float blurcres;
    float bluwav;
    float radius;
    float chrores;
    bool oldsh;
    float hueres;
    float sky;
    float b_l, t_l, b_r, t_r;
    float b_ly, t_ly, b_ry, t_ry;
    float b_lsl, t_lsl, b_rsl, t_rsl;
    float b_lhl, t_lhl, b_rhl, t_rhl;
    float edg_low, edg_mean, edg_sd, edg_max;
    float lev0s, lev0n, lev1s, lev1n, lev2s, lev2n, lev3s, lev3n;
    float b_lpast, t_lpast, b_rpast, t_rpast;
    float b_lsat, t_lsat, b_rsat, t_rsat;
    int rad;
    float eff;
    int val;
    int til;
    int numlevH, numlevS;
    float mulC[9];
    float mulopaRG[9];
    float mulopaBY[9];
    bool curv;
    bool opaBY;
    bool opaRG;
    bool edgcurv;
    bool diagcurv;
    int CHmet;
    int CHSLmet;
    int EDmet;
    bool HSmet;
    bool avoi;
    float strength;
    int reinforce;
    bool detectedge;
    int backm;
    float eddet;
    float eddetthr;
    float eddetthrHi;
    bool link;
    bool lip3;
    bool tonemap;
    bool diag;
    int TMmeth;
    float tmstrength;
    float balan;
    int ite;
    int contmet;
    bool opaW;
    int BAmet;
    bool bam;
    float blhigh;
    float grhigh;
    float blmed;
    float grmed;
    float bllow;
    float grlow;
    bool cbena;
    bool contena;
    bool chromena;
    bool edgeena;
    bool resena;
    bool finena;
    bool toningena;
    bool noiseena;
    bool blena;
    int maxilev;
    float edgsens;
    float edgampl;
    int neigh;
    bool lipp;
    float balchrom;
    float chromfi;
    float chromco;
};

int wavNestedLevels = 1;


void ImProcFunctions::ip_wavelet(LabImage * lab, LabImage * dst, int kall, const procparams::WaveletParams & waparams, const WavCurve & wavCLVCcurve, const Wavblcurve & wavblcurve, const WavOpacityCurveRG & waOpacityCurveRG, const WavOpacityCurveBY & waOpacityCurveBY,  const WavOpacityCurveW & waOpacityCurveW, const WavOpacityCurveWL & waOpacityCurveWL, const LUTf &wavclCurve, int skip)


{
#ifdef _DEBUG
    // init variables to display Munsell corrections
    MunsellDebugInfo* MunsDebugInfo = new MunsellDebugInfo();
#endif
    TMatrix wiprof = ICCStore::getInstance()->workingSpaceInverseMatrix(params->icm.workingProfile);
    const double wip[3][3] = {
        {wiprof[0][0], wiprof[0][1], wiprof[0][2]},
        {wiprof[1][0], wiprof[1][1], wiprof[1][2]},
        {wiprof[2][0], wiprof[2][1], wiprof[2][2]}
    };
    const int imheight = lab->H, imwidth = lab->W;

    struct cont_params cp;

    cp.avoi = params->wavelet.avoid;

    if (params->wavelet.Medgreinf == "more") {
        cp.reinforce = 1;
    } else if (params->wavelet.Medgreinf == "none") {
        cp.reinforce = 2;
    } else if (params->wavelet.Medgreinf == "less") {
        cp.reinforce = 3;
    }

    if (params->wavelet.NPmethod == "none") {
        cp.lip3 = false;
    } else if (params->wavelet.NPmethod == "low") {
        cp.lip3 = true;
        cp.neigh = 0;
    } else if (params->wavelet.NPmethod == "high") {
        cp.lip3 = true;
        cp.neigh = 1;
    }

    cp.lipp = params->wavelet.lipst;
    cp.diag = params->wavelet.tmr;
    cp.balan = (float)params->wavelet.balance;
    cp.ite = params->wavelet.iter;
    cp.tonemap = params->wavelet.tmrs != 0;
    cp.bam = false;

    if (params->wavelet.TMmethod == "cont") {
        cp.contmet = 1;
    } else if (params->wavelet.TMmethod == "tm") {
        cp.contmet = 2;
    }

    if (params->wavelet.BAmethod != "none") {
        cp.bam = true;

        if (params->wavelet.BAmethod == "sli") {
            cp.BAmet = 1;
        } else if (params->wavelet.BAmethod == "cur") {
            cp.BAmet = 2;
        }
    }

    cp.sigm = params->wavelet.sigma;

    cp.tmstrength = params->wavelet.tmrs;
    cp.contena = params->wavelet.expcontrast;
    cp.chromena = params->wavelet.expchroma;
    cp.edgeena = params->wavelet.expedge;
    cp.resena = params->wavelet.expresid;
    cp.finena = params->wavelet.expfinal;
    cp.toningena = params->wavelet.exptoning;
    cp.noiseena = params->wavelet.expnoise;
    cp.blena = params->wavelet.expbl;
    cp.chrwav = 0.01f * params->wavelet.chrwav;

    if (params->wavelet.Backmethod == "black") {
        cp.backm = 0;
    } else if (params->wavelet.Backmethod == "grey") {
        cp.backm = 1;
    } else if (params->wavelet.Backmethod == "resid") {
        cp.backm = 2;
    }

    cp.link = params->wavelet.linkedg;
    cp.eddet = (float) params->wavelet.edgedetect;
    cp.eddetthr = (float) params->wavelet.edgedetectthr;
    cp.eddetthrHi = (float) params->wavelet.edgedetectthr2;

    cp.edgsens = 60.f;
    cp.edgampl = 10.f;

    if (cp.lipp) {
        cp.edgsens = (float) params->wavelet.edgesensi;
        cp.edgampl = (float) params->wavelet.edgeampli;
    }

    const int maxmul = params->wavelet.thres;
    cp.maxilev = maxmul;
    static const float scales[10] = {1.f, 2.f, 4.f, 8.f, 16.f, 32.f, 64.f, 128.f, 256.f, 512.f};
    float scaleskip[10];

    for (int sc = 0; sc < 10; sc++) {
        scaleskip[sc] = scales[sc] / skip;
    }

    constexpr float atten0 = 0.40f;
    constexpr float atten123 = 0.90f;

    //int DaubLen = settings->daubech ? 8 : 6;
    int DaubLen;

    if (params->wavelet.daubcoeffmethod == "2_") {
        DaubLen = 4;
    } else if (params->wavelet.daubcoeffmethod == "4_") {
        DaubLen = 6;
    } else if (params->wavelet.daubcoeffmethod == "6_") {
        DaubLen = 8;
    } else if (params->wavelet.daubcoeffmethod == "10_") {
        DaubLen = 12;
    } else { /* if (params->wavelet.daubcoeffmethod == "14_") */
        DaubLen = 16;
    }

    cp.CHSLmet = 1;
    cp.EDmet = 1;

    if (params->wavelet.EDmethod == "SL") {
        cp.EDmet = 1;
    } else if (params->wavelet.EDmethod == "CU") {
        cp.EDmet = 2;
    }

    cp.cbena = params->wavelet.cbenab;
    cp.blhigh = (float)params->wavelet.bluehigh;
    cp.grhigh = (float)params->wavelet.greenhigh;
    cp.blmed = (float)params->wavelet.bluemed;
    cp.grmed = (float)params->wavelet.greenmed;
    cp.bllow = (float)params->wavelet.bluelow;
    cp.grlow = (float)params->wavelet.greenlow;
    cp.curv = false;
    cp.edgcurv = false;
    cp.diagcurv = false;
    cp.opaRG = false;
    cp.opaBY = false;
    cp.opaW = false;
    cp.CHmet = 0;
    cp.HSmet = false;

    if (params->wavelet.CHmethod == "with") {
        cp.CHmet = 1;
    } else if (params->wavelet.CHmethod == "link") {
        cp.CHmet = 2;
    }

    if (params->wavelet.HSmethod == "with") {
        cp.HSmet = true;
    }

    cp.strength = rtengine::min(1.f, rtengine::max(0.f, ((float)params->wavelet.strength / 100.f)));

    for (int m = 0; m < maxmul; m++) {
        cp.mulC[m] = waparams.ch[m];
    }

    if (waOpacityCurveRG) {
        cp.opaRG = true;
    }

    if (cp.opaRG) {
        cp.mulopaRG[0] = 200.f * (waOpacityCurveRG[0] - 0.5f);
        cp.mulopaRG[1] = 200.f * (waOpacityCurveRG[62] - 0.5f);
        cp.mulopaRG[2] = 200.f * (waOpacityCurveRG[125] - 0.5f);
        cp.mulopaRG[3] = 200.f * (waOpacityCurveRG[187] - 0.5f);
        cp.mulopaRG[4] = 200.f * (waOpacityCurveRG[250] - 0.5f);
        cp.mulopaRG[5] = 200.f * (waOpacityCurveRG[312] - 0.5f);
        cp.mulopaRG[6] = 200.f * (waOpacityCurveRG[375] - 0.5f);
        cp.mulopaRG[7] = 200.f * (waOpacityCurveRG[438] - 0.5f);
        cp.mulopaRG[8] = 200.f * (waOpacityCurveRG[500] - 0.5f);
    } else {
        for (int level = 0; level < 9; level++) {
            cp.mulopaRG[level] = 0.f;
        }
    }

    if (waOpacityCurveBY) {
        cp.opaBY = true;
    }

    if (cp.opaBY) {
        cp.mulopaBY[0] = 200.f * (waOpacityCurveBY[0] - 0.5f);
        cp.mulopaBY[1] = 200.f * (waOpacityCurveBY[62] - 0.5f);
        cp.mulopaBY[2] = 200.f * (waOpacityCurveBY[125] - 0.5f);
        cp.mulopaBY[3] = 200.f * (waOpacityCurveBY[187] - 0.5f);
        cp.mulopaBY[4] = 200.f * (waOpacityCurveBY[250] - 0.5f);
        cp.mulopaBY[5] = 200.f * (waOpacityCurveBY[312] - 0.5f);
        cp.mulopaBY[6] = 200.f * (waOpacityCurveBY[375] - 0.5f);
        cp.mulopaBY[7] = 200.f * (waOpacityCurveBY[438] - 0.5f);
        cp.mulopaBY[8] = 200.f * (waOpacityCurveBY[500] - 0.5f);
    } else {
        for (int level = 0; level < 9; level++) {
            cp.mulopaBY[level] = 0.f;
        }
    }

    if (wavCLVCcurve) {
        cp.edgcurv = true;
    }

    if (waOpacityCurveWL) {
        cp.diagcurv = true;
    }

    for (int m = 0; m < maxmul; m++) {
        cp.mul[m] = waparams.c[m];
    }

    cp.mul[9] = (float) waparams.sup;

    for (int sc = 0; sc < 10; sc++) { //reduce strength if zoom < 100%  for contrast
        if (sc == 0) {
            if (scaleskip[sc] < 1.f) {
                cp.mul[sc] *= (atten0 * scaleskip[sc]);
            }
        } else {
            if (scaleskip[sc] < 1.f) {
                cp.mul[sc] *= (atten123 * scaleskip[sc]);
            }
        }
    }

    for (int sc = 0; sc < 9; sc++) { //reduce strength if zoom < 100%  for chroma and tuning
        if (sc == 0) {
            if (scaleskip[sc] < 1.f) {
                cp.mulC[sc] *= (atten0 * scaleskip[sc]);
                cp.mulopaRG[sc] *= (atten0 * scaleskip[sc]);
                cp.mulopaBY[sc] *= (atten0 * scaleskip[sc]);
            }
        } else {
            if (scaleskip[sc] < 1.f) {
                cp.mulC[sc] *= (atten123 * scaleskip[sc]);
                cp.mulopaRG[sc] *= (atten123 * scaleskip[sc]);
                cp.mulopaBY[sc] *= (atten123 * scaleskip[sc]);
            }
        }
    }

    cp.chro = waparams.chro;
    cp.chrom = waparams.chroma;
    cp.contrast = waparams.contrast;
    cp.rad = waparams.edgrad;
    cp.val = waparams.edgval;
    cp.til = waparams.edgthresh;
    cp.eff = waparams.edgeffect;
    cp.balchrom = waparams.balchrom;
    cp.chromfi = waparams.chromfi;
    cp.chromco = waparams.chromco;

    cp.conres = waparams.rescon;
    cp.conresH = waparams.resconH;
    cp.radius = waparams.radius;
    cp.chrores = waparams.reschro;
    cp.oldsh = waparams.oldsh;
    cp.blurres = waparams.resblur;
    cp.blurcres = waparams.resblurc;
    cp.bluwav = waparams.bluwav;
    //cp.hueres=waparams.reshue;
    cp.hueres = 2.f;
    cp.th = float(waparams.thr);
    cp.thH = float(waparams.thrH);
    cp.sky = waparams.sky;
    //skin
    cp.b_l = static_cast<float>(params->wavelet.hueskin.getBottomLeft()) / 100.0f;
    cp.t_l = static_cast<float>(params->wavelet.hueskin.getTopLeft()) / 100.0f;
    cp.b_r = static_cast<float>(params->wavelet.hueskin.getBottomRight()) / 100.0f;
    cp.t_r = static_cast<float>(params->wavelet.hueskin.getTopRight()) / 100.0f;

    cp.b_ly = static_cast<float>(params->wavelet.hueskin2.getBottomLeft()) / 100.0f;
    cp.t_ly = static_cast<float>(params->wavelet.hueskin2.getTopLeft()) / 100.0f;
    cp.b_ry = static_cast<float>(params->wavelet.hueskin2.getBottomRight()) / 100.0f;
    cp.t_ry = static_cast<float>(params->wavelet.hueskin2.getTopRight()) / 100.0f;
    cp.numlevH = params->wavelet.threshold;

    //shadows
    cp.b_lsl = static_cast<float>(params->wavelet.bllev.getBottomLeft());
    cp.t_lsl = static_cast<float>(params->wavelet.bllev.getTopLeft());
    cp.b_rsl = static_cast<float>(params->wavelet.bllev.getBottomRight());
    cp.t_rsl = static_cast<float>(params->wavelet.bllev.getTopRight());
    cp.numlevS = params->wavelet.threshold2;
    int maxlevS = 9 - cp.numlevH;
    cp.numlevS = rtengine::min(cp.numlevS, maxlevS);
    //highlight
    cp.b_lhl = static_cast<float>(params->wavelet.hllev.getBottomLeft());
    cp.t_lhl = static_cast<float>(params->wavelet.hllev.getTopLeft());
    cp.b_rhl = static_cast<float>(params->wavelet.hllev.getBottomRight());
    cp.t_rhl = static_cast<float>(params->wavelet.hllev.getTopRight());
    //pastel
    cp.b_lpast = static_cast<float>(params->wavelet.pastlev.getBottomLeft());
    cp.t_lpast = static_cast<float>(params->wavelet.pastlev.getTopLeft());
    cp.b_rpast = static_cast<float>(params->wavelet.pastlev.getBottomRight());
    cp.t_rpast = static_cast<float>(params->wavelet.pastlev.getTopRight());
    //saturated
    cp.b_lsat = static_cast<float>(params->wavelet.satlev.getBottomLeft());
    cp.t_lsat = static_cast<float>(params->wavelet.satlev.getTopLeft());
    cp.b_rsat = static_cast<float>(params->wavelet.satlev.getBottomRight());
    cp.t_rsat = static_cast<float>(params->wavelet.satlev.getTopRight());
    //edge local contrast
    cp.edg_low = static_cast<float>(params->wavelet.edgcont.getBottomLeft());
    cp.edg_mean = static_cast<float>(params->wavelet.edgcont.getTopLeft());
    cp.edg_max = static_cast<float>(params->wavelet.edgcont.getBottomRight());
    cp.edg_sd = static_cast<float>(params->wavelet.edgcont.getTopRight());
    //level noise
    cp.lev0s = static_cast<float>(params->wavelet.level0noise.getBottom());
    cp.lev0n = static_cast<float>(params->wavelet.level0noise.getTop());
    cp.lev1s = static_cast<float>(params->wavelet.level1noise.getBottom());
    cp.lev1n = static_cast<float>(params->wavelet.level1noise.getTop());
    cp.lev2s = static_cast<float>(params->wavelet.level2noise.getBottom());
    cp.lev2n = static_cast<float>(params->wavelet.level2noise.getTop());
    cp.lev3s = static_cast<float>(params->wavelet.level3noise.getBottom());
    cp.lev3n = static_cast<float>(params->wavelet.level3noise.getTop());

    cp.detectedge = params->wavelet.medianlev;
    int minwin = rtengine::min(imwidth, imheight);
    int maxlevelcrop = 9;

    if (cp.mul[9] != 0) {
        maxlevelcrop = 10;
    }

    // adap maximum level wavelet to size of crop
    if (minwin * skip < 1024) {
        maxlevelcrop = 9;    //sampling wavelet 512
    }

    if (minwin * skip < 512) {
        maxlevelcrop = 8;    //sampling wavelet 256
    }

    if (minwin * skip < 256) {
        maxlevelcrop = 7;    //sampling 128
    }

    if (minwin * skip < 128) {
        maxlevelcrop = 6;
    }

    if (minwin < 64) {
        maxlevelcrop = 5;
    }


    int levwav = params->wavelet.thres;

    if (levwav == 9 && cp.mul[9] != 0) {
        levwav = 10;
    }

    levwav = rtengine::min(maxlevelcrop, levwav);

    // determine number of levels to process.
    //  for(levwav=rtengine::min(maxlevelcrop,levwav);levwav>0;levwav--)
    //      if(cp.mul[levwav-1]!=0.f  || cp.curv)
    //  if(cp.mul[levwav-1]!=0.f)
    //          break;
    // I suppress this fonctionality ==> crash for level < 3
    if (levwav < 1) {
        return;    // nothing to do
    }

    //%%%%%%%%%%%%%%%%%%%%%%%%%%%%%%%%%%%%%%%%%%%%%%%%%%%%%%
    // begin tile processing of image

    //output buffer
    int realtile = 0;

    if (params->wavelet.Tilesmethod == "big") {
        realtile = 22;
    }

    if (params->wavelet.Tilesmethod == "lit") {
        realtile = 12;
    }

    int tilesize = 128 * realtile;
    int overlap = (int) tilesize * 0.125f;
    int numtiles_W, numtiles_H, tilewidth, tileheight, tileWskip, tileHskip;

    if (params->wavelet.Tilesmethod == "full") {
        kall = 0;
    }

    Tile_calc(tilesize, overlap, kall, imwidth, imheight, numtiles_W, numtiles_H, tilewidth, tileheight, tileWskip, tileHskip);

    const int numtiles = numtiles_W * numtiles_H;
    LabImage * dsttmp;

    if (numtiles == 1) {
        dsttmp = dst;
    } else {
        dsttmp = new LabImage(imwidth, imheight);

        for (int n = 0; n < 3 * imwidth * imheight; n++) {
            dsttmp->data[n] = 0;
        }
    }

    //now we have tile dimensions, overlaps
    //%%%%%%%%%%%%%%%%%%%%%%%%%%%%%%%%%%%%%%%%%%%%%%%%%%%%%%
    int minsizetile = rtengine::min(tilewidth, tileheight);
    int maxlev2 = 10;

    if (minsizetile < 1024 && levwav == 10) {
        maxlev2 = 9;
    }

    if (minsizetile < 512) {
        maxlev2 = 8;
    }

    if (minsizetile < 256) {
        maxlev2 = 7;
    }

    if (minsizetile < 128) {
        maxlev2 = 6;
    }

    levwav = rtengine::min(maxlev2, levwav);

#ifdef _OPENMP
    int numthreads = 1;
    int maxnumberofthreadsforwavelet = 0;

    //reduce memory for big tile size
    if (kall != 0) {
        if (realtile <= 22) {
            maxnumberofthreadsforwavelet = 2;
        }

        if (realtile <= 20) {
            maxnumberofthreadsforwavelet = 3;
        }

        if (realtile <= 18) {
            maxnumberofthreadsforwavelet = 4;
        }

        if (realtile <= 16) {
            maxnumberofthreadsforwavelet = 6;
        }

        if (realtile <= 14) {
            maxnumberofthreadsforwavelet = 8;
        }

        if ((maxnumberofthreadsforwavelet == 6 || maxnumberofthreadsforwavelet == 8)  && levwav == 10) {
            maxnumberofthreadsforwavelet -= 2;
        }

        if (levwav <= 7 && maxnumberofthreadsforwavelet == 8) {
            maxnumberofthreadsforwavelet = 0;
        }
    }



    // Calculate number of tiles. If less than omp_get_max_threads(), then limit num_threads to number of tiles
    if (options.rgbDenoiseThreadLimit > 0) {
        maxnumberofthreadsforwavelet = rtengine::LIM(options.rgbDenoiseThreadLimit / 2, 1, maxnumberofthreadsforwavelet);
    }

    numthreads = rtengine::min(numtiles, omp_get_max_threads());

    if (maxnumberofthreadsforwavelet > 0) {
        numthreads = rtengine::min(numthreads, maxnumberofthreadsforwavelet);
    }

#ifdef _OPENMP
    wavNestedLevels = omp_get_max_threads() / numthreads;
    bool oldNested = omp_get_nested();

    if (wavNestedLevels < 2) {
        wavNestedLevels = 1;
    } else {
        omp_set_nested(true);
    }

    if (maxnumberofthreadsforwavelet > 0)
        while (wavNestedLevels * numthreads > maxnumberofthreadsforwavelet) {
            wavNestedLevels--;
        }

#endif

    if (settings->verbose) {
        printf("Ip Wavelet uses %d main thread(s) and up to %d nested thread(s) for each main thread\n", numthreads, wavNestedLevels);
    }

    #pragma omp parallel num_threads(numthreads)
#endif
    {
        float mean[10];
        float meanN[10];
        float sigma[10];
        float sigmaN[10];
        float MaxP[10];
        float MaxN[10];

        float meanab[10];
        float meanNab[10];
        float sigmaab[10];
        float sigmaNab[10];
        float MaxPab[10];
        float MaxNab[10];

        array2D<float> varchro(tilewidth, tileheight);

        float** varhue = new float*[tileheight];

        for (int i = 0; i < tileheight; i++) {
            varhue[i] = new float[tilewidth];
        }

#ifdef _OPENMP
        #pragma omp for schedule(dynamic) collapse(2)
#endif

        for (int tiletop = 0; tiletop < imheight; tiletop += tileHskip) {
            for (int tileleft = 0; tileleft < imwidth ; tileleft += tileWskip) {
                int tileright = rtengine::min(imwidth, tileleft + tilewidth);
                int tilebottom = rtengine::min(imheight, tiletop + tileheight);
                int width  = tileright - tileleft;
                int height = tilebottom - tiletop;
                LabImage * labco;
                float **Lold = nullptr;
                float *LoldBuffer = nullptr;

                if (numtiles == 1) { // untiled processing => we can use output buffer for labco
                    labco = dst;

                    if (cp.avoi) { // we need a buffer to hold a copy of the L channel
                        Lold = new float*[tileheight];
                        LoldBuffer = new float[tilewidth * tileheight];
                        memcpy(LoldBuffer, lab->L[0], tilewidth * tileheight * sizeof(float));

                        for (int i = 0; i < tileheight; i++) {
                            Lold[i] = LoldBuffer + i * tilewidth;
                        }
                    }

                } else {
                    labco = new LabImage(width, height);
                    Lold = lab->L;
                }

#ifdef _OPENMP
                #pragma omp parallel for num_threads(wavNestedLevels) if(wavNestedLevels>1)
#endif

                for (int i = tiletop; i < tilebottom; i++) {
                    const int i1 = i - tiletop;
                    int j = tileleft;
#ifdef __SSE2__
                    const vfloat c327d68v = F2V(327.68f);

                    for (; j < tileright - 3; j += 4) {
                        const int j1 = j - tileleft;
                        const vfloat av = LVFU(lab->a[i][j]);
                        const vfloat bv = LVFU(lab->b[i][j]);
                        STVFU(varhue[i1][j1], xatan2f(bv, av));
                        STVFU(varchro[i1][j1], vsqrtf(SQRV(av) + SQRV(bv)) / c327d68v);

                        if (labco != lab) {
                            STVFU((labco->L[i1][j1]), LVFU(lab->L[i][j]));
                            STVFU((labco->a[i1][j1]), av);
                            STVFU((labco->b[i1][j1]), bv);
                        }
                    }

#endif

                    for (; j < tileright; j++) {
                        const int j1 = j - tileleft;
                        const float a = lab->a[i][j];
                        const float b = lab->b[i][j];
                        varhue[i1][j1] = xatan2f(b, a);
                        varchro[i1][j1] = (sqrtf(a * a + b * b)) / 327.68f;

                        if (labco != lab) {
                            labco->L[i1][j1] = lab->L[i][j];
                            labco->a[i1][j1] = a;
                            labco->b[i1][j1] = b;
                        }
                    }
                }

                //to avoid artifacts in blue sky
                if (params->wavelet.median) {
                    float** tmL;
                    int wid = labco->W;
                    int hei = labco->H;
                    int borderL = 1;
                    tmL = new float*[hei];

                    for (int i = 0; i < hei; i++) {
                        tmL[i] = new float[wid];
                    }

                    for (int i = borderL; i < hei - borderL; i++) {
                        for (int j = borderL; j < wid - borderL; j++) {
                            tmL[i][j] = labco->L[i][j];
                        }
                    }

#ifdef _OPENMP
                    #pragma omp parallel for num_threads(wavNestedLevels) if(wavNestedLevels>1)
#endif

                    for (int i = 1; i < hei - 1; i++) {
                        for (int j = 1; j < wid - 1; j++) {
                            if ((varhue[i][j] < -1.3f && varhue[i][j] > - 2.5f)  && (varchro[i][j] > 15.f && varchro[i][j] < 55.f) && labco->L[i][j] > 6000.f) { //blue sky + med3x3  ==> after for more effect use denoise
                                tmL[i][j] = median(labco->L[i][j], labco->L[i - 1][j], labco->L[i + 1][j], labco->L[i][j + 1], labco->L[i][j - 1], labco->L[i - 1][j - 1], labco->L[i - 1][j + 1], labco->L[i + 1][j - 1], labco->L[i + 1][j + 1]);      //3x3
                            }
                        }
                    }

                    for (int i = borderL; i < hei - borderL; i++) {
                        for (int j = borderL; j < wid - borderL; j++) {
                            labco->L[i][j] = tmL[i][j];
                        }
                    }

                    for (int i = 0; i < hei; i++) {
                        delete [] tmL[i];
                    }

                    delete [] tmL;
                    // end blue sky
                }

                if (numtiles == 1) {
                    // reduce the varhue array to get faster access in following processing and reduce peak memory usage
                    float temphue[(tilewidth + 1) / 2] ALIGNED64;

                    for (int i = 0; i < (tileheight + 1) / 2; i++) {
                        for (int j = 0; j < (tilewidth + 1) / 2; j++) {
                            temphue[j] = varhue[i * 2][j * 2];
                        }

                        delete [] varhue[i];
                        varhue[i] = new float[(tilewidth + 1) / 2];
                        memcpy(varhue[i], temphue, ((tilewidth + 1) / 2) * sizeof(float));
                    }

                    for (int i = (tileheight + 1) / 2; i < tileheight; i++) {
                        delete [] varhue[i];
                        varhue[i] = nullptr;
                    }
                } else { // reduce the varhue array to get faster access in following processing
                    for (int i = 0; i < (tileheight + 1) / 2; i++) {
                        for (int j = 0; j < (tilewidth + 1) / 2; j++) {
                            varhue[i][j] = varhue[i * 2][j * 2];
                        }
                    }
                }

                int datalen = labco->W * labco->H;

                int levwavL = levwav;
                bool ref0 = false;

                if ((cp.lev0s > 0.f || cp.lev1s > 0.f || cp.lev2s > 0.f || cp.lev3s > 0.f) && cp.noiseena) {
                    ref0 = true;
                }

                if (cp.contrast == 0.f && !cp.tonemap && cp.conres == 0.f && cp.conresH == 0.f && cp.val == 0  && !ref0 && params->wavelet.CLmethod == "all") { // no processing of residual L  or edge=> we probably can reduce the number of levels
                    while (levwavL > 0 && cp.mul[levwavL - 1] == 0.f) { // cp.mul[level] == 0.f means no changes to level
                        levwavL--;
                    }
                }

                if (levwavL < 4) {
                    levwavL = 4;    //to allow edge  => I always allocate 3 (4) levels..because if user select wavelet it is to do something !!
                }

                if (levwavL > 0) {
                    const std::unique_ptr<wavelet_decomposition> Ldecomp(new wavelet_decomposition(labco->data, labco->W, labco->H, levwavL, 1, skip, rtengine::max(1, wavNestedLevels), DaubLen));

                    if (!Ldecomp->memoryAllocationFailed) {

                        float madL[8][3];
#ifdef _OPENMP
                        #pragma omp parallel for schedule(dynamic) collapse(2) num_threads(wavNestedLevels) if(wavNestedLevels>1)
#endif

                        for (int lvl = 0; lvl < 4; lvl++) {
                            for (int dir = 1; dir < 4; dir++) {
                                int Wlvl_L = Ldecomp->level_W(lvl);
                                int Hlvl_L = Ldecomp->level_H(lvl);

                                float ** WavCoeffs_L = Ldecomp->level_coeffs(lvl);

                                madL[lvl][dir - 1] = SQR(Mad(WavCoeffs_L[dir], Wlvl_L * Hlvl_L));
                            }
                        }

                        bool ref = false;

                        if ((cp.lev0s > 0.f || cp.lev1s > 0.f || cp.lev2s > 0.f || cp.lev3s > 0.f) && cp.noiseena) {
                            ref = true;
                        }

                        bool contr = false;

                        for (int f = 0; f < levwavL; f++) {
                            if (cp.mul[f] != 0.f) {
                                contr = true;
                            }
                        }

                        if (cp.val > 0 || ref || contr) { //edge
                            Evaluate2(*Ldecomp, mean, meanN, sigma, sigmaN, MaxP, MaxN);
                        }

                        //init for edge and denoise
                        float vari[4];

                        vari[0] = 8.f * SQR((cp.lev0n / 125.f) * (1.f + cp.lev0n / 25.f));
                        vari[1] = 8.f * SQR((cp.lev1n / 125.f) * (1.f + cp.lev1n / 25.f));
                        vari[2] = 8.f * SQR((cp.lev2n / 125.f) * (1.f + cp.lev2n / 25.f));
                        vari[3] = 8.f * SQR((cp.lev3n / 125.f) * (1.f + cp.lev3n / 25.f));

                        if ((cp.lev0n > 0.1f || cp.lev1n > 0.1f || cp.lev2n > 0.1f || cp.lev3n > 0.1f) && cp.noiseena) {
                            int edge = 1;
                            vari[0] = rtengine::max(0.0001f, vari[0]);
                            vari[1] = rtengine::max(0.0001f, vari[1]);
                            vari[2] = rtengine::max(0.0001f, vari[2]);
                            vari[3] = rtengine::max(0.0001f, vari[3]);
                            float* noisevarlum = nullptr;  // we need a dummy to pass it to WaveletDenoiseAllL

                            WaveletDenoiseAllL(*Ldecomp, noisevarlum, madL, vari, edge, 1);
                        }

                        //Flat curve for Contrast=f(H) in levels
                        FlatCurve* ChCurve = new FlatCurve(params->wavelet.Chcurve); //curve C=f(H)
                        bool Chutili = false;

                        if (!ChCurve || ChCurve->isIdentity()) {
                            if (ChCurve) {
                                delete ChCurve;
                                ChCurve = nullptr;
                            }
                        } else {
                            Chutili = true;
                        }

                        WaveletcontAllL(labco, varhue, varchro, *Ldecomp, wavblcurve, cp, skip, mean, sigma, MaxP, MaxN, wavCLVCcurve, waOpacityCurveW, ChCurve, Chutili);

                        if (cp.val > 0 || ref || contr  || cp.diagcurv) { //edge
                            Evaluate2(*Ldecomp, mean, meanN, sigma, sigmaN, MaxP, MaxN);
                        }

                        WaveletcontAllLfinal(*Ldecomp, cp, mean, sigma, MaxP, waOpacityCurveWL);
                        //Evaluate2(*Ldecomp, cp, ind, mean, meanN, sigma, sigmaN, MaxP, MaxN, madL);

                        Ldecomp->reconstruct(labco->data, cp.strength);
                    }
                }


                /*
                                        float variC[7];
                                        float variCb[7];

                                        float noisecfr = cp.chromfi;
                                        float noiseccr = cp.chromco;

                                        if (cp.balchrom > 0.f) {
                                            noisecfr = cp.chromfi * ((100.f + cp.balchrom) / 10.f);
                                            noiseccr = cp.chromco + ((100.f + cp.balchrom) / 10.f);
                                        }

                                        float noisecfb = cp.chromfi;
                                        float noiseccb = cp.chromco;

                                        if (cp.balchrom < 0.f) {
                                            noisecfb = cp.chromfi * ((100.f - cp.balchrom) / 10.f);
                                            noiseccb = cp.chromco * ((100.f - cp.balchrom) / 10.f);
                                        }


                                        if (noisecfr < 0.f) {
                                            noisecfr = 0.0001f;
                                        }

                                        if (noiseccr < 0.f) {
                                            noiseccr = 0.0001f;
                                        }

                                        if (noisecfb < 0.f) {
                                            noisecfb = 0.0001f;
                                        }

                                        if (noiseccb < 0.f) {
                                            noiseccb = 0.0001f;
                                        }

                                        int edge = 2;
                                        variC[0] = SQR(noisecfr);
                                        variC[1] = SQR(noisecfr);
                                        variC[2] = SQR(noisecfr);

                                        variC[3] = SQR(noisecfr);
                                        variC[4] = SQR(noisecfr);
                                        variC[5] = SQR(noiseccr);
                                        variC[6] = SQR(noiseccr);

                                        variCb[0] = SQR(noisecfb);
                                        variCb[1] = SQR(noisecfb);
                                        variCb[2] = SQR(noisecfb);

                                        variCb[3] = SQR(noisecfb);
                                        variCb[4] = SQR(noisecfb);
                                        variCb[5] = SQR(noiseccb);
                                        variCb[6] = SQR(noiseccb);

                                        float k1 = 0.f;
                                        float k2 = 0.f;
                                        float k3 = 0.f;

                                        if (cp.chromfi) {
                                            k1 = 0.f;
                                            k2 = 0.f;
                                            k3 = 0.f;
                                        } else if (cp.chromfi < 0.3f) {
                                            k1 = 0.1f;
                                            k2 = 0.0f;
                                            k3 = 0.f;
                                        } else if (cp.chromfi < 0.5f) {
                                            k1 = 0.2f;
                                            k2 = 0.1f;
                                            k3 = 0.f;
                                        } else if (cp.chromfi < 0.8f) {
                                            k1 = 0.3f;
                                            k2 = 0.25f;
                                            k3 = 0.f;
                                        } else if (cp.chromfi < 1.f) {
                                            k1 = 0.4f;
                                            k2 = 0.25f;
                                            k3 = 0.1f;
                                        } else if (cp.chromfi < 2.f) {
                                            k1 = 0.5f;
                                            k2 = 0.3f;
                                            k3 = 0.15f;
                                        } else if (cp.chromfi < 3.f) {
                                            k1 = 0.6f;
                                            k2 = 0.45f;
                                            k3 = 0.3f;
                                        } else if (cp.chromfi < 4.f) {
                                            k1 = 0.7f;
                                            k2 = 0.5f;
                                            k3 = 0.4f;
                                        } else if (cp.chromfi < 5.f) {
                                            k1 = 0.8f;
                                            k2 = 0.6f;
                                            k3 = 0.5f;
                                        } else if (cp.chromfi < 10.f) {
                                            k1 = 0.85f;
                                            k2 = 0.7f;
                                            k3 = 0.6f;
                                        } else if (cp.chromfi < 20.f) {
                                            k1 = 0.9f;
                                            k2 = 0.8f;
                                            k3 = 0.7f;
                                        } else if (cp.chromfi < 50.f) {
                                            k1 = 1.f;
                                            k2 = 1.f;
                                            k3 = 0.9f;

                                        } else {
                                            k1 = 1.f;
                                            k2 = 1.f;
                                            k3 = 1.f;
                                        }

                                        float minic = 0.0001f;
                                        variC[0] = max(minic, variC[0]);
                                        variC[1] = max(minic, k1 * variC[1]);
                                        variC[2] = max(minic, k2 * variC[2]);
                                        variC[3] = max(minic, k3 * variC[3]);

                                        variCb[0] = max(minic, variCb[0]);
                                        variCb[1] = max(minic, k1 * variCb[1]);
                                        variCb[2] = max(minic, k2 * variCb[2]);
                                        variCb[3] = max(minic, k3 * variCb[3]);

                                        float k4 = 0.f;
                                        float k5 = 0.f;
                                        float k6 = 0.f;

                                        if (cp.chromco == 0.01f) {
                                            k4 = 0.f;
                                            k5 = 0.0f;
                                        } else if (cp.chromco < 0.2f) {
                                            k4 = 0.1f;
                                            k5 = 0.0f;
                                        } else if (cp.chromco < 0.5f) {
                                            k4 = 0.15f;
                                            k5 = 0.0f;
                                        } else if (cp.chromco < 1.f) {
                                            k4 = 0.15f;
                                            k5 = 0.1f;
                                        } else if (cp.chromco < 3.f) {
                                            k4 = 0.3f;
                                            k5 = 0.15f;
                                        } else if (cp.chromco < 4.f) {
                                            k4 = 0.6f;
                                            k5 = 0.4f;
                                        } else if (cp.chromco < 6.f) {
                                            k4 = 0.8f;
                                            k5 = 0.6f;
                                        } else {
                                            k4 = 1.f;
                                            k5 = 1.f;
                                        }

                                        variC[4] = max(0.0001f, k4 * variC[4]);
                                        variC[5] = max(0.0001f, k5 * variC[5]);
                                        variCb[4] = max(0.0001f, k4 * variCb[4]);
                                        variCb[5] = max(0.0001f, k5 * variCb[5]);

                                        if (cp.chromco < 4.f) {
                                            k6 = 0.f;
                                        } else if (cp.chromco < 5.f) {
                                            k6 = 0.4f;
                                        } else if (cp.chromco < 6.f) {
                                            k6 = 0.7f;
                                        } else {
                                            k6 = 1.f;
                                        }

                                        variC[6] = max(0.0001f, k6 * variC[6]);
                                        variCb[6] = max(0.0001f, k6 * variCb[6]);
                                        float nvch = 0.6f;//high value
                                        float nvcl = 0.1f;//low value

                                        if (cp.chromco > 100.f) {
                                            nvch = 0.8f;
                                            nvcl = 0.4f;
                                        }

                                        float seuil = 4000.f;//low
                                        float seuil2 = 15000.f;//high
                                        //ac and bc for transition
                                        float ac = (nvch - nvcl) / (seuil - seuil2);
                                        float bc = nvch - seuil * ac;
                                        int GW = labco->W;
                                        int GH = labco->H;
                                        float* noisevarchrom = new float[GH * GW];
                                        //noisevarchrom in function chroma
                                        int GW2 = (GW + 1) / 2;
                                        float noisevarab_r = 100.f; //SQR(lp.noisecc / 10.0);
                                        for (int ir = 0; ir < GH; ir++)
                                            for (int jr = 0; jr < GW; jr++) {
                                                float cN = sqrt(SQR(labco->a[ir][jr]) + SQR(labco->b[ir][jr]));

                                                if (cN < seuil) {
                                                    noisevarchrom[(ir >> 1)*GW2 + (jr >> 1)] =  nvch;
                                                } else if (cN < seuil2) {
                                                    noisevarchrom[(ir >> 1)*GW2 + (jr >> 1)] = ac * cN + bc;
                                                } else {
                                                    noisevarchrom[(ir >> 1)*GW2 + (jr >> 1)] =  nvcl;
                                                }
                                            }
                */

                //Flat curve for H=f(H) in residual image
                FlatCurve* hhCurve = new FlatCurve(params->wavelet.hhcurve); //curve H=f(H)
                bool hhutili = false;

                if (!hhCurve || hhCurve->isIdentity()) {
                    if (hhCurve) {
                        delete hhCurve;
                        hhCurve = nullptr;
                    }
                } else {
                    hhutili = true;
                }


                if (!hhutili) { //always a or b
                    int levwava = levwav;

                    if (cp.chrores == 0.f && params->wavelet.CLmethod == "all" && !cp.cbena) { // no processing of residual ab => we probably can reduce the number of levels
                        while (levwava > 0 && !cp.diag && (((cp.CHmet == 2 && (cp.chro == 0.f || cp.mul[levwava - 1] == 0.f)) || (cp.CHmet != 2 && (levwava == 10 || (!cp.curv  || cp.mulC[levwava - 1] == 0.f))))) && (!cp.opaRG || levwava == 10 || (cp.opaRG && cp.mulopaRG[levwava - 1] == 0.f)) && ((levwava == 10 || (cp.CHSLmet == 1 && cp.mulC[levwava - 1] == 0.f)))) {
                            levwava--;
                        }
                    }

                    if (levwava > 0) {
                        const std::unique_ptr<wavelet_decomposition> adecomp(new wavelet_decomposition(labco->data + datalen, labco->W, labco->H, levwava, 1, skip, rtengine::max(1, wavNestedLevels), DaubLen));

                        if (!adecomp->memoryAllocationFailed) {
                            Evaluate2(*adecomp, meanab, meanNab, sigmaab, sigmaNab, MaxPab, MaxNab);
                            WaveletcontAllAB(labco, varhue, varchro, *adecomp, wavblcurve, waOpacityCurveW, cp, true, skip, meanab, sigmaab);
                            adecomp->reconstruct(labco->data + datalen, cp.strength);
                        }
                    }

                    int levwavb = levwav;

                    if (cp.chrores == 0.f && params->wavelet.CLmethod == "all" && !cp.cbena) { // no processing of residual ab => we probably can reduce the number of levels
                        while (levwavb > 0 &&  !cp.diag && (((cp.CHmet == 2 && (cp.chro == 0.f || cp.mul[levwavb - 1] == 0.f)) || (cp.CHmet != 2 && (levwavb == 10 || (!cp.curv || cp.mulC[levwavb - 1] == 0.f))))) && (!cp.opaBY || levwavb == 10 || (cp.opaBY && cp.mulopaBY[levwavb - 1] == 0.f)) && ((levwavb == 10 || (cp.CHSLmet == 1 && cp.mulC[levwavb - 1] == 0.f)))) {
                            levwavb--;
                        }
                    }

                    if (levwavb > 0) {
                        const std::unique_ptr<wavelet_decomposition> bdecomp(new wavelet_decomposition(labco->data + 2 * datalen, labco->W, labco->H, levwavb, 1, skip, rtengine::max(1, wavNestedLevels), DaubLen));

                        if (!bdecomp->memoryAllocationFailed) {
                            Evaluate2(*bdecomp, meanab, meanNab, sigmaab, sigmaNab, MaxPab, MaxNab);
                            WaveletcontAllAB(labco, varhue, varchro, *bdecomp, wavblcurve, waOpacityCurveW, cp, false, skip, meanab, sigmaab);
                            bdecomp->reconstruct(labco->data + 2 * datalen, cp.strength);
                        }
                    }
                } else {// a and b
                    int levwavab = levwav;

                    if (cp.chrores == 0.f && !hhutili && params->wavelet.CLmethod == "all") { // no processing of residual ab => we probably can reduce the number of levels
                        while (levwavab > 0 && (((cp.CHmet == 2 && (cp.chro == 0.f || cp.mul[levwavab - 1] == 0.f)) || (cp.CHmet != 2 && (levwavab == 10 || (!cp.curv  || cp.mulC[levwavab - 1] == 0.f))))) && (!cp.opaRG || levwavab == 10 || (cp.opaRG && cp.mulopaRG[levwavab - 1] == 0.f)) && ((levwavab == 10 || (cp.CHSLmet == 1 && cp.mulC[levwavab - 1] == 0.f)))) {
                            levwavab--;
                        }
                    }

                    if (levwavab > 0) {
                        const std::unique_ptr<wavelet_decomposition> adecomp(new wavelet_decomposition(labco->data + datalen, labco->W, labco->H, levwavab, 1, skip, rtengine::max(1, wavNestedLevels), DaubLen));
                        const std::unique_ptr<wavelet_decomposition> bdecomp(new wavelet_decomposition(labco->data + 2 * datalen, labco->W, labco->H, levwavab, 1, skip, rtengine::max(1, wavNestedLevels), DaubLen));

                        if (!adecomp->memoryAllocationFailed && !bdecomp->memoryAllocationFailed) {
                            Evaluate2(*adecomp, meanab, meanNab, sigmaab, sigmaNab, MaxPab, MaxNab);
                            WaveletcontAllAB(labco, varhue, varchro, *adecomp, wavblcurve,  waOpacityCurveW, cp, true, skip, meanab, sigmaab);
                            Evaluate2(*bdecomp, meanab, meanNab, sigmaab, sigmaNab, MaxPab, MaxNab);
                            WaveletcontAllAB(labco, varhue, varchro, *bdecomp, wavblcurve, waOpacityCurveW, cp, false, skip, meanab, sigmaab);
                            WaveletAandBAllAB(*adecomp, *bdecomp, cp, hhCurve, hhutili);

                            adecomp->reconstruct(labco->data + datalen, cp.strength);
                            bdecomp->reconstruct(labco->data + 2 * datalen, cp.strength);

                        }
                    }
                }

                //        delete[] noisevarchrom;

                if (hhCurve) {
                    delete hhCurve;
                }

                if (numtiles > 1 || (numtiles == 1 /*&& cp.avoi*/)) { //in all case since I add contrast curve
                    //calculate mask for feathering output tile overlaps
                    float Vmask[height + overlap] ALIGNED16;
                    float Hmask[width + overlap] ALIGNED16;

                    if (numtiles > 1) {
                        for (int i = 0; i < height; i++) {
                            Vmask[i] = 1;
                        }

                        for (int j = 0; j < width; j++) {
                            Hmask[j] = 1;
                        }

                        for (int i = 0; i < overlap; i++) {
                            float mask = SQR(sin((rtengine::RT_PI * i) / (2 * overlap)));

                            if (tiletop > 0) {
                                Vmask[i] = mask;
                            }

                            if (tilebottom < imheight) {
                                Vmask[height - i] = mask;
                            }

                            if (tileleft > 0) {
                                Hmask[i] = mask;
                            }

                            if (tileright < imwidth) {
                                Hmask[width - i] = mask;
                            }
                        }
                    }

                    bool highlight = params->toneCurve.hrenabled;

#ifdef _OPENMP
                    #pragma omp parallel for schedule(dynamic,16) num_threads(wavNestedLevels) if(wavNestedLevels>1)
#endif

                    for (int i = tiletop; i < tilebottom; i++) {
                        const int i1 = i - tiletop;
                        float L, a, b;
#ifdef __SSE2__
                        const int rowWidth = tileright - tileleft;
                        float atan2Buffer[rowWidth] ALIGNED64;
                        float chprovBuffer[rowWidth] ALIGNED64;
                        float xBuffer[rowWidth] ALIGNED64;
                        float yBuffer[rowWidth] ALIGNED64;

                        if (cp.avoi) {
                            int col = 0;
                            const vfloat onev = F2V(1.f);
                            const vfloat c327d68v = F2V(327.68f);

                            for (; col < rowWidth - 3; col += 4) {
                                const vfloat av = LVFU(labco->a[i1][col]);
                                const vfloat bv = LVFU(labco->b[i1][col]);
                                STVF(atan2Buffer[col], xatan2f(bv, av));

                                const vfloat cv = vsqrtf(SQRV(av) + SQRV(bv));
                                vfloat yv = av / cv;
                                vfloat xv = bv / cv;
                                const vmask xyMask = vmaskf_eq(ZEROV, cv);
                                yv = vself(xyMask, onev, yv);
                                xv = vselfnotzero(xyMask, xv);
                                STVF(yBuffer[col], yv);
                                STVF(xBuffer[col], xv);
                                STVF(chprovBuffer[col], cv / c327d68v);

                            }

                            for (; col < rowWidth; col++) {
                                const float la = labco->a[i1][col];
                                const float lb = labco->b[i1][col];
                                atan2Buffer[col] = xatan2f(lb, la);
                                const float Chprov1 = sqrtf(SQR(la) + SQR(lb));
                                yBuffer[col] = (Chprov1 == 0.f) ? 1.f : la / Chprov1;
                                xBuffer[col] = (Chprov1 == 0.f) ? 0.f : lb / Chprov1;
                                chprovBuffer[col] = Chprov1 / 327.68f;
                            }
                        }

#endif

                        for (int j = tileleft; j < tileright; j++) {
                            const int j1 = j - tileleft;

                            if (cp.avoi) { //Gamut and Munsell
#ifdef __SSE2__
                                float HH = atan2Buffer[j1];
                                float Chprov1 = chprovBuffer[j1];
                                float2 sincosv;
                                sincosv.y = yBuffer[j1];
                                sincosv.x = xBuffer[j1];
#else
                                a = labco->a[i1][j1];
                                b = labco->b[i1][j1];
                                float HH = xatan2f(b, a);
                                float Chprov1 = sqrtf(SQR(a) + SQR(b));
                                float2 sincosv;
                                sincosv.y = (Chprov1 == 0.0f) ? 1.f : a / (Chprov1);
                                sincosv.x = (Chprov1 == 0.0f) ? 0.f : b / (Chprov1);
                                Chprov1 /= 327.68f;
#endif
                                const float Lin = labco->L[i1][j1];

                                if (wavclCurve  && cp.finena) {
                                    labco->L[i1][j1] = (0.5f * Lin  + 1.5f * wavclCurve[Lin]) / 2.f;   //apply contrast curve
                                }

                                L = labco->L[i1][j1];

                                float Lprov1 = L / 327.68f;
                                float Lprov2 = Lold[i][j] / 327.68f;
                                float memChprov = varchro[i1][j1];
                                float R, G, B;
#ifdef _DEBUG
                                bool neg = false;
                                bool more_rgb = false;
                                Color::gamutLchonly(HH, sincosv, Lprov1, Chprov1, R, G, B, wip, highlight, 0.15f, 0.96f, neg, more_rgb);
#else
                                Color::gamutLchonly(HH, sincosv, Lprov1, Chprov1, R, G, B, wip, highlight, 0.15f, 0.96f);
#endif
                                L = Lprov1 * 327.68f;

                                a = 327.68f * Chprov1 * sincosv.y; //gamut
                                b = 327.68f * Chprov1 * sincosv.x; //gamut
                                float correctionHue = 0.0f; // Munsell's correction
                                float correctlum = 0.0f;
                                Lprov1 = L / 327.68f;
                                const float Chprov = sqrtf(SQR(a) + SQR(b)) / 327.68f;
#ifdef _DEBUG
                                Color::AllMunsellLch(true, Lprov1, Lprov2, HH, Chprov, memChprov, correctionHue, correctlum, MunsDebugInfo);
#else
                                Color::AllMunsellLch(true, Lprov1, Lprov2, HH, Chprov, memChprov, correctionHue, correctlum);
#endif

                                if (correctionHue != 0.f || correctlum != 0.f) { // only calculate sin and cos if HH changed
                                    if (std::fabs(correctionHue) < 0.015f) {
                                        HH += correctlum;    // correct only if correct Munsell chroma very little.
                                    }

                                    sincosv = xsincosf(HH + correctionHue);
                                }

                                a = 327.68f * Chprov * sincosv.y; // apply Munsell
                                b = 327.68f * Chprov * sincosv.x; //aply Munsell
                            } else {//general case
                                L = labco->L[i1][j1];
                                const float Lin = std::max(0.f, L);

                                if (wavclCurve  && cp.finena) {
                                    labco->L[i1][j1] = (0.5f * Lin + 1.5f * wavclCurve[Lin]) / 2.f;   //apply contrast curve
                                }

                                L = labco->L[i1][j1];
                                a = labco->a[i1][j1];
                                b = labco->b[i1][j1];
                            }

                            if (numtiles > 1) {
                                float factor = Vmask[i1] * Hmask[j1];
                                dsttmp->L[i][j] += factor * L;
                                dsttmp->a[i][j] += factor * a;
                                dsttmp->b[i][j] += factor * b;
                            } else {
                                dsttmp->L[i][j] = L;
                                dsttmp->a[i][j] = a;
                                dsttmp->b[i][j] = b;

                            }
                        }
                    }
                }

                if (LoldBuffer != nullptr) {
                    delete [] LoldBuffer;
                    delete [] Lold;
                }

                if (numtiles > 1) {
                    delete labco;
                }
            }
        }

        for (int i = 0; i < tileheight; i++)
            if (varhue[i] != nullptr) {
                delete [] varhue[i];
            }

        delete [] varhue;
    }
#ifdef _OPENMP
    omp_set_nested(oldNested);
#endif

    if (numtiles != 1) {
        dst->CopyFrom(dsttmp);
        delete dsttmp;
    }

    if (waparams.softradend > 0.f  && cp.finena) {
        array2D<float> ble(lab->W, lab->H);
        array2D<float> guid(lab->W, lab->H);

        bool multiTh = false;

#ifdef _OPENMP

        if (numthreads > 1) {
            multiTh = true;
        }

        #pragma omp parallel for
#endif

        for (int ir = 0; ir < lab->H; ir++) {
            for (int jr = 0; jr < lab->W; jr++) {
                guid[ir][jr] = Color::L2Y(lab->L[ir][jr]) / 32768.f;
                ble[ir][jr] = Color::L2Y(dst->L[ir][jr]) / 32768.f;
            }
        }

        constexpr double epsilmax = 0.001;
        constexpr double epsilmin = 0.0001;
        constexpr double aepsil = (epsilmax - epsilmin) / 90.f;
        constexpr double bepsil = epsilmax - 100.f * aepsil;
        const double epsil = aepsil * waparams.softradend + bepsil;

        const float blur = 10.f / scale * (0.001f + 0.8f * waparams.softradend);

        rtengine::guidedFilter(guid, ble, ble, blur, epsil, multiTh);

#ifdef _OPENMP
        #pragma omp parallel for
#endif

        for (int ir = 0; ir < lab->H; ir++) {
            for (int jr = 0; jr < lab->W; jr++) {
                dst->L[ir][jr] = Color::computeXYZ2LabY(32768.f * ble[ir][jr]);
            }
        }
    }

#ifdef _DEBUG
    delete MunsDebugInfo;
#endif

}


void ImProcFunctions::Aver(float * RESTRICT DataList, int datalen, float &averagePlus, float &averageNeg, float &max, float &min)
{

    //find absolute mean
    int countP = 0, countN = 0;
    double averaP = 0.0, averaN = 0.0; // use double precision for large summations

    constexpr float thres = 32.7f;//different fom zero to take into account only data large enough 32.7 = 0.1 in range 0..100 very low value
    max = 0.f;
    min = RT_INFINITY_F;
#ifdef _OPENMP
    #pragma omp parallel num_threads(wavNestedLevels) if(wavNestedLevels>1)
#endif
    {
        float lmax = 0.f, lmin = 0.f;
#ifdef _OPENMP
        #pragma omp for reduction(+:averaP,averaN,countP,countN) nowait
#endif

        for (int i = 0; i < datalen; i++) {
            if (DataList[i] >= thres) {
                averaP += static_cast<double>(DataList[i]);
                lmax = rtengine::max(lmax, DataList[i]);
                countP++;
            } else if (DataList[i] < -thres) {
                averaN += static_cast<double>(DataList[i]);
                lmin = rtengine::min(lmin, DataList[i]);
                countN++;
            }
        }

#ifdef _OPENMP
        #pragma omp critical
#endif
        {
            max = rtengine::max(max, lmax);
            min = rtengine::min(min, lmin);
        }
    }

    if (countP > 0) {
        averagePlus = averaP / countP;
    } else {
        averagePlus = 0;
    }

    if (countN > 0) {
        averageNeg = averaN / countN;
    } else {
        averageNeg = 0;
    }

}


void ImProcFunctions::Sigma(float *  RESTRICT DataList, int datalen, float averagePlus, float averageNeg, float &sigmaPlus, float &sigmaNeg)
{
    int countP = 0, countN = 0;
    double variP = 0.0, variN = 0.0; // use double precision for large summations
    float thres = 32.7f;//different fom zero to take into account only data large enough 32.7 = 0.1 in range 0..100

#ifdef _OPENMP
    #pragma omp parallel for reduction(+:variP,variN,countP,countN) num_threads(wavNestedLevels) if(wavNestedLevels>1)
#endif

    for (int i = 0; i < datalen; i++) {
        if (DataList[i] >= thres) {
            variP += static_cast<double>(SQR(DataList[i] - averagePlus));
            countP++;
        } else if (DataList[i] <= -thres) {
            variN += static_cast<double>(SQR(DataList[i] - averageNeg));
            countN++;
        }
    }

    if (countP > 0) {
        sigmaPlus = sqrt(variP / countP);
    } else {
        sigmaPlus = 0;
    }

    if (countN > 0) {
        sigmaNeg = sqrt(variN / countN);
    } else {
        sigmaNeg = 0;
    }

}

void ImProcFunctions::Evaluate2(const wavelet_decomposition &WaveletCoeffs_L,
                                float *mean, float *meanN, float *sigma, float *sigmaN, float *MaxP, float *MaxN)
{
//StopWatch Stop1("Evaluate2");
    int maxlvl = WaveletCoeffs_L.maxlevel();

    for (int lvl = 0; lvl < maxlvl; lvl++) {

        int Wlvl_L = WaveletCoeffs_L.level_W(lvl);
        int Hlvl_L = WaveletCoeffs_L.level_H(lvl);

        float ** WavCoeffs_L = WaveletCoeffs_L.level_coeffs(lvl);

        Eval2(WavCoeffs_L, lvl, Wlvl_L, Hlvl_L, mean, meanN, sigma, sigmaN, MaxP, MaxN);
    }

}

void ImProcFunctions::calceffect(int level, float *mean, float *sigma, float *mea, float effect, float offs)
{
    float rap = 0.f;
    float sig = 1.f;

    if (effect < 1.f) {
        sig = effect;
    }

    if (effect <= 1.f) {
        rap =  offs * mean[level] -  sig * sigma[level];
    }

    if (rap > 0.f) {
        mea[0] = rap;
    } else {
        mea[0] = mean[level] / 6.f;
    }

    rap = 0.f;

    if (effect <= 1.f) {
        rap =  offs * mean[level] - 0.5f * sig * sigma[level];
    }

    if (rap > 0.f) {
        mea[1] = rap;
    } else {
        mea[1] = mean[level] / 4.f;
    }

    rap = 0.f;

    if (effect <= 1.f) {
        rap =  offs * mean[level] - 0.2f * sig * sigma[level];
    }

    if (rap > 0.f) {
        mea[2] = rap;
    } else {
        mea[2] = mean[level] / 2.f;
    }

    mea[3] = offs * mean[level]; // 50% data
    mea[4] = offs * mean[level] + effect * sigma[level] / 2.f;
    mea[5] = offs * mean[level] + effect * sigma[level]; //66%
    mea[6] = offs * mean[level] + effect * 1.2f * sigma[level];
    mea[7] = offs * mean[level] + effect * 1.5f * sigma[level]; //
    mea[8] = offs * mean[level] + effect * 2.f * sigma[level]; //95%
    mea[9] = offs * mean[level] + effect * 2.5f * sigma[level]; //99%
}

void ImProcFunctions::Eval2(float ** WavCoeffs_L, int level,
                            int W_L, int H_L, float *mean, float *meanN, float *sigma, float *sigmaN, float *MaxP, float *MaxN)
{

    float avLP[4], avLN[4];
    float maxL[4], minL[4];
    float sigP[4], sigN[4];
    float AvL, AvN, SL, SN, maxLP, maxLN;

    for (int dir = 1; dir < 4; dir++) {
        Aver(WavCoeffs_L[dir], W_L * H_L,  avLP[dir], avLN[dir], maxL[dir], minL[dir]);
        Sigma(WavCoeffs_L[dir], W_L * H_L, avLP[dir], avLN[dir], sigP[dir], sigN[dir]);
    }

    AvL = 0.f;
    AvN = 0.f;
    SL = 0.f;
    SN = 0.f;
    maxLP = 0.f;
    maxLN = 0.f;

    for (int dir = 1; dir < 4; dir++) {
        AvL += avLP[dir];
        AvN += avLN[dir];
        SL += sigP[dir];
        SN += sigN[dir];
        maxLP += maxL[dir];
        maxLN += minL[dir];
    }

    AvL /= 3;
    AvN /= 3;
    SL /= 3;
    SN /= 3;
    maxLP /= 3;
    maxLN /= 3;

    mean[level] = AvL;
    meanN[level] = AvN;
    sigma[level] = SL;
    sigmaN[level] = SN;
    MaxP[level] = maxLP;
    MaxN[level] = maxLN;
}

void ImProcFunctions::CompressDR(float *Source, int W_L, int H_L, float Compression, float DetailBoost)
{
    const int n = W_L * H_L;

    float exponent;

    if (DetailBoost > 0.f && DetailBoost < 0.05f) {
        float betemp = expf(-(2.f - DetailBoost + 0.694f)) - 1.f; //0.694 = log(2)
        exponent = 1.2f * xlogf(-betemp);
        exponent /= 20.f;
    } else if (DetailBoost >= 0.05f && DetailBoost < 0.25f) {
        float betemp = expf(-(2.f - DetailBoost + 0.694f)) - 1.f; //0.694 = log(2)
        exponent = 1.2f * xlogf(-betemp);
        exponent /= (-75.f * DetailBoost + 23.75f);
    } else if (DetailBoost >= 0.25f) {
        float betemp = expf(-(2.f - DetailBoost + 0.694f)) - 1.f; //0.694 = log(2)
        exponent = 1.2f * xlogf(-betemp);
        exponent /= (-2.f * DetailBoost + 5.5f);
    } else {
        exponent = (Compression - 1.0f) / 20.f;
    }

    exponent += 1.f;

    // now calculate Source = pow(Source, exponent)
#ifdef __SSE2__
#ifdef _OPENMP
    #pragma omp parallel
#endif
    {
        const vfloat exponentv = F2V(exponent);
#ifdef _OPENMP
        #pragma omp for
#endif

        for (int i = 0; i < n - 3; i += 4) {
            STVFU(Source[i], xexpf(xlogf(LVFU(Source[i])) * exponentv));
        }
    }

    for (int i = n - (n % 4); i < n; i++) {
        Source[i] = xexpf(xlogf(Source[i]) * exponent);
    }

#else
#ifdef _OPENMP
    #pragma omp parallel for
#endif

    for (int i = 0; i < n; i++) {
        Source[i] = xexpf(xlogf(Source[i]) * exponent);
    }

#endif

}

void ImProcFunctions::ContrastResid(float * WavCoeffs_L0, struct cont_params &cp, int W_L, int H_L, float max0, float min0)
{
    float stren = cp.tmstrength;
    float gamm = params->wavelet.gamma;
    cp.TMmeth = 2; //default after testing

    if (cp.TMmeth == 1) {
        min0 = 0.0f;
        max0 = 32768.f;
    } else if (cp.TMmeth == 2) {
        min0 = 0.0f;
    }

#ifdef _OPENMP
    #pragma omp parallel for
#endif

    for (int i = 0; i < W_L * H_L; i++) {
        WavCoeffs_L0[i] = (WavCoeffs_L0[i] - min0) / max0;
        WavCoeffs_L0[i] *= gamm;
    }

    float Compression = expf(-stren);       //This modification turns numbers symmetric around 0 into exponents.
    float DetailBoost = stren;

    if (stren < 0.0f) {
        DetailBoost = 0.0f;    //Go with effect of exponent only if uncompressing.
    }


    CompressDR(WavCoeffs_L0, W_L, H_L, Compression, DetailBoost);


#ifdef _OPENMP
    #pragma omp parallel for            // removed schedule(dynamic,10)
#endif

    for (int ii = 0; ii < W_L * H_L; ii++) {
        WavCoeffs_L0[ii] = WavCoeffs_L0[ii] * max0 * (1.f / gamm) + min0;
    }
}




void ImProcFunctions::EPDToneMapResid(float * WavCoeffs_L0,  unsigned int Iterates, int skip, struct cont_params& cp, int W_L, int H_L, float max0, float min0)
{


    float stren = cp.tmstrength;
    float edgest = params->wavelet.edgs;
    float sca = params->wavelet.scale;
    float gamm = params->wavelet.gamma;
    int rew = 0; //params->epd.reweightingIterates;
    EdgePreservingDecomposition epd2(W_L, H_L);
    cp.TMmeth = 2; //default after testing

    if (cp.TMmeth == 1) {
        min0 = 0.0f;
        max0 = 32768.f;
    } else if (cp.TMmeth == 2) {
        min0 = 0.0f;
    }

    //  max0=32768.f;
#ifdef _OPENMP
    #pragma omp parallel for
#endif

    for (int i = 0; i < W_L * H_L; i++) {
        WavCoeffs_L0[i] = (WavCoeffs_L0[i] - min0) / max0;
        WavCoeffs_L0[i] *= gamm;
    }

    float Compression = expf(-stren);       //This modification turns numbers symmetric around 0 into exponents.
    float DetailBoost = stren;

    if (stren < 0.0f) {
        DetailBoost = 0.0f;    //Go with effect of exponent only if uncompressing.
    }

    //Auto select number of iterates. Note that p->EdgeStopping = 0 makes a Gaussian blur.
    if (Iterates == 0) {
        Iterates = (unsigned int)(edgest * 15.0f);
    }


    epd2.CompressDynamicRange(WavCoeffs_L0, (float)sca / skip, edgest, Compression, DetailBoost, Iterates, rew);

    //Restore past range, also desaturate a bit per Mantiuk's Color correction for tone mapping.
#ifdef _OPENMP
    #pragma omp parallel for            // removed schedule(dynamic,10)
#endif

    for (int ii = 0; ii < W_L * H_L; ii++) {
        WavCoeffs_L0[ii] = WavCoeffs_L0[ii] * max0 * (1.f / gamm) + min0;
    }
}

void ImProcFunctions::WaveletcontAllLfinal(const wavelet_decomposition &WaveletCoeffs_L, const cont_params &cp, float *mean, float *sigma, float *MaxP, const WavOpacityCurveWL & waOpacityCurveWL)
{
    int maxlvl = WaveletCoeffs_L.maxlevel();
    float * WavCoeffs_L0 = WaveletCoeffs_L.coeff0;

    for (int dir = 1; dir < 4; dir++) {
        for (int lvl = 0; lvl < maxlvl; lvl++) {
            int Wlvl_L = WaveletCoeffs_L.level_W(lvl);
            int Hlvl_L = WaveletCoeffs_L.level_H(lvl);
            float ** WavCoeffs_L = WaveletCoeffs_L.level_coeffs(lvl);
            finalContAllL(WavCoeffs_L, WavCoeffs_L0, lvl, dir, cp, Wlvl_L, Hlvl_L, mean, sigma, MaxP, waOpacityCurveWL);
        }
    }
}


void ImProcFunctions::WaveletcontAllL(LabImage * labco, float ** varhue, float **varchrom, const wavelet_decomposition &WaveletCoeffs_L, const Wavblcurve & wavblcurve,
                                      struct cont_params &cp, int skip, float *mean, float *sigma, float *MaxP, float *MaxN, const WavCurve & wavCLVCcurve, const WavOpacityCurveW & waOpacityCurveW, FlatCurve* ChCurve, bool Chutili)
{
    const int maxlvl = WaveletCoeffs_L.maxlevel();
    const int W_L = WaveletCoeffs_L.level_W(0);
    const int H_L = WaveletCoeffs_L.level_H(0);
    float * WavCoeffs_L0 = WaveletCoeffs_L.coeff0;

    float contrast = cp.contrast;
    double avedbl = 0.0; // use double precision for large summations
    float max0 = 0.f;
    float min0 = FLT_MAX;

    if (contrast != 0.f || (cp.tonemap  && cp.resena)) { // contrast = 0.f means that all will be multiplied by 1.f, so we can skip this step
#ifdef _OPENMP
        #pragma omp parallel for reduction(+:avedbl) num_threads(wavNestedLevels) if(wavNestedLevels>1)
#endif

        for (int i = 0; i < W_L * H_L; i++) {
            avedbl += static_cast<double>(WavCoeffs_L0[i]);
        }

#ifdef _OPENMP
        #pragma omp parallel num_threads(wavNestedLevels) if(wavNestedLevels>1)
#endif
        {
            float lminL = FLT_MAX;
            float lmaxL = 0.f;

#ifdef _OPENMP
            #pragma omp for
#endif

            for (int i = 0; i < W_L * H_L; i++) {
                if (WavCoeffs_L0[i] < lminL) {
                    lminL = WavCoeffs_L0[i];
                }

                if (WavCoeffs_L0[i] > lmaxL) {
                    lmaxL = WavCoeffs_L0[i];
                }

            }

#ifdef _OPENMP
            #pragma omp critical
#endif
            {
                if (lminL < min0) {
                    min0 = lminL;
                }

                if (lmaxL > max0) {
                    max0 = lmaxL;
                }
            }

        }

    }


//tone mapping
    if (cp.tonemap && cp.contmet == 2  && cp.resena) {
        //iterate = 5
        EPDToneMapResid(WavCoeffs_L0, 0, skip, cp, W_L, H_L, max0, min0);

    }

//end tonemapping


    max0 /= 327.68f;
    min0 /= 327.68f;
    float ave = avedbl / (double)(W_L * H_L);
    float avg = ave / 32768.f;
    float *koeLi[12];
    float maxkoeLi[12];

    float *koeLibuffer = nullptr;

    for (int y = 0; y < 12; y++) {
        maxkoeLi[y] = 0.f;    //9
    }

    koeLibuffer = new float[12 * H_L * W_L]; //12

    for (int i = 0; i < 12; i++) { //9
        koeLi[i] = &koeLibuffer[i * W_L * H_L];
    }

    for (int j = 0; j < 12; j++) //9
        for (int i = 0; i < W_L * H_L; i++) {
            koeLi[j][i] = 0.f;
        }

    avg = LIM01(avg);
    double contreal = 0.6 * contrast;
    DiagonalCurve resid_contrast({
        DCT_NURBS,
        0, 0,
        avg - avg * (0.6 - contreal / 250.0), avg - avg * (0.6 + contreal / 250.0),
        avg + (1. - avg) * (0.6 - contreal / 250.0), avg + (1. - avg) * (0.6 + contreal / 250.0),
        1, 1
    });


#ifdef _OPENMP
    #pragma omp parallel num_threads(wavNestedLevels) if(wavNestedLevels>1)
#endif
    {
        if (contrast != 0.f  && cp.resena && max0 > 0.f) { // contrast = 0.f means that all will be multiplied by 1.f, so we can skip this step
            {

#ifdef _OPENMP
                #pragma omp for
#endif

                for (int i = 0; i < W_L * H_L; i++) {
                    float buf = LIM01(WavCoeffs_L0[i] / 32768.f);
                    buf = resid_contrast.getVal(buf);
                    buf *= 32768.f;
                    WavCoeffs_L0[i] = buf;
                }
            }
        }


        if (cp.tonemap && cp.contmet == 1  && cp.resena) {
            float maxp = max0 * 256.f;
            float minp = min0 * 256.f;
#ifdef _OPENMP
            #pragma omp single
#endif
            ContrastResid(WavCoeffs_L0, cp, W_L, H_L, maxp, minp);
        }
    }

    if ((cp.conres >= 0.f || cp.conresH >= 0.f) && cp.resena  && !cp.oldsh) { // cp.conres = 0.f and cp.comresH = 0.f means that all will be multiplied by 1.f, so we can skip this step
        LabImage *temp = nullptr;
        temp = new LabImage(W_L, H_L);
#ifdef _OPENMP
        #pragma omp for
#endif

        for (int i = 0; i < H_L; i++) {
            for (int j = 0; j < W_L; j++) {
                temp->L[i][j] = WavCoeffs_L0[i * W_L + j];
            }
        }

        {
            ImProcFunctions::shadowsHighlights(temp, true, 1, cp.conresH, cp.conres, cp.radius, skip, cp.thH, cp.th);
        }

#ifdef _OPENMP
        #pragma omp for
#endif

        for (int i = 0; i < H_L; i++) {
            for (int j = 0; j < W_L; j++) {
                WavCoeffs_L0[i * W_L + j] = temp->L[i][j];
            }
        }

        delete temp;

    }

#ifdef _OPENMP
    #pragma omp barrier
#endif

    if ((cp.conres != 0.f || cp.conresH != 0.f) && cp.resena && cp.oldsh) { // cp.conres = 0.f and cp.comresH = 0.f means that all will be multiplied by 1.f, so we can skip this step
#ifdef _OPENMP
        #pragma omp for nowait
#endif

        for (int i = 0; i < W_L * H_L; i++) {
            float LL = WavCoeffs_L0[i];
            float LL100 = LL / 327.68f;
            float tran = 5.f;//transition
            //shadow
            float alp = 3.f; //increase contrast sahdow in lowlights  between 1 and ??

            if (cp.th > (100.f - tran)) {
                tran = 100.f - cp.th;
            }

            if (LL100 < cp.th) {
                float aalp = (1.f - alp) / cp.th; //no changes for LL100 = cp.th
                float kk = aalp * LL100 + alp;
                WavCoeffs_L0[i] *= (1.f + kk * cp.conres / 200.f);
            } else if (LL100 < cp.th + tran) {
                float ath = -cp.conres / tran;
                float bth = cp.conres - ath * cp.th;
                WavCoeffs_L0[i] *= (1.f + (LL100 * ath + bth) / 200.f);
            }

            //highlight
            tran = 5.f;

            if (cp.thH < (tran)) {
                tran = cp.thH;
            }

            if (LL100 > cp.thH) {
                WavCoeffs_L0[i] *= (1.f + cp.conresH / 200.f);
            } else if (LL100 > (cp.thH - tran)) {
                float athH = cp.conresH / tran;
                float bthH = cp.conresH - athH * cp.thH;
                WavCoeffs_L0[i] *= (1.f + (LL100 * athH + bthH) / 200.f);
            }
        }
    }

//Blur luma
    if (cp.blurres != 0.f  && cp.resena) {
        float rad = 0.7f * cp.blurres / skip;
        float * bef = new float[W_L * H_L];
        float * aft = new float[W_L * H_L];

        for (int i = 0; i < H_L * W_L; i++) {
            bef[i] = WavCoeffs_L0[i];
        }

        boxblur(bef, aft, rad, W_L, H_L, false);

        for (int i = 0; i < H_L * W_L; i++) {
            WavCoeffs_L0[i] = aft[i];
        }

        delete[] bef;
        delete[] aft;
    }

//
    int n0, n1, n2, n3, n4, n5, n6, n7, n8, n9, n10, n32;
    n0 = n1 = n2 = n3 = n4 = n5 = n6 = n7 = n8 = n9 = n10 = n32 = 0;

#ifdef _OPENMP
    #pragma omp parallel num_threads(wavNestedLevels) if(wavNestedLevels>1)
#endif
    {
        //enabled Lipschitz..replace simple by complex edge detection
        // I found this concept on the web (doctoral thesis on medical Imaging)
        // I was inspired by the principle of Canny and Lipschitz (continuity and derivability)
        // I adapted the principle but have profoundly changed the algorithm
        // One can 1) change all parameters and found good parameters;
        //one can also change in calckoe
        constexpr float edd = 3.f;
        constexpr float eddlow = 15.f;
        float eddlipinfl = 0.005f * cp.edgsens + 0.4f;
        float eddlipampl = 1.f + cp.edgampl / 50.f;


        if (cp.detectedge) { //enabled Lipschitz control...more memory..more time...
            float *tmCBuffer = new float[H_L * W_L];
            float *tmC[H_L];

            for (int i = 0; i < H_L; i++) {
                tmC[i] = &tmCBuffer[i * W_L];
            }

#ifdef _OPENMP
            #pragma omp for schedule(dynamic) collapse(2)
#endif

            for (int lvl = 0; lvl < 4; lvl++) {
                for (int dir = 1; dir < 4; dir++) {
                    float ** WavCoeffs_LL = WaveletCoeffs_L.level_coeffs(lvl);
                    calckoe(WavCoeffs_LL, cp, koeLi, lvl, dir, WaveletCoeffs_L.level_W(lvl), WaveletCoeffs_L.level_H(lvl), edd, maxkoeLi, tmC);
                    // return convolution KoeLi and maxkoeLi of level 0 1 2 3 and Dir Horiz, Vert, Diag
                }
            }

            delete [] tmCBuffer;

            float aamp = 1.f + cp.eddetthrHi / 100.f;

            for (int lvl = 0; lvl < 4; lvl++) {
#ifdef _OPENMP
                #pragma omp for schedule(dynamic,16)
#endif

                for (int i = 1; i < H_L - 1; i++) {
                    for (int j = 1; j < W_L - 1; j++) {
                        //treatment of koeLi and maxkoeLi
                        float interm = 0.f;

                        if (cp.lip3 && cp.lipp) {
                            // comparison between pixel and neighbours
                            const auto neigh = cp.neigh == 1;
                            const auto kneigh = neigh ? 28.f : 38.f;
                            const auto somm = neigh ? 40.f : 50.f;

                            for (int dir = 1; dir < 4; dir++) { //neighbours proxi
                                koeLi[lvl * 3 + dir - 1][i * W_L + j] = (kneigh * koeLi[lvl * 3 + dir - 1][i * W_L + j] + 2.f * koeLi[lvl * 3 + dir - 1][(i - 1) * W_L + j] + 2.f * koeLi[lvl * 3 + dir - 1][(i + 1) * W_L + j]
                                                                        + 2.f * koeLi[lvl * 3 + dir - 1][i * W_L + j + 1] + 2.f * koeLi[lvl * 3 + dir - 1][i * W_L + j - 1] + koeLi[lvl * 3 + dir - 1][(i - 1) * W_L + j - 1]
                                                                        + koeLi[lvl * 3 + dir - 1][(i - 1) * W_L + j + 1] + koeLi[lvl * 3 + dir - 1][(i + 1) * W_L + j - 1] + koeLi[lvl * 3 + dir - 1][(i + 1) * W_L + j + 1]) / somm;
                            }
                        }

                        for (int dir = 1; dir < 4; dir++) {
                            //here I evaluate combinaison of vert / diag / horiz...we are with multiplicators of the signal
                            interm += SQR(koeLi[lvl * 3 + dir - 1][i * W_L + j]);
                        }

                        interm = sqrt(interm);

//                  interm /= 1.732f;//interm = pseudo variance koeLi
                        interm *= 0.57736721f;
                        float kampli = 1.f;
                        float eps = 0.0001f;
                        // I think this double ratio (alph, beta) is better than arctg

                        float alph = koeLi[lvl * 3][i * W_L + j] / (koeLi[lvl * 3 + 1][i * W_L + j] + eps); //ratio between horizontal and vertical
                        float beta = koeLi[lvl * 3 + 2][i * W_L + j] / (koeLi[lvl * 3 + 1][i * W_L + j] + eps); //ratio between diagonal and horizontal

                        float alipinfl = (eddlipampl - 1.f) / (1.f - eddlipinfl);
                        float blipinfl = eddlipampl - alipinfl;

                        //alph evaluate the direction of the gradient regularity Lipschitz
                        // if = 1 we are on an edge
                        // if 0 we are not
                        // we can change and use log..or Arctg but why ?? we can change if need ...
                        //Liamp=1 for eddlipinfl
                        //liamp > 1 for alp >eddlipinfl and alph < 1
                        //Liamp < 1 for alp < eddlipinfl and alph > 0
                        if (alph > 1.f) {
                            alph = 1.f / alph;
                        }

                        if (beta > 1.f) {
                            beta = 1.f / beta;
                        }

                        //take into account diagonal
                        //if in same value OK
                        //if not no edge or reduction
                        float bet = 1.f;

                        //if(cp.lip3) {//enhance algorithm
                        if (alph > eddlipinfl && beta < 0.85f * eddlipinfl) { //0.85 arbitrary value ==> eliminate from edge if H V D too different
                            bet = beta;
                        }

                        //}
                        float AmpLip = 1.f;

                        if (alph > eddlipinfl) {
                            AmpLip = alipinfl * alph + blipinfl;    //If beta low reduce kampli
                            kampli = SQR(bet) * AmpLip * aamp;
                        } else {
                            AmpLip = (1.f / eddlipinfl) * SQR(SQR(alph * bet));    //Strong Reduce if beta low
                            kampli = AmpLip / aamp;
                        }

                        // comparison betwwen pixel and neighbours to do ==> I think 3 dir above is better
                        /*      if(cp.lip3){
                                koeLi[lvl*3][i*W_L + j] = (koeLi[lvl*3][i*W_L + j] + koeLi[lvl*3][(i-1)*W_L + j] + koeLi[lvl*3][(i+1)*W_L + j]
                                        + koeLi[lvl*3][i*W_L + j+1] + koeLi[lvl*3][i*W_L + j-1] + koeLi[lvl*3][(i-1)*W_L + j-1]
                                        + koeLi[lvl*3][(i-1)*W_L + j+1] +koeLi[lvl*3][(i+1)*W_L + j-1] +koeLi[lvl*3][(i+1)*W_L + j+1])/9.f;
                                }
                        */
                        // apply to each direction Wavelet level : horizontal / vertiacle / diagonal
                        //interm += SQR(koeLi[lvl*3 + dir-1][i*W_L + j]);

                        interm *= kampli;

                        if (interm < cp.eddetthr / eddlow) {
                            interm = 0.01f;    //eliminate too low values
                        }

                        //we can change this part of algo==> not equal but ponderate
                        koeLi[lvl * 3][i * W_L + j] = koeLi[lvl * 3 + 1][i * W_L + j] = koeLi[lvl * 3 + 2][i * W_L + j] = interm; //new value
                        //here KoeLi contains values where gradient is high and coef high, and eliminate low values...
                    }
                }
            }

            // end
        }

        bool wavcurvecomp = false;//not enable if 0.75

        if (wavblcurve) {
            for (int i = 0; i < 500; i++) {
                if (wavblcurve[i] != 0.) {
                    wavcurvecomp = true;
                }
            }
        }

#ifdef _OPENMP
        //  #pragma omp for schedule(dynamic) collapse(2)
        #pragma omp for reduction(+:n0, n1, n2, n3, n4, n5, n6, n7, n8, n9, n10, n32) schedule(dynamic) collapse(2)
#endif

        for (int dir = 1; dir < 4; dir++) {
            for (int lvl = 0; lvl < maxlvl; lvl++) {

                int Wlvl_L = WaveletCoeffs_L.level_W(lvl);
                int Hlvl_L = WaveletCoeffs_L.level_H(lvl);

                float ** WavCoeffs_L = WaveletCoeffs_L.level_coeffs(lvl);

                ContAllL(koeLi, maxkoeLi, true, maxlvl, labco,  varhue, varchrom, WavCoeffs_L, WavCoeffs_L0, lvl, dir, cp, Wlvl_L, Hlvl_L, skip, mean, sigma, MaxP, MaxN, wavCLVCcurve, waOpacityCurveW, ChCurve, Chutili);
                //blur level
                float klev = 1.f;

                if (wavblcurve && wavcurvecomp && cp.blena) {
                    float mea[10];
                    float effect = cp.bluwav;
                    float beta = 0.f;
                    float offs = 1.f;

                    calceffect(lvl, mean, sigma, mea, effect, offs);

                    float * bef = new float[Wlvl_L * Hlvl_L];
                    float * aft = new float[Wlvl_L * Hlvl_L];

                    for (int co = 0; co < Hlvl_L * Wlvl_L; co++) {
                        bef[co] = WavCoeffs_L[dir][co];
                        float WavCL = std::fabs(WavCoeffs_L[dir][co]);

                        if (WavCL < mea[0]) {
                            beta = 0.05f;
                            n0++;

                            if (WavCL < 32.7) {
                                n32++;
                            }
                        } else if (WavCL < mea[1]) {
                            beta = 0.2f;
                            n1++;
                        } else if (WavCL < mea[2]) {
                            beta = 0.7f;
                            n2++;
                        } else if (WavCL < mea[3]) {
                            beta = 1.f;    //standard
                            n3++;
                        } else if (WavCL < mea[4]) {
                            beta = 1.f;
                            n4++;
                        } else if (WavCL < mea[5]) {
                            beta = 0.8f;    //+sigma
                            n5++;
                        } else if (WavCL < mea[6]) {
                            beta = 0.6f;
                            n6++;
                        } else if (WavCL < mea[7]) {
                            beta = 0.4f;
                            n7++;
                        } else if (WavCL < mea[8]) {
                            beta = 0.2f;    // + 2 sigma
                            n8++;
                        } else if (WavCL < mea[9]) {
                            beta = 0.1f;
                            n9++;
                        } else {
                            beta = 0.01f;
                            n10++;
                        }


                    }

                    if (settings->verbose) {
                        printf("lvl=%i n0=%i n32=%i n1=%i n2=%i n3=%i n4=%i n5=%i n6=%i n7=%i n8=%i n9=%i n10=%i\n", lvl, n0, n0 - n32, n1, n2, n3, n4, n5, n6, n7, n8, n9, n10);
                    }
                    klev = (wavblcurve[lvl * 55.5f]);
                    float lvr = lvl;

                    if (lvr == 0) {
                        lvr = 1;
                    }

                    klev *= beta * lvr * 100.f / skip;
                    boxblur(bef, aft, klev, Wlvl_L, Hlvl_L, false);

                    for (int co = 0; co < Hlvl_L * Wlvl_L; co++) {
                        WavCoeffs_L[dir][co] = aft[co];
                    }

                    delete[] bef;
                    delete[] aft;
                }
            }
        }
    }

    //delete edge detection
    if (koeLibuffer) {
        delete [] koeLibuffer;
    }
}

void ImProcFunctions::WaveletAandBAllAB(const wavelet_decomposition &WaveletCoeffs_a, const wavelet_decomposition &WaveletCoeffs_b,
                                        const cont_params &cp, FlatCurve* hhCurve, bool hhutili)
{
    //   StopWatch Stop1("WaveletAandBAllAB");
    if (hhutili  && cp.resena) {  // H=f(H)
        int W_L = WaveletCoeffs_a.level_W(0);
        int H_L = WaveletCoeffs_a.level_H(0);

        float * WavCoeffs_a0 = WaveletCoeffs_a.coeff0;
        float * WavCoeffs_b0 = WaveletCoeffs_b.coeff0;
#ifdef _OPENMP
        #pragma omp parallel num_threads(wavNestedLevels) if(wavNestedLevels>1)
#endif
        {
#ifdef __SSE2__
            float huebuffer[W_L] ALIGNED64;
            float chrbuffer[W_L] ALIGNED64;
#endif // __SSE2__
#ifdef _OPENMP
            #pragma omp for schedule(dynamic,16)
#endif

            for (int i = 0; i < H_L; i++) {
#ifdef __SSE2__
                // precalculate hue and chr
                int k;

                for (k = 0; k < W_L - 3; k += 4) {
                    const vfloat av = LVFU(WavCoeffs_a0[i * W_L + k]);
                    const vfloat bv = LVFU(WavCoeffs_b0[i * W_L + k]);
                    STVF(huebuffer[k], xatan2f(bv, av));
                    STVF(chrbuffer[k], vsqrtf(SQRV(av) + SQRV(bv)));
                }

                for (; k < W_L; k++) {
                    huebuffer[k] = xatan2f(WavCoeffs_b0[i * W_L + k], WavCoeffs_a0[i * W_L + k]);
                    chrbuffer[k] = sqrtf(SQR(WavCoeffs_b0[i * W_L + k]) + SQR(WavCoeffs_a0[i * W_L + k])) / 327.68f;
                }

#endif // __SSE2__

                for (int j = 0; j < W_L; j++) {

#ifdef __SSE2__
                    float hueR = huebuffer[j];
                    float chR = chrbuffer[j];
#else
                    float hueR = xatan2f(WavCoeffs_b0[i * W_L + j], WavCoeffs_a0[i * W_L + j]);
                    float chR = sqrtf(SQR(WavCoeffs_b0[i * W_L + j]) + SQR(WavCoeffs_a0[i * W_L + j]));
#endif
                    /*      if (editID == EUID_WW_HHCurve) {//H pipette
                                            float valpar =Color::huelab_to_huehsv2(hueR);
                                            editWhatever->v(i,j) = valpar;
                                    }
                    */
                    float valparam = (static_cast<float>(hhCurve->getVal(Color::huelab_to_huehsv2(hueR))) - 0.5f) * 1.7f + hueR; //get H=f(H)  1.7 optimisation !
                    float2 sincosval = xsincosf(valparam);
                    WavCoeffs_a0[i * W_L + j] = chR * sincosval.y;
                    WavCoeffs_b0[i * W_L + j] = chR * sincosval.x;
                }
            }
        }
    }

}

void ImProcFunctions::WaveletcontAllAB(LabImage * labco, float ** varhue, float **varchrom, const wavelet_decomposition &WaveletCoeffs_ab, const Wavblcurve & wavblcurve, const WavOpacityCurveW & waOpacityCurveW,
                                       struct cont_params &cp, const bool useChannelA, int skip, float *meanab, float *sigmaab)
{

    int maxlvl = WaveletCoeffs_ab.maxlevel();
    int W_L = WaveletCoeffs_ab.level_W(0);
    int H_L = WaveletCoeffs_ab.level_H(0);

    float * WavCoeffs_ab0 = WaveletCoeffs_ab.coeff0;

#ifdef _OPENMP
    #pragma omp parallel num_threads(wavNestedLevels) if(wavNestedLevels>1)
#endif
    {
        if (cp.chrores != 0.f  && cp.resena) { // cp.chrores == 0.f means all will be multiplied by 1.f, so we can skip the processing of residual

#ifdef _OPENMP
            #pragma omp for nowait
#endif

            for (int i = 0; i < W_L * H_L; i++) {
                const float skyprot = cp.sky;
                //chroma
                int ii = i / W_L;
                int jj = i - ii * W_L;
                float modhue = varhue[ii][jj];
                float scale = 1.f;

                if (skyprot > 0.f) {
                    if ((modhue < cp.t_ry && modhue > cp.t_ly)) {
                        scale = (100.f - cp.sky) / 100.1f;
                    } else if ((modhue >= cp.t_ry && modhue < cp.b_ry)) {
                        scale = (100.f - cp.sky) / 100.1f;
                        float ar = (scale - 1.f) / (cp.t_ry - cp.b_ry);
                        float br = scale - cp.t_ry * ar;
                        scale = ar * modhue + br;
                    } else if ((modhue > cp.b_ly && modhue < cp.t_ly)) {
                        scale = (100.f - cp.sky) / 100.1f;
                        float al = (scale - 1.f) / (-cp.b_ly + cp.t_ly);
                        float bl = scale - cp.t_ly * al;
                        scale = al * modhue + bl;
                    }
                } else if (skyprot < 0.f) {
                    if ((modhue > cp.t_ry || modhue < cp.t_ly)) {
                        scale = (100.f + cp.sky) / 100.1f;
                    }

                    /*  else if((modhue >= cp.t_ry && modhue < cp.b_ry)) {
                            scale=(100.f+cp.sky)/100.1f;
                            float ar=(scale-1.f)/(cp.t_ry- cp.b_ry);
                            float br=scale-cp.t_ry*ar;
                            scale=ar*modhue+br;
                        }
                        else if((modhue > cp.b_ly && modhue < cp.t_ly)) {
                            scale=(100.f+cp.sky)/100.1f;
                            float al=(scale-1.f)/(-cp.b_ly + cp.t_ly);
                            float bl=scale-cp.t_ly*al;
                            scale=al*modhue+bl;
                        }
                    */
                }

                WavCoeffs_ab0[i] *= (1.f + cp.chrores * (scale) / 100.f);

            }
        }

        if (cp.cbena  && cp.resena) { //if user select Toning and color balance

#ifdef _OPENMP
            #pragma omp for nowait
#endif

            for (int i = 0; i < W_L * H_L; i++) {
                int ii = i / W_L;
                int jj = i - ii * W_L;
                float LL = (labco->L[ii * 2][jj * 2]) / 327.68f; //I use labco but I can use also WavCoeffs_L0 (more exact but more memory)

                float sca = 1.f; //amplifer - reducter...about 1, but perhaps 0.6 or 1.3

                if (useChannelA) { //green red (little magenta)
                    //transition to avoid artifacts with 6 between 30 to 36 and  63 to 69
                    float aa = (cp.grmed - cp.grlow) / 6.f;
                    float bb = cp.grlow - 30.f * aa;
                    float aaa = (cp.grhigh - cp.grmed) / 6.f;
                    float bbb = cp.grmed - 63.f * aaa;

                    if (LL < 30.f) { //shadows
                        WavCoeffs_ab0[i] += cp.grlow * (sca) * 300.f;
                    } else if (LL >= 30.f && LL < 36.f) { //transition
                        float tr = aa * LL + bb;
                        WavCoeffs_ab0[i] += tr * (sca) * 300.f;
                    } else if (LL >= 36.f && LL < 63.f) { //midtones
                        WavCoeffs_ab0[i] += cp.grmed * (sca) * 300.f;
                    } else if (LL >= 63.f && LL < 69.f) { //transition
                        float trh = aaa * LL + bbb;
                        WavCoeffs_ab0[i] += trh * (sca) * 300.f;
                    } else if (LL >= 69.f) { //highlights
                        WavCoeffs_ab0[i] += cp.grhigh * (sca) * 300.f;
                    }
                } else { //blue yellow
                    //transition with 6 between 30 to 36 and 63 to 69
                    float aa1 = (cp.blmed - cp.bllow) / 6.f;
                    float bb1 = cp.bllow - 30.f * aa1;
                    float aaa1 = (cp.blhigh - cp.blmed) / 6.f;
                    float bbb1 = cp.blmed - 63.f * aaa1;

                    if (LL < 30.f) {
                        WavCoeffs_ab0[i] += cp.bllow * (sca) * 300.f;
                    } else if (LL >= 30.f && LL < 36.f) {
                        float tr1 = aa1 * LL + bb1;
                        WavCoeffs_ab0[i] += tr1 * (sca) * 300.f;
                    } else if (LL >= 36.f && LL < 63.f) {
                        WavCoeffs_ab0[i] += cp.blmed * (sca) * 300.f;
                    } else if (LL >= 63.f && LL < 69.f) {
                        float trh1 = aaa1 * LL + bbb1;
                        WavCoeffs_ab0[i] += trh1 * (sca) * 300.f;
                    } else if (LL >= 69.f) {
                        WavCoeffs_ab0[i] += cp.blhigh * (sca) * 300.f;
                    }
                }
            }
        }

//Blur chroma
        if (cp.blurcres != 0.f  && cp.resena) {
            float rad = 0.7f * cp.blurcres / skip;
            float * bef = new float[W_L * H_L];
            float * aft = new float[W_L * H_L];

            for (int i = 0; i < H_L * W_L; i++) {
                bef[i] = WavCoeffs_ab0[i];
            }

            boxblur(bef, aft, rad, W_L, H_L, false);

<<<<<<< HEAD
            for (int i = 0; i < H_L * W_L; i++) {
                WavCoeffs_ab0[i] = aft[i];
            }

            delete[] bef;
            delete[] aft;
        }
=======
        delete[] bef;
        delete[] aft;
    }
>>>>>>> 8886402e


        bool wavcurvecomp = false;//not enable if 0.75

        if (wavblcurve) {
            for (int i = 0; i < 500; i++) {
                if (wavblcurve[i] != 0.) {
                    wavcurvecomp = true;
                }
            }
        }

#ifdef _OPENMP
        #pragma omp for schedule(dynamic) collapse(2)
#endif

        for (int dir = 1; dir < 4; dir++) {
            for (int lvl = 0; lvl < maxlvl; lvl++) {

                int Wlvl_ab = WaveletCoeffs_ab.level_W(lvl);
                int Hlvl_ab = WaveletCoeffs_ab.level_H(lvl);

                float ** WavCoeffs_ab = WaveletCoeffs_ab.level_coeffs(lvl);
                ContAllAB(labco,  maxlvl, varhue, varchrom, WavCoeffs_ab, WavCoeffs_ab0, lvl, dir, waOpacityCurveW, cp, Wlvl_ab, Hlvl_ab, useChannelA);

                if (wavblcurve && wavcurvecomp && cp.blena && cp.chrwav > 0.f) {
                    float mea[10];
                    float effect = cp.bluwav;
                    float beta = 0.f;
                    float offs = 1.f;

                    calceffect(lvl, meanab, sigmaab, mea, effect, offs);

                    float * bef = new float[Wlvl_ab * Hlvl_ab];
                    float * aft = new float[Wlvl_ab * Hlvl_ab];
                    float klev;

                    for (int co = 0; co < Hlvl_ab * Wlvl_ab; co++) {
                        bef[co] = WavCoeffs_ab[dir][co];
                        float WavCab = std::fabs(WavCoeffs_ab[dir][co]);

                        if (WavCab < mea[0]) {
                            beta = 0.05f;
                        } else if (WavCab < mea[1]) {
                            beta = 0.2f;
                        } else if (WavCab < mea[2]) {
                            beta = 0.7f;
                        } else if (WavCab < mea[3]) {
                            beta = 1.f;    //standard
                        } else if (WavCab < mea[4]) {
                            beta = 1.f;
                        } else if (WavCab < mea[5]) {
                            beta = 0.8f;    //+sigma
                        } else if (WavCab < mea[6]) {
                            beta = 0.6f;
                        } else if (WavCab < mea[7]) {
                            beta = 0.4f;
                        } else if (WavCab < mea[8]) {
                            beta = 0.2f;    // + 2 sigma
                        } else if (WavCab < mea[9]) {
                            beta = 0.1f;
                        } else {
                            beta = 0.0f;
                        }


                    }

                    klev = (wavblcurve[lvl * 55.5f]);
                    float lvr = lvl;

                    if (lvr == 0) {
                        lvr = 1;
                    }

                    klev *=  beta * cp.chrwav * lvr * 200.f / skip;

                    boxblur(bef, aft, klev, Wlvl_ab, Hlvl_ab, false);

                    for (int co = 0; co < Hlvl_ab * Wlvl_ab; co++) {
                        WavCoeffs_ab[dir][co] = aft[co];
                    }

                    delete[] bef;
                    delete[] aft;
                }


            }
        }


    }
}

//%%%%%%%%%%%%%%%%%%%%%%%%%%%%%%%%%%%%%%%%%%%%%%%%%%%%%%
//%%%%%%%%%%%%%%%%%%%%%%%%%%%%%%%%%%%%%%%%%%%%%%%%%%%%%%

void ImProcFunctions::calckoe(float ** WavCoeffs_LL, const cont_params& cp, float *koeLi[12], int level, int dir, int W_L, int H_L, float edd, float *maxkoeLi, float **tmC)
{
    int borderL = 2;

    if (cp.eddetthr < 30.f) {
        borderL = 1;

        // I calculate coefficients with r size matrix 3x3 r=1 ; 5x5 r=2; 7x7 r=3
        /*
        float k[2*r][2*r];
        for(int i=1;i<=(2*r+1);i++) {
                    for(int j=1;j<=(2*r+1);j++) {
                        k[i][j]=(1.f/6.283*sigma*sigma)*exp(-SQR(i-r-1)+SQR(j-r-1)/2.f*SQR(sigma));
                    }
        }
        //I could also use Gauss.h for 3x3
        // If necessary I can put a 7x7 matrix
        */
        for (int i = 1; i < H_L - 1; i++) { //sigma=0.55
            for (int j = 1; j < W_L - 1; j++) {
                tmC[i][j] = (8.94f * WavCoeffs_LL[dir][i * W_L + j] + 1.71f * (WavCoeffs_LL[dir][(i - 1) * W_L + j] + 1.71f * WavCoeffs_LL[dir][(i + 1) * W_L + j]
                             + 1.71f * WavCoeffs_LL[dir][i * W_L + j + 1] + 1.71f * WavCoeffs_LL[dir][i * W_L + j - 1]) + 0.33f * WavCoeffs_LL[dir][(i - 1) * W_L + j - 1]
                             + 0.33f * WavCoeffs_LL[dir][(i - 1) * W_L + j + 1] + 0.33f * WavCoeffs_LL[dir][(i + 1) * W_L + j - 1] + 0.33f * WavCoeffs_LL[dir][(i + 1) * W_L + j + 1]) * 0.0584795f;
                // apply to each direction Wavelet level : horizontal / vertiacle / diagonal


            }
        }
    } else if (cp.eddetthr >= 30.f && cp.eddetthr < 50.f) {
        borderL = 1;

        for (int i = 1; i < H_L - 1; i++) { //sigma=0.85
            for (int j = 1; j < W_L - 1; j++) {
                tmC[i][j] = (4.0091f * WavCoeffs_LL[dir][i * W_L + j] + 2.0068f * (WavCoeffs_LL[dir][(i - 1) * W_L + j] + 2.0068f * WavCoeffs_LL[dir][(i + 1) * W_L + j]
                             + 2.0068f * WavCoeffs_LL[dir][i * W_L + j + 1] + 2.0068f * WavCoeffs_LL[dir][i * W_L + j - 1]) + 1.0045f * WavCoeffs_LL[dir][(i - 1) * W_L + j - 1]
                             + 1.0045f * WavCoeffs_LL[dir][(i - 1) * W_L + j + 1] + 1.0045f * WavCoeffs_LL[dir][(i + 1) * W_L + j - 1] + 1.0045f * WavCoeffs_LL[dir][(i + 1) * W_L + j + 1]) * 0.062288f;
                // apply to each direction Wavelet level : horizontal / vertiacle / diagonal


            }
        }
    }


    else if (cp.eddetthr >= 50.f && cp.eddetthr < 75.f) {
        borderL = 1;

        for (int i = 1; i < H_L - 1; i++) {
            for (int j = 1; j < W_L - 1; j++) { //sigma=1.1
                tmC[i][j] = (3.025f * WavCoeffs_LL[dir][i * W_L + j] + 2.001f * (WavCoeffs_LL[dir][(i - 1) * W_L + j] + 2.001f * WavCoeffs_LL[dir][(i + 1) * W_L + j]
                             + 2.001f * WavCoeffs_LL[dir][i * W_L + j + 1] + 2.001f * WavCoeffs_LL[dir][i * W_L + j - 1]) + 1.323f * WavCoeffs_LL[dir][(i - 1) * W_L + j - 1]
                             + 1.323f * WavCoeffs_LL[dir][(i - 1) * W_L + j + 1] + 1.323f * WavCoeffs_LL[dir][(i + 1) * W_L + j - 1] + 1.323f * WavCoeffs_LL[dir][(i + 1) * W_L + j + 1]) * 0.06127f;
            }
        }
    }

    else if (cp.eddetthr >= 75.f) {
        borderL = 2;

        //if(cp.lip3 && level > 1) {
        if (level > 1) { // do not activate 5x5 if level 0 or 1

            for (int i = 2; i < H_L - 2; i++) {
                for (int j = 2; j < W_L - 2; j++) {
                    // Gaussian 1.1
                    // 0.5 2 3 2 0.5
                    // 2 7 10 7 2
                    // 3 10 15 10 3
                    // 2 7 10 7 2
                    // 0.5 2 3 2 0.5
                    // divi 113
                    //Gaussian 1.4
                    // 2 4 5 4 2
                    // 4 9 12 9 4
                    // 5 12 15 12 5
                    // 4 9 12 9 4
                    // 2 4 5 4 2
                    // divi 159
                    if (cp.eddetthr < 85.f) { //sigma=1.1
                        tmC[i][j] = (15.f * WavCoeffs_LL[dir][i * W_L + j]  + 10.f * WavCoeffs_LL[dir][(i - 1) * W_L + j] + 10.f * WavCoeffs_LL[dir][(i + 1) * W_L + j]
                                     + 10.f * WavCoeffs_LL[dir][i * W_L + j + 1] + 10.f * WavCoeffs_LL[dir][i * W_L + j - 1] + 7.f * WavCoeffs_LL[dir][(i - 1) * W_L + j - 1]
                                     + 7.f * WavCoeffs_LL[dir][(i - 1) * W_L + j + 1] + 7.f * WavCoeffs_LL[dir][(i + 1) * W_L + j - 1] + 7.f * WavCoeffs_LL[dir][(i + 1) * W_L + j + 1]
                                     + 3.f * WavCoeffs_LL[dir][(i - 2) * W_L + j] + 3.f * WavCoeffs_LL[dir][(i + 2) * W_L + j] + 3.f * WavCoeffs_LL[dir][i * W_L + j - 2] + 3.f * WavCoeffs_LL[dir][i * W_L + j + 2]
                                     + 2.f * WavCoeffs_LL[dir][(i - 2) * W_L + j - 1] + 2.f * WavCoeffs_LL[dir][(i - 2) * W_L + j + 1] + 2.f * WavCoeffs_LL[dir][(i + 2) * W_L + j + 1] + 2.f * WavCoeffs_LL[dir][(i + 2) * W_L + j - 1]
                                     + 2.f * WavCoeffs_LL[dir][(i - 1) * W_L + j - 2] + 2.f * WavCoeffs_LL[dir][(i - 1) * W_L + j + 2] + 2.f * WavCoeffs_LL[dir][(i + 1) * W_L + j + 2] + 2.f * WavCoeffs_LL[dir][(i + 1) * W_L + j - 2]
                                     + 0.5f * WavCoeffs_LL[dir][(i - 2) * W_L + j - 2] + 0.5f * WavCoeffs_LL[dir][(i - 2) * W_L + j + 2] + 0.5f * WavCoeffs_LL[dir][(i + 2) * W_L + j - 2] + 0.5f * WavCoeffs_LL[dir][(i + 2) * W_L + j + 2]
                                    ) * 0.0088495f;

                    }

                    else {//sigma=1.4
                        tmC[i][j] = (15.f * WavCoeffs_LL[dir][i * W_L + j] + 12.f * WavCoeffs_LL[dir][(i - 1) * W_L + j] + 12.f * WavCoeffs_LL[dir][(i + 1) * W_L + j]
                                     + 12.f * WavCoeffs_LL[dir][i * W_L + j + 1] + 12.f * WavCoeffs_LL[dir][i * W_L + j - 1] + 9.f * WavCoeffs_LL[dir][(i - 1) * W_L + j - 1]
                                     + 9.f * WavCoeffs_LL[dir][(i - 1) * W_L + j + 1] + 9.f * WavCoeffs_LL[dir][(i + 1) * W_L + j - 1] + 9.f * WavCoeffs_LL[dir][(i + 1) * W_L + j + 1]
                                     + 5.f * WavCoeffs_LL[dir][(i - 2) * W_L + j] + 5.f * WavCoeffs_LL[dir][(i + 2) * W_L + j] + 5.f * WavCoeffs_LL[dir][i * W_L + j - 2] + 5.f * WavCoeffs_LL[dir][i * W_L + j + 2]
                                     + 4.f * WavCoeffs_LL[dir][(i - 2) * W_L + j - 1] + 4.f * WavCoeffs_LL[dir][(i - 2) * W_L + j + 1] + 4.f * WavCoeffs_LL[dir][(i + 2) * W_L + j + 1] + 4.f * WavCoeffs_LL[dir][(i + 2) * W_L + j - 1]
                                     + 4.f * WavCoeffs_LL[dir][(i - 1) * W_L + j - 2] + 4.f * WavCoeffs_LL[dir][(i - 1) * W_L + j + 2] + 4.f * WavCoeffs_LL[dir][(i + 1) * W_L + j + 2] + 4.f * WavCoeffs_LL[dir][(i + 1) * W_L + j - 2]
                                     + 2.f * WavCoeffs_LL[dir][(i - 2) * W_L + j - 2] + 2.f * WavCoeffs_LL[dir][(i - 2) * W_L + j + 2] + 2.f * WavCoeffs_LL[dir][(i + 2) * W_L + j - 2] + 2.f * WavCoeffs_LL[dir][(i + 2) * W_L + j + 2]
                                    ) * 0.0062893f;
                    }


                    // apply to each direction Wavelet level : horizontal / vertiacle / diagonal
                }
            }
        }

    }


    /*
    // I suppress these 2 convolutions ==> lees good results==> probably because structure data different and also I compare to original value which have + and -
        for(int i = borderL; i < H_L-borderL; i++ ) {//[-1 0 1] x==>j
            for(int j = borderL; j < W_L-borderL; j++) {
            tmC[i][j]=- WavCoeffs_LL[dir][(i)*W_L + j-1] +  WavCoeffs_LL[dir][(i)*W_L + j+1];
            }
        }
        for(int i = borderL; i < H_L-borderL; i++ ) {//[1 0 -1] y==>i
            for(int j = borderL; j < W_L-borderL; j++) {
            tmC[i][j]= - WavCoeffs_LL[dir][(i-1)*W_L + j] + WavCoeffs_LL[dir][(i+1)*W_L + j];
            }
        }
    */

    float thr = 40.f; //avoid artifact eg. noise...to test
    float thr2 = 1.5f * edd; //edd can be modified in option ed_detect
    thr2 += cp.eddet / 30.f; //to test
    float diffFactor = (cp.eddet / 100.f);

    for (int i = 0; i < H_L; i++) {
        for (int j = 0; j < W_L; j++) {
            koeLi[level * 3 + dir - 1][i * W_L + j] = 1.f;
        }
    }

    for (int i = borderL; i < H_L - borderL; i++) {
        for (int j = borderL; j < W_L - borderL; j++) {
            // my own algo : probably a little false, but simpler as Lipschitz !
            // Thr2 = maximum of the function ==> Lipsitch says = probably edge
//                              float temp = WavCoeffs_LL[dir][i*W_L + j];
//                              if(temp>=0.f &&  temp < thr) temp = thr;
//                              if(temp < 0.f &&  temp > -thr) temp = -thr;
            float temp = rtengine::max(std::fabs(WavCoeffs_LL[dir][i * W_L + j]), thr);
            koeLi[level * 3 + dir - 1][i * W_L + j] = rtengine::min(thr2, std::fabs(tmC[i][j] / temp)); // limit maxi

            //it will be more complicated to calculate both Wh and Wv, but we have also Wd==> pseudo Lipschitz
            if (koeLi[level * 3 + dir - 1][i * W_L + j] > maxkoeLi[level * 3 + dir - 1]) {
                maxkoeLi[level * 3 + dir - 1] = koeLi[level * 3 + dir - 1][i * W_L + j];
            }

            float diff = maxkoeLi[level * 3 + dir - 1] - koeLi[level * 3 + dir - 1][i * W_L + j];
            diff *= diffFactor;
            koeLi[level * 3 + dir - 1][i * W_L + j] = maxkoeLi[level * 3 + dir - 1] - diff;
        }
    }

}

void ImProcFunctions::finalContAllL(float ** WavCoeffs_L, float * WavCoeffs_L0, int level, int dir, const cont_params &cp,
                                    int W_L, int H_L, float *mean, float *sigma, float *MaxP, const WavOpacityCurveWL & waOpacityCurveWL)
{
    if (cp.diagcurv  && cp.finena && MaxP[level] > 0.f && mean[level] != 0.f && sigma[level] != 0.f) { //curve
        float insigma = 0.666f; //SD
        float logmax = log(MaxP[level]); //log Max
        float rapX = (mean[level] + sigma[level]) / MaxP[level]; //rapport between sD / max
        float inx = log(insigma);
        float iny = log(rapX);
        float rap = inx / iny; //koef
        float asig = 0.166f / sigma[level];
        float bsig = 0.5f - asig * mean[level];
        float amean = 0.5f / mean[level];

#ifdef _OPENMP
        #pragma omp parallel for schedule(dynamic, W_L * 16) num_threads(wavNestedLevels) if(wavNestedLevels>1)
#endif

        for (int i = 0; i < W_L * H_L; i++) {
            float absciss;

            if (std::fabs(WavCoeffs_L[dir][i]) >= (mean[level] + sigma[level])) { //for max
                float valcour = xlogf(std::fabs(WavCoeffs_L[dir][i]));
                float valc = valcour - logmax;
                float vald = valc * rap;
                absciss = xexpf(vald);
            } else if (std::fabs(WavCoeffs_L[dir][i]) >= mean[level]) {
                absciss = asig * std::fabs(WavCoeffs_L[dir][i]) + bsig;
            } else {
                absciss = amean * std::fabs(WavCoeffs_L[dir][i]);
            }

            float kc = waOpacityCurveWL[absciss * 500.f] - 0.5f;
            float reduceeffect = kc <= 0.f ? 1.f : 1.5f;

            float kinterm = 1.f + reduceeffect * kc;
            kinterm = kinterm <= 0.f ? 0.01f : kinterm;

            WavCoeffs_L[dir][i] *=  kinterm;
        }
    }

    int choicelevel = params->wavelet.Lmethod - 1;
    choicelevel = choicelevel == -1 ? 4 : choicelevel;

    int choiceClevel = 0;

    if (params->wavelet.CLmethod == "one") {
        choiceClevel = 0;
    } else if (params->wavelet.CLmethod == "inf") {
        choiceClevel = 1;
    } else if (params->wavelet.CLmethod == "sup") {
        choiceClevel = 2;
    } else if (params->wavelet.CLmethod == "all") {
        choiceClevel = 3;
    }

    int choiceDir = 0;

    if (params->wavelet.Dirmethod == "one") {
        choiceDir = 1;
    } else if (params->wavelet.Dirmethod == "two") {
        choiceDir = 2;
    } else if (params->wavelet.Dirmethod == "thr") {
        choiceDir = 3;
    } else if (params->wavelet.Dirmethod == "all") {
        choiceDir = 0;
    }

    int dir1 = (choiceDir == 2) ? 1 : 2;
    int dir2 = (choiceDir == 3) ? 1 : 3;

    if (choiceClevel < 3) { // not all levels visible, paint residual
        if (level == 0) {
            if (cp.backm != 2) { // nothing to change when residual is used as background
                float backGroundColor = (cp.backm == 1) ? 12000.f : 0.f;

                for (int i = 0; i < W_L * H_L; i++) {
                    WavCoeffs_L0[i] = backGroundColor;
                }
            }
        }
    }

    if (choiceClevel == 0) { // Only one level

        if (choiceDir == 0) { // All directions
            if (level != choicelevel) { // zero all for the levels != choicelevel
                for (int d = 1; d < 4; d++) {
                    for (int i = 0; i < W_L * H_L; i++) {
                        WavCoeffs_L[d][i] = 0.f;
                    }
                }
            }
        } else { // zero the unwanted directions for level == choicelevel

            if (choicelevel >= cp.maxilev) {
                for (int d = 1; d < 4; d++) {
                    for (int i = 0; i < W_L * H_L; i++) {
                        WavCoeffs_L[d][i] = 0.f;
                    }
                }
            } else if (level != choicelevel) { // zero all for the levels != choicelevel
                for (int i = 0; i < W_L * H_L; i++) {
                    WavCoeffs_L[dir1][i] = WavCoeffs_L[dir2][i] = 0.f;
                }
            }
        }
    } else if (choiceClevel == 1) { // Only below level
        if (choiceDir == 0) { // All directions
            if (level > choicelevel) {
                for (int d = 1; d < 4; d++) {
                    for (int i = 0; i < W_L * H_L; i++) {
                        WavCoeffs_L[d][i] = 0.f;
                    }
                }
            }
        } else { // zero the unwanted directions for level >= choicelevel
            if (level > choicelevel) {
                for (int i = 0; i < W_L * H_L; i++) {
                    WavCoeffs_L[dir1][i] = WavCoeffs_L[dir2][i] = 0.f;
                }
            }
        }
    } else if (choiceClevel == 2) { // Only above level
        if (choiceDir == 0) { // All directions
            if (level <= choicelevel) {
                for (int d = 1; d < 4; d++) {
                    for (int i = 0; i < W_L * H_L; i++) {
                        WavCoeffs_L[d][i] = 0.f;
                    }
                }
            }
        } else { // zero the unwanted directions for level >= choicelevel
            if (choicelevel >= cp.maxilev) {
                for (int d = 1; d < 4; d++) {
                    for (int i = 0; i < W_L * H_L; i++) {
                        WavCoeffs_L[d][i] = 0.f;
                    }
                }
            }


            else if (level <= choicelevel) {
                for (int i = 0; i < W_L * H_L; i++) {
                    WavCoeffs_L[dir1][i] = WavCoeffs_L[dir2][i] = 0.f;
                }
            }
        }
    }


}

void ImProcFunctions::ContAllL(float *koeLi[12], float *maxkoeLi, bool lipschitz, int maxlvl, LabImage * labco, float ** varhue, float **varchrom, float ** WavCoeffs_L, float * WavCoeffs_L0, int level, int dir, struct cont_params &cp,
                               int W_L, int H_L, int skip, float *mean, float *sigma, float *MaxP, float *MaxN, const WavCurve & wavCLVCcurve, const WavOpacityCurveW & waOpacityCurveW, FlatCurve* ChCurve, bool Chutili)
{
    assert(level >= 0);
    assert(maxlvl > level);

    static const float scales[10] = {1.f, 2.f, 4.f, 8.f, 16.f, 32.f, 64.f, 128.f, 256.f, 512.f};
    float scaleskip[10];

    for (int sc = 0; sc < 10; sc++) {
        scaleskip[sc] = scales[sc] / skip;
    }

    if (settings->verbose) {
        printf("level=%i mean=%f sigma=%f maxp=%f\n", level, mean[level], sigma[level], MaxP[level]);
    }

    constexpr float t_r = 40.f;
    constexpr float t_l = 10.f;
    constexpr float b_r = 75.f;
    constexpr float edd = 3.f;
    constexpr float eddstrength = 1.3f;
    constexpr float aedstr = (eddstrength - 1.f) / 90.f;
    constexpr float bedstr = 1.f - 10.f * aedstr;

    float mea[10];
    float beta = 1.f;

    if (cp.eff < 2.5f) {
        float effect = cp.eff;
        float offs = 1.f;

        calceffect(level, mean, sigma, mea, effect, offs);

        for (int co = 0; co < H_L * W_L; co++) {
            float WavCL = std::fabs(WavCoeffs_L[dir][co]);

            if (WavCL < mea[0]) {
                beta = 0.05f;
            } else if (WavCL < mea[1]) {
                beta = 0.2f;
            } else if (WavCL < mea[2]) {
                beta = 0.7f;
            } else if (WavCL < mea[3]) {
                beta = 1.f;    //standard
            } else if (WavCL < mea[4]) {
                beta = 1.f;
            } else if (WavCL < mea[5]) {
                beta = 0.8f;    //+sigma
            } else if (WavCL < mea[6]) {
                beta = 0.6f;
            } else if (WavCL < mea[7]) {
                beta = 0.4f;
            } else if (WavCL < mea[8]) {
                beta = 0.2f;    // + 2 sigma
            } else if (WavCL < mea[9]) {
                beta = 0.1f;
            } else {
                beta = 0.0f;
            }

        }
    }


    if (cp.val > 0  && cp.edgeena) {


        float * koe = nullptr;
        float maxkoe = 0.f;

        if (!lipschitz) {
            koe = new float [H_L * W_L];

            for (int i = 0; i < W_L * H_L; i++) {
                koe[i] = 0.f;
            }

            maxkoe = 0.f;

            if (cp.detectedge) {
                float** tmC;
                int borderL = 1;
                tmC = new float*[H_L];

                for (int i = 0; i < H_L; i++) {
                    tmC[i] = new float[W_L];
                }

                {
                    for (int i = 1; i < H_L - 1; i++) {
                        for (int j = 1; j < W_L - 1; j++) {
                            //edge detection wavelet TMC Canny
                            // also possible to detect noise with 5x5 instead of 3x3
                            tmC[i][j] = (4.f * WavCoeffs_L[dir][i * W_L + j] + 2.f * WavCoeffs_L[dir][(i - 1) * W_L + j] + 2.f * WavCoeffs_L[dir][(i + 1) * W_L + j]
                                         + 2.f * WavCoeffs_L[dir][i * W_L + j + 1] + 2.f * WavCoeffs_L[dir][i * W_L + j - 1] + WavCoeffs_L[dir][(i - 1) * W_L + j - 1]
                                         + WavCoeffs_L[dir][(i - 1) * W_L + j + 1] + WavCoeffs_L[dir][(i + 1) * W_L + j - 1] + WavCoeffs_L[dir][(i + 1) * W_L + j + 1]) / 16.f;

                            // apply to each direction Wavelet level : horizontal / vertiacle / diagonal
                        }
                    }
                }




                for (int i = borderL; i < H_L - borderL; i++) {
                    for (int j = borderL; j < W_L - borderL; j++) {
                        // my own algo : probably a little false, but simpler as Lipschitz !
                        float thr = 40.f; //avoid artifact eg. noise...to test
                        float thr2 = edd; //edd can be modified in option ed_detect
                        thr2 += cp.eddet / 30.f; //to test
                        float temp = WavCoeffs_L[dir][i * W_L + j];

                        if (temp >= 0.f &&  temp < thr) {
                            temp = thr;
                        }

                        if (temp < 0.f &&  temp > -thr) {
                            temp = -thr;
                        }

                        koe[i * W_L + j] = rtengine::min(thr2, std::fabs(tmC[i][j] / temp));

                        maxkoe = rtengine::max(maxkoe, koe[i * W_L + j]);

                        float diff = maxkoe - koe[i * W_L + j];
                        diff *= (cp.eddet / 100.f);
                        float interm = maxkoe - diff;

                        if (interm < cp.eddetthr / 30.f) {
                            interm = 0.01f;
                        }

                        koe[i * W_L + j] = interm;

                    }
                }

                for (int i = 0; i < H_L; i++) {
                    delete [] tmC[i];
                }

                delete [] tmC;

            }
        }

        //end detect edge
        float rad = ((float)cp.rad) / 60.f; //radius ==> not too high value to avoid artifacts
        float value = ((float)cp.val) / 8.f; //strength

        if (scaleskip[1] < 1.f) {
            float atten01234 = 0.80f;
            value *= (atten01234 * scaleskip[1]);    //for zoom < 100% reduce strength...I choose level 1...but!!
        }

        value *= beta;
        float edge = 1.f;
        float lim0 = 20.f; //arbitrary limit for low radius and level between 2 or 3 to 30 maxi
        float lev = float (level);
        float repart = (float)cp.til;


        if (cp.reinforce != 2) {
            const float brepart =
                cp.reinforce == 1
                ? 3.f
                : 0.5f;
            const float arepart = -(brepart - 1.f) / (lim0 / 60.f);

            if (rad < lim0 / 60.f) {
                repart *= (arepart * rad + brepart);    //linear repartition of repart
            }
        }

        float al0 = 1.f + (repart) / 50.f;
        float al10 = 1.0f; //arbitrary value ==> less = take into account high levels
        //  float ak =-(al0-al10)/10.f;//10 = maximum levels
        float ak = -(al0 - al10) / 10.f; //10 = maximum levels
        float bk = al0;
        float koef = ak * level + bk; //modulate for levels : more levels high, more koef low ==> concentrated action on low levels, without or near for high levels
        float expkoef = -std::pow(std::fabs(rad - lev), koef); //reduce effect for high levels

        if (cp.reinforce == 3) {
            if (rad < lim0 / 60.f && level == 0) {
                expkoef *= abs(repart);    //reduce effect for low values of rad and level=0==> quasi only level 1 is effective
            }
        }

        if (cp.reinforce == 1) {
            if (rad < lim0 / 60.f && level == 1) {
                expkoef /= repart;    //increase effect for low values of rad and level=1==> quasi only level 0 is effective
            }
        }

        //take into account local contrast
        float refin = value * exp(expkoef);

        if (cp.link  && cp.noiseena) { //combi
            {
                if (level == 0) {
                    refin *= (1.f + cp.lev0s / 50.f);    // we can change this sensibility!
                }

                if (level == 1) {
                    refin *= (1.f + cp.lev1s / 50.f);
                }

                if (level == 2) {
                    refin *= (1.f + cp.lev2s / 50.f);
                }

                if (level == 3) {
                    refin *= (1.f + cp.lev3s / 50.f);
                }
            }
        }

        float edgePrecalc = 1.f + refin; //estimate edge "pseudo variance"

        if (cp.EDmet == 2 && MaxP[level] > 0.f) { //curve
            //  if(exa) {//curve
            float insigma = 0.666f; //SD
            float logmax = log(MaxP[level]); //log Max
            float rapX = (mean[level] + sigma[level]) / MaxP[level]; //rapport between sD / max
            float inx = log(insigma);
            float iny = log(rapX);
            float rap = inx / iny; //koef
            float asig = 0.166f / sigma[level];
            float bsig = 0.5f - asig * mean[level];
            float amean = 0.5f / mean[level];
            float absciss = 0.f;
            float kinterm;
            float kmul;
            int borderL = 1;

            for (int i = borderL; i < H_L - borderL; i++) {
                for (int j = borderL; j < W_L - borderL; j++) {
                    int k = i * W_L + j;

                    if (cp.detectedge) {
                        if (!lipschitz) {
                            if (cp.eddet > 10.f) {
                                edge = (aedstr * cp.eddet + bedstr) * (edgePrecalc * (1.f + koe[k])) / (1.f + 0.9f * maxkoe);
                            } else {
                                edge = (edgePrecalc * (1.f + koe[k])) / (1.f + 0.9f * maxkoe);
                            }
                        }

                        if (lipschitz) {
                            if (level < 4) {
                                edge = 1.f + (edgePrecalc - 1.f) * (koeLi[level * 3][k]) / (1.f + 0.9f * maxkoeLi[level * 3 + dir - 1]);
                            } else {
                                edge = edgePrecalc;
                            }
                        }
                    } else {
                        edge = edgePrecalc;
                    }

                    if (cp.edgcurv) {
                        if (std::fabs(WavCoeffs_L[dir][k]) >= (mean[level] + sigma[level])) { //for max
                            float valcour = xlogf(std::fabs(WavCoeffs_L[dir][k]));
                            float valc = valcour - logmax;
                            float vald = valc * rap;
                            absciss = exp(vald);

                        } else if (std::fabs(WavCoeffs_L[dir][k]) >= mean[level] &&  std::fabs(WavCoeffs_L[dir][k]) < (mean[level] + sigma[level])) {
                            absciss = asig * std::fabs(WavCoeffs_L[dir][k]) + bsig;
                        } else if (std::fabs(WavCoeffs_L[dir][k]) < mean[level]) {
                            absciss = amean * std::fabs(WavCoeffs_L[dir][k]);
                        }

                        // Threshold adjuster settings==> approximative for curve
                        //kmul about average cbrt(3--40 / 10)==>1.5 to 2.5
                        //kmul about SD   10--60  / 35 ==> 2
                        // kmul about low  cbrt((5.f+cp.edg_low)/5.f);==> 1.5
                        // kmul about max ==> 9
                        // we can change these values
                        // result is different not best or bad than threshold slider...but similar
                        constexpr float abssd = 4.f; //amplification reference
                        constexpr float bbssd = 2.f; //mini ampli
                        float kmuld = 0.f;

                        if (absciss > 0.666f && absciss < 1.f) {
                            constexpr float maxamp = 2.5f; //maxi ampli at end
                            constexpr float maxampd = 10.f; //maxi ampli at end
                            constexpr float a_abssd = (maxamp - abssd) / 0.333f;
                            constexpr float b_abssd = maxamp - a_abssd;
                            constexpr float da_abssd = (maxampd - abssd) / 0.333f;
                            constexpr float db_abssd = maxampd - da_abssd;
                            kmul = a_abssd * absciss + b_abssd;    //about max  ==> kinterm
                            kmuld = da_abssd * absciss + db_abssd;
                        } else {
                            constexpr float am = (abssd - bbssd) / 0.666f;
                            kmul = kmuld = absciss * am + bbssd;
                        }

                        const float kc = kmul * (wavCLVCcurve[absciss * 500.f] - 0.5f);

                        if (kc >= 0.f) {
                            float reduceeffect = 0.6f;
                            kinterm = 1.f + reduceeffect * kmul * (wavCLVCcurve[absciss * 500.f] - 0.5f);    //about 1 to 3 general and big amplification for max (under 0)
                        } else {
                            const float kcd = kmuld * (wavCLVCcurve[absciss * 500.f] - 0.5f);
                            kinterm = 1.f - (SQR(kcd)) / 10.f;
                        }

                        if (kinterm < 0.f) {
                            kinterm = 0.01f;
                        }

                        edge *= kinterm;
                        edge = rtengine::max(edge, 1.f);
                    }

                    WavCoeffs_L[dir][k] *=  edge;
                }
            }
        } else if (cp.EDmet == 1) { //threshold adjuster
            float MaxPCompare = MaxP[level] * SQR(cp.edg_max / 100.f); //100 instead of b_r...case if b_r < 100
            float MaxNCompare = MaxN[level] * SQR(cp.edg_max / 100.f); //always reduce a little edge for near max values
            float edgeSdCompare = (mean[level] + 1.5f * sigma[level]) * SQR(cp.edg_sd / t_r); // 1.5 standard deviation #80% range between mean 50% and 80%
            float edgeMeanCompare = mean[level] * SQR(cp.edg_mean / t_l);
            float edgeLowCompare = (5.f + SQR(cp.edg_low));
            float edgeMeanFactor = cbrt(cp.edg_mean / t_l);
            float interm;

            if (cp.edg_low < 10.f) {
                interm = cbrt((5.f + cp.edg_low) / 5.f);
            } else {
                interm = 1.437f;    //cbrt(3);
            }

            float edgeLowFactor = interm;
            float edgeSdFactor = cp.edg_sd / t_r;
            float edgeMaxFactor = SQR(cp.edg_max / b_r);
            float edgMaxFsup = (cp.edg_max / b_r); //reduce increase of effect for high values contrast..if slider > b_r

            //for (int i=0; i<W_L*H_L; i++) {
            int borderL = 1;

            for (int i = borderL; i < H_L - borderL; i++) {
                for (int j = borderL; j < W_L - borderL; j++) {
                    int k = i * W_L + j;

                    if (cp.detectedge) {
                        if (!lipschitz) {
                            if (cp.eddet > 10.f) {
                                edge = (aedstr * cp.eddet + bedstr) * (edgePrecalc * (1.f + koe[k])) / (1.f + 0.9f * maxkoe);
                            } else {
                                edge = (edgePrecalc * (1.f + koe[k])) / (1.f + 0.9f * maxkoe);
                            }
                        }

                        if (lipschitz) {
                            if (level < 4) {
                                edge = 1.f + (edgePrecalc - 1.f) * (koeLi[level * 3][k]) / (1.f + 0.9f * maxkoeLi[level * 3 + dir - 1]);
                            } else {
                                edge = edgePrecalc;
                            }
                        }
                    } else {
                        edge = edgePrecalc;
                    }

                    //algorithm that takes into account local contrast
                    // I use a thresholdadjuster with
                    // Bottom left ==> minimal low value for local contrast (not 0, but 5...we can change)
                    // 0 10*10 35*35 100*100 substantially correspond to the true distribution of low value, mean, standard-deviation and max (ed 5, 50, 400, 4000
                    // Top left ==> mean reference value (for each level), we can change cbrt(cp.edg_mean/10.f)
                    // Top Right==> standard deviation (for each level) we can change (cp.edg_sd/35.f)
                    // bottom right ==> Max for positif and negatif contrast we can change cp.edg_max/100.f
                    // If we move sliders to the left, local contrast is reduced
                    // if we move sliders to the right local contrast is increased
                    // MaxP, MaxN, mean, sigma are calculated if necessary (val > 0) by evaluate2(), eval2(), aver() , sigma()
//                    if (b_r < 100.f  && cp.edg_max / b_r > 1.f) { //in case of b_r < 100 and slider move to right
                    if (cp.edg_max / b_r > 1.f) { //in case of b_r < 100 and slider move to right
                        if (WavCoeffs_L[dir][k] > MaxPCompare * cp.edg_max / b_r) {
                            edge *= edgMaxFsup;

                            if (edge < 1.f) {
                                edge = 1.f;
                            }
                        } else if (WavCoeffs_L[dir][k] < MaxNCompare * cp.edg_max / b_r) {
                            edge *= edgMaxFsup;

                            if (edge < 1.f) {
                                edge = 1.f;
                            }
                        }
                    }

                    if (WavCoeffs_L[dir][k] > MaxPCompare) {
                        edge *= edgeMaxFactor;

                        if (edge < 1.f) {
                            edge = 1.f;
                        }
                    }//reduce edge if > new max
                    else if (WavCoeffs_L[dir][k] < MaxNCompare) {
                        edge *= edgeMaxFactor;

                        if (edge < 1.f) {
                            edge = 1.f;
                        }
                    }

                    if (std::fabs(WavCoeffs_L[dir][k]) >= edgeMeanCompare && std::fabs(WavCoeffs_L[dir][k]) < edgeSdCompare) {
                        //if (std::fabs(WavCoeffs_L[dir][i]) > edgeSdCompare) {
                        edge *= edgeSdFactor;

                        if (edge < 1.f) {
                            edge = 1.f;
                        }
                    }//modify effect if sd change

                    if (std::fabs(WavCoeffs_L[dir][k]) < edgeMeanCompare) {
                        edge *= edgeMeanFactor;

                        if (edge < 1.f) {
                            edge = 1.f;
                        }
                    } // modify effect if mean change

                    if (std::fabs(WavCoeffs_L[dir][k]) < edgeLowCompare) {
                        edge *= edgeLowFactor;

                        if (edge < 1.f) {
                            edge = 1.f;
                        }
                    }

                    WavCoeffs_L[dir][k] *= edge;
                }
            }
        }

        if (!lipschitz) {
            delete [] koe;
        }
    }


    if (!cp.link && cp.noiseena)   { //used both with denoise 1 2 3
        float refine = 0.f;

        for (int i = 0; i < W_L * H_L; i++) {
            if (level == 0) {
                refine = cp.lev0s / 40.f;
            }

            if (level == 1) {
                refine = cp.lev1s / 40.f;
            }

            if (level == 2) {
                refine = cp.lev2s / 40.f;
            }

            if (level == 3) {
                refine = cp.lev3s / 40.f;
            }

            WavCoeffs_L[dir][i] *= (1.f + refine);
        }
    }


    float cpMul = cp.mul[level];

    if (cpMul != 0.f && cp.contena) { // cpMul == 0.f means all will be multiplied by 1.f, so we can skip this

        const float skinprot = params->wavelet.skinprotect;
        const float skinprotneg = -skinprot;
        const float factorHard = (1.f - skinprotneg / 100.f);
        const float offs = params->wavelet.offset;
        const float lowthr = params->wavelet.lowthr;
        float mea[10];
        float effect = cp.sigm;
        float beta;

        calceffect(level, mean, sigma, mea, effect, offs);

        bool useChromAndHue = (skinprot != 0.f || cp.HSmet);
        float modchro;

        float red0 = 0.005f * (110.f - lowthr);
        float red1 = 0.008f * (110.f - lowthr);
        float red2 = 0.011f * (110.f - lowthr);

        for (int i = 0; i < W_L * H_L; i++) {
            float kLlev = 1.f;

            if (cpMul < 0.f) {
                beta = 1.f; // disabled for negatives values "less contrast"
            } else {
                float WavCL = std::fabs(WavCoeffs_L[dir][i]);

                //reduction amplification: max action between mean / 2 and mean + sigma
                // arbitrary coefficient, we can add a slider !!
                if (WavCL < mea[0]) {
                    beta = 0.4f * red0;//preserve very low contrast (sky...)
                } else if (WavCL < mea[1]) {
                    beta = 0.5f * red1;
                } else if (WavCL < mea[2]) {
                    beta = 0.7f * red2;
                } else if (WavCL < mea[3]) {
                    beta = 1.f;    //standard
                } else if (WavCL < mea[4]) {
                    beta = 1.f;
                } else if (WavCL < mea[5]) {
                    beta = 0.8f;    //+sigma
                } else if (WavCL < mea[6]) {
                    beta = 0.6f;
                } else if (WavCL < mea[7]) {
                    beta = 0.4f;
                } else if (WavCL < mea[8]) {
                    beta = 0.2f;    // + 2 sigma
                } else if (WavCL < mea[9]) {
                    beta = 0.1f;
                } else {
                    beta = 0.0f;
                }
            }

            float scale = 1.f;
            float scale2 = 1.f;

            float LL100, LL100res, LL100init, kH[maxlvl];

            int ii = i / W_L;
            int jj = i - ii * W_L;
            float LL = labco->L[ii * 2][jj * 2];
            LL100 = LL100init = LL / 327.68f;
            LL100res = WavCoeffs_L0[i] / 327.68f;
            float delta = std::fabs(LL100init - LL100res) / (maxlvl / 2);

            for (int ml = 0; ml < maxlvl; ml++) {
                if (ml < maxlvl / 2) {
                    kH[ml] = (LL100res + ml * delta) / LL100res;    // fixed a priori max to level middle
                } else {
                    kH[ml] = (LL100init - ml * delta) / LL100res;
                }
            }


            if (useChromAndHue) {
                float modhue = varhue[ii][jj];
                modchro = varchrom[ii * 2][jj * 2];
                // hue chroma skin with initial lab data
                scale = 1.f;

                if (skinprot > 0.f) {
                    Color::SkinSatCbdl2(LL100, modhue, modchro, skinprot, scale, true, cp.b_l, cp.t_l, cp.t_r, cp.b_r, 0);  //0 for skin and extand
                } else if (skinprot < 0.f) {
                    Color::SkinSatCbdl2(LL100, modhue, modchro, skinprotneg, scale, false, cp.b_l, cp.t_l, cp.t_r, cp.b_r, 0);

                    if (scale == 1.f) {
                        scale = factorHard;
                    } else {
                        scale = 1.f;
                    }
                }

            }

            if (Chutili) {
                int i_i = i / W_L;
                int j_j = i - i_i * W_L;
                float modhue2 = varhue[i_i][j_j];
                float valparam = static_cast<float>(ChCurve->getVal(Color::huelab_to_huehsv2(modhue2))) - 0.5f; //get valparam=f(H)

                if (valparam > 0.f) {
                    scale2 = 1.f + 3.f * valparam;    //arbitrary value
                } else {
                    scale2 = 1.f + 1.9f * valparam;    //near 0 but not zero if curve # 0
                }
            }

            //linear transition HL
            float diagacc = 1.f;
            float alpha = (1024.f + 15.f * (float) cpMul * scale * scale2 * beta * diagacc) / 1024.f ;

            if (cp.HSmet  && cp.contena) {
                float aaal = (1.f - alpha) / ((cp.b_lhl - cp.t_lhl) * kH[level]);
                float bbal = 1.f - aaal * cp.b_lhl * kH[level];
                float aaar = (alpha - 1.f) / (cp.t_rhl - cp.b_rhl) * kH[level];
                float bbbr = 1.f - cp.b_rhl * aaar * kH[level];
                //linear transition Shadows
                float aaalS = (1.f - alpha) / (cp.b_lsl - cp.t_lsl);
                float bbalS = 1.f - aaalS * cp.b_lsl;
                float aaarS = (alpha - 1.f) / (cp.t_rsl - cp.b_rsl);
                float bbbrS = 1.f - cp.b_rsl * aaarS;

                if (level <= cp.numlevH) { //in function of levels
                    if ((LL100 > cp.t_lhl * kH[level] && LL100 < cp.t_rhl * kH[level])) {
                        kLlev = alpha;
                    } else if ((LL100 > cp.b_lhl * kH[level] && LL100 <= cp.t_lhl * kH[level])) {
                        kLlev = aaal * LL100 + bbal;
                    } else if ((LL100 > cp.t_rhl * kH[level] && LL100 <= cp.b_rhl * kH[level])) {
                        kLlev = aaar * LL100 + bbbr;
                    } else {
                        kLlev = 1.f;
                    }
                }

                if (level >= (9 - cp.numlevS)) {
                    if ((LL100 > cp.t_lsl && LL100 < cp.t_rsl)) {
                        kLlev = alpha;
                    } else if ((LL100 > cp.b_lsl && LL100 <= cp.t_lsl)) {
                        kLlev = aaalS * LL100 + bbalS;
                    } else if ((LL100 > cp.t_rsl && LL100 <= cp.b_rsl)) {
                        kLlev = aaarS * LL100 + bbbrS;
                    } else {
                        kLlev = 1.f;
                    }
                }

            } else {
                kLlev = alpha;
            }

            WavCoeffs_L[dir][i] *= (kLlev);
        }
    }

    if (waOpacityCurveW) {
        cp.opaW = true;
    }

    if (cp.bam && cp.finena) {
        if (cp.opaW && cp.BAmet == 2) {
            int iteration = cp.ite;
            int itplus = 7 + iteration;
            int itmoins = 7 - iteration;
            int med = maxlvl / 2;
            int it;

            if (level < med) {
                it = itmoins;
            } else if (level == med) {
                it = 7;
            } else { /*if(level > med)*/
                it = itplus;
            }

            for (int j = 0; j < it; j++) {
                //float bal = cp.balan;//-100 +100
                float kba = 1.f;

                //  if(dir <3) kba= 1.f + bal/600.f;
                //  if(dir==3) kba = 1.f - bal/300.f;
                for (int i = 0; i < W_L * H_L; i++) {
                    int ii = i / W_L;
                    int jj = i - ii * W_L;
                    float LL100 = labco->L[ii * 2][jj * 2] / 327.68f;
                    float k1 = 0.3f * (waOpacityCurveW[6.f * LL100] - 0.5f); //k1 between 0 and 0.5    0.5==> 1/6=0.16
                    float k2 = k1 * 2.f;

                    if (dir < 3) {
                        kba = 1.f + k1;
                    }

                    if (dir == 3) {
                        kba = 1.f - k2;
                    }

                    WavCoeffs_L[dir][i] *= (kba);
                }
            }
        }

        if (cp.BAmet == 1) {
            int iteration = cp.ite;
            int itplus = 7 + iteration;
            int itmoins = 7 - iteration;
            int med = maxlvl / 2;
            int it;

            if (level < med) {
                it = itmoins;
            } else if (level == med) {
                it = 7;
            } else { /*if(level > med)*/
                it = itplus;
            }

            for (int j = 0; j < it; j++) {
                float bal = cp.balan;//-100 +100
                float kba = 1.f;

                //  if(dir <3) kba= 1.f + bal/600.f;
                //  if(dir==3) kba = 1.f - bal/300.f;
                for (int i = 0; i < W_L * H_L; i++) {
                    int ii = i / W_L;
                    int jj = i - ii * W_L;
                    float k1 = 600.f;
                    float k2 = 300.f;
                    float LL100 = labco->L[ii * 2][jj * 2] / 327.68f;
                    constexpr float aa = 4970.f;
                    constexpr float bb = -397000.f;
                    constexpr float b0 = 100000.f;
                    constexpr float a0 = -4970.f;

                    if (LL100 > 80.f) {
                        k1 = aa * LL100 + bb;
                        k2 = 0.5f * k1;
                    }

                    if (LL100 < 20.f) {
                        k1 = a0 * LL100 + b0;
                        k2 = 0.5f * k1;
                    }

                    //k1=600.f;
                    //k2=300.f;
                    //k1=0.3f*(waOpacityCurveW[6.f*LL100]-0.5f);//k1 between 0 and 0.5    0.5==> 1/6=0.16
                    //k2=k1*2.f;
                    if (dir < 3) {
                        kba = 1.f + bal / k1;
                    }

                    if (dir == 3) {
                        kba = 1.f - bal / k2;
                    }

                    WavCoeffs_L[dir][i] *= (kba);
                }
            }
        }

    }

    // to see each level of wavelet ...level from 0 to 8
//    int choicelevel = params->wavelet.Lmethod - 1;
//    choicelevel = choicelevel == -1 ? 4 : choicelevel;
}

void ImProcFunctions::ContAllAB(LabImage * labco, int maxlvl, float ** varhue, float **varchrom, float ** WavCoeffs_ab, float * WavCoeffs_ab0, int level, int dir, const WavOpacityCurveW & waOpacityCurveW, struct cont_params &cp,
                                int W_ab, int H_ab, const bool useChannelA)
{
    float cpMul = cp.mul[level];

    if (cpMul != 0.f && cp.CHmet == 2 && cp.chro != 0.f  && cp.chromena) { // cpMul == 0.f or cp.chro = 0.f means all will be multiplied by 1.f, so we can skip this
        const float skinprot = params->wavelet.skinprotect;
        const float skinprotneg = -skinprot;
        const float factorHard = (1.f - skinprotneg / 100.f);
        const float cpChrom = cp.chro;

        //to adjust increase contrast with local contrast
        bool useSkinControl = (skinprot != 0.f);
        float alphaC = (1024.f + 15.f * cpMul * cpChrom / 50.f) / 1024.f ;

        for (int i = 0; i < W_ab * H_ab; i++) {
            if (useSkinControl) {
                int ii = i / W_ab;
                int jj = i - ii * W_ab;
                float LL100 = labco->L[ii * 2][jj * 2] / 327.68f;
                float modhue = varhue[ii][jj];
                float modchro = varchrom[ii * 2][jj * 2];
                // hue chroma skin with initial lab data
                float scale = 1.f;

                if (skinprot > 0.f) {
                    Color::SkinSatCbdl2(LL100, modhue, modchro, skinprot, scale, true, cp.b_l, cp.t_l, cp.t_r, cp.b_r, 0);  //0 for skin and extand
                } else if (skinprot < 0.f) {
                    Color::SkinSatCbdl2(LL100, modhue, modchro, skinprotneg, scale, false, cp.b_l, cp.t_l, cp.t_r, cp.b_r, 0);
                    scale = (scale == 1.f) ? factorHard : 1.f;
                }

                alphaC = (1024.f + 15.f * cpMul * cpChrom * scale / 50.f) / 1024.f ;
            }

            WavCoeffs_ab[dir][i] *= alphaC;
        }
    }

    //Curve chro

    float cpMulC = cp.mulC[level];

    //  if( (cp.curv || cp.CHSLmet==1) && cp.CHmet!=2 && level < 9 && cpMulC != 0.f) { // cpMulC == 0.f means all will be multiplied by 1.f, so we can skip
    if (cp.CHmet != 2 && level < 9 && cpMulC != 0.f  && cp.chromena) { // cpMulC == 0.f means all will be multiplied by 1.f, so we can skip
        const float skinprot = params->wavelet.skinprotect;
        const float skinprotneg = -skinprot;
        const float factorHard = (1.f - skinprotneg / 100.f);
        bool useSkinControl = (skinprot != 0.f);

        for (int i = 0; i < W_ab * H_ab; i++) {
            int ii = i / W_ab;
            int jj = i - ii * W_ab;
            //WL and W_ab are identical
            float scale = 1.f;
            float modchro = varchrom[ii * 2][jj * 2];

            if (useSkinControl) {
                // hue chroma skin with initial lab data
                float LL100 = labco->L[ii * 2][jj * 2] / 327.68f;
                float modhue = varhue[ii][jj];

                if (skinprot > 0.f) {
                    Color::SkinSatCbdl2(LL100, modhue, modchro, skinprot, scale, true, cp.b_l, cp.t_l, cp.t_r, cp.b_r, 1);  //1 for curve
                } else if (skinprot < 0.f) {
                    Color::SkinSatCbdl2(LL100, modhue, modchro, skinprotneg, scale, false, cp.b_l, cp.t_l, cp.t_r, cp.b_r, 1);
                    scale = (scale == 1.f) ? factorHard : 1.f;
                }
            }

            float beta = (1024.f + 20.f * cpMulC * scale) / 1024.f ;

            if (beta < 0.02f) {
                beta = 0.02f;
            }

            float kClev = beta;

            if (cp.CHmet == 1) {
                if (level < cp.chrom) {
                    //linear for saturated
                    if ((modchro > cp.t_lsat && modchro < cp.t_rsat)) {
                        kClev = beta;
                    } else if ((modchro > cp.b_lsat && modchro <= cp.t_lsat)) {
                        float aaal = (1.f - beta) / (cp.b_lsat - cp.t_lsat);
                        float bbal = 1.f - aaal * cp.b_lsat;
                        kClev = aaal * modchro + bbal;
                    } else if ((modchro > cp.t_rsat &&  modchro <= cp.b_rsat)) {
                        float aaar = (beta - 1.f) / (cp.t_rsat - cp.b_rsat);
                        float bbbr = 1.f - cp.b_rsat * aaar;
                        kClev = aaar * modchro + bbbr;
                    } else {
                        kClev = 1.f;
                    }
                } else {
                    //linear for pastel
                    if ((modchro > cp.t_lpast && modchro < cp.t_rpast)) {
                        kClev = beta;
                    } else if ((modchro > cp.b_lpast && modchro <= cp.t_lpast)) {
                        float aaalS = (1.f - beta) / (cp.b_lpast - cp.t_lpast);
                        float bbalS = 1.f - aaalS * cp.b_lpast;
                        kClev = aaalS * modchro + bbalS;
                    } else if ((modchro > cp.t_rpast &&  modchro <= cp.b_rpast)) {
                        float aaarS = (beta - 1.f) / (cp.t_rpast - cp.b_rpast);
                        float bbbrS = 1.f - cp.b_rpast * aaarS;
                        kClev = aaarS * modchro + bbbrS;
                    } else {
                        kClev = 1.f;
                    }
                }
            } else if (cp.CHmet == 0) {
                kClev = beta;
            }

            WavCoeffs_ab[dir][i] *= kClev;
        }
    }

    bool useOpacity;
    float mulOpacity = 0.f;

    if (useChannelA) {
        useOpacity = cp.opaRG;

        if (level < 9) {
            mulOpacity = cp.mulopaRG[level];
        }
    } else {
        useOpacity = cp.opaBY;

        if (level < 9) {
            mulOpacity = cp.mulopaBY[level];
        }
    }

    if ((useOpacity && level < 9 && mulOpacity != 0.f) && cp.toningena) { //toning

        float beta = (1024.f + 20.f * mulOpacity) / 1024.f ;

        //float beta = (1000.f * mulOpacity);
        for (int i = 0; i < W_ab * H_ab; i++) {
            WavCoeffs_ab[dir][i] *= beta;
        }

        //  WavCoeffs_ab[dir][i] += beta;
    }

    if (waOpacityCurveW) {
        cp.opaW = true;
    }

    if (cp.bam  && cp.diag) {
        if (cp.opaW && cp.BAmet == 2) {
            int iteration = cp.ite;
            int itplus = 7 + iteration;
            int itmoins = 7 - iteration;
            int med = maxlvl / 2;
            int it;

            if (level < med) {
                it = itmoins;
            } else if (level == med) {
                it = 7;
            } else { /*if(level > med)*/
                it = itplus;
            }

            for (int j = 0; j < it; j++) {
                //float bal = cp.balan;//-100 +100
                float kba = 1.f;

                //  if(dir <3) kba= 1.f + bal/600.f;
                //  if(dir==3) kba = 1.f - bal/300.f;
                for (int i = 0; i < W_ab * H_ab; i++) {
                    int ii = i / W_ab;
                    int jj = i - ii * W_ab;
                    float LL100 = labco->L[ii * 2][jj * 2] / 327.68f;
                    float k1 = 0.3f * (waOpacityCurveW[6.f * LL100] - 0.5f); //k1 between 0 and 0.5    0.5==> 1/6=0.16
                    float k2 = k1 * 2.f;

                    if (dir < 3) {
                        kba = 1.f + k1;
                    }

                    if (dir == 3) {
                        kba = 1.f - k2;
                    }

                    WavCoeffs_ab[dir][i] *= (kba);
                }
            }
        }

        if (cp.BAmet == 1) {
            int iteration = cp.ite;
            int itplus = 7 + iteration;
            int itmoins = 7 - iteration;
            int med = maxlvl / 2;
            int it;

            if (level < med) {
                it = itmoins;
            } else if (level == med) {
                it = 7;
            } else { /*if(level > med)*/
                it = itplus;
            }

            for (int j = 0; j < it; j++) {
                float bal = cp.balan;//-100 +100
                float kba = 1.f;

                //  if(dir <3) kba= 1.f + bal/600.f;
                //  if(dir==3) kba = 1.f - bal/300.f;
                for (int i = 0; i < W_ab * H_ab; i++) {
                    int ii = i / W_ab;
                    int jj = i - ii * W_ab;
                    float k1 = 600.f;
                    float k2 = 300.f;
                    float LL100 = labco->L[ii * 2][jj * 2] / 327.68f;
                    constexpr float aa = 4970.f;
                    constexpr float bb = -397000.f;
                    constexpr float b0 = 100000.f;
                    constexpr float a0 = -4970.f;

                    if (LL100 > 80.f) {
                        k1 = aa * LL100 + bb;
                        k2 = 0.5f * k1;
                    }

                    if (LL100 < 20.f) {
                        k1 = a0 * LL100 + b0;
                        k2 = 0.5f * k1;
                    }

                    //k1=600.f;
                    //k2=300.f;
                    //k1=0.3f*(waOpacityCurveW[6.f*LL100]-0.5f);//k1 between 0 and 0.5    0.5==> 1/6=0.16
                    //k2=k1*2.f;
                    if (dir < 3) {
                        kba = 1.f + bal / k1;
                    }

                    if (dir == 3) {
                        kba = 1.f - bal / k2;
                    }

                    WavCoeffs_ab[dir][i] *= (kba);
                }
            }
        }

    }

    // to see each level of wavelet ...level from 0 to 8
    int choicelevel = params->wavelet.Lmethod - 1;
    choicelevel = choicelevel == -1 ? 4 : choicelevel;
    int choiceClevel = 0;

    if (params->wavelet.CLmethod == "one") {
        choiceClevel = 0;
    } else if (params->wavelet.CLmethod == "inf") {
        choiceClevel = 1;
    } else if (params->wavelet.CLmethod == "sup") {
        choiceClevel = 2;
    } else if (params->wavelet.CLmethod == "all") {
        choiceClevel = 3;
    }

    int choiceDir = 0;

    if (params->wavelet.Dirmethod == "one") {
        choiceDir = 1;
    } else if (params->wavelet.Dirmethod == "two") {
        choiceDir = 2;
    } else if (params->wavelet.Dirmethod == "thr") {
        choiceDir = 3;
    } else if (params->wavelet.Dirmethod == "all") {
        choiceDir = 0;
    }

    int dir1 = (choiceDir == 2) ? 1 : 2;
    int dir2 = (choiceDir == 3) ? 1 : 3;

    if (choiceClevel < 3) { // not all levels visible, paint residual
        if (level == 0) {
            if (cp.backm != 2) { // nothing to change when residual is used as background
                for (int i = 0; i < W_ab * H_ab; i++) {
                    WavCoeffs_ab0[i] = 0.f;
                }
            }
        }
    }

    if (choiceClevel == 0) { // Only one level
        if (choiceDir == 0) { // All directions
            if (level != choicelevel) { // zero all for the levels != choicelevel
                for (int d = 1; d < 4; d++) {
                    for (int i = 0; i < W_ab * H_ab; i++) {
                        WavCoeffs_ab[d][i] = 0.f;
                    }
                }
            }
        } else { // zero the unwanted directions for level == choicelevel
            if (choicelevel >= cp.maxilev) {
                for (int d = 1; d < 4; d++) {
                    for (int i = 0; i < W_ab * H_ab; i++) {
                        WavCoeffs_ab[d][i] = 0.f;
                    }
                }
            } else if (level != choicelevel) { // zero all for the levels != choicelevel
                for (int i = 0; i < W_ab * H_ab; i++) {
                    WavCoeffs_ab[dir1][i] = WavCoeffs_ab[dir2][i] = 0.f;
                }
            }
        }
    } else if (choiceClevel == 1) { // Only below level
        if (choiceDir == 0) { // All directions
            if (level > choicelevel) {
                for (int d = 1; d < 4; d++) {
                    for (int i = 0; i < W_ab * H_ab; i++) {
                        WavCoeffs_ab[d][i] = 0.f;
                    }
                }
            }
        } else { // zero the unwanted directions for level >= choicelevel
            if (level > choicelevel) {
                for (int i = 0; i < W_ab * H_ab; i++) {
                    WavCoeffs_ab[dir1][i] = WavCoeffs_ab[dir2][i] = 0.f;
                }
            }
        }
    } else if (choiceClevel == 2) { // Only above level
        if (choiceDir == 0) { // All directions
            if (level <= choicelevel) {
                for (int d = 1; d < 4; d++) {
                    for (int i = 0; i < W_ab * H_ab; i++) {
                        WavCoeffs_ab[d][i] = 0.f;
                    }
                }
            }
        } else { // zero the unwanted directions for level >= choicelevel
            if (choicelevel >= cp.maxilev) {
                for (int d = 1; d < 4; d++) {
                    for (int i = 0; i < W_ab * H_ab; i++) {
                        WavCoeffs_ab[d][i] = 0.f;
                    }
                }
            } else if (level <= choicelevel) {
                for (int i = 0; i < W_ab * H_ab; i++) {
                    WavCoeffs_ab[dir1][i] = WavCoeffs_ab[dir2][i] = 0.f;
                }
            }
        }
    }
}

void ImProcFunctions::softproc2(const LabImage* bufcolorig, const LabImage* bufcolfin, float rad, int bfh, int bfw, double epsilmax, double epsilmin,  float thres, int sk, bool multiThread, int flag)
{
    if (flag == 0) {
        if (rad > 0.f) {
            array2D<float> ble(bfw, bfh);
            array2D<float> guid(bfw, bfh);
            Imagefloat *tmpImage = nullptr;
            tmpImage = new Imagefloat(bfw, bfh);

#ifdef _OPENMP
            #pragma omp parallel for
#endif

            for (int ir = 0; ir < bfh; ir++)
                for (int jr = 0; jr < bfw; jr++) {

                    float X, Y, Z;
                    float L = bufcolorig->L[ir][jr];
                    float a = bufcolorig->a[ir][jr];
                    float b = bufcolorig->b[ir][jr];
                    Color::Lab2XYZ(L, a, b, X, Y, Z);

                    guid[ir][jr] = Y / 32768.f;
                    float La = bufcolfin->L[ir][jr];
                    float aa = bufcolfin->a[ir][jr];
                    float ba = bufcolfin->b[ir][jr];
                    Color::Lab2XYZ(La, aa, ba, X, Y, Z);
                    tmpImage->r(ir, jr) = X;
                    tmpImage->g(ir, jr) = Y;
                    tmpImage->b(ir, jr) = Z;

                    ble[ir][jr] = Y / 32768.f;
                }

            double aepsil = (epsilmax - epsilmin) / 90.f;
            double bepsil = epsilmax - 100.f * aepsil;
            double epsil = aepsil * 0.1 * rad + bepsil;

            float blur = 10.f / sk * (thres + 0.8f * rad);
            rtengine::guidedFilter(guid, ble, ble, blur, epsil,  multiThread, 4);



#ifdef _OPENMP
            #pragma omp parallel for
#endif

            for (int ir = 0; ir < bfh; ir++)
                for (int jr = 0; jr < bfw; jr++) {
                    float X = tmpImage->r(ir, jr);
                    float Y = 32768.f * ble[ir][jr];
                    float Z = tmpImage->b(ir, jr);
                    float L, a, b;
                    Color::XYZ2Lab(X, Y, Z, L, a, b);
                    bufcolfin->L[ir][jr] =  L;
                }

            delete tmpImage;
        }
    } else if (flag == 1) {
        if (rad > 0.f) {
            array2D<float> ble(bfw, bfh);
            array2D<float> blechro(bfw, bfh);
            array2D<float> hue(bfw, bfh);
            array2D<float> guid(bfw, bfh);

#ifdef _OPENMP
            #pragma omp parallel for
#endif

            for (int ir = 0; ir < bfh; ir++)
                for (int jr = 0; jr < bfw; jr++) {
//                    hue[ir][jr] = xatan2f(bufcolfin->b[ir][jr], bufcolfin->a[ir][jr]);
//                    float chromah = sqrt(SQR(bufcolfin->b[ir][jr]) + SQR(bufcolfin->a[ir][jr]));

                    ble[ir][jr] = (bufcolfin->L[ir][jr]) / 32768.f;
//                    blechro[ir][jr] = chromah / 32768.f;
                    guid[ir][jr] = bufcolorig->L[ir][jr] / 32768.f;
                }

            double aepsil = (epsilmax - epsilmin) / 90.f;
            double bepsil = epsilmax - 100.f * aepsil;
            double epsil = aepsil * 0.1 * rad + bepsil;

            if (rad != 0.f) {
                float blur = rad;
                blur = blur < 0.f ? -1.f / blur : 1.f + blur;
                // int r1 = max(int(4 / sk * blur + 0.5), 1);
                int r2 = max(int(25 / sk * blur + 0.5), 1);

                if (rad < 0.f) {
                    epsil = 0.0001;
                }

                rtengine::guidedFilter(guid, ble, ble, r2, epsil, multiThread);
//                rtengine::guidedFilter(guid, blechro, blechro, r1, 0.5 * epsil, multiThread);
            }



#ifdef _OPENMP
            #pragma omp parallel for
#endif

            for (int ir = 0; ir < bfh; ir++)
                for (int jr = 0; jr < bfw; jr++) {
                    //    float2 sincosval = xsincosf(hue[ir][jr]);

                    bufcolfin->L[ir][jr] =  32768.f * ble[ir][jr];
                    //    bufcolfin->a[ir][jr] =  32768.f * sincosval.y * blechro[ir][jr];
                    //    bufcolfin->b[ir][jr] =  32768.f * sincosval.x * blechro[ir][jr];
                }
        }

    }
}


void ImProcFunctions::Compresslevels2(float **Source, int W_L, int H_L, float compression, float detailattenuator, float thres, float mean, float maxp, float meanN, float maxN, float madL)
{
    //J.Desmis 12-2019

    float exponent;

    if (detailattenuator > 0.f && detailattenuator < 0.05f) {
        float betemp = expf(-(2.f - detailattenuator + 0.693147f)) - 1.f; //0.69315 = log(2)
        exponent = 1.2f * xlogf(-betemp);
        exponent /= 20.f;
    } else if (detailattenuator >= 0.05f && detailattenuator < 0.25f) {
        float betemp = expf(-(2.f - detailattenuator + 0.693147f)) - 1.f;
        exponent = 1.2f * xlogf(-betemp);
        exponent /= (-75.f * detailattenuator + 23.75f);
    } else if (detailattenuator >= 0.25f) {
        float betemp = expf(-(2.f - detailattenuator + 0.693147f)) - 1.f;
        exponent = 1.2f * xlogf(-betemp);
        exponent /= (-2.f * detailattenuator + 5.5f);
    } else {
        exponent = (compression - 1.0f) / 20.f;
    }

    exponent += 1.f;


    float ap = (thres - 1.f) / (maxp - mean);
    float bp = 1.f - ap * mean;

    float a0 = (1.33f * thres - 1.f) / (1.f - mean);
    float b0 = 1.f - a0 * mean;

    float apn = (thres - 1.f) / (maxN - meanN);
    float bpn = 1.f - apn * meanN;

    float a0n = (1.33f * thres - 1.f) / (1.f - meanN);
    float b0n = 1.f - a0n * meanN;


#ifdef _OPENMP
    #pragma omp parallel for
#endif

    for (int y = 0; y < H_L; y++) {
        for (int x = 0; x < W_L; x++) {
            float expone = 1.f;

            if (Source[y][x] >= 0.f) {

                if (Source[y][x] > mean) {
                    expone = 1.f + (exponent - 1.f) * (ap * Source[y][x] + bp);
                } else {
                    expone = 1.f + (exponent - 1.f) * (a0 * Source[y][x] + b0);
                }

                Source[y][x] = xexpf(xlogf(Source[y][x] + 0.05f * madL) * expone);
            } else if (Source[y][x] < 0.f) {
                if (-Source[y][x] > mean) {
                    expone = 1.f + (exponent - 1.f) * (apn * -Source[y][x] + bpn);
                } else {
                    expone = 1.f + (exponent - 1.f) * (a0n * -Source[y][x] + b0n);
                }

                Source[y][x] = -xexpf(xlogf(-Source[y][x] + 0.05f * madL) * expone);
            }
        }
    }

}

}<|MERGE_RESOLUTION|>--- conflicted
+++ resolved
@@ -2533,19 +2533,13 @@
 
             boxblur(bef, aft, rad, W_L, H_L, false);
 
-<<<<<<< HEAD
             for (int i = 0; i < H_L * W_L; i++) {
                 WavCoeffs_ab0[i] = aft[i];
             }
 
-            delete[] bef;
-            delete[] aft;
-        }
-=======
         delete[] bef;
         delete[] aft;
-    }
->>>>>>> 8886402e
+        }
 
 
         bool wavcurvecomp = false;//not enable if 0.75
