////////////////////////////////////////////////////////////////
//
//
//
//
//  code dated: 9 , 2019
//
//  Ipwaveletcc is free software: you can redistribute it and/or modify
//  it under the terms of the GNU General Public License as published by
//  the Free Software Foundation, either version 3 of the License, or
//  (at your option) any later version.
//
//  This program is distributed in the hope that it will be useful,
//  but WITHOUT ANY WARRANTY; without even the implied warranty of
//  MERCHANTABILITY or FITNESS FOR A PARTICULAR PURPOSE.  See the
//  GNU General Public License for more details.
//
//  You should have received a copy of the GNU General Public License
//  along with this program.  If not, see <https://www.gnu.org/licenses/>.
// *  2014 - 2019  2020 - Jacques Desmis <jdesmis@gmail.com>
// *  2014 Ingo Weyrich <heckflosse@i-weyrich.de>

//
////////////////////////////////////////////////////////////////

#include <cassert>
#include <cmath>

#include "array2D.h"
#include "color.h"
#include "curves.h"
#include "EdgePreservingDecomposition.h"
#include "iccstore.h"
#include "improcfun.h"
#include "imagefloat.h"
#include "labimage.h"
#include "gauss.h"
#include "boxblur.h"
#include "LUT.h"
#include "median.h"
#include "opthelper.h"
#include "procparams.h"
#include "rt_math.h"
#include "rtengine.h"
#include "sleef.h"
#include "../rtgui/options.h"
#include "guidedfilter.h"
#ifdef _OPENMP
#include <omp.h>
#endif

#include "cplx_wavelet_dec.h"

namespace rtengine
{

struct cont_params {
    float mul[10];
    float sigm;
    int chrom;
    int chro;
    float chrwav;
    int contrast;
    float th;
    float thH;
    float conres;
    float conresH;
    float blurres;
    float blurcres;
    float bluwav;
    float radius;
    float chrores;
    bool oldsh;
    float hueres;
    float sky;
    float b_l, t_l, b_r, t_r;
    float b_ly, t_ly, b_ry, t_ry;
    float b_lsl, t_lsl, b_rsl, t_rsl;
    float b_lhl, t_lhl, b_rhl, t_rhl;
    float edg_low, edg_mean, edg_sd, edg_max;
    float lev0s, lev0n, lev1s, lev1n, lev2s, lev2n, lev3s, lev3n;
    float b_lpast, t_lpast, b_rpast, t_rpast;
    float b_lsat, t_lsat, b_rsat, t_rsat;
    int rad;
    float eff;
    int val;
    int til;
    int numlevH, numlevS;
    float mulC[9];
    float mulopaRG[9];
    float mulopaBY[9];
    bool curv;
    bool opaBY;
    bool opaRG;
    bool edgcurv;
    bool diagcurv;
    int CHmet;
    int CHSLmet;
    int EDmet;
    bool HSmet;
    bool avoi;
    float strength;
    int reinforce;
    bool detectedge;
    int backm;
    float eddet;
    float eddetthr;
    float eddetthrHi;
    bool link;
    bool lip3;
    bool tonemap;
    bool diag;
    float tmstrength;
    float balan;
    float sigmafin;
    float sigmaton;
    float sigmacol;
    float sigmadir;
    int ite;
    int contmet;
    bool opaW;
    int BAmet;
    bool bam;
    float blhigh;
    float grhigh;
    float blmed;
    float grmed;
    float bllow;
    float grlow;
    bool cbena;
    bool contena;
    bool chromena;
    bool edgeena;
    bool resena;
    bool finena;
    bool toningena;
    bool noiseena;
    bool blena;
    int maxilev;
    float edgsens;
    float edgampl;
    int neigh;
    bool lipp;
    float ballum;
    float balchrom;
    float chromfi;
    float chromco;
    float factor;
    float scaling;
    float scaledirect;
    float a_scale;
    float a_base;
    float b_scale;
    float b_base;
    float a_high;
    float a_low;
    float b_high;
    float b_low;
    float rangeab;
    float protab;
};

int wavNestedLevels = 1;


void ImProcFunctions::ip_wavelet(LabImage * lab, LabImage * dst, int kall, const procparams::WaveletParams & waparams, const WavCurve & wavCLVCcurve, const Wavblcurve & wavblcurve, const WavOpacityCurveRG & waOpacityCurveRG, const WavOpacityCurveSH & waOpacityCurveSH, const WavOpacityCurveBY & waOpacityCurveBY,  const WavOpacityCurveW & waOpacityCurveW, const WavOpacityCurveWL & waOpacityCurveWL, const LUTf &wavclCurve, int skip)


{
    TMatrix wiprof = ICCStore::getInstance()->workingSpaceInverseMatrix(params->icm.workingProfile);
    const double wip[3][3] = {
        {wiprof[0][0], wiprof[0][1], wiprof[0][2]},
        {wiprof[1][0], wiprof[1][1], wiprof[1][2]},
        {wiprof[2][0], wiprof[2][1], wiprof[2][2]}
    };
    const int imheight = lab->H, imwidth = lab->W;

    struct cont_params cp;

    cp.avoi = params->wavelet.avoid;

    if (params->wavelet.Medgreinf == "more") {
        cp.reinforce = 1;
    } else if (params->wavelet.Medgreinf == "none") {
        cp.reinforce = 2;
    } else if (params->wavelet.Medgreinf == "less") {
        cp.reinforce = 3;
    }

    if (params->wavelet.NPmethod == "none") {
        cp.lip3 = false;
    } else if (params->wavelet.NPmethod == "low") {
        cp.lip3 = true;
        cp.neigh = 0;
    } else if (params->wavelet.NPmethod == "high") {
        cp.lip3 = true;
        cp.neigh = 1;
    }

    cp.lipp = params->wavelet.lipst;
    cp.diag = params->wavelet.tmr;
    cp.balan = (float)params->wavelet.balance;
    cp.ite = params->wavelet.iter;
    cp.tonemap = params->wavelet.tmrs != 0;
    cp.bam = false;
    cp.sigmafin = params->wavelet.sigmafin;
    cp.sigmaton = params->wavelet.sigmaton;
    cp.sigmacol = params->wavelet.sigmacol;
    cp.sigmadir = params->wavelet.sigmadir;

    if (params->wavelet.TMmethod == "cont") {
        cp.contmet = 1;
    } else if (params->wavelet.TMmethod == "tm") {
        cp.contmet = 2;
    }

    if (params->wavelet.BAmethod != "none") {
        cp.bam = true;

        if (params->wavelet.BAmethod == "sli") {
            cp.BAmet = 1;
        } else if (params->wavelet.BAmethod == "cur") {
            cp.BAmet = 2;
        }
    }

    cp.sigm = params->wavelet.sigma;

    cp.tmstrength = params->wavelet.tmrs;
    cp.contena = params->wavelet.expcontrast;
    cp.chromena = params->wavelet.expchroma;
    cp.edgeena = params->wavelet.expedge;
    cp.resena = params->wavelet.expresid;
    cp.finena = params->wavelet.expfinal;
    cp.toningena = params->wavelet.exptoning;
    cp.noiseena = params->wavelet.expnoise;
    cp.blena = params->wavelet.expbl;
    cp.chrwav = 0.01f * params->wavelet.chrwav;

    if (params->wavelet.Backmethod == "black") {
        cp.backm = 0;
    } else if (params->wavelet.Backmethod == "grey") {
        cp.backm = 1;
    } else if (params->wavelet.Backmethod == "resid") {
        cp.backm = 2;
    }

    cp.link = params->wavelet.linkedg;
    cp.eddet = (float) params->wavelet.edgedetect;
    cp.eddetthr = (float) params->wavelet.edgedetectthr;
    cp.eddetthrHi = (float) params->wavelet.edgedetectthr2;

    cp.edgsens = 60.f;
    cp.edgampl = 10.f;

    if (cp.lipp) {
        cp.edgsens = (float) params->wavelet.edgesensi;
        cp.edgampl = (float) params->wavelet.edgeampli;
    }

    const int maxmul = params->wavelet.thres;
    cp.maxilev = maxmul;
    static const float scales[10] = {1.f, 2.f, 4.f, 8.f, 16.f, 32.f, 64.f, 128.f, 256.f, 512.f};
    float scaleskip[10];

    for (int sc = 0; sc < 10; sc++) {
        scaleskip[sc] = scales[sc] / skip;
    }

    constexpr float atten0 = 0.40f;
    constexpr float atten123 = 0.90f;

    //int DaubLen = settings->daubech ? 8 : 6;
    int DaubLen;

    if (params->wavelet.daubcoeffmethod == "2_") {
        DaubLen = 4;
    } else if (params->wavelet.daubcoeffmethod == "4_") {
        DaubLen = 6;
    } else if (params->wavelet.daubcoeffmethod == "6_") {
        DaubLen = 8;
    } else if (params->wavelet.daubcoeffmethod == "10_") {
        DaubLen = 12;
    } else { /* if (params->wavelet.daubcoeffmethod == "14_") */
        DaubLen = 16;
    }

    cp.CHSLmet = 1;
    cp.EDmet = 1;

    if (params->wavelet.EDmethod == "SL") {
        cp.EDmet = 1;
    } else if (params->wavelet.EDmethod == "CU") {
        cp.EDmet = 2;
    }

    cp.cbena = params->wavelet.cbenab;
    cp.blhigh = (float)params->wavelet.bluehigh;
    cp.grhigh = (float)params->wavelet.greenhigh;
    cp.blmed = (float)params->wavelet.bluemed;
    cp.grmed = (float)params->wavelet.greenmed;
    cp.bllow = (float)params->wavelet.bluelow;
    cp.grlow = (float)params->wavelet.greenlow;
    cp.curv = false;
    cp.edgcurv = false;
    cp.diagcurv = false;
    cp.opaRG = false;
    cp.opaBY = false;
    cp.opaW = false;
    cp.CHmet = 0;
    cp.HSmet = false;

    if (params->wavelet.CHmethod == "with") {
        cp.CHmet = 1;
    } else if (params->wavelet.CHmethod == "link") {
        cp.CHmet = 2;
    }

    if (params->wavelet.HSmethod == "with") {
        cp.HSmet = true;
    }

    cp.strength = rtengine::min(1.f, rtengine::max(0.f, ((float)params->wavelet.strength / 100.f)));

    for (int m = 0; m < maxmul; m++) {
        cp.mulC[m] = waparams.ch[m];
    }

    cp.factor = WaveletParams::LABGRID_CORR_MAX * 3.276f;
    cp.scaling = WaveletParams::LABGRID_CORR_SCALE;
    cp.scaledirect = WaveletParams::LABGRIDL_DIRECT_SCALE;
    cp.a_scale = (params->wavelet.labgridAHigh - params->wavelet.labgridALow) / cp.factor / cp.scaling;
    cp.a_base = params->wavelet.labgridALow / cp.scaling;
    cp.b_scale = (params->wavelet.labgridBHigh - params->wavelet.labgridBLow) / cp.factor / cp.scaling;
    cp.b_base = params->wavelet.labgridBLow / cp.scaling;
    cp.a_high = 3.276f * params->wavelet.labgridAHigh;
    cp.a_low = 3.276f * params->wavelet.labgridALow;
    cp.b_high = 3.276f * params->wavelet.labgridBHigh;
    cp.b_low = 3.276f * params->wavelet.labgridBLow;
    cp.rangeab = params->wavelet.rangeab;
    cp.protab = params->wavelet.protab;

    if (waOpacityCurveRG) {
        cp.opaRG = true;
    }

    if (cp.opaRG) {
        cp.mulopaRG[0] = 200.f * (waOpacityCurveRG[0] - 0.5f);
        cp.mulopaRG[1] = 200.f * (waOpacityCurveRG[62] - 0.5f);
        cp.mulopaRG[2] = 200.f * (waOpacityCurveRG[125] - 0.5f);
        cp.mulopaRG[3] = 200.f * (waOpacityCurveRG[187] - 0.5f);
        cp.mulopaRG[4] = 200.f * (waOpacityCurveRG[250] - 0.5f);
        cp.mulopaRG[5] = 200.f * (waOpacityCurveRG[312] - 0.5f);
        cp.mulopaRG[6] = 200.f * (waOpacityCurveRG[375] - 0.5f);
        cp.mulopaRG[7] = 200.f * (waOpacityCurveRG[438] - 0.5f);
        cp.mulopaRG[8] = 200.f * (waOpacityCurveRG[500] - 0.5f);
    } else {
        for (int level = 0; level < 9; level++) {
            cp.mulopaRG[level] = 0.f;
        }
    }

    if (waOpacityCurveBY) {
        cp.opaBY = true;
    }

    if (cp.opaBY) {
        cp.mulopaBY[0] = 200.f * (waOpacityCurveBY[0] - 0.5f);
        cp.mulopaBY[1] = 200.f * (waOpacityCurveBY[62] - 0.5f);
        cp.mulopaBY[2] = 200.f * (waOpacityCurveBY[125] - 0.5f);
        cp.mulopaBY[3] = 200.f * (waOpacityCurveBY[187] - 0.5f);
        cp.mulopaBY[4] = 200.f * (waOpacityCurveBY[250] - 0.5f);
        cp.mulopaBY[5] = 200.f * (waOpacityCurveBY[312] - 0.5f);
        cp.mulopaBY[6] = 200.f * (waOpacityCurveBY[375] - 0.5f);
        cp.mulopaBY[7] = 200.f * (waOpacityCurveBY[438] - 0.5f);
        cp.mulopaBY[8] = 200.f * (waOpacityCurveBY[500] - 0.5f);
    } else {
        for (int level = 0; level < 9; level++) {
            cp.mulopaBY[level] = 0.f;
        }
    }

    if (wavCLVCcurve) {
        cp.edgcurv = true;
    }

    if (waOpacityCurveWL) {
        cp.diagcurv = true;
    }

    for (int m = 0; m < maxmul; m++) {
        cp.mul[m] = waparams.c[m];
    }

    cp.mul[9] = (float) waparams.sup;

    for (int sc = 0; sc < 10; sc++) { //reduce strength if zoom < 100%  for contrast
        if (sc == 0) {
            if (scaleskip[sc] < 1.f) {
                cp.mul[sc] *= (atten0 * scaleskip[sc]);
            }
        } else {
            if (scaleskip[sc] < 1.f) {
                cp.mul[sc] *= (atten123 * scaleskip[sc]);
            }
        }
    }

    for (int sc = 0; sc < 9; sc++) { //reduce strength if zoom < 100%  for chroma and tuning
        if (sc == 0) {
            if (scaleskip[sc] < 1.f) {
                cp.mulC[sc] *= (atten0 * scaleskip[sc]);
                cp.mulopaRG[sc] *= (atten0 * scaleskip[sc]);
                cp.mulopaBY[sc] *= (atten0 * scaleskip[sc]);
            }
        } else {
            if (scaleskip[sc] < 1.f) {
                cp.mulC[sc] *= (atten123 * scaleskip[sc]);
                cp.mulopaRG[sc] *= (atten123 * scaleskip[sc]);
                cp.mulopaBY[sc] *= (atten123 * scaleskip[sc]);
            }
        }
    }

    cp.chro = waparams.chro;
    cp.chrom = waparams.chroma;
    cp.contrast = waparams.contrast;
    cp.rad = waparams.edgrad;
    cp.val = waparams.edgval;
    cp.til = waparams.edgthresh;
    cp.eff = waparams.edgeffect;
    cp.balchrom = waparams.balchrom;
    cp.chromfi = 0.1f * waparams.chromfi;
    cp.chromco = 0.1f * waparams.chromco;
    cp.ballum = waparams.ballum;

    cp.conres = waparams.rescon;
    cp.conresH = waparams.resconH;
    cp.radius = waparams.radius;
    cp.chrores = waparams.reschro;
    cp.oldsh = waparams.oldsh;
    cp.blurres = waparams.resblur;
    cp.blurcres = waparams.resblurc;
    cp.bluwav = waparams.bluwav;
    //cp.hueres=waparams.reshue;
    cp.hueres = 2.f;
    cp.th = float(waparams.thr);
    cp.thH = float(waparams.thrH);
    cp.sky = waparams.sky;
    //skin
    cp.b_l = static_cast<float>(params->wavelet.hueskin.getBottomLeft()) / 100.0f;
    cp.t_l = static_cast<float>(params->wavelet.hueskin.getTopLeft()) / 100.0f;
    cp.b_r = static_cast<float>(params->wavelet.hueskin.getBottomRight()) / 100.0f;
    cp.t_r = static_cast<float>(params->wavelet.hueskin.getTopRight()) / 100.0f;

    cp.b_ly = static_cast<float>(params->wavelet.hueskin2.getBottomLeft()) / 100.0f;
    cp.t_ly = static_cast<float>(params->wavelet.hueskin2.getTopLeft()) / 100.0f;
    cp.b_ry = static_cast<float>(params->wavelet.hueskin2.getBottomRight()) / 100.0f;
    cp.t_ry = static_cast<float>(params->wavelet.hueskin2.getTopRight()) / 100.0f;
    cp.numlevH = params->wavelet.threshold -1;

    //shadows
    cp.b_lsl = static_cast<float>(params->wavelet.bllev.getBottomLeft());
    cp.t_lsl = static_cast<float>(params->wavelet.bllev.getTopLeft());
    cp.b_rsl = static_cast<float>(params->wavelet.bllev.getBottomRight());
    cp.t_rsl = static_cast<float>(params->wavelet.bllev.getTopRight());
    cp.numlevS = params->wavelet.threshold2; //rtengine::max(cp.numlevS, maxlevS);
    //highlight
    cp.b_lhl = static_cast<float>(params->wavelet.hllev.getBottomLeft());
    cp.t_lhl = static_cast<float>(params->wavelet.hllev.getTopLeft());
    cp.b_rhl = static_cast<float>(params->wavelet.hllev.getBottomRight());
    cp.t_rhl = static_cast<float>(params->wavelet.hllev.getTopRight());
    //pastel
    cp.b_lpast = static_cast<float>(params->wavelet.pastlev.getBottomLeft());
    cp.t_lpast = static_cast<float>(params->wavelet.pastlev.getTopLeft());
    cp.b_rpast = static_cast<float>(params->wavelet.pastlev.getBottomRight());
    cp.t_rpast = static_cast<float>(params->wavelet.pastlev.getTopRight());
    //saturated
    cp.b_lsat = static_cast<float>(params->wavelet.satlev.getBottomLeft());
    cp.t_lsat = static_cast<float>(params->wavelet.satlev.getTopLeft());
    cp.b_rsat = static_cast<float>(params->wavelet.satlev.getBottomRight());
    cp.t_rsat = static_cast<float>(params->wavelet.satlev.getTopRight());
    //edge local contrast
    cp.edg_low = static_cast<float>(params->wavelet.edgcont.getBottomLeft());
    cp.edg_mean = static_cast<float>(params->wavelet.edgcont.getTopLeft());
    cp.edg_max = static_cast<float>(params->wavelet.edgcont.getBottomRight());
    cp.edg_sd = static_cast<float>(params->wavelet.edgcont.getTopRight());
    //level noise
    cp.lev0s = static_cast<float>(params->wavelet.level0noise.getBottom());
    cp.lev0n = static_cast<float>(params->wavelet.level0noise.getTop());
    cp.lev1s = static_cast<float>(params->wavelet.level1noise.getBottom());
    cp.lev1n = static_cast<float>(params->wavelet.level1noise.getTop());
    cp.lev2s = static_cast<float>(params->wavelet.level2noise.getBottom());
    cp.lev2n = static_cast<float>(params->wavelet.level2noise.getTop());
    cp.lev3s = static_cast<float>(params->wavelet.level3noise.getBottom());
    cp.lev3n = static_cast<float>(params->wavelet.level3noise.getTop());

    cp.detectedge = params->wavelet.medianlev;
    int minwin = rtengine::min(imwidth, imheight);
    int maxlevelcrop = 9;

    if (cp.mul[9] != 0) {
        maxlevelcrop = 10;
    }

    // adap maximum level wavelet to size of crop
    if (minwin * skip < 1024) {
        maxlevelcrop = 9;    //sampling wavelet 512
    }

    if (minwin * skip < 512) {
        maxlevelcrop = 8;    //sampling wavelet 256
    }

    if (minwin * skip < 256) {
        maxlevelcrop = 7;    //sampling 128
    }

    if (minwin * skip < 128) {
        maxlevelcrop = 6;
    }

    if (minwin < 64) {
        maxlevelcrop = 5;
    }


    int levwav = params->wavelet.thres;

    if (levwav == 9 && cp.mul[9] != 0) {
        levwav = 10;
    }

    levwav = rtengine::min(maxlevelcrop, levwav);

    // I suppress this fonctionality ==> crash for level < 3
    if (levwav < 1) {
        return;    // nothing to do
    }

    //%%%%%%%%%%%%%%%%%%%%%%%%%%%%%%%%%%%%%%%%%%%%%%%%%%%%%%
    // begin tile processing of image

    //output buffer
    int realtile = 0;

    if (params->wavelet.Tilesmethod == "big") {
        realtile = 22;
    }

    /*
        if (params->wavelet.Tilesmethod == "lit") {
            realtile = 12;
        }
    */
    int tilesize = 128 * realtile;
    int overlap = (int) tilesize * 0.125f;
    int numtiles_W, numtiles_H, tilewidth, tileheight, tileWskip, tileHskip;

    if (params->wavelet.Tilesmethod == "full") {
        kall = 0;
    }

    Tile_calc(tilesize, overlap, kall, imwidth, imheight, numtiles_W, numtiles_H, tilewidth, tileheight, tileWskip, tileHskip);

    const int numtiles = numtiles_W * numtiles_H;
    LabImage * dsttmp;

    if (numtiles == 1) {
        dsttmp = dst;
    } else {
        dsttmp = new LabImage(imwidth, imheight);

        for (int n = 0; n < 3 * imwidth * imheight; n++) {
            dsttmp->data[n] = 0;
        }
    }

    //now we have tile dimensions, overlaps
    //%%%%%%%%%%%%%%%%%%%%%%%%%%%%%%%%%%%%%%%%%%%%%%%%%%%%%%
    int minsizetile = rtengine::min(tilewidth, tileheight);
    int maxlev2 = 10;

    if (minsizetile < 1024 && levwav == 10) {
        maxlev2 = 9;
    }

    if (minsizetile < 512) {
        maxlev2 = 8;
    }

    if (minsizetile < 256) {
        maxlev2 = 7;
    }

    if (minsizetile < 128) {
        maxlev2 = 6;
    }

    levwav = rtengine::min(maxlev2, levwav);

#ifdef _OPENMP
    int numthreads = 1;
    int maxnumberofthreadsforwavelet = 0;

    //reduce memory for big tile size
    if (kall != 0) {
        if (realtile <= 22) {
            maxnumberofthreadsforwavelet = 2;
        }

        if (realtile <= 20) {
            maxnumberofthreadsforwavelet = 3;
        }

        if (realtile <= 18) {
            maxnumberofthreadsforwavelet = 4;
        }

        if (realtile <= 16) {
            maxnumberofthreadsforwavelet = 6;
        }

        if (realtile <= 14) {
            maxnumberofthreadsforwavelet = 8;
        }

        if ((maxnumberofthreadsforwavelet == 6 || maxnumberofthreadsforwavelet == 8)  && levwav == 10) {
            maxnumberofthreadsforwavelet -= 2;
        }

        if (levwav <= 7 && maxnumberofthreadsforwavelet == 8) {
            maxnumberofthreadsforwavelet = 0;
        }
    }



    // Calculate number of tiles. If less than omp_get_max_threads(), then limit num_threads to number of tiles
    if (options.rgbDenoiseThreadLimit > 0) {
        maxnumberofthreadsforwavelet = rtengine::LIM(options.rgbDenoiseThreadLimit / 2, 1, maxnumberofthreadsforwavelet);
    }

    numthreads = rtengine::min(numtiles, omp_get_max_threads());

    if (maxnumberofthreadsforwavelet > 0) {
        numthreads = rtengine::min(numthreads, maxnumberofthreadsforwavelet);
    }

#ifdef _OPENMP
    wavNestedLevels = omp_get_max_threads() / numthreads;
    bool oldNested = omp_get_nested();

    if (wavNestedLevels < 2) {
        wavNestedLevels = 1;
    } else {
        omp_set_nested(true);
    }

    if (maxnumberofthreadsforwavelet > 0)
        while (wavNestedLevels * numthreads > maxnumberofthreadsforwavelet) {
            wavNestedLevels--;
        }

#endif

    if (settings->verbose) {
        printf("Ip Wavelet uses %d main thread(s) and up to %d nested thread(s) for each main thread\n", numthreads, wavNestedLevels);
    }

    #pragma omp parallel num_threads(numthreads)
#endif
    {
        float mean[10];
        float meanN[10];
        float sigma[10];
        float sigmaN[10];
        float MaxP[10];
        float MaxN[10];

        float meanab[10];
        float meanNab[10];
        float sigmaab[10];
        float sigmaNab[10];
        float MaxPab[10];
        float MaxNab[10];

        array2D<float> varchro(tilewidth, tileheight);

        float** varhue = new float*[tileheight];

        for (int i = 0; i < tileheight; i++) {
            varhue[i] = new float[tilewidth];
        }



#ifdef _OPENMP
        #pragma omp for schedule(dynamic) collapse(2)
#endif

        for (int tiletop = 0; tiletop < imheight; tiletop += tileHskip) {
            for (int tileleft = 0; tileleft < imwidth ; tileleft += tileWskip) {
                int tileright = rtengine::min(imwidth, tileleft + tilewidth);
                int tilebottom = rtengine::min(imheight, tiletop + tileheight);
                int width  = tileright - tileleft;
                int height = tilebottom - tiletop;
                LabImage * labco;
                float **Lold = nullptr;
                float *LoldBuffer = nullptr;

                if (numtiles == 1) { // untiled processing => we can use output buffer for labco
                    labco = dst;

                    if (cp.avoi) { // we need a buffer to hold a copy of the L channel
                        Lold = new float*[tileheight];
                        LoldBuffer = new float[tilewidth * tileheight];
                        memcpy(LoldBuffer, lab->L[0], tilewidth * tileheight * sizeof(float));

                        for (int i = 0; i < tileheight; i++) {
                            Lold[i] = LoldBuffer + i * tilewidth;
                        }
                    }

                } else {
                    labco = new LabImage(width, height);
                    Lold = lab->L;
                }

#ifdef _OPENMP
                #pragma omp parallel for num_threads(wavNestedLevels) if (wavNestedLevels>1)
#endif

                for (int i = tiletop; i < tilebottom; i++) {
                    const int i1 = i - tiletop;
                    int j = tileleft;
#ifdef __SSE2__
                    const vfloat c327d68v = F2V(327.68f);

                    for (; j < tileright - 3; j += 4) {
                        const int j1 = j - tileleft;
                        const vfloat av = LVFU(lab->a[i][j]);
                        const vfloat bv = LVFU(lab->b[i][j]);
                        STVFU(varhue[i1][j1], xatan2f(bv, av));
                        STVFU(varchro[i1][j1], vsqrtf(SQRV(av) + SQRV(bv)) / c327d68v);

                        if (labco != lab) {
                            STVFU((labco->L[i1][j1]), LVFU(lab->L[i][j]));
                            STVFU((labco->a[i1][j1]), av);
                            STVFU((labco->b[i1][j1]), bv);
                        }
                    }

#endif

                    for (; j < tileright; j++) {
                        const int j1 = j - tileleft;
                        const float a = lab->a[i][j];
                        const float b = lab->b[i][j];
                        varhue[i1][j1] = xatan2f(b, a);
                        varchro[i1][j1] = (sqrtf(a * a + b * b)) / 327.68f;

                        if (labco != lab) {
                            labco->L[i1][j1] = lab->L[i][j];
                            labco->a[i1][j1] = a;
                            labco->b[i1][j1] = b;
                        }
                    }
                }

                //to avoid artifacts in blue sky
                if (params->wavelet.median) {
                    float** tmL;
                    int wid = labco->W;
                    int hei = labco->H;
                    int borderL = 1;
                    tmL = new float*[hei];

                    for (int i = 0; i < hei; i++) {
                        tmL[i] = new float[wid];
                    }

                    for (int i = borderL; i < hei - borderL; i++) {
                        for (int j = borderL; j < wid - borderL; j++) {
                            tmL[i][j] = labco->L[i][j];
                        }
                    }

#ifdef _OPENMP
                    #pragma omp parallel for num_threads(wavNestedLevels) if (wavNestedLevels>1)
#endif

                    for (int i = 1; i < hei - 1; i++) {
                        for (int j = 1; j < wid - 1; j++) {
                            if ((varhue[i][j] < -1.3f && varhue[i][j] > - 2.5f)  && (varchro[i][j] > 15.f && varchro[i][j] < 55.f) && labco->L[i][j] > 6000.f) { //blue sky + med3x3  ==> after for more effect use denoise
                                tmL[i][j] = median(labco->L[i][j], labco->L[i - 1][j], labco->L[i + 1][j], labco->L[i][j + 1], labco->L[i][j - 1], labco->L[i - 1][j - 1], labco->L[i - 1][j + 1], labco->L[i + 1][j - 1], labco->L[i + 1][j + 1]);      //3x3
                            }
                        }
                    }

                    for (int i = borderL; i < hei - borderL; i++) {
                        for (int j = borderL; j < wid - borderL; j++) {
                            labco->L[i][j] = tmL[i][j];
                        }
                    }

                    for (int i = 0; i < hei; i++) {
                        delete [] tmL[i];
                    }

                    delete [] tmL;
                    // end blue sky
                }

                if (numtiles == 1) {
                    // reduce the varhue array to get faster access in following processing and reduce peak memory usage
                    float temphue[(tilewidth + 1) / 2] ALIGNED64;

                    for (int i = 0; i < (tileheight + 1) / 2; i++) {
                        for (int j = 0; j < (tilewidth + 1) / 2; j++) {
                            temphue[j] = varhue[i * 2][j * 2];
                        }

                        delete [] varhue[i];
                        varhue[i] = new float[(tilewidth + 1) / 2];
                        memcpy(varhue[i], temphue, ((tilewidth + 1) / 2) * sizeof(float));
                    }

                    for (int i = (tileheight + 1) / 2; i < tileheight; i++) {
                        delete [] varhue[i];
                        varhue[i] = nullptr;
                    }
                } else { // reduce the varhue array to get faster access in following processing
                    for (int i = 0; i < (tileheight + 1) / 2; i++) {
                        for (int j = 0; j < (tilewidth + 1) / 2; j++) {
                            varhue[i][j] = varhue[i * 2][j * 2];
                        }
                    }
                }

                int datalen = labco->W * labco->H;

                int levwavL = levwav;
                bool ref0 = false;

                if ((cp.lev0s > 0.f || cp.lev1s > 0.f || cp.lev2s > 0.f || cp.lev3s > 0.f) && cp.noiseena) {
                    ref0 = true;
                }

                bool wavcurvecomp = false;//not enable if 0.75

                if (wavblcurve) {
                    for (int i = 0; i < 500; i++) {
                        if (wavblcurve[i] != 0.) {
                            wavcurvecomp = true;
                        }
                    }
                }

                bool exblurL = cp.blena && wavcurvecomp;

                if (exblurL) {
                    if (cp.mul[0] == 0.f) {
                        cp.mul[0] = 0.01f;//to always enable WaveletcontAllL if no contrast is nead
                    }
                }

                if (!exblurL && cp.contrast == 0.f && cp.blurres == 0.f && !cp.tonemap && cp.conres == 0.f && cp.conresH == 0.f && cp.val == 0  && !ref0 && params->wavelet.CLmethod == "all") { // no processing of residual L  or edge=> we probably can reduce the number of levels
                    while (levwavL > 0 && cp.mul[levwavL - 1] == 0.f) { // cp.mul[level] == 0.f means no changes to level
                        levwavL--;
                    }
                }

                if (cp.chromfi > 0.f || cp.chromco > 0.f) {
                    if (levwavL < 7) {
                        levwavL = 7;
                    }
                }

                if (levwavL < 4) {
                    levwavL = 4;    //to allow edge  => I always allocate 3 (4) levels..because if user select wavelet it is to do something !!
                }

                if (settings->verbose) {
                    printf("Level decomp L=%i\n", levwavL);
                }

                bool usechrom = cp.chromfi > 0.f || cp.chromco > 0.f;

                if (levwavL > 0) {
                    const std::unique_ptr<wavelet_decomposition> Ldecomp(new wavelet_decomposition(labco->data, labco->W, labco->H, levwavL, 1, skip, rtengine::max(1, wavNestedLevels), DaubLen));

                    if (!Ldecomp->memory_allocation_failed()) {
                        float madL[10][3];

                        //     float madL[8][3];
#ifdef _OPENMP
                        #pragma omp parallel for schedule(dynamic) collapse(2) num_threads(wavNestedLevels) if (wavNestedLevels>1)
#endif

                        for (int lvl = 0; lvl < levwavL; lvl++) {
                            for (int dir = 1; dir < 4; dir++) {
                                int Wlvl_L = Ldecomp->level_W(lvl);
                                int Hlvl_L = Ldecomp->level_H(lvl);

                                const float* const* WavCoeffs_L = Ldecomp->level_coeffs(lvl);

                                madL[lvl][dir - 1] = SQR(Mad(WavCoeffs_L[dir], Wlvl_L * Hlvl_L));

                                if (settings->verbose) {
                                    printf("sqrt madL=%f lvl=%i dir=%i\n", sqrt(madL[lvl][dir - 1]), lvl, dir - 1);
                                }
                            }
                        }

                        bool ref = false;

                        if ((cp.lev0s > 0.f || cp.lev1s > 0.f || cp.lev2s > 0.f || cp.lev3s > 0.f) && cp.noiseena) {
                            ref = true;
                        }

                        bool contr = false;

                        for (int f = 0; f < levwavL; f++) {
                            if (cp.mul[f] != 0.f) {
                                contr = true;
                            }
                        }

                        if (cp.val > 0 || ref || contr) { //edge
                            Evaluate2(*Ldecomp, mean, meanN, sigma, sigmaN, MaxP, MaxN);
                        }

                        //init for edge and denoise
                        float vari[4];

                        vari[0] = 0.8f * SQR((cp.lev0n / 125.f) * (1.f + cp.lev0n / 25.f));
                        vari[1] = 0.8f * SQR((cp.lev1n / 125.f) * (1.f + cp.lev1n / 25.f));
                        vari[2] = 0.8f * SQR((cp.lev2n / 125.f) * (1.f + cp.lev2n / 25.f));
                        vari[3] = 0.8f * SQR((cp.lev3n / 125.f) * (1.f + cp.lev3n / 25.f));
                        float kr3 = 1.f;

                        if (cp.lev3n < 10.f) {
                            kr3 = 0.f;
                        } else if (cp.lev3n < 30.f) {
                            kr3 = 0.5f;
                        } else if (cp.lev3n < 70.f) {
                            kr3 = 0.7f;
                        } else {
                            kr3 = 1.f;
                        }

                        if ((cp.lev0n > 0.1f || cp.lev1n > 0.1f || cp.lev2n > 0.1f || cp.lev3n > 0.1f) && cp.noiseena) {
                            int edge = 5;
                            vari[0] = rtengine::max(0.000001f, vari[0]);
                            vari[1] = rtengine::max(0.000001f, vari[1]);
                            vari[2] = rtengine::max(0.000001f, vari[2]);
                            vari[3] = rtengine::max(0.000001f, kr3 * vari[3]);

                            if (settings->verbose) {
                                printf("LUM var0=%f var1=%f var2=%f var3=%f\n", vari[0], vari[1], vari[2], vari[3]);
                            }

                            //     float* noisevarlum = nullptr;  // we need a dummy to pass it to WaveletDenoiseAllL
                            int GWL = labco->W;
                            int GHL = labco->H;
                            float* noisevarlum = new float[GHL * GWL];
                            int GW2L = (GWL + 1) / 2;

                            float nvlh[13] = {1.f, 1.f, 1.f, 1.f, 1.f, 1.f, 1.f, 1.f, 1.f, 1.f, 1.f, 0.7f, 0.5f}; //high value
                            float nvll[13] = {0.1f, 0.15f, 0.2f, 0.25f, 0.3f, 0.35f, 0.4f, 0.45f, 0.7f, 0.8f, 1.f, 1.f, 1.f}; //low value

                            float seuillow = 3000.f;//low
                            float seuilhigh = 18000.f;//high
                            int i = 10 - cp.ballum;
                            float ac = (nvlh[i] - nvll[i]) / (seuillow - seuilhigh);
                            float bc = nvlh[i] - seuillow * ac;

#ifdef _OPENMP
                            #pragma omp parallel for

#endif

                            for (int ir = 0; ir < GHL; ir++)
                                for (int jr = 0; jr < GWL; jr++) {
                                    float lN = labco->L[ir][jr];

                                    if (lN < seuillow) {
                                        noisevarlum[(ir >> 1)*GW2L + (jr >> 1)] =  nvlh[i];
                                    } else if (lN < seuilhigh) {
                                        noisevarlum[(ir >> 1)*GW2L + (jr >> 1)] = ac * lN + bc;
                                    } else {
                                        noisevarlum[(ir >> 1)*GW2L + (jr >> 1)] =  nvll[i];
                                    }
                                }

                            if (cp.lev3n < 20.f) {
                                WaveletDenoiseAllL(*Ldecomp, noisevarlum, madL, vari, edge, 1);
                            } else {
                                WaveletDenoiseAll_BiShrinkL(*Ldecomp, noisevarlum, madL, vari, edge, 1);

                                WaveletDenoiseAllL(*Ldecomp, noisevarlum, madL, vari, edge, 1);
                            }
       }

                        //Flat curve for Contrast=f(H) in levels
                        FlatCurve* ChCurve = new FlatCurve(params->wavelet.Chcurve); //curve C=f(H)
                        bool Chutili = false;

                        if (!ChCurve || ChCurve->isIdentity()) {
                            if (ChCurve) {
                                delete ChCurve;
                                ChCurve = nullptr;
                            }
                        } else {
                            Chutili = true;
                        }

                        WaveletcontAllL(labco, varhue, varchro, *Ldecomp, wavblcurve, cp, skip, mean, sigma, MaxP, MaxN, wavCLVCcurve, waOpacityCurveW, waOpacityCurveSH, ChCurve, Chutili);

                        if (cp.val > 0 || ref || contr  || cp.diagcurv) { //edge
                            Evaluate2(*Ldecomp, mean, meanN, sigma, sigmaN, MaxP, MaxN);
                        }

                        WaveletcontAllLfinal(*Ldecomp, cp, mean, sigma, MaxP, waOpacityCurveWL);

                        //Evaluate2(*Ldecomp, cp, ind, mean, meanN, sigma, sigmaN, MaxP, MaxN, madL);
                        /*
                                                Ldecomp->reconstruct(labco->data, cp.strength);
                                            }
                                        }
                        */
                        if (!usechrom) {
                            Ldecomp->reconstruct(labco->data, cp.strength);
                        }

                        float variC[7];
                        float variCb[7];

                        float noisecfr = cp.chromfi;
                        float noiseccr = cp.chromco;

                        if (cp.balchrom > 0.f) {
                            noisecfr = cp.chromfi + 0.1f * cp.balchrom;
                            noiseccr = cp.chromco + 0.1f * cp.balchrom;
                        }

                        float noisecfb = cp.chromfi;
                        float noiseccb = cp.chromco;

                        if (cp.balchrom < 0.f) {
                            noisecfb = cp.chromfi - 0.1f * cp.balchrom;
                            noiseccb = cp.chromco - 0.1f * cp.balchrom;
                        }


                        if (noisecfr < 0.f) {
                            noisecfr = 0.00001f;
                        }

                        if (noiseccr < 0.f) {
                            noiseccr = 0.00001f;
                        }

                        if (noisecfb < 0.f) {
                            noisecfb = 0.00001f;
                        }

                        if (noiseccb < 0.f) {
                            noiseccb = 0.0001f;
                        }

                        int edge = 2;
                        variC[0] = SQR(noisecfr);
                        variC[1] = SQR(noisecfr);
                        variC[2] = SQR(noisecfr);

                        variC[3] = SQR(noisecfr);
                        variC[4] = SQR(noisecfr);
                        variC[5] = SQR(noiseccr);
                        variC[6] = SQR(noiseccr);

                        variCb[0] = SQR(noisecfb);
                        variCb[1] = SQR(noisecfb);
                        variCb[2] = SQR(noisecfb);

                        variCb[3] = SQR(noisecfb);
                        variCb[4] = SQR(noisecfb);
                        variCb[5] = SQR(noiseccb);
                        variCb[6] = SQR(noiseccb);

                        float k1 = 0.f;
                        float k2 = 0.f;
                        float k3 = 0.f;

                        if (cp.chromfi < 0.2f) {
                            k1 = 0.05f;
                            k2 = 0.f;
                            k3 = 0.f;
                        } else if (cp.chromfi < 0.3f) {
                            k1 = 0.1f;
                            k2 = 0.0f;
                            k3 = 0.f;
                        } else if (cp.chromfi < 0.5f) {
                            k1 = 0.2f;
                            k2 = 0.1f;
                            k3 = 0.f;
                        } else if (cp.chromfi < 0.8f) {
                            k1 = 0.3f;
                            k2 = 0.25f;
                            k3 = 0.f;
                        } else if (cp.chromfi < 1.f) {
                            k1 = 0.4f;
                            k2 = 0.25f;
                            k3 = 0.1f;
                        } else if (cp.chromfi < 2.f) {
                            k1 = 0.5f;
                            k2 = 0.3f;
                            k3 = 0.15f;
                        } else if (cp.chromfi < 3.f) {
                            k1 = 0.6f;
                            k2 = 0.45f;
                            k3 = 0.3f;
                        } else if (cp.chromfi < 4.f) {
                            k1 = 0.7f;
                            k2 = 0.5f;
                            k3 = 0.4f;
                        } else if (cp.chromfi < 5.f) {
                            k1 = 0.8f;
                            k2 = 0.6f;
                            k3 = 0.5f;
                        } else if (cp.chromfi < 6.f) {
                            k1 = 0.85f;
                            k2 = 0.7f;
                            k3 = 0.6f;
                        } else if (cp.chromfi < 8.f) {
                            k1 = 0.9f;
                            k2 = 0.8f;
                            k3 = 0.7f;
                        } else if (cp.chromfi < 10.f) {
                            k1 = 1.f;
                            k2 = 1.f;
                            k3 = 0.9f;

                        } else {
                            k1 = 1.f;
                            k2 = 1.f;
                            k3 = 1.f;
                        }

                        float minic = 0.000001f;
                        variC[0] = max(minic, variC[0]);
                        variC[1] = max(minic, k1 * variC[1]);
                        variC[2] = max(minic, k2 * variC[2]);
                        variC[3] = max(minic, k3 * variC[3]);

                        variCb[0] = max(minic, variCb[0]);
                        variCb[1] = max(minic, k1 * variCb[1]);
                        variCb[2] = max(minic, k2 * variCb[2]);
                        variCb[3] = max(minic, k3 * variCb[3]);

                        float k4 = 0.f;
                        float k5 = 0.f;
                        float k6 = 0.f;

                        if (cp.chromco < 0.2f) {
                            k4 = 0.1f;
                            k5 = 0.02f;
                        } else if (cp.chromco < 0.5f) {
                            k4 = 0.15f;
                            k5 = 0.05f;
                        } else if (cp.chromco < 1.f) {
                            k4 = 0.15f;
                            k5 = 0.1f;
                        } else if (cp.chromco < 3.f) {
                            k4 = 0.3f;
                            k5 = 0.15f;
                        } else if (cp.chromco < 4.f) {
                            k4 = 0.6f;
                            k5 = 0.4f;
                        } else if (cp.chromco < 6.f) {
                            k4 = 0.8f;
                            k5 = 0.6f;
                        } else {
                            k4 = 1.f;
                            k5 = 1.f;
                        }

                        variC[4] = max(0.000001f, k4 * variC[4]);
                        variC[5] = max(0.000001f, k5 * variC[5]);
                        variCb[4] = max(0.000001f, k4 * variCb[4]);
                        variCb[5] = max(0.000001f, k5 * variCb[5]);

                        if (cp.chromco < 4.f) {
                            k6 = 0.f;
                        } else if (cp.chromco < 5.f) {
                            k6 = 0.4f;
                        } else if (cp.chromco < 6.f) {
                            k6 = 0.7f;
                        } else {
                            k6 = 1.f;
                        }

                        variC[6] = max(0.00001f, k6 * variC[6]);
                        variCb[6] = max(0.00001f, k6 * variCb[6]);

                        if (settings->verbose) {
                            printf("CHRO var0=%f va1=%f va2=%f va3=%f va4=%f val5=%f va6=%f\n", variC[0], variC[1], variC[2], variC[3], variC[4], variC[5], variC[6]);
                        }

                        /*
                                                for (int y = 0; y < 7; y++) {
                                                    printf("y=%i madL=%f varia=%f variab=%f\n", y, madL[y][1], variC[y], variCb[y]);
                                                }
                        */
                        float nvch = 0.6f;//high value
                        float nvcl = 0.1f;//low value

                        if (cp.chromco > 30.f) {
                            nvch = 0.8f;
                            nvcl = 0.4f;
                        }

                        float seuil = 4000.f;//low
                        float seuil2 = 15000.f;//high
                        //ac and bc for transition
                        float ac = (nvch - nvcl) / (seuil - seuil2);
                        float bc = nvch - seuil * ac;
                        int GW = labco->W;
                        int GH = labco->H;
                        float* noisevarchrom = new float[GH * GW];
                        //noisevarchrom in function chroma
                        int GW2 = (GW + 1) / 2;
                        float noisevarab_r = 100.f;

                        for (int ir = 0; ir < GH; ir++)
                            for (int jr = 0; jr < GW; jr++) {
                                float cN = sqrt(SQR(labco->a[ir][jr]) + SQR(labco->b[ir][jr]));

                                if (cN < seuil) {
                                    noisevarchrom[(ir >> 1)*GW2 + (jr >> 1)] =  nvch;
                                } else if (cN < seuil2) {
                                    noisevarchrom[(ir >> 1)*GW2 + (jr >> 1)] = ac * cN + bc;
                                } else {
                                    noisevarchrom[(ir >> 1)*GW2 + (jr >> 1)] =  nvcl;
                                }
                            }


                        //Flat curve for H=f(H) in residual image
                        FlatCurve* hhCurve = new FlatCurve(params->wavelet.hhcurve); //curve H=f(H)
                        bool hhutili = false;

                        if (!hhCurve || hhCurve->isIdentity()) {
                            if (hhCurve) {
                                delete hhCurve;
                                hhCurve = nullptr;
                            }
                        } else {
                            hhutili = true;
                        }

                        bool exblurab = cp.chrwav > 0.f && exblurL;

                        if (!hhutili) { //always a or b
                            int levwava = levwav;

                            if (!exblurab && cp.chrores == 0.f  && cp.blurcres == 0.f && params->wavelet.CLmethod == "all" && !cp.cbena) { // no processing of residual ab => we probably can reduce the number of levels
                                while (levwava > 0 && !cp.diag && (((cp.CHmet == 2 && (cp.chro == 0.f || cp.mul[levwava - 1] == 0.f)) || (cp.CHmet != 2 && (levwava == 10 || (!cp.curv  || cp.mulC[levwava - 1] == 0.f))))) && (!cp.opaRG || levwava == 10 || (cp.opaRG && cp.mulopaRG[levwava - 1] == 0.f)) && ((levwava == 10 || (cp.CHSLmet == 1 && cp.mulC[levwava - 1] == 0.f)))) {
                                    levwava--;
                                }
                            }

                            if (cp.chromfi > 0.f || cp.chromco > 0.f) {
                                if (levwava < 7) {
                                    levwava = 7;
                                }
                            }

                            if (settings->verbose) {
                                printf("Leval decomp a=%i\n", levwava);
                            }

                            if (levwava > 0) {
                                const std::unique_ptr<wavelet_decomposition> adecomp(new wavelet_decomposition(labco->data + datalen, labco->W, labco->H, levwava, 1, skip, rtengine::max(1, wavNestedLevels), DaubLen));

                                if (!adecomp->memory_allocation_failed()) {
                                    if (cp.noiseena && ((cp.chromfi > 0.f || cp.chromco > 0.f) && cp.chromco < 2.f )) {
                                       WaveletDenoiseAllAB(*Ldecomp, *adecomp, noisevarchrom, madL, variC, edge, noisevarab_r, true, false, false, 1);
                                    } else if (cp.chromfi > 0.f && cp.chromco >= 2.f){

                                        WaveletDenoiseAll_BiShrinkAB(*Ldecomp, *adecomp, noisevarchrom, madL, variC, edge, noisevarab_r, true, false, false, 1);
                                        WaveletDenoiseAllAB(*Ldecomp, *adecomp, noisevarchrom, madL, variC, edge, noisevarab_r, true, false, false, 1);
                                    }

                                    Evaluate2(*adecomp, meanab, meanNab, sigmaab, sigmaNab, MaxPab, MaxNab);
                                    WaveletcontAllAB(labco, varhue, varchro, *adecomp, wavblcurve, waOpacityCurveW, cp, true, skip, meanab, sigmaab);
                                    adecomp->reconstruct(labco->data + datalen, cp.strength);
                                }
                            }

                            int levwavb = levwav;

                            if (!exblurab && cp.chrores == 0.f && cp.blurcres == 0.f && params->wavelet.CLmethod == "all" && !cp.cbena) { // no processing of residual ab => we probably can reduce the number of levels
                                while (levwavb > 0 &&  !cp.diag && (((cp.CHmet == 2 && (cp.chro == 0.f || cp.mul[levwavb - 1] == 0.f)) || (cp.CHmet != 2 && (levwavb == 10 || (!cp.curv || cp.mulC[levwavb - 1] == 0.f))))) && (!cp.opaBY || levwavb == 10 || (cp.opaBY && cp.mulopaBY[levwavb - 1] == 0.f)) && ((levwavb == 10 || (cp.CHSLmet == 1 && cp.mulC[levwavb - 1] == 0.f)))) {
                                    levwavb--;
                                }
                            }

                            if (cp.chromfi > 0.f || cp.chromco > 0.f) {
                                if (levwavb < 7) {
                                    levwavb = 7;
                                }
                            }

                            if (settings->verbose) {
                                printf("Leval decomp b=%i\n", levwavb);
                            }


                            if (levwavb > 0) {
                                const std::unique_ptr<wavelet_decomposition> bdecomp(new wavelet_decomposition(labco->data + 2 * datalen, labco->W, labco->H, levwavb, 1, skip, rtengine::max(1, wavNestedLevels), DaubLen));

                                if (!bdecomp->memory_allocation_failed()) {
                                    if (cp.noiseena && ((cp.chromfi > 0.f || cp.chromco > 0.f) && cp.chromco < 2.f )) {
                                        WaveletDenoiseAllAB(*Ldecomp, *bdecomp, noisevarchrom, madL, variCb, edge, noisevarab_r, true, false, false, 1);
                                    } else if (cp.chromfi > 0.f && cp.chromco >= 2.f){
                                        WaveletDenoiseAll_BiShrinkAB(*Ldecomp, *bdecomp, noisevarchrom, madL, variCb, edge, noisevarab_r, true, false, false, 1);
                                        WaveletDenoiseAllAB(*Ldecomp, *bdecomp, noisevarchrom, madL, variCb, edge, noisevarab_r, true, false, false, 1);
                                    }

                                    Evaluate2(*bdecomp, meanab, meanNab, sigmaab, sigmaNab, MaxPab, MaxNab);
                                    WaveletcontAllAB(labco, varhue, varchro, *bdecomp, wavblcurve, waOpacityCurveW, cp, false, skip, meanab, sigmaab);
                                    bdecomp->reconstruct(labco->data + 2 * datalen, cp.strength);
                                }
                            }
                        } else {// a and b
                            int levwavab = levwav;

                            if (cp.chromfi > 0.f || cp.chromco > 0.f) {
                                if (levwavab < 7) {
                                    levwavab = 7;
                                }
                            }

                            if (levwavab > 0) {
                                const std::unique_ptr<wavelet_decomposition> adecomp(new wavelet_decomposition(labco->data + datalen, labco->W, labco->H, levwavab, 1, skip, rtengine::max(1, wavNestedLevels), DaubLen));
                                const std::unique_ptr<wavelet_decomposition> bdecomp(new wavelet_decomposition(labco->data + 2 * datalen, labco->W, labco->H, levwavab, 1, skip, rtengine::max(1, wavNestedLevels), DaubLen));

                                if (!adecomp->memory_allocation_failed() && !bdecomp->memory_allocation_failed()) {
                                    if (cp.noiseena && ((cp.chromfi > 0.f || cp.chromco > 0.f) && cp.chromco < 2.f)) {
                                        WaveletDenoiseAllAB(*Ldecomp, *adecomp, noisevarchrom, madL, variC, edge, noisevarab_r, true, false, false, 1);
                                    } else if (cp.chromfi > 0.f && cp.chromco >= 2.f){
                                        WaveletDenoiseAll_BiShrinkAB(*Ldecomp, *adecomp, noisevarchrom, madL, variC, edge, noisevarab_r, true, false, false, 1);
                                        WaveletDenoiseAllAB(*Ldecomp, *adecomp, noisevarchrom, madL, variC, edge, noisevarab_r, true, false, false, 1);
                                    }

                                    Evaluate2(*adecomp, meanab, meanNab, sigmaab, sigmaNab, MaxPab, MaxNab);
                                    WaveletcontAllAB(labco, varhue, varchro, *adecomp, wavblcurve, waOpacityCurveW, cp, true, skip, meanab, sigmaab);
                                    if (cp.noiseena && ((cp.chromfi > 0.f || cp.chromco > 0.f) && cp.chromco < 2.f)) {
                                        WaveletDenoiseAllAB(*Ldecomp, *bdecomp, noisevarchrom, madL, variCb, edge, noisevarab_r, true, false, false, 1);
                                    } else if (cp.chromfi > 0.f && cp.chromco >= 2.f){
                                        WaveletDenoiseAll_BiShrinkAB(*Ldecomp, *bdecomp, noisevarchrom, madL, variCb, edge, noisevarab_r, true, false, false, 1);
                                        WaveletDenoiseAllAB(*Ldecomp, *bdecomp, noisevarchrom, madL, variCb, edge, noisevarab_r, true, false, false, 1);
                                    }

                                    Evaluate2(*bdecomp, meanab, meanNab, sigmaab, sigmaNab, MaxPab, MaxNab);

                                    WaveletcontAllAB(labco, varhue, varchro, *bdecomp, wavblcurve, waOpacityCurveW, cp, false, skip, meanab, sigmaab);
                                    WaveletAandBAllAB(*adecomp, *bdecomp, cp, hhCurve, hhutili);

                                    adecomp->reconstruct(labco->data + datalen, cp.strength);
                                    bdecomp->reconstruct(labco->data + 2 * datalen, cp.strength);

                                }
                            }
                        }

                        delete[] noisevarchrom;

                        if (hhCurve) {
                            delete hhCurve;
                        }

                        if (usechrom) {
                            Ldecomp->reconstruct(labco->data, cp.strength);
                        }
                    }
                }

                if (numtiles > 1 || (numtiles == 1 /*&& cp.avoi*/)) { //in all case since I add contrast curve
                    //calculate mask for feathering output tile overlaps
                    float Vmask[height + overlap] ALIGNED16;
                    float Hmask[width + overlap] ALIGNED16;

                    if (numtiles > 1) {
                        for (int i = 0; i < height; i++) {
                            Vmask[i] = 1;
                        }

                        for (int j = 0; j < width; j++) {
                            Hmask[j] = 1;
                        }

                        for (int i = 0; i < overlap; i++) {
                            float mask = SQR(sin((rtengine::RT_PI * i) / (2 * overlap)));

                            if (tiletop > 0) {
                                Vmask[i] = mask;
                            }

                            if (tilebottom < imheight) {
                                Vmask[height - i] = mask;
                            }

                            if (tileleft > 0) {
                                Hmask[i] = mask;
                            }

                            if (tileright < imwidth) {
                                Hmask[width - i] = mask;
                            }
                        }
                    }

                    bool highlight = params->toneCurve.hrenabled;

#ifdef _OPENMP
                    #pragma omp parallel for schedule(dynamic,16) num_threads(wavNestedLevels) if (wavNestedLevels>1)
#endif

                    for (int i = tiletop; i < tilebottom; i++) {
                        const int i1 = i - tiletop;
                        float L, a, b;
#ifdef __SSE2__
                        const int rowWidth = tileright - tileleft;
                        float atan2Buffer[rowWidth] ALIGNED64;
                        float chprovBuffer[rowWidth] ALIGNED64;
                        float xBuffer[rowWidth] ALIGNED64;
                        float yBuffer[rowWidth] ALIGNED64;

                        if (cp.avoi) {
                            int col = 0;
                            const vfloat onev = F2V(1.f);
                            const vfloat c327d68v = F2V(327.68f);

                            for (; col < rowWidth - 3; col += 4) {
                                const vfloat av = LVFU(labco->a[i1][col]);
                                const vfloat bv = LVFU(labco->b[i1][col]);
                                STVF(atan2Buffer[col], xatan2f(bv, av));

                                const vfloat cv = vsqrtf(SQRV(av) + SQRV(bv));
                                vfloat yv = av / cv;
                                vfloat xv = bv / cv;
                                const vmask xyMask = vmaskf_eq(ZEROV, cv);
                                yv = vself(xyMask, onev, yv);
                                xv = vselfnotzero(xyMask, xv);
                                STVF(yBuffer[col], yv);
                                STVF(xBuffer[col], xv);
                                STVF(chprovBuffer[col], cv / c327d68v);

                            }

                            for (; col < rowWidth; col++) {
                                const float la = labco->a[i1][col];
                                const float lb = labco->b[i1][col];
                                atan2Buffer[col] = xatan2f(lb, la);
                                const float Chprov1 = sqrtf(SQR(la) + SQR(lb));
                                yBuffer[col] = (Chprov1 == 0.f) ? 1.f : la / Chprov1;
                                xBuffer[col] = (Chprov1 == 0.f) ? 0.f : lb / Chprov1;
                                chprovBuffer[col] = Chprov1 / 327.68f;
                            }
                        }

#endif

                        for (int j = tileleft; j < tileright; j++) {
                            const int j1 = j - tileleft;

                            if (cp.avoi) { //Gamut and Munsell
#ifdef __SSE2__
                                float HH = atan2Buffer[j1];
                                float Chprov1 = chprovBuffer[j1];
                                float2 sincosv;
                                sincosv.y = yBuffer[j1];
                                sincosv.x = xBuffer[j1];
#else
                                a = labco->a[i1][j1];
                                b = labco->b[i1][j1];
                                float HH = xatan2f(b, a);
                                float Chprov1 = sqrtf(SQR(a) + SQR(b));
                                float2 sincosv;
                                sincosv.y = (Chprov1 == 0.0f) ? 1.f : a / (Chprov1);
                                sincosv.x = (Chprov1 == 0.0f) ? 0.f : b / (Chprov1);
                                Chprov1 /= 327.68f;
#endif
                                const float Lin = labco->L[i1][j1];

                                if (wavclCurve  && cp.finena) {
                                    labco->L[i1][j1] = (0.5f * Lin  + 1.5f * wavclCurve[Lin]) / 2.f;   //apply contrast curve
                                }

                                L = labco->L[i1][j1];

                                float Lprov1 = L / 327.68f;
                                float Lprov2 = Lold[i][j] / 327.68f;
                                float memChprov = varchro[i1][j1];
                                float R, G, B;
                                Color::gamutLchonly(HH, sincosv, Lprov1, Chprov1, R, G, B, wip, highlight, 0.15f, 0.96f);
                                L = Lprov1 * 327.68f;

                                a = 327.68f * Chprov1 * sincosv.y; //gamut
                                b = 327.68f * Chprov1 * sincosv.x; //gamut
                                float correctionHue = 0.0f; // Munsell's correction
                                float correctlum = 0.0f;
                                Lprov1 = L / 327.68f;
                                const float Chprov = sqrtf(SQR(a) + SQR(b)) / 327.68f;
                                Color::AllMunsellLch(true, Lprov1, Lprov2, HH, Chprov, memChprov, correctionHue, correctlum);

                                if (correctionHue != 0.f || correctlum != 0.f) { // only calculate sin and cos if HH changed
                                    if (std::fabs(correctionHue) < 0.015f) {
                                        HH += correctlum;    // correct only if correct Munsell chroma very little.
                                    }

                                    sincosv = xsincosf(HH + correctionHue);
                                }

                                a = 327.68f * Chprov * sincosv.y; // apply Munsell
                                b = 327.68f * Chprov * sincosv.x; //aply Munsell
                            } else {//general case
                                L = labco->L[i1][j1];
                                const float Lin = std::max(0.f, L);

                                if (wavclCurve  && cp.finena) {
                                    labco->L[i1][j1] = (0.5f * Lin + 1.5f * wavclCurve[Lin]) / 2.f;   //apply contrast curve
                                }

                                L = labco->L[i1][j1];
                                a = labco->a[i1][j1];
                                b = labco->b[i1][j1];
                            }

                            if (numtiles > 1) {
                                float factor = Vmask[i1] * Hmask[j1];
                                dsttmp->L[i][j] += factor * L;
                                dsttmp->a[i][j] += factor * a;
                                dsttmp->b[i][j] += factor * b;
                            } else {
                                dsttmp->L[i][j] = L;
                                dsttmp->a[i][j] = a;
                                dsttmp->b[i][j] = b;

                            }
                        }
                    }
                }

                if (LoldBuffer != nullptr) {
                    delete [] LoldBuffer;
                    delete [] Lold;
                }

                if (numtiles > 1) {
                    delete labco;
                }
            }
        }

        for (int i = 0; i < tileheight; i++)
            if (varhue[i] != nullptr) {
                delete [] varhue[i];
            }

        delete [] varhue;
    }
#ifdef _OPENMP
    omp_set_nested(oldNested);
#endif

    if (numtiles != 1) {
        dst->CopyFrom(dsttmp);
        delete dsttmp;
    }

    if (waparams.softradend > 0.f  && cp.finena) {
        array2D<float> ble(lab->W, lab->H);
        array2D<float> guid(lab->W, lab->H);

        bool multiTh = false;

#ifdef _OPENMP

        if (numthreads > 1) {
            multiTh = true;
        }

        #pragma omp parallel for
#endif

        for (int ir = 0; ir < lab->H; ir++) {
            for (int jr = 0; jr < lab->W; jr++) {
                guid[ir][jr] = Color::L2Y(lab->L[ir][jr]) / 32768.f;
                ble[ir][jr] = Color::L2Y(dst->L[ir][jr]) / 32768.f;
            }
        }

        constexpr double epsilmax = 0.002;
        constexpr double epsilmin = 0.0005;
        constexpr double aepsil = 0.01f * (epsilmax - epsilmin);
        constexpr double bepsil = epsilmin;
        const double epsil = aepsil * waparams.softradend + bepsil;

        const float blur = 10.f / scale * (0.001f + 0.8f * waparams.softradend);

        rtengine::guidedFilter(guid, ble, ble, blur, epsil, multiTh);

#ifdef _OPENMP
        #pragma omp parallel for
#endif

        for (int ir = 0; ir < lab->H; ir++) {
            for (int jr = 0; jr < lab->W; jr++) {
                dst->L[ir][jr] = Color::computeXYZ2LabY(32768.f * ble[ir][jr]);
            }
        }
    }
}


void ImProcFunctions::Aver(const float* RESTRICT DataList, int datalen, float &averagePlus, float &averageNeg, float &max, float &min)
{

    //find absolute mean
    int countP = 0, countN = 0;
    double averaP = 0.0, averaN = 0.0; // use double precision for large summations

    constexpr float thres = 32.7f;//different fom zero to take into account only data large enough 32.7 = 0.1 in range 0..100 very low value
    max = 0.f;
    min = RT_INFINITY_F;
#ifdef _OPENMP
    #pragma omp parallel num_threads(wavNestedLevels) if (wavNestedLevels>1)
#endif
    {
        float lmax = 0.f, lmin = 0.f;
#ifdef _OPENMP
        #pragma omp for reduction(+:averaP,averaN,countP,countN) nowait
#endif

        for (int i = 0; i < datalen; i++) {
            if (DataList[i] >= thres) {
                averaP += static_cast<double>(DataList[i]);
                lmax = rtengine::max(lmax, DataList[i]);
                countP++;
            } else if (DataList[i] < -thres) {
                averaN += static_cast<double>(DataList[i]);
                lmin = rtengine::min(lmin, DataList[i]);
                countN++;
            }
        }

#ifdef _OPENMP
        #pragma omp critical
#endif
        {
            max = rtengine::max(max, lmax);
            min = rtengine::min(min, lmin);
        }
    }

    if (countP > 0) {
        averagePlus = averaP / countP;
    } else {
        averagePlus = 0;
    }

    if (countN > 0) {
        averageNeg = averaN / countN;
    } else {
        averageNeg = 0;
    }

}


void ImProcFunctions::Sigma(const float* RESTRICT DataList, int datalen, float averagePlus, float averageNeg, float &sigmaPlus, float &sigmaNeg)
{
    int countP = 0, countN = 0;
    double variP = 0.0, variN = 0.0; // use double precision for large summations
    float thres = 32.7f;//different fom zero to take into account only data large enough 32.7 = 0.1 in range 0..100

#ifdef _OPENMP
    #pragma omp parallel for reduction(+:variP,variN,countP,countN) num_threads(wavNestedLevels) if (wavNestedLevels>1)
#endif

    for (int i = 0; i < datalen; i++) {
        if (DataList[i] >= thres) {
            variP += static_cast<double>(SQR(DataList[i] - averagePlus));
            countP++;
        } else if (DataList[i] <= -thres) {
            variN += static_cast<double>(SQR(DataList[i] - averageNeg));
            countN++;
        }
    }

    if (countP > 0) {
        sigmaPlus = sqrt(variP / countP);
    } else {
        sigmaPlus = 0;
    }

    if (countN > 0) {
        sigmaNeg = sqrt(variN / countN);
    } else {
        sigmaNeg = 0;
    }

}

void ImProcFunctions::Evaluate2(const wavelet_decomposition &WaveletCoeffs_L,
                                float *mean, float *meanN, float *sigma, float *sigmaN, float *MaxP, float *MaxN)
{
//StopWatch Stop1("Evaluate2");
    int maxlvl = WaveletCoeffs_L.maxlevel();

    for (int lvl = 0; lvl < maxlvl; lvl++) {

        int Wlvl_L = WaveletCoeffs_L.level_W(lvl);
        int Hlvl_L = WaveletCoeffs_L.level_H(lvl);

        const float* const* WavCoeffs_L = WaveletCoeffs_L.level_coeffs(lvl);

        Eval2(WavCoeffs_L, lvl, Wlvl_L, Hlvl_L, mean, meanN, sigma, sigmaN, MaxP, MaxN);
    }

}

void ImProcFunctions::calceffect(int level, float *mean, float *sigma, float *mea, float effect, float offs)
{
    float rap = 0.f;
    float sig = 1.f;

    if (effect < 1.f) {
        sig = effect;
    }

    if (effect <= 1.f) {
        rap =  offs * mean[level] -  sig * sigma[level];
    }

    if (rap > 0.f) {
        mea[0] = rap;
    } else {
        mea[0] = mean[level] / 6.f;
    }

    rap = 0.f;

    if (effect <= 1.f) {
        rap =  offs * mean[level] - 0.5f * sig * sigma[level];
    }

    if (rap > 0.f) {
        mea[1] = rap;
    } else {
        mea[1] = mean[level] / 4.f;
    }

    rap = 0.f;

    if (effect <= 1.f) {
        rap =  offs * mean[level] - 0.2f * sig * sigma[level];
    }

    if (rap > 0.f) {
        mea[2] = rap;
    } else {
        mea[2] = mean[level] / 2.f;
    }

    mea[3] = offs * mean[level]; // 50% data
    mea[4] = offs * mean[level] + effect * sigma[level] / 2.f;
    mea[5] = offs * mean[level] + effect * sigma[level]; //66%
    mea[6] = offs * mean[level] + effect * 1.2f * sigma[level];
    mea[7] = offs * mean[level] + effect * 1.5f * sigma[level]; //
    mea[8] = offs * mean[level] + effect * 2.f * sigma[level]; //95%
    mea[9] = offs * mean[level] + effect * 2.5f * sigma[level]; //99%
}

void ImProcFunctions::Eval2(const float* const* WavCoeffs_L, int level,
                            int W_L, int H_L, float *mean, float *meanN, float *sigma, float *sigmaN, float *MaxP, float *MaxN)
{

    float avLP[4], avLN[4];
    float maxL[4], minL[4];
    float sigP[4], sigN[4];
    float AvL, AvN, SL, SN, maxLP, maxLN;

    for (int dir = 1; dir < 4; dir++) {
        Aver(WavCoeffs_L[dir], W_L * H_L, avLP[dir], avLN[dir], maxL[dir], minL[dir]);
        Sigma(WavCoeffs_L[dir], W_L * H_L, avLP[dir], avLN[dir], sigP[dir], sigN[dir]);
    }

    AvL = 0.f;
    AvN = 0.f;
    SL = 0.f;
    SN = 0.f;
    maxLP = 0.f;
    maxLN = 0.f;

    for (int dir = 1; dir < 4; dir++) {
        AvL += avLP[dir];
        AvN += avLN[dir];
        SL += sigP[dir];
        SN += sigN[dir];
        maxLP += maxL[dir];
        maxLN += minL[dir];
    }

    AvL /= 3;
    AvN /= 3;
    SL /= 3;
    SN /= 3;
    maxLP /= 3;
    maxLN /= 3;

    mean[level] = AvL;
    meanN[level] = AvN;
    sigma[level] = SL;
    sigmaN[level] = SN;
    MaxP[level] = maxLP;
    MaxN[level] = maxLN;
}

void ImProcFunctions::CompressDR(float *Source, int W_L, int H_L, float Compression, float DetailBoost)
{
    const int n = W_L * H_L;

    float exponent;

    if (DetailBoost > 0.f && DetailBoost < 0.05f) {
        float betemp = expf(-(2.f - DetailBoost + 0.694f)) - 1.f; //0.694 = log(2)
        exponent = 1.2f * xlogf(-betemp);
        exponent /= 20.f;
    } else if (DetailBoost >= 0.05f && DetailBoost < 0.25f) {
        float betemp = expf(-(2.f - DetailBoost + 0.694f)) - 1.f; //0.694 = log(2)
        exponent = 1.2f * xlogf(-betemp);
        exponent /= (-75.f * DetailBoost + 23.75f);
    } else if (DetailBoost >= 0.25f) {
        float betemp = expf(-(2.f - DetailBoost + 0.694f)) - 1.f; //0.694 = log(2)
        exponent = 1.2f * xlogf(-betemp);
        exponent /= (-2.f * DetailBoost + 5.5f);
    } else {
        exponent = (Compression - 1.0f) / 20.f;
    }

    exponent += 1.f;

    // now calculate Source = pow(Source, exponent)
#ifdef __SSE2__
#ifdef _OPENMP
    #pragma omp parallel
#endif
    {
        const vfloat exponentv = F2V(exponent);
#ifdef _OPENMP
        #pragma omp for
#endif

        for (int i = 0; i < n - 3; i += 4) {
            STVFU(Source[i], xexpf(xlogf(LVFU(Source[i])) * exponentv));
        }
    }

    for (int i = n - (n % 4); i < n; i++) {
        Source[i] = xexpf(xlogf(Source[i]) * exponent);
    }

#else
#ifdef _OPENMP
    #pragma omp parallel for
#endif

    for (int i = 0; i < n; i++) {
        Source[i] = xexpf(xlogf(Source[i]) * exponent);
    }

#endif

}

void ImProcFunctions::ContrastResid(float * WavCoeffs_L0, const cont_params &cp, int W_L, int H_L, float max0)
{
    const float stren = cp.tmstrength;
    const float gamm = params->wavelet.gamma;

#ifdef _OPENMP
    #pragma omp parallel for
#endif

    for (int i = 0; i < W_L * H_L; i++) {
        WavCoeffs_L0[i] *= (gamm / max0);
    }

    const float Compression = std::exp(-stren);       //This modification turns numbers symmetric around 0 into exponents.
    const float DetailBoost = std::max(stren, 0.f);   //Go with effect of exponent only if uncompressing.

    CompressDR(WavCoeffs_L0, W_L, H_L, Compression, DetailBoost);

    max0 /= gamm;
#ifdef _OPENMP
    #pragma omp parallel for            // removed schedule(dynamic,10)
#endif

    for (int ii = 0; ii < W_L * H_L; ii++) {
        WavCoeffs_L0[ii] *= max0;
    }
}

void ImProcFunctions::EPDToneMapResid(float * WavCoeffs_L0, unsigned int Iterates, int skip, const cont_params& cp, int W_L, int H_L, float max0)
{


    const float stren = cp.tmstrength;
    const float edgest = params->wavelet.edgs;
    const float sca = params->wavelet.scale;
    const float gamm = params->wavelet.gamma;
    constexpr int rew = 0; //params->epd.reweightingIterates;

    EdgePreservingDecomposition epd2(W_L, H_L);

#ifdef _OPENMP
    #pragma omp parallel for
#endif

    for (int i = 0; i < W_L * H_L; i++) {
        WavCoeffs_L0[i] *= (gamm / max0);
    }

    const float Compression = std::exp(-stren);       //This modification turns numbers symmetric around 0 into exponents.
    const float DetailBoost = std::max(stren, 0.f);   //Go with effect of exponent only if uncompressing.

    //Auto select number of iterates. Note that p->EdgeStopping = 0 makes a Gaussian blur.
    if (Iterates == 0) {
        Iterates = (unsigned int)(edgest * 15.0f);
    }

    epd2.CompressDynamicRange(WavCoeffs_L0, sca / skip, edgest, Compression, DetailBoost, Iterates, rew);

    max0 /= gamm;
    //Restore past range, also desaturate a bit per Mantiuk's Color correction for tone mapping.
#ifdef _OPENMP
    #pragma omp parallel for            // removed schedule(dynamic,10)
#endif

    for (int ii = 0; ii < W_L * H_L; ii++) {
        WavCoeffs_L0[ii] *= max0;
    }
}

void ImProcFunctions::WaveletcontAllLfinal(wavelet_decomposition& WaveletCoeffs_L, const cont_params &cp, float *mean, float *sigma, float *MaxP, const WavOpacityCurveWL & waOpacityCurveWL)
{
    int maxlvl = WaveletCoeffs_L.maxlevel();
    float* WavCoeffs_L0 = WaveletCoeffs_L.get_coeff0();

    for (int dir = 1; dir < 4; dir++) {
        for (int lvl = 0; lvl < maxlvl; lvl++) {
            int Wlvl_L = WaveletCoeffs_L.level_W(lvl);
            int Hlvl_L = WaveletCoeffs_L.level_H(lvl);
            float* const* WavCoeffs_L = WaveletCoeffs_L.level_coeffs(lvl);
            finalContAllL(WavCoeffs_L, WavCoeffs_L0, lvl, dir, cp, Wlvl_L, Hlvl_L, mean, sigma, MaxP, waOpacityCurveWL);
        }
    }
}


void ImProcFunctions::WaveletcontAllL(LabImage * labco, float ** varhue, float **varchrom, wavelet_decomposition& WaveletCoeffs_L, const Wavblcurve & wavblcurve,
     struct cont_params &cp, int skip, float *mean, float *sigma, float *MaxP, float *MaxN, const WavCurve & wavCLVCcurve, const WavOpacityCurveW & waOpacityCurveW, const WavOpacityCurveSH & waOpacityCurveSH, FlatCurve* ChCurve, bool Chutili)
{
    const int maxlvl = WaveletCoeffs_L.maxlevel();
    const int W_L = WaveletCoeffs_L.level_W(0);
    const int H_L = WaveletCoeffs_L.level_H(0);
    float* WavCoeffs_L0 = WaveletCoeffs_L.get_coeff0();

    const float contrast = cp.contrast;
    double avedbl = 0.0; // use double precision for large summations
    float max0 = 0.f;

    if (contrast != 0.f || (cp.tonemap && cp.resena)) { // contrast = 0.f means that all will be multiplied by 1.f, so we can skip this step
#ifdef _OPENMP
        #pragma omp parallel for reduction(+:avedbl) reduction(max:max0) num_threads(wavNestedLevels) if (wavNestedLevels>1)
#endif

        for (int i = 0; i < W_L * H_L; i++) {
            avedbl += static_cast<double>(WavCoeffs_L0[i]);
            max0 = std::max(WavCoeffs_L0[i], max0);
        }
    }

//tone mapping
    if (cp.tonemap && cp.contmet == 2 && cp.resena) {
        //iterate = 5
        EPDToneMapResid(WavCoeffs_L0, 0, skip, cp, W_L, H_L, max0);
    }

//end tonemapping


    max0 /= 327.68f;
    const float ave = avedbl / (W_L * H_L);
    const float avg = LIM01(ave / 32768.f);

    const double contreal = 0.6 * contrast;
    DiagonalCurve resid_contrast({
        DCT_NURBS,
        0, 0,
        avg - avg * (0.6 - contreal / 250.0), avg - avg * (0.6 + contreal / 250.0),
        avg + (1. - avg) * (0.6 - contreal / 250.0), avg + (1. - avg) * (0.6 + contreal / 250.0),
        1, 1
    });

    if (contrast != 0.f && cp.resena && max0 > 0.f) { // contrast = 0.f means that all will be multiplied by 1.f, so we can skip this step

#ifdef _OPENMP
        #pragma omp parallel for num_threads(wavNestedLevels) if (wavNestedLevels>1)
#endif

        for (int i = 0; i < W_L * H_L; i++) {
            float buf = LIM01(WavCoeffs_L0[i] / 32768.f);
            buf = resid_contrast.getVal(buf);
            buf *= 32768.f;
            WavCoeffs_L0[i] = buf;
        }
    }

    if (cp.tonemap && cp.contmet == 1 && cp.resena) {
        const float maxp = max0 * 256.f;
        ContrastResid(WavCoeffs_L0, cp, W_L, H_L, maxp);
    }

    if ((cp.conres >= 0.f || cp.conresH >= 0.f) && cp.resena && !cp.oldsh) { // cp.conres = 0.f and cp.comresH = 0.f means that all will be multiplied by 1.f, so we can skip this step
        const std::unique_ptr<LabImage> temp(new LabImage(W_L, H_L));
#ifdef _OPENMP
        #pragma omp parallel for num_threads(wavNestedLevels) if (wavNestedLevels>1)
#endif

        for (int i = 0; i < H_L; i++) {
            for (int j = 0; j < W_L; j++) {
                temp->L[i][j] = WavCoeffs_L0[i * W_L + j];
            }
        }

        ImProcFunctions::shadowsHighlights(temp.get(), true, 1, cp.conresH, cp.conres, cp.radius, skip, cp.thH, cp.th);

#ifdef _OPENMP
        #pragma omp parallel for num_threads(wavNestedLevels) if (wavNestedLevels>1)
#endif

        for (int i = 0; i < H_L; i++) {
            for (int j = 0; j < W_L; j++) {
                WavCoeffs_L0[i * W_L + j] = temp->L[i][j];
            }
        }
    }

    if ((cp.conres != 0.f || cp.conresH != 0.f) && cp.resena && cp.oldsh) { // cp.conres = 0.f and cp.comresH = 0.f means that all will be multiplied by 1.f, so we can skip this step
#ifdef _OPENMP
        #pragma omp parallel for
#endif

        for (int i = 0; i < W_L * H_L; i++) {
            float LL = WavCoeffs_L0[i];
            float LL100 = LL / 327.68f;
            float tran = 5.f;//transition
            //shadow

            if (cp.th > (100.f - tran)) {
                tran = 100.f - cp.th;
            }

            if (LL100 < cp.th) {
                constexpr float alp = 3.f; //increase contrast sahdow in lowlights  between 1 and ??
                float aalp = (1.f - alp) / cp.th; //no changes for LL100 = cp.th
                float kk = aalp * LL100 + alp;
                WavCoeffs_L0[i] *= (1.f + kk * cp.conres / 200.f);
            } else if (LL100 < cp.th + tran) {
                float ath = -cp.conres / tran;
                float bth = cp.conres - ath * cp.th;
                WavCoeffs_L0[i] *= (1.f + (LL100 * ath + bth) / 200.f);
            }

            //highlight
            tran = 5.f;

            if (cp.thH < (tran)) {
                tran = cp.thH;
            }

            if (LL100 > cp.thH) {
                WavCoeffs_L0[i] *= (1.f + cp.conresH / 200.f);
            } else if (LL100 > (cp.thH - tran)) {
                float athH = cp.conresH / tran;
                float bthH = cp.conresH - athH * cp.thH;
                WavCoeffs_L0[i] *= (1.f + (LL100 * athH + bthH) / 200.f);
            }
        }
    }

//Blur luma
    if (cp.blurres != 0.f  && cp.resena) {
        int minWL = min(W_L, H_L);

        //printf("skip=%i WL=%i HL=%i min=%i\n", skip, W_L, H_L, minWL);
        if (minWL > 140) { //disabled if too low windows
            constexpr float k = 0.5f;
            float rad = k * cp.blurres / skip;
            float * bef = new float[W_L * H_L];
            float * aft = new float[W_L * H_L];

            for (int i = 0; i < H_L * W_L; i++) {
                bef[i] = WavCoeffs_L0[i];
            }

            boxblur(bef, aft, rad, W_L, H_L, false);

            for (int i = 0; i < H_L * W_L; i++) {
                WavCoeffs_L0[i] = aft[i];
            }

            delete[] bef;
            delete[] aft;
        }
    }

//
    int n0, n1, n2, n3, n4, n5, n6, n7, n8, n9, n10, n32;
    n0 = n1 = n2 = n3 = n4 = n5 = n6 = n7 = n8 = n9 = n10 = n32 = 0;

    float *koeLi[12];

    const std::unique_ptr<float[]> koeLibuffer(new float[12 * H_L * W_L]());

    for (int i = 0; i < 12; i++) {
        koeLi[i] = &koeLibuffer[i * W_L * H_L];
    }

#ifdef _OPENMP
    #pragma omp parallel num_threads(wavNestedLevels) if (wavNestedLevels>1)
#endif
    {
        //enabled Lipschitz..replace simple by complex edge detection
        // I found this concept on the web (doctoral thesis on medical Imaging)
        // I was inspired by the principle of Canny and Lipschitz (continuity and derivability)
        // I adapted the principle but have profoundly changed the algorithm
        // One can 1) change all parameters and found good parameters;
        //one can also change in calckoe
        constexpr float edd = 3.f;
        constexpr float eddlow = 15.f;
        float eddlipinfl = 0.005f * cp.edgsens + 0.4f;
        float eddlipampl = 1.f + cp.edgampl / 50.f;
        float maxkoeLi = 0.f;

        if (cp.detectedge) { //enabled Lipschitz control...more memory..more time...
            const std::unique_ptr<float[]> tmCBuffer(new float[H_L * W_L]);
            float *tmC[H_L];

            for (int i = 0; i < H_L; i++) {
                tmC[i] = &tmCBuffer[i * W_L];
            }
            float gradw = cp.eddet;
            float tloww = cp.eddetthr;

#ifdef _OPENMP
            #pragma omp for schedule(dynamic) collapse(2)
#endif

            for (int lvl = 0; lvl < 4; lvl++) {
                for (int dir = 1; dir < 4; dir++) {
<<<<<<< HEAD
                    float ** WavCoeffs_LL = WaveletCoeffs_L.level_coeffs(lvl);
 //                   calckoe(WavCoeffs_LL, cp, koeLi, lvl, dir, WaveletCoeffs_L.level_W(lvl), WaveletCoeffs_L.level_H(lvl), edd, maxkoeLi, tmC);
                    calckoe (WavCoeffs_LL, gradw, tloww, koeLi, lvl , dir, W_L, H_L, edd, maxkoeLi, tmC);
=======
                    const float* const* WavCoeffs_LL = WaveletCoeffs_L.level_coeffs(lvl);
                    calckoe(WavCoeffs_LL, cp, koeLi, lvl, dir, WaveletCoeffs_L.level_W(lvl), WaveletCoeffs_L.level_H(lvl), edd, maxkoeLi, tmC);
>>>>>>> c2eb20be
                    // return convolution KoeLi and maxkoeLi of level 0 1 2 3 and Dir Horiz, Vert, Diag
                }
            }

            float aamp = 1.f + cp.eddetthrHi / 100.f;

            for (int lvl = 0; lvl < 4; lvl++) {
#ifdef _OPENMP
                #pragma omp for schedule(dynamic,16)
#endif

                for (int i = 1; i < H_L - 1; i++) {
                    for (int j = 1; j < W_L - 1; j++) {
                        //treatment of koeLi and maxkoeLi
                        float interm = 0.f;

                        if (cp.lip3 && cp.lipp) {
                            // comparison between pixel and neighbours
                            const auto neigh = cp.neigh == 1;
                            const auto kneigh = neigh ? 28.f : 38.f;
                            const auto somm = neigh ? 40.f : 50.f;

                            for (int dir = 1; dir < 4; dir++) { //neighbours proxi
                                koeLi[lvl * 3 + dir - 1][i * W_L + j] = (kneigh * koeLi[lvl * 3 + dir - 1][i * W_L + j] + 2.f * koeLi[lvl * 3 + dir - 1][(i - 1) * W_L + j] + 2.f * koeLi[lvl * 3 + dir - 1][(i + 1) * W_L + j]
                                                                        + 2.f * koeLi[lvl * 3 + dir - 1][i * W_L + j + 1] + 2.f * koeLi[lvl * 3 + dir - 1][i * W_L + j - 1] + koeLi[lvl * 3 + dir - 1][(i - 1) * W_L + j - 1]
                                                                        + koeLi[lvl * 3 + dir - 1][(i - 1) * W_L + j + 1] + koeLi[lvl * 3 + dir - 1][(i + 1) * W_L + j - 1] + koeLi[lvl * 3 + dir - 1][(i + 1) * W_L + j + 1]) / somm;
                            }
                        }

                        for (int dir = 1; dir < 4; dir++) {
                            //here I evaluate combinaison of vert / diag / horiz...we are with multiplicators of the signal
                            interm += SQR(koeLi[lvl * 3 + dir - 1][i * W_L + j]);
                        }

                        interm = sqrt(interm);

//                  interm /= 1.732f;//interm = pseudo variance koeLi
                        interm *= 0.57736721f;
                        float kampli = 1.f;
                        float eps = 0.0001f;
                        // I think this double ratio (alph, beta) is better than arctg

                        float alph = koeLi[lvl * 3][i * W_L + j] / (koeLi[lvl * 3 + 1][i * W_L + j] + eps); //ratio between horizontal and vertical
                        float beta = koeLi[lvl * 3 + 2][i * W_L + j] / (koeLi[lvl * 3 + 1][i * W_L + j] + eps); //ratio between diagonal and horizontal

                        float alipinfl = (eddlipampl - 1.f) / (1.f - eddlipinfl);
                        float blipinfl = eddlipampl - alipinfl;

                        //alph evaluate the direction of the gradient regularity Lipschitz
                        // if = 1 we are on an edge
                        // if 0 we are not
                        // we can change and use log..or Arctg but why ?? we can change if need ...
                        //Liamp=1 for eddlipinfl
                        //liamp > 1 for alp >eddlipinfl and alph < 1
                        //Liamp < 1 for alp < eddlipinfl and alph > 0
                        if (alph > 1.f) {
                            alph = 1.f / alph;
                        }

                        if (beta > 1.f) {
                            beta = 1.f / beta;
                        }

                        //take into account diagonal
                        //if in same value OK
                        //if not no edge or reduction
                        float bet = 1.f;

                        if (alph > eddlipinfl && beta < 0.85f * eddlipinfl) { //0.85 arbitrary value ==> eliminate from edge if H V D too different
                            bet = beta;
                        }

                        float AmpLip = 1.f;

                        if (alph > eddlipinfl) {
                            AmpLip = alipinfl * alph + blipinfl;    //If beta low reduce kampli
                            kampli = SQR(bet) * AmpLip * aamp;
                        } else {
                            AmpLip = (1.f / eddlipinfl) * SQR(SQR(alph * bet));    //Strong Reduce if beta low
                            kampli = AmpLip / aamp;
                        }

                        interm *= kampli;

                        if (interm < cp.eddetthr / eddlow) {
                            interm = 0.01f;    //eliminate too low values
                        }

                        //we can change this part of algo==> not equal but ponderate
                        koeLi[lvl * 3][i * W_L + j] = koeLi[lvl * 3 + 1][i * W_L + j] = koeLi[lvl * 3 + 2][i * W_L + j] = interm; //new value
                        //here KoeLi contains values where gradient is high and coef high, and eliminate low values...
                    }
                }
            }

            // end
        }

        bool wavcurvecomp = false;//not enable if 0.75

        if (wavblcurve) {
            for (int i = 0; i < 500; i++) {
                if (wavblcurve[i] != 0.) {
                    wavcurvecomp = true;
                }
            }
        }

#ifdef _OPENMP
        //  #pragma omp for schedule(dynamic) collapse(2)
        #pragma omp for reduction(+:n0, n1, n2, n3, n4, n5, n6, n7, n8, n9, n10, n32) schedule(dynamic) collapse(2)
#endif

        for (int dir = 1; dir < 4; dir++) {
            for (int lvl = 0; lvl < maxlvl; lvl++) {

                int Wlvl_L = WaveletCoeffs_L.level_W(lvl);
                int Hlvl_L = WaveletCoeffs_L.level_H(lvl);

                float* const* WavCoeffs_L = WaveletCoeffs_L.level_coeffs(lvl);

                ContAllL(koeLi, maxkoeLi, true, maxlvl, labco,  varhue, varchrom, WavCoeffs_L, WavCoeffs_L0, lvl, dir, cp, Wlvl_L, Hlvl_L, skip, mean, sigma, MaxP, MaxN, wavCLVCcurve, waOpacityCurveW, waOpacityCurveSH, ChCurve, Chutili);
                int minWL = min(Wlvl_L, Hlvl_L);

                if(minWL > 180) {
                    if (wavblcurve && wavcurvecomp && cp.blena) {
                        // printf("Blur level L\n");
                        float mea[10];
                        const float effect = cp.bluwav;
                        constexpr float offs = 1.f;
                        float * beta = new float[Wlvl_L * Hlvl_L];

                        calceffect(lvl, mean, sigma, mea, effect, offs);

                        float * bef = new float[Wlvl_L * Hlvl_L];
                        float * aft = new float[Wlvl_L * Hlvl_L];

                        for (int co = 0; co < Hlvl_L * Wlvl_L; co++) {
                            bef[co] = WavCoeffs_L[dir][co];
                            float WavCL = std::fabs(WavCoeffs_L[dir][co]);

                            if (WavCL < mea[0]) {
                                beta[co] = 0.05f;
                                n0++;

                                if (WavCL < 32.7) {
                                    n32++;
                                }
                            } else if (WavCL < mea[1]) {
                                beta[co] = 0.2f;
                                n1++;
                            } else if (WavCL < mea[2]) {
                                beta[co] = 0.7f;
                                n2++;
                            } else if (WavCL < mea[3]) {
                                beta[co] = 1.f;    //standard
                                n3++;
                            } else if (WavCL < mea[4]) {
                                beta[co] = 1.f;
                                n4++;
                            } else if (WavCL < mea[5]) {
                                beta[co] = 0.8f;    //+sigma
                                n5++;
                            } else if (WavCL < mea[6]) {
                                beta[co] = 0.6f;
                                n6++;
                            } else if (WavCL < mea[7]) {
                                beta[co] = 0.4f;
                                n7++;
                            } else if (WavCL < mea[8]) {
                                beta[co] = 0.2f;    // + 2 sigma
                                n8++;
                            } else if (WavCL < mea[9]) {
                                beta[co] = 0.1f;
                                n9++;
                            } else {
                                beta[co] = 0.01f;
                                n10++;
                            }


                        }

                        if (settings->verbose) {
                            printf("lvl=%i n0=%i n32=%i n1=%i n2=%i n3=%i n4=%i n5=%i n6=%i n7=%i n8=%i n9=%i n10=%i\n", lvl, n0, n0 - n32, n1, n2, n3, n4, n5, n6, n7, n8, n9, n10);
                        }

                        float klev = (wavblcurve[lvl * 55.5f]);

                    //blur level
                        klev *= 80.f / skip;
                        boxblur(bef, aft, klev, Wlvl_L, Hlvl_L, false);

                        for (int co = 0; co < Hlvl_L * Wlvl_L; co++) {
                            aft[co] = bef[co] * (1.f - beta[co]) + aft[co] * beta[co];
                            WavCoeffs_L[dir][co] = aft[co];
                        }

                        delete[] bef;
                        delete[] aft;
                        delete[] beta;
                    }
                }
            }
        }
    }
}

void ImProcFunctions::WaveletAandBAllAB(wavelet_decomposition& WaveletCoeffs_a, wavelet_decomposition& WaveletCoeffs_b,
                                        const cont_params &cp, FlatCurve* hhCurve, bool hhutili)
{
    //   StopWatch Stop1("WaveletAandBAllAB");
    if (hhutili  && cp.resena) {  // H=f(H)
        int W_L = WaveletCoeffs_a.level_W(0);
        int H_L = WaveletCoeffs_a.level_H(0);

        float* WavCoeffs_a0 = WaveletCoeffs_a.get_coeff0();
        float* WavCoeffs_b0 = WaveletCoeffs_b.get_coeff0();
#ifdef _OPENMP
        #pragma omp parallel num_threads(wavNestedLevels) if (wavNestedLevels>1)
#endif
        {
#ifdef __SSE2__
            float huebuffer[W_L] ALIGNED64;
            float chrbuffer[W_L] ALIGNED64;
#endif // __SSE2__
#ifdef _OPENMP
            #pragma omp for schedule(dynamic,16)
#endif

            for (int i = 0; i < H_L; i++) {
#ifdef __SSE2__
                // precalculate hue and chr
                int k;

                for (k = 0; k < W_L - 3; k += 4) {
                    const vfloat av = LVFU(WavCoeffs_a0[i * W_L + k]);
                    const vfloat bv = LVFU(WavCoeffs_b0[i * W_L + k]);
                    STVF(huebuffer[k], xatan2f(bv, av));
                    STVF(chrbuffer[k], vsqrtf(SQRV(av) + SQRV(bv)));
                }

                for (; k < W_L; k++) {
                    huebuffer[k] = xatan2f(WavCoeffs_b0[i * W_L + k], WavCoeffs_a0[i * W_L + k]);
                    chrbuffer[k] = sqrtf(SQR(WavCoeffs_b0[i * W_L + k]) + SQR(WavCoeffs_a0[i * W_L + k])) / 327.68f;
                }

#endif // __SSE2__

                for (int j = 0; j < W_L; j++) {

#ifdef __SSE2__
                    float hueR = huebuffer[j];
                    float chR = chrbuffer[j];
#else
                    float hueR = xatan2f(WavCoeffs_b0[i * W_L + j], WavCoeffs_a0[i * W_L + j]);
                    float chR = sqrtf(SQR(WavCoeffs_b0[i * W_L + j]) + SQR(WavCoeffs_a0[i * W_L + j]));
#endif
                    /*      if (editID == EUID_WW_HHCurve) {//H pipette
                                            float valpar =Color::huelab_to_huehsv2(hueR);
                                            editWhatever->v(i,j) = valpar;
                                    }
                    */
                    float valparam = (static_cast<float>(hhCurve->getVal(Color::huelab_to_huehsv2(hueR))) - 0.5f) * 1.7f + hueR; //get H=f(H)  1.7 optimisation !
                    float2 sincosval = xsincosf(valparam);
                    WavCoeffs_a0[i * W_L + j] = chR * sincosval.y;
                    WavCoeffs_b0[i * W_L + j] = chR * sincosval.x;
                }
            }
        }
    }

}

void ImProcFunctions::WaveletcontAllAB(LabImage * labco, float ** varhue, float **varchrom, wavelet_decomposition& WaveletCoeffs_ab, const Wavblcurve & wavblcurve, const WavOpacityCurveW & waOpacityCurveW,
          struct cont_params &cp, const bool useChannelA, int skip, float *meanab, float *sigmaab)
{

    int maxlvl = WaveletCoeffs_ab.maxlevel();
    int W_L = WaveletCoeffs_ab.level_W(0);
    int H_L = WaveletCoeffs_ab.level_H(0);

    float* WavCoeffs_ab0 = WaveletCoeffs_ab.get_coeff0();

#ifdef _OPENMP
    #pragma omp parallel num_threads(wavNestedLevels) if (wavNestedLevels>1)
#endif
    {
        if (cp.chrores != 0.f  && cp.resena) { // cp.chrores == 0.f means all will be multiplied by 1.f, so we can skip the processing of residual

#ifdef _OPENMP
            #pragma omp for nowait
#endif

            for (int i = 0; i < W_L * H_L; i++) {
                const float skyprot = cp.sky;
                //chroma
                int ii = i / W_L;
                int jj = i - ii * W_L;
                float modhue = varhue[ii][jj];
                float scale = 1.f;

                if (skyprot > 0.f) {
                    if ((modhue < cp.t_ry && modhue > cp.t_ly)) {
                        scale = (100.f - cp.sky) / 100.1f;
                    } else if ((modhue >= cp.t_ry && modhue < cp.b_ry)) {
                        scale = (100.f - cp.sky) / 100.1f;
                        float ar = (scale - 1.f) / (cp.t_ry - cp.b_ry);
                        float br = scale - cp.t_ry * ar;
                        scale = ar * modhue + br;
                    } else if ((modhue > cp.b_ly && modhue < cp.t_ly)) {
                        scale = (100.f - cp.sky) / 100.1f;
                        float al = (scale - 1.f) / (-cp.b_ly + cp.t_ly);
                        float bl = scale - cp.t_ly * al;
                        scale = al * modhue + bl;
                    }
                } else if (skyprot < 0.f) {
                    if ((modhue > cp.t_ry || modhue < cp.t_ly)) {
                        scale = (100.f + cp.sky) / 100.1f;
                    }
                }

                WavCoeffs_ab0[i] *= (1.f + cp.chrores * (scale) / 100.f);

            }
        }

        if (cp.cbena  && cp.resena) { //if user select Toning and color balance

#ifdef _OPENMP
            #pragma omp for nowait
#endif

            for (int i = 0; i < W_L * H_L; i++) {
                int ii = i / W_L;
                int jj = i - ii * W_L;
                float LL = (labco->L[ii * 2][jj * 2]) / 327.68f; //I use labco but I can use also WavCoeffs_L0 (more exact but more memory)

                float sca = 1.f; //amplifer - reducter...about 1, but perhaps 0.6 or 1.3

                if (useChannelA) { //green red (little magenta)
                    //transition to avoid artifacts with 6 between 30 to 36 and  63 to 69
                    float aa = (cp.grmed - cp.grlow) / 6.f;
                    float bb = cp.grlow - 30.f * aa;
                    float aaa = (cp.grhigh - cp.grmed) / 6.f;
                    float bbb = cp.grmed - 63.f * aaa;

                    if (LL < 30.f) { //shadows
                        WavCoeffs_ab0[i] += cp.grlow * (sca) * 300.f;
                    } else if (LL >= 30.f && LL < 36.f) { //transition
                        float tr = aa * LL + bb;
                        WavCoeffs_ab0[i] += tr * (sca) * 300.f;
                    } else if (LL >= 36.f && LL < 63.f) { //midtones
                        WavCoeffs_ab0[i] += cp.grmed * (sca) * 300.f;
                    } else if (LL >= 63.f && LL < 69.f) { //transition
                        float trh = aaa * LL + bbb;
                        WavCoeffs_ab0[i] += trh * (sca) * 300.f;
                    } else if (LL >= 69.f) { //highlights
                        WavCoeffs_ab0[i] += cp.grhigh * (sca) * 300.f;
                    }
                } else { //blue yellow
                    //transition with 6 between 30 to 36 and 63 to 69
                    float aa1 = (cp.blmed - cp.bllow) / 6.f;
                    float bb1 = cp.bllow - 30.f * aa1;
                    float aaa1 = (cp.blhigh - cp.blmed) / 6.f;
                    float bbb1 = cp.blmed - 63.f * aaa1;

                    if (LL < 30.f) {
                        WavCoeffs_ab0[i] += cp.bllow * (sca) * 300.f;
                    } else if (LL >= 30.f && LL < 36.f) {
                        float tr1 = aa1 * LL + bb1;
                        WavCoeffs_ab0[i] += tr1 * (sca) * 300.f;
                    } else if (LL >= 36.f && LL < 63.f) {
                        WavCoeffs_ab0[i] += cp.blmed * (sca) * 300.f;
                    } else if (LL >= 63.f && LL < 69.f) {
                        float trh1 = aaa1 * LL + bbb1;
                        WavCoeffs_ab0[i] += trh1 * (sca) * 300.f;
                    } else if (LL >= 69.f) {
                        WavCoeffs_ab0[i] += cp.blhigh * (sca) * 300.f;
                    }
                }
            }
        }

//Blur chroma
        if (cp.blurcres != 0.f  && cp.resena) {
            int minWL = min(W_L, H_L);

            //printf("skip=%i WL=%i HL=%i min=%i\n", skip, W_L, H_L, minWL);
            if (minWL > 140) { //disabled if too low windows
                constexpr float k = 0.5f;
                float rad = k * cp.blurcres / skip;
                float * bef = new float[W_L * H_L];
                float * aft = new float[W_L * H_L];

                for (int i = 0; i < H_L * W_L; i++) {
                    bef[i] = WavCoeffs_ab0[i];
                }

                boxblur(bef, aft, rad, W_L, H_L, false);

                for (int i = 0; i < H_L * W_L; i++) {
                    WavCoeffs_ab0[i] = aft[i];
                }

                delete[] bef;
                delete[] aft;
            }
        }


        bool wavcurvecomp = false;//not enable if 0.75

        if (wavblcurve) {
            for (int i = 0; i < 500; i++) {
                if (wavblcurve[i] != 0.) {
                    wavcurvecomp = true;
                }
            }
        }

#ifdef _OPENMP
        #pragma omp for schedule(dynamic) collapse(2)
#endif

        for (int dir = 1; dir < 4; dir++) {
            for (int lvl = 0; lvl < maxlvl; lvl++) {

                int Wlvl_ab = WaveletCoeffs_ab.level_W(lvl);
                int Hlvl_ab = WaveletCoeffs_ab.level_H(lvl);

                float* const* WavCoeffs_ab = WaveletCoeffs_ab.level_coeffs(lvl);
                ContAllAB(labco, maxlvl, varhue, varchrom, WavCoeffs_ab, WavCoeffs_ab0, lvl, dir, waOpacityCurveW, cp, Wlvl_ab, Hlvl_ab, useChannelA, meanab, sigmaab);
                int minWL = min(Wlvl_ab, Hlvl_ab);
                
                if(minWL > 180) {
                    if (wavblcurve && wavcurvecomp && cp.blena && cp.chrwav > 0.f) {

                        float mea[10];
                        float effect = cp.bluwav;
                        float offs = 1.f;
                        float * beta = new float[Wlvl_ab * Hlvl_ab];

                        for (int co = 0; co < Wlvl_ab * Hlvl_ab; co++) {
                            beta[co] = 1.f;
                        }

                        calceffect(lvl, meanab, sigmaab, mea, effect, offs);

                        float * bef = new float[Wlvl_ab * Hlvl_ab];
                        float * aft = new float[Wlvl_ab * Hlvl_ab];
                        float klev;

                        for (int co = 0; co < Hlvl_ab * Wlvl_ab; co++) {
                            bef[co] = WavCoeffs_ab[dir][co];
                            float WavCab = std::fabs(WavCoeffs_ab[dir][co]);

                            if (WavCab < mea[0]) {
                                beta[co] = 0.05f;
                            } else if (WavCab < mea[1]) {
                                beta[co] = 0.2f;
                            } else if (WavCab < mea[2]) {
                                beta[co] = 0.7f;
                            } else if (WavCab < mea[3]) {
                                beta[co] = 1.f;    //standard
                            } else if (WavCab < mea[4]) {
                                beta[co] = 1.f;
                            } else if (WavCab < mea[5]) {
                                beta[co] = 0.8f;    //+sigma
                            } else if (WavCab < mea[6]) {
                                beta[co] = 0.6f;
                            } else if (WavCab < mea[7]) {
                                beta[co] = 0.4f;
                            } else if (WavCab < mea[8]) {
                                beta[co] = 0.2f;    // + 2 sigma
                            } else if (WavCab < mea[9]) {
                                beta[co] = 0.1f;
                            } else {
                                beta[co] = 0.0f;
                            }


                        }

                        klev = (wavblcurve[lvl * 55.5f]);

                        klev *=  cp.chrwav * 80.f / skip;

                        boxblur(bef, aft, klev, Wlvl_ab, Hlvl_ab, false);

                        for (int co = 0; co < Hlvl_ab * Wlvl_ab; co++) {
                            aft[co] = bef[co] * (1.f - beta[co]) + aft[co] * beta[co];
                            WavCoeffs_ab[dir][co] = aft[co];
                        }

                        delete[] bef;
                        delete[] aft;
                        delete[] beta;
                    }
                }

            }
        }


    }
}

//%%%%%%%%%%%%%%%%%%%%%%%%%%%%%%%%%%%%%%%%%%%%%%%%%%%%%%
//%%%%%%%%%%%%%%%%%%%%%%%%%%%%%%%%%%%%%%%%%%%%%%%%%%%%%%

<<<<<<< HEAD
//void ImProcFunctions::calckoe(float ** WavCoeffs_LL, const cont_params& cp, float *koeLi[12], int level, int dir, int W_L, int H_L, float edd, float *maxkoeLi, float **tmC)
void ImProcFunctions::calckoe (float ** WavCoeffs_LL, float gradw, float tloww, float *koeLi[12], int level, int dir, int W_L, int H_L, float edd, float *maxkoeLi, float **tmC)
=======
void ImProcFunctions::calckoe(const float* const* WavCoeffs_LL, const cont_params& cp, float *koeLi[12], int level, int dir, int W_L, int H_L, float edd, float maxkoeLi, float **tmC)
>>>>>>> c2eb20be
{
    int borderL = 2;

    if (tloww < 30.f) {
        borderL = 1;

        // I calculate coefficients with r size matrix 3x3 r=1 ; 5x5 r=2; 7x7 r=3
        /*
        float k[2*r][2*r];
        for (int i=1;i<=(2*r+1);i++) {
                    for (int j=1;j<=(2*r+1);j++) {
                        k[i][j]=(1.f/6.283*sigma*sigma)*exp(-SQR(i-r-1)+SQR(j-r-1)/2.f*SQR(sigma));
                    }
        }
        //I could also use Gauss.h for 3x3
        // If necessary I can put a 7x7 matrix
        */
        for (int i = 1; i < H_L - 1; i++) { //sigma=0.55
            for (int j = 1; j < W_L - 1; j++) {
                tmC[i][j] = (8.94f * WavCoeffs_LL[dir][i * W_L + j] + 1.71f * (WavCoeffs_LL[dir][(i - 1) * W_L + j] + 1.71f * WavCoeffs_LL[dir][(i + 1) * W_L + j]
                             + 1.71f * WavCoeffs_LL[dir][i * W_L + j + 1] + 1.71f * WavCoeffs_LL[dir][i * W_L + j - 1]) + 0.33f * WavCoeffs_LL[dir][(i - 1) * W_L + j - 1]
                             + 0.33f * WavCoeffs_LL[dir][(i - 1) * W_L + j + 1] + 0.33f * WavCoeffs_LL[dir][(i + 1) * W_L + j - 1] + 0.33f * WavCoeffs_LL[dir][(i + 1) * W_L + j + 1]) * 0.0584795f;
                // apply to each direction Wavelet level : horizontal / vertiacle / diagonal


            }
        }
    } else if (tloww < 50.f) {
        borderL = 1;

        for (int i = 1; i < H_L - 1; i++) { //sigma=0.85
            for (int j = 1; j < W_L - 1; j++) {
                tmC[i][j] = (4.0091f * WavCoeffs_LL[dir][i * W_L + j] + 2.0068f * (WavCoeffs_LL[dir][(i - 1) * W_L + j] + 2.0068f * WavCoeffs_LL[dir][(i + 1) * W_L + j]
                             + 2.0068f * WavCoeffs_LL[dir][i * W_L + j + 1] + 2.0068f * WavCoeffs_LL[dir][i * W_L + j - 1]) + 1.0045f * WavCoeffs_LL[dir][(i - 1) * W_L + j - 1]
                             + 1.0045f * WavCoeffs_LL[dir][(i - 1) * W_L + j + 1] + 1.0045f * WavCoeffs_LL[dir][(i + 1) * W_L + j - 1] + 1.0045f * WavCoeffs_LL[dir][(i + 1) * W_L + j + 1]) * 0.062288f;
                // apply to each direction Wavelet level : horizontal / vertiacle / diagonal


            }
        }
    }


    else if (tloww < 75.f) {
        borderL = 1;

        for (int i = 1; i < H_L - 1; i++) {
            for (int j = 1; j < W_L - 1; j++) { //sigma=1.1
                tmC[i][j] = (3.025f * WavCoeffs_LL[dir][i * W_L + j] + 2.001f * (WavCoeffs_LL[dir][(i - 1) * W_L + j] + 2.001f * WavCoeffs_LL[dir][(i + 1) * W_L + j]
                             + 2.001f * WavCoeffs_LL[dir][i * W_L + j + 1] + 2.001f * WavCoeffs_LL[dir][i * W_L + j - 1]) + 1.323f * WavCoeffs_LL[dir][(i - 1) * W_L + j - 1]
                             + 1.323f * WavCoeffs_LL[dir][(i - 1) * W_L + j + 1] + 1.323f * WavCoeffs_LL[dir][(i + 1) * W_L + j - 1] + 1.323f * WavCoeffs_LL[dir][(i + 1) * W_L + j + 1]) * 0.06127f;
            }
        }
    }

    else if (tloww >= 75.f) {
        borderL = 2;

        if (level > 1) { // do not activate 5x5 if level 0 or 1
            for (int i = 2; i < H_L - 2; i++) {
                for (int j = 2; j < W_L - 2; j++) {
                    // Gaussian 1.1
                    // 0.5 2 3 2 0.5
                    // 2 7 10 7 2
                    // 3 10 15 10 3
                    // 2 7 10 7 2
                    // 0.5 2 3 2 0.5
                    // divi 113
                    //Gaussian 1.4
                    // 2 4 5 4 2
                    // 4 9 12 9 4
                    // 5 12 15 12 5
                    // 4 9 12 9 4
                    // 2 4 5 4 2
                    // divi 159
                    if (tloww < 85.f) { //sigma=1.1
                        tmC[i][j] = (15.f * WavCoeffs_LL[dir][i * W_L + j]  + 10.f * WavCoeffs_LL[dir][(i - 1) * W_L + j] + 10.f * WavCoeffs_LL[dir][(i + 1) * W_L + j]
                                     + 10.f * WavCoeffs_LL[dir][i * W_L + j + 1] + 10.f * WavCoeffs_LL[dir][i * W_L + j - 1] + 7.f * WavCoeffs_LL[dir][(i - 1) * W_L + j - 1]
                                     + 7.f * WavCoeffs_LL[dir][(i - 1) * W_L + j + 1] + 7.f * WavCoeffs_LL[dir][(i + 1) * W_L + j - 1] + 7.f * WavCoeffs_LL[dir][(i + 1) * W_L + j + 1]
                                     + 3.f * WavCoeffs_LL[dir][(i - 2) * W_L + j] + 3.f * WavCoeffs_LL[dir][(i + 2) * W_L + j] + 3.f * WavCoeffs_LL[dir][i * W_L + j - 2] + 3.f * WavCoeffs_LL[dir][i * W_L + j + 2]
                                     + 2.f * WavCoeffs_LL[dir][(i - 2) * W_L + j - 1] + 2.f * WavCoeffs_LL[dir][(i - 2) * W_L + j + 1] + 2.f * WavCoeffs_LL[dir][(i + 2) * W_L + j + 1] + 2.f * WavCoeffs_LL[dir][(i + 2) * W_L + j - 1]
                                     + 2.f * WavCoeffs_LL[dir][(i - 1) * W_L + j - 2] + 2.f * WavCoeffs_LL[dir][(i - 1) * W_L + j + 2] + 2.f * WavCoeffs_LL[dir][(i + 1) * W_L + j + 2] + 2.f * WavCoeffs_LL[dir][(i + 1) * W_L + j - 2]
                                     + 0.5f * WavCoeffs_LL[dir][(i - 2) * W_L + j - 2] + 0.5f * WavCoeffs_LL[dir][(i - 2) * W_L + j + 2] + 0.5f * WavCoeffs_LL[dir][(i + 2) * W_L + j - 2] + 0.5f * WavCoeffs_LL[dir][(i + 2) * W_L + j + 2]
                                    ) * 0.0088495f;

                    }

                    else {//sigma=1.4
                        tmC[i][j] = (15.f * WavCoeffs_LL[dir][i * W_L + j] + 12.f * WavCoeffs_LL[dir][(i - 1) * W_L + j] + 12.f * WavCoeffs_LL[dir][(i + 1) * W_L + j]
                                     + 12.f * WavCoeffs_LL[dir][i * W_L + j + 1] + 12.f * WavCoeffs_LL[dir][i * W_L + j - 1] + 9.f * WavCoeffs_LL[dir][(i - 1) * W_L + j - 1]
                                     + 9.f * WavCoeffs_LL[dir][(i - 1) * W_L + j + 1] + 9.f * WavCoeffs_LL[dir][(i + 1) * W_L + j - 1] + 9.f * WavCoeffs_LL[dir][(i + 1) * W_L + j + 1]
                                     + 5.f * WavCoeffs_LL[dir][(i - 2) * W_L + j] + 5.f * WavCoeffs_LL[dir][(i + 2) * W_L + j] + 5.f * WavCoeffs_LL[dir][i * W_L + j - 2] + 5.f * WavCoeffs_LL[dir][i * W_L + j + 2]
                                     + 4.f * WavCoeffs_LL[dir][(i - 2) * W_L + j - 1] + 4.f * WavCoeffs_LL[dir][(i - 2) * W_L + j + 1] + 4.f * WavCoeffs_LL[dir][(i + 2) * W_L + j + 1] + 4.f * WavCoeffs_LL[dir][(i + 2) * W_L + j - 1]
                                     + 4.f * WavCoeffs_LL[dir][(i - 1) * W_L + j - 2] + 4.f * WavCoeffs_LL[dir][(i - 1) * W_L + j + 2] + 4.f * WavCoeffs_LL[dir][(i + 1) * W_L + j + 2] + 4.f * WavCoeffs_LL[dir][(i + 1) * W_L + j - 2]
                                     + 2.f * WavCoeffs_LL[dir][(i - 2) * W_L + j - 2] + 2.f * WavCoeffs_LL[dir][(i - 2) * W_L + j + 2] + 2.f * WavCoeffs_LL[dir][(i + 2) * W_L + j - 2] + 2.f * WavCoeffs_LL[dir][(i + 2) * W_L + j + 2]
                                    ) * 0.0062893f;
                    }


                    // apply to each direction Wavelet level : horizontal / vertiacle / diagonal
                }
            }
        }

    }

    float thr = 40.f; //avoid artifact eg. noise...to test
    float thr2 = 1.5f * edd; //edd can be modified in option ed_detect
    thr2 += gradw / 30.f; //to test
    float diffFactor = (gradw / 100.f);

    for (int i = 0; i < H_L; i++) {
        for (int j = 0; j < W_L; j++) {
            koeLi[level * 3 + dir - 1][i * W_L + j] = 1.f;
        }
    }

    for (int i = borderL; i < H_L - borderL; i++) {
        for (int j = borderL; j < W_L - borderL; j++) {
            // my own algo : probably a little false, but simpler as Lipschitz !
            // Thr2 = maximum of the function ==> Lipsitch says = probably edge
            float temp = rtengine::max(std::fabs(WavCoeffs_LL[dir][i * W_L + j]), thr);
            koeLi[level * 3 + dir - 1][i * W_L + j] = rtengine::min(thr2, std::fabs(tmC[i][j] / temp)); // limit maxi

            //it will be more complicated to calculate both Wh and Wv, but we have also Wd==> pseudo Lipschitz
            if (koeLi[level * 3 + dir - 1][i * W_L + j] > maxkoeLi) {
                maxkoeLi = koeLi[level * 3 + dir - 1][i * W_L + j];
            }

            float diff = maxkoeLi - koeLi[level * 3 + dir - 1][i * W_L + j];
            diff *= diffFactor;
            koeLi[level * 3 + dir - 1][i * W_L + j] = maxkoeLi - diff;
        }
    }

}

void ImProcFunctions::finalContAllL(float* const* WavCoeffs_L, float * WavCoeffs_L0, int level, int dir, const cont_params &cp,
                                    int W_L, int H_L, float *mean, float *sigma, float *MaxP, const WavOpacityCurveWL & waOpacityCurveWL)
{
    if (cp.diagcurv  && cp.finena && MaxP[level] > 0.f && mean[level] != 0.f && sigma[level] != 0.f) { //curve
        float insigma = 0.666f; //SD
        float logmax = log(MaxP[level]); //log Max
        float rapX = (mean[level] + cp.sigmafin * sigma[level]) / MaxP[level]; //rapport between sD / max
        float inx = log(insigma);
        float iny = log(rapX);
        float rap = inx / iny; //koef
        float asig = 0.166f / (sigma[level] * cp.sigmafin);
        float bsig = 0.5f - asig * mean[level];
        float amean = 0.5f / mean[level];

#ifdef _OPENMP
        #pragma omp parallel for schedule(dynamic, W_L * 16) num_threads(wavNestedLevels) if (wavNestedLevels>1)
#endif

        for (int i = 0; i < W_L * H_L; i++) {
            float absciss;

            if (std::fabs(WavCoeffs_L[dir][i]) >= (mean[level] + cp.sigmafin * sigma[level])) { //for max
                float valcour = xlogf(std::fabs(WavCoeffs_L[dir][i]));
                float valc = valcour - logmax;
                float vald = valc * rap;
                absciss = xexpf(vald);
            } else if (std::fabs(WavCoeffs_L[dir][i]) >= mean[level]) {
                absciss = asig * std::fabs(WavCoeffs_L[dir][i]) + bsig;
            } else {
                absciss = amean * std::fabs(WavCoeffs_L[dir][i]);
            }

            float kc = waOpacityCurveWL[absciss * 500.f] - 0.5f;
            float reduceeffect = kc <= 0.f ? 1.f : 1.5f;

            float kinterm = 1.f + reduceeffect * kc;
            kinterm = kinterm <= 0.f ? 0.01f : kinterm;

            WavCoeffs_L[dir][i] *=  kinterm;
        }
    }

    int choicelevel = params->wavelet.Lmethod - 1;
    choicelevel = choicelevel == -1 ? 4 : choicelevel;

    int choiceClevel = 0;

    if (params->wavelet.CLmethod == "one") {
        choiceClevel = 0;
    } else if (params->wavelet.CLmethod == "inf") {
        choiceClevel = 1;
    } else if (params->wavelet.CLmethod == "sup") {
        choiceClevel = 2;
    } else if (params->wavelet.CLmethod == "all") {
        choiceClevel = 3;
    }

    int choiceDir = 0;

    if (params->wavelet.Dirmethod == "one") {
        choiceDir = 1;
    } else if (params->wavelet.Dirmethod == "two") {
        choiceDir = 2;
    } else if (params->wavelet.Dirmethod == "thr") {
        choiceDir = 3;
    } else if (params->wavelet.Dirmethod == "all") {
        choiceDir = 0;
    }

    int dir1 = (choiceDir == 2) ? 1 : 2;
    int dir2 = (choiceDir == 3) ? 1 : 3;

    if (choiceClevel < 3) { // not all levels visible, paint residual
        if (level == 0) {
            if (cp.backm != 2) { // nothing to change when residual is used as background
                float backGroundColor = (cp.backm == 1) ? 12000.f : 0.f;

                for (int i = 0; i < W_L * H_L; i++) {
                    WavCoeffs_L0[i] = backGroundColor;
                }
            }
        }
    }

    if (choiceClevel == 0) { // Only one level

        if (choiceDir == 0) { // All directions
            if (level != choicelevel) { // zero all for the levels != choicelevel
                for (int d = 1; d < 4; d++) {
                    for (int i = 0; i < W_L * H_L; i++) {
                        WavCoeffs_L[d][i] = 0.f;
                    }
                }
            }
        } else { // zero the unwanted directions for level == choicelevel

            if (choicelevel >= cp.maxilev) {
                for (int d = 1; d < 4; d++) {
                    for (int i = 0; i < W_L * H_L; i++) {
                        WavCoeffs_L[d][i] = 0.f;
                    }
                }
            } else if (level != choicelevel) { // zero all for the levels != choicelevel
                for (int i = 0; i < W_L * H_L; i++) {
                    WavCoeffs_L[dir1][i] = WavCoeffs_L[dir2][i] = 0.f;
                }
            }
        }
    } else if (choiceClevel == 1) { // Only below level
        if (choiceDir == 0) { // All directions
            if (level > choicelevel) {
                for (int d = 1; d < 4; d++) {
                    for (int i = 0; i < W_L * H_L; i++) {
                        WavCoeffs_L[d][i] = 0.f;
                    }
                }
            }
        } else { // zero the unwanted directions for level >= choicelevel
            if (level > choicelevel) {
                for (int i = 0; i < W_L * H_L; i++) {
                    WavCoeffs_L[dir1][i] = WavCoeffs_L[dir2][i] = 0.f;
                }
            }
        }
    } else if (choiceClevel == 2) { // Only above level
        if (choiceDir == 0) { // All directions
            if (level <= choicelevel) {
                for (int d = 1; d < 4; d++) {
                    for (int i = 0; i < W_L * H_L; i++) {
                        WavCoeffs_L[d][i] = 0.f;
                    }
                }
            }
        } else { // zero the unwanted directions for level >= choicelevel
            if (choicelevel >= cp.maxilev) {
                for (int d = 1; d < 4; d++) {
                    for (int i = 0; i < W_L * H_L; i++) {
                        WavCoeffs_L[d][i] = 0.f;
                    }
                }
            }


            else if (level <= choicelevel) {
                for (int i = 0; i < W_L * H_L; i++) {
                    WavCoeffs_L[dir1][i] = WavCoeffs_L[dir2][i] = 0.f;
                }
            }
        }
    }


}

void ImProcFunctions::ContAllL(float *koeLi[12], float maxkoeLi, bool lipschitz, int maxlvl, LabImage * labco, const float* const* varhue, const float* const* varchrom, float* const* WavCoeffs_L, float * WavCoeffs_L0, int level, int dir, struct cont_params &cp,
                               int W_L, int H_L, int skip, float *mean, float *sigma, float *MaxP, float *MaxN, const WavCurve & wavCLVCcurve, const WavOpacityCurveW & waOpacityCurveW, const WavOpacityCurveSH & waOpacityCurveSH, FlatCurve* ChCurve, bool Chutili)
{
    assert(level >= 0);
    assert(maxlvl > level);

    static const float scales[10] = {1.f, 2.f, 4.f, 8.f, 16.f, 32.f, 64.f, 128.f, 256.f, 512.f};
    float scaleskip[10];

    for (int sc = 0; sc < 10; sc++) {
        scaleskip[sc] = scales[sc] / skip;
    }

    if (settings->verbose) {
        printf("level=%i mean=%f sigma=%f maxp=%f\n", level, mean[level], sigma[level], MaxP[level]);
    }

    constexpr float t_r = 40.f;
    constexpr float t_l = 10.f;
    constexpr float b_r = 75.f;
    constexpr float edd = 3.f;
    constexpr float eddstrength = 1.3f;
    constexpr float aedstr = (eddstrength - 1.f) / 90.f;
    constexpr float bedstr = 1.f - 10.f * aedstr;

    std::unique_ptr<float[]> beta(new float[W_L * H_L]);

    for (int co = 0; co < H_L * W_L; co++) {
        beta[co] = 1.f;
    }

    if (cp.eff < 2.5f) {
        float effect = cp.eff;
        float offs = 1.f;
        float mea[10];

        calceffect(level, mean, sigma, mea, effect, offs);

        for (int co = 0; co < H_L * W_L; co++) {
            float WavCL = std::fabs(WavCoeffs_L[dir][co]);

            if (WavCL < mea[0]) {
                beta[co] = 0.05f;
            } else if (WavCL < mea[1]) {
                beta[co] = 0.2f;
            } else if (WavCL < mea[2]) {
                beta[co] = 0.7f;
            } else if (WavCL < mea[3]) {
                beta[co] = 1.f;    //standard
            } else if (WavCL < mea[4]) {
                beta[co] = 1.f;
            } else if (WavCL < mea[5]) {
                beta[co] = 0.8f;    //+sigma
            } else if (WavCL < mea[6]) {
                beta[co] = 0.6f;
            } else if (WavCL < mea[7]) {
                beta[co] = 0.4f;
            } else if (WavCL < mea[8]) {
                beta[co] = 0.2f;    // + 2 sigma
            } else if (WavCL < mea[9]) {
                beta[co] = 0.1f;
            } else {
                beta[co] = 0.0f;
            }

        }
    }


    if (cp.val > 0  && cp.edgeena) {


        float * koe = nullptr;
        float maxkoe = 0.f;

        if (!lipschitz) {
            koe = new float [H_L * W_L];

            for (int i = 0; i < W_L * H_L; i++) {
                koe[i] = 0.f;
            }

            maxkoe = 0.f;

            if (cp.detectedge) {
                float** tmC;
                int borderL = 1;
                tmC = new float*[H_L];

                for (int i = 0; i < H_L; i++) {
                    tmC[i] = new float[W_L];
                }

                {
                    for (int i = 1; i < H_L - 1; i++) {
                        for (int j = 1; j < W_L - 1; j++) {
                            //edge detection wavelet TMC Canny
                            // also possible to detect noise with 5x5 instead of 3x3
                            tmC[i][j] = (4.f * WavCoeffs_L[dir][i * W_L + j] + 2.f * WavCoeffs_L[dir][(i - 1) * W_L + j] + 2.f * WavCoeffs_L[dir][(i + 1) * W_L + j]
                                         + 2.f * WavCoeffs_L[dir][i * W_L + j + 1] + 2.f * WavCoeffs_L[dir][i * W_L + j - 1] + WavCoeffs_L[dir][(i - 1) * W_L + j - 1]
                                         + WavCoeffs_L[dir][(i - 1) * W_L + j + 1] + WavCoeffs_L[dir][(i + 1) * W_L + j - 1] + WavCoeffs_L[dir][(i + 1) * W_L + j + 1]) / 16.f;

                            // apply to each direction Wavelet level : horizontal / vertiacle / diagonal
                        }
                    }
                }




                for (int i = borderL; i < H_L - borderL; i++) {
                    for (int j = borderL; j < W_L - borderL; j++) {
                        // my own algo : probably a little false, but simpler as Lipschitz !
                        float thr = 40.f; //avoid artifact eg. noise...to test
                        float thr2 = edd; //edd can be modified in option ed_detect
                        thr2 += cp.eddet / 30.f; //to test
                        float temp = WavCoeffs_L[dir][i * W_L + j];

                        if (temp >= 0.f &&  temp < thr) {
                            temp = thr;
                        }

                        if (temp < 0.f &&  temp > -thr) {
                            temp = -thr;
                        }

                        koe[i * W_L + j] = rtengine::min(thr2, std::fabs(tmC[i][j] / temp));

                        maxkoe = rtengine::max(maxkoe, koe[i * W_L + j]);

                        float diff = maxkoe - koe[i * W_L + j];
                        diff *= (cp.eddet / 100.f);
                        float interm = maxkoe - diff;

                        if (interm < cp.eddetthr / 30.f) {
                            interm = 0.01f;
                        }

                        koe[i * W_L + j] = interm;

                    }
                }

                for (int i = 0; i < H_L; i++) {
                    delete [] tmC[i];
                }

                delete [] tmC;

            }
        }

        //end detect edge
        float rad = ((float)cp.rad) / 60.f; //radius ==> not too high value to avoid artifacts
        float value = ((float)cp.val) / 8.f; //strength

        if (scaleskip[1] < 1.f) {
            float atten01234 = 0.80f;
            value *= (atten01234 * scaleskip[1]);    //for zoom < 100% reduce strength...I choose level 1...but!!
        }

        // value *= beta;
        float edge = 1.f;
        float lim0 = 20.f; //arbitrary limit for low radius and level between 2 or 3 to 30 maxi
        float lev = float (level);
        float repart = (float)cp.til;


        if (cp.reinforce != 2) {
            const float brepart =
                cp.reinforce == 1
                ? 3.f
                : 0.5f;
            const float arepart = -(brepart - 1.f) / (lim0 / 60.f);

            if (rad < lim0 / 60.f) {
                repart *= (arepart * rad + brepart);    //linear repartition of repart
            }
        }

        float al0 = 1.f + (repart) / 50.f;
        float al10 = 1.0f; //arbitrary value ==> less = take into account high levels
        //  float ak =-(al0-al10)/10.f;//10 = maximum levels
        float ak = -(al0 - al10) / 10.f; //10 = maximum levels
        float bk = al0;
        float koef = ak * level + bk; //modulate for levels : more levels high, more koef low ==> concentrated action on low levels, without or near for high levels
        float expkoef = -std::pow(std::fabs(rad - lev), koef); //reduce effect for high levels

        if (cp.reinforce == 3) {
            if (rad < lim0 / 60.f && level == 0) {
                expkoef *= abs(repart);    //reduce effect for low values of rad and level=0==> quasi only level 1 is effective
            }
        }

        if (cp.reinforce == 1) {
            if (rad < lim0 / 60.f && level == 1) {
                expkoef /= repart;    //increase effect for low values of rad and level=1==> quasi only level 0 is effective
            }
        }

        //take into account local contrast
        float refin = value * exp(expkoef);

        if (cp.link  && cp.noiseena) { //combi
            {
                if (level == 0) {
                    refin *= (1.f + cp.lev0s / 50.f);    // we can change this sensibility!
                }

                if (level == 1) {
                    refin *= (1.f + cp.lev1s / 50.f);
                }

                if (level == 2) {
                    refin *= (1.f + cp.lev2s / 50.f);
                }

                if (level == 3) {
                    refin *= (1.f + cp.lev3s / 50.f);
                }
            }
        }

        float edgePrecalc = 1.f + refin; //estimate edge "pseudo variance"

        if (cp.EDmet == 2 && MaxP[level] > 0.f) { //curve
            //  if (exa) {//curve
            float insigma = 0.666f; //SD
            float logmax = log(MaxP[level]); //log Max
            float rapX = (mean[level] + sigma[level]) / MaxP[level]; //rapport between sD / max
            float inx = log(insigma);
            float iny = log(rapX);
            float rap = inx / iny; //koef
            float asig = 0.166f / sigma[level];
            float bsig = 0.5f - asig * mean[level];
            float amean = 0.5f / mean[level];
            float absciss = 0.f;
            float kinterm;
            float kmul;
            int borderL = 1;

            for (int i = borderL; i < H_L - borderL; i++) {
                for (int j = borderL; j < W_L - borderL; j++) {
                    int k = i * W_L + j;

                    if (cp.detectedge) {
                        if (!lipschitz) {
                            if (cp.eddet > 10.f) {
                                edge = (aedstr * cp.eddet + bedstr) * (edgePrecalc * (1.f + koe[k])) / (1.f + 0.9f * maxkoe);
                            } else {
                                edge = (edgePrecalc * (1.f + koe[k])) / (1.f + 0.9f * maxkoe);
                            }
                        }

                        if (lipschitz) {
                            if (level < 4) {
                                edge = 1.f + (edgePrecalc - 1.f) * (koeLi[level * 3][k]) / (1.f + 0.9f * maxkoeLi);
                            } else {
                                edge = edgePrecalc;
                            }
                        }
                    } else {
                        edge = edgePrecalc;
                    }

                    if (cp.edgcurv) {
                        if (std::fabs(WavCoeffs_L[dir][k]) >= (mean[level] + sigma[level])) { //for max
                            float valcour = xlogf(std::fabs(WavCoeffs_L[dir][k]));
                            float valc = valcour - logmax;
                            float vald = valc * rap;
                            absciss = exp(vald);

                        } else if (std::fabs(WavCoeffs_L[dir][k]) >= mean[level] &&  std::fabs(WavCoeffs_L[dir][k]) < (mean[level] + sigma[level])) {
                            absciss = asig * std::fabs(WavCoeffs_L[dir][k]) + bsig;
                        } else if (std::fabs(WavCoeffs_L[dir][k]) < mean[level]) {
                            absciss = amean * std::fabs(WavCoeffs_L[dir][k]);
                        }

                        // Threshold adjuster settings==> approximative for curve
                        //kmul about average cbrt(3--40 / 10)==>1.5 to 2.5
                        //kmul about SD   10--60  / 35 ==> 2
                        // kmul about low  cbrt((5.f+cp.edg_low)/5.f);==> 1.5
                        // kmul about max ==> 9
                        // we can change these values
                        // result is different not best or bad than threshold slider...but similar
                        constexpr float abssd = 4.f; //amplification reference
                        constexpr float bbssd = 2.f; //mini ampli
                        float kmuld = 0.f;

                        if (absciss > 0.666f && absciss < 1.f) {
                            constexpr float maxamp = 2.5f; //maxi ampli at end
                            constexpr float maxampd = 10.f; //maxi ampli at end
                            constexpr float a_abssd = (maxamp - abssd) / 0.333f;
                            constexpr float b_abssd = maxamp - a_abssd;
                            constexpr float da_abssd = (maxampd - abssd) / 0.333f;
                            constexpr float db_abssd = maxampd - da_abssd;
                            kmul = a_abssd * absciss + b_abssd;    //about max  ==> kinterm
                            kmuld = da_abssd * absciss + db_abssd;
                        } else {
                            constexpr float am = (abssd - bbssd) / 0.666f;
                            kmul = kmuld = absciss * am + bbssd;
                        }

                        const float kc = kmul * (wavCLVCcurve[absciss * 500.f] - 0.5f);

                        if (kc >= 0.f) {
                            float reduceeffect = 0.6f;
                            kinterm = 1.f + reduceeffect * kmul * (wavCLVCcurve[absciss * 500.f] - 0.5f);    //about 1 to 3 general and big amplification for max (under 0)
                        } else {
                            const float kcd = kmuld * (wavCLVCcurve[absciss * 500.f] - 0.5f);
                            kinterm = 1.f - (SQR(kcd)) / 10.f;
                        }

                        if (kinterm < 0.f) {
                            kinterm = 0.01f;
                        }

                        edge *= kinterm;
                        edge = rtengine::max(edge, 1.f);
                    }

                    WavCoeffs_L[dir][k] *= (1.f + (edge - 1.f) * beta[k]);
                }
            }
        } else if (cp.EDmet == 1) { //threshold adjuster
            float MaxPCompare = MaxP[level] * SQR(cp.edg_max / 100.f); //100 instead of b_r...case if b_r < 100
            float MaxNCompare = MaxN[level] * SQR(cp.edg_max / 100.f); //always reduce a little edge for near max values
            float edgeSdCompare = (mean[level] + 1.5f * sigma[level]) * SQR(cp.edg_sd / t_r); // 1.5 standard deviation #80% range between mean 50% and 80%
            float edgeMeanCompare = mean[level] * SQR(cp.edg_mean / t_l);
            float edgeLowCompare = (5.f + SQR(cp.edg_low));
            float edgeMeanFactor = cbrt(cp.edg_mean / t_l);
            float interm;

            if (cp.edg_low < 10.f) {
                interm = cbrt((5.f + cp.edg_low) / 5.f);
            } else {
                interm = 1.437f;    //cbrt(3);
            }

            float edgeLowFactor = interm;
            float edgeSdFactor = cp.edg_sd / t_r;
            float edgeMaxFactor = SQR(cp.edg_max / b_r);
            float edgMaxFsup = (cp.edg_max / b_r); //reduce increase of effect for high values contrast..if slider > b_r

            //for (int i=0; i<W_L*H_L; i++) {
            int borderL = 1;

            for (int i = borderL; i < H_L - borderL; i++) {
                for (int j = borderL; j < W_L - borderL; j++) {
                    int k = i * W_L + j;

                    if (cp.detectedge) {
                        if (!lipschitz) {
                            if (cp.eddet > 10.f) {
                                edge = (aedstr * cp.eddet + bedstr) * (edgePrecalc * (1.f + koe[k])) / (1.f + 0.9f * maxkoe);
                            } else {
                                edge = (edgePrecalc * (1.f + koe[k])) / (1.f + 0.9f * maxkoe);
                            }
                        }

                        if (lipschitz) {
                            if (level < 4) {
                                edge = 1.f + (edgePrecalc - 1.f) * (koeLi[level * 3][k]) / (1.f + 0.9f * maxkoeLi);
                            } else {
                                edge = edgePrecalc;
                            }
                        }
                    } else {
                        edge = edgePrecalc;
                    }

                    //algorithm that takes into account local contrast
                    // I use a thresholdadjuster with
                    // Bottom left ==> minimal low value for local contrast (not 0, but 5...we can change)
                    // 0 10*10 35*35 100*100 substantially correspond to the true distribution of low value, mean, standard-deviation and max (ed 5, 50, 400, 4000
                    // Top left ==> mean reference value (for each level), we can change cbrt(cp.edg_mean/10.f)
                    // Top Right==> standard deviation (for each level) we can change (cp.edg_sd/35.f)
                    // bottom right ==> Max for positif and negatif contrast we can change cp.edg_max/100.f
                    // If we move sliders to the left, local contrast is reduced
                    // if we move sliders to the right local contrast is increased
                    // MaxP, MaxN, mean, sigma are calculated if necessary (val > 0) by evaluate2(), eval2(), aver() , sigma()
//                    if (b_r < 100.f  && cp.edg_max / b_r > 1.f) { //in case of b_r < 100 and slider move to right
                    if (cp.edg_max / b_r > 1.f) { //in case of b_r < 100 and slider move to right
                        if (WavCoeffs_L[dir][k] > MaxPCompare * cp.edg_max / b_r) {
                            edge *= edgMaxFsup;

                            if (edge < 1.f) {
                                edge = 1.f;
                            }
                        } else if (WavCoeffs_L[dir][k] < MaxNCompare * cp.edg_max / b_r) {
                            edge *= edgMaxFsup;

                            if (edge < 1.f) {
                                edge = 1.f;
                            }
                        }
                    }

                    if (WavCoeffs_L[dir][k] > MaxPCompare) {
                        edge *= edgeMaxFactor;

                        if (edge < 1.f) {
                            edge = 1.f;
                        }
                    }//reduce edge if > new max
                    else if (WavCoeffs_L[dir][k] < MaxNCompare) {
                        edge *= edgeMaxFactor;

                        if (edge < 1.f) {
                            edge = 1.f;
                        }
                    }

                    if (std::fabs(WavCoeffs_L[dir][k]) >= edgeMeanCompare && std::fabs(WavCoeffs_L[dir][k]) < edgeSdCompare) {
                        //if (std::fabs(WavCoeffs_L[dir][i]) > edgeSdCompare) {
                        edge *= edgeSdFactor;

                        if (edge < 1.f) {
                            edge = 1.f;
                        }
                    }//modify effect if sd change

                    if (std::fabs(WavCoeffs_L[dir][k]) < edgeMeanCompare) {
                        edge *= edgeMeanFactor;

                        if (edge < 1.f) {
                            edge = 1.f;
                        }
                    } // modify effect if mean change

                    if (std::fabs(WavCoeffs_L[dir][k]) < edgeLowCompare) {
                        edge *= edgeLowFactor;

                        if (edge < 1.f) {
                            edge = 1.f;
                        }
                    }

                    WavCoeffs_L[dir][k] *= (1.f + (edge - 1.f) * beta[k]);
                }
            }
        }

        if (!lipschitz) {
            delete [] koe;
        }
        if (!(cp.bam && cp.finena)) {
            beta.reset();
        }
    }


    if (!cp.link && cp.noiseena)   { //used both with denoise 1 2 3
        float refine = 0.f;

        for (int i = 0; i < W_L * H_L; i++) {
            if (level == 0) {
                refine = cp.lev0s / 40.f;
            }

            if (level == 1) {
                refine = cp.lev1s / 40.f;
            }

            if (level == 2) {
                refine = cp.lev2s / 40.f;
            }

            if (level == 3) {
                refine = cp.lev3s / 40.f;
            }

            WavCoeffs_L[dir][i] *= (1.f + refine);
        }
    }


    float cpMul = cp.mul[level];

    if (cpMul != 0.f && cp.contena) { // cpMul == 0.f means all will be multiplied by 1.f, so we can skip this

        const float skinprot = params->wavelet.skinprotect;
        const float skinprotneg = -skinprot;
        const float factorHard = (1.f - skinprotneg / 100.f);
        const float offs = params->wavelet.offset;
        const float lowthr = params->wavelet.lowthr;
        float mea[10];
        float effect = cp.sigm;
        float lbeta;

        calceffect(level, mean, sigma, mea, effect, offs);

        bool useChromAndHue = (skinprot != 0.f || cp.HSmet);
        float modchro;

        float red0 = 0.005f * (110.f - lowthr);
        float red1 = 0.008f * (110.f - lowthr);
        float red2 = 0.011f * (110.f - lowthr);
//        int n = 0;
//        int m = 0;
//        int p = 0;
//        int q = 0;
        for (int i = 0; i < W_L * H_L; i++) {
            float kLlev = 1.f;

            if (cpMul < 0.f) {
                lbeta = 1.f; // disabled for negatives values "less contrast"
            } else {
                float WavCL = std::fabs(WavCoeffs_L[dir][i]);

                //reduction amplification: max action between mean / 2 and mean + sigma
                // arbitrary coefficient, we can add a slider !!
                if (WavCL < mea[0]) {
                    lbeta = 0.4f * red0;//preserve very low contrast (sky...)
                } else if (WavCL < mea[1]) {
                    lbeta = 0.5f * red1;
                } else if (WavCL < mea[2]) {
                    lbeta = 0.7f * red2;
                } else if (WavCL < mea[3]) {
                    lbeta = 1.f;    //standard
                } else if (WavCL < mea[4]) {
                    lbeta = 1.f;
                } else if (WavCL < mea[5]) {
                    lbeta = 0.8f;    //+sigma
                } else if (WavCL < mea[6]) {
                    lbeta = 0.6f;
                } else if (WavCL < mea[7]) {
                    lbeta = 0.4f;
                } else if (WavCL < mea[8]) {
                    lbeta = 0.2f;    // + 2 sigma
                } else if (WavCL < mea[9]) {
                    lbeta = 0.1f;
                } else {
                    lbeta = 0.0f;
                }
            }

            float scale = 1.f;
            float scale2 = 1.f;

            float LL100, LL100res, LL100init, kH[maxlvl];

            int ii = i / W_L;
            int jj = i - ii * W_L;
            float LL = labco->L[ii * 2][jj * 2];
            LL100 = LL100init = LL / 327.68f;
            LL100res = WavCoeffs_L0[i] / 327.68f;
            float delta = std::fabs(LL100init - LL100res) / (maxlvl / 2);

            for (int ml = 0; ml < maxlvl; ml++) {
                if (ml < maxlvl / 2) {
                    kH[ml] = (LL100res + ml * delta) / LL100res;    // fixed a priori max to level middle
                } else {
                    kH[ml] = (LL100init - ml * delta) / LL100res;
                }
            }


            if (useChromAndHue) {
                float modhue = varhue[ii][jj];
                modchro = varchrom[ii * 2][jj * 2];
                // hue chroma skin with initial lab data
                scale = 1.f;

                if (skinprot > 0.f) {
                    Color::SkinSatCbdl2(LL100, modhue, modchro, skinprot, scale, true, cp.b_l, cp.t_l, cp.t_r, cp.b_r, 0);  //0 for skin and extand
                } else if (skinprot < 0.f) {
                    Color::SkinSatCbdl2(LL100, modhue, modchro, skinprotneg, scale, false, cp.b_l, cp.t_l, cp.t_r, cp.b_r, 0);

                    if (scale == 1.f) {
                        scale = factorHard;
                    } else {
                        scale = 1.f;
                    }
                }

            }

            if (Chutili) {
                int i_i = i / W_L;
                int j_j = i - i_i * W_L;
                float modhue2 = varhue[i_i][j_j];
                float valparam = static_cast<float>(ChCurve->getVal(Color::huelab_to_huehsv2(modhue2))) - 0.5f; //get valparam=f(H)

                if (valparam > 0.f) {
                    scale2 = 1.f + 3.f * valparam;    //arbitrary value
                } else {
                    scale2 = 1.f + 1.9f * valparam;    //near 0 but not zero if curve # 0
                }
            }

            //linear transition HL
            float diagacc = 1.f;
            float alpha = (1024.f + 15.f * (float) cpMul * scale * scale2 * lbeta * diagacc) / 1024.f ;

 //           if (cp.HSmet  && cp.contena) {
            if (cp.HSmet  && cp.contena  && waOpacityCurveSH) {
                float aaal = (1.f - alpha) / ((cp.b_lhl - cp.t_lhl) * kH[level]);
                float bbal = 1.f - aaal * cp.b_lhl * kH[level];
                float aaar = (alpha - 1.f) / (cp.t_rhl - cp.b_rhl) * kH[level];
                float bbbr = 1.f - cp.b_rhl * aaar * kH[level];
                //linear transition Shadows
                float aaalS = (1.f - alpha) / (cp.b_lsl - cp.t_lsl);
                float bbalS = 1.f - aaalS * cp.b_lsl;
                float aaarS = (alpha - 1.f) / (cp.t_rsl - cp.b_rsl);
                float bbbrS = 1.f - cp.b_rsl * aaarS;

                if (level <= cp.numlevH) { //in function of levels
                    if ((LL100 > cp.t_lhl * kH[level] && LL100 < cp.t_rhl * kH[level])) {
                        kLlev = alpha;
                    } else if ((LL100 > cp.b_lhl * kH[level] && LL100 <= cp.t_lhl * kH[level])) {
                        kLlev = aaal * LL100 + bbal;
                    } else if ((LL100 > cp.t_rhl * kH[level] && LL100 <= cp.b_rhl * kH[level])) {
                        kLlev = aaar * LL100 + bbbr;
                    } else {
                        kLlev = 1.f;
                    }
                }

                if (level >= cp.numlevS - 1) {
                    //   if(klevred < 0.f && level >= 3) {//level > 3 to avoid bad use of the curve if user put positives values negatives
                    if ((LL100 > cp.t_lsl && LL100 < cp.t_rsl)) {
                        kLlev = alpha;
                      //  n++;
                    } else if ((LL100 > cp.b_lsl && LL100 <= cp.t_lsl)) {
                        kLlev = aaalS * LL100 + bbalS;
                      //  m++;
                    } else if ((LL100 > cp.t_rsl && LL100 <= cp.b_rsl)) {
                        kLlev = aaarS * LL100 + bbbrS;
                      //  p++;
                    } else {
                        kLlev = 1.f;
                      //  q++;
                    }
                }

            } else {
                kLlev = alpha;
            }

            WavCoeffs_L[dir][i] *= (kLlev);
        }
        
      //  printf("lev=%i n=%i m=%i p=%i q=%i\n", level, n, m, p, q);
    }

    if (waOpacityCurveW) {
        cp.opaW = true;
    }

    if (cp.bam && cp.finena) {
        const float effect = cp.sigmadir;
        constexpr float offs = 1.f;
        float mea[10];

        calceffect(level, mean, sigma, mea, effect, offs);

        for (int co = 0; co < H_L * W_L; co++) {
            float WavCL = std::fabs(WavCoeffs_L[dir][co]);

            if (WavCL < mea[0]) {
                beta[co] = 0.05f;
            } else if (WavCL < mea[1]) {
                beta[co] = 0.2f;
            } else if (WavCL < mea[2]) {
                beta[co] = 0.7f;
            } else if (WavCL < mea[3]) {
                beta[co] = 1.f;    //standard
            } else if (WavCL < mea[4]) {
                beta[co] = 1.f;
            } else if (WavCL < mea[5]) {
                beta[co] = 0.8f;    //+sigma
            } else if (WavCL < mea[6]) {
                beta[co] = 0.6f;
            } else if (WavCL < mea[7]) {
                beta[co] = 0.4f;
            } else if (WavCL < mea[8]) {
                beta[co] = 0.2f;    // + 2 sigma
            } else if (WavCL < mea[9]) {
                beta[co] = 0.1f;
            } else {
                beta[co] = 0.01f;
            }
        }

        if (cp.opaW && cp.BAmet == 2) {
            int iteration = cp.ite;
            int itplus = 7 + iteration;
            int itmoins = 7 - iteration;
            int med = maxlvl / 2;
            int it;

            if (level < med) {
                it = itmoins;
            } else if (level == med) {
                it = 7;
            } else { /*if (level > med)*/
                it = itplus;
            }

            for (int j = 0; j < it; j++) {
                //float bal = cp.balan;//-100 +100
                float kba = 1.f;

                //  if (dir <3) kba= 1.f + bal/600.f;
                //  if (dir==3) kba = 1.f - bal/300.f;
                for (int i = 0; i < W_L * H_L; i++) {
                    int ii = i / W_L;
                    int jj = i - ii * W_L;
                    float LL100 = labco->L[ii * 2][jj * 2] / 327.68f;
                    float k1 = 0.3f * (waOpacityCurveW[6.f * LL100] - 0.5f); //k1 between 0 and 0.5    0.5==> 1/6=0.16
                    float k2 = k1 * 2.f;

                    if (dir < 3) {
                        kba = 1.f + k1;
                    }

                    if (dir == 3) {
                        kba = 1.f - k2;
                    }

                    WavCoeffs_L[dir][i] *= (1.f + (kba - 1.f) * beta[i]);
                }
            }
        }

        if (cp.BAmet == 1) {
            int iteration = cp.ite;
            int itplus = 7 + iteration;
            int itmoins = 7 - iteration;
            int med = maxlvl / 2;
            int it;

            if (level < med) {
                it = itmoins;
            } else if (level == med) {
                it = 7;
            } else { /*if (level > med)*/
                it = itplus;
            }

            for (int j = 0; j < it; j++) {
                float bal = cp.balan;//-100 +100
                float kba = 1.f;

                //  if (dir <3) kba= 1.f + bal/600.f;
                //  if (dir==3) kba = 1.f - bal/300.f;
                for (int i = 0; i < W_L * H_L; i++) {
                    int ii = i / W_L;
                    int jj = i - ii * W_L;
                    float k1 = 600.f;
                    float k2 = 300.f;
                    float LL100 = labco->L[ii * 2][jj * 2] / 327.68f;
                    constexpr float aa = 4970.f;
                    constexpr float bb = -397000.f;
                    constexpr float b0 = 100000.f;
                    constexpr float a0 = -4970.f;

                    if (LL100 > 80.f) {
                        k1 = aa * LL100 + bb;
                        k2 = 0.5f * k1;
                    }

                    if (LL100 < 20.f) {
                        k1 = a0 * LL100 + b0;
                        k2 = 0.5f * k1;
                    }

                    //k1=600.f;
                    //k2=300.f;
                    //k1=0.3f*(waOpacityCurveW[6.f*LL100]-0.5f);//k1 between 0 and 0.5    0.5==> 1/6=0.16
                    //k2=k1*2.f;
                    if (dir < 3) {
                        kba = 1.f + bal / k1;
                    }

                    if (dir == 3) {
                        kba = 1.f - bal / k2;
                    }

                    WavCoeffs_L[dir][i] *= (1.f + (kba - 1.f) * beta[i]);
                }
            }
        }
    }

    // to see each level of wavelet ...level from 0 to 8
//    int choicelevel = params->wavelet.Lmethod - 1;
//    choicelevel = choicelevel == -1 ? 4 : choicelevel;
}

void ImProcFunctions::ContAllAB(LabImage * labco, int maxlvl, float ** varhue, float **varchrom, float* const* WavCoeffs_ab, float * WavCoeffs_ab0, int level, int dir, const WavOpacityCurveW & waOpacityCurveW, struct cont_params &cp,
                                int W_ab, int H_ab, const bool useChannelA, float *meanab, float *sigmaab)
{
    float cpMul = cp.mul[level];

    if (cpMul != 0.f && cp.CHmet == 2 && cp.chro != 0.f  && cp.chromena) { // cpMul == 0.f or cp.chro = 0.f means all will be multiplied by 1.f, so we can skip this
        const float skinprot = params->wavelet.skinprotect;
        const float skinprotneg = -skinprot;
        const float factorHard = (1.f - skinprotneg / 100.f);
        const float cpChrom = cp.chro;

        //to adjust increase contrast with local contrast
        bool useSkinControl = (skinprot != 0.f);

        float mea[10];
        float effect = cp.sigmacol;
        float betaab;
        float offs = 1.f;

        calceffect(level, meanab, sigmaab, mea, effect, offs);

        for (int i = 0; i < W_ab * H_ab; i++) {
            float WavCab = std::fabs(WavCoeffs_ab[dir][i]);

            if (WavCab < mea[0]) {
                betaab = 0.05f;
            } else if (WavCab < mea[1]) {
                betaab = 0.2f;
            } else if (WavCab < mea[2]) {
                betaab = 0.7f;
            } else if (WavCab < mea[3]) {
                betaab = 1.f;    //standard
            } else if (WavCab < mea[4]) {
                betaab = 1.f;
            } else if (WavCab < mea[5]) {
                betaab = 0.8f;    //+sigma
            } else if (WavCab < mea[6]) {
                betaab = 0.6f;
            } else if (WavCab < mea[7]) {
                betaab = 0.4f;
            } else if (WavCab < mea[8]) {
                betaab = 0.2f;    // + 2 sigma
            } else if (WavCab < mea[9]) {
                betaab = 0.1f;
            } else {
                betaab = 0.0f;
            }

            float scale = 1.f;

            if (useSkinControl) {
                int ii = i / W_ab;
                int jj = i - ii * W_ab;
                float LL100 = labco->L[ii * 2][jj * 2] / 327.68f;
                float modhue = varhue[ii][jj];
                float modchro = varchrom[ii * 2][jj * 2];
                // hue chroma skin with initial lab data

                if (skinprot > 0.f) {
                    Color::SkinSatCbdl2(LL100, modhue, modchro, skinprot, scale, true, cp.b_l, cp.t_l, cp.t_r, cp.b_r, 0);  //0 for skin and extand
                } else if (skinprot < 0.f) {
                    Color::SkinSatCbdl2(LL100, modhue, modchro, skinprotneg, scale, false, cp.b_l, cp.t_l, cp.t_r, cp.b_r, 0);
                    scale = (scale == 1.f) ? factorHard : 1.f;
                }

            }

            const float alphaC = (1024.f + 15.f * cpMul * cpChrom *  betaab * scale / 50.f) / 1024.f ;

            WavCoeffs_ab[dir][i] *= alphaC;
        }
    }

    //Curve chro

    float cpMulC = cp.mulC[level];

    //  if ( (cp.curv || cp.CHSLmet==1) && cp.CHmet!=2 && level < 9 && cpMulC != 0.f) { // cpMulC == 0.f means all will be multiplied by 1.f, so we can skip
    if (cp.CHmet != 2 && level < 9 && cpMulC != 0.f  && cp.chromena) { // cpMulC == 0.f means all will be multiplied by 1.f, so we can skip
        const float skinprot = params->wavelet.skinprotect;
        const float skinprotneg = -skinprot;
        const float factorHard = (1.f - skinprotneg / 100.f);
        bool useSkinControl = (skinprot != 0.f);


        float mea[10];
        float effect = cp.sigmacol;
        float betaab;
        float offs = 1.f;

        calceffect(level, meanab, sigmaab, mea, effect, offs);

        for (int i = 0; i < W_ab * H_ab; i++) {
            float WavCab = std::fabs(WavCoeffs_ab[dir][i]);

            if (WavCab < mea[0]) {
                betaab = 0.05f;
            } else if (WavCab < mea[1]) {
                betaab = 0.2f;
            } else if (WavCab < mea[2]) {
                betaab = 0.7f;
            } else if (WavCab < mea[3]) {
                betaab = 1.f;    //standard
            } else if (WavCab < mea[4]) {
                betaab = 1.f;
            } else if (WavCab < mea[5]) {
                betaab = 0.8f;    //+sigma
            } else if (WavCab < mea[6]) {
                betaab = 0.6f;
            } else if (WavCab < mea[7]) {
                betaab = 0.4f;
            } else if (WavCab < mea[8]) {
                betaab = 0.2f;    // + 2 sigma
            } else if (WavCab < mea[9]) {
                betaab = 0.1f;
            } else {
                betaab = 0.0f;
            }

            int ii = i / W_ab;
            int jj = i - ii * W_ab;
            //WL and W_ab are identical
            float scale = 1.f;
            float modchro = varchrom[ii * 2][jj * 2];

            if (useSkinControl) {
                // hue chroma skin with initial lab data
                float LL100 = labco->L[ii * 2][jj * 2] / 327.68f;
                float modhue = varhue[ii][jj];

                if (skinprot > 0.f) {
                    Color::SkinSatCbdl2(LL100, modhue, modchro, skinprot, scale, true, cp.b_l, cp.t_l, cp.t_r, cp.b_r, 1);  //1 for curve
                } else if (skinprot < 0.f) {
                    Color::SkinSatCbdl2(LL100, modhue, modchro, skinprotneg, scale, false, cp.b_l, cp.t_l, cp.t_r, cp.b_r, 1);
                    scale = (scale == 1.f) ? factorHard : 1.f;
                }
            }

            float beta = (1024.f + 20.f * cpMulC * scale * betaab) / 1024.f ;

            if (beta < 0.02f) {
                beta = 0.02f;
            }

            float kClev = beta;

            if (cp.CHmet == 1) {
                if (level < cp.chrom) {
                    //linear for saturated
                    if ((modchro > cp.t_lsat && modchro < cp.t_rsat)) {
                        kClev = beta;
                    } else if ((modchro > cp.b_lsat && modchro <= cp.t_lsat)) {
                        float aaal = (1.f - beta) / (cp.b_lsat - cp.t_lsat);
                        float bbal = 1.f - aaal * cp.b_lsat;
                        kClev = aaal * modchro + bbal;
                    } else if ((modchro > cp.t_rsat &&  modchro <= cp.b_rsat)) {
                        float aaar = (beta - 1.f) / (cp.t_rsat - cp.b_rsat);
                        float bbbr = 1.f - cp.b_rsat * aaar;
                        kClev = aaar * modchro + bbbr;
                    } else {
                        kClev = 1.f;
                    }
                } else {
                    //linear for pastel
                    if ((modchro > cp.t_lpast && modchro < cp.t_rpast)) {
                        kClev = beta;
                    } else if ((modchro > cp.b_lpast && modchro <= cp.t_lpast)) {
                        float aaalS = (1.f - beta) / (cp.b_lpast - cp.t_lpast);
                        float bbalS = 1.f - aaalS * cp.b_lpast;
                        kClev = aaalS * modchro + bbalS;
                    } else if ((modchro > cp.t_rpast &&  modchro <= cp.b_rpast)) {
                        float aaarS = (beta - 1.f) / (cp.t_rpast - cp.b_rpast);
                        float bbbrS = 1.f - cp.b_rpast * aaarS;
                        kClev = aaarS * modchro + bbbrS;
                    } else {
                        kClev = 1.f;
                    }
                }
            } else if (cp.CHmet == 0) {
                kClev = beta;
            }

            WavCoeffs_ab[dir][i] *= kClev;
        }
    }

    bool useOpacity;
    float mulOpacity = 0.f;

    if (useChannelA) {
        useOpacity = cp.opaRG;

        if (level < 9) {
            mulOpacity = cp.mulopaRG[level];
        }
    } else {
        useOpacity = cp.opaBY;

        if (level < 9) {
            mulOpacity = cp.mulopaBY[level];
        }
    }

    if ((useOpacity && level < 9 && mulOpacity != 0.f) && cp.toningena) { //toning
        float mea[10];
        float effect = cp.sigmaton;
        float betaab;
        float offs = 1.f;
        float protec = 0.01f * (100.f - cp.protab);
        float aref1 = cp.a_high;
        float bref1 = cp.b_high;
        float aref2 = cp.a_low;
        float bref2 = cp.b_low;

        float kk = 100.f;
        float arefplus1 = aref1  + cp.rangeab * kk;
        float arefmoins1 = aref1 - cp.rangeab * kk;
        float brefplus1 = bref1 + cp.rangeab * kk;
        float brefmoins1 = bref1 - cp.rangeab * kk;

        float arefplus2 = aref2  + cp.rangeab * kk;
        float arefmoins2 = aref2 - cp.rangeab * kk;
        float brefplus2 = bref2 + cp.rangeab * kk;
        float brefmoins2 = bref2 - cp.rangeab * kk;

        calceffect(level, meanab, sigmaab, mea, effect, offs);

        for (int co = 0; co < W_ab * H_ab; co++) {
            float WavCab = std::fabs(WavCoeffs_ab[dir][co]);

            if (WavCab < mea[0]) {
                betaab = 0.05f;
            } else if (WavCab < mea[1]) {
                betaab = 0.2f;
            } else if (WavCab < mea[2]) {
                betaab = 0.7f;
            } else if (WavCab < mea[3]) {
                betaab = 1.f;    //standard
            } else if (WavCab < mea[4]) {
                betaab = 1.f;
            } else if (WavCab < mea[5]) {
                betaab = 0.8f;    //+sigma
            } else if (WavCab < mea[6]) {
                betaab = 0.6f;
            } else if (WavCab < mea[7]) {
                betaab = 0.4f;
            } else if (WavCab < mea[8]) {
                betaab = 0.2f;    // + 2 sigma
            } else if (WavCab < mea[9]) {
                betaab = 0.1f;
            } else {
                betaab = 0.0f;
            }

            float kreduc1 = 1.f;
            float kreduc2 = 1.f;
            int ii = co / W_ab;
            int jj = co - ii * W_ab;

            //    cp.protab = 0.f;// always disabled provisory...
            if (cp.protab > 0.f) {
                if (useChannelA) {
                    if ((labco->a[ii * 2][jj * 2] > arefmoins1) && (labco->a[ii * 2][jj * 2] < arefplus1)) {
                        kreduc1 = 0.5f * protec;

                        if ((labco->a[ii * 2][jj * 2] > 0.8f * arefmoins1) && (labco->a[ii * 2][jj * 2] < 0.8f * arefplus1)) {
                            kreduc1 = protec;
                        }
                    }

                } else {
                    if ((labco->b[ii * 2][jj * 2] > brefmoins1) && (labco->b[ii * 2][jj * 2] < brefplus1)) {
                        kreduc1 = 0.5f * protec;

                        if ((labco->b[ii * 2][jj * 2] > 0.8f * brefmoins1) && (labco->b[ii * 2][jj * 2] < 0.8f * brefplus1)) {
                            kreduc1 = protec;
                        }
                    }
                }

                if (useChannelA) {
                    if ((labco->a[ii * 2][jj * 2] > arefmoins2) && (labco->a[ii * 2][jj * 2] < arefplus2)) {
                        kreduc2 = 0.5f * protec;

                        if ((labco->a[ii * 2][jj * 2] > 0.8f * arefmoins2) && (labco->a[ii * 2][jj * 2] < 0.8f * arefplus2)) {
                            kreduc2 = protec;
                        }

                    }
                } else {
                    if ((labco->b[ii * 2][jj * 2] > brefmoins2) && (labco->b[ii * 2][jj * 2] < brefplus2)) {
                        kreduc2 = 0.5f * protec;

                        if ((labco->b[ii * 2][jj * 2] > brefmoins2) && (labco->b[ii * 2][jj * 2] < brefplus2)) {
                            kreduc2 = protec;
                        }
                    }
                }

            }


            // printf("pa1=%f pa2=%f\n", kreduc1, kredu2);


            float beta = (1024.f + 50.f * mulOpacity * betaab * kreduc1 * kreduc2) / 1024.f ;

            WavCoeffs_ab[dir][co] *= beta;
        }

    }

    if (waOpacityCurveW) {
        cp.opaW = true;
    }

    if (cp.bam  && cp.diag) {
        if (cp.opaW && cp.BAmet == 2) {
            int iteration = cp.ite;
            int itplus = 7 + iteration;
            int itmoins = 7 - iteration;
            int med = maxlvl / 2;
            int it;

            if (level < med) {
                it = itmoins;
            } else if (level == med) {
                it = 7;
            } else { /*if (level > med)*/
                it = itplus;
            }

            for (int j = 0; j < it; j++) {
                //float bal = cp.balan;//-100 +100
                float kba = 1.f;

                //  if (dir <3) kba= 1.f + bal/600.f;
                //  if (dir==3) kba = 1.f - bal/300.f;
                for (int i = 0; i < W_ab * H_ab; i++) {
                    int ii = i / W_ab;
                    int jj = i - ii * W_ab;
                    float LL100 = labco->L[ii * 2][jj * 2] / 327.68f;
                    float k1 = 0.3f * (waOpacityCurveW[6.f * LL100] - 0.5f); //k1 between 0 and 0.5    0.5==> 1/6=0.16
                    float k2 = k1 * 2.f;

                    if (dir < 3) {
                        kba = 1.f + k1;
                    }

                    if (dir == 3) {
                        kba = 1.f - k2;
                    }

                    WavCoeffs_ab[dir][i] *= (kba);
                }
            }
        }

        if (cp.BAmet == 1) {
            int iteration = cp.ite;
            int itplus = 7 + iteration;
            int itmoins = 7 - iteration;
            int med = maxlvl / 2;
            int it;

            if (level < med) {
                it = itmoins;
            } else if (level == med) {
                it = 7;
            } else { /*if (level > med)*/
                it = itplus;
            }

            for (int j = 0; j < it; j++) {
                float bal = cp.balan;//-100 +100
                float kba = 1.f;

                //  if (dir <3) kba= 1.f + bal/600.f;
                //  if (dir==3) kba = 1.f - bal/300.f;
                for (int i = 0; i < W_ab * H_ab; i++) {
                    int ii = i / W_ab;
                    int jj = i - ii * W_ab;
                    float k1 = 600.f;
                    float k2 = 300.f;
                    float LL100 = labco->L[ii * 2][jj * 2] / 327.68f;
                    constexpr float aa = 4970.f;
                    constexpr float bb = -397000.f;
                    constexpr float b0 = 100000.f;
                    constexpr float a0 = -4970.f;

                    if (LL100 > 80.f) {
                        k1 = aa * LL100 + bb;
                        k2 = 0.5f * k1;
                    }

                    if (LL100 < 20.f) {
                        k1 = a0 * LL100 + b0;
                        k2 = 0.5f * k1;
                    }

                    //k1=600.f;
                    //k2=300.f;
                    //k1=0.3f*(waOpacityCurveW[6.f*LL100]-0.5f);//k1 between 0 and 0.5    0.5==> 1/6=0.16
                    //k2=k1*2.f;
                    if (dir < 3) {
                        kba = 1.f + bal / k1;
                    }

                    if (dir == 3) {
                        kba = 1.f - bal / k2;
                    }

                    WavCoeffs_ab[dir][i] *= (kba);
                }
            }
        }

    }

    // to see each level of wavelet ...level from 0 to 8
    int choicelevel = params->wavelet.Lmethod - 1;
    choicelevel = choicelevel == -1 ? 4 : choicelevel;
    int choiceClevel = 0;

    if (params->wavelet.CLmethod == "one") {
        choiceClevel = 0;
    } else if (params->wavelet.CLmethod == "inf") {
        choiceClevel = 1;
    } else if (params->wavelet.CLmethod == "sup") {
        choiceClevel = 2;
    } else if (params->wavelet.CLmethod == "all") {
        choiceClevel = 3;
    }

    int choiceDir = 0;

    if (params->wavelet.Dirmethod == "one") {
        choiceDir = 1;
    } else if (params->wavelet.Dirmethod == "two") {
        choiceDir = 2;
    } else if (params->wavelet.Dirmethod == "thr") {
        choiceDir = 3;
    } else if (params->wavelet.Dirmethod == "all") {
        choiceDir = 0;
    }

    int dir1 = (choiceDir == 2) ? 1 : 2;
    int dir2 = (choiceDir == 3) ? 1 : 3;

    if (choiceClevel < 3) { // not all levels visible, paint residual
        if (level == 0) {
            if (cp.backm != 2) { // nothing to change when residual is used as background
                for (int i = 0; i < W_ab * H_ab; i++) {
                    WavCoeffs_ab0[i] = 0.f;
                }
            }
        }
    }

    if (choiceClevel == 0) { // Only one level
        if (choiceDir == 0) { // All directions
            if (level != choicelevel) { // zero all for the levels != choicelevel
                for (int d = 1; d < 4; d++) {
                    for (int i = 0; i < W_ab * H_ab; i++) {
                        WavCoeffs_ab[d][i] = 0.f;
                    }
                }
            }
        } else { // zero the unwanted directions for level == choicelevel
            if (choicelevel >= cp.maxilev) {
                for (int d = 1; d < 4; d++) {
                    for (int i = 0; i < W_ab * H_ab; i++) {
                        WavCoeffs_ab[d][i] = 0.f;
                    }
                }
            } else if (level != choicelevel) { // zero all for the levels != choicelevel
                for (int i = 0; i < W_ab * H_ab; i++) {
                    WavCoeffs_ab[dir1][i] = WavCoeffs_ab[dir2][i] = 0.f;
                }
            }
        }
    } else if (choiceClevel == 1) { // Only below level
        if (choiceDir == 0) { // All directions
            if (level > choicelevel) {
                for (int d = 1; d < 4; d++) {
                    for (int i = 0; i < W_ab * H_ab; i++) {
                        WavCoeffs_ab[d][i] = 0.f;
                    }
                }
            }
        } else { // zero the unwanted directions for level >= choicelevel
            if (level > choicelevel) {
                for (int i = 0; i < W_ab * H_ab; i++) {
                    WavCoeffs_ab[dir1][i] = WavCoeffs_ab[dir2][i] = 0.f;
                }
            }
        }
    } else if (choiceClevel == 2) { // Only above level
        if (choiceDir == 0) { // All directions
            if (level <= choicelevel) {
                for (int d = 1; d < 4; d++) {
                    for (int i = 0; i < W_ab * H_ab; i++) {
                        WavCoeffs_ab[d][i] = 0.f;
                    }
                }
            }
        } else { // zero the unwanted directions for level >= choicelevel
            if (choicelevel >= cp.maxilev) {
                for (int d = 1; d < 4; d++) {
                    for (int i = 0; i < W_ab * H_ab; i++) {
                        WavCoeffs_ab[d][i] = 0.f;
                    }
                }
            } else if (level <= choicelevel) {
                for (int i = 0; i < W_ab * H_ab; i++) {
                    WavCoeffs_ab[dir1][i] = WavCoeffs_ab[dir2][i] = 0.f;
                }
            }
        }
    }
}

}<|MERGE_RESOLUTION|>--- conflicted
+++ resolved
@@ -2157,7 +2157,7 @@
         constexpr float eddlow = 15.f;
         float eddlipinfl = 0.005f * cp.edgsens + 0.4f;
         float eddlipampl = 1.f + cp.edgampl / 50.f;
-        float maxkoeLi = 0.f;
+        float maxkoeLi[12] = {0.f};
 
         if (cp.detectedge) { //enabled Lipschitz control...more memory..more time...
             const std::unique_ptr<float[]> tmCBuffer(new float[H_L * W_L]);
@@ -2175,14 +2175,10 @@
 
             for (int lvl = 0; lvl < 4; lvl++) {
                 for (int dir = 1; dir < 4; dir++) {
-<<<<<<< HEAD
-                    float ** WavCoeffs_LL = WaveletCoeffs_L.level_coeffs(lvl);
- //                   calckoe(WavCoeffs_LL, cp, koeLi, lvl, dir, WaveletCoeffs_L.level_W(lvl), WaveletCoeffs_L.level_H(lvl), edd, maxkoeLi, tmC);
-                    calckoe (WavCoeffs_LL, gradw, tloww, koeLi, lvl , dir, W_L, H_L, edd, maxkoeLi, tmC);
-=======
                     const float* const* WavCoeffs_LL = WaveletCoeffs_L.level_coeffs(lvl);
-                    calckoe(WavCoeffs_LL, cp, koeLi, lvl, dir, WaveletCoeffs_L.level_W(lvl), WaveletCoeffs_L.level_H(lvl), edd, maxkoeLi, tmC);
->>>>>>> c2eb20be
+                    float tempkoeli;
+                    calckoe (WavCoeffs_LL, gradw, tloww, koeLi, lvl , dir, W_L, H_L, edd, tempkoeli, tmC);
+                    maxkoeLi[lvl * 3 + dir - 1] = tempkoeli;
                     // return convolution KoeLi and maxkoeLi of level 0 1 2 3 and Dir Horiz, Vert, Diag
                 }
             }
@@ -2304,7 +2300,7 @@
 
                 float* const* WavCoeffs_L = WaveletCoeffs_L.level_coeffs(lvl);
 
-                ContAllL(koeLi, maxkoeLi, true, maxlvl, labco,  varhue, varchrom, WavCoeffs_L, WavCoeffs_L0, lvl, dir, cp, Wlvl_L, Hlvl_L, skip, mean, sigma, MaxP, MaxN, wavCLVCcurve, waOpacityCurveW, waOpacityCurveSH, ChCurve, Chutili);
+                ContAllL(koeLi, maxkoeLi[lvl * 3 + dir - 1], true, maxlvl, labco,  varhue, varchrom, WavCoeffs_L, WavCoeffs_L0, lvl, dir, cp, Wlvl_L, Hlvl_L, skip, mean, sigma, MaxP, MaxN, wavCLVCcurve, waOpacityCurveW, waOpacityCurveSH, ChCurve, Chutili);
                 int minWL = min(Wlvl_L, Hlvl_L);
 
                 if(minWL > 180) {
@@ -2694,12 +2690,8 @@
 //%%%%%%%%%%%%%%%%%%%%%%%%%%%%%%%%%%%%%%%%%%%%%%%%%%%%%%
 //%%%%%%%%%%%%%%%%%%%%%%%%%%%%%%%%%%%%%%%%%%%%%%%%%%%%%%
 
-<<<<<<< HEAD
 //void ImProcFunctions::calckoe(float ** WavCoeffs_LL, const cont_params& cp, float *koeLi[12], int level, int dir, int W_L, int H_L, float edd, float *maxkoeLi, float **tmC)
-void ImProcFunctions::calckoe (float ** WavCoeffs_LL, float gradw, float tloww, float *koeLi[12], int level, int dir, int W_L, int H_L, float edd, float *maxkoeLi, float **tmC)
-=======
-void ImProcFunctions::calckoe(const float* const* WavCoeffs_LL, const cont_params& cp, float *koeLi[12], int level, int dir, int W_L, int H_L, float edd, float maxkoeLi, float **tmC)
->>>>>>> c2eb20be
+void ImProcFunctions::calckoe (const float* const* WavCoeffs_LL, float gradw, float tloww, float *koeLi[12], int level, int dir, int W_L, int H_L, float edd, float &maxkoeLi, float **tmC)
 {
     int borderL = 2;
 
