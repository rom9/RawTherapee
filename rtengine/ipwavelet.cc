--- conflicted
+++ resolved
@@ -3250,13 +3250,8 @@
             float scale = 1.f;
             float modchro = varchrom[ii * 2][jj * 2];
 
-<<<<<<< HEAD
             if (useSkinControl) {
-                // hue chroma skin with initial lab datas
-=======
-            if(useSkinControl) {
                 // hue chroma skin with initial lab data
->>>>>>> 4ff41f7a
                 float LL100 = labco->L[ii * 2][jj * 2] / 327.68f;
                 float modhue = varhue[ii][jj];
 
