--- conflicted
+++ resolved
@@ -166,13 +166,9 @@
 int wavNestedLevels = 1;
 
 
-<<<<<<< HEAD
-SSEFUNCTION void ImProcFunctions::ip_wavelet (LabImage * lab, LabImage * dst, float *****stylev, LabImage *styres, int stytype, LabImage * cropmergelab, int mtwo, int merge_two[6], int ush, int kall, const procparams::WaveletParams & waparams, const Wavmerg2Curve & wavMER2Curve, const WavCurve & wavCLVCcurve, const WavretiCurve & wavRETCcurve, const WavretigainCurve & wavRETgainCcurve, const WavstyCurve & wavSTYCurve, const Wavsty2Curve & wavSTY2Curve, const WavOpacityCurveRG & waOpacityCurveRG, const WavOpacityCurveBY & waOpacityCurveBY,  const WavOpacityCurveW & waOpacityCurveW, const WavOpacityCurveWL & waOpacityCurveWL, LUTf &wavclCurve, bool wavcontlutili, int skip,
+void ImProcFunctions::ip_wavelet (LabImage * lab, LabImage * dst, float *****stylev, LabImage *styres, int stytype, LabImage * cropmergelab, int mtwo, int merge_two[6], int ush, int kall, const procparams::WaveletParams & waparams, const Wavmerg2Curve & wavMER2Curve, const WavCurve & wavCLVCcurve, const WavretiCurve & wavRETCcurve, const WavretigainCurve & wavRETgainCcurve, const WavstyCurve & wavSTYCurve, const Wavsty2Curve & wavSTY2Curve, const WavOpacityCurveRG & waOpacityCurveRG, const WavOpacityCurveBY & waOpacityCurveBY,  const WavOpacityCurveW & waOpacityCurveW, const WavOpacityCurveWL & waOpacityCurveWL, LUTf &wavclCurve, bool wavcontlutili, int skip,
         float &minCD, float &maxCD, float &mini, float &maxi, float &Tmean, float &Tsigma, float &Tmin, float &Tmax
                                              )
-=======
-void ImProcFunctions::ip_wavelet(LabImage * lab, LabImage * dst, int kall, const procparams::WaveletParams & waparams, const WavCurve & wavCLVCcurve, const WavOpacityCurveRG & waOpacityCurveRG, const WavOpacityCurveBY & waOpacityCurveBY,  const WavOpacityCurveW & waOpacityCurveW, const WavOpacityCurveWL & waOpacityCurveWL, LUTf &wavclCurve, int skip)
->>>>>>> 24151b31
 
 
 {
@@ -1000,13 +996,9 @@
                     if (!Ldecomp->memoryAllocationFailed) {
 
                         float madL[8][3];
-<<<<<<< HEAD
                         //      bool memoryAllocationFailed = false;
 
-#ifdef _RT_NESTED_OPENMP
-=======
-#ifdef _OPENMP
->>>>>>> 24151b31
+#ifdef _OPENMP
                         #pragma omp parallel for schedule(dynamic) collapse(2) num_threads(wavNestedLevels) if(wavNestedLevels>1)
 #endif
 
@@ -1526,8 +1518,7 @@
         delete [] varchro;
 
     }
-<<<<<<< HEAD
-#ifdef _RT_NESTED_OPENMP
+#ifdef _OPENMP
     omp_set_nested (oldNested);
 #endif
 
@@ -1583,10 +1574,6 @@
             ImProcFunctions::MSRWav (resid, orig, imwidth, imheight, params->wavelet, wavRETCcurve, wavRETgainCcurve, skip, 1, 3, 0.8f, minCD, maxCD, mini, maxi, Tmean, Tsigma, Tmin, Tmax);
 #ifdef _OPENMP
             #pragma omp parallel for schedule(dynamic,16)
-=======
-#ifdef _OPENMP
-    omp_set_nested(oldNested);
->>>>>>> 24151b31
 #endif
 
             for (int ir = 0; ir < imheight; ir++)
@@ -1783,13 +1770,13 @@
     float thres = 5.f;//different fom zero to take into account only data large enough
     max = 0.f;
 
-#ifdef _RT_NESTED_OPENMP
+#ifdef _OPENMP
     #pragma omp parallel num_threads(wavNestedLevels) if(wavNestedLevels>1)
 #endif
     {
         float lmax = 0.f;
         //  float lmin = 0.f;
-#ifdef _RT_NESTED_OPENMP
+#ifdef _OPENMP
         #pragma omp for reduction(+:averaP,countP) nowait
 #endif
 
@@ -1805,7 +1792,7 @@
             }
         }
 
-#ifdef _RT_NESTED_OPENMP
+#ifdef _OPENMP
         #pragma omp critical
 #endif
         {
@@ -1863,7 +1850,7 @@
     float TP = 0.f;
 //   float thres = 5.f;//different fom zero to take into account only data large enough
 
-#ifdef _RT_NESTED_OPENMP
+#ifdef _OPENMP
     #pragma omp parallel for reduction(+:TP) num_threads(wavNestedLevels) if(wavNestedLevels>1)
 #endif
 
@@ -2123,13 +2110,8 @@
         Contrast = new float[n];
     }
 
-<<<<<<< HEAD
     memcpy (Contrast, Source, n * sizeof (float));
-#ifdef _RT_NESTED_OPENMP
-=======
-    memcpy(Contrast, Source, n * sizeof(float));
-#ifdef _OPENMP
->>>>>>> 24151b31
+#ifdef _OPENMP
     #pragma omp parallel for
 #endif
 
@@ -2140,11 +2122,7 @@
     return Contrast;
 }
 
-<<<<<<< HEAD
-SSEFUNCTION float *ImProcFunctions::CompressDR (float *Source, int skip, struct cont_params &cp, int W_L, int H_L, float Compression, float DetailBoost, float max0, float min0, float ave, float ah, float bh, float al, float bl, float factorx, float *Compressed)
-=======
-float *ImProcFunctions::CompressDR(float *Source, int W_L, int H_L, float Compression, float DetailBoost, float *Compressed)
->>>>>>> 24151b31
+float *ImProcFunctions::CompressDR (float *Source, int skip, struct cont_params &cp, int W_L, int H_L, float Compression, float DetailBoost, float max0, float min0, float ave, float ah, float bh, float al, float bl, float factorx, float *Compressed)
 {
 
     const float eps = 0.000001f;
@@ -2155,13 +2133,8 @@
     #pragma omp parallel
 #endif
     {
-<<<<<<< HEAD
         __m128 epsv = _mm_set1_ps ( eps );
-#ifdef _RT_NESTED_OPENMP
-=======
-        __m128 epsv = _mm_set1_ps( eps );
-#ifdef _OPENMP
->>>>>>> 24151b31
+#ifdef _OPENMP
         #pragma omp for
 #endif
 
@@ -2217,17 +2190,10 @@
 #endif
     {
         __m128 cev, uev, sourcev;
-<<<<<<< HEAD
         __m128 epsv = _mm_set1_ps ( eps );
         __m128 DetailBoostv = _mm_set1_ps ( DetailBoost );
         __m128 tempv = _mm_set1_ps ( temp );
-#ifdef _RT_NESTED_OPENMP
-=======
-        __m128 epsv = _mm_set1_ps( eps );
-        __m128 DetailBoostv = _mm_set1_ps( DetailBoost );
-        __m128 tempv = _mm_set1_ps( temp );
-#ifdef _OPENMP
->>>>>>> 24151b31
+#ifdef _OPENMP
         #pragma omp for
 #endif
 
@@ -2283,7 +2249,7 @@
         min0 = 0.0f;
     }
 
-#ifdef _RT_NESTED_OPENMP
+#ifdef _OPENMP
     #pragma omp parallel for
 #endif
 
@@ -2303,7 +2269,7 @@
     CompressDR (WavCoeffs_L0, skip, cp, W_L, H_L, Compression, DetailBoost, max0, min0, ave, ah, bh, al, bl, factorx, WavCoeffs_L0);
 
 
-#ifdef _RT_NESTED_OPENMP
+#ifdef _OPENMP
     #pragma omp parallel for            // removed schedule(dynamic,10)
 #endif
 
@@ -2334,12 +2300,8 @@
         min0 = 0.0f;
     }
 
-<<<<<<< HEAD
     //  max0=32768.f;
-#ifdef _RT_NESTED_OPENMP
-=======
-#ifdef _OPENMP
->>>>>>> 24151b31
+#ifdef _OPENMP
     #pragma omp parallel for
 #endif
 
@@ -2363,12 +2325,8 @@
 
     epd2.CompressDynamicRange (WavCoeffs_L0, (float)sca / skip, edgest, Compression, DetailBoost, Iterates, rew);
 
-<<<<<<< HEAD
     //Restore past range, also desaturate a bit per Mantiuk's Color correction for tone mapping.
-#ifdef _RT_NESTED_OPENMP
-=======
-#ifdef _OPENMP
->>>>>>> 24151b31
+#ifdef _OPENMP
     #pragma omp parallel for            // removed schedule(dynamic,10)
 #endif
 
@@ -2414,11 +2372,11 @@
             return;
         }
 
-#ifdef _RT_NESTED_OPENMP
+#ifdef _OPENMP
         #pragma omp parallel num_threads(wavNestedLevels) if(wavNestedLevels>1)
 #endif
         {
-#ifdef _RT_NESTED_OPENMP
+#ifdef _OPENMP
             #pragma omp for nowait
 #endif
 
@@ -2438,7 +2396,7 @@
             }
 
             //store Luma resid
-#ifdef _RT_NESTED_OPENMP
+#ifdef _OPENMP
             #pragma omp for nowait
 #endif
 
@@ -2461,7 +2419,7 @@
             return;
         }
 
-#ifdef _RT_NESTED_OPENMP
+#ifdef _OPENMP
         #pragma omp parallel num_threads(wavNestedLevels) if(wavNestedLevels>1)
 #endif
         {
@@ -2541,7 +2499,7 @@
 
 
                 /*
-                #ifdef _RT_NESTED_OPENMP
+                #ifdef _OPENMP
                 #pragma omp for nowait
                 #endif
 
@@ -2634,7 +2592,7 @@
                     float amean = 0.5f / meanL[lvl];
 
                     float ** WavCoeffs_L = WaveletCoeffs_L.level_coeffs (lvl);
-#ifdef _RT_NESTED_OPENMP
+#ifdef _OPENMP
                     #pragma omp for nowait
 #endif
 
@@ -2794,7 +2752,7 @@
             }
 
             //store Luma resid
-#ifdef _RT_NESTED_OPENMP
+#ifdef _OPENMP
             #pragma omp for nowait
 #endif
 
@@ -2831,16 +2789,9 @@
 
             delete [] mea;
 
-<<<<<<< HEAD
             for (int i = 0; i < 9; i++) {
                 delete [] sig[i];
             }
-=======
-    //  max0=32768.f;
-#ifdef _OPENMP
-    #pragma omp parallel for
-#endif
->>>>>>> 24151b31
 
             delete [] sig;
 
@@ -2862,14 +2813,7 @@
                 }
 
 
-<<<<<<< HEAD
                 delete [] tempneur;
-=======
-    //Restore past range, also desaturate a bit per Mantiuk's Color correction for tone mapping.
-#ifdef _OPENMP
-    #pragma omp parallel for            // removed schedule(dynamic,10)
-#endif
->>>>>>> 24151b31
 
 
             }
@@ -2898,13 +2842,8 @@
     float max0 = 0.f;
     float min0 = FLT_MAX;
 
-<<<<<<< HEAD
     if (contrast != 0.f || (cp.tonemap  && cp.resena)) { // contrast = 0.f means that all will be multiplied by 1.f, so we can skip this step
-#ifdef _RT_NESTED_OPENMP
-=======
-    if(contrast != 0.f || (cp.tonemap  && cp.resena)) { // contrast = 0.f means that all will be multiplied by 1.f, so we can skip this step
-#ifdef _OPENMP
->>>>>>> 24151b31
+#ifdef _OPENMP
         #pragma omp parallel for reduction(+:avedbl) num_threads(wavNestedLevels) if(wavNestedLevels>1)
 #endif
 
@@ -2993,17 +2932,13 @@
             koeLi[i] = &koeLibuffer[i * W_L * H_L];
         }
 
-<<<<<<< HEAD
         for (int j = 0; j < 12; j++) //9
             for (int i = 0; i < W_L * H_L; i++) {
                 koeLi[j][i] = 0.f;
             }
     }
 
-#ifdef _RT_NESTED_OPENMP
-=======
-#ifdef _OPENMP
->>>>>>> 24151b31
+#ifdef _OPENMP
     #pragma omp parallel num_threads(wavNestedLevels) if(wavNestedLevels>1)
 #endif
     {
@@ -3048,13 +2983,8 @@
         #pragma omp barrier
 #endif
 
-<<<<<<< HEAD
         if ((cp.conres != 0.f || cp.conresH != 0.f) && cp.resena) { // cp.conres = 0.f and cp.comresH = 0.f means that all will be multiplied by 1.f, so we can skip this step
-#ifdef _RT_NESTED_OPENMP
-=======
-        if((cp.conres != 0.f || cp.conresH != 0.f) && cp.resena) { // cp.conres = 0.f and cp.comresH = 0.f means that all will be multiplied by 1.f, so we can skip this step
-#ifdef _OPENMP
->>>>>>> 24151b31
+#ifdef _OPENMP
             #pragma omp for nowait
 #endif
 
@@ -3134,13 +3064,8 @@
 
             float aamp = 1.f + cp.eddetthrHi / 100.f;
 
-<<<<<<< HEAD
             for (int lvl = 0; lvl < minlevwavL; lvl++) {//4
-#ifdef _RT_NESTED_OPENMP
-=======
-            for (int lvl = 0; lvl < 4; lvl++) {
-#ifdef _OPENMP
->>>>>>> 24151b31
+#ifdef _OPENMP
                 #pragma omp for schedule(dynamic,16)
 #endif
 
@@ -3243,7 +3168,6 @@
             // end
         }
 
-<<<<<<< HEAD
     }
 
     //    if(params->wavelet.retinexMethod != "none" && cp.resena && params->wavelet.retinexMethodpro == "resid") {
@@ -3264,7 +3188,7 @@
         }
 
         int chrome = 0;
-#ifdef _RT_NESTED_OPENMP
+#ifdef _OPENMP
         #pragma omp parallel for num_threads(wavNestedLevels) if(wavNestedLevels>1)
 #endif
 
@@ -3276,7 +3200,7 @@
         }
 
         ImProcFunctions::MSRWav (resid, orig, W_L, H_L, params->wavelet, wavRETCcurve, wavRETgainCcurve, skip, chrome, 5, 2.f, minCD, maxCD, mini, maxi, Tmean, Tsigma, Tmin, Tmax);
-#ifdef _RT_NESTED_OPENMP
+#ifdef _OPENMP
         #pragma omp parallel for num_threads(wavNestedLevels) if(wavNestedLevels>1)
 #endif
 
@@ -3291,16 +3215,13 @@
         delete [] origBuffer;
     }
 
-#ifdef _RT_NESTED_OPENMP
+#ifdef _OPENMP
     #pragma omp parallel num_threads(wavNestedLevels) if(wavNestedLevels>1)
 #endif
     {
 
 
-#ifdef _RT_NESTED_OPENMP
-=======
-#ifdef _OPENMP
->>>>>>> 24151b31
+#ifdef _OPENMP
         #pragma omp for schedule(dynamic) collapse(2)
 #endif
 
@@ -3364,7 +3285,7 @@
 
         int chrome = 1;
         float minCD, maxCD, mini, maxi, Tmean, Tsigma, Tmin, Tmax;//here no take into account of these parameters ==> only for luma
-#ifdef _RT_NESTED_OPENMP
+#ifdef _OPENMP
         #pragma omp parallel for num_threads(wavNestedLevels) if(wavNestedLevels>1)
 #endif
 
@@ -3375,7 +3296,7 @@
         }
 
         ImProcFunctions::MSRWav (resid, orig, W_L, H_L, params->wavelet, wavRETCcurve, wavRETgainCcurve, skip, chrome, 4, 2.f, minCD, maxCD, mini, maxi, Tmean, Tsigma, Tmin, Tmax);
-#ifdef _RT_NESTED_OPENMP
+#ifdef _OPENMP
         #pragma omp parallel for num_threads(wavNestedLevels) if(wavNestedLevels>1)
 #endif
 
@@ -3401,16 +3322,10 @@
         /*  int W_L = WaveletCoeffs_a.level_W(0);
           int H_L = WaveletCoeffs_a.level_H(0);
 
-<<<<<<< HEAD
           float * WavCoeffs_a0 = WaveletCoeffs_a.coeff0;
           float * WavCoeffs_b0 = WaveletCoeffs_b.coeff0;
           */
-#ifdef _RT_NESTED_OPENMP
-=======
-        float * WavCoeffs_a0 = WaveletCoeffs_a.coeff0;
-        float * WavCoeffs_b0 = WaveletCoeffs_b.coeff0;
-#ifdef _OPENMP
->>>>>>> 24151b31
+#ifdef _OPENMP
         #pragma omp parallel num_threads(wavNestedLevels) if(wavNestedLevels>1)
 #endif
         {
@@ -3488,7 +3403,7 @@
             return;
         }
 
-#ifdef _RT_NESTED_OPENMP
+#ifdef _OPENMP
         #pragma omp parallel num_threads(wavNestedLevels) if(wavNestedLevels>1)
 #endif
         {
@@ -3500,7 +3415,7 @@
                 chan = 2;
             }
 
-#ifdef _RT_NESTED_OPENMP
+#ifdef _OPENMP
             #pragma omp for nowait
 #endif
 
@@ -3520,7 +3435,7 @@
             }
 
             //store chroma resid
-#ifdef _RT_NESTED_OPENMP
+#ifdef _OPENMP
             #pragma omp for nowait
 #endif
 
@@ -3547,7 +3462,7 @@
             return;
         }
 
-#ifdef _RT_NESTED_OPENMP
+#ifdef _OPENMP
         #pragma omp parallel num_threads(wavNestedLevels) if(wavNestedLevels>1)
 #endif
         {
@@ -3596,7 +3511,7 @@
                     //  printf("meanab=%f\n", meanab[lvl]);
 
                     //       limit = cp.shapedetectcolor / 50.f * meanab[lvl];
-#ifdef _RT_NESTED_OPENMP
+#ifdef _OPENMP
                     #pragma omp for nowait
 #endif
 
@@ -3702,7 +3617,7 @@
             }
 
             //store chroma resid
-#ifdef _RT_NESTED_OPENMP
+#ifdef _OPENMP
             #pragma omp for nowait
 #endif
 
