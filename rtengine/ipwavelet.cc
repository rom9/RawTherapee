////////////////////////////////////////////////////////////////
//
//
//
//
//  code dated: 9 , 2019
//
//  Ipwaveletcc is free software: you can redistribute it and/or modify
//  it under the terms of the GNU General Public License as published by
//  the Free Software Foundation, either version 3 of the License, or
//  (at your option) any later version.
//
//  This program is distributed in the hope that it will be useful,
//  but WITHOUT ANY WARRANTY; without even the implied warranty of
//  MERCHANTABILITY or FITNESS FOR A PARTICULAR PURPOSE.  See the
//  GNU General Public License for more details.
//
//  You should have received a copy of the GNU General Public License
<<<<<<< HEAD
//  along with this program.  If not, see <http://www.gnu.org/licenses/>.
// *  2014 - 2019 Jacques Desmis <jdesmis@gmail.com>
=======
//  along with this program.  If not, see <https://www.gnu.org/licenses/>.
// *  2014 Jacques Desmis <jdesmis@gmail.com>
>>>>>>> ba434372
// *  2014 Ingo Weyrich <heckflosse@i-weyrich.de>

//
////////////////////////////////////////////////////////////////

#include <cassert>
#include <cmath>

#include "../rtgui/threadutils.h"

#include "rtengine.h"
#include "improcfun.h"
#include "LUT.h"
#include "array2D.h"
#include "boxblur.h"
#include "rt_math.h"
#include "mytime.h"
#include "sleef.c"
#include "opthelper.h"
#include "median.h"
#include "EdgePreservingDecomposition.h"
#include "iccstore.h"
#include "procparams.h"
#include "guidedfilter.h"

#ifdef _OPENMP
#include <omp.h>
#endif

#include "cplx_wavelet_dec.h"

#define TS 64       // Tile size
#define offset 25   // shift between tiles
#define fTS ((TS/2+1))  // second dimension of Fourier tiles
#define blkrad 1    // radius of block averaging

#define epsilon 0.001f/(TS*TS) //tolerance


namespace rtengine
{

extern const Settings* settings;

struct cont_params {
    float mul[10];
    int chrom;
    int chro;
    int contrast;
    float th;
    float thH;
    float conres;
    float conresH;
    float radius;
    float chrores;
    float hueres;
    float sky;
    float b_l, t_l, b_r, t_r;
    float b_ly, t_ly, b_ry, t_ry;
    float b_lsl, t_lsl, b_rsl, t_rsl;
    float b_lhl, t_lhl, b_rhl, t_rhl;
    float edg_low, edg_mean, edg_sd, edg_max;
    float lev0s, lev0n, lev1s, lev1n, lev2s, lev2n, lev3s, lev3n;
    float b_lpast, t_lpast, b_rpast, t_rpast;
    float b_lsat, t_lsat, b_rsat, t_rsat;
    int rad;
    int val;
    int til;
    int numlevH, numlevS;
    float mulC[9];
    float mulopaRG[9];
    float mulopaBY[9];
    bool curv;
    bool opaBY;
    bool opaRG;
    bool edgcurv;
    bool diagcurv;
    int CHmet;
    int CHSLmet;
    int EDmet;
    bool HSmet;
    bool avoi;
    float strength;
    int reinforce;
    bool detectedge;
    int backm;
    float eddet;
    float eddetthr;
    float eddetthrHi;
    bool link;
    bool lip3;
    bool tonemap;
    bool diag;
    int TMmeth;
    float tmstrength;
    float balan;
    int ite;
    int contmet;
    bool opaW;
    int BAmet;
    bool bam;
    float blhigh;
    float grhigh;
    float blmed;
    float grmed;
    float bllow;
    float grlow;
    bool cbena;
    bool contena;
    bool chromena;
    bool edgeena;
    bool resena;
    bool finena;
    bool toningena;
    bool noiseena;
    int maxilev;
    float edgsens;
    float edgampl;
    int neigh;
    bool lipp;
};

int wavNestedLevels = 1;


void ImProcFunctions::ip_wavelet(LabImage * lab, LabImage * dst, int kall, const procparams::WaveletParams & waparams, const WavCurve & wavCLVCcurve, const WavOpacityCurveRG & waOpacityCurveRG, const WavOpacityCurveBY & waOpacityCurveBY,  const WavOpacityCurveW & waOpacityCurveW, const WavOpacityCurveWL & waOpacityCurveWL, LUTf &wavclCurve, int skip)


{
#ifdef _DEBUG
    // init variables to display Munsell corrections
    MunsellDebugInfo* MunsDebugInfo = new MunsellDebugInfo();
#endif
    TMatrix wiprof = ICCStore::getInstance()->workingSpaceInverseMatrix(params->icm.workingProfile);
    const double wip[3][3] = {
        {wiprof[0][0], wiprof[0][1], wiprof[0][2]},
        {wiprof[1][0], wiprof[1][1], wiprof[1][2]},
        {wiprof[2][0], wiprof[2][1], wiprof[2][2]}
    };
    const short int imheight = lab->H, imwidth = lab->W;
    LabImage *provradius = nullptr;

    if (waparams.softradend > 0.f && params->wavelet.expfinal) {
        provradius = new LabImage(lab->W, lab->H);
        provradius->CopyFrom(lab);
    }

    struct cont_params cp;

    cp.avoi = params->wavelet.avoid;

    if (params->wavelet.Medgreinf == "more") {
        cp.reinforce = 1;
    }

    if (params->wavelet.Medgreinf == "none") {
        cp.reinforce = 2;
    }

    if (params->wavelet.Medgreinf == "less") {
        cp.reinforce = 3;
    }

    if (params->wavelet.NPmethod == "none") {
        cp.lip3 = false;
    }

    if (params->wavelet.NPmethod == "low") {
        cp.lip3 = true;
        cp.neigh = 0;
    }

    if (params->wavelet.NPmethod == "high") {
        cp.lip3 = true;
        cp.neigh = 1;
    }

    cp.lipp = params->wavelet.lipst;
    cp.diag = params->wavelet.tmr;
    cp.balan = (float)params->wavelet.balance;
    cp.ite = params->wavelet.iter;
    cp.tonemap = false;
    cp.bam = false;

    if (params->wavelet.tmrs == 0) {
        cp.tonemap = false;
    } else {
        cp.tonemap = true;
    }

    if (params->wavelet.TMmethod == "cont") {
        cp.contmet = 1;
    } else if (params->wavelet.TMmethod == "tm") {
        cp.contmet = 2;
    }

    if (params->wavelet.BAmethod != "none") {
        cp.bam = true;
    }

    if (params->wavelet.BAmethod == "sli") {
        cp.BAmet = 1;
    }

    if (params->wavelet.BAmethod == "cur") {
        cp.BAmet = 2;
    }

    cp.tmstrength = params->wavelet.tmrs;
    //cp.tonemap = params->wavelet.tmr;
    cp.contena = params->wavelet.expcontrast;
    cp.chromena = params->wavelet.expchroma;
    cp.edgeena = params->wavelet.expedge;
    cp.resena = params->wavelet.expresid;
    cp.finena = params->wavelet.expfinal;
    cp.toningena = params->wavelet.exptoning;
    cp.noiseena = params->wavelet.expnoise;

    if (params->wavelet.Backmethod == "black") {
        cp.backm = 0;
    }

    if (params->wavelet.Backmethod == "grey") {
        cp.backm = 1;
    }

    if (params->wavelet.Backmethod == "resid") {
        cp.backm = 2;
    }

    cp.link = params->wavelet.linkedg;
    cp.eddet = (float) params->wavelet.edgedetect;
    cp.eddetthr = (float) params->wavelet.edgedetectthr;
    cp.eddetthrHi = (float) params->wavelet.edgedetectthr2;

    cp.edgsens = 60.f;
    cp.edgampl = 10.f;

    if (cp.lipp) {
        cp.edgsens = (float) params->wavelet.edgesensi;
        cp.edgampl = (float) params->wavelet.edgeampli;
    }

    //int N = imheight * imwidth;
    int maxmul = params->wavelet.thres;
    cp.maxilev = maxmul;
    static const float scales[10] = {1.f, 2.f, 4.f, 8.f, 16.f, 32.f, 64.f, 128.f, 256.f, 512.f};
    float scaleskip[10];

    for (int sc = 0; sc < 10; sc++) {
        scaleskip[sc] = scales[sc] / skip;
    }

    float atten0 = 0.40f;
    float atten123 = 0.90f;

    //int DaubLen = settings->daubech ? 8 : 6;
    int DaubLen;

    if (params->wavelet.daubcoeffmethod == "2_") {
        DaubLen = 4;
    }

    if (params->wavelet.daubcoeffmethod == "4_") {
        DaubLen = 6;
    }

    if (params->wavelet.daubcoeffmethod == "6_") {
        DaubLen = 8;
    }

    if (params->wavelet.daubcoeffmethod == "10_") {
        DaubLen = 12;
    }

    if (params->wavelet.daubcoeffmethod == "14_") {
        DaubLen = 16;
    }

    cp.CHSLmet = 1;
//  if(params->wavelet.CHSLmethod=="SL")    cp.CHSLmet=1;
//  if(params->wavelet.CHSLmethod=="CU")    cp.CHSLmet=2;
    cp.EDmet = 1;

    if (params->wavelet.EDmethod == "SL") {
        cp.EDmet = 1;
    }

    if (params->wavelet.EDmethod == "CU") {
        cp.EDmet = 2;
    }

    cp.cbena = params->wavelet.cbenab;
    cp.blhigh = (float)params->wavelet.bluehigh;
    cp.grhigh = (float)params->wavelet.greenhigh;
    cp.blmed = (float)params->wavelet.bluemed;
    cp.grmed = (float)params->wavelet.greenmed;
    cp.bllow = (float)params->wavelet.bluelow;
    cp.grlow = (float)params->wavelet.greenlow;
    cp.curv = false;
    cp.edgcurv = false;
    cp.diagcurv = false;
    cp.opaRG = false;
    cp.opaBY = false;
    cp.opaW = false;
    cp.CHmet = 0;
    cp.HSmet = false;

    if (params->wavelet.CHmethod == "with") {
        cp.CHmet = 1;
    }

    if (params->wavelet.CHmethod == "link") {
        cp.CHmet = 2;
    }

    if (params->wavelet.HSmethod == "with") {
        cp.HSmet = true;
    }

    cp.strength = min(1.f, max(0.f, ((float)params->wavelet.strength / 100.f)));

    for (int m = 0; m < maxmul; m++) {
        cp.mulC[m] = waparams.ch[m];
    }

    if (waOpacityCurveRG) {
        cp.opaRG = true;
    }

    if (cp.opaRG) {
        cp.mulopaRG[0] = 200.f * (waOpacityCurveRG[0] - 0.5f);
        cp.mulopaRG[1] = 200.f * (waOpacityCurveRG[62] - 0.5f);
        cp.mulopaRG[2] = 200.f * (waOpacityCurveRG[125] - 0.5f);
        cp.mulopaRG[3] = 200.f * (waOpacityCurveRG[187] - 0.5f);
        cp.mulopaRG[4] = 200.f * (waOpacityCurveRG[250] - 0.5f);
        cp.mulopaRG[5] = 200.f * (waOpacityCurveRG[312] - 0.5f);
        cp.mulopaRG[6] = 200.f * (waOpacityCurveRG[375] - 0.5f);
        cp.mulopaRG[7] = 200.f * (waOpacityCurveRG[438] - 0.5f);
        cp.mulopaRG[8] = 200.f * (waOpacityCurveRG[500] - 0.5f);
    } else {
        for (int level = 0; level < 9; level++) {
            cp.mulopaRG[level] = 0.f;
        }
    }

    if (waOpacityCurveBY) {
        cp.opaBY = true;
    }

    if (cp.opaBY) {
        cp.mulopaBY[0] = 200.f * (waOpacityCurveBY[0] - 0.5f);
        cp.mulopaBY[1] = 200.f * (waOpacityCurveBY[62] - 0.5f);
        cp.mulopaBY[2] = 200.f * (waOpacityCurveBY[125] - 0.5f);
        cp.mulopaBY[3] = 200.f * (waOpacityCurveBY[187] - 0.5f);
        cp.mulopaBY[4] = 200.f * (waOpacityCurveBY[250] - 0.5f);
        cp.mulopaBY[5] = 200.f * (waOpacityCurveBY[312] - 0.5f);
        cp.mulopaBY[6] = 200.f * (waOpacityCurveBY[375] - 0.5f);
        cp.mulopaBY[7] = 200.f * (waOpacityCurveBY[438] - 0.5f);
        cp.mulopaBY[8] = 200.f * (waOpacityCurveBY[500] - 0.5f);
    } else {
        for (int level = 0; level < 9; level++) {
            cp.mulopaBY[level] = 0.f;
        }
    }

    if (wavCLVCcurve) {
        cp.edgcurv = true;
    }

    if (waOpacityCurveWL) {
        cp.diagcurv = true;
    }

    for (int m = 0; m < maxmul; m++) {
        cp.mul[m] = waparams.c[m];
    }

    cp.mul[9] = (float) waparams.sup;

    for (int sc = 0; sc < 10; sc++) { //reduce strength if zoom < 100%  for contrast
        if (sc == 0) {
            if (scaleskip[sc] < 1.f) {
                cp.mul[sc] *= (atten0 * scaleskip[sc]);
            }
        } else {
            if (scaleskip[sc] < 1.f) {
                cp.mul[sc] *= (atten123 * scaleskip[sc]);
            }
        }
    }

//  if(settings->verbose) printf("Wav mul 0=%f 1=%f 2=%f 3=%f 4=%f 5=%f 6=%f 7=%f 8=%f 9=%f\n",cp.mul[0],cp.mul[1],cp.mul[2],cp.mul[3],cp.mul[4],cp.mul[5],cp.mul[6],cp.mul[7],cp.mul[8],cp.mul[9]);
    for (int sc = 0; sc < 9; sc++) { //reduce strength if zoom < 100%  for chroma and tuning
        if (sc == 0) {
            if (scaleskip[sc] < 1.f) {
                cp.mulC[sc] *= (atten0 * scaleskip[sc]);
                cp.mulopaRG[sc] *= (atten0 * scaleskip[sc]);
                cp.mulopaBY[sc] *= (atten0 * scaleskip[sc]);
            }
        } else {
            if (scaleskip[sc] < 1.f) {
                cp.mulC[sc] *= (atten123 * scaleskip[sc]);
                cp.mulopaRG[sc] *= (atten123 * scaleskip[sc]);
                cp.mulopaBY[sc] *= (atten123 * scaleskip[sc]);
            }
        }
    }

    cp.chro = waparams.chro;
    cp.chrom = waparams.chroma;
    cp.contrast = waparams.contrast;
    cp.rad = waparams.edgrad;
    cp.val = waparams.edgval;
    cp.til = waparams.edgthresh;

    cp.conres = waparams.rescon;
    cp.conresH = waparams.resconH;
    cp.radius = waparams.radius;
    cp.chrores = waparams.reschro;
    //cp.hueres=waparams.reshue;
    cp.hueres = 2.f;
    cp.th = float(waparams.thr);
    cp.thH = float(waparams.thrH);
    cp.sky = waparams.sky;
    //skin
    cp.b_l = static_cast<float>(params->wavelet.hueskin.getBottomLeft()) / 100.0f;
    cp.t_l = static_cast<float>(params->wavelet.hueskin.getTopLeft()) / 100.0f;
    cp.b_r = static_cast<float>(params->wavelet.hueskin.getBottomRight()) / 100.0f;
    cp.t_r = static_cast<float>(params->wavelet.hueskin.getTopRight()) / 100.0f;

    cp.b_ly = static_cast<float>(params->wavelet.hueskin2.getBottomLeft()) / 100.0f;
    cp.t_ly = static_cast<float>(params->wavelet.hueskin2.getTopLeft()) / 100.0f;
    cp.b_ry = static_cast<float>(params->wavelet.hueskin2.getBottomRight()) / 100.0f;
    cp.t_ry = static_cast<float>(params->wavelet.hueskin2.getTopRight()) / 100.0f;
    cp.numlevH = params->wavelet.threshold;

    //shadows
    cp.b_lsl = static_cast<float>(params->wavelet.bllev.getBottomLeft());
    cp.t_lsl = static_cast<float>(params->wavelet.bllev.getTopLeft());
    cp.b_rsl = static_cast<float>(params->wavelet.bllev.getBottomRight());
    cp.t_rsl = static_cast<float>(params->wavelet.bllev.getTopRight());
    cp.numlevS = params->wavelet.threshold2;
    int maxlevS = 9 - cp.numlevH;
    cp.numlevS = MIN(cp.numlevS, maxlevS);
    //printf("levHigh=%d levShad=%d\n",cp.numlevH,cp.numlevS);
    //highlight
    cp.b_lhl = static_cast<float>(params->wavelet.hllev.getBottomLeft());
    cp.t_lhl = static_cast<float>(params->wavelet.hllev.getTopLeft());
    cp.b_rhl = static_cast<float>(params->wavelet.hllev.getBottomRight());
    cp.t_rhl = static_cast<float>(params->wavelet.hllev.getTopRight());
    //printf("BL=%f TL=%f BR=%f TR=%f\n",cp.b_lhl,cp.t_lhl,cp.b_rhl,cp.t_rhl);
    //pastel
    cp.b_lpast = static_cast<float>(params->wavelet.pastlev.getBottomLeft());
    cp.t_lpast = static_cast<float>(params->wavelet.pastlev.getTopLeft());
    cp.b_rpast = static_cast<float>(params->wavelet.pastlev.getBottomRight());
    cp.t_rpast = static_cast<float>(params->wavelet.pastlev.getTopRight());
    //saturated
    cp.b_lsat = static_cast<float>(params->wavelet.satlev.getBottomLeft());
    cp.t_lsat = static_cast<float>(params->wavelet.satlev.getTopLeft());
    cp.b_rsat = static_cast<float>(params->wavelet.satlev.getBottomRight());
    cp.t_rsat = static_cast<float>(params->wavelet.satlev.getTopRight());
    //edge local contrast
    cp.edg_low = static_cast<float>(params->wavelet.edgcont.getBottomLeft());
    cp.edg_mean = static_cast<float>(params->wavelet.edgcont.getTopLeft());
    cp.edg_max = static_cast<float>(params->wavelet.edgcont.getBottomRight());
    cp.edg_sd = static_cast<float>(params->wavelet.edgcont.getTopRight());
    //level noise
    cp.lev0s = static_cast<float>(params->wavelet.level0noise.getBottom());
    cp.lev0n = static_cast<float>(params->wavelet.level0noise.getTop());
    cp.lev1s = static_cast<float>(params->wavelet.level1noise.getBottom());
    cp.lev1n = static_cast<float>(params->wavelet.level1noise.getTop());
    cp.lev2s = static_cast<float>(params->wavelet.level2noise.getBottom());
    cp.lev2n = static_cast<float>(params->wavelet.level2noise.getTop());
    cp.lev3s = static_cast<float>(params->wavelet.level3noise.getBottom());
    cp.lev3n = static_cast<float>(params->wavelet.level3noise.getTop());

    cp.detectedge = params->wavelet.medianlev;
    //printf("low=%f mean=%f sd=%f max=%f\n",cp.edg_low,cp.edg_mean,cp.edg_sd,cp.edg_max);
    int minwin = min(imwidth, imheight);
    int maxlevelcrop = 9;

    if (cp.mul[9] != 0) {
        maxlevelcrop = 10;
    }

    // adap maximum level wavelet to size of crop
    if (minwin * skip < 1024) {
        maxlevelcrop = 9;    //sampling wavelet 512
    }

    if (minwin * skip < 512) {
        maxlevelcrop = 8;    //sampling wavelet 256
    }

    if (minwin * skip < 256) {
        maxlevelcrop = 7;    //sampling 128
    }

    if (minwin * skip < 128) {
        maxlevelcrop = 6;
    }

    if (minwin < 64) {
        maxlevelcrop = 5;
    }

    //  printf("minwin=%d maxcrop=%d\n",minwin, maxlevelcrop);

    int levwav = params->wavelet.thres;

    if (levwav == 9 && cp.mul[9] != 0) {
        levwav = 10;
    }

    levwav = min(maxlevelcrop, levwav);

    // determine number of levels to process.
    //  for(levwav=min(maxlevelcrop,levwav);levwav>0;levwav--)
    //      if(cp.mul[levwav-1]!=0.f  || cp.curv)
    //  if(cp.mul[levwav-1]!=0.f)
    //          break;
    // I suppress this fonctionality ==> crash for level < 3
    if (levwav < 1) {
        return;    // nothing to do
    }

    //%%%%%%%%%%%%%%%%%%%%%%%%%%%%%%%%%%%%%%%%%%%%%%%%%%%%%%
    // begin tile processing of image

    //output buffer
    int realtile = 0;

    if (params->wavelet.Tilesmethod == "big") {
        realtile = 22;
    }

    if (params->wavelet.Tilesmethod == "lit") {
        realtile = 12;
    }

    int tilesize = 128 * realtile;
    int overlap = (int) tilesize * 0.125f;
    int numtiles_W, numtiles_H, tilewidth, tileheight, tileWskip, tileHskip;

    if (params->wavelet.Tilesmethod == "full") {
        kall = 0;
    }

    Tile_calc(tilesize, overlap, kall, imwidth, imheight, numtiles_W, numtiles_H, tilewidth, tileheight, tileWskip, tileHskip);

    const int numtiles = numtiles_W * numtiles_H;
    LabImage * dsttmp;

    if (numtiles == 1) {
        dsttmp = dst;
    } else {
        dsttmp = new LabImage(imwidth, imheight);

        for (int n = 0; n < 3 * imwidth * imheight; n++) {
            dsttmp->data[n] = 0;
        }
    }

    //now we have tile dimensions, overlaps
    //%%%%%%%%%%%%%%%%%%%%%%%%%%%%%%%%%%%%%%%%%%%%%%%%%%%%%%
    int minsizetile = min(tilewidth, tileheight);
    int maxlev2 = 10;

    if (minsizetile < 1024 && levwav == 10) {
        maxlev2 = 9;
    }

    if (minsizetile < 512) {
        maxlev2 = 8;
    }

    if (minsizetile < 256) {
        maxlev2 = 7;
    }

    if (minsizetile < 128) {
        maxlev2 = 6;
    }

    levwav = min(maxlev2, levwav);

    //printf("levwav = %d\n",levwav);
#ifdef _OPENMP
    int numthreads = 1;
    int maxnumberofthreadsforwavelet = 0;

    //reduce memory for big tile size
    if (kall != 0) {
        if (realtile <= 22) {
            maxnumberofthreadsforwavelet = 2;
        }

        if (realtile <= 20) {
            maxnumberofthreadsforwavelet = 3;
        }

        if (realtile <= 18) {
            maxnumberofthreadsforwavelet = 4;
        }

        if (realtile <= 16) {
            maxnumberofthreadsforwavelet = 6;
        }

        if (realtile <= 14) {
            maxnumberofthreadsforwavelet = 8;
        }

        //printf("maxNRT=%d\n",maxnumberofthreadsforwavelet);
        if ((maxnumberofthreadsforwavelet == 6 || maxnumberofthreadsforwavelet == 8)  && levwav == 10) {
            maxnumberofthreadsforwavelet -= 2;
        }

        if (levwav <= 7 && maxnumberofthreadsforwavelet == 8) {
            maxnumberofthreadsforwavelet = 0;
        }
    }

    //printf("maxthre=%d\n",maxnumberofthreadsforwavelet);


    // Calculate number of tiles. If less than omp_get_max_threads(), then limit num_threads to number of tiles
    if (options.rgbDenoiseThreadLimit > 0) {
        maxnumberofthreadsforwavelet = min(max(options.rgbDenoiseThreadLimit / 2, 1), maxnumberofthreadsforwavelet);
    }

    numthreads = MIN(numtiles, omp_get_max_threads());

    if (maxnumberofthreadsforwavelet > 0) {
        numthreads = MIN(numthreads, maxnumberofthreadsforwavelet);
    }

#ifdef _OPENMP
    wavNestedLevels = omp_get_max_threads() / numthreads;
    bool oldNested = omp_get_nested();

    if (wavNestedLevels < 2) {
        wavNestedLevels = 1;
    } else {
        omp_set_nested(true);
    }

    if (maxnumberofthreadsforwavelet > 0)
        while (wavNestedLevels * numthreads > maxnumberofthreadsforwavelet) {
            wavNestedLevels--;
        }

#endif

    if (settings->verbose) {
        printf("Ip Wavelet uses %d main thread(s) and up to %d nested thread(s) for each main thread\n", numthreads, wavNestedLevels);
    }

    #pragma omp parallel num_threads(numthreads)
#endif
    {
        float mean[10];
        float meanN[10];
        float sigma[10];
        float sigmaN[10];
        float MaxP[10];
        float MaxN[10];

        float** varhue = new float*[tileheight];

        for (int i = 0; i < tileheight; i++) {
            varhue[i] = new float[tilewidth];
        }

        float** varchro = new float*[tileheight];

        for (int i = 0; i < tileheight; i++) {
            varchro[i] = new float[tilewidth];
        }

#ifdef _OPENMP
        #pragma omp for schedule(dynamic) collapse(2)
#endif

        for (int tiletop = 0; tiletop < imheight; tiletop += tileHskip) {
            for (int tileleft = 0; tileleft < imwidth ; tileleft += tileWskip) {
                int tileright = MIN(imwidth, tileleft + tilewidth);
                int tilebottom = MIN(imheight, tiletop + tileheight);
                int width  = tileright - tileleft;
                int height = tilebottom - tiletop;
                LabImage * labco;
                float **Lold = nullptr;
                float *LoldBuffer = nullptr;

                if (numtiles == 1) { // untiled processing => we can use output buffer for labco
                    labco = dst;

                    if (cp.avoi) { // we need a buffer to hold a copy of the L channel
                        Lold = new float*[tileheight];
                        LoldBuffer = new float[tilewidth * tileheight];
                        memcpy(LoldBuffer, lab->L[0], tilewidth * tileheight * sizeof(float));

                        for (int i = 0; i < tileheight; i++) {
                            Lold[i] = LoldBuffer + i * tilewidth;
                        }
                    }

                } else {
                    labco = new LabImage(width, height);
                    Lold = lab->L;
                }

#ifdef _OPENMP
                #pragma omp parallel for num_threads(wavNestedLevels) if(wavNestedLevels>1)
#endif

                for (int i = tiletop; i < tilebottom; i++) {
                    int i1 = i - tiletop;
                    int j;
#ifdef __SSE2__
                    __m128 c327d68v = _mm_set1_ps(327.68f);
                    __m128 av, bv, huev, chrov;

                    for (j = tileleft; j < tileright - 3; j += 4) {
                        int j1 = j - tileleft;
                        av = LVFU(lab->a[i][j]);
                        bv = LVFU(lab->b[i][j]);
                        huev = xatan2f(bv, av);
                        chrov = vsqrtf(SQRV(av) + SQRV(bv)) / c327d68v;
                        _mm_storeu_ps(&varhue[i1][j1], huev);
                        _mm_storeu_ps(&varchro[i1][j1], chrov);

                        if (labco != lab) {
                            _mm_storeu_ps(&(labco->L[i1][j1]), LVFU(lab->L[i][j]));
                            _mm_storeu_ps(&(labco->a[i1][j1]), av);
                            _mm_storeu_ps(&(labco->b[i1][j1]), bv);
                        }
                    }

#else
                    j = tileleft;
#endif

                    for (; j < tileright; j++) {
                        int j1 = j - tileleft;
                        float a = lab->a[i][j];
                        float b = lab->b[i][j];
                        varhue[i1][j1] = xatan2f(b, a);
                        varchro[i1][j1] = (sqrtf(a * a + b * b)) / 327.68f;

                        if (labco != lab) {
                            labco->L[i1][j1] = lab->L[i][j];
                            labco->a[i1][j1] = a;
                            labco->b[i1][j1] = b;
                        }
                    }
                }

                //to avoid artifacts in blue sky
                if (params->wavelet.median) {
                    float** tmL;
                    int wid = labco->W;
                    int hei = labco->H;
                    int borderL = 1;
                    tmL = new float*[hei];

                    for (int i = 0; i < hei; i++) {
                        tmL[i] = new float[wid];
                    }

                    for (int i = borderL; i < hei - borderL; i++) {
                        for (int j = borderL; j < wid - borderL; j++) {
                            tmL[i][j] = labco->L[i][j];
                        }
                    }

#ifdef _OPENMP
                    #pragma omp parallel for num_threads(wavNestedLevels) if(wavNestedLevels>1)
#endif

                    for (int i = 1; i < hei - 1; i++) {
                        for (int j = 1; j < wid - 1; j++) {
                            if ((varhue[i][j] < -1.3f && varhue[i][j] > - 2.5f)  && (varchro[i][j] > 15.f && varchro[i][j] < 55.f) && labco->L[i][j] > 6000.f) { //blue sky + med3x3  ==> after for more effect use denoise
                                tmL[i][j] = median(labco->L[i][j], labco->L[i - 1][j], labco->L[i + 1][j], labco->L[i][j + 1], labco->L[i][j - 1], labco->L[i - 1][j - 1], labco->L[i - 1][j + 1], labco->L[i + 1][j - 1], labco->L[i + 1][j + 1]);      //3x3
                            }
                        }
                    }

                    for (int i = borderL; i < hei - borderL; i++) {
                        for (int j = borderL; j < wid - borderL; j++) {
                            labco->L[i][j] = tmL[i][j];
                        }
                    }

                    for (int i = 0; i < hei; i++) {
                        delete [] tmL[i];
                    }

                    delete [] tmL;
                    // end blue sky
                }

                if (numtiles == 1) {
                    // reduce the varhue array to get faster access in following processing and reduce peak memory usage
                    float temphue[(tilewidth + 1) / 2] ALIGNED64;

                    for (int i = 0; i < (tileheight + 1) / 2; i++) {
                        for (int j = 0; j < (tilewidth + 1) / 2; j++) {
                            temphue[j] = varhue[i * 2][j * 2];
                        }

                        delete [] varhue[i];
                        varhue[i] = new float[(tilewidth + 1) / 2];
                        memcpy(varhue[i], temphue, ((tilewidth + 1) / 2) * sizeof(float));
                    }

                    for (int i = (tileheight + 1) / 2; i < tileheight; i++) {
                        delete [] varhue[i];
                        varhue[i] = nullptr;
                    }
                } else { // reduce the varhue array to get faster access in following processing
                    for (int i = 0; i < (tileheight + 1) / 2; i++) {
                        for (int j = 0; j < (tilewidth + 1) / 2; j++) {
                            varhue[i][j] = varhue[i * 2][j * 2];
                        }
                    }
                }

                int datalen = labco->W * labco->H;

                int levwavL = levwav;
                bool ref0 = false;

                if ((cp.lev0s > 0.f || cp.lev1s > 0.f || cp.lev2s > 0.f || cp.lev3s > 0.f) && cp.noiseena) {
                    ref0 = true;
                }

                //  printf("LevwavL before: %d\n",levwavL);
                if (cp.contrast == 0.f && !cp.tonemap && cp.conres == 0.f && cp.conresH == 0.f && cp.val == 0  && !ref0 && params->wavelet.CLmethod == "all") { // no processing of residual L  or edge=> we probably can reduce the number of levels
                    while (levwavL > 0 && cp.mul[levwavL - 1] == 0.f) { // cp.mul[level] == 0.f means no changes to level
                        levwavL--;
                    }
                }

                //  printf("LevwavL after: %d\n",levwavL);
                //  if(cp.noiseena){
                if (levwavL < 4) {
                    levwavL = 4;    //to allow edge  => I always allocate 3 (4) levels..because if user select wavelet it is to do something !!
                }

                //  }
                //  else {
                //      if(levwavL < 3) levwavL=3;//to allow edge  => I always allocate 3 (4) levels..because if user select wavelet it is to do something !!
                //  }
                if (levwavL > 0) {
                    wavelet_decomposition* Ldecomp = new wavelet_decomposition(labco->data, labco->W, labco->H, levwavL, 1, skip, max(1, wavNestedLevels), DaubLen);

                    if (!Ldecomp->memoryAllocationFailed) {

                        float madL[8][3];
#ifdef _OPENMP
                        #pragma omp parallel for schedule(dynamic) collapse(2) num_threads(wavNestedLevels) if(wavNestedLevels>1)
#endif

                        for (int lvl = 0; lvl < 4; lvl++) {
                            for (int dir = 1; dir < 4; dir++) {
                                int Wlvl_L = Ldecomp->level_W(lvl);
                                int Hlvl_L = Ldecomp->level_H(lvl);

                                float ** WavCoeffs_L = Ldecomp->level_coeffs(lvl);

                                madL[lvl][dir - 1] = SQR(Mad(WavCoeffs_L[dir], Wlvl_L * Hlvl_L));
                            }
                        }

                        bool ref = false;

                        if ((cp.lev0s > 0.f || cp.lev1s > 0.f || cp.lev2s > 0.f || cp.lev3s > 0.f) && cp.noiseena) {
                            ref = true;
                        }

                        bool contr = false;

                        for (int f = 0; f < levwavL; f++) {
                            if (cp.mul[f] != 0.f) {
                                contr = true;
                            }
                        }

                        if (cp.val > 0 || ref || contr) { //edge
                            Evaluate2(*Ldecomp, mean, meanN, sigma, sigmaN, MaxP, MaxN);
                        }

                        //init for edge and denoise
                        float vari[4];

                        vari[0] = 8.f * SQR((cp.lev0n / 125.0) * (1.0 + cp.lev0n / 25.0));
                        vari[1] = 8.f * SQR((cp.lev1n / 125.0) * (1.0 + cp.lev1n / 25.0));
                        vari[2] = 8.f * SQR((cp.lev2n / 125.0) * (1.0 + cp.lev2n / 25.0));
                        vari[3] = 8.f * SQR((cp.lev3n / 125.0) * (1.0 + cp.lev3n / 25.0));

                        if ((cp.lev0n > 0.1f || cp.lev1n > 0.1f || cp.lev2n > 0.1f || cp.lev3n > 0.1f) && cp.noiseena) {
                            int edge = 1;
                            vari[0] = max(0.0001f, vari[0]);
                            vari[1] = max(0.0001f, vari[1]);
                            vari[2] = max(0.0001f, vari[2]);
                            vari[3] = max(0.0001f, vari[3]);
                            float* noisevarlum = nullptr;  // we need a dummy to pass it to WaveletDenoiseAllL

                            WaveletDenoiseAllL(*Ldecomp, noisevarlum, madL, vari, edge);
                        }

                        //Flat curve for Contrast=f(H) in levels
                        FlatCurve* ChCurve = new FlatCurve(params->wavelet.Chcurve); //curve C=f(H)
                        bool Chutili = false;

                        if (!ChCurve || ChCurve->isIdentity()) {
                            if (ChCurve) {
                                delete ChCurve;
                                ChCurve = nullptr;
                            }
                        } else {
                            Chutili = true;
                        }


                        WaveletcontAllL(labco, varhue, varchro, *Ldecomp, cp, skip, mean, sigma, MaxP, MaxN, wavCLVCcurve, waOpacityCurveW, ChCurve, Chutili);

                        if (cp.val > 0 || ref || contr  || cp.diagcurv) { //edge
                            Evaluate2(*Ldecomp, mean, meanN, sigma, sigmaN, MaxP, MaxN);
                        }

                        WaveletcontAllLfinal(*Ldecomp, cp, mean, sigma, MaxP, waOpacityCurveWL);
                        //Evaluate2(*Ldecomp, cp, ind, mean, meanN, sigma, sigmaN, MaxP, MaxN, madL);

                        Ldecomp->reconstruct(labco->data, cp.strength);
                    }

                    delete Ldecomp;
                }

                //Flat curve for H=f(H) in residual image
                FlatCurve* hhCurve = new FlatCurve(params->wavelet.hhcurve); //curve H=f(H)
                bool hhutili = false;

                if (!hhCurve || hhCurve->isIdentity()) {
                    if (hhCurve) {
                        delete hhCurve;
                        hhCurve = nullptr;
                    }
                } else {
                    hhutili = true;
                }


                if (!hhutili) { //always a or b
                    int levwava = levwav;

                    //  printf("Levwava before: %d\n",levwava);
                    if (cp.chrores == 0.f && params->wavelet.CLmethod == "all" && !cp.cbena) { // no processing of residual ab => we probably can reduce the number of levels
                        while (levwava > 0 && !cp.diag && (((cp.CHmet == 2 && (cp.chro == 0.f || cp.mul[levwava - 1] == 0.f)) || (cp.CHmet != 2 && (levwava == 10 || (!cp.curv  || cp.mulC[levwava - 1] == 0.f))))) && (!cp.opaRG || levwava == 10 || (cp.opaRG && cp.mulopaRG[levwava - 1] == 0.f)) && ((levwava == 10 || (cp.CHSLmet == 1 && cp.mulC[levwava - 1] == 0.f)))) {
                            levwava--;
                        }
                    }

                    //printf("Levwava after: %d\n",levwava);
                    if (levwava > 0) {
                        wavelet_decomposition* adecomp = new wavelet_decomposition(labco->data + datalen, labco->W, labco->H, levwava, 1, skip, max(1, wavNestedLevels), DaubLen);

                        if (!adecomp->memoryAllocationFailed) {
                            WaveletcontAllAB(labco, varhue, varchro, *adecomp, waOpacityCurveW, cp, true);
                            adecomp->reconstruct(labco->data + datalen, cp.strength);
                        }

                        delete adecomp;
                    }

                    int levwavb = levwav;

                    //printf("Levwavb before: %d\n",levwavb);
                    if (cp.chrores == 0.f && params->wavelet.CLmethod == "all" && !cp.cbena) { // no processing of residual ab => we probably can reduce the number of levels
                        while (levwavb > 0 &&  !cp.diag && (((cp.CHmet == 2 && (cp.chro == 0.f || cp.mul[levwavb - 1] == 0.f)) || (cp.CHmet != 2 && (levwavb == 10 || (!cp.curv || cp.mulC[levwavb - 1] == 0.f))))) && (!cp.opaBY || levwavb == 10 || (cp.opaBY && cp.mulopaBY[levwavb - 1] == 0.f)) && ((levwavb == 10 || (cp.CHSLmet == 1 && cp.mulC[levwavb - 1] == 0.f)))) {
                            levwavb--;
                        }
                    }

                    //  printf("Levwavb after: %d\n",levwavb);
                    if (levwavb > 0) {
                        wavelet_decomposition* bdecomp = new wavelet_decomposition(labco->data + 2 * datalen, labco->W, labco->H, levwavb, 1, skip, max(1, wavNestedLevels), DaubLen);

                        if (!bdecomp->memoryAllocationFailed) {
                            WaveletcontAllAB(labco, varhue, varchro, *bdecomp, waOpacityCurveW, cp, false);
                            bdecomp->reconstruct(labco->data + 2 * datalen, cp.strength);
                        }

                        delete bdecomp;
                    }
                } else {// a and b
                    int levwavab = levwav;

                    //  printf("Levwavab before: %d\n",levwavab);
                    if (cp.chrores == 0.f && !hhutili && params->wavelet.CLmethod == "all") { // no processing of residual ab => we probably can reduce the number of levels
                        while (levwavab > 0 && (((cp.CHmet == 2 && (cp.chro == 0.f || cp.mul[levwavab - 1] == 0.f)) || (cp.CHmet != 2 && (levwavab == 10 || (!cp.curv  || cp.mulC[levwavab - 1] == 0.f))))) && (!cp.opaRG || levwavab == 10 || (cp.opaRG && cp.mulopaRG[levwavab - 1] == 0.f)) && ((levwavab == 10 || (cp.CHSLmet == 1 && cp.mulC[levwavab - 1] == 0.f)))) {
                            levwavab--;
                        }
                    }

                    //  printf("Levwavab after: %d\n",levwavab);
                    if (levwavab > 0) {
                        wavelet_decomposition* adecomp = new wavelet_decomposition(labco->data + datalen, labco->W, labco->H, levwavab, 1, skip, max(1, wavNestedLevels), DaubLen);
                        wavelet_decomposition* bdecomp = new wavelet_decomposition(labco->data + 2 * datalen, labco->W, labco->H, levwavab, 1, skip, max(1, wavNestedLevels), DaubLen);

                        if (!adecomp->memoryAllocationFailed && !bdecomp->memoryAllocationFailed) {
                            WaveletcontAllAB(labco, varhue, varchro, *adecomp, waOpacityCurveW, cp, true);
                            WaveletcontAllAB(labco, varhue, varchro, *bdecomp, waOpacityCurveW, cp, false);
                            WaveletAandBAllAB(*adecomp, *bdecomp, cp, hhCurve, hhutili);

                            adecomp->reconstruct(labco->data + datalen, cp.strength);
                            bdecomp->reconstruct(labco->data + 2 * datalen, cp.strength);

                        }

                        delete adecomp;
                        delete bdecomp;
                    }
                }

                if (hhCurve) {
                    delete hhCurve;
                }

                if (numtiles > 1 || (numtiles == 1 /*&& cp.avoi*/)) { //in all case since I add contrast curve
                    //calculate mask for feathering output tile overlaps
                    float Vmask[height + overlap] ALIGNED16;
                    float Hmask[width + overlap] ALIGNED16;

                    if (numtiles > 1) {
                        for (int i = 0; i < height; i++) {
                            Vmask[i] = 1;
                        }

                        for (int j = 0; j < width; j++) {
                            Hmask[j] = 1;
                        }

                        for (int i = 0; i < overlap; i++) {
                            float mask = SQR(sin((rtengine::RT_PI * i) / (2 * overlap)));

                            if (tiletop > 0) {
                                Vmask[i] = mask;
                            }

                            if (tilebottom < imheight) {
                                Vmask[height - i] = mask;
                            }

                            if (tileleft > 0) {
                                Hmask[i] = mask;
                            }

                            if (tileright < imwidth) {
                                Hmask[width - i] = mask;
                            }
                        }
                    }

                    bool highlight = params->toneCurve.hrenabled;

#ifdef _OPENMP
                    #pragma omp parallel for schedule(dynamic,16) num_threads(wavNestedLevels) if(wavNestedLevels>1)
#endif

                    for (int i = tiletop; i < tilebottom; i++) {
                        int i1 = i - tiletop;
                        float L, a, b;
#ifdef __SSE2__
                        int rowWidth = tileright - tileleft;
                        float atan2Buffer[rowWidth] ALIGNED64;
                        float chprovBuffer[rowWidth] ALIGNED64;
                        float xBuffer[rowWidth] ALIGNED64;
                        float yBuffer[rowWidth] ALIGNED64;

                        if (cp.avoi) {
                            int col;
                            __m128 av, bv;
                            __m128 cv, yv, xv;
                            __m128 zerov = _mm_setzero_ps();
                            __m128 onev = _mm_set1_ps(1.f);
                            __m128 c327d68v = _mm_set1_ps(327.68f);
                            vmask xyMask;

                            for (col = 0; col < rowWidth - 3; col += 4) {
                                av = LVFU(labco->a[i1][col]);
                                bv = LVFU(labco->b[i1][col]);
                                STVF(atan2Buffer[col], xatan2f(bv, av));

                                cv = vsqrtf(SQRV(av) + SQRV(bv));
                                yv = av / cv;
                                xv = bv / cv;
                                xyMask = vmaskf_eq(zerov, cv);
                                yv = vself(xyMask, onev, yv);
                                xv = vself(xyMask, zerov, xv);
                                STVF(yBuffer[col], yv);
                                STVF(xBuffer[col], xv);
                                STVF(chprovBuffer[col], cv / c327d68v);

                            }

                            for (; col < rowWidth; col++) {
                                float a = labco->a[i1][col];
                                float b = labco->b[i1][col];
                                atan2Buffer[col] = xatan2f(b, a);
                                float Chprov1 = sqrtf(SQR(a) + SQR(b));
                                yBuffer[col] = (Chprov1 == 0.f) ? 1.f : a / Chprov1;
                                xBuffer[col] = (Chprov1 == 0.f) ? 0.f : b / Chprov1;
                                chprovBuffer[col] = Chprov1 / 327.68;
                            }
                        }

#endif

                        for (int j = tileleft; j < tileright; j++) {
                            int j1 = j - tileleft;

                            if (cp.avoi) { //Gamut and Munsell
#ifdef __SSE2__
                                float HH = atan2Buffer[j1];
                                float Chprov1 = chprovBuffer[j1];
                                float2 sincosv;
                                sincosv.y = yBuffer[j1];
                                sincosv.x = xBuffer[j1];
#else
                                a = labco->a[i1][j1];
                                b = labco->b[i1][j1];
                                float HH = xatan2f(b, a);
                                float Chprov1 = sqrtf(SQR(a) + SQR(b));
                                float2 sincosv;
                                sincosv.y = (Chprov1 == 0.0f) ? 1.f : a / (Chprov1);
                                sincosv.x = (Chprov1 == 0.0f) ? 0.f : b / (Chprov1);
                                Chprov1 /= 327.68f;
#endif
                                L = labco->L[i1][j1];
                                const float Lin = labco->L[i1][j1];

                                if (wavclCurve  && cp.finena) {
                                    labco->L[i1][j1] = (0.5f * Lin  + 1.5f * wavclCurve[Lin]) / 2.f;   //apply contrast curve
                                }

                                L = labco->L[i1][j1];

                                float Lprov1 = L / 327.68f;
                                float Lprov2 = Lold[i][j] / 327.68f;
                                float memChprov = varchro[i1][j1];
                                float R, G, B;
#ifdef _DEBUG
                                bool neg = false;
                                bool more_rgb = false;
                                Color::gamutLchonly(HH, sincosv, Lprov1, Chprov1, R, G, B, wip, highlight, 0.15f, 0.96f, neg, more_rgb);
#else
                                Color::gamutLchonly(HH, sincosv, Lprov1, Chprov1, R, G, B, wip, highlight, 0.15f, 0.96f);
#endif
                                L = Lprov1 * 327.68f;

                                a = 327.68f * Chprov1 * sincosv.y; //gamut
                                b = 327.68f * Chprov1 * sincosv.x; //gamut
                                float correctionHue = 0.0f; // Munsell's correction
                                float correctlum = 0.0f;
                                Lprov1 = L / 327.68f;
                                float Chprov = sqrtf(SQR(a) + SQR(b)) / 327.68f;
#ifdef _DEBUG
                                Color::AllMunsellLch(true, Lprov1, Lprov2, HH, Chprov, memChprov, correctionHue, correctlum, MunsDebugInfo);
#else
                                Color::AllMunsellLch(true, Lprov1, Lprov2, HH, Chprov, memChprov, correctionHue, correctlum);
#endif

                                if (correctionHue != 0.f || correctlum != 0.f) { // only calculate sin and cos if HH changed
                                    if (fabs(correctionHue) < 0.015f) {
                                        HH += correctlum;    // correct only if correct Munsell chroma very little.
                                    }

                                    sincosv = xsincosf(HH + correctionHue);
                                }

                                a = 327.68f * Chprov * sincosv.y; // apply Munsell
                                b = 327.68f * Chprov * sincosv.x; //aply Munsell
                            } else {//general case
                                L = labco->L[i1][j1];
                                const float Lin = labco->L[i1][j1];

                                if (wavclCurve  && cp.finena) {
                                    labco->L[i1][j1] = (0.5f * Lin + 1.5f * wavclCurve[Lin]) / 2.f;   //apply contrast curve
                                }

                                L = labco->L[i1][j1];
                                a = labco->a[i1][j1];
                                b = labco->b[i1][j1];
                            }

                            if (numtiles > 1) {
                                float factor = Vmask[i1] * Hmask[j1];
                                dsttmp->L[i][j] += factor * L;
                                dsttmp->a[i][j] += factor * a;
                                dsttmp->b[i][j] += factor * b;
                            } else {
                                dsttmp->L[i][j] = L;
                                dsttmp->a[i][j] = a;
                                dsttmp->b[i][j] = b;

                            }
                        }
                    }
                }

                if (LoldBuffer != nullptr) {
                    delete [] LoldBuffer;
                    delete [] Lold;
                }

                if (numtiles > 1) {
                    delete labco;
                }
            }
        }

        for (int i = 0; i < tileheight; i++)
            if (varhue[i] != nullptr) {
                delete [] varhue[i];
            }

        delete [] varhue;

        for (int i = 0; i < tileheight; i++) {
            delete [] varchro[i];
        }

        delete [] varchro;

    }
#ifdef _OPENMP
    omp_set_nested(oldNested);
#endif

    if (numtiles != 1) {
        dst->CopyFrom(dsttmp);
        delete dsttmp;
    }

    if (waparams.softradend > 0.f  && cp.finena) {
        array2D<float> ble(lab->W, lab->H);
        array2D<float> guid(lab->W, lab->H);
        Imagefloat *tmpImage = nullptr;
        tmpImage = new Imagefloat(lab->W, lab->H);

        bool multiTh = false;

#ifdef _OPENMP

        if (numthreads > 1) {
            multiTh = true;
        }

#endif

#ifdef _OPENMP
        #pragma omp parallel for
#endif

        for (int ir = 0; ir < lab->H; ir++)
            for (int jr = 0; jr < lab->W; jr++) {
                float X, Y, Z;
                float L = provradius->L[ir][jr];
                float a = provradius->a[ir][jr];
                float b = provradius->b[ir][jr];
                Color::Lab2XYZ(L, a, b, X, Y, Z);

                guid[ir][jr] = Y / 32768.f;
                float La = dst->L[ir][jr];
                float aa = dst->a[ir][jr];
                float ba = dst->b[ir][jr];
                Color::Lab2XYZ(La, aa, ba, X, Y, Z);
                tmpImage->r(ir, jr) = X;
                tmpImage->g(ir, jr) = Y;
                tmpImage->b(ir, jr) = Z;
                ble[ir][jr] = Y / 32768.f;

            }

        double epsilmax = 0.001;
        double epsilmin = 0.0001;
        double aepsil = (epsilmax - epsilmin) / 90.f;
        double bepsil = epsilmax - 100.f * aepsil;
        double epsil = aepsil * waparams.softradend + bepsil;

        float blur = 10.f / scale * (0.001f + 0.8f * waparams.softradend);

        rtengine::guidedFilter(guid, ble, ble, blur, epsil, multiTh);



#ifdef _OPENMP
        #pragma omp parallel for
#endif

        for (int ir = 0; ir < lab->H; ir++)
            for (int jr = 0; jr < lab->W; jr++) {
                float X = tmpImage->r(ir, jr);
                float Y = 32768.f * ble[ir][jr];
                float Z = tmpImage->b(ir, jr);
                float L, a, b;
                Color::XYZ2Lab(X, Y, Z, L, a, b);

                dst->L[ir][jr] = L;
            }

        delete tmpImage;
    }

    if (waparams.softradend > 0.f && cp.finena) {
        delete provradius;
        provradius    = NULL;
    }

#ifdef _DEBUG
    delete MunsDebugInfo;
#endif

}

#undef TS
#undef fTS
#undef offset
#undef epsilon

void ImProcFunctions::Aver(float *  RESTRICT DataList, int datalen, float &averagePlus, float &averageNeg, float &max, float &min)
{

    //find absolute mean
    int countP = 0, countN = 0;
    double averaP = 0.0, averaN = 0.0; // use double precision for large summations

    float thres = 5.f;//different fom zero to take into account only data large enough
    max = 0.f;
    min = 0.f;
#ifdef _OPENMP
    #pragma omp parallel num_threads(wavNestedLevels) if(wavNestedLevels>1)
#endif
    {
        float lmax = 0.f, lmin = 0.f;
#ifdef _OPENMP
        #pragma omp for reduction(+:averaP,averaN,countP,countN) nowait
#endif

        for (int i = 0; i < datalen; i++) {
            if (DataList[i] >= thres) {
                averaP += DataList[i];

                if (DataList[i] > lmax) {
                    lmax = DataList[i];
                }

                countP++;
            } else if (DataList[i] < -thres) {
                averaN += DataList[i];

                if (DataList[i] < lmin) {
                    lmin = DataList[i];
                }

                countN++;
            }
        }

#ifdef _OPENMP
        #pragma omp critical
#endif
        {
            max = max > lmax ? max : lmax;
            min = min < lmin ? min : lmin;
        }
    }

    if (countP > 0) {
        averagePlus = averaP / countP;
    } else {
        averagePlus = 0;
    }

    if (countN > 0) {
        averageNeg = averaN / countN;
    } else {
        averageNeg = 0;
    }

}


void ImProcFunctions::Sigma(float *  RESTRICT DataList, int datalen, float averagePlus, float averageNeg, float &sigmaPlus, float &sigmaNeg)
{
    int countP = 0, countN = 0;
    double variP = 0.0, variN = 0.0; // use double precision for large summations
    float thres = 5.f;//different fom zero to take into account only data large enough

#ifdef _OPENMP
    #pragma omp parallel for reduction(+:variP,variN,countP,countN) num_threads(wavNestedLevels) if(wavNestedLevels>1)
#endif

    for (int i = 0; i < datalen; i++) {
        if (DataList[i] >= thres) {
            variP += SQR(DataList[i] - averagePlus);
            countP++;
        } else if (DataList[i] <= -thres) {
            variN += SQR(DataList[i] - averageNeg);
            countN++;
        }
    }

    if (countP > 0) {
        sigmaPlus = sqrt(variP / countP);
    } else {
        sigmaPlus = 0;
    }

    if (countN > 0) {
        sigmaNeg = sqrt(variN / countN);
    } else {
        sigmaNeg = 0;
    }

}

void ImProcFunctions::Evaluate2(wavelet_decomposition &WaveletCoeffs_L,
                                float *mean, float *meanN, float *sigma, float *sigmaN, float *MaxP, float *MaxN)
{
//StopWatch Stop1("Evaluate2");
    int maxlvl = WaveletCoeffs_L.maxlevel();

    for (int lvl = 0; lvl < maxlvl; lvl++) {

        int Wlvl_L = WaveletCoeffs_L.level_W(lvl);
        int Hlvl_L = WaveletCoeffs_L.level_H(lvl);

        float ** WavCoeffs_L = WaveletCoeffs_L.level_coeffs(lvl);

        Eval2(WavCoeffs_L, lvl, Wlvl_L, Hlvl_L, mean, meanN, sigma, sigmaN, MaxP, MaxN);
    }

}
void ImProcFunctions::Eval2(float ** WavCoeffs_L, int level,
                            int W_L, int H_L, float *mean, float *meanN, float *sigma, float *sigmaN, float *MaxP, float *MaxN)
{

    float avLP[4], avLN[4];
    float maxL[4], minL[4];
    float sigP[4], sigN[4];
    float AvL, AvN, SL, SN, maxLP, maxLN;

    for (int dir = 1; dir < 4; dir++) {
        Aver(WavCoeffs_L[dir], W_L * H_L,  avLP[dir], avLN[dir], maxL[dir], minL[dir]);
        Sigma(WavCoeffs_L[dir], W_L * H_L, avLP[dir], avLN[dir], sigP[dir], sigN[dir]);
    }

    AvL = 0.f;
    AvN = 0.f;
    SL = 0.f;
    SN = 0.f;
    maxLP = 0.f;
    maxLN = 0.f;

    for (int dir = 1; dir < 4; dir++) {
        AvL += avLP[dir];
        AvN += avLN[dir];
        SL += sigP[dir];
        SN += sigN[dir];
        maxLP += maxL[dir];
        maxLN += minL[dir];
    }

    AvL /= 3;
    AvN /= 3;
    SL /= 3;
    SN /= 3;
    maxLP /= 3;
    maxLN /= 3;

    mean[level] = AvL;
    meanN[level] = AvN;
    sigma[level] = SL;
    sigmaN[level] = SN;
    MaxP[level] = maxLP;
    MaxN[level] = maxLN;
}

void ImProcFunctions::CompressDR(float *Source, int W_L, int H_L, float Compression, float DetailBoost)
{
    const int n = W_L * H_L;

    float exponent;

    if (DetailBoost > 0.f && DetailBoost < 0.05f) {
        float betemp = expf(-(2.f - DetailBoost + 0.694f)) - 1.f; //0.694 = log(2)
        exponent = 1.2f * xlogf(-betemp);
        exponent /= 20.f;
    } else if (DetailBoost >= 0.05f && DetailBoost < 0.25f) {
        float betemp = expf(-(2.f - DetailBoost + 0.694f)) - 1.f; //0.694 = log(2)
        exponent = 1.2f * xlogf(-betemp);
        exponent /= (-75.f * DetailBoost + 23.75f);
    } else if (DetailBoost >= 0.25f) {
        float betemp = expf(-(2.f - DetailBoost + 0.694f)) - 1.f; //0.694 = log(2)
        exponent = 1.2f * xlogf(-betemp);
        exponent /= (-2.f * DetailBoost + 5.5f);
    } else {
        exponent = (Compression - 1.0f) / 20.f;
    }

    exponent += 1.f;

    // now calculate Source = pow(Source, exponent)
#ifdef __SSE2__
#ifdef _OPENMP
    #pragma omp parallel
#endif
    {
        vfloat exponentv = F2V(exponent);
#ifdef _OPENMP
        #pragma omp for
#endif

        for (int i = 0; i < n - 3; i += 4) {
            STVFU(Source[i], xexpf(xlogf(LVFU(Source[i])) * exponentv));
        }
    }

    for (int i = n - (n % 4); i < n; i++) {
        Source[i] = xexpf(xlogf(Source[i]) * exponent);
    }

#else
#ifdef _OPENMP
    #pragma omp parallel for
#endif

    for (int i = 0; i < n; i++) {
        Source[i] = xexpf(xlogf(Source[i]) * exponent);
    }

#endif

}

void ImProcFunctions::ContrastResid(float * WavCoeffs_L0, struct cont_params &cp, int W_L, int H_L, float max0, float min0)
{
    float stren = cp.tmstrength;
    float gamm = params->wavelet.gamma;
    cp.TMmeth = 2; //default after testing

    if (cp.TMmeth == 1) {
        min0 = 0.0f;
        max0 = 32768.f;
    } else if (cp.TMmeth == 2) {
        min0 = 0.0f;
    }

#ifdef _OPENMP
    #pragma omp parallel for
#endif

    for (int i = 0; i < W_L * H_L; i++) {
        WavCoeffs_L0[i] = (WavCoeffs_L0[i] - min0) / max0;
        WavCoeffs_L0[i] *= gamm;
    }

    float Compression = expf(-stren);       //This modification turns numbers symmetric around 0 into exponents.
    float DetailBoost = stren;

    if (stren < 0.0f) {
        DetailBoost = 0.0f;    //Go with effect of exponent only if uncompressing.
    }


    CompressDR(WavCoeffs_L0, W_L, H_L, Compression, DetailBoost);


#ifdef _OPENMP
    #pragma omp parallel for            // removed schedule(dynamic,10)
#endif

    for (int ii = 0; ii < W_L * H_L; ii++) {
        WavCoeffs_L0[ii] = WavCoeffs_L0[ii] * max0 * (1.f / gamm) + min0;
    }
}




void ImProcFunctions::EPDToneMapResid(float * WavCoeffs_L0,  unsigned int Iterates, int skip, struct cont_params& cp, int W_L, int H_L, float max0, float min0)
{


    float stren = cp.tmstrength;
    float edgest = params->wavelet.edgs;
    float sca = params->wavelet.scale;
    float gamm = params->wavelet.gamma;
    int rew = 0; //params->epd.reweightingIterates;
    EdgePreservingDecomposition epd2(W_L, H_L);
    cp.TMmeth = 2; //default after testing

    if (cp.TMmeth == 1) {
        min0 = 0.0f;
        max0 = 32768.f;
    } else if (cp.TMmeth == 2) {
        min0 = 0.0f;
    }

    //  max0=32768.f;
#ifdef _OPENMP
    #pragma omp parallel for
#endif

    for (int i = 0; i < W_L * H_L; i++) {
        WavCoeffs_L0[i] = (WavCoeffs_L0[i] - min0) / max0;
        WavCoeffs_L0[i] *= gamm;
    }

    float Compression = expf(-stren);       //This modification turns numbers symmetric around 0 into exponents.
    float DetailBoost = stren;

    if (stren < 0.0f) {
        DetailBoost = 0.0f;    //Go with effect of exponent only if uncompressing.
    }

    //Auto select number of iterates. Note that p->EdgeStopping = 0 makes a Gaussian blur.
    if (Iterates == 0) {
        Iterates = (unsigned int)(edgest * 15.0f);
    }


    epd2.CompressDynamicRange(WavCoeffs_L0, (float)sca / skip, edgest, Compression, DetailBoost, Iterates, rew);

    //Restore past range, also desaturate a bit per Mantiuk's Color correction for tone mapping.
#ifdef _OPENMP
    #pragma omp parallel for            // removed schedule(dynamic,10)
#endif

    for (int ii = 0; ii < W_L * H_L; ii++) {
        WavCoeffs_L0[ii] = WavCoeffs_L0[ii] * max0 * (1.f / gamm) + min0;
    }
}

void ImProcFunctions::WaveletcontAllLfinal(wavelet_decomposition &WaveletCoeffs_L, struct cont_params &cp, float *mean, float *sigma, float *MaxP, const WavOpacityCurveWL & waOpacityCurveWL)
{
    int maxlvl = WaveletCoeffs_L.maxlevel();
    float * WavCoeffs_L0 = WaveletCoeffs_L.coeff0;

    for (int dir = 1; dir < 4; dir++) {
        for (int lvl = 0; lvl < maxlvl; lvl++) {
            int Wlvl_L = WaveletCoeffs_L.level_W(lvl);
            int Hlvl_L = WaveletCoeffs_L.level_H(lvl);
            float ** WavCoeffs_L = WaveletCoeffs_L.level_coeffs(lvl);
            finalContAllL(WavCoeffs_L, WavCoeffs_L0, lvl, dir, cp, Wlvl_L, Hlvl_L, mean, sigma, MaxP, waOpacityCurveWL);
        }
    }
}


void ImProcFunctions::WaveletcontAllL(LabImage * labco, float ** varhue, float **varchrom, wavelet_decomposition &WaveletCoeffs_L,
                                      struct cont_params &cp, int skip, float *mean, float *sigma, float *MaxP, float *MaxN, const WavCurve & wavCLVCcurve, const WavOpacityCurveW & waOpacityCurveW, FlatCurve* ChCurve, bool Chutili)
{
    int maxlvl = WaveletCoeffs_L.maxlevel();
    int W_L = WaveletCoeffs_L.level_W(0);
    int H_L = WaveletCoeffs_L.level_H(0);
    float * WavCoeffs_L0 = WaveletCoeffs_L.coeff0;

    float contrast = cp.contrast;
    double avedbl = 0.0; // use double precision for large summations
    float max0 = 0.f;
    float min0 = FLT_MAX;

    if (contrast != 0.f || (cp.tonemap  && cp.resena)) { // contrast = 0.f means that all will be multiplied by 1.f, so we can skip this step
#ifdef _OPENMP
        #pragma omp parallel for reduction(+:avedbl) num_threads(wavNestedLevels) if(wavNestedLevels>1)
#endif

        for (int i = 0; i < W_L * H_L; i++) {
            avedbl += WavCoeffs_L0[i];
        }

#ifdef _OPENMP
        #pragma omp parallel num_threads(wavNestedLevels) if(wavNestedLevels>1)
#endif
        {
            float lminL = FLT_MAX;
            float lmaxL = 0.f;

#ifdef _OPENMP
            #pragma omp for
#endif

            for (int i = 0; i < W_L * H_L; i++) {
                if (WavCoeffs_L0[i] < lminL) {
                    lminL = WavCoeffs_L0[i];
                }

                if (WavCoeffs_L0[i] > lmaxL) {
                    lmaxL = WavCoeffs_L0[i];
                }

            }

#ifdef _OPENMP
            #pragma omp critical
#endif
            {
                if (lminL < min0) {
                    min0 = lminL;
                }

                if (lmaxL > max0) {
                    max0 = lmaxL;
                }
            }

        }

    }

    //      printf("MAXmax0=%f MINmin0=%f\n",max0,min0);

//tone mapping
    if (cp.tonemap && cp.contmet == 2  && cp.resena) {
        //iterate = 5
        EPDToneMapResid(WavCoeffs_L0, 0, skip, cp, W_L, H_L, max0, min0);

    }

//end tonemapping


    max0 /= 327.68f;
    min0 /= 327.68f;
    float ave = avedbl / (double)(W_L * H_L);
    float avg = ave / 32768.f;
    float *koeLi[12];
    float maxkoeLi[12];

    float *koeLibuffer = nullptr;

    for (int y = 0; y < 12; y++) {
        maxkoeLi[y] = 0.f;    //9
    }

    koeLibuffer = new float[12 * H_L * W_L]; //12

    for (int i = 0; i < 12; i++) { //9
        koeLi[i] = &koeLibuffer[i * W_L * H_L];
    }

    for (int j = 0; j < 12; j++) //9
        for (int i = 0; i < W_L * H_L; i++) {
            koeLi[j][i] = 0.f;
        }

    avg = LIM01(avg);
    double contreal = 0.6 * contrast;
    DiagonalCurve resid_contrast({
        DCT_NURBS,
        0, 0,
        avg - avg * (0.6 - contreal / 250.0), avg - avg * (0.6 + contreal / 250.0),
        avg + (1. - avg) * (0.6 - contreal / 250.0), avg + (1. - avg) * (0.6 + contreal / 250.0),
        1, 1
    });


#ifdef _OPENMP
    #pragma omp parallel num_threads(wavNestedLevels) if(wavNestedLevels>1)
#endif
    {
        if (contrast != 0.f  && cp.resena && max0 > 0.0) { // contrast = 0.f means that all will be multiplied by 1.f, so we can skip this step
            {

#ifdef _OPENMP
                #pragma omp for
#endif

                for (int i = 0; i < W_L * H_L; i++) {
                    float buf = LIM01(WavCoeffs_L0[i] / 32768.f);
                    buf = resid_contrast.getVal(buf);
                    buf *= 32768.f;
                    WavCoeffs_L0[i] = buf;
                }
            }
        }


        if (cp.tonemap && cp.contmet == 1  && cp.resena) {
            float maxp = max0 * 256.f;
            float minp = min0 * 256.f;
#ifdef _OPENMP
            #pragma omp single
#endif
            ContrastResid(WavCoeffs_L0, cp, W_L, H_L, maxp, minp);
        }
    }

    if ((cp.conres != 0.f || cp.conresH != 0.f) && cp.resena) { // cp.conres = 0.f and cp.comresH = 0.f means that all will be multiplied by 1.f, so we can skip this step
        LabImage *temp = nullptr;
        temp = new LabImage(W_L, H_L);
#ifdef _OPENMP
        #pragma omp for
#endif

        for (int i = 0; i < H_L; i++) {
            for (int j = 0; j < W_L; j++) {
                temp->L[i][j] = WavCoeffs_L0[i * W_L + j];
            }
        }

        {
            ImProcFunctions::shadowsHighlights(temp, true, 1, cp.conresH, cp.conres, cp.radius, skip, cp.thH, cp.th);
        }

#ifdef _OPENMP
        #pragma omp for
#endif

        for (int i = 0; i < H_L; i++) {
            for (int j = 0; j < W_L; j++) {
                WavCoeffs_L0[i * W_L + j] = temp->L[i][j];
            }
        }

        delete temp;

    }


#ifdef _OPENMP
    #pragma omp parallel num_threads(wavNestedLevels) if(wavNestedLevels>1)
#endif
    {
        //enabled Lipschitz..replace simple by complex edge detection
        // I found this concept on the web (doctoral thesis on medical Imaging)
        // I was inspired by the principle of Canny and Lipschitz (continuity and derivability)
        // I adapted the principle but have profoundly changed the algorithm
        // One can 1) change all parameters and found good parameters;
        //one can also change in calckoe
        float edd = 3.f;
        float eddlow = 15.f;
        float eddlipinfl = 0.005f * cp.edgsens + 0.4f;
        float eddlipampl = 1.f + cp.edgampl / 50.f;


        if (cp.detectedge) { //enabled Lipschitz control...more memory..more time...
            float *tmCBuffer = new float[H_L * W_L];
            float *tmC[H_L];

            for (int i = 0; i < H_L; i++) {
                tmC[i] = &tmCBuffer[i * W_L];
            }

#ifdef _OPENMP
            #pragma omp for schedule(dynamic) collapse(2)
#endif

            for (int lvl = 0; lvl < 4; lvl++) {
                for (int dir = 1; dir < 4; dir++) {
                    int W_L = WaveletCoeffs_L.level_W(lvl);
                    int H_L = WaveletCoeffs_L.level_H(lvl);

                    float ** WavCoeffs_LL = WaveletCoeffs_L.level_coeffs(lvl);
                    calckoe(WavCoeffs_LL, cp, koeLi, lvl, dir, W_L, H_L, edd, maxkoeLi, tmC);
                    // return convolution KoeLi and maxkoeLi of level 0 1 2 3 and Dir Horiz, Vert, Diag
                }
            }

            delete [] tmCBuffer;

            float aamp = 1.f + cp.eddetthrHi / 100.f;

            for (int lvl = 0; lvl < 4; lvl++) {
#ifdef _OPENMP
                #pragma omp for schedule(dynamic,16)
#endif

                for (int i = 1; i < H_L - 1; i++) {
                    for (int j = 1; j < W_L - 1; j++) {
                        //treatment of koeLi and maxkoeLi
                        float interm = 0.f;

                        if (cp.lip3 && cp.lipp) {
                            // comparison between pixel and neighbours
                            const auto neigh = cp.neigh == 1;
                            const auto kneigh = neigh ? 28.f : 38.f;
                            const auto somm = neigh ? 40.f : 50.f;

                            for (int dir = 1; dir < 4; dir++) { //neighbours proxi
                                koeLi[lvl * 3 + dir - 1][i * W_L + j] = (kneigh * koeLi[lvl * 3 + dir - 1][i * W_L + j] + 2.f * koeLi[lvl * 3 + dir - 1][(i - 1) * W_L + j] + 2.f * koeLi[lvl * 3 + dir - 1][(i + 1) * W_L + j]
                                                                        + 2.f * koeLi[lvl * 3 + dir - 1][i * W_L + j + 1] + 2.f * koeLi[lvl * 3 + dir - 1][i * W_L + j - 1] + koeLi[lvl * 3 + dir - 1][(i - 1) * W_L + j - 1]
                                                                        + koeLi[lvl * 3 + dir - 1][(i - 1) * W_L + j + 1] + koeLi[lvl * 3 + dir - 1][(i + 1) * W_L + j - 1] + koeLi[lvl * 3 + dir - 1][(i + 1) * W_L + j + 1]) / somm;
                            }
                        }

                        for (int dir = 1; dir < 4; dir++) {
                            //here I evaluate combinaison of vert / diag / horiz...we are with multiplicators of the signal
                            interm += SQR(koeLi[lvl * 3 + dir - 1][i * W_L + j]);
                        }

                        interm = sqrt(interm);

//                  interm /= 1.732f;//interm = pseudo variance koeLi
                        interm *= 0.57736721f;
                        float kampli = 1.f;
                        float eps = 0.0001f;
                        // I think this double ratio (alph, beta) is better than arctg

                        float alph = koeLi[lvl * 3][i * W_L + j] / (koeLi[lvl * 3 + 1][i * W_L + j] + eps); //ratio between horizontal and vertical
                        float beta = koeLi[lvl * 3 + 2][i * W_L + j] / (koeLi[lvl * 3 + 1][i * W_L + j] + eps); //ratio between diagonal and horizontal

                        float alipinfl = (eddlipampl - 1.f) / (1.f - eddlipinfl);
                        float blipinfl = eddlipampl - alipinfl;

                        //alph evaluate the direction of the gradient regularity Lipschitz
                        // if = 1 we are on an edge
                        // if 0 we are not
                        // we can change and use log..or Arctg but why ?? we can change if need ...
                        //Liamp=1 for eddlipinfl
                        //liamp > 1 for alp >eddlipinfl and alph < 1
                        //Liamp < 1 for alp < eddlipinfl and alph > 0
                        if (alph > 1.f) {
                            alph = 1.f / alph;
                        }

                        if (beta > 1.f) {
                            beta = 1.f / beta;
                        }

                        //take into account diagonal
                        //if in same value OK
                        //if not no edge or reduction
                        float bet = 1.f;

                        //if(cp.lip3) {//enhance algorithm
                        if (alph > eddlipinfl && beta < 0.85f * eddlipinfl) { //0.85 arbitrary value ==> eliminate from edge if H V D too different
                            bet = beta;
                        }

                        //}
                        float AmpLip = 1.f;

                        if (alph > eddlipinfl) {
                            AmpLip = alipinfl * alph + blipinfl;    //If beta low reduce kampli
                            kampli = SQR(bet) * AmpLip * aamp;
                        } else {
                            AmpLip = (1.f / eddlipinfl) * SQR(SQR(alph * bet));    //Strong Reduce if beta low
                            kampli = AmpLip / aamp;
                        }

                        // comparison betwwen pixel and neighbours to do ==> I think 3 dir above is better
                        /*      if(cp.lip3){
                                koeLi[lvl*3][i*W_L + j] = (koeLi[lvl*3][i*W_L + j] + koeLi[lvl*3][(i-1)*W_L + j] + koeLi[lvl*3][(i+1)*W_L + j]
                                        + koeLi[lvl*3][i*W_L + j+1] + koeLi[lvl*3][i*W_L + j-1] + koeLi[lvl*3][(i-1)*W_L + j-1]
                                        + koeLi[lvl*3][(i-1)*W_L + j+1] +koeLi[lvl*3][(i+1)*W_L + j-1] +koeLi[lvl*3][(i+1)*W_L + j+1])/9.f;
                                }
                        */
                        // apply to each direction Wavelet level : horizontal / vertiacle / diagonal
                        //interm += SQR(koeLi[lvl*3 + dir-1][i*W_L + j]);

                        interm *= kampli;

                        if (interm < cp.eddetthr / eddlow) {
                            interm = 0.01f;    //eliminate too low values
                        }

                        //we can change this part of algo==> not equal but ponderate
                        koeLi[lvl * 3][i * W_L + j] = koeLi[lvl * 3 + 1][i * W_L + j] = koeLi[lvl * 3 + 2][i * W_L + j] = interm; //new value
                        //here KoeLi contains values where gradient is high and coef high, and eliminate low values...
                    }
                }
            }

            // end
        }

#ifdef _OPENMP
        #pragma omp for schedule(dynamic) collapse(2)
#endif

        for (int dir = 1; dir < 4; dir++) {
            for (int lvl = 0; lvl < maxlvl; lvl++) {

                int Wlvl_L = WaveletCoeffs_L.level_W(lvl);
                int Hlvl_L = WaveletCoeffs_L.level_H(lvl);

                float ** WavCoeffs_L = WaveletCoeffs_L.level_coeffs(lvl);

                ContAllL(koeLi, maxkoeLi, true, maxlvl, labco,  varhue, varchrom, WavCoeffs_L, WavCoeffs_L0, lvl, dir, cp, Wlvl_L, Hlvl_L, skip, mean, sigma, MaxP, MaxN, wavCLVCcurve, waOpacityCurveW, ChCurve, Chutili);


            }
        }
    }

    //delete edge detection
    if (koeLibuffer) {
        delete [] koeLibuffer;
    }
}

void ImProcFunctions::WaveletAandBAllAB(wavelet_decomposition &WaveletCoeffs_a, wavelet_decomposition &WaveletCoeffs_b,
                                        struct cont_params &cp, FlatCurve* hhCurve, bool hhutili)
{
    //   StopWatch Stop1("WaveletAandBAllAB");
    if (hhutili  && cp.resena) {  // H=f(H)
        int W_L = WaveletCoeffs_a.level_W(0);
        int H_L = WaveletCoeffs_a.level_H(0);

        float * WavCoeffs_a0 = WaveletCoeffs_a.coeff0;
        float * WavCoeffs_b0 = WaveletCoeffs_b.coeff0;
#ifdef _OPENMP
        #pragma omp parallel num_threads(wavNestedLevels) if(wavNestedLevels>1)
#endif
        {
#ifdef __SSE2__
            float huebuffer[W_L] ALIGNED64;
            float chrbuffer[W_L] ALIGNED64;
#endif // __SSE2__
#ifdef _OPENMP
            #pragma omp for schedule(dynamic,16)
#endif

            for (int i = 0; i < H_L; i++) {
#ifdef __SSE2__
                // precalculate hue and chr
                int k;

                for (k = 0; k < W_L - 3; k += 4) {
                    __m128 av = LVFU(WavCoeffs_a0[i * W_L + k]);
                    __m128 bv = LVFU(WavCoeffs_b0[i * W_L + k]);
                    __m128 huev = xatan2f(bv, av);
                    __m128 chrv = vsqrtf(SQRV(av) + SQRV(bv));
                    STVF(huebuffer[k], huev);
                    STVF(chrbuffer[k], chrv);
                }

                for (; k < W_L; k++) {
                    huebuffer[k] = xatan2f(WavCoeffs_b0[i * W_L + k], WavCoeffs_a0[i * W_L + k]);
                    chrbuffer[k] = sqrtf(SQR(WavCoeffs_b0[i * W_L + k]) + SQR(WavCoeffs_a0[i * W_L + k])) / 327.68f;
                }

#endif // __SSE2__

                for (int j = 0; j < W_L; j++) {

#ifdef __SSE2__
                    float hueR = huebuffer[j];
                    float chR = chrbuffer[j];
#else
                    float hueR = xatan2f(WavCoeffs_b0[i * W_L + j], WavCoeffs_a0[i * W_L + j]);
                    float chR = sqrtf(SQR(WavCoeffs_b0[i * W_L + j]) + SQR(WavCoeffs_a0[i * W_L + j]));
#endif
                    /*      if (editID == EUID_WW_HHCurve) {//H pipette
                                            float valpar =Color::huelab_to_huehsv2(hueR);
                                            editWhatever->v(i,j) = valpar;
                                    }
                    */
                    float valparam = float((hhCurve->getVal(Color::huelab_to_huehsv2(hueR)) - 0.5f) * 1.7f) + hueR; //get H=f(H)  1.7 optimisation !
                    float2 sincosval = xsincosf(valparam);
                    WavCoeffs_a0[i * W_L + j] = chR * sincosval.y;
                    WavCoeffs_b0[i * W_L + j] = chR * sincosval.x;
                }
            }
        }
    }

}

void ImProcFunctions::WaveletcontAllAB(LabImage * labco, float ** varhue, float **varchrom, wavelet_decomposition &WaveletCoeffs_ab, const WavOpacityCurveW & waOpacityCurveW,
                                       struct cont_params &cp, const bool useChannelA)
{

    int maxlvl = WaveletCoeffs_ab.maxlevel();
    int W_L = WaveletCoeffs_ab.level_W(0);
    int H_L = WaveletCoeffs_ab.level_H(0);

    float * WavCoeffs_ab0 = WaveletCoeffs_ab.coeff0;

#ifdef _OPENMP
    #pragma omp parallel num_threads(wavNestedLevels) if(wavNestedLevels>1)
#endif
    {
        if (cp.chrores != 0.f  && cp.resena) { // cp.chrores == 0.f means all will be multiplied by 1.f, so we can skip the processing of residual

#ifdef _OPENMP
            #pragma omp for nowait
#endif

            for (int i = 0; i < W_L * H_L; i++) {
                const float skyprot = cp.sky;
                //chroma
                int ii = i / W_L;
                int jj = i - ii * W_L;
                float modhue = varhue[ii][jj];
                float scale = 1.f;

                if (skyprot > 0.f) {
                    if ((modhue < cp.t_ry && modhue > cp.t_ly)) {
                        scale = (100.f - cp.sky) / 100.1f;
                    } else if ((modhue >= cp.t_ry && modhue < cp.b_ry)) {
                        scale = (100.f - cp.sky) / 100.1f;
                        float ar = (scale - 1.f) / (cp.t_ry - cp.b_ry);
                        float br = scale - cp.t_ry * ar;
                        scale = ar * modhue + br;
                    } else if ((modhue > cp.b_ly && modhue < cp.t_ly)) {
                        scale = (100.f - cp.sky) / 100.1f;
                        float al = (scale - 1.f) / (-cp.b_ly + cp.t_ly);
                        float bl = scale - cp.t_ly * al;
                        scale = al * modhue + bl;
                    }
                } else if (skyprot < 0.f) {
                    if ((modhue > cp.t_ry || modhue < cp.t_ly)) {
                        scale = (100.f + cp.sky) / 100.1f;
                    }

                    /*  else if((modhue >= cp.t_ry && modhue < cp.b_ry)) {
                            scale=(100.f+cp.sky)/100.1f;
                            float ar=(scale-1.f)/(cp.t_ry- cp.b_ry);
                            float br=scale-cp.t_ry*ar;
                            scale=ar*modhue+br;
                        }
                        else if((modhue > cp.b_ly && modhue < cp.t_ly)) {
                            scale=(100.f+cp.sky)/100.1f;
                            float al=(scale-1.f)/(-cp.b_ly + cp.t_ly);
                            float bl=scale-cp.t_ly*al;
                            scale=al*modhue+bl;
                        }
                    */
                }

                WavCoeffs_ab0[i] *= (1.f + cp.chrores * (scale) / 100.f);

            }
        }

        if (cp.cbena  && cp.resena) { //if user select Toning and color balance

#ifdef _OPENMP
            #pragma omp for nowait
#endif

            for (int i = 0; i < W_L * H_L; i++) {
                int ii = i / W_L;
                int jj = i - ii * W_L;
                float LL = (labco->L[ii * 2][jj * 2]) / 327.68f; //I use labco but I can use also WavCoeffs_L0 (more exact but more memory)

                float sca = 1.f; //amplifer - reducter...about 1, but perhaps 0.6 or 1.3

                if (useChannelA) { //green red (little magenta)
                    //transition to avoid artifacts with 6 between 30 to 36 and  63 to 69
                    float aa = (cp.grmed - cp.grlow) / 6.f;
                    float bb = cp.grlow - 30.f * aa;
                    float aaa = (cp.grhigh - cp.grmed) / 6.f;
                    float bbb = cp.grmed - 63.f * aaa;

                    if (LL < 30.f) { //shadows
                        WavCoeffs_ab0[i] += cp.grlow * (sca) * 300.f;
                    } else if (LL >= 30.f && LL < 36.f) { //transition
                        float tr = aa * LL + bb;
                        WavCoeffs_ab0[i] += tr * (sca) * 300.f;
                    } else if (LL >= 36.f && LL < 63.f) { //midtones
                        WavCoeffs_ab0[i] += cp.grmed * (sca) * 300.f;
                    } else if (LL >= 63.f && LL < 69.f) { //transition
                        float trh = aaa * LL + bbb;
                        WavCoeffs_ab0[i] += trh * (sca) * 300.f;
                    } else if (LL >= 69.f) { //highlights
                        WavCoeffs_ab0[i] += cp.grhigh * (sca) * 300.f;
                    }
                } else { //blue yellow
                    //transition with 6 between 30 to 36 and 63 to 69
                    float aa1 = (cp.blmed - cp.bllow) / 6.f;
                    float bb1 = cp.bllow - 30.f * aa1;
                    float aaa1 = (cp.blhigh - cp.blmed) / 6.f;
                    float bbb1 = cp.blmed - 63.f * aaa1;

                    if (LL < 30.f) {
                        WavCoeffs_ab0[i] += cp.bllow * (sca) * 300.f;
                    } else if (LL >= 30.f && LL < 36.f) {
                        float tr1 = aa1 * LL + bb1;
                        WavCoeffs_ab0[i] += tr1 * (sca) * 300.f;
                    } else if (LL >= 36.f && LL < 63.f) {
                        WavCoeffs_ab0[i] += cp.blmed * (sca) * 300.f;
                    } else if (LL >= 63.f && LL < 69.f) {
                        float trh1 = aaa1 * LL + bbb1;
                        WavCoeffs_ab0[i] += trh1 * (sca) * 300.f;
                    } else if (LL >= 69.f) {
                        WavCoeffs_ab0[i] += cp.blhigh * (sca) * 300.f;
                    }
                }
            }
        }

#ifdef _OPENMP
        #pragma omp for schedule(dynamic) collapse(2)
#endif

        for (int dir = 1; dir < 4; dir++) {
            for (int lvl = 0; lvl < maxlvl; lvl++) {

                int Wlvl_ab = WaveletCoeffs_ab.level_W(lvl);
                int Hlvl_ab = WaveletCoeffs_ab.level_H(lvl);

                float ** WavCoeffs_ab = WaveletCoeffs_ab.level_coeffs(lvl);
                ContAllAB(labco,  maxlvl, varhue, varchrom, WavCoeffs_ab, WavCoeffs_ab0, lvl, dir, waOpacityCurveW, cp, Wlvl_ab, Hlvl_ab, useChannelA);
            }
        }


    }
}

//%%%%%%%%%%%%%%%%%%%%%%%%%%%%%%%%%%%%%%%%%%%%%%%%%%%%%%
//%%%%%%%%%%%%%%%%%%%%%%%%%%%%%%%%%%%%%%%%%%%%%%%%%%%%%%

void ImProcFunctions::calckoe(float ** WavCoeffs_LL, const struct cont_params& cp, float *koeLi[12], int level, int dir, int W_L, int H_L, float edd, float *maxkoeLi, float **tmC)
{
    int borderL = 2;

//  printf("cpedth=%f\n",cp.eddetthr);
    if (cp.eddetthr < 30.f) {
        borderL = 1;

        // I calculate coefficients with r size matrix 3x3 r=1 ; 5x5 r=2; 7x7 r=3
        /*
        float k[2*r][2*r];
        for(int i=1;i<=(2*r+1);i++) {
                    for(int j=1;j<=(2*r+1);j++) {
                        k[i][j]=(1.f/6.283*sigma*sigma)*exp(-SQR(i-r-1)+SQR(j-r-1)/2.f*SQR(sigma));
                    }
        }
        //I could also use Gauss.h for 3x3
        // If necessary I can put a 7x7 matrix
        */
        for (int i = 1; i < H_L - 1; i++) { //sigma=0.55
            for (int j = 1; j < W_L - 1; j++) {
                tmC[i][j] = (8.94f * WavCoeffs_LL[dir][i * W_L + j] + 1.71f * (WavCoeffs_LL[dir][(i - 1) * W_L + j] + 1.71f * WavCoeffs_LL[dir][(i + 1) * W_L + j]
                             + 1.71f * WavCoeffs_LL[dir][i * W_L + j + 1] + 1.71f * WavCoeffs_LL[dir][i * W_L + j - 1]) + 0.33f * WavCoeffs_LL[dir][(i - 1) * W_L + j - 1]
                             + 0.33f * WavCoeffs_LL[dir][(i - 1) * W_L + j + 1] + 0.33f * WavCoeffs_LL[dir][(i + 1) * W_L + j - 1] + 0.33f * WavCoeffs_LL[dir][(i + 1) * W_L + j + 1]) * 0.0584795f;
                // apply to each direction Wavelet level : horizontal / vertiacle / diagonal


            }
        }
    } else if (cp.eddetthr >= 30.f && cp.eddetthr < 50.f) {
        borderL = 1;

        for (int i = 1; i < H_L - 1; i++) { //sigma=0.85
            for (int j = 1; j < W_L - 1; j++) {
                tmC[i][j] = (4.0091f * WavCoeffs_LL[dir][i * W_L + j] + 2.0068f * (WavCoeffs_LL[dir][(i - 1) * W_L + j] + 2.0068f * WavCoeffs_LL[dir][(i + 1) * W_L + j]
                             + 2.0068f * WavCoeffs_LL[dir][i * W_L + j + 1] + 2.0068f * WavCoeffs_LL[dir][i * W_L + j - 1]) + 1.0045f * WavCoeffs_LL[dir][(i - 1) * W_L + j - 1]
                             + 1.0045f * WavCoeffs_LL[dir][(i - 1) * W_L + j + 1] + 1.0045f * WavCoeffs_LL[dir][(i + 1) * W_L + j - 1] + 1.0045f * WavCoeffs_LL[dir][(i + 1) * W_L + j + 1]) * 0.062288f;
                // apply to each direction Wavelet level : horizontal / vertiacle / diagonal


            }
        }
    }


    else if (cp.eddetthr >= 50.f && cp.eddetthr < 75.f) {
        borderL = 1;

        for (int i = 1; i < H_L - 1; i++) {
            for (int j = 1; j < W_L - 1; j++) { //sigma=1.1
                tmC[i][j] = (3.025f * WavCoeffs_LL[dir][i * W_L + j] + 2.001f * (WavCoeffs_LL[dir][(i - 1) * W_L + j] + 2.001f * WavCoeffs_LL[dir][(i + 1) * W_L + j]
                             + 2.001f * WavCoeffs_LL[dir][i * W_L + j + 1] + 2.001f * WavCoeffs_LL[dir][i * W_L + j - 1]) + 1.323f * WavCoeffs_LL[dir][(i - 1) * W_L + j - 1]
                             + 1.323f * WavCoeffs_LL[dir][(i - 1) * W_L + j + 1] + 1.323f * WavCoeffs_LL[dir][(i + 1) * W_L + j - 1] + 1.323f * WavCoeffs_LL[dir][(i + 1) * W_L + j + 1]) * 0.06127f;
            }
        }
    }

    else if (cp.eddetthr >= 75.f) {
        borderL = 2;

        //if(cp.lip3 && level > 1) {
        if (level > 1) { // do not activate 5x5 if level 0 or 1

            for (int i = 2; i < H_L - 2; i++) {
                for (int j = 2; j < W_L - 2; j++) {
                    // Gaussian 1.1
                    // 0.5 2 3 2 0.5
                    // 2 7 10 7 2
                    // 3 10 15 10 3
                    // 2 7 10 7 2
                    // 0.5 2 3 2 0.5
                    // divi 113
                    //Gaussian 1.4
                    // 2 4 5 4 2
                    // 4 9 12 9 4
                    // 5 12 15 12 5
                    // 4 9 12 9 4
                    // 2 4 5 4 2
                    // divi 159
                    if (cp.eddetthr < 85.f) { //sigma=1.1
                        tmC[i][j] = (15.f * WavCoeffs_LL[dir][i * W_L + j]  + 10.f * WavCoeffs_LL[dir][(i - 1) * W_L + j] + 10.f * WavCoeffs_LL[dir][(i + 1) * W_L + j]
                                     + 10.f * WavCoeffs_LL[dir][i * W_L + j + 1] + 10.f * WavCoeffs_LL[dir][i * W_L + j - 1] + 7.f * WavCoeffs_LL[dir][(i - 1) * W_L + j - 1]
                                     + 7.f * WavCoeffs_LL[dir][(i - 1) * W_L + j + 1] + 7.f * WavCoeffs_LL[dir][(i + 1) * W_L + j - 1] + 7.f * WavCoeffs_LL[dir][(i + 1) * W_L + j + 1]
                                     + 3.f * WavCoeffs_LL[dir][(i - 2) * W_L + j] + 3.f * WavCoeffs_LL[dir][(i + 2) * W_L + j] + 3.f * WavCoeffs_LL[dir][i * W_L + j - 2] + 3.f * WavCoeffs_LL[dir][i * W_L + j + 2]
                                     + 2.f * WavCoeffs_LL[dir][(i - 2) * W_L + j - 1] + 2.f * WavCoeffs_LL[dir][(i - 2) * W_L + j + 1] + 2.f * WavCoeffs_LL[dir][(i + 2) * W_L + j + 1] + 2.f * WavCoeffs_LL[dir][(i + 2) * W_L + j - 1]
                                     + 2.f * WavCoeffs_LL[dir][(i - 1) * W_L + j - 2] + 2.f * WavCoeffs_LL[dir][(i - 1) * W_L + j + 2] + 2.f * WavCoeffs_LL[dir][(i + 1) * W_L + j + 2] + 2.f * WavCoeffs_LL[dir][(i + 1) * W_L + j - 2]
                                     + 0.5f * WavCoeffs_LL[dir][(i - 2) * W_L + j - 2] + 0.5f * WavCoeffs_LL[dir][(i - 2) * W_L + j + 2] + 0.5f * WavCoeffs_LL[dir][(i + 2) * W_L + j - 2] + 0.5f * WavCoeffs_LL[dir][(i + 2) * W_L + j + 2]
                                    ) * 0.0088495f;

                    }

                    else {//sigma=1.4
                        tmC[i][j] = (15.f * WavCoeffs_LL[dir][i * W_L + j] + 12.f * WavCoeffs_LL[dir][(i - 1) * W_L + j] + 12.f * WavCoeffs_LL[dir][(i + 1) * W_L + j]
                                     + 12.f * WavCoeffs_LL[dir][i * W_L + j + 1] + 12.f * WavCoeffs_LL[dir][i * W_L + j - 1] + 9.f * WavCoeffs_LL[dir][(i - 1) * W_L + j - 1]
                                     + 9.f * WavCoeffs_LL[dir][(i - 1) * W_L + j + 1] + 9.f * WavCoeffs_LL[dir][(i + 1) * W_L + j - 1] + 9.f * WavCoeffs_LL[dir][(i + 1) * W_L + j + 1]
                                     + 5.f * WavCoeffs_LL[dir][(i - 2) * W_L + j] + 5.f * WavCoeffs_LL[dir][(i + 2) * W_L + j] + 5.f * WavCoeffs_LL[dir][i * W_L + j - 2] + 5.f * WavCoeffs_LL[dir][i * W_L + j + 2]
                                     + 4.f * WavCoeffs_LL[dir][(i - 2) * W_L + j - 1] + 4.f * WavCoeffs_LL[dir][(i - 2) * W_L + j + 1] + 4.f * WavCoeffs_LL[dir][(i + 2) * W_L + j + 1] + 4.f * WavCoeffs_LL[dir][(i + 2) * W_L + j - 1]
                                     + 4.f * WavCoeffs_LL[dir][(i - 1) * W_L + j - 2] + 4.f * WavCoeffs_LL[dir][(i - 1) * W_L + j + 2] + 4.f * WavCoeffs_LL[dir][(i + 1) * W_L + j + 2] + 4.f * WavCoeffs_LL[dir][(i + 1) * W_L + j - 2]
                                     + 2.f * WavCoeffs_LL[dir][(i - 2) * W_L + j - 2] + 2.f * WavCoeffs_LL[dir][(i - 2) * W_L + j + 2] + 2.f * WavCoeffs_LL[dir][(i + 2) * W_L + j - 2] + 2.f * WavCoeffs_LL[dir][(i + 2) * W_L + j + 2]
                                    ) * 0.0062893f;
                    }


                    // apply to each direction Wavelet level : horizontal / vertiacle / diagonal
                }
            }
        }

    }


    /*
    // I suppress these 2 convolutions ==> lees good results==> probably because structure data different and also I compare to original value which have + and -
        for(int i = borderL; i < H_L-borderL; i++ ) {//[-1 0 1] x==>j
            for(int j = borderL; j < W_L-borderL; j++) {
            tmC[i][j]=- WavCoeffs_LL[dir][(i)*W_L + j-1] +  WavCoeffs_LL[dir][(i)*W_L + j+1];
            }
        }
        for(int i = borderL; i < H_L-borderL; i++ ) {//[1 0 -1] y==>i
            for(int j = borderL; j < W_L-borderL; j++) {
            tmC[i][j]= - WavCoeffs_LL[dir][(i-1)*W_L + j] + WavCoeffs_LL[dir][(i+1)*W_L + j];
            }
        }
    */

    float thr = 40.f; //avoid artifact eg. noise...to test
    float thr2 = 1.5f * edd; //edd can be modified in option ed_detect
    thr2 += cp.eddet / 30.f; //to test
    float diffFactor = (cp.eddet / 100.f);

    for (int i = 0; i < H_L; i++) {
        for (int j = 0; j < W_L; j++) {
            koeLi[level * 3 + dir - 1][i * W_L + j] = 1.f;
        }
    }

    for (int i = borderL; i < H_L - borderL; i++) {
        for (int j = borderL; j < W_L - borderL; j++) {
            // my own algo : probably a little false, but simpler as Lipschitz !
            // Thr2 = maximum of the function ==> Lipsitch says = probably edge
//                              float temp = WavCoeffs_LL[dir][i*W_L + j];
//                              if(temp>=0.f &&  temp < thr) temp = thr;
//                              if(temp < 0.f &&  temp > -thr) temp = -thr;
            float temp = max(fabsf(WavCoeffs_LL[dir][i * W_L + j]), thr);
            koeLi[level * 3 + dir - 1][i * W_L + j] = min(thr2, fabs(tmC[i][j] / temp)); // limit maxi

            //it will be more complicated to calculate both Wh and Wv, but we have also Wd==> pseudo Lipschitz
            if (koeLi[level * 3 + dir - 1][i * W_L + j] > maxkoeLi[level * 3 + dir - 1]) {
                maxkoeLi[level * 3 + dir - 1] = koeLi[level * 3 + dir - 1][i * W_L + j];
            }

            float diff = maxkoeLi[level * 3 + dir - 1] - koeLi[level * 3 + dir - 1][i * W_L + j];
            diff *= diffFactor;
            koeLi[level * 3 + dir - 1][i * W_L + j] = maxkoeLi[level * 3 + dir - 1] - diff;
        }
    }

}

void ImProcFunctions::finalContAllL(float ** WavCoeffs_L, float * WavCoeffs_L0, int level, int dir, struct cont_params &cp,
                                    int W_L, int H_L, float *mean, float *sigma, float *MaxP, const WavOpacityCurveWL & waOpacityCurveWL)
{
    if (cp.diagcurv  && cp.finena && MaxP[level] > 0.f && mean[level] != 0.f && sigma[level] != 0.f) { //curve
        float insigma = 0.666f; //SD
        float logmax = log(MaxP[level]); //log Max
        float rapX = (mean[level] + sigma[level]) / MaxP[level]; //rapport between sD / max
        float inx = log(insigma);
        float iny = log(rapX);
        float rap = inx / iny; //koef
        float asig = 0.166f / sigma[level];
        float bsig = 0.5f - asig * mean[level];
        float amean = 0.5f / mean[level];

#ifdef _OPENMP
        #pragma omp parallel for schedule(dynamic, W_L * 16) num_threads(wavNestedLevels) if(wavNestedLevels>1)
#endif

        for (int i = 0; i < W_L * H_L; i++) {
            float absciss;

            if (fabsf(WavCoeffs_L[dir][i]) >= (mean[level] + sigma[level])) { //for max
                float valcour = xlogf(fabsf(WavCoeffs_L[dir][i]));
                float valc = valcour - logmax;
                float vald = valc * rap;
                absciss = xexpf(vald);
            } else if (fabsf(WavCoeffs_L[dir][i]) >= mean[level]) {
                absciss = asig * fabsf(WavCoeffs_L[dir][i]) + bsig;
            } else {
                absciss = amean * fabsf(WavCoeffs_L[dir][i]);
            }

            float kc = waOpacityCurveWL[absciss * 500.f] - 0.5f;
            float reduceeffect = kc <= 0.f ? 1.f : 1.5f;

            float kinterm = 1.f + reduceeffect * kc;
            kinterm = kinterm <= 0.f ? 0.01f : kinterm;

            WavCoeffs_L[dir][i] *=  kinterm;
        }
    }

    int choicelevel = params->wavelet.Lmethod - 1;
    choicelevel = choicelevel == -1 ? 4 : choicelevel;

    int choiceClevel = 0;

    if (params->wavelet.CLmethod == "one") {
        choiceClevel = 0;
    } else if (params->wavelet.CLmethod == "inf") {
        choiceClevel = 1;
    } else if (params->wavelet.CLmethod == "sup") {
        choiceClevel = 2;
    } else if (params->wavelet.CLmethod == "all") {
        choiceClevel = 3;
    }

    int choiceDir = 0;

    if (params->wavelet.Dirmethod == "one") {
        choiceDir = 1;
    } else if (params->wavelet.Dirmethod == "two") {
        choiceDir = 2;
    } else if (params->wavelet.Dirmethod == "thr") {
        choiceDir = 3;
    } else if (params->wavelet.Dirmethod == "all") {
        choiceDir = 0;
    }

    int dir1 = (choiceDir == 2) ? 1 : 2;
    int dir2 = (choiceDir == 3) ? 1 : 3;

    if (choiceClevel < 3) { // not all levels visible, paint residual
        if (level == 0) {
            if (cp.backm != 2) { // nothing to change when residual is used as background
                float backGroundColor = (cp.backm == 1) ? 12000.f : 0.f;

                for (int i = 0; i < W_L * H_L; i++) {
                    WavCoeffs_L0[i] = backGroundColor;
                }
            }
        }
    }

    if (choiceClevel == 0) { // Only one level

        if (choiceDir == 0) { // All directions
            if (level != choicelevel) { // zero all for the levels != choicelevel
                for (int dir = 1; dir < 4; dir++) {
                    for (int i = 0; i < W_L * H_L; i++) {
                        WavCoeffs_L[dir][i] = 0.f;
                    }
                }
            }
        } else { // zero the unwanted directions for level == choicelevel

            if (choicelevel >= cp.maxilev) {
                for (int dir = 1; dir < 4; dir++) {
                    for (int i = 0; i < W_L * H_L; i++) {
                        WavCoeffs_L[dir][i] = 0.f;
                    }
                }
            } else if (level != choicelevel) { // zero all for the levels != choicelevel
                for (int i = 0; i < W_L * H_L; i++) {
                    WavCoeffs_L[dir1][i] = WavCoeffs_L[dir2][i] = 0.f;
                }
            }
        }
    } else if (choiceClevel == 1) { // Only below level
        if (choiceDir == 0) { // All directions
            if (level > choicelevel) {
                for (int dir = 1; dir < 4; dir++) {
                    for (int i = 0; i < W_L * H_L; i++) {
                        WavCoeffs_L[dir][i] = 0.f;
                    }
                }
            }
        } else { // zero the unwanted directions for level >= choicelevel
            if (level > choicelevel) {
                for (int i = 0; i < W_L * H_L; i++) {
                    WavCoeffs_L[dir1][i] = WavCoeffs_L[dir2][i] = 0.f;
                }
            }
        }
    } else if (choiceClevel == 2) { // Only above level
        if (choiceDir == 0) { // All directions
            if (level <= choicelevel) {
                for (int dir = 1; dir < 4; dir++) {
                    for (int i = 0; i < W_L * H_L; i++) {
                        WavCoeffs_L[dir][i] = 0.f;
                    }
                }
            }
        } else { // zero the unwanted directions for level >= choicelevel
            if (choicelevel >= cp.maxilev) {
                for (int dir = 1; dir < 4; dir++) {
                    for (int i = 0; i < W_L * H_L; i++) {
                        WavCoeffs_L[dir][i] = 0.f;
                    }
                }
            }


            else if (level <= choicelevel) {
                for (int i = 0; i < W_L * H_L; i++) {
                    WavCoeffs_L[dir1][i] = WavCoeffs_L[dir2][i] = 0.f;
                }
            }
        }
    }


}

void ImProcFunctions::ContAllL(float *koeLi[12], float *maxkoeLi, bool lipschitz, int maxlvl, LabImage * labco, float ** varhue, float **varchrom, float ** WavCoeffs_L, float * WavCoeffs_L0, int level, int dir, struct cont_params &cp,
                               int W_L, int H_L, int skip, float *mean, float *sigma, float *MaxP, float *MaxN, const WavCurve & wavCLVCcurve, const WavOpacityCurveW & waOpacityCurveW, FlatCurve* ChCurve, bool Chutili)
{
    assert(level >= 0);
    assert(maxlvl > level);

    static const float scales[10] = {1.f, 2.f, 4.f, 8.f, 16.f, 32.f, 64.f, 128.f, 256.f, 512.f};
    float scaleskip[10];

    for (int sc = 0; sc < 10; sc++) {
        scaleskip[sc] = scales[sc] / skip;
    }

    float t_r = 40.f;
    float t_l = 10.f;
    float b_r = 75.f;
    float edd = 3.f;
    float eddstrength = 1.3f;
    float aedstr = (eddstrength - 1.f) / 90.f;
    float bedstr = 1.f - 10.f * aedstr;

    if (cp.val > 0  && cp.edgeena) {
        float * koe = nullptr;
        float maxkoe = 0.f;

        if (!lipschitz) {
            koe = new float [H_L * W_L];

            for (int i = 0; i < W_L * H_L; i++) {
                koe[i] = 0.f;
            }

            maxkoe = 0.f;

            if (cp.detectedge) {
                float** tmC;
                int borderL = 1;
                tmC = new float*[H_L];

                for (int i = 0; i < H_L; i++) {
                    tmC[i] = new float[W_L];
                }

                {
                    for (int i = 1; i < H_L - 1; i++) {
                        for (int j = 1; j < W_L - 1; j++) {
                            //edge detection wavelet TMC Canny
                            // also possible to detect noise with 5x5 instead of 3x3
                            tmC[i][j] = (4.f * WavCoeffs_L[dir][i * W_L + j] + 2.f * WavCoeffs_L[dir][(i - 1) * W_L + j] + 2.f * WavCoeffs_L[dir][(i + 1) * W_L + j]
                                         + 2.f * WavCoeffs_L[dir][i * W_L + j + 1] + 2.f * WavCoeffs_L[dir][i * W_L + j - 1] + WavCoeffs_L[dir][(i - 1) * W_L + j - 1]
                                         + WavCoeffs_L[dir][(i - 1) * W_L + j + 1] + WavCoeffs_L[dir][(i + 1) * W_L + j - 1] + WavCoeffs_L[dir][(i + 1) * W_L + j + 1]) / 16.f;

                            // apply to each direction Wavelet level : horizontal / vertiacle / diagonal
                        }
                    }
                }




                for (int i = borderL; i < H_L - borderL; i++) {
                    for (int j = borderL; j < W_L - borderL; j++) {
                        // my own algo : probably a little false, but simpler as Lipschitz !
                        float thr = 40.f; //avoid artifact eg. noise...to test
                        float thr2 = edd; //edd can be modified in option ed_detect
                        thr2 += cp.eddet / 30.f; //to test
                        float temp = WavCoeffs_L[dir][i * W_L + j];

                        if (temp >= 0.f &&  temp < thr) {
                            temp = thr;
                        }

                        if (temp < 0.f &&  temp > -thr) {
                            temp = -thr;
                        }

                        koe[i * W_L + j] = min(thr2, fabs(tmC[i][j] / temp));

                        if (koe[i * W_L + j] > maxkoe) {
                            maxkoe = koe[i * W_L + j];
                        }

                        float diff = maxkoe - koe[i * W_L + j];
                        diff *= (cp.eddet / 100.f);
                        float interm = maxkoe - diff;

                        if (interm < cp.eddetthr / 30.f) {
                            interm = 0.01f;
                        }

                        koe[i * W_L + j] = interm;

                    }
                }

                for (int i = 0; i < H_L; i++) {
                    delete [] tmC[i];
                }

                delete [] tmC;

            }
        }

        //end detect edge
        float rad = ((float)cp.rad) / 60.f; //radius ==> not too high value to avoid artifacts
        float value = ((float)cp.val) / 8.f; //strength

        if (scaleskip[1] < 1.f) {
            float atten01234 = 0.80f;
            value *= (atten01234 * scaleskip[1]);    //for zoom < 100% reduce strength...I choose level 1...but!!
        }

        float edge = 1.f;
        float lim0 = 20.f; //arbitrary limit for low radius and level between 2 or 3 to 30 maxi
        float lev = float (level);
        float repart = (float)cp.til;
        float brepart;

        if (cp.reinforce == 1) {
            brepart = 3.f;
        }

        if (cp.reinforce == 3) {
            brepart = 0.5f;    //arbitrary value to increase / decrease repart, between 1 and 0
        }

        float arepart = -(brepart - 1.f) / (lim0 / 60.f);

        if (cp.reinforce != 2) {
            if (rad < lim0 / 60.f) {
                repart *= (arepart * rad + brepart);    //linear repartition of repart
            }
        }

        float al0 = 1.f + (repart) / 50.f;
        float al10 = 1.0f; //arbitrary value ==> less = take into account high levels
        //  float ak =-(al0-al10)/10.f;//10 = maximum levels
        float ak = -(al0 - al10) / 10.f; //10 = maximum levels
        float bk = al0;
        float koef = ak * level + bk; //modulate for levels : more levels high, more koef low ==> concentrated action on low levels, without or near for high levels
        float expkoef = -pow(fabs(rad - lev), koef); //reduce effect for high levels

        if (cp.reinforce == 3) {
            if (rad < lim0 / 60.f && level == 0) {
                expkoef *= abs(repart);    //reduce effect for low values of rad and level=0==> quasi only level 1 is effective
            }
        }

        if (cp.reinforce == 1) {
            if (rad < lim0 / 60.f && level == 1) {
                expkoef /= repart;    //increase effect for low values of rad and level=1==> quasi only level 0 is effective
            }
        }

        //take into account local contrast
        float refin = value * exp(expkoef);

        if (cp.link  && cp.noiseena) { //combi
            {
                if (level == 0) {
                    refin *= (1.f + cp.lev0s / 50.f);    // we can change this sensibility!
                }

                if (level == 1) {
                    refin *= (1.f + cp.lev1s / 50.f);
                }

                if (level == 2) {
                    refin *= (1.f + cp.lev2s / 50.f);
                }

                if (level == 3) {
                    refin *= (1.f + cp.lev3s / 50.f);
                }
            }
        }

        float edgePrecalc = 1.f + refin; //estimate edge "pseudo variance"

        if (cp.EDmet == 2 && MaxP[level] > 0.f) { //curve
            //  if(exa) {//curve
            float insigma = 0.666f; //SD
            float logmax = log(MaxP[level]); //log Max
            float rapX = (mean[level] + sigma[level]) / MaxP[level]; //rapport between sD / max
            float inx = log(insigma);
            float iny = log(rapX);
            float rap = inx / iny; //koef
            float asig = 0.166f / sigma[level];
            float bsig = 0.5f - asig * mean[level];
            float amean = 0.5f / mean[level];
            float absciss = 0.f;
            float kinterm;
            float kmul;
            int borderL = 1;

            for (int i = borderL; i < H_L - borderL; i++) {
                for (int j = borderL; j < W_L - borderL; j++) {
                    int k = i * W_L + j;

                    if (cp.detectedge) {
                        if (!lipschitz) {
                            if (cp.eddet > 10.f) {
                                edge = (aedstr * cp.eddet + bedstr) * (edgePrecalc * (1.f + koe[k])) / (1.f + 0.9f * maxkoe);
                            } else {
                                edge = (edgePrecalc * (1.f + koe[k])) / (1.f + 0.9f * maxkoe);
                            }
                        }

                        if (lipschitz) {
                            if (level < 4) {
                                edge = 1.f + (edgePrecalc - 1.f) * (koeLi[level * 3][k]) / (1.f + 0.9f * maxkoeLi[level * 3 + dir - 1]);
                            } else {
                                edge = edgePrecalc;
                            }
                        }
                    } else {
                        edge = edgePrecalc;
                    }

                    if (cp.edgcurv) {
                        if (fabs(WavCoeffs_L[dir][k]) >= (mean[level] + sigma[level])) { //for max
                            float valcour = log(fabs(WavCoeffs_L[dir][k]));
                            float valc = valcour - logmax;
                            float vald = valc * rap;
                            absciss = exp(vald);

                        } else if (fabs(WavCoeffs_L[dir][k]) >= mean[level] &&  fabs(WavCoeffs_L[dir][k]) < (mean[level] + sigma[level])) {
                            absciss = asig * fabs(WavCoeffs_L[dir][k]) + bsig;
                        } else if (fabs(WavCoeffs_L[dir][k]) < mean[level]) {
                            absciss = amean * fabs(WavCoeffs_L[dir][k]);
                        }

                        // Threshold adjuster settings==> approximative for curve
                        //kmul about average cbrt(3--40 / 10)==>1.5 to 2.5
                        //kmul about SD   10--60  / 35 ==> 2
                        // kmul about low  cbrt((5.f+cp.edg_low)/5.f);==> 1.5
                        // kmul about max ==> 9
                        // we can change these values
                        // result is different not best or bad than threshold slider...but similar
                        float abssd = 4.f; //amplification reference
                        float bbssd = 2.f; //mini ampli
                        float maxamp = 2.5f; //maxi ampli at end
                        float maxampd = 10.f; //maxi ampli at end
                        float a_abssd = (maxamp - abssd) / 0.333f;
                        float b_abssd = maxamp - a_abssd;
                        float da_abssd = (maxampd - abssd) / 0.333f;
                        float db_abssd = maxampd - da_abssd;
                        float am = (abssd - bbssd) / 0.666f;
                        float kmuld = 0.f;

                        if (absciss > 0.666f && absciss < 1.f) {
                            kmul = a_abssd * absciss + b_abssd;    //about max  ==> kinterm
                            kmuld = da_abssd * absciss + db_abssd;
                        } else {
                            kmul = kmuld = absciss * am + bbssd;
                        }

                        kinterm = 1.f;
                        float kc = kmul * (wavCLVCcurve[absciss * 500.f] - 0.5f);
                        float kcd = kmuld * (wavCLVCcurve[absciss * 500.f] - 0.5f);

                        if (kc >= 0.f) {
                            float reduceeffect = 0.6f;
                            kinterm = 1.f + reduceeffect * kmul * (wavCLVCcurve[absciss * 500.f] - 0.5f);    //about 1 to 3 general and big amplification for max (under 0)
                        } else {
                            kinterm = 1.f - (SQR(kcd)) / 10.f;
                        }

                        if (kinterm < 0.f) {
                            kinterm = 0.01f;
                        }

                        edge *= kinterm;

                        if (edge < 1.f) {
                            edge = 1.f;
                        }
                    }

                    WavCoeffs_L[dir][k] *=  edge;
                }
            }
        } else if (cp.EDmet == 1) { //threshold adjuster
            float MaxPCompare = MaxP[level] * SQR(cp.edg_max / 100.f); //100 instead of b_r...case if b_r < 100
            float MaxNCompare = MaxN[level] * SQR(cp.edg_max / 100.f); //always reduce a little edge for near max values
            float edgeSdCompare = (mean[level] + 1.5f * sigma[level]) * SQR(cp.edg_sd / t_r); // 1.5 standard deviation #80% range between mean 50% and 80%
            float edgeMeanCompare = mean[level] * SQR(cp.edg_mean / t_l);
            float edgeLowCompare = (5.f + SQR(cp.edg_low));
            float edgeMeanFactor = cbrt(cp.edg_mean / t_l);
            float interm;

            if (cp.edg_low < 10.f) {
                interm = cbrt((5.f + cp.edg_low) / 5.f);
            } else {
                interm = 1.437f;    //cbrt(3);
            }

            float edgeLowFactor = interm;
            float edgeSdFactor = cp.edg_sd / t_r;
            float edgeMaxFactor = SQR(cp.edg_max / b_r);
            float edgMaxFsup = (cp.edg_max / b_r); //reduce increase of effect for high values contrast..if slider > b_r

            //for (int i=0; i<W_L*H_L; i++) {
            int borderL = 1;

            for (int i = borderL; i < H_L - borderL; i++) {
                for (int j = borderL; j < W_L - borderL; j++) {
                    int k = i * W_L + j;

                    if (cp.detectedge) {
                        if (!lipschitz) {
                            if (cp.eddet > 10.f) {
                                edge = (aedstr * cp.eddet + bedstr) * (edgePrecalc * (1.f + koe[k])) / (1.f + 0.9f * maxkoe);
                            } else {
                                edge = (edgePrecalc * (1.f + koe[k])) / (1.f + 0.9f * maxkoe);
                            }
                        }

                        if (lipschitz) {
                            if (level < 4) {
                                edge = 1.f + (edgePrecalc - 1.f) * (koeLi[level * 3][k]) / (1.f + 0.9f * maxkoeLi[level * 3 + dir - 1]);
                            } else {
                                edge = edgePrecalc;
                            }
                        }
                    } else {
                        edge = edgePrecalc;
                    }

                    //algorithm that takes into account local contrast
                    // I use a thresholdadjuster with
                    // Bottom left ==> minimal low value for local contrast (not 0, but 5...we can change)
                    // 0 10*10 35*35 100*100 substantially correspond to the true distribution of low value, mean, standard-deviation and max (ed 5, 50, 400, 4000
                    // Top left ==> mean reference value (for each level), we can change cbrt(cp.edg_mean/10.f)
                    // Top Right==> standard deviation (for each level) we can change (cp.edg_sd/35.f)
                    // bottom right ==> Max for positif and negatif contrast we can change cp.edg_max/100.f
                    // If we move sliders to the left, local contrast is reduced
                    // if we move sliders to the right local contrast is increased
                    // MaxP, MaxN, mean, sigma are calculated if necessary (val > 0) by evaluate2(), eval2(), aver() , sigma()
                    if (b_r < 100.f  && cp.edg_max / b_r > 1.f) { //in case of b_r < 100 and slider move to right
                        if (WavCoeffs_L[dir][k] > MaxPCompare * cp.edg_max / b_r) {
                            edge *= edgMaxFsup;

                            if (edge < 1.f) {
                                edge = 1.f;
                            }
                        } else if (WavCoeffs_L[dir][k] < MaxNCompare * cp.edg_max / b_r) {
                            edge *= edgMaxFsup;

                            if (edge < 1.f) {
                                edge = 1.f;
                            }
                        }
                    }

                    if (WavCoeffs_L[dir][k] > MaxPCompare) {
                        edge *= edgeMaxFactor;

                        if (edge < 1.f) {
                            edge = 1.f;
                        }
                    }//reduce edge if > new max
                    else if (WavCoeffs_L[dir][k] < MaxNCompare) {
                        edge *= edgeMaxFactor;

                        if (edge < 1.f) {
                            edge = 1.f;
                        }
                    }

                    if (fabs(WavCoeffs_L[dir][k]) >= edgeMeanCompare && fabs(WavCoeffs_L[dir][k]) < edgeSdCompare) {
                        //if (fabs(WavCoeffs_L[dir][i]) > edgeSdCompare) {
                        edge *= edgeSdFactor;

                        if (edge < 1.f) {
                            edge = 1.f;
                        }
                    }//modify effect if sd change

                    if (fabs(WavCoeffs_L[dir][k]) < edgeMeanCompare) {
                        edge *= edgeMeanFactor;

                        if (edge < 1.f) {
                            edge = 1.f;
                        }
                    } // modify effect if mean change

                    if (fabs(WavCoeffs_L[dir][k]) < edgeLowCompare) {
                        edge *= edgeLowFactor;

                        if (edge < 1.f) {
                            edge = 1.f;
                        }
                    }

                    WavCoeffs_L[dir][k] *= edge;
                }
            }
        }

        if (!lipschitz) {
            delete [] koe;
        }
    }


    if (!cp.link && cp.noiseena)   { //used both with denoise 1 2 3
        float refine = 0.f;

        for (int i = 0; i < W_L * H_L; i++) {
            if (level == 0) {
                refine = cp.lev0s / 40.f;
            }

            if (level == 1) {
                refine = cp.lev1s / 40.f;
            }

            if (level == 2) {
                refine = cp.lev2s / 40.f;
            }

            if (level == 3) {
                refine = cp.lev3s / 40.f;
            }

            WavCoeffs_L[dir][i] *= (1.f + refine);
        }
    }


    float cpMul = cp.mul[level];

    if (cpMul != 0.f && cp.contena) { // cpMul == 0.f means all will be multiplied by 1.f, so we can skip this

        const float skinprot = params->wavelet.skinprotect;
        const float skinprotneg = -skinprot;
        const float factorHard = (1.f - skinprotneg / 100.f);

        //to adjust increase contrast with local contrast

        //for each pixel and each level
        float beta;
        float mea[9];
        mea[0] = mean[level] / 6.f;
        mea[1] = mean[level] / 2.f;
        mea[2] = mean[level]; // 50% data
        mea[3] = mean[level] + sigma[level] / 2.f;
        mea[4] = mean[level] + sigma[level]; //66%
        mea[5] = mean[level] + 1.2f * sigma[level];
        mea[6] = mean[level] + 1.5f * sigma[level]; //
        mea[7] = mean[level] + 2.f * sigma[level]; //95%
        mea[8] = mean[level] + 2.5f * sigma[level]; //99%

        bool useChromAndHue = (skinprot != 0.f || cp.HSmet);
        float modchro;

        for (int i = 0; i < W_L * H_L; i++) {
            float kLlev = 1.f;

            if (cpMul < 0.f) {
                beta = 1.f; // disabled for negatives values "less contrast"
            } else {
                float WavCL = fabsf(WavCoeffs_L[dir][i]);

                //reduction amplification: max action between mean / 2 and mean + sigma
                // arbitrary coefficient, we can add a slider !!
                if (WavCL < mea[0]) {
                    beta = 0.6f;    //preserve very low contrast (sky...)
                } else if (WavCL < mea[1]) {
                    beta = 0.8f;
                } else if (WavCL < mea[2]) {
                    beta = 1.f;    //standard
                } else if (WavCL < mea[3]) {
                    beta = 1.f;
                } else if (WavCL < mea[4]) {
                    beta = 0.8f;    //+sigma
                } else if (WavCL < mea[5]) {
                    beta = 0.6f;
                } else if (WavCL < mea[6]) {
                    beta = 0.4f;
                } else if (WavCL < mea[7]) {
                    beta = 0.2f;    // + 2 sigma
                } else if (WavCL < mea[8]) {
                    beta = 0.1f;
                } else {
                    beta = 0.0f;
                }
            }

            float scale = 1.f;
            float scale2 = 1.f;

            float LL100, LL100res, LL100init, kH[maxlvl];

            int ii = i / W_L;
            int jj = i - ii * W_L;
            float LL = labco->L[ii * 2][jj * 2];
            LL100 = LL100init = LL / 327.68f;
            LL100res = WavCoeffs_L0[i] / 327.68f;
            float delta = fabs(LL100init - LL100res) / (maxlvl / 2);

            for (int ml = 0; ml < maxlvl; ml++) {
                if (ml < maxlvl / 2) {
                    kH[ml] = (LL100res + ml * delta) / LL100res;    // fixed a priori max to level middle
                } else {
                    kH[ml] = (LL100init - ml * delta) / LL100res;
                }
            }


            if (useChromAndHue) {
                float modhue = varhue[ii][jj];
                modchro = varchrom[ii * 2][jj * 2];
                // hue chroma skin with initial lab data
                scale = 1.f;

                if (skinprot > 0.f) {
                    Color::SkinSatCbdl2(LL100, modhue, modchro, skinprot, scale, true, cp.b_l, cp.t_l, cp.t_r, cp.b_r, 0);  //0 for skin and extand
                } else if (skinprot < 0.f) {
                    Color::SkinSatCbdl2(LL100, modhue, modchro, skinprotneg, scale, false, cp.b_l, cp.t_l, cp.t_r, cp.b_r, 0);

                    if (scale == 1.f) {
                        scale = factorHard;
                    } else {
                        scale = 1.f;
                    }
                }

            }

            if (Chutili) {
                int i_i = i / W_L;
                int j_j = i - i_i * W_L;
                double lr;
                float modhue2 = varhue[i_i][j_j];
                float valparam = float((ChCurve->getVal(lr = Color::huelab_to_huehsv2(modhue2)) - 0.5f)); //get valparam=f(H)

                if (valparam > 0.f) {
                    scale2 = 1.f + 3.f * valparam;    //arbitrary value
                } else {
                    scale2 = 1.f + 1.9f * valparam;    //near 0 but not zero if curve # 0
                }
            }

            //linear transition HL
            float diagacc = 1.f;
            float alpha = (1024.f + 15.f * (float) cpMul * scale * scale2 * beta * diagacc) / 1024.f ;

            if (cp.HSmet  && cp.contena) {
                float aaal = (1.f - alpha) / ((cp.b_lhl - cp.t_lhl) * kH[level]);
                float bbal = 1.f - aaal * cp.b_lhl * kH[level];
                float aaar = (alpha - 1.f) / (cp.t_rhl - cp.b_rhl) * kH[level];
                float bbbr = 1.f - cp.b_rhl * aaar * kH[level];
                //linear transition Shadows
                float aaalS = (1.f - alpha) / (cp.b_lsl - cp.t_lsl);
                float bbalS = 1.f - aaalS * cp.b_lsl;
                float aaarS = (alpha - 1.f) / (cp.t_rsl - cp.b_rsl);
                float bbbrS = 1.f - cp.b_rsl * aaarS;

                if (level <= cp.numlevH) { //in function of levels
                    if ((LL100 > cp.t_lhl * kH[level] && LL100 < cp.t_rhl * kH[level])) {
                        kLlev = alpha;
                    } else if ((LL100 > cp.b_lhl * kH[level] && LL100 <= cp.t_lhl * kH[level])) {
                        kLlev = aaal * LL100 + bbal;
                    } else if ((LL100 > cp.t_rhl * kH[level] && LL100 <= cp.b_rhl * kH[level])) {
                        kLlev = aaar * LL100 + bbbr;
                    } else {
                        kLlev = 1.f;
                    }
                }

                if (level >= (9 - cp.numlevS)) {
                    if ((LL100 > cp.t_lsl && LL100 < cp.t_rsl)) {
                        kLlev = alpha;
                    } else if ((LL100 > cp.b_lsl && LL100 <= cp.t_lsl)) {
                        kLlev = aaalS * LL100 + bbalS;
                    } else if ((LL100 > cp.t_rsl && LL100 <= cp.b_rsl)) {
                        kLlev = aaarS * LL100 + bbbrS;
                    } else {
                        kLlev = 1.f;
                    }
                }

            } else {
                kLlev = alpha;
            }

            WavCoeffs_L[dir][i] *= (kLlev);
        }
    }

    if (waOpacityCurveW) {
        cp.opaW = true;
    }

    if (cp.bam && cp.finena) {
        if (cp.opaW && cp.BAmet == 2) {
            int iteration = cp.ite;
            int itplus = 7 + iteration;
            int itmoins = 7 - iteration;
            int med = maxlvl / 2;
            int it;

            if (level < med) {
                it = itmoins;
            } else if (level == med) {
                it = 7;
            } else { /*if(level > med)*/
                it = itplus;
            }

            for (int j = 0; j < it; j++) {
                //float bal = cp.balan;//-100 +100
                float kba = 1.f;

                //  if(dir <3) kba= 1.f + bal/600.f;
                //  if(dir==3) kba = 1.f - bal/300.f;
                for (int i = 0; i < W_L * H_L; i++) {
                    int ii = i / W_L;
                    int jj = i - ii * W_L;
                    float LL100 = labco->L[ii * 2][jj * 2] / 327.68f;
                    float k1 = 0.3f * (waOpacityCurveW[6.f * LL100] - 0.5f); //k1 between 0 and 0.5    0.5==> 1/6=0.16
                    float k2 = k1 * 2.f;

                    if (dir < 3) {
                        kba = 1.f + k1;
                    }

                    if (dir == 3) {
                        kba = 1.f - k2;
                    }

                    WavCoeffs_L[dir][i] *= (kba);
                }
            }
        }

        if (cp.BAmet == 1) {
            int iteration = cp.ite;
            int itplus = 7 + iteration;
            int itmoins = 7 - iteration;
            int med = maxlvl / 2;
            int it;

            if (level < med) {
                it = itmoins;
            } else if (level == med) {
                it = 7;
            } else { /*if(level > med)*/
                it = itplus;
            }

            for (int j = 0; j < it; j++) {
                float bal = cp.balan;//-100 +100
                float kba = 1.f;

                //  if(dir <3) kba= 1.f + bal/600.f;
                //  if(dir==3) kba = 1.f - bal/300.f;
                for (int i = 0; i < W_L * H_L; i++) {
                    int ii = i / W_L;
                    int jj = i - ii * W_L;
                    float k1 = 600.f;
                    float k2 = 300.f;
                    float LL100 = labco->L[ii * 2][jj * 2] / 327.68f;
                    float aa = 4970.f;
                    float bb = -397000.f;
                    float b0 = 100000.f;
                    float a0 = -4970.f;

                    if (LL100 > 80.f) {
                        k1 = aa * LL100 + bb;
                        k2 = 0.5f * k1;
                    }

                    if (LL100 < 20.f) {
                        k1 = a0 * LL100 + b0;
                        k2 = 0.5f * k1;
                    }

                    //k1=600.f;
                    //k2=300.f;
                    //k1=0.3f*(waOpacityCurveW[6.f*LL100]-0.5f);//k1 between 0 and 0.5    0.5==> 1/6=0.16
                    //k2=k1*2.f;
                    if (dir < 3) {
                        kba = 1.f + bal / k1;
                    }

                    if (dir == 3) {
                        kba = 1.f - bal / k2;
                    }

                    WavCoeffs_L[dir][i] *= (kba);
                }
            }
        }

    }

    // to see each level of wavelet ...level from 0 to 8
    int choicelevel = params->wavelet.Lmethod - 1;
    choicelevel = choicelevel == -1 ? 4 : choicelevel;
}

void ImProcFunctions::ContAllAB(LabImage * labco, int maxlvl, float ** varhue, float **varchrom, float ** WavCoeffs_ab, float * WavCoeffs_ab0, int level, int dir, const WavOpacityCurveW & waOpacityCurveW, struct cont_params &cp,
                                int W_ab, int H_ab, const bool useChannelA)
{
    float cpMul = cp.mul[level];

    if (cpMul != 0.f && cp.CHmet == 2 && cp.chro != 0.f  && cp.chromena) { // cpMul == 0.f or cp.chro = 0.f means all will be multiplied by 1.f, so we can skip this
        const float skinprot = params->wavelet.skinprotect;
        const float skinprotneg = -skinprot;
        const float factorHard = (1.f - skinprotneg / 100.f);
        const float cpChrom = cp.chro;

        //to adjust increase contrast with local contrast
        bool useSkinControl = (skinprot != 0.f);
        float alphaC = (1024.f + 15.f * cpMul * cpChrom / 50.f) / 1024.f ;

        for (int i = 0; i < W_ab * H_ab; i++) {
            if (useSkinControl) {
                int ii = i / W_ab;
                int jj = i - ii * W_ab;
                float LL100 = labco->L[ii * 2][jj * 2] / 327.68f;
                float modhue = varhue[ii][jj];
                float modchro = varchrom[ii * 2][jj * 2];
                // hue chroma skin with initial lab data
                float scale = 1.f;

                if (skinprot > 0.f) {
                    Color::SkinSatCbdl2(LL100, modhue, modchro, skinprot, scale, true, cp.b_l, cp.t_l, cp.t_r, cp.b_r, 0);  //0 for skin and extand
                } else if (skinprot < 0.f) {
                    Color::SkinSatCbdl2(LL100, modhue, modchro, skinprotneg, scale, false, cp.b_l, cp.t_l, cp.t_r, cp.b_r, 0);
                    scale = (scale == 1.f) ? factorHard : 1.f;
                }

                alphaC = (1024.f + 15.f * cpMul * cpChrom * scale / 50.f) / 1024.f ;
            }

            WavCoeffs_ab[dir][i] *= alphaC;
        }
    }

    //Curve chro

    float cpMulC = cp.mulC[level];

    //  if( (cp.curv || cp.CHSLmet==1) && cp.CHmet!=2 && level < 9 && cpMulC != 0.f) { // cpMulC == 0.f means all will be multiplied by 1.f, so we can skip
    if (cp.CHmet != 2 && level < 9 && cpMulC != 0.f  && cp.chromena) { // cpMulC == 0.f means all will be multiplied by 1.f, so we can skip
        const float skinprot = params->wavelet.skinprotect;
        const float skinprotneg = -skinprot;
        const float factorHard = (1.f - skinprotneg / 100.f);
        bool useSkinControl = (skinprot != 0.f);

        for (int i = 0; i < W_ab * H_ab; i++) {
            int ii = i / W_ab;
            int jj = i - ii * W_ab;
            //WL and W_ab are identical
            float scale = 1.f;
            float modchro = varchrom[ii * 2][jj * 2];

            if (useSkinControl) {
                // hue chroma skin with initial lab data
                float LL100 = labco->L[ii * 2][jj * 2] / 327.68f;
                float modhue = varhue[ii][jj];

                if (skinprot > 0.f) {
                    Color::SkinSatCbdl2(LL100, modhue, modchro, skinprot, scale, true, cp.b_l, cp.t_l, cp.t_r, cp.b_r, 1);  //1 for curve
                } else if (skinprot < 0.f) {
                    Color::SkinSatCbdl2(LL100, modhue, modchro, skinprotneg, scale, false, cp.b_l, cp.t_l, cp.t_r, cp.b_r, 1);
                    scale = (scale == 1.f) ? factorHard : 1.f;
                }
            }

            float beta = (1024.f + 20.f * cpMulC * scale) / 1024.f ;

            if (beta < 0.02f) {
                beta = 0.02f;
            }

            float kClev = beta;

            if (cp.CHmet == 1) {
                if (level < cp.chrom) {
                    //linear for saturated
                    if ((modchro > cp.t_lsat && modchro < cp.t_rsat)) {
                        kClev = beta;
                    } else if ((modchro > cp.b_lsat && modchro <= cp.t_lsat)) {
                        float aaal = (1.f - beta) / (cp.b_lsat - cp.t_lsat);
                        float bbal = 1.f - aaal * cp.b_lsat;
                        kClev = aaal * modchro + bbal;
                    } else if ((modchro > cp.t_rsat &&  modchro <= cp.b_rsat)) {
                        float aaar = (beta - 1.f) / (cp.t_rsat - cp.b_rsat);
                        float bbbr = 1.f - cp.b_rsat * aaar;
                        kClev = aaar * modchro + bbbr;
                    } else {
                        kClev = 1.f;
                    }
                } else {
                    //linear for pastel
                    if ((modchro > cp.t_lpast && modchro < cp.t_rpast)) {
                        kClev = beta;
                    } else if ((modchro > cp.b_lpast && modchro <= cp.t_lpast)) {
                        float aaalS = (1.f - beta) / (cp.b_lpast - cp.t_lpast);
                        float bbalS = 1.f - aaalS * cp.b_lpast;
                        kClev = aaalS * modchro + bbalS;
                    } else if ((modchro > cp.t_rpast &&  modchro <= cp.b_rpast)) {
                        float aaarS = (beta - 1.f) / (cp.t_rpast - cp.b_rpast);
                        float bbbrS = 1.f - cp.b_rpast * aaarS;
                        kClev = aaarS * modchro + bbbrS;
                    } else {
                        kClev = 1.f;
                    }
                }
            } else if (cp.CHmet == 0) {
                kClev = beta;
            }

            WavCoeffs_ab[dir][i] *= kClev;
        }
    }

    bool useOpacity;
    float mulOpacity = 0.f;

    if (useChannelA) {
        useOpacity = cp.opaRG;

        if (level < 9) {
            mulOpacity = cp.mulopaRG[level];
        }
    } else {
        useOpacity = cp.opaBY;

        if (level < 9) {
            mulOpacity = cp.mulopaBY[level];
        }
    }

    if ((useOpacity && level < 9 && mulOpacity != 0.f) && cp.toningena) { //toning

        float beta = (1024.f + 20.f * mulOpacity) / 1024.f ;

        //float beta = (1000.f * mulOpacity);
        for (int i = 0; i < W_ab * H_ab; i++) {
            WavCoeffs_ab[dir][i] *= beta;
        }

        //  WavCoeffs_ab[dir][i] += beta;
    }

    if (waOpacityCurveW) {
        cp.opaW = true;
    }

    if (cp.bam  && cp.diag) {
//printf("OK Chroma\n");
        if (cp.opaW && cp.BAmet == 2) {
            int iteration = cp.ite;
            int itplus = 7 + iteration;
            int itmoins = 7 - iteration;
            int med = maxlvl / 2;
            int it;

            if (level < med) {
                it = itmoins;
            } else if (level == med) {
                it = 7;
            } else { /*if(level > med)*/
                it = itplus;
            }

            for (int j = 0; j < it; j++) {
                //float bal = cp.balan;//-100 +100
                float kba = 1.f;

                //  if(dir <3) kba= 1.f + bal/600.f;
                //  if(dir==3) kba = 1.f - bal/300.f;
                for (int i = 0; i < W_ab * H_ab; i++) {
                    int ii = i / W_ab;
                    int jj = i - ii * W_ab;
                    float LL100 = labco->L[ii * 2][jj * 2] / 327.68f;
                    float k1 = 0.3f * (waOpacityCurveW[6.f * LL100] - 0.5f); //k1 between 0 and 0.5    0.5==> 1/6=0.16
                    float k2 = k1 * 2.f;

                    if (dir < 3) {
                        kba = 1.f + k1;
                    }

                    if (dir == 3) {
                        kba = 1.f - k2;
                    }

                    WavCoeffs_ab[dir][i] *= (kba);
                }
            }
        }

        if (cp.BAmet == 1) {
            int iteration = cp.ite;
            int itplus = 7 + iteration;
            int itmoins = 7 - iteration;
            int med = maxlvl / 2;
            int it;

            if (level < med) {
                it = itmoins;
            } else if (level == med) {
                it = 7;
            } else { /*if(level > med)*/
                it = itplus;
            }

            for (int j = 0; j < it; j++) {
                float bal = cp.balan;//-100 +100
                float kba = 1.f;

                //  if(dir <3) kba= 1.f + bal/600.f;
                //  if(dir==3) kba = 1.f - bal/300.f;
                for (int i = 0; i < W_ab * H_ab; i++) {
                    int ii = i / W_ab;
                    int jj = i - ii * W_ab;
                    float k1 = 600.f;
                    float k2 = 300.f;
                    float LL100 = labco->L[ii * 2][jj * 2] / 327.68f;
                    float aa = 4970.f;
                    float bb = -397000.f;
                    float b0 = 100000.f;
                    float a0 = -4970.f;

                    if (LL100 > 80.f) {
                        k1 = aa * LL100 + bb;
                        k2 = 0.5f * k1;
                    }

                    if (LL100 < 20.f) {
                        k1 = a0 * LL100 + b0;
                        k2 = 0.5f * k1;
                    }

                    //k1=600.f;
                    //k2=300.f;
                    //k1=0.3f*(waOpacityCurveW[6.f*LL100]-0.5f);//k1 between 0 and 0.5    0.5==> 1/6=0.16
                    //k2=k1*2.f;
                    if (dir < 3) {
                        kba = 1.f + bal / k1;
                    }

                    if (dir == 3) {
                        kba = 1.f - bal / k2;
                    }

                    WavCoeffs_ab[dir][i] *= (kba);
                }
            }
        }

    }

    // to see each level of wavelet ...level from 0 to 8
    int choicelevel = params->wavelet.Lmethod - 1;
    choicelevel = choicelevel == -1 ? 4 : choicelevel;
    int choiceClevel = 0;

    if (params->wavelet.CLmethod == "one") {
        choiceClevel = 0;
    } else if (params->wavelet.CLmethod == "inf") {
        choiceClevel = 1;
    } else if (params->wavelet.CLmethod == "sup") {
        choiceClevel = 2;
    } else if (params->wavelet.CLmethod == "all") {
        choiceClevel = 3;
    }

    int choiceDir = 0;

    if (params->wavelet.Dirmethod == "one") {
        choiceDir = 1;
    } else if (params->wavelet.Dirmethod == "two") {
        choiceDir = 2;
    } else if (params->wavelet.Dirmethod == "thr") {
        choiceDir = 3;
    } else if (params->wavelet.Dirmethod == "all") {
        choiceDir = 0;
    }

    int dir1 = (choiceDir == 2) ? 1 : 2;
    int dir2 = (choiceDir == 3) ? 1 : 3;

    if (choiceClevel < 3) { // not all levels visible, paint residual
        if (level == 0) {
            if (cp.backm != 2) { // nothing to change when residual is used as background
                for (int i = 0; i < W_ab * H_ab; i++) {
                    WavCoeffs_ab0[i] = 0.f;
                }
            }
        }
    }

    if (choiceClevel == 0) { // Only one level
        if (choiceDir == 0) { // All directions
            if (level != choicelevel) { // zero all for the levels != choicelevel
                for (int dir = 1; dir < 4; dir++) {
                    for (int i = 0; i < W_ab * H_ab; i++) {
                        WavCoeffs_ab[dir][i] = 0.f;
                    }
                }
            }
        } else { // zero the unwanted directions for level == choicelevel
            if (choicelevel >= cp.maxilev) {
                for (int dir = 1; dir < 4; dir++) {
                    for (int i = 0; i < W_ab * H_ab; i++) {
                        WavCoeffs_ab[dir][i] = 0.f;
                    }
                }
            } else if (level != choicelevel) { // zero all for the levels != choicelevel
                for (int i = 0; i < W_ab * H_ab; i++) {
                    WavCoeffs_ab[dir1][i] = WavCoeffs_ab[dir2][i] = 0.f;
                }
            }
        }
    } else if (choiceClevel == 1) { // Only below level
        if (choiceDir == 0) { // All directions
            if (level > choicelevel) {
                for (int dir = 1; dir < 4; dir++) {
                    for (int i = 0; i < W_ab * H_ab; i++) {
                        WavCoeffs_ab[dir][i] = 0.f;
                    }
                }
            }
        } else { // zero the unwanted directions for level >= choicelevel
            if (level > choicelevel) {
                for (int i = 0; i < W_ab * H_ab; i++) {
                    WavCoeffs_ab[dir1][i] = WavCoeffs_ab[dir2][i] = 0.f;
                }
            }
        }
    } else if (choiceClevel == 2) { // Only above level
        if (choiceDir == 0) { // All directions
            if (level <= choicelevel) {
                for (int dir = 1; dir < 4; dir++) {
                    for (int i = 0; i < W_ab * H_ab; i++) {
                        WavCoeffs_ab[dir][i] = 0.f;
                    }
                }
            }
        } else { // zero the unwanted directions for level >= choicelevel
            if (choicelevel >= cp.maxilev) {
                for (int dir = 1; dir < 4; dir++) {
                    for (int i = 0; i < W_ab * H_ab; i++) {
                        WavCoeffs_ab[dir][i] = 0.f;
                    }
                }
            } else if (level <= choicelevel) {
                for (int i = 0; i < W_ab * H_ab; i++) {
                    WavCoeffs_ab[dir1][i] = WavCoeffs_ab[dir2][i] = 0.f;
                }
            }
        }
    }
}
}<|MERGE_RESOLUTION|>--- conflicted
+++ resolved
@@ -16,13 +16,8 @@
 //  GNU General Public License for more details.
 //
 //  You should have received a copy of the GNU General Public License
-<<<<<<< HEAD
-//  along with this program.  If not, see <http://www.gnu.org/licenses/>.
+//  along with this program.  If not, see <https://www.gnu.org/licenses/>.
 // *  2014 - 2019 Jacques Desmis <jdesmis@gmail.com>
-=======
-//  along with this program.  If not, see <https://www.gnu.org/licenses/>.
-// *  2014 Jacques Desmis <jdesmis@gmail.com>
->>>>>>> ba434372
 // *  2014 Ingo Weyrich <heckflosse@i-weyrich.de>
 
 //
