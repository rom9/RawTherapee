--- conflicted
+++ resolved
@@ -2457,11 +2457,7 @@
         }
     }
 
-<<<<<<< HEAD
-    int choicelevel = atoi (params->wavelet.Lmethod.data()) - 1;
-=======
     int choicelevel = params->wavelet.Lmethod - 1;
->>>>>>> 38cab123
     choicelevel = choicelevel == -1 ? 4 : choicelevel;
 
     int choiceClevel = 0;
@@ -3274,11 +3270,7 @@
     }
 
     // to see each level of wavelet ...level from 0 to 8
-<<<<<<< HEAD
-    int choicelevel = atoi (params->wavelet.Lmethod.data()) - 1;
-=======
     int choicelevel = params->wavelet.Lmethod - 1;
->>>>>>> 38cab123
     choicelevel = choicelevel == -1 ? 4 : choicelevel;
 }
 
@@ -3536,11 +3528,7 @@
     }
 
     // to see each level of wavelet ...level from 0 to 8
-<<<<<<< HEAD
-    int choicelevel = atoi (params->wavelet.Lmethod.data()) - 1;
-=======
     int choicelevel = params->wavelet.Lmethod - 1;
->>>>>>> 38cab123
     choicelevel = choicelevel == -1 ? 4 : choicelevel;
     int choiceClevel = 0;
 
