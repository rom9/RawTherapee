--- conflicted
+++ resolved
@@ -50,7 +50,6 @@
 #endif
 
 #include "cplx_wavelet_dec.h"
-#pragma GCC diagnostic warning "-Wdouble-promotion"
 
 namespace rtengine
 {
@@ -2706,11 +2705,7 @@
 //%%%%%%%%%%%%%%%%%%%%%%%%%%%%%%%%%%%%%%%%%%%%%%%%%%%%%%
 //%%%%%%%%%%%%%%%%%%%%%%%%%%%%%%%%%%%%%%%%%%%%%%%%%%%%%%
 
-<<<<<<< HEAD
-void ImProcFunctions::calckoe(float ** WavCoeffs_LL, const cont_params& cp, float *koeLi[12], int level, int dir, int W_L, int H_L, float edd, float& maxkoeLi, float **tmC)
-=======
-void ImProcFunctions::calckoe(const float* const* WavCoeffs_LL, const cont_params& cp, float *koeLi[12], int level, int dir, int W_L, int H_L, float edd, float *maxkoeLi, float **tmC)
->>>>>>> 38f0a236
+void ImProcFunctions::calckoe(const float* const* WavCoeffs_LL, const cont_params& cp, float *koeLi[12], int level, int dir, int W_L, int H_L, float edd, float maxkoeLi, float **tmC)
 {
     int borderL = 2;
 
@@ -3002,11 +2997,7 @@
 
 }
 
-<<<<<<< HEAD
-void ImProcFunctions::ContAllL(float *koeLi[12], float maxkoeLi, bool lipschitz, int maxlvl, LabImage * labco, float ** varhue, float **varchrom, float ** WavCoeffs_L, float * WavCoeffs_L0, int level, int dir, struct cont_params &cp,
-=======
-void ImProcFunctions::ContAllL(float *koeLi[12], float *maxkoeLi, bool lipschitz, int maxlvl, LabImage * labco, const float* const* varhue, const float* const* varchrom, float* const* WavCoeffs_L, float * WavCoeffs_L0, int level, int dir, struct cont_params &cp,
->>>>>>> 38f0a236
+void ImProcFunctions::ContAllL(float *koeLi[12], float maxkoeLi, bool lipschitz, int maxlvl, LabImage * labco, const float* const* varhue, const float* const* varchrom, float* const* WavCoeffs_L, float * WavCoeffs_L0, int level, int dir, struct cont_params &cp,
                                int W_L, int H_L, int skip, float *mean, float *sigma, float *MaxP, float *MaxN, const WavCurve & wavCLVCcurve, const WavOpacityCurveW & waOpacityCurveW, const WavOpacityCurveSH & waOpacityCurveSH, FlatCurve* ChCurve, bool Chutili)
 {
     assert(level >= 0);
