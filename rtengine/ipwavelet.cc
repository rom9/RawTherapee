////////////////////////////////////////////////////////////////
//
//
//
//
//  code dated: 9 , 2019
//
//  Ipwaveletcc is free software: you can redistribute it and/or modify
//  it under the terms of the GNU General Public License as published by
//  the Free Software Foundation, either version 3 of the License, or
//  (at your option) any later version.
//
//  This program is distributed in the hope that it will be useful,
//  but WITHOUT ANY WARRANTY; without even the implied warranty of
//  MERCHANTABILITY or FITNESS FOR A PARTICULAR PURPOSE.  See the
//  GNU General Public License for more details.
//
//  You should have received a copy of the GNU General Public License
//  along with this program.  If not, see <https://www.gnu.org/licenses/>.
// *  2014 - 2019  2020 - Jacques Desmis <jdesmis@gmail.com>
// *  2014 Ingo Weyrich <heckflosse@i-weyrich.de>

//
////////////////////////////////////////////////////////////////

#include <cassert>
#include <cmath>

#include "array2D.h"
#include "color.h"
#include "curves.h"
#include "EdgePreservingDecomposition.h"
#include "iccstore.h"
#include "improcfun.h"
#include "imagefloat.h"
#include "labimage.h"
#include "gauss.h"
#include "boxblur.h"
#include "LUT.h"
#include "median.h"
#include "opthelper.h"
#include "procparams.h"
#include "rt_math.h"
#include "rtengine.h"
#include "sleef.h"
#include "../rtgui/options.h"
#include "guidedfilter.h"
#ifdef _OPENMP
#include <omp.h>
#endif

#include "cplx_wavelet_dec.h"

namespace rtengine
{

struct cont_params {
    float mul[10];
    float sigm;
    int chrom;
    int chro;
    float chrwav;
    int contrast;
    float th;
    float thH;
    float conres;
    float conresH;
    float blurres;
    float blurcres;
    float bluwav;
    float radius;
    float chrores;
    bool oldsh;
    float hueres;
    float sky;
    float b_l, t_l, b_r, t_r;
    float b_ly, t_ly, b_ry, t_ry;
    float b_lsl, t_lsl, b_rsl, t_rsl;
    float b_lhl, t_lhl, b_rhl, t_rhl;
    float edg_low, edg_mean, edg_sd, edg_max;
    float lev0s, lev0n, lev1s, lev1n, lev2s, lev2n, lev3s, lev3n;
    float b_lpast, t_lpast, b_rpast, t_rpast;
    float b_lsat, t_lsat, b_rsat, t_rsat;
    int rad;
    float eff;
    int val;
    int til;
    int numlevH, numlevS;
    float mulC[9];
    float mulopaRG[9];
    float mulopaBY[9];
    bool curv;
    bool opaBY;
    bool opaRG;
    bool edgcurv;
    bool diagcurv;
    int CHmet;
    int CHSLmet;
    int EDmet;
    bool HSmet;
    bool avoi;
    float strength;
    int reinforce;
    bool detectedge;
    int backm;
    float eddet;
    float eddetthr;
    float eddetthrHi;
    bool link;
    bool lip3;
    bool tonemap;
    bool diag;
    int TMmeth;
    float tmstrength;
    float balan;
    int ite;
    int contmet;
    bool opaW;
    int BAmet;
    bool bam;
    float blhigh;
    float grhigh;
    float blmed;
    float grmed;
    float bllow;
    float grlow;
    bool cbena;
    bool contena;
    bool chromena;
    bool edgeena;
    bool resena;
    bool finena;
    bool toningena;
    bool noiseena;
    bool blena;
    int maxilev;
    float edgsens;
    float edgampl;
    int neigh;
    bool lipp;
    float balchrom;
    float chromfi;
    float chromco;
};

int wavNestedLevels = 1;


void ImProcFunctions::ip_wavelet(LabImage * lab, LabImage * dst, int kall, const procparams::WaveletParams & waparams, const WavCurve & wavCLVCcurve, const Wavblcurve & wavblcurve, const WavOpacityCurveRG & waOpacityCurveRG, const WavOpacityCurveBY & waOpacityCurveBY,  const WavOpacityCurveW & waOpacityCurveW, const WavOpacityCurveWL & waOpacityCurveWL, const LUTf &wavclCurve, int skip)


{
#ifdef _DEBUG
    // init variables to display Munsell corrections
    MunsellDebugInfo* MunsDebugInfo = new MunsellDebugInfo();
#endif
    TMatrix wiprof = ICCStore::getInstance()->workingSpaceInverseMatrix(params->icm.workingProfile);
    const double wip[3][3] = {
        {wiprof[0][0], wiprof[0][1], wiprof[0][2]},
        {wiprof[1][0], wiprof[1][1], wiprof[1][2]},
        {wiprof[2][0], wiprof[2][1], wiprof[2][2]}
    };
    const int imheight = lab->H, imwidth = lab->W;

    struct cont_params cp;

    cp.avoi = params->wavelet.avoid;

    if (params->wavelet.Medgreinf == "more") {
        cp.reinforce = 1;
    } else if (params->wavelet.Medgreinf == "none") {
        cp.reinforce = 2;
    } else if (params->wavelet.Medgreinf == "less") {
        cp.reinforce = 3;
    }

    if (params->wavelet.NPmethod == "none") {
        cp.lip3 = false;
    } else if (params->wavelet.NPmethod == "low") {
        cp.lip3 = true;
        cp.neigh = 0;
    } else if (params->wavelet.NPmethod == "high") {
        cp.lip3 = true;
        cp.neigh = 1;
    }

    cp.lipp = params->wavelet.lipst;
    cp.diag = params->wavelet.tmr;
    cp.balan = (float)params->wavelet.balance;
    cp.ite = params->wavelet.iter;
    cp.tonemap = params->wavelet.tmrs != 0;
    cp.bam = false;

    if (params->wavelet.TMmethod == "cont") {
        cp.contmet = 1;
    } else if (params->wavelet.TMmethod == "tm") {
        cp.contmet = 2;
    }

    if (params->wavelet.BAmethod != "none") {
        cp.bam = true;

        if (params->wavelet.BAmethod == "sli") {
            cp.BAmet = 1;
        } else if (params->wavelet.BAmethod == "cur") {
            cp.BAmet = 2;
        }
    }

    cp.sigm = params->wavelet.sigma;

    cp.tmstrength = params->wavelet.tmrs;
    cp.contena = params->wavelet.expcontrast;
    cp.chromena = params->wavelet.expchroma;
    cp.edgeena = params->wavelet.expedge;
    cp.resena = params->wavelet.expresid;
    cp.finena = params->wavelet.expfinal;
    cp.toningena = params->wavelet.exptoning;
    cp.noiseena = params->wavelet.expnoise;
    cp.blena = params->wavelet.expbl;
    cp.chrwav = 0.01f * params->wavelet.chrwav;

    if (params->wavelet.Backmethod == "black") {
        cp.backm = 0;
    } else if (params->wavelet.Backmethod == "grey") {
        cp.backm = 1;
    } else if (params->wavelet.Backmethod == "resid") {
        cp.backm = 2;
    }

    cp.link = params->wavelet.linkedg;
    cp.eddet = (float) params->wavelet.edgedetect;
    cp.eddetthr = (float) params->wavelet.edgedetectthr;
    cp.eddetthrHi = (float) params->wavelet.edgedetectthr2;

    cp.edgsens = 60.f;
    cp.edgampl = 10.f;

    if (cp.lipp) {
        cp.edgsens = (float) params->wavelet.edgesensi;
        cp.edgampl = (float) params->wavelet.edgeampli;
    }

    const int maxmul = params->wavelet.thres;
    cp.maxilev = maxmul;
    static const float scales[10] = {1.f, 2.f, 4.f, 8.f, 16.f, 32.f, 64.f, 128.f, 256.f, 512.f};
    float scaleskip[10];

    for (int sc = 0; sc < 10; sc++) {
        scaleskip[sc] = scales[sc] / skip;
    }

    constexpr float atten0 = 0.40f;
    constexpr float atten123 = 0.90f;

    //int DaubLen = settings->daubech ? 8 : 6;
    int DaubLen;

    if (params->wavelet.daubcoeffmethod == "2_") {
        DaubLen = 4;
    } else if (params->wavelet.daubcoeffmethod == "4_") {
        DaubLen = 6;
    } else if (params->wavelet.daubcoeffmethod == "6_") {
        DaubLen = 8;
    } else if (params->wavelet.daubcoeffmethod == "10_") {
        DaubLen = 12;
    } else { /* if (params->wavelet.daubcoeffmethod == "14_") */
        DaubLen = 16;
    }

    cp.CHSLmet = 1;
    cp.EDmet = 1;

    if (params->wavelet.EDmethod == "SL") {
        cp.EDmet = 1;
    } else if (params->wavelet.EDmethod == "CU") {
        cp.EDmet = 2;
    }

    cp.cbena = params->wavelet.cbenab;
    cp.blhigh = (float)params->wavelet.bluehigh;
    cp.grhigh = (float)params->wavelet.greenhigh;
    cp.blmed = (float)params->wavelet.bluemed;
    cp.grmed = (float)params->wavelet.greenmed;
    cp.bllow = (float)params->wavelet.bluelow;
    cp.grlow = (float)params->wavelet.greenlow;
    cp.curv = false;
    cp.edgcurv = false;
    cp.diagcurv = false;
    cp.opaRG = false;
    cp.opaBY = false;
    cp.opaW = false;
    cp.CHmet = 0;
    cp.HSmet = false;

    if (params->wavelet.CHmethod == "with") {
        cp.CHmet = 1;
    } else if (params->wavelet.CHmethod == "link") {
        cp.CHmet = 2;
    }

    if (params->wavelet.HSmethod == "with") {
        cp.HSmet = true;
    }

    cp.strength = rtengine::min(1.f, rtengine::max(0.f, ((float)params->wavelet.strength / 100.f)));

    for (int m = 0; m < maxmul; m++) {
        cp.mulC[m] = waparams.ch[m];
    }

    if (waOpacityCurveRG) {
        cp.opaRG = true;
    }

    if (cp.opaRG) {
        cp.mulopaRG[0] = 200.f * (waOpacityCurveRG[0] - 0.5f);
        cp.mulopaRG[1] = 200.f * (waOpacityCurveRG[62] - 0.5f);
        cp.mulopaRG[2] = 200.f * (waOpacityCurveRG[125] - 0.5f);
        cp.mulopaRG[3] = 200.f * (waOpacityCurveRG[187] - 0.5f);
        cp.mulopaRG[4] = 200.f * (waOpacityCurveRG[250] - 0.5f);
        cp.mulopaRG[5] = 200.f * (waOpacityCurveRG[312] - 0.5f);
        cp.mulopaRG[6] = 200.f * (waOpacityCurveRG[375] - 0.5f);
        cp.mulopaRG[7] = 200.f * (waOpacityCurveRG[438] - 0.5f);
        cp.mulopaRG[8] = 200.f * (waOpacityCurveRG[500] - 0.5f);
    } else {
        for (int level = 0; level < 9; level++) {
            cp.mulopaRG[level] = 0.f;
        }
    }

    if (waOpacityCurveBY) {
        cp.opaBY = true;
    }

    if (cp.opaBY) {
        cp.mulopaBY[0] = 200.f * (waOpacityCurveBY[0] - 0.5f);
        cp.mulopaBY[1] = 200.f * (waOpacityCurveBY[62] - 0.5f);
        cp.mulopaBY[2] = 200.f * (waOpacityCurveBY[125] - 0.5f);
        cp.mulopaBY[3] = 200.f * (waOpacityCurveBY[187] - 0.5f);
        cp.mulopaBY[4] = 200.f * (waOpacityCurveBY[250] - 0.5f);
        cp.mulopaBY[5] = 200.f * (waOpacityCurveBY[312] - 0.5f);
        cp.mulopaBY[6] = 200.f * (waOpacityCurveBY[375] - 0.5f);
        cp.mulopaBY[7] = 200.f * (waOpacityCurveBY[438] - 0.5f);
        cp.mulopaBY[8] = 200.f * (waOpacityCurveBY[500] - 0.5f);
    } else {
        for (int level = 0; level < 9; level++) {
            cp.mulopaBY[level] = 0.f;
        }
    }

    if (wavCLVCcurve) {
        cp.edgcurv = true;
    }

    if (waOpacityCurveWL) {
        cp.diagcurv = true;
    }

    for (int m = 0; m < maxmul; m++) {
        cp.mul[m] = waparams.c[m];
    }

    cp.mul[9] = (float) waparams.sup;

    for (int sc = 0; sc < 10; sc++) { //reduce strength if zoom < 100%  for contrast
        if (sc == 0) {
            if (scaleskip[sc] < 1.f) {
                cp.mul[sc] *= (atten0 * scaleskip[sc]);
            }
        } else {
            if (scaleskip[sc] < 1.f) {
                cp.mul[sc] *= (atten123 * scaleskip[sc]);
            }
        }
    }

    for (int sc = 0; sc < 9; sc++) { //reduce strength if zoom < 100%  for chroma and tuning
        if (sc == 0) {
            if (scaleskip[sc] < 1.f) {
                cp.mulC[sc] *= (atten0 * scaleskip[sc]);
                cp.mulopaRG[sc] *= (atten0 * scaleskip[sc]);
                cp.mulopaBY[sc] *= (atten0 * scaleskip[sc]);
            }
        } else {
            if (scaleskip[sc] < 1.f) {
                cp.mulC[sc] *= (atten123 * scaleskip[sc]);
                cp.mulopaRG[sc] *= (atten123 * scaleskip[sc]);
                cp.mulopaBY[sc] *= (atten123 * scaleskip[sc]);
            }
        }
    }

    cp.chro = waparams.chro;
    cp.chrom = waparams.chroma;
    cp.contrast = waparams.contrast;
    cp.rad = waparams.edgrad;
    cp.val = waparams.edgval;
    cp.til = waparams.edgthresh;
    cp.eff = waparams.edgeffect;
    cp.balchrom = waparams.balchrom;
    cp.chromfi = waparams.chromfi;
    cp.chromco = waparams.chromco;

    cp.conres = waparams.rescon;
    cp.conresH = waparams.resconH;
    cp.radius = waparams.radius;
    cp.chrores = waparams.reschro;
    cp.oldsh = waparams.oldsh;
    cp.blurres = waparams.resblur;
    cp.blurcres = waparams.resblurc;
    cp.bluwav = waparams.bluwav;
    //cp.hueres=waparams.reshue;
    cp.hueres = 2.f;
    cp.th = float(waparams.thr);
    cp.thH = float(waparams.thrH);
    cp.sky = waparams.sky;
    //skin
    cp.b_l = static_cast<float>(params->wavelet.hueskin.getBottomLeft()) / 100.0f;
    cp.t_l = static_cast<float>(params->wavelet.hueskin.getTopLeft()) / 100.0f;
    cp.b_r = static_cast<float>(params->wavelet.hueskin.getBottomRight()) / 100.0f;
    cp.t_r = static_cast<float>(params->wavelet.hueskin.getTopRight()) / 100.0f;

    cp.b_ly = static_cast<float>(params->wavelet.hueskin2.getBottomLeft()) / 100.0f;
    cp.t_ly = static_cast<float>(params->wavelet.hueskin2.getTopLeft()) / 100.0f;
    cp.b_ry = static_cast<float>(params->wavelet.hueskin2.getBottomRight()) / 100.0f;
    cp.t_ry = static_cast<float>(params->wavelet.hueskin2.getTopRight()) / 100.0f;
    cp.numlevH = params->wavelet.threshold;

    //shadows
    cp.b_lsl = static_cast<float>(params->wavelet.bllev.getBottomLeft());
    cp.t_lsl = static_cast<float>(params->wavelet.bllev.getTopLeft());
    cp.b_rsl = static_cast<float>(params->wavelet.bllev.getBottomRight());
    cp.t_rsl = static_cast<float>(params->wavelet.bllev.getTopRight());
    cp.numlevS = params->wavelet.threshold2;
    int maxlevS = 9 - cp.numlevH;
    cp.numlevS = rtengine::min(cp.numlevS, maxlevS);
    //highlight
    cp.b_lhl = static_cast<float>(params->wavelet.hllev.getBottomLeft());
    cp.t_lhl = static_cast<float>(params->wavelet.hllev.getTopLeft());
    cp.b_rhl = static_cast<float>(params->wavelet.hllev.getBottomRight());
    cp.t_rhl = static_cast<float>(params->wavelet.hllev.getTopRight());
    //pastel
    cp.b_lpast = static_cast<float>(params->wavelet.pastlev.getBottomLeft());
    cp.t_lpast = static_cast<float>(params->wavelet.pastlev.getTopLeft());
    cp.b_rpast = static_cast<float>(params->wavelet.pastlev.getBottomRight());
    cp.t_rpast = static_cast<float>(params->wavelet.pastlev.getTopRight());
    //saturated
    cp.b_lsat = static_cast<float>(params->wavelet.satlev.getBottomLeft());
    cp.t_lsat = static_cast<float>(params->wavelet.satlev.getTopLeft());
    cp.b_rsat = static_cast<float>(params->wavelet.satlev.getBottomRight());
    cp.t_rsat = static_cast<float>(params->wavelet.satlev.getTopRight());
    //edge local contrast
    cp.edg_low = static_cast<float>(params->wavelet.edgcont.getBottomLeft());
    cp.edg_mean = static_cast<float>(params->wavelet.edgcont.getTopLeft());
    cp.edg_max = static_cast<float>(params->wavelet.edgcont.getBottomRight());
    cp.edg_sd = static_cast<float>(params->wavelet.edgcont.getTopRight());
    //level noise
    cp.lev0s = static_cast<float>(params->wavelet.level0noise.getBottom());
    cp.lev0n = static_cast<float>(params->wavelet.level0noise.getTop());
    cp.lev1s = static_cast<float>(params->wavelet.level1noise.getBottom());
    cp.lev1n = static_cast<float>(params->wavelet.level1noise.getTop());
    cp.lev2s = static_cast<float>(params->wavelet.level2noise.getBottom());
    cp.lev2n = static_cast<float>(params->wavelet.level2noise.getTop());
    cp.lev3s = static_cast<float>(params->wavelet.level3noise.getBottom());
    cp.lev3n = static_cast<float>(params->wavelet.level3noise.getTop());

    cp.detectedge = params->wavelet.medianlev;
    int minwin = rtengine::min(imwidth, imheight);
    int maxlevelcrop = 9;

    if (cp.mul[9] != 0) {
        maxlevelcrop = 10;
    }

    // adap maximum level wavelet to size of crop
    if (minwin * skip < 1024) {
        maxlevelcrop = 9;    //sampling wavelet 512
    }

    if (minwin * skip < 512) {
        maxlevelcrop = 8;    //sampling wavelet 256
    }

    if (minwin * skip < 256) {
        maxlevelcrop = 7;    //sampling 128
    }

    if (minwin * skip < 128) {
        maxlevelcrop = 6;
    }

    if (minwin < 64) {
        maxlevelcrop = 5;
    }


    int levwav = params->wavelet.thres;

    if (levwav == 9 && cp.mul[9] != 0) {
        levwav = 10;
    }

    levwav = rtengine::min(maxlevelcrop, levwav);

    // determine number of levels to process.
    //  for(levwav=rtengine::min(maxlevelcrop,levwav);levwav>0;levwav--)
    //      if(cp.mul[levwav-1]!=0.f  || cp.curv)
    //  if(cp.mul[levwav-1]!=0.f)
    //          break;
    // I suppress this fonctionality ==> crash for level < 3
    if (levwav < 1) {
        return;    // nothing to do
    }

    //%%%%%%%%%%%%%%%%%%%%%%%%%%%%%%%%%%%%%%%%%%%%%%%%%%%%%%
    // begin tile processing of image

    //output buffer
    int realtile = 0;

    if (params->wavelet.Tilesmethod == "big") {
        realtile = 22;
    }

    if (params->wavelet.Tilesmethod == "lit") {
        realtile = 12;
    }

    int tilesize = 128 * realtile;
    int overlap = (int) tilesize * 0.125f;
    int numtiles_W, numtiles_H, tilewidth, tileheight, tileWskip, tileHskip;

    if (params->wavelet.Tilesmethod == "full") {
        kall = 0;
    }

    Tile_calc(tilesize, overlap, kall, imwidth, imheight, numtiles_W, numtiles_H, tilewidth, tileheight, tileWskip, tileHskip);

    const int numtiles = numtiles_W * numtiles_H;
    LabImage * dsttmp;

    if (numtiles == 1) {
        dsttmp = dst;
    } else {
        dsttmp = new LabImage(imwidth, imheight);

        for (int n = 0; n < 3 * imwidth * imheight; n++) {
            dsttmp->data[n] = 0;
        }
    }

    //now we have tile dimensions, overlaps
    //%%%%%%%%%%%%%%%%%%%%%%%%%%%%%%%%%%%%%%%%%%%%%%%%%%%%%%
    int minsizetile = rtengine::min(tilewidth, tileheight);
    int maxlev2 = 10;

    if (minsizetile < 1024 && levwav == 10) {
        maxlev2 = 9;
    }

    if (minsizetile < 512) {
        maxlev2 = 8;
    }

    if (minsizetile < 256) {
        maxlev2 = 7;
    }

    if (minsizetile < 128) {
        maxlev2 = 6;
    }

    levwav = rtengine::min(maxlev2, levwav);

#ifdef _OPENMP
    int numthreads = 1;
    int maxnumberofthreadsforwavelet = 0;

    //reduce memory for big tile size
    if (kall != 0) {
        if (realtile <= 22) {
            maxnumberofthreadsforwavelet = 2;
        }

        if (realtile <= 20) {
            maxnumberofthreadsforwavelet = 3;
        }

        if (realtile <= 18) {
            maxnumberofthreadsforwavelet = 4;
        }

        if (realtile <= 16) {
            maxnumberofthreadsforwavelet = 6;
        }

        if (realtile <= 14) {
            maxnumberofthreadsforwavelet = 8;
        }

        if ((maxnumberofthreadsforwavelet == 6 || maxnumberofthreadsforwavelet == 8)  && levwav == 10) {
            maxnumberofthreadsforwavelet -= 2;
        }

        if (levwav <= 7 && maxnumberofthreadsforwavelet == 8) {
            maxnumberofthreadsforwavelet = 0;
        }
    }



    // Calculate number of tiles. If less than omp_get_max_threads(), then limit num_threads to number of tiles
    if (options.rgbDenoiseThreadLimit > 0) {
        maxnumberofthreadsforwavelet = rtengine::LIM(options.rgbDenoiseThreadLimit / 2, 1, maxnumberofthreadsforwavelet);
    }

    numthreads = rtengine::min(numtiles, omp_get_max_threads());

    if (maxnumberofthreadsforwavelet > 0) {
        numthreads = rtengine::min(numthreads, maxnumberofthreadsforwavelet);
    }

#ifdef _OPENMP
    wavNestedLevels = omp_get_max_threads() / numthreads;
    bool oldNested = omp_get_nested();

    if (wavNestedLevels < 2) {
        wavNestedLevels = 1;
    } else {
        omp_set_nested(true);
    }

    if (maxnumberofthreadsforwavelet > 0)
        while (wavNestedLevels * numthreads > maxnumberofthreadsforwavelet) {
            wavNestedLevels--;
        }

#endif

    if (settings->verbose) {
        printf("Ip Wavelet uses %d main thread(s) and up to %d nested thread(s) for each main thread\n", numthreads, wavNestedLevels);
    }

    #pragma omp parallel num_threads(numthreads)
#endif
    {
        float mean[10];
        float meanN[10];
        float sigma[10];
        float sigmaN[10];
        float MaxP[10];
        float MaxN[10];

        float meanab[10];
        float meanNab[10];
        float sigmaab[10];
        float sigmaNab[10];
        float MaxPab[10];
        float MaxNab[10];

        array2D<float> varchro(tilewidth, tileheight);

        float** varhue = new float*[tileheight];

        for (int i = 0; i < tileheight; i++) {
            varhue[i] = new float[tilewidth];
        }

#ifdef _OPENMP
        #pragma omp for schedule(dynamic) collapse(2)
#endif

        for (int tiletop = 0; tiletop < imheight; tiletop += tileHskip) {
            for (int tileleft = 0; tileleft < imwidth ; tileleft += tileWskip) {
                int tileright = rtengine::min(imwidth, tileleft + tilewidth);
                int tilebottom = rtengine::min(imheight, tiletop + tileheight);
                int width  = tileright - tileleft;
                int height = tilebottom - tiletop;
                LabImage * labco;
                float **Lold = nullptr;
                float *LoldBuffer = nullptr;

                if (numtiles == 1) { // untiled processing => we can use output buffer for labco
                    labco = dst;

                    if (cp.avoi) { // we need a buffer to hold a copy of the L channel
                        Lold = new float*[tileheight];
                        LoldBuffer = new float[tilewidth * tileheight];
                        memcpy(LoldBuffer, lab->L[0], tilewidth * tileheight * sizeof(float));

                        for (int i = 0; i < tileheight; i++) {
                            Lold[i] = LoldBuffer + i * tilewidth;
                        }
                    }

                } else {
                    labco = new LabImage(width, height);
                    Lold = lab->L;
                }

#ifdef _OPENMP
                #pragma omp parallel for num_threads(wavNestedLevels) if(wavNestedLevels>1)
#endif

                for (int i = tiletop; i < tilebottom; i++) {
                    const int i1 = i - tiletop;
                    int j = tileleft;
#ifdef __SSE2__
                    const vfloat c327d68v = F2V(327.68f);

                    for (; j < tileright - 3; j += 4) {
                        const int j1 = j - tileleft;
                        const vfloat av = LVFU(lab->a[i][j]);
                        const vfloat bv = LVFU(lab->b[i][j]);
                        STVFU(varhue[i1][j1], xatan2f(bv, av));
                        STVFU(varchro[i1][j1], vsqrtf(SQRV(av) + SQRV(bv)) / c327d68v);

                        if (labco != lab) {
                            STVFU((labco->L[i1][j1]), LVFU(lab->L[i][j]));
                            STVFU((labco->a[i1][j1]), av);
                            STVFU((labco->b[i1][j1]), bv);
                        }
                    }

#endif

                    for (; j < tileright; j++) {
                        const int j1 = j - tileleft;
                        const float a = lab->a[i][j];
                        const float b = lab->b[i][j];
                        varhue[i1][j1] = xatan2f(b, a);
                        varchro[i1][j1] = (sqrtf(a * a + b * b)) / 327.68f;

                        if (labco != lab) {
                            labco->L[i1][j1] = lab->L[i][j];
                            labco->a[i1][j1] = a;
                            labco->b[i1][j1] = b;
                        }
                    }
                }

                //to avoid artifacts in blue sky
                if (params->wavelet.median) {
                    float** tmL;
                    int wid = labco->W;
                    int hei = labco->H;
                    int borderL = 1;
                    tmL = new float*[hei];

                    for (int i = 0; i < hei; i++) {
                        tmL[i] = new float[wid];
                    }

                    for (int i = borderL; i < hei - borderL; i++) {
                        for (int j = borderL; j < wid - borderL; j++) {
                            tmL[i][j] = labco->L[i][j];
                        }
                    }

#ifdef _OPENMP
                    #pragma omp parallel for num_threads(wavNestedLevels) if(wavNestedLevels>1)
#endif

                    for (int i = 1; i < hei - 1; i++) {
                        for (int j = 1; j < wid - 1; j++) {
                            if ((varhue[i][j] < -1.3f && varhue[i][j] > - 2.5f)  && (varchro[i][j] > 15.f && varchro[i][j] < 55.f) && labco->L[i][j] > 6000.f) { //blue sky + med3x3  ==> after for more effect use denoise
                                tmL[i][j] = median(labco->L[i][j], labco->L[i - 1][j], labco->L[i + 1][j], labco->L[i][j + 1], labco->L[i][j - 1], labco->L[i - 1][j - 1], labco->L[i - 1][j + 1], labco->L[i + 1][j - 1], labco->L[i + 1][j + 1]);      //3x3
                            }
                        }
                    }

                    for (int i = borderL; i < hei - borderL; i++) {
                        for (int j = borderL; j < wid - borderL; j++) {
                            labco->L[i][j] = tmL[i][j];
                        }
                    }

                    for (int i = 0; i < hei; i++) {
                        delete [] tmL[i];
                    }

                    delete [] tmL;
                    // end blue sky
                }

                if (numtiles == 1) {
                    // reduce the varhue array to get faster access in following processing and reduce peak memory usage
                    float temphue[(tilewidth + 1) / 2] ALIGNED64;

                    for (int i = 0; i < (tileheight + 1) / 2; i++) {
                        for (int j = 0; j < (tilewidth + 1) / 2; j++) {
                            temphue[j] = varhue[i * 2][j * 2];
                        }

                        delete [] varhue[i];
                        varhue[i] = new float[(tilewidth + 1) / 2];
                        memcpy(varhue[i], temphue, ((tilewidth + 1) / 2) * sizeof(float));
                    }

                    for (int i = (tileheight + 1) / 2; i < tileheight; i++) {
                        delete [] varhue[i];
                        varhue[i] = nullptr;
                    }
                } else { // reduce the varhue array to get faster access in following processing
                    for (int i = 0; i < (tileheight + 1) / 2; i++) {
                        for (int j = 0; j < (tilewidth + 1) / 2; j++) {
                            varhue[i][j] = varhue[i * 2][j * 2];
                        }
                    }
                }

                int datalen = labco->W * labco->H;

                int levwavL = levwav;
                bool ref0 = false;

                if ((cp.lev0s > 0.f || cp.lev1s > 0.f || cp.lev2s > 0.f || cp.lev3s > 0.f) && cp.noiseena) {
                    ref0 = true;
                }

                if (cp.contrast == 0.f && !cp.tonemap && cp.conres == 0.f && cp.conresH == 0.f && cp.val == 0  && !ref0 && params->wavelet.CLmethod == "all") { // no processing of residual L  or edge=> we probably can reduce the number of levels
                    while (levwavL > 0 && cp.mul[levwavL - 1] == 0.f) { // cp.mul[level] == 0.f means no changes to level
                        levwavL--;
                    }
                }

                if (levwavL < 4) {
                    levwavL = 4;    //to allow edge  => I always allocate 3 (4) levels..because if user select wavelet it is to do something !!
                }

                if (levwavL > 0) {
                    const std::unique_ptr<wavelet_decomposition> Ldecomp(new wavelet_decomposition(labco->data, labco->W, labco->H, levwavL, 1, skip, rtengine::max(1, wavNestedLevels), DaubLen));

                    if (!Ldecomp->memoryAllocationFailed) {

                        float madL[8][3];
#ifdef _OPENMP
                        #pragma omp parallel for schedule(dynamic) collapse(2) num_threads(wavNestedLevels) if(wavNestedLevels>1)
#endif

                        for (int lvl = 0; lvl < 4; lvl++) {
                            for (int dir = 1; dir < 4; dir++) {
                                int Wlvl_L = Ldecomp->level_W(lvl);
                                int Hlvl_L = Ldecomp->level_H(lvl);

                                float ** WavCoeffs_L = Ldecomp->level_coeffs(lvl);

                                madL[lvl][dir - 1] = SQR(Mad(WavCoeffs_L[dir], Wlvl_L * Hlvl_L));
                            }
                        }

                        bool ref = false;

                        if ((cp.lev0s > 0.f || cp.lev1s > 0.f || cp.lev2s > 0.f || cp.lev3s > 0.f) && cp.noiseena) {
                            ref = true;
                        }

                        bool contr = false;

                        for (int f = 0; f < levwavL; f++) {
                            if (cp.mul[f] != 0.f) {
                                contr = true;
                            }
                        }

                        if (cp.val > 0 || ref || contr) { //edge
                            Evaluate2(*Ldecomp, mean, meanN, sigma, sigmaN, MaxP, MaxN);
                        }

                        //init for edge and denoise
                        float vari[4];

                        vari[0] = 8.f * SQR((cp.lev0n / 125.f) * (1.f + cp.lev0n / 25.f));
                        vari[1] = 8.f * SQR((cp.lev1n / 125.f) * (1.f + cp.lev1n / 25.f));
                        vari[2] = 8.f * SQR((cp.lev2n / 125.f) * (1.f + cp.lev2n / 25.f));
                        vari[3] = 8.f * SQR((cp.lev3n / 125.f) * (1.f + cp.lev3n / 25.f));

                        if ((cp.lev0n > 0.1f || cp.lev1n > 0.1f || cp.lev2n > 0.1f || cp.lev3n > 0.1f) && cp.noiseena) {
                            int edge = 1;
                            vari[0] = rtengine::max(0.0001f, vari[0]);
                            vari[1] = rtengine::max(0.0001f, vari[1]);
                            vari[2] = rtengine::max(0.0001f, vari[2]);
                            vari[3] = rtengine::max(0.0001f, vari[3]);
                            float* noisevarlum = nullptr;  // we need a dummy to pass it to WaveletDenoiseAllL

<<<<<<< HEAD
            //                WaveletDenoiseAllL(*Ldecomp, noisevarlum, madL, vari, edge);
                            WaveletDenoiseAllL (*Ldecomp, noisevarlum, madL, vari, edge, 1);
       }
=======
                            WaveletDenoiseAllL(*Ldecomp, noisevarlum, madL, vari, edge, 1);
                        }
>>>>>>> 15db8cdb

                        //Flat curve for Contrast=f(H) in levels
                        FlatCurve* ChCurve = new FlatCurve(params->wavelet.Chcurve); //curve C=f(H)
                        bool Chutili = false;

                        if (!ChCurve || ChCurve->isIdentity()) {
                            if (ChCurve) {
                                delete ChCurve;
                                ChCurve = nullptr;
                            }
                        } else {
                            Chutili = true;
                        }

                        WaveletcontAllL(labco, varhue, varchro, *Ldecomp, wavblcurve, cp, skip, mean, sigma, MaxP, MaxN, wavCLVCcurve, waOpacityCurveW, ChCurve, Chutili);

                        if (cp.val > 0 || ref || contr  || cp.diagcurv) { //edge
                            Evaluate2(*Ldecomp, mean, meanN, sigma, sigmaN, MaxP, MaxN);
                        }

                        WaveletcontAllLfinal(*Ldecomp, cp, mean, sigma, MaxP, waOpacityCurveWL);
                        //Evaluate2(*Ldecomp, cp, ind, mean, meanN, sigma, sigmaN, MaxP, MaxN, madL);

                        Ldecomp->reconstruct(labco->data, cp.strength);
                    }
                }


                /*
                                        float variC[7];
                                        float variCb[7];

                                        float noisecfr = cp.chromfi;
                                        float noiseccr = cp.chromco;

                                        if (cp.balchrom > 0.f) {
                                            noisecfr = cp.chromfi * ((100.f + cp.balchrom) / 10.f);
                                            noiseccr = cp.chromco + ((100.f + cp.balchrom) / 10.f);
                                        }

                                        float noisecfb = cp.chromfi;
                                        float noiseccb = cp.chromco;

                                        if (cp.balchrom < 0.f) {
                                            noisecfb = cp.chromfi * ((100.f - cp.balchrom) / 10.f);
                                            noiseccb = cp.chromco * ((100.f - cp.balchrom) / 10.f);
                                        }


                                        if (noisecfr < 0.f) {
                                            noisecfr = 0.0001f;
                                        }

                                        if (noiseccr < 0.f) {
                                            noiseccr = 0.0001f;
                                        }

                                        if (noisecfb < 0.f) {
                                            noisecfb = 0.0001f;
                                        }

                                        if (noiseccb < 0.f) {
                                            noiseccb = 0.0001f;
                                        }

                                        int edge = 2;
                                        variC[0] = SQR(noisecfr);
                                        variC[1] = SQR(noisecfr);
                                        variC[2] = SQR(noisecfr);

                                        variC[3] = SQR(noisecfr);
                                        variC[4] = SQR(noisecfr);
                                        variC[5] = SQR(noiseccr);
                                        variC[6] = SQR(noiseccr);

                                        variCb[0] = SQR(noisecfb);
                                        variCb[1] = SQR(noisecfb);
                                        variCb[2] = SQR(noisecfb);

                                        variCb[3] = SQR(noisecfb);
                                        variCb[4] = SQR(noisecfb);
                                        variCb[5] = SQR(noiseccb);
                                        variCb[6] = SQR(noiseccb);

                                        float k1 = 0.f;
                                        float k2 = 0.f;
                                        float k3 = 0.f;

                                        if (cp.chromfi) {
                                            k1 = 0.f;
                                            k2 = 0.f;
                                            k3 = 0.f;
                                        } else if (cp.chromfi < 0.3f) {
                                            k1 = 0.1f;
                                            k2 = 0.0f;
                                            k3 = 0.f;
                                        } else if (cp.chromfi < 0.5f) {
                                            k1 = 0.2f;
                                            k2 = 0.1f;
                                            k3 = 0.f;
                                        } else if (cp.chromfi < 0.8f) {
                                            k1 = 0.3f;
                                            k2 = 0.25f;
                                            k3 = 0.f;
                                        } else if (cp.chromfi < 1.f) {
                                            k1 = 0.4f;
                                            k2 = 0.25f;
                                            k3 = 0.1f;
                                        } else if (cp.chromfi < 2.f) {
                                            k1 = 0.5f;
                                            k2 = 0.3f;
                                            k3 = 0.15f;
                                        } else if (cp.chromfi < 3.f) {
                                            k1 = 0.6f;
                                            k2 = 0.45f;
                                            k3 = 0.3f;
                                        } else if (cp.chromfi < 4.f) {
                                            k1 = 0.7f;
                                            k2 = 0.5f;
                                            k3 = 0.4f;
                                        } else if (cp.chromfi < 5.f) {
                                            k1 = 0.8f;
                                            k2 = 0.6f;
                                            k3 = 0.5f;
                                        } else if (cp.chromfi < 10.f) {
                                            k1 = 0.85f;
                                            k2 = 0.7f;
                                            k3 = 0.6f;
                                        } else if (cp.chromfi < 20.f) {
                                            k1 = 0.9f;
                                            k2 = 0.8f;
                                            k3 = 0.7f;
                                        } else if (cp.chromfi < 50.f) {
                                            k1 = 1.f;
                                            k2 = 1.f;
                                            k3 = 0.9f;

                                        } else {
                                            k1 = 1.f;
                                            k2 = 1.f;
                                            k3 = 1.f;
                                        }

                                        float minic = 0.0001f;
                                        variC[0] = max(minic, variC[0]);
                                        variC[1] = max(minic, k1 * variC[1]);
                                        variC[2] = max(minic, k2 * variC[2]);
                                        variC[3] = max(minic, k3 * variC[3]);

                                        variCb[0] = max(minic, variCb[0]);
                                        variCb[1] = max(minic, k1 * variCb[1]);
                                        variCb[2] = max(minic, k2 * variCb[2]);
                                        variCb[3] = max(minic, k3 * variCb[3]);

                                        float k4 = 0.f;
                                        float k5 = 0.f;
                                        float k6 = 0.f;

                                        if (cp.chromco == 0.01f) {
                                            k4 = 0.f;
                                            k5 = 0.0f;
                                        } else if (cp.chromco < 0.2f) {
                                            k4 = 0.1f;
                                            k5 = 0.0f;
                                        } else if (cp.chromco < 0.5f) {
                                            k4 = 0.15f;
                                            k5 = 0.0f;
                                        } else if (cp.chromco < 1.f) {
                                            k4 = 0.15f;
                                            k5 = 0.1f;
                                        } else if (cp.chromco < 3.f) {
                                            k4 = 0.3f;
                                            k5 = 0.15f;
                                        } else if (cp.chromco < 4.f) {
                                            k4 = 0.6f;
                                            k5 = 0.4f;
                                        } else if (cp.chromco < 6.f) {
                                            k4 = 0.8f;
                                            k5 = 0.6f;
                                        } else {
                                            k4 = 1.f;
                                            k5 = 1.f;
                                        }

                                        variC[4] = max(0.0001f, k4 * variC[4]);
                                        variC[5] = max(0.0001f, k5 * variC[5]);
                                        variCb[4] = max(0.0001f, k4 * variCb[4]);
                                        variCb[5] = max(0.0001f, k5 * variCb[5]);

                                        if (cp.chromco < 4.f) {
                                            k6 = 0.f;
                                        } else if (cp.chromco < 5.f) {
                                            k6 = 0.4f;
                                        } else if (cp.chromco < 6.f) {
                                            k6 = 0.7f;
                                        } else {
                                            k6 = 1.f;
                                        }

                                        variC[6] = max(0.0001f, k6 * variC[6]);
                                        variCb[6] = max(0.0001f, k6 * variCb[6]);
                                        float nvch = 0.6f;//high value
                                        float nvcl = 0.1f;//low value

                                        if (cp.chromco > 100.f) {
                                            nvch = 0.8f;
                                            nvcl = 0.4f;
                                        }

                                        float seuil = 4000.f;//low
                                        float seuil2 = 15000.f;//high
                                        //ac and bc for transition
                                        float ac = (nvch - nvcl) / (seuil - seuil2);
                                        float bc = nvch - seuil * ac;
                                        int GW = labco->W;
                                        int GH = labco->H;
                                        float* noisevarchrom = new float[GH * GW];
                                        //noisevarchrom in function chroma
                                        int GW2 = (GW + 1) / 2;
                                        float noisevarab_r = 100.f; //SQR(lp.noisecc / 10.0);
                                        for (int ir = 0; ir < GH; ir++)
                                            for (int jr = 0; jr < GW; jr++) {
                                                float cN = sqrt(SQR(labco->a[ir][jr]) + SQR(labco->b[ir][jr]));

                                                if (cN < seuil) {
                                                    noisevarchrom[(ir >> 1)*GW2 + (jr >> 1)] =  nvch;
                                                } else if (cN < seuil2) {
                                                    noisevarchrom[(ir >> 1)*GW2 + (jr >> 1)] = ac * cN + bc;
                                                } else {
                                                    noisevarchrom[(ir >> 1)*GW2 + (jr >> 1)] =  nvcl;
                                                }
                                            }
                */

                //Flat curve for H=f(H) in residual image
                FlatCurve* hhCurve = new FlatCurve(params->wavelet.hhcurve); //curve H=f(H)
                bool hhutili = false;

                if (!hhCurve || hhCurve->isIdentity()) {
                    if (hhCurve) {
                        delete hhCurve;
                        hhCurve = nullptr;
                    }
                } else {
                    hhutili = true;
                }


                if (!hhutili) { //always a or b
                    int levwava = levwav;

                    if (cp.chrores == 0.f && params->wavelet.CLmethod == "all" && !cp.cbena) { // no processing of residual ab => we probably can reduce the number of levels
                        while (levwava > 0 && !cp.diag && (((cp.CHmet == 2 && (cp.chro == 0.f || cp.mul[levwava - 1] == 0.f)) || (cp.CHmet != 2 && (levwava == 10 || (!cp.curv  || cp.mulC[levwava - 1] == 0.f))))) && (!cp.opaRG || levwava == 10 || (cp.opaRG && cp.mulopaRG[levwava - 1] == 0.f)) && ((levwava == 10 || (cp.CHSLmet == 1 && cp.mulC[levwava - 1] == 0.f)))) {
                            levwava--;
                        }
                    }

                    if (levwava > 0) {
                        const std::unique_ptr<wavelet_decomposition> adecomp(new wavelet_decomposition(labco->data + datalen, labco->W, labco->H, levwava, 1, skip, rtengine::max(1, wavNestedLevels), DaubLen));

                        if (!adecomp->memoryAllocationFailed) {
                            Evaluate2(*adecomp, meanab, meanNab, sigmaab, sigmaNab, MaxPab, MaxNab);
                            WaveletcontAllAB(labco, varhue, varchro, *adecomp, wavblcurve, waOpacityCurveW, cp, true, skip, meanab, sigmaab);
                            adecomp->reconstruct(labco->data + datalen, cp.strength);
                        }
                    }

                    int levwavb = levwav;

                    if (cp.chrores == 0.f && params->wavelet.CLmethod == "all" && !cp.cbena) { // no processing of residual ab => we probably can reduce the number of levels
                        while (levwavb > 0 &&  !cp.diag && (((cp.CHmet == 2 && (cp.chro == 0.f || cp.mul[levwavb - 1] == 0.f)) || (cp.CHmet != 2 && (levwavb == 10 || (!cp.curv || cp.mulC[levwavb - 1] == 0.f))))) && (!cp.opaBY || levwavb == 10 || (cp.opaBY && cp.mulopaBY[levwavb - 1] == 0.f)) && ((levwavb == 10 || (cp.CHSLmet == 1 && cp.mulC[levwavb - 1] == 0.f)))) {
                            levwavb--;
                        }
                    }

                    if (levwavb > 0) {
                        const std::unique_ptr<wavelet_decomposition> bdecomp(new wavelet_decomposition(labco->data + 2 * datalen, labco->W, labco->H, levwavb, 1, skip, rtengine::max(1, wavNestedLevels), DaubLen));

                        if (!bdecomp->memoryAllocationFailed) {
                            Evaluate2(*bdecomp, meanab, meanNab, sigmaab, sigmaNab, MaxPab, MaxNab);
                            WaveletcontAllAB(labco, varhue, varchro, *bdecomp, wavblcurve, waOpacityCurveW, cp, false, skip, meanab, sigmaab);
                            bdecomp->reconstruct(labco->data + 2 * datalen, cp.strength);
                        }
                    }
                } else {// a and b
                    int levwavab = levwav;

                    if (cp.chrores == 0.f && !hhutili && params->wavelet.CLmethod == "all") { // no processing of residual ab => we probably can reduce the number of levels
                        while (levwavab > 0 && (((cp.CHmet == 2 && (cp.chro == 0.f || cp.mul[levwavab - 1] == 0.f)) || (cp.CHmet != 2 && (levwavab == 10 || (!cp.curv  || cp.mulC[levwavab - 1] == 0.f))))) && (!cp.opaRG || levwavab == 10 || (cp.opaRG && cp.mulopaRG[levwavab - 1] == 0.f)) && ((levwavab == 10 || (cp.CHSLmet == 1 && cp.mulC[levwavab - 1] == 0.f)))) {
                            levwavab--;
                        }
                    }

                    if (levwavab > 0) {
                        const std::unique_ptr<wavelet_decomposition> adecomp(new wavelet_decomposition(labco->data + datalen, labco->W, labco->H, levwavab, 1, skip, rtengine::max(1, wavNestedLevels), DaubLen));
                        const std::unique_ptr<wavelet_decomposition> bdecomp(new wavelet_decomposition(labco->data + 2 * datalen, labco->W, labco->H, levwavab, 1, skip, rtengine::max(1, wavNestedLevels), DaubLen));

                        if (!adecomp->memoryAllocationFailed && !bdecomp->memoryAllocationFailed) {
                            Evaluate2(*adecomp, meanab, meanNab, sigmaab, sigmaNab, MaxPab, MaxNab);
                            WaveletcontAllAB(labco, varhue, varchro, *adecomp, wavblcurve,  waOpacityCurveW, cp, true, skip, meanab, sigmaab);
                            Evaluate2(*bdecomp, meanab, meanNab, sigmaab, sigmaNab, MaxPab, MaxNab);
                            WaveletcontAllAB(labco, varhue, varchro, *bdecomp, wavblcurve, waOpacityCurveW, cp, false, skip, meanab, sigmaab);
                            WaveletAandBAllAB(*adecomp, *bdecomp, cp, hhCurve, hhutili);

                            adecomp->reconstruct(labco->data + datalen, cp.strength);
                            bdecomp->reconstruct(labco->data + 2 * datalen, cp.strength);

                        }
                    }
                }

                //        delete[] noisevarchrom;

                if (hhCurve) {
                    delete hhCurve;
                }

                if (numtiles > 1 || (numtiles == 1 /*&& cp.avoi*/)) { //in all case since I add contrast curve
                    //calculate mask for feathering output tile overlaps
                    float Vmask[height + overlap] ALIGNED16;
                    float Hmask[width + overlap] ALIGNED16;

                    if (numtiles > 1) {
                        for (int i = 0; i < height; i++) {
                            Vmask[i] = 1;
                        }

                        for (int j = 0; j < width; j++) {
                            Hmask[j] = 1;
                        }

                        for (int i = 0; i < overlap; i++) {
                            float mask = SQR(sin((rtengine::RT_PI * i) / (2 * overlap)));

                            if (tiletop > 0) {
                                Vmask[i] = mask;
                            }

                            if (tilebottom < imheight) {
                                Vmask[height - i] = mask;
                            }

                            if (tileleft > 0) {
                                Hmask[i] = mask;
                            }

                            if (tileright < imwidth) {
                                Hmask[width - i] = mask;
                            }
                        }
                    }

                    bool highlight = params->toneCurve.hrenabled;

#ifdef _OPENMP
                    #pragma omp parallel for schedule(dynamic,16) num_threads(wavNestedLevels) if(wavNestedLevels>1)
#endif

                    for (int i = tiletop; i < tilebottom; i++) {
                        const int i1 = i - tiletop;
                        float L, a, b;
#ifdef __SSE2__
                        const int rowWidth = tileright - tileleft;
                        float atan2Buffer[rowWidth] ALIGNED64;
                        float chprovBuffer[rowWidth] ALIGNED64;
                        float xBuffer[rowWidth] ALIGNED64;
                        float yBuffer[rowWidth] ALIGNED64;

                        if (cp.avoi) {
                            int col = 0;
                            const vfloat onev = F2V(1.f);
                            const vfloat c327d68v = F2V(327.68f);

                            for (; col < rowWidth - 3; col += 4) {
                                const vfloat av = LVFU(labco->a[i1][col]);
                                const vfloat bv = LVFU(labco->b[i1][col]);
                                STVF(atan2Buffer[col], xatan2f(bv, av));

                                const vfloat cv = vsqrtf(SQRV(av) + SQRV(bv));
                                vfloat yv = av / cv;
                                vfloat xv = bv / cv;
                                const vmask xyMask = vmaskf_eq(ZEROV, cv);
                                yv = vself(xyMask, onev, yv);
                                xv = vselfnotzero(xyMask, xv);
                                STVF(yBuffer[col], yv);
                                STVF(xBuffer[col], xv);
                                STVF(chprovBuffer[col], cv / c327d68v);

                            }

                            for (; col < rowWidth; col++) {
                                const float la = labco->a[i1][col];
                                const float lb = labco->b[i1][col];
                                atan2Buffer[col] = xatan2f(lb, la);
                                const float Chprov1 = sqrtf(SQR(la) + SQR(lb));
                                yBuffer[col] = (Chprov1 == 0.f) ? 1.f : la / Chprov1;
                                xBuffer[col] = (Chprov1 == 0.f) ? 0.f : lb / Chprov1;
                                chprovBuffer[col] = Chprov1 / 327.68f;
                            }
                        }

#endif

                        for (int j = tileleft; j < tileright; j++) {
                            const int j1 = j - tileleft;

                            if (cp.avoi) { //Gamut and Munsell
#ifdef __SSE2__
                                float HH = atan2Buffer[j1];
                                float Chprov1 = chprovBuffer[j1];
                                float2 sincosv;
                                sincosv.y = yBuffer[j1];
                                sincosv.x = xBuffer[j1];
#else
                                a = labco->a[i1][j1];
                                b = labco->b[i1][j1];
                                float HH = xatan2f(b, a);
                                float Chprov1 = sqrtf(SQR(a) + SQR(b));
                                float2 sincosv;
                                sincosv.y = (Chprov1 == 0.0f) ? 1.f : a / (Chprov1);
                                sincosv.x = (Chprov1 == 0.0f) ? 0.f : b / (Chprov1);
                                Chprov1 /= 327.68f;
#endif
                                const float Lin = labco->L[i1][j1];

                                if (wavclCurve  && cp.finena) {
                                    labco->L[i1][j1] = (0.5f * Lin  + 1.5f * wavclCurve[Lin]) / 2.f;   //apply contrast curve
                                }

                                L = labco->L[i1][j1];

                                float Lprov1 = L / 327.68f;
                                float Lprov2 = Lold[i][j] / 327.68f;
                                float memChprov = varchro[i1][j1];
                                float R, G, B;
#ifdef _DEBUG
                                bool neg = false;
                                bool more_rgb = false;
                                Color::gamutLchonly(HH, sincosv, Lprov1, Chprov1, R, G, B, wip, highlight, 0.15f, 0.96f, neg, more_rgb);
#else
                                Color::gamutLchonly(HH, sincosv, Lprov1, Chprov1, R, G, B, wip, highlight, 0.15f, 0.96f);
#endif
                                L = Lprov1 * 327.68f;

                                a = 327.68f * Chprov1 * sincosv.y; //gamut
                                b = 327.68f * Chprov1 * sincosv.x; //gamut
                                float correctionHue = 0.0f; // Munsell's correction
                                float correctlum = 0.0f;
                                Lprov1 = L / 327.68f;
                                const float Chprov = sqrtf(SQR(a) + SQR(b)) / 327.68f;
#ifdef _DEBUG
                                Color::AllMunsellLch(true, Lprov1, Lprov2, HH, Chprov, memChprov, correctionHue, correctlum, MunsDebugInfo);
#else
                                Color::AllMunsellLch(true, Lprov1, Lprov2, HH, Chprov, memChprov, correctionHue, correctlum);
#endif

                                if (correctionHue != 0.f || correctlum != 0.f) { // only calculate sin and cos if HH changed
                                    if (std::fabs(correctionHue) < 0.015f) {
                                        HH += correctlum;    // correct only if correct Munsell chroma very little.
                                    }

                                    sincosv = xsincosf(HH + correctionHue);
                                }

                                a = 327.68f * Chprov * sincosv.y; // apply Munsell
                                b = 327.68f * Chprov * sincosv.x; //aply Munsell
                            } else {//general case
                                L = labco->L[i1][j1];
                                const float Lin = std::max(0.f, L);

                                if (wavclCurve  && cp.finena) {
                                    labco->L[i1][j1] = (0.5f * Lin + 1.5f * wavclCurve[Lin]) / 2.f;   //apply contrast curve
                                }

                                L = labco->L[i1][j1];
                                a = labco->a[i1][j1];
                                b = labco->b[i1][j1];
                            }

                            if (numtiles > 1) {
                                float factor = Vmask[i1] * Hmask[j1];
                                dsttmp->L[i][j] += factor * L;
                                dsttmp->a[i][j] += factor * a;
                                dsttmp->b[i][j] += factor * b;
                            } else {
                                dsttmp->L[i][j] = L;
                                dsttmp->a[i][j] = a;
                                dsttmp->b[i][j] = b;

                            }
                        }
                    }
                }

                if (LoldBuffer != nullptr) {
                    delete [] LoldBuffer;
                    delete [] Lold;
                }

                if (numtiles > 1) {
                    delete labco;
                }
            }
        }

        for (int i = 0; i < tileheight; i++)
            if (varhue[i] != nullptr) {
                delete [] varhue[i];
            }

        delete [] varhue;
    }
#ifdef _OPENMP
    omp_set_nested(oldNested);
#endif

    if (numtiles != 1) {
        dst->CopyFrom(dsttmp);
        delete dsttmp;
    }

    if (waparams.softradend > 0.f  && cp.finena) {
        array2D<float> ble(lab->W, lab->H);
        array2D<float> guid(lab->W, lab->H);

        bool multiTh = false;

#ifdef _OPENMP

        if (numthreads > 1) {
            multiTh = true;
        }

        #pragma omp parallel for
#endif

        for (int ir = 0; ir < lab->H; ir++) {
            for (int jr = 0; jr < lab->W; jr++) {
                guid[ir][jr] = Color::L2Y(lab->L[ir][jr]) / 32768.f;
                ble[ir][jr] = Color::L2Y(dst->L[ir][jr]) / 32768.f;
            }
        }

        constexpr double epsilmax = 0.001;
        constexpr double epsilmin = 0.0001;
        constexpr double aepsil = (epsilmax - epsilmin) / 90.f;
        constexpr double bepsil = epsilmax - 100.f * aepsil;
        const double epsil = aepsil * waparams.softradend + bepsil;

        const float blur = 10.f / scale * (0.001f + 0.8f * waparams.softradend);

        rtengine::guidedFilter(guid, ble, ble, blur, epsil, multiTh);

#ifdef _OPENMP
        #pragma omp parallel for
#endif

        for (int ir = 0; ir < lab->H; ir++) {
            for (int jr = 0; jr < lab->W; jr++) {
                dst->L[ir][jr] = Color::computeXYZ2LabY(32768.f * ble[ir][jr]);
            }
        }
    }

#ifdef _DEBUG
    delete MunsDebugInfo;
#endif

}


void ImProcFunctions::Aver(float * RESTRICT DataList, int datalen, float &averagePlus, float &averageNeg, float &max, float &min)
{

    //find absolute mean
    int countP = 0, countN = 0;
    double averaP = 0.0, averaN = 0.0; // use double precision for large summations

    constexpr float thres = 32.7f;//different fom zero to take into account only data large enough 32.7 = 0.1 in range 0..100 very low value
    max = 0.f;
    min = RT_INFINITY_F;
#ifdef _OPENMP
    #pragma omp parallel num_threads(wavNestedLevels) if(wavNestedLevels>1)
#endif
    {
        float lmax = 0.f, lmin = 0.f;
#ifdef _OPENMP
        #pragma omp for reduction(+:averaP,averaN,countP,countN) nowait
#endif

        for (int i = 0; i < datalen; i++) {
            if (DataList[i] >= thres) {
                averaP += static_cast<double>(DataList[i]);
                lmax = rtengine::max(lmax, DataList[i]);
                countP++;
            } else if (DataList[i] < -thres) {
                averaN += static_cast<double>(DataList[i]);
                lmin = rtengine::min(lmin, DataList[i]);
                countN++;
            }
        }

#ifdef _OPENMP
        #pragma omp critical
#endif
        {
            max = rtengine::max(max, lmax);
            min = rtengine::min(min, lmin);
        }
    }

    if (countP > 0) {
        averagePlus = averaP / countP;
    } else {
        averagePlus = 0;
    }

    if (countN > 0) {
        averageNeg = averaN / countN;
    } else {
        averageNeg = 0;
    }

}


void ImProcFunctions::Sigma(float *  RESTRICT DataList, int datalen, float averagePlus, float averageNeg, float &sigmaPlus, float &sigmaNeg)
{
    int countP = 0, countN = 0;
    double variP = 0.0, variN = 0.0; // use double precision for large summations
    float thres = 32.7f;//different fom zero to take into account only data large enough 32.7 = 0.1 in range 0..100

#ifdef _OPENMP
    #pragma omp parallel for reduction(+:variP,variN,countP,countN) num_threads(wavNestedLevels) if(wavNestedLevels>1)
#endif

    for (int i = 0; i < datalen; i++) {
        if (DataList[i] >= thres) {
            variP += static_cast<double>(SQR(DataList[i] - averagePlus));
            countP++;
        } else if (DataList[i] <= -thres) {
            variN += static_cast<double>(SQR(DataList[i] - averageNeg));
            countN++;
        }
    }

    if (countP > 0) {
        sigmaPlus = sqrt(variP / countP);
    } else {
        sigmaPlus = 0;
    }

    if (countN > 0) {
        sigmaNeg = sqrt(variN / countN);
    } else {
        sigmaNeg = 0;
    }

}

void ImProcFunctions::Evaluate2(const wavelet_decomposition &WaveletCoeffs_L,
                                float *mean, float *meanN, float *sigma, float *sigmaN, float *MaxP, float *MaxN)
{
//StopWatch Stop1("Evaluate2");
    int maxlvl = WaveletCoeffs_L.maxlevel();

    for (int lvl = 0; lvl < maxlvl; lvl++) {

        int Wlvl_L = WaveletCoeffs_L.level_W(lvl);
        int Hlvl_L = WaveletCoeffs_L.level_H(lvl);

        float ** WavCoeffs_L = WaveletCoeffs_L.level_coeffs(lvl);

        Eval2(WavCoeffs_L, lvl, Wlvl_L, Hlvl_L, mean, meanN, sigma, sigmaN, MaxP, MaxN);
    }

}

void ImProcFunctions::calceffect(int level, float *mean, float *sigma, float *mea, float effect, float offs)
{
    float rap = 0.f;
    float sig = 1.f;

    if (effect < 1.f) {
        sig = effect;
    }

    if (effect <= 1.f) {
        rap =  offs * mean[level] -  sig * sigma[level];
    }

    if (rap > 0.f) {
        mea[0] = rap;
    } else {
        mea[0] = mean[level] / 6.f;
    }

    rap = 0.f;

    if (effect <= 1.f) {
        rap =  offs * mean[level] - 0.5f * sig * sigma[level];
    }

    if (rap > 0.f) {
        mea[1] = rap;
    } else {
        mea[1] = mean[level] / 4.f;
    }

    rap = 0.f;

    if (effect <= 1.f) {
        rap =  offs * mean[level] - 0.2f * sig * sigma[level];
    }

    if (rap > 0.f) {
        mea[2] = rap;
    } else {
        mea[2] = mean[level] / 2.f;
    }

    mea[3] = offs * mean[level]; // 50% data
    mea[4] = offs * mean[level] + effect * sigma[level] / 2.f;
    mea[5] = offs * mean[level] + effect * sigma[level]; //66%
    mea[6] = offs * mean[level] + effect * 1.2f * sigma[level];
    mea[7] = offs * mean[level] + effect * 1.5f * sigma[level]; //
    mea[8] = offs * mean[level] + effect * 2.f * sigma[level]; //95%
    mea[9] = offs * mean[level] + effect * 2.5f * sigma[level]; //99%
}

void ImProcFunctions::Eval2(float ** WavCoeffs_L, int level,
                            int W_L, int H_L, float *mean, float *meanN, float *sigma, float *sigmaN, float *MaxP, float *MaxN)
{

    float avLP[4], avLN[4];
    float maxL[4], minL[4];
    float sigP[4], sigN[4];
    float AvL, AvN, SL, SN, maxLP, maxLN;

    for (int dir = 1; dir < 4; dir++) {
        Aver(WavCoeffs_L[dir], W_L * H_L,  avLP[dir], avLN[dir], maxL[dir], minL[dir]);
        Sigma(WavCoeffs_L[dir], W_L * H_L, avLP[dir], avLN[dir], sigP[dir], sigN[dir]);
    }

    AvL = 0.f;
    AvN = 0.f;
    SL = 0.f;
    SN = 0.f;
    maxLP = 0.f;
    maxLN = 0.f;

    for (int dir = 1; dir < 4; dir++) {
        AvL += avLP[dir];
        AvN += avLN[dir];
        SL += sigP[dir];
        SN += sigN[dir];
        maxLP += maxL[dir];
        maxLN += minL[dir];
    }

    AvL /= 3;
    AvN /= 3;
    SL /= 3;
    SN /= 3;
    maxLP /= 3;
    maxLN /= 3;

    mean[level] = AvL;
    meanN[level] = AvN;
    sigma[level] = SL;
    sigmaN[level] = SN;
    MaxP[level] = maxLP;
    MaxN[level] = maxLN;
}

void ImProcFunctions::CompressDR(float *Source, int W_L, int H_L, float Compression, float DetailBoost)
{
    const int n = W_L * H_L;

    float exponent;

    if (DetailBoost > 0.f && DetailBoost < 0.05f) {
        float betemp = expf(-(2.f - DetailBoost + 0.694f)) - 1.f; //0.694 = log(2)
        exponent = 1.2f * xlogf(-betemp);
        exponent /= 20.f;
    } else if (DetailBoost >= 0.05f && DetailBoost < 0.25f) {
        float betemp = expf(-(2.f - DetailBoost + 0.694f)) - 1.f; //0.694 = log(2)
        exponent = 1.2f * xlogf(-betemp);
        exponent /= (-75.f * DetailBoost + 23.75f);
    } else if (DetailBoost >= 0.25f) {
        float betemp = expf(-(2.f - DetailBoost + 0.694f)) - 1.f; //0.694 = log(2)
        exponent = 1.2f * xlogf(-betemp);
        exponent /= (-2.f * DetailBoost + 5.5f);
    } else {
        exponent = (Compression - 1.0f) / 20.f;
    }

    exponent += 1.f;

    // now calculate Source = pow(Source, exponent)
#ifdef __SSE2__
#ifdef _OPENMP
    #pragma omp parallel
#endif
    {
        const vfloat exponentv = F2V(exponent);
#ifdef _OPENMP
        #pragma omp for
#endif

        for (int i = 0; i < n - 3; i += 4) {
            STVFU(Source[i], xexpf(xlogf(LVFU(Source[i])) * exponentv));
        }
    }

    for (int i = n - (n % 4); i < n; i++) {
        Source[i] = xexpf(xlogf(Source[i]) * exponent);
    }

#else
#ifdef _OPENMP
    #pragma omp parallel for
#endif

    for (int i = 0; i < n; i++) {
        Source[i] = xexpf(xlogf(Source[i]) * exponent);
    }

#endif

}

void ImProcFunctions::ContrastResid(float * WavCoeffs_L0, struct cont_params &cp, int W_L, int H_L, float max0, float min0)
{
    float stren = cp.tmstrength;
    float gamm = params->wavelet.gamma;
    cp.TMmeth = 2; //default after testing

    if (cp.TMmeth == 1) {
        min0 = 0.0f;
        max0 = 32768.f;
    } else if (cp.TMmeth == 2) {
        min0 = 0.0f;
    }

#ifdef _OPENMP
    #pragma omp parallel for
#endif

    for (int i = 0; i < W_L * H_L; i++) {
        WavCoeffs_L0[i] = (WavCoeffs_L0[i] - min0) / max0;
        WavCoeffs_L0[i] *= gamm;
    }

    float Compression = expf(-stren);       //This modification turns numbers symmetric around 0 into exponents.
    float DetailBoost = stren;

    if (stren < 0.0f) {
        DetailBoost = 0.0f;    //Go with effect of exponent only if uncompressing.
    }


    CompressDR(WavCoeffs_L0, W_L, H_L, Compression, DetailBoost);


#ifdef _OPENMP
    #pragma omp parallel for            // removed schedule(dynamic,10)
#endif

    for (int ii = 0; ii < W_L * H_L; ii++) {
        WavCoeffs_L0[ii] = WavCoeffs_L0[ii] * max0 * (1.f / gamm) + min0;
    }
}




void ImProcFunctions::EPDToneMapResid(float * WavCoeffs_L0,  unsigned int Iterates, int skip, struct cont_params& cp, int W_L, int H_L, float max0, float min0)
{


    float stren = cp.tmstrength;
    float edgest = params->wavelet.edgs;
    float sca = params->wavelet.scale;
    float gamm = params->wavelet.gamma;
    int rew = 0; //params->epd.reweightingIterates;
    EdgePreservingDecomposition epd2(W_L, H_L);
    cp.TMmeth = 2; //default after testing

    if (cp.TMmeth == 1) {
        min0 = 0.0f;
        max0 = 32768.f;
    } else if (cp.TMmeth == 2) {
        min0 = 0.0f;
    }

    //  max0=32768.f;
#ifdef _OPENMP
    #pragma omp parallel for
#endif

    for (int i = 0; i < W_L * H_L; i++) {
        WavCoeffs_L0[i] = (WavCoeffs_L0[i] - min0) / max0;
        WavCoeffs_L0[i] *= gamm;
    }

    float Compression = expf(-stren);       //This modification turns numbers symmetric around 0 into exponents.
    float DetailBoost = stren;

    if (stren < 0.0f) {
        DetailBoost = 0.0f;    //Go with effect of exponent only if uncompressing.
    }

    //Auto select number of iterates. Note that p->EdgeStopping = 0 makes a Gaussian blur.
    if (Iterates == 0) {
        Iterates = (unsigned int)(edgest * 15.0f);
    }


    epd2.CompressDynamicRange(WavCoeffs_L0, (float)sca / skip, edgest, Compression, DetailBoost, Iterates, rew);

    //Restore past range, also desaturate a bit per Mantiuk's Color correction for tone mapping.
#ifdef _OPENMP
    #pragma omp parallel for            // removed schedule(dynamic,10)
#endif

    for (int ii = 0; ii < W_L * H_L; ii++) {
        WavCoeffs_L0[ii] = WavCoeffs_L0[ii] * max0 * (1.f / gamm) + min0;
    }
}

void ImProcFunctions::WaveletcontAllLfinal(const wavelet_decomposition &WaveletCoeffs_L, const cont_params &cp, float *mean, float *sigma, float *MaxP, const WavOpacityCurveWL & waOpacityCurveWL)
{
    int maxlvl = WaveletCoeffs_L.maxlevel();
    float * WavCoeffs_L0 = WaveletCoeffs_L.coeff0;

    for (int dir = 1; dir < 4; dir++) {
        for (int lvl = 0; lvl < maxlvl; lvl++) {
            int Wlvl_L = WaveletCoeffs_L.level_W(lvl);
            int Hlvl_L = WaveletCoeffs_L.level_H(lvl);
            float ** WavCoeffs_L = WaveletCoeffs_L.level_coeffs(lvl);
            finalContAllL(WavCoeffs_L, WavCoeffs_L0, lvl, dir, cp, Wlvl_L, Hlvl_L, mean, sigma, MaxP, waOpacityCurveWL);
        }
    }
}


void ImProcFunctions::WaveletcontAllL(LabImage * labco, float ** varhue, float **varchrom, const wavelet_decomposition &WaveletCoeffs_L, const Wavblcurve & wavblcurve,
                                      struct cont_params &cp, int skip, float *mean, float *sigma, float *MaxP, float *MaxN, const WavCurve & wavCLVCcurve, const WavOpacityCurveW & waOpacityCurveW, FlatCurve* ChCurve, bool Chutili)
{
    const int maxlvl = WaveletCoeffs_L.maxlevel();
    const int W_L = WaveletCoeffs_L.level_W(0);
    const int H_L = WaveletCoeffs_L.level_H(0);
    float * WavCoeffs_L0 = WaveletCoeffs_L.coeff0;

    float contrast = cp.contrast;
    double avedbl = 0.0; // use double precision for large summations
    float max0 = 0.f;
    float min0 = FLT_MAX;

    if (contrast != 0.f || (cp.tonemap  && cp.resena)) { // contrast = 0.f means that all will be multiplied by 1.f, so we can skip this step
#ifdef _OPENMP
        #pragma omp parallel for reduction(+:avedbl) num_threads(wavNestedLevels) if(wavNestedLevels>1)
#endif

        for (int i = 0; i < W_L * H_L; i++) {
            avedbl += static_cast<double>(WavCoeffs_L0[i]);
        }

#ifdef _OPENMP
        #pragma omp parallel num_threads(wavNestedLevels) if(wavNestedLevels>1)
#endif
        {
            float lminL = FLT_MAX;
            float lmaxL = 0.f;

#ifdef _OPENMP
            #pragma omp for
#endif

            for (int i = 0; i < W_L * H_L; i++) {
                if (WavCoeffs_L0[i] < lminL) {
                    lminL = WavCoeffs_L0[i];
                }

                if (WavCoeffs_L0[i] > lmaxL) {
                    lmaxL = WavCoeffs_L0[i];
                }

            }

#ifdef _OPENMP
            #pragma omp critical
#endif
            {
                if (lminL < min0) {
                    min0 = lminL;
                }

                if (lmaxL > max0) {
                    max0 = lmaxL;
                }
            }

        }

    }


//tone mapping
    if (cp.tonemap && cp.contmet == 2  && cp.resena) {
        //iterate = 5
        EPDToneMapResid(WavCoeffs_L0, 0, skip, cp, W_L, H_L, max0, min0);

    }

//end tonemapping


    max0 /= 327.68f;
    min0 /= 327.68f;
    float ave = avedbl / (double)(W_L * H_L);
    float avg = ave / 32768.f;
    float *koeLi[12];
    float maxkoeLi[12];

    float *koeLibuffer = nullptr;

    for (int y = 0; y < 12; y++) {
        maxkoeLi[y] = 0.f;    //9
    }

    koeLibuffer = new float[12 * H_L * W_L]; //12

    for (int i = 0; i < 12; i++) { //9
        koeLi[i] = &koeLibuffer[i * W_L * H_L];
    }

    for (int j = 0; j < 12; j++) //9
        for (int i = 0; i < W_L * H_L; i++) {
            koeLi[j][i] = 0.f;
        }

    avg = LIM01(avg);
    double contreal = 0.6 * contrast;
    DiagonalCurve resid_contrast({
        DCT_NURBS,
        0, 0,
        avg - avg * (0.6 - contreal / 250.0), avg - avg * (0.6 + contreal / 250.0),
        avg + (1. - avg) * (0.6 - contreal / 250.0), avg + (1. - avg) * (0.6 + contreal / 250.0),
        1, 1
    });


#ifdef _OPENMP
    #pragma omp parallel num_threads(wavNestedLevels) if(wavNestedLevels>1)
#endif
    {
        if (contrast != 0.f  && cp.resena && max0 > 0.f) { // contrast = 0.f means that all will be multiplied by 1.f, so we can skip this step
            {

#ifdef _OPENMP
                #pragma omp for
#endif

                for (int i = 0; i < W_L * H_L; i++) {
                    float buf = LIM01(WavCoeffs_L0[i] / 32768.f);
                    buf = resid_contrast.getVal(buf);
                    buf *= 32768.f;
                    WavCoeffs_L0[i] = buf;
                }
            }
        }


        if (cp.tonemap && cp.contmet == 1  && cp.resena) {
            float maxp = max0 * 256.f;
            float minp = min0 * 256.f;
#ifdef _OPENMP
            #pragma omp single
#endif
            ContrastResid(WavCoeffs_L0, cp, W_L, H_L, maxp, minp);
        }
    }

    if ((cp.conres >= 0.f || cp.conresH >= 0.f) && cp.resena  && !cp.oldsh) { // cp.conres = 0.f and cp.comresH = 0.f means that all will be multiplied by 1.f, so we can skip this step
        LabImage *temp = nullptr;
        temp = new LabImage(W_L, H_L);
#ifdef _OPENMP
        #pragma omp for
#endif

        for (int i = 0; i < H_L; i++) {
            for (int j = 0; j < W_L; j++) {
                temp->L[i][j] = WavCoeffs_L0[i * W_L + j];
            }
        }

        {
            ImProcFunctions::shadowsHighlights(temp, true, 1, cp.conresH, cp.conres, cp.radius, skip, cp.thH, cp.th);
        }

#ifdef _OPENMP
        #pragma omp for
#endif

        for (int i = 0; i < H_L; i++) {
            for (int j = 0; j < W_L; j++) {
                WavCoeffs_L0[i * W_L + j] = temp->L[i][j];
            }
        }

        delete temp;

    }

#ifdef _OPENMP
    #pragma omp barrier
#endif

    if ((cp.conres != 0.f || cp.conresH != 0.f) && cp.resena && cp.oldsh) { // cp.conres = 0.f and cp.comresH = 0.f means that all will be multiplied by 1.f, so we can skip this step
#ifdef _OPENMP
        #pragma omp for nowait
#endif

        for (int i = 0; i < W_L * H_L; i++) {
            float LL = WavCoeffs_L0[i];
            float LL100 = LL / 327.68f;
            float tran = 5.f;//transition
            //shadow
            float alp = 3.f; //increase contrast sahdow in lowlights  between 1 and ??

            if (cp.th > (100.f - tran)) {
                tran = 100.f - cp.th;
            }

            if (LL100 < cp.th) {
                float aalp = (1.f - alp) / cp.th; //no changes for LL100 = cp.th
                float kk = aalp * LL100 + alp;
                WavCoeffs_L0[i] *= (1.f + kk * cp.conres / 200.f);
            } else if (LL100 < cp.th + tran) {
                float ath = -cp.conres / tran;
                float bth = cp.conres - ath * cp.th;
                WavCoeffs_L0[i] *= (1.f + (LL100 * ath + bth) / 200.f);
            }

            //highlight
            tran = 5.f;

            if (cp.thH < (tran)) {
                tran = cp.thH;
            }

            if (LL100 > cp.thH) {
                WavCoeffs_L0[i] *= (1.f + cp.conresH / 200.f);
            } else if (LL100 > (cp.thH - tran)) {
                float athH = cp.conresH / tran;
                float bthH = cp.conresH - athH * cp.thH;
                WavCoeffs_L0[i] *= (1.f + (LL100 * athH + bthH) / 200.f);
            }
        }
    }

//Blur luma
    if (cp.blurres != 0.f  && cp.resena) {
        float rad = 0.7f * cp.blurres / skip;
        float * bef = new float[W_L * H_L];
        float * aft = new float[W_L * H_L];

        for (int i = 0; i < H_L * W_L; i++) {
            bef[i] = WavCoeffs_L0[i];
        }

        boxblur(bef, aft, rad, W_L, H_L, false);

        for (int i = 0; i < H_L * W_L; i++) {
            WavCoeffs_L0[i] = aft[i];
        }

        delete[] bef;
        delete[] aft;
    }

//
    int n0, n1, n2, n3, n4, n5, n6, n7, n8, n9, n10, n32;
    n0 = n1 = n2 = n3 = n4 = n5 = n6 = n7 = n8 = n9 = n10 = n32 = 0;

#ifdef _OPENMP
    #pragma omp parallel num_threads(wavNestedLevels) if(wavNestedLevels>1)
#endif
    {
        //enabled Lipschitz..replace simple by complex edge detection
        // I found this concept on the web (doctoral thesis on medical Imaging)
        // I was inspired by the principle of Canny and Lipschitz (continuity and derivability)
        // I adapted the principle but have profoundly changed the algorithm
        // One can 1) change all parameters and found good parameters;
        //one can also change in calckoe
        constexpr float edd = 3.f;
        constexpr float eddlow = 15.f;
        float eddlipinfl = 0.005f * cp.edgsens + 0.4f;
        float eddlipampl = 1.f + cp.edgampl / 50.f;


        if (cp.detectedge) { //enabled Lipschitz control...more memory..more time...
            float *tmCBuffer = new float[H_L * W_L];
            float *tmC[H_L];

            for (int i = 0; i < H_L; i++) {
                tmC[i] = &tmCBuffer[i * W_L];
            }
            float gradw = cp.eddet;
            float tloww = cp.eddetthr;

#ifdef _OPENMP
            #pragma omp for schedule(dynamic) collapse(2)
#endif

            for (int lvl = 0; lvl < 4; lvl++) {
                for (int dir = 1; dir < 4; dir++) {
                    float ** WavCoeffs_LL = WaveletCoeffs_L.level_coeffs(lvl);
 //                   calckoe(WavCoeffs_LL, cp, koeLi, lvl, dir, WaveletCoeffs_L.level_W(lvl), WaveletCoeffs_L.level_H(lvl), edd, maxkoeLi, tmC);
                    calckoe (WavCoeffs_LL, gradw, tloww, koeLi, lvl , dir, W_L, H_L, edd, maxkoeLi, tmC);
                    // return convolution KoeLi and maxkoeLi of level 0 1 2 3 and Dir Horiz, Vert, Diag
                }
            }

            delete [] tmCBuffer;

            float aamp = 1.f + cp.eddetthrHi / 100.f;

            for (int lvl = 0; lvl < 4; lvl++) {
#ifdef _OPENMP
                #pragma omp for schedule(dynamic,16)
#endif

                for (int i = 1; i < H_L - 1; i++) {
                    for (int j = 1; j < W_L - 1; j++) {
                        //treatment of koeLi and maxkoeLi
                        float interm = 0.f;

                        if (cp.lip3 && cp.lipp) {
                            // comparison between pixel and neighbours
                            const auto neigh = cp.neigh == 1;
                            const auto kneigh = neigh ? 28.f : 38.f;
                            const auto somm = neigh ? 40.f : 50.f;

                            for (int dir = 1; dir < 4; dir++) { //neighbours proxi
                                koeLi[lvl * 3 + dir - 1][i * W_L + j] = (kneigh * koeLi[lvl * 3 + dir - 1][i * W_L + j] + 2.f * koeLi[lvl * 3 + dir - 1][(i - 1) * W_L + j] + 2.f * koeLi[lvl * 3 + dir - 1][(i + 1) * W_L + j]
                                                                        + 2.f * koeLi[lvl * 3 + dir - 1][i * W_L + j + 1] + 2.f * koeLi[lvl * 3 + dir - 1][i * W_L + j - 1] + koeLi[lvl * 3 + dir - 1][(i - 1) * W_L + j - 1]
                                                                        + koeLi[lvl * 3 + dir - 1][(i - 1) * W_L + j + 1] + koeLi[lvl * 3 + dir - 1][(i + 1) * W_L + j - 1] + koeLi[lvl * 3 + dir - 1][(i + 1) * W_L + j + 1]) / somm;
                            }
                        }

                        for (int dir = 1; dir < 4; dir++) {
                            //here I evaluate combinaison of vert / diag / horiz...we are with multiplicators of the signal
                            interm += SQR(koeLi[lvl * 3 + dir - 1][i * W_L + j]);
                        }

                        interm = sqrt(interm);

//                  interm /= 1.732f;//interm = pseudo variance koeLi
                        interm *= 0.57736721f;
                        float kampli = 1.f;
                        float eps = 0.0001f;
                        // I think this double ratio (alph, beta) is better than arctg

                        float alph = koeLi[lvl * 3][i * W_L + j] / (koeLi[lvl * 3 + 1][i * W_L + j] + eps); //ratio between horizontal and vertical
                        float beta = koeLi[lvl * 3 + 2][i * W_L + j] / (koeLi[lvl * 3 + 1][i * W_L + j] + eps); //ratio between diagonal and horizontal

                        float alipinfl = (eddlipampl - 1.f) / (1.f - eddlipinfl);
                        float blipinfl = eddlipampl - alipinfl;

                        //alph evaluate the direction of the gradient regularity Lipschitz
                        // if = 1 we are on an edge
                        // if 0 we are not
                        // we can change and use log..or Arctg but why ?? we can change if need ...
                        //Liamp=1 for eddlipinfl
                        //liamp > 1 for alp >eddlipinfl and alph < 1
                        //Liamp < 1 for alp < eddlipinfl and alph > 0
                        if (alph > 1.f) {
                            alph = 1.f / alph;
                        }

                        if (beta > 1.f) {
                            beta = 1.f / beta;
                        }

                        //take into account diagonal
                        //if in same value OK
                        //if not no edge or reduction
                        float bet = 1.f;

                        //if(cp.lip3) {//enhance algorithm
                        if (alph > eddlipinfl && beta < 0.85f * eddlipinfl) { //0.85 arbitrary value ==> eliminate from edge if H V D too different
                            bet = beta;
                        }

                        //}
                        float AmpLip = 1.f;

                        if (alph > eddlipinfl) {
                            AmpLip = alipinfl * alph + blipinfl;    //If beta low reduce kampli
                            kampli = SQR(bet) * AmpLip * aamp;
                        } else {
                            AmpLip = (1.f / eddlipinfl) * SQR(SQR(alph * bet));    //Strong Reduce if beta low
                            kampli = AmpLip / aamp;
                        }

                        // comparison betwwen pixel and neighbours to do ==> I think 3 dir above is better
                        /*      if(cp.lip3){
                                koeLi[lvl*3][i*W_L + j] = (koeLi[lvl*3][i*W_L + j] + koeLi[lvl*3][(i-1)*W_L + j] + koeLi[lvl*3][(i+1)*W_L + j]
                                        + koeLi[lvl*3][i*W_L + j+1] + koeLi[lvl*3][i*W_L + j-1] + koeLi[lvl*3][(i-1)*W_L + j-1]
                                        + koeLi[lvl*3][(i-1)*W_L + j+1] +koeLi[lvl*3][(i+1)*W_L + j-1] +koeLi[lvl*3][(i+1)*W_L + j+1])/9.f;
                                }
                        */
                        // apply to each direction Wavelet level : horizontal / vertiacle / diagonal
                        //interm += SQR(koeLi[lvl*3 + dir-1][i*W_L + j]);

                        interm *= kampli;

                        if (interm < cp.eddetthr / eddlow) {
                            interm = 0.01f;    //eliminate too low values
                        }

                        //we can change this part of algo==> not equal but ponderate
                        koeLi[lvl * 3][i * W_L + j] = koeLi[lvl * 3 + 1][i * W_L + j] = koeLi[lvl * 3 + 2][i * W_L + j] = interm; //new value
                        //here KoeLi contains values where gradient is high and coef high, and eliminate low values...
                    }
                }
            }

            // end
        }

        bool wavcurvecomp = false;//not enable if 0.75

        if (wavblcurve) {
            for (int i = 0; i < 500; i++) {
                if (wavblcurve[i] != 0.) {
                    wavcurvecomp = true;
                }
            }
        }

#ifdef _OPENMP
        //  #pragma omp for schedule(dynamic) collapse(2)
        #pragma omp for reduction(+:n0, n1, n2, n3, n4, n5, n6, n7, n8, n9, n10, n32) schedule(dynamic) collapse(2)
#endif

        for (int dir = 1; dir < 4; dir++) {
            for (int lvl = 0; lvl < maxlvl; lvl++) {

                int Wlvl_L = WaveletCoeffs_L.level_W(lvl);
                int Hlvl_L = WaveletCoeffs_L.level_H(lvl);

                float ** WavCoeffs_L = WaveletCoeffs_L.level_coeffs(lvl);

                ContAllL(koeLi, maxkoeLi, true, maxlvl, labco,  varhue, varchrom, WavCoeffs_L, WavCoeffs_L0, lvl, dir, cp, Wlvl_L, Hlvl_L, skip, mean, sigma, MaxP, MaxN, wavCLVCcurve, waOpacityCurveW, ChCurve, Chutili);
                //blur level
                float klev = 1.f;

                if (wavblcurve && wavcurvecomp && cp.blena) {
                    float mea[10];
                    float effect = cp.bluwav;
                    float beta = 0.f;
                    float offs = 1.f;

                    calceffect(lvl, mean, sigma, mea, effect, offs);

                    float * bef = new float[Wlvl_L * Hlvl_L];
                    float * aft = new float[Wlvl_L * Hlvl_L];

                    for (int co = 0; co < Hlvl_L * Wlvl_L; co++) {
                        bef[co] = WavCoeffs_L[dir][co];
                        float WavCL = std::fabs(WavCoeffs_L[dir][co]);

                        if (WavCL < mea[0]) {
                            beta = 0.05f;
                            n0++;

                            if (WavCL < 32.7) {
                                n32++;
                            }
                        } else if (WavCL < mea[1]) {
                            beta = 0.2f;
                            n1++;
                        } else if (WavCL < mea[2]) {
                            beta = 0.7f;
                            n2++;
                        } else if (WavCL < mea[3]) {
                            beta = 1.f;    //standard
                            n3++;
                        } else if (WavCL < mea[4]) {
                            beta = 1.f;
                            n4++;
                        } else if (WavCL < mea[5]) {
                            beta = 0.8f;    //+sigma
                            n5++;
                        } else if (WavCL < mea[6]) {
                            beta = 0.6f;
                            n6++;
                        } else if (WavCL < mea[7]) {
                            beta = 0.4f;
                            n7++;
                        } else if (WavCL < mea[8]) {
                            beta = 0.2f;    // + 2 sigma
                            n8++;
                        } else if (WavCL < mea[9]) {
                            beta = 0.1f;
                            n9++;
                        } else {
                            beta = 0.01f;
                            n10++;
                        }


                    }

                    if (settings->verbose) {
                        printf("lvl=%i n0=%i n32=%i n1=%i n2=%i n3=%i n4=%i n5=%i n6=%i n7=%i n8=%i n9=%i n10=%i\n", lvl, n0, n0 - n32, n1, n2, n3, n4, n5, n6, n7, n8, n9, n10);
                    }
                    klev = (wavblcurve[lvl * 55.5f]);
                    float lvr = lvl;

                    if (lvr == 0) {
                        lvr = 1;
                    }

                    klev *= beta * lvr * 100.f / skip;
                    boxblur(bef, aft, klev, Wlvl_L, Hlvl_L, false);

                    for (int co = 0; co < Hlvl_L * Wlvl_L; co++) {
                        WavCoeffs_L[dir][co] = aft[co];
                    }

                    delete[] bef;
                    delete[] aft;
                }
            }
        }
    }

    //delete edge detection
    if (koeLibuffer) {
        delete [] koeLibuffer;
    }
}

void ImProcFunctions::WaveletAandBAllAB(const wavelet_decomposition &WaveletCoeffs_a, const wavelet_decomposition &WaveletCoeffs_b,
                                        const cont_params &cp, FlatCurve* hhCurve, bool hhutili)
{
    //   StopWatch Stop1("WaveletAandBAllAB");
    if (hhutili  && cp.resena) {  // H=f(H)
        int W_L = WaveletCoeffs_a.level_W(0);
        int H_L = WaveletCoeffs_a.level_H(0);

        float * WavCoeffs_a0 = WaveletCoeffs_a.coeff0;
        float * WavCoeffs_b0 = WaveletCoeffs_b.coeff0;
#ifdef _OPENMP
        #pragma omp parallel num_threads(wavNestedLevels) if(wavNestedLevels>1)
#endif
        {
#ifdef __SSE2__
            float huebuffer[W_L] ALIGNED64;
            float chrbuffer[W_L] ALIGNED64;
#endif // __SSE2__
#ifdef _OPENMP
            #pragma omp for schedule(dynamic,16)
#endif

            for (int i = 0; i < H_L; i++) {
#ifdef __SSE2__
                // precalculate hue and chr
                int k;

                for (k = 0; k < W_L - 3; k += 4) {
                    const vfloat av = LVFU(WavCoeffs_a0[i * W_L + k]);
                    const vfloat bv = LVFU(WavCoeffs_b0[i * W_L + k]);
                    STVF(huebuffer[k], xatan2f(bv, av));
                    STVF(chrbuffer[k], vsqrtf(SQRV(av) + SQRV(bv)));
                }

                for (; k < W_L; k++) {
                    huebuffer[k] = xatan2f(WavCoeffs_b0[i * W_L + k], WavCoeffs_a0[i * W_L + k]);
                    chrbuffer[k] = sqrtf(SQR(WavCoeffs_b0[i * W_L + k]) + SQR(WavCoeffs_a0[i * W_L + k])) / 327.68f;
                }

#endif // __SSE2__

                for (int j = 0; j < W_L; j++) {

#ifdef __SSE2__
                    float hueR = huebuffer[j];
                    float chR = chrbuffer[j];
#else
                    float hueR = xatan2f(WavCoeffs_b0[i * W_L + j], WavCoeffs_a0[i * W_L + j]);
                    float chR = sqrtf(SQR(WavCoeffs_b0[i * W_L + j]) + SQR(WavCoeffs_a0[i * W_L + j]));
#endif
                    /*      if (editID == EUID_WW_HHCurve) {//H pipette
                                            float valpar =Color::huelab_to_huehsv2(hueR);
                                            editWhatever->v(i,j) = valpar;
                                    }
                    */
                    float valparam = (static_cast<float>(hhCurve->getVal(Color::huelab_to_huehsv2(hueR))) - 0.5f) * 1.7f + hueR; //get H=f(H)  1.7 optimisation !
                    float2 sincosval = xsincosf(valparam);
                    WavCoeffs_a0[i * W_L + j] = chR * sincosval.y;
                    WavCoeffs_b0[i * W_L + j] = chR * sincosval.x;
                }
            }
        }
    }

}

void ImProcFunctions::WaveletcontAllAB(LabImage * labco, float ** varhue, float **varchrom, const wavelet_decomposition &WaveletCoeffs_ab, const Wavblcurve & wavblcurve, const WavOpacityCurveW & waOpacityCurveW,
                                       struct cont_params &cp, const bool useChannelA, int skip, float *meanab, float *sigmaab)
{

    int maxlvl = WaveletCoeffs_ab.maxlevel();
    int W_L = WaveletCoeffs_ab.level_W(0);
    int H_L = WaveletCoeffs_ab.level_H(0);

    float * WavCoeffs_ab0 = WaveletCoeffs_ab.coeff0;

#ifdef _OPENMP
    #pragma omp parallel num_threads(wavNestedLevels) if(wavNestedLevels>1)
#endif
    {
        if (cp.chrores != 0.f  && cp.resena) { // cp.chrores == 0.f means all will be multiplied by 1.f, so we can skip the processing of residual

#ifdef _OPENMP
            #pragma omp for nowait
#endif

            for (int i = 0; i < W_L * H_L; i++) {
                const float skyprot = cp.sky;
                //chroma
                int ii = i / W_L;
                int jj = i - ii * W_L;
                float modhue = varhue[ii][jj];
                float scale = 1.f;

                if (skyprot > 0.f) {
                    if ((modhue < cp.t_ry && modhue > cp.t_ly)) {
                        scale = (100.f - cp.sky) / 100.1f;
                    } else if ((modhue >= cp.t_ry && modhue < cp.b_ry)) {
                        scale = (100.f - cp.sky) / 100.1f;
                        float ar = (scale - 1.f) / (cp.t_ry - cp.b_ry);
                        float br = scale - cp.t_ry * ar;
                        scale = ar * modhue + br;
                    } else if ((modhue > cp.b_ly && modhue < cp.t_ly)) {
                        scale = (100.f - cp.sky) / 100.1f;
                        float al = (scale - 1.f) / (-cp.b_ly + cp.t_ly);
                        float bl = scale - cp.t_ly * al;
                        scale = al * modhue + bl;
                    }
                } else if (skyprot < 0.f) {
                    if ((modhue > cp.t_ry || modhue < cp.t_ly)) {
                        scale = (100.f + cp.sky) / 100.1f;
                    }

                    /*  else if((modhue >= cp.t_ry && modhue < cp.b_ry)) {
                            scale=(100.f+cp.sky)/100.1f;
                            float ar=(scale-1.f)/(cp.t_ry- cp.b_ry);
                            float br=scale-cp.t_ry*ar;
                            scale=ar*modhue+br;
                        }
                        else if((modhue > cp.b_ly && modhue < cp.t_ly)) {
                            scale=(100.f+cp.sky)/100.1f;
                            float al=(scale-1.f)/(-cp.b_ly + cp.t_ly);
                            float bl=scale-cp.t_ly*al;
                            scale=al*modhue+bl;
                        }
                    */
                }

                WavCoeffs_ab0[i] *= (1.f + cp.chrores * (scale) / 100.f);

            }
        }

        if (cp.cbena  && cp.resena) { //if user select Toning and color balance

#ifdef _OPENMP
            #pragma omp for nowait
#endif

            for (int i = 0; i < W_L * H_L; i++) {
                int ii = i / W_L;
                int jj = i - ii * W_L;
                float LL = (labco->L[ii * 2][jj * 2]) / 327.68f; //I use labco but I can use also WavCoeffs_L0 (more exact but more memory)

                float sca = 1.f; //amplifer - reducter...about 1, but perhaps 0.6 or 1.3

                if (useChannelA) { //green red (little magenta)
                    //transition to avoid artifacts with 6 between 30 to 36 and  63 to 69
                    float aa = (cp.grmed - cp.grlow) / 6.f;
                    float bb = cp.grlow - 30.f * aa;
                    float aaa = (cp.grhigh - cp.grmed) / 6.f;
                    float bbb = cp.grmed - 63.f * aaa;

                    if (LL < 30.f) { //shadows
                        WavCoeffs_ab0[i] += cp.grlow * (sca) * 300.f;
                    } else if (LL >= 30.f && LL < 36.f) { //transition
                        float tr = aa * LL + bb;
                        WavCoeffs_ab0[i] += tr * (sca) * 300.f;
                    } else if (LL >= 36.f && LL < 63.f) { //midtones
                        WavCoeffs_ab0[i] += cp.grmed * (sca) * 300.f;
                    } else if (LL >= 63.f && LL < 69.f) { //transition
                        float trh = aaa * LL + bbb;
                        WavCoeffs_ab0[i] += trh * (sca) * 300.f;
                    } else if (LL >= 69.f) { //highlights
                        WavCoeffs_ab0[i] += cp.grhigh * (sca) * 300.f;
                    }
                } else { //blue yellow
                    //transition with 6 between 30 to 36 and 63 to 69
                    float aa1 = (cp.blmed - cp.bllow) / 6.f;
                    float bb1 = cp.bllow - 30.f * aa1;
                    float aaa1 = (cp.blhigh - cp.blmed) / 6.f;
                    float bbb1 = cp.blmed - 63.f * aaa1;

                    if (LL < 30.f) {
                        WavCoeffs_ab0[i] += cp.bllow * (sca) * 300.f;
                    } else if (LL >= 30.f && LL < 36.f) {
                        float tr1 = aa1 * LL + bb1;
                        WavCoeffs_ab0[i] += tr1 * (sca) * 300.f;
                    } else if (LL >= 36.f && LL < 63.f) {
                        WavCoeffs_ab0[i] += cp.blmed * (sca) * 300.f;
                    } else if (LL >= 63.f && LL < 69.f) {
                        float trh1 = aaa1 * LL + bbb1;
                        WavCoeffs_ab0[i] += trh1 * (sca) * 300.f;
                    } else if (LL >= 69.f) {
                        WavCoeffs_ab0[i] += cp.blhigh * (sca) * 300.f;
                    }
                }
            }
        }

//Blur chroma
        if (cp.blurcres != 0.f  && cp.resena) {
            float rad = 0.7f * cp.blurcres / skip;
            float * bef = new float[W_L * H_L];
            float * aft = new float[W_L * H_L];

            for (int i = 0; i < H_L * W_L; i++) {
                bef[i] = WavCoeffs_ab0[i];
            }

            boxblur(bef, aft, rad, W_L, H_L, false);

            for (int i = 0; i < H_L * W_L; i++) {
                WavCoeffs_ab0[i] = aft[i];
            }

        delete[] bef;
        delete[] aft;
        }


        bool wavcurvecomp = false;//not enable if 0.75

        if (wavblcurve) {
            for (int i = 0; i < 500; i++) {
                if (wavblcurve[i] != 0.) {
                    wavcurvecomp = true;
                }
            }
        }

#ifdef _OPENMP
        #pragma omp for schedule(dynamic) collapse(2)
#endif

        for (int dir = 1; dir < 4; dir++) {
            for (int lvl = 0; lvl < maxlvl; lvl++) {

                int Wlvl_ab = WaveletCoeffs_ab.level_W(lvl);
                int Hlvl_ab = WaveletCoeffs_ab.level_H(lvl);

                float ** WavCoeffs_ab = WaveletCoeffs_ab.level_coeffs(lvl);
                ContAllAB(labco,  maxlvl, varhue, varchrom, WavCoeffs_ab, WavCoeffs_ab0, lvl, dir, waOpacityCurveW, cp, Wlvl_ab, Hlvl_ab, useChannelA);

                if (wavblcurve && wavcurvecomp && cp.blena && cp.chrwav > 0.f) {
                    float mea[10];
                    float effect = cp.bluwav;
                    float beta = 0.f;
                    float offs = 1.f;

                    calceffect(lvl, meanab, sigmaab, mea, effect, offs);

                    float * bef = new float[Wlvl_ab * Hlvl_ab];
                    float * aft = new float[Wlvl_ab * Hlvl_ab];
                    float klev;

                    for (int co = 0; co < Hlvl_ab * Wlvl_ab; co++) {
                        bef[co] = WavCoeffs_ab[dir][co];
                        float WavCab = std::fabs(WavCoeffs_ab[dir][co]);

                        if (WavCab < mea[0]) {
                            beta = 0.05f;
                        } else if (WavCab < mea[1]) {
                            beta = 0.2f;
                        } else if (WavCab < mea[2]) {
                            beta = 0.7f;
                        } else if (WavCab < mea[3]) {
                            beta = 1.f;    //standard
                        } else if (WavCab < mea[4]) {
                            beta = 1.f;
                        } else if (WavCab < mea[5]) {
                            beta = 0.8f;    //+sigma
                        } else if (WavCab < mea[6]) {
                            beta = 0.6f;
                        } else if (WavCab < mea[7]) {
                            beta = 0.4f;
                        } else if (WavCab < mea[8]) {
                            beta = 0.2f;    // + 2 sigma
                        } else if (WavCab < mea[9]) {
                            beta = 0.1f;
                        } else {
                            beta = 0.0f;
                        }


                    }

                    klev = (wavblcurve[lvl * 55.5f]);
                    float lvr = lvl;

                    if (lvr == 0) {
                        lvr = 1;
                    }

                    klev *=  beta * cp.chrwav * lvr * 200.f / skip;

                    boxblur(bef, aft, klev, Wlvl_ab, Hlvl_ab, false);

                    for (int co = 0; co < Hlvl_ab * Wlvl_ab; co++) {
                        WavCoeffs_ab[dir][co] = aft[co];
                    }

                    delete[] bef;
                    delete[] aft;
                }


            }
        }


    }
}

//%%%%%%%%%%%%%%%%%%%%%%%%%%%%%%%%%%%%%%%%%%%%%%%%%%%%%%
//%%%%%%%%%%%%%%%%%%%%%%%%%%%%%%%%%%%%%%%%%%%%%%%%%%%%%%

//void ImProcFunctions::calckoe(float ** WavCoeffs_LL, const cont_params& cp, float *koeLi[12], int level, int dir, int W_L, int H_L, float edd, float *maxkoeLi, float **tmC)
void ImProcFunctions::calckoe (float ** WavCoeffs_LL, float gradw, float tloww, float *koeLi[12], int level, int dir, int W_L, int H_L, float edd, float *maxkoeLi, float **tmC)
{
    int borderL = 2;

    if (tloww < 30.f) {
        borderL = 1;

        // I calculate coefficients with r size matrix 3x3 r=1 ; 5x5 r=2; 7x7 r=3
        /*
        float k[2*r][2*r];
        for(int i=1;i<=(2*r+1);i++) {
                    for(int j=1;j<=(2*r+1);j++) {
                        k[i][j]=(1.f/6.283*sigma*sigma)*exp(-SQR(i-r-1)+SQR(j-r-1)/2.f*SQR(sigma));
                    }
        }
        //I could also use Gauss.h for 3x3
        // If necessary I can put a 7x7 matrix
        */
        for (int i = 1; i < H_L - 1; i++) { //sigma=0.55
            for (int j = 1; j < W_L - 1; j++) {
                tmC[i][j] = (8.94f * WavCoeffs_LL[dir][i * W_L + j] + 1.71f * (WavCoeffs_LL[dir][(i - 1) * W_L + j] + 1.71f * WavCoeffs_LL[dir][(i + 1) * W_L + j]
                             + 1.71f * WavCoeffs_LL[dir][i * W_L + j + 1] + 1.71f * WavCoeffs_LL[dir][i * W_L + j - 1]) + 0.33f * WavCoeffs_LL[dir][(i - 1) * W_L + j - 1]
                             + 0.33f * WavCoeffs_LL[dir][(i - 1) * W_L + j + 1] + 0.33f * WavCoeffs_LL[dir][(i + 1) * W_L + j - 1] + 0.33f * WavCoeffs_LL[dir][(i + 1) * W_L + j + 1]) * 0.0584795f;
                // apply to each direction Wavelet level : horizontal / vertiacle / diagonal


            }
        }
    } else if (tloww < 50.f) {
        borderL = 1;

        for (int i = 1; i < H_L - 1; i++) { //sigma=0.85
            for (int j = 1; j < W_L - 1; j++) {
                tmC[i][j] = (4.0091f * WavCoeffs_LL[dir][i * W_L + j] + 2.0068f * (WavCoeffs_LL[dir][(i - 1) * W_L + j] + 2.0068f * WavCoeffs_LL[dir][(i + 1) * W_L + j]
                             + 2.0068f * WavCoeffs_LL[dir][i * W_L + j + 1] + 2.0068f * WavCoeffs_LL[dir][i * W_L + j - 1]) + 1.0045f * WavCoeffs_LL[dir][(i - 1) * W_L + j - 1]
                             + 1.0045f * WavCoeffs_LL[dir][(i - 1) * W_L + j + 1] + 1.0045f * WavCoeffs_LL[dir][(i + 1) * W_L + j - 1] + 1.0045f * WavCoeffs_LL[dir][(i + 1) * W_L + j + 1]) * 0.062288f;
                // apply to each direction Wavelet level : horizontal / vertiacle / diagonal


            }
        }
    }


    else if (tloww < 75.f) {
        borderL = 1;

        for (int i = 1; i < H_L - 1; i++) {
            for (int j = 1; j < W_L - 1; j++) { //sigma=1.1
                tmC[i][j] = (3.025f * WavCoeffs_LL[dir][i * W_L + j] + 2.001f * (WavCoeffs_LL[dir][(i - 1) * W_L + j] + 2.001f * WavCoeffs_LL[dir][(i + 1) * W_L + j]
                             + 2.001f * WavCoeffs_LL[dir][i * W_L + j + 1] + 2.001f * WavCoeffs_LL[dir][i * W_L + j - 1]) + 1.323f * WavCoeffs_LL[dir][(i - 1) * W_L + j - 1]
                             + 1.323f * WavCoeffs_LL[dir][(i - 1) * W_L + j + 1] + 1.323f * WavCoeffs_LL[dir][(i + 1) * W_L + j - 1] + 1.323f * WavCoeffs_LL[dir][(i + 1) * W_L + j + 1]) * 0.06127f;
            }
        }
    }

    else if (tloww >= 75.f) {
        borderL = 2;

        //if(cp.lip3 && level > 1) {
        if (level > 1) { // do not activate 5x5 if level 0 or 1

            for (int i = 2; i < H_L - 2; i++) {
                for (int j = 2; j < W_L - 2; j++) {
                    // Gaussian 1.1
                    // 0.5 2 3 2 0.5
                    // 2 7 10 7 2
                    // 3 10 15 10 3
                    // 2 7 10 7 2
                    // 0.5 2 3 2 0.5
                    // divi 113
                    //Gaussian 1.4
                    // 2 4 5 4 2
                    // 4 9 12 9 4
                    // 5 12 15 12 5
                    // 4 9 12 9 4
                    // 2 4 5 4 2
                    // divi 159
                    if (tloww < 85.f) { //sigma=1.1
                        tmC[i][j] = (15.f * WavCoeffs_LL[dir][i * W_L + j]  + 10.f * WavCoeffs_LL[dir][(i - 1) * W_L + j] + 10.f * WavCoeffs_LL[dir][(i + 1) * W_L + j]
                                     + 10.f * WavCoeffs_LL[dir][i * W_L + j + 1] + 10.f * WavCoeffs_LL[dir][i * W_L + j - 1] + 7.f * WavCoeffs_LL[dir][(i - 1) * W_L + j - 1]
                                     + 7.f * WavCoeffs_LL[dir][(i - 1) * W_L + j + 1] + 7.f * WavCoeffs_LL[dir][(i + 1) * W_L + j - 1] + 7.f * WavCoeffs_LL[dir][(i + 1) * W_L + j + 1]
                                     + 3.f * WavCoeffs_LL[dir][(i - 2) * W_L + j] + 3.f * WavCoeffs_LL[dir][(i + 2) * W_L + j] + 3.f * WavCoeffs_LL[dir][i * W_L + j - 2] + 3.f * WavCoeffs_LL[dir][i * W_L + j + 2]
                                     + 2.f * WavCoeffs_LL[dir][(i - 2) * W_L + j - 1] + 2.f * WavCoeffs_LL[dir][(i - 2) * W_L + j + 1] + 2.f * WavCoeffs_LL[dir][(i + 2) * W_L + j + 1] + 2.f * WavCoeffs_LL[dir][(i + 2) * W_L + j - 1]
                                     + 2.f * WavCoeffs_LL[dir][(i - 1) * W_L + j - 2] + 2.f * WavCoeffs_LL[dir][(i - 1) * W_L + j + 2] + 2.f * WavCoeffs_LL[dir][(i + 1) * W_L + j + 2] + 2.f * WavCoeffs_LL[dir][(i + 1) * W_L + j - 2]
                                     + 0.5f * WavCoeffs_LL[dir][(i - 2) * W_L + j - 2] + 0.5f * WavCoeffs_LL[dir][(i - 2) * W_L + j + 2] + 0.5f * WavCoeffs_LL[dir][(i + 2) * W_L + j - 2] + 0.5f * WavCoeffs_LL[dir][(i + 2) * W_L + j + 2]
                                    ) * 0.0088495f;

                    }

                    else {//sigma=1.4
                        tmC[i][j] = (15.f * WavCoeffs_LL[dir][i * W_L + j] + 12.f * WavCoeffs_LL[dir][(i - 1) * W_L + j] + 12.f * WavCoeffs_LL[dir][(i + 1) * W_L + j]
                                     + 12.f * WavCoeffs_LL[dir][i * W_L + j + 1] + 12.f * WavCoeffs_LL[dir][i * W_L + j - 1] + 9.f * WavCoeffs_LL[dir][(i - 1) * W_L + j - 1]
                                     + 9.f * WavCoeffs_LL[dir][(i - 1) * W_L + j + 1] + 9.f * WavCoeffs_LL[dir][(i + 1) * W_L + j - 1] + 9.f * WavCoeffs_LL[dir][(i + 1) * W_L + j + 1]
                                     + 5.f * WavCoeffs_LL[dir][(i - 2) * W_L + j] + 5.f * WavCoeffs_LL[dir][(i + 2) * W_L + j] + 5.f * WavCoeffs_LL[dir][i * W_L + j - 2] + 5.f * WavCoeffs_LL[dir][i * W_L + j + 2]
                                     + 4.f * WavCoeffs_LL[dir][(i - 2) * W_L + j - 1] + 4.f * WavCoeffs_LL[dir][(i - 2) * W_L + j + 1] + 4.f * WavCoeffs_LL[dir][(i + 2) * W_L + j + 1] + 4.f * WavCoeffs_LL[dir][(i + 2) * W_L + j - 1]
                                     + 4.f * WavCoeffs_LL[dir][(i - 1) * W_L + j - 2] + 4.f * WavCoeffs_LL[dir][(i - 1) * W_L + j + 2] + 4.f * WavCoeffs_LL[dir][(i + 1) * W_L + j + 2] + 4.f * WavCoeffs_LL[dir][(i + 1) * W_L + j - 2]
                                     + 2.f * WavCoeffs_LL[dir][(i - 2) * W_L + j - 2] + 2.f * WavCoeffs_LL[dir][(i - 2) * W_L + j + 2] + 2.f * WavCoeffs_LL[dir][(i + 2) * W_L + j - 2] + 2.f * WavCoeffs_LL[dir][(i + 2) * W_L + j + 2]
                                    ) * 0.0062893f;
                    }


                    // apply to each direction Wavelet level : horizontal / vertiacle / diagonal
                }
            }
        }

    }


    /*
    // I suppress these 2 convolutions ==> lees good results==> probably because structure data different and also I compare to original value which have + and -
        for(int i = borderL; i < H_L-borderL; i++ ) {//[-1 0 1] x==>j
            for(int j = borderL; j < W_L-borderL; j++) {
            tmC[i][j]=- WavCoeffs_LL[dir][(i)*W_L + j-1] +  WavCoeffs_LL[dir][(i)*W_L + j+1];
            }
        }
        for(int i = borderL; i < H_L-borderL; i++ ) {//[1 0 -1] y==>i
            for(int j = borderL; j < W_L-borderL; j++) {
            tmC[i][j]= - WavCoeffs_LL[dir][(i-1)*W_L + j] + WavCoeffs_LL[dir][(i+1)*W_L + j];
            }
        }
    */

    float thr = 40.f; //avoid artifact eg. noise...to test
    float thr2 = 1.5f * edd; //edd can be modified in option ed_detect
    thr2 += gradw / 30.f; //to test
    float diffFactor = (gradw / 100.f);

    for (int i = 0; i < H_L; i++) {
        for (int j = 0; j < W_L; j++) {
            koeLi[level * 3 + dir - 1][i * W_L + j] = 1.f;
        }
    }

    for (int i = borderL; i < H_L - borderL; i++) {
        for (int j = borderL; j < W_L - borderL; j++) {
            // my own algo : probably a little false, but simpler as Lipschitz !
            // Thr2 = maximum of the function ==> Lipsitch says = probably edge
//                              float temp = WavCoeffs_LL[dir][i*W_L + j];
//                              if(temp>=0.f &&  temp < thr) temp = thr;
//                              if(temp < 0.f &&  temp > -thr) temp = -thr;
            float temp = rtengine::max(std::fabs(WavCoeffs_LL[dir][i * W_L + j]), thr);
            koeLi[level * 3 + dir - 1][i * W_L + j] = rtengine::min(thr2, std::fabs(tmC[i][j] / temp)); // limit maxi

            //it will be more complicated to calculate both Wh and Wv, but we have also Wd==> pseudo Lipschitz
            if (koeLi[level * 3 + dir - 1][i * W_L + j] > maxkoeLi[level * 3 + dir - 1]) {
                maxkoeLi[level * 3 + dir - 1] = koeLi[level * 3 + dir - 1][i * W_L + j];
            }

            float diff = maxkoeLi[level * 3 + dir - 1] - koeLi[level * 3 + dir - 1][i * W_L + j];
            diff *= diffFactor;
            koeLi[level * 3 + dir - 1][i * W_L + j] = maxkoeLi[level * 3 + dir - 1] - diff;
        }
    }

}

void ImProcFunctions::finalContAllL(float ** WavCoeffs_L, float * WavCoeffs_L0, int level, int dir, const cont_params &cp,
                                    int W_L, int H_L, float *mean, float *sigma, float *MaxP, const WavOpacityCurveWL & waOpacityCurveWL)
{
    if (cp.diagcurv  && cp.finena && MaxP[level] > 0.f && mean[level] != 0.f && sigma[level] != 0.f) { //curve
        float insigma = 0.666f; //SD
        float logmax = log(MaxP[level]); //log Max
        float rapX = (mean[level] + sigma[level]) / MaxP[level]; //rapport between sD / max
        float inx = log(insigma);
        float iny = log(rapX);
        float rap = inx / iny; //koef
        float asig = 0.166f / sigma[level];
        float bsig = 0.5f - asig * mean[level];
        float amean = 0.5f / mean[level];

#ifdef _OPENMP
        #pragma omp parallel for schedule(dynamic, W_L * 16) num_threads(wavNestedLevels) if(wavNestedLevels>1)
#endif

        for (int i = 0; i < W_L * H_L; i++) {
            float absciss;

            if (std::fabs(WavCoeffs_L[dir][i]) >= (mean[level] + sigma[level])) { //for max
                float valcour = xlogf(std::fabs(WavCoeffs_L[dir][i]));
                float valc = valcour - logmax;
                float vald = valc * rap;
                absciss = xexpf(vald);
            } else if (std::fabs(WavCoeffs_L[dir][i]) >= mean[level]) {
                absciss = asig * std::fabs(WavCoeffs_L[dir][i]) + bsig;
            } else {
                absciss = amean * std::fabs(WavCoeffs_L[dir][i]);
            }

            float kc = waOpacityCurveWL[absciss * 500.f] - 0.5f;
            float reduceeffect = kc <= 0.f ? 1.f : 1.5f;

            float kinterm = 1.f + reduceeffect * kc;
            kinterm = kinterm <= 0.f ? 0.01f : kinterm;

            WavCoeffs_L[dir][i] *=  kinterm;
        }
    }

    int choicelevel = params->wavelet.Lmethod - 1;
    choicelevel = choicelevel == -1 ? 4 : choicelevel;

    int choiceClevel = 0;

    if (params->wavelet.CLmethod == "one") {
        choiceClevel = 0;
    } else if (params->wavelet.CLmethod == "inf") {
        choiceClevel = 1;
    } else if (params->wavelet.CLmethod == "sup") {
        choiceClevel = 2;
    } else if (params->wavelet.CLmethod == "all") {
        choiceClevel = 3;
    }

    int choiceDir = 0;

    if (params->wavelet.Dirmethod == "one") {
        choiceDir = 1;
    } else if (params->wavelet.Dirmethod == "two") {
        choiceDir = 2;
    } else if (params->wavelet.Dirmethod == "thr") {
        choiceDir = 3;
    } else if (params->wavelet.Dirmethod == "all") {
        choiceDir = 0;
    }

    int dir1 = (choiceDir == 2) ? 1 : 2;
    int dir2 = (choiceDir == 3) ? 1 : 3;

    if (choiceClevel < 3) { // not all levels visible, paint residual
        if (level == 0) {
            if (cp.backm != 2) { // nothing to change when residual is used as background
                float backGroundColor = (cp.backm == 1) ? 12000.f : 0.f;

                for (int i = 0; i < W_L * H_L; i++) {
                    WavCoeffs_L0[i] = backGroundColor;
                }
            }
        }
    }

    if (choiceClevel == 0) { // Only one level

        if (choiceDir == 0) { // All directions
            if (level != choicelevel) { // zero all for the levels != choicelevel
                for (int d = 1; d < 4; d++) {
                    for (int i = 0; i < W_L * H_L; i++) {
                        WavCoeffs_L[d][i] = 0.f;
                    }
                }
            }
        } else { // zero the unwanted directions for level == choicelevel

            if (choicelevel >= cp.maxilev) {
                for (int d = 1; d < 4; d++) {
                    for (int i = 0; i < W_L * H_L; i++) {
                        WavCoeffs_L[d][i] = 0.f;
                    }
                }
            } else if (level != choicelevel) { // zero all for the levels != choicelevel
                for (int i = 0; i < W_L * H_L; i++) {
                    WavCoeffs_L[dir1][i] = WavCoeffs_L[dir2][i] = 0.f;
                }
            }
        }
    } else if (choiceClevel == 1) { // Only below level
        if (choiceDir == 0) { // All directions
            if (level > choicelevel) {
                for (int d = 1; d < 4; d++) {
                    for (int i = 0; i < W_L * H_L; i++) {
                        WavCoeffs_L[d][i] = 0.f;
                    }
                }
            }
        } else { // zero the unwanted directions for level >= choicelevel
            if (level > choicelevel) {
                for (int i = 0; i < W_L * H_L; i++) {
                    WavCoeffs_L[dir1][i] = WavCoeffs_L[dir2][i] = 0.f;
                }
            }
        }
    } else if (choiceClevel == 2) { // Only above level
        if (choiceDir == 0) { // All directions
            if (level <= choicelevel) {
                for (int d = 1; d < 4; d++) {
                    for (int i = 0; i < W_L * H_L; i++) {
                        WavCoeffs_L[d][i] = 0.f;
                    }
                }
            }
        } else { // zero the unwanted directions for level >= choicelevel
            if (choicelevel >= cp.maxilev) {
                for (int d = 1; d < 4; d++) {
                    for (int i = 0; i < W_L * H_L; i++) {
                        WavCoeffs_L[d][i] = 0.f;
                    }
                }
            }


            else if (level <= choicelevel) {
                for (int i = 0; i < W_L * H_L; i++) {
                    WavCoeffs_L[dir1][i] = WavCoeffs_L[dir2][i] = 0.f;
                }
            }
        }
    }


}

void ImProcFunctions::ContAllL(float *koeLi[12], float *maxkoeLi, bool lipschitz, int maxlvl, LabImage * labco, float ** varhue, float **varchrom, float ** WavCoeffs_L, float * WavCoeffs_L0, int level, int dir, struct cont_params &cp,
                               int W_L, int H_L, int skip, float *mean, float *sigma, float *MaxP, float *MaxN, const WavCurve & wavCLVCcurve, const WavOpacityCurveW & waOpacityCurveW, FlatCurve* ChCurve, bool Chutili)
{
    assert(level >= 0);
    assert(maxlvl > level);

    static const float scales[10] = {1.f, 2.f, 4.f, 8.f, 16.f, 32.f, 64.f, 128.f, 256.f, 512.f};
    float scaleskip[10];

    for (int sc = 0; sc < 10; sc++) {
        scaleskip[sc] = scales[sc] / skip;
    }

    if (settings->verbose) {
        printf("level=%i mean=%f sigma=%f maxp=%f\n", level, mean[level], sigma[level], MaxP[level]);
    }

    constexpr float t_r = 40.f;
    constexpr float t_l = 10.f;
    constexpr float b_r = 75.f;
    constexpr float edd = 3.f;
    constexpr float eddstrength = 1.3f;
    constexpr float aedstr = (eddstrength - 1.f) / 90.f;
    constexpr float bedstr = 1.f - 10.f * aedstr;

    float mea[10];
    float beta = 1.f;

    if (cp.eff < 2.5f) {
        float effect = cp.eff;
        float offs = 1.f;

        calceffect(level, mean, sigma, mea, effect, offs);

        for (int co = 0; co < H_L * W_L; co++) {
            float WavCL = std::fabs(WavCoeffs_L[dir][co]);

            if (WavCL < mea[0]) {
                beta = 0.05f;
            } else if (WavCL < mea[1]) {
                beta = 0.2f;
            } else if (WavCL < mea[2]) {
                beta = 0.7f;
            } else if (WavCL < mea[3]) {
                beta = 1.f;    //standard
            } else if (WavCL < mea[4]) {
                beta = 1.f;
            } else if (WavCL < mea[5]) {
                beta = 0.8f;    //+sigma
            } else if (WavCL < mea[6]) {
                beta = 0.6f;
            } else if (WavCL < mea[7]) {
                beta = 0.4f;
            } else if (WavCL < mea[8]) {
                beta = 0.2f;    // + 2 sigma
            } else if (WavCL < mea[9]) {
                beta = 0.1f;
            } else {
                beta = 0.0f;
            }

        }
    }


    if (cp.val > 0  && cp.edgeena) {


        float * koe = nullptr;
        float maxkoe = 0.f;

        if (!lipschitz) {
            koe = new float [H_L * W_L];

            for (int i = 0; i < W_L * H_L; i++) {
                koe[i] = 0.f;
            }

            maxkoe = 0.f;

            if (cp.detectedge) {
                float** tmC;
                int borderL = 1;
                tmC = new float*[H_L];

                for (int i = 0; i < H_L; i++) {
                    tmC[i] = new float[W_L];
                }

                {
                    for (int i = 1; i < H_L - 1; i++) {
                        for (int j = 1; j < W_L - 1; j++) {
                            //edge detection wavelet TMC Canny
                            // also possible to detect noise with 5x5 instead of 3x3
                            tmC[i][j] = (4.f * WavCoeffs_L[dir][i * W_L + j] + 2.f * WavCoeffs_L[dir][(i - 1) * W_L + j] + 2.f * WavCoeffs_L[dir][(i + 1) * W_L + j]
                                         + 2.f * WavCoeffs_L[dir][i * W_L + j + 1] + 2.f * WavCoeffs_L[dir][i * W_L + j - 1] + WavCoeffs_L[dir][(i - 1) * W_L + j - 1]
                                         + WavCoeffs_L[dir][(i - 1) * W_L + j + 1] + WavCoeffs_L[dir][(i + 1) * W_L + j - 1] + WavCoeffs_L[dir][(i + 1) * W_L + j + 1]) / 16.f;

                            // apply to each direction Wavelet level : horizontal / vertiacle / diagonal
                        }
                    }
                }




                for (int i = borderL; i < H_L - borderL; i++) {
                    for (int j = borderL; j < W_L - borderL; j++) {
                        // my own algo : probably a little false, but simpler as Lipschitz !
                        float thr = 40.f; //avoid artifact eg. noise...to test
                        float thr2 = edd; //edd can be modified in option ed_detect
                        thr2 += cp.eddet / 30.f; //to test
                        float temp = WavCoeffs_L[dir][i * W_L + j];

                        if (temp >= 0.f &&  temp < thr) {
                            temp = thr;
                        }

                        if (temp < 0.f &&  temp > -thr) {
                            temp = -thr;
                        }

                        koe[i * W_L + j] = rtengine::min(thr2, std::fabs(tmC[i][j] / temp));

                        maxkoe = rtengine::max(maxkoe, koe[i * W_L + j]);

                        float diff = maxkoe - koe[i * W_L + j];
                        diff *= (cp.eddet / 100.f);
                        float interm = maxkoe - diff;

                        if (interm < cp.eddetthr / 30.f) {
                            interm = 0.01f;
                        }

                        koe[i * W_L + j] = interm;

                    }
                }

                for (int i = 0; i < H_L; i++) {
                    delete [] tmC[i];
                }

                delete [] tmC;

            }
        }

        //end detect edge
        float rad = ((float)cp.rad) / 60.f; //radius ==> not too high value to avoid artifacts
        float value = ((float)cp.val) / 8.f; //strength

        if (scaleskip[1] < 1.f) {
            float atten01234 = 0.80f;
            value *= (atten01234 * scaleskip[1]);    //for zoom < 100% reduce strength...I choose level 1...but!!
        }

        value *= beta;
        float edge = 1.f;
        float lim0 = 20.f; //arbitrary limit for low radius and level between 2 or 3 to 30 maxi
        float lev = float (level);
        float repart = (float)cp.til;


        if (cp.reinforce != 2) {
            const float brepart =
                cp.reinforce == 1
                ? 3.f
                : 0.5f;
            const float arepart = -(brepart - 1.f) / (lim0 / 60.f);

            if (rad < lim0 / 60.f) {
                repart *= (arepart * rad + brepart);    //linear repartition of repart
            }
        }

        float al0 = 1.f + (repart) / 50.f;
        float al10 = 1.0f; //arbitrary value ==> less = take into account high levels
        //  float ak =-(al0-al10)/10.f;//10 = maximum levels
        float ak = -(al0 - al10) / 10.f; //10 = maximum levels
        float bk = al0;
        float koef = ak * level + bk; //modulate for levels : more levels high, more koef low ==> concentrated action on low levels, without or near for high levels
        float expkoef = -std::pow(std::fabs(rad - lev), koef); //reduce effect for high levels

        if (cp.reinforce == 3) {
            if (rad < lim0 / 60.f && level == 0) {
                expkoef *= abs(repart);    //reduce effect for low values of rad and level=0==> quasi only level 1 is effective
            }
        }

        if (cp.reinforce == 1) {
            if (rad < lim0 / 60.f && level == 1) {
                expkoef /= repart;    //increase effect for low values of rad and level=1==> quasi only level 0 is effective
            }
        }

        //take into account local contrast
        float refin = value * exp(expkoef);

        if (cp.link  && cp.noiseena) { //combi
            {
                if (level == 0) {
                    refin *= (1.f + cp.lev0s / 50.f);    // we can change this sensibility!
                }

                if (level == 1) {
                    refin *= (1.f + cp.lev1s / 50.f);
                }

                if (level == 2) {
                    refin *= (1.f + cp.lev2s / 50.f);
                }

                if (level == 3) {
                    refin *= (1.f + cp.lev3s / 50.f);
                }
            }
        }

        float edgePrecalc = 1.f + refin; //estimate edge "pseudo variance"

        if (cp.EDmet == 2 && MaxP[level] > 0.f) { //curve
            //  if(exa) {//curve
            float insigma = 0.666f; //SD
            float logmax = log(MaxP[level]); //log Max
            float rapX = (mean[level] + sigma[level]) / MaxP[level]; //rapport between sD / max
            float inx = log(insigma);
            float iny = log(rapX);
            float rap = inx / iny; //koef
            float asig = 0.166f / sigma[level];
            float bsig = 0.5f - asig * mean[level];
            float amean = 0.5f / mean[level];
            float absciss = 0.f;
            float kinterm;
            float kmul;
            int borderL = 1;

            for (int i = borderL; i < H_L - borderL; i++) {
                for (int j = borderL; j < W_L - borderL; j++) {
                    int k = i * W_L + j;

                    if (cp.detectedge) {
                        if (!lipschitz) {
                            if (cp.eddet > 10.f) {
                                edge = (aedstr * cp.eddet + bedstr) * (edgePrecalc * (1.f + koe[k])) / (1.f + 0.9f * maxkoe);
                            } else {
                                edge = (edgePrecalc * (1.f + koe[k])) / (1.f + 0.9f * maxkoe);
                            }
                        }

                        if (lipschitz) {
                            if (level < 4) {
                                edge = 1.f + (edgePrecalc - 1.f) * (koeLi[level * 3][k]) / (1.f + 0.9f * maxkoeLi[level * 3 + dir - 1]);
                            } else {
                                edge = edgePrecalc;
                            }
                        }
                    } else {
                        edge = edgePrecalc;
                    }

                    if (cp.edgcurv) {
                        if (std::fabs(WavCoeffs_L[dir][k]) >= (mean[level] + sigma[level])) { //for max
                            float valcour = xlogf(std::fabs(WavCoeffs_L[dir][k]));
                            float valc = valcour - logmax;
                            float vald = valc * rap;
                            absciss = exp(vald);

                        } else if (std::fabs(WavCoeffs_L[dir][k]) >= mean[level] &&  std::fabs(WavCoeffs_L[dir][k]) < (mean[level] + sigma[level])) {
                            absciss = asig * std::fabs(WavCoeffs_L[dir][k]) + bsig;
                        } else if (std::fabs(WavCoeffs_L[dir][k]) < mean[level]) {
                            absciss = amean * std::fabs(WavCoeffs_L[dir][k]);
                        }

                        // Threshold adjuster settings==> approximative for curve
                        //kmul about average cbrt(3--40 / 10)==>1.5 to 2.5
                        //kmul about SD   10--60  / 35 ==> 2
                        // kmul about low  cbrt((5.f+cp.edg_low)/5.f);==> 1.5
                        // kmul about max ==> 9
                        // we can change these values
                        // result is different not best or bad than threshold slider...but similar
                        constexpr float abssd = 4.f; //amplification reference
                        constexpr float bbssd = 2.f; //mini ampli
                        float kmuld = 0.f;

                        if (absciss > 0.666f && absciss < 1.f) {
                            constexpr float maxamp = 2.5f; //maxi ampli at end
                            constexpr float maxampd = 10.f; //maxi ampli at end
                            constexpr float a_abssd = (maxamp - abssd) / 0.333f;
                            constexpr float b_abssd = maxamp - a_abssd;
                            constexpr float da_abssd = (maxampd - abssd) / 0.333f;
                            constexpr float db_abssd = maxampd - da_abssd;
                            kmul = a_abssd * absciss + b_abssd;    //about max  ==> kinterm
                            kmuld = da_abssd * absciss + db_abssd;
                        } else {
                            constexpr float am = (abssd - bbssd) / 0.666f;
                            kmul = kmuld = absciss * am + bbssd;
                        }

                        const float kc = kmul * (wavCLVCcurve[absciss * 500.f] - 0.5f);

                        if (kc >= 0.f) {
                            float reduceeffect = 0.6f;
                            kinterm = 1.f + reduceeffect * kmul * (wavCLVCcurve[absciss * 500.f] - 0.5f);    //about 1 to 3 general and big amplification for max (under 0)
                        } else {
                            const float kcd = kmuld * (wavCLVCcurve[absciss * 500.f] - 0.5f);
                            kinterm = 1.f - (SQR(kcd)) / 10.f;
                        }

                        if (kinterm < 0.f) {
                            kinterm = 0.01f;
                        }

                        edge *= kinterm;
                        edge = rtengine::max(edge, 1.f);
                    }

                    WavCoeffs_L[dir][k] *=  edge;
                }
            }
        } else if (cp.EDmet == 1) { //threshold adjuster
            float MaxPCompare = MaxP[level] * SQR(cp.edg_max / 100.f); //100 instead of b_r...case if b_r < 100
            float MaxNCompare = MaxN[level] * SQR(cp.edg_max / 100.f); //always reduce a little edge for near max values
            float edgeSdCompare = (mean[level] + 1.5f * sigma[level]) * SQR(cp.edg_sd / t_r); // 1.5 standard deviation #80% range between mean 50% and 80%
            float edgeMeanCompare = mean[level] * SQR(cp.edg_mean / t_l);
            float edgeLowCompare = (5.f + SQR(cp.edg_low));
            float edgeMeanFactor = cbrt(cp.edg_mean / t_l);
            float interm;

            if (cp.edg_low < 10.f) {
                interm = cbrt((5.f + cp.edg_low) / 5.f);
            } else {
                interm = 1.437f;    //cbrt(3);
            }

            float edgeLowFactor = interm;
            float edgeSdFactor = cp.edg_sd / t_r;
            float edgeMaxFactor = SQR(cp.edg_max / b_r);
            float edgMaxFsup = (cp.edg_max / b_r); //reduce increase of effect for high values contrast..if slider > b_r

            //for (int i=0; i<W_L*H_L; i++) {
            int borderL = 1;

            for (int i = borderL; i < H_L - borderL; i++) {
                for (int j = borderL; j < W_L - borderL; j++) {
                    int k = i * W_L + j;

                    if (cp.detectedge) {
                        if (!lipschitz) {
                            if (cp.eddet > 10.f) {
                                edge = (aedstr * cp.eddet + bedstr) * (edgePrecalc * (1.f + koe[k])) / (1.f + 0.9f * maxkoe);
                            } else {
                                edge = (edgePrecalc * (1.f + koe[k])) / (1.f + 0.9f * maxkoe);
                            }
                        }

                        if (lipschitz) {
                            if (level < 4) {
                                edge = 1.f + (edgePrecalc - 1.f) * (koeLi[level * 3][k]) / (1.f + 0.9f * maxkoeLi[level * 3 + dir - 1]);
                            } else {
                                edge = edgePrecalc;
                            }
                        }
                    } else {
                        edge = edgePrecalc;
                    }

                    //algorithm that takes into account local contrast
                    // I use a thresholdadjuster with
                    // Bottom left ==> minimal low value for local contrast (not 0, but 5...we can change)
                    // 0 10*10 35*35 100*100 substantially correspond to the true distribution of low value, mean, standard-deviation and max (ed 5, 50, 400, 4000
                    // Top left ==> mean reference value (for each level), we can change cbrt(cp.edg_mean/10.f)
                    // Top Right==> standard deviation (for each level) we can change (cp.edg_sd/35.f)
                    // bottom right ==> Max for positif and negatif contrast we can change cp.edg_max/100.f
                    // If we move sliders to the left, local contrast is reduced
                    // if we move sliders to the right local contrast is increased
                    // MaxP, MaxN, mean, sigma are calculated if necessary (val > 0) by evaluate2(), eval2(), aver() , sigma()
//                    if (b_r < 100.f  && cp.edg_max / b_r > 1.f) { //in case of b_r < 100 and slider move to right
                    if (cp.edg_max / b_r > 1.f) { //in case of b_r < 100 and slider move to right
                        if (WavCoeffs_L[dir][k] > MaxPCompare * cp.edg_max / b_r) {
                            edge *= edgMaxFsup;

                            if (edge < 1.f) {
                                edge = 1.f;
                            }
                        } else if (WavCoeffs_L[dir][k] < MaxNCompare * cp.edg_max / b_r) {
                            edge *= edgMaxFsup;

                            if (edge < 1.f) {
                                edge = 1.f;
                            }
                        }
                    }

                    if (WavCoeffs_L[dir][k] > MaxPCompare) {
                        edge *= edgeMaxFactor;

                        if (edge < 1.f) {
                            edge = 1.f;
                        }
                    }//reduce edge if > new max
                    else if (WavCoeffs_L[dir][k] < MaxNCompare) {
                        edge *= edgeMaxFactor;

                        if (edge < 1.f) {
                            edge = 1.f;
                        }
                    }

                    if (std::fabs(WavCoeffs_L[dir][k]) >= edgeMeanCompare && std::fabs(WavCoeffs_L[dir][k]) < edgeSdCompare) {
                        //if (std::fabs(WavCoeffs_L[dir][i]) > edgeSdCompare) {
                        edge *= edgeSdFactor;

                        if (edge < 1.f) {
                            edge = 1.f;
                        }
                    }//modify effect if sd change

                    if (std::fabs(WavCoeffs_L[dir][k]) < edgeMeanCompare) {
                        edge *= edgeMeanFactor;

                        if (edge < 1.f) {
                            edge = 1.f;
                        }
                    } // modify effect if mean change

                    if (std::fabs(WavCoeffs_L[dir][k]) < edgeLowCompare) {
                        edge *= edgeLowFactor;

                        if (edge < 1.f) {
                            edge = 1.f;
                        }
                    }

                    WavCoeffs_L[dir][k] *= edge;
                }
            }
        }

        if (!lipschitz) {
            delete [] koe;
        }
    }


    if (!cp.link && cp.noiseena)   { //used both with denoise 1 2 3
        float refine = 0.f;

        for (int i = 0; i < W_L * H_L; i++) {
            if (level == 0) {
                refine = cp.lev0s / 40.f;
            }

            if (level == 1) {
                refine = cp.lev1s / 40.f;
            }

            if (level == 2) {
                refine = cp.lev2s / 40.f;
            }

            if (level == 3) {
                refine = cp.lev3s / 40.f;
            }

            WavCoeffs_L[dir][i] *= (1.f + refine);
        }
    }


    float cpMul = cp.mul[level];

    if (cpMul != 0.f && cp.contena) { // cpMul == 0.f means all will be multiplied by 1.f, so we can skip this

        const float skinprot = params->wavelet.skinprotect;
        const float skinprotneg = -skinprot;
        const float factorHard = (1.f - skinprotneg / 100.f);
        const float offs = params->wavelet.offset;
        const float lowthr = params->wavelet.lowthr;
        float mea[10];
        float effect = cp.sigm;
        float beta;

        calceffect(level, mean, sigma, mea, effect, offs);

        bool useChromAndHue = (skinprot != 0.f || cp.HSmet);
        float modchro;

        float red0 = 0.005f * (110.f - lowthr);
        float red1 = 0.008f * (110.f - lowthr);
        float red2 = 0.011f * (110.f - lowthr);

        for (int i = 0; i < W_L * H_L; i++) {
            float kLlev = 1.f;

            if (cpMul < 0.f) {
                beta = 1.f; // disabled for negatives values "less contrast"
            } else {
                float WavCL = std::fabs(WavCoeffs_L[dir][i]);

                //reduction amplification: max action between mean / 2 and mean + sigma
                // arbitrary coefficient, we can add a slider !!
                if (WavCL < mea[0]) {
                    beta = 0.4f * red0;//preserve very low contrast (sky...)
                } else if (WavCL < mea[1]) {
                    beta = 0.5f * red1;
                } else if (WavCL < mea[2]) {
                    beta = 0.7f * red2;
                } else if (WavCL < mea[3]) {
                    beta = 1.f;    //standard
                } else if (WavCL < mea[4]) {
                    beta = 1.f;
                } else if (WavCL < mea[5]) {
                    beta = 0.8f;    //+sigma
                } else if (WavCL < mea[6]) {
                    beta = 0.6f;
                } else if (WavCL < mea[7]) {
                    beta = 0.4f;
                } else if (WavCL < mea[8]) {
                    beta = 0.2f;    // + 2 sigma
                } else if (WavCL < mea[9]) {
                    beta = 0.1f;
                } else {
                    beta = 0.0f;
                }
            }

            float scale = 1.f;
            float scale2 = 1.f;

            float LL100, LL100res, LL100init, kH[maxlvl];

            int ii = i / W_L;
            int jj = i - ii * W_L;
            float LL = labco->L[ii * 2][jj * 2];
            LL100 = LL100init = LL / 327.68f;
            LL100res = WavCoeffs_L0[i] / 327.68f;
            float delta = std::fabs(LL100init - LL100res) / (maxlvl / 2);

            for (int ml = 0; ml < maxlvl; ml++) {
                if (ml < maxlvl / 2) {
                    kH[ml] = (LL100res + ml * delta) / LL100res;    // fixed a priori max to level middle
                } else {
                    kH[ml] = (LL100init - ml * delta) / LL100res;
                }
            }


            if (useChromAndHue) {
                float modhue = varhue[ii][jj];
                modchro = varchrom[ii * 2][jj * 2];
                // hue chroma skin with initial lab data
                scale = 1.f;

                if (skinprot > 0.f) {
                    Color::SkinSatCbdl2(LL100, modhue, modchro, skinprot, scale, true, cp.b_l, cp.t_l, cp.t_r, cp.b_r, 0);  //0 for skin and extand
                } else if (skinprot < 0.f) {
                    Color::SkinSatCbdl2(LL100, modhue, modchro, skinprotneg, scale, false, cp.b_l, cp.t_l, cp.t_r, cp.b_r, 0);

                    if (scale == 1.f) {
                        scale = factorHard;
                    } else {
                        scale = 1.f;
                    }
                }

            }

            if (Chutili) {
                int i_i = i / W_L;
                int j_j = i - i_i * W_L;
                float modhue2 = varhue[i_i][j_j];
                float valparam = static_cast<float>(ChCurve->getVal(Color::huelab_to_huehsv2(modhue2))) - 0.5f; //get valparam=f(H)

                if (valparam > 0.f) {
                    scale2 = 1.f + 3.f * valparam;    //arbitrary value
                } else {
                    scale2 = 1.f + 1.9f * valparam;    //near 0 but not zero if curve # 0
                }
            }

            //linear transition HL
            float diagacc = 1.f;
            float alpha = (1024.f + 15.f * (float) cpMul * scale * scale2 * beta * diagacc) / 1024.f ;

            if (cp.HSmet  && cp.contena) {
                float aaal = (1.f - alpha) / ((cp.b_lhl - cp.t_lhl) * kH[level]);
                float bbal = 1.f - aaal * cp.b_lhl * kH[level];
                float aaar = (alpha - 1.f) / (cp.t_rhl - cp.b_rhl) * kH[level];
                float bbbr = 1.f - cp.b_rhl * aaar * kH[level];
                //linear transition Shadows
                float aaalS = (1.f - alpha) / (cp.b_lsl - cp.t_lsl);
                float bbalS = 1.f - aaalS * cp.b_lsl;
                float aaarS = (alpha - 1.f) / (cp.t_rsl - cp.b_rsl);
                float bbbrS = 1.f - cp.b_rsl * aaarS;

                if (level <= cp.numlevH) { //in function of levels
                    if ((LL100 > cp.t_lhl * kH[level] && LL100 < cp.t_rhl * kH[level])) {
                        kLlev = alpha;
                    } else if ((LL100 > cp.b_lhl * kH[level] && LL100 <= cp.t_lhl * kH[level])) {
                        kLlev = aaal * LL100 + bbal;
                    } else if ((LL100 > cp.t_rhl * kH[level] && LL100 <= cp.b_rhl * kH[level])) {
                        kLlev = aaar * LL100 + bbbr;
                    } else {
                        kLlev = 1.f;
                    }
                }

                if (level >= (9 - cp.numlevS)) {
                    if ((LL100 > cp.t_lsl && LL100 < cp.t_rsl)) {
                        kLlev = alpha;
                    } else if ((LL100 > cp.b_lsl && LL100 <= cp.t_lsl)) {
                        kLlev = aaalS * LL100 + bbalS;
                    } else if ((LL100 > cp.t_rsl && LL100 <= cp.b_rsl)) {
                        kLlev = aaarS * LL100 + bbbrS;
                    } else {
                        kLlev = 1.f;
                    }
                }

            } else {
                kLlev = alpha;
            }

            WavCoeffs_L[dir][i] *= (kLlev);
        }
    }

    if (waOpacityCurveW) {
        cp.opaW = true;
    }

    if (cp.bam && cp.finena) {
        if (cp.opaW && cp.BAmet == 2) {
            int iteration = cp.ite;
            int itplus = 7 + iteration;
            int itmoins = 7 - iteration;
            int med = maxlvl / 2;
            int it;

            if (level < med) {
                it = itmoins;
            } else if (level == med) {
                it = 7;
            } else { /*if(level > med)*/
                it = itplus;
            }

            for (int j = 0; j < it; j++) {
                //float bal = cp.balan;//-100 +100
                float kba = 1.f;

                //  if(dir <3) kba= 1.f + bal/600.f;
                //  if(dir==3) kba = 1.f - bal/300.f;
                for (int i = 0; i < W_L * H_L; i++) {
                    int ii = i / W_L;
                    int jj = i - ii * W_L;
                    float LL100 = labco->L[ii * 2][jj * 2] / 327.68f;
                    float k1 = 0.3f * (waOpacityCurveW[6.f * LL100] - 0.5f); //k1 between 0 and 0.5    0.5==> 1/6=0.16
                    float k2 = k1 * 2.f;

                    if (dir < 3) {
                        kba = 1.f + k1;
                    }

                    if (dir == 3) {
                        kba = 1.f - k2;
                    }

                    WavCoeffs_L[dir][i] *= (kba);
                }
            }
        }

        if (cp.BAmet == 1) {
            int iteration = cp.ite;
            int itplus = 7 + iteration;
            int itmoins = 7 - iteration;
            int med = maxlvl / 2;
            int it;

            if (level < med) {
                it = itmoins;
            } else if (level == med) {
                it = 7;
            } else { /*if(level > med)*/
                it = itplus;
            }

            for (int j = 0; j < it; j++) {
                float bal = cp.balan;//-100 +100
                float kba = 1.f;

                //  if(dir <3) kba= 1.f + bal/600.f;
                //  if(dir==3) kba = 1.f - bal/300.f;
                for (int i = 0; i < W_L * H_L; i++) {
                    int ii = i / W_L;
                    int jj = i - ii * W_L;
                    float k1 = 600.f;
                    float k2 = 300.f;
                    float LL100 = labco->L[ii * 2][jj * 2] / 327.68f;
                    constexpr float aa = 4970.f;
                    constexpr float bb = -397000.f;
                    constexpr float b0 = 100000.f;
                    constexpr float a0 = -4970.f;

                    if (LL100 > 80.f) {
                        k1 = aa * LL100 + bb;
                        k2 = 0.5f * k1;
                    }

                    if (LL100 < 20.f) {
                        k1 = a0 * LL100 + b0;
                        k2 = 0.5f * k1;
                    }

                    //k1=600.f;
                    //k2=300.f;
                    //k1=0.3f*(waOpacityCurveW[6.f*LL100]-0.5f);//k1 between 0 and 0.5    0.5==> 1/6=0.16
                    //k2=k1*2.f;
                    if (dir < 3) {
                        kba = 1.f + bal / k1;
                    }

                    if (dir == 3) {
                        kba = 1.f - bal / k2;
                    }

                    WavCoeffs_L[dir][i] *= (kba);
                }
            }
        }

    }

    // to see each level of wavelet ...level from 0 to 8
//    int choicelevel = params->wavelet.Lmethod - 1;
//    choicelevel = choicelevel == -1 ? 4 : choicelevel;
}

void ImProcFunctions::ContAllAB(LabImage * labco, int maxlvl, float ** varhue, float **varchrom, float ** WavCoeffs_ab, float * WavCoeffs_ab0, int level, int dir, const WavOpacityCurveW & waOpacityCurveW, struct cont_params &cp,
                                int W_ab, int H_ab, const bool useChannelA)
{
    float cpMul = cp.mul[level];

    if (cpMul != 0.f && cp.CHmet == 2 && cp.chro != 0.f  && cp.chromena) { // cpMul == 0.f or cp.chro = 0.f means all will be multiplied by 1.f, so we can skip this
        const float skinprot = params->wavelet.skinprotect;
        const float skinprotneg = -skinprot;
        const float factorHard = (1.f - skinprotneg / 100.f);
        const float cpChrom = cp.chro;

        //to adjust increase contrast with local contrast
        bool useSkinControl = (skinprot != 0.f);
        float alphaC = (1024.f + 15.f * cpMul * cpChrom / 50.f) / 1024.f ;

        for (int i = 0; i < W_ab * H_ab; i++) {
            if (useSkinControl) {
                int ii = i / W_ab;
                int jj = i - ii * W_ab;
                float LL100 = labco->L[ii * 2][jj * 2] / 327.68f;
                float modhue = varhue[ii][jj];
                float modchro = varchrom[ii * 2][jj * 2];
                // hue chroma skin with initial lab data
                float scale = 1.f;

                if (skinprot > 0.f) {
                    Color::SkinSatCbdl2(LL100, modhue, modchro, skinprot, scale, true, cp.b_l, cp.t_l, cp.t_r, cp.b_r, 0);  //0 for skin and extand
                } else if (skinprot < 0.f) {
                    Color::SkinSatCbdl2(LL100, modhue, modchro, skinprotneg, scale, false, cp.b_l, cp.t_l, cp.t_r, cp.b_r, 0);
                    scale = (scale == 1.f) ? factorHard : 1.f;
                }

                alphaC = (1024.f + 15.f * cpMul * cpChrom * scale / 50.f) / 1024.f ;
            }

            WavCoeffs_ab[dir][i] *= alphaC;
        }
    }

    //Curve chro

    float cpMulC = cp.mulC[level];

    //  if( (cp.curv || cp.CHSLmet==1) && cp.CHmet!=2 && level < 9 && cpMulC != 0.f) { // cpMulC == 0.f means all will be multiplied by 1.f, so we can skip
    if (cp.CHmet != 2 && level < 9 && cpMulC != 0.f  && cp.chromena) { // cpMulC == 0.f means all will be multiplied by 1.f, so we can skip
        const float skinprot = params->wavelet.skinprotect;
        const float skinprotneg = -skinprot;
        const float factorHard = (1.f - skinprotneg / 100.f);
        bool useSkinControl = (skinprot != 0.f);

        for (int i = 0; i < W_ab * H_ab; i++) {
            int ii = i / W_ab;
            int jj = i - ii * W_ab;
            //WL and W_ab are identical
            float scale = 1.f;
            float modchro = varchrom[ii * 2][jj * 2];

            if (useSkinControl) {
                // hue chroma skin with initial lab data
                float LL100 = labco->L[ii * 2][jj * 2] / 327.68f;
                float modhue = varhue[ii][jj];

                if (skinprot > 0.f) {
                    Color::SkinSatCbdl2(LL100, modhue, modchro, skinprot, scale, true, cp.b_l, cp.t_l, cp.t_r, cp.b_r, 1);  //1 for curve
                } else if (skinprot < 0.f) {
                    Color::SkinSatCbdl2(LL100, modhue, modchro, skinprotneg, scale, false, cp.b_l, cp.t_l, cp.t_r, cp.b_r, 1);
                    scale = (scale == 1.f) ? factorHard : 1.f;
                }
            }

            float beta = (1024.f + 20.f * cpMulC * scale) / 1024.f ;

            if (beta < 0.02f) {
                beta = 0.02f;
            }

            float kClev = beta;

            if (cp.CHmet == 1) {
                if (level < cp.chrom) {
                    //linear for saturated
                    if ((modchro > cp.t_lsat && modchro < cp.t_rsat)) {
                        kClev = beta;
                    } else if ((modchro > cp.b_lsat && modchro <= cp.t_lsat)) {
                        float aaal = (1.f - beta) / (cp.b_lsat - cp.t_lsat);
                        float bbal = 1.f - aaal * cp.b_lsat;
                        kClev = aaal * modchro + bbal;
                    } else if ((modchro > cp.t_rsat &&  modchro <= cp.b_rsat)) {
                        float aaar = (beta - 1.f) / (cp.t_rsat - cp.b_rsat);
                        float bbbr = 1.f - cp.b_rsat * aaar;
                        kClev = aaar * modchro + bbbr;
                    } else {
                        kClev = 1.f;
                    }
                } else {
                    //linear for pastel
                    if ((modchro > cp.t_lpast && modchro < cp.t_rpast)) {
                        kClev = beta;
                    } else if ((modchro > cp.b_lpast && modchro <= cp.t_lpast)) {
                        float aaalS = (1.f - beta) / (cp.b_lpast - cp.t_lpast);
                        float bbalS = 1.f - aaalS * cp.b_lpast;
                        kClev = aaalS * modchro + bbalS;
                    } else if ((modchro > cp.t_rpast &&  modchro <= cp.b_rpast)) {
                        float aaarS = (beta - 1.f) / (cp.t_rpast - cp.b_rpast);
                        float bbbrS = 1.f - cp.b_rpast * aaarS;
                        kClev = aaarS * modchro + bbbrS;
                    } else {
                        kClev = 1.f;
                    }
                }
            } else if (cp.CHmet == 0) {
                kClev = beta;
            }

            WavCoeffs_ab[dir][i] *= kClev;
        }
    }

    bool useOpacity;
    float mulOpacity = 0.f;

    if (useChannelA) {
        useOpacity = cp.opaRG;

        if (level < 9) {
            mulOpacity = cp.mulopaRG[level];
        }
    } else {
        useOpacity = cp.opaBY;

        if (level < 9) {
            mulOpacity = cp.mulopaBY[level];
        }
    }

    if ((useOpacity && level < 9 && mulOpacity != 0.f) && cp.toningena) { //toning

        float beta = (1024.f + 20.f * mulOpacity) / 1024.f ;

        //float beta = (1000.f * mulOpacity);
        for (int i = 0; i < W_ab * H_ab; i++) {
            WavCoeffs_ab[dir][i] *= beta;
        }

        //  WavCoeffs_ab[dir][i] += beta;
    }

    if (waOpacityCurveW) {
        cp.opaW = true;
    }

    if (cp.bam  && cp.diag) {
        if (cp.opaW && cp.BAmet == 2) {
            int iteration = cp.ite;
            int itplus = 7 + iteration;
            int itmoins = 7 - iteration;
            int med = maxlvl / 2;
            int it;

            if (level < med) {
                it = itmoins;
            } else if (level == med) {
                it = 7;
            } else { /*if(level > med)*/
                it = itplus;
            }

            for (int j = 0; j < it; j++) {
                //float bal = cp.balan;//-100 +100
                float kba = 1.f;

                //  if(dir <3) kba= 1.f + bal/600.f;
                //  if(dir==3) kba = 1.f - bal/300.f;
                for (int i = 0; i < W_ab * H_ab; i++) {
                    int ii = i / W_ab;
                    int jj = i - ii * W_ab;
                    float LL100 = labco->L[ii * 2][jj * 2] / 327.68f;
                    float k1 = 0.3f * (waOpacityCurveW[6.f * LL100] - 0.5f); //k1 between 0 and 0.5    0.5==> 1/6=0.16
                    float k2 = k1 * 2.f;

                    if (dir < 3) {
                        kba = 1.f + k1;
                    }

                    if (dir == 3) {
                        kba = 1.f - k2;
                    }

                    WavCoeffs_ab[dir][i] *= (kba);
                }
            }
        }

        if (cp.BAmet == 1) {
            int iteration = cp.ite;
            int itplus = 7 + iteration;
            int itmoins = 7 - iteration;
            int med = maxlvl / 2;
            int it;

            if (level < med) {
                it = itmoins;
            } else if (level == med) {
                it = 7;
            } else { /*if(level > med)*/
                it = itplus;
            }

            for (int j = 0; j < it; j++) {
                float bal = cp.balan;//-100 +100
                float kba = 1.f;

                //  if(dir <3) kba= 1.f + bal/600.f;
                //  if(dir==3) kba = 1.f - bal/300.f;
                for (int i = 0; i < W_ab * H_ab; i++) {
                    int ii = i / W_ab;
                    int jj = i - ii * W_ab;
                    float k1 = 600.f;
                    float k2 = 300.f;
                    float LL100 = labco->L[ii * 2][jj * 2] / 327.68f;
                    constexpr float aa = 4970.f;
                    constexpr float bb = -397000.f;
                    constexpr float b0 = 100000.f;
                    constexpr float a0 = -4970.f;

                    if (LL100 > 80.f) {
                        k1 = aa * LL100 + bb;
                        k2 = 0.5f * k1;
                    }

                    if (LL100 < 20.f) {
                        k1 = a0 * LL100 + b0;
                        k2 = 0.5f * k1;
                    }

                    //k1=600.f;
                    //k2=300.f;
                    //k1=0.3f*(waOpacityCurveW[6.f*LL100]-0.5f);//k1 between 0 and 0.5    0.5==> 1/6=0.16
                    //k2=k1*2.f;
                    if (dir < 3) {
                        kba = 1.f + bal / k1;
                    }

                    if (dir == 3) {
                        kba = 1.f - bal / k2;
                    }

                    WavCoeffs_ab[dir][i] *= (kba);
                }
            }
        }

    }

    // to see each level of wavelet ...level from 0 to 8
    int choicelevel = params->wavelet.Lmethod - 1;
    choicelevel = choicelevel == -1 ? 4 : choicelevel;
    int choiceClevel = 0;

    if (params->wavelet.CLmethod == "one") {
        choiceClevel = 0;
    } else if (params->wavelet.CLmethod == "inf") {
        choiceClevel = 1;
    } else if (params->wavelet.CLmethod == "sup") {
        choiceClevel = 2;
    } else if (params->wavelet.CLmethod == "all") {
        choiceClevel = 3;
    }

    int choiceDir = 0;

    if (params->wavelet.Dirmethod == "one") {
        choiceDir = 1;
    } else if (params->wavelet.Dirmethod == "two") {
        choiceDir = 2;
    } else if (params->wavelet.Dirmethod == "thr") {
        choiceDir = 3;
    } else if (params->wavelet.Dirmethod == "all") {
        choiceDir = 0;
    }

    int dir1 = (choiceDir == 2) ? 1 : 2;
    int dir2 = (choiceDir == 3) ? 1 : 3;

    if (choiceClevel < 3) { // not all levels visible, paint residual
        if (level == 0) {
            if (cp.backm != 2) { // nothing to change when residual is used as background
                for (int i = 0; i < W_ab * H_ab; i++) {
                    WavCoeffs_ab0[i] = 0.f;
                }
            }
        }
    }

    if (choiceClevel == 0) { // Only one level
        if (choiceDir == 0) { // All directions
            if (level != choicelevel) { // zero all for the levels != choicelevel
                for (int d = 1; d < 4; d++) {
                    for (int i = 0; i < W_ab * H_ab; i++) {
                        WavCoeffs_ab[d][i] = 0.f;
                    }
                }
            }
        } else { // zero the unwanted directions for level == choicelevel
            if (choicelevel >= cp.maxilev) {
                for (int d = 1; d < 4; d++) {
                    for (int i = 0; i < W_ab * H_ab; i++) {
                        WavCoeffs_ab[d][i] = 0.f;
                    }
                }
            } else if (level != choicelevel) { // zero all for the levels != choicelevel
                for (int i = 0; i < W_ab * H_ab; i++) {
                    WavCoeffs_ab[dir1][i] = WavCoeffs_ab[dir2][i] = 0.f;
                }
            }
        }
    } else if (choiceClevel == 1) { // Only below level
        if (choiceDir == 0) { // All directions
            if (level > choicelevel) {
                for (int d = 1; d < 4; d++) {
                    for (int i = 0; i < W_ab * H_ab; i++) {
                        WavCoeffs_ab[d][i] = 0.f;
                    }
                }
            }
        } else { // zero the unwanted directions for level >= choicelevel
            if (level > choicelevel) {
                for (int i = 0; i < W_ab * H_ab; i++) {
                    WavCoeffs_ab[dir1][i] = WavCoeffs_ab[dir2][i] = 0.f;
                }
            }
        }
    } else if (choiceClevel == 2) { // Only above level
        if (choiceDir == 0) { // All directions
            if (level <= choicelevel) {
                for (int d = 1; d < 4; d++) {
                    for (int i = 0; i < W_ab * H_ab; i++) {
                        WavCoeffs_ab[d][i] = 0.f;
                    }
                }
            }
        } else { // zero the unwanted directions for level >= choicelevel
            if (choicelevel >= cp.maxilev) {
                for (int d = 1; d < 4; d++) {
                    for (int i = 0; i < W_ab * H_ab; i++) {
                        WavCoeffs_ab[d][i] = 0.f;
                    }
                }
            } else if (level <= choicelevel) {
                for (int i = 0; i < W_ab * H_ab; i++) {
                    WavCoeffs_ab[dir1][i] = WavCoeffs_ab[dir2][i] = 0.f;
                }
            }
        }
    }
}

void ImProcFunctions::softproc2(const LabImage* bufcolorig, const LabImage* bufcolfin, float rad, int bfh, int bfw, double epsilmax, double epsilmin,  float thres, int sk, bool multiThread, int flag)
{
    if (flag == 0) {
        if (rad > 0.f) {
            array2D<float> ble(bfw, bfh);
            array2D<float> guid(bfw, bfh);
            Imagefloat *tmpImage = nullptr;
            tmpImage = new Imagefloat(bfw, bfh);

#ifdef _OPENMP
            #pragma omp parallel for
#endif

            for (int ir = 0; ir < bfh; ir++)
                for (int jr = 0; jr < bfw; jr++) {

                    float X, Y, Z;
                    float L = bufcolorig->L[ir][jr];
                    float a = bufcolorig->a[ir][jr];
                    float b = bufcolorig->b[ir][jr];
                    Color::Lab2XYZ(L, a, b, X, Y, Z);

                    guid[ir][jr] = Y / 32768.f;
                    float La = bufcolfin->L[ir][jr];
                    float aa = bufcolfin->a[ir][jr];
                    float ba = bufcolfin->b[ir][jr];
                    Color::Lab2XYZ(La, aa, ba, X, Y, Z);
                    tmpImage->r(ir, jr) = X;
                    tmpImage->g(ir, jr) = Y;
                    tmpImage->b(ir, jr) = Z;

                    ble[ir][jr] = Y / 32768.f;
                }

            double aepsil = (epsilmax - epsilmin) / 90.f;
            double bepsil = epsilmax - 100.f * aepsil;
            double epsil = aepsil * 0.1 * rad + bepsil;

            float blur = 10.f / sk * (thres + 0.8f * rad);
            rtengine::guidedFilter(guid, ble, ble, blur, epsil,  multiThread, 4);



#ifdef _OPENMP
            #pragma omp parallel for
#endif

            for (int ir = 0; ir < bfh; ir++)
                for (int jr = 0; jr < bfw; jr++) {
                    float X = tmpImage->r(ir, jr);
                    float Y = 32768.f * ble[ir][jr];
                    float Z = tmpImage->b(ir, jr);
                    float L, a, b;
                    Color::XYZ2Lab(X, Y, Z, L, a, b);
                    bufcolfin->L[ir][jr] =  L;
                }

            delete tmpImage;
        }
    } else if (flag == 1) {
        if (rad > 0.f) {
            array2D<float> ble(bfw, bfh);
            array2D<float> blechro(bfw, bfh);
            array2D<float> hue(bfw, bfh);
            array2D<float> guid(bfw, bfh);

#ifdef _OPENMP
            #pragma omp parallel for
#endif

            for (int ir = 0; ir < bfh; ir++)
                for (int jr = 0; jr < bfw; jr++) {
//                    hue[ir][jr] = xatan2f(bufcolfin->b[ir][jr], bufcolfin->a[ir][jr]);
//                    float chromah = sqrt(SQR(bufcolfin->b[ir][jr]) + SQR(bufcolfin->a[ir][jr]));

                    ble[ir][jr] = (bufcolfin->L[ir][jr]) / 32768.f;
//                    blechro[ir][jr] = chromah / 32768.f;
                    guid[ir][jr] = bufcolorig->L[ir][jr] / 32768.f;
                }

            double aepsil = (epsilmax - epsilmin) / 90.f;
            double bepsil = epsilmax - 100.f * aepsil;
            double epsil = aepsil * 0.1 * rad + bepsil;

            if (rad != 0.f) {
                float blur = rad;
                blur = blur < 0.f ? -1.f / blur : 1.f + blur;
                // int r1 = max(int(4 / sk * blur + 0.5), 1);
                int r2 = max(int(25 / sk * blur + 0.5), 1);

                if (rad < 0.f) {
                    epsil = 0.0001;
                }

                rtengine::guidedFilter(guid, ble, ble, r2, epsil, multiThread);
//                rtengine::guidedFilter(guid, blechro, blechro, r1, 0.5 * epsil, multiThread);
            }



#ifdef _OPENMP
            #pragma omp parallel for
#endif

            for (int ir = 0; ir < bfh; ir++)
                for (int jr = 0; jr < bfw; jr++) {
                    //    float2 sincosval = xsincosf(hue[ir][jr]);

                    bufcolfin->L[ir][jr] =  32768.f * ble[ir][jr];
                    //    bufcolfin->a[ir][jr] =  32768.f * sincosval.y * blechro[ir][jr];
                    //    bufcolfin->b[ir][jr] =  32768.f * sincosval.x * blechro[ir][jr];
                }
        }

    }
}


void ImProcFunctions::Compresslevels2(float **Source, int W_L, int H_L, float compression, float detailattenuator, float thres, float mean, float maxp, float meanN, float maxN, float madL)
{
    //J.Desmis 12-2019

    float exponent;

    if (detailattenuator > 0.f && detailattenuator < 0.05f) {
        float betemp = expf(-(2.f - detailattenuator + 0.693147f)) - 1.f; //0.69315 = log(2)
        exponent = 1.2f * xlogf(-betemp);
        exponent /= 20.f;
    } else if (detailattenuator >= 0.05f && detailattenuator < 0.25f) {
        float betemp = expf(-(2.f - detailattenuator + 0.693147f)) - 1.f;
        exponent = 1.2f * xlogf(-betemp);
        exponent /= (-75.f * detailattenuator + 23.75f);
    } else if (detailattenuator >= 0.25f) {
        float betemp = expf(-(2.f - detailattenuator + 0.693147f)) - 1.f;
        exponent = 1.2f * xlogf(-betemp);
        exponent /= (-2.f * detailattenuator + 5.5f);
    } else {
        exponent = (compression - 1.0f) / 20.f;
    }

    exponent += 1.f;


    float ap = (thres - 1.f) / (maxp - mean);
    float bp = 1.f - ap * mean;

    float a0 = (1.33f * thres - 1.f) / (1.f - mean);
    float b0 = 1.f - a0 * mean;

    float apn = (thres - 1.f) / (maxN - meanN);
    float bpn = 1.f - apn * meanN;

    float a0n = (1.33f * thres - 1.f) / (1.f - meanN);
    float b0n = 1.f - a0n * meanN;


#ifdef _OPENMP
    #pragma omp parallel for
#endif

    for (int y = 0; y < H_L; y++) {
        for (int x = 0; x < W_L; x++) {
            float expone = 1.f;

            if (Source[y][x] >= 0.f) {

                if (Source[y][x] > mean) {
                    expone = 1.f + (exponent - 1.f) * (ap * Source[y][x] + bp);
                } else {
                    expone = 1.f + (exponent - 1.f) * (a0 * Source[y][x] + b0);
                }

                Source[y][x] = xexpf(xlogf(Source[y][x] + 0.05f * madL) * expone);
            } else if (Source[y][x] < 0.f) {
                if (-Source[y][x] > mean) {
                    expone = 1.f + (exponent - 1.f) * (apn * -Source[y][x] + bpn);
                } else {
                    expone = 1.f + (exponent - 1.f) * (a0n * -Source[y][x] + b0n);
                }

                Source[y][x] = -xexpf(xlogf(-Source[y][x] + 0.05f * madL) * expone);
            }
        }
    }

}

}<|MERGE_RESOLUTION|>--- conflicted
+++ resolved
@@ -884,14 +884,9 @@
                             vari[3] = rtengine::max(0.0001f, vari[3]);
                             float* noisevarlum = nullptr;  // we need a dummy to pass it to WaveletDenoiseAllL
 
-<<<<<<< HEAD
-            //                WaveletDenoiseAllL(*Ldecomp, noisevarlum, madL, vari, edge);
-                            WaveletDenoiseAllL (*Ldecomp, noisevarlum, madL, vari, edge, 1);
+                            WaveletDenoiseAllL(*Ldecomp, noisevarlum, madL, vari, edge, 1);
+                          //  WaveletDenoiseAllL (*Ldecomp, noisevarlum, madL, vari, edge, 1);
        }
-=======
-                            WaveletDenoiseAllL(*Ldecomp, noisevarlum, madL, vari, edge, 1);
-                        }
->>>>>>> 15db8cdb
 
                         //Flat curve for Contrast=f(H) in levels
                         FlatCurve* ChCurve = new FlatCurve(params->wavelet.Chcurve); //curve C=f(H)
