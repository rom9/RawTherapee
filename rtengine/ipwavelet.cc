////////////////////////////////////////////////////////////////
//
//
//
//
//  code dated: December , 2014
//
//  Ipwaveletcc is free software: you can redistribute it and/or modify
//  it under the terms of the GNU General Public License as published by
//  the Free Software Foundation, either version 3 of the License, or
//  (at your option) any later version.
//
//  This program is distributed in the hope that it will be useful,
//  but WITHOUT ANY WARRANTY; without even the implied warranty of
//  MERCHANTABILITY or FITNESS FOR A PARTICULAR PURPOSE.  See the
//  GNU General Public License for more details.
//
//  You should have received a copy of the GNU General Public License
//  along with this program.  If not, see <http://www.gnu.org/licenses/>.
// *  2014 Jacques Desmis <jdesmis@gmail.com>
// *  2014 Ingo Weyrich <heckflosse@i-weyrich.de>

//
////////////////////////////////////////////////////////////////

#include <cassert>
#include <cmath>

#include "../rtgui/threadutils.h"

#include "rtengine.h"
#include "improcfun.h"
#include "LUT.h"
#include "array2D.h"
#include "boxblur.h"
#include "rt_math.h"
#include "mytime.h"
#include "sleef.c"
#include "opthelper.h"
#include "median.h"
#include "EdgePreservingDecomposition.h"
#include "iccstore.h"

#include <fstream>
#define BENCHMARK
#include "StopWatch.h"
#ifdef _OPENMP
#include <omp.h>
#endif

#include "cplx_wavelet_dec.h"

#define TS 64       // Tile size
#define offset 25   // shift between tiles
#define fTS ((TS/2+1))  // second dimension of Fourier tiles
#define blkrad 1    // radius of block averaging

#define epsilon 0.001f/(TS*TS) //tolerance


namespace rtengine
{

extern const Settings* settings;

struct cont_params {
    float mul[10];
    int chrom;
    int chro;
    int contrast;
    float th;
    float thH;
    float conres;
    float conresH;
    float chrores;
    float hueres;
    float sky;
    float b_l, t_l, b_r, t_r;
    float b_ly, t_ly, b_ry, t_ry;
    float b_lsty, t_lsty, b_rsty, t_rsty;
    float b_lsl, t_lsl, b_rsl, t_rsl;
    float b_lhl, t_lhl, b_rhl, t_rhl;
    float edg_low, edg_mean, edg_sd, edg_max;
    float lev0s, lev0n, lev1s, lev1n, lev2s, lev2n, lev3s, lev3n;
    float b_lpast, t_lpast, b_rpast, t_rpast;
    float b_lsat, t_lsat, b_rsat, t_rsat;
    int rad;
    int val;
    int til;
    int numlevH, numlevS;
    float mulC[9];
    float mulbm[9];
    float mulbm2[9];
    float bmres;
    float bmres2;
    float bmch;
    float shapedetectcolor;
    float dirv;
    float dirh;
    float dird;
    int shapin;
    float mulopaRG[9];
    float mulopaBY[9];
    bool curv;
    bool opaBY;
    bool opaRG;
    bool edgcurv;
    bool diagcurv;
    bool stycurv;
    bool stycurv2;
    int CHmet;
    int CHSLmet;
    int EDmet;
    bool HSmet;
    bool avoi;
    float strength;
    int reinforce;
    bool detectedge;
    int backm;
    float eddet;
    float eddetthr;
    float eddetthrHi;
    bool link;
    bool lip3;
    bool tonemap;
    bool diag;
    int TMmeth;
    float tmstrength;
    float balan;
    int ite;
    int contmet;
    bool opaW;
    int BAmet;
    bool bam;
    float blhigh;
    float grhigh;
    float blmed;
    float grmed;
    float bllow;
    float grlow;
    bool cbena;
    bool contena;
    bool chromena;
    bool edgeena;
    bool retiena;
    bool mergeena;
    bool resena;
    bool finena;
    bool toningena;
    bool noiseena;
    bool TCresiena;
    int maxilev;
    float edgsens;
    float edgampl;
    int neigh;
    bool lipp;
    int mrgL;
    int mrgC;
    int usharm;
    float labsize;
    float pchi;
    float pcwe;
    int sharmeto;
};

int wavNestedLevels = 1;


SSEFUNCTION void ImProcFunctions::ip_wavelet (LabImage * lab, LabImage * dst, float *****stylev, LabImage *styres, int stytype, LabImage * cropmergelab, int mtwo, int merge_two[6], int ush, int kall, const procparams::WaveletParams & waparams, const Wavmerg2Curve & wavMER2Curve, const WavCurve & wavCLVCcurve, const WavretiCurve & wavRETCcurve, const WavretigainCurve & wavRETgainCcurve, const WavstyCurve & wavSTYCurve, const Wavsty2Curve & wavSTY2Curve, const WavOpacityCurveRG & waOpacityCurveRG, const WavOpacityCurveBY & waOpacityCurveBY,  const WavOpacityCurveW & waOpacityCurveW, const WavOpacityCurveWL & waOpacityCurveWL, LUTf &wavclCurve, bool wavcontlutili, int skip,
        float &minCD, float &maxCD, float &mini, float &maxi, float &Tmean, float &Tsigma, float &Tmin, float &Tmax
                                             )


{
    BENCHFUN
#ifdef _DEBUG
    // init variables to display Munsell corrections
    MunsellDebugInfo* MunsDebugInfo = new MunsellDebugInfo();
#endif
    TMatrix wiprof = ICCStore::getInstance()->workingSpaceInverseMatrix (params->icm.working);
    const double wip[3][3] = {
        {wiprof[0][0], wiprof[0][1], wiprof[0][2]},
        {wiprof[1][0], wiprof[1][1], wiprof[1][2]},
        {wiprof[2][0], wiprof[2][1], wiprof[2][2]}
    };
    const short int imheight = lab->H, imwidth = lab->W;
    struct cont_params cp;
    cp.avoi = params->wavelet.avoid;

    if (params->wavelet.shapMethod == "norm") {
        cp.sharmeto = 0;
    }

    if (params->wavelet.shapMethod == "three") {
        cp.sharmeto = 1;
    }

    if (params->wavelet.shapMethod == "four") {
        cp.sharmeto = 2;
    }

    if (params->wavelet.Medgreinf == "more") {
        cp.reinforce = 1;
    }

    if (params->wavelet.Medgreinf == "none") {
        cp.reinforce = 2;
    }

    if (params->wavelet.Medgreinf == "less") {
        cp.reinforce = 3;
    }

    if (params->wavelet.NPmethod == "none") {
        cp.lip3 = false;
    }

    if (params->wavelet.NPmethod == "low") {
        cp.lip3 = true;
        cp.neigh = 0;
    }

    if (params->wavelet.NPmethod == "high") {
        cp.lip3 = true;
        cp.neigh = 1;
    }

//   if(ush==1) params->wavelet.CLmethod = "all";

    cp.lipp = params->wavelet.lipst;
    cp.diag = params->wavelet.tmr;
    cp.balan = (float)params->wavelet.balance;
    cp.ite = params->wavelet.iter;
    cp.tonemap = false;
    cp.bam = false;
    cp.mrgL = params->wavelet.mergeL;
    cp.mrgC = params->wavelet.mergeC;

    if (params->wavelet.usharpmethod == "none") {
        cp.usharm = 0;
    }

    if (params->wavelet.usharpmethod == "orig") {
        cp.usharm = 1;
    }

    if (params->wavelet.usharpmethod == "wave") {
        cp.usharm = 2;
    }



    if (params->wavelet.tmrs == 0) {
        cp.tonemap = false;
    } else {
        cp.tonemap = true;
    }

    if (params->wavelet.TMmethod == "cont") {
        cp.contmet = 1;
    } else if (params->wavelet.TMmethod == "tm") {
        cp.contmet = 2;
    }

    if (params->wavelet.BAmethod != "none") {
        cp.bam = true;
    }

    if (params->wavelet.BAmethod == "sli") {
        cp.BAmet = 1;
    }

    if (params->wavelet.BAmethod == "cur") {
        cp.BAmet = 2;
    }

    cp.tmstrength = params->wavelet.tmrs;
    //cp.tonemap = params->wavelet.tmr;
    cp.contena = params->wavelet.expcontrast;
    cp.chromena = params->wavelet.expchroma;
    cp.edgeena = params->wavelet.expedge;
    cp.retiena = true;
    cp.retiena = params->wavelet.expreti;
    cp.resena = true;
    cp.resena = params->wavelet.expresid;
    cp.finena = params->wavelet.expfinal;
    cp.toningena = params->wavelet.exptoning;
    cp.noiseena = params->wavelet.expnoise;
    cp.mergeena = true;
    cp.mergeena = params->wavelet.expmerge;

    if (params->wavelet.Backmethod == "black") {
        cp.backm = 0;
    }

    if (params->wavelet.Backmethod == "grey") {
        cp.backm = 1;
    }

    if (params->wavelet.Backmethod == "resid") {
        cp.backm = 2;
    }

    cp.link = params->wavelet.linkedg;
    cp.eddet = (float) params->wavelet.edgedetect;
    cp.eddetthr = (float) params->wavelet.edgedetectthr;
    cp.eddetthrHi = (float) params->wavelet.edgedetectthr2;

    cp.edgsens = 60.f;
    cp.edgampl = 10.f;

    if (cp.lipp) {
        cp.edgsens = (float) params->wavelet.edgesensi;
        cp.edgampl = (float) params->wavelet.edgeampli;
    }

    //int N = imheight * imwidth;
    int maxmul = params->wavelet.thres;
    cp.maxilev = maxmul;
    static const float scales[10] = {1.f, 2.f, 4.f, 8.f, 16.f, 32.f, 64.f, 128.f, 256.f, 512.f};
    float scaleskip[10];

    for (int sc = 0; sc < 10; sc++) {
        scaleskip[sc] = scales[sc] / skip;
    }

    float atten0 = 0.40f;
    float atten123 = 0.90f;

    //int DaubLen = settings->daubech ? 8 : 6;
    int DaubLen;

    if (params->wavelet.daubcoeffmethod == "2_") {
        DaubLen = 4;
    }

    if (params->wavelet.daubcoeffmethod == "4_") {
        DaubLen = 6;
    }

    if (params->wavelet.daubcoeffmethod == "6_") {
        DaubLen = 8;
    }

    if (params->wavelet.daubcoeffmethod == "10_") {
        DaubLen = 12;
    }

    if (params->wavelet.daubcoeffmethod == "14_") {
        DaubLen = 16;
    }

    cp.CHSLmet = 1;
//  if(params->wavelet.CHSLmethod=="SL")    cp.CHSLmet=1;
//  if(params->wavelet.CHSLmethod=="CU")    cp.CHSLmet=2;
    cp.EDmet = 1;

    if (params->wavelet.EDmethod == "SL") {
        cp.EDmet = 1;
    }

    if (params->wavelet.EDmethod == "CU") {
        cp.EDmet = 2;
    }


    cp.cbena = params->wavelet.cbenab;
    cp.blhigh = (float)params->wavelet.bluehigh;
    cp.grhigh = (float)params->wavelet.greenhigh;
    cp.blmed = (float)params->wavelet.bluemed;
    cp.grmed = (float)params->wavelet.greenmed;
    cp.bllow = (float)params->wavelet.bluelow;
    cp.grlow = (float)params->wavelet.greenlow;
    cp.curv = false;
    cp.edgcurv = false;
    cp.diagcurv = false;
    cp.stycurv = false;
    cp.stycurv2 = false;
    cp.opaRG = false;
    cp.opaBY = false;
    cp.opaW = false;
    cp.CHmet = 0;
    cp.HSmet = false;

    if (params->wavelet.CHmethod == "with") {
        cp.CHmet = 1;
    }

    if (params->wavelet.CHmethod == "link") {
        cp.CHmet = 2;
    }

    if (params->wavelet.HSmethod == "with") {
        cp.HSmet = true;
    }

    cp.strength = min (1.f, max (0.f, ((float)params->wavelet.strength / 100.f)));

    for (int m = 0; m < maxmul; m++) {
        cp.mulC[m] = waparams.ch[m];
    }

    if (waOpacityCurveRG) {
        cp.opaRG = true;
    }

    if (cp.opaRG) {
        cp.mulopaRG[0] = 200.f * (waOpacityCurveRG[0] - 0.5f);
        cp.mulopaRG[1] = 200.f * (waOpacityCurveRG[62] - 0.5f);
        cp.mulopaRG[2] = 200.f * (waOpacityCurveRG[125] - 0.5f);
        cp.mulopaRG[3] = 200.f * (waOpacityCurveRG[187] - 0.5f);
        cp.mulopaRG[4] = 200.f * (waOpacityCurveRG[250] - 0.5f);
        cp.mulopaRG[5] = 200.f * (waOpacityCurveRG[312] - 0.5f);
        cp.mulopaRG[6] = 200.f * (waOpacityCurveRG[375] - 0.5f);
        cp.mulopaRG[7] = 200.f * (waOpacityCurveRG[438] - 0.5f);
        cp.mulopaRG[8] = 200.f * (waOpacityCurveRG[500] - 0.5f);
    } else {
        for (int level = 0; level < 9; level++) {
            cp.mulopaRG[level] = 0.f;
        }
    }

    if (waOpacityCurveBY) {
        cp.opaBY = true;
    }

    if (cp.opaBY) {
        cp.mulopaBY[0] = 200.f * (waOpacityCurveBY[0] - 0.5f);
        cp.mulopaBY[1] = 200.f * (waOpacityCurveBY[62] - 0.5f);
        cp.mulopaBY[2] = 200.f * (waOpacityCurveBY[125] - 0.5f);
        cp.mulopaBY[3] = 200.f * (waOpacityCurveBY[187] - 0.5f);
        cp.mulopaBY[4] = 200.f * (waOpacityCurveBY[250] - 0.5f);
        cp.mulopaBY[5] = 200.f * (waOpacityCurveBY[312] - 0.5f);
        cp.mulopaBY[6] = 200.f * (waOpacityCurveBY[375] - 0.5f);
        cp.mulopaBY[7] = 200.f * (waOpacityCurveBY[438] - 0.5f);
        cp.mulopaBY[8] = 200.f * (waOpacityCurveBY[500] - 0.5f);
    } else {
        for (int level = 0; level < 9; level++) {
            cp.mulopaBY[level] = 0.f;
        }
    }

    if (wavCLVCcurve) {
        cp.edgcurv = true;
    }

    if (waOpacityCurveWL) {
        cp.diagcurv = true;
    }

    if (wavSTYCurve) {
        cp.stycurv = true;
    }

    if (wavSTY2Curve) {
        cp.stycurv2 = true;
    }

    cp.labsize = waparams.sizelab;

    for (int m = 0; m < maxmul; m++) {
        cp.mul[m] = waparams.c[m];
    }

    cp.mul[9] = (float) waparams.sup;

    for (int m = 0; m < maxmul; m++) {
        cp.mulbm[m] = waparams.bm[m];
    }

    for (int m = 0; m < maxmul; m++) {
        cp.mulbm2[m] = waparams.bm2[m];
    }

    cp.pchi = (float) params->wavelet.balanhig;
    cp.pcwe = (float) params->wavelet.balanleft;
    cp.bmres = waparams.balmerres;
    cp.bmres2 = waparams.balmerres2;
    cp.bmch = waparams.balmerch;
    cp.shapedetectcolor = waparams.shapedetcolor;
    cp.dirv = (float) waparams.dirV;
    cp.dirh = (float) waparams.dirH;
    cp.dird = (float) waparams.dirD;
    cp.dirv /= 100.f;
    cp.dirh /= 100.f;
    cp.dird /= 100.f;
    cp.shapin = waparams.shapind;

    for (int sc = 0; sc < 10; sc++) { //reduce strength if zoom < 100%  for contrast
        if (sc == 0) {
            if (scaleskip[sc] < 1.f) {
                cp.mul[sc] *= (atten0 * scaleskip[sc]);
            }
        } else {
            if (scaleskip[sc] < 1.f) {
                cp.mul[sc] *= (atten123 * scaleskip[sc]);
            }
        }
    }

//  if(settings->verbose) printf("Wav mul 0=%f 1=%f 2=%f 3=%f 4=%f 5=%f 6=%f 7=%f 8=%f 9=%f\n",cp.mul[0],cp.mul[1],cp.mul[2],cp.mul[3],cp.mul[4],cp.mul[5],cp.mul[6],cp.mul[7],cp.mul[8],cp.mul[9]);
    for (int sc = 0; sc < 9; sc++) { //reduce strength if zoom < 100%  for chroma and tuning
        if (sc == 0) {
            if (scaleskip[sc] < 1.f) {
                cp.mulC[sc] *= (atten0 * scaleskip[sc]);
                cp.mulopaRG[sc] *= (atten0 * scaleskip[sc]);
                cp.mulopaBY[sc] *= (atten0 * scaleskip[sc]);
            }
        } else {
            if (scaleskip[sc] < 1.f) {
                cp.mulC[sc] *= (atten123 * scaleskip[sc]);
                cp.mulopaRG[sc] *= (atten123 * scaleskip[sc]);
                cp.mulopaBY[sc] *= (atten123 * scaleskip[sc]);
            }
        }
    }

    cp.chro = waparams.chro;
    cp.chrom = waparams.chroma;
    cp.contrast = waparams.contrast;
    cp.rad = waparams.edgrad;
    cp.val = waparams.edgval;
    cp.til = waparams.edgthresh;

    cp.conres = waparams.rescon;
    cp.conresH = waparams.resconH;
    cp.chrores = waparams.reschro;
    //cp.hueres=waparams.reshue;
    cp.hueres = 2.f;
    cp.th = float (waparams.thr);
    cp.thH = float (waparams.thrH);
    cp.sky = waparams.sky;
    //skin
    cp.b_l = static_cast<float> (params->wavelet.hueskin.value[0]) / 100.0f;
    cp.t_l = static_cast<float> (params->wavelet.hueskin.value[1]) / 100.0f;
    cp.b_r = static_cast<float> (params->wavelet.hueskin.value[2]) / 100.0f;
    cp.t_r = static_cast<float> (params->wavelet.hueskin.value[3]) / 100.0f;

    cp.b_ly = static_cast<float> (params->wavelet.hueskin2.value[0]) / 100.0f;
    cp.t_ly = static_cast<float> (params->wavelet.hueskin2.value[1]) / 100.0f;
    cp.b_ry = static_cast<float> (params->wavelet.hueskin2.value[2]) / 100.0f;
    cp.t_ry = static_cast<float> (params->wavelet.hueskin2.value[3]) / 100.0f;
    cp.numlevH = params->wavelet.threshold;

    cp.b_lsty = static_cast<float> (params->wavelet.hueskinsty.value[0]) / 100.0f;
    cp.t_lsty = static_cast<float> (params->wavelet.hueskinsty.value[1]) / 100.0f;
    cp.b_rsty = static_cast<float> (params->wavelet.hueskinsty.value[2]) / 100.0f;
    cp.t_rsty = static_cast<float> (params->wavelet.hueskinsty.value[3]) / 100.0f;

    //shadows
    cp.b_lsl = static_cast<float> (params->wavelet.bllev.value[0]);
    cp.t_lsl = static_cast<float> (params->wavelet.bllev.value[1]);
    cp.b_rsl = static_cast<float> (params->wavelet.bllev.value[2]);
    cp.t_rsl = static_cast<float> (params->wavelet.bllev.value[3]);
    cp.numlevS = params->wavelet.threshold2;
    int maxlevS = 9 - cp.numlevH;
    cp.numlevS = MIN (cp.numlevS, maxlevS);
    //printf("levHigh=%d levShad=%d\n",cp.numlevH,cp.numlevS);
    //highlight
    cp.b_lhl = static_cast<float> (params->wavelet.hllev.value[0]);
    cp.t_lhl = static_cast<float> (params->wavelet.hllev.value[1]);
    cp.b_rhl = static_cast<float> (params->wavelet.hllev.value[2]);
    cp.t_rhl = static_cast<float> (params->wavelet.hllev.value[3]);
    //printf("BL=%f TL=%f BR=%f TR=%f\n",cp.b_lhl,cp.t_lhl,cp.b_rhl,cp.t_rhl);
    //pastel
    cp.b_lpast = static_cast<float> (params->wavelet.pastlev.value[0]);
    cp.t_lpast = static_cast<float> (params->wavelet.pastlev.value[1]);
    cp.b_rpast = static_cast<float> (params->wavelet.pastlev.value[2]);
    cp.t_rpast = static_cast<float> (params->wavelet.pastlev.value[3]);
    //saturated
    cp.b_lsat = static_cast<float> (params->wavelet.satlev.value[0]);
    cp.t_lsat = static_cast<float> (params->wavelet.satlev.value[1]);
    cp.b_rsat = static_cast<float> (params->wavelet.satlev.value[2]);
    cp.t_rsat = static_cast<float> (params->wavelet.satlev.value[3]);
    //edge local contrast
    cp.edg_low = static_cast<float> (params->wavelet.edgcont.value[0]);
    cp.edg_mean = static_cast<float> (params->wavelet.edgcont.value[1]);
    cp.edg_max = static_cast<float> (params->wavelet.edgcont.value[2]);
    cp.edg_sd = static_cast<float> (params->wavelet.edgcont.value[3]);
    //level noise
    cp.lev0s = static_cast<float> (params->wavelet.level0noise.value[0]);
    cp.lev0n = static_cast<float> (params->wavelet.level0noise.value[1]);
    cp.lev1s = static_cast<float> (params->wavelet.level1noise.value[0]);
    cp.lev1n = static_cast<float> (params->wavelet.level1noise.value[1]);
    cp.lev2s = static_cast<float> (params->wavelet.level2noise.value[0]);
    cp.lev2n = static_cast<float> (params->wavelet.level2noise.value[1]);
    cp.lev3s = static_cast<float> (params->wavelet.level3noise.value[0]);
    cp.lev3n = static_cast<float> (params->wavelet.level3noise.value[1]);

    cp.detectedge = params->wavelet.medianlev;
//    cp.detectedge   = false;
    // cp.detectedge = params->wavelet.medianlev;
//    cp.detectedge = params->wavelet.expedg3;

    //printf("low=%f mean=%f sd=%f max=%f\n",cp.edg_low,cp.edg_mean,cp.edg_sd,cp.edg_max);
    int minwin = min (imwidth, imheight);
    int maxlevelcrop = 9;

    if (cp.mul[9] != 0) {
        maxlevelcrop = 10;
    }

    // adap maximum level wavelet to size of crop
    if (minwin * skip < 1024) {
        maxlevelcrop = 9;    //sampling wavelet 512
    }

    if (minwin * skip < 512) {
        maxlevelcrop = 8;    //sampling wavelet 256
    }

    if (minwin * skip < 256) {
        maxlevelcrop = 7;    //sampling 128
    }

    if (minwin * skip < 128) {
        maxlevelcrop = 6;
    }

    if (minwin < 64) {
        maxlevelcrop = 5;
    }

    //  printf("minwin=%d maxcrop=%d\n",minwin, maxlevelcrop);

    int levwav = params->wavelet.thres;

    if (levwav == 9 && cp.mul[9] != 0) {
        levwav = 10;
    }

    levwav = min (maxlevelcrop, levwav);

    // determine number of levels to process.
    //  for(levwav=min(maxlevelcrop,levwav);levwav>0;levwav--)
    //      if(cp.mul[levwav-1]!=0.f  || cp.curv)
    //  if(cp.mul[levwav-1]!=0.f)
    //          break;
    // I suppress this fonctionality ==> crash for level < 3
    if (levwav < 1) {
        return;    // nothing to do
    }

    //%%%%%%%%%%%%%%%%%%%%%%%%%%%%%%%%%%%%%%%%%%%%%%%%%%%%%%
    // begin tile processing of image

    //output buffer
    int realtile = 0;

    if (params->wavelet.Tilesmethod == "big") {
        realtile = 22;
    }

    if (params->wavelet.Tilesmethod == "lit") {
        realtile = 12;
    }

    int tilesize = 128 * realtile;
    int overlap = (int) tilesize * 0.125f;
    int numtiles_W, numtiles_H, tilewidth, tileheight, tileWskip, tileHskip;

    if (params->wavelet.Tilesmethod == "full") {
        kall = 0;
    }

    Tile_calc (tilesize, overlap, kall, imwidth, imheight, numtiles_W, numtiles_H, tilewidth, tileheight, tileWskip, tileHskip);

    const int numtiles = numtiles_W * numtiles_H;
    LabImage * dsttmp;

    if (numtiles == 1) {
        dsttmp = dst;
    } else {
        dsttmp = new LabImage (imwidth, imheight);

        for (int n = 0; n < 3 * imwidth * imheight; n++) {
            dsttmp->data[n] = 0;
        }
    }

    //now we have tile dimensions, overlaps
    //%%%%%%%%%%%%%%%%%%%%%%%%%%%%%%%%%%%%%%%%%%%%%%%%%%%%%%
    int minsizetile = min (tilewidth, tileheight);
    int maxlev2 = 10;

    if (minsizetile < 1024 && levwav == 10) {
        maxlev2 = 9;
    }

    if (minsizetile < 512) {
        maxlev2 = 8;
    }

    if (minsizetile < 256) {
        maxlev2 = 7;
    }

    if (minsizetile < 128) {
        maxlev2 = 6;
    }

    levwav = min (maxlev2, levwav);

    //printf("levwav = %d\n",levwav);

#ifdef _OPENMP
    int numthreads = 1;
    int maxnumberofthreadsforwavelet = 0;

    //reduce memory for big tile size
    if (kall != 0) {
        if (realtile <= 22) {
            maxnumberofthreadsforwavelet = 2;
        }

        if (realtile <= 20) {
            maxnumberofthreadsforwavelet = 3;
        }

        if (realtile <= 18) {
            maxnumberofthreadsforwavelet = 4;
        }

        if (realtile <= 16) {
            maxnumberofthreadsforwavelet = 6;
        }

        if (realtile <= 14) {
            maxnumberofthreadsforwavelet = 8;
        }

        //printf("maxNRT=%d\n",maxnumberofthreadsforwavelet);
        if ((maxnumberofthreadsforwavelet == 6 || maxnumberofthreadsforwavelet == 8)  && levwav == 10) {
            maxnumberofthreadsforwavelet -= 2;
        }

        if (levwav <= 7 && maxnumberofthreadsforwavelet == 8) {
            maxnumberofthreadsforwavelet = 0;
        }
    }

    //printf("maxthre=%d\n",maxnumberofthreadsforwavelet);


    // Calculate number of tiles. If less than omp_get_max_threads(), then limit num_threads to number of tiles
    if ( options.rgbDenoiseThreadLimit > 0) {
        maxnumberofthreadsforwavelet = min (max (options.rgbDenoiseThreadLimit / 2, 1), maxnumberofthreadsforwavelet);
    }

    numthreads = MIN (numtiles, omp_get_max_threads());

    if (maxnumberofthreadsforwavelet > 0) {
        numthreads = MIN (numthreads, maxnumberofthreadsforwavelet);
    }

#ifdef _RT_NESTED_OPENMP
    wavNestedLevels = omp_get_max_threads() / numthreads;
    bool oldNested = omp_get_nested();

    if (wavNestedLevels < 2) {
        wavNestedLevels = 1;
    } else {
        omp_set_nested (true);
    }

    if (maxnumberofthreadsforwavelet > 0)
        while (wavNestedLevels * numthreads > maxnumberofthreadsforwavelet) {
            wavNestedLevels--;
        }

#endif

    if (settings->verbose) {
        printf ("Ip Wavelet uses %d main thread(s) and up to %d nested thread(s) for each main thread\n", numthreads, wavNestedLevels);
    }

    #pragma omp parallel num_threads(numthreads)
#endif
    {
        float *mean = new float [9];
        float *meanN = new float [9];
        float *sigma = new float [9];
        float *sigmaN = new float [9];
        float *MaxP = new float [9];
        float *MaxN = new float [9];
        float *textp = new float [9];
        float *textn = new float [9];

        float** varhue = new float*[tileheight];

        for (int i = 0; i < tileheight; i++) {
            varhue[i] = new float[tilewidth];
        }

        float** varchro = new float*[tileheight];

        for (int i = 0; i < tileheight; i++) {
            varchro[i] = new float[tilewidth];
        }

#ifdef _OPENMP
        #pragma omp for schedule(dynamic) collapse(2)
#endif

        for (int tiletop = 0; tiletop < imheight; tiletop += tileHskip) {
            for (int tileleft = 0; tileleft < imwidth ; tileleft += tileWskip) {
                int tileright = MIN (imwidth, tileleft + tilewidth);
                int tilebottom = MIN (imheight, tiletop + tileheight);
                int width  = tileright - tileleft;
                int height = tilebottom - tiletop;
                LabImage * labco;
                float **Lold = nullptr;
                float *LoldBuffer = nullptr;

                if (numtiles == 1) { // untiled processing => we can use output buffer for labco
                    labco = dst;

                    if (cp.avoi) { // we need a buffer to hold a copy of the L channel
                        Lold = new float*[tileheight];
                        LoldBuffer = new float[tilewidth * tileheight];
                        memcpy (LoldBuffer, lab->L[0], tilewidth * tileheight * sizeof (float));

                        for (int i = 0; i < tileheight; i++) {
                            Lold[i] = LoldBuffer + i * tilewidth;
                        }
                    }

                } else {
                    labco = new LabImage (width, height);
                    Lold = lab->L;
                }

#ifdef _RT_NESTED_OPENMP
                #pragma omp parallel for num_threads(wavNestedLevels) if(wavNestedLevels>1)
#endif

                for (int i = tiletop; i < tilebottom; i++) {
                    int i1 = i - tiletop;
                    int j;
#ifdef __SSE2__
                    __m128 c327d68v = _mm_set1_ps (327.68f);
                    __m128 av, bv, huev, chrov;

                    for (j = tileleft; j < tileright - 3; j += 4) {
                        int j1 = j - tileleft;
                        av = LVFU (lab->a[i][j]);
                        bv = LVFU (lab->b[i][j]);
                        huev = xatan2f (bv, av);
                        chrov = _mm_sqrt_ps (SQRV (av) + SQRV (bv)) / c327d68v;
                        _mm_storeu_ps (&varhue[i1][j1], huev);
                        _mm_storeu_ps (&varchro[i1][j1], chrov);

                        if (labco != lab) {
                            _mm_storeu_ps (& (labco->L[i1][j1]), LVFU (lab->L[i][j]));
                            _mm_storeu_ps (& (labco->a[i1][j1]), av);
                            _mm_storeu_ps (& (labco->b[i1][j1]), bv);
                        }
                    }

#else
                    j = tileleft;
#endif

                    for (; j < tileright; j++) {
                        int j1 = j - tileleft;
                        float a = lab->a[i][j];
                        float b = lab->b[i][j];
                        varhue[i1][j1] = xatan2f (b, a);
                        varchro[i1][j1] = (sqrtf (a * a + b * b)) / 327.68f;

                        if (labco != lab) {
                            labco->L[i1][j1] = lab->L[i][j];
                            labco->a[i1][j1] = a;
                            labco->b[i1][j1] = b;
                        }
                    }
                }

                //to avoid artifacts in blue sky
                if (params->wavelet.median) {
                    float** tmL;
                    int wid = labco->W;
                    int hei = labco->H;
                    int borderL = 1;
                    tmL = new float*[hei];

                    for (int i = 0; i < hei; i++) {
                        tmL[i] = new float[wid];
                    }

                    for (int i = borderL; i < hei - borderL; i++ ) {
                        for (int j = borderL; j < wid - borderL; j++) {
                            tmL[i][j] = labco->L[i][j];
                        }
                    }

#ifdef _RT_NESTED_OPENMP
                    #pragma omp parallel for num_threads(wavNestedLevels) if(wavNestedLevels>1)
#endif

                    for (int i = 1; i < hei - 1; i++) {
                        for (int j = 1; j < wid - 1; j++) {
                            if ((varhue[i][j] < -1.3f && varhue[i][j] > - 2.5f)  && (varchro[i][j] > 15.f && varchro[i][j] < 55.f) && labco->L[i][j] > 6000.f) { //blue sky + med3x3  ==> after for more effect use denoise
                                tmL[i][j] = median (labco->L[i][j] , labco->L[i - 1][j], labco->L[i + 1][j] , labco->L[i][j + 1], labco->L[i][j - 1], labco->L[i - 1][j - 1], labco->L[i - 1][j + 1], labco->L[i + 1][j - 1], labco->L[i + 1][j + 1]);   //3x3
                            }
                        }
                    }

                    for (int i = borderL; i < hei - borderL; i++ ) {
                        for (int j = borderL; j < wid - borderL; j++) {
                            labco->L[i][j] = tmL[i][j];
                        }
                    }

                    for (int i = 0; i < hei; i++) {
                        delete [] tmL[i];
                    }

                    delete [] tmL;
                    // end blue sky
                }

                if (numtiles == 1) {
                    // reduce the varhue array to get faster access in following processing and reduce peak memory usage
                    float temphue[ (tilewidth + 1) / 2] ALIGNED64;

                    for (int i = 0; i < (tileheight + 1) / 2; i++) {
                        for (int j = 0; j < (tilewidth + 1) / 2; j++) {
                            temphue[j] = varhue[i * 2][j * 2];
                        }

                        delete [] varhue[i];
                        varhue[i] = new float[ (tilewidth + 1) / 2];
                        memcpy (varhue[i], temphue, ((tilewidth + 1) / 2) * sizeof (float));
                    }

                    for (int i = (tileheight + 1) / 2; i < tileheight; i++) {
                        delete [] varhue[i];
                        varhue[i] = nullptr;
                    }
                } else { // reduce the varhue array to get faster access in following processing
                    for (int i = 0; i < (tileheight + 1) / 2; i++) {
                        for (int j = 0; j < (tilewidth + 1) / 2; j++) {
                            varhue[i][j] = varhue[i * 2][j * 2];
                        }
                    }
                }

                int datalen = labco->W * labco->H;

                int levwavL = levwav;
                int minlevwavL = 4;
                bool ref0 = false;
                bool zerono = (params->wavelet.mergMethod != "loadzero"  && params->wavelet.mergMethod != "loadzerohdr");

                if ((cp.lev0s > 0.f || cp.lev1s > 0.f || cp.lev2s > 0.f || cp.lev3s > 0.f) && cp.noiseena) {
                    ref0 = true;
                }

                //  printf("LevwavL before: %d\n",levwavL);
//                if(cp.contrast == 0.f && !cp.tonemap && cp.conres == 0.f && cp.conresH == 0.f && cp.val == 0  && !ref0 && params->wavelet.CLmethod == "all") { // no processing of residual L  or edge=> we probably can reduce the number of levels
                //       if(cp.contrast == 0.f && cp.tonemap == false && cp.conres == 0.f && cp.conresH == 0.f && cp.val == 0  && !ref0  && params->wavelet.CLmethod == "all"  && params->wavelet.retinexMethod == "none") { // no processing of residual L  or edge=> we probably can reduce the number of levels
                if (zerono  && cp.contrast == 0.f && cp.tonemap == false && cp.conres == 0.f && cp.conresH == 0.f && cp.val == 0  && !ref0  && params->wavelet.CLmethod == "all"  && !cp.retiena) { // no processing of residual L  or edge=> we probably can reduce the number of levels
                    while (levwavL > 0 && cp.mul[levwavL - 1] == 0.f) { // cp.mul[level] == 0.f means no changes to level
                        levwavL--;
                    }
                }

                //  printf("LevwavL after: %d\n",levwavL);
                //  if(cp.noiseena){
                if (levwavL < 4 ) {
                    // levwavL = 2;    //to allow edge  => I always allocate 3 (4) levels..because if user select wavelet it is to do something !!
                    minlevwavL = levwavL;
                }

                //  }
                //  else {
                //      if(levwavL < 3) levwavL=3;//to allow edge  => I always allocate 3 (4) levels..because if user select wavelet it is to do something !!
                //  }
                FlatCurve* shstyCurve = NULL;//curve H=f(H)
                bool shstyutili = false;
                shstyCurve = new FlatCurve (params->wavelet.shstycurve);

                if (!shstyCurve || shstyCurve->isIdentity()) {
                    if (shstyCurve) {
                        delete shstyCurve;
                        shstyCurve = NULL;
                    }
                } else {
                    shstyutili = true;
                }

                if (levwavL > 0) {
                    wavelet_decomposition* Ldecomp = new wavelet_decomposition (labco->data, labco->W, labco->H, levwavL, 1, skip, max (1, wavNestedLevels), DaubLen );

                    if (!Ldecomp->memoryAllocationFailed) {

                        float madL[8][3];
                        //      bool memoryAllocationFailed = false;

#ifdef _RT_NESTED_OPENMP
                        #pragma omp parallel for schedule(dynamic) collapse(2) num_threads(wavNestedLevels) if(wavNestedLevels>1)
#endif

                        for (int lvl = 0; lvl < minlevwavL; lvl++) {//4
                            for (int dir = 1; dir < 4; dir++) {
                                int Wlvl_L = Ldecomp->level_W (lvl);
                                int Hlvl_L = Ldecomp->level_H (lvl);

                                float ** WavCoeffs_L = Ldecomp->level_coeffs (lvl);

                                madL[lvl][dir - 1] = SQR (Mad (WavCoeffs_L[dir], Wlvl_L * Hlvl_L));
                            }
                        }

                        int ind = 0;
                        bool ref = false;

                        if ((cp.lev0s > 0.f || cp.lev1s > 0.f || cp.lev2s > 0.f || cp.lev3s > 0.f) && cp.noiseena) {
                            ref = true;
                        }

                        bool contr = false;

                        for (int f = 0; f < levwavL; f++) {
                            if (cp.mul[f] != 0.f) {
                                contr = true;
                            }
                        }

                        if (cp.val > 0 || ref || contr) { //edge
                            Evaluate2 (*Ldecomp, cp, ind, mean, meanN, sigma, sigmaN, MaxP, MaxN, madL, textp, textn);
                        }

                        //init for edge and denoise
                        float vari[minlevwavL];//4

                        if (minlevwavL == 4) {
                            vari[0] = 8.f * SQR ((cp.lev0n / 125.0) * (1.0 + cp.lev0n / 25.0));
                            vari[1] = 8.f * SQR ((cp.lev1n / 125.0) * (1.0 + cp.lev1n / 25.0));
                            vari[2] = 8.f * SQR ((cp.lev2n / 125.0) * (1.0 + cp.lev2n / 25.0));
                            vari[3] = 8.f * SQR ((cp.lev3n / 125.0) * (1.0 + cp.lev3n / 25.0));
                        } else if (minlevwavL == 3) {
                            vari[0] = 8.f * SQR ((cp.lev0n / 125.0) * (1.0 + cp.lev0n / 25.0));
                            vari[1] = 8.f * SQR ((cp.lev1n / 125.0) * (1.0 + cp.lev1n / 25.0));
                            vari[2] = 8.f * SQR ((cp.lev2n / 125.0) * (1.0 + cp.lev2n / 25.0));
                        } else if (minlevwavL == 2) {
                            vari[0] = 8.f * SQR ((cp.lev0n / 125.0) * (1.0 + cp.lev0n / 25.0));
                            vari[1] = 8.f * SQR ((cp.lev1n / 125.0) * (1.0 + cp.lev1n / 25.0));
                        }

                        /*                        vari[0] = 8.f * SQR((cp.lev0n / 125.0) * (1.0 + cp.lev0n / 25.0));
                                                vari[1] = 8.f * SQR((cp.lev1n / 125.0) * (1.0 + cp.lev1n / 25.0));
                                                vari[2] = 8.f * SQR((cp.lev2n / 125.0) * (1.0 + cp.lev2n / 25.0));
                                                vari[3] = 8.f * SQR((cp.lev3n / 125.0) * (1.0 + cp.lev3n / 25.0));

                                                if((cp.lev0n > 0.1f || cp.lev1n > 0.1f || cp.lev2n > 0.1f || cp.lev3n > 0.1f) && cp.noiseena) {
                                                    int edge = 1;
                                                    vari[0] = max(0.0001f, vari[0]);
                                                    vari[1] = max(0.0001f, vari[1]);
                                                    vari[2] = max(0.0001f, vari[2]);
                                                    vari[3] = max(0.0001f, vari[3]);
                                                    float* noisevarlum = nullptr;  // we need a dummy to pass it to WaveletDenoiseAllL

                                                    WaveletDenoiseAllL(*Ldecomp, noisevarlum, madL, vari, edge);
                        */
                        int edge = 1;

                        if ((cp.lev0n > 0.1f || cp.lev1n > 0.1f || cp.lev2n > 0.1f || cp.lev3n > 0.1f) && cp.noiseena) {
                            if (minlevwavL == 4) {
                                vari[0] = max (0.0001f, vari[0]);
                                vari[1] = max (0.0001f, vari[1]);
                                vari[2] = max (0.0001f, vari[2]);
                                vari[3] = max (0.0001f, vari[3]);
                            } else if (minlevwavL == 3) {
                                vari[0] = max (0.0001f, vari[0]);
                                vari[1] = max (0.0001f, vari[1]);
                                vari[2] = max (0.0001f, vari[2]);
                            } else if (minlevwavL == 2) {
                                vari[0] = max (0.0001f, vari[0]);
                                vari[1] = max (0.0001f, vari[1]);
                            }

                            float* noisevarlum = NULL;  // we need a dummy to pass it to WaveletDenoiseAllL

                            //   if(minlevwavL!=2) {//disabled Denoise for 2 levels
                            WaveletDenoiseAllL (*Ldecomp, noisevarlum, madL, vari, minlevwavL, edge);

                            //                          if (!WaveletDenoiseAllL (*Ldecomp, noisevarlum, madL, vari, minlevwavL, edge)) { //
                            //                              memoryAllocationFailed = true;
                            //                          }

                            //  }
                        }

                        ind = 1;
                        //Flat curve for Contrast=f(H) in levels
                        FlatCurve* ChCurve = new FlatCurve(params->wavelet.Chcurve); //curve C=f(H)
                        bool Chutili = false;
<<<<<<< HEAD
                        ChCurve = new FlatCurve (params->wavelet.Chcurve);
=======
>>>>>>> a9f769c5

                        if (!ChCurve || ChCurve->isIdentity()) {
                            if (ChCurve) {
                                delete ChCurve;
                                ChCurve = nullptr;
                            }
                        } else {
                            Chutili = true;
                        }

                        int posit = 0;

                        if (params->wavelet.mergMethod2 == "befo") {
                            posit = 0;
                        } else {
                            posit = 1;
                        }

                        bool first = true;
                        WaveletmergeL (labco, posit, first, stylev, styres, stytype, cropmergelab, merge_two, varhue, varchro, *Ldecomp, cp, skip, minlevwavL, mean, meanN, sigma, sigmaN, MaxP, MaxN, wavMER2Curve, wavCLVCcurve, wavRETCcurve, wavRETgainCcurve, wavSTYCurve, wavSTY2Curve, waOpacityCurveW, waOpacityCurveWL, ChCurve, Chutili, shstyCurve, shstyutili, minCD, maxCD, mini, maxi, Tmean, Tsigma, Tmin, Tmax);
                        first = false;

                        if (posit == 0) {

                            WaveletmergeL (labco, posit, first, stylev, styres, stytype, cropmergelab, merge_two, varhue, varchro, *Ldecomp, cp, skip, minlevwavL, mean, meanN, sigma, sigmaN, MaxP, MaxN, wavMER2Curve, wavCLVCcurve, wavRETCcurve, wavRETgainCcurve, wavSTYCurve, wavSTY2Curve, waOpacityCurveW, waOpacityCurveWL, ChCurve, Chutili, shstyCurve, shstyutili, minCD, maxCD, mini, maxi, Tmean, Tsigma, Tmin, Tmax);
                        }

                        WaveletcontAllL (labco, stylev, styres, stytype, cropmergelab, merge_two, varhue, varchro, *Ldecomp, cp, skip, minlevwavL, mean, meanN, sigma, sigmaN, MaxP, MaxN, wavMER2Curve, wavCLVCcurve, wavRETCcurve, wavRETgainCcurve, wavSTYCurve, wavSTY2Curve, waOpacityCurveW, waOpacityCurveWL, ChCurve, Chutili, shstyCurve, shstyutili, minCD, maxCD, mini, maxi, Tmean, Tsigma, Tmin, Tmax);

                        if (cp.val > 0 || ref || contr  || cp.diagcurv) { //edge
                            Evaluate2 (*Ldecomp, cp, ind, mean, meanN, sigma, sigmaN, MaxP, MaxN, madL, textp, textn);
                        }

                        WaveletcontAllLfinal (*Ldecomp, cp, mean, sigma, MaxP, waOpacityCurveWL);
                        first = false;

                        //Evaluate2(*Ldecomp, cp, ind, mean, meanN, sigma, sigmaN, MaxP, MaxN, madL);
                        if (posit == 1) {
                            WaveletmergeL (labco, posit, first, stylev, styres, stytype, cropmergelab, merge_two, varhue, varchro, *Ldecomp, cp, skip, minlevwavL, mean, meanN, sigma, sigmaN, MaxP, MaxN, wavMER2Curve, wavCLVCcurve, wavRETCcurve, wavRETgainCcurve, wavSTYCurve, wavSTY2Curve, waOpacityCurveW, waOpacityCurveWL, ChCurve, Chutili, shstyCurve, shstyutili, minCD, maxCD, mini, maxi, Tmean, Tsigma, Tmin, Tmax);
                        }

                        Ldecomp->reconstruct (labco->data, cp.strength);

                    }

                    delete Ldecomp;
                }

                //Flat curve for H=f(H) in residual image
                FlatCurve* hhCurve = new FlatCurve(params->wavelet.hhcurve); //curve H=f(H)
                bool hhutili = false;
<<<<<<< HEAD
                hhCurve = new FlatCurve (params->wavelet.hhcurve);
=======
>>>>>>> a9f769c5

                if (!hhCurve || hhCurve->isIdentity()) {
                    if (hhCurve) {
                        delete hhCurve;
                        hhCurve = nullptr;
                    }
                } else {
                    hhutili = true;
                }

                if (!hhutili && params->wavelet.chrrt == 0.) { //always a or b
                    int levwava = levwav;

                    //  printf("Levwava before: %d\n",levwava);
//                   if(cp.chrores == 0.f && params->wavelet.CLmethod == "all" && !cp.cbena) { // no processing of residual ab => we probably can reduce the number of levels
//                       while(levwava > 0 && !cp.diag && (((cp.CHmet == 2 && (cp.chro == 0.f || cp.mul[levwava - 1] == 0.f )) || (cp.CHmet != 2 && (levwava == 10 || (!cp.curv  || cp.mulC[levwava - 1] == 0.f))))) && (!cp.opaRG || levwava == 10 || (cp.opaRG && cp.mulopaRG[levwava - 1] == 0.f)) && ((levwava == 10 || (cp.CHSLmet == 1 && cp.mulC[levwava - 1] == 0.f)))) {
                    if (zerono && cp.chrores == 0.f && params->wavelet.CLmethod == "all" && !cp.cbena) { // no processing of residual ab => we probably can reduce the number of levels
                        while (levwava > 0 && !cp.diag && (((cp.CHmet == 2 && (cp.chro == 0.f || cp.mul[levwava - 1] == 0.f )) || (cp.CHmet != 2 && (levwava == 10 || (!cp.curv  || (cp.curv && cp.mulC[levwava - 1] == 0.f)))))) && (!cp.opaRG || levwava == 10 || (cp.opaRG && cp.mulopaRG[levwava - 1] == 0.f)) && ((levwava == 10 || (cp.CHSLmet == 1 && cp.mulC[levwava - 1] == 0.f)))) {
                            levwava--;
                        }
                    }

                    //printf("Levwava after: %d\n",levwava);
                    if (levwava > 0) {
                        wavelet_decomposition* adecomp = new wavelet_decomposition (labco->data + datalen, labco->W, labco->H, levwava, 1, skip, max (1, wavNestedLevels), DaubLen );

                        if (!adecomp->memoryAllocationFailed) {
                            int posit = 0;
                            bool first = true;

                            if (params->wavelet.mergMethod2 == "befo") {
                                posit = 0;
                            } else {
                                posit = 1;
                            }

                            WaveletmergeAB (labco, posit, first, stylev, styres, stytype, cropmergelab, merge_two, varhue, varchro, *adecomp, wavMER2Curve, waOpacityCurveW, wavSTYCurve, wavSTY2Curve, shstyCurve, shstyutili, cp, true);
                            first = false;

                            if (posit == 0) {
                                WaveletmergeAB (labco, posit, first, stylev, styres, stytype, cropmergelab, merge_two, varhue, varchro, *adecomp, wavMER2Curve, waOpacityCurveW, wavSTYCurve, wavSTY2Curve, shstyCurve, shstyutili, cp, true);
                            }

                            WaveletcontAllAB (labco, stylev, styres, stytype, cropmergelab, merge_two, varhue, varchro, *adecomp, wavMER2Curve, waOpacityCurveW, wavSTYCurve, wavSTY2Curve, shstyCurve, shstyutili, cp, true);
                            first = false;

                            if (posit == 1) {
                                WaveletmergeAB (labco, posit, first, stylev, styres, stytype, cropmergelab, merge_two, varhue, varchro, *adecomp, wavMER2Curve, waOpacityCurveW, wavSTYCurve, wavSTY2Curve, shstyCurve, shstyutili, cp, true);
                            }

                            adecomp->reconstruct (labco->data + datalen, cp.strength);
                        }

                        delete adecomp;
                    }

                    int levwavb = levwav;

                    //printf("Levwavb before: %d\n",levwavb);
//                   if(cp.chrores == 0.f && params->wavelet.CLmethod == "all" && !cp.cbena) { // no processing of residual ab => we probably can reduce the number of levels
//                       while(levwavb > 0 &&  !cp.diag && (((cp.CHmet == 2 && (cp.chro == 0.f || cp.mul[levwavb - 1] == 0.f )) || (cp.CHmet != 2 && (levwavb == 10 || (!cp.curv || cp.mulC[levwavb - 1] == 0.f))))) && (!cp.opaBY || levwavb == 10 || (cp.opaBY && cp.mulopaBY[levwavb - 1] == 0.f)) && ((levwavb == 10 || (cp.CHSLmet == 1 && cp.mulC[levwavb - 1] == 0.f)))) {
                    if (zerono && cp.chrores == 0.f && params->wavelet.CLmethod == "all" && !cp.cbena) { // no processing of residual ab => we probably can reduce the number of levels
                        while (levwavb > 0 &&  !cp.diag && (((cp.CHmet == 2 && (cp.chro == 0.f || cp.mul[levwavb - 1] == 0.f )) || (cp.CHmet != 2 && (levwavb == 10 || (!cp.curv || (cp.curv && cp.mulC[levwavb - 1] == 0.f)))))) && (!cp.opaBY || levwavb == 10 || (cp.opaBY && cp.mulopaBY[levwavb - 1] == 0.f)) && ((levwavb == 10 || (cp.CHSLmet == 1 && cp.mulC[levwavb - 1] == 0.f)))) {
                            levwavb--;
                        }
                    }

                    //  printf("Levwavb after: %d\n",levwavb);
                    if (levwavb > 0) {
                        wavelet_decomposition* bdecomp = new wavelet_decomposition (labco->data + 2 * datalen, labco->W, labco->H, levwavb, 1, skip, max (1, wavNestedLevels), DaubLen );

                        if (!bdecomp->memoryAllocationFailed) {
                            int posit = 0;
                            bool first = true;

                            if (params->wavelet.mergMethod2 == "befo") {
                                posit = 0;
                            } else {
                                posit = 1;
                            }

                            WaveletmergeAB (labco, posit, first, stylev, styres, stytype, cropmergelab, merge_two, varhue, varchro, *bdecomp, wavMER2Curve, waOpacityCurveW, wavSTYCurve, wavSTY2Curve, shstyCurve, shstyutili, cp, false);
                            first = false;

                            if (posit == 0) {
                                WaveletmergeAB (labco, posit, first, stylev, styres, stytype, cropmergelab, merge_two, varhue, varchro, *bdecomp, wavMER2Curve, waOpacityCurveW, wavSTYCurve, wavSTY2Curve, shstyCurve, shstyutili, cp, false);
                            }

                            WaveletcontAllAB (labco, stylev, styres, stytype, cropmergelab, merge_two, varhue, varchro, *bdecomp, wavMER2Curve, waOpacityCurveW, wavSTYCurve, wavSTY2Curve, shstyCurve, shstyutili, cp, false);
                            first = false;

                            if (posit == 1) {
                                WaveletmergeAB (labco, posit, first, stylev, styres, stytype, cropmergelab, merge_two, varhue, varchro, *bdecomp, wavMER2Curve, waOpacityCurveW, wavSTYCurve, wavSTY2Curve, shstyCurve, shstyutili, cp, false);
                            }

                            bdecomp->reconstruct (labco->data + 2 * datalen, cp.strength);
                        }

                        delete bdecomp;
                    }
                } else {// a and b
                    int levwavab = levwav;

                    //  printf("Levwavab before: %d\n",levwavab);
//                   if(cp.chrores == 0.f && !hhutili && params->wavelet.CLmethod == "all") { // no processing of residual ab => we probably can reduce the number of levels
//                       while(levwavab > 0 && (((cp.CHmet == 2 && (cp.chro == 0.f || cp.mul[levwavab - 1] == 0.f )) || (cp.CHmet != 2 && (levwavab == 10 || (!cp.curv  || cp.mulC[levwavab - 1] == 0.f))))) && (!cp.opaRG || levwavab == 10 || (cp.opaRG && cp.mulopaRG[levwavab - 1] == 0.f)) && ((levwavab == 10 || (cp.CHSLmet == 1 && cp.mulC[levwavab - 1] == 0.f)))) {
                    //  printf("Levwavab before: %d\n",levwavab);cp.retiena
                    //      if(cp.chrores == 0.f && !hhutili && params->wavelet.CLmethod == "all" && params->wavelet.retinexMethod == "none" && params->wavelet.chrrt == 0.) { // no processing of residual ab => we probably can reduce the number of levels
                    if (cp.chrores == 0.f && !hhutili && params->wavelet.CLmethod == "all" &&  !cp.retiena && params->wavelet.chrrt == 0.) { // no processing of residual ab => we probably can reduce the number of levels
                        while (levwavab > 0 && (((cp.CHmet == 2 && (cp.chro == 0.f || cp.mul[levwavab - 1] == 0.f )) || (cp.CHmet != 2 && (levwavab == 10 || (!cp.curv  || (cp.curv && cp.mulC[levwavab - 1] == 0.f)))))) && (!cp.opaRG || levwavab == 10 || (cp.opaRG && cp.mulopaRG[levwavab - 1] == 0.f)) && ((levwavab == 10 || (cp.CHSLmet == 1 && cp.mulC[levwavab - 1] == 0.f)))) {
                            levwavab--;
                        }
                    }

                    //  printf("Levwavab after: %d\n",levwavab);
                    if (levwavab > 0) {
                        wavelet_decomposition* adecomp = new wavelet_decomposition (labco->data + datalen, labco->W, labco->H, levwavab, 1, skip, max (1, wavNestedLevels), DaubLen );
                        wavelet_decomposition* bdecomp = new wavelet_decomposition (labco->data + 2 * datalen, labco->W, labco->H, levwavab, 1, skip, max (1, wavNestedLevels), DaubLen );

                        if (!adecomp->memoryAllocationFailed && !bdecomp->memoryAllocationFailed) {
                            bool first = true;
                            int posit = 0;

                            if (params->wavelet.mergMethod2 == "befo") {
                                posit = 0;
                            } else {
                                posit = 1;
                            }

                            WaveletmergeAB (labco, posit, first, stylev, styres, stytype, cropmergelab, merge_two, varhue, varchro, *bdecomp, wavMER2Curve, waOpacityCurveW, wavSTYCurve, wavSTY2Curve, shstyCurve, shstyutili, cp, false);
                            first = false;

                            if (posit == 0) {
                                WaveletmergeAB (labco, posit, first, stylev, styres, stytype, cropmergelab, merge_two, varhue, varchro, *bdecomp, wavMER2Curve, waOpacityCurveW, wavSTYCurve, wavSTY2Curve, shstyCurve, shstyutili, cp, false);
                            }

                            WaveletcontAllAB (labco, stylev, styres, stytype, cropmergelab, merge_two, varhue, varchro, *adecomp, wavMER2Curve, waOpacityCurveW, wavSTYCurve, wavSTY2Curve, shstyCurve, shstyutili, cp, true);
                            WaveletcontAllAB (labco, stylev, styres, stytype, cropmergelab, merge_two, varhue, varchro, *bdecomp, wavMER2Curve, waOpacityCurveW, wavSTYCurve, wavSTY2Curve, shstyCurve, shstyutili, cp, false);
                            WaveletAandBAllAB (labco, varhue, varchro, wavRETCcurve, wavRETgainCcurve, *adecomp, *bdecomp, cp, waOpacityCurveW, hhCurve, hhutili );

                            if (posit == 1) {
                                WaveletmergeAB (labco, posit, first, stylev, styres, stytype, cropmergelab, merge_two, varhue, varchro, *bdecomp, wavMER2Curve, waOpacityCurveW, wavSTYCurve, wavSTY2Curve, shstyCurve, shstyutili, cp, false);
                            }

                            adecomp->reconstruct (labco->data + datalen, cp.strength);
                            bdecomp->reconstruct (labco->data + 2 * datalen, cp.strength);

                        }

                        delete adecomp;
                        delete bdecomp;
                    }
                }

                if (hhCurve) {
                    delete hhCurve;
                }


                if (shstyCurve) {
                    delete shstyCurve;
                }

                if (numtiles > 1 || (numtiles == 1 /*&& cp.avoi*/)) { //in all case since I add contrast curve
                    //calculate mask for feathering output tile overlaps
                    float Vmask[height + overlap] ALIGNED16;
                    float Hmask[width + overlap] ALIGNED16;

                    if (numtiles > 1) {
                        for (int i = 0; i < height; i++) {
                            Vmask[i] = 1;
                        }

                        for (int j = 0; j < width; j++) {
                            Hmask[j] = 1;
                        }

                        for (int i = 0; i < overlap; i++) {
                            float mask = SQR (sin ((rtengine::RT_PI * i) / (2 * overlap)));

                            if (tiletop > 0) {
                                Vmask[i] = mask;
                            }

                            if (tilebottom < imheight) {
                                Vmask[height - i] = mask;
                            }

                            if (tileleft > 0) {
                                Hmask[i] = mask;
                            }

                            if (tileright < imwidth) {
                                Hmask[width - i] = mask;
                            }
                        }
                    }

                    bool highlight = params->toneCurve.hrenabled;

#ifdef _RT_NESTED_OPENMP
                    #pragma omp parallel for schedule(dynamic,16) num_threads(wavNestedLevels) if(wavNestedLevels>1)
#endif

                    for (int i = tiletop; i < tilebottom; i++) {
                        int i1 = i - tiletop;
                        float L, a, b;
#ifdef __SSE2__
                        int rowWidth = tileright - tileleft;
                        float atan2Buffer[rowWidth] ALIGNED64;
                        float chprovBuffer[rowWidth] ALIGNED64;
                        float xBuffer[rowWidth] ALIGNED64;
                        float yBuffer[rowWidth] ALIGNED64;

                        if (cp.avoi) {
                            int col;
                            __m128 av, bv;
                            __m128 cv, yv, xv;
                            __m128 zerov = _mm_setzero_ps();
                            __m128 onev = _mm_set1_ps (1.f);
                            __m128 c327d68v = _mm_set1_ps (327.68f);
                            vmask xyMask;

                            for (col = 0; col < rowWidth - 3; col += 4) {
                                av = LVFU (labco->a[i1][col]);
                                bv = LVFU (labco->b[i1][col]);
                                STVF (atan2Buffer[col], xatan2f (bv, av));

                                cv = _mm_sqrt_ps (SQRV (av) + SQRV (bv));
                                yv = av / cv;
                                xv = bv / cv;
                                xyMask = vmaskf_eq (zerov, cv);
                                yv = vself (xyMask, onev, yv);
                                xv = vself (xyMask, zerov, xv);
                                STVF (yBuffer[col], yv);
                                STVF (xBuffer[col], xv);
                                STVF (chprovBuffer[col], cv / c327d68v);

                            }

                            for (; col < rowWidth; col++) {
                                float a = labco->a[i1][col];
                                float b = labco->b[i1][col];
                                atan2Buffer[col] = xatan2f (b, a);
                                float Chprov1 = sqrtf (SQR (a) + SQR (b));
                                yBuffer[col] = (Chprov1 == 0.f) ? 1.f : a / Chprov1;
                                xBuffer[col] = (Chprov1 == 0.f) ? 0.f : b / Chprov1;
                                chprovBuffer[col] = Chprov1 / 327.68;
                            }
                        }

#endif

                        for (int j = tileleft; j < tileright; j++) {
                            int j1 = j - tileleft;

                            if (cp.avoi) { //Gamut and Munsell
#ifdef __SSE2__
                                float HH = atan2Buffer[j1];
                                float Chprov1 = chprovBuffer[j1];
                                float2 sincosv;
                                sincosv.y = yBuffer[j1];
                                sincosv.x = xBuffer[j1];
#else
                                a = labco->a[i1][j1];
                                b = labco->b[i1][j1];
                                float HH = xatan2f (b, a);
                                float Chprov1 = sqrtf (SQR (a) + SQR (b));
                                float2 sincosv;
                                sincosv.y = (Chprov1 == 0.0f) ? 1.f : a / (Chprov1);
                                sincosv.x = (Chprov1 == 0.0f) ? 0.f : b / (Chprov1);
                                Chprov1 /= 327.68f;
#endif
                                L = labco->L[i1][j1];
                                const float Lin = labco->L[i1][j1];

                                if (wavclCurve  && cp.finena) {
                                    labco->L[i1][j1] = (0.5f * Lin  + 1.5f * wavclCurve[Lin]) / 2.f;   //apply contrast curve
                                }

                                L = labco->L[i1][j1];

                                float Lprov1 = L / 327.68f;
                                float Lprov2 = Lold[i][j] / 327.68f;
                                float memChprov = varchro[i1][j1];
                                float R, G, B;
#ifdef _DEBUG
                                bool neg = false;
                                bool more_rgb = false;
                                Color::gamutLchonly (HH, sincosv, Lprov1, Chprov1, R, G, B, wip, highlight, 0.15f, 0.96f, neg, more_rgb);
#else
                                Color::gamutLchonly (HH, sincosv, Lprov1, Chprov1, R, G, B, wip, highlight, 0.15f, 0.96f);
#endif
                                L = Lprov1 * 327.68f;

                                a = 327.68f * Chprov1 * sincosv.y; //gamut
                                b = 327.68f * Chprov1 * sincosv.x; //gamut
                                float correctionHue = 0.0f; // Munsell's correction
                                float correctlum = 0.0f;
                                Lprov1 = L / 327.68f;
                                float Chprov = sqrtf (SQR (a) + SQR (b)) / 327.68f;
#ifdef _DEBUG
                                Color::AllMunsellLch (true, Lprov1, Lprov2, HH, Chprov, memChprov, correctionHue, correctlum, MunsDebugInfo);
#else
                                Color::AllMunsellLch (true, Lprov1, Lprov2, HH, Chprov, memChprov, correctionHue, correctlum);
#endif

                                if (correctionHue != 0.f || correctlum != 0.f) { // only calculate sin and cos if HH changed
                                    if (fabs (correctionHue) < 0.015f) {
                                        HH += correctlum;    // correct only if correct Munsell chroma very little.
                                    }

                                    sincosv = xsincosf (HH + correctionHue);
                                }

                                a = 327.68f * Chprov * sincosv.y; // apply Munsell
                                b = 327.68f * Chprov * sincosv.x; //aply Munsell
                            } else {//general case
                                L = labco->L[i1][j1];
                                const float Lin = labco->L[i1][j1];

                                if (wavclCurve  && cp.finena) {
                                    labco->L[i1][j1] = (0.5f * Lin + 1.5f * wavclCurve[Lin]) / 2.f;   //apply contrast curve
                                }

                                L = labco->L[i1][j1];
                                a = labco->a[i1][j1];
                                b = labco->b[i1][j1];
                            }

                            if (numtiles > 1) {
                                float factor = Vmask[i1] * Hmask[j1];
                                dsttmp->L[i][j] += factor * L;
                                dsttmp->a[i][j] += factor * a;
                                dsttmp->b[i][j] += factor * b;
                            } else {
                                dsttmp->L[i][j] = L;
                                dsttmp->a[i][j] = a;
                                dsttmp->b[i][j] = b;

                            }
                        }
                    }

                }

                if (LoldBuffer != nullptr) {
                    delete [] LoldBuffer;
                    delete [] Lold;
                }

                if (numtiles > 1) {
                    delete labco;
                }
            }
        }

        for (int i = 0; i < tileheight; i++)
            if (varhue[i] != nullptr) {
                delete [] varhue[i];
            }

        delete [] varhue;

        for (int i = 0; i < tileheight; i++) {
            delete [] varchro[i];
        }

        delete [] varchro;

        delete [] mean;
        delete [] meanN;
        delete [] sigma;
        delete [] sigmaN;
        delete [] MaxP;
        delete [] MaxN;
    }
#ifdef _RT_NESTED_OPENMP
    omp_set_nested (oldNested);
#endif

<<<<<<< HEAD

    if (numtiles > 1) {
        dst->CopyFrom (dsttmp);
        delete dsttmp;
    }

    if (cp.retiena  && params->wavelet.retinexMethodpro == "fina") {
        int W_L =  imwidth;
        int H_L =  imheight;

        float *resid[H_L] ALIGNED16;
        float *residBuffer = new float[H_L * W_L];

        for (int i = 0; i < H_L; i++) {
            resid[i] = &residBuffer[i * W_L];
        }

        float *orig[H_L] ALIGNED16;
        float *origBuffer = new float[H_L * W_L];

        for (int i = 0; i < H_L; i++) {
            orig[i] = &origBuffer[i * W_L];
        }

        int skip = 2;

#ifdef _OPENMP
        #pragma omp parallel for schedule(dynamic,16)
#endif

        for (int ir = 0; ir < imheight; ir += 1)
            for (int jr = 0; jr < imwidth; jr += 1) {
                orig[ir][jr] = dst->L[ir][jr];
            }

        ImProcFunctions::MSRWav (dst->L, orig, imwidth, imheight, params->wavelet, wavRETCcurve, wavRETgainCcurve, skip, 0, 4, 0.8f, minCD, maxCD, mini, maxi, Tmean, Tsigma, Tmin, Tmax);

        if (params->wavelet.chrrt > 0.) {
#ifdef _OPENMP
            #pragma omp parallel for schedule(dynamic,16)
#endif

            for (int ir = 0; ir < imheight; ir += 1)
                for (int jr = 0; jr < imwidth; jr += 1) {
                    resid[ir][jr] = orig[ir][jr] = sqrt (SQR (dst->a[ir][jr]) + SQR (dst->b[ir][jr]));
                }

            ImProcFunctions::MSRWav (resid, orig, imwidth, imheight, params->wavelet, wavRETCcurve, wavRETgainCcurve, skip, 1, 3, 0.8f, minCD, maxCD, mini, maxi, Tmean, Tsigma, Tmin, Tmax);
#ifdef _OPENMP
            #pragma omp parallel for schedule(dynamic,16)
#endif

            for (int ir = 0; ir < imheight; ir++)
                for (int jr = 0; jr < imwidth; jr++) {
                    float Chprov = orig[ir][jr];
                    float2 sincosval;
                    sincosval.y = Chprov == 0.0f ? 1.f : dst->a[ir][jr] / Chprov;
                    sincosval.x = Chprov == 0.0f ? 0.f : dst->b[ir][jr] / Chprov;

                    dst->a[ir][jr] = resid[ir][jr] * sincosval.y;
                    dst->b[ir][jr] = resid[ir][jr] * sincosval.x;
                }
        }

        delete [] residBuffer;
        delete [] origBuffer;
    }

    //save merge Lab file
    bool tata = true;

    if (tata) {
        bool merg = false;
        //    bool toto = true;
        // merg = cp.mergeena;
        Glib::ustring inp;
        inp = params->wavelet.inpute;

        if (params->wavelet.mergevMethod == "save"  && cp.mergeena) {
            merg = true;
        }

        if (merg)   {
            //  printf("Generate file L*a*b after Wavelet=%s\n", inp.c_str());

            MyMutex* merMutex = NULL;
            merMutex = new MyMutex;
            merMutex->lock ();

            ofstream fout;
            ifstream fin;
            fout.open (inp.c_str(), ios::binary);
            int dpix = 0;//for alignment pixels
            int wat_or_hdr = 0;

            if (params->wavelet.mergMethod == "savhdr") {
                dpix = 4;    //0 if watermark
            }

            float multi = sqrt (cp.labsize); //reduce size

            if (params->wavelet.mergMethod != "savzero") {
                multi = 1;
            }

            struct D {
                int W, H, sk;
            } d;

            int realsizeW = (int) (imwidth / multi);
            int realsizeH = (int) (imheight / multi);

            d.W = realsizeW - 2 * dpix;
            d.H = realsizeH - 2 * dpix;
            d.sk = wat_or_hdr;
            fout.write (reinterpret_cast<char *> (&d), sizeof (d));
            float maxx = 0.f;

            for (int ir = dpix; ir < realsizeH - dpix; ir++)
                for (int jr = dpix; jr < realsizeW - dpix; jr++) {
                    struct X {
                        float L, a, b, ma;
                    } x;
                    int iir = (int) ir * multi;
                    int jjr = (int) jr * multi;

                    x.L = dsttmp->L[iir][jjr];
                    x.a = dsttmp->a[iir][jjr];
                    x.b = dsttmp->b[iir][jjr];

                    if (x.L > maxx) {
                        maxx = x.L;
                    }

                    x.ma = maxx;
                    fout.write (reinterpret_cast<char *> (&x), sizeof (x));
                }

            fout.close();
            printf ("DWwav=%d DHwav=%d ski=%d\n", d.W, d.H, d.sk);
            merMutex->unlock ();
            delete merMutex;
        }
    }





}//end o



=======
    if(numtiles != 1) {
        dst->CopyFrom(dsttmp);
        delete dsttmp;
    }

#ifdef _DEBUG
    delete MunsDebugInfo;
#endif

}
>>>>>>> a9f769c5

#undef TS
#undef fTS
#undef offset
#undef epsilon

void ImProcFunctions::Aver ( float *  RESTRICT DataList, int datalen, float &averagePlus, float &averageNeg, float &max, float &min)
{

    //find absolute mean
    int countP = 0, countN = 0;
    float averaP = 0.f, averaN = 0.f;

    float thres = 5.f;//different fom zero to take into account only data large enough
    max = 0.f;
    min = 0.f;
#ifdef _RT_NESTED_OPENMP
    #pragma omp parallel num_threads(wavNestedLevels) if(wavNestedLevels>1)
#endif
    {
        float lmax = 0.f, lmin = 0.f;
#ifdef _RT_NESTED_OPENMP
        #pragma omp for reduction(+:averaP,averaN,countP,countN) nowait
#endif

        for (int i = 0; i < datalen; i++) {

            if (DataList[i] >= thres) {
                //  printf("dat=%f ", DataList[i]);
                averaP += DataList[i];

                if (DataList[i] > lmax) {
                    lmax = DataList[i];
                }

                countP++;
            } else if (DataList[i] < -thres) {
                averaN += DataList[i];

                if (DataList[i] < lmin) {
                    lmin = DataList[i];
                }

                countN++;
            }
        }

#ifdef _RT_NESTED_OPENMP
        #pragma omp critical
#endif
        {
            max = max > lmax ? max : lmax;
            min = min < lmin ? min : lmin;
        }
    }

    if (countP > 0) {
        averagePlus = averaP / countP;
    } else {
        averagePlus = 0;
    }

    if (countN > 0) {
        averageNeg = averaN / countN;
    } else {
        averageNeg = 0;
    }

}




void ImProcFunctions::Averneur ( float ***tempneur, int datalen, int lvl, int dir, float &averagePlus, float &max)
{

    //find absolute mean
    int countP = 0;
    float averaP = 0.f;

    float thres = 5.f;//different fom zero to take into account only data large enough
    max = 0.f;

#ifdef _RT_NESTED_OPENMP
    #pragma omp parallel num_threads(wavNestedLevels) if(wavNestedLevels>1)
#endif
    {
        float lmax = 0.f;
        //  float lmin = 0.f;
#ifdef _RT_NESTED_OPENMP
        #pragma omp for reduction(+:averaP,countP) nowait
#endif

        for (int i = 0; i < datalen; i++) {
            if (tempneur[dir - 1][lvl][i] >= thres) {
                averaP += tempneur[dir - 1][lvl][i];

                if (tempneur[dir - 1][lvl][i] > lmax) {
                    lmax = tempneur[dir - 1][lvl][i];
                }

                countP++;
            }
        }

#ifdef _RT_NESTED_OPENMP
        #pragma omp critical
#endif
        {
            max = max > lmax ? max : lmax;
        }
    }

    if (countP > 0) {
        averagePlus = averaP / countP;
    } else {
        averagePlus = 0;
    }


}


void ImProcFunctions::Sigma ( float *  RESTRICT DataList, int datalen, float averagePlus, float averageNeg, float &sigmaPlus, float &sigmaNeg)
{
    int countP = 0, countN = 0;
    float variP = 0.f, variN = 0.f;
    float thres = 5.f;//different fom zero to take into account only data large enough

#ifdef _RT_NESTED_OPENMP
    #pragma omp parallel for reduction(+:variP,variN,countP,countN) num_threads(wavNestedLevels) if(wavNestedLevels>1)
#endif

    for (int i = 0; i < datalen; i++) {
        if (DataList[i] >= thres) {
            variP += SQR (DataList[i] - averagePlus);
            countP++;
        } else if (DataList[i] <= -thres) {
            variN += SQR (DataList[i] - averageNeg);
            countN++;
        }
    }

    if (countP > 0) {
        sigmaPlus = sqrt (variP / countP);
    } else {
        sigmaPlus = 0;
    }

    if (countN > 0) {
        sigmaNeg = sqrt (variN / countN);
    } else {
        sigmaNeg = 0;
    }

}

void ImProcFunctions::Textur ( float *  RESTRICT DataList, int datalen, float averagePlus, float sigmaPlus, float &textp)
{
//   int countP = 0, countN = 0;
    float TP = 0.f;
//   float thres = 5.f;//different fom zero to take into account only data large enough

#ifdef _RT_NESTED_OPENMP
    #pragma omp parallel for reduction(+:TP) num_threads(wavNestedLevels) if(wavNestedLevels>1)
#endif

    for (int i = 0; i < datalen; i++) { //only positive values...it is an evaluation not a strict calculation
        if ((DataList[i] >= averagePlus - sigmaPlus)  && (DataList[i] <= averagePlus + 2.f * sigmaPlus)) {
            TP += DataList[i];

        }
    }

    textp = TP;

}



void ImProcFunctions::Neuraltwo (float *** tempneur, float neuthree[3][3], int W_L, int H_L, int maxlvl,
                                 const struct cont_params& cp, int ind, float **mea, float **sig, float **maxi, float *mean, float *meanN, float *sigma, float *sigmaN, float *MaxP, float *MaxN, float *textp, float *textn, int *indnklev)
{
    //  StopWatch Stop1("Neuraltwo");

//   int dirr = 0;
    int indnk = 0;
    //  float ava[4], avb[4];
    float avLP[4], avLN[4];
    float maxL[4] ; //maxa[4], maxb[4]; // minL[4],
    float sigP[4], sigN[4];
    float texP[4];// texN[4];
    float AvL, SL, maxLP, textplus[8];
//   float madLlev[10];

//    float thr = params->wavelet.thres;
//   int nk = 0;
    float maxtex = 0.f;

    for (int lvl = 0; lvl < maxlvl; lvl++) {
        for (int nk = 0; nk < 3; nk++) {
            for (int dir = 1; dir < 4; dir++) {
                for (int i = 0; i < W_L * H_L; i++) {
                    if (lvl > 0 && lvl < maxlvl - 1) {
                        //   tempneur[dir - 1][lvl][i] = neuthree[nk][0] * tempneur[dir - 1][lvl - 1][i] + neuthree[nk][1] * tempneur[dir - 1][lvl][i] + neuthree[nk][2] * tempneur[dir - 1][lvl + 1][i];
                    }
                }
            }

            //       if(lvl > 0 && lvl < maxlvl - 1) {

            /*    float ava[4], avb[4], avLP[4], avLN[4];
                float maxL[4], minL[4], maxa[4], maxb[4];
                float sigP[4], sigN[4];
                float texP[4], texN[4];
                float AvL, AvN, SL, SN, maxLP, maxLN, MADL, textplus[8], textneg[8], textsom[8];
                float madLlev[10];
            */
            for (int dir = 1; dir < 4; dir++) {
                //avLP[dir] = 0.f;
                Averneur (tempneur, W_L * H_L,  lvl, dir, avLP[dir], maxL[dir]);
                Sigma (tempneur[dir - 1][lvl], W_L * H_L, avLP[dir], avLN[dir], sigP[dir], sigN[dir]);
                Textur (tempneur[dir - 1][lvl], W_L * H_L, avLP[dir], sigP[dir], texP[dir]);
            }

            textplus[nk] = 0.f;

            for (int dir = 1; dir < 4; dir++) {
                textplus[nk] += texP[dir];
            }

            if (textplus[nk] > maxtex) {
                maxtex = textplus[nk];
                indnk = nk;
            }

            indnklev[lvl] = indnk;

            AvL = 0.f;
            SL = 0.f;
            maxLP = 0.f;

            for (int dir = 1; dir < 4; dir++) {
                AvL += avLP[dir];
                SL += sigP[dir];
                maxLP += maxL[dir];
            }

            AvL /= 3;
            SL /= 3;
            maxLP /= 3;
            printf ("Avl=%f \n", AvL);

            mea[lvl][nk] = AvL;
            sig[lvl][nk] = SL;
            maxi[lvl][nk] = maxLP;
            //   }


        }
    }

// delete [] indnklev;

}




void ImProcFunctions::Evaluate2 (wavelet_decomposition &WaveletCoeffs_L,
                                 const struct cont_params& cp, int ind, float *mean, float *meanN, float *sigma, float *sigmaN, float *MaxP, float *MaxN, float madL[8][3], float *textp, float *textn)
{
//StopWatch Stop1("Evaluate2");
    int maxlvl = WaveletCoeffs_L.maxlevel();

    for (int lvl = 0; lvl < maxlvl; lvl++) {

        int Wlvl_L = WaveletCoeffs_L.level_W (lvl);
        int Hlvl_L = WaveletCoeffs_L.level_H (lvl);

        int skip_L = WaveletCoeffs_L.level_stride (lvl);

        float ** WavCoeffs_L = WaveletCoeffs_L.level_coeffs (lvl);

        Eval2 (WavCoeffs_L, lvl, cp, Wlvl_L, Hlvl_L, skip_L,  ind, mean, meanN, sigma, sigmaN, MaxP, MaxN, madL[lvl], textp, textn);
    }

}

void ImProcFunctions::Evaluateab (wavelet_decomposition &WaveletCoeffs_ab,
                                  const struct cont_params& cp, int ind, float *mean, float *meanN, float *sigma, float *sigmaN, float *MaxP, float *MaxN)
{
//StopWatch Stop1("Evaluate2");
    int maxlvl = WaveletCoeffs_ab.maxlevel();

    for (int lvl = 0; lvl < maxlvl; lvl++) {

        int Wlvl_L = WaveletCoeffs_ab.level_W (lvl);
        int Hlvl_L = WaveletCoeffs_ab.level_H (lvl);

        int skip_L = WaveletCoeffs_ab.level_stride (lvl);

        float ** WavCoeffs_ab = WaveletCoeffs_ab.level_coeffs (lvl);

        Evalab (WavCoeffs_ab, lvl, cp, Wlvl_L, Hlvl_L, skip_L,  ind, mean, meanN, sigma, sigmaN, MaxP, MaxN);
    }

}

void ImProcFunctions::Evalab (float ** WavCoeffs_ab,  int level, const struct cont_params& cp,
                              int W_L, int H_L, int skip_L, int ind, float *mean, float *meanN, float *sigma, float *sigmaN, float *MaxP, float *MaxN)
{

    float avLP[4], avLN[4];
    float maxL[4], minL[4];
    float sigP[4], sigN[4];
    float AvL, AvN, SL, SN, maxLP, maxLN;

    for (int dir = 1; dir < 4; dir++) {
        Aver (WavCoeffs_ab[dir], W_L * H_L,  avLP[dir], avLN[dir], maxL[dir], minL[dir]);
        Sigma (WavCoeffs_ab[dir], W_L * H_L, avLP[dir], avLN[dir], sigP[dir], sigN[dir]);
    }

    AvL = 0.f;
    AvN = 0.f;
    SL = 0.f;
    SN = 0.f;
    maxLP = 0.f;
    maxLN = 0.f;

    for (int dir = 1; dir < 4; dir++) {
        AvL += avLP[dir];
        AvN += avLN[dir];
        SL += sigP[dir];
        SN += sigN[dir];
        maxLP += maxL[dir];
        maxLN += minL[dir];
    }

    AvL /= 3;
    AvN /= 3;
    SL /= 3;
    SN /= 3;
    maxLP /= 3;
    maxLN /= 3;


    mean[level] = AvL;
    meanN[level] = AvN;
    sigma[level] = SL;
    sigmaN[level] = SN;
    MaxP[level] = maxLP;
    MaxN[level] = maxLN;
}





void ImProcFunctions::Eval2 (float ** WavCoeffs_L,  int level, const struct cont_params& cp,
                             int W_L, int H_L, int skip_L, int ind, float *mean, float *meanN, float *sigma, float *sigmaN, float *MaxP, float *MaxN, float *madL, float *textp, float *textn)
{
//   const float eps = 0.01f;

    float avLP[4], avLN[4];
    float maxL[4], minL[4];
    float sigP[4], sigN[4];
    float AvL, AvN, SL, SN, maxLP, maxLN, MADL;
//   float madLlev[10];
//   float thr = params->wavelet.thres;

    for (int dir = 1; dir < 4; dir++) {
        Aver (WavCoeffs_L[dir], W_L * H_L,  avLP[dir], avLN[dir], maxL[dir], minL[dir]);
        Sigma (WavCoeffs_L[dir], W_L * H_L, avLP[dir], avLN[dir], sigP[dir], sigN[dir]);
    }

    AvL = 0.f;
    AvN = 0.f;
    SL = 0.f;
    SN = 0.f;
    maxLP = 0.f;
    maxLN = 0.f;
    MADL = 0.f;

    for (int dir = 1; dir < 4; dir++) {
        AvL += avLP[dir];
        AvN += avLN[dir];
        SL += sigP[dir];
        SN += sigN[dir];
        maxLP += maxL[dir];
        maxLN += minL[dir];
        MADL += madL[dir];
    }

    AvL /= 3;
    AvN /= 3;
    SL /= 3;
    SN /= 3;
    maxLP /= 3;
    maxLN /= 3;
    MADL /= 3;

    if (level < 4) { //4
        MADL = sqrt (MADL);
    } else {
        MADL = 0.f;
    }

    mean[level] = AvL;
    meanN[level] = AvN;
    sigma[level] = SL;
    sigmaN[level] = SN;
    MaxP[level] = maxLP;
    MaxN[level] = maxLN;
}

float *ImProcFunctions::ContrastDR (float *Source, int skip, struct cont_params &cp, int W_L, int H_L, float Compression, float DetailBoost, float max0, float min0, float ave, float ah, float bh, float al, float bl, float factorx, float *Contrast)
{
    int n = W_L * H_L;

    if (Contrast == nullptr) {
        Contrast = new float[n];
    }

    memcpy (Contrast, Source, n * sizeof (float));
#ifdef _RT_NESTED_OPENMP
    #pragma omp parallel for
#endif

    for (int i = 0; i < W_L * H_L; i++) { //contrast
        Contrast[i] = Source[i] ;
    }

    return Contrast;
}

SSEFUNCTION float *ImProcFunctions::CompressDR (float *Source, int skip, struct cont_params &cp, int W_L, int H_L, float Compression, float DetailBoost, float max0, float min0, float ave, float ah, float bh, float al, float bl, float factorx, float *Compressed)
{

    const float eps = 0.000001f;
    int n = W_L * H_L;

#ifdef __SSE2__
#ifdef _RT_NESTED_OPENMP
    #pragma omp parallel
#endif
    {
        __m128 epsv = _mm_set1_ps ( eps );
#ifdef _RT_NESTED_OPENMP
        #pragma omp for
#endif

        for (int ii = 0; ii < n - 3; ii += 4) {
            _mm_storeu_ps ( &Source[ii], xlogf (LVFU (Source[ii]) + epsv));
        }
    }

    for (int ii = n - (n % 4); ii < n; ii++) {
        Source[ii] = xlogf (Source[ii] + eps);
    }

#else
#ifdef _RT_NESTED_OPENMP
    #pragma omp parallel for
#endif

    for (int ii = 0; ii < n; ii++) {
        Source[ii] = xlogf (Source[ii] + eps);
    }

#endif

    float *ucr = ContrastDR (Source, skip, cp, W_L, H_L, Compression, DetailBoost, max0, min0, ave, ah, bh, al, bl, factorx);

    if (Compressed == nullptr) {
        Compressed = ucr;
    }

    float temp;

    if (DetailBoost > 0.f && DetailBoost < 0.05f ) {
        float betemp = expf (- (2.f - DetailBoost + 0.694f)) - 1.f; //0.694 = log(2)
        temp = 1.2f * xlogf ( -betemp);
        temp /= 20.f;
    } else if (DetailBoost >= 0.05f && DetailBoost < 0.25f ) {
        float betemp = expf (- (2.f - DetailBoost + 0.694f)) - 1.f; //0.694 = log(2)
        temp = 1.2f * xlogf ( -betemp);
        temp /= (-75.f * DetailBoost + 23.75f);
    } else if (DetailBoost >= 0.25f) {
        float betemp = expf (- (2.f - DetailBoost + 0.694f)) - 1.f; //0.694 = log(2)
        temp = 1.2f * xlogf ( -betemp);
        temp /= (-2.f * DetailBoost + 5.5f);
    }

    else {
        temp = (Compression - 1.0f) / 20.f;
    }

#ifdef __SSE2__
#ifdef _RT_NESTED_OPENMP
    #pragma omp parallel
#endif
    {
        __m128 cev, uev, sourcev;
        __m128 epsv = _mm_set1_ps ( eps );
        __m128 DetailBoostv = _mm_set1_ps ( DetailBoost );
        __m128 tempv = _mm_set1_ps ( temp );
#ifdef _RT_NESTED_OPENMP
        #pragma omp for
#endif

        for (int i = 0; i < n - 3; i += 4) {
            cev = xexpf (LVFU (Source[i]) + LVFU (ucr[i]) * (tempv)) - epsv;
            uev = xexpf (LVFU (ucr[i])) - epsv;
            sourcev = xexpf (LVFU (Source[i])) - epsv;
            _mm_storeu_ps ( &Source[i], sourcev);
            _mm_storeu_ps ( &Compressed[i], cev + DetailBoostv * (sourcev - uev) );
        }
    }

    for (int i = n - (n % 4); i < n; i++) {
        float ce = xexpf (Source[i] + ucr[i] * (temp)) - eps;
        float ue = xexpf (ucr[i]) - eps;
        Source[i] = xexpf (Source[i]) - eps;
        Compressed[i] = ce + DetailBoost * (Source[i] - ue);
    }

#else
#ifdef _RT_NESTED_OPENMP
    #pragma omp parallel for
#endif

    for (int i = 0; i < n; i++) {
        float ce = xexpf (Source[i] + ucr[i] * (temp)) - eps;
        float ue = xexpf (ucr[i]) - eps;
        Source[i] = xexpf (Source[i]) - eps;
        Compressed[i] = ce + DetailBoost * (Source[i] - ue);
    }

#endif

    if (Compressed != ucr) {
        delete[] ucr;
    }

    return Compressed;


}

void ImProcFunctions::ContrastResid (float * WavCoeffs_L0,  unsigned int Iterates, int skip, struct cont_params &cp, int W_L, int H_L, float max0, float min0, float ave, float ah, float bh, float al, float bl, float factorx)
{
    float stren = cp.tmstrength;
    float gamm = params->wavelet.gamma;
    cp.TMmeth = 2; //default after testing

    if (cp.TMmeth == 1) {
        min0 = 0.0f;
        max0 = 32768.f;
    } else if (cp.TMmeth == 2) {
        min0 = 0.0f;
    }

#ifdef _RT_NESTED_OPENMP
    #pragma omp parallel for
#endif

    for (int i = 0; i < W_L * H_L; i++) {
        WavCoeffs_L0[i] = (WavCoeffs_L0[i] - min0) / max0;
        WavCoeffs_L0[i] *= gamm;
    }

    float Compression = expf (-stren);      //This modification turns numbers symmetric around 0 into exponents.
    float DetailBoost = stren;

    if (stren < 0.0f) {
        DetailBoost = 0.0f;    //Go with effect of exponent only if uncompressing.
    }


    CompressDR (WavCoeffs_L0, skip, cp, W_L, H_L, Compression, DetailBoost, max0, min0, ave, ah, bh, al, bl, factorx, WavCoeffs_L0);


#ifdef _RT_NESTED_OPENMP
    #pragma omp parallel for            // removed schedule(dynamic,10)
#endif

    for (int ii = 0; ii < W_L * H_L; ii++) {
        WavCoeffs_L0[ii] = WavCoeffs_L0[ii] * max0 * (1.f / gamm) + min0;
    }
}




void ImProcFunctions::EPDToneMapResid (float * WavCoeffs_L0,  unsigned int Iterates, int skip, struct cont_params& cp, int W_L, int H_L, float max0, float min0)
{


    float stren = cp.tmstrength;
    float edgest = params->epd.edgeStopping;
    float sca = params->epd.scale;
    float gamm = params->wavelet.gamma;
    float rew = params->epd.reweightingIterates;
    EdgePreservingDecomposition epd2 (W_L, H_L);
    cp.TMmeth = 2; //default after testing

    if (cp.TMmeth == 1) {
        min0 = 0.0f;
        max0 = 32768.f;
    } else if (cp.TMmeth == 2) {
        min0 = 0.0f;
    }

    //  max0=32768.f;
#ifdef _RT_NESTED_OPENMP
    #pragma omp parallel for
#endif

    for (int i = 0; i < W_L * H_L; i++) {
        WavCoeffs_L0[i] = (WavCoeffs_L0[i] - min0) / max0;
        WavCoeffs_L0[i] *= gamm;
    }

    float Compression = expf (-stren);      //This modification turns numbers symmetric around 0 into exponents.
    float DetailBoost = stren;

    if (stren < 0.0f) {
        DetailBoost = 0.0f;    //Go with effect of exponent only if uncompressing.
    }

    //Auto select number of iterates. Note that p->EdgeStopping = 0 makes a Gaussian blur.
    if (Iterates == 0) {
        Iterates = (unsigned int) (edgest * 15.0f);
    }


<<<<<<< HEAD
    epd2.CompressDynamicRange (WavCoeffs_L0, (float)sca / skip, edgest, Compression, DetailBoost, Iterates, rew, WavCoeffs_L0);
=======
    epd2.CompressDynamicRange(WavCoeffs_L0, (float)sca / skip, edgest, Compression, DetailBoost, Iterates, rew);
>>>>>>> a9f769c5

    //Restore past range, also desaturate a bit per Mantiuk's Color correction for tone mapping.
#ifdef _RT_NESTED_OPENMP
    #pragma omp parallel for            // removed schedule(dynamic,10)
#endif

    for (int ii = 0; ii < W_L * H_L; ii++) {
        WavCoeffs_L0[ii] = WavCoeffs_L0[ii] * max0 * (1.f / gamm) + min0;
    }
}

void ImProcFunctions::WaveletcontAllLfinal (wavelet_decomposition &WaveletCoeffs_L, struct cont_params &cp, float *mean, float *sigma, float *MaxP, const WavOpacityCurveWL & waOpacityCurveWL)
{
    int maxlvl = WaveletCoeffs_L.maxlevel();
    float * WavCoeffs_L0 = WaveletCoeffs_L.coeff0;

    for (int dir = 1; dir < 4; dir++) {
        for (int lvl = 0; lvl < maxlvl; lvl++) {
            int Wlvl_L = WaveletCoeffs_L.level_W (lvl);
            int Hlvl_L = WaveletCoeffs_L.level_H (lvl);
            float ** WavCoeffs_L = WaveletCoeffs_L.level_coeffs (lvl);
            finalContAllL (WavCoeffs_L, WavCoeffs_L0, lvl, dir, cp, Wlvl_L, Hlvl_L, mean, sigma, MaxP, waOpacityCurveWL);
        }
    }
}


void ImProcFunctions::WaveletmergeL (LabImage * labco, int posit, bool first, float *****stylev, LabImage *styres, int stytype, LabImage * cropmergelab, int merge_two[6], float ** varhue, float **varchrom, wavelet_decomposition &WaveletCoeffs_L,
                                     struct cont_params &cp, int skip, int minlevwavL, float *mean, float *meanN, float *sigma, float *sigmaN, float *MaxP, float *MaxN, const Wavmerg2Curve & wavMER2Curve, const WavCurve & wavCLVCcurve, const WavretiCurve & wavRETCcurve, const WavretigainCurve & wavRETgainCcurve, const WavstyCurve & wavSTYCurve, const Wavsty2Curve & wavSTY2Curve, const WavOpacityCurveW & waOpacityCurveW, const WavOpacityCurveWL & waOpacityCurveWL, FlatCurve* ChCurve, bool Chutili,
                                     FlatCurve* shstyCurve, bool shstyutili, float &minCD, float &maxCD, float &mini, float &maxi, float &Tmean, float &Tsigma, float &Tmin, float &Tmax
                                    )
{
    int maxlvl = WaveletCoeffs_L.maxlevel();
    int W_L = WaveletCoeffs_L.level_W (0);
    int H_L = WaveletCoeffs_L.level_H (0);
    float * WavCoeffs_L0 = WaveletCoeffs_L.coeff0;
    int ww = merge_two[0];
    int hh = merge_two[1];
//   printf("WAV aLLL H=%d W=%d h=%d w=%d \n", H_L, W_L, hh, ww);
    bool zero = (params->wavelet.mergMethod == "loadzero"  || params->wavelet.mergMethod == "loadzerohdr");
    bool loadzer = params->wavelet.mergMethod == "loadzero";

    if (zero && stytype == 1 && first) {
        //store levels in stylev
        if (params->wavelet.CLmethod != "all") {
            return;
        }

#ifdef _RT_NESTED_OPENMP
        #pragma omp parallel num_threads(wavNestedLevels) if(wavNestedLevels>1)
#endif
        {
#ifdef _RT_NESTED_OPENMP
            #pragma omp for nowait
#endif

            for (int dir = 1; dir < 4; dir++) {
                for (int lvl = 0; lvl < maxlvl; lvl++) {
                    float ** WavCoeffs_L = WaveletCoeffs_L.level_coeffs (lvl);

                    for (int i = 0; i < H_L; i++) {
                        for (int j = 0; j < W_L; j++) {
                            if (i < hh && j < ww) {
                                stylev[0][dir - 1][lvl][i][j] = WavCoeffs_L[dir][i * W_L + j];
                            }
                        }
                    }
                }

            }

            //store Luma resid
#ifdef _RT_NESTED_OPENMP
            #pragma omp for nowait
#endif


            for (int i = 0; i < H_L; i++) {
                for (int j = 0; j < W_L; j++) {
                    if (i < hh && j < ww) {
                        styres->L[i][j] = WavCoeffs_L0[i * W_L + j];
                    }
                }
            }

        }
        return;//end process in this case, we want only to store datas
    }

    if (params->wavelet.expmerge && zero && stytype == 2 && (cp.stycurv || cp.stycurv2) && posit >= 0) {
        //store levels in stylev
        if (params->wavelet.CLmethod != "all") {
            return;
        }

#ifdef _RT_NESTED_OPENMP
        #pragma omp parallel num_threads(wavNestedLevels) if(wavNestedLevels>1)
#endif
        {

            float *meanL = new float [9];
            float *meanNL = new float [9];
            float *sigmaL = new float [9];
            float *sigmaNL = new float [9];
            float *MaxPL = new float [9];
            float *MaxNL = new float [9];
            float *textp = new float [9];
            float *textn = new float [9];
            int ind;
            int leve = maxlvl;
            int dir = 3;
            int hei = H_L;
            int wid = W_L;
            //       int *indnklev = new int[9];
            float **mea = new float* [9];

            for (int i = 0; i < 9; i++) {
                mea[i] = new float[3];
            }

            float **sig = new float* [9];

            for (int i = 0; i < 9; i++) {
                sig[i] = new float[3];
            }

            float **maxi = new float* [9];

            for (int i = 0; i < 9; i++) {
                maxi[i] = new float[3];
            }

            float ***tempneur = nullptr;
            float neuthree[10][3] = {
                {0.f, 1.f, 0.f},
                {0.2f, 0.7f, 0.1f},
                {0.1f, 0.7f, 0.2f},
                {0.2f, 0.5f, 0.3f},
                {0.3f, 0.5f, 0.2f},
                {0.5f, 0.3f, 0.2f},
                {0.2f, 0.3f, 0.5f},
                {0.10f, 0.30f, 0.60f},
                {0.60f, 0.30f, 0.10f},
                {0.70f, 0.20f, 0.10f},

            };
            float neufour[10][4] = {
                {0.f, 0.5f, 0.5f, 0.f},
                {0.2f, 0.3f, 0.4f, 0.1f},
                {0.1f, 0.3f, 0.4f, 0.2f},
                {0.2f, 0.3f, 0.3f, 0.3f},
                {0.3f, 0.4f, 0.2f, 0.1f},
                {0.5f, 0.3f, 0.2f, 0.1f},
                {0.1f, 0.2f, 0.3f, 0.4f},
                {0.10f, 0.10f, 0.30f, 0.5f},
                {0.60f, 0.20f, 0.10f, 0.10f},
                {0.70f, 0.10f, 0.10f, 0.10f},

            };

            if (cp.sharmeto >= 1 && loadzer) {
                tempneur = new float**[dir];

                for (int d = 0; d < dir; d++) {
                    tempneur[d] = new float*[leve];

                    for (int k = 0; k < leve; k++) {
                        tempneur[d][k] = new float[hei * wid];


                    }
                }


                /*
                #ifdef _RT_NESTED_OPENMP
                #pragma omp for nowait
                #endif

                for (int dir = 1; dir < 4; dir++) {
                    for (int lvl = 0; lvl < maxlvl; lvl++) {
                              float ** WavCoeffs_L = WaveletCoeffs_L.level_coeffs(lvl);

                        for (int i = 0; i < H_L; i++) {
                            for (int j = 0; j < W_L; j++) {
                                       tempneur[dir - 1][lvl][i * W_L + j] = WavCoeffs_L[dir][i * W_L + j];
                            }
                        }
                    }

                }

                // Neuraltwo(tempneur, neuthree, W_L, H_L, maxlvl, cp, ind, mea, sig, maxi, meanL, meanNL, sigmaL, sigmaNL, MaxPL, MaxNL, textp, textn, indnklev);


                //      for (int lvl = 0; lvl < maxlvl; lvl++) {
                //          printf("lv=%d in=%d\n", lvl, indnklev[lvl]);
                //      }

                for (int dir = 1; dir < 4; dir++) {
                    for (int lvl = 0; lvl < maxlvl; lvl++) {
                        for(int i = 0; i < H_L; i++) {
                            for (int j = 0; j < W_L; j++) {

                                if(lvl > 0 && lvl < maxlvl - 1) {
                                    int nk = 2;//indnklev[lvl];
                                       tempneur[dir - 1][lvl][i][j] = neuthree[nk][0] * tempneur[dir - 1][lvl - 1][i][j] + neuthree[nk][1] * tempneur[dir - 1][lvl][i][j] + neuthree[nk][2] * tempneur[dir - 1][lvl + 1][i][j];

                                }
                            }
                        }
                    }

                         for (int lvl = 0; lvl < maxlvl; lvl++) {
                              int nk2 = indnklev[lvl];
                              meanL[lvl] = mea[lvl][nk2];
                              sigmaL[lvl] = sig[lvl][nk2];
                              MaxPL[lvl] = maxi[lvl][nk2];
                          }

                }
                */
            }

            float madL[8][3];

            // if(cp.sharmeto == 0) {
            Evaluate2 (WaveletCoeffs_L, cp, ind, meanL, meanNL, sigmaL, sigmaNL, MaxPL, MaxNL, madL, textp, textn);

            //}
            /*           if(cp.sharmeto == 1) {
                           for (int lvl = 1; lvl < maxlvl - 1; lvl++) {
                               int nk2 = indnklev[lvl];
                               meanL[lvl] = mea[lvl][nk2];
                               sigmaL[lvl] = sig[lvl][nk2];
                               MaxPL[lvl] = maxi[lvl][nk2];
                               printf("lvl=%d nk2=%d mea=%f sig=%f max=%f\n", lvl, nk2, meanL[lvl], sigmaL[lvl], MaxPL[lvl]);
                           }
                       }
            */
            int ww =  merge_two[0];
            int hh =  merge_two[1];
            float kw = (float)W_L / ww;
            float kh = (float)H_L / hh;

            //printf("WAV RESI HH WW H=%d W=%d hh=%d ww=%d \n", H_L, W_L, hh, ww);
            //    float limit[3];
            //   printf("mea=%f sig=%f max=%f\n", mean[level], sigma[level], MaxP[level]);
            const float skinprotsty = params->wavelet.shapedetcolor;
            const float skinprotnegsty = -skinprotsty;
            const float factorHardsty = (1.f - skinprotnegsty / 100.f);
            //    printf("mea=%f sig=%f max=%f\n", meanL[lvl], sigmaL[lvl], MaxPL[lvl]);

            for (int dir = 1; dir < 4; dir++) {
                for (int lvl = 0; lvl < maxlvl; lvl++) {
                    // printf("lvl=%d dir=%d mea=%f sig=%f max=%f\n", lvl, dir, meanL[lvl], sigmaL[lvl], MaxPL[lvl]);

                    float insigma = 0.666f; //SD
                    float logmax = log (MaxPL[lvl]); //log Max
                    float rapX = (meanL[lvl] + sigmaL[lvl]) / MaxPL[lvl]; //rapport between sD / max
                    float inx = log (insigma);
                    float iny = log (rapX);
                    float rap = inx / iny; //koef
                    float asig = 0.166f / sigmaL[lvl];
                    float bsig = 0.5f - asig * meanL[lvl];
                    float amean = 0.5f / meanL[lvl];

                    float ** WavCoeffs_L = WaveletCoeffs_L.level_coeffs (lvl);
#ifdef _RT_NESTED_OPENMP
                    #pragma omp for nowait
#endif

                    for (int i = 0; i < H_L; i++) {
                        for (int j = 0; j < W_L; j++) {

                            int k = i * W_L + j;

                            if (cp.sharmeto == 1 && loadzer) {
                                tempneur[dir - 1][lvl][k] = WavCoeffs_L[dir][k];
                                int nk = cp.shapin;

                                if (lvl > 0 && lvl < maxlvl - 1) {
                                    float ** WavCoeffs_Lm = WaveletCoeffs_L.level_coeffs (lvl - 1);
                                    tempneur[dir - 1][lvl - 1][k] = WavCoeffs_Lm[dir][k];
                                    float ** WavCoeffs_LM = WaveletCoeffs_L.level_coeffs (lvl + 1);
                                    tempneur[dir - 1][lvl + 1][k] = WavCoeffs_LM[dir][k];
                                    tempneur[dir - 1][lvl][k] = neuthree[nk][0] * tempneur[dir - 1][lvl - 1][k] + neuthree[nk][1] * tempneur[dir - 1][lvl][k] + neuthree[nk][2] * tempneur[dir - 1][lvl + 1][k];

                                }

                            }

                            if (cp.sharmeto == 2 && loadzer) {
                                tempneur[dir - 1][lvl][k] = WavCoeffs_L[dir][k];
                                int nk = cp.shapin;

                                if (lvl > 0 && lvl < maxlvl - 2) {
                                    float ** WavCoeffs_Lm = WaveletCoeffs_L.level_coeffs (lvl - 1);
                                    tempneur[dir - 1][lvl - 1][k] = WavCoeffs_Lm[dir][k];
                                    float ** WavCoeffs_LM = WaveletCoeffs_L.level_coeffs (lvl + 1);
                                    tempneur[dir - 1][lvl + 1][k] = WavCoeffs_LM[dir][k];
                                    float ** WavCoeffs_LMM = WaveletCoeffs_L.level_coeffs (lvl + 2);
                                    tempneur[dir - 1][lvl + 2][k] = WavCoeffs_LMM[dir][k];

                                    tempneur[dir - 1][lvl][k] = neufour[nk][0] * tempneur[dir - 1][lvl - 1][k] + neufour[nk][1] * tempneur[dir - 1][lvl][k] + neufour[nk][2] * tempneur[dir - 1][lvl + 1][k] + neufour[nk][3] * tempneur[dir - 1][lvl + 2][k];

                                }

                            }

                            float absciss;
                            int ii = (int) (i / kh);//adjust to real size of image
                            int jj = (int) (j / kw);
                            float scaley = 1.f;
                            float scaleL = 1.f;

                            if (wavMER2Curve && !loadzer) {
                                scaleL = 2.f * (wavMER2Curve[cropmergelab->L[i * 2][j * 2] / 65.f]);
                            }

                            if (shstyutili) {
                                float ay, by;
                                ay = cropmergelab->a[i * 2][j * 2];
                                by = cropmergelab->b[i * 2][j * 2];
                                float mohu = xatan2f (by, ay);
                                //float moch = (sqrtf(ay * ay + by * by)) / 327.68f;
                                double lr;
                                float valparam2 = float ((shstyCurve->getVal (lr = Color::huelab_to_huehsv2 (mohu)) - 0.5f)); //get valparam=f(H)

                                if (valparam2 > 0.f) {
                                    scaley = 1.f + 3.f * valparam2;    //arbitrary value
                                } else {
                                    scaley = 1.f + 1.9f * valparam2;    //near 0 but not zero if curve # 0
                                }
                            }

                            float LL = labco->L[i * 2][j * 2];
                            float LL100 = LL / 327.68f;
                            float scalex = 1.f;

                            if (skinprotsty !=  0.f && loadzer) {
                                float modhue = varhue[i][j];
                                float modchro = varchrom[i * 2][j * 2];

                                if (skinprotsty > 0.f) {
                                    Color::SkinSatCbdl2 (LL100, modhue, modchro, skinprotsty, scalex, true, cp.b_lsty, cp.t_lsty, cp.t_rsty, cp.b_rsty, 0); //0 for skin and extand
                                    scalex *= 0.7f;
                                } else if (skinprotsty < 0.f) {
                                    Color::SkinSatCbdl2 (LL100, modhue, modchro, skinprotnegsty, scalex, false, cp.b_lsty, cp.t_lsty, cp.t_rsty, cp.b_rsty, 0);

                                    if (scalex == 1.f) {
                                        scalex = factorHardsty;
                                    } else {
                                        scalex = 1.f;
                                    }
                                }

                            }

                            float kc = 1.f;

                            if (cp.sharmeto == 0 ) {
                                if (fabsf (WavCoeffs_L[dir][k]) >= (meanL[lvl] + sigmaL[lvl])) { //for max
                                    float valcour = xlogf (fabsf (WavCoeffs_L[dir][k]));
                                    float valc = valcour - logmax;
                                    float vald = valc * rap;
                                    absciss = xexpf (vald);
                                } else if (fabsf (WavCoeffs_L[dir][k]) >= meanL[lvl]) {
                                    absciss = asig * fabsf (WavCoeffs_L[dir][k]) + bsig;
                                } else {
                                    absciss = amean * fabsf (WavCoeffs_L[dir][k]);
                                }


                                if (wavSTYCurve && !loadzer) {
                                    kc = wavSTYCurve[absciss * 500.f];    //waOpacityCurveWL  //
                                }

                                if (wavSTY2Curve && loadzer) {
                                    kc = wavSTY2Curve[absciss * 500.f];    //waOpacityCurveWL  //
                                }

                            } else if (cp.sharmeto >= 1 && loadzer)    {

                                if (fabsf (tempneur[dir - 1][lvl][k]) >= (meanL[lvl] + sigmaL[lvl])) { //for max
                                    float valcour = xlogf (fabsf (tempneur[dir - 1][lvl][k]));
                                    float valc = valcour - logmax;
                                    float vald = valc * rap;
                                    absciss = xexpf (vald);
                                } else if (fabsf (tempneur[dir - 1][lvl][k]) >= meanL[lvl]) {
                                    absciss = asig * fabsf (tempneur[dir - 1][lvl][k]) + bsig;
                                } else {
                                    absciss = amean * fabsf (tempneur[dir - 1][lvl][k]);
                                }


                                if (wavSTY2Curve) {
                                    kc = wavSTY2Curve[absciss * 500.f];
                                }

                            }

                            float kd = 1.f;

                            if (loadzer) {
                                if (dir - 1 == 0) {
                                    kd = 1.f + cp.dirv;
                                } else if (dir - 1 == 1) {
                                    kd = 1.f + cp.dirh;
                                } else if (dir - 1 == 2) {
                                    kd = 1.f + cp.dird;
                                }
                            }

                            float klev = cp.mulbm[lvl];

                            if (!loadzer) {
                                klev = cp.mulbm2[lvl];
                            }

                            WavCoeffs_L[dir][i * W_L + j] +=  scaleL * scaley * scalex * kc * klev * 0.01f * kd * stylev[0][dir - 1][lvl][ii][jj];
                        }
                    }
                }

            }

            //store Luma resid
#ifdef _RT_NESTED_OPENMP
            #pragma omp for nowait
#endif

            for (int i = 0; i < H_L; i++) {
                for (int j = 0; j < W_L; j++) {
                    int ii = (int) (i / kh);//adjust to real size of image
                    int jj = (int) (j / kw);
                    float scaleL = 1.f;

                    if (wavMER2Curve && !loadzer) {
                        scaleL = 2.f * (wavMER2Curve[cropmergelab->L[i * 2][j * 2] / 65.f]);
                    }

                    float bmr = cp.bmres;

                    if (!loadzer) {
                        bmr = cp.bmres2;
                    }

                    WavCoeffs_L0[i * W_L + j] = (WavCoeffs_L0[i * W_L + j] + bmr * scaleL * 0.007f * styres->L[ii][jj]) / (1.f + bmr * 0.007f) ;
                }
            }

            delete [] meanL;
            delete [] meanNL;
            delete [] sigmaL;
            delete [] sigmaNL;
            delete [] MaxPL;
            delete [] MaxNL;

            for (int i = 0; i < 9; i++) {
                delete [] mea[i];
            }

            delete [] mea;

            for (int i = 0; i < 9; i++) {
                delete [] sig[i];
            }

            delete [] sig;

            for (int i = 0; i < 9; i++) {
                delete [] maxi[i];
            }

            delete [] maxi;

            if (cp.sharmeto >= 1  && loadzer) {
                for (int i = 0; i < dir; i++) {
                    for (int j = 0; j < leve; j++) {
                        delete [] tempneur[i][j];
                    }
                }

                for (int i = 0; i < dir; i++) {
                    delete [] tempneur[i];
                }


                delete [] tempneur;


            }

        }
    }

}

void ImProcFunctions::WaveletcontAllL (LabImage * labco, float *****stylev, LabImage * styres, int stytype, LabImage * cropmergelab, int merge_two[6], float ** varhue, float **varchrom, wavelet_decomposition & WaveletCoeffs_L,
                                       struct cont_params & cp, int skip, int minlevwavL, float * mean, float * meanN, float * sigma, float * sigmaN, float * MaxP, float * MaxN, const Wavmerg2Curve & wavMER2Curve, const WavCurve & wavCLVCcurve, const WavretiCurve & wavRETCcurve, const WavretigainCurve & wavRETgainCcurve, const WavstyCurve & wavSTYCurve, const Wavsty2Curve & wavSTY2Curve, const WavOpacityCurveW & waOpacityCurveW, const WavOpacityCurveWL & waOpacityCurveWL, FlatCurve * ChCurve, bool Chutili,
                                       FlatCurve * shstyCurve, bool shstyutili, float & minCD, float & maxCD, float & mini, float & maxi, float & Tmean, float & Tsigma, float & Tmin, float & Tmax
                                      )
{
    int maxlvl = WaveletCoeffs_L.maxlevel();
    int W_L = WaveletCoeffs_L.level_W (0);
    int H_L = WaveletCoeffs_L.level_H (0);
    float * WavCoeffs_L0 = WaveletCoeffs_L.coeff0;

    float maxh = 2.5f; //amplification contrast above mean
    float maxl = 2.5f; //reduction contrast under mean
    float contrast = cp.contrast;
    float multL = (float)contrast * (maxl - 1.f) / 100.f + 1.f;
    float multH = (float) contrast * (maxh - 1.f) / 100.f + 1.f;
    double avedbl = 0.f; // use double precision for big summations
    float max0 = 0.f;
    float min0 = FLT_MAX;

    if (contrast != 0.f || (cp.tonemap  && cp.resena)) { // contrast = 0.f means that all will be multiplied by 1.f, so we can skip this step
#ifdef _RT_NESTED_OPENMP
        #pragma omp parallel for reduction(+:avedbl) num_threads(wavNestedLevels) if(wavNestedLevels>1)
#endif

        for (int i = 0; i < W_L * H_L; i++) {
            avedbl += WavCoeffs_L0[i];
        }

#ifdef _RT_NESTED_OPENMP
        #pragma omp parallel num_threads(wavNestedLevels) if(wavNestedLevels>1)
#endif
        {
            float lminL = FLT_MAX;
            float lmaxL = 0.f;

#ifdef _RT_NESTED_OPENMP
            #pragma omp for
#endif

            for (int i = 0; i < W_L * H_L; i++) {
                if (WavCoeffs_L0[i] < lminL) {
                    lminL = WavCoeffs_L0[i];
                }

                if (WavCoeffs_L0[i] > lmaxL) {
                    lmaxL = WavCoeffs_L0[i];
                }

            }

#ifdef _RT_NESTED_OPENMP
            #pragma omp critical
#endif
            {
                if (lminL < min0) {
                    min0 = lminL;
                }

                if (lmaxL > max0) {
                    max0 = lmaxL;
                }
            }

        }

    }

    //      printf("MAXmax0=%f MINmin0=%f\n",max0,min0);

//tone mapping
    if (cp.tonemap && cp.contmet == 2  && cp.resena) {
        //iterate = 5
        EPDToneMapResid (WavCoeffs_L0, 5, skip, cp, W_L, H_L, max0, min0);

    }

//end tonemapping


    max0 /= 327.68f;
    min0 /= 327.68f;
    float ave = avedbl / (double) (W_L * H_L);
    float av = ave / 327.68f;
    float ah = (multH - 1.f) / (av - max0); //
    float bh = 1.f - max0 * ah;
    float al = (multL - 1.f) / (av - min0);
    float bl = 1.f - min0 * al;
    float factorx = 1.f;
//      float *koeLi[9];
//      float maxkoeLi[9];
    float *koeLi[12];
    float maxkoeLi[12];

    float *koeLibuffer = nullptr;
    bool lipschitz = false;
    lipschitz = true;

    if (lipschitz == true) {

        for (int y = 0; y < 12; y++) {
            maxkoeLi[y] = 0.f;    //9
        }

        koeLibuffer = new float[12 * H_L * W_L]; //12

        for (int i = 0; i < 12; i++) { //9
            koeLi[i] = &koeLibuffer[i * W_L * H_L];
        }

        for (int j = 0; j < 12; j++) //9
            for (int i = 0; i < W_L * H_L; i++) {
                koeLi[j][i] = 0.f;
            }
    }

#ifdef _RT_NESTED_OPENMP
    #pragma omp parallel num_threads(wavNestedLevels) if(wavNestedLevels>1)
#endif
    {
        if (contrast != 0.f  && cp.resena) { // contrast = 0.f means that all will be multiplied by 1.f, so we can skip this step
            {
#ifdef _RT_NESTED_OPENMP
                #pragma omp for
#endif

                for (int i = 0; i < W_L * H_L; i++) { //contrast
                    if (WavCoeffs_L0[i] < 32768.f) {
                        float prov;

                        if ( WavCoeffs_L0[i] > ave) {
                            float kh = ah * (WavCoeffs_L0[i] / 327.68f) + bh;
                            prov = WavCoeffs_L0[i];
                            WavCoeffs_L0[i] = ave + kh * (WavCoeffs_L0[i] - ave);
                        } else {
                            float kl = al * (WavCoeffs_L0[i] / 327.68f) + bl;
                            prov = WavCoeffs_L0[i];
                            WavCoeffs_L0[i] = ave - kl * (ave - WavCoeffs_L0[i]);
                        }

                        float diflc = WavCoeffs_L0[i] - prov;
                        diflc *= factorx;
                        WavCoeffs_L0[i] =  prov + diflc;
                    }
                }
            }
        }

        if (cp.tonemap && cp.contmet == 1  && cp.resena) {
            float maxp = max0 * 256.f;
            float minp = min0 * 256.f;
#ifdef _RT_NESTED_OPENMP
            #pragma omp single
#endif
            ContrastResid (WavCoeffs_L0, 5, skip, cp, W_L, H_L, maxp, minp, ave, ah, bh, al, bl, factorx );
        }

#ifdef _RT_NESTED_OPENMP
        #pragma omp barrier
#endif

        if ((cp.conres != 0.f || cp.conresH != 0.f) && cp.resena) { // cp.conres = 0.f and cp.comresH = 0.f means that all will be multiplied by 1.f, so we can skip this step
#ifdef _RT_NESTED_OPENMP
            #pragma omp for nowait
#endif

            for (int i = 0; i < W_L * H_L; i++) {
                float LL = WavCoeffs_L0[i];
                float LL100 = LL / 327.68f;
                float tran = 5.f;//transition
                //shadow
                float alp = 3.f; //increase contrast sahdow in lowlights  between 1 and ??

                if (cp.th > (100.f - tran)) {
                    tran = 100.f - cp.th;
                }

                if (LL100 < cp.th) {
                    float aalp = (1.f - alp) / cp.th; //no changes for LL100 = cp.th
                    float kk = aalp * LL100 + alp;
                    WavCoeffs_L0[i] *= (1.f + kk * cp.conres / 200.f);
                } else if (LL100 < cp.th + tran) {
                    float ath = -cp.conres / tran;
                    float bth = cp.conres - ath * cp.th;
                    WavCoeffs_L0[i] *= (1.f + (LL100 * ath + bth) / 200.f);
                }

                //highlight
                tran = 5.f;

                if (cp.thH < (tran)) {
                    tran = cp.thH;
                }

                if (LL100 > cp.thH) {
                    WavCoeffs_L0[i] *= (1.f + cp.conresH / 200.f);
                } else if (LL100 > (cp.thH - tran)) {
                    float athH = cp.conresH / tran;
                    float bthH = cp.conresH - athH * cp.thH;
                    WavCoeffs_L0[i] *= (1.f + (LL100 * athH + bthH) / 200.f);
                }
            }
        }

        //enabled Lipschitz..replace simple by complex edge detection
        // I found this concept on the web (doctoral thesis on medical Imaging)
        // I was inspired by the principle of Canny and Lipschitz (continuity and derivability)
        // I adapted the principle but have profoundly changed the algorithm
        // One can 1) change all parameters and found good parameters;
        //one can also chnage in calckoe
        float edd = settings->ed_detec;
        float eddlow = settings->ed_low; //5 to 40
        //  float eddlipinfl=settings->ed_lipinfl;
        //  float eddlipampl=settings->ed_lipampl;
        float eddlipinfl = 0.005f * cp.edgsens + 0.4f;
        float eddlipampl = 1.f + cp.edgampl / 50.f;
        //  float eddlow=5.f + cp.edgampl/2.f;//settings->ed_low;//5 to 40

        if (cp.detectedge && lipschitz == true) { //enabled Lipschitz control...more memory..more time...
            float *tmCBuffer = new float[H_L * W_L];
            float *tmC[H_L];

            for (int i = 0; i < H_L; i++) {
                tmC[i] = &tmCBuffer[i * W_L];
            }

#ifdef _RT_NESTED_OPENMP
            #pragma omp for schedule(dynamic) collapse(2)
#endif

            for (int lvl = 0; lvl < minlevwavL; lvl++) {//4
                for (int dir = 1; dir < 4; dir++) {
                    int W_L = WaveletCoeffs_L.level_W (lvl);
                    int H_L = WaveletCoeffs_L.level_H (lvl);

                    float ** WavCoeffs_LL = WaveletCoeffs_L.level_coeffs (lvl);
                    calckoe (WavCoeffs_LL, cp, koeLi, lvl , dir, W_L, H_L, edd, maxkoeLi, tmC);
                    // return convolution KoeLi and maxkoeLi of level 0 1 2 3 and Dir Horiz, Vert, Diag
                }
            }

            delete [] tmCBuffer;

            float aamp = 1.f + cp.eddetthrHi / 100.f;

            for (int lvl = 0; lvl < minlevwavL; lvl++) {//4
#ifdef _RT_NESTED_OPENMP
                #pragma omp for schedule(dynamic,16)
#endif

                for (int i = 1; i < H_L - 1; i++) {
                    for (int j = 1; j < W_L - 1; j++) {
                        //treatment of koeLi and maxkoeLi
                        float interm = 0.f;

                        if (cp.lip3 && cp.lipp) {
                            // comparaison between pixel and neighbours
                            const auto neigh = cp.neigh == 1;
                            const auto kneigh = neigh ? 28.f : 38.f;
                            const auto somm = neigh ? 40.f : 50.f;

                            for (int dir = 1; dir < 4; dir++) { //neighbours proxi
                                koeLi[lvl * 3 + dir - 1][i * W_L + j] = (kneigh * koeLi[lvl * 3 + dir - 1][i * W_L + j] + 2.f * koeLi[lvl * 3 + dir - 1][ (i - 1) * W_L + j] + 2.f * koeLi[lvl * 3 + dir - 1][ (i + 1) * W_L + j]
                                                                        + 2.f * koeLi[lvl * 3 + dir - 1][i * W_L + j + 1] + 2.f * koeLi[lvl * 3 + dir - 1][i * W_L + j - 1] + koeLi[lvl * 3 + dir - 1][ (i - 1) * W_L + j - 1]
                                                                        + koeLi[lvl * 3 + dir - 1][ (i - 1) * W_L + j + 1] + koeLi[lvl * 3 + dir - 1][ (i + 1) * W_L + j - 1] + koeLi[lvl * 3 + dir - 1][ (i + 1) * W_L + j + 1]) / somm;
                            }
                        }

                        for (int dir = 1; dir < 4; dir++) {
                            //here I evaluate combinaison of vert / diag / horiz...we are with multiplicators of the signal
                            interm += SQR (koeLi[lvl * 3 + dir - 1][i * W_L + j]);
                        }

                        interm = sqrt (interm);

//                  interm /= 1.732f;//interm = pseudo variance koeLi
                        interm *= 0.57736721f;
                        float kampli = 1.f;
                        float eps = 0.0001f;
                        // I think this double ratio (alph, beta) is better than arctg

                        float alph = koeLi[lvl * 3][i * W_L + j] / (koeLi[lvl * 3 + 1][i * W_L + j] + eps); //ratio between horizontal and vertical
                        float beta = koeLi[lvl * 3 + 2][i * W_L + j] / (koeLi[lvl * 3 + 1][i * W_L + j] + eps); //ratio between diagonal and horizontal

                        float alipinfl = (eddlipampl - 1.f) / (1.f - eddlipinfl);
                        float blipinfl = eddlipampl - alipinfl;

                        //alph evaluate the direction of the gradient regularity Lipschitz
                        // if = 1 we are on an edge
                        // if 0 we are not
                        // we can change and use log..or Arctg but why ?? we can change if need ...
                        //Liamp=1 for eddlipinfl
                        //liamp > 1 for alp >eddlipinfl and alph < 1
                        //Liamp < 1 for alp < eddlipinfl and alph > 0
                        if (alph > 1.f) {
                            alph = 1.f / alph;
                        }

                        if (beta > 1.f) {
                            beta = 1.f / beta;
                        }

                        //take into account diagonal
                        //if in same value OK
                        //if not no edge or reduction
                        float bet = 1.f;

                        //if(cp.lip3) {//enhance algorithm
                        if (alph > eddlipinfl && beta < 0.85f * eddlipinfl) { //0.85 arbitrary value ==> eliminate from edge if H V D too different
                            bet = beta;
                        }

                        //}
                        float AmpLip = 1.f;

                        if (alph > eddlipinfl) {
                            AmpLip = alipinfl * alph + blipinfl;    //If beta low reduce kampli
                            kampli = SQR (bet) * AmpLip * aamp;
                        } else {
                            AmpLip = (1.f / eddlipinfl) * SQR (SQR (alph * bet));  //Strong Reduce if beta low
                            kampli = AmpLip / aamp;
                        }

                        // comparaison betwwen pixel and neighbours to do ==> I think 3 dir above is better
                        /*      if(cp.lip3){
                                koeLi[lvl*3][i*W_L + j] = (koeLi[lvl*3][i*W_L + j] + koeLi[lvl*3][(i-1)*W_L + j] + koeLi[lvl*3][(i+1)*W_L + j]
                                        + koeLi[lvl*3][i*W_L + j+1] + koeLi[lvl*3][i*W_L + j-1] + koeLi[lvl*3][(i-1)*W_L + j-1]
                                        + koeLi[lvl*3][(i-1)*W_L + j+1] +koeLi[lvl*3][(i+1)*W_L + j-1] +koeLi[lvl*3][(i+1)*W_L + j+1])/9.f;
                                }
                        */
                        // apply to each direction Wavelet level : horizontal / vertiacle / diagonal
                        //interm += SQR(koeLi[lvl*3 + dir-1][i*W_L + j]);

                        interm *= kampli;

                        if (interm < cp.eddetthr / eddlow) {
                            interm = 0.01f;    //eliminate too low values
                        }

                        //we can change this part of algo==> not equal but ponderate
                        koeLi[lvl * 3][i * W_L + j] = koeLi[lvl * 3 + 1][i * W_L + j] = koeLi[lvl * 3 + 2][i * W_L + j] = interm; //new value
                        //here KoeLi contains values where gradient is high and coef high, and eliminate low values...
                    }
                }
            }

            // end
        }

    }

    //    if(params->wavelet.retinexMethod != "none" && cp.resena && params->wavelet.retinexMethodpro == "resid") {
    if (cp.retiena && cp.resena && params->wavelet.retinexMethodpro == "resid") {
        //printf("RESID LUM\n");
        float *resid[H_L] ALIGNED16;
        float *residBuffer = new float[H_L * W_L];

        for (int i = 0; i < H_L; i++) {
            resid[i] = &residBuffer[i * W_L];
        }

        float *orig[H_L] ALIGNED16;
        float *origBuffer = new float[H_L * W_L];

        for (int i = 0; i < H_L; i++) {
            orig[i] = &origBuffer[i * W_L];
        }

        int chrome = 0;
#ifdef _RT_NESTED_OPENMP
        #pragma omp parallel for num_threads(wavNestedLevels) if(wavNestedLevels>1)
#endif

        for (int i = 0; i < W_L * H_L; i++) {
            int ii = i / W_L;
            int jj = i - ii * W_L;
            resid[ii][jj] = WavCoeffs_L0[i];
            orig[ii][jj] = WavCoeffs_L0[i];
        }

        ImProcFunctions::MSRWav (resid, orig, W_L, H_L, params->wavelet, wavRETCcurve, wavRETgainCcurve, skip, chrome, 5, 2.f, minCD, maxCD, mini, maxi, Tmean, Tsigma, Tmin, Tmax);
#ifdef _RT_NESTED_OPENMP
        #pragma omp parallel for num_threads(wavNestedLevels) if(wavNestedLevels>1)
#endif

        for (int i = 0; i < W_L * H_L; i++) {
            int ii = i / W_L;
            int jj = i - ii * W_L;
            WavCoeffs_L0[i] = resid[ii][jj];
        }

        delete [] residBuffer;

        delete [] origBuffer;
    }

#ifdef _RT_NESTED_OPENMP
    #pragma omp parallel num_threads(wavNestedLevels) if(wavNestedLevels>1)
#endif
    {


#ifdef _RT_NESTED_OPENMP
        #pragma omp for schedule(dynamic) collapse(2)
#endif

        for (int dir = 1; dir < 4; dir++) {
            for (int lvl = 0; lvl < maxlvl; lvl++) {

                int Wlvl_L = WaveletCoeffs_L.level_W (lvl);
                int Hlvl_L = WaveletCoeffs_L.level_H (lvl);

                float ** WavCoeffs_L = WaveletCoeffs_L.level_coeffs (lvl);

                //              ContAllL (koeLi, maxkoeLi, true, maxlvl, labco,  varhue, varchrom, WavCoeffs_L, WavCoeffs_L0, lvl, dir, cp, Wlvl_L, Hlvl_L, skip, mean, meanN, sigma, sigmaN, MaxP, MaxN, wavCLVCcurve, waOpacityCurveW, ChCurve, Chutili);
                ContAllL (koeLi, maxkoeLi, lipschitz, maxlvl, minlevwavL, labco,  varhue, varchrom, WavCoeffs_L, WavCoeffs_L0, lvl, dir, cp, Wlvl_L, Hlvl_L, skip, mean, meanN, sigma, sigmaN, MaxP, MaxN, wavCLVCcurve, waOpacityCurveW, ChCurve, Chutili);


            }
        }
    }
//  begin style (image style)


    //delete edge detection
    if (koeLibuffer) {
        delete [] koeLibuffer;
    }
}

void ImProcFunctions::WaveletAandBAllAB (LabImage * labco, float ** varhue, float **varchrom, const WavretiCurve & wavRETCcurve, const WavretigainCurve & wavRETgainCcurve, wavelet_decomposition & WaveletCoeffs_a, wavelet_decomposition & WaveletCoeffs_b,
        struct cont_params & cp, const WavOpacityCurveW & waOpacityCurveW, FlatCurve * hhCurve, bool hhutili)
{
    //  StopWatch Stop1("WaveletAandBAllAB");
    int W_L = WaveletCoeffs_a.level_W (0);
    int H_L = WaveletCoeffs_a.level_H (0);

    float * WavCoeffs_a0 = WaveletCoeffs_a.coeff0;
    float * WavCoeffs_b0 = WaveletCoeffs_b.coeff0;



    //WavretiCurve wavRETCcurve;

    if (cp.retiena && cp.resena && params->wavelet.chrrt > 0. && params->wavelet.retinexMethodpro == "resid") {
//   if(params->wavelet.retinexMethod != "none" && cp.resena && params->wavelet.chrrt > 0. && params->wavelet.retinexMethodpro == "resid") {
        //printf("RESID CHRO\n");

        float *resid[H_L] ALIGNED16;
        float *residBuffer = new float[H_L * W_L];

        for (int i = 0; i < H_L; i++) {
            resid[i] = &residBuffer[i * W_L];
        }

        float *orig[H_L] ALIGNED16;
        float *origBuffer = new float[H_L * W_L];

        for (int i = 0; i < H_L; i++) {
            orig[i] = &origBuffer[i * W_L];
        }

        int skip = 2;

        int chrome = 1;
        float minCD, maxCD, mini, maxi, Tmean, Tsigma, Tmin, Tmax;//here no take into account of these parameters ==> only for luma
#ifdef _RT_NESTED_OPENMP
        #pragma omp parallel for num_threads(wavNestedLevels) if(wavNestedLevels>1)
#endif

        for (int i = 0; i < W_L * H_L; i++) {
            int ii = i / W_L;
            int jj = i - ii * W_L;
            orig[ii][jj] = resid[ii][jj] = sqrt (SQR (WavCoeffs_a0[i]) + SQR (WavCoeffs_b0[i]));
        }

        ImProcFunctions::MSRWav (resid, orig, W_L, H_L, params->wavelet, wavRETCcurve, wavRETgainCcurve, skip, chrome, 4, 2.f, minCD, maxCD, mini, maxi, Tmean, Tsigma, Tmin, Tmax);
#ifdef _RT_NESTED_OPENMP
        #pragma omp parallel for num_threads(wavNestedLevels) if(wavNestedLevels>1)
#endif

        for (int i = 0; i < W_L * H_L; i++) {
            int ii = i / W_L;
            int jj = i - ii * W_L;
            float Chprov = orig[ii][jj];
            float2 sincosval;
            sincosval.y = Chprov == 0.0f ? 1.f : WavCoeffs_a0[i] / Chprov;
            sincosval.x = Chprov == 0.0f ? 0.f : WavCoeffs_b0[i] / Chprov;

            WavCoeffs_a0[i] = resid[ii][jj] * sincosval.y;
            WavCoeffs_b0[i] = resid[ii][jj] * sincosval.x;
        }

        delete [] residBuffer;
        delete [] origBuffer;
    }

    // hhutili=false;

    if (hhutili  && cp.resena) {  // H=f(H)
        /*  int W_L = WaveletCoeffs_a.level_W(0);
          int H_L = WaveletCoeffs_a.level_H(0);

          float * WavCoeffs_a0 = WaveletCoeffs_a.coeff0;
          float * WavCoeffs_b0 = WaveletCoeffs_b.coeff0;
          */
#ifdef _RT_NESTED_OPENMP
        #pragma omp parallel num_threads(wavNestedLevels) if(wavNestedLevels>1)
#endif
        {
#ifdef __SSE2__
            float huebuffer[W_L] ALIGNED64;
            float chrbuffer[W_L] ALIGNED64;
#endif // __SSE2__
#ifdef _RT_NESTED_OPENMP
            #pragma omp for schedule(dynamic,16)
#endif

            for (int i = 0; i < H_L; i++)
            {
#ifdef __SSE2__
                // precalculate hue and chr
                int k;

                for (k = 0; k < W_L - 3; k += 4) {
                    __m128 av = LVFU (WavCoeffs_a0[i * W_L + k]);
                    __m128 bv = LVFU (WavCoeffs_b0[i * W_L + k]);
                    __m128 huev = xatan2f (bv, av);
                    __m128 chrv = _mm_sqrt_ps (SQRV (av) + SQRV (bv));
                    STVF (huebuffer[k], huev);
                    STVF (chrbuffer[k], chrv);
                }

                for (; k < W_L; k++) {
                    huebuffer[k] = xatan2f (WavCoeffs_b0[i * W_L + k], WavCoeffs_a0[i * W_L + k]);
                    chrbuffer[k] = sqrtf (SQR (WavCoeffs_b0[i * W_L + k]) + SQR (WavCoeffs_a0[i * W_L + k])) / 327.68f;
                }

#endif // __SSE2__

                for (int j = 0; j < W_L; j++) {

#ifdef __SSE2__
                    float hueR = huebuffer[j];
                    float chR = chrbuffer[j];
#else
                    float hueR = xatan2f (WavCoeffs_b0[i * W_L + j], WavCoeffs_a0[i * W_L + j]);
                    float chR = sqrtf (SQR (WavCoeffs_b0[i * W_L + j]) + SQR (WavCoeffs_a0[i * W_L + j]));
#endif
                    /*      if (editID == EUID_WW_HHCurve) {//H pipette
                                            float valpar =Color::huelab_to_huehsv2(hueR);
                                            editWhatever->v(i,j) = valpar;
                                    }
                    */
                    float valparam = float ((hhCurve->getVal (Color::huelab_to_huehsv2 (hueR)) - 0.5f) * 1.7f) + hueR; //get H=f(H)  1.7 optimisation !
                    float2 sincosval = xsincosf (valparam);
                    WavCoeffs_a0[i * W_L + j] = chR * sincosval.y;
                    WavCoeffs_b0[i * W_L + j] = chR * sincosval.x;
                }
            }
        }
    }

}
void ImProcFunctions::WaveletmergeAB (LabImage * labco, int posit, bool first, float *****stylev, LabImage * styres, int stytype, LabImage * cropmergelab, int merge_two[6], float ** varhue, float **varchrom, wavelet_decomposition & WaveletCoeffs_ab, const Wavmerg2Curve & wavMER2Curve, const WavOpacityCurveW & waOpacityCurveW, const WavstyCurve & wavSTYCurve, const Wavsty2Curve & wavSTY2Curve,
                                      FlatCurve * shstyCurve, bool shstyutili, struct cont_params & cp, const bool useChannelA)
{
    int maxlvl = WaveletCoeffs_ab.maxlevel();
    int W_L = WaveletCoeffs_ab.level_W (0);
    int H_L = WaveletCoeffs_ab.level_H (0);

    float * WavCoeffs_ab0 = WaveletCoeffs_ab.coeff0;
    int ww = merge_two[0];
    int hh = merge_two[1];
    bool zero = (params->wavelet.mergMethod == "loadzero"  || params->wavelet.mergMethod == "loadzerohdr");
    bool loadzer = params->wavelet.mergMethod == "loadzero";
    // printf("WAV AB H=%d W=%d h=%d w=%d \n", H_L, W_L, hh, ww);

    if (params->wavelet.expmerge && zero && stytype == 1 && first) {
        //store levels in stylev
        if (params->wavelet.CLmethod != "all") {
            return;
        }

#ifdef _RT_NESTED_OPENMP
        #pragma omp parallel num_threads(wavNestedLevels) if(wavNestedLevels>1)
#endif
        {
            int chan = 1;

            if (useChannelA) {
                chan = 1;
            } else {
                chan = 2;
            }

#ifdef _RT_NESTED_OPENMP
            #pragma omp for nowait
#endif

            for (int dir = 1; dir < 4; dir++) {
                for (int lvl = 0; lvl < maxlvl; lvl++) {
                    float ** WavCoeffs_ab = WaveletCoeffs_ab.level_coeffs (lvl);

                    for (int i = 0; i < H_L; i++) {
                        for (int j = 0; j < W_L; j++) {
                            if (i < hh && j < ww) {
                                stylev[chan][dir - 1][lvl][i][j] = WavCoeffs_ab[dir][i * W_L + j];
                            }
                        }
                    }
                }

            }

            //store chroma resid
#ifdef _RT_NESTED_OPENMP
            #pragma omp for nowait
#endif

            for (int i = 0; i < H_L; i++)
                for (int j = 0; j < W_L; j++)
                    if (i < hh && j < ww) {

                        {
                            {
                                if (chan == 1) {
                                    styres->a[i][j] = WavCoeffs_ab0[i * W_L + j];
                                } else {
                                    styres->b[i][j] = WavCoeffs_ab0[i * W_L + j];
                                }
                            }
                        }
                    }
        }
        return;
    }

    if (params->wavelet.expmerge && zero && stytype == 2 && posit >= 0) {
        if (params->wavelet.CLmethod != "all") {
            return;
        }

#ifdef _RT_NESTED_OPENMP
        #pragma omp parallel num_threads(wavNestedLevels) if(wavNestedLevels>1)
#endif
        {
            float *meanab = new float [9];
            float *meanNab = new float [9];
            float *sigmaab = new float [9];
            float *sigmaNab = new float [9];
            float *MaxPab = new float [9];
            float *MaxNab = new float [9];
            int ind = 0;

            Evaluateab (WaveletCoeffs_ab, cp, ind, meanab, meanNab, sigmaab, sigmaNab, MaxPab, MaxNab);


            int chan = 1;

            if (useChannelA) {
                chan = 1;
            } else {
                chan = 2;
            }

            int ww =  merge_two[0];
            int hh =  merge_two[1];
            float kw = (float)W_L / ww;
            float kh = (float)H_L / hh;
            //  printf("H=%d W=%d h=%d w=%d kh=%f kw=%f Hcal=%f Wcal=%f\n", H_L, W_L, hh, ww, kh, kw, hh*kh, ww*kw);
            //       float limit = 0.f;
            const float skinprotsty = params->wavelet.shapedetcolor;
            const float skinprotnegsty = -skinprotsty;
            const float factorHardsty = (1.f - skinprotnegsty / 100.f);

            for (int dir = 1; dir < 4; dir++) {
                for (int lvl = 0; lvl < maxlvl; lvl++) {
                    float insigma = 0.666f; //SD
                    float logmax = log (MaxPab[lvl]); //log Max
                    float rapX = (meanab[lvl] + sigmaab[lvl]) / MaxPab[lvl]; //rapport between sD / max
                    float inx = log (insigma);
                    float iny = log (rapX);
                    float rap = inx / iny; //koef
                    float asig = 0.166f / sigmaab[lvl];
                    float bsig = 0.5f - asig * meanab[lvl];
                    float amean = 0.5f / meanab[lvl];

                    float ** WavCoeffs_ab = WaveletCoeffs_ab.level_coeffs (lvl);
                    //  printf("meanab=%f\n", meanab[lvl]);

                    //       limit = cp.shapedetectcolor / 50.f * meanab[lvl];
#ifdef _RT_NESTED_OPENMP
                    #pragma omp for nowait
#endif

                    for (int i = 0; i < H_L; i++) {
                        for (int j = 0; j < W_L; j++) {
                            int k = i * W_L + j;
                            int ii = (int) (i / kh);
                            int jj = (int) (j / kw);
                            float scaley = 1.f;
                            float scaleL = 1.f;

                            if (wavMER2Curve && !loadzer) {
                                scaleL = 2.f * (wavMER2Curve[cropmergelab->L[i * 2][j * 2] / 65.f]);
                            }

                            if (shstyutili) {
                                float ay, by;
                                ay = cropmergelab->a[i * 2][j * 2];
                                by = cropmergelab->b[i * 2][j * 2];

                                float mohu = xatan2f (by, ay);
                                double lr;
                                float valparam2 = float ((shstyCurve->getVal (lr = Color::huelab_to_huehsv2 (mohu)) - 0.5f)); //get valparam=f(H)

                                if (valparam2 > 0.f) {
                                    scaley = 1.f + 3.f * valparam2;    //arbitrary value
                                } else {
                                    scaley = 1.f + 1.9f * valparam2;    //near 0 but not zero if curve # 0
                                }
                            }

                            float absciss;
                            float LL = labco->L[i * 2][j * 2];
                            float LL100 = LL / 327.68f;
                            float scalex = 1.f;

                            if (skinprotsty !=  0.f  && loadzer) {
                                float modhue = varhue[i][j];
                                float modchro = varchrom[i * 2][j * 2];

                                if (skinprotsty > 0.f) {
                                    Color::SkinSatCbdl2 (LL100, modhue, modchro, skinprotsty, scalex, true, cp.b_lsty, cp.t_lsty, cp.t_rsty, cp.b_rsty, 0); //0 for skin and extand
                                    scalex *= 0.7f; //increase effect
                                } else if (skinprotsty < 0.f) {
                                    Color::SkinSatCbdl2 (LL100, modhue, modchro, skinprotnegsty, scalex, false, cp.b_lsty, cp.t_lsty, cp.t_rsty, cp.b_rsty, 0);

                                    if (scalex == 1.f) {
                                        scalex = factorHardsty;
                                    } else {
                                        scalex = 1.f;
                                    }
                                }

                            }

                            if (fabsf (WavCoeffs_ab[dir][k]) >= (meanab[lvl] + sigmaab[lvl])) { //for max
                                float valcour = xlogf (fabsf (WavCoeffs_ab[dir][k]));
                                float valc = valcour - logmax;
                                float vald = valc * rap;
                                absciss = xexpf (vald);
                            } else if (fabsf (WavCoeffs_ab[dir][k]) >= meanab[lvl]) {
                                absciss = asig * fabsf (WavCoeffs_ab[dir][k]) + bsig;
                            } else {
                                absciss = amean * fabsf (WavCoeffs_ab[dir][k]);
                            }

                            float kc = 1.f;

                            if (wavSTYCurve && !loadzer) {
                                kc = wavSTYCurve[absciss * 500.f];    //waOpacityCurveWL  //
                            }

                            if (wavSTY2Curve && loadzer) {
                                kc = wavSTY2Curve[absciss * 500.f];    //waOpacityCurveWL  //
                            }

                            float kd = 1.f;

                            if (loadzer) {
                                if (dir - 1 == 0) {
                                    kd = 1.f + cp.dirv;
                                } else if (dir - 1 == 1) {
                                    kd = 1.f + cp.dirh;
                                } else if (dir - 1 == 2) {
                                    kd = 1.f + cp.dird;
                                }
                            }

                            float klev = cp.mulbm[lvl];

                            if (!loadzer) {
                                klev = cp.mulbm2[lvl];
                            }

                            WavCoeffs_ab[dir][i * W_L + j] += scaleL * scaley * scalex * kc * cp.bmch * klev * 0.0001f * kd * stylev[chan][dir - 1][lvl][ii][jj];


                        }
                    }
                }

                //    printf("Dir=%d chan=%d\n", dir, chan);
            }

            //store chroma resid
#ifdef _RT_NESTED_OPENMP
            #pragma omp for nowait
#endif

            for (int i = 0; i < H_L; i++) {
                for (int j = 0; j < W_L; j++) {
                    int ii = (int) (i / kh);
                    int jj = (int) (j / kw);
                    float scaleL = 1.f;

                    if (wavMER2Curve && !loadzer) {
                        scaleL = 2.f * (wavMER2Curve[cropmergelab->L[i * 2][j * 2] / 65.f]);
                    }

                    float bmr = cp.bmres;

                    if (!loadzer) {
                        bmr = cp.bmres2;
                    }

                    if (chan == 1) {
                        WavCoeffs_ab0[i * W_L + j] = (WavCoeffs_ab0[i * W_L + j] + cp.bmch * bmr * 0.0001f * scaleL * styres->a[ii][jj]) / (1.f + cp.bmch * bmr * 0.0001f );
                    } else {
                        WavCoeffs_ab0[i * W_L + j] = (WavCoeffs_ab0[i * W_L + j] + cp.bmch * bmr * 0.0001f * scaleL * styres->b[ii][jj]) / (1.f + cp.bmch * bmr * 0.0001f );
                    }
                }
            }

            //    return;

            delete [] meanab;
            delete [] meanNab;
            delete [] sigmaab;
            delete [] sigmaNab;
            delete [] MaxPab;
            delete [] MaxNab;

        }

    }

}

void ImProcFunctions::WaveletcontAllAB (LabImage * labco, float *****stylev, LabImage * styres, int stytype, LabImage * cropmergelab, int merge_two[6], float ** varhue, float **varchrom, wavelet_decomposition & WaveletCoeffs_ab, const Wavmerg2Curve & wavMER2Curve, const WavOpacityCurveW & waOpacityCurveW, const WavstyCurve & wavSTYCurve, const Wavsty2Curve & wavSTY2Curve,
                                        FlatCurve * shstyCurve, bool shstyutili, struct cont_params & cp, const bool useChannelA)
{

    int maxlvl = WaveletCoeffs_ab.maxlevel();
    int W_L = WaveletCoeffs_ab.level_W (0);
    int H_L = WaveletCoeffs_ab.level_H (0);

    float * WavCoeffs_ab0 = WaveletCoeffs_ab.coeff0;
    //  int ww = merge_two[0];
    //  int hh = merge_two[1];
    //  bool zero = (params->wavelet.mergMethod == "loadzero"  || params->wavelet.mergMethod == "loadzerohdr");
    //  bool loadzer = params->wavelet.mergMethod == "loadzero";

    // printf("WAV AB H=%d W=%d h=%d w=%d \n", H_L, W_L, hh, ww);

#ifdef _RT_NESTED_OPENMP
    #pragma omp parallel num_threads(wavNestedLevels) if(wavNestedLevels>1)
#endif
    {
        if (cp.chrores != 0.f  && cp.resena) { // cp.chrores == 0.f means all will be multiplied by 1.f, so we can skip the processing of residual

#ifdef _RT_NESTED_OPENMP
            #pragma omp for nowait
#endif

            for (int i = 0; i < W_L * H_L; i++) {
                const float skyprot = cp.sky;
                //chroma
                int ii = i / W_L;
                int jj = i - ii * W_L;
                float modhue = varhue[ii][jj];
                float scale = 1.f;

                if (skyprot > 0.f) {
                    if ((modhue < cp.t_ry && modhue > cp.t_ly)) {
                        scale = (100.f - cp.sky) / 100.1f;
                    } else if ((modhue >= cp.t_ry && modhue < cp.b_ry)) {
                        scale = (100.f - cp.sky) / 100.1f;
                        float ar = (scale - 1.f) / (cp.t_ry - cp.b_ry);
                        float br = scale - cp.t_ry * ar;
                        scale = ar * modhue + br;
                    } else if ((modhue > cp.b_ly && modhue < cp.t_ly)) {
                        scale = (100.f - cp.sky) / 100.1f;
                        float al = (scale - 1.f) / (-cp.b_ly + cp.t_ly);
                        float bl = scale - cp.t_ly * al;
                        scale = al * modhue + bl;
                    }
                } else if (skyprot < 0.f) {
                    if ((modhue > cp.t_ry || modhue < cp.t_ly)) {
                        scale = (100.f + cp.sky) / 100.1f;
                    }

                    /*  else if((modhue >= cp.t_ry && modhue < cp.b_ry)) {
                            scale=(100.f+cp.sky)/100.1f;
                            float ar=(scale-1.f)/(cp.t_ry- cp.b_ry);
                            float br=scale-cp.t_ry*ar;
                            scale=ar*modhue+br;
                        }
                        else if((modhue > cp.b_ly && modhue < cp.t_ly)) {
                            scale=(100.f+cp.sky)/100.1f;
                            float al=(scale-1.f)/(-cp.b_ly + cp.t_ly);
                            float bl=scale-cp.t_ly*al;
                            scale=al*modhue+bl;
                        }
                    */
                }

                WavCoeffs_ab0[i] *= (1.f + cp.chrores * (scale) / 100.f);

            }
        }

        if (cp.cbena  && cp.resena) { //if user select Toning and color balance

#ifdef _RT_NESTED_OPENMP
            #pragma omp for nowait
#endif

            for (int i = 0; i < W_L * H_L; i++) {
                int ii = i / W_L;
                int jj = i - ii * W_L;
                float LL = (labco->L[ii * 2][jj * 2]) / 327.68f; //I use labco but I can use also WavCoeffs_L0 (more exact but more memory)

                float sca = 1.f; //amplifer - reducter...about 1, but perhaps 0.6 or 1.3

                if (useChannelA) { //green red (little magenta)
                    //transition to avoid artifacts with 6 between 30 to 36 and  63 to 69
                    float aa = (cp.grmed - cp.grlow) / 6.f;
                    float bb = cp.grlow - 30.f * aa;
                    float aaa = (cp.grhigh - cp.grmed) / 6.f;
                    float bbb = cp.grmed - 63.f * aaa;

                    if (LL < 30.f) { //shadows
                        WavCoeffs_ab0[i] += cp.grlow * (sca) * 300.f;
                    } else if (LL >= 30.f && LL < 36.f) { //transition
                        float tr = aa * LL + bb;
                        WavCoeffs_ab0[i] += tr * (sca) * 300.f;
                    } else if (LL >= 36.f && LL < 63.f) { //midtones
                        WavCoeffs_ab0[i] += cp.grmed * (sca) * 300.f;
                    } else if (LL >= 63.f && LL < 69.f) { //transition
                        float trh = aaa * LL + bbb;
                        WavCoeffs_ab0[i] += trh * (sca) * 300.f;
                    } else if (LL >= 69.f) { //highlights
                        WavCoeffs_ab0[i] += cp.grhigh * (sca) * 300.f;
                    }
                } else { //blue yellow
                    //transition with 6 between 30 to 36 and 63 to 69
                    float aa1 = (cp.blmed - cp.bllow) / 6.f;
                    float bb1 = cp.bllow - 30.f * aa1;
                    float aaa1 = (cp.blhigh - cp.blmed) / 6.f;
                    float bbb1 = cp.blmed - 63.f * aaa1;

                    if (LL < 30.f) {
                        WavCoeffs_ab0[i] += cp.bllow * (sca) * 300.f;
                    } else if (LL >= 30.f && LL < 36.f) {
                        float tr1 = aa1 * LL + bb1;
                        WavCoeffs_ab0[i] += tr1 * (sca) * 300.f;
                    } else if (LL >= 36.f && LL < 63.f) {
                        WavCoeffs_ab0[i] += cp.blmed * (sca) * 300.f;
                    } else if (LL >= 63.f && LL < 69.f) {
                        float trh1 = aaa1 * LL + bbb1;
                        WavCoeffs_ab0[i] += trh1 * (sca) * 300.f;
                    } else if (LL >= 69.f) {
                        WavCoeffs_ab0[i] += cp.blhigh * (sca) * 300.f;
                    }
                }
            }
        }

#ifdef _RT_NESTED_OPENMP
        #pragma omp for schedule(dynamic) collapse(2)
#endif

        for (int dir = 1; dir < 4; dir++) {
            for (int lvl = 0; lvl < maxlvl; lvl++) {

                int Wlvl_ab = WaveletCoeffs_ab.level_W (lvl);
                int Hlvl_ab = WaveletCoeffs_ab.level_H (lvl);

                float ** WavCoeffs_ab = WaveletCoeffs_ab.level_coeffs (lvl);
                ContAllAB (labco,  maxlvl, varhue, varchrom, WavCoeffs_ab, WavCoeffs_ab0, lvl, dir, waOpacityCurveW, cp, Wlvl_ab, Hlvl_ab, useChannelA);
            }
        }


    }
}
//%%%%%%%%%%%%%%%%%%%%%%%%%%%%%%%%%%%%%%%%%%%%%%%%%%%%%%
//%%%%%%%%%%%%%%%%%%%%%%%%%%%%%%%%%%%%%%%%%%%%%%%%%%%%%%

void ImProcFunctions::calckoe (float ** WavCoeffs_LL, const struct cont_params & cp, float * koeLi[12], int level, int dir, int W_L, int H_L, float edd, float * maxkoeLi, float **tmC)
{
    int borderL = 2;

//  printf("cpedth=%f\n",cp.eddetthr);
    if (cp.eddetthr < 30.f) {
        borderL = 1;

        // I calculate coefficients with r size matrix 3x3 r=1 ; 5x5 r=2; 7x7 r=3
        /*
        float k[2*r][2*r];
        for(int i=1;i<=(2*r+1);i++) {
                    for(int j=1;j<=(2*r+1);j++) {
                        k[i][j]=(1.f/6.283*sigma*sigma)*exp(-SQR(i-r-1)+SQR(j-r-1)/2.f*SQR(sigma));
                    }
        }
        //I could also use Gauss.h for 3x3
        // If necessary I can put a 7x7 matrix
        */
        for (int i = 1; i < H_L - 1; i++) { //sigma=0.55
            for (int j = 1; j < W_L - 1; j++) {
                tmC[i][j] = (8.94f * WavCoeffs_LL[dir][i * W_L + j] + 1.71f * (WavCoeffs_LL[dir][ (i - 1) * W_L + j] + 1.71f * WavCoeffs_LL[dir][ (i + 1) * W_L + j]
                             + 1.71f * WavCoeffs_LL[dir][i * W_L + j + 1] + 1.71f * WavCoeffs_LL[dir][i * W_L + j - 1]) + 0.33f * WavCoeffs_LL[dir][ (i - 1) * W_L + j - 1]
                             + 0.33f * WavCoeffs_LL[dir][ (i - 1) * W_L + j + 1] + 0.33f * WavCoeffs_LL[dir][ (i + 1) * W_L + j - 1] + 0.33f * WavCoeffs_LL[dir][ (i + 1) * W_L + j + 1]) * 0.0584795f;
                // apply to each direction Wavelet level : horizontal / vertiacle / diagonal


            }
        }
    } else if (cp.eddetthr >= 30.f && cp.eddetthr < 50.f) {
        borderL = 1;

        for (int i = 1; i < H_L - 1; i++) { //sigma=0.85
            for (int j = 1; j < W_L - 1; j++) {
                tmC[i][j] = (4.0091f * WavCoeffs_LL[dir][i * W_L + j] + 2.0068f * (WavCoeffs_LL[dir][ (i - 1) * W_L + j] + 2.0068f * WavCoeffs_LL[dir][ (i + 1) * W_L + j]
                             + 2.0068f * WavCoeffs_LL[dir][i * W_L + j + 1] + 2.0068f * WavCoeffs_LL[dir][i * W_L + j - 1]) + 1.0045f * WavCoeffs_LL[dir][ (i - 1) * W_L + j - 1]
                             + 1.0045f * WavCoeffs_LL[dir][ (i - 1) * W_L + j + 1] + 1.0045f * WavCoeffs_LL[dir][ (i + 1) * W_L + j - 1] + 1.0045f * WavCoeffs_LL[dir][ (i + 1) * W_L + j + 1]) * 0.062288f;
                // apply to each direction Wavelet level : horizontal / vertiacle / diagonal


            }
        }
    }


    else if (cp.eddetthr >= 50.f && cp.eddetthr < 75.f) {
        borderL = 1;

        for (int i = 1; i < H_L - 1; i++) {
            for (int j = 1; j < W_L - 1; j++) { //sigma=1.1
                tmC[i][j] = (3.025f * WavCoeffs_LL[dir][i * W_L + j] + 2.001f * (WavCoeffs_LL[dir][ (i - 1) * W_L + j] + 2.001f * WavCoeffs_LL[dir][ (i + 1) * W_L + j]
                             + 2.001f * WavCoeffs_LL[dir][i * W_L + j + 1] + 2.001f * WavCoeffs_LL[dir][i * W_L + j - 1]) + 1.323f * WavCoeffs_LL[dir][ (i - 1) * W_L + j - 1]
                             + 1.323f * WavCoeffs_LL[dir][ (i - 1) * W_L + j + 1] + 1.323f * WavCoeffs_LL[dir][ (i + 1) * W_L + j - 1] + 1.323f * WavCoeffs_LL[dir][ (i + 1) * W_L + j + 1]) * 0.06127f;
            }
        }
    }

    else if (cp.eddetthr >= 75.f) {
        borderL = 2;

        //if(cp.lip3 && level > 1) {
        if (level > 1) { // do not activate 5x5 if level 0 or 1

            for (int i = 2; i < H_L - 2; i++) {
                for (int j = 2; j < W_L - 2; j++) {
                    // Gaussian 1.1
                    // 0.5 2 3 2 0.5
                    // 2 7 10 7 2
                    // 3 10 15 10 3
                    // 2 7 10 7 2
                    // 0.5 2 3 2 0.5
                    // divi 113
                    //Gaussian 1.4
                    // 2 4 5 4 2
                    // 4 9 12 9 4
                    // 5 12 15 12 5
                    // 4 9 12 9 4
                    // 2 4 5 4 2
                    // divi 159
                    if (cp.eddetthr < 85.f) { //sigma=1.1
                        tmC[i][j] = (15.f * WavCoeffs_LL[dir][i * W_L + j]  + 10.f * WavCoeffs_LL[dir][ (i - 1) * W_L + j] + 10.f * WavCoeffs_LL[dir][ (i + 1) * W_L + j]
                                     + 10.f * WavCoeffs_LL[dir][i * W_L + j + 1] + 10.f * WavCoeffs_LL[dir][i * W_L + j - 1] + 7.f * WavCoeffs_LL[dir][ (i - 1) * W_L + j - 1]
                                     + 7.f * WavCoeffs_LL[dir][ (i - 1) * W_L + j + 1] + 7.f * WavCoeffs_LL[dir][ (i + 1) * W_L + j - 1] + 7.f * WavCoeffs_LL[dir][ (i + 1) * W_L + j + 1]
                                     + 3.f * WavCoeffs_LL[dir][ (i - 2) * W_L + j] + 3.f * WavCoeffs_LL[dir][ (i + 2) * W_L + j] + 3.f * WavCoeffs_LL[dir][i * W_L + j - 2] + 3.f * WavCoeffs_LL[dir][i * W_L + j + 2]
                                     + 2.f * WavCoeffs_LL[dir][ (i - 2) * W_L + j - 1] + 2.f * WavCoeffs_LL[dir][ (i - 2) * W_L + j + 1] + 2.f * WavCoeffs_LL[dir][ (i + 2) * W_L + j + 1] + 2.f * WavCoeffs_LL[dir][ (i + 2) * W_L + j - 1]
                                     + 2.f * WavCoeffs_LL[dir][ (i - 1) * W_L + j - 2] + 2.f * WavCoeffs_LL[dir][ (i - 1) * W_L + j + 2] + 2.f * WavCoeffs_LL[dir][ (i + 1) * W_L + j + 2] + 2.f * WavCoeffs_LL[dir][ (i + 1) * W_L + j - 2]
                                     + 0.5f * WavCoeffs_LL[dir][ (i - 2) * W_L + j - 2] + 0.5f * WavCoeffs_LL[dir][ (i - 2) * W_L + j + 2] + 0.5f * WavCoeffs_LL[dir][ (i + 2) * W_L + j - 2] + 0.5f * WavCoeffs_LL[dir][ (i + 2) * W_L + j + 2]
                                    ) * 0.0088495f;

                    }

                    else {//sigma=1.4
                        tmC[i][j] = (15.f * WavCoeffs_LL[dir][i * W_L + j] + 12.f * WavCoeffs_LL[dir][ (i - 1) * W_L + j] + 12.f * WavCoeffs_LL[dir][ (i + 1) * W_L + j]
                                     + 12.f * WavCoeffs_LL[dir][i * W_L + j + 1] + 12.f * WavCoeffs_LL[dir][i * W_L + j - 1] + 9.f * WavCoeffs_LL[dir][ (i - 1) * W_L + j - 1]
                                     + 9.f * WavCoeffs_LL[dir][ (i - 1) * W_L + j + 1] + 9.f * WavCoeffs_LL[dir][ (i + 1) * W_L + j - 1] + 9.f * WavCoeffs_LL[dir][ (i + 1) * W_L + j + 1]
                                     + 5.f * WavCoeffs_LL[dir][ (i - 2) * W_L + j] + 5.f * WavCoeffs_LL[dir][ (i + 2) * W_L + j] + 5.f * WavCoeffs_LL[dir][i * W_L + j - 2] + 5.f * WavCoeffs_LL[dir][i * W_L + j + 2]
                                     + 4.f * WavCoeffs_LL[dir][ (i - 2) * W_L + j - 1] + 4.f * WavCoeffs_LL[dir][ (i - 2) * W_L + j + 1] + 4.f * WavCoeffs_LL[dir][ (i + 2) * W_L + j + 1] + 4.f * WavCoeffs_LL[dir][ (i + 2) * W_L + j - 1]
                                     + 4.f * WavCoeffs_LL[dir][ (i - 1) * W_L + j - 2] + 4.f * WavCoeffs_LL[dir][ (i - 1) * W_L + j + 2] + 4.f * WavCoeffs_LL[dir][ (i + 1) * W_L + j + 2] + 4.f * WavCoeffs_LL[dir][ (i + 1) * W_L + j - 2]
                                     + 2.f * WavCoeffs_LL[dir][ (i - 2) * W_L + j - 2] + 2.f * WavCoeffs_LL[dir][ (i - 2) * W_L + j + 2] + 2.f * WavCoeffs_LL[dir][ (i + 2) * W_L + j - 2] + 2.f * WavCoeffs_LL[dir][ (i + 2) * W_L + j + 2]
                                    ) * 0.0062893f;
                    }


                    // apply to each direction Wavelet level : horizontal / vertiacle / diagonal
                }
            }
        }

    }


    /*
    // I suppress these 2 convolutions ==> lees good results==> probably because structure data different and also I compare to original value which have + and -
        for(int i = borderL; i < H_L-borderL; i++ ) {//[-1 0 1] x==>j
            for(int j = borderL; j < W_L-borderL; j++) {
            tmC[i][j]=- WavCoeffs_LL[dir][(i)*W_L + j-1] +  WavCoeffs_LL[dir][(i)*W_L + j+1];
            }
        }
        for(int i = borderL; i < H_L-borderL; i++ ) {//[1 0 -1] y==>i
            for(int j = borderL; j < W_L-borderL; j++) {
            tmC[i][j]= - WavCoeffs_LL[dir][(i-1)*W_L + j] + WavCoeffs_LL[dir][(i+1)*W_L + j];
            }
        }
    */

    float thr = 40.f; //avoid artifact eg. noise...to test
    float thr2 = 1.5f * edd; //edd can be modified in option ed_detect
    thr2 += cp.eddet / 30.f; //to test
    float diffFactor = (cp.eddet / 100.f);

    for (int i = 0; i < H_L; i++ ) {
        for (int j = 0; j < W_L; j++) {
            koeLi[level * 3 + dir - 1][i * W_L + j] = 1.f;
        }
    }

    for (int i = borderL; i < H_L - borderL; i++ ) {
        for (int j = borderL; j < W_L - borderL; j++) {
            // my own algo : probably a little false, but simpler as Lipschitz !
            // Thr2 = maximum of the function ==> Lipsitch says = probably edge
//                              float temp = WavCoeffs_LL[dir][i*W_L + j];
//                              if(temp>=0.f &&  temp < thr) temp = thr;
//                              if(temp < 0.f &&  temp > -thr) temp = -thr;
            float temp = max (fabsf (WavCoeffs_LL[dir][i * W_L + j]), thr );
            koeLi[level * 3 + dir - 1][i * W_L + j] = min (thr2, fabs (tmC[i][j] / temp)); // limit maxi

            //it will be more complicated to calculate both Wh and Wv, but we have also Wd==> pseudo Lipschitz
            if (koeLi[level * 3 + dir - 1][i * W_L + j] > maxkoeLi[level * 3 + dir - 1]) {
                maxkoeLi[level * 3 + dir - 1] = koeLi[level * 3 + dir - 1][i * W_L + j];
            }

            float diff = maxkoeLi[level * 3 + dir - 1] - koeLi[level * 3 + dir - 1][i * W_L + j];
            diff *= diffFactor;
            koeLi[level * 3 + dir - 1][i * W_L + j] = maxkoeLi[level * 3 + dir - 1] - diff;
        }
    }

}

void ImProcFunctions::finalContAllL (float ** WavCoeffs_L, float * WavCoeffs_L0, int level, int dir, struct cont_params & cp,
                                     int W_L, int H_L, float * mean, float * sigma, float * MaxP, const WavOpacityCurveWL & waOpacityCurveWL)
{
    if (cp.diagcurv  && cp.finena && MaxP[level] > 0.f && mean[level] != 0.f && sigma[level] != 0.f ) { //curve
        float insigma = 0.666f; //SD
        float logmax = log (MaxP[level]); //log Max
        float rapX = (mean[level] + sigma[level]) / MaxP[level]; //rapport between sD / max
        float inx = log (insigma);
        float iny = log (rapX);
        float rap = inx / iny; //koef
        float asig = 0.166f / sigma[level];
        float bsig = 0.5f - asig * mean[level];
        float amean = 0.5f / mean[level];

#ifdef _RT_NESTED_OPENMP
        #pragma omp parallel for schedule(dynamic, W_L * 16) num_threads(wavNestedLevels) if(wavNestedLevels>1)
#endif

        for (int i = 0; i < W_L * H_L; i++) {
            float absciss;

            if (fabsf (WavCoeffs_L[dir][i]) >= (mean[level] + sigma[level])) { //for max
                float valcour = xlogf (fabsf (WavCoeffs_L[dir][i]));
                float valc = valcour - logmax;
                float vald = valc * rap;
                absciss = xexpf (vald);
            } else if (fabsf (WavCoeffs_L[dir][i]) >= mean[level]) {
                absciss = asig * fabsf (WavCoeffs_L[dir][i]) + bsig;
            } else {
                absciss = amean * fabsf (WavCoeffs_L[dir][i]);
            }

            float kc = waOpacityCurveWL[absciss * 500.f] - 0.5f;
            float reduceeffect = kc <= 0.f ? 1.f : 1.5f;

            float kinterm = 1.f + reduceeffect * kc;
            kinterm = kinterm <= 0.f ? 0.01f : kinterm;

            WavCoeffs_L[dir][i] *=  kinterm;
        }
    }

    int choicelevel = atoi (params->wavelet.Lmethod.data()) - 1;
    choicelevel = choicelevel == -1 ? 4 : choicelevel;

    int choiceClevel = 0;

    if (params->wavelet.CLmethod == "one") {
        choiceClevel = 0;
    } else if (params->wavelet.CLmethod == "inf") {
        choiceClevel = 1;
    } else if (params->wavelet.CLmethod == "sup") {
        choiceClevel = 2;
    } else if (params->wavelet.CLmethod == "all") {
        choiceClevel = 3;
    }

    int choiceDir = 0;

    if (params->wavelet.Dirmethod == "one") {
        choiceDir = 1;
    } else if (params->wavelet.Dirmethod == "two") {
        choiceDir = 2;
    } else if (params->wavelet.Dirmethod == "thr") {
        choiceDir = 3;
    } else if (params->wavelet.Dirmethod == "all") {
        choiceDir = 0;
    }

    int dir1 = (choiceDir == 2) ? 1 : 2;
    int dir2 = (choiceDir == 3) ? 1 : 3;

//printf("Bacm=%d\n",cp.backm);
    if (choiceClevel < 3) { // not all levels visible, paint residual
        if (level == 0) {
            if (cp.backm != 2) { // nothing to change when residual is used as background
                float backGroundColor = (cp.backm == 1) ? 12000.f : 0.f;

                for (int i = 0; i < W_L * H_L; i++) {
                    WavCoeffs_L0[i] = backGroundColor;
                }
            }
        }
    }

//printf("chlev=%d\n",choiceClevel);
    if (choiceClevel == 0) { // Only one level

        if (choiceDir == 0) { // All directions
            if (level != choicelevel) { // zero all for the levels != choicelevel
                for (int dir = 1; dir < 4; dir++) {
                    for (int i = 0; i < W_L * H_L; i++) {
                        WavCoeffs_L[dir][i] = 0.f;
                    }
                }
            }
        } else { // zero the unwanted directions for level == choicelevel

            if (choicelevel >= cp.maxilev) {
                for (int dir = 1; dir < 4; dir++) {
                    for (int i = 0; i < W_L * H_L; i++) {
                        WavCoeffs_L[dir][i] = 0.f;
                    }
                }
            } else if (level != choicelevel) { // zero all for the levels != choicelevel
                for (int i = 0; i < W_L * H_L; i++) {
                    WavCoeffs_L[dir1][i] = WavCoeffs_L[dir2][i] = 0.f;
                }
            }
        }
    } else if (choiceClevel == 1) { // Only below level
        if (choiceDir == 0) { // All directions
            if (level > choicelevel) {
                for (int dir = 1; dir < 4; dir++) {
                    for (int i = 0; i < W_L * H_L; i++) {
                        WavCoeffs_L[dir][i] = 0.f;
                    }
                }
            }
        } else { // zero the unwanted directions for level >= choicelevel
            if (level > choicelevel) {
                for (int i = 0; i < W_L * H_L; i++) {
                    WavCoeffs_L[dir1][i] = WavCoeffs_L[dir2][i] = 0.f;
                }
            }
        }
    } else if (choiceClevel == 2) { // Only above level
        if (choiceDir == 0) { // All directions
            if (level < choicelevel) { //<=
                for (int dir = 1; dir < 4; dir++) {
                    for (int i = 0; i < W_L * H_L; i++) {
                        WavCoeffs_L[dir][i] = 0.f;
                    }
                }
            }
        } else { // zero the unwanted directions for level >= choicelevel
            if (choicelevel >= cp.maxilev) {
                for (int dir = 1; dir < 4; dir++) {
                    for (int i = 0; i < W_L * H_L; i++) {
                        WavCoeffs_L[dir][i] = 0.f;
                    }
                }
            }


            else if (level <= choicelevel) {
                for (int i = 0; i < W_L * H_L; i++) {
                    WavCoeffs_L[dir1][i] = WavCoeffs_L[dir2][i] = 0.f;
                }
            }
        }
    }


}

void ImProcFunctions::ContAllL (float * koeLi[12], float * maxkoeLi, bool lipschitz, int maxlvl, int minlevwavL, LabImage * labco, float ** varhue, float **varchrom, float ** WavCoeffs_L, float * WavCoeffs_L0, int level, int dir, struct cont_params & cp,
                                int W_L, int H_L, int skip, float * mean, float * meanN, float * sigma, float * sigmaN, float * MaxP, float * MaxN, const WavCurve & wavCLVCcurve, const WavOpacityCurveW & waOpacityCurveW, FlatCurve * ChCurve, bool Chutili)
{
    assert (level >= 0);
    assert (maxlvl > level);

    static const float scales[10] = {1.f, 2.f, 4.f, 8.f, 16.f, 32.f, 64.f, 128.f, 256.f, 512.f};
    float scaleskip[10];

    for (int sc = 0; sc < 10; sc++) {
        scaleskip[sc] = scales[sc] / skip;
    }

    float t_r = settings->top_right;
    float t_l = settings->top_left;
    float b_r = settings->bot_right;
    float edd = settings->ed_detec;
    float eddstrength = settings->ed_detecStr;
    float aedstr = (eddstrength - 1.f) / 90.f;
    float bedstr = 1.f - 10.f * aedstr;

    if (cp.val > 0  && cp.edgeena) {
        float * koe = nullptr;
        float maxkoe = 0.f;

        if (!lipschitz) {
            koe = new float [H_L * W_L];

            for (int i = 0; i < W_L * H_L; i++) {
                koe[i] = 0.f;
            }

            maxkoe = 0.f;

            if (cp.detectedge) {
                float** tmC;
                int borderL = 1;
                tmC = new float*[H_L];

                for (int i = 0; i < H_L; i++) {
                    tmC[i] = new float[W_L];
                }

                {
                    for (int i = 1; i < H_L - 1; i++) {
                        for (int j = 1; j < W_L - 1; j++) {
                            //edge detection wavelet TMC Canny
                            // also possible to detect noise with 5x5 instead of 3x3
                            tmC[i][j] = (4.f * WavCoeffs_L[dir][i * W_L + j] + 2.f * WavCoeffs_L[dir][ (i - 1) * W_L + j] + 2.f * WavCoeffs_L[dir][ (i + 1) * W_L + j]
                                         + 2.f * WavCoeffs_L[dir][i * W_L + j + 1] + 2.f * WavCoeffs_L[dir][i * W_L + j - 1] + WavCoeffs_L[dir][ (i - 1) * W_L + j - 1]
                                         + WavCoeffs_L[dir][ (i - 1) * W_L + j + 1] + WavCoeffs_L[dir][ (i + 1) * W_L + j - 1] + WavCoeffs_L[dir][ (i + 1) * W_L + j + 1]) / 16.f;

                            // apply to each direction Wavelet level : horizontal / vertiacle / diagonal
                        }
                    }
                }




                for (int i = borderL; i < H_L - borderL; i++ ) {
                    for (int j = borderL; j < W_L - borderL; j++) {
                        // my own algo : probably a little false, but simpler as Lipschitz !
                        float thr = 40.f; //avoid artifact eg. noise...to test
                        float thr2 = edd; //edd can be modified in option ed_detect
                        thr2 += cp.eddet / 30.f; //to test
                        float temp = WavCoeffs_L[dir][i * W_L + j];

                        if (temp >= 0.f &&  temp < thr) {
                            temp = thr;
                        }

                        if (temp < 0.f &&  temp > -thr) {
                            temp = -thr;
                        }

                        koe[i * W_L + j] = min (thr2, fabs (tmC[i][j] / temp));

                        if (koe[i * W_L + j] > maxkoe) {
                            maxkoe = koe[i * W_L + j];
                        }

                        float diff = maxkoe - koe[i * W_L + j];
                        diff *= (cp.eddet / 100.f);
                        float interm = maxkoe - diff;

                        if (interm < cp.eddetthr / 30.f) {
                            interm = 0.01f;
                        }

                        koe[i * W_L + j] = interm;

                    }
                }

                for (int i = 0; i < H_L; i++) {
                    delete [] tmC[i];
                }

                delete [] tmC;

            }
        }

        //end detect edge
        float rad = ((float)cp.rad) / 60.f; //radius ==> not too high value to avoid artifacts
        float value = ((float)cp.val) / 8.f; //strength

        if (scaleskip[1] < 1.f) {
            float atten01234 = 0.80f;
            value *= (atten01234 * scaleskip[1]);    //for zoom < 100% reduce strength...I choose level 1...but!!
        }

        float edge = 1.f;
        float lim0 = 20.f; //arbitrary limit for low radius and level between 2 or 3 to 30 maxi
        float lev = float (level);
        float repart = (float)cp.til;
        float brepart;

        if (cp.reinforce == 1) {
            brepart = 3.f;
        }

        if (cp.reinforce == 3) {
            brepart = 0.5f;    //arbitrary value to increase / decrease repart, between 1 and 0
        }

        float arepart = - (brepart - 1.f) / (lim0 / 60.f);

        if (cp.reinforce != 2) {
            if (rad < lim0 / 60.f) {
                repart *= (arepart * rad + brepart);    //linear repartition of repart
            }
        }

        float al0 = 1.f + (repart) / 50.f;
        float al10 = 1.0f; //arbitrary value ==> less = take into account high levels
        //  float ak =-(al0-al10)/10.f;//10 = maximum levels
        float ak = - (al0 - al10) / 10.f; //10 = maximum levels
        float bk = al0;
        float koef = ak * level + bk; //modulate for levels : more levels high, more koef low ==> concentrated action on low levels, without or near for high levels
        float expkoef = -pow (fabs (rad - lev), koef); //reduce effect for high levels

        if (cp.reinforce == 3) {
            if (rad < lim0 / 60.f && level == 0) {
                expkoef *= abs (repart);   //reduce effect for low values of rad and level=0==> quasi only level 1 is effective
            }
        }

        if (cp.reinforce == 1) {
            if (rad < lim0 / 60.f && level == 1) {
                expkoef /= repart;    //increase effect for low values of rad and level=1==> quasi only level 0 is effective
            }
        }

        //take into account local contrast
        float refin = value * exp (expkoef);

        if (cp.link  && cp.noiseena) { //combi
            {
                if (level == 0) {
                    refin *= (1.f + cp.lev0s / 50.f);    // we can change this sensibility!
                }

                if (level == 1) {
                    refin *= (1.f + cp.lev1s / 50.f);
                }

                if (level == 2) {
                    refin *= (1.f + cp.lev2s / 50.f);
                }

                if (level == 3) {
                    refin *= (1.f + cp.lev3s / 50.f);
                }
            }
        }

        float edgePrecalc = 1.f + refin; //estimate edge "pseudo variance"

        if (cp.EDmet == 2) { //curve
            //  if(exa) {//curve
            float insigma = 0.666f; //SD
            float logmax = log (MaxP[level]); //log Max
            float rapX = (mean[level] + sigma[level]) / MaxP[level]; //rapport between sD / max
            float inx = log (insigma);
            float iny = log (rapX);
            float rap = inx / iny; //koef
            float asig = 0.166f / sigma[level];
            float bsig = 0.5f - asig * mean[level];
            float amean = 0.5f / mean[level];
            float absciss = 0.f;
            float kinterm;
            float kmul;
            int borderL = 1;

            for (int i = borderL; i < H_L - borderL; i++ ) {
                for (int j = borderL; j < W_L - borderL; j++) {
                    int k = i * W_L + j;

                    if (cp.detectedge) {
                        if (!lipschitz) {
                            if (cp.eddet > 10.f) {
                                edge = (aedstr * cp.eddet + bedstr) * (edgePrecalc * (1.f + koe[k])) / (1.f + 0.9f * maxkoe);
                            } else {
                                edge = (edgePrecalc * (1.f + koe[k])) / (1.f + 0.9f * maxkoe);
                            }
                        }

//                       if(lipschitz) {
//                           if(level < 4) {
                        if (lipschitz == true) {
                            if (level < minlevwavL) { //4
                                edge = 1.f + (edgePrecalc - 1.f) * (koeLi[level * 3][k]) / (1.f + 0.9f * maxkoeLi[level * 3 + dir - 1]);
                            } else {
                                edge = edgePrecalc;
                            }
                        }
                    } else {
                        edge = edgePrecalc;
                    }

                    if (cp.edgcurv) {
                        if (fabs (WavCoeffs_L[dir][k]) >= (mean[level] + sigma[level])) { //for max
                            float valcour = log (fabs (WavCoeffs_L[dir][k]));
                            float valc = valcour - logmax;
                            float vald = valc * rap;
                            absciss = exp (vald);

                        } else if (fabs (WavCoeffs_L[dir][k]) >= mean[level] &&  fabs (WavCoeffs_L[dir][k]) < (mean[level] + sigma[level])) {
                            absciss = asig * fabs (WavCoeffs_L[dir][k]) + bsig;
                        } else if (fabs (WavCoeffs_L[dir][k]) < mean[level]) {
                            absciss = amean * fabs (WavCoeffs_L[dir][k]);
                        }


                        // Threshold adjuster settings==> approximative for curve
                        //kmul about average cbrt(3--40 / 10)==>1.5 to 2.5
                        //kmul about SD   10--60  / 35 ==> 2
                        // kmul about low  cbrt((5.f+cp.edg_low)/5.f);==> 1.5
                        // kmul about max ==> 9
                        // we can change these values
                        // result is different not best or bad than threshold slider...but similar
                        float abssd = 4.f; //amplification reference
                        float bbssd = 2.f; //mini ampli
                        float maxamp = 2.5f; //maxi ampli at end
                        float maxampd = 10.f; //maxi ampli at end
                        float a_abssd = (maxamp - abssd) / 0.333f;
                        float b_abssd = maxamp - a_abssd;
                        float da_abssd = (maxampd - abssd) / 0.333f;
                        float db_abssd = maxampd - da_abssd;
                        float am = (abssd - bbssd) / 0.666f;
                        float kmuld = 0.f;

                        if (absciss > 0.666f && absciss < 1.f) {
                            kmul = a_abssd * absciss + b_abssd;    //about max  ==> kinterm
                            kmuld = da_abssd * absciss + db_abssd;
                        } else {
                            kmul = kmuld = absciss * am + bbssd;
                        }

                        kinterm = 1.f;
                        float kc = kmul * (wavCLVCcurve[absciss * 500.f] - 0.5f);
                        float kcd = kmuld * (wavCLVCcurve[absciss * 500.f] - 0.5f);

                        if (kc >= 0.f) {
                            float reduceeffect = 0.6f;
                            kinterm = 1.f + reduceeffect * kmul * (wavCLVCcurve[absciss * 500.f] - 0.5f);    //about 1 to 3 general and big amplification for max (under 0)
                        } else {
                            kinterm = 1.f - (SQR (kcd)) / 10.f;
                        }

                        if (kinterm < 0.f) {
                            kinterm = 0.01f;
                        }

                        edge *= kinterm;

                        if (edge < 1.f) {
                            edge = 1.f;
                        }
                    }

                    WavCoeffs_L[dir][k] *=  edge;
                }
            }
        } else if (cp.EDmet == 1) { //threshold adjuster
            float MaxPCompare = MaxP[level] * SQR (cp.edg_max / 100.f); //100 instead of b_r...case if b_r < 100
            float MaxNCompare = MaxN[level] * SQR (cp.edg_max / 100.f); //always rduce a little edge for near max values
            float edgeSdCompare = (mean[level] + 1.5f * sigma[level]) * SQR (cp.edg_sd / t_r); // 1.5 standard deviation #80%  range between mean 50% and 80%
            float edgeMeanCompare = mean[level] * SQR (cp.edg_mean / t_l);
            float edgeLowCompare = (5.f + SQR (cp.edg_low));
            float edgeMeanFactor = cbrt (cp.edg_mean / t_l);
            float interm;

            if (cp.edg_low < 10.f) {
                interm = cbrt ((5.f + cp.edg_low) / 5.f);
            } else {
                interm = 1.437f;    //cbrt(3);
            }

            float edgeLowFactor = interm;
            float edgeSdFactor = cp.edg_sd / t_r;
            float edgeMaxFactor = SQR (cp.edg_max / b_r);
            float edgMaxFsup = (cp.edg_max / b_r); //reduce increase of effect for high values contrast..if slider > b_r

            //for (int i=0; i<W_L*H_L; i++) {
            int borderL = 1;

            for (int i = borderL; i < H_L - borderL; i++ ) {
                for (int j = borderL; j < W_L - borderL; j++) {
                    int k = i * W_L + j;

                    if (cp.detectedge) {
                        if (!lipschitz) {
                            if (cp.eddet > 10.f) {
                                edge = (aedstr * cp.eddet + bedstr) * (edgePrecalc * (1.f + koe[k])) / (1.f + 0.9f * maxkoe);
                            } else {
                                edge = (edgePrecalc * (1.f + koe[k])) / (1.f + 0.9f * maxkoe);
                            }
                        }

//                       if(lipschitz) {
//                           if(level < 4) {
                        if (lipschitz == true) {
                            if (level < minlevwavL) { //4
                                edge = 1.f + (edgePrecalc - 1.f) * (koeLi[level * 3][k]) / (1.f + 0.9f * maxkoeLi[level * 3 + dir - 1]);
                            } else {
                                edge = edgePrecalc;
                            }
                        }
                    } else {
                        edge = edgePrecalc;
                    }

                    //algorithm that take into account local contrast
                    // I use a thresholdadjuster with
                    // Bottom left ==> minimal low value for local contrast (not 0, but 5...we can change)
                    // 0 10*10 35*35 100*100 substantially correspond to the true distribution of low value, mean, standard-deviation and max (ed 5, 50, 400, 4000
                    // Top left ==> mean reference value (for each level), we can change cbrt(cp.edg_mean/10.f)
                    // Top Right==> standard deviation (for each level) we can change (cp.edg_sd/35.f)
                    // bottom right ==> Max for positif and negatif contrast we can change cp.edg_max/100.f
                    // If we move sliders to the left, local contrast is reduced
                    // if we move sliders to the right local contrast is increased
                    // MaxP, MaxN, mean, sigma are calculated if necessary (val > 0) by evaluate2(), eval2(), aver() , sigma()
                    if (b_r < 100.f  && cp.edg_max / b_r > 1.f) { //in case of b_r < 100 and slider move to right
                        if (WavCoeffs_L[dir][k] > MaxPCompare * cp.edg_max / b_r) {
                            edge *= edgMaxFsup;

                            if (edge < 1.f) {
                                edge = 1.f;
                            }
                        } else if (WavCoeffs_L[dir][k] < MaxNCompare * cp.edg_max / b_r) {
                            edge *= edgMaxFsup;

                            if (edge < 1.f) {
                                edge = 1.f;
                            }
                        }
                    }

                    if (WavCoeffs_L[dir][k] > MaxPCompare) {
                        edge *= edgeMaxFactor;

                        if (edge < 1.f) {
                            edge = 1.f;
                        }
                    }//reduce edge if > new max
                    else if (WavCoeffs_L[dir][k] < MaxNCompare) {
                        edge *= edgeMaxFactor;

                        if (edge < 1.f) {
                            edge = 1.f;
                        }
                    }

                    if (fabs (WavCoeffs_L[dir][k]) >= edgeMeanCompare && fabs (WavCoeffs_L[dir][k]) < edgeSdCompare) {
                        //if (fabs(WavCoeffs_L[dir][i]) > edgeSdCompare) {
                        edge *= edgeSdFactor;

                        if (edge < 1.f) {
                            edge = 1.f;
                        }
                    }//mofify effect if sd change

                    if (fabs (WavCoeffs_L[dir][k]) < edgeMeanCompare) {
                        edge *= edgeMeanFactor;

                        if (edge < 1.f) {
                            edge = 1.f;
                        }
                    } // modify effect if mean change

                    if (fabs (WavCoeffs_L[dir][k]) < edgeLowCompare) {
                        edge *= edgeLowFactor;

                        if (edge < 1.f) {
                            edge = 1.f;
                        }
                    }

                    WavCoeffs_L[dir][k] *= edge;
                }
            }
        }

        if (!lipschitz) {
            delete [] koe;
        }
    }


    if (!cp.link && cp.noiseena)   { //used both with denoise 1 2 3
        float refine = 0.f;

        for (int i = 0; i < W_L * H_L; i++) {
            if (level == 0) {
                refine = cp.lev0s / 40.f;
            }

            if (level == 1) {
                refine = cp.lev1s / 40.f;
            }

            if (level == 2) {
                refine = cp.lev2s / 40.f;
            }

            if (level == 3) {
                refine = cp.lev3s / 40.f;
            }

            WavCoeffs_L[dir][i] *= (1.f + refine);
        }
    }


    float cpMul = cp.mul[level];

    if (cpMul != 0.f && cp.contena) { // cpMul == 0.f means all will be multiplied by 1.f, so we can skip this

        const float skinprot = params->wavelet.skinprotect;
        const float skinprotneg = -skinprot;
        const float factorHard = (1.f - skinprotneg / 100.f);

        //to adjust increase contrast with local contrast

        //for each pixel and each level
        float beta;
        float mea[9];
        mea[0] = mean[level] / 6.f;
        mea[1] = mean[level] / 2.f;
        mea[2] = mean[level]; // 50% data
        mea[3] = mean[level] + sigma[level] / 2.f;
        mea[4] = mean[level] + sigma[level]; //66%
        mea[5] = mean[level] + 1.2f * sigma[level];
        mea[6] = mean[level] + 1.5f * sigma[level]; //
        mea[7] = mean[level] + 2.f * sigma[level]; //95%
        mea[8] = mean[level] + 2.5f * sigma[level]; //99%

        bool useChromAndHue = (skinprot != 0.f || cp.HSmet);
        float modchro;

        for (int i = 0; i < W_L * H_L; i++) {
            float kLlev = 1.f;

            if (cpMul < 0.f) {
                beta = 1.f; // disabled for negatives values "less contrast"
            } else {
                float WavCL = fabsf (WavCoeffs_L[dir][i]);

                //reduction amplification: max action between mean / 2 and mean + sigma
                // arbitrary coefficient, we can add a slider !!
                if (WavCL < mea[0]) {
                    beta = 0.6f;    //preserve very low contrast (sky...)
                } else if (WavCL < mea[1]) {
                    beta = 0.8f;
                } else if (WavCL < mea[2]) {
                    beta = 1.f;    //standard
                } else if (WavCL < mea[3]) {
                    beta = 1.f;
                } else if (WavCL < mea[4]) {
                    beta = 0.8f;    //+sigma
                } else if (WavCL < mea[5]) {
                    beta = 0.6f;
                } else if (WavCL < mea[6]) {
                    beta = 0.4f;
                } else if (WavCL < mea[7]) {
                    beta = 0.2f;    // + 2 sigma
                } else if (WavCL < mea[8]) {
                    beta = 0.1f;
                } else {
                    beta = 0.0f;
                }
            }

            float scale = 1.f;
            float scale2 = 1.f;

            float LL100, LL100res, LL100init, kH[maxlvl];

            int ii = i / W_L;
            int jj = i - ii * W_L;
            float LL = labco->L[ii * 2][jj * 2];
            LL100 = LL100init = LL / 327.68f;
            LL100res = WavCoeffs_L0[i] / 327.68f;
            float delta = fabs (LL100init - LL100res) / (maxlvl / 2);

            for (int ml = 0; ml < maxlvl; ml++) {
                if (ml < maxlvl / 2) {
                    kH[ml] = (LL100res + ml * delta) / LL100res;    // fixed a priori max to level middle
                } else {
                    kH[ml] = (LL100init - ml * delta) / LL100res;
                }
            }


            if (useChromAndHue) {
                float modhue = varhue[ii][jj];
                modchro = varchrom[ii * 2][jj * 2];
                // hue chroma skin with initial lab datas
                scale = 1.f;

                if (skinprot > 0.f) {
                    Color::SkinSatCbdl2 (LL100, modhue, modchro, skinprot, scale, true, cp.b_l, cp.t_l, cp.t_r, cp.b_r, 0); //0 for skin and extand
                } else if (skinprot < 0.f) {
                    Color::SkinSatCbdl2 (LL100, modhue, modchro, skinprotneg, scale, false, cp.b_l, cp.t_l, cp.t_r, cp.b_r, 0);

                    if (scale == 1.f) {
                        scale = factorHard;
                    } else {
                        scale = 1.f;
                    }
                }

            }

            if (Chutili) {
                int i_i = i / W_L;
                int j_j = i - i_i * W_L;
                double lr;
                float modhue2 = varhue[i_i][j_j];
                float valparam = float ((ChCurve->getVal (lr = Color::huelab_to_huehsv2 (modhue2)) - 0.5f)); //get valparam=f(H)

                if (valparam > 0.f) {
                    scale2 = 1.f + 3.f * valparam;    //arbitrary value
                } else {
                    scale2 = 1.f + 1.9f * valparam;    //near 0 but not zero if curve # 0
                }
            }

            //linear transition HL
            float diagacc = 1.f;
            float alpha = (1024.f + 15.f * (float) cpMul * scale * scale2 * beta * diagacc) / 1024.f ;

            if (cp.HSmet  && cp.contena) {
                float aaal = (1.f - alpha) / ((cp.b_lhl - cp.t_lhl) * kH[level]);
                float bbal = 1.f - aaal * cp.b_lhl * kH[level];
                float aaar = (alpha - 1.f) / (cp.t_rhl - cp.b_rhl) * kH[level];
                float bbbr = 1.f - cp.b_rhl * aaar * kH[level];
                //linear transition Shadows
                float aaalS = (1.f - alpha) / (cp.b_lsl - cp.t_lsl);
                float bbalS = 1.f - aaalS * cp.b_lsl;
                float aaarS = (alpha - 1.f) / (cp.t_rsl - cp.b_rsl);
                float bbbrS = 1.f - cp.b_rsl * aaarS;

                if (level <= cp.numlevH) { //in function of levels
                    if ((LL100 > cp.t_lhl * kH[level] && LL100 < cp.t_rhl * kH[level])) {
                        kLlev = alpha;
                    } else if ((LL100 > cp.b_lhl * kH[level] && LL100 <= cp.t_lhl * kH[level])) {
                        kLlev = aaal * LL100 + bbal;
                    } else if ((LL100 > cp.t_rhl * kH[level] && LL100 <= cp.b_rhl * kH[level])) {
                        kLlev = aaar * LL100 + bbbr;
                    } else {
                        kLlev = 1.f;
                    }
                }

                if (level >= (9 - cp.numlevS)) {
                    if ((LL100 > cp.t_lsl && LL100 < cp.t_rsl)) {
                        kLlev = alpha;
                    } else if ((LL100 > cp.b_lsl && LL100 <= cp.t_lsl)) {
                        kLlev = aaalS * LL100 + bbalS;
                    } else if ((LL100 > cp.t_rsl && LL100 <= cp.b_rsl)) {
                        kLlev = aaarS * LL100 + bbbrS;
                    } else {
                        kLlev = 1.f;
                    }
                }

            } else {
                kLlev = alpha;
            }

            WavCoeffs_L[dir][i] *= (kLlev);
        }
    }

    if (waOpacityCurveW) {
        cp.opaW = true;
    }

    if (cp.bam && cp.finena) {
        if (cp.opaW && cp.BAmet == 2) {
            int iteration = cp.ite;
            int itplus = 7 + iteration;
            int itmoins = 7 - iteration;
            int med = maxlvl / 2;
            int it;

            if (level < med) {
                it = itmoins;
            } else if (level == med) {
                it = 7;
            } else { /*if(level > med)*/
                it = itplus;
            }

            for (int j = 0; j < it; j++) {
                //float bal = cp.balan;//-100 +100
                float kba = 1.f;

                //  if(dir <3) kba= 1.f + bal/600.f;
                //  if(dir==3) kba = 1.f - bal/300.f;
                for (int i = 0; i < W_L * H_L; i++) {
                    int ii = i / W_L;
                    int jj = i - ii * W_L;
                    float LL100 = labco->L[ii * 2][jj * 2] / 327.68f;
                    float k1 = 0.3f * (waOpacityCurveW[6.f * LL100] - 0.5f); //k1 between 0 and 0.5    0.5==> 1/6=0.16
                    float k2 = k1 * 2.f;

                    if (dir < 3) {
                        kba = 1.f + k1;
                    }

                    if (dir == 3) {
                        kba = 1.f - k2;
                    }

                    WavCoeffs_L[dir][i] *= (kba);
                }
            }
        }

        if (cp.BAmet == 1) {
            int iteration = cp.ite;
            int itplus = 7 + iteration;
            int itmoins = 7 - iteration;
            int med = maxlvl / 2;
            int it;

            if (level < med) {
                it = itmoins;
            } else if (level == med) {
                it = 7;
            } else { /*if(level > med)*/
                it = itplus;
            }

            for (int j = 0; j < it; j++) {
                float bal = cp.balan;//-100 +100
                float kba = 1.f;

                //  if(dir <3) kba= 1.f + bal/600.f;
                //  if(dir==3) kba = 1.f - bal/300.f;
                for (int i = 0; i < W_L * H_L; i++) {
                    int ii = i / W_L;
                    int jj = i - ii * W_L;
                    float k1 = 600.f;
                    float k2 = 300.f;
                    float LL100 = labco->L[ii * 2][jj * 2] / 327.68f;
                    float aa = 4970.f;
                    float bb = -397000.f;
                    float b0 = 100000.f;
                    float a0 = -4970.f;

                    if (LL100 > 80.f) {
                        k1 = aa * LL100 + bb;
                        k2 = 0.5f * k1;
                    }

                    if (LL100 < 20.f) {
                        k1 = a0 * LL100 + b0;
                        k2 = 0.5f * k1;
                    }

                    //k1=600.f;
                    //k2=300.f;
                    //k1=0.3f*(waOpacityCurveW[6.f*LL100]-0.5f);//k1 between 0 and 0.5    0.5==> 1/6=0.16
                    //k2=k1*2.f;
                    if (dir < 3) {
                        kba = 1.f + bal / k1;
                    }

                    if (dir == 3) {
                        kba = 1.f - bal / k2;
                    }

                    WavCoeffs_L[dir][i] *= (kba);
                }
            }
        }

    }

    // to see each level of wavelet ...level from 0 to 8
    int choicelevel = atoi (params->wavelet.Lmethod.data()) - 1;
    choicelevel = choicelevel == -1 ? 4 : choicelevel;
}

void ImProcFunctions::ContAllAB (LabImage * labco, int maxlvl, float ** varhue, float **varchrom, float ** WavCoeffs_ab, float * WavCoeffs_ab0, int level, int dir, const WavOpacityCurveW & waOpacityCurveW, struct cont_params & cp,
                                 int W_ab, int H_ab, const bool useChannelA)
{
    float cpMul = cp.mul[level];

    if (cpMul != 0.f && cp.CHmet == 2 && cp.chro != 0.f  && cp.chromena) { // cpMul == 0.f or cp.chro = 0.f means all will be multiplied by 1.f, so we can skip this
        const float skinprot = params->wavelet.skinprotect;
        const float skinprotneg = -skinprot;
        const float factorHard = (1.f - skinprotneg / 100.f);
        const float cpChrom = cp.chro;

        //to adjust increase contrast with local contrast
        bool useSkinControl = (skinprot != 0.f);
        float alphaC = (1024.f + 15.f * cpMul * cpChrom / 50.f) / 1024.f ;

        for (int i = 0; i < W_ab * H_ab; i++) {
            if (useSkinControl) {
                int ii = i / W_ab;
                int jj = i - ii * W_ab;
                float LL100 = labco->L[ii * 2][jj * 2] / 327.68f;
                float modhue = varhue[ii][jj];
                float modchro = varchrom[ii * 2][jj * 2];
                // hue chroma skin with initial lab datas
                float scale = 1.f;

                if (skinprot > 0.f) {
                    Color::SkinSatCbdl2 (LL100, modhue, modchro, skinprot, scale, true, cp.b_l, cp.t_l, cp.t_r, cp.b_r, 0); //0 for skin and extand
                } else if (skinprot < 0.f) {
                    Color::SkinSatCbdl2 (LL100, modhue, modchro, skinprotneg, scale, false, cp.b_l, cp.t_l, cp.t_r, cp.b_r, 0);
                    scale = (scale == 1.f) ? factorHard : 1.f;
                }

                alphaC = (1024.f + 15.f * cpMul * cpChrom * scale / 50.f) / 1024.f ;
            }

            WavCoeffs_ab[dir][i] *= alphaC;
        }
    }

    //Curve chro

    float cpMulC = cp.mulC[level];

    //  if( (cp.curv || cp.CHSLmet==1) && cp.CHmet!=2 && level < 9 && cpMulC != 0.f) { // cpMulC == 0.f means all will be multiplied by 1.f, so we can skip
    if ( cp.CHmet != 2 && level < 9 && cpMulC != 0.f  && cp.chromena) { // cpMulC == 0.f means all will be multiplied by 1.f, so we can skip
        const float skinprot = params->wavelet.skinprotect;
        const float skinprotneg = -skinprot;
        const float factorHard = (1.f - skinprotneg / 100.f);
        bool useSkinControl = (skinprot != 0.f);

        for (int i = 0; i < W_ab * H_ab; i++) {
            int ii = i / W_ab;
            int jj = i - ii * W_ab;
            //WL and W_ab are identical
            float scale = 1.f;
            float modchro = varchrom[ii * 2][jj * 2];

            if (useSkinControl) {
                // hue chroma skin with initial lab datas
                float LL100 = labco->L[ii * 2][jj * 2] / 327.68f;
                float modhue = varhue[ii][jj];

                if (skinprot > 0.f) {
                    Color::SkinSatCbdl2 (LL100, modhue, modchro, skinprot, scale, true, cp.b_l, cp.t_l, cp.t_r, cp.b_r, 1); //1 for curve
                } else if (skinprot < 0.f) {
                    Color::SkinSatCbdl2 (LL100, modhue, modchro, skinprotneg, scale, false, cp.b_l, cp.t_l, cp.t_r, cp.b_r, 1);
                    scale = (scale == 1.f) ? factorHard : 1.f;
                }
            }

            float beta = (1024.f + 20.f * cpMulC * scale) / 1024.f ;

            if (beta < 0.02f) {
                beta = 0.02f;
            }

            float kClev = beta;

            if (cp.CHmet == 1) {
                if (level < cp.chrom) {
                    //linear for saturated
                    if ((modchro > cp.t_lsat && modchro < cp.t_rsat)) {
                        kClev = beta;
                    } else if ((modchro > cp.b_lsat && modchro <= cp.t_lsat)) {
                        float aaal = (1.f - beta) / (cp.b_lsat - cp.t_lsat);
                        float bbal = 1.f - aaal * cp.b_lsat;
                        kClev = aaal * modchro + bbal;
                    } else if ((modchro > cp.t_rsat &&  modchro <= cp.b_rsat)) {
                        float aaar = (beta - 1.f) / (cp.t_rsat - cp.b_rsat);
                        float bbbr = 1.f - cp.b_rsat * aaar;
                        kClev = aaar * modchro + bbbr;
                    } else {
                        kClev = 1.f;
                    }
                } else {
                    //linear for pastel
                    if ((modchro > cp.t_lpast && modchro < cp.t_rpast)) {
                        kClev = beta;
                    } else if ((modchro > cp.b_lpast && modchro <= cp.t_lpast)) {
                        float aaalS = (1.f - beta) / (cp.b_lpast - cp.t_lpast);
                        float bbalS = 1.f - aaalS * cp.b_lpast;
                        kClev = aaalS * modchro + bbalS;
                    } else if ((modchro > cp.t_rpast &&  modchro <= cp.b_rpast)) {
                        float aaarS = (beta - 1.f) / (cp.t_rpast - cp.b_rpast);
                        float bbbrS = 1.f - cp.b_rpast * aaarS;
                        kClev = aaarS * modchro + bbbrS;
                    } else {
                        kClev = 1.f;
                    }
                }
            } else if (cp.CHmet == 0) {
                kClev = beta;
            }

            WavCoeffs_ab[dir][i] *= kClev;
        }
    }

    bool useOpacity;
    float mulOpacity = 0.f;

    if (useChannelA) {
        useOpacity = cp.opaRG;
        if(level < 9) {
            mulOpacity = cp.mulopaRG[level];
        }
    } else {
        useOpacity = cp.opaBY;
        if(level < 9) {
            mulOpacity = cp.mulopaBY[level];
        }
    }

    if ((useOpacity && level < 9 && mulOpacity != 0.f) && cp.toningena) { //toning

        float beta = (1024.f + 20.f * mulOpacity) / 1024.f ;

        //float beta = (1000.f * mulOpacity);
        for (int i = 0; i < W_ab * H_ab; i++) {
            WavCoeffs_ab[dir][i] *= beta;
        }

        //  WavCoeffs_ab[dir][i] += beta;
    }

    if (waOpacityCurveW) {
        cp.opaW = true;
    }

    if (cp.bam  && cp.diag) {
//printf("OK Chroma\n");
        if (cp.opaW && cp.BAmet == 2) {
            int iteration = cp.ite;
            int itplus = 7 + iteration;
            int itmoins = 7 - iteration;
            int med = maxlvl / 2;
            int it;

            if (level < med) {
                it = itmoins;
            } else if (level == med) {
                it = 7;
            } else { /*if(level > med)*/
                it = itplus;
            }

            for (int j = 0; j < it; j++) {
                //float bal = cp.balan;//-100 +100
                float kba = 1.f;

                //  if(dir <3) kba= 1.f + bal/600.f;
                //  if(dir==3) kba = 1.f - bal/300.f;
                for (int i = 0; i < W_ab * H_ab; i++) {
                    int ii = i / W_ab;
                    int jj = i - ii * W_ab;
                    float LL100 = labco->L[ii * 2][jj * 2] / 327.68f;
                    float k1 = 0.3f * (waOpacityCurveW[6.f * LL100] - 0.5f); //k1 between 0 and 0.5    0.5==> 1/6=0.16
                    float k2 = k1 * 2.f;

                    if (dir < 3) {
                        kba = 1.f + k1;
                    }

                    if (dir == 3) {
                        kba = 1.f - k2;
                    }

                    WavCoeffs_ab[dir][i] *= (kba);
                }
            }
        }

        if (cp.BAmet == 1) {
            int iteration = cp.ite;
            int itplus = 7 + iteration;
            int itmoins = 7 - iteration;
            int med = maxlvl / 2;
            int it;

            if (level < med) {
                it = itmoins;
            } else if (level == med) {
                it = 7;
            } else { /*if(level > med)*/
                it = itplus;
            }

            for (int j = 0; j < it; j++) {
                float bal = cp.balan;//-100 +100
                float kba = 1.f;

                //  if(dir <3) kba= 1.f + bal/600.f;
                //  if(dir==3) kba = 1.f - bal/300.f;
                for (int i = 0; i < W_ab * H_ab; i++) {
                    int ii = i / W_ab;
                    int jj = i - ii * W_ab;
                    float k1 = 600.f;
                    float k2 = 300.f;
                    float LL100 = labco->L[ii * 2][jj * 2] / 327.68f;
                    float aa = 4970.f;
                    float bb = -397000.f;
                    float b0 = 100000.f;
                    float a0 = -4970.f;

                    if (LL100 > 80.f) {
                        k1 = aa * LL100 + bb;
                        k2 = 0.5f * k1;
                    }

                    if (LL100 < 20.f) {
                        k1 = a0 * LL100 + b0;
                        k2 = 0.5f * k1;
                    }

                    //k1=600.f;
                    //k2=300.f;
                    //k1=0.3f*(waOpacityCurveW[6.f*LL100]-0.5f);//k1 between 0 and 0.5    0.5==> 1/6=0.16
                    //k2=k1*2.f;
                    if (dir < 3) {
                        kba = 1.f + bal / k1;
                    }

                    if (dir == 3) {
                        kba = 1.f - bal / k2;
                    }

                    WavCoeffs_ab[dir][i] *= (kba);
                }
            }
        }

    }

    // to see each level of wavelet ...level from 0 to 8
    int choicelevel = atoi (params->wavelet.Lmethod.data()) - 1;
    choicelevel = choicelevel == -1 ? 4 : choicelevel;
    int choiceClevel = 0;

    if (params->wavelet.CLmethod == "one") {
        choiceClevel = 0;
    } else if (params->wavelet.CLmethod == "inf") {
        choiceClevel = 1;
    } else if (params->wavelet.CLmethod == "sup") {
        choiceClevel = 2;
    } else if (params->wavelet.CLmethod == "all") {
        choiceClevel = 3;
    }

    int choiceDir = 0;

    if (params->wavelet.Dirmethod == "one") {
        choiceDir = 1;
    } else if (params->wavelet.Dirmethod == "two") {
        choiceDir = 2;
    } else if (params->wavelet.Dirmethod == "thr") {
        choiceDir = 3;
    } else if (params->wavelet.Dirmethod == "all") {
        choiceDir = 0;
    }

    int dir1 = (choiceDir == 2) ? 1 : 2;
    int dir2 = (choiceDir == 3) ? 1 : 3;

    if (choiceClevel < 3) { // not all levels visible, paint residual
        if (level == 0) {
            if (cp.backm != 2) { // nothing to change when residual is used as background
                for (int i = 0; i < W_ab * H_ab; i++) {
                    WavCoeffs_ab0[i] = 0.f;
                }
            }
        }
    }

    if (choiceClevel == 0) { // Only one level
        if (choiceDir == 0) { // All directions
            if (level != choicelevel) { // zero all for the levels != choicelevel
                for (int dir = 1; dir < 4; dir++) {
                    for (int i = 0; i < W_ab * H_ab; i++) {
                        WavCoeffs_ab[dir][i] = 0.f;
                    }
                }
            }
        } else { // zero the unwanted directions for level == choicelevel
            if (choicelevel >= cp.maxilev) {
                for (int dir = 1; dir < 4; dir++) {
                    for (int i = 0; i < W_ab * H_ab; i++) {
                        WavCoeffs_ab[dir][i] = 0.f;
                    }
                }
            } else if (level != choicelevel) { // zero all for the levels != choicelevel
                for (int i = 0; i < W_ab * H_ab; i++) {
                    WavCoeffs_ab[dir1][i] = WavCoeffs_ab[dir2][i] = 0.f;
                }
            }
        }
    } else if (choiceClevel == 1) { // Only below level
        if (choiceDir == 0) { // All directions
            if (level > choicelevel) {
                for (int dir = 1; dir < 4; dir++) {
                    for (int i = 0; i < W_ab * H_ab; i++) {
                        WavCoeffs_ab[dir][i] = 0.f;
                    }
                }
            }
        } else { // zero the unwanted directions for level >= choicelevel
            if (level > choicelevel) {
                for (int i = 0; i < W_ab * H_ab; i++) {
                    WavCoeffs_ab[dir1][i] = WavCoeffs_ab[dir2][i] = 0.f;
                }
            }
        }
    } else if (choiceClevel == 2) { // Only above level
        if (choiceDir == 0) { // All directions
            if (level < choicelevel) { //<=
                for (int dir = 1; dir < 4; dir++) {
                    for (int i = 0; i < W_ab * H_ab; i++) {
                        WavCoeffs_ab[dir][i] = 0.f;
                    }
                }
            }
        } else { // zero the unwanted directions for level >= choicelevel
            if (choicelevel >= cp.maxilev) {
                for (int dir = 1; dir < 4; dir++) {
                    for (int i = 0; i < W_ab * H_ab; i++) {
                        WavCoeffs_ab[dir][i] = 0.f;
                    }
                }
            } else if (level <= choicelevel) {
                for (int i = 0; i < W_ab * H_ab; i++) {
                    WavCoeffs_ab[dir1][i] = WavCoeffs_ab[dir2][i] = 0.f;
                }
            }
        }
    }
}
}<|MERGE_RESOLUTION|>--- conflicted
+++ resolved
@@ -1097,10 +1097,6 @@
                         //Flat curve for Contrast=f(H) in levels
                         FlatCurve* ChCurve = new FlatCurve(params->wavelet.Chcurve); //curve C=f(H)
                         bool Chutili = false;
-<<<<<<< HEAD
-                        ChCurve = new FlatCurve (params->wavelet.Chcurve);
-=======
->>>>>>> a9f769c5
 
                         if (!ChCurve || ChCurve->isIdentity()) {
                             if (ChCurve) {
@@ -1152,10 +1148,6 @@
                 //Flat curve for H=f(H) in residual image
                 FlatCurve* hhCurve = new FlatCurve(params->wavelet.hhcurve); //curve H=f(H)
                 bool hhutili = false;
-<<<<<<< HEAD
-                hhCurve = new FlatCurve (params->wavelet.hhcurve);
-=======
->>>>>>> a9f769c5
 
                 if (!hhCurve || hhCurve->isIdentity()) {
                     if (hhCurve) {
@@ -1537,12 +1529,11 @@
     omp_set_nested (oldNested);
 #endif
 
-<<<<<<< HEAD
-
-    if (numtiles > 1) {
-        dst->CopyFrom (dsttmp);
+    if(numtiles != 1) {
+        dst->CopyFrom(dsttmp);
         delete dsttmp;
-    }
+ //   }
+
 
     if (cp.retiena  && params->wavelet.retinexMethodpro == "fina") {
         int W_L =  imwidth;
@@ -1691,18 +1682,12 @@
 
 
 
-=======
-    if(numtiles != 1) {
-        dst->CopyFrom(dsttmp);
-        delete dsttmp;
-    }
 
 #ifdef _DEBUG
     delete MunsDebugInfo;
 #endif
 
 }
->>>>>>> a9f769c5
 
 #undef TS
 #undef fTS
@@ -2340,11 +2325,7 @@
     }
 
 
-<<<<<<< HEAD
-    epd2.CompressDynamicRange (WavCoeffs_L0, (float)sca / skip, edgest, Compression, DetailBoost, Iterates, rew, WavCoeffs_L0);
-=======
     epd2.CompressDynamicRange(WavCoeffs_L0, (float)sca / skip, edgest, Compression, DetailBoost, Iterates, rew);
->>>>>>> a9f769c5
 
     //Restore past range, also desaturate a bit per Mantiuk's Color correction for tone mapping.
 #ifdef _RT_NESTED_OPENMP
