////////////////////////////////////////////////////////////////
//
//
//
//
//  code dated: December , 2014
//
//  Ipwaveletcc is free software: you can redistribute it and/or modify
//  it under the terms of the GNU General Public License as published by
//  the Free Software Foundation, either version 3 of the License, or
//  (at your option) any later version.
//
//  This program is distributed in the hope that it will be useful,
//  but WITHOUT ANY WARRANTY; without even the implied warranty of
//  MERCHANTABILITY or FITNESS FOR A PARTICULAR PURPOSE.  See the
//  GNU General Public License for more details.
//
//  You should have received a copy of the GNU General Public License
//  along with this program.  If not, see <http://www.gnu.org/licenses/>.
// *  2014 Jacques Desmis <jdesmis@gmail.com>
// *  2014 Ingo Weyrich <heckflosse@i-weyrich.de>

//
////////////////////////////////////////////////////////////////

#include <cassert>
#include <cmath>

#include "../rtgui/threadutils.h"

#include "rtengine.h"
#include "improcfun.h"
#include "LUT.h"
#include "array2D.h"
#include "boxblur.h"
#include "rt_math.h"
#include "mytime.h"
#include "sleef.c"
#include "opthelper.h"
#include "median.h"
#include "EdgePreservingDecomposition.h"
#include "iccstore.h"

#include <fstream>
#define BENCHMARK
#include "StopWatch.h"
#ifdef _OPENMP
#include <omp.h>
#endif

#include "cplx_wavelet_dec.h"

#define TS 64       // Tile size
#define offset 25   // shift between tiles
#define fTS ((TS/2+1))  // second dimension of Fourier tiles
#define blkrad 1    // radius of block averaging

#define epsilon 0.001f/(TS*TS) //tolerance


namespace rtengine
{

extern const Settings* settings;

struct cont_params {
    float mul[10];
    int chrom;
    int chro;
    int contrast;
    float th;
    float thH;
    float conres;
    float conresH;
    float chrores;
    float hueres;
    float sky;
    float b_l, t_l, b_r, t_r;
    float b_ly, t_ly, b_ry, t_ry;
    float b_lsty, t_lsty, b_rsty, t_rsty;
    float b_lsl, t_lsl, b_rsl, t_rsl;
    float b_lhl, t_lhl, b_rhl, t_rhl;
    float edg_low, edg_mean, edg_sd, edg_max;
    float lev0s, lev0n, lev1s, lev1n, lev2s, lev2n, lev3s, lev3n;
    float b_lpast, t_lpast, b_rpast, t_rpast;
    float b_lsat, t_lsat, b_rsat, t_rsat;
    int rad;
    int val;
    int til;
    int numlevH, numlevS;
    float mulC[9];
    float mulbm[9];
    float mulbm2[9];
    float bmres;
    float bmres2;
    float bmch;
    float shapedetectcolor;
    float dirv;
    float dirh;
    float dird;
    int shapin;
    float mulopaRG[9];
    float mulopaBY[9];
    bool curv;
    bool opaBY;
    bool opaRG;
    bool edgcurv;
    bool diagcurv;
    bool stycurv;
    bool stycurv2;
    int CHmet;
    int CHSLmet;
    int EDmet;
    bool HSmet;
    bool avoi;
    float strength;
    int reinforce;
    bool detectedge;
    int backm;
    float eddet;
    float eddetthr;
    float eddetthrHi;
    bool link;
    bool lip3;
    bool tonemap;
    bool diag;
    int TMmeth;
    float tmstrength;
    float balan;
    int ite;
    int contmet;
    bool opaW;
    int BAmet;
    bool bam;
    float blhigh;
    float grhigh;
    float blmed;
    float grmed;
    float bllow;
    float grlow;
    bool cbena;
    bool contena;
    bool chromena;
    bool edgeena;
    bool retiena;
    bool mergeena;
    bool resena;
    bool finena;
    bool toningena;
    bool noiseena;
    bool TCresiena;
    int maxilev;
    float edgsens;
    float edgampl;
    int neigh;
    bool lipp;
    int mrgL;
    int mrgC;
    int usharm;
    float labsize;
    float pchi;
    float pcwe;
    int sharmeto;
};

int wavNestedLevels = 1;


SSEFUNCTION void ImProcFunctions::ip_wavelet (LabImage * lab, LabImage * dst, float *****stylev, LabImage *styres, int stytype, LabImage * cropmergelab, int mtwo, int merge_two[6], int ush, int kall, const procparams::WaveletParams & waparams, const Wavmerg2Curve & wavMER2Curve, const WavCurve & wavCLVCcurve, const WavretiCurve & wavRETCcurve, const WavretigainCurve & wavRETgainCcurve, const WavstyCurve & wavSTYCurve, const Wavsty2Curve & wavSTY2Curve, const WavOpacityCurveRG & waOpacityCurveRG, const WavOpacityCurveBY & waOpacityCurveBY,  const WavOpacityCurveW & waOpacityCurveW, const WavOpacityCurveWL & waOpacityCurveWL, LUTf &wavclCurve, bool wavcontlutili, int skip,
        float &minCD, float &maxCD, float &mini, float &maxi, float &Tmean, float &Tsigma, float &Tmin, float &Tmax
                                             )


{
    BENCHFUN
#ifdef _DEBUG
    // init variables to display Munsell corrections
    MunsellDebugInfo* MunsDebugInfo = new MunsellDebugInfo();
#endif
    TMatrix wiprof = ICCStore::getInstance()->workingSpaceInverseMatrix (params->icm.working);
    const double wip[3][3] = {
        {wiprof[0][0], wiprof[0][1], wiprof[0][2]},
        {wiprof[1][0], wiprof[1][1], wiprof[1][2]},
        {wiprof[2][0], wiprof[2][1], wiprof[2][2]}
    };
    const short int imheight = lab->H, imwidth = lab->W;
    struct cont_params cp;
    cp.avoi = params->wavelet.avoid;

    if (params->wavelet.shapMethod == "norm") {
        cp.sharmeto = 0;
    }

    if (params->wavelet.shapMethod == "three") {
        cp.sharmeto = 1;
    }

    if (params->wavelet.shapMethod == "four") {
        cp.sharmeto = 2;
    }

    if (params->wavelet.Medgreinf == "more") {
        cp.reinforce = 1;
    }

    if (params->wavelet.Medgreinf == "none") {
        cp.reinforce = 2;
    }

    if (params->wavelet.Medgreinf == "less") {
        cp.reinforce = 3;
    }

    if (params->wavelet.NPmethod == "none") {
        cp.lip3 = false;
    }

    if (params->wavelet.NPmethod == "low") {
        cp.lip3 = true;
        cp.neigh = 0;
    }

    if (params->wavelet.NPmethod == "high") {
        cp.lip3 = true;
        cp.neigh = 1;
    }

//   if(ush==1) params->wavelet.CLmethod = "all";

    cp.lipp = params->wavelet.lipst;
    cp.diag = params->wavelet.tmr;
    cp.balan = (float)params->wavelet.balance;
    cp.ite = params->wavelet.iter;
    cp.tonemap = false;
    cp.bam = false;
    cp.mrgL = params->wavelet.mergeL;
    cp.mrgC = params->wavelet.mergeC;

    if (params->wavelet.usharpmethod == "none") {
        cp.usharm = 0;
    }

    if (params->wavelet.usharpmethod == "orig") {
        cp.usharm = 1;
    }

    if (params->wavelet.usharpmethod == "wave") {
        cp.usharm = 2;
    }



    if (params->wavelet.tmrs == 0) {
        cp.tonemap = false;
    } else {
        cp.tonemap = true;
    }

    if (params->wavelet.TMmethod == "cont") {
        cp.contmet = 1;
    } else if (params->wavelet.TMmethod == "tm") {
        cp.contmet = 2;
    }

    if (params->wavelet.BAmethod != "none") {
        cp.bam = true;
    }

    if (params->wavelet.BAmethod == "sli") {
        cp.BAmet = 1;
    }

    if (params->wavelet.BAmethod == "cur") {
        cp.BAmet = 2;
    }

    cp.tmstrength = params->wavelet.tmrs;
    //cp.tonemap = params->wavelet.tmr;
    cp.contena = params->wavelet.expcontrast;
    cp.chromena = params->wavelet.expchroma;
    cp.edgeena = params->wavelet.expedge;
    cp.retiena = true;
    cp.retiena = params->wavelet.expreti;
    cp.resena = true;
    cp.resena = params->wavelet.expresid;
    cp.finena = params->wavelet.expfinal;
    cp.toningena = params->wavelet.exptoning;
    cp.noiseena = params->wavelet.expnoise;
    cp.mergeena = true;
    cp.mergeena = params->wavelet.expmerge;

    if (params->wavelet.Backmethod == "black") {
        cp.backm = 0;
    }

    if (params->wavelet.Backmethod == "grey") {
        cp.backm = 1;
    }

    if (params->wavelet.Backmethod == "resid") {
        cp.backm = 2;
    }

    cp.link = params->wavelet.linkedg;
    cp.eddet = (float) params->wavelet.edgedetect;
    cp.eddetthr = (float) params->wavelet.edgedetectthr;
    cp.eddetthrHi = (float) params->wavelet.edgedetectthr2;

    cp.edgsens = 60.f;
    cp.edgampl = 10.f;

    if (cp.lipp) {
        cp.edgsens = (float) params->wavelet.edgesensi;
        cp.edgampl = (float) params->wavelet.edgeampli;
    }

    //int N = imheight * imwidth;
    int maxmul = params->wavelet.thres;
    cp.maxilev = maxmul;
    static const float scales[10] = {1.f, 2.f, 4.f, 8.f, 16.f, 32.f, 64.f, 128.f, 256.f, 512.f};
    float scaleskip[10];

    for (int sc = 0; sc < 10; sc++) {
        scaleskip[sc] = scales[sc] / skip;
    }

    float atten0 = 0.40f;
    float atten123 = 0.90f;

    //int DaubLen = settings->daubech ? 8 : 6;
    int DaubLen;

    if (params->wavelet.daubcoeffmethod == "2_") {
        DaubLen = 4;
    }

    if (params->wavelet.daubcoeffmethod == "4_") {
        DaubLen = 6;
    }

    if (params->wavelet.daubcoeffmethod == "6_") {
        DaubLen = 8;
    }

    if (params->wavelet.daubcoeffmethod == "10_") {
        DaubLen = 12;
    }

    if (params->wavelet.daubcoeffmethod == "14_") {
        DaubLen = 16;
    }

    cp.CHSLmet = 1;
//  if(params->wavelet.CHSLmethod=="SL")    cp.CHSLmet=1;
//  if(params->wavelet.CHSLmethod=="CU")    cp.CHSLmet=2;
    cp.EDmet = 1;

    if (params->wavelet.EDmethod == "SL") {
        cp.EDmet = 1;
    }

    if (params->wavelet.EDmethod == "CU") {
        cp.EDmet = 2;
    }


    cp.cbena = params->wavelet.cbenab;
    cp.blhigh = (float)params->wavelet.bluehigh;
    cp.grhigh = (float)params->wavelet.greenhigh;
    cp.blmed = (float)params->wavelet.bluemed;
    cp.grmed = (float)params->wavelet.greenmed;
    cp.bllow = (float)params->wavelet.bluelow;
    cp.grlow = (float)params->wavelet.greenlow;
    cp.curv = false;
    cp.edgcurv = false;
    cp.diagcurv = false;
    cp.stycurv = false;
    cp.stycurv2 = false;
    cp.opaRG = false;
    cp.opaBY = false;
    cp.opaW = false;
    cp.CHmet = 0;
    cp.HSmet = false;

    if (params->wavelet.CHmethod == "with") {
        cp.CHmet = 1;
    }

    if (params->wavelet.CHmethod == "link") {
        cp.CHmet = 2;
    }

    if (params->wavelet.HSmethod == "with") {
        cp.HSmet = true;
    }

    cp.strength = min (1.f, max (0.f, ((float)params->wavelet.strength / 100.f)));

    for (int m = 0; m < maxmul; m++) {
        cp.mulC[m] = waparams.ch[m];
    }

    if (waOpacityCurveRG) {
        cp.opaRG = true;
    }

    if (cp.opaRG) {
        cp.mulopaRG[0] = 200.f * (waOpacityCurveRG[0] - 0.5f);
        cp.mulopaRG[1] = 200.f * (waOpacityCurveRG[62] - 0.5f);
        cp.mulopaRG[2] = 200.f * (waOpacityCurveRG[125] - 0.5f);
        cp.mulopaRG[3] = 200.f * (waOpacityCurveRG[187] - 0.5f);
        cp.mulopaRG[4] = 200.f * (waOpacityCurveRG[250] - 0.5f);
        cp.mulopaRG[5] = 200.f * (waOpacityCurveRG[312] - 0.5f);
        cp.mulopaRG[6] = 200.f * (waOpacityCurveRG[375] - 0.5f);
        cp.mulopaRG[7] = 200.f * (waOpacityCurveRG[438] - 0.5f);
        cp.mulopaRG[8] = 200.f * (waOpacityCurveRG[500] - 0.5f);
    } else {
        for (int level = 0; level < 9; level++) {
            cp.mulopaRG[level] = 0.f;
        }
    }

    if (waOpacityCurveBY) {
        cp.opaBY = true;
    }

    if (cp.opaBY) {
        cp.mulopaBY[0] = 200.f * (waOpacityCurveBY[0] - 0.5f);
        cp.mulopaBY[1] = 200.f * (waOpacityCurveBY[62] - 0.5f);
        cp.mulopaBY[2] = 200.f * (waOpacityCurveBY[125] - 0.5f);
        cp.mulopaBY[3] = 200.f * (waOpacityCurveBY[187] - 0.5f);
        cp.mulopaBY[4] = 200.f * (waOpacityCurveBY[250] - 0.5f);
        cp.mulopaBY[5] = 200.f * (waOpacityCurveBY[312] - 0.5f);
        cp.mulopaBY[6] = 200.f * (waOpacityCurveBY[375] - 0.5f);
        cp.mulopaBY[7] = 200.f * (waOpacityCurveBY[438] - 0.5f);
        cp.mulopaBY[8] = 200.f * (waOpacityCurveBY[500] - 0.5f);
    } else {
        for (int level = 0; level < 9; level++) {
            cp.mulopaBY[level] = 0.f;
        }
    }

    if (wavCLVCcurve) {
        cp.edgcurv = true;
    }

    if (waOpacityCurveWL) {
        cp.diagcurv = true;
    }

    if (wavSTYCurve) {
        cp.stycurv = true;
    }

    if (wavSTY2Curve) {
        cp.stycurv2 = true;
    }

    cp.labsize = waparams.sizelab;

    for (int m = 0; m < maxmul; m++) {
        cp.mul[m] = waparams.c[m];
    }

    cp.mul[9] = (float) waparams.sup;

    for (int m = 0; m < maxmul; m++) {
        cp.mulbm[m] = waparams.bm[m];
    }

    for (int m = 0; m < maxmul; m++) {
        cp.mulbm2[m] = waparams.bm2[m];
    }

    cp.pchi = (float) params->wavelet.balanhig;
    cp.pcwe = (float) params->wavelet.balanleft;
    cp.bmres = waparams.balmerres;
    cp.bmres2 = waparams.balmerres2;
    cp.bmch = waparams.balmerch;
    cp.shapedetectcolor = waparams.shapedetcolor;
    cp.dirv = (float) waparams.dirV;
    cp.dirh = (float) waparams.dirH;
    cp.dird = (float) waparams.dirD;
    cp.dirv /= 100.f;
    cp.dirh /= 100.f;
    cp.dird /= 100.f;
    cp.shapin = waparams.shapind;

    for (int sc = 0; sc < 10; sc++) { //reduce strength if zoom < 100%  for contrast
        if (sc == 0) {
            if (scaleskip[sc] < 1.f) {
                cp.mul[sc] *= (atten0 * scaleskip[sc]);
            }
        } else {
            if (scaleskip[sc] < 1.f) {
                cp.mul[sc] *= (atten123 * scaleskip[sc]);
            }
        }
    }

//  if(settings->verbose) printf("Wav mul 0=%f 1=%f 2=%f 3=%f 4=%f 5=%f 6=%f 7=%f 8=%f 9=%f\n",cp.mul[0],cp.mul[1],cp.mul[2],cp.mul[3],cp.mul[4],cp.mul[5],cp.mul[6],cp.mul[7],cp.mul[8],cp.mul[9]);
    for (int sc = 0; sc < 9; sc++) { //reduce strength if zoom < 100%  for chroma and tuning
        if (sc == 0) {
            if (scaleskip[sc] < 1.f) {
                cp.mulC[sc] *= (atten0 * scaleskip[sc]);
                cp.mulopaRG[sc] *= (atten0 * scaleskip[sc]);
                cp.mulopaBY[sc] *= (atten0 * scaleskip[sc]);
            }
        } else {
            if (scaleskip[sc] < 1.f) {
                cp.mulC[sc] *= (atten123 * scaleskip[sc]);
                cp.mulopaRG[sc] *= (atten123 * scaleskip[sc]);
                cp.mulopaBY[sc] *= (atten123 * scaleskip[sc]);
            }
        }
    }

    cp.chro = waparams.chro;
    cp.chrom = waparams.chroma;
    cp.contrast = waparams.contrast;
    cp.rad = waparams.edgrad;
    cp.val = waparams.edgval;
    cp.til = waparams.edgthresh;

    cp.conres = waparams.rescon;
    cp.conresH = waparams.resconH;
    cp.chrores = waparams.reschro;
    //cp.hueres=waparams.reshue;
    cp.hueres = 2.f;
    cp.th = float (waparams.thr);
    cp.thH = float (waparams.thrH);
    cp.sky = waparams.sky;
    //skin
    cp.b_l = static_cast<float> (params->wavelet.hueskin.value[0]) / 100.0f;
    cp.t_l = static_cast<float> (params->wavelet.hueskin.value[1]) / 100.0f;
    cp.b_r = static_cast<float> (params->wavelet.hueskin.value[2]) / 100.0f;
    cp.t_r = static_cast<float> (params->wavelet.hueskin.value[3]) / 100.0f;

    cp.b_ly = static_cast<float> (params->wavelet.hueskin2.value[0]) / 100.0f;
    cp.t_ly = static_cast<float> (params->wavelet.hueskin2.value[1]) / 100.0f;
    cp.b_ry = static_cast<float> (params->wavelet.hueskin2.value[2]) / 100.0f;
    cp.t_ry = static_cast<float> (params->wavelet.hueskin2.value[3]) / 100.0f;
    cp.numlevH = params->wavelet.threshold;

    cp.b_lsty = static_cast<float> (params->wavelet.hueskinsty.value[0]) / 100.0f;
    cp.t_lsty = static_cast<float> (params->wavelet.hueskinsty.value[1]) / 100.0f;
    cp.b_rsty = static_cast<float> (params->wavelet.hueskinsty.value[2]) / 100.0f;
    cp.t_rsty = static_cast<float> (params->wavelet.hueskinsty.value[3]) / 100.0f;

    //shadows
    cp.b_lsl = static_cast<float> (params->wavelet.bllev.value[0]);
    cp.t_lsl = static_cast<float> (params->wavelet.bllev.value[1]);
    cp.b_rsl = static_cast<float> (params->wavelet.bllev.value[2]);
    cp.t_rsl = static_cast<float> (params->wavelet.bllev.value[3]);
    cp.numlevS = params->wavelet.threshold2;
    int maxlevS = 9 - cp.numlevH;
    cp.numlevS = MIN (cp.numlevS, maxlevS);
    //printf("levHigh=%d levShad=%d\n",cp.numlevH,cp.numlevS);
    //highlight
    cp.b_lhl = static_cast<float> (params->wavelet.hllev.value[0]);
    cp.t_lhl = static_cast<float> (params->wavelet.hllev.value[1]);
    cp.b_rhl = static_cast<float> (params->wavelet.hllev.value[2]);
    cp.t_rhl = static_cast<float> (params->wavelet.hllev.value[3]);
    //printf("BL=%f TL=%f BR=%f TR=%f\n",cp.b_lhl,cp.t_lhl,cp.b_rhl,cp.t_rhl);
    //pastel
    cp.b_lpast = static_cast<float> (params->wavelet.pastlev.value[0]);
    cp.t_lpast = static_cast<float> (params->wavelet.pastlev.value[1]);
    cp.b_rpast = static_cast<float> (params->wavelet.pastlev.value[2]);
    cp.t_rpast = static_cast<float> (params->wavelet.pastlev.value[3]);
    //saturated
    cp.b_lsat = static_cast<float> (params->wavelet.satlev.value[0]);
    cp.t_lsat = static_cast<float> (params->wavelet.satlev.value[1]);
    cp.b_rsat = static_cast<float> (params->wavelet.satlev.value[2]);
    cp.t_rsat = static_cast<float> (params->wavelet.satlev.value[3]);
    //edge local contrast
    cp.edg_low = static_cast<float> (params->wavelet.edgcont.value[0]);
    cp.edg_mean = static_cast<float> (params->wavelet.edgcont.value[1]);
    cp.edg_max = static_cast<float> (params->wavelet.edgcont.value[2]);
    cp.edg_sd = static_cast<float> (params->wavelet.edgcont.value[3]);
    //level noise
    cp.lev0s = static_cast<float> (params->wavelet.level0noise.value[0]);
    cp.lev0n = static_cast<float> (params->wavelet.level0noise.value[1]);
    cp.lev1s = static_cast<float> (params->wavelet.level1noise.value[0]);
    cp.lev1n = static_cast<float> (params->wavelet.level1noise.value[1]);
    cp.lev2s = static_cast<float> (params->wavelet.level2noise.value[0]);
    cp.lev2n = static_cast<float> (params->wavelet.level2noise.value[1]);
    cp.lev3s = static_cast<float> (params->wavelet.level3noise.value[0]);
    cp.lev3n = static_cast<float> (params->wavelet.level3noise.value[1]);

    cp.detectedge = params->wavelet.medianlev;
//    cp.detectedge   = false;
    // cp.detectedge = params->wavelet.medianlev;
//    cp.detectedge = params->wavelet.expedg3;

    //printf("low=%f mean=%f sd=%f max=%f\n",cp.edg_low,cp.edg_mean,cp.edg_sd,cp.edg_max);
    int minwin = min (imwidth, imheight);
    int maxlevelcrop = 9;

    if (cp.mul[9] != 0) {
        maxlevelcrop = 10;
    }

    // adap maximum level wavelet to size of crop
    if (minwin * skip < 1024) {
        maxlevelcrop = 9;    //sampling wavelet 512
    }

    if (minwin * skip < 512) {
        maxlevelcrop = 8;    //sampling wavelet 256
    }

    if (minwin * skip < 256) {
        maxlevelcrop = 7;    //sampling 128
    }

    if (minwin * skip < 128) {
        maxlevelcrop = 6;
    }

    if (minwin < 64) {
        maxlevelcrop = 5;
    }

    //  printf("minwin=%d maxcrop=%d\n",minwin, maxlevelcrop);

    int levwav = params->wavelet.thres;

    if (levwav == 9 && cp.mul[9] != 0) {
        levwav = 10;
    }

    levwav = min (maxlevelcrop, levwav);

    // determine number of levels to process.
    //  for(levwav=min(maxlevelcrop,levwav);levwav>0;levwav--)
    //      if(cp.mul[levwav-1]!=0.f  || cp.curv)
    //  if(cp.mul[levwav-1]!=0.f)
    //          break;
    // I suppress this fonctionality ==> crash for level < 3
    if (levwav < 1) {
        return;    // nothing to do
    }

    //%%%%%%%%%%%%%%%%%%%%%%%%%%%%%%%%%%%%%%%%%%%%%%%%%%%%%%
    // begin tile processing of image

    //output buffer
    int realtile = 0;

    if (params->wavelet.Tilesmethod == "big") {
        realtile = 22;
    }

    if (params->wavelet.Tilesmethod == "lit") {
        realtile = 12;
    }

    int tilesize = 128 * realtile;
    int overlap = (int) tilesize * 0.125f;
    int numtiles_W, numtiles_H, tilewidth, tileheight, tileWskip, tileHskip;

    if (params->wavelet.Tilesmethod == "full") {
        kall = 0;
    }

    Tile_calc (tilesize, overlap, kall, imwidth, imheight, numtiles_W, numtiles_H, tilewidth, tileheight, tileWskip, tileHskip);

    const int numtiles = numtiles_W * numtiles_H;
    LabImage * dsttmp;

    if (numtiles == 1) {
        dsttmp = dst;
    } else {
        dsttmp = new LabImage (imwidth, imheight);

        for (int n = 0; n < 3 * imwidth * imheight; n++) {
            dsttmp->data[n] = 0;
        }
    }

    //now we have tile dimensions, overlaps
    //%%%%%%%%%%%%%%%%%%%%%%%%%%%%%%%%%%%%%%%%%%%%%%%%%%%%%%
    int minsizetile = min (tilewidth, tileheight);
    int maxlev2 = 10;

    if (minsizetile < 1024 && levwav == 10) {
        maxlev2 = 9;
    }

    if (minsizetile < 512) {
        maxlev2 = 8;
    }

    if (minsizetile < 256) {
        maxlev2 = 7;
    }

    if (minsizetile < 128) {
        maxlev2 = 6;
    }

    levwav = min (maxlev2, levwav);

    //printf("levwav = %d\n",levwav);

#ifdef _OPENMP
    int numthreads = 1;
    int maxnumberofthreadsforwavelet = 0;

    //reduce memory for big tile size
    if (kall != 0) {
        if (realtile <= 22) {
            maxnumberofthreadsforwavelet = 2;
        }

        if (realtile <= 20) {
            maxnumberofthreadsforwavelet = 3;
        }

        if (realtile <= 18) {
            maxnumberofthreadsforwavelet = 4;
        }

        if (realtile <= 16) {
            maxnumberofthreadsforwavelet = 6;
        }

        if (realtile <= 14) {
            maxnumberofthreadsforwavelet = 8;
        }

        //printf("maxNRT=%d\n",maxnumberofthreadsforwavelet);
        if ((maxnumberofthreadsforwavelet == 6 || maxnumberofthreadsforwavelet == 8)  && levwav == 10) {
            maxnumberofthreadsforwavelet -= 2;
        }

        if (levwav <= 7 && maxnumberofthreadsforwavelet == 8) {
            maxnumberofthreadsforwavelet = 0;
        }
    }

    //printf("maxthre=%d\n",maxnumberofthreadsforwavelet);


    // Calculate number of tiles. If less than omp_get_max_threads(), then limit num_threads to number of tiles
    if ( options.rgbDenoiseThreadLimit > 0) {
        maxnumberofthreadsforwavelet = min (max (options.rgbDenoiseThreadLimit / 2, 1), maxnumberofthreadsforwavelet);
    }

    numthreads = MIN (numtiles, omp_get_max_threads());

    if (maxnumberofthreadsforwavelet > 0) {
        numthreads = MIN (numthreads, maxnumberofthreadsforwavelet);
    }

#ifdef _RT_NESTED_OPENMP
    wavNestedLevels = omp_get_max_threads() / numthreads;
    bool oldNested = omp_get_nested();

    if (wavNestedLevels < 2) {
        wavNestedLevels = 1;
    } else {
        omp_set_nested (true);
    }

    if (maxnumberofthreadsforwavelet > 0)
        while (wavNestedLevels * numthreads > maxnumberofthreadsforwavelet) {
            wavNestedLevels--;
        }

#endif

    if (settings->verbose) {
        printf ("Ip Wavelet uses %d main thread(s) and up to %d nested thread(s) for each main thread\n", numthreads, wavNestedLevels);
    }

    #pragma omp parallel num_threads(numthreads)
#endif
    {
<<<<<<< HEAD
        float *mean = new float [9];
        float *meanN = new float [9];
        float *sigma = new float [9];
        float *sigmaN = new float [9];
        float *MaxP = new float [9];
        float *MaxN = new float [9];
        float *textp = new float [9];
        float *textn = new float [9];
=======
        float mean[10];
        float meanN[10];
        float sigma[10];
        float sigmaN[10];
        float MaxP[10];
        float MaxN[10];
>>>>>>> 2b3dfb3f

        float** varhue = new float*[tileheight];

        for (int i = 0; i < tileheight; i++) {
            varhue[i] = new float[tilewidth];
        }

        float** varchro = new float*[tileheight];

        for (int i = 0; i < tileheight; i++) {
            varchro[i] = new float[tilewidth];
        }

#ifdef _OPENMP
        #pragma omp for schedule(dynamic) collapse(2)
#endif

        for (int tiletop = 0; tiletop < imheight; tiletop += tileHskip) {
            for (int tileleft = 0; tileleft < imwidth ; tileleft += tileWskip) {
                int tileright = MIN (imwidth, tileleft + tilewidth);
                int tilebottom = MIN (imheight, tiletop + tileheight);
                int width  = tileright - tileleft;
                int height = tilebottom - tiletop;
                LabImage * labco;
                float **Lold = nullptr;
                float *LoldBuffer = nullptr;

                if (numtiles == 1) { // untiled processing => we can use output buffer for labco
                    labco = dst;

                    if (cp.avoi) { // we need a buffer to hold a copy of the L channel
                        Lold = new float*[tileheight];
                        LoldBuffer = new float[tilewidth * tileheight];
                        memcpy (LoldBuffer, lab->L[0], tilewidth * tileheight * sizeof (float));

                        for (int i = 0; i < tileheight; i++) {
                            Lold[i] = LoldBuffer + i * tilewidth;
                        }
                    }

                } else {
                    labco = new LabImage (width, height);
                    Lold = lab->L;
                }

#ifdef _RT_NESTED_OPENMP
                #pragma omp parallel for num_threads(wavNestedLevels) if(wavNestedLevels>1)
#endif

                for (int i = tiletop; i < tilebottom; i++) {
                    int i1 = i - tiletop;
                    int j;
#ifdef __SSE2__
                    __m128 c327d68v = _mm_set1_ps (327.68f);
                    __m128 av, bv, huev, chrov;

                    for (j = tileleft; j < tileright - 3; j += 4) {
                        int j1 = j - tileleft;
                        av = LVFU (lab->a[i][j]);
                        bv = LVFU (lab->b[i][j]);
                        huev = xatan2f (bv, av);
                        chrov = _mm_sqrt_ps (SQRV (av) + SQRV (bv)) / c327d68v;
                        _mm_storeu_ps (&varhue[i1][j1], huev);
                        _mm_storeu_ps (&varchro[i1][j1], chrov);

                        if (labco != lab) {
                            _mm_storeu_ps (& (labco->L[i1][j1]), LVFU (lab->L[i][j]));
                            _mm_storeu_ps (& (labco->a[i1][j1]), av);
                            _mm_storeu_ps (& (labco->b[i1][j1]), bv);
                        }
                    }

#else
                    j = tileleft;
#endif

                    for (; j < tileright; j++) {
                        int j1 = j - tileleft;
                        float a = lab->a[i][j];
                        float b = lab->b[i][j];
                        varhue[i1][j1] = xatan2f (b, a);
                        varchro[i1][j1] = (sqrtf (a * a + b * b)) / 327.68f;

                        if (labco != lab) {
                            labco->L[i1][j1] = lab->L[i][j];
                            labco->a[i1][j1] = a;
                            labco->b[i1][j1] = b;
                        }
                    }
                }

                //to avoid artifacts in blue sky
                if (params->wavelet.median) {
                    float** tmL;
                    int wid = labco->W;
                    int hei = labco->H;
                    int borderL = 1;
                    tmL = new float*[hei];

                    for (int i = 0; i < hei; i++) {
                        tmL[i] = new float[wid];
                    }

                    for (int i = borderL; i < hei - borderL; i++ ) {
                        for (int j = borderL; j < wid - borderL; j++) {
                            tmL[i][j] = labco->L[i][j];
                        }
                    }

#ifdef _RT_NESTED_OPENMP
                    #pragma omp parallel for num_threads(wavNestedLevels) if(wavNestedLevels>1)
#endif

                    for (int i = 1; i < hei - 1; i++) {
                        for (int j = 1; j < wid - 1; j++) {
                            if ((varhue[i][j] < -1.3f && varhue[i][j] > - 2.5f)  && (varchro[i][j] > 15.f && varchro[i][j] < 55.f) && labco->L[i][j] > 6000.f) { //blue sky + med3x3  ==> after for more effect use denoise
                                tmL[i][j] = median (labco->L[i][j] , labco->L[i - 1][j], labco->L[i + 1][j] , labco->L[i][j + 1], labco->L[i][j - 1], labco->L[i - 1][j - 1], labco->L[i - 1][j + 1], labco->L[i + 1][j - 1], labco->L[i + 1][j + 1]);   //3x3
                            }
                        }
                    }

                    for (int i = borderL; i < hei - borderL; i++ ) {
                        for (int j = borderL; j < wid - borderL; j++) {
                            labco->L[i][j] = tmL[i][j];
                        }
                    }

                    for (int i = 0; i < hei; i++) {
                        delete [] tmL[i];
                    }

                    delete [] tmL;
                    // end blue sky
                }

                if (numtiles == 1) {
                    // reduce the varhue array to get faster access in following processing and reduce peak memory usage
                    float temphue[ (tilewidth + 1) / 2] ALIGNED64;

                    for (int i = 0; i < (tileheight + 1) / 2; i++) {
                        for (int j = 0; j < (tilewidth + 1) / 2; j++) {
                            temphue[j] = varhue[i * 2][j * 2];
                        }

                        delete [] varhue[i];
                        varhue[i] = new float[ (tilewidth + 1) / 2];
                        memcpy (varhue[i], temphue, ((tilewidth + 1) / 2) * sizeof (float));
                    }

                    for (int i = (tileheight + 1) / 2; i < tileheight; i++) {
                        delete [] varhue[i];
                        varhue[i] = nullptr;
                    }
                } else { // reduce the varhue array to get faster access in following processing
                    for (int i = 0; i < (tileheight + 1) / 2; i++) {
                        for (int j = 0; j < (tilewidth + 1) / 2; j++) {
                            varhue[i][j] = varhue[i * 2][j * 2];
                        }
                    }
                }

                int datalen = labco->W * labco->H;

                int levwavL = levwav;
                int minlevwavL = 4;
                bool ref0 = false;
                bool zerono = (params->wavelet.mergMethod != "loadzero"  && params->wavelet.mergMethod != "loadzerohdr");

                if ((cp.lev0s > 0.f || cp.lev1s > 0.f || cp.lev2s > 0.f || cp.lev3s > 0.f) && cp.noiseena) {
                    ref0 = true;
                }

                //  printf("LevwavL before: %d\n",levwavL);
//                if(cp.contrast == 0.f && !cp.tonemap && cp.conres == 0.f && cp.conresH == 0.f && cp.val == 0  && !ref0 && params->wavelet.CLmethod == "all") { // no processing of residual L  or edge=> we probably can reduce the number of levels
                //       if(cp.contrast == 0.f && cp.tonemap == false && cp.conres == 0.f && cp.conresH == 0.f && cp.val == 0  && !ref0  && params->wavelet.CLmethod == "all"  && params->wavelet.retinexMethod == "none") { // no processing of residual L  or edge=> we probably can reduce the number of levels
                if (zerono  && cp.contrast == 0.f && cp.tonemap == false && cp.conres == 0.f && cp.conresH == 0.f && cp.val == 0  && !ref0  && params->wavelet.CLmethod == "all"  && !cp.retiena) { // no processing of residual L  or edge=> we probably can reduce the number of levels
                    while (levwavL > 0 && cp.mul[levwavL - 1] == 0.f) { // cp.mul[level] == 0.f means no changes to level
                        levwavL--;
                    }
                }

                //  printf("LevwavL after: %d\n",levwavL);
                //  if(cp.noiseena){
                if (levwavL < 4 ) {
                    // levwavL = 2;    //to allow edge  => I always allocate 3 (4) levels..because if user select wavelet it is to do something !!
                    minlevwavL = levwavL;
                }

                //  }
                //  else {
                //      if(levwavL < 3) levwavL=3;//to allow edge  => I always allocate 3 (4) levels..because if user select wavelet it is to do something !!
                //  }
                FlatCurve* shstyCurve = NULL;//curve H=f(H)
                bool shstyutili = false;
                shstyCurve = new FlatCurve (params->wavelet.shstycurve);

                if (!shstyCurve || shstyCurve->isIdentity()) {
                    if (shstyCurve) {
                        delete shstyCurve;
                        shstyCurve = NULL;
                    }
                } else {
                    shstyutili = true;
                }

                if (levwavL > 0) {
                    wavelet_decomposition* Ldecomp = new wavelet_decomposition (labco->data, labco->W, labco->H, levwavL, 1, skip, max (1, wavNestedLevels), DaubLen );

                    if (!Ldecomp->memoryAllocationFailed) {

                        float madL[8][3];
                        //      bool memoryAllocationFailed = false;

#ifdef _RT_NESTED_OPENMP
                        #pragma omp parallel for schedule(dynamic) collapse(2) num_threads(wavNestedLevels) if(wavNestedLevels>1)
#endif

                        for (int lvl = 0; lvl < minlevwavL; lvl++) {//4
                            for (int dir = 1; dir < 4; dir++) {
                                int Wlvl_L = Ldecomp->level_W (lvl);
                                int Hlvl_L = Ldecomp->level_H (lvl);

                                float ** WavCoeffs_L = Ldecomp->level_coeffs (lvl);

                                madL[lvl][dir - 1] = SQR (Mad (WavCoeffs_L[dir], Wlvl_L * Hlvl_L));
                            }
                        }

                        int ind = 0;
                        bool ref = false;

                        if ((cp.lev0s > 0.f || cp.lev1s > 0.f || cp.lev2s > 0.f || cp.lev3s > 0.f) && cp.noiseena) {
                            ref = true;
                        }

                        bool contr = false;

                        for (int f = 0; f < levwavL; f++) {
                            if (cp.mul[f] != 0.f) {
                                contr = true;
                            }
                        }

                        if (cp.val > 0 || ref || contr) { //edge
                            Evaluate2 (*Ldecomp, cp, ind, mean, meanN, sigma, sigmaN, MaxP, MaxN, madL, textp, textn);
                        }

                        //init for edge and denoise
                        float vari[minlevwavL];//4

                        if (minlevwavL == 4) {
                            vari[0] = 8.f * SQR ((cp.lev0n / 125.0) * (1.0 + cp.lev0n / 25.0));
                            vari[1] = 8.f * SQR ((cp.lev1n / 125.0) * (1.0 + cp.lev1n / 25.0));
                            vari[2] = 8.f * SQR ((cp.lev2n / 125.0) * (1.0 + cp.lev2n / 25.0));
                            vari[3] = 8.f * SQR ((cp.lev3n / 125.0) * (1.0 + cp.lev3n / 25.0));
                        } else if (minlevwavL == 3) {
                            vari[0] = 8.f * SQR ((cp.lev0n / 125.0) * (1.0 + cp.lev0n / 25.0));
                            vari[1] = 8.f * SQR ((cp.lev1n / 125.0) * (1.0 + cp.lev1n / 25.0));
                            vari[2] = 8.f * SQR ((cp.lev2n / 125.0) * (1.0 + cp.lev2n / 25.0));
                        } else if (minlevwavL == 2) {
                            vari[0] = 8.f * SQR ((cp.lev0n / 125.0) * (1.0 + cp.lev0n / 25.0));
                            vari[1] = 8.f * SQR ((cp.lev1n / 125.0) * (1.0 + cp.lev1n / 25.0));
                        }

                        /*                        vari[0] = 8.f * SQR((cp.lev0n / 125.0) * (1.0 + cp.lev0n / 25.0));
                                                vari[1] = 8.f * SQR((cp.lev1n / 125.0) * (1.0 + cp.lev1n / 25.0));
                                                vari[2] = 8.f * SQR((cp.lev2n / 125.0) * (1.0 + cp.lev2n / 25.0));
                                                vari[3] = 8.f * SQR((cp.lev3n / 125.0) * (1.0 + cp.lev3n / 25.0));

                                                if((cp.lev0n > 0.1f || cp.lev1n > 0.1f || cp.lev2n > 0.1f || cp.lev3n > 0.1f) && cp.noiseena) {
                                                    int edge = 1;
                                                    vari[0] = max(0.0001f, vari[0]);
                                                    vari[1] = max(0.0001f, vari[1]);
                                                    vari[2] = max(0.0001f, vari[2]);
                                                    vari[3] = max(0.0001f, vari[3]);
                                                    float* noisevarlum = nullptr;  // we need a dummy to pass it to WaveletDenoiseAllL

                                                    WaveletDenoiseAllL(*Ldecomp, noisevarlum, madL, vari, edge);
                        */
                        int edge = 1;

                        if ((cp.lev0n > 0.1f || cp.lev1n > 0.1f || cp.lev2n > 0.1f || cp.lev3n > 0.1f) && cp.noiseena) {
                            if (minlevwavL == 4) {
                                vari[0] = max (0.0001f, vari[0]);
                                vari[1] = max (0.0001f, vari[1]);
                                vari[2] = max (0.0001f, vari[2]);
                                vari[3] = max (0.0001f, vari[3]);
                            } else if (minlevwavL == 3) {
                                vari[0] = max (0.0001f, vari[0]);
                                vari[1] = max (0.0001f, vari[1]);
                                vari[2] = max (0.0001f, vari[2]);
                            } else if (minlevwavL == 2) {
                                vari[0] = max (0.0001f, vari[0]);
                                vari[1] = max (0.0001f, vari[1]);
                            }

                            float* noisevarlum = NULL;  // we need a dummy to pass it to WaveletDenoiseAllL

                            //   if(minlevwavL!=2) {//disabled Denoise for 2 levels
                            WaveletDenoiseAllL (*Ldecomp, noisevarlum, madL, vari, minlevwavL, edge);

                            //                          if (!WaveletDenoiseAllL (*Ldecomp, noisevarlum, madL, vari, minlevwavL, edge)) { //
                            //                              memoryAllocationFailed = true;
                            //                          }

                            //  }
                        }

                        ind = 1;
                        //Flat curve for Contrast=f(H) in levels
                        FlatCurve* ChCurve = new FlatCurve (params->wavelet.Chcurve); //curve C=f(H)
                        bool Chutili = false;

                        if (!ChCurve || ChCurve->isIdentity()) {
                            if (ChCurve) {
                                delete ChCurve;
                                ChCurve = nullptr;
                            }
                        } else {
                            Chutili = true;
                        }

                        int posit = 0;

                        if (params->wavelet.mergMethod2 == "befo") {
                            posit = 0;
                        } else {
                            posit = 1;
                        }

                        bool first = true;
                        WaveletmergeL (labco, posit, first, stylev, styres, stytype, cropmergelab, merge_two, varhue, varchro, *Ldecomp, cp, skip, minlevwavL, mean, meanN, sigma, sigmaN, MaxP, MaxN, wavMER2Curve, wavCLVCcurve, wavRETCcurve, wavRETgainCcurve, wavSTYCurve, wavSTY2Curve, waOpacityCurveW, waOpacityCurveWL, ChCurve, Chutili, shstyCurve, shstyutili, minCD, maxCD, mini, maxi, Tmean, Tsigma, Tmin, Tmax);
                        first = false;

                        if (posit == 0) {

                            WaveletmergeL (labco, posit, first, stylev, styres, stytype, cropmergelab, merge_two, varhue, varchro, *Ldecomp, cp, skip, minlevwavL, mean, meanN, sigma, sigmaN, MaxP, MaxN, wavMER2Curve, wavCLVCcurve, wavRETCcurve, wavRETgainCcurve, wavSTYCurve, wavSTY2Curve, waOpacityCurveW, waOpacityCurveWL, ChCurve, Chutili, shstyCurve, shstyutili, minCD, maxCD, mini, maxi, Tmean, Tsigma, Tmin, Tmax);
                        }

                        WaveletcontAllL (labco, stylev, styres, stytype, cropmergelab, merge_two, varhue, varchro, *Ldecomp, cp, skip, minlevwavL, mean, meanN, sigma, sigmaN, MaxP, MaxN, wavMER2Curve, wavCLVCcurve, wavRETCcurve, wavRETgainCcurve, wavSTYCurve, wavSTY2Curve, waOpacityCurveW, waOpacityCurveWL, ChCurve, Chutili, shstyCurve, shstyutili, minCD, maxCD, mini, maxi, Tmean, Tsigma, Tmin, Tmax);

                        if (cp.val > 0 || ref || contr  || cp.diagcurv) { //edge
                            Evaluate2 (*Ldecomp, cp, ind, mean, meanN, sigma, sigmaN, MaxP, MaxN, madL, textp, textn);
                        }

                        WaveletcontAllLfinal (*Ldecomp, cp, mean, sigma, MaxP, waOpacityCurveWL);
                        first = false;

                        //Evaluate2(*Ldecomp, cp, ind, mean, meanN, sigma, sigmaN, MaxP, MaxN, madL);
                        if (posit == 1) {
                            WaveletmergeL (labco, posit, first, stylev, styres, stytype, cropmergelab, merge_two, varhue, varchro, *Ldecomp, cp, skip, minlevwavL, mean, meanN, sigma, sigmaN, MaxP, MaxN, wavMER2Curve, wavCLVCcurve, wavRETCcurve, wavRETgainCcurve, wavSTYCurve, wavSTY2Curve, waOpacityCurveW, waOpacityCurveWL, ChCurve, Chutili, shstyCurve, shstyutili, minCD, maxCD, mini, maxi, Tmean, Tsigma, Tmin, Tmax);
                        }

                        Ldecomp->reconstruct (labco->data, cp.strength);

                    }

                    delete Ldecomp;
                }

                //Flat curve for H=f(H) in residual image
                FlatCurve* hhCurve = new FlatCurve (params->wavelet.hhcurve); //curve H=f(H)
                bool hhutili = false;

                if (!hhCurve || hhCurve->isIdentity()) {
                    if (hhCurve) {
                        delete hhCurve;
                        hhCurve = nullptr;
                    }
                } else {
                    hhutili = true;
                }

                if (!hhutili && params->wavelet.chrrt == 0.) { //always a or b
                    int levwava = levwav;

                    //  printf("Levwava before: %d\n",levwava);
//                   if(cp.chrores == 0.f && params->wavelet.CLmethod == "all" && !cp.cbena) { // no processing of residual ab => we probably can reduce the number of levels
//                       while(levwava > 0 && !cp.diag && (((cp.CHmet == 2 && (cp.chro == 0.f || cp.mul[levwava - 1] == 0.f )) || (cp.CHmet != 2 && (levwava == 10 || (!cp.curv  || cp.mulC[levwava - 1] == 0.f))))) && (!cp.opaRG || levwava == 10 || (cp.opaRG && cp.mulopaRG[levwava - 1] == 0.f)) && ((levwava == 10 || (cp.CHSLmet == 1 && cp.mulC[levwava - 1] == 0.f)))) {
                    if (zerono && cp.chrores == 0.f && params->wavelet.CLmethod == "all" && !cp.cbena) { // no processing of residual ab => we probably can reduce the number of levels
                        while (levwava > 0 && !cp.diag && (((cp.CHmet == 2 && (cp.chro == 0.f || cp.mul[levwava - 1] == 0.f )) || (cp.CHmet != 2 && (levwava == 10 || (!cp.curv  || (cp.curv && cp.mulC[levwava - 1] == 0.f)))))) && (!cp.opaRG || levwava == 10 || (cp.opaRG && cp.mulopaRG[levwava - 1] == 0.f)) && ((levwava == 10 || (cp.CHSLmet == 1 && cp.mulC[levwava - 1] == 0.f)))) {
                            levwava--;
                        }
                    }

                    //printf("Levwava after: %d\n",levwava);
                    if (levwava > 0) {
                        wavelet_decomposition* adecomp = new wavelet_decomposition (labco->data + datalen, labco->W, labco->H, levwava, 1, skip, max (1, wavNestedLevels), DaubLen );

                        if (!adecomp->memoryAllocationFailed) {
                            int posit = 0;
                            bool first = true;

                            if (params->wavelet.mergMethod2 == "befo") {
                                posit = 0;
                            } else {
                                posit = 1;
                            }

                            WaveletmergeAB (labco, posit, first, stylev, styres, stytype, cropmergelab, merge_two, varhue, varchro, *adecomp, wavMER2Curve, waOpacityCurveW, wavSTYCurve, wavSTY2Curve, shstyCurve, shstyutili, cp, true);
                            first = false;

                            if (posit == 0) {
                                WaveletmergeAB (labco, posit, first, stylev, styres, stytype, cropmergelab, merge_two, varhue, varchro, *adecomp, wavMER2Curve, waOpacityCurveW, wavSTYCurve, wavSTY2Curve, shstyCurve, shstyutili, cp, true);
                            }

                            WaveletcontAllAB (labco, stylev, styres, stytype, cropmergelab, merge_two, varhue, varchro, *adecomp, wavMER2Curve, waOpacityCurveW, wavSTYCurve, wavSTY2Curve, shstyCurve, shstyutili, cp, true);
                            first = false;

                            if (posit == 1) {
                                WaveletmergeAB (labco, posit, first, stylev, styres, stytype, cropmergelab, merge_two, varhue, varchro, *adecomp, wavMER2Curve, waOpacityCurveW, wavSTYCurve, wavSTY2Curve, shstyCurve, shstyutili, cp, true);
                            }

                            adecomp->reconstruct (labco->data + datalen, cp.strength);
                        }

                        delete adecomp;
                    }

                    int levwavb = levwav;

                    //printf("Levwavb before: %d\n",levwavb);
//                   if(cp.chrores == 0.f && params->wavelet.CLmethod == "all" && !cp.cbena) { // no processing of residual ab => we probably can reduce the number of levels
//                       while(levwavb > 0 &&  !cp.diag && (((cp.CHmet == 2 && (cp.chro == 0.f || cp.mul[levwavb - 1] == 0.f )) || (cp.CHmet != 2 && (levwavb == 10 || (!cp.curv || cp.mulC[levwavb - 1] == 0.f))))) && (!cp.opaBY || levwavb == 10 || (cp.opaBY && cp.mulopaBY[levwavb - 1] == 0.f)) && ((levwavb == 10 || (cp.CHSLmet == 1 && cp.mulC[levwavb - 1] == 0.f)))) {
                    if (zerono && cp.chrores == 0.f && params->wavelet.CLmethod == "all" && !cp.cbena) { // no processing of residual ab => we probably can reduce the number of levels
                        while (levwavb > 0 &&  !cp.diag && (((cp.CHmet == 2 && (cp.chro == 0.f || cp.mul[levwavb - 1] == 0.f )) || (cp.CHmet != 2 && (levwavb == 10 || (!cp.curv || (cp.curv && cp.mulC[levwavb - 1] == 0.f)))))) && (!cp.opaBY || levwavb == 10 || (cp.opaBY && cp.mulopaBY[levwavb - 1] == 0.f)) && ((levwavb == 10 || (cp.CHSLmet == 1 && cp.mulC[levwavb - 1] == 0.f)))) {
                            levwavb--;
                        }
                    }

                    //  printf("Levwavb after: %d\n",levwavb);
                    if (levwavb > 0) {
                        wavelet_decomposition* bdecomp = new wavelet_decomposition (labco->data + 2 * datalen, labco->W, labco->H, levwavb, 1, skip, max (1, wavNestedLevels), DaubLen );

                        if (!bdecomp->memoryAllocationFailed) {
                            int posit = 0;
                            bool first = true;

                            if (params->wavelet.mergMethod2 == "befo") {
                                posit = 0;
                            } else {
                                posit = 1;
                            }

                            WaveletmergeAB (labco, posit, first, stylev, styres, stytype, cropmergelab, merge_two, varhue, varchro, *bdecomp, wavMER2Curve, waOpacityCurveW, wavSTYCurve, wavSTY2Curve, shstyCurve, shstyutili, cp, false);
                            first = false;

                            if (posit == 0) {
                                WaveletmergeAB (labco, posit, first, stylev, styres, stytype, cropmergelab, merge_two, varhue, varchro, *bdecomp, wavMER2Curve, waOpacityCurveW, wavSTYCurve, wavSTY2Curve, shstyCurve, shstyutili, cp, false);
                            }

                            WaveletcontAllAB (labco, stylev, styres, stytype, cropmergelab, merge_two, varhue, varchro, *bdecomp, wavMER2Curve, waOpacityCurveW, wavSTYCurve, wavSTY2Curve, shstyCurve, shstyutili, cp, false);
                            first = false;

                            if (posit == 1) {
                                WaveletmergeAB (labco, posit, first, stylev, styres, stytype, cropmergelab, merge_two, varhue, varchro, *bdecomp, wavMER2Curve, waOpacityCurveW, wavSTYCurve, wavSTY2Curve, shstyCurve, shstyutili, cp, false);
                            }

                            bdecomp->reconstruct (labco->data + 2 * datalen, cp.strength);
                        }

                        delete bdecomp;
                    }
                } else {// a and b
                    int levwavab = levwav;

                    //  printf("Levwavab before: %d\n",levwavab);
//                   if(cp.chrores == 0.f && !hhutili && params->wavelet.CLmethod == "all") { // no processing of residual ab => we probably can reduce the number of levels
//                       while(levwavab > 0 && (((cp.CHmet == 2 && (cp.chro == 0.f || cp.mul[levwavab - 1] == 0.f )) || (cp.CHmet != 2 && (levwavab == 10 || (!cp.curv  || cp.mulC[levwavab - 1] == 0.f))))) && (!cp.opaRG || levwavab == 10 || (cp.opaRG && cp.mulopaRG[levwavab - 1] == 0.f)) && ((levwavab == 10 || (cp.CHSLmet == 1 && cp.mulC[levwavab - 1] == 0.f)))) {
                    //  printf("Levwavab before: %d\n",levwavab);cp.retiena
                    //      if(cp.chrores == 0.f && !hhutili && params->wavelet.CLmethod == "all" && params->wavelet.retinexMethod == "none" && params->wavelet.chrrt == 0.) { // no processing of residual ab => we probably can reduce the number of levels
                    if (cp.chrores == 0.f && !hhutili && params->wavelet.CLmethod == "all" &&  !cp.retiena && params->wavelet.chrrt == 0.) { // no processing of residual ab => we probably can reduce the number of levels
                        while (levwavab > 0 && (((cp.CHmet == 2 && (cp.chro == 0.f || cp.mul[levwavab - 1] == 0.f )) || (cp.CHmet != 2 && (levwavab == 10 || (!cp.curv  || (cp.curv && cp.mulC[levwavab - 1] == 0.f)))))) && (!cp.opaRG || levwavab == 10 || (cp.opaRG && cp.mulopaRG[levwavab - 1] == 0.f)) && ((levwavab == 10 || (cp.CHSLmet == 1 && cp.mulC[levwavab - 1] == 0.f)))) {
                            levwavab--;
                        }
                    }

                    //  printf("Levwavab after: %d\n",levwavab);
                    if (levwavab > 0) {
                        wavelet_decomposition* adecomp = new wavelet_decomposition (labco->data + datalen, labco->W, labco->H, levwavab, 1, skip, max (1, wavNestedLevels), DaubLen );
                        wavelet_decomposition* bdecomp = new wavelet_decomposition (labco->data + 2 * datalen, labco->W, labco->H, levwavab, 1, skip, max (1, wavNestedLevels), DaubLen );

                        if (!adecomp->memoryAllocationFailed && !bdecomp->memoryAllocationFailed) {
                            bool first = true;
                            int posit = 0;

                            if (params->wavelet.mergMethod2 == "befo") {
                                posit = 0;
                            } else {
                                posit = 1;
                            }

                            WaveletmergeAB (labco, posit, first, stylev, styres, stytype, cropmergelab, merge_two, varhue, varchro, *bdecomp, wavMER2Curve, waOpacityCurveW, wavSTYCurve, wavSTY2Curve, shstyCurve, shstyutili, cp, false);
                            first = false;

                            if (posit == 0) {
                                WaveletmergeAB (labco, posit, first, stylev, styres, stytype, cropmergelab, merge_two, varhue, varchro, *bdecomp, wavMER2Curve, waOpacityCurveW, wavSTYCurve, wavSTY2Curve, shstyCurve, shstyutili, cp, false);
                            }

                            WaveletcontAllAB (labco, stylev, styres, stytype, cropmergelab, merge_two, varhue, varchro, *adecomp, wavMER2Curve, waOpacityCurveW, wavSTYCurve, wavSTY2Curve, shstyCurve, shstyutili, cp, true);
                            WaveletcontAllAB (labco, stylev, styres, stytype, cropmergelab, merge_two, varhue, varchro, *bdecomp, wavMER2Curve, waOpacityCurveW, wavSTYCurve, wavSTY2Curve, shstyCurve, shstyutili, cp, false);
                            WaveletAandBAllAB (labco, varhue, varchro, wavRETCcurve, wavRETgainCcurve, *adecomp, *bdecomp, cp, waOpacityCurveW, hhCurve, hhutili );

                            if (posit == 1) {
                                WaveletmergeAB (labco, posit, first, stylev, styres, stytype, cropmergelab, merge_two, varhue, varchro, *bdecomp, wavMER2Curve, waOpacityCurveW, wavSTYCurve, wavSTY2Curve, shstyCurve, shstyutili, cp, false);
                            }

                            adecomp->reconstruct (labco->data + datalen, cp.strength);
                            bdecomp->reconstruct (labco->data + 2 * datalen, cp.strength);

                        }

                        delete adecomp;
                        delete bdecomp;
                    }
                }

                if (hhCurve) {
                    delete hhCurve;
                }


                if (shstyCurve) {
                    delete shstyCurve;
                }

                if (numtiles > 1 || (numtiles == 1 /*&& cp.avoi*/)) { //in all case since I add contrast curve
                    //calculate mask for feathering output tile overlaps
                    float Vmask[height + overlap] ALIGNED16;
                    float Hmask[width + overlap] ALIGNED16;

                    if (numtiles > 1) {
                        for (int i = 0; i < height; i++) {
                            Vmask[i] = 1;
                        }

                        for (int j = 0; j < width; j++) {
                            Hmask[j] = 1;
                        }

                        for (int i = 0; i < overlap; i++) {
                            float mask = SQR (sin ((rtengine::RT_PI * i) / (2 * overlap)));

                            if (tiletop > 0) {
                                Vmask[i] = mask;
                            }

                            if (tilebottom < imheight) {
                                Vmask[height - i] = mask;
                            }

                            if (tileleft > 0) {
                                Hmask[i] = mask;
                            }

                            if (tileright < imwidth) {
                                Hmask[width - i] = mask;
                            }
                        }
                    }

                    bool highlight = params->toneCurve.hrenabled;

#ifdef _RT_NESTED_OPENMP
                    #pragma omp parallel for schedule(dynamic,16) num_threads(wavNestedLevels) if(wavNestedLevels>1)
#endif

                    for (int i = tiletop; i < tilebottom; i++) {
                        int i1 = i - tiletop;
                        float L, a, b;
#ifdef __SSE2__
                        int rowWidth = tileright - tileleft;
                        float atan2Buffer[rowWidth] ALIGNED64;
                        float chprovBuffer[rowWidth] ALIGNED64;
                        float xBuffer[rowWidth] ALIGNED64;
                        float yBuffer[rowWidth] ALIGNED64;

                        if (cp.avoi) {
                            int col;
                            __m128 av, bv;
                            __m128 cv, yv, xv;
                            __m128 zerov = _mm_setzero_ps();
                            __m128 onev = _mm_set1_ps (1.f);
                            __m128 c327d68v = _mm_set1_ps (327.68f);
                            vmask xyMask;

                            for (col = 0; col < rowWidth - 3; col += 4) {
                                av = LVFU (labco->a[i1][col]);
                                bv = LVFU (labco->b[i1][col]);
                                STVF (atan2Buffer[col], xatan2f (bv, av));

                                cv = _mm_sqrt_ps (SQRV (av) + SQRV (bv));
                                yv = av / cv;
                                xv = bv / cv;
                                xyMask = vmaskf_eq (zerov, cv);
                                yv = vself (xyMask, onev, yv);
                                xv = vself (xyMask, zerov, xv);
                                STVF (yBuffer[col], yv);
                                STVF (xBuffer[col], xv);
                                STVF (chprovBuffer[col], cv / c327d68v);

                            }

                            for (; col < rowWidth; col++) {
                                float a = labco->a[i1][col];
                                float b = labco->b[i1][col];
                                atan2Buffer[col] = xatan2f (b, a);
                                float Chprov1 = sqrtf (SQR (a) + SQR (b));
                                yBuffer[col] = (Chprov1 == 0.f) ? 1.f : a / Chprov1;
                                xBuffer[col] = (Chprov1 == 0.f) ? 0.f : b / Chprov1;
                                chprovBuffer[col] = Chprov1 / 327.68;
                            }
                        }

#endif

                        for (int j = tileleft; j < tileright; j++) {
                            int j1 = j - tileleft;

                            if (cp.avoi) { //Gamut and Munsell
#ifdef __SSE2__
                                float HH = atan2Buffer[j1];
                                float Chprov1 = chprovBuffer[j1];
                                float2 sincosv;
                                sincosv.y = yBuffer[j1];
                                sincosv.x = xBuffer[j1];
#else
                                a = labco->a[i1][j1];
                                b = labco->b[i1][j1];
                                float HH = xatan2f (b, a);
                                float Chprov1 = sqrtf (SQR (a) + SQR (b));
                                float2 sincosv;
                                sincosv.y = (Chprov1 == 0.0f) ? 1.f : a / (Chprov1);
                                sincosv.x = (Chprov1 == 0.0f) ? 0.f : b / (Chprov1);
                                Chprov1 /= 327.68f;
#endif
                                L = labco->L[i1][j1];
                                const float Lin = labco->L[i1][j1];

                                if (wavclCurve  && cp.finena) {
                                    labco->L[i1][j1] = (0.5f * Lin  + 1.5f * wavclCurve[Lin]) / 2.f;   //apply contrast curve
                                }

                                L = labco->L[i1][j1];

                                float Lprov1 = L / 327.68f;
                                float Lprov2 = Lold[i][j] / 327.68f;
                                float memChprov = varchro[i1][j1];
                                float R, G, B;
#ifdef _DEBUG
                                bool neg = false;
                                bool more_rgb = false;
                                Color::gamutLchonly (HH, sincosv, Lprov1, Chprov1, R, G, B, wip, highlight, 0.15f, 0.96f, neg, more_rgb);
#else
                                Color::gamutLchonly (HH, sincosv, Lprov1, Chprov1, R, G, B, wip, highlight, 0.15f, 0.96f);
#endif
                                L = Lprov1 * 327.68f;

                                a = 327.68f * Chprov1 * sincosv.y; //gamut
                                b = 327.68f * Chprov1 * sincosv.x; //gamut
                                float correctionHue = 0.0f; // Munsell's correction
                                float correctlum = 0.0f;
                                Lprov1 = L / 327.68f;
                                float Chprov = sqrtf (SQR (a) + SQR (b)) / 327.68f;
#ifdef _DEBUG
                                Color::AllMunsellLch (true, Lprov1, Lprov2, HH, Chprov, memChprov, correctionHue, correctlum, MunsDebugInfo);
#else
                                Color::AllMunsellLch (true, Lprov1, Lprov2, HH, Chprov, memChprov, correctionHue, correctlum);
#endif

                                if (correctionHue != 0.f || correctlum != 0.f) { // only calculate sin and cos if HH changed
                                    if (fabs (correctionHue) < 0.015f) {
                                        HH += correctlum;    // correct only if correct Munsell chroma very little.
                                    }

                                    sincosv = xsincosf (HH + correctionHue);
                                }

                                a = 327.68f * Chprov * sincosv.y; // apply Munsell
                                b = 327.68f * Chprov * sincosv.x; //aply Munsell
                            } else {//general case
                                L = labco->L[i1][j1];
                                const float Lin = labco->L[i1][j1];

                                if (wavclCurve  && cp.finena) {
                                    labco->L[i1][j1] = (0.5f * Lin + 1.5f * wavclCurve[Lin]) / 2.f;   //apply contrast curve
                                }

                                L = labco->L[i1][j1];
                                a = labco->a[i1][j1];
                                b = labco->b[i1][j1];
                            }

                            if (numtiles > 1) {
                                float factor = Vmask[i1] * Hmask[j1];
                                dsttmp->L[i][j] += factor * L;
                                dsttmp->a[i][j] += factor * a;
                                dsttmp->b[i][j] += factor * b;
                            } else {
                                dsttmp->L[i][j] = L;
                                dsttmp->a[i][j] = a;
                                dsttmp->b[i][j] = b;

                            }
                        }
                    }

                }

                if (LoldBuffer != nullptr) {
                    delete [] LoldBuffer;
                    delete [] Lold;
                }

                if (numtiles > 1) {
                    delete labco;
                }
            }
        }

        for (int i = 0; i < tileheight; i++)
            if (varhue[i] != nullptr) {
                delete [] varhue[i];
            }

        delete [] varhue;

        for (int i = 0; i < tileheight; i++) {
            delete [] varchro[i];
        }

        delete [] varchro;

    }
#ifdef _RT_NESTED_OPENMP
    omp_set_nested (oldNested);
#endif

//    if(numtiles != 1) {
    //  dst->CopyFrom(dsttmp);
//        delete dsttmp;
//   }

//if(cp.retiena) printf("RETINEX\n");
//if(params->wavelet.retinexMethodpro == "fina") printf("Fina\n");
    if (cp.retiena  && params->wavelet.retinexMethodpro == "fina") {
        printf ("RETI\n");
        int W_L =  imwidth;
        int H_L =  imheight;

        float *resid[H_L] ALIGNED16;
        float *residBuffer = new float[H_L * W_L];

        for (int i = 0; i < H_L; i++) {
            resid[i] = &residBuffer[i * W_L];
        }

        float *orig[H_L] ALIGNED16;
        float *origBuffer = new float[H_L * W_L];

        for (int i = 0; i < H_L; i++) {
            orig[i] = &origBuffer[i * W_L];
        }

        int skip = 2;

#ifdef _OPENMP
        #pragma omp parallel for schedule(dynamic,16)
#endif

        for (int ir = 0; ir < imheight; ir += 1)
            for (int jr = 0; jr < imwidth; jr += 1) {
                orig[ir][jr] = dst->L[ir][jr];
            }

        ImProcFunctions::MSRWav (dst->L, orig, imwidth, imheight, params->wavelet, wavRETCcurve, wavRETgainCcurve, skip, 0, 4, 0.8f, minCD, maxCD, mini, maxi, Tmean, Tsigma, Tmin, Tmax);

        if (params->wavelet.chrrt > 0.) {
#ifdef _OPENMP
            #pragma omp parallel for schedule(dynamic,16)
#endif

            for (int ir = 0; ir < imheight; ir += 1)
                for (int jr = 0; jr < imwidth; jr += 1) {
                    resid[ir][jr] = orig[ir][jr] = sqrt (SQR (dst->a[ir][jr]) + SQR (dst->b[ir][jr]));
                }

            ImProcFunctions::MSRWav (resid, orig, imwidth, imheight, params->wavelet, wavRETCcurve, wavRETgainCcurve, skip, 1, 3, 0.8f, minCD, maxCD, mini, maxi, Tmean, Tsigma, Tmin, Tmax);
#ifdef _OPENMP
            #pragma omp parallel for schedule(dynamic,16)
#endif

            for (int ir = 0; ir < imheight; ir++)
                for (int jr = 0; jr < imwidth; jr++) {
                    float Chprov = orig[ir][jr];
                    float2 sincosval;
                    sincosval.y = Chprov == 0.0f ? 1.f : dst->a[ir][jr] / Chprov;
                    sincosval.x = Chprov == 0.0f ? 0.f : dst->b[ir][jr] / Chprov;

                    dst->a[ir][jr] = resid[ir][jr] * sincosval.y;
                    dst->b[ir][jr] = resid[ir][jr] * sincosval.x;
                }
        }

        delete [] residBuffer;
        delete [] origBuffer;
    }

    //save merge Lab file
    bool tata = true;

    if (tata) {
        bool merg = false;
        //    bool toto = true;
        // merg = cp.mergeena;
        Glib::ustring inp;
        inp = params->wavelet.inpute;

        if (params->wavelet.mergevMethod == "save"  && cp.mergeena) {
            merg = true;
        }

        if (merg)   {
            //  printf("Generate file L*a*b after Wavelet=%s\n", inp.c_str());

            MyMutex* merMutex = NULL;
            merMutex = new MyMutex;
            merMutex->lock ();

            ofstream fout;
            ifstream fin;
            fout.open (inp.c_str(), ios::binary);
            int dpix = 0;//for alignment pixels
            int wat_or_hdr = 0;

            if (params->wavelet.mergMethod == "savhdr") {
                dpix = 4;    //0 if watermark
            }

            float multi = sqrt (cp.labsize); //reduce size

            if (params->wavelet.mergMethod != "savzero") {
                multi = 1;
            }

            struct D {
                int W, H, sk;
            } d;

            int realsizeW = (int) (imwidth / multi);
            int realsizeH = (int) (imheight / multi);

            d.W = realsizeW - 2 * dpix;
            d.H = realsizeH - 2 * dpix;
            d.sk = wat_or_hdr;
            fout.write (reinterpret_cast<char *> (&d), sizeof (d));
            float maxx = 0.f;

            for (int ir = dpix; ir < realsizeH - dpix; ir++)
                for (int jr = dpix; jr < realsizeW - dpix; jr++) {
                    struct X {
                        float L, a, b, ma;
                    } x;
                    int iir = (int) ir * multi;
                    int jjr = (int) jr * multi;

                    x.L = dsttmp->L[iir][jjr];
                    x.a = dsttmp->a[iir][jjr];
                    x.b = dsttmp->b[iir][jjr];

                    if (x.L > maxx) {
                        maxx = x.L;
                    }

                    x.ma = maxx;
                    fout.write (reinterpret_cast<char *> (&x), sizeof (x));
                }

            fout.close();
            printf ("DWwav=%d DHwav=%d ski=%d\n", d.W, d.H, d.sk);
            merMutex->unlock ();
            delete merMutex;
        }
    }

    if (numtiles != 1) {
        dst->CopyFrom (dsttmp);
        delete dsttmp;
    }




//}//end o




#ifdef _DEBUG
    delete MunsDebugInfo;
#endif

}

#undef TS
#undef fTS
#undef offset
#undef epsilon

void ImProcFunctions::Aver ( float *  RESTRICT DataList, int datalen, float &averagePlus, float &averageNeg, float &max, float &min)
{

    //find absolute mean
    int countP = 0, countN = 0;
    float averaP = 0.f, averaN = 0.f;

    float thres = 5.f;//different fom zero to take into account only data large enough
    max = 0.f;
    min = 0.f;
#ifdef _RT_NESTED_OPENMP
    #pragma omp parallel num_threads(wavNestedLevels) if(wavNestedLevels>1)
#endif
    {
        float lmax = 0.f, lmin = 0.f;
#ifdef _RT_NESTED_OPENMP
        #pragma omp for reduction(+:averaP,averaN,countP,countN) nowait
#endif

        for (int i = 0; i < datalen; i++) {

            if (DataList[i] >= thres) {
                //  printf("dat=%f ", DataList[i]);
                averaP += DataList[i];

                if (DataList[i] > lmax) {
                    lmax = DataList[i];
                }

                countP++;
            } else if (DataList[i] < -thres) {
                averaN += DataList[i];

                if (DataList[i] < lmin) {
                    lmin = DataList[i];
                }

                countN++;
            }
        }

#ifdef _RT_NESTED_OPENMP
        #pragma omp critical
#endif
        {
            max = max > lmax ? max : lmax;
            min = min < lmin ? min : lmin;
        }
    }

    if (countP > 0) {
        averagePlus = averaP / countP;
    } else {
        averagePlus = 0;
    }

    if (countN > 0) {
        averageNeg = averaN / countN;
    } else {
        averageNeg = 0;
    }

}




void ImProcFunctions::Averneur ( float ***tempneur, int datalen, int lvl, int dir, float &averagePlus, float &max)
{

    //find absolute mean
    int countP = 0;
    float averaP = 0.f;

    float thres = 5.f;//different fom zero to take into account only data large enough
    max = 0.f;

#ifdef _RT_NESTED_OPENMP
    #pragma omp parallel num_threads(wavNestedLevels) if(wavNestedLevels>1)
#endif
    {
        float lmax = 0.f;
        //  float lmin = 0.f;
#ifdef _RT_NESTED_OPENMP
        #pragma omp for reduction(+:averaP,countP) nowait
#endif

        for (int i = 0; i < datalen; i++) {
            if (tempneur[dir - 1][lvl][i] >= thres) {
                averaP += tempneur[dir - 1][lvl][i];

                if (tempneur[dir - 1][lvl][i] > lmax) {
                    lmax = tempneur[dir - 1][lvl][i];
                }

                countP++;
            }
        }

#ifdef _RT_NESTED_OPENMP
        #pragma omp critical
#endif
        {
            max = max > lmax ? max : lmax;
        }
    }

    if (countP > 0) {
        averagePlus = averaP / countP;
    } else {
        averagePlus = 0;
    }


}


void ImProcFunctions::Sigma ( float *  RESTRICT DataList, int datalen, float averagePlus, float averageNeg, float &sigmaPlus, float &sigmaNeg)
{
    int countP = 0, countN = 0;
    float variP = 0.f, variN = 0.f;
    float thres = 5.f;//different fom zero to take into account only data large enough

#ifdef _RT_NESTED_OPENMP
    #pragma omp parallel for reduction(+:variP,variN,countP,countN) num_threads(wavNestedLevels) if(wavNestedLevels>1)
#endif

    for (int i = 0; i < datalen; i++) {
        if (DataList[i] >= thres) {
            variP += SQR (DataList[i] - averagePlus);
            countP++;
        } else if (DataList[i] <= -thres) {
            variN += SQR (DataList[i] - averageNeg);
            countN++;
        }
    }

    if (countP > 0) {
        sigmaPlus = sqrt (variP / countP);
    } else {
        sigmaPlus = 0;
    }

    if (countN > 0) {
        sigmaNeg = sqrt (variN / countN);
    } else {
        sigmaNeg = 0;
    }

}

void ImProcFunctions::Textur ( float *  RESTRICT DataList, int datalen, float averagePlus, float sigmaPlus, float &textp)
{
//   int countP = 0, countN = 0;
    float TP = 0.f;
//   float thres = 5.f;//different fom zero to take into account only data large enough

#ifdef _RT_NESTED_OPENMP
    #pragma omp parallel for reduction(+:TP) num_threads(wavNestedLevels) if(wavNestedLevels>1)
#endif

    for (int i = 0; i < datalen; i++) { //only positive values...it is an evaluation not a strict calculation
        if ((DataList[i] >= averagePlus - sigmaPlus)  && (DataList[i] <= averagePlus + 2.f * sigmaPlus)) {
            TP += DataList[i];

        }
    }

    textp = TP;

}



void ImProcFunctions::Neuraltwo (float *** tempneur, float neuthree[3][3], int W_L, int H_L, int maxlvl,
                                 const struct cont_params& cp, int ind, float **mea, float **sig, float **maxi, float *mean, float *meanN, float *sigma, float *sigmaN, float *MaxP, float *MaxN, float *textp, float *textn, int *indnklev)
{
    //  StopWatch Stop1("Neuraltwo");

//   int dirr = 0;
    int indnk = 0;
    //  float ava[4], avb[4];
    float avLP[4], avLN[4];
    float maxL[4] ; //maxa[4], maxb[4]; // minL[4],
    float sigP[4], sigN[4];
    float texP[4];// texN[4];
    float AvL, SL, maxLP, textplus[8];
//   float madLlev[10];

//    float thr = params->wavelet.thres;
//   int nk = 0;
    float maxtex = 0.f;

    for (int lvl = 0; lvl < maxlvl; lvl++) {
        for (int nk = 0; nk < 3; nk++) {
            for (int dir = 1; dir < 4; dir++) {
                for (int i = 0; i < W_L * H_L; i++) {
                    if (lvl > 0 && lvl < maxlvl - 1) {
                        //   tempneur[dir - 1][lvl][i] = neuthree[nk][0] * tempneur[dir - 1][lvl - 1][i] + neuthree[nk][1] * tempneur[dir - 1][lvl][i] + neuthree[nk][2] * tempneur[dir - 1][lvl + 1][i];
                    }
                }
            }

            //       if(lvl > 0 && lvl < maxlvl - 1) {

            /*    float ava[4], avb[4], avLP[4], avLN[4];
                float maxL[4], minL[4], maxa[4], maxb[4];
                float sigP[4], sigN[4];
                float texP[4], texN[4];
                float AvL, AvN, SL, SN, maxLP, maxLN, MADL, textplus[8], textneg[8], textsom[8];
                float madLlev[10];
            */
            for (int dir = 1; dir < 4; dir++) {
                //avLP[dir] = 0.f;
                Averneur (tempneur, W_L * H_L,  lvl, dir, avLP[dir], maxL[dir]);
                Sigma (tempneur[dir - 1][lvl], W_L * H_L, avLP[dir], avLN[dir], sigP[dir], sigN[dir]);
                Textur (tempneur[dir - 1][lvl], W_L * H_L, avLP[dir], sigP[dir], texP[dir]);
            }

            textplus[nk] = 0.f;

            for (int dir = 1; dir < 4; dir++) {
                textplus[nk] += texP[dir];
            }

            if (textplus[nk] > maxtex) {
                maxtex = textplus[nk];
                indnk = nk;
            }

            indnklev[lvl] = indnk;

            AvL = 0.f;
            SL = 0.f;
            maxLP = 0.f;

            for (int dir = 1; dir < 4; dir++) {
                AvL += avLP[dir];
                SL += sigP[dir];
                maxLP += maxL[dir];
            }

            AvL /= 3;
            SL /= 3;
            maxLP /= 3;
            printf ("Avl=%f \n", AvL);

            mea[lvl][nk] = AvL;
            sig[lvl][nk] = SL;
            maxi[lvl][nk] = maxLP;
            //   }


        }
    }

// delete [] indnklev;

}




void ImProcFunctions::Evaluate2 (wavelet_decomposition &WaveletCoeffs_L,
                                 const struct cont_params& cp, int ind, float *mean, float *meanN, float *sigma, float *sigmaN, float *MaxP, float *MaxN, float madL[8][3], float *textp, float *textn)
{
//StopWatch Stop1("Evaluate2");
    int maxlvl = WaveletCoeffs_L.maxlevel();

    for (int lvl = 0; lvl < maxlvl; lvl++) {

        int Wlvl_L = WaveletCoeffs_L.level_W (lvl);
        int Hlvl_L = WaveletCoeffs_L.level_H (lvl);

        int skip_L = WaveletCoeffs_L.level_stride (lvl);

        float ** WavCoeffs_L = WaveletCoeffs_L.level_coeffs (lvl);

        Eval2 (WavCoeffs_L, lvl, cp, Wlvl_L, Hlvl_L, skip_L,  ind, mean, meanN, sigma, sigmaN, MaxP, MaxN, madL[lvl], textp, textn);
    }

}

void ImProcFunctions::Evaluateab (wavelet_decomposition &WaveletCoeffs_ab,
                                  const struct cont_params& cp, int ind, float *mean, float *meanN, float *sigma, float *sigmaN, float *MaxP, float *MaxN)
{
//StopWatch Stop1("Evaluate2");
    int maxlvl = WaveletCoeffs_ab.maxlevel();

    for (int lvl = 0; lvl < maxlvl; lvl++) {

        int Wlvl_L = WaveletCoeffs_ab.level_W (lvl);
        int Hlvl_L = WaveletCoeffs_ab.level_H (lvl);

        int skip_L = WaveletCoeffs_ab.level_stride (lvl);

        float ** WavCoeffs_ab = WaveletCoeffs_ab.level_coeffs (lvl);

        Evalab (WavCoeffs_ab, lvl, cp, Wlvl_L, Hlvl_L, skip_L,  ind, mean, meanN, sigma, sigmaN, MaxP, MaxN);
    }

}

void ImProcFunctions::Evalab (float ** WavCoeffs_ab,  int level, const struct cont_params& cp,
                              int W_L, int H_L, int skip_L, int ind, float *mean, float *meanN, float *sigma, float *sigmaN, float *MaxP, float *MaxN)
{

    float avLP[4], avLN[4];
    float maxL[4], minL[4];
    float sigP[4], sigN[4];
    float AvL, AvN, SL, SN, maxLP, maxLN;

    for (int dir = 1; dir < 4; dir++) {
        Aver (WavCoeffs_ab[dir], W_L * H_L,  avLP[dir], avLN[dir], maxL[dir], minL[dir]);
        Sigma (WavCoeffs_ab[dir], W_L * H_L, avLP[dir], avLN[dir], sigP[dir], sigN[dir]);
    }

    AvL = 0.f;
    AvN = 0.f;
    SL = 0.f;
    SN = 0.f;
    maxLP = 0.f;
    maxLN = 0.f;

    for (int dir = 1; dir < 4; dir++) {
        AvL += avLP[dir];
        AvN += avLN[dir];
        SL += sigP[dir];
        SN += sigN[dir];
        maxLP += maxL[dir];
        maxLN += minL[dir];
    }

    AvL /= 3;
    AvN /= 3;
    SL /= 3;
    SN /= 3;
    maxLP /= 3;
    maxLN /= 3;


    mean[level] = AvL;
    meanN[level] = AvN;
    sigma[level] = SL;
    sigmaN[level] = SN;
    MaxP[level] = maxLP;
    MaxN[level] = maxLN;
}





void ImProcFunctions::Eval2 (float ** WavCoeffs_L,  int level, const struct cont_params& cp,
                             int W_L, int H_L, int skip_L, int ind, float *mean, float *meanN, float *sigma, float *sigmaN, float *MaxP, float *MaxN, float *madL, float *textp, float *textn)
{
//   const float eps = 0.01f;

    float avLP[4], avLN[4];
    float maxL[4], minL[4];
    float sigP[4], sigN[4];
    float AvL, AvN, SL, SN, maxLP, maxLN, MADL;
//   float madLlev[10];
//   float thr = params->wavelet.thres;

    for (int dir = 1; dir < 4; dir++) {
        Aver (WavCoeffs_L[dir], W_L * H_L,  avLP[dir], avLN[dir], maxL[dir], minL[dir]);
        Sigma (WavCoeffs_L[dir], W_L * H_L, avLP[dir], avLN[dir], sigP[dir], sigN[dir]);
    }

    AvL = 0.f;
    AvN = 0.f;
    SL = 0.f;
    SN = 0.f;
    maxLP = 0.f;
    maxLN = 0.f;
    MADL = 0.f;

    for (int dir = 1; dir < 4; dir++) {
        AvL += avLP[dir];
        AvN += avLN[dir];
        SL += sigP[dir];
        SN += sigN[dir];
        maxLP += maxL[dir];
        maxLN += minL[dir];
        MADL += madL[dir];
    }

    AvL /= 3;
    AvN /= 3;
    SL /= 3;
    SN /= 3;
    maxLP /= 3;
    maxLN /= 3;
    MADL /= 3;

    if (level < 4) { //4
        MADL = sqrt (MADL);
    } else {
        MADL = 0.f;
    }

    mean[level] = AvL;
    meanN[level] = AvN;
    sigma[level] = SL;
    sigmaN[level] = SN;
    MaxP[level] = maxLP;
    MaxN[level] = maxLN;
}

float *ImProcFunctions::ContrastDR (float *Source, int skip, struct cont_params &cp, int W_L, int H_L, float Compression, float DetailBoost, float max0, float min0, float ave, float ah, float bh, float al, float bl, float factorx, float *Contrast)
{
    int n = W_L * H_L;

    if (Contrast == nullptr) {
        Contrast = new float[n];
    }

    memcpy (Contrast, Source, n * sizeof (float));
#ifdef _RT_NESTED_OPENMP
    #pragma omp parallel for
#endif

    for (int i = 0; i < W_L * H_L; i++) { //contrast
        Contrast[i] = Source[i] ;
    }

    return Contrast;
}

SSEFUNCTION float *ImProcFunctions::CompressDR (float *Source, int skip, struct cont_params &cp, int W_L, int H_L, float Compression, float DetailBoost, float max0, float min0, float ave, float ah, float bh, float al, float bl, float factorx, float *Compressed)
{

    const float eps = 0.000001f;
    int n = W_L * H_L;

#ifdef __SSE2__
#ifdef _RT_NESTED_OPENMP
    #pragma omp parallel
#endif
    {
        __m128 epsv = _mm_set1_ps ( eps );
#ifdef _RT_NESTED_OPENMP
        #pragma omp for
#endif

        for (int ii = 0; ii < n - 3; ii += 4) {
            _mm_storeu_ps ( &Source[ii], xlogf (LVFU (Source[ii]) + epsv));
        }
    }

    for (int ii = n - (n % 4); ii < n; ii++) {
        Source[ii] = xlogf (Source[ii] + eps);
    }

#else
#ifdef _RT_NESTED_OPENMP
    #pragma omp parallel for
#endif

    for (int ii = 0; ii < n; ii++) {
        Source[ii] = xlogf (Source[ii] + eps);
    }

#endif

    float *ucr = ContrastDR (Source, skip, cp, W_L, H_L, Compression, DetailBoost, max0, min0, ave, ah, bh, al, bl, factorx);

    if (Compressed == nullptr) {
        Compressed = ucr;
    }

    float temp;

    if (DetailBoost > 0.f && DetailBoost < 0.05f ) {
        float betemp = expf (- (2.f - DetailBoost + 0.694f)) - 1.f; //0.694 = log(2)
        temp = 1.2f * xlogf ( -betemp);
        temp /= 20.f;
    } else if (DetailBoost >= 0.05f && DetailBoost < 0.25f ) {
        float betemp = expf (- (2.f - DetailBoost + 0.694f)) - 1.f; //0.694 = log(2)
        temp = 1.2f * xlogf ( -betemp);
        temp /= (-75.f * DetailBoost + 23.75f);
    } else if (DetailBoost >= 0.25f) {
        float betemp = expf (- (2.f - DetailBoost + 0.694f)) - 1.f; //0.694 = log(2)
        temp = 1.2f * xlogf ( -betemp);
        temp /= (-2.f * DetailBoost + 5.5f);
    }

    else {
        temp = (Compression - 1.0f) / 20.f;
    }

#ifdef __SSE2__
#ifdef _RT_NESTED_OPENMP
    #pragma omp parallel
#endif
    {
        __m128 cev, uev, sourcev;
        __m128 epsv = _mm_set1_ps ( eps );
        __m128 DetailBoostv = _mm_set1_ps ( DetailBoost );
        __m128 tempv = _mm_set1_ps ( temp );
#ifdef _RT_NESTED_OPENMP
        #pragma omp for
#endif

        for (int i = 0; i < n - 3; i += 4) {
            cev = xexpf (LVFU (Source[i]) + LVFU (ucr[i]) * (tempv)) - epsv;
            uev = xexpf (LVFU (ucr[i])) - epsv;
            sourcev = xexpf (LVFU (Source[i])) - epsv;
            _mm_storeu_ps ( &Source[i], sourcev);
            _mm_storeu_ps ( &Compressed[i], cev + DetailBoostv * (sourcev - uev) );
        }
    }

    for (int i = n - (n % 4); i < n; i++) {
        float ce = xexpf (Source[i] + ucr[i] * (temp)) - eps;
        float ue = xexpf (ucr[i]) - eps;
        Source[i] = xexpf (Source[i]) - eps;
        Compressed[i] = ce + DetailBoost * (Source[i] - ue);
    }

#else
#ifdef _RT_NESTED_OPENMP
    #pragma omp parallel for
#endif

    for (int i = 0; i < n; i++) {
        float ce = xexpf (Source[i] + ucr[i] * (temp)) - eps;
        float ue = xexpf (ucr[i]) - eps;
        Source[i] = xexpf (Source[i]) - eps;
        Compressed[i] = ce + DetailBoost * (Source[i] - ue);
    }

#endif

    if (Compressed != ucr) {
        delete[] ucr;
    }

    return Compressed;


}

void ImProcFunctions::ContrastResid (float * WavCoeffs_L0,  unsigned int Iterates, int skip, struct cont_params &cp, int W_L, int H_L, float max0, float min0, float ave, float ah, float bh, float al, float bl, float factorx)
{
    float stren = cp.tmstrength;
    float gamm = params->wavelet.gamma;
    cp.TMmeth = 2; //default after testing

    if (cp.TMmeth == 1) {
        min0 = 0.0f;
        max0 = 32768.f;
    } else if (cp.TMmeth == 2) {
        min0 = 0.0f;
    }

#ifdef _RT_NESTED_OPENMP
    #pragma omp parallel for
#endif

    for (int i = 0; i < W_L * H_L; i++) {
        WavCoeffs_L0[i] = (WavCoeffs_L0[i] - min0) / max0;
        WavCoeffs_L0[i] *= gamm;
    }

    float Compression = expf (-stren);      //This modification turns numbers symmetric around 0 into exponents.
    float DetailBoost = stren;

    if (stren < 0.0f) {
        DetailBoost = 0.0f;    //Go with effect of exponent only if uncompressing.
    }


    CompressDR (WavCoeffs_L0, skip, cp, W_L, H_L, Compression, DetailBoost, max0, min0, ave, ah, bh, al, bl, factorx, WavCoeffs_L0);


#ifdef _RT_NESTED_OPENMP
    #pragma omp parallel for            // removed schedule(dynamic,10)
#endif

    for (int ii = 0; ii < W_L * H_L; ii++) {
        WavCoeffs_L0[ii] = WavCoeffs_L0[ii] * max0 * (1.f / gamm) + min0;
    }
}




void ImProcFunctions::EPDToneMapResid (float * WavCoeffs_L0,  unsigned int Iterates, int skip, struct cont_params& cp, int W_L, int H_L, float max0, float min0)
{


    float stren = cp.tmstrength;
    float edgest = params->epd.edgeStopping;
    float sca = params->epd.scale;
    float gamm = params->wavelet.gamma;
    float rew = params->epd.reweightingIterates;
    EdgePreservingDecomposition epd2 (W_L, H_L);
    cp.TMmeth = 2; //default after testing

    if (cp.TMmeth == 1) {
        min0 = 0.0f;
        max0 = 32768.f;
    } else if (cp.TMmeth == 2) {
        min0 = 0.0f;
    }

    //  max0=32768.f;
#ifdef _RT_NESTED_OPENMP
    #pragma omp parallel for
#endif

    for (int i = 0; i < W_L * H_L; i++) {
        WavCoeffs_L0[i] = (WavCoeffs_L0[i] - min0) / max0;
        WavCoeffs_L0[i] *= gamm;
    }

    float Compression = expf (-stren);      //This modification turns numbers symmetric around 0 into exponents.
    float DetailBoost = stren;

    if (stren < 0.0f) {
        DetailBoost = 0.0f;    //Go with effect of exponent only if uncompressing.
    }

    //Auto select number of iterates. Note that p->EdgeStopping = 0 makes a Gaussian blur.
    if (Iterates == 0) {
        Iterates = (unsigned int) (edgest * 15.0f);
    }


    epd2.CompressDynamicRange (WavCoeffs_L0, (float)sca / skip, edgest, Compression, DetailBoost, Iterates, rew);

    //Restore past range, also desaturate a bit per Mantiuk's Color correction for tone mapping.
#ifdef _RT_NESTED_OPENMP
    #pragma omp parallel for            // removed schedule(dynamic,10)
#endif

    for (int ii = 0; ii < W_L * H_L; ii++) {
        WavCoeffs_L0[ii] = WavCoeffs_L0[ii] * max0 * (1.f / gamm) + min0;
    }
}

void ImProcFunctions::WaveletcontAllLfinal (wavelet_decomposition &WaveletCoeffs_L, struct cont_params &cp, float *mean, float *sigma, float *MaxP, const WavOpacityCurveWL & waOpacityCurveWL)
{
    int maxlvl = WaveletCoeffs_L.maxlevel();
    float * WavCoeffs_L0 = WaveletCoeffs_L.coeff0;

    for (int dir = 1; dir < 4; dir++) {
        for (int lvl = 0; lvl < maxlvl; lvl++) {
            int Wlvl_L = WaveletCoeffs_L.level_W (lvl);
            int Hlvl_L = WaveletCoeffs_L.level_H (lvl);
            float ** WavCoeffs_L = WaveletCoeffs_L.level_coeffs (lvl);
            finalContAllL (WavCoeffs_L, WavCoeffs_L0, lvl, dir, cp, Wlvl_L, Hlvl_L, mean, sigma, MaxP, waOpacityCurveWL);
        }
    }
}


void ImProcFunctions::WaveletmergeL (LabImage * labco, int posit, bool first, float *****stylev, LabImage *styres, int stytype, LabImage * cropmergelab, int merge_two[6], float ** varhue, float **varchrom, wavelet_decomposition &WaveletCoeffs_L,
                                     struct cont_params &cp, int skip, int minlevwavL, float *mean, float *meanN, float *sigma, float *sigmaN, float *MaxP, float *MaxN, const Wavmerg2Curve & wavMER2Curve, const WavCurve & wavCLVCcurve, const WavretiCurve & wavRETCcurve, const WavretigainCurve & wavRETgainCcurve, const WavstyCurve & wavSTYCurve, const Wavsty2Curve & wavSTY2Curve, const WavOpacityCurveW & waOpacityCurveW, const WavOpacityCurveWL & waOpacityCurveWL, FlatCurve* ChCurve, bool Chutili,
                                     FlatCurve* shstyCurve, bool shstyutili, float &minCD, float &maxCD, float &mini, float &maxi, float &Tmean, float &Tsigma, float &Tmin, float &Tmax
                                    )
{
    int maxlvl = WaveletCoeffs_L.maxlevel();
    int W_L = WaveletCoeffs_L.level_W (0);
    int H_L = WaveletCoeffs_L.level_H (0);
    float * WavCoeffs_L0 = WaveletCoeffs_L.coeff0;
    int ww = merge_two[0];
    int hh = merge_two[1];
//   printf("WAV aLLL H=%d W=%d h=%d w=%d \n", H_L, W_L, hh, ww);
    bool zero = (params->wavelet.mergMethod == "loadzero"  || params->wavelet.mergMethod == "loadzerohdr");
    bool loadzer = params->wavelet.mergMethod == "loadzero";

    if (zero && stytype == 1 && first) {
        //store levels in stylev
        if (params->wavelet.CLmethod != "all") {
            return;
        }

#ifdef _RT_NESTED_OPENMP
        #pragma omp parallel num_threads(wavNestedLevels) if(wavNestedLevels>1)
#endif
        {
#ifdef _RT_NESTED_OPENMP
            #pragma omp for nowait
#endif

            for (int dir = 1; dir < 4; dir++) {
                for (int lvl = 0; lvl < maxlvl; lvl++) {
                    float ** WavCoeffs_L = WaveletCoeffs_L.level_coeffs (lvl);

                    for (int i = 0; i < H_L; i++) {
                        for (int j = 0; j < W_L; j++) {
                            if (i < hh && j < ww) {
                                stylev[0][dir - 1][lvl][i][j] = WavCoeffs_L[dir][i * W_L + j];
                            }
                        }
                    }
                }

            }

            //store Luma resid
#ifdef _RT_NESTED_OPENMP
            #pragma omp for nowait
#endif


            for (int i = 0; i < H_L; i++) {
                for (int j = 0; j < W_L; j++) {
                    if (i < hh && j < ww) {
                        styres->L[i][j] = WavCoeffs_L0[i * W_L + j];
                    }
                }
            }

        }
        return;//end process in this case, we want only to store datas
    }

    if (params->wavelet.expmerge && zero && stytype == 2 && (cp.stycurv || cp.stycurv2) && posit >= 0) {
        //store levels in stylev
        if (params->wavelet.CLmethod != "all") {
            return;
        }

#ifdef _RT_NESTED_OPENMP
        #pragma omp parallel num_threads(wavNestedLevels) if(wavNestedLevels>1)
#endif
        {

            float *meanL = new float [9];
            float *meanNL = new float [9];
            float *sigmaL = new float [9];
            float *sigmaNL = new float [9];
            float *MaxPL = new float [9];
            float *MaxNL = new float [9];
            float *textp = new float [9];
            float *textn = new float [9];
            int ind;
            int leve = maxlvl;
            int dir = 3;
            int hei = H_L;
            int wid = W_L;
            //       int *indnklev = new int[9];
            float **mea = new float* [9];

            for (int i = 0; i < 9; i++) {
                mea[i] = new float[3];
            }

            float **sig = new float* [9];

            for (int i = 0; i < 9; i++) {
                sig[i] = new float[3];
            }

            float **maxi = new float* [9];

            for (int i = 0; i < 9; i++) {
                maxi[i] = new float[3];
            }

            float ***tempneur = nullptr;
            float neuthree[10][3] = {
                {0.f, 1.f, 0.f},
                {0.2f, 0.7f, 0.1f},
                {0.1f, 0.7f, 0.2f},
                {0.2f, 0.5f, 0.3f},
                {0.3f, 0.5f, 0.2f},
                {0.5f, 0.3f, 0.2f},
                {0.2f, 0.3f, 0.5f},
                {0.10f, 0.30f, 0.60f},
                {0.60f, 0.30f, 0.10f},
                {0.70f, 0.20f, 0.10f},

            };
            float neufour[10][4] = {
                {0.f, 0.5f, 0.5f, 0.f},
                {0.2f, 0.3f, 0.4f, 0.1f},
                {0.1f, 0.3f, 0.4f, 0.2f},
                {0.2f, 0.3f, 0.3f, 0.3f},
                {0.3f, 0.4f, 0.2f, 0.1f},
                {0.5f, 0.3f, 0.2f, 0.1f},
                {0.1f, 0.2f, 0.3f, 0.4f},
                {0.10f, 0.10f, 0.30f, 0.5f},
                {0.60f, 0.20f, 0.10f, 0.10f},
                {0.70f, 0.10f, 0.10f, 0.10f},

            };

            if (cp.sharmeto >= 1 && loadzer) {
                tempneur = new float**[dir];

                for (int d = 0; d < dir; d++) {
                    tempneur[d] = new float*[leve];

                    for (int k = 0; k < leve; k++) {
                        tempneur[d][k] = new float[hei * wid];


                    }
                }


                /*
                #ifdef _RT_NESTED_OPENMP
                #pragma omp for nowait
                #endif

                for (int dir = 1; dir < 4; dir++) {
                    for (int lvl = 0; lvl < maxlvl; lvl++) {
                              float ** WavCoeffs_L = WaveletCoeffs_L.level_coeffs(lvl);

                        for (int i = 0; i < H_L; i++) {
                            for (int j = 0; j < W_L; j++) {
                                       tempneur[dir - 1][lvl][i * W_L + j] = WavCoeffs_L[dir][i * W_L + j];
                            }
                        }
                    }

                }

                // Neuraltwo(tempneur, neuthree, W_L, H_L, maxlvl, cp, ind, mea, sig, maxi, meanL, meanNL, sigmaL, sigmaNL, MaxPL, MaxNL, textp, textn, indnklev);


                //      for (int lvl = 0; lvl < maxlvl; lvl++) {
                //          printf("lv=%d in=%d\n", lvl, indnklev[lvl]);
                //      }

                for (int dir = 1; dir < 4; dir++) {
                    for (int lvl = 0; lvl < maxlvl; lvl++) {
                        for(int i = 0; i < H_L; i++) {
                            for (int j = 0; j < W_L; j++) {

                                if(lvl > 0 && lvl < maxlvl - 1) {
                                    int nk = 2;//indnklev[lvl];
                                       tempneur[dir - 1][lvl][i][j] = neuthree[nk][0] * tempneur[dir - 1][lvl - 1][i][j] + neuthree[nk][1] * tempneur[dir - 1][lvl][i][j] + neuthree[nk][2] * tempneur[dir - 1][lvl + 1][i][j];

                                }
                            }
                        }
                    }

                         for (int lvl = 0; lvl < maxlvl; lvl++) {
                              int nk2 = indnklev[lvl];
                              meanL[lvl] = mea[lvl][nk2];
                              sigmaL[lvl] = sig[lvl][nk2];
                              MaxPL[lvl] = maxi[lvl][nk2];
                          }

                }
                */
            }

            float madL[8][3];

            // if(cp.sharmeto == 0) {
            Evaluate2 (WaveletCoeffs_L, cp, ind, meanL, meanNL, sigmaL, sigmaNL, MaxPL, MaxNL, madL, textp, textn);

            //}
            /*           if(cp.sharmeto == 1) {
                           for (int lvl = 1; lvl < maxlvl - 1; lvl++) {
                               int nk2 = indnklev[lvl];
                               meanL[lvl] = mea[lvl][nk2];
                               sigmaL[lvl] = sig[lvl][nk2];
                               MaxPL[lvl] = maxi[lvl][nk2];
                               printf("lvl=%d nk2=%d mea=%f sig=%f max=%f\n", lvl, nk2, meanL[lvl], sigmaL[lvl], MaxPL[lvl]);
                           }
                       }
            */
            int ww =  merge_two[0];
            int hh =  merge_two[1];
            float kw = (float)W_L / ww;
            float kh = (float)H_L / hh;

            //printf("WAV RESI HH WW H=%d W=%d hh=%d ww=%d \n", H_L, W_L, hh, ww);
            //    float limit[3];
            //   printf("mea=%f sig=%f max=%f\n", mean[level], sigma[level], MaxP[level]);
            const float skinprotsty = params->wavelet.shapedetcolor;
            const float skinprotnegsty = -skinprotsty;
            const float factorHardsty = (1.f - skinprotnegsty / 100.f);
            //    printf("mea=%f sig=%f max=%f\n", meanL[lvl], sigmaL[lvl], MaxPL[lvl]);

            for (int dir = 1; dir < 4; dir++) {
                for (int lvl = 0; lvl < maxlvl; lvl++) {
                    // printf("lvl=%d dir=%d mea=%f sig=%f max=%f\n", lvl, dir, meanL[lvl], sigmaL[lvl], MaxPL[lvl]);

                    float insigma = 0.666f; //SD
                    float logmax = log (MaxPL[lvl]); //log Max
                    float rapX = (meanL[lvl] + sigmaL[lvl]) / MaxPL[lvl]; //rapport between sD / max
                    float inx = log (insigma);
                    float iny = log (rapX);
                    float rap = inx / iny; //koef
                    float asig = 0.166f / sigmaL[lvl];
                    float bsig = 0.5f - asig * meanL[lvl];
                    float amean = 0.5f / meanL[lvl];

                    float ** WavCoeffs_L = WaveletCoeffs_L.level_coeffs (lvl);
#ifdef _RT_NESTED_OPENMP
                    #pragma omp for nowait
#endif

                    for (int i = 0; i < H_L; i++) {
                        for (int j = 0; j < W_L; j++) {

                            int k = i * W_L + j;

                            if (cp.sharmeto == 1 && loadzer) {
                                tempneur[dir - 1][lvl][k] = WavCoeffs_L[dir][k];
                                int nk = cp.shapin;

                                if (lvl > 0 && lvl < maxlvl - 1) {
                                    float ** WavCoeffs_Lm = WaveletCoeffs_L.level_coeffs (lvl - 1);
                                    tempneur[dir - 1][lvl - 1][k] = WavCoeffs_Lm[dir][k];
                                    float ** WavCoeffs_LM = WaveletCoeffs_L.level_coeffs (lvl + 1);
                                    tempneur[dir - 1][lvl + 1][k] = WavCoeffs_LM[dir][k];
                                    tempneur[dir - 1][lvl][k] = neuthree[nk][0] * tempneur[dir - 1][lvl - 1][k] + neuthree[nk][1] * tempneur[dir - 1][lvl][k] + neuthree[nk][2] * tempneur[dir - 1][lvl + 1][k];

                                }

                            }

                            if (cp.sharmeto == 2 && loadzer) {
                                tempneur[dir - 1][lvl][k] = WavCoeffs_L[dir][k];
                                int nk = cp.shapin;

                                if (lvl > 0 && lvl < maxlvl - 2) {
                                    float ** WavCoeffs_Lm = WaveletCoeffs_L.level_coeffs (lvl - 1);
                                    tempneur[dir - 1][lvl - 1][k] = WavCoeffs_Lm[dir][k];
                                    float ** WavCoeffs_LM = WaveletCoeffs_L.level_coeffs (lvl + 1);
                                    tempneur[dir - 1][lvl + 1][k] = WavCoeffs_LM[dir][k];
                                    float ** WavCoeffs_LMM = WaveletCoeffs_L.level_coeffs (lvl + 2);
                                    tempneur[dir - 1][lvl + 2][k] = WavCoeffs_LMM[dir][k];

                                    tempneur[dir - 1][lvl][k] = neufour[nk][0] * tempneur[dir - 1][lvl - 1][k] + neufour[nk][1] * tempneur[dir - 1][lvl][k] + neufour[nk][2] * tempneur[dir - 1][lvl + 1][k] + neufour[nk][3] * tempneur[dir - 1][lvl + 2][k];

                                }

                            }

                            float absciss;
                            int ii = (int) (i / kh);//adjust to real size of image
                            int jj = (int) (j / kw);
                            float scaley = 1.f;
                            float scaleL = 1.f;

                            if (wavMER2Curve && !loadzer) {
                                scaleL = 2.f * (wavMER2Curve[cropmergelab->L[i * 2][j * 2] / 65.f]);
                            }

                            if (shstyutili) {
                                float ay, by;
                                ay = cropmergelab->a[i * 2][j * 2];
                                by = cropmergelab->b[i * 2][j * 2];
                                float mohu = xatan2f (by, ay);
                                //float moch = (sqrtf(ay * ay + by * by)) / 327.68f;
                                double lr;
                                float valparam2 = float ((shstyCurve->getVal (lr = Color::huelab_to_huehsv2 (mohu)) - 0.5f)); //get valparam=f(H)

                                if (valparam2 > 0.f) {
                                    scaley = 1.f + 3.f * valparam2;    //arbitrary value
                                } else {
                                    scaley = 1.f + 1.9f * valparam2;    //near 0 but not zero if curve # 0
                                }
                            }

                            float LL = labco->L[i * 2][j * 2];
                            float LL100 = LL / 327.68f;
                            float scalex = 1.f;

                            if (skinprotsty !=  0.f && loadzer) {
                                float modhue = varhue[i][j];
                                float modchro = varchrom[i * 2][j * 2];

                                if (skinprotsty > 0.f) {
                                    Color::SkinSatCbdl2 (LL100, modhue, modchro, skinprotsty, scalex, true, cp.b_lsty, cp.t_lsty, cp.t_rsty, cp.b_rsty, 0); //0 for skin and extand
                                    scalex *= 0.7f;
                                } else if (skinprotsty < 0.f) {
                                    Color::SkinSatCbdl2 (LL100, modhue, modchro, skinprotnegsty, scalex, false, cp.b_lsty, cp.t_lsty, cp.t_rsty, cp.b_rsty, 0);

                                    if (scalex == 1.f) {
                                        scalex = factorHardsty;
                                    } else {
                                        scalex = 1.f;
                                    }
                                }

                            }

                            float kc = 1.f;

                            if (cp.sharmeto == 0 ) {
                                if (fabsf (WavCoeffs_L[dir][k]) >= (meanL[lvl] + sigmaL[lvl])) { //for max
                                    float valcour = xlogf (fabsf (WavCoeffs_L[dir][k]));
                                    float valc = valcour - logmax;
                                    float vald = valc * rap;
                                    absciss = xexpf (vald);
                                } else if (fabsf (WavCoeffs_L[dir][k]) >= meanL[lvl]) {
                                    absciss = asig * fabsf (WavCoeffs_L[dir][k]) + bsig;
                                } else {
                                    absciss = amean * fabsf (WavCoeffs_L[dir][k]);
                                }


                                if (wavSTYCurve && !loadzer) {
                                    kc = wavSTYCurve[absciss * 500.f];    //waOpacityCurveWL  //
                                }

                                if (wavSTY2Curve && loadzer) {
                                    kc = wavSTY2Curve[absciss * 500.f];    //waOpacityCurveWL  //
                                }

                            } else if (cp.sharmeto >= 1 && loadzer)    {

                                if (fabsf (tempneur[dir - 1][lvl][k]) >= (meanL[lvl] + sigmaL[lvl])) { //for max
                                    float valcour = xlogf (fabsf (tempneur[dir - 1][lvl][k]));
                                    float valc = valcour - logmax;
                                    float vald = valc * rap;
                                    absciss = xexpf (vald);
                                } else if (fabsf (tempneur[dir - 1][lvl][k]) >= meanL[lvl]) {
                                    absciss = asig * fabsf (tempneur[dir - 1][lvl][k]) + bsig;
                                } else {
                                    absciss = amean * fabsf (tempneur[dir - 1][lvl][k]);
                                }


                                if (wavSTY2Curve) {
                                    kc = wavSTY2Curve[absciss * 500.f];
                                }

                            }

                            float kd = 1.f;

                            if (loadzer) {
                                if (dir - 1 == 0) {
                                    kd = 1.f + cp.dirv;
                                } else if (dir - 1 == 1) {
                                    kd = 1.f + cp.dirh;
                                } else if (dir - 1 == 2) {
                                    kd = 1.f + cp.dird;
                                }
                            }

                            float klev = cp.mulbm[lvl];

                            if (!loadzer) {
                                klev = cp.mulbm2[lvl];
                            }

                            WavCoeffs_L[dir][i * W_L + j] +=  scaleL * scaley * scalex * kc * klev * 0.01f * kd * stylev[0][dir - 1][lvl][ii][jj];
                        }
                    }
                }

            }

            //store Luma resid
#ifdef _RT_NESTED_OPENMP
            #pragma omp for nowait
#endif

            for (int i = 0; i < H_L; i++) {
                for (int j = 0; j < W_L; j++) {
                    int ii = (int) (i / kh);//adjust to real size of image
                    int jj = (int) (j / kw);
                    float scaleL = 1.f;

                    if (wavMER2Curve && !loadzer) {
                        scaleL = 2.f * (wavMER2Curve[cropmergelab->L[i * 2][j * 2] / 65.f]);
                    }

                    float bmr = cp.bmres;

                    if (!loadzer) {
                        bmr = cp.bmres2;
                    }

                    WavCoeffs_L0[i * W_L + j] = (WavCoeffs_L0[i * W_L + j] + bmr * scaleL * 0.007f * styres->L[ii][jj]) / (1.f + bmr * 0.007f) ;
                }
            }

            delete [] meanL;
            delete [] meanNL;
            delete [] sigmaL;
            delete [] sigmaNL;
            delete [] MaxPL;
            delete [] MaxNL;

            for (int i = 0; i < 9; i++) {
                delete [] mea[i];
            }

            delete [] mea;

            for (int i = 0; i < 9; i++) {
                delete [] sig[i];
            }

            delete [] sig;

            for (int i = 0; i < 9; i++) {
                delete [] maxi[i];
            }

            delete [] maxi;

            if (cp.sharmeto >= 1  && loadzer) {
                for (int i = 0; i < dir; i++) {
                    for (int j = 0; j < leve; j++) {
                        delete [] tempneur[i][j];
                    }
                }

                for (int i = 0; i < dir; i++) {
                    delete [] tempneur[i];
                }


                delete [] tempneur;


            }

        }
    }

}

void ImProcFunctions::WaveletcontAllL (LabImage * labco, float *****stylev, LabImage * styres, int stytype, LabImage * cropmergelab, int merge_two[6], float ** varhue, float **varchrom, wavelet_decomposition & WaveletCoeffs_L,
                                       struct cont_params & cp, int skip, int minlevwavL, float * mean, float * meanN, float * sigma, float * sigmaN, float * MaxP, float * MaxN, const Wavmerg2Curve & wavMER2Curve, const WavCurve & wavCLVCcurve, const WavretiCurve & wavRETCcurve, const WavretigainCurve & wavRETgainCcurve, const WavstyCurve & wavSTYCurve, const Wavsty2Curve & wavSTY2Curve, const WavOpacityCurveW & waOpacityCurveW, const WavOpacityCurveWL & waOpacityCurveWL, FlatCurve * ChCurve, bool Chutili,
                                       FlatCurve * shstyCurve, bool shstyutili, float & minCD, float & maxCD, float & mini, float & maxi, float & Tmean, float & Tsigma, float & Tmin, float & Tmax
                                      )
{
    int maxlvl = WaveletCoeffs_L.maxlevel();
    int W_L = WaveletCoeffs_L.level_W (0);
    int H_L = WaveletCoeffs_L.level_H (0);
    float * WavCoeffs_L0 = WaveletCoeffs_L.coeff0;

    float maxh = 2.5f; //amplification contrast above mean
    float maxl = 2.5f; //reduction contrast under mean
    float contrast = cp.contrast;
    float multL = (float)contrast * (maxl - 1.f) / 100.f + 1.f;
    float multH = (float) contrast * (maxh - 1.f) / 100.f + 1.f;
    double avedbl = 0.f; // use double precision for big summations
    float max0 = 0.f;
    float min0 = FLT_MAX;

    if (contrast != 0.f || (cp.tonemap  && cp.resena)) { // contrast = 0.f means that all will be multiplied by 1.f, so we can skip this step
#ifdef _RT_NESTED_OPENMP
        #pragma omp parallel for reduction(+:avedbl) num_threads(wavNestedLevels) if(wavNestedLevels>1)
#endif

        for (int i = 0; i < W_L * H_L; i++) {
            avedbl += WavCoeffs_L0[i];
        }

#ifdef _RT_NESTED_OPENMP
        #pragma omp parallel num_threads(wavNestedLevels) if(wavNestedLevels>1)
#endif
        {
            float lminL = FLT_MAX;
            float lmaxL = 0.f;

#ifdef _RT_NESTED_OPENMP
            #pragma omp for
#endif

            for (int i = 0; i < W_L * H_L; i++) {
                if (WavCoeffs_L0[i] < lminL) {
                    lminL = WavCoeffs_L0[i];
                }

                if (WavCoeffs_L0[i] > lmaxL) {
                    lmaxL = WavCoeffs_L0[i];
                }

            }

#ifdef _RT_NESTED_OPENMP
            #pragma omp critical
#endif
            {
                if (lminL < min0) {
                    min0 = lminL;
                }

                if (lmaxL > max0) {
                    max0 = lmaxL;
                }
            }

        }

    }

    //      printf("MAXmax0=%f MINmin0=%f\n",max0,min0);

//tone mapping
    if (cp.tonemap && cp.contmet == 2  && cp.resena) {
        //iterate = 5
        EPDToneMapResid (WavCoeffs_L0, 5, skip, cp, W_L, H_L, max0, min0);

    }

//end tonemapping


    max0 /= 327.68f;
    min0 /= 327.68f;
    float ave = avedbl / (double) (W_L * H_L);
    float av = ave / 327.68f;
    float ah = (multH - 1.f) / (av - max0); //
    float bh = 1.f - max0 * ah;
    float al = (multL - 1.f) / (av - min0);
    float bl = 1.f - min0 * al;
    float factorx = 1.f;
//      float *koeLi[9];
//      float maxkoeLi[9];
    float *koeLi[12];
    float maxkoeLi[12];

    float *koeLibuffer = nullptr;
    bool lipschitz = false;
    lipschitz = true;

    if (lipschitz == true) {

        for (int y = 0; y < 12; y++) {
            maxkoeLi[y] = 0.f;    //9
        }

        koeLibuffer = new float[12 * H_L * W_L]; //12

        for (int i = 0; i < 12; i++) { //9
            koeLi[i] = &koeLibuffer[i * W_L * H_L];
        }

        for (int j = 0; j < 12; j++) //9
            for (int i = 0; i < W_L * H_L; i++) {
                koeLi[j][i] = 0.f;
            }
    }

#ifdef _RT_NESTED_OPENMP
    #pragma omp parallel num_threads(wavNestedLevels) if(wavNestedLevels>1)
#endif
    {
        if (contrast != 0.f  && cp.resena) { // contrast = 0.f means that all will be multiplied by 1.f, so we can skip this step
            {
#ifdef _RT_NESTED_OPENMP
                #pragma omp for
#endif

                for (int i = 0; i < W_L * H_L; i++) { //contrast
                    if (WavCoeffs_L0[i] < 32768.f) {
                        float prov;

                        if ( WavCoeffs_L0[i] > ave) {
                            float kh = ah * (WavCoeffs_L0[i] / 327.68f) + bh;
                            prov = WavCoeffs_L0[i];
                            WavCoeffs_L0[i] = ave + kh * (WavCoeffs_L0[i] - ave);
                        } else {
                            float kl = al * (WavCoeffs_L0[i] / 327.68f) + bl;
                            prov = WavCoeffs_L0[i];
                            WavCoeffs_L0[i] = ave - kl * (ave - WavCoeffs_L0[i]);
                        }

                        float diflc = WavCoeffs_L0[i] - prov;
                        diflc *= factorx;
                        WavCoeffs_L0[i] =  prov + diflc;
                    }
                }
            }
        }

        if (cp.tonemap && cp.contmet == 1  && cp.resena) {
            float maxp = max0 * 256.f;
            float minp = min0 * 256.f;
#ifdef _RT_NESTED_OPENMP
            #pragma omp single
#endif
            ContrastResid (WavCoeffs_L0, 5, skip, cp, W_L, H_L, maxp, minp, ave, ah, bh, al, bl, factorx );
        }

#ifdef _RT_NESTED_OPENMP
        #pragma omp barrier
#endif

        if ((cp.conres != 0.f || cp.conresH != 0.f) && cp.resena) { // cp.conres = 0.f and cp.comresH = 0.f means that all will be multiplied by 1.f, so we can skip this step
#ifdef _RT_NESTED_OPENMP
            #pragma omp for nowait
#endif

            for (int i = 0; i < W_L * H_L; i++) {
                float LL = WavCoeffs_L0[i];
                float LL100 = LL / 327.68f;
                float tran = 5.f;//transition
                //shadow
                float alp = 3.f; //increase contrast sahdow in lowlights  between 1 and ??

                if (cp.th > (100.f - tran)) {
                    tran = 100.f - cp.th;
                }

                if (LL100 < cp.th) {
                    float aalp = (1.f - alp) / cp.th; //no changes for LL100 = cp.th
                    float kk = aalp * LL100 + alp;
                    WavCoeffs_L0[i] *= (1.f + kk * cp.conres / 200.f);
                } else if (LL100 < cp.th + tran) {
                    float ath = -cp.conres / tran;
                    float bth = cp.conres - ath * cp.th;
                    WavCoeffs_L0[i] *= (1.f + (LL100 * ath + bth) / 200.f);
                }

                //highlight
                tran = 5.f;

                if (cp.thH < (tran)) {
                    tran = cp.thH;
                }

                if (LL100 > cp.thH) {
                    WavCoeffs_L0[i] *= (1.f + cp.conresH / 200.f);
                } else if (LL100 > (cp.thH - tran)) {
                    float athH = cp.conresH / tran;
                    float bthH = cp.conresH - athH * cp.thH;
                    WavCoeffs_L0[i] *= (1.f + (LL100 * athH + bthH) / 200.f);
                }
            }
        }

        //enabled Lipschitz..replace simple by complex edge detection
        // I found this concept on the web (doctoral thesis on medical Imaging)
        // I was inspired by the principle of Canny and Lipschitz (continuity and derivability)
        // I adapted the principle but have profoundly changed the algorithm
        // One can 1) change all parameters and found good parameters;
        //one can also chnage in calckoe
        float edd = settings->ed_detec;
        float eddlow = settings->ed_low; //5 to 40
        //  float eddlipinfl=settings->ed_lipinfl;
        //  float eddlipampl=settings->ed_lipampl;
        float eddlipinfl = 0.005f * cp.edgsens + 0.4f;
        float eddlipampl = 1.f + cp.edgampl / 50.f;
        //  float eddlow=5.f + cp.edgampl/2.f;//settings->ed_low;//5 to 40

        if (cp.detectedge && lipschitz == true) { //enabled Lipschitz control...more memory..more time...
            float *tmCBuffer = new float[H_L * W_L];
            float *tmC[H_L];

            for (int i = 0; i < H_L; i++) {
                tmC[i] = &tmCBuffer[i * W_L];
            }

#ifdef _RT_NESTED_OPENMP
            #pragma omp for schedule(dynamic) collapse(2)
#endif

            for (int lvl = 0; lvl < minlevwavL; lvl++) {//4
                for (int dir = 1; dir < 4; dir++) {
                    int W_L = WaveletCoeffs_L.level_W (lvl);
                    int H_L = WaveletCoeffs_L.level_H (lvl);

                    float ** WavCoeffs_LL = WaveletCoeffs_L.level_coeffs (lvl);
                    calckoe (WavCoeffs_LL, cp, koeLi, lvl , dir, W_L, H_L, edd, maxkoeLi, tmC);
                    // return convolution KoeLi and maxkoeLi of level 0 1 2 3 and Dir Horiz, Vert, Diag
                }
            }

            delete [] tmCBuffer;

            float aamp = 1.f + cp.eddetthrHi / 100.f;

            for (int lvl = 0; lvl < minlevwavL; lvl++) {//4
#ifdef _RT_NESTED_OPENMP
                #pragma omp for schedule(dynamic,16)
#endif

                for (int i = 1; i < H_L - 1; i++) {
                    for (int j = 1; j < W_L - 1; j++) {
                        //treatment of koeLi and maxkoeLi
                        float interm = 0.f;

                        if (cp.lip3 && cp.lipp) {
                            // comparaison between pixel and neighbours
                            const auto neigh = cp.neigh == 1;
                            const auto kneigh = neigh ? 28.f : 38.f;
                            const auto somm = neigh ? 40.f : 50.f;

                            for (int dir = 1; dir < 4; dir++) { //neighbours proxi
                                koeLi[lvl * 3 + dir - 1][i * W_L + j] = (kneigh * koeLi[lvl * 3 + dir - 1][i * W_L + j] + 2.f * koeLi[lvl * 3 + dir - 1][ (i - 1) * W_L + j] + 2.f * koeLi[lvl * 3 + dir - 1][ (i + 1) * W_L + j]
                                                                        + 2.f * koeLi[lvl * 3 + dir - 1][i * W_L + j + 1] + 2.f * koeLi[lvl * 3 + dir - 1][i * W_L + j - 1] + koeLi[lvl * 3 + dir - 1][ (i - 1) * W_L + j - 1]
                                                                        + koeLi[lvl * 3 + dir - 1][ (i - 1) * W_L + j + 1] + koeLi[lvl * 3 + dir - 1][ (i + 1) * W_L + j - 1] + koeLi[lvl * 3 + dir - 1][ (i + 1) * W_L + j + 1]) / somm;
                            }
                        }

                        for (int dir = 1; dir < 4; dir++) {
                            //here I evaluate combinaison of vert / diag / horiz...we are with multiplicators of the signal
                            interm += SQR (koeLi[lvl * 3 + dir - 1][i * W_L + j]);
                        }

                        interm = sqrt (interm);

//                  interm /= 1.732f;//interm = pseudo variance koeLi
                        interm *= 0.57736721f;
                        float kampli = 1.f;
                        float eps = 0.0001f;
                        // I think this double ratio (alph, beta) is better than arctg

                        float alph = koeLi[lvl * 3][i * W_L + j] / (koeLi[lvl * 3 + 1][i * W_L + j] + eps); //ratio between horizontal and vertical
                        float beta = koeLi[lvl * 3 + 2][i * W_L + j] / (koeLi[lvl * 3 + 1][i * W_L + j] + eps); //ratio between diagonal and horizontal

                        float alipinfl = (eddlipampl - 1.f) / (1.f - eddlipinfl);
                        float blipinfl = eddlipampl - alipinfl;

                        //alph evaluate the direction of the gradient regularity Lipschitz
                        // if = 1 we are on an edge
                        // if 0 we are not
                        // we can change and use log..or Arctg but why ?? we can change if need ...
                        //Liamp=1 for eddlipinfl
                        //liamp > 1 for alp >eddlipinfl and alph < 1
                        //Liamp < 1 for alp < eddlipinfl and alph > 0
                        if (alph > 1.f) {
                            alph = 1.f / alph;
                        }

                        if (beta > 1.f) {
                            beta = 1.f / beta;
                        }

                        //take into account diagonal
                        //if in same value OK
                        //if not no edge or reduction
                        float bet = 1.f;

                        //if(cp.lip3) {//enhance algorithm
                        if (alph > eddlipinfl && beta < 0.85f * eddlipinfl) { //0.85 arbitrary value ==> eliminate from edge if H V D too different
                            bet = beta;
                        }

                        //}
                        float AmpLip = 1.f;

                        if (alph > eddlipinfl) {
                            AmpLip = alipinfl * alph + blipinfl;    //If beta low reduce kampli
                            kampli = SQR (bet) * AmpLip * aamp;
                        } else {
                            AmpLip = (1.f / eddlipinfl) * SQR (SQR (alph * bet));  //Strong Reduce if beta low
                            kampli = AmpLip / aamp;
                        }

                        // comparaison betwwen pixel and neighbours to do ==> I think 3 dir above is better
                        /*      if(cp.lip3){
                                koeLi[lvl*3][i*W_L + j] = (koeLi[lvl*3][i*W_L + j] + koeLi[lvl*3][(i-1)*W_L + j] + koeLi[lvl*3][(i+1)*W_L + j]
                                        + koeLi[lvl*3][i*W_L + j+1] + koeLi[lvl*3][i*W_L + j-1] + koeLi[lvl*3][(i-1)*W_L + j-1]
                                        + koeLi[lvl*3][(i-1)*W_L + j+1] +koeLi[lvl*3][(i+1)*W_L + j-1] +koeLi[lvl*3][(i+1)*W_L + j+1])/9.f;
                                }
                        */
                        // apply to each direction Wavelet level : horizontal / vertiacle / diagonal
                        //interm += SQR(koeLi[lvl*3 + dir-1][i*W_L + j]);

                        interm *= kampli;

                        if (interm < cp.eddetthr / eddlow) {
                            interm = 0.01f;    //eliminate too low values
                        }

                        //we can change this part of algo==> not equal but ponderate
                        koeLi[lvl * 3][i * W_L + j] = koeLi[lvl * 3 + 1][i * W_L + j] = koeLi[lvl * 3 + 2][i * W_L + j] = interm; //new value
                        //here KoeLi contains values where gradient is high and coef high, and eliminate low values...
                    }
                }
            }

            // end
        }

    }

    //    if(params->wavelet.retinexMethod != "none" && cp.resena && params->wavelet.retinexMethodpro == "resid") {
    if (cp.retiena && cp.resena && params->wavelet.retinexMethodpro == "resid") {
        //printf("RESID LUM\n");
        float *resid[H_L] ALIGNED16;
        float *residBuffer = new float[H_L * W_L];

        for (int i = 0; i < H_L; i++) {
            resid[i] = &residBuffer[i * W_L];
        }

        float *orig[H_L] ALIGNED16;
        float *origBuffer = new float[H_L * W_L];

        for (int i = 0; i < H_L; i++) {
            orig[i] = &origBuffer[i * W_L];
        }

        int chrome = 0;
#ifdef _RT_NESTED_OPENMP
        #pragma omp parallel for num_threads(wavNestedLevels) if(wavNestedLevels>1)
#endif

        for (int i = 0; i < W_L * H_L; i++) {
            int ii = i / W_L;
            int jj = i - ii * W_L;
            resid[ii][jj] = WavCoeffs_L0[i];
            orig[ii][jj] = WavCoeffs_L0[i];
        }

        ImProcFunctions::MSRWav (resid, orig, W_L, H_L, params->wavelet, wavRETCcurve, wavRETgainCcurve, skip, chrome, 5, 2.f, minCD, maxCD, mini, maxi, Tmean, Tsigma, Tmin, Tmax);
#ifdef _RT_NESTED_OPENMP
        #pragma omp parallel for num_threads(wavNestedLevels) if(wavNestedLevels>1)
#endif

        for (int i = 0; i < W_L * H_L; i++) {
            int ii = i / W_L;
            int jj = i - ii * W_L;
            WavCoeffs_L0[i] = resid[ii][jj];
        }

        delete [] residBuffer;

        delete [] origBuffer;
    }

#ifdef _RT_NESTED_OPENMP
    #pragma omp parallel num_threads(wavNestedLevels) if(wavNestedLevels>1)
#endif
    {


#ifdef _RT_NESTED_OPENMP
        #pragma omp for schedule(dynamic) collapse(2)
#endif

        for (int dir = 1; dir < 4; dir++) {
            for (int lvl = 0; lvl < maxlvl; lvl++) {

                int Wlvl_L = WaveletCoeffs_L.level_W (lvl);
                int Hlvl_L = WaveletCoeffs_L.level_H (lvl);

                float ** WavCoeffs_L = WaveletCoeffs_L.level_coeffs (lvl);

                //              ContAllL (koeLi, maxkoeLi, true, maxlvl, labco,  varhue, varchrom, WavCoeffs_L, WavCoeffs_L0, lvl, dir, cp, Wlvl_L, Hlvl_L, skip, mean, meanN, sigma, sigmaN, MaxP, MaxN, wavCLVCcurve, waOpacityCurveW, ChCurve, Chutili);
                ContAllL (koeLi, maxkoeLi, lipschitz, maxlvl, minlevwavL, labco,  varhue, varchrom, WavCoeffs_L, WavCoeffs_L0, lvl, dir, cp, Wlvl_L, Hlvl_L, skip, mean, meanN, sigma, sigmaN, MaxP, MaxN, wavCLVCcurve, waOpacityCurveW, ChCurve, Chutili);


            }
        }
    }
//  begin style (image style)


    //delete edge detection
    if (koeLibuffer) {
        delete [] koeLibuffer;
    }
}

void ImProcFunctions::WaveletAandBAllAB (LabImage * labco, float ** varhue, float **varchrom, const WavretiCurve & wavRETCcurve, const WavretigainCurve & wavRETgainCcurve, wavelet_decomposition & WaveletCoeffs_a, wavelet_decomposition & WaveletCoeffs_b,
        struct cont_params & cp, const WavOpacityCurveW & waOpacityCurveW, FlatCurve * hhCurve, bool hhutili)
{
    //  StopWatch Stop1("WaveletAandBAllAB");
    int W_L = WaveletCoeffs_a.level_W (0);
    int H_L = WaveletCoeffs_a.level_H (0);

    float * WavCoeffs_a0 = WaveletCoeffs_a.coeff0;
    float * WavCoeffs_b0 = WaveletCoeffs_b.coeff0;



    //WavretiCurve wavRETCcurve;

    if (cp.retiena && cp.resena && params->wavelet.chrrt > 0. && params->wavelet.retinexMethodpro == "resid") {
//   if(params->wavelet.retinexMethod != "none" && cp.resena && params->wavelet.chrrt > 0. && params->wavelet.retinexMethodpro == "resid") {
        //printf("RESID CHRO\n");

        float *resid[H_L] ALIGNED16;
        float *residBuffer = new float[H_L * W_L];

        for (int i = 0; i < H_L; i++) {
            resid[i] = &residBuffer[i * W_L];
        }

        float *orig[H_L] ALIGNED16;
        float *origBuffer = new float[H_L * W_L];

        for (int i = 0; i < H_L; i++) {
            orig[i] = &origBuffer[i * W_L];
        }

        int skip = 2;

        int chrome = 1;
        float minCD, maxCD, mini, maxi, Tmean, Tsigma, Tmin, Tmax;//here no take into account of these parameters ==> only for luma
#ifdef _RT_NESTED_OPENMP
        #pragma omp parallel for num_threads(wavNestedLevels) if(wavNestedLevels>1)
#endif

        for (int i = 0; i < W_L * H_L; i++) {
            int ii = i / W_L;
            int jj = i - ii * W_L;
            orig[ii][jj] = resid[ii][jj] = sqrt (SQR (WavCoeffs_a0[i]) + SQR (WavCoeffs_b0[i]));
        }

        ImProcFunctions::MSRWav (resid, orig, W_L, H_L, params->wavelet, wavRETCcurve, wavRETgainCcurve, skip, chrome, 4, 2.f, minCD, maxCD, mini, maxi, Tmean, Tsigma, Tmin, Tmax);
#ifdef _RT_NESTED_OPENMP
        #pragma omp parallel for num_threads(wavNestedLevels) if(wavNestedLevels>1)
#endif

        for (int i = 0; i < W_L * H_L; i++) {
            int ii = i / W_L;
            int jj = i - ii * W_L;
            float Chprov = orig[ii][jj];
            float2 sincosval;
            sincosval.y = Chprov == 0.0f ? 1.f : WavCoeffs_a0[i] / Chprov;
            sincosval.x = Chprov == 0.0f ? 0.f : WavCoeffs_b0[i] / Chprov;

            WavCoeffs_a0[i] = resid[ii][jj] * sincosval.y;
            WavCoeffs_b0[i] = resid[ii][jj] * sincosval.x;
        }

        delete [] residBuffer;
        delete [] origBuffer;
    }

    // hhutili=false;

    if (hhutili  && cp.resena) {  // H=f(H)
        /*  int W_L = WaveletCoeffs_a.level_W(0);
          int H_L = WaveletCoeffs_a.level_H(0);

          float * WavCoeffs_a0 = WaveletCoeffs_a.coeff0;
          float * WavCoeffs_b0 = WaveletCoeffs_b.coeff0;
          */
#ifdef _RT_NESTED_OPENMP
        #pragma omp parallel num_threads(wavNestedLevels) if(wavNestedLevels>1)
#endif
        {
#ifdef __SSE2__
            float huebuffer[W_L] ALIGNED64;
            float chrbuffer[W_L] ALIGNED64;
#endif // __SSE2__
#ifdef _RT_NESTED_OPENMP
            #pragma omp for schedule(dynamic,16)
#endif

            for (int i = 0; i < H_L; i++)
            {
#ifdef __SSE2__
                // precalculate hue and chr
                int k;

                for (k = 0; k < W_L - 3; k += 4) {
                    __m128 av = LVFU (WavCoeffs_a0[i * W_L + k]);
                    __m128 bv = LVFU (WavCoeffs_b0[i * W_L + k]);
                    __m128 huev = xatan2f (bv, av);
                    __m128 chrv = _mm_sqrt_ps (SQRV (av) + SQRV (bv));
                    STVF (huebuffer[k], huev);
                    STVF (chrbuffer[k], chrv);
                }

                for (; k < W_L; k++) {
                    huebuffer[k] = xatan2f (WavCoeffs_b0[i * W_L + k], WavCoeffs_a0[i * W_L + k]);
                    chrbuffer[k] = sqrtf (SQR (WavCoeffs_b0[i * W_L + k]) + SQR (WavCoeffs_a0[i * W_L + k])) / 327.68f;
                }

#endif // __SSE2__

                for (int j = 0; j < W_L; j++) {

#ifdef __SSE2__
                    float hueR = huebuffer[j];
                    float chR = chrbuffer[j];
#else
                    float hueR = xatan2f (WavCoeffs_b0[i * W_L + j], WavCoeffs_a0[i * W_L + j]);
                    float chR = sqrtf (SQR (WavCoeffs_b0[i * W_L + j]) + SQR (WavCoeffs_a0[i * W_L + j]));
#endif
                    /*      if (editID == EUID_WW_HHCurve) {//H pipette
                                            float valpar =Color::huelab_to_huehsv2(hueR);
                                            editWhatever->v(i,j) = valpar;
                                    }
                    */
                    float valparam = float ((hhCurve->getVal (Color::huelab_to_huehsv2 (hueR)) - 0.5f) * 1.7f) + hueR; //get H=f(H)  1.7 optimisation !
                    float2 sincosval = xsincosf (valparam);
                    WavCoeffs_a0[i * W_L + j] = chR * sincosval.y;
                    WavCoeffs_b0[i * W_L + j] = chR * sincosval.x;
                }
            }
        }
    }

}
void ImProcFunctions::WaveletmergeAB (LabImage * labco, int posit, bool first, float *****stylev, LabImage * styres, int stytype, LabImage * cropmergelab, int merge_two[6], float ** varhue, float **varchrom, wavelet_decomposition & WaveletCoeffs_ab, const Wavmerg2Curve & wavMER2Curve, const WavOpacityCurveW & waOpacityCurveW, const WavstyCurve & wavSTYCurve, const Wavsty2Curve & wavSTY2Curve,
                                      FlatCurve * shstyCurve, bool shstyutili, struct cont_params & cp, const bool useChannelA)
{
    int maxlvl = WaveletCoeffs_ab.maxlevel();
    int W_L = WaveletCoeffs_ab.level_W (0);
    int H_L = WaveletCoeffs_ab.level_H (0);

    float * WavCoeffs_ab0 = WaveletCoeffs_ab.coeff0;
    int ww = merge_two[0];
    int hh = merge_two[1];
    bool zero = (params->wavelet.mergMethod == "loadzero"  || params->wavelet.mergMethod == "loadzerohdr");
    bool loadzer = params->wavelet.mergMethod == "loadzero";
    // printf("WAV AB H=%d W=%d h=%d w=%d \n", H_L, W_L, hh, ww);

    if (params->wavelet.expmerge && zero && stytype == 1 && first) {
        //store levels in stylev
        if (params->wavelet.CLmethod != "all") {
            return;
        }

#ifdef _RT_NESTED_OPENMP
        #pragma omp parallel num_threads(wavNestedLevels) if(wavNestedLevels>1)
#endif
        {
            int chan = 1;

            if (useChannelA) {
                chan = 1;
            } else {
                chan = 2;
            }

#ifdef _RT_NESTED_OPENMP
            #pragma omp for nowait
#endif

            for (int dir = 1; dir < 4; dir++) {
                for (int lvl = 0; lvl < maxlvl; lvl++) {
                    float ** WavCoeffs_ab = WaveletCoeffs_ab.level_coeffs (lvl);

                    for (int i = 0; i < H_L; i++) {
                        for (int j = 0; j < W_L; j++) {
                            if (i < hh && j < ww) {
                                stylev[chan][dir - 1][lvl][i][j] = WavCoeffs_ab[dir][i * W_L + j];
                            }
                        }
                    }
                }

            }

            //store chroma resid
#ifdef _RT_NESTED_OPENMP
            #pragma omp for nowait
#endif

            for (int i = 0; i < H_L; i++)
                for (int j = 0; j < W_L; j++)
                    if (i < hh && j < ww) {

                        {
                            {
                                if (chan == 1) {
                                    styres->a[i][j] = WavCoeffs_ab0[i * W_L + j];
                                } else {
                                    styres->b[i][j] = WavCoeffs_ab0[i * W_L + j];
                                }
                            }
                        }
                    }
        }
        return;
    }

    if (params->wavelet.expmerge && zero && stytype == 2 && posit >= 0) {
        if (params->wavelet.CLmethod != "all") {
            return;
        }

#ifdef _RT_NESTED_OPENMP
        #pragma omp parallel num_threads(wavNestedLevels) if(wavNestedLevels>1)
#endif
        {
            float *meanab = new float [9];
            float *meanNab = new float [9];
            float *sigmaab = new float [9];
            float *sigmaNab = new float [9];
            float *MaxPab = new float [9];
            float *MaxNab = new float [9];
            int ind = 0;

            Evaluateab (WaveletCoeffs_ab, cp, ind, meanab, meanNab, sigmaab, sigmaNab, MaxPab, MaxNab);


            int chan = 1;

            if (useChannelA) {
                chan = 1;
            } else {
                chan = 2;
            }

            int ww =  merge_two[0];
            int hh =  merge_two[1];
            float kw = (float)W_L / ww;
            float kh = (float)H_L / hh;
            //  printf("H=%d W=%d h=%d w=%d kh=%f kw=%f Hcal=%f Wcal=%f\n", H_L, W_L, hh, ww, kh, kw, hh*kh, ww*kw);
            //       float limit = 0.f;
            const float skinprotsty = params->wavelet.shapedetcolor;
            const float skinprotnegsty = -skinprotsty;
            const float factorHardsty = (1.f - skinprotnegsty / 100.f);

            for (int dir = 1; dir < 4; dir++) {
                for (int lvl = 0; lvl < maxlvl; lvl++) {
                    float insigma = 0.666f; //SD
                    float logmax = log (MaxPab[lvl]); //log Max
                    float rapX = (meanab[lvl] + sigmaab[lvl]) / MaxPab[lvl]; //rapport between sD / max
                    float inx = log (insigma);
                    float iny = log (rapX);
                    float rap = inx / iny; //koef
                    float asig = 0.166f / sigmaab[lvl];
                    float bsig = 0.5f - asig * meanab[lvl];
                    float amean = 0.5f / meanab[lvl];

                    float ** WavCoeffs_ab = WaveletCoeffs_ab.level_coeffs (lvl);
                    //  printf("meanab=%f\n", meanab[lvl]);

                    //       limit = cp.shapedetectcolor / 50.f * meanab[lvl];
#ifdef _RT_NESTED_OPENMP
                    #pragma omp for nowait
#endif

                    for (int i = 0; i < H_L; i++) {
                        for (int j = 0; j < W_L; j++) {
                            int k = i * W_L + j;
                            int ii = (int) (i / kh);
                            int jj = (int) (j / kw);
                            float scaley = 1.f;
                            float scaleL = 1.f;

                            if (wavMER2Curve && !loadzer) {
                                scaleL = 2.f * (wavMER2Curve[cropmergelab->L[i * 2][j * 2] / 65.f]);
                            }

                            if (shstyutili) {
                                float ay, by;
                                ay = cropmergelab->a[i * 2][j * 2];
                                by = cropmergelab->b[i * 2][j * 2];

                                float mohu = xatan2f (by, ay);
                                double lr;
                                float valparam2 = float ((shstyCurve->getVal (lr = Color::huelab_to_huehsv2 (mohu)) - 0.5f)); //get valparam=f(H)

                                if (valparam2 > 0.f) {
                                    scaley = 1.f + 3.f * valparam2;    //arbitrary value
                                } else {
                                    scaley = 1.f + 1.9f * valparam2;    //near 0 but not zero if curve # 0
                                }
                            }

                            float absciss;
                            float LL = labco->L[i * 2][j * 2];
                            float LL100 = LL / 327.68f;
                            float scalex = 1.f;

                            if (skinprotsty !=  0.f  && loadzer) {
                                float modhue = varhue[i][j];
                                float modchro = varchrom[i * 2][j * 2];

                                if (skinprotsty > 0.f) {
                                    Color::SkinSatCbdl2 (LL100, modhue, modchro, skinprotsty, scalex, true, cp.b_lsty, cp.t_lsty, cp.t_rsty, cp.b_rsty, 0); //0 for skin and extand
                                    scalex *= 0.7f; //increase effect
                                } else if (skinprotsty < 0.f) {
                                    Color::SkinSatCbdl2 (LL100, modhue, modchro, skinprotnegsty, scalex, false, cp.b_lsty, cp.t_lsty, cp.t_rsty, cp.b_rsty, 0);

                                    if (scalex == 1.f) {
                                        scalex = factorHardsty;
                                    } else {
                                        scalex = 1.f;
                                    }
                                }

                            }

                            if (fabsf (WavCoeffs_ab[dir][k]) >= (meanab[lvl] + sigmaab[lvl])) { //for max
                                float valcour = xlogf (fabsf (WavCoeffs_ab[dir][k]));
                                float valc = valcour - logmax;
                                float vald = valc * rap;
                                absciss = xexpf (vald);
                            } else if (fabsf (WavCoeffs_ab[dir][k]) >= meanab[lvl]) {
                                absciss = asig * fabsf (WavCoeffs_ab[dir][k]) + bsig;
                            } else {
                                absciss = amean * fabsf (WavCoeffs_ab[dir][k]);
                            }

                            float kc = 1.f;

                            if (wavSTYCurve && !loadzer) {
                                kc = wavSTYCurve[absciss * 500.f];    //waOpacityCurveWL  //
                            }

                            if (wavSTY2Curve && loadzer) {
                                kc = wavSTY2Curve[absciss * 500.f];    //waOpacityCurveWL  //
                            }

                            float kd = 1.f;

                            if (loadzer) {
                                if (dir - 1 == 0) {
                                    kd = 1.f + cp.dirv;
                                } else if (dir - 1 == 1) {
                                    kd = 1.f + cp.dirh;
                                } else if (dir - 1 == 2) {
                                    kd = 1.f + cp.dird;
                                }
                            }

                            float klev = cp.mulbm[lvl];

                            if (!loadzer) {
                                klev = cp.mulbm2[lvl];
                            }

                            WavCoeffs_ab[dir][i * W_L + j] += scaleL * scaley * scalex * kc * cp.bmch * klev * 0.0001f * kd * stylev[chan][dir - 1][lvl][ii][jj];


                        }
                    }
                }

                //    printf("Dir=%d chan=%d\n", dir, chan);
            }

            //store chroma resid
#ifdef _RT_NESTED_OPENMP
            #pragma omp for nowait
#endif

            for (int i = 0; i < H_L; i++) {
                for (int j = 0; j < W_L; j++) {
                    int ii = (int) (i / kh);
                    int jj = (int) (j / kw);
                    float scaleL = 1.f;

                    if (wavMER2Curve && !loadzer) {
                        scaleL = 2.f * (wavMER2Curve[cropmergelab->L[i * 2][j * 2] / 65.f]);
                    }

                    float bmr = cp.bmres;

                    if (!loadzer) {
                        bmr = cp.bmres2;
                    }

                    if (chan == 1) {
                        WavCoeffs_ab0[i * W_L + j] = (WavCoeffs_ab0[i * W_L + j] + cp.bmch * bmr * 0.0001f * scaleL * styres->a[ii][jj]) / (1.f + cp.bmch * bmr * 0.0001f );
                    } else {
                        WavCoeffs_ab0[i * W_L + j] = (WavCoeffs_ab0[i * W_L + j] + cp.bmch * bmr * 0.0001f * scaleL * styres->b[ii][jj]) / (1.f + cp.bmch * bmr * 0.0001f );
                    }
                }
            }

            //    return;

            delete [] meanab;
            delete [] meanNab;
            delete [] sigmaab;
            delete [] sigmaNab;
            delete [] MaxPab;
            delete [] MaxNab;

        }

    }

}

void ImProcFunctions::WaveletcontAllAB (LabImage * labco, float *****stylev, LabImage * styres, int stytype, LabImage * cropmergelab, int merge_two[6], float ** varhue, float **varchrom, wavelet_decomposition & WaveletCoeffs_ab, const Wavmerg2Curve & wavMER2Curve, const WavOpacityCurveW & waOpacityCurveW, const WavstyCurve & wavSTYCurve, const Wavsty2Curve & wavSTY2Curve,
                                        FlatCurve * shstyCurve, bool shstyutili, struct cont_params & cp, const bool useChannelA)
{

    int maxlvl = WaveletCoeffs_ab.maxlevel();
    int W_L = WaveletCoeffs_ab.level_W (0);
    int H_L = WaveletCoeffs_ab.level_H (0);

    float * WavCoeffs_ab0 = WaveletCoeffs_ab.coeff0;
    //  int ww = merge_two[0];
    //  int hh = merge_two[1];
    //  bool zero = (params->wavelet.mergMethod == "loadzero"  || params->wavelet.mergMethod == "loadzerohdr");
    //  bool loadzer = params->wavelet.mergMethod == "loadzero";

    // printf("WAV AB H=%d W=%d h=%d w=%d \n", H_L, W_L, hh, ww);

#ifdef _RT_NESTED_OPENMP
    #pragma omp parallel num_threads(wavNestedLevels) if(wavNestedLevels>1)
#endif
    {
        if (cp.chrores != 0.f  && cp.resena) { // cp.chrores == 0.f means all will be multiplied by 1.f, so we can skip the processing of residual

#ifdef _RT_NESTED_OPENMP
            #pragma omp for nowait
#endif

            for (int i = 0; i < W_L * H_L; i++) {
                const float skyprot = cp.sky;
                //chroma
                int ii = i / W_L;
                int jj = i - ii * W_L;
                float modhue = varhue[ii][jj];
                float scale = 1.f;

                if (skyprot > 0.f) {
                    if ((modhue < cp.t_ry && modhue > cp.t_ly)) {
                        scale = (100.f - cp.sky) / 100.1f;
                    } else if ((modhue >= cp.t_ry && modhue < cp.b_ry)) {
                        scale = (100.f - cp.sky) / 100.1f;
                        float ar = (scale - 1.f) / (cp.t_ry - cp.b_ry);
                        float br = scale - cp.t_ry * ar;
                        scale = ar * modhue + br;
                    } else if ((modhue > cp.b_ly && modhue < cp.t_ly)) {
                        scale = (100.f - cp.sky) / 100.1f;
                        float al = (scale - 1.f) / (-cp.b_ly + cp.t_ly);
                        float bl = scale - cp.t_ly * al;
                        scale = al * modhue + bl;
                    }
                } else if (skyprot < 0.f) {
                    if ((modhue > cp.t_ry || modhue < cp.t_ly)) {
                        scale = (100.f + cp.sky) / 100.1f;
                    }

                    /*  else if((modhue >= cp.t_ry && modhue < cp.b_ry)) {
                            scale=(100.f+cp.sky)/100.1f;
                            float ar=(scale-1.f)/(cp.t_ry- cp.b_ry);
                            float br=scale-cp.t_ry*ar;
                            scale=ar*modhue+br;
                        }
                        else if((modhue > cp.b_ly && modhue < cp.t_ly)) {
                            scale=(100.f+cp.sky)/100.1f;
                            float al=(scale-1.f)/(-cp.b_ly + cp.t_ly);
                            float bl=scale-cp.t_ly*al;
                            scale=al*modhue+bl;
                        }
                    */
                }

                WavCoeffs_ab0[i] *= (1.f + cp.chrores * (scale) / 100.f);

            }
        }

        if (cp.cbena  && cp.resena) { //if user select Toning and color balance

#ifdef _RT_NESTED_OPENMP
            #pragma omp for nowait
#endif

            for (int i = 0; i < W_L * H_L; i++) {
                int ii = i / W_L;
                int jj = i - ii * W_L;
                float LL = (labco->L[ii * 2][jj * 2]) / 327.68f; //I use labco but I can use also WavCoeffs_L0 (more exact but more memory)

                float sca = 1.f; //amplifer - reducter...about 1, but perhaps 0.6 or 1.3

                if (useChannelA) { //green red (little magenta)
                    //transition to avoid artifacts with 6 between 30 to 36 and  63 to 69
                    float aa = (cp.grmed - cp.grlow) / 6.f;
                    float bb = cp.grlow - 30.f * aa;
                    float aaa = (cp.grhigh - cp.grmed) / 6.f;
                    float bbb = cp.grmed - 63.f * aaa;

                    if (LL < 30.f) { //shadows
                        WavCoeffs_ab0[i] += cp.grlow * (sca) * 300.f;
                    } else if (LL >= 30.f && LL < 36.f) { //transition
                        float tr = aa * LL + bb;
                        WavCoeffs_ab0[i] += tr * (sca) * 300.f;
                    } else if (LL >= 36.f && LL < 63.f) { //midtones
                        WavCoeffs_ab0[i] += cp.grmed * (sca) * 300.f;
                    } else if (LL >= 63.f && LL < 69.f) { //transition
                        float trh = aaa * LL + bbb;
                        WavCoeffs_ab0[i] += trh * (sca) * 300.f;
                    } else if (LL >= 69.f) { //highlights
                        WavCoeffs_ab0[i] += cp.grhigh * (sca) * 300.f;
                    }
                } else { //blue yellow
                    //transition with 6 between 30 to 36 and 63 to 69
                    float aa1 = (cp.blmed - cp.bllow) / 6.f;
                    float bb1 = cp.bllow - 30.f * aa1;
                    float aaa1 = (cp.blhigh - cp.blmed) / 6.f;
                    float bbb1 = cp.blmed - 63.f * aaa1;

                    if (LL < 30.f) {
                        WavCoeffs_ab0[i] += cp.bllow * (sca) * 300.f;
                    } else if (LL >= 30.f && LL < 36.f) {
                        float tr1 = aa1 * LL + bb1;
                        WavCoeffs_ab0[i] += tr1 * (sca) * 300.f;
                    } else if (LL >= 36.f && LL < 63.f) {
                        WavCoeffs_ab0[i] += cp.blmed * (sca) * 300.f;
                    } else if (LL >= 63.f && LL < 69.f) {
                        float trh1 = aaa1 * LL + bbb1;
                        WavCoeffs_ab0[i] += trh1 * (sca) * 300.f;
                    } else if (LL >= 69.f) {
                        WavCoeffs_ab0[i] += cp.blhigh * (sca) * 300.f;
                    }
                }
            }
        }

#ifdef _RT_NESTED_OPENMP
        #pragma omp for schedule(dynamic) collapse(2)
#endif

        for (int dir = 1; dir < 4; dir++) {
            for (int lvl = 0; lvl < maxlvl; lvl++) {

                int Wlvl_ab = WaveletCoeffs_ab.level_W (lvl);
                int Hlvl_ab = WaveletCoeffs_ab.level_H (lvl);

                float ** WavCoeffs_ab = WaveletCoeffs_ab.level_coeffs (lvl);
                ContAllAB (labco,  maxlvl, varhue, varchrom, WavCoeffs_ab, WavCoeffs_ab0, lvl, dir, waOpacityCurveW, cp, Wlvl_ab, Hlvl_ab, useChannelA);
            }
        }


    }
}
//%%%%%%%%%%%%%%%%%%%%%%%%%%%%%%%%%%%%%%%%%%%%%%%%%%%%%%
//%%%%%%%%%%%%%%%%%%%%%%%%%%%%%%%%%%%%%%%%%%%%%%%%%%%%%%

void ImProcFunctions::calckoe (float ** WavCoeffs_LL, const struct cont_params & cp, float * koeLi[12], int level, int dir, int W_L, int H_L, float edd, float * maxkoeLi, float **tmC)
{
    int borderL = 2;

//  printf("cpedth=%f\n",cp.eddetthr);
    if (cp.eddetthr < 30.f) {
        borderL = 1;

        // I calculate coefficients with r size matrix 3x3 r=1 ; 5x5 r=2; 7x7 r=3
        /*
        float k[2*r][2*r];
        for(int i=1;i<=(2*r+1);i++) {
                    for(int j=1;j<=(2*r+1);j++) {
                        k[i][j]=(1.f/6.283*sigma*sigma)*exp(-SQR(i-r-1)+SQR(j-r-1)/2.f*SQR(sigma));
                    }
        }
        //I could also use Gauss.h for 3x3
        // If necessary I can put a 7x7 matrix
        */
        for (int i = 1; i < H_L - 1; i++) { //sigma=0.55
            for (int j = 1; j < W_L - 1; j++) {
                tmC[i][j] = (8.94f * WavCoeffs_LL[dir][i * W_L + j] + 1.71f * (WavCoeffs_LL[dir][ (i - 1) * W_L + j] + 1.71f * WavCoeffs_LL[dir][ (i + 1) * W_L + j]
                             + 1.71f * WavCoeffs_LL[dir][i * W_L + j + 1] + 1.71f * WavCoeffs_LL[dir][i * W_L + j - 1]) + 0.33f * WavCoeffs_LL[dir][ (i - 1) * W_L + j - 1]
                             + 0.33f * WavCoeffs_LL[dir][ (i - 1) * W_L + j + 1] + 0.33f * WavCoeffs_LL[dir][ (i + 1) * W_L + j - 1] + 0.33f * WavCoeffs_LL[dir][ (i + 1) * W_L + j + 1]) * 0.0584795f;
                // apply to each direction Wavelet level : horizontal / vertiacle / diagonal


            }
        }
    } else if (cp.eddetthr >= 30.f && cp.eddetthr < 50.f) {
        borderL = 1;

        for (int i = 1; i < H_L - 1; i++) { //sigma=0.85
            for (int j = 1; j < W_L - 1; j++) {
                tmC[i][j] = (4.0091f * WavCoeffs_LL[dir][i * W_L + j] + 2.0068f * (WavCoeffs_LL[dir][ (i - 1) * W_L + j] + 2.0068f * WavCoeffs_LL[dir][ (i + 1) * W_L + j]
                             + 2.0068f * WavCoeffs_LL[dir][i * W_L + j + 1] + 2.0068f * WavCoeffs_LL[dir][i * W_L + j - 1]) + 1.0045f * WavCoeffs_LL[dir][ (i - 1) * W_L + j - 1]
                             + 1.0045f * WavCoeffs_LL[dir][ (i - 1) * W_L + j + 1] + 1.0045f * WavCoeffs_LL[dir][ (i + 1) * W_L + j - 1] + 1.0045f * WavCoeffs_LL[dir][ (i + 1) * W_L + j + 1]) * 0.062288f;
                // apply to each direction Wavelet level : horizontal / vertiacle / diagonal


            }
        }
    }


    else if (cp.eddetthr >= 50.f && cp.eddetthr < 75.f) {
        borderL = 1;

        for (int i = 1; i < H_L - 1; i++) {
            for (int j = 1; j < W_L - 1; j++) { //sigma=1.1
                tmC[i][j] = (3.025f * WavCoeffs_LL[dir][i * W_L + j] + 2.001f * (WavCoeffs_LL[dir][ (i - 1) * W_L + j] + 2.001f * WavCoeffs_LL[dir][ (i + 1) * W_L + j]
                             + 2.001f * WavCoeffs_LL[dir][i * W_L + j + 1] + 2.001f * WavCoeffs_LL[dir][i * W_L + j - 1]) + 1.323f * WavCoeffs_LL[dir][ (i - 1) * W_L + j - 1]
                             + 1.323f * WavCoeffs_LL[dir][ (i - 1) * W_L + j + 1] + 1.323f * WavCoeffs_LL[dir][ (i + 1) * W_L + j - 1] + 1.323f * WavCoeffs_LL[dir][ (i + 1) * W_L + j + 1]) * 0.06127f;
            }
        }
    }

    else if (cp.eddetthr >= 75.f) {
        borderL = 2;

        //if(cp.lip3 && level > 1) {
        if (level > 1) { // do not activate 5x5 if level 0 or 1

            for (int i = 2; i < H_L - 2; i++) {
                for (int j = 2; j < W_L - 2; j++) {
                    // Gaussian 1.1
                    // 0.5 2 3 2 0.5
                    // 2 7 10 7 2
                    // 3 10 15 10 3
                    // 2 7 10 7 2
                    // 0.5 2 3 2 0.5
                    // divi 113
                    //Gaussian 1.4
                    // 2 4 5 4 2
                    // 4 9 12 9 4
                    // 5 12 15 12 5
                    // 4 9 12 9 4
                    // 2 4 5 4 2
                    // divi 159
                    if (cp.eddetthr < 85.f) { //sigma=1.1
                        tmC[i][j] = (15.f * WavCoeffs_LL[dir][i * W_L + j]  + 10.f * WavCoeffs_LL[dir][ (i - 1) * W_L + j] + 10.f * WavCoeffs_LL[dir][ (i + 1) * W_L + j]
                                     + 10.f * WavCoeffs_LL[dir][i * W_L + j + 1] + 10.f * WavCoeffs_LL[dir][i * W_L + j - 1] + 7.f * WavCoeffs_LL[dir][ (i - 1) * W_L + j - 1]
                                     + 7.f * WavCoeffs_LL[dir][ (i - 1) * W_L + j + 1] + 7.f * WavCoeffs_LL[dir][ (i + 1) * W_L + j - 1] + 7.f * WavCoeffs_LL[dir][ (i + 1) * W_L + j + 1]
                                     + 3.f * WavCoeffs_LL[dir][ (i - 2) * W_L + j] + 3.f * WavCoeffs_LL[dir][ (i + 2) * W_L + j] + 3.f * WavCoeffs_LL[dir][i * W_L + j - 2] + 3.f * WavCoeffs_LL[dir][i * W_L + j + 2]
                                     + 2.f * WavCoeffs_LL[dir][ (i - 2) * W_L + j - 1] + 2.f * WavCoeffs_LL[dir][ (i - 2) * W_L + j + 1] + 2.f * WavCoeffs_LL[dir][ (i + 2) * W_L + j + 1] + 2.f * WavCoeffs_LL[dir][ (i + 2) * W_L + j - 1]
                                     + 2.f * WavCoeffs_LL[dir][ (i - 1) * W_L + j - 2] + 2.f * WavCoeffs_LL[dir][ (i - 1) * W_L + j + 2] + 2.f * WavCoeffs_LL[dir][ (i + 1) * W_L + j + 2] + 2.f * WavCoeffs_LL[dir][ (i + 1) * W_L + j - 2]
                                     + 0.5f * WavCoeffs_LL[dir][ (i - 2) * W_L + j - 2] + 0.5f * WavCoeffs_LL[dir][ (i - 2) * W_L + j + 2] + 0.5f * WavCoeffs_LL[dir][ (i + 2) * W_L + j - 2] + 0.5f * WavCoeffs_LL[dir][ (i + 2) * W_L + j + 2]
                                    ) * 0.0088495f;

                    }

                    else {//sigma=1.4
                        tmC[i][j] = (15.f * WavCoeffs_LL[dir][i * W_L + j] + 12.f * WavCoeffs_LL[dir][ (i - 1) * W_L + j] + 12.f * WavCoeffs_LL[dir][ (i + 1) * W_L + j]
                                     + 12.f * WavCoeffs_LL[dir][i * W_L + j + 1] + 12.f * WavCoeffs_LL[dir][i * W_L + j - 1] + 9.f * WavCoeffs_LL[dir][ (i - 1) * W_L + j - 1]
                                     + 9.f * WavCoeffs_LL[dir][ (i - 1) * W_L + j + 1] + 9.f * WavCoeffs_LL[dir][ (i + 1) * W_L + j - 1] + 9.f * WavCoeffs_LL[dir][ (i + 1) * W_L + j + 1]
                                     + 5.f * WavCoeffs_LL[dir][ (i - 2) * W_L + j] + 5.f * WavCoeffs_LL[dir][ (i + 2) * W_L + j] + 5.f * WavCoeffs_LL[dir][i * W_L + j - 2] + 5.f * WavCoeffs_LL[dir][i * W_L + j + 2]
                                     + 4.f * WavCoeffs_LL[dir][ (i - 2) * W_L + j - 1] + 4.f * WavCoeffs_LL[dir][ (i - 2) * W_L + j + 1] + 4.f * WavCoeffs_LL[dir][ (i + 2) * W_L + j + 1] + 4.f * WavCoeffs_LL[dir][ (i + 2) * W_L + j - 1]
                                     + 4.f * WavCoeffs_LL[dir][ (i - 1) * W_L + j - 2] + 4.f * WavCoeffs_LL[dir][ (i - 1) * W_L + j + 2] + 4.f * WavCoeffs_LL[dir][ (i + 1) * W_L + j + 2] + 4.f * WavCoeffs_LL[dir][ (i + 1) * W_L + j - 2]
                                     + 2.f * WavCoeffs_LL[dir][ (i - 2) * W_L + j - 2] + 2.f * WavCoeffs_LL[dir][ (i - 2) * W_L + j + 2] + 2.f * WavCoeffs_LL[dir][ (i + 2) * W_L + j - 2] + 2.f * WavCoeffs_LL[dir][ (i + 2) * W_L + j + 2]
                                    ) * 0.0062893f;
                    }


                    // apply to each direction Wavelet level : horizontal / vertiacle / diagonal
                }
            }
        }

    }


    /*
    // I suppress these 2 convolutions ==> lees good results==> probably because structure data different and also I compare to original value which have + and -
        for(int i = borderL; i < H_L-borderL; i++ ) {//[-1 0 1] x==>j
            for(int j = borderL; j < W_L-borderL; j++) {
            tmC[i][j]=- WavCoeffs_LL[dir][(i)*W_L + j-1] +  WavCoeffs_LL[dir][(i)*W_L + j+1];
            }
        }
        for(int i = borderL; i < H_L-borderL; i++ ) {//[1 0 -1] y==>i
            for(int j = borderL; j < W_L-borderL; j++) {
            tmC[i][j]= - WavCoeffs_LL[dir][(i-1)*W_L + j] + WavCoeffs_LL[dir][(i+1)*W_L + j];
            }
        }
    */

    float thr = 40.f; //avoid artifact eg. noise...to test
    float thr2 = 1.5f * edd; //edd can be modified in option ed_detect
    thr2 += cp.eddet / 30.f; //to test
    float diffFactor = (cp.eddet / 100.f);

    for (int i = 0; i < H_L; i++ ) {
        for (int j = 0; j < W_L; j++) {
            koeLi[level * 3 + dir - 1][i * W_L + j] = 1.f;
        }
    }

    for (int i = borderL; i < H_L - borderL; i++ ) {
        for (int j = borderL; j < W_L - borderL; j++) {
            // my own algo : probably a little false, but simpler as Lipschitz !
            // Thr2 = maximum of the function ==> Lipsitch says = probably edge
//                              float temp = WavCoeffs_LL[dir][i*W_L + j];
//                              if(temp>=0.f &&  temp < thr) temp = thr;
//                              if(temp < 0.f &&  temp > -thr) temp = -thr;
            float temp = max (fabsf (WavCoeffs_LL[dir][i * W_L + j]), thr );
            koeLi[level * 3 + dir - 1][i * W_L + j] = min (thr2, fabs (tmC[i][j] / temp)); // limit maxi

            //it will be more complicated to calculate both Wh and Wv, but we have also Wd==> pseudo Lipschitz
            if (koeLi[level * 3 + dir - 1][i * W_L + j] > maxkoeLi[level * 3 + dir - 1]) {
                maxkoeLi[level * 3 + dir - 1] = koeLi[level * 3 + dir - 1][i * W_L + j];
            }

            float diff = maxkoeLi[level * 3 + dir - 1] - koeLi[level * 3 + dir - 1][i * W_L + j];
            diff *= diffFactor;
            koeLi[level * 3 + dir - 1][i * W_L + j] = maxkoeLi[level * 3 + dir - 1] - diff;
        }
    }

}

void ImProcFunctions::finalContAllL (float ** WavCoeffs_L, float * WavCoeffs_L0, int level, int dir, struct cont_params & cp,
                                     int W_L, int H_L, float * mean, float * sigma, float * MaxP, const WavOpacityCurveWL & waOpacityCurveWL)
{
    if (cp.diagcurv  && cp.finena && MaxP[level] > 0.f && mean[level] != 0.f && sigma[level] != 0.f ) { //curve
        float insigma = 0.666f; //SD
        float logmax = log (MaxP[level]); //log Max
        float rapX = (mean[level] + sigma[level]) / MaxP[level]; //rapport between sD / max
        float inx = log (insigma);
        float iny = log (rapX);
        float rap = inx / iny; //koef
        float asig = 0.166f / sigma[level];
        float bsig = 0.5f - asig * mean[level];
        float amean = 0.5f / mean[level];

#ifdef _RT_NESTED_OPENMP
        #pragma omp parallel for schedule(dynamic, W_L * 16) num_threads(wavNestedLevels) if(wavNestedLevels>1)
#endif

        for (int i = 0; i < W_L * H_L; i++) {
            float absciss;

            if (fabsf (WavCoeffs_L[dir][i]) >= (mean[level] + sigma[level])) { //for max
                float valcour = xlogf (fabsf (WavCoeffs_L[dir][i]));
                float valc = valcour - logmax;
                float vald = valc * rap;
                absciss = xexpf (vald);
            } else if (fabsf (WavCoeffs_L[dir][i]) >= mean[level]) {
                absciss = asig * fabsf (WavCoeffs_L[dir][i]) + bsig;
            } else {
                absciss = amean * fabsf (WavCoeffs_L[dir][i]);
            }

            float kc = waOpacityCurveWL[absciss * 500.f] - 0.5f;
            float reduceeffect = kc <= 0.f ? 1.f : 1.5f;

            float kinterm = 1.f + reduceeffect * kc;
            kinterm = kinterm <= 0.f ? 0.01f : kinterm;

            WavCoeffs_L[dir][i] *=  kinterm;
        }
    }

    int choicelevel = atoi (params->wavelet.Lmethod.data()) - 1;
    choicelevel = choicelevel == -1 ? 4 : choicelevel;

    int choiceClevel = 0;

    if (params->wavelet.CLmethod == "one") {
        choiceClevel = 0;
    } else if (params->wavelet.CLmethod == "inf") {
        choiceClevel = 1;
    } else if (params->wavelet.CLmethod == "sup") {
        choiceClevel = 2;
    } else if (params->wavelet.CLmethod == "all") {
        choiceClevel = 3;
    }

    int choiceDir = 0;

    if (params->wavelet.Dirmethod == "one") {
        choiceDir = 1;
    } else if (params->wavelet.Dirmethod == "two") {
        choiceDir = 2;
    } else if (params->wavelet.Dirmethod == "thr") {
        choiceDir = 3;
    } else if (params->wavelet.Dirmethod == "all") {
        choiceDir = 0;
    }

    int dir1 = (choiceDir == 2) ? 1 : 2;
    int dir2 = (choiceDir == 3) ? 1 : 3;

//printf("Bacm=%d\n",cp.backm);
    if (choiceClevel < 3) { // not all levels visible, paint residual
        if (level == 0) {
            if (cp.backm != 2) { // nothing to change when residual is used as background
                float backGroundColor = (cp.backm == 1) ? 12000.f : 0.f;

                for (int i = 0; i < W_L * H_L; i++) {
                    WavCoeffs_L0[i] = backGroundColor;
                }
            }
        }
    }

//printf("chlev=%d\n",choiceClevel);
    if (choiceClevel == 0) { // Only one level

        if (choiceDir == 0) { // All directions
            if (level != choicelevel) { // zero all for the levels != choicelevel
                for (int dir = 1; dir < 4; dir++) {
                    for (int i = 0; i < W_L * H_L; i++) {
                        WavCoeffs_L[dir][i] = 0.f;
                    }
                }
            }
        } else { // zero the unwanted directions for level == choicelevel

            if (choicelevel >= cp.maxilev) {
                for (int dir = 1; dir < 4; dir++) {
                    for (int i = 0; i < W_L * H_L; i++) {
                        WavCoeffs_L[dir][i] = 0.f;
                    }
                }
            } else if (level != choicelevel) { // zero all for the levels != choicelevel
                for (int i = 0; i < W_L * H_L; i++) {
                    WavCoeffs_L[dir1][i] = WavCoeffs_L[dir2][i] = 0.f;
                }
            }
        }
    } else if (choiceClevel == 1) { // Only below level
        if (choiceDir == 0) { // All directions
            if (level > choicelevel) {
                for (int dir = 1; dir < 4; dir++) {
                    for (int i = 0; i < W_L * H_L; i++) {
                        WavCoeffs_L[dir][i] = 0.f;
                    }
                }
            }
        } else { // zero the unwanted directions for level >= choicelevel
            if (level > choicelevel) {
                for (int i = 0; i < W_L * H_L; i++) {
                    WavCoeffs_L[dir1][i] = WavCoeffs_L[dir2][i] = 0.f;
                }
            }
        }
    } else if (choiceClevel == 2) { // Only above level
        if (choiceDir == 0) { // All directions
            if (level < choicelevel) { //<=
                for (int dir = 1; dir < 4; dir++) {
                    for (int i = 0; i < W_L * H_L; i++) {
                        WavCoeffs_L[dir][i] = 0.f;
                    }
                }
            }
        } else { // zero the unwanted directions for level >= choicelevel
            if (choicelevel >= cp.maxilev) {
                for (int dir = 1; dir < 4; dir++) {
                    for (int i = 0; i < W_L * H_L; i++) {
                        WavCoeffs_L[dir][i] = 0.f;
                    }
                }
            }


            else if (level <= choicelevel) {
                for (int i = 0; i < W_L * H_L; i++) {
                    WavCoeffs_L[dir1][i] = WavCoeffs_L[dir2][i] = 0.f;
                }
            }
        }
    }


}

void ImProcFunctions::ContAllL (float * koeLi[12], float * maxkoeLi, bool lipschitz, int maxlvl, int minlevwavL, LabImage * labco, float ** varhue, float **varchrom, float ** WavCoeffs_L, float * WavCoeffs_L0, int level, int dir, struct cont_params & cp,
                                int W_L, int H_L, int skip, float * mean, float * meanN, float * sigma, float * sigmaN, float * MaxP, float * MaxN, const WavCurve & wavCLVCcurve, const WavOpacityCurveW & waOpacityCurveW, FlatCurve * ChCurve, bool Chutili)
{
    assert (level >= 0);
    assert (maxlvl > level);

    static const float scales[10] = {1.f, 2.f, 4.f, 8.f, 16.f, 32.f, 64.f, 128.f, 256.f, 512.f};
    float scaleskip[10];

    for (int sc = 0; sc < 10; sc++) {
        scaleskip[sc] = scales[sc] / skip;
    }

    float t_r = settings->top_right;
    float t_l = settings->top_left;
    float b_r = settings->bot_right;
    float edd = settings->ed_detec;
    float eddstrength = settings->ed_detecStr;
    float aedstr = (eddstrength - 1.f) / 90.f;
    float bedstr = 1.f - 10.f * aedstr;

    if (cp.val > 0  && cp.edgeena) {
        float * koe = nullptr;
        float maxkoe = 0.f;

        if (!lipschitz) {
            koe = new float [H_L * W_L];

            for (int i = 0; i < W_L * H_L; i++) {
                koe[i] = 0.f;
            }

            maxkoe = 0.f;

            if (cp.detectedge) {
                float** tmC;
                int borderL = 1;
                tmC = new float*[H_L];

                for (int i = 0; i < H_L; i++) {
                    tmC[i] = new float[W_L];
                }

                {
                    for (int i = 1; i < H_L - 1; i++) {
                        for (int j = 1; j < W_L - 1; j++) {
                            //edge detection wavelet TMC Canny
                            // also possible to detect noise with 5x5 instead of 3x3
                            tmC[i][j] = (4.f * WavCoeffs_L[dir][i * W_L + j] + 2.f * WavCoeffs_L[dir][ (i - 1) * W_L + j] + 2.f * WavCoeffs_L[dir][ (i + 1) * W_L + j]
                                         + 2.f * WavCoeffs_L[dir][i * W_L + j + 1] + 2.f * WavCoeffs_L[dir][i * W_L + j - 1] + WavCoeffs_L[dir][ (i - 1) * W_L + j - 1]
                                         + WavCoeffs_L[dir][ (i - 1) * W_L + j + 1] + WavCoeffs_L[dir][ (i + 1) * W_L + j - 1] + WavCoeffs_L[dir][ (i + 1) * W_L + j + 1]) / 16.f;

                            // apply to each direction Wavelet level : horizontal / vertiacle / diagonal
                        }
                    }
                }




                for (int i = borderL; i < H_L - borderL; i++ ) {
                    for (int j = borderL; j < W_L - borderL; j++) {
                        // my own algo : probably a little false, but simpler as Lipschitz !
                        float thr = 40.f; //avoid artifact eg. noise...to test
                        float thr2 = edd; //edd can be modified in option ed_detect
                        thr2 += cp.eddet / 30.f; //to test
                        float temp = WavCoeffs_L[dir][i * W_L + j];

                        if (temp >= 0.f &&  temp < thr) {
                            temp = thr;
                        }

                        if (temp < 0.f &&  temp > -thr) {
                            temp = -thr;
                        }

                        koe[i * W_L + j] = min (thr2, fabs (tmC[i][j] / temp));

                        if (koe[i * W_L + j] > maxkoe) {
                            maxkoe = koe[i * W_L + j];
                        }

                        float diff = maxkoe - koe[i * W_L + j];
                        diff *= (cp.eddet / 100.f);
                        float interm = maxkoe - diff;

                        if (interm < cp.eddetthr / 30.f) {
                            interm = 0.01f;
                        }

                        koe[i * W_L + j] = interm;

                    }
                }

                for (int i = 0; i < H_L; i++) {
                    delete [] tmC[i];
                }

                delete [] tmC;

            }
        }

        //end detect edge
        float rad = ((float)cp.rad) / 60.f; //radius ==> not too high value to avoid artifacts
        float value = ((float)cp.val) / 8.f; //strength

        if (scaleskip[1] < 1.f) {
            float atten01234 = 0.80f;
            value *= (atten01234 * scaleskip[1]);    //for zoom < 100% reduce strength...I choose level 1...but!!
        }

        float edge = 1.f;
        float lim0 = 20.f; //arbitrary limit for low radius and level between 2 or 3 to 30 maxi
        float lev = float (level);
        float repart = (float)cp.til;
        float brepart;

        if (cp.reinforce == 1) {
            brepart = 3.f;
        }

        if (cp.reinforce == 3) {
            brepart = 0.5f;    //arbitrary value to increase / decrease repart, between 1 and 0
        }

        float arepart = - (brepart - 1.f) / (lim0 / 60.f);

        if (cp.reinforce != 2) {
            if (rad < lim0 / 60.f) {
                repart *= (arepart * rad + brepart);    //linear repartition of repart
            }
        }

        float al0 = 1.f + (repart) / 50.f;
        float al10 = 1.0f; //arbitrary value ==> less = take into account high levels
        //  float ak =-(al0-al10)/10.f;//10 = maximum levels
        float ak = - (al0 - al10) / 10.f; //10 = maximum levels
        float bk = al0;
        float koef = ak * level + bk; //modulate for levels : more levels high, more koef low ==> concentrated action on low levels, without or near for high levels
        float expkoef = -pow (fabs (rad - lev), koef); //reduce effect for high levels

        if (cp.reinforce == 3) {
            if (rad < lim0 / 60.f && level == 0) {
                expkoef *= abs (repart);   //reduce effect for low values of rad and level=0==> quasi only level 1 is effective
            }
        }

        if (cp.reinforce == 1) {
            if (rad < lim0 / 60.f && level == 1) {
                expkoef /= repart;    //increase effect for low values of rad and level=1==> quasi only level 0 is effective
            }
        }

        //take into account local contrast
        float refin = value * exp (expkoef);

        if (cp.link  && cp.noiseena) { //combi
            {
                if (level == 0) {
                    refin *= (1.f + cp.lev0s / 50.f);    // we can change this sensibility!
                }

                if (level == 1) {
                    refin *= (1.f + cp.lev1s / 50.f);
                }

                if (level == 2) {
                    refin *= (1.f + cp.lev2s / 50.f);
                }

                if (level == 3) {
                    refin *= (1.f + cp.lev3s / 50.f);
                }
            }
        }

        float edgePrecalc = 1.f + refin; //estimate edge "pseudo variance"

        if (cp.EDmet == 2) { //curve
            //  if(exa) {//curve
            float insigma = 0.666f; //SD
            float logmax = log (MaxP[level]); //log Max
            float rapX = (mean[level] + sigma[level]) / MaxP[level]; //rapport between sD / max
            float inx = log (insigma);
            float iny = log (rapX);
            float rap = inx / iny; //koef
            float asig = 0.166f / sigma[level];
            float bsig = 0.5f - asig * mean[level];
            float amean = 0.5f / mean[level];
            float absciss = 0.f;
            float kinterm;
            float kmul;
            int borderL = 1;

            for (int i = borderL; i < H_L - borderL; i++ ) {
                for (int j = borderL; j < W_L - borderL; j++) {
                    int k = i * W_L + j;

                    if (cp.detectedge) {
                        if (!lipschitz) {
                            if (cp.eddet > 10.f) {
                                edge = (aedstr * cp.eddet + bedstr) * (edgePrecalc * (1.f + koe[k])) / (1.f + 0.9f * maxkoe);
                            } else {
                                edge = (edgePrecalc * (1.f + koe[k])) / (1.f + 0.9f * maxkoe);
                            }
                        }

//                       if(lipschitz) {
//                           if(level < 4) {
                        if (lipschitz == true) {
                            if (level < minlevwavL) { //4
                                edge = 1.f + (edgePrecalc - 1.f) * (koeLi[level * 3][k]) / (1.f + 0.9f * maxkoeLi[level * 3 + dir - 1]);
                            } else {
                                edge = edgePrecalc;
                            }
                        }
                    } else {
                        edge = edgePrecalc;
                    }

                    if (cp.edgcurv) {
                        if (fabs (WavCoeffs_L[dir][k]) >= (mean[level] + sigma[level])) { //for max
                            float valcour = log (fabs (WavCoeffs_L[dir][k]));
                            float valc = valcour - logmax;
                            float vald = valc * rap;
                            absciss = exp (vald);

                        } else if (fabs (WavCoeffs_L[dir][k]) >= mean[level] &&  fabs (WavCoeffs_L[dir][k]) < (mean[level] + sigma[level])) {
                            absciss = asig * fabs (WavCoeffs_L[dir][k]) + bsig;
                        } else if (fabs (WavCoeffs_L[dir][k]) < mean[level]) {
                            absciss = amean * fabs (WavCoeffs_L[dir][k]);
                        }


                        // Threshold adjuster settings==> approximative for curve
                        //kmul about average cbrt(3--40 / 10)==>1.5 to 2.5
                        //kmul about SD   10--60  / 35 ==> 2
                        // kmul about low  cbrt((5.f+cp.edg_low)/5.f);==> 1.5
                        // kmul about max ==> 9
                        // we can change these values
                        // result is different not best or bad than threshold slider...but similar
                        float abssd = 4.f; //amplification reference
                        float bbssd = 2.f; //mini ampli
                        float maxamp = 2.5f; //maxi ampli at end
                        float maxampd = 10.f; //maxi ampli at end
                        float a_abssd = (maxamp - abssd) / 0.333f;
                        float b_abssd = maxamp - a_abssd;
                        float da_abssd = (maxampd - abssd) / 0.333f;
                        float db_abssd = maxampd - da_abssd;
                        float am = (abssd - bbssd) / 0.666f;
                        float kmuld = 0.f;

                        if (absciss > 0.666f && absciss < 1.f) {
                            kmul = a_abssd * absciss + b_abssd;    //about max  ==> kinterm
                            kmuld = da_abssd * absciss + db_abssd;
                        } else {
                            kmul = kmuld = absciss * am + bbssd;
                        }

                        kinterm = 1.f;
                        float kc = kmul * (wavCLVCcurve[absciss * 500.f] - 0.5f);
                        float kcd = kmuld * (wavCLVCcurve[absciss * 500.f] - 0.5f);

                        if (kc >= 0.f) {
                            float reduceeffect = 0.6f;
                            kinterm = 1.f + reduceeffect * kmul * (wavCLVCcurve[absciss * 500.f] - 0.5f);    //about 1 to 3 general and big amplification for max (under 0)
                        } else {
                            kinterm = 1.f - (SQR (kcd)) / 10.f;
                        }

                        if (kinterm < 0.f) {
                            kinterm = 0.01f;
                        }

                        edge *= kinterm;

                        if (edge < 1.f) {
                            edge = 1.f;
                        }
                    }

                    WavCoeffs_L[dir][k] *=  edge;
                }
            }
        } else if (cp.EDmet == 1) { //threshold adjuster
            float MaxPCompare = MaxP[level] * SQR (cp.edg_max / 100.f); //100 instead of b_r...case if b_r < 100
            float MaxNCompare = MaxN[level] * SQR (cp.edg_max / 100.f); //always rduce a little edge for near max values
            float edgeSdCompare = (mean[level] + 1.5f * sigma[level]) * SQR (cp.edg_sd / t_r); // 1.5 standard deviation #80%  range between mean 50% and 80%
            float edgeMeanCompare = mean[level] * SQR (cp.edg_mean / t_l);
            float edgeLowCompare = (5.f + SQR (cp.edg_low));
            float edgeMeanFactor = cbrt (cp.edg_mean / t_l);
            float interm;

            if (cp.edg_low < 10.f) {
                interm = cbrt ((5.f + cp.edg_low) / 5.f);
            } else {
                interm = 1.437f;    //cbrt(3);
            }

            float edgeLowFactor = interm;
            float edgeSdFactor = cp.edg_sd / t_r;
            float edgeMaxFactor = SQR (cp.edg_max / b_r);
            float edgMaxFsup = (cp.edg_max / b_r); //reduce increase of effect for high values contrast..if slider > b_r

            //for (int i=0; i<W_L*H_L; i++) {
            int borderL = 1;

            for (int i = borderL; i < H_L - borderL; i++ ) {
                for (int j = borderL; j < W_L - borderL; j++) {
                    int k = i * W_L + j;

                    if (cp.detectedge) {
                        if (!lipschitz) {
                            if (cp.eddet > 10.f) {
                                edge = (aedstr * cp.eddet + bedstr) * (edgePrecalc * (1.f + koe[k])) / (1.f + 0.9f * maxkoe);
                            } else {
                                edge = (edgePrecalc * (1.f + koe[k])) / (1.f + 0.9f * maxkoe);
                            }
                        }

//                       if(lipschitz) {
//                           if(level < 4) {
                        if (lipschitz == true) {
                            if (level < minlevwavL) { //4
                                edge = 1.f + (edgePrecalc - 1.f) * (koeLi[level * 3][k]) / (1.f + 0.9f * maxkoeLi[level * 3 + dir - 1]);
                            } else {
                                edge = edgePrecalc;
                            }
                        }
                    } else {
                        edge = edgePrecalc;
                    }

                    //algorithm that take into account local contrast
                    // I use a thresholdadjuster with
                    // Bottom left ==> minimal low value for local contrast (not 0, but 5...we can change)
                    // 0 10*10 35*35 100*100 substantially correspond to the true distribution of low value, mean, standard-deviation and max (ed 5, 50, 400, 4000
                    // Top left ==> mean reference value (for each level), we can change cbrt(cp.edg_mean/10.f)
                    // Top Right==> standard deviation (for each level) we can change (cp.edg_sd/35.f)
                    // bottom right ==> Max for positif and negatif contrast we can change cp.edg_max/100.f
                    // If we move sliders to the left, local contrast is reduced
                    // if we move sliders to the right local contrast is increased
                    // MaxP, MaxN, mean, sigma are calculated if necessary (val > 0) by evaluate2(), eval2(), aver() , sigma()
                    if (b_r < 100.f  && cp.edg_max / b_r > 1.f) { //in case of b_r < 100 and slider move to right
                        if (WavCoeffs_L[dir][k] > MaxPCompare * cp.edg_max / b_r) {
                            edge *= edgMaxFsup;

                            if (edge < 1.f) {
                                edge = 1.f;
                            }
                        } else if (WavCoeffs_L[dir][k] < MaxNCompare * cp.edg_max / b_r) {
                            edge *= edgMaxFsup;

                            if (edge < 1.f) {
                                edge = 1.f;
                            }
                        }
                    }

                    if (WavCoeffs_L[dir][k] > MaxPCompare) {
                        edge *= edgeMaxFactor;

                        if (edge < 1.f) {
                            edge = 1.f;
                        }
                    }//reduce edge if > new max
                    else if (WavCoeffs_L[dir][k] < MaxNCompare) {
                        edge *= edgeMaxFactor;

                        if (edge < 1.f) {
                            edge = 1.f;
                        }
                    }

                    if (fabs (WavCoeffs_L[dir][k]) >= edgeMeanCompare && fabs (WavCoeffs_L[dir][k]) < edgeSdCompare) {
                        //if (fabs(WavCoeffs_L[dir][i]) > edgeSdCompare) {
                        edge *= edgeSdFactor;

                        if (edge < 1.f) {
                            edge = 1.f;
                        }
                    }//mofify effect if sd change

                    if (fabs (WavCoeffs_L[dir][k]) < edgeMeanCompare) {
                        edge *= edgeMeanFactor;

                        if (edge < 1.f) {
                            edge = 1.f;
                        }
                    } // modify effect if mean change

                    if (fabs (WavCoeffs_L[dir][k]) < edgeLowCompare) {
                        edge *= edgeLowFactor;

                        if (edge < 1.f) {
                            edge = 1.f;
                        }
                    }

                    WavCoeffs_L[dir][k] *= edge;
                }
            }
        }

        if (!lipschitz) {
            delete [] koe;
        }
    }


    if (!cp.link && cp.noiseena)   { //used both with denoise 1 2 3
        float refine = 0.f;

        for (int i = 0; i < W_L * H_L; i++) {
            if (level == 0) {
                refine = cp.lev0s / 40.f;
            }

            if (level == 1) {
                refine = cp.lev1s / 40.f;
            }

            if (level == 2) {
                refine = cp.lev2s / 40.f;
            }

            if (level == 3) {
                refine = cp.lev3s / 40.f;
            }

            WavCoeffs_L[dir][i] *= (1.f + refine);
        }
    }


    float cpMul = cp.mul[level];

    if (cpMul != 0.f && cp.contena) { // cpMul == 0.f means all will be multiplied by 1.f, so we can skip this

        const float skinprot = params->wavelet.skinprotect;
        const float skinprotneg = -skinprot;
        const float factorHard = (1.f - skinprotneg / 100.f);

        //to adjust increase contrast with local contrast

        //for each pixel and each level
        float beta;
        float mea[9];
        mea[0] = mean[level] / 6.f;
        mea[1] = mean[level] / 2.f;
        mea[2] = mean[level]; // 50% data
        mea[3] = mean[level] + sigma[level] / 2.f;
        mea[4] = mean[level] + sigma[level]; //66%
        mea[5] = mean[level] + 1.2f * sigma[level];
        mea[6] = mean[level] + 1.5f * sigma[level]; //
        mea[7] = mean[level] + 2.f * sigma[level]; //95%
        mea[8] = mean[level] + 2.5f * sigma[level]; //99%

        bool useChromAndHue = (skinprot != 0.f || cp.HSmet);
        float modchro;

        for (int i = 0; i < W_L * H_L; i++) {
            float kLlev = 1.f;

            if (cpMul < 0.f) {
                beta = 1.f; // disabled for negatives values "less contrast"
            } else {
                float WavCL = fabsf (WavCoeffs_L[dir][i]);

                //reduction amplification: max action between mean / 2 and mean + sigma
                // arbitrary coefficient, we can add a slider !!
                if (WavCL < mea[0]) {
                    beta = 0.6f;    //preserve very low contrast (sky...)
                } else if (WavCL < mea[1]) {
                    beta = 0.8f;
                } else if (WavCL < mea[2]) {
                    beta = 1.f;    //standard
                } else if (WavCL < mea[3]) {
                    beta = 1.f;
                } else if (WavCL < mea[4]) {
                    beta = 0.8f;    //+sigma
                } else if (WavCL < mea[5]) {
                    beta = 0.6f;
                } else if (WavCL < mea[6]) {
                    beta = 0.4f;
                } else if (WavCL < mea[7]) {
                    beta = 0.2f;    // + 2 sigma
                } else if (WavCL < mea[8]) {
                    beta = 0.1f;
                } else {
                    beta = 0.0f;
                }
            }

            float scale = 1.f;
            float scale2 = 1.f;

            float LL100, LL100res, LL100init, kH[maxlvl];

            int ii = i / W_L;
            int jj = i - ii * W_L;
            float LL = labco->L[ii * 2][jj * 2];
            LL100 = LL100init = LL / 327.68f;
            LL100res = WavCoeffs_L0[i] / 327.68f;
            float delta = fabs (LL100init - LL100res) / (maxlvl / 2);

            for (int ml = 0; ml < maxlvl; ml++) {
                if (ml < maxlvl / 2) {
                    kH[ml] = (LL100res + ml * delta) / LL100res;    // fixed a priori max to level middle
                } else {
                    kH[ml] = (LL100init - ml * delta) / LL100res;
                }
            }


            if (useChromAndHue) {
                float modhue = varhue[ii][jj];
                modchro = varchrom[ii * 2][jj * 2];
                // hue chroma skin with initial lab datas
                scale = 1.f;

                if (skinprot > 0.f) {
                    Color::SkinSatCbdl2 (LL100, modhue, modchro, skinprot, scale, true, cp.b_l, cp.t_l, cp.t_r, cp.b_r, 0); //0 for skin and extand
                } else if (skinprot < 0.f) {
                    Color::SkinSatCbdl2 (LL100, modhue, modchro, skinprotneg, scale, false, cp.b_l, cp.t_l, cp.t_r, cp.b_r, 0);

                    if (scale == 1.f) {
                        scale = factorHard;
                    } else {
                        scale = 1.f;
                    }
                }

            }

            if (Chutili) {
                int i_i = i / W_L;
                int j_j = i - i_i * W_L;
                double lr;
                float modhue2 = varhue[i_i][j_j];
                float valparam = float ((ChCurve->getVal (lr = Color::huelab_to_huehsv2 (modhue2)) - 0.5f)); //get valparam=f(H)

                if (valparam > 0.f) {
                    scale2 = 1.f + 3.f * valparam;    //arbitrary value
                } else {
                    scale2 = 1.f + 1.9f * valparam;    //near 0 but not zero if curve # 0
                }
            }

            //linear transition HL
            float diagacc = 1.f;
            float alpha = (1024.f + 15.f * (float) cpMul * scale * scale2 * beta * diagacc) / 1024.f ;

            if (cp.HSmet  && cp.contena) {
                float aaal = (1.f - alpha) / ((cp.b_lhl - cp.t_lhl) * kH[level]);
                float bbal = 1.f - aaal * cp.b_lhl * kH[level];
                float aaar = (alpha - 1.f) / (cp.t_rhl - cp.b_rhl) * kH[level];
                float bbbr = 1.f - cp.b_rhl * aaar * kH[level];
                //linear transition Shadows
                float aaalS = (1.f - alpha) / (cp.b_lsl - cp.t_lsl);
                float bbalS = 1.f - aaalS * cp.b_lsl;
                float aaarS = (alpha - 1.f) / (cp.t_rsl - cp.b_rsl);
                float bbbrS = 1.f - cp.b_rsl * aaarS;

                if (level <= cp.numlevH) { //in function of levels
                    if ((LL100 > cp.t_lhl * kH[level] && LL100 < cp.t_rhl * kH[level])) {
                        kLlev = alpha;
                    } else if ((LL100 > cp.b_lhl * kH[level] && LL100 <= cp.t_lhl * kH[level])) {
                        kLlev = aaal * LL100 + bbal;
                    } else if ((LL100 > cp.t_rhl * kH[level] && LL100 <= cp.b_rhl * kH[level])) {
                        kLlev = aaar * LL100 + bbbr;
                    } else {
                        kLlev = 1.f;
                    }
                }

                if (level >= (9 - cp.numlevS)) {
                    if ((LL100 > cp.t_lsl && LL100 < cp.t_rsl)) {
                        kLlev = alpha;
                    } else if ((LL100 > cp.b_lsl && LL100 <= cp.t_lsl)) {
                        kLlev = aaalS * LL100 + bbalS;
                    } else if ((LL100 > cp.t_rsl && LL100 <= cp.b_rsl)) {
                        kLlev = aaarS * LL100 + bbbrS;
                    } else {
                        kLlev = 1.f;
                    }
                }

            } else {
                kLlev = alpha;
            }

            WavCoeffs_L[dir][i] *= (kLlev);
        }
    }

    if (waOpacityCurveW) {
        cp.opaW = true;
    }

    if (cp.bam && cp.finena) {
        if (cp.opaW && cp.BAmet == 2) {
            int iteration = cp.ite;
            int itplus = 7 + iteration;
            int itmoins = 7 - iteration;
            int med = maxlvl / 2;
            int it;

            if (level < med) {
                it = itmoins;
            } else if (level == med) {
                it = 7;
            } else { /*if(level > med)*/
                it = itplus;
            }

            for (int j = 0; j < it; j++) {
                //float bal = cp.balan;//-100 +100
                float kba = 1.f;

                //  if(dir <3) kba= 1.f + bal/600.f;
                //  if(dir==3) kba = 1.f - bal/300.f;
                for (int i = 0; i < W_L * H_L; i++) {
                    int ii = i / W_L;
                    int jj = i - ii * W_L;
                    float LL100 = labco->L[ii * 2][jj * 2] / 327.68f;
                    float k1 = 0.3f * (waOpacityCurveW[6.f * LL100] - 0.5f); //k1 between 0 and 0.5    0.5==> 1/6=0.16
                    float k2 = k1 * 2.f;

                    if (dir < 3) {
                        kba = 1.f + k1;
                    }

                    if (dir == 3) {
                        kba = 1.f - k2;
                    }

                    WavCoeffs_L[dir][i] *= (kba);
                }
            }
        }

        if (cp.BAmet == 1) {
            int iteration = cp.ite;
            int itplus = 7 + iteration;
            int itmoins = 7 - iteration;
            int med = maxlvl / 2;
            int it;

            if (level < med) {
                it = itmoins;
            } else if (level == med) {
                it = 7;
            } else { /*if(level > med)*/
                it = itplus;
            }

            for (int j = 0; j < it; j++) {
                float bal = cp.balan;//-100 +100
                float kba = 1.f;

                //  if(dir <3) kba= 1.f + bal/600.f;
                //  if(dir==3) kba = 1.f - bal/300.f;
                for (int i = 0; i < W_L * H_L; i++) {
                    int ii = i / W_L;
                    int jj = i - ii * W_L;
                    float k1 = 600.f;
                    float k2 = 300.f;
                    float LL100 = labco->L[ii * 2][jj * 2] / 327.68f;
                    float aa = 4970.f;
                    float bb = -397000.f;
                    float b0 = 100000.f;
                    float a0 = -4970.f;

                    if (LL100 > 80.f) {
                        k1 = aa * LL100 + bb;
                        k2 = 0.5f * k1;
                    }

                    if (LL100 < 20.f) {
                        k1 = a0 * LL100 + b0;
                        k2 = 0.5f * k1;
                    }

                    //k1=600.f;
                    //k2=300.f;
                    //k1=0.3f*(waOpacityCurveW[6.f*LL100]-0.5f);//k1 between 0 and 0.5    0.5==> 1/6=0.16
                    //k2=k1*2.f;
                    if (dir < 3) {
                        kba = 1.f + bal / k1;
                    }

                    if (dir == 3) {
                        kba = 1.f - bal / k2;
                    }

                    WavCoeffs_L[dir][i] *= (kba);
                }
            }
        }

    }

    // to see each level of wavelet ...level from 0 to 8
    int choicelevel = atoi (params->wavelet.Lmethod.data()) - 1;
    choicelevel = choicelevel == -1 ? 4 : choicelevel;
}

void ImProcFunctions::ContAllAB (LabImage * labco, int maxlvl, float ** varhue, float **varchrom, float ** WavCoeffs_ab, float * WavCoeffs_ab0, int level, int dir, const WavOpacityCurveW & waOpacityCurveW, struct cont_params & cp,
                                 int W_ab, int H_ab, const bool useChannelA)
{
    float cpMul = cp.mul[level];

    if (cpMul != 0.f && cp.CHmet == 2 && cp.chro != 0.f  && cp.chromena) { // cpMul == 0.f or cp.chro = 0.f means all will be multiplied by 1.f, so we can skip this
        const float skinprot = params->wavelet.skinprotect;
        const float skinprotneg = -skinprot;
        const float factorHard = (1.f - skinprotneg / 100.f);
        const float cpChrom = cp.chro;

        //to adjust increase contrast with local contrast
        bool useSkinControl = (skinprot != 0.f);
        float alphaC = (1024.f + 15.f * cpMul * cpChrom / 50.f) / 1024.f ;

        for (int i = 0; i < W_ab * H_ab; i++) {
            if (useSkinControl) {
                int ii = i / W_ab;
                int jj = i - ii * W_ab;
                float LL100 = labco->L[ii * 2][jj * 2] / 327.68f;
                float modhue = varhue[ii][jj];
                float modchro = varchrom[ii * 2][jj * 2];
                // hue chroma skin with initial lab datas
                float scale = 1.f;

                if (skinprot > 0.f) {
                    Color::SkinSatCbdl2 (LL100, modhue, modchro, skinprot, scale, true, cp.b_l, cp.t_l, cp.t_r, cp.b_r, 0); //0 for skin and extand
                } else if (skinprot < 0.f) {
                    Color::SkinSatCbdl2 (LL100, modhue, modchro, skinprotneg, scale, false, cp.b_l, cp.t_l, cp.t_r, cp.b_r, 0);
                    scale = (scale == 1.f) ? factorHard : 1.f;
                }

                alphaC = (1024.f + 15.f * cpMul * cpChrom * scale / 50.f) / 1024.f ;
            }

            WavCoeffs_ab[dir][i] *= alphaC;
        }
    }

    //Curve chro

    float cpMulC = cp.mulC[level];

    //  if( (cp.curv || cp.CHSLmet==1) && cp.CHmet!=2 && level < 9 && cpMulC != 0.f) { // cpMulC == 0.f means all will be multiplied by 1.f, so we can skip
    if ( cp.CHmet != 2 && level < 9 && cpMulC != 0.f  && cp.chromena) { // cpMulC == 0.f means all will be multiplied by 1.f, so we can skip
        const float skinprot = params->wavelet.skinprotect;
        const float skinprotneg = -skinprot;
        const float factorHard = (1.f - skinprotneg / 100.f);
        bool useSkinControl = (skinprot != 0.f);

        for (int i = 0; i < W_ab * H_ab; i++) {
            int ii = i / W_ab;
            int jj = i - ii * W_ab;
            //WL and W_ab are identical
            float scale = 1.f;
            float modchro = varchrom[ii * 2][jj * 2];

            if (useSkinControl) {
                // hue chroma skin with initial lab datas
                float LL100 = labco->L[ii * 2][jj * 2] / 327.68f;
                float modhue = varhue[ii][jj];

                if (skinprot > 0.f) {
                    Color::SkinSatCbdl2 (LL100, modhue, modchro, skinprot, scale, true, cp.b_l, cp.t_l, cp.t_r, cp.b_r, 1); //1 for curve
                } else if (skinprot < 0.f) {
                    Color::SkinSatCbdl2 (LL100, modhue, modchro, skinprotneg, scale, false, cp.b_l, cp.t_l, cp.t_r, cp.b_r, 1);
                    scale = (scale == 1.f) ? factorHard : 1.f;
                }
            }

            float beta = (1024.f + 20.f * cpMulC * scale) / 1024.f ;

            if (beta < 0.02f) {
                beta = 0.02f;
            }

            float kClev = beta;

            if (cp.CHmet == 1) {
                if (level < cp.chrom) {
                    //linear for saturated
                    if ((modchro > cp.t_lsat && modchro < cp.t_rsat)) {
                        kClev = beta;
                    } else if ((modchro > cp.b_lsat && modchro <= cp.t_lsat)) {
                        float aaal = (1.f - beta) / (cp.b_lsat - cp.t_lsat);
                        float bbal = 1.f - aaal * cp.b_lsat;
                        kClev = aaal * modchro + bbal;
                    } else if ((modchro > cp.t_rsat &&  modchro <= cp.b_rsat)) {
                        float aaar = (beta - 1.f) / (cp.t_rsat - cp.b_rsat);
                        float bbbr = 1.f - cp.b_rsat * aaar;
                        kClev = aaar * modchro + bbbr;
                    } else {
                        kClev = 1.f;
                    }
                } else {
                    //linear for pastel
                    if ((modchro > cp.t_lpast && modchro < cp.t_rpast)) {
                        kClev = beta;
                    } else if ((modchro > cp.b_lpast && modchro <= cp.t_lpast)) {
                        float aaalS = (1.f - beta) / (cp.b_lpast - cp.t_lpast);
                        float bbalS = 1.f - aaalS * cp.b_lpast;
                        kClev = aaalS * modchro + bbalS;
                    } else if ((modchro > cp.t_rpast &&  modchro <= cp.b_rpast)) {
                        float aaarS = (beta - 1.f) / (cp.t_rpast - cp.b_rpast);
                        float bbbrS = 1.f - cp.b_rpast * aaarS;
                        kClev = aaarS * modchro + bbbrS;
                    } else {
                        kClev = 1.f;
                    }
                }
            } else if (cp.CHmet == 0) {
                kClev = beta;
            }

            WavCoeffs_ab[dir][i] *= kClev;
        }
    }

    bool useOpacity;
    float mulOpacity = 0.f;

    if (useChannelA) {
        useOpacity = cp.opaRG;

        if (level < 9) {
            mulOpacity = cp.mulopaRG[level];
        }
    } else {
        useOpacity = cp.opaBY;

        if (level < 9) {
            mulOpacity = cp.mulopaBY[level];
        }
    }

    if ((useOpacity && level < 9 && mulOpacity != 0.f) && cp.toningena) { //toning

        float beta = (1024.f + 20.f * mulOpacity) / 1024.f ;

        //float beta = (1000.f * mulOpacity);
        for (int i = 0; i < W_ab * H_ab; i++) {
            WavCoeffs_ab[dir][i] *= beta;
        }

        //  WavCoeffs_ab[dir][i] += beta;
    }

    if (waOpacityCurveW) {
        cp.opaW = true;
    }

    if (cp.bam  && cp.diag) {
//printf("OK Chroma\n");
        if (cp.opaW && cp.BAmet == 2) {
            int iteration = cp.ite;
            int itplus = 7 + iteration;
            int itmoins = 7 - iteration;
            int med = maxlvl / 2;
            int it;

            if (level < med) {
                it = itmoins;
            } else if (level == med) {
                it = 7;
            } else { /*if(level > med)*/
                it = itplus;
            }

            for (int j = 0; j < it; j++) {
                //float bal = cp.balan;//-100 +100
                float kba = 1.f;

                //  if(dir <3) kba= 1.f + bal/600.f;
                //  if(dir==3) kba = 1.f - bal/300.f;
                for (int i = 0; i < W_ab * H_ab; i++) {
                    int ii = i / W_ab;
                    int jj = i - ii * W_ab;
                    float LL100 = labco->L[ii * 2][jj * 2] / 327.68f;
                    float k1 = 0.3f * (waOpacityCurveW[6.f * LL100] - 0.5f); //k1 between 0 and 0.5    0.5==> 1/6=0.16
                    float k2 = k1 * 2.f;

                    if (dir < 3) {
                        kba = 1.f + k1;
                    }

                    if (dir == 3) {
                        kba = 1.f - k2;
                    }

                    WavCoeffs_ab[dir][i] *= (kba);
                }
            }
        }

        if (cp.BAmet == 1) {
            int iteration = cp.ite;
            int itplus = 7 + iteration;
            int itmoins = 7 - iteration;
            int med = maxlvl / 2;
            int it;

            if (level < med) {
                it = itmoins;
            } else if (level == med) {
                it = 7;
            } else { /*if(level > med)*/
                it = itplus;
            }

            for (int j = 0; j < it; j++) {
                float bal = cp.balan;//-100 +100
                float kba = 1.f;

                //  if(dir <3) kba= 1.f + bal/600.f;
                //  if(dir==3) kba = 1.f - bal/300.f;
                for (int i = 0; i < W_ab * H_ab; i++) {
                    int ii = i / W_ab;
                    int jj = i - ii * W_ab;
                    float k1 = 600.f;
                    float k2 = 300.f;
                    float LL100 = labco->L[ii * 2][jj * 2] / 327.68f;
                    float aa = 4970.f;
                    float bb = -397000.f;
                    float b0 = 100000.f;
                    float a0 = -4970.f;

                    if (LL100 > 80.f) {
                        k1 = aa * LL100 + bb;
                        k2 = 0.5f * k1;
                    }

                    if (LL100 < 20.f) {
                        k1 = a0 * LL100 + b0;
                        k2 = 0.5f * k1;
                    }

                    //k1=600.f;
                    //k2=300.f;
                    //k1=0.3f*(waOpacityCurveW[6.f*LL100]-0.5f);//k1 between 0 and 0.5    0.5==> 1/6=0.16
                    //k2=k1*2.f;
                    if (dir < 3) {
                        kba = 1.f + bal / k1;
                    }

                    if (dir == 3) {
                        kba = 1.f - bal / k2;
                    }

                    WavCoeffs_ab[dir][i] *= (kba);
                }
            }
        }

    }

    // to see each level of wavelet ...level from 0 to 8
    int choicelevel = atoi (params->wavelet.Lmethod.data()) - 1;
    choicelevel = choicelevel == -1 ? 4 : choicelevel;
    int choiceClevel = 0;

    if (params->wavelet.CLmethod == "one") {
        choiceClevel = 0;
    } else if (params->wavelet.CLmethod == "inf") {
        choiceClevel = 1;
    } else if (params->wavelet.CLmethod == "sup") {
        choiceClevel = 2;
    } else if (params->wavelet.CLmethod == "all") {
        choiceClevel = 3;
    }

    int choiceDir = 0;

    if (params->wavelet.Dirmethod == "one") {
        choiceDir = 1;
    } else if (params->wavelet.Dirmethod == "two") {
        choiceDir = 2;
    } else if (params->wavelet.Dirmethod == "thr") {
        choiceDir = 3;
    } else if (params->wavelet.Dirmethod == "all") {
        choiceDir = 0;
    }

    int dir1 = (choiceDir == 2) ? 1 : 2;
    int dir2 = (choiceDir == 3) ? 1 : 3;

    if (choiceClevel < 3) { // not all levels visible, paint residual
        if (level == 0) {
            if (cp.backm != 2) { // nothing to change when residual is used as background
                for (int i = 0; i < W_ab * H_ab; i++) {
                    WavCoeffs_ab0[i] = 0.f;
                }
            }
        }
    }

    if (choiceClevel == 0) { // Only one level
        if (choiceDir == 0) { // All directions
            if (level != choicelevel) { // zero all for the levels != choicelevel
                for (int dir = 1; dir < 4; dir++) {
                    for (int i = 0; i < W_ab * H_ab; i++) {
                        WavCoeffs_ab[dir][i] = 0.f;
                    }
                }
            }
        } else { // zero the unwanted directions for level == choicelevel
            if (choicelevel >= cp.maxilev) {
                for (int dir = 1; dir < 4; dir++) {
                    for (int i = 0; i < W_ab * H_ab; i++) {
                        WavCoeffs_ab[dir][i] = 0.f;
                    }
                }
            } else if (level != choicelevel) { // zero all for the levels != choicelevel
                for (int i = 0; i < W_ab * H_ab; i++) {
                    WavCoeffs_ab[dir1][i] = WavCoeffs_ab[dir2][i] = 0.f;
                }
            }
        }
    } else if (choiceClevel == 1) { // Only below level
        if (choiceDir == 0) { // All directions
            if (level > choicelevel) {
                for (int dir = 1; dir < 4; dir++) {
                    for (int i = 0; i < W_ab * H_ab; i++) {
                        WavCoeffs_ab[dir][i] = 0.f;
                    }
                }
            }
        } else { // zero the unwanted directions for level >= choicelevel
            if (level > choicelevel) {
                for (int i = 0; i < W_ab * H_ab; i++) {
                    WavCoeffs_ab[dir1][i] = WavCoeffs_ab[dir2][i] = 0.f;
                }
            }
        }
    } else if (choiceClevel == 2) { // Only above level
        if (choiceDir == 0) { // All directions
            if (level < choicelevel) { //<=
                for (int dir = 1; dir < 4; dir++) {
                    for (int i = 0; i < W_ab * H_ab; i++) {
                        WavCoeffs_ab[dir][i] = 0.f;
                    }
                }
            }
        } else { // zero the unwanted directions for level >= choicelevel
            if (choicelevel >= cp.maxilev) {
                for (int dir = 1; dir < 4; dir++) {
                    for (int i = 0; i < W_ab * H_ab; i++) {
                        WavCoeffs_ab[dir][i] = 0.f;
                    }
                }
            } else if (level <= choicelevel) {
                for (int i = 0; i < W_ab * H_ab; i++) {
                    WavCoeffs_ab[dir1][i] = WavCoeffs_ab[dir2][i] = 0.f;
                }
            }
        }
    }
}
}<|MERGE_RESOLUTION|>--- conflicted
+++ resolved
@@ -777,23 +777,14 @@
     #pragma omp parallel num_threads(numthreads)
 #endif
     {
-<<<<<<< HEAD
-        float *mean = new float [9];
-        float *meanN = new float [9];
-        float *sigma = new float [9];
-        float *sigmaN = new float [9];
-        float *MaxP = new float [9];
-        float *MaxN = new float [9];
-        float *textp = new float [9];
-        float *textn = new float [9];
-=======
         float mean[10];
         float meanN[10];
         float sigma[10];
         float sigmaN[10];
         float MaxP[10];
         float MaxN[10];
->>>>>>> 2b3dfb3f
+        float textp[10];
+        float textn[10];
 
         float** varhue = new float*[tileheight];
 
