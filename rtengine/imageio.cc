/*
 *  This file is part of RawTherapee.
 *
 *  Copyright (c) 2004-2010 Gabor Horvath <hgabor@rawtherapee.com>
 *  Copyright (c) 2010 Oliver Duis <www.oliverduis.de>
 *
 *  RawTherapee is free software: you can redistribute it and/or modify
 *  it under the terms of the GNU General Public License as published by
 *  the Free Software Foundation, either version 3 of the License, or
 *  (at your option) any later version.
 *
 *  RawTherapee is distributed in the hope that it will be useful,
 *  but WITHOUT ANY WARRANTY; without even the implied warranty of
 *  MERCHANTABILITY or FITNESS FOR A PARTICULAR PURPOSE.  See the
 *  GNU General Public License for more details.
 *
 *  You should have received a copy of the GNU General Public License
 *  along with RawTherapee.  If not, see <http://www.gnu.org/licenses/>.
 */
#include <png.h>
#include <glib/gstdio.h>
#include <tiff.h>
#include <tiffio.h>
#include <cstdio>
#include <cstring>
#include <fcntl.h>
#include <libiptcdata/iptc-jpeg.h>
#include "rt_math.h"
#include "../rtgui/options.h"
#include "../rtgui/version.h"

#ifdef WIN32
#include <winsock2.h>
#else
#include <netinet/in.h>
#endif

#include "imageio.h"
#include "iptcpairs.h"
#include "iccjpeg.h"
#include "color.h"

#include "jpeg.h"

using namespace std;
using namespace rtengine;
using namespace rtengine::procparams;

namespace
{

// Opens a file for binary writing and request exclusive lock (cases were you need "wb" mode plus locking)
FILE* g_fopen_withBinaryAndLock(const Glib::ustring& fname)
{

#ifdef WIN32

    // Use native function to disallow sharing, i.e. lock the file for exclusive access.
    // This is important to e.g. prevent Windows Explorer from crashing RT due to concurrently scanning an image file.
    std::unique_ptr<wchar_t, GFreeFunc> wfname(reinterpret_cast<wchar_t*>(g_utf8_to_utf16(fname.c_str(), -1, NULL, NULL, NULL)), g_free);

    HANDLE hFile = CreateFileW(wfname.get(), GENERIC_READ | GENERIC_WRITE, 0 /* no sharing allowed */, NULL, CREATE_ALWAYS, FILE_ATTRIBUTE_NORMAL, NULL);
    FILE* f = nullptr;

    if (hFile != INVALID_HANDLE_VALUE) {
        f = _fdopen(_open_osfhandle((intptr_t)hFile, 0), "wb");
    }

#else

    FILE* f = ::g_fopen(fname.c_str(), "wb");

#endif

    return f;
}

}

Glib::ustring ImageIO::errorMsg[6] = {"Success", "Cannot read file.", "Invalid header.", "Error while reading header.", "File reading error", "Image format not supported."};

// For only copying the raw input data
void ImageIO::setMetadata(const rtexif::TagDirectory* eroot)
{
    if (exifRoot != nullptr) {
        delete exifRoot;
        exifRoot = nullptr;
    }

    if (eroot) {
        rtexif::TagDirectory* td = ((rtexif::TagDirectory*)eroot)->clone(nullptr);

        // make IPTC and XMP pass through
        td->keepTag(0x83bb);  // IPTC
        td->keepTag(0x02bc);  // XMP

        exifRoot = td;
    }
}

// For merging with RT specific data
void ImageIO::setMetadata(const rtexif::TagDirectory* eroot, const rtengine::procparams::ExifPairs& exif, const rtengine::procparams::IPTCPairs& iptcc)
{

    // store exif info
    exifChange.clear();
    exifChange = exif;

    if (exifRoot != nullptr) {
        delete exifRoot;
        exifRoot = nullptr;
    }

    if (eroot) {
        exifRoot = ((rtexif::TagDirectory*)eroot)->clone(nullptr);
    }

    if (iptc != nullptr) {
        iptc_data_free(iptc);
        iptc = nullptr;
    }

    // build iptc structures for libiptcdata
    if (iptcc.empty()) {
        return;
    }

    iptc = iptc_data_new();

    const unsigned char utf8Esc[] = {0x1B, '%', 'G'};
    IptcDataSet * ds = iptc_dataset_new ();
    iptc_dataset_set_tag (ds, IPTC_RECORD_OBJECT_ENV, IPTC_TAG_CHARACTER_SET);
    iptc_dataset_set_data (ds, utf8Esc, 3, IPTC_DONT_VALIDATE);
    iptc_data_add_dataset (iptc, ds);
    iptc_dataset_unref (ds);

    for (rtengine::procparams::IPTCPairs::const_iterator i = iptcc.begin(); i != iptcc.end(); ++i) {
        if (i->first == "Keywords" && !(i->second.empty())) {
            for (unsigned int j = 0; j < i->second.size(); j++) {
                IptcDataSet * ds = iptc_dataset_new();
                iptc_dataset_set_tag(ds, IPTC_RECORD_APP_2, IPTC_TAG_KEYWORDS);
                iptc_dataset_set_data (ds, (unsigned char*)i->second.at(j).c_str(), min(static_cast<size_t>(64), i->second.at(j).bytes()), IPTC_DONT_VALIDATE);
                iptc_data_add_dataset(iptc, ds);
                iptc_dataset_unref(ds);
            }

            continue;
        } else if (i->first == "SupplementalCategories" && !(i->second.empty())) {
            for (unsigned int j = 0; j < i->second.size(); j++) {
                IptcDataSet * ds = iptc_dataset_new();
                iptc_dataset_set_tag(ds, IPTC_RECORD_APP_2, IPTC_TAG_SUPPL_CATEGORY);
                iptc_dataset_set_data (ds, (unsigned char*)i->second.at(j).c_str(), min(static_cast<size_t>(32), i->second.at(j).bytes()), IPTC_DONT_VALIDATE);
                iptc_data_add_dataset(iptc, ds);
                iptc_dataset_unref(ds);
            }

            continue;
        }

        for (int j = 0; j < 16; j++)
            if (i->first == strTags[j].field && !(i->second.empty())) {
                IptcDataSet * ds = iptc_dataset_new();
                iptc_dataset_set_tag(ds, IPTC_RECORD_APP_2, strTags[j].tag);
                iptc_dataset_set_data (ds, (unsigned char*)i->second.at(0).c_str(), min(strTags[j].size, i->second.at(0).bytes()), IPTC_DONT_VALIDATE);
                iptc_data_add_dataset(iptc, ds);
                iptc_dataset_unref(ds);
            }
    }

    iptc_data_sort(iptc);
}

void ImageIO::setOutputProfile(const char* pdata, int plen)
{

    delete [] profileData;

    if (pdata) {
        profileData = new char [plen];
        memcpy(profileData, pdata, plen);
    } else {
        profileData = nullptr;
    }

    profileLength = plen;
}

ImageIO::~ImageIO()
{

    if (embProfile) {
        cmsCloseProfile(embProfile);
    }

    deleteLoadedProfileData();
    delete exifRoot;
    delete [] profileData;
}

void png_read_data(png_struct_def  *png_ptr, unsigned char *data, size_t length);
void png_write_data(png_struct_def *png_ptr, unsigned char *data, size_t length);
void png_flush(png_struct_def *png_ptr);

int ImageIO::getPNGSampleFormat(Glib::ustring fname, IIOSampleFormat &sFormat, IIOSampleArrangement &sArrangement)
{
    FILE *file = g_fopen(fname.c_str(), "rb");

    if (!file) {
        return IMIO_CANNOTREADFILE;
    }

    //reading PNG header
    unsigned char header[8];

    if (fread(header, 1, 8, file) != 8 || png_sig_cmp(header, 0, 8)) {
        fclose(file);
        return IMIO_HEADERERROR;
    }

    //initializing main structures
    png_structp png = png_create_read_struct(PNG_LIBPNG_VER_STRING, nullptr, nullptr, nullptr);

    if (!png) {
        fclose(file);
        return IMIO_HEADERERROR;
    }

    png_infop info = png_create_info_struct(png);
    png_infop end_info = png_create_info_struct(png);

    if (!end_info || !info) {
        png_destroy_read_struct(&png, &info, &end_info);
        fclose(file);
        return IMIO_HEADERERROR;
    }

    if (setjmp(png_jmpbuf(png))) {
        png_destroy_read_struct(&png, &info, &end_info);
        fclose(file);
        return IMIO_READERROR;
    }

    //set up png read
    png_set_read_fn(png, file, png_read_data);
    png_set_sig_bytes(png, 8);

    png_read_info(png, info);

    //retrieving image information
    png_uint_32 width, height;
    int bit_depth, color_type, interlace_type, compression_type, filter_method;
    png_get_IHDR(png, info, &width, &height, &bit_depth, &color_type, &interlace_type, &compression_type, &filter_method);

    png_destroy_read_struct(&png, &info, &end_info);
    fclose(file);

    if (interlace_type != PNG_INTERLACE_NONE) {
        return IMIO_VARIANTNOTSUPPORTED;
    }

    if (bit_depth == 8) {
        sArrangement = IIOSA_CHUNKY;
        sFormat = IIOSF_UNSIGNED_CHAR;
        return IMIO_SUCCESS;
    } else if (bit_depth == 16) {
        sArrangement = IIOSA_CHUNKY;
        sFormat = IIOSF_UNSIGNED_SHORT;
        return IMIO_SUCCESS;
    } else {
        sArrangement = IIOSA_UNKNOWN;
        sFormat = IIOSF_UNKNOWN;
        return IMIO_VARIANTNOTSUPPORTED;
    }
}

int ImageIO::loadPNG(Glib::ustring fname)
{

    FILE *file = g_fopen(fname.c_str(), "rb");

    if (!file) {
        return IMIO_CANNOTREADFILE;
    }

    if (pl) {
        pl->setProgressStr("PROGRESSBAR_LOADPNG");
        pl->setProgress(0.0);
    }

    //reading PNG header
    unsigned char header[8];

    if (fread(header, 1, 8, file) != 8 || png_sig_cmp(header, 0, 8)) {
        fclose(file);
        return IMIO_HEADERERROR;
    }

    //initializing main structures
    png_structp png = png_create_read_struct(PNG_LIBPNG_VER_STRING, nullptr, nullptr, nullptr);

    if (!png) {
        fclose(file);
        return IMIO_HEADERERROR;
    }

    // silence the warning about "invalid" sRGB profiles -- see #4260
#if defined(PNG_SKIP_sRGB_CHECK_PROFILE) && defined(PNG_SET_OPTION_SUPPORTED)
    png_set_option(png, PNG_SKIP_sRGB_CHECK_PROFILE, PNG_OPTION_ON);
#endif

    png_infop info = png_create_info_struct(png);
    png_infop end_info = png_create_info_struct(png);

    if (!end_info || !info) {
        png_destroy_read_struct(&png, &info, &end_info);
        fclose(file);
        return IMIO_HEADERERROR;
    }

    if (setjmp(png_jmpbuf(png))) {
        png_destroy_read_struct(&png, &info, &end_info);
        fclose(file);
        return IMIO_READERROR;
    }

    //set up png read
    png_set_read_fn(png, file, png_read_data);
    png_set_sig_bytes(png, 8);

    png_read_info(png, info);

    embProfile = nullptr;

    //retrieving image information
    png_uint_32 width, height;
    int bit_depth, color_type, interlace_type, compression_type, filter_method;
    png_get_IHDR(png, info, &width, &height, &bit_depth, &color_type, &interlace_type, &compression_type, &filter_method);

    if (color_type == PNG_COLOR_TYPE_PALETTE || interlace_type != PNG_INTERLACE_NONE)  {
        // we don't support interlaced png or png with palette
        png_destroy_read_struct(&png, &info, &end_info);
        fclose(file);
        printf("%s uses an unsupported feature: <palette-indexed colors|interlacing>. Skipping.\n", fname.data());
        return IMIO_VARIANTNOTSUPPORTED;
    }

    if (color_type == PNG_COLOR_TYPE_GRAY || color_type == PNG_COLOR_TYPE_GRAY_ALPHA) {
        png_set_gray_to_rgb(png);
    }

    if (png_get_valid(png, info, PNG_INFO_tRNS)) {
        png_set_tRNS_to_alpha(png);
    }

    if (color_type & PNG_COLOR_MASK_ALPHA) {
        png_set_strip_alpha(png);
    }

    // reading the embedded ICC profile if any
    if (png_get_valid(png, info, PNG_INFO_iCCP)) {
        png_charp name;
        int compression_type;
#if PNG_LIBPNG_VER < 10500
        png_charp profdata;
#else
        png_bytep profdata;
#endif
        png_uint_32 proflen;
        png_get_iCCP(png, info, &name, &compression_type, &profdata, &proflen);
        embProfile = cmsOpenProfileFromMem(profdata, proflen);
        loadedProfileData = new char[proflen];
        memcpy(loadedProfileData, profdata, proflen);
    }

    //setting gamma
    double gamma;

    if (png_get_gAMA(png, info, &gamma)) {
        png_set_gamma(png, 1.0 / gamma, gamma);    // use gamma from metadata
    } else {
        png_set_gamma(png, 2.2, 1.0 / 2.2);    // no gamma in metadata, suppose gamma 2.2
    }

//  if (bps==8 && bit_depth==16) png_set_strip_16(png);

    //updating png info struct
    png_read_update_info(png, info);
    png_get_IHDR(png, info, &width, &height, &bit_depth, &color_type, &interlace_type, &compression_type, &filter_method);

    allocate(width, height);

    int rowlen = width * 3 * bit_depth / 8;
    unsigned char *row = new unsigned char [rowlen];

    // set a new jump point to avoid memory leak
    if (setjmp(png_jmpbuf(png))) {
        png_destroy_read_struct(&png, &info, &end_info);
        fclose(file);
        delete [] row;
        return IMIO_READERROR;
    }

    for (unsigned int i = 0; i < height; i++) {

        png_read_row(png, (png_byte*)row, nullptr);

        if (bit_depth == 16) { // convert scanline to host byte order
            unsigned short* srow = (unsigned short*)row;

            for (unsigned int j = 0; j < width * 3; j++) {
                srow[j] = ntohs(srow[j]);
            }
        }

        setScanline(i, row, bit_depth);

        if (pl && !(i % 100)) {
            pl->setProgress((double)(i + 1) / height);
        }
    }

    png_read_end(png, nullptr);
    png_destroy_read_struct(&png, &info, &end_info);

    delete [] row;
    fclose(file);

    if (pl) {
        pl->setProgressStr("PROGRESSBAR_READY");
        pl->setProgress(1.0);
    }

    return IMIO_SUCCESS;
}

typedef struct  {
    struct jpeg_error_mgr pub;  /* "public" fields */
    jmp_buf setjmp_buffer;  /* for return to caller */
} my_error_mgr;

void my_error_exit(j_common_ptr cinfo)
{
    /* cinfo->err really points to a my_error_mgr struct, so coerce pointer */
    my_error_mgr *myerr = (my_error_mgr*) cinfo->err;
    /* Always display the message. */
    /* We could postpone this until after returning, if we chose. */
    (*cinfo->err->output_message)(cinfo);

    /* Return control to the setjmp point */
#if defined( WIN32 ) && defined( __x86_64__ )
    __builtin_longjmp(myerr->setjmp_buffer, 1);
#else
    longjmp(myerr->setjmp_buffer, 1);
#endif
}


int ImageIO::loadJPEGFromMemory(const char* buffer, int bufsize)
{
    jpeg_decompress_struct cinfo;
    jpeg_create_decompress(&cinfo);
    jpeg_memory_src(&cinfo, (const JOCTET*)buffer, bufsize);

    /* We use our private extension JPEG error handler.
       Note that this struct must live as long as the main JPEG parameter
       struct, to avoid dangling-pointer problems.
    */
    my_error_mgr jerr;
    /* We set up the normal JPEG error routines, then override error_exit. */
    cinfo.err = jpeg_std_error(&jerr.pub);
    jerr.pub.error_exit = my_error_exit;

    /* Establish the setjmp return context for my_error_exit to use. */
#if defined( WIN32 ) && defined( __x86_64__ )

    if (__builtin_setjmp(jerr.setjmp_buffer)) {
#else

    if (setjmp(jerr.setjmp_buffer)) {
#endif
        /* If we get here, the JPEG code has signaled an error.
           We need to clean up the JPEG object and return.
        */
        jpeg_destroy_decompress(&cinfo);
        return IMIO_READERROR;
    }


    if (pl) {
        pl->setProgressStr("PROGRESSBAR_LOADJPEG");
        pl->setProgress(0.0);

    }

    setup_read_icc_profile(&cinfo);

    jpeg_read_header(&cinfo, TRUE);

    deleteLoadedProfileData();
    loadedProfileDataJpg = true;
    bool hasprofile = read_icc_profile(&cinfo, (JOCTET**)&loadedProfileData, (unsigned int*)&loadedProfileLength);

    if (hasprofile) {
        embProfile = cmsOpenProfileFromMem(loadedProfileData, loadedProfileLength);
    } else {
        embProfile = nullptr;
    }

    jpeg_start_decompress(&cinfo);

    unsigned int width = cinfo.output_width;
    unsigned int height = cinfo.output_height;

    allocate(width, height);

    unsigned char *row = new unsigned char[width * 3];

    while (cinfo.output_scanline < height) {
        if (jpeg_read_scanlines(&cinfo, &row, 1) < 1) {
            jpeg_finish_decompress(&cinfo);
            jpeg_destroy_decompress(&cinfo);
            delete [] row;
            return IMIO_READERROR;
        }

<<<<<<< HEAD
        setScanline(cinfo.output_scanline - 1, row, 8);
=======
        setScanline (cinfo.output_scanline - 1, row, 8, cinfo.num_components);
>>>>>>> 4511b693

        if (pl && !(cinfo.output_scanline % 100)) {
            pl->setProgress((double)(cinfo.output_scanline) / cinfo.output_height);
        }
    }

    delete [] row;

    jpeg_finish_decompress(&cinfo);
    jpeg_destroy_decompress(&cinfo);

    if (pl) {
        pl->setProgressStr("PROGRESSBAR_READY");
        pl->setProgress(1.0);
    }

    return IMIO_SUCCESS;
}

int ImageIO::loadJPEG(Glib::ustring fname)
{
    FILE *file = g_fopen(fname.c_str(), "rb");

    if (!file) {
        return IMIO_CANNOTREADFILE;
    }

    jpeg_decompress_struct cinfo;
    jpeg_error_mgr jerr;
    cinfo.err = my_jpeg_std_error(&jerr);
    jpeg_create_decompress(&cinfo);

    my_jpeg_stdio_src(&cinfo, file);

    if (setjmp((reinterpret_cast<rt_jpeg_error_mgr*>(cinfo.src))->error_jmp_buf) == 0) {
        if (pl) {
            pl->setProgressStr("PROGRESSBAR_LOADJPEG");
            pl->setProgress(0.0);
        }

        setup_read_icc_profile(&cinfo);

        //jpeg_stdio_src(&cinfo,file);
        jpeg_read_header(&cinfo, TRUE);

        //if JPEG is CMYK, then abort reading
        if (cinfo.jpeg_color_space == JCS_CMYK || cinfo.jpeg_color_space == JCS_YCCK) {
            jpeg_destroy_decompress(&cinfo);
            return IMIO_READERROR;
        }

        cinfo.out_color_space = JCS_RGB;

        deleteLoadedProfileData();
        loadedProfileDataJpg = true;
        bool hasprofile = read_icc_profile(&cinfo, (JOCTET**)&loadedProfileData, (unsigned int*)&loadedProfileLength);

        if (hasprofile) {
            embProfile = cmsOpenProfileFromMem(loadedProfileData, loadedProfileLength);
        } else {
            embProfile = nullptr;
        }

        jpeg_start_decompress(&cinfo);

        unsigned int width = cinfo.output_width;
        unsigned int height = cinfo.output_height;

        allocate(width, height);

        unsigned char *row = new unsigned char[width * 3];

        while (cinfo.output_scanline < height) {
            if (jpeg_read_scanlines(&cinfo, &row, 1) < 1) {
                jpeg_finish_decompress(&cinfo);
                jpeg_destroy_decompress(&cinfo);
                delete [] row;
                return IMIO_READERROR;
            }

            setScanline(cinfo.output_scanline - 1, row, 8);

            if (pl && !(cinfo.output_scanline % 100)) {
                pl->setProgress((double)(cinfo.output_scanline) / cinfo.output_height);
            }
        }

        delete [] row;

        jpeg_finish_decompress(&cinfo);
        jpeg_destroy_decompress(&cinfo);
        fclose(file);

        if (pl) {
            pl->setProgressStr("PROGRESSBAR_READY");
            pl->setProgress(1.0);
        }

        return IMIO_SUCCESS;
    } else {
        jpeg_destroy_decompress(&cinfo);
        return IMIO_READERROR;
    }
}

int ImageIO::getTIFFSampleFormat(Glib::ustring fname, IIOSampleFormat &sFormat, IIOSampleArrangement &sArrangement)
{
#ifdef WIN32
    wchar_t *wfilename = (wchar_t*)g_utf8_to_utf16(fname.c_str(), -1, NULL, NULL, NULL);
    TIFF* in = TIFFOpenW(wfilename, "r");
    g_free(wfilename);
#else
    TIFF* in = TIFFOpen(fname.c_str(), "r");
#endif

    if (in == nullptr) {
        return IMIO_CANNOTREADFILE;
    }

    uint16 bitspersample = 0, samplesperpixel = 0, sampleformat = 0;
    int hasTag = TIFFGetField(in, TIFFTAG_BITSPERSAMPLE, &bitspersample);
    hasTag &= TIFFGetField(in, TIFFTAG_SAMPLESPERPIXEL, &samplesperpixel);

    if (!hasTag) {
        // These are needed
        TIFFClose(in);
        sFormat = IIOSF_UNKNOWN;
        return IMIO_VARIANTNOTSUPPORTED;
    }

    if (!TIFFGetField(in, TIFFTAG_SAMPLEFORMAT, &sampleformat))
        /*
         * WARNING: This is a dirty hack!
         * We assume that files which doesn't contain the TIFFTAG_SAMPLEFORMAT tag
         * (which is the case with uncompressed TIFFs produced by RT!) are RGB files,
         * but that may be not true.   --- Hombre
         */
    {
        sampleformat = SAMPLEFORMAT_UINT;
    }

    uint16 config;
    TIFFGetField(in, TIFFTAG_PLANARCONFIG, &config);

    if (config == PLANARCONFIG_CONTIG) {
        sArrangement = IIOSA_CHUNKY;
    } else {
        sFormat = IIOSF_UNKNOWN;
        sArrangement = IIOSA_UNKNOWN;
        TIFFClose(in);
        return IMIO_VARIANTNOTSUPPORTED;
    }

    uint16 photometric;

    if (!TIFFGetField(in, TIFFTAG_PHOTOMETRIC, &photometric)) {
        TIFFClose(in);
        return IMIO_VARIANTNOTSUPPORTED;
    }

    uint16 compression;

    if (photometric == PHOTOMETRIC_LOGLUV)
        if (!TIFFGetField(in, TIFFTAG_COMPRESSION, &compression)) {
            compression = COMPRESSION_NONE;
        }

    TIFFClose(in);

    if (photometric == PHOTOMETRIC_RGB || photometric == PHOTOMETRIC_MINISBLACK) {
        if ((samplesperpixel == 1 || samplesperpixel == 3 || samplesperpixel == 4) && sampleformat == SAMPLEFORMAT_UINT) {
            if (bitspersample == 8) {
                sFormat = IIOSF_UNSIGNED_CHAR;
                return IMIO_SUCCESS;
            }

            if (bitspersample == 16) {
                sFormat = IIOSF_UNSIGNED_SHORT;
                return IMIO_SUCCESS;
            }
        } else if (samplesperpixel == 3 && sampleformat == SAMPLEFORMAT_IEEEFP) {
            /*
             * Not yet supported
             *
             if (bitspersample==16) {
                sFormat = IIOSF_HALF;
                return IMIO_SUCCESS;
            }*/
            if (bitspersample == 32) {
                sFormat = IIOSF_FLOAT;
                return IMIO_SUCCESS;
            }
        }
    } else if (samplesperpixel == 3 && photometric == PHOTOMETRIC_LOGLUV) {
        if (compression == COMPRESSION_SGILOG24) {
            sFormat = IIOSF_LOGLUV24;
            return IMIO_SUCCESS;
        } else if (compression == COMPRESSION_SGILOG) {
            sFormat = IIOSF_LOGLUV32;
            return IMIO_SUCCESS;
        }
    }

    return IMIO_VARIANTNOTSUPPORTED;
}

int ImageIO::loadTIFF(Glib::ustring fname)
{

    static MyMutex thumbMutex;
    MyMutex::MyLock lock(thumbMutex);

    if (!options.serializeTiffRead) {
        lock.release();
    }

#ifdef WIN32
    wchar_t *wfilename = (wchar_t*)g_utf8_to_utf16(fname.c_str(), -1, NULL, NULL, NULL);
    TIFF* in = TIFFOpenW(wfilename, "r");
    g_free(wfilename);
#else
    TIFF* in = TIFFOpen(fname.c_str(), "r");
#endif

    if (in == nullptr) {
        return IMIO_CANNOTREADFILE;
    }

    if (pl) {
        pl->setProgressStr("PROGRESSBAR_LOADTIFF");
        pl->setProgress(0.0);
    }

    int width, height;
    TIFFGetField(in, TIFFTAG_IMAGEWIDTH, &width);
    TIFFGetField(in, TIFFTAG_IMAGELENGTH, &height);

    uint16 bitspersample, samplesperpixel;
    int hasTag = TIFFGetField(in, TIFFTAG_BITSPERSAMPLE, &bitspersample);
    hasTag &= TIFFGetField(in, TIFFTAG_SAMPLESPERPIXEL, &samplesperpixel);

    if (!hasTag) {
        // These are needed
        TIFFClose(in);
        return IMIO_VARIANTNOTSUPPORTED;
    }

    uint16 config;
    TIFFGetField(in, TIFFTAG_PLANARCONFIG, &config);

    if (config != PLANARCONFIG_CONTIG) {
        TIFFClose(in);
        return IMIO_VARIANTNOTSUPPORTED;
    }

    if (sampleFormat & (IIOSF_LOGLUV24 | IIOSF_LOGLUV32)) {
        TIFFSetField(in, TIFFTAG_SGILOGDATAFMT, SGILOGDATAFMT_FLOAT);
    }

    /*
     * We could use the min/max values set in TIFFTAG_SMINSAMPLEVALUE and
     * TIFFTAG_SMAXSAMPLEVALUE, but for now, we normalize the image to the
     * effective minimum and maximum values
     */
    if (options.rtSettings.verbose) {
        printf("Information of \"%s\":\n", fname.c_str());
        uint16 tiffDefaultScale, tiffBaselineExposure, tiffLinearResponseLimit;

        if (TIFFGetField(in, TIFFTAG_DEFAULTSCALE, &tiffDefaultScale)) {
            printf("   DefaultScale: %d\n", tiffDefaultScale);
        } else {
            printf("   No DefaultScale value!\n");
        }

        if (TIFFGetField(in, TIFFTAG_BASELINEEXPOSURE, &tiffBaselineExposure)) {
            printf("   BaselineExposure: %d\n", tiffBaselineExposure);
        } else {
            printf("   No BaselineExposure value!\n");
        }

        if (TIFFGetField(in, TIFFTAG_LINEARRESPONSELIMIT, &tiffLinearResponseLimit)) {
            printf("   LinearResponseLimit: %d\n", tiffLinearResponseLimit);
        } else {
            printf("   No LinearResponseLimit value!\n");
        }

        uint16 tiffMinValue, tiffMaxValue;

        if (TIFFGetField(in, TIFFTAG_SMINSAMPLEVALUE, &tiffMinValue)) {
            printf("   MinValue: %d\n", tiffMinValue);
        } else {
            printf("   No minimum value!\n");
        }

        if (TIFFGetField(in, TIFFTAG_SMAXSAMPLEVALUE, &tiffMaxValue)) {
            printf("   MaxValue: %d\n\n", tiffMaxValue);
        } else {
            printf("   No maximum value!\n\n");
        }

        printf("   Those values are not taken into account, the image data are normalized to a [0;1] range\n\n");
    }

    char* profdata;
    deleteLoadedProfileData();
    loadedProfileDataJpg = false;

    if (TIFFGetField(in, TIFFTAG_ICCPROFILE, &loadedProfileLength, &profdata)) {
        embProfile = cmsOpenProfileFromMem(profdata, loadedProfileLength);
        loadedProfileData = new char [loadedProfileLength];
        memcpy(loadedProfileData, profdata, loadedProfileLength);
    } else {
        embProfile = nullptr;
    }

    allocate(width, height);

    unsigned char* linebuffer = new unsigned char[TIFFScanlineSize(in) * (samplesperpixel == 1 ? 3 : 1)];

    for (int row = 0; row < height; row++) {
        if (TIFFReadScanline(in, linebuffer, row, 0) < 0) {
            TIFFClose(in);
            delete [] linebuffer;
            return IMIO_READERROR;
        }

        if (samplesperpixel > 3) {
            for (int i = 0; i < width; i++) {
                memcpy(linebuffer + i * 3 * bitspersample / 8, linebuffer + i * samplesperpixel * bitspersample / 8, 3 * bitspersample / 8);
            }
        } else if (samplesperpixel == 1) {
            const size_t bytes = bitspersample / 8;

            for (int i = width - 1; i >= 0; --i) {
                const unsigned char* const src = linebuffer + i * bytes;
                unsigned char* const dest = linebuffer + i * 3 * bytes;
                memcpy(dest + 2 * bytes, src, bytes);
                memcpy(dest + 1 * bytes, src, bytes);
                memcpy(dest + 0 * bytes, src, bytes);
            }
        }

        setScanline (row, linebuffer, bitspersample);

        if (pl && !(row % 100)) {
            pl->setProgress((double)(row + 1) / height);
        }
    }

    TIFFClose(in);
    delete [] linebuffer;

    if (pl) {
        pl->setProgressStr("PROGRESSBAR_READY");
        pl->setProgress(1.0);
    }

    return IMIO_SUCCESS;
}

int ImageIO::loadPPMFromMemory(const char* buffer, int width, int height, bool swap, int bps)
{
    allocate(width, height);

    int line_length(width * 3 * (bps / 8));

    if (swap && bps > 8) {
        char swapped[line_length];

        for (int row = 0; row < height; ++row) {
            ::rtengine::swab(((char*)buffer) + (row * line_length), swapped, line_length);
            setScanline(row, (unsigned char*)&swapped[0], bps);
        }
    } else {
        for (int row = 0; row < height; ++row) {
            setScanline(row, ((unsigned char*)buffer) + (row * line_length), bps);
        }
    }

    return IMIO_SUCCESS;
}


namespace
{

// Taken from Darktable -- src/imageio/format/png.c
//
/* Write EXIF data to PNG file.
 * Code copied from DigiKam's libs/dimg/loaders/pngloader.cpp.
 * The EXIF embedding is defined by ImageMagicK.
 * It is documented in the ExifTool page:
 * http://www.sno.phy.queensu.ca/~phil/exiftool/TagNames/PNG.html
 *
 * ..and in turn copied from ufraw. thanks to udi and colleagues
 * for making useful code much more readable and discoverable ;)
 */

void PNGwriteRawProfile(png_struct *ping, png_info *ping_info, const char *profile_type, guint8 *profile_data, png_uint_32 length)
{
    png_textp text;
    long i;
    guint8 *sp;
    png_charp dp;
    png_uint_32 allocated_length, description_length;

    const guint8 hex[16] = { '0', '1', '2', '3', '4', '5', '6', '7', '8', '9', 'a', 'b', 'c', 'd', 'e', 'f' };
    text = static_cast<png_textp>(png_malloc(ping, sizeof(png_text)));
    description_length = strlen(profile_type);
    allocated_length = length * 2 + (length >> 5) + 20 + description_length;

    text[0].text = static_cast<png_charp>(png_malloc(ping, allocated_length));
    text[0].key = static_cast<png_charp>(png_malloc(ping, 80));
    text[0].key[0] = '\0';

    g_strlcat(text[0].key, "Raw profile type ", 80);
    g_strlcat(text[0].key, profile_type, 80);

    sp = profile_data;
    dp = text[0].text;
    *dp++ = '\n';

    g_strlcpy(dp, profile_type, allocated_length);

    dp += description_length;
    *dp++ = '\n';
    *dp = '\0';

    g_snprintf(dp, allocated_length - strlen(text[0].text), "%8lu ", static_cast<unsigned long int>(length));

    dp += 8;

    for (i = 0; i < long(length); i++) {
        if (i % 36 == 0) {
            *dp++ = '\n';
        }

        *(dp++) = hex[((*sp >> 4) & 0x0f)];
        *(dp++) = hex[((*sp++) & 0x0f)];
    }

    *dp++ = '\n';
    *dp = '\0';
    text[0].text_length = (dp - text[0].text);
    text[0].compression = -1;

    if (text[0].text_length <= allocated_length) {
        png_set_text(ping, ping_info, text, 1);
    }

    png_free(ping, text[0].text);
    png_free(ping, text[0].key);
    png_free(ping, text);
}

} // namespace

int ImageIO::savePNG(Glib::ustring fname, volatile int bps)
{
    if (getWidth() < 1 || getHeight() < 1) {
        return IMIO_HEADERERROR;
    }

    FILE* const file = g_fopen_withBinaryAndLock(fname);

    if (!file) {
        return IMIO_CANNOTWRITEFILE;
    }

    if (pl) {
        pl->setProgressStr("PROGRESSBAR_SAVEPNG");
        pl->setProgress(0.0);
    }

    png_structp png = png_create_write_struct(PNG_LIBPNG_VER_STRING, nullptr, nullptr, nullptr);

    if (!png) {
        fclose(file);
        return IMIO_HEADERERROR;
    }

    // silence the warning about "invalid" sRGB profiles -- see #4260
#if defined(PNG_SKIP_sRGB_CHECK_PROFILE) && defined(PNG_SET_OPTION_SUPPORTED)
    png_set_option(png, PNG_SKIP_sRGB_CHECK_PROFILE, PNG_OPTION_ON);
#endif

    png_infop info = png_create_info_struct(png);

    if (!info) {
        png_destroy_write_struct(&png, nullptr);
        fclose(file);
        return IMIO_HEADERERROR;
    }

    if (setjmp(png_jmpbuf(png))) {
        png_destroy_write_struct(&png, &info);
        fclose(file);
        return IMIO_CANNOTWRITEFILE;
    }

    png_set_write_fn(png, file, png_write_data, png_flush);

    png_set_filter(png, 0, PNG_FILTER_PAETH);
    png_set_compression_level(png, 6);
    png_set_compression_strategy(png, 3);

    int width = getWidth();
    int height = getHeight();

    if (bps < 0) {
        bps = getBPS();
    }

    png_set_IHDR(png, info, width, height, bps, PNG_COLOR_TYPE_RGB,
                 PNG_INTERLACE_NONE, PNG_COMPRESSION_TYPE_DEFAULT, PNG_FILTER_TYPE_BASE);

    if (profileData) {
#if PNG_LIBPNG_VER < 10500
        png_charp profdata = reinterpret_cast<png_charp>(profileData);
#else
        png_bytep profdata = reinterpret_cast<png_bytep>(profileData);
#endif
        png_set_iCCP(png, info, const_cast<png_charp>("icc"), 0, profdata, profileLength);
    }

    {
        // buffer for the exif and iptc
        unsigned int bufferSize;
        unsigned char* buffer = nullptr; // buffer will be allocated in createTIFFHeader
        unsigned char* iptcdata = nullptr;
        unsigned int iptclen = 0;

        if (iptc && iptc_data_save(iptc, &iptcdata, &iptclen) && iptcdata) {
            iptc_data_free_buf(iptc, iptcdata);
            iptcdata = nullptr;
        }

        int size = rtexif::ExifManager::createPNGMarker(exifRoot, exifChange, width, height, bps, (char*)iptcdata, iptclen, buffer, bufferSize);

        if (iptcdata) {
            iptc_data_free_buf(iptc, iptcdata);
        }

        if (buffer && size) {
            PNGwriteRawProfile(png, info, "exif", buffer, size);
            delete[] buffer;
        }
    }


    int rowlen = width * 3 * bps / 8;
    unsigned char *row = new unsigned char [rowlen];

    png_write_info(png, info);

    for (int i = 0; i < height; i++) {
        getScanline(i, row, bps);

        if (bps == 16) {
            // convert to network byte order
#if __BYTE_ORDER__==__ORDER_LITTLE_ENDIAN__
            for (int j = 0; j < width * 6; j += 2) {
                unsigned char tmp = row[j];
                row[j] = row[j + 1];
                row[j + 1] = tmp;
            }

#endif
        }

        png_write_row(png, (png_byte*)row);

        if (pl && !(i % 100)) {
            pl->setProgress((double)(i + 1) / height);
        }
    }

    png_write_end(png, info);
    png_destroy_write_struct(&png, &info);

    delete [] row;
    fclose(file);

    if (pl) {
        pl->setProgressStr("PROGRESSBAR_READY");
        pl->setProgress(1.0);
    }

    return IMIO_SUCCESS;
}



// Quality 0..100, subsampling: 1=low quality, 2=medium, 3=high
int ImageIO::saveJPEG(Glib::ustring fname, int quality, int subSamp)
{
    if (getWidth() < 1 || getHeight() < 1) {
        return IMIO_HEADERERROR;
    }

    FILE* const file = g_fopen_withBinaryAndLock(fname);

    if (!file) {
        return IMIO_CANNOTWRITEFILE;
    }

    jpeg_compress_struct cinfo;
    /* We use our private extension JPEG error handler.
       Note that this struct must live as long as the main JPEG parameter
       struct, to avoid dangling-pointer problems.
    */
    my_error_mgr jerr;
    /* We set up the normal JPEG error routines, then override error_exit. */
    cinfo.err = jpeg_std_error(&jerr.pub);
    jerr.pub.error_exit = my_error_exit;

    /* Establish the setjmp return context for my_error_exit to use. */
#if defined( WIN32 ) && defined( __x86_64__ )

    if (__builtin_setjmp(jerr.setjmp_buffer)) {
#else

    if (setjmp(jerr.setjmp_buffer)) {
#endif
        /* If we get here, the JPEG code has signaled an error.
           We need to clean up the JPEG object, close the file, remove the already saved part of the file and return.
        */
        jpeg_destroy_compress(&cinfo);
        fclose(file);
        g_remove(fname.c_str());
        return IMIO_CANNOTWRITEFILE;
    }

    jpeg_create_compress(&cinfo);



    if (pl) {
        pl->setProgressStr("PROGRESSBAR_SAVEJPEG");
        pl->setProgress(0.0);
    }

    jpeg_stdio_dest(&cinfo, file);

    int width = getWidth();
    int height = getHeight();

    cinfo.image_width  = width;
    cinfo.image_height = height;
    cinfo.in_color_space = JCS_RGB;
    cinfo.input_components = 3;
    jpeg_set_defaults(&cinfo);
    cinfo.write_JFIF_header = FALSE;

    // compute optimal Huffman coding tables for the image. Bit slower to generate, but size of result image is a bit less (default was FALSE)
    cinfo.optimize_coding = TRUE;

    // Since math coprocessors are common these days, FLOAT should be a bit more accurate AND fast (default is ISLOW)
    // (machine dependency is not really an issue, since we all run on x86 and having exactly the same file is not a requirement)
    cinfo.dct_method = JDCT_FLOAT;

    if (quality >= 0 && quality <= 100) {
        jpeg_set_quality(&cinfo, quality, true);
    }

    cinfo.comp_info[1].h_samp_factor = cinfo.comp_info[1].v_samp_factor = 1;
    cinfo.comp_info[2].h_samp_factor = cinfo.comp_info[2].v_samp_factor = 1;

    if (subSamp == 1) {
        // Best compression, default of the JPEG library:  2x2, 1x1, 1x1 (4:2:0)
        cinfo.comp_info[0].h_samp_factor = cinfo.comp_info[0].v_samp_factor = 2;
    } else if (subSamp == 2) {
        // Widely used normal ratio 2x1, 1x1, 1x1 (4:2:2)
        cinfo.comp_info[0].h_samp_factor = 2;
        cinfo.comp_info[0].v_samp_factor = 1;
    } else if (subSamp == 3) {
        // Best quality 1x1 1x1 1x1 (4:4:4)
        cinfo.comp_info[0].h_samp_factor = cinfo.comp_info[0].v_samp_factor = 1;
    }

    jpeg_start_compress(&cinfo, TRUE);

    // buffer for exif and iptc markers
    unsigned char* buffer = new unsigned char[165535]; //FIXME: no buffer size check so it can be overflowed in createJPEGMarker() for large tags, and then software will crash
    unsigned int size;

    // assemble and write exif marker
    if (exifRoot) {
        int size = rtexif::ExifManager::createJPEGMarker(exifRoot, exifChange, cinfo.image_width, cinfo.image_height, buffer);

        if (size > 0 && size < 65530) {
            jpeg_write_marker(&cinfo, JPEG_APP0 + 1, buffer, size);
        }
    }

    // assemble and write iptc marker
    if (iptc) {
        unsigned char* iptcdata;
        bool error = false;

        if (iptc_data_save(iptc, &iptcdata, &size)) {
            if (iptcdata) {
                iptc_data_free_buf(iptc, iptcdata);
            }

            error = true;
        }

        int bytes = 0;

        if (!error && (bytes = iptc_jpeg_ps3_save_iptc(nullptr, 0, iptcdata, size, buffer, 65532)) < 0) {
            error = true;
        }

        if (iptcdata) {
            iptc_data_free_buf (iptc, iptcdata);
        }

        if (!error) {
            jpeg_write_marker(&cinfo, JPEG_APP0 + 13, buffer, bytes);
        }
    }

    delete [] buffer;

    // write icc profile to the output
    if (profileData) {
        write_icc_profile(&cinfo, (JOCTET*)profileData, profileLength);
    }

    // write image data
    int rowlen = width * 3;
    unsigned char *row = new unsigned char [rowlen];

    /* To avoid memory leaks we establish a new setjmp return context for my_error_exit to use. */
#if defined( WIN32 ) && defined( __x86_64__ )

    if (__builtin_setjmp(jerr.setjmp_buffer)) {
#else

    if (setjmp(jerr.setjmp_buffer)) {
#endif
        /* If we get here, the JPEG code has signaled an error.
           We need to clean up the JPEG object, close the file, remove the already saved part of the file and return.
        */
        delete [] row;
        jpeg_destroy_compress(&cinfo);
        fclose(file);
        g_remove(fname.c_str());
        return IMIO_CANNOTWRITEFILE;
    }

    while (cinfo.next_scanline < cinfo.image_height) {

        getScanline(cinfo.next_scanline, row, 8);

        if (jpeg_write_scanlines(&cinfo, &row, 1) < 1) {
            jpeg_destroy_compress(&cinfo);
            delete [] row;
            fclose(file);
            g_remove(fname.c_str());
            return IMIO_CANNOTWRITEFILE;
        }

        if (pl && !(cinfo.next_scanline % 100)) {
            pl->setProgress((double)(cinfo.next_scanline) / cinfo.image_height);
        }
    }

    jpeg_finish_compress(&cinfo);
    jpeg_destroy_compress(&cinfo);

    delete [] row;

    fclose(file);

    if (pl) {
        pl->setProgressStr("PROGRESSBAR_READY");
        pl->setProgress(1.0);
    }

    return IMIO_SUCCESS;
}

int ImageIO::saveTIFF(Glib::ustring fname, int bps, bool uncompressed)
{
    if (getWidth() < 1 || getHeight() < 1) {
        return IMIO_HEADERERROR;
    }

    //TODO: Handling 32 bits floating point output images!
    bool writeOk = true;
    int width = getWidth();
    int height = getHeight();

    if (bps < 0) {
        bps = getBPS();
    }

    int lineWidth = width * 3 * bps / 8;
    unsigned char* linebuffer = new unsigned char[lineWidth];

    // little hack to get libTiff to use proper byte order (see TIFFClienOpen()):
    const char *mode = !exifRoot ? "w" : (exifRoot->getOrder() == rtexif::INTEL ? "wl" : "wb");
#ifdef WIN32
    FILE *file = g_fopen_withBinaryAndLock (fname);
    int fileno = _fileno(file);
    int osfileno = _get_osfhandle(fileno);
    TIFF* out = TIFFFdOpen (osfileno, fname.c_str(), mode);
#else
    TIFF* out = TIFFOpen(fname.c_str(), mode);
    int fileno = TIFFFileno (out);
#endif

    if (!out) {
        delete [] linebuffer;
        return IMIO_CANNOTWRITEFILE;
    }

    if (pl) {
        pl->setProgressStr ("PROGRESSBAR_SAVETIFF");
        pl->setProgress (0.0);
    }

    bool applyExifPatch = false;

    if (exifRoot) {
        rtexif::TagDirectory* cl = (const_cast<rtexif::TagDirectory*> (exifRoot))->clone (nullptr);

        // ------------------ remove some unknown top level tags which produce warnings when opening a tiff (might be useless) -----------------

        rtexif::Tag *removeTag = cl->getTag (0x9003);

        if (removeTag) {
            removeTag->setKeep (false);
        }

        removeTag = cl->getTag (0x9211);

        if (removeTag) {
            removeTag->setKeep (false);
        }

        // ------------------ Apply list of change -----------------

        for (auto currExifChange : exifChange) {
            cl->applyChange (currExifChange.first, currExifChange.second);
        }

        rtexif::Tag *tag = cl->getTag (TIFFTAG_EXIFIFD);

        if (tag && tag->isDirectory()) {
            rtexif::TagDirectory *exif = tag->getDirectory();

            if (exif)   {
                int exif_size = exif->calculateSize();
                unsigned char *buffer = new unsigned char[exif_size + 8];
                // TIFFOpen writes out the header and sets file pointer at position 8

                exif->write (8, buffer);

                write (fileno, buffer + 8, exif_size);

                delete [] buffer;
                // let libtiff know that scanlines or any other following stuff should go
                // at a different offset:
                TIFFSetWriteOffset (out, exif_size + 8);
                TIFFSetField (out, TIFFTAG_EXIFIFD, 8);
                applyExifPatch = true;
            }
        }

        //TODO Even though we are saving EXIF IFD - MakerNote still comes out screwed.

        if ((tag = cl->getTag (TIFFTAG_MODEL)) != nullptr) {
            TIFFSetField (out, TIFFTAG_MODEL, tag->getValue());
        }

        if ((tag = cl->getTag (TIFFTAG_MAKE)) != nullptr) {
            TIFFSetField (out, TIFFTAG_MAKE, tag->getValue());
        }

        if ((tag = cl->getTag (TIFFTAG_DATETIME)) != nullptr) {
            TIFFSetField (out, TIFFTAG_DATETIME, tag->getValue());
        }

        if ((tag = cl->getTag (TIFFTAG_ARTIST)) != nullptr) {
            TIFFSetField (out, TIFFTAG_ARTIST, tag->getValue());
        }

        if ((tag = cl->getTag (TIFFTAG_COPYRIGHT)) != nullptr) {
            TIFFSetField (out, TIFFTAG_COPYRIGHT, tag->getValue());
        }

        delete cl;
    }

    unsigned char* iptcdata = nullptr;
    unsigned int iptclen = 0;

    if (iptc && iptc_data_save (iptc, &iptcdata, &iptclen)) {
        if (iptcdata) {
            iptc_data_free_buf (iptc, iptcdata);
            iptcdata = nullptr;
        }
    }

#if __BYTE_ORDER__==__ORDER_LITTLE_ENDIAN__
        bool needsReverse = exifRoot && exifRoot->getOrder() == rtexif::MOTOROLA;
#else
        bool needsReverse = exifRoot && exifRoot->getOrder() == rtexif::INTEL;
#endif
    if (iptcdata) {
        rtexif::Tag iptcTag(nullptr, rtexif::lookupAttrib (rtexif::ifdAttribs, "IPTCData"));
        iptcTag.initLongArray((char*)iptcdata, iptclen);
        if (needsReverse) {
            unsigned char *ptr = iptcTag.getValue();
            for (int a = 0; a < iptcTag.getCount(); ++a) {
                unsigned char cc;
                cc = ptr[3];
                ptr[3] = ptr[0];
                ptr[0] = cc;
                cc = ptr[2];
                ptr[2] = ptr[1];
                ptr[1] = cc;
                ptr += 4;
            }
        }
        TIFFSetField (out, TIFFTAG_RICHTIFFIPTC, iptcTag.getCount(), (long*)iptcTag.getValue());
        iptc_data_free_buf (iptc, iptcdata);
    }

    TIFFSetField (out, TIFFTAG_SOFTWARE, "RawTherapee " RTVERSION);
    TIFFSetField (out, TIFFTAG_IMAGEWIDTH, width);
    TIFFSetField (out, TIFFTAG_IMAGELENGTH, height);
    TIFFSetField (out, TIFFTAG_ORIENTATION, ORIENTATION_TOPLEFT);
    TIFFSetField (out, TIFFTAG_SAMPLESPERPIXEL, 3);
    TIFFSetField (out, TIFFTAG_ROWSPERSTRIP, height);
    TIFFSetField (out, TIFFTAG_BITSPERSAMPLE, bps);
    TIFFSetField (out, TIFFTAG_PLANARCONFIG, PLANARCONFIG_CONTIG);
    TIFFSetField (out, TIFFTAG_PHOTOMETRIC, PHOTOMETRIC_RGB);
    TIFFSetField (out, TIFFTAG_COMPRESSION, uncompressed ? COMPRESSION_NONE : COMPRESSION_ADOBE_DEFLATE);
    TIFFSetField (out, TIFFTAG_SAMPLEFORMAT, bps == 32 ? SAMPLEFORMAT_IEEEFP : SAMPLEFORMAT_UINT);

    if (!uncompressed) {
        TIFFSetField (out, TIFFTAG_PREDICTOR, bps == 32 ? PREDICTOR_FLOATINGPOINT : PREDICTOR_HORIZONTAL);
    }
    if (profileData) {
        TIFFSetField (out, TIFFTAG_ICCPROFILE, profileLength, profileData);
    }

    for (int row = 0; row < height; row++) {
        getScanline (row, linebuffer, bps);

        if(needsReverse && !uncompressed && bps == 32) {
            for(int i = 0; i < lineWidth; i += 4) {
                char temp = linebuffer[i];
                linebuffer[i] = linebuffer[i + 3];
                linebuffer[i + 3] = temp;
                temp = linebuffer[i + 1];
                linebuffer[i + 1] = linebuffer[i + 2];
                linebuffer[i + 2] = temp;
            }
        }

        if (TIFFWriteScanline (out, linebuffer, row, 0) < 0) {
            TIFFClose (out);
            delete [] linebuffer;
            return IMIO_CANNOTWRITEFILE;
        }

        if (pl && !(row % 100)) {
            pl->setProgress ((double)(row + 1) / height);
        }
    }

    if (TIFFFlush(out) != 1) {
        writeOk = false;
    }

    /************************************************************************************************************
     *
     * Hombre: This is a dirty hack to update the Exif tag data type to 0x0004 so that Windows can understand it.
     *         libtiff will set this data type to 0x000d and doesn't provide any mechanism to update it before
     *         dumping to the file.
     *
     */
    if (applyExifPatch) {
        unsigned char b[10];
        uint16 tagCount = 0;
        lseek(fileno, 4, SEEK_SET);
        read(fileno, b, 4);
        uint32 ifd0Offset = rtexif::sget4(b, exifRoot->getOrder());
        lseek(fileno, ifd0Offset, SEEK_SET);
        read(fileno, b, 2);
        tagCount = rtexif::sget2(b, exifRoot->getOrder());
        for (size_t i = 0; i < tagCount ; ++i) {
            uint16 tagID = 0;
            read(fileno, b, 2);
            tagID = rtexif::sget2(b, exifRoot->getOrder());
            if (tagID == 0x8769) {
                rtexif::sset2(4, b, exifRoot->getOrder());
                write(fileno, b, 2);
                break;
            } else {
                read(fileno, b, 10);
            }
        }
    }
    /************************************************************************************************************/


    TIFFClose (out);
#ifdef WIN32
    fclose (file);
#endif

    delete [] linebuffer;

    if (pl) {
        pl->setProgressStr("PROGRESSBAR_READY");
        pl->setProgress(1.0);
    }

    if (writeOk) {
        return IMIO_SUCCESS;
    } else {
        g_remove(fname.c_str());
        return IMIO_CANNOTWRITEFILE;
    }
}

// PNG read and write routines:

void png_read_data(png_structp png_ptr, png_bytep data, png_size_t length)
{
    png_size_t check;

    /* fread() returns 0 on error, so it is OK to store this in a png_size_t
     * instead of an int, which is what fread() actually returns.
     */
    check = (png_size_t)fread(data, (png_size_t)1, length, (FILE *)png_get_io_ptr(png_ptr));

    if (check != length) {
        png_error(png_ptr, "Read Error");
    }
}

void png_write_data(png_structp png_ptr, png_bytep data, png_size_t length)
{
    png_uint_32 check;

    check = fwrite(data, 1, length, (FILE *)png_get_io_ptr(png_ptr));

    if (check != length) {
        png_error(png_ptr, "Write Error");
    }
}

void png_flush(png_structp png_ptr)
{
    FILE *io_ptr;
    io_ptr = (FILE *)(png_get_io_ptr(png_ptr));

    if (io_ptr != nullptr) {
        fflush(io_ptr);
    }
}

int ImageIO::load(Glib::ustring fname)
{

    if (hasPngExtension(fname)) {
        return loadPNG(fname);
    } else if (hasJpegExtension(fname)) {
        return loadJPEG(fname);
    } else if (hasTiffExtension(fname)) {
        return loadTIFF(fname);
    } else {
        return IMIO_FILETYPENOTSUPPORTED;
    }
}

int ImageIO::save(Glib::ustring fname)
{
    if (hasPngExtension(fname)) {
        return savePNG(fname);
    } else if (hasJpegExtension(fname)) {
        return saveJPEG(fname);
    } else if (hasTiffExtension(fname)) {
        return saveTIFF(fname);
    } else {
        return IMIO_FILETYPENOTSUPPORTED;
    }
}<|MERGE_RESOLUTION|>--- conflicted
+++ resolved
@@ -523,11 +523,7 @@
             return IMIO_READERROR;
         }
 
-<<<<<<< HEAD
-        setScanline(cinfo.output_scanline - 1, row, 8);
-=======
         setScanline (cinfo.output_scanline - 1, row, 8, cinfo.num_components);
->>>>>>> 4511b693
 
         if (pl && !(cinfo.output_scanline % 100)) {
             pl->setProgress((double)(cinfo.output_scanline) / cinfo.output_height);
