/*
 *  This file is part of RawTherapee.
 *
 *  Copyright (c) 2004-2010 Gabor Horvath <hgabor@rawtherapee.com>
 *  Copyright (c) 2010 Oliver Duis <www.oliverduis.de>
 *
 *  RawTherapee is free software: you can redistribute it and/or modify
 *  it under the terms of the GNU General Public License as published by
 *  the Free Software Foundation, either version 3 of the License, or
 *  (at your option) any later version.
 *
 *  RawTherapee is distributed in the hope that it will be useful,
 *  but WITHOUT ANY WARRANTY; without even the implied warranty of
 *  MERCHANTABILITY or FITNESS FOR A PARTICULAR PURPOSE.  See the
 *  GNU General Public License for more details.
 *
 *  You should have received a copy of the GNU General Public License
 *  along with RawTherapee.  If not, see <http://www.gnu.org/licenses/>.
 */
#include <png.h>
#include <glib/gstdio.h>
#include <tiff.h>
#include <tiffio.h>
#include <cstdio>
#include <cstring>
#include <fcntl.h>
#include <libiptcdata/iptc-jpeg.h>
#include "rt_math.h"
#include "../rtgui/options.h"
#include "../rtgui/version.h"

#ifdef WIN32
#include <winsock2.h>
#else
#include <netinet/in.h>
#endif

#include "imageio.h"
#include "iptcpairs.h"
#include "iccjpeg.h"
#include "color.h"

#include "jpeg.h"

using namespace std;
using namespace rtengine;
using namespace rtengine::procparams;

namespace
{

// Opens a file for binary writing and request exclusive lock (cases were you need "wb" mode plus locking)
FILE* g_fopen_withBinaryAndLock (const Glib::ustring& fname)
{

#ifdef WIN32

    // Use native function to disallow sharing, i.e. lock the file for exclusive access.
    // This is important to e.g. prevent Windows Explorer from crashing RT due to concurrently scanning an image file.
    std::unique_ptr<wchar_t, GFreeFunc> wfname (reinterpret_cast<wchar_t*> (g_utf8_to_utf16 (fname.c_str (), -1, NULL, NULL, NULL)), g_free);

    HANDLE hFile = CreateFileW ( wfname.get (), GENERIC_READ | GENERIC_WRITE, 0 /* no sharing allowed */, NULL, CREATE_ALWAYS, FILE_ATTRIBUTE_NORMAL, NULL);
    FILE* f = nullptr;

    if (hFile != INVALID_HANDLE_VALUE) {
        f = _fdopen (_open_osfhandle ((intptr_t)hFile, 0), "wb");
    }

#else

    FILE* f = ::g_fopen (fname.c_str (), "wb");

#endif

    return f;
}

Glib::ustring to_utf8 (const std::string& str)
{
    try {
        return Glib::locale_to_utf8 (str);
    } catch (Glib::Error&) {
        return Glib::convert_with_fallback (str, "UTF-8", "ISO-8859-1", "?");
    }
}

}

Glib::ustring ImageIO::errorMsg[6] = {"Success", "Cannot read file.", "Invalid header.", "Error while reading header.", "File reading error", "Image format not supported."};

// For only copying the raw input data
void ImageIO::setMetadata (const rtexif::TagDirectory* eroot)
{
    if (exifRoot != nullptr) {
        delete exifRoot;
        exifRoot = nullptr;
    }

    if (eroot) {
        rtexif::TagDirectory* td = ((rtexif::TagDirectory*)eroot)->clone (nullptr);

        // make IPTC and XMP pass through
        td->keepTag (0x83bb); // IPTC
        td->keepTag (0x02bc); // XMP

        exifRoot = td;
    }
}

// For merging with RT specific data
void ImageIO::setMetadata (const rtexif::TagDirectory* eroot, const rtengine::procparams::ExifPairs& exif, const rtengine::procparams::IPTCPairs& iptcc)
{

    // store exif info
    exifChange.clear();
    exifChange = exif;

    if (exifRoot != nullptr) {
        delete exifRoot;
        exifRoot = nullptr;
    }

    if (eroot) {
        exifRoot = ((rtexif::TagDirectory*)eroot)->clone (nullptr);
    }

    if (iptc != nullptr) {
        iptc_data_free (iptc);
        iptc = nullptr;
    }

    // build iptc structures for libiptcdata
    if (iptcc.empty()) {
        return;
    }

    iptc = iptc_data_new ();

    for (rtengine::procparams::IPTCPairs::const_iterator i = iptcc.begin(); i != iptcc.end(); ++i) {
        if (i->first == "Keywords" && ! (i->second.empty())) {
            for (unsigned int j = 0; j < i->second.size(); j++) {
                IptcDataSet * ds = iptc_dataset_new ();
                iptc_dataset_set_tag (ds, IPTC_RECORD_APP_2, IPTC_TAG_KEYWORDS);
                std::string loc = to_utf8 (i->second.at (j));
                iptc_dataset_set_data (ds, (unsigned char*)loc.c_str(), min (static_cast<size_t> (64), loc.size()), IPTC_DONT_VALIDATE);
                iptc_data_add_dataset (iptc, ds);
                iptc_dataset_unref (ds);
            }

            continue;
        } else if (i->first == "SupplementalCategories" && ! (i->second.empty())) {
            for (unsigned int j = 0; j < i->second.size(); j++) {
                IptcDataSet * ds = iptc_dataset_new ();
                iptc_dataset_set_tag (ds, IPTC_RECORD_APP_2, IPTC_TAG_SUPPL_CATEGORY);
                std::string loc = to_utf8 (i->second.at (j));
                iptc_dataset_set_data (ds, (unsigned char*)loc.c_str(), min (static_cast<size_t> (32), loc.size()), IPTC_DONT_VALIDATE);
                iptc_data_add_dataset (iptc, ds);
                iptc_dataset_unref (ds);
            }

            continue;
        }

        for (int j = 0; j < 16; j++)
            if (i->first == strTags[j].field && ! (i->second.empty())) {
                IptcDataSet * ds = iptc_dataset_new ();
                iptc_dataset_set_tag (ds, IPTC_RECORD_APP_2, strTags[j].tag);
                std::string loc = to_utf8 (i->second.at (0));
                iptc_dataset_set_data (ds, (unsigned char*)loc.c_str(), min (strTags[j].size, loc.size()), IPTC_DONT_VALIDATE);
                iptc_data_add_dataset (iptc, ds);
                iptc_dataset_unref (ds);
            }
    }

    iptc_data_sort (iptc);
}

void ImageIO::setOutputProfile  (const char* pdata, int plen)
{

    delete [] profileData;

    if (pdata) {
        profileData = new char [plen];
        memcpy (profileData, pdata, plen);
    } else {
        profileData = nullptr;
    }

    profileLength = plen;
}

ImageIO::~ImageIO ()
{

    if (embProfile) {
        cmsCloseProfile (embProfile);
    }

    deleteLoadedProfileData();
    delete exifRoot;
    delete [] profileData;
}

void png_read_data (png_struct_def  *png_ptr, unsigned char *data, size_t length);
void png_write_data (png_struct_def *png_ptr, unsigned char *data, size_t length);
void png_flush (png_struct_def *png_ptr);

int ImageIO::getPNGSampleFormat (Glib::ustring fname, IIOSampleFormat &sFormat, IIOSampleArrangement &sArrangement)
{
    FILE *file = g_fopen (fname.c_str (), "rb");

    if (!file) {
        return IMIO_CANNOTREADFILE;
    }

    //reading PNG header
    unsigned char header[8];

    if (fread (header, 1, 8, file) != 8 || png_sig_cmp (header, 0, 8)) {
        fclose (file);
        return IMIO_HEADERERROR;
    }

    //initializing main structures
    png_structp png = png_create_read_struct (PNG_LIBPNG_VER_STRING, nullptr, nullptr, nullptr);

    if (!png) {
        fclose (file);
        return IMIO_HEADERERROR;
    }

    png_infop info = png_create_info_struct (png);
    png_infop end_info = png_create_info_struct (png);

    if (!end_info || !info) {
        png_destroy_read_struct (&png, &info, &end_info);
        fclose (file);
        return IMIO_HEADERERROR;
    }

    if (setjmp (png_jmpbuf (png))) {
        png_destroy_read_struct (&png, &info, &end_info);
        fclose (file);
        return IMIO_READERROR;
    }

    //set up png read
    png_set_read_fn (png, file, png_read_data);
    png_set_sig_bytes (png, 8);

    png_read_info (png, info);

    //retrieving image information
    png_uint_32 width, height;
    int bit_depth, color_type, interlace_type, compression_type, filter_method;
    png_get_IHDR (png, info, &width, &height, &bit_depth, &color_type, &interlace_type, &compression_type, &filter_method);

    png_destroy_read_struct (&png, &info, &end_info);
    fclose (file);

    if (interlace_type != PNG_INTERLACE_NONE) {
        return IMIO_VARIANTNOTSUPPORTED;
    }

    if (bit_depth == 8) {
        sArrangement = IIOSA_CHUNKY;
        sFormat = IIOSF_UNSIGNED_CHAR;
        return IMIO_SUCCESS;
    } else if (bit_depth == 16) {
        sArrangement = IIOSA_CHUNKY;
        sFormat = IIOSF_UNSIGNED_SHORT;
        return IMIO_SUCCESS;
    } else {
        sArrangement = IIOSA_UNKNOWN;
        sFormat = IIOSF_UNKNOWN;
        return IMIO_VARIANTNOTSUPPORTED;
    }
}

int ImageIO::loadPNG  (Glib::ustring fname)
{

    FILE *file = g_fopen (fname.c_str (), "rb");

    if (!file) {
        return IMIO_CANNOTREADFILE;
    }

    if (pl) {
        pl->setProgressStr ("PROGRESSBAR_LOADPNG");
        pl->setProgress (0.0);
    }

    //reading PNG header
    unsigned char header[8];

    if (fread (header, 1, 8, file) != 8 || png_sig_cmp (header, 0, 8)) {
        fclose (file);
        return IMIO_HEADERERROR;
    }

    //initializing main structures
    png_structp png = png_create_read_struct (PNG_LIBPNG_VER_STRING, nullptr, nullptr, nullptr);

    if (!png) {
        fclose (file);
        return IMIO_HEADERERROR;
    }

    // silence the warning about "invalid" sRGB profiles -- see #4260
#if defined(PNG_SKIP_sRGB_CHECK_PROFILE) && defined(PNG_SET_OPTION_SUPPORTED)
    png_set_option(png, PNG_SKIP_sRGB_CHECK_PROFILE, PNG_OPTION_ON);
#endif

    png_infop info = png_create_info_struct (png);
    png_infop end_info = png_create_info_struct (png);

    if (!end_info || !info) {
        png_destroy_read_struct (&png, &info, &end_info);
        fclose (file);
        return IMIO_HEADERERROR;
    }

    if (setjmp (png_jmpbuf (png))) {
        png_destroy_read_struct (&png, &info, &end_info);
        fclose (file);
        return IMIO_READERROR;
    }

    //set up png read
    png_set_read_fn (png, file, png_read_data);
    png_set_sig_bytes (png, 8);

    png_read_info (png, info);

    embProfile = nullptr;

    //retrieving image information
    png_uint_32 width, height;
    int bit_depth, color_type, interlace_type, compression_type, filter_method;
    png_get_IHDR (png, info, &width, &height, &bit_depth, &color_type, &interlace_type, &compression_type, &filter_method);

    if (color_type == PNG_COLOR_TYPE_PALETTE || interlace_type != PNG_INTERLACE_NONE )  {
        // we don't support interlaced png or png with palette
        png_destroy_read_struct (&png, &info, &end_info);
        fclose (file);
        printf ("%s uses an unsupported feature: <palette-indexed colors|interlacing>. Skipping.\n", fname.data());
        return IMIO_VARIANTNOTSUPPORTED;
    }

    if (color_type == PNG_COLOR_TYPE_GRAY || color_type == PNG_COLOR_TYPE_GRAY_ALPHA) {
        png_set_gray_to_rgb (png);
    }

    if (png_get_valid (png, info, PNG_INFO_tRNS)) {
        png_set_tRNS_to_alpha (png);
    }

    if (color_type & PNG_COLOR_MASK_ALPHA) {
        png_set_strip_alpha (png);
    }

    // reading the embedded ICC profile if any
    if (png_get_valid(png, info, PNG_INFO_iCCP)) {
        png_charp name;
        int compression_type;
#if PNG_LIBPNG_VER < 10500
        png_charp profdata;
#else
        png_bytep profdata;
#endif
        png_uint_32 proflen;
        png_get_iCCP(png, info, &name, &compression_type, &profdata, &proflen);
        embProfile = cmsOpenProfileFromMem(profdata, proflen);
        loadedProfileData = new char[proflen];
        memcpy(loadedProfileData, profdata, proflen);
    }

    //setting gamma
    double gamma;

    if (png_get_gAMA (png, info, &gamma)) {
        png_set_gamma (png, 1.0 / gamma, gamma);   // use gamma from metadata
    } else {
        png_set_gamma (png, 2.2, 1.0 / 2.2);   // no gamma in metadata, suppose gamma 2.2
    }

//  if (bps==8 && bit_depth==16) png_set_strip_16(png);

    //updating png info struct
    png_read_update_info (png, info);
    png_get_IHDR (png, info, &width, &height, &bit_depth, &color_type, &interlace_type, &compression_type, &filter_method);

    allocate (width, height);

    int rowlen = width * 3 * bit_depth / 8;
    unsigned char *row = new unsigned char [rowlen];

    // set a new jump point to avoid memory leak
    if (setjmp (png_jmpbuf (png))) {
        png_destroy_read_struct (&png, &info, &end_info);
        fclose (file);
        delete [] row;
        return IMIO_READERROR;
    }

    for (unsigned int i = 0; i < height; i++) {

        png_read_row (png, (png_byte*)row, nullptr);

        if (bit_depth == 16) { // convert scanline to host byte order
            unsigned short* srow = (unsigned short*)row;

            for (unsigned int j = 0; j < width * 3; j++) {
                srow[j] = ntohs (srow[j]);
            }
        }

        setScanline (i, row, bit_depth);

        if (pl && ! (i % 100)) {
            pl->setProgress ((double) (i + 1) / height);
        }
    }

    png_read_end (png, nullptr);
    png_destroy_read_struct (&png, &info, &end_info);

    delete [] row;
    fclose (file);

    if (pl) {
        pl->setProgressStr ("PROGRESSBAR_READY");
        pl->setProgress (1.0);
    }

    return IMIO_SUCCESS;
}

typedef struct  {
    struct jpeg_error_mgr pub;  /* "public" fields */
    jmp_buf setjmp_buffer;  /* for return to caller */
} my_error_mgr;

void my_error_exit (j_common_ptr cinfo)
{
    /* cinfo->err really points to a my_error_mgr struct, so coerce pointer */
    my_error_mgr *myerr = (my_error_mgr*) cinfo->err;
    /* Always display the message. */
    /* We could postpone this until after returning, if we chose. */
    (*cinfo->err->output_message) (cinfo);

    /* Return control to the setjmp point */
#if defined( WIN32 ) && defined( __x86_64__ )
    __builtin_longjmp (myerr->setjmp_buffer, 1);
#else
    longjmp (myerr->setjmp_buffer, 1);
#endif
}


int ImageIO::loadJPEGFromMemory (const char* buffer, int bufsize)
{
    jpeg_decompress_struct cinfo;
    jpeg_create_decompress (&cinfo);
    jpeg_memory_src (&cinfo, (const JOCTET*)buffer, bufsize);

    /* We use our private extension JPEG error handler.
       Note that this struct must live as long as the main JPEG parameter
       struct, to avoid dangling-pointer problems.
    */
    my_error_mgr jerr;
    /* We set up the normal JPEG error routines, then override error_exit. */
    cinfo.err = jpeg_std_error (&jerr.pub);
    jerr.pub.error_exit = my_error_exit;

    /* Establish the setjmp return context for my_error_exit to use. */
#if defined( WIN32 ) && defined( __x86_64__ )

    if (__builtin_setjmp (jerr.setjmp_buffer)) {
#else

    if (setjmp (jerr.setjmp_buffer)) {
#endif
        /* If we get here, the JPEG code has signaled an error.
           We need to clean up the JPEG object and return.
        */
        jpeg_destroy_decompress (&cinfo);
        return IMIO_READERROR;
    }


    if (pl) {
        pl->setProgressStr ("PROGRESSBAR_LOADJPEG");
        pl->setProgress (0.0);

    }

    setup_read_icc_profile (&cinfo);

    jpeg_read_header (&cinfo, TRUE);

    deleteLoadedProfileData();
    loadedProfileDataJpg = true;
    bool hasprofile = read_icc_profile (&cinfo, (JOCTET**)&loadedProfileData, (unsigned int*)&loadedProfileLength);

    if (hasprofile) {
        embProfile = cmsOpenProfileFromMem (loadedProfileData, loadedProfileLength);
    } else {
        embProfile = nullptr;
    }

    jpeg_start_decompress (&cinfo);

    unsigned int width = cinfo.output_width;
    unsigned int height = cinfo.output_height;

    allocate (width, height);

    unsigned char *row = new unsigned char[width * 3];

    while (cinfo.output_scanline < height) {
        if (jpeg_read_scanlines (&cinfo, &row, 1) < 1) {
            jpeg_finish_decompress (&cinfo);
            jpeg_destroy_decompress (&cinfo);
            delete [] row;
            return IMIO_READERROR;
        }

        setScanline (cinfo.output_scanline - 1, row, 8);

        if (pl && ! (cinfo.output_scanline % 100)) {
            pl->setProgress ((double) (cinfo.output_scanline) / cinfo.output_height);
        }
    }

    delete [] row;

    jpeg_finish_decompress (&cinfo);
    jpeg_destroy_decompress (&cinfo);

    if (pl) {
        pl->setProgressStr ("PROGRESSBAR_READY");
        pl->setProgress (1.0);
    }

    return IMIO_SUCCESS;
}

int ImageIO::loadJPEG (Glib::ustring fname)
{
    FILE *file = g_fopen (fname.c_str (), "rb");

    if (!file) {
        return IMIO_CANNOTREADFILE;
    }

    jpeg_decompress_struct cinfo;
    jpeg_error_mgr jerr;
    cinfo.err = my_jpeg_std_error (&jerr);
    jpeg_create_decompress (&cinfo);

    my_jpeg_stdio_src (&cinfo, file);

    if ( setjmp ((reinterpret_cast<rt_jpeg_error_mgr*> (cinfo.src))->error_jmp_buf) == 0 ) {
        if (pl) {
            pl->setProgressStr ("PROGRESSBAR_LOADJPEG");
            pl->setProgress (0.0);
        }

        setup_read_icc_profile (&cinfo);

        //jpeg_stdio_src(&cinfo,file);
        jpeg_read_header (&cinfo, TRUE);

        //if JPEG is CMYK, then abort reading
        if (cinfo.jpeg_color_space == JCS_CMYK || cinfo.jpeg_color_space == JCS_YCCK) {
            jpeg_destroy_decompress (&cinfo);
            return IMIO_READERROR;
        }

        cinfo.out_color_space = JCS_RGB;

        deleteLoadedProfileData();
        loadedProfileDataJpg = true;
        bool hasprofile = read_icc_profile (&cinfo, (JOCTET**)&loadedProfileData, (unsigned int*)&loadedProfileLength);

        if (hasprofile) {
            embProfile = cmsOpenProfileFromMem (loadedProfileData, loadedProfileLength);
        } else {
            embProfile = nullptr;
        }

        jpeg_start_decompress (&cinfo);

        unsigned int width = cinfo.output_width;
        unsigned int height = cinfo.output_height;

        allocate (width, height);

        unsigned char *row = new unsigned char[width * 3];

        while (cinfo.output_scanline < height) {
            if (jpeg_read_scanlines (&cinfo, &row, 1) < 1) {
                jpeg_finish_decompress (&cinfo);
                jpeg_destroy_decompress (&cinfo);
                delete [] row;
                return IMIO_READERROR;
            }

            setScanline (cinfo.output_scanline - 1, row, 8);

            if (pl && ! (cinfo.output_scanline % 100)) {
                pl->setProgress ((double) (cinfo.output_scanline) / cinfo.output_height);
            }
        }

        delete [] row;

        jpeg_finish_decompress (&cinfo);
        jpeg_destroy_decompress (&cinfo);
        fclose (file);

        if (pl) {
            pl->setProgressStr ("PROGRESSBAR_READY");
            pl->setProgress (1.0);
        }

        return IMIO_SUCCESS;
    } else {
        jpeg_destroy_decompress (&cinfo);
        return IMIO_READERROR;
    }
}

int ImageIO::getTIFFSampleFormat (Glib::ustring fname, IIOSampleFormat &sFormat, IIOSampleArrangement &sArrangement)
{
#ifdef WIN32
    wchar_t *wfilename = (wchar_t*)g_utf8_to_utf16 (fname.c_str(), -1, NULL, NULL, NULL);
    TIFF* in = TIFFOpenW (wfilename, "r");
    g_free (wfilename);
#else
    TIFF* in = TIFFOpen (fname.c_str(), "r");
#endif

    if (in == nullptr) {
        return IMIO_CANNOTREADFILE;
    }

    uint16 bitspersample = 0, samplesperpixel = 0, sampleformat = 0;
    int hasTag = TIFFGetField (in, TIFFTAG_BITSPERSAMPLE, &bitspersample);
    hasTag &= TIFFGetField (in, TIFFTAG_SAMPLESPERPIXEL, &samplesperpixel);

    if (!hasTag) {
        // These are needed
        TIFFClose (in);
        sFormat = IIOSF_UNKNOWN;
        return IMIO_VARIANTNOTSUPPORTED;
    }

    if (!TIFFGetField (in, TIFFTAG_SAMPLEFORMAT, &sampleformat))
        /*
         * WARNING: This is a dirty hack!
         * We assume that files which doesn't contain the TIFFTAG_SAMPLEFORMAT tag
         * (which is the case with uncompressed TIFFs produced by RT!) are RGB files,
         * but that may be not true.   --- Hombre
         */
    {
        sampleformat = SAMPLEFORMAT_UINT;
    }

    uint16 config;
    TIFFGetField (in, TIFFTAG_PLANARCONFIG, &config);

    if (config == PLANARCONFIG_CONTIG) {
        sArrangement = IIOSA_CHUNKY;
    } else {
        sFormat = IIOSF_UNKNOWN;
        sArrangement = IIOSA_UNKNOWN;
        TIFFClose (in);
        return IMIO_VARIANTNOTSUPPORTED;
    }

    uint16 photometric;

    if (!TIFFGetField (in, TIFFTAG_PHOTOMETRIC, &photometric)) {
        TIFFClose (in);
        return IMIO_VARIANTNOTSUPPORTED;
    }

    uint16 compression;

    if (photometric == PHOTOMETRIC_LOGLUV)
        if (!TIFFGetField (in, TIFFTAG_COMPRESSION, &compression)) {
            compression = COMPRESSION_NONE;
        }

    TIFFClose (in);

    if (photometric == PHOTOMETRIC_RGB || photometric == PHOTOMETRIC_MINISBLACK) {
        if ((samplesperpixel == 1 || samplesperpixel == 3 || samplesperpixel == 4) && sampleformat == SAMPLEFORMAT_UINT) {
            if (bitspersample == 8) {
                sFormat = IIOSF_UNSIGNED_CHAR;
                return IMIO_SUCCESS;
            }

            if (bitspersample == 16) {
                sFormat = IIOSF_UNSIGNED_SHORT;
                return IMIO_SUCCESS;
            }
        } else if (samplesperpixel == 3 && sampleformat == SAMPLEFORMAT_IEEEFP) {
            /*
             * Not yet supported
             *
             if (bitspersample==16) {
                sFormat = IIOSF_HALF;
                return IMIO_SUCCESS;
            }*/
            if (bitspersample == 32) {
                sFormat = IIOSF_FLOAT;
                return IMIO_SUCCESS;
            }
        }
    } else if (samplesperpixel == 3 && photometric == PHOTOMETRIC_LOGLUV) {
        if (compression == COMPRESSION_SGILOG24) {
            sFormat = IIOSF_LOGLUV24;
            return IMIO_SUCCESS;
        } else if (compression == COMPRESSION_SGILOG) {
            sFormat = IIOSF_LOGLUV32;
            return IMIO_SUCCESS;
        }
    }

    return IMIO_VARIANTNOTSUPPORTED;
}

int ImageIO::loadTIFF (Glib::ustring fname)
{

    static MyMutex thumbMutex;
    MyMutex::MyLock lock (thumbMutex);

    if (!options.serializeTiffRead) {
        lock.release();
    }

#ifdef WIN32
    wchar_t *wfilename = (wchar_t*)g_utf8_to_utf16 (fname.c_str(), -1, NULL, NULL, NULL);
    TIFF* in = TIFFOpenW (wfilename, "r");
    g_free (wfilename);
#else
    TIFF* in = TIFFOpen (fname.c_str(), "r");
#endif

    if (in == nullptr) {
        return IMIO_CANNOTREADFILE;
    }

    if (pl) {
        pl->setProgressStr ("PROGRESSBAR_LOADTIFF");
        pl->setProgress (0.0);
    }

    int width, height;
    TIFFGetField (in, TIFFTAG_IMAGEWIDTH, &width);
    TIFFGetField (in, TIFFTAG_IMAGELENGTH, &height);

    uint16 bitspersample, samplesperpixel;
    int hasTag = TIFFGetField (in, TIFFTAG_BITSPERSAMPLE, &bitspersample);
    hasTag &= TIFFGetField (in, TIFFTAG_SAMPLESPERPIXEL, &samplesperpixel);

    if (!hasTag) {
        // These are needed
        TIFFClose (in);
        return IMIO_VARIANTNOTSUPPORTED;
    }

    uint16 config;
    TIFFGetField (in, TIFFTAG_PLANARCONFIG, &config);

    if (config != PLANARCONFIG_CONTIG) {
        TIFFClose (in);
        return IMIO_VARIANTNOTSUPPORTED;
    }

    if (sampleFormat & (IIOSF_LOGLUV24 | IIOSF_LOGLUV32)) {
        TIFFSetField (in, TIFFTAG_SGILOGDATAFMT, SGILOGDATAFMT_FLOAT);
    }

    /*
     * We could use the min/max values set in TIFFTAG_SMINSAMPLEVALUE and
     * TIFFTAG_SMAXSAMPLEVALUE, but for now, we normalize the image to the
     * effective minimum and maximum values
     */
    if (options.rtSettings.verbose) {
        printf ("Informations of \"%s\":\n", fname.c_str());
        uint16 tiffDefaultScale, tiffBaselineExposure, tiffLinearResponseLimit;

        if (TIFFGetField (in, TIFFTAG_DEFAULTSCALE, &tiffDefaultScale)) {
            printf ("   DefaultScale: %d\n", tiffDefaultScale);
        } else {
            printf ("   No DefaultScale value!\n");
        }

        if (TIFFGetField (in, TIFFTAG_BASELINEEXPOSURE, &tiffBaselineExposure)) {
            printf ("   BaselineExposure: %d\n", tiffBaselineExposure);
        } else {
            printf ("   No BaselineExposure value!\n");
        }

        if (TIFFGetField (in, TIFFTAG_LINEARRESPONSELIMIT, &tiffLinearResponseLimit)) {
            printf ("   LinearResponseLimit: %d\n", tiffLinearResponseLimit);
        } else {
            printf ("   No LinearResponseLimit value!\n");
        }

        uint16 tiffMinValue, tiffMaxValue;

        if (TIFFGetField (in, TIFFTAG_SMINSAMPLEVALUE, &tiffMinValue)) {
            printf ("   MinValue: %d\n", tiffMinValue);
        } else {
            printf ("   No minimum value!\n");
        }

        if (TIFFGetField (in, TIFFTAG_SMAXSAMPLEVALUE, &tiffMaxValue)) {
            printf ("   MaxValue: %d\n\n", tiffMaxValue);
        } else {
            printf ("   No maximum value!\n\n");
        }

        printf ("   Those values are not taken into account, the image data are normalized to a [0;1] range\n\n");
    }

    char* profdata;
    deleteLoadedProfileData();
    loadedProfileDataJpg = false;

    if (TIFFGetField (in, TIFFTAG_ICCPROFILE, &loadedProfileLength, &profdata)) {
        embProfile = cmsOpenProfileFromMem (profdata, loadedProfileLength);
        loadedProfileData = new char [loadedProfileLength];
        memcpy (loadedProfileData, profdata, loadedProfileLength);
    } else {
        embProfile = nullptr;
    }

    allocate (width, height);

    float minValue[3] = {0.f, 0.f, 0.f}, maxValue[3] = {0.f, 0.f, 0.f};
    unsigned char* linebuffer = new unsigned char[TIFFScanlineSize (in) * (samplesperpixel == 1 ? 3 : 1)];

    for (int row = 0; row < height; row++) {
        if (TIFFReadScanline (in, linebuffer, row, 0) < 0) {
            TIFFClose (in);
            delete [] linebuffer;
            return IMIO_READERROR;
        }

        if (samplesperpixel > 3) {
            for (int i = 0; i < width; i++) {
                memcpy (linebuffer + i * 3 * bitspersample / 8, linebuffer + i * samplesperpixel * bitspersample / 8, 3 * bitspersample / 8);
            }
        } else if (samplesperpixel == 1) {
            const size_t bytes = bitspersample / 8;

            for (int i = width - 1; i >= 0; --i) {
                const unsigned char* const src = linebuffer + i * bytes;
                unsigned char* const dest = linebuffer + i * 3 * bytes;
                memcpy (dest + 2 * bytes, src, bytes);
                memcpy (dest + 1 * bytes, src, bytes);
                memcpy (dest + 0 * bytes, src, bytes);
            }
        }

        if (sampleFormat & (IIOSF_LOGLUV24 | IIOSF_LOGLUV32 | IIOSF_FLOAT)) {
            setScanline (row, linebuffer, bitspersample, minValue, maxValue);
        } else {
            setScanline (row, linebuffer, bitspersample, nullptr, nullptr);
        }

        if (pl && ! (row % 100)) {
            pl->setProgress ((double) (row + 1) / height);
        }
    }

    if (sampleFormat & (IIOSF_FLOAT | IIOSF_LOGLUV24 | IIOSF_LOGLUV32)) {
#ifdef _DEBUG

        if (options.rtSettings.verbose)
            printf ("Normalizing \"%s\" image \"%s\" whose mini/maxi values are:\n   Red:   minimum value=%0.5f / maximum value=%0.5f\n   Green: minimum value=%0.5f / maximum value=%0.5f\n   Blue:  minimum value=%0.5f / maximum value=%0.5f\n",
                    getType(), fname.c_str(),
                    minValue[0], maxValue[0], minValue[1],
                    maxValue[1], minValue[2], maxValue[2]
                   );

#endif
        float minVal = rtengine::min (minValue[0], minValue[1], minValue[2]);
        float maxVal = rtengine::max (maxValue[0], maxValue[1], maxValue[2]);
        normalizeFloat (minVal, maxVal);
    }

    TIFFClose (in);
    delete [] linebuffer;

    if (pl) {
        pl->setProgressStr ("PROGRESSBAR_READY");
        pl->setProgress (1.0);
    }

    return IMIO_SUCCESS;
}

int ImageIO::loadPPMFromMemory (const char* buffer, int width, int height, bool swap, int bps)
{
    allocate (width, height);

    int line_length (width * 3 * (bps / 8));

    if ( swap && bps > 8 ) {
        char swapped[line_length];

        for ( int row = 0; row < height; ++row ) {
            ::rtengine::swab (((char*)buffer) + (row * line_length), swapped, line_length);
            setScanline (row, (unsigned char*)&swapped[0], bps);
        }
    } else {
        for ( int row = 0; row < height; ++row ) {
            setScanline (row, ((unsigned char*)buffer) + (row * line_length), bps);
        }
    }

    return IMIO_SUCCESS;
}


namespace {

// Taken from Darktable -- src/imageio/format/png.c
//
/* Write EXIF data to PNG file.
 * Code copied from DigiKam's libs/dimg/loaders/pngloader.cpp.
 * The EXIF embedding is defined by ImageMagicK.
 * It is documented in the ExifTool page:
 * http://www.sno.phy.queensu.ca/~phil/exiftool/TagNames/PNG.html
 *
 * ..and in turn copied from ufraw. thanks to udi and colleagues
 * for making useful code much more readable and discoverable ;)
 */

void PNGwriteRawProfile(png_struct *ping, png_info *ping_info, const char *profile_type, guint8 *profile_data, png_uint_32 length)
{
    png_textp text;
    long i;
    guint8 *sp;
    png_charp dp;
    png_uint_32 allocated_length, description_length;

    const guint8 hex[16] = { '0', '1', '2', '3', '4', '5', '6', '7', '8', '9', 'a', 'b', 'c', 'd', 'e', 'f' };
    text = static_cast<png_textp>(png_malloc(ping, sizeof(png_text)));
    description_length = strlen(profile_type);
    allocated_length = length * 2 + (length >> 5) + 20 + description_length;

    text[0].text = static_cast<png_charp>(png_malloc(ping, allocated_length));
    text[0].key = static_cast<png_charp>(png_malloc(ping, 80));
    text[0].key[0] = '\0';

    g_strlcat(text[0].key, "Raw profile type ", 80);
    g_strlcat(text[0].key, profile_type, 80);

    sp = profile_data;
    dp = text[0].text;
    *dp++ = '\n';

    g_strlcpy(dp, profile_type, allocated_length);

    dp += description_length;
    *dp++ = '\n';
    *dp = '\0';

    g_snprintf(dp, allocated_length - strlen(text[0].text), "%8lu ", static_cast<unsigned long int>(length));

    dp += 8;

    for(i = 0; i < long(length); i++)
    {
        if(i % 36 == 0) *dp++ = '\n';

        *(dp++) = hex[((*sp >> 4) & 0x0f)];
        *(dp++) = hex[((*sp++) & 0x0f)];
    }

    *dp++ = '\n';
    *dp = '\0';
    text[0].text_length = (dp - text[0].text);
    text[0].compression = -1;

    if(text[0].text_length <= allocated_length) png_set_text(ping, ping_info, text, 1);

    png_free(ping, text[0].text);
    png_free(ping, text[0].key);
    png_free(ping, text);
}

} // namespace

int ImageIO::savePNG  (Glib::ustring fname, volatile int bps)
{
    if (getWidth() < 1 || getHeight() < 1) {
        return IMIO_HEADERERROR;
    }

    FILE* const file = g_fopen_withBinaryAndLock (fname);

    if (!file) {
        return IMIO_CANNOTWRITEFILE;
    }

    if (pl) {
        pl->setProgressStr ("PROGRESSBAR_SAVEPNG");
        pl->setProgress (0.0);
    }

    png_structp png = png_create_write_struct (PNG_LIBPNG_VER_STRING, nullptr, nullptr, nullptr);

    if (!png) {
        fclose (file);
        return IMIO_HEADERERROR;
    }

<<<<<<< HEAD
    png_infop info = png_create_info_struct (png);
=======
    // silence the warning about "invalid" sRGB profiles -- see #4260
#if defined(PNG_SKIP_sRGB_CHECK_PROFILE) && defined(PNG_SET_OPTION_SUPPORTED)
    png_set_option(png, PNG_SKIP_sRGB_CHECK_PROFILE, PNG_OPTION_ON);
#endif
    
    png_infop info = png_create_info_struct(png);
>>>>>>> 309eef69

    if (!info) {
        png_destroy_write_struct (&png, nullptr);
        fclose (file);
        return IMIO_HEADERERROR;
    }

    if (setjmp (png_jmpbuf (png))) {
        png_destroy_write_struct (&png, &info);
        fclose (file);
        return IMIO_CANNOTWRITEFILE;
    }

    png_set_write_fn (png, file, png_write_data, png_flush);

<<<<<<< HEAD
    png_set_compression_level (png, compression);
=======
    png_set_filter(png, 0, PNG_FILTER_PAETH);
    png_set_compression_level(png, 6);
    png_set_compression_strategy(png, 3);
>>>>>>> 309eef69

    int width = getWidth ();
    int height = getHeight ();

    if (bps < 0) {
        bps = getBPS ();
    }

    png_set_IHDR (png, info, width, height, bps, PNG_COLOR_TYPE_RGB,
                  PNG_INTERLACE_NONE, PNG_COMPRESSION_TYPE_DEFAULT, PNG_FILTER_TYPE_BASE);

    if (profileData) {
#if PNG_LIBPNG_VER < 10500
        png_charp profdata = reinterpret_cast<png_charp>(profileData);
#else
        png_bytep profdata = reinterpret_cast<png_bytep>(profileData);
#endif
        png_set_iCCP(png, info, const_cast<png_charp>("icc"), 0, profdata, profileLength);
    }

    {
        // buffer for the exif and iptc
        unsigned int bufferSize;
        unsigned char* buffer = nullptr; // buffer will be allocated in createTIFFHeader
        unsigned char* iptcdata = nullptr;
        unsigned int iptclen = 0;

        if (iptc && iptc_data_save (iptc, &iptcdata, &iptclen) && iptcdata) {
            iptc_data_free_buf (iptc, iptcdata);
            iptcdata = nullptr;
        }

        int size = rtexif::ExifManager::createPNGMarker(exifRoot, exifChange, width, height, bps, (char*)iptcdata, iptclen, buffer, bufferSize);

        if (iptcdata) {
            iptc_data_free_buf (iptc, iptcdata);
        }
        if (buffer && size) {
            PNGwriteRawProfile(png, info, "exif", buffer, size);
            delete[] buffer;
        }
    }


    int rowlen = width * 3 * bps / 8;
    unsigned char *row = new unsigned char [rowlen];

    png_write_info (png, info);

    for (int i = 0; i < height; i++) {
        getScanline (i, row, bps);

        if (bps == 16) {
            // convert to network byte order
#if __BYTE_ORDER__==__ORDER_LITTLE_ENDIAN__
            for (int j = 0; j < width * 6; j += 2) {
                unsigned char tmp = row[j];
                row[j] = row[j + 1];
                row[j + 1] = tmp;
            }

#endif
        }

        png_write_row (png, (png_byte*)row);

        if (pl && ! (i % 100)) {
            pl->setProgress ((double) (i + 1) / height);
        }
    }

    png_write_end (png, info);
    png_destroy_write_struct (&png, &info);

    delete [] row;
    fclose (file);

    if (pl) {
        pl->setProgressStr ("PROGRESSBAR_READY");
        pl->setProgress (1.0);
    }

    return IMIO_SUCCESS;
}



// Quality 0..100, subsampling: 1=low quality, 2=medium, 3=high
int ImageIO::saveJPEG (Glib::ustring fname, int quality, int subSamp)
{
    if (getWidth() < 1 || getHeight() < 1) {
        return IMIO_HEADERERROR;
    }

    FILE* const file = g_fopen_withBinaryAndLock (fname);

    if (!file) {
        return IMIO_CANNOTWRITEFILE;
    }

    jpeg_compress_struct cinfo;
    /* We use our private extension JPEG error handler.
       Note that this struct must live as long as the main JPEG parameter
       struct, to avoid dangling-pointer problems.
    */
    my_error_mgr jerr;
    /* We set up the normal JPEG error routines, then override error_exit. */
    cinfo.err = jpeg_std_error (&jerr.pub);
    jerr.pub.error_exit = my_error_exit;

    /* Establish the setjmp return context for my_error_exit to use. */
#if defined( WIN32 ) && defined( __x86_64__ )

    if (__builtin_setjmp (jerr.setjmp_buffer)) {
#else

    if (setjmp (jerr.setjmp_buffer)) {
#endif
        /* If we get here, the JPEG code has signaled an error.
           We need to clean up the JPEG object, close the file, remove the already saved part of the file and return.
        */
        jpeg_destroy_compress (&cinfo);
        fclose (file);
        g_remove (fname.c_str());
        return IMIO_CANNOTWRITEFILE;
    }

    jpeg_create_compress (&cinfo);



    if (pl) {
        pl->setProgressStr ("PROGRESSBAR_SAVEJPEG");
        pl->setProgress (0.0);
    }

    jpeg_stdio_dest (&cinfo, file);

    int width = getWidth ();
    int height = getHeight ();

    cinfo.image_width  = width;
    cinfo.image_height = height;
    cinfo.in_color_space = JCS_RGB;
    cinfo.input_components = 3;
    jpeg_set_defaults (&cinfo);
    cinfo.write_JFIF_header = FALSE;

    // compute optimal Huffman coding tables for the image. Bit slower to generate, but size of result image is a bit less (default was FALSE)
    cinfo.optimize_coding = TRUE;

    // Since math coprocessors are common these days, FLOAT should be a bit more accurate AND fast (default is ISLOW)
    // (machine dependency is not really an issue, since we all run on x86 and having exactly the same file is not a requirement)
    cinfo.dct_method = JDCT_FLOAT;

    if (quality >= 0 && quality <= 100) {
        jpeg_set_quality (&cinfo, quality, true);
    }

    cinfo.comp_info[1].h_samp_factor = cinfo.comp_info[1].v_samp_factor = 1;
    cinfo.comp_info[2].h_samp_factor = cinfo.comp_info[2].v_samp_factor = 1;

    if (subSamp == 1) {
        // Best compression, default of the JPEG library:  2x2, 1x1, 1x1 (4:2:0)
        cinfo.comp_info[0].h_samp_factor = cinfo.comp_info[0].v_samp_factor = 2;
    } else if (subSamp == 2) {
        // Widely used normal ratio 2x1, 1x1, 1x1 (4:2:2)
        cinfo.comp_info[0].h_samp_factor = 2;
        cinfo.comp_info[0].v_samp_factor = 1;
    } else if (subSamp == 3) {
        // Best quality 1x1 1x1 1x1 (4:4:4)
        cinfo.comp_info[0].h_samp_factor = cinfo.comp_info[0].v_samp_factor = 1;
    }

    jpeg_start_compress (&cinfo, TRUE);

    // buffer for exif and iptc markers
    unsigned char* buffer = new unsigned char[165535]; //FIXME: no buffer size check so it can be overflowed in createJPEGMarker() for large tags, and then software will crash
    unsigned int size;

    // assemble and write exif marker
    if (exifRoot) {
        int size = rtexif::ExifManager::createJPEGMarker (exifRoot, exifChange, cinfo.image_width, cinfo.image_height, buffer);

        if (size > 0 && size < 65530) {
            jpeg_write_marker (&cinfo, JPEG_APP0 + 1, buffer, size);
        }
    }

    // assemble and write iptc marker
    if (iptc) {
        unsigned char* iptcdata;
        bool error = false;

        if (iptc_data_save (iptc, &iptcdata, &size)) {
            if (iptcdata) {
                iptc_data_free_buf (iptc, iptcdata);
            }

            error = true;
        }

        int bytes = 0;

        if (!error && (bytes = iptc_jpeg_ps3_save_iptc (nullptr, 0, iptcdata, size, buffer, 65532)) < 0) {
            if (iptcdata) {
                iptc_data_free_buf (iptc, iptcdata);
            }

            error = true;
        }

        if (!error) {
            jpeg_write_marker (&cinfo, JPEG_APP0 + 13, buffer, bytes);
        }
    }

    delete [] buffer;

    // write icc profile to the output
    if (profileData) {
        write_icc_profile (&cinfo, (JOCTET*)profileData, profileLength);
    }

    // write image data
    int rowlen = width * 3;
    unsigned char *row = new unsigned char [rowlen];

    /* To avoid memory leaks we establish a new setjmp return context for my_error_exit to use. */
#if defined( WIN32 ) && defined( __x86_64__ )

    if (__builtin_setjmp (jerr.setjmp_buffer)) {
#else

    if (setjmp (jerr.setjmp_buffer)) {
#endif
        /* If we get here, the JPEG code has signaled an error.
           We need to clean up the JPEG object, close the file, remove the already saved part of the file and return.
        */
        delete [] row;
        jpeg_destroy_compress (&cinfo);
        fclose (file);
        g_remove (fname.c_str());
        return IMIO_CANNOTWRITEFILE;
    }

    while (cinfo.next_scanline < cinfo.image_height) {

        getScanline (cinfo.next_scanline, row, 8);

        if (jpeg_write_scanlines (&cinfo, &row, 1) < 1) {
            jpeg_destroy_compress (&cinfo);
            delete [] row;
            fclose (file);
            g_remove (fname.c_str());
            return IMIO_CANNOTWRITEFILE;
        }

        if (pl && ! (cinfo.next_scanline % 100)) {
            pl->setProgress ((double) (cinfo.next_scanline) / cinfo.image_height);
        }
    }

    jpeg_finish_compress (&cinfo);
    jpeg_destroy_compress (&cinfo);

    delete [] row;

    fclose (file);

    if (pl) {
        pl->setProgressStr ("PROGRESSBAR_READY");
        pl->setProgress (1.0);
    }

    return IMIO_SUCCESS;
}

int ImageIO::saveTIFF (Glib::ustring fname, int bps, bool uncompressed)
{
    if (getWidth() < 1 || getHeight() < 1) {
        return IMIO_HEADERERROR;
    }

    //TODO: Handling 32 bits floating point output images!
    bool writeOk = true;
    int width = getWidth ();
    int height = getHeight ();

    if (bps < 0) {
        bps = getBPS ();
    }

    int lineWidth = width * 3 * bps / 8;
    unsigned char* linebuffer = new unsigned char[lineWidth];

// TODO the following needs to be looked into - do we really need two ways to write a Tiff file ?
    if (exifRoot && uncompressed) {
        FILE *file = g_fopen_withBinaryAndLock (fname);

        if (!file) {
            delete [] linebuffer;
            return IMIO_CANNOTWRITEFILE;
        }

        if (pl) {
            pl->setProgressStr ("PROGRESSBAR_SAVETIFF");
            pl->setProgress (0.0);
        }

        // buffer for the exif and iptc
        unsigned int bufferSize;
        unsigned char* buffer = nullptr; // buffer will be allocated in createTIFFHeader
        unsigned char* iptcdata = nullptr;
        unsigned int iptclen = 0;

        if (iptc && iptc_data_save (iptc, &iptcdata, &iptclen) && iptcdata) {
            iptc_data_free_buf (iptc, iptcdata);
            iptcdata = nullptr;
        }

        int size = rtexif::ExifManager::createTIFFHeader (exifRoot, exifChange, width, height, bps, profileData, profileLength, (char*)iptcdata, iptclen, buffer, bufferSize);

        if (iptcdata) {
            iptc_data_free_buf (iptc, iptcdata);
        }

        // The maximum lenght is strangely not the same than for the JPEG file...
        // Which maximum length is the good one ?
        if (size > 0 && size <= static_cast<int> (bufferSize)) {
            fwrite (buffer, size, 1, file);
        }

#if __BYTE_ORDER__==__ORDER_LITTLE_ENDIAN__
        bool needsReverse = bps == 16 && exifRoot->getOrder() == rtexif::MOTOROLA;
#else
        bool needsReverse = bps == 16 && exifRoot->getOrder() == rtexif::INTEL;
#endif

        for (int i = 0; i < height; i++) {
            getScanline (i, linebuffer, bps);

            if (needsReverse)
                for (int i = 0; i < lineWidth; i += 2) {
                    char c = linebuffer[i];
                    linebuffer[i] = linebuffer[i + 1];
                    linebuffer[i + 1] = c;
                }

            fwrite (linebuffer, lineWidth, 1, file);

            if (pl && ! (i % 100)) {
                pl->setProgress ((double) (i + 1) / height);
            }
        }

        if (buffer) {
            delete [] buffer;
        }

        if (ferror (file)) {
            writeOk = false;
        }

        fclose (file);
    } else {
        // little hack to get libTiff to use proper byte order (see TIFFClienOpen()):
        const char *mode = !exifRoot ? "w" : (exifRoot->getOrder() == rtexif::INTEL ? "wl" : "wb");
#ifdef WIN32
        FILE *file = g_fopen_withBinaryAndLock (fname);
        int fileno = _fileno (file);
        int osfileno = _get_osfhandle (fileno);
        TIFF* out = TIFFFdOpen (osfileno, fname.c_str(), mode);
#else
        TIFF* out = TIFFOpen (fname.c_str(), mode);
        int fileno = TIFFFileno (out);
#endif

        if (!out) {
            delete [] linebuffer;
            return IMIO_CANNOTWRITEFILE;
        }

        if (pl) {
            pl->setProgressStr ("PROGRESSBAR_SAVETIFF");
            pl->setProgress (0.0);
        }

        if (exifRoot) {
            rtexif::Tag *tag = exifRoot->getTag (TIFFTAG_EXIFIFD);

            if (tag && tag->isDirectory()) {
                rtexif::TagDirectory *exif = tag->getDirectory();

                if (exif)   {
                    int exif_size = exif->calculateSize();
                    unsigned char *buffer = new unsigned char[exif_size + 8];
                    // TIFFOpen writes out the header and sets file pointer at position 8

                    exif->write (8, buffer);

                    write (fileno, buffer + 8, exif_size);

                    delete [] buffer;
                    // let libtiff know that scanlines or any other following stuff should go
                    // at a different offset:
                    TIFFSetWriteOffset (out, exif_size + 8);
                    TIFFSetField (out, TIFFTAG_EXIFIFD, 8);
                }
            }

//TODO Even though we are saving EXIF IFD - MakerNote still comes out screwed.

            if ((tag = exifRoot->getTag (TIFFTAG_MODEL)) != nullptr) {
                TIFFSetField (out, TIFFTAG_MODEL, tag->getValue());
            }

            if ((tag = exifRoot->getTag (TIFFTAG_MAKE)) != nullptr) {
                TIFFSetField (out, TIFFTAG_MAKE, tag->getValue());
            }

            if ((tag = exifRoot->getTag (TIFFTAG_DATETIME)) != nullptr) {
                TIFFSetField (out, TIFFTAG_DATETIME, tag->getValue());
            }

            if ((tag = exifRoot->getTag (TIFFTAG_ARTIST)) != nullptr) {
                TIFFSetField (out, TIFFTAG_ARTIST, tag->getValue());
            }

            if ((tag = exifRoot->getTag (TIFFTAG_COPYRIGHT)) != nullptr) {
                TIFFSetField (out, TIFFTAG_COPYRIGHT, tag->getValue());
            }

        }

        TIFFSetField (out, TIFFTAG_SOFTWARE, "RawTherapee " RTVERSION);
        TIFFSetField (out, TIFFTAG_IMAGEWIDTH, width);
        TIFFSetField (out, TIFFTAG_IMAGELENGTH, height);
        TIFFSetField (out, TIFFTAG_ORIENTATION, ORIENTATION_TOPLEFT);
        TIFFSetField (out, TIFFTAG_SAMPLESPERPIXEL, 3);
        TIFFSetField (out, TIFFTAG_ROWSPERSTRIP, height);
        TIFFSetField (out, TIFFTAG_BITSPERSAMPLE, bps);
        TIFFSetField (out, TIFFTAG_PLANARCONFIG, PLANARCONFIG_CONTIG);
        TIFFSetField (out, TIFFTAG_SAMPLEFORMAT, SAMPLEFORMAT_UINT);
        TIFFSetField (out, TIFFTAG_PHOTOMETRIC, PHOTOMETRIC_RGB);
        TIFFSetField (out, TIFFTAG_COMPRESSION, uncompressed ? COMPRESSION_NONE : COMPRESSION_DEFLATE);

        if (!uncompressed) {
            TIFFSetField (out, TIFFTAG_PREDICTOR, PREDICTOR_NONE);
        }

        if (profileData) {
            TIFFSetField (out, TIFFTAG_ICCPROFILE, profileLength, profileData);
        }

        for (int row = 0; row < height; row++) {
            getScanline (row, linebuffer, bps);

            if (TIFFWriteScanline (out, linebuffer, row, 0) < 0) {
                TIFFClose (out);
                delete [] linebuffer;
                return IMIO_CANNOTWRITEFILE;
            }

            if (pl && ! (row % 100)) {
                pl->setProgress ((double) (row + 1) / height);
            }
        }

        if (TIFFFlush (out) != 1) {
            writeOk = false;
        }

        TIFFClose (out);
#ifdef WIN32
        fclose (file);
#endif
    }

    delete [] linebuffer;

    if (pl) {
        pl->setProgressStr ("PROGRESSBAR_READY");
        pl->setProgress (1.0);
    }

    if (writeOk) {
        return IMIO_SUCCESS;
    } else {
        g_remove (fname.c_str());
        return IMIO_CANNOTWRITEFILE;
    }
}

// PNG read and write routines:

void png_read_data (png_structp png_ptr, png_bytep data, png_size_t length)
{
    png_size_t check;

    /* fread() returns 0 on error, so it is OK to store this in a png_size_t
     * instead of an int, which is what fread() actually returns.
     */
    check = (png_size_t)fread (data, (png_size_t)1, length, (FILE *)png_get_io_ptr (png_ptr));

    if (check != length) {
        png_error (png_ptr, "Read Error");
    }
}

void png_write_data (png_structp png_ptr, png_bytep data, png_size_t length)
{
    png_uint_32 check;

    check = fwrite (data, 1, length, (FILE *)png_get_io_ptr (png_ptr));

    if (check != length) {
        png_error (png_ptr, "Write Error");
    }
}

void png_flush (png_structp png_ptr)
{
    FILE *io_ptr;
    io_ptr = (FILE *) (png_get_io_ptr (png_ptr));

    if (io_ptr != nullptr) {
        fflush (io_ptr);
    }
}

int ImageIO::load (Glib::ustring fname)
{

    if (hasPngExtension (fname)) {
        return loadPNG (fname);
    } else if (hasJpegExtension (fname)) {
        return loadJPEG (fname);
    } else if (hasTiffExtension (fname)) {
        return loadTIFF (fname);
    } else {
        return IMIO_FILETYPENOTSUPPORTED;
    }
}

int ImageIO::save (Glib::ustring fname)
{
    if (hasPngExtension (fname)) {
        return savePNG (fname);
    } else if (hasJpegExtension (fname)) {
        return saveJPEG (fname);
    } else if (hasTiffExtension (fname)) {
        return saveTIFF (fname);
    } else {
        return IMIO_FILETYPENOTSUPPORTED;
    }
}<|MERGE_RESOLUTION|>--- conflicted
+++ resolved
@@ -50,37 +50,37 @@
 {
 
 // Opens a file for binary writing and request exclusive lock (cases were you need "wb" mode plus locking)
-FILE* g_fopen_withBinaryAndLock (const Glib::ustring& fname)
+FILE* g_fopen_withBinaryAndLock(const Glib::ustring& fname)
 {
 
 #ifdef WIN32
 
     // Use native function to disallow sharing, i.e. lock the file for exclusive access.
     // This is important to e.g. prevent Windows Explorer from crashing RT due to concurrently scanning an image file.
-    std::unique_ptr<wchar_t, GFreeFunc> wfname (reinterpret_cast<wchar_t*> (g_utf8_to_utf16 (fname.c_str (), -1, NULL, NULL, NULL)), g_free);
-
-    HANDLE hFile = CreateFileW ( wfname.get (), GENERIC_READ | GENERIC_WRITE, 0 /* no sharing allowed */, NULL, CREATE_ALWAYS, FILE_ATTRIBUTE_NORMAL, NULL);
+    std::unique_ptr<wchar_t, GFreeFunc> wfname(reinterpret_cast<wchar_t*>(g_utf8_to_utf16(fname.c_str(), -1, NULL, NULL, NULL)), g_free);
+
+    HANDLE hFile = CreateFileW(wfname.get(), GENERIC_READ | GENERIC_WRITE, 0 /* no sharing allowed */, NULL, CREATE_ALWAYS, FILE_ATTRIBUTE_NORMAL, NULL);
     FILE* f = nullptr;
 
     if (hFile != INVALID_HANDLE_VALUE) {
-        f = _fdopen (_open_osfhandle ((intptr_t)hFile, 0), "wb");
+        f = _fdopen(_open_osfhandle((intptr_t)hFile, 0), "wb");
     }
 
 #else
 
-    FILE* f = ::g_fopen (fname.c_str (), "wb");
+    FILE* f = ::g_fopen(fname.c_str(), "wb");
 
 #endif
 
     return f;
 }
 
-Glib::ustring to_utf8 (const std::string& str)
+Glib::ustring to_utf8(const std::string& str)
 {
     try {
-        return Glib::locale_to_utf8 (str);
+        return Glib::locale_to_utf8(str);
     } catch (Glib::Error&) {
-        return Glib::convert_with_fallback (str, "UTF-8", "ISO-8859-1", "?");
+        return Glib::convert_with_fallback(str, "UTF-8", "ISO-8859-1", "?");
     }
 }
 
@@ -89,7 +89,7 @@
 Glib::ustring ImageIO::errorMsg[6] = {"Success", "Cannot read file.", "Invalid header.", "Error while reading header.", "File reading error", "Image format not supported."};
 
 // For only copying the raw input data
-void ImageIO::setMetadata (const rtexif::TagDirectory* eroot)
+void ImageIO::setMetadata(const rtexif::TagDirectory* eroot)
 {
     if (exifRoot != nullptr) {
         delete exifRoot;
@@ -97,18 +97,18 @@
     }
 
     if (eroot) {
-        rtexif::TagDirectory* td = ((rtexif::TagDirectory*)eroot)->clone (nullptr);
+        rtexif::TagDirectory* td = ((rtexif::TagDirectory*)eroot)->clone(nullptr);
 
         // make IPTC and XMP pass through
-        td->keepTag (0x83bb); // IPTC
-        td->keepTag (0x02bc); // XMP
+        td->keepTag(0x83bb);  // IPTC
+        td->keepTag(0x02bc);  // XMP
 
         exifRoot = td;
     }
 }
 
 // For merging with RT specific data
-void ImageIO::setMetadata (const rtexif::TagDirectory* eroot, const rtengine::procparams::ExifPairs& exif, const rtengine::procparams::IPTCPairs& iptcc)
+void ImageIO::setMetadata(const rtexif::TagDirectory* eroot, const rtengine::procparams::ExifPairs& exif, const rtengine::procparams::IPTCPairs& iptcc)
 {
 
     // store exif info
@@ -121,11 +121,11 @@
     }
 
     if (eroot) {
-        exifRoot = ((rtexif::TagDirectory*)eroot)->clone (nullptr);
+        exifRoot = ((rtexif::TagDirectory*)eroot)->clone(nullptr);
     }
 
     if (iptc != nullptr) {
-        iptc_data_free (iptc);
+        iptc_data_free(iptc);
         iptc = nullptr;
     }
 
@@ -134,55 +134,55 @@
         return;
     }
 
-    iptc = iptc_data_new ();
+    iptc = iptc_data_new();
 
     for (rtengine::procparams::IPTCPairs::const_iterator i = iptcc.begin(); i != iptcc.end(); ++i) {
-        if (i->first == "Keywords" && ! (i->second.empty())) {
+        if (i->first == "Keywords" && !(i->second.empty())) {
             for (unsigned int j = 0; j < i->second.size(); j++) {
-                IptcDataSet * ds = iptc_dataset_new ();
-                iptc_dataset_set_tag (ds, IPTC_RECORD_APP_2, IPTC_TAG_KEYWORDS);
-                std::string loc = to_utf8 (i->second.at (j));
-                iptc_dataset_set_data (ds, (unsigned char*)loc.c_str(), min (static_cast<size_t> (64), loc.size()), IPTC_DONT_VALIDATE);
-                iptc_data_add_dataset (iptc, ds);
-                iptc_dataset_unref (ds);
+                IptcDataSet * ds = iptc_dataset_new();
+                iptc_dataset_set_tag(ds, IPTC_RECORD_APP_2, IPTC_TAG_KEYWORDS);
+                std::string loc = to_utf8(i->second.at(j));
+                iptc_dataset_set_data(ds, (unsigned char*)loc.c_str(), min(static_cast<size_t>(64), loc.size()), IPTC_DONT_VALIDATE);
+                iptc_data_add_dataset(iptc, ds);
+                iptc_dataset_unref(ds);
             }
 
             continue;
-        } else if (i->first == "SupplementalCategories" && ! (i->second.empty())) {
+        } else if (i->first == "SupplementalCategories" && !(i->second.empty())) {
             for (unsigned int j = 0; j < i->second.size(); j++) {
-                IptcDataSet * ds = iptc_dataset_new ();
-                iptc_dataset_set_tag (ds, IPTC_RECORD_APP_2, IPTC_TAG_SUPPL_CATEGORY);
-                std::string loc = to_utf8 (i->second.at (j));
-                iptc_dataset_set_data (ds, (unsigned char*)loc.c_str(), min (static_cast<size_t> (32), loc.size()), IPTC_DONT_VALIDATE);
-                iptc_data_add_dataset (iptc, ds);
-                iptc_dataset_unref (ds);
+                IptcDataSet * ds = iptc_dataset_new();
+                iptc_dataset_set_tag(ds, IPTC_RECORD_APP_2, IPTC_TAG_SUPPL_CATEGORY);
+                std::string loc = to_utf8(i->second.at(j));
+                iptc_dataset_set_data(ds, (unsigned char*)loc.c_str(), min(static_cast<size_t>(32), loc.size()), IPTC_DONT_VALIDATE);
+                iptc_data_add_dataset(iptc, ds);
+                iptc_dataset_unref(ds);
             }
 
             continue;
         }
 
         for (int j = 0; j < 16; j++)
-            if (i->first == strTags[j].field && ! (i->second.empty())) {
-                IptcDataSet * ds = iptc_dataset_new ();
-                iptc_dataset_set_tag (ds, IPTC_RECORD_APP_2, strTags[j].tag);
-                std::string loc = to_utf8 (i->second.at (0));
-                iptc_dataset_set_data (ds, (unsigned char*)loc.c_str(), min (strTags[j].size, loc.size()), IPTC_DONT_VALIDATE);
-                iptc_data_add_dataset (iptc, ds);
-                iptc_dataset_unref (ds);
-            }
-    }
-
-    iptc_data_sort (iptc);
-}
-
-void ImageIO::setOutputProfile  (const char* pdata, int plen)
+            if (i->first == strTags[j].field && !(i->second.empty())) {
+                IptcDataSet * ds = iptc_dataset_new();
+                iptc_dataset_set_tag(ds, IPTC_RECORD_APP_2, strTags[j].tag);
+                std::string loc = to_utf8(i->second.at(0));
+                iptc_dataset_set_data(ds, (unsigned char*)loc.c_str(), min(strTags[j].size, loc.size()), IPTC_DONT_VALIDATE);
+                iptc_data_add_dataset(iptc, ds);
+                iptc_dataset_unref(ds);
+            }
+    }
+
+    iptc_data_sort(iptc);
+}
+
+void ImageIO::setOutputProfile(const char* pdata, int plen)
 {
 
     delete [] profileData;
 
     if (pdata) {
         profileData = new char [plen];
-        memcpy (profileData, pdata, plen);
+        memcpy(profileData, pdata, plen);
     } else {
         profileData = nullptr;
     }
@@ -190,11 +190,11 @@
     profileLength = plen;
 }
 
-ImageIO::~ImageIO ()
+ImageIO::~ImageIO()
 {
 
     if (embProfile) {
-        cmsCloseProfile (embProfile);
+        cmsCloseProfile(embProfile);
     }
 
     deleteLoadedProfileData();
@@ -202,13 +202,13 @@
     delete [] profileData;
 }
 
-void png_read_data (png_struct_def  *png_ptr, unsigned char *data, size_t length);
-void png_write_data (png_struct_def *png_ptr, unsigned char *data, size_t length);
-void png_flush (png_struct_def *png_ptr);
-
-int ImageIO::getPNGSampleFormat (Glib::ustring fname, IIOSampleFormat &sFormat, IIOSampleArrangement &sArrangement)
-{
-    FILE *file = g_fopen (fname.c_str (), "rb");
+void png_read_data(png_struct_def  *png_ptr, unsigned char *data, size_t length);
+void png_write_data(png_struct_def *png_ptr, unsigned char *data, size_t length);
+void png_flush(png_struct_def *png_ptr);
+
+int ImageIO::getPNGSampleFormat(Glib::ustring fname, IIOSampleFormat &sFormat, IIOSampleArrangement &sArrangement)
+{
+    FILE *file = g_fopen(fname.c_str(), "rb");
 
     if (!file) {
         return IMIO_CANNOTREADFILE;
@@ -217,47 +217,47 @@
     //reading PNG header
     unsigned char header[8];
 
-    if (fread (header, 1, 8, file) != 8 || png_sig_cmp (header, 0, 8)) {
-        fclose (file);
+    if (fread(header, 1, 8, file) != 8 || png_sig_cmp(header, 0, 8)) {
+        fclose(file);
         return IMIO_HEADERERROR;
     }
 
     //initializing main structures
-    png_structp png = png_create_read_struct (PNG_LIBPNG_VER_STRING, nullptr, nullptr, nullptr);
+    png_structp png = png_create_read_struct(PNG_LIBPNG_VER_STRING, nullptr, nullptr, nullptr);
 
     if (!png) {
-        fclose (file);
+        fclose(file);
         return IMIO_HEADERERROR;
     }
 
-    png_infop info = png_create_info_struct (png);
-    png_infop end_info = png_create_info_struct (png);
+    png_infop info = png_create_info_struct(png);
+    png_infop end_info = png_create_info_struct(png);
 
     if (!end_info || !info) {
-        png_destroy_read_struct (&png, &info, &end_info);
-        fclose (file);
+        png_destroy_read_struct(&png, &info, &end_info);
+        fclose(file);
         return IMIO_HEADERERROR;
     }
 
-    if (setjmp (png_jmpbuf (png))) {
-        png_destroy_read_struct (&png, &info, &end_info);
-        fclose (file);
+    if (setjmp(png_jmpbuf(png))) {
+        png_destroy_read_struct(&png, &info, &end_info);
+        fclose(file);
         return IMIO_READERROR;
     }
 
     //set up png read
-    png_set_read_fn (png, file, png_read_data);
-    png_set_sig_bytes (png, 8);
-
-    png_read_info (png, info);
+    png_set_read_fn(png, file, png_read_data);
+    png_set_sig_bytes(png, 8);
+
+    png_read_info(png, info);
 
     //retrieving image information
     png_uint_32 width, height;
     int bit_depth, color_type, interlace_type, compression_type, filter_method;
-    png_get_IHDR (png, info, &width, &height, &bit_depth, &color_type, &interlace_type, &compression_type, &filter_method);
-
-    png_destroy_read_struct (&png, &info, &end_info);
-    fclose (file);
+    png_get_IHDR(png, info, &width, &height, &bit_depth, &color_type, &interlace_type, &compression_type, &filter_method);
+
+    png_destroy_read_struct(&png, &info, &end_info);
+    fclose(file);
 
     if (interlace_type != PNG_INTERLACE_NONE) {
         return IMIO_VARIANTNOTSUPPORTED;
@@ -278,33 +278,33 @@
     }
 }
 
-int ImageIO::loadPNG  (Glib::ustring fname)
-{
-
-    FILE *file = g_fopen (fname.c_str (), "rb");
+int ImageIO::loadPNG(Glib::ustring fname)
+{
+
+    FILE *file = g_fopen(fname.c_str(), "rb");
 
     if (!file) {
         return IMIO_CANNOTREADFILE;
     }
 
     if (pl) {
-        pl->setProgressStr ("PROGRESSBAR_LOADPNG");
-        pl->setProgress (0.0);
+        pl->setProgressStr("PROGRESSBAR_LOADPNG");
+        pl->setProgress(0.0);
     }
 
     //reading PNG header
     unsigned char header[8];
 
-    if (fread (header, 1, 8, file) != 8 || png_sig_cmp (header, 0, 8)) {
-        fclose (file);
+    if (fread(header, 1, 8, file) != 8 || png_sig_cmp(header, 0, 8)) {
+        fclose(file);
         return IMIO_HEADERERROR;
     }
 
     //initializing main structures
-    png_structp png = png_create_read_struct (PNG_LIBPNG_VER_STRING, nullptr, nullptr, nullptr);
+    png_structp png = png_create_read_struct(PNG_LIBPNG_VER_STRING, nullptr, nullptr, nullptr);
 
     if (!png) {
-        fclose (file);
+        fclose(file);
         return IMIO_HEADERERROR;
     }
 
@@ -313,52 +313,52 @@
     png_set_option(png, PNG_SKIP_sRGB_CHECK_PROFILE, PNG_OPTION_ON);
 #endif
 
-    png_infop info = png_create_info_struct (png);
-    png_infop end_info = png_create_info_struct (png);
+    png_infop info = png_create_info_struct(png);
+    png_infop end_info = png_create_info_struct(png);
 
     if (!end_info || !info) {
-        png_destroy_read_struct (&png, &info, &end_info);
-        fclose (file);
+        png_destroy_read_struct(&png, &info, &end_info);
+        fclose(file);
         return IMIO_HEADERERROR;
     }
 
-    if (setjmp (png_jmpbuf (png))) {
-        png_destroy_read_struct (&png, &info, &end_info);
-        fclose (file);
+    if (setjmp(png_jmpbuf(png))) {
+        png_destroy_read_struct(&png, &info, &end_info);
+        fclose(file);
         return IMIO_READERROR;
     }
 
     //set up png read
-    png_set_read_fn (png, file, png_read_data);
-    png_set_sig_bytes (png, 8);
-
-    png_read_info (png, info);
+    png_set_read_fn(png, file, png_read_data);
+    png_set_sig_bytes(png, 8);
+
+    png_read_info(png, info);
 
     embProfile = nullptr;
 
     //retrieving image information
     png_uint_32 width, height;
     int bit_depth, color_type, interlace_type, compression_type, filter_method;
-    png_get_IHDR (png, info, &width, &height, &bit_depth, &color_type, &interlace_type, &compression_type, &filter_method);
-
-    if (color_type == PNG_COLOR_TYPE_PALETTE || interlace_type != PNG_INTERLACE_NONE )  {
+    png_get_IHDR(png, info, &width, &height, &bit_depth, &color_type, &interlace_type, &compression_type, &filter_method);
+
+    if (color_type == PNG_COLOR_TYPE_PALETTE || interlace_type != PNG_INTERLACE_NONE)  {
         // we don't support interlaced png or png with palette
-        png_destroy_read_struct (&png, &info, &end_info);
-        fclose (file);
-        printf ("%s uses an unsupported feature: <palette-indexed colors|interlacing>. Skipping.\n", fname.data());
+        png_destroy_read_struct(&png, &info, &end_info);
+        fclose(file);
+        printf("%s uses an unsupported feature: <palette-indexed colors|interlacing>. Skipping.\n", fname.data());
         return IMIO_VARIANTNOTSUPPORTED;
     }
 
     if (color_type == PNG_COLOR_TYPE_GRAY || color_type == PNG_COLOR_TYPE_GRAY_ALPHA) {
-        png_set_gray_to_rgb (png);
-    }
-
-    if (png_get_valid (png, info, PNG_INFO_tRNS)) {
-        png_set_tRNS_to_alpha (png);
+        png_set_gray_to_rgb(png);
+    }
+
+    if (png_get_valid(png, info, PNG_INFO_tRNS)) {
+        png_set_tRNS_to_alpha(png);
     }
 
     if (color_type & PNG_COLOR_MASK_ALPHA) {
-        png_set_strip_alpha (png);
+        png_set_strip_alpha(png);
     }
 
     // reading the embedded ICC profile if any
@@ -380,59 +380,59 @@
     //setting gamma
     double gamma;
 
-    if (png_get_gAMA (png, info, &gamma)) {
-        png_set_gamma (png, 1.0 / gamma, gamma);   // use gamma from metadata
+    if (png_get_gAMA(png, info, &gamma)) {
+        png_set_gamma(png, 1.0 / gamma, gamma);    // use gamma from metadata
     } else {
-        png_set_gamma (png, 2.2, 1.0 / 2.2);   // no gamma in metadata, suppose gamma 2.2
+        png_set_gamma(png, 2.2, 1.0 / 2.2);    // no gamma in metadata, suppose gamma 2.2
     }
 
 //  if (bps==8 && bit_depth==16) png_set_strip_16(png);
 
     //updating png info struct
-    png_read_update_info (png, info);
-    png_get_IHDR (png, info, &width, &height, &bit_depth, &color_type, &interlace_type, &compression_type, &filter_method);
-
-    allocate (width, height);
+    png_read_update_info(png, info);
+    png_get_IHDR(png, info, &width, &height, &bit_depth, &color_type, &interlace_type, &compression_type, &filter_method);
+
+    allocate(width, height);
 
     int rowlen = width * 3 * bit_depth / 8;
     unsigned char *row = new unsigned char [rowlen];
 
     // set a new jump point to avoid memory leak
-    if (setjmp (png_jmpbuf (png))) {
-        png_destroy_read_struct (&png, &info, &end_info);
-        fclose (file);
+    if (setjmp(png_jmpbuf(png))) {
+        png_destroy_read_struct(&png, &info, &end_info);
+        fclose(file);
         delete [] row;
         return IMIO_READERROR;
     }
 
     for (unsigned int i = 0; i < height; i++) {
 
-        png_read_row (png, (png_byte*)row, nullptr);
+        png_read_row(png, (png_byte*)row, nullptr);
 
         if (bit_depth == 16) { // convert scanline to host byte order
             unsigned short* srow = (unsigned short*)row;
 
             for (unsigned int j = 0; j < width * 3; j++) {
-                srow[j] = ntohs (srow[j]);
-            }
-        }
-
-        setScanline (i, row, bit_depth);
-
-        if (pl && ! (i % 100)) {
-            pl->setProgress ((double) (i + 1) / height);
-        }
-    }
-
-    png_read_end (png, nullptr);
-    png_destroy_read_struct (&png, &info, &end_info);
+                srow[j] = ntohs(srow[j]);
+            }
+        }
+
+        setScanline(i, row, bit_depth);
+
+        if (pl && !(i % 100)) {
+            pl->setProgress((double)(i + 1) / height);
+        }
+    }
+
+    png_read_end(png, nullptr);
+    png_destroy_read_struct(&png, &info, &end_info);
 
     delete [] row;
-    fclose (file);
+    fclose(file);
 
     if (pl) {
-        pl->setProgressStr ("PROGRESSBAR_READY");
-        pl->setProgress (1.0);
+        pl->setProgressStr("PROGRESSBAR_READY");
+        pl->setProgress(1.0);
     }
 
     return IMIO_SUCCESS;
@@ -443,28 +443,28 @@
     jmp_buf setjmp_buffer;  /* for return to caller */
 } my_error_mgr;
 
-void my_error_exit (j_common_ptr cinfo)
+void my_error_exit(j_common_ptr cinfo)
 {
     /* cinfo->err really points to a my_error_mgr struct, so coerce pointer */
     my_error_mgr *myerr = (my_error_mgr*) cinfo->err;
     /* Always display the message. */
     /* We could postpone this until after returning, if we chose. */
-    (*cinfo->err->output_message) (cinfo);
+    (*cinfo->err->output_message)(cinfo);
 
     /* Return control to the setjmp point */
 #if defined( WIN32 ) && defined( __x86_64__ )
-    __builtin_longjmp (myerr->setjmp_buffer, 1);
+    __builtin_longjmp(myerr->setjmp_buffer, 1);
 #else
-    longjmp (myerr->setjmp_buffer, 1);
+    longjmp(myerr->setjmp_buffer, 1);
 #endif
 }
 
 
-int ImageIO::loadJPEGFromMemory (const char* buffer, int bufsize)
+int ImageIO::loadJPEGFromMemory(const char* buffer, int bufsize)
 {
     jpeg_decompress_struct cinfo;
-    jpeg_create_decompress (&cinfo);
-    jpeg_memory_src (&cinfo, (const JOCTET*)buffer, bufsize);
+    jpeg_create_decompress(&cinfo);
+    jpeg_memory_src(&cinfo, (const JOCTET*)buffer, bufsize);
 
     /* We use our private extension JPEG error handler.
        Note that this struct must live as long as the main JPEG parameter
@@ -472,85 +472,85 @@
     */
     my_error_mgr jerr;
     /* We set up the normal JPEG error routines, then override error_exit. */
-    cinfo.err = jpeg_std_error (&jerr.pub);
+    cinfo.err = jpeg_std_error(&jerr.pub);
     jerr.pub.error_exit = my_error_exit;
 
     /* Establish the setjmp return context for my_error_exit to use. */
 #if defined( WIN32 ) && defined( __x86_64__ )
 
-    if (__builtin_setjmp (jerr.setjmp_buffer)) {
+    if (__builtin_setjmp(jerr.setjmp_buffer)) {
 #else
 
-    if (setjmp (jerr.setjmp_buffer)) {
+    if (setjmp(jerr.setjmp_buffer)) {
 #endif
         /* If we get here, the JPEG code has signaled an error.
            We need to clean up the JPEG object and return.
         */
-        jpeg_destroy_decompress (&cinfo);
+        jpeg_destroy_decompress(&cinfo);
         return IMIO_READERROR;
     }
 
 
     if (pl) {
-        pl->setProgressStr ("PROGRESSBAR_LOADJPEG");
-        pl->setProgress (0.0);
-
-    }
-
-    setup_read_icc_profile (&cinfo);
-
-    jpeg_read_header (&cinfo, TRUE);
+        pl->setProgressStr("PROGRESSBAR_LOADJPEG");
+        pl->setProgress(0.0);
+
+    }
+
+    setup_read_icc_profile(&cinfo);
+
+    jpeg_read_header(&cinfo, TRUE);
 
     deleteLoadedProfileData();
     loadedProfileDataJpg = true;
-    bool hasprofile = read_icc_profile (&cinfo, (JOCTET**)&loadedProfileData, (unsigned int*)&loadedProfileLength);
+    bool hasprofile = read_icc_profile(&cinfo, (JOCTET**)&loadedProfileData, (unsigned int*)&loadedProfileLength);
 
     if (hasprofile) {
-        embProfile = cmsOpenProfileFromMem (loadedProfileData, loadedProfileLength);
+        embProfile = cmsOpenProfileFromMem(loadedProfileData, loadedProfileLength);
     } else {
         embProfile = nullptr;
     }
 
-    jpeg_start_decompress (&cinfo);
+    jpeg_start_decompress(&cinfo);
 
     unsigned int width = cinfo.output_width;
     unsigned int height = cinfo.output_height;
 
-    allocate (width, height);
+    allocate(width, height);
 
     unsigned char *row = new unsigned char[width * 3];
 
     while (cinfo.output_scanline < height) {
-        if (jpeg_read_scanlines (&cinfo, &row, 1) < 1) {
-            jpeg_finish_decompress (&cinfo);
-            jpeg_destroy_decompress (&cinfo);
+        if (jpeg_read_scanlines(&cinfo, &row, 1) < 1) {
+            jpeg_finish_decompress(&cinfo);
+            jpeg_destroy_decompress(&cinfo);
             delete [] row;
             return IMIO_READERROR;
         }
 
-        setScanline (cinfo.output_scanline - 1, row, 8);
-
-        if (pl && ! (cinfo.output_scanline % 100)) {
-            pl->setProgress ((double) (cinfo.output_scanline) / cinfo.output_height);
+        setScanline(cinfo.output_scanline - 1, row, 8);
+
+        if (pl && !(cinfo.output_scanline % 100)) {
+            pl->setProgress((double)(cinfo.output_scanline) / cinfo.output_height);
         }
     }
 
     delete [] row;
 
-    jpeg_finish_decompress (&cinfo);
-    jpeg_destroy_decompress (&cinfo);
+    jpeg_finish_decompress(&cinfo);
+    jpeg_destroy_decompress(&cinfo);
 
     if (pl) {
-        pl->setProgressStr ("PROGRESSBAR_READY");
-        pl->setProgress (1.0);
+        pl->setProgressStr("PROGRESSBAR_READY");
+        pl->setProgress(1.0);
     }
 
     return IMIO_SUCCESS;
 }
 
-int ImageIO::loadJPEG (Glib::ustring fname)
-{
-    FILE *file = g_fopen (fname.c_str (), "rb");
+int ImageIO::loadJPEG(Glib::ustring fname)
+{
+    FILE *file = g_fopen(fname.c_str(), "rb");
 
     if (!file) {
         return IMIO_CANNOTREADFILE;
@@ -558,25 +558,25 @@
 
     jpeg_decompress_struct cinfo;
     jpeg_error_mgr jerr;
-    cinfo.err = my_jpeg_std_error (&jerr);
-    jpeg_create_decompress (&cinfo);
-
-    my_jpeg_stdio_src (&cinfo, file);
-
-    if ( setjmp ((reinterpret_cast<rt_jpeg_error_mgr*> (cinfo.src))->error_jmp_buf) == 0 ) {
+    cinfo.err = my_jpeg_std_error(&jerr);
+    jpeg_create_decompress(&cinfo);
+
+    my_jpeg_stdio_src(&cinfo, file);
+
+    if (setjmp((reinterpret_cast<rt_jpeg_error_mgr*>(cinfo.src))->error_jmp_buf) == 0) {
         if (pl) {
-            pl->setProgressStr ("PROGRESSBAR_LOADJPEG");
-            pl->setProgress (0.0);
-        }
-
-        setup_read_icc_profile (&cinfo);
+            pl->setProgressStr("PROGRESSBAR_LOADJPEG");
+            pl->setProgress(0.0);
+        }
+
+        setup_read_icc_profile(&cinfo);
 
         //jpeg_stdio_src(&cinfo,file);
-        jpeg_read_header (&cinfo, TRUE);
+        jpeg_read_header(&cinfo, TRUE);
 
         //if JPEG is CMYK, then abort reading
         if (cinfo.jpeg_color_space == JCS_CMYK || cinfo.jpeg_color_space == JCS_YCCK) {
-            jpeg_destroy_decompress (&cinfo);
+            jpeg_destroy_decompress(&cinfo);
             return IMIO_READERROR;
         }
 
@@ -584,64 +584,64 @@
 
         deleteLoadedProfileData();
         loadedProfileDataJpg = true;
-        bool hasprofile = read_icc_profile (&cinfo, (JOCTET**)&loadedProfileData, (unsigned int*)&loadedProfileLength);
+        bool hasprofile = read_icc_profile(&cinfo, (JOCTET**)&loadedProfileData, (unsigned int*)&loadedProfileLength);
 
         if (hasprofile) {
-            embProfile = cmsOpenProfileFromMem (loadedProfileData, loadedProfileLength);
+            embProfile = cmsOpenProfileFromMem(loadedProfileData, loadedProfileLength);
         } else {
             embProfile = nullptr;
         }
 
-        jpeg_start_decompress (&cinfo);
+        jpeg_start_decompress(&cinfo);
 
         unsigned int width = cinfo.output_width;
         unsigned int height = cinfo.output_height;
 
-        allocate (width, height);
+        allocate(width, height);
 
         unsigned char *row = new unsigned char[width * 3];
 
         while (cinfo.output_scanline < height) {
-            if (jpeg_read_scanlines (&cinfo, &row, 1) < 1) {
-                jpeg_finish_decompress (&cinfo);
-                jpeg_destroy_decompress (&cinfo);
+            if (jpeg_read_scanlines(&cinfo, &row, 1) < 1) {
+                jpeg_finish_decompress(&cinfo);
+                jpeg_destroy_decompress(&cinfo);
                 delete [] row;
                 return IMIO_READERROR;
             }
 
-            setScanline (cinfo.output_scanline - 1, row, 8);
-
-            if (pl && ! (cinfo.output_scanline % 100)) {
-                pl->setProgress ((double) (cinfo.output_scanline) / cinfo.output_height);
+            setScanline(cinfo.output_scanline - 1, row, 8);
+
+            if (pl && !(cinfo.output_scanline % 100)) {
+                pl->setProgress((double)(cinfo.output_scanline) / cinfo.output_height);
             }
         }
 
         delete [] row;
 
-        jpeg_finish_decompress (&cinfo);
-        jpeg_destroy_decompress (&cinfo);
-        fclose (file);
+        jpeg_finish_decompress(&cinfo);
+        jpeg_destroy_decompress(&cinfo);
+        fclose(file);
 
         if (pl) {
-            pl->setProgressStr ("PROGRESSBAR_READY");
-            pl->setProgress (1.0);
+            pl->setProgressStr("PROGRESSBAR_READY");
+            pl->setProgress(1.0);
         }
 
         return IMIO_SUCCESS;
     } else {
-        jpeg_destroy_decompress (&cinfo);
+        jpeg_destroy_decompress(&cinfo);
         return IMIO_READERROR;
     }
 }
 
-int ImageIO::getTIFFSampleFormat (Glib::ustring fname, IIOSampleFormat &sFormat, IIOSampleArrangement &sArrangement)
+int ImageIO::getTIFFSampleFormat(Glib::ustring fname, IIOSampleFormat &sFormat, IIOSampleArrangement &sArrangement)
 {
 #ifdef WIN32
-    wchar_t *wfilename = (wchar_t*)g_utf8_to_utf16 (fname.c_str(), -1, NULL, NULL, NULL);
-    TIFF* in = TIFFOpenW (wfilename, "r");
-    g_free (wfilename);
+    wchar_t *wfilename = (wchar_t*)g_utf8_to_utf16(fname.c_str(), -1, NULL, NULL, NULL);
+    TIFF* in = TIFFOpenW(wfilename, "r");
+    g_free(wfilename);
 #else
-    TIFF* in = TIFFOpen (fname.c_str(), "r");
+    TIFF* in = TIFFOpen(fname.c_str(), "r");
 #endif
 
     if (in == nullptr) {
@@ -649,17 +649,17 @@
     }
 
     uint16 bitspersample = 0, samplesperpixel = 0, sampleformat = 0;
-    int hasTag = TIFFGetField (in, TIFFTAG_BITSPERSAMPLE, &bitspersample);
-    hasTag &= TIFFGetField (in, TIFFTAG_SAMPLESPERPIXEL, &samplesperpixel);
+    int hasTag = TIFFGetField(in, TIFFTAG_BITSPERSAMPLE, &bitspersample);
+    hasTag &= TIFFGetField(in, TIFFTAG_SAMPLESPERPIXEL, &samplesperpixel);
 
     if (!hasTag) {
         // These are needed
-        TIFFClose (in);
+        TIFFClose(in);
         sFormat = IIOSF_UNKNOWN;
         return IMIO_VARIANTNOTSUPPORTED;
     }
 
-    if (!TIFFGetField (in, TIFFTAG_SAMPLEFORMAT, &sampleformat))
+    if (!TIFFGetField(in, TIFFTAG_SAMPLEFORMAT, &sampleformat))
         /*
          * WARNING: This is a dirty hack!
          * We assume that files which doesn't contain the TIFFTAG_SAMPLEFORMAT tag
@@ -671,32 +671,32 @@
     }
 
     uint16 config;
-    TIFFGetField (in, TIFFTAG_PLANARCONFIG, &config);
+    TIFFGetField(in, TIFFTAG_PLANARCONFIG, &config);
 
     if (config == PLANARCONFIG_CONTIG) {
         sArrangement = IIOSA_CHUNKY;
     } else {
         sFormat = IIOSF_UNKNOWN;
         sArrangement = IIOSA_UNKNOWN;
-        TIFFClose (in);
+        TIFFClose(in);
         return IMIO_VARIANTNOTSUPPORTED;
     }
 
     uint16 photometric;
 
-    if (!TIFFGetField (in, TIFFTAG_PHOTOMETRIC, &photometric)) {
-        TIFFClose (in);
+    if (!TIFFGetField(in, TIFFTAG_PHOTOMETRIC, &photometric)) {
+        TIFFClose(in);
         return IMIO_VARIANTNOTSUPPORTED;
     }
 
     uint16 compression;
 
     if (photometric == PHOTOMETRIC_LOGLUV)
-        if (!TIFFGetField (in, TIFFTAG_COMPRESSION, &compression)) {
+        if (!TIFFGetField(in, TIFFTAG_COMPRESSION, &compression)) {
             compression = COMPRESSION_NONE;
         }
 
-    TIFFClose (in);
+    TIFFClose(in);
 
     if (photometric == PHOTOMETRIC_RGB || photometric == PHOTOMETRIC_MINISBLACK) {
         if ((samplesperpixel == 1 || samplesperpixel == 3 || samplesperpixel == 4) && sampleformat == SAMPLEFORMAT_UINT) {
@@ -735,22 +735,22 @@
     return IMIO_VARIANTNOTSUPPORTED;
 }
 
-int ImageIO::loadTIFF (Glib::ustring fname)
+int ImageIO::loadTIFF(Glib::ustring fname)
 {
 
     static MyMutex thumbMutex;
-    MyMutex::MyLock lock (thumbMutex);
+    MyMutex::MyLock lock(thumbMutex);
 
     if (!options.serializeTiffRead) {
         lock.release();
     }
 
 #ifdef WIN32
-    wchar_t *wfilename = (wchar_t*)g_utf8_to_utf16 (fname.c_str(), -1, NULL, NULL, NULL);
-    TIFF* in = TIFFOpenW (wfilename, "r");
-    g_free (wfilename);
+    wchar_t *wfilename = (wchar_t*)g_utf8_to_utf16(fname.c_str(), -1, NULL, NULL, NULL);
+    TIFF* in = TIFFOpenW(wfilename, "r");
+    g_free(wfilename);
 #else
-    TIFF* in = TIFFOpen (fname.c_str(), "r");
+    TIFF* in = TIFFOpen(fname.c_str(), "r");
 #endif
 
     if (in == nullptr) {
@@ -758,34 +758,34 @@
     }
 
     if (pl) {
-        pl->setProgressStr ("PROGRESSBAR_LOADTIFF");
-        pl->setProgress (0.0);
+        pl->setProgressStr("PROGRESSBAR_LOADTIFF");
+        pl->setProgress(0.0);
     }
 
     int width, height;
-    TIFFGetField (in, TIFFTAG_IMAGEWIDTH, &width);
-    TIFFGetField (in, TIFFTAG_IMAGELENGTH, &height);
+    TIFFGetField(in, TIFFTAG_IMAGEWIDTH, &width);
+    TIFFGetField(in, TIFFTAG_IMAGELENGTH, &height);
 
     uint16 bitspersample, samplesperpixel;
-    int hasTag = TIFFGetField (in, TIFFTAG_BITSPERSAMPLE, &bitspersample);
-    hasTag &= TIFFGetField (in, TIFFTAG_SAMPLESPERPIXEL, &samplesperpixel);
+    int hasTag = TIFFGetField(in, TIFFTAG_BITSPERSAMPLE, &bitspersample);
+    hasTag &= TIFFGetField(in, TIFFTAG_SAMPLESPERPIXEL, &samplesperpixel);
 
     if (!hasTag) {
         // These are needed
-        TIFFClose (in);
+        TIFFClose(in);
         return IMIO_VARIANTNOTSUPPORTED;
     }
 
     uint16 config;
-    TIFFGetField (in, TIFFTAG_PLANARCONFIG, &config);
+    TIFFGetField(in, TIFFTAG_PLANARCONFIG, &config);
 
     if (config != PLANARCONFIG_CONTIG) {
-        TIFFClose (in);
+        TIFFClose(in);
         return IMIO_VARIANTNOTSUPPORTED;
     }
 
     if (sampleFormat & (IIOSF_LOGLUV24 | IIOSF_LOGLUV32)) {
-        TIFFSetField (in, TIFFTAG_SGILOGDATAFMT, SGILOGDATAFMT_FLOAT);
+        TIFFSetField(in, TIFFTAG_SGILOGDATAFMT, SGILOGDATAFMT_FLOAT);
     }
 
     /*
@@ -794,71 +794,71 @@
      * effective minimum and maximum values
      */
     if (options.rtSettings.verbose) {
-        printf ("Informations of \"%s\":\n", fname.c_str());
+        printf("Informations of \"%s\":\n", fname.c_str());
         uint16 tiffDefaultScale, tiffBaselineExposure, tiffLinearResponseLimit;
 
-        if (TIFFGetField (in, TIFFTAG_DEFAULTSCALE, &tiffDefaultScale)) {
-            printf ("   DefaultScale: %d\n", tiffDefaultScale);
+        if (TIFFGetField(in, TIFFTAG_DEFAULTSCALE, &tiffDefaultScale)) {
+            printf("   DefaultScale: %d\n", tiffDefaultScale);
         } else {
-            printf ("   No DefaultScale value!\n");
-        }
-
-        if (TIFFGetField (in, TIFFTAG_BASELINEEXPOSURE, &tiffBaselineExposure)) {
-            printf ("   BaselineExposure: %d\n", tiffBaselineExposure);
+            printf("   No DefaultScale value!\n");
+        }
+
+        if (TIFFGetField(in, TIFFTAG_BASELINEEXPOSURE, &tiffBaselineExposure)) {
+            printf("   BaselineExposure: %d\n", tiffBaselineExposure);
         } else {
-            printf ("   No BaselineExposure value!\n");
-        }
-
-        if (TIFFGetField (in, TIFFTAG_LINEARRESPONSELIMIT, &tiffLinearResponseLimit)) {
-            printf ("   LinearResponseLimit: %d\n", tiffLinearResponseLimit);
+            printf("   No BaselineExposure value!\n");
+        }
+
+        if (TIFFGetField(in, TIFFTAG_LINEARRESPONSELIMIT, &tiffLinearResponseLimit)) {
+            printf("   LinearResponseLimit: %d\n", tiffLinearResponseLimit);
         } else {
-            printf ("   No LinearResponseLimit value!\n");
+            printf("   No LinearResponseLimit value!\n");
         }
 
         uint16 tiffMinValue, tiffMaxValue;
 
-        if (TIFFGetField (in, TIFFTAG_SMINSAMPLEVALUE, &tiffMinValue)) {
-            printf ("   MinValue: %d\n", tiffMinValue);
+        if (TIFFGetField(in, TIFFTAG_SMINSAMPLEVALUE, &tiffMinValue)) {
+            printf("   MinValue: %d\n", tiffMinValue);
         } else {
-            printf ("   No minimum value!\n");
-        }
-
-        if (TIFFGetField (in, TIFFTAG_SMAXSAMPLEVALUE, &tiffMaxValue)) {
-            printf ("   MaxValue: %d\n\n", tiffMaxValue);
+            printf("   No minimum value!\n");
+        }
+
+        if (TIFFGetField(in, TIFFTAG_SMAXSAMPLEVALUE, &tiffMaxValue)) {
+            printf("   MaxValue: %d\n\n", tiffMaxValue);
         } else {
-            printf ("   No maximum value!\n\n");
-        }
-
-        printf ("   Those values are not taken into account, the image data are normalized to a [0;1] range\n\n");
+            printf("   No maximum value!\n\n");
+        }
+
+        printf("   Those values are not taken into account, the image data are normalized to a [0;1] range\n\n");
     }
 
     char* profdata;
     deleteLoadedProfileData();
     loadedProfileDataJpg = false;
 
-    if (TIFFGetField (in, TIFFTAG_ICCPROFILE, &loadedProfileLength, &profdata)) {
-        embProfile = cmsOpenProfileFromMem (profdata, loadedProfileLength);
+    if (TIFFGetField(in, TIFFTAG_ICCPROFILE, &loadedProfileLength, &profdata)) {
+        embProfile = cmsOpenProfileFromMem(profdata, loadedProfileLength);
         loadedProfileData = new char [loadedProfileLength];
-        memcpy (loadedProfileData, profdata, loadedProfileLength);
+        memcpy(loadedProfileData, profdata, loadedProfileLength);
     } else {
         embProfile = nullptr;
     }
 
-    allocate (width, height);
+    allocate(width, height);
 
     float minValue[3] = {0.f, 0.f, 0.f}, maxValue[3] = {0.f, 0.f, 0.f};
-    unsigned char* linebuffer = new unsigned char[TIFFScanlineSize (in) * (samplesperpixel == 1 ? 3 : 1)];
+    unsigned char* linebuffer = new unsigned char[TIFFScanlineSize(in) * (samplesperpixel == 1 ? 3 : 1)];
 
     for (int row = 0; row < height; row++) {
-        if (TIFFReadScanline (in, linebuffer, row, 0) < 0) {
-            TIFFClose (in);
+        if (TIFFReadScanline(in, linebuffer, row, 0) < 0) {
+            TIFFClose(in);
             delete [] linebuffer;
             return IMIO_READERROR;
         }
 
         if (samplesperpixel > 3) {
             for (int i = 0; i < width; i++) {
-                memcpy (linebuffer + i * 3 * bitspersample / 8, linebuffer + i * samplesperpixel * bitspersample / 8, 3 * bitspersample / 8);
+                memcpy(linebuffer + i * 3 * bitspersample / 8, linebuffer + i * samplesperpixel * bitspersample / 8, 3 * bitspersample / 8);
             }
         } else if (samplesperpixel == 1) {
             const size_t bytes = bitspersample / 8;
@@ -866,20 +866,20 @@
             for (int i = width - 1; i >= 0; --i) {
                 const unsigned char* const src = linebuffer + i * bytes;
                 unsigned char* const dest = linebuffer + i * 3 * bytes;
-                memcpy (dest + 2 * bytes, src, bytes);
-                memcpy (dest + 1 * bytes, src, bytes);
-                memcpy (dest + 0 * bytes, src, bytes);
+                memcpy(dest + 2 * bytes, src, bytes);
+                memcpy(dest + 1 * bytes, src, bytes);
+                memcpy(dest + 0 * bytes, src, bytes);
             }
         }
 
         if (sampleFormat & (IIOSF_LOGLUV24 | IIOSF_LOGLUV32 | IIOSF_FLOAT)) {
-            setScanline (row, linebuffer, bitspersample, minValue, maxValue);
+            setScanline(row, linebuffer, bitspersample, minValue, maxValue);
         } else {
-            setScanline (row, linebuffer, bitspersample, nullptr, nullptr);
-        }
-
-        if (pl && ! (row % 100)) {
-            pl->setProgress ((double) (row + 1) / height);
+            setScanline(row, linebuffer, bitspersample, nullptr, nullptr);
+        }
+
+        if (pl && !(row % 100)) {
+            pl->setProgress((double)(row + 1) / height);
         }
     }
 
@@ -887,45 +887,45 @@
 #ifdef _DEBUG
 
         if (options.rtSettings.verbose)
-            printf ("Normalizing \"%s\" image \"%s\" whose mini/maxi values are:\n   Red:   minimum value=%0.5f / maximum value=%0.5f\n   Green: minimum value=%0.5f / maximum value=%0.5f\n   Blue:  minimum value=%0.5f / maximum value=%0.5f\n",
-                    getType(), fname.c_str(),
-                    minValue[0], maxValue[0], minValue[1],
-                    maxValue[1], minValue[2], maxValue[2]
-                   );
+            printf("Normalizing \"%s\" image \"%s\" whose mini/maxi values are:\n   Red:   minimum value=%0.5f / maximum value=%0.5f\n   Green: minimum value=%0.5f / maximum value=%0.5f\n   Blue:  minimum value=%0.5f / maximum value=%0.5f\n",
+                   getType(), fname.c_str(),
+                   minValue[0], maxValue[0], minValue[1],
+                   maxValue[1], minValue[2], maxValue[2]
+                  );
 
 #endif
-        float minVal = rtengine::min (minValue[0], minValue[1], minValue[2]);
-        float maxVal = rtengine::max (maxValue[0], maxValue[1], maxValue[2]);
-        normalizeFloat (minVal, maxVal);
-    }
-
-    TIFFClose (in);
+        float minVal = rtengine::min(minValue[0], minValue[1], minValue[2]);
+        float maxVal = rtengine::max(maxValue[0], maxValue[1], maxValue[2]);
+        normalizeFloat(minVal, maxVal);
+    }
+
+    TIFFClose(in);
     delete [] linebuffer;
 
     if (pl) {
-        pl->setProgressStr ("PROGRESSBAR_READY");
-        pl->setProgress (1.0);
+        pl->setProgressStr("PROGRESSBAR_READY");
+        pl->setProgress(1.0);
     }
 
     return IMIO_SUCCESS;
 }
 
-int ImageIO::loadPPMFromMemory (const char* buffer, int width, int height, bool swap, int bps)
-{
-    allocate (width, height);
-
-    int line_length (width * 3 * (bps / 8));
-
-    if ( swap && bps > 8 ) {
+int ImageIO::loadPPMFromMemory(const char* buffer, int width, int height, bool swap, int bps)
+{
+    allocate(width, height);
+
+    int line_length(width * 3 * (bps / 8));
+
+    if (swap && bps > 8) {
         char swapped[line_length];
 
-        for ( int row = 0; row < height; ++row ) {
-            ::rtengine::swab (((char*)buffer) + (row * line_length), swapped, line_length);
-            setScanline (row, (unsigned char*)&swapped[0], bps);
+        for (int row = 0; row < height; ++row) {
+            ::rtengine::swab(((char*)buffer) + (row * line_length), swapped, line_length);
+            setScanline(row, (unsigned char*)&swapped[0], bps);
         }
     } else {
-        for ( int row = 0; row < height; ++row ) {
-            setScanline (row, ((unsigned char*)buffer) + (row * line_length), bps);
+        for (int row = 0; row < height; ++row) {
+            setScanline(row, ((unsigned char*)buffer) + (row * line_length), bps);
         }
     }
 
@@ -933,7 +933,8 @@
 }
 
 
-namespace {
+namespace
+{
 
 // Taken from Darktable -- src/imageio/format/png.c
 //
@@ -981,9 +982,10 @@
 
     dp += 8;
 
-    for(i = 0; i < long(length); i++)
-    {
-        if(i % 36 == 0) *dp++ = '\n';
+    for (i = 0; i < long(length); i++) {
+        if (i % 36 == 0) {
+            *dp++ = '\n';
+        }
 
         *(dp++) = hex[((*sp >> 4) & 0x0f)];
         *(dp++) = hex[((*sp++) & 0x0f)];
@@ -994,7 +996,9 @@
     text[0].text_length = (dp - text[0].text);
     text[0].compression = -1;
 
-    if(text[0].text_length <= allocated_length) png_set_text(ping, ping_info, text, 1);
+    if (text[0].text_length <= allocated_length) {
+        png_set_text(ping, ping_info, text, 1);
+    }
 
     png_free(ping, text[0].text);
     png_free(ping, text[0].key);
@@ -1003,72 +1007,64 @@
 
 } // namespace
 
-int ImageIO::savePNG  (Glib::ustring fname, volatile int bps)
+int ImageIO::savePNG(Glib::ustring fname, volatile int bps)
 {
     if (getWidth() < 1 || getHeight() < 1) {
         return IMIO_HEADERERROR;
     }
 
-    FILE* const file = g_fopen_withBinaryAndLock (fname);
+    FILE* const file = g_fopen_withBinaryAndLock(fname);
 
     if (!file) {
         return IMIO_CANNOTWRITEFILE;
     }
 
     if (pl) {
-        pl->setProgressStr ("PROGRESSBAR_SAVEPNG");
-        pl->setProgress (0.0);
-    }
-
-    png_structp png = png_create_write_struct (PNG_LIBPNG_VER_STRING, nullptr, nullptr, nullptr);
+        pl->setProgressStr("PROGRESSBAR_SAVEPNG");
+        pl->setProgress(0.0);
+    }
+
+    png_structp png = png_create_write_struct(PNG_LIBPNG_VER_STRING, nullptr, nullptr, nullptr);
 
     if (!png) {
-        fclose (file);
+        fclose(file);
         return IMIO_HEADERERROR;
     }
 
-<<<<<<< HEAD
-    png_infop info = png_create_info_struct (png);
-=======
     // silence the warning about "invalid" sRGB profiles -- see #4260
 #if defined(PNG_SKIP_sRGB_CHECK_PROFILE) && defined(PNG_SET_OPTION_SUPPORTED)
     png_set_option(png, PNG_SKIP_sRGB_CHECK_PROFILE, PNG_OPTION_ON);
 #endif
-    
+
     png_infop info = png_create_info_struct(png);
->>>>>>> 309eef69
 
     if (!info) {
-        png_destroy_write_struct (&png, nullptr);
-        fclose (file);
+        png_destroy_write_struct(&png, nullptr);
+        fclose(file);
         return IMIO_HEADERERROR;
     }
 
-    if (setjmp (png_jmpbuf (png))) {
-        png_destroy_write_struct (&png, &info);
-        fclose (file);
+    if (setjmp(png_jmpbuf(png))) {
+        png_destroy_write_struct(&png, &info);
+        fclose(file);
         return IMIO_CANNOTWRITEFILE;
     }
 
-    png_set_write_fn (png, file, png_write_data, png_flush);
-
-<<<<<<< HEAD
-    png_set_compression_level (png, compression);
-=======
+    png_set_write_fn(png, file, png_write_data, png_flush);
+
     png_set_filter(png, 0, PNG_FILTER_PAETH);
     png_set_compression_level(png, 6);
     png_set_compression_strategy(png, 3);
->>>>>>> 309eef69
-
-    int width = getWidth ();
-    int height = getHeight ();
+
+    int width = getWidth();
+    int height = getHeight();
 
     if (bps < 0) {
-        bps = getBPS ();
-    }
-
-    png_set_IHDR (png, info, width, height, bps, PNG_COLOR_TYPE_RGB,
-                  PNG_INTERLACE_NONE, PNG_COMPRESSION_TYPE_DEFAULT, PNG_FILTER_TYPE_BASE);
+        bps = getBPS();
+    }
+
+    png_set_IHDR(png, info, width, height, bps, PNG_COLOR_TYPE_RGB,
+                 PNG_INTERLACE_NONE, PNG_COMPRESSION_TYPE_DEFAULT, PNG_FILTER_TYPE_BASE);
 
     if (profileData) {
 #if PNG_LIBPNG_VER < 10500
@@ -1086,16 +1082,17 @@
         unsigned char* iptcdata = nullptr;
         unsigned int iptclen = 0;
 
-        if (iptc && iptc_data_save (iptc, &iptcdata, &iptclen) && iptcdata) {
-            iptc_data_free_buf (iptc, iptcdata);
+        if (iptc && iptc_data_save(iptc, &iptcdata, &iptclen) && iptcdata) {
+            iptc_data_free_buf(iptc, iptcdata);
             iptcdata = nullptr;
         }
 
         int size = rtexif::ExifManager::createPNGMarker(exifRoot, exifChange, width, height, bps, (char*)iptcdata, iptclen, buffer, bufferSize);
 
         if (iptcdata) {
-            iptc_data_free_buf (iptc, iptcdata);
-        }
+            iptc_data_free_buf(iptc, iptcdata);
+        }
+
         if (buffer && size) {
             PNGwriteRawProfile(png, info, "exif", buffer, size);
             delete[] buffer;
@@ -1106,10 +1103,10 @@
     int rowlen = width * 3 * bps / 8;
     unsigned char *row = new unsigned char [rowlen];
 
-    png_write_info (png, info);
+    png_write_info(png, info);
 
     for (int i = 0; i < height; i++) {
-        getScanline (i, row, bps);
+        getScanline(i, row, bps);
 
         if (bps == 16) {
             // convert to network byte order
@@ -1123,22 +1120,22 @@
 #endif
         }
 
-        png_write_row (png, (png_byte*)row);
-
-        if (pl && ! (i % 100)) {
-            pl->setProgress ((double) (i + 1) / height);
-        }
-    }
-
-    png_write_end (png, info);
-    png_destroy_write_struct (&png, &info);
+        png_write_row(png, (png_byte*)row);
+
+        if (pl && !(i % 100)) {
+            pl->setProgress((double)(i + 1) / height);
+        }
+    }
+
+    png_write_end(png, info);
+    png_destroy_write_struct(&png, &info);
 
     delete [] row;
-    fclose (file);
+    fclose(file);
 
     if (pl) {
-        pl->setProgressStr ("PROGRESSBAR_READY");
-        pl->setProgress (1.0);
+        pl->setProgressStr("PROGRESSBAR_READY");
+        pl->setProgress(1.0);
     }
 
     return IMIO_SUCCESS;
@@ -1147,13 +1144,13 @@
 
 
 // Quality 0..100, subsampling: 1=low quality, 2=medium, 3=high
-int ImageIO::saveJPEG (Glib::ustring fname, int quality, int subSamp)
+int ImageIO::saveJPEG(Glib::ustring fname, int quality, int subSamp)
 {
     if (getWidth() < 1 || getHeight() < 1) {
         return IMIO_HEADERERROR;
     }
 
-    FILE* const file = g_fopen_withBinaryAndLock (fname);
+    FILE* const file = g_fopen_withBinaryAndLock(fname);
 
     if (!file) {
         return IMIO_CANNOTWRITEFILE;
@@ -1166,45 +1163,45 @@
     */
     my_error_mgr jerr;
     /* We set up the normal JPEG error routines, then override error_exit. */
-    cinfo.err = jpeg_std_error (&jerr.pub);
+    cinfo.err = jpeg_std_error(&jerr.pub);
     jerr.pub.error_exit = my_error_exit;
 
     /* Establish the setjmp return context for my_error_exit to use. */
 #if defined( WIN32 ) && defined( __x86_64__ )
 
-    if (__builtin_setjmp (jerr.setjmp_buffer)) {
+    if (__builtin_setjmp(jerr.setjmp_buffer)) {
 #else
 
-    if (setjmp (jerr.setjmp_buffer)) {
+    if (setjmp(jerr.setjmp_buffer)) {
 #endif
         /* If we get here, the JPEG code has signaled an error.
            We need to clean up the JPEG object, close the file, remove the already saved part of the file and return.
         */
-        jpeg_destroy_compress (&cinfo);
-        fclose (file);
-        g_remove (fname.c_str());
+        jpeg_destroy_compress(&cinfo);
+        fclose(file);
+        g_remove(fname.c_str());
         return IMIO_CANNOTWRITEFILE;
     }
 
-    jpeg_create_compress (&cinfo);
+    jpeg_create_compress(&cinfo);
 
 
 
     if (pl) {
-        pl->setProgressStr ("PROGRESSBAR_SAVEJPEG");
-        pl->setProgress (0.0);
-    }
-
-    jpeg_stdio_dest (&cinfo, file);
-
-    int width = getWidth ();
-    int height = getHeight ();
+        pl->setProgressStr("PROGRESSBAR_SAVEJPEG");
+        pl->setProgress(0.0);
+    }
+
+    jpeg_stdio_dest(&cinfo, file);
+
+    int width = getWidth();
+    int height = getHeight();
 
     cinfo.image_width  = width;
     cinfo.image_height = height;
     cinfo.in_color_space = JCS_RGB;
     cinfo.input_components = 3;
-    jpeg_set_defaults (&cinfo);
+    jpeg_set_defaults(&cinfo);
     cinfo.write_JFIF_header = FALSE;
 
     // compute optimal Huffman coding tables for the image. Bit slower to generate, but size of result image is a bit less (default was FALSE)
@@ -1215,7 +1212,7 @@
     cinfo.dct_method = JDCT_FLOAT;
 
     if (quality >= 0 && quality <= 100) {
-        jpeg_set_quality (&cinfo, quality, true);
+        jpeg_set_quality(&cinfo, quality, true);
     }
 
     cinfo.comp_info[1].h_samp_factor = cinfo.comp_info[1].v_samp_factor = 1;
@@ -1233,7 +1230,7 @@
         cinfo.comp_info[0].h_samp_factor = cinfo.comp_info[0].v_samp_factor = 1;
     }
 
-    jpeg_start_compress (&cinfo, TRUE);
+    jpeg_start_compress(&cinfo, TRUE);
 
     // buffer for exif and iptc markers
     unsigned char* buffer = new unsigned char[165535]; //FIXME: no buffer size check so it can be overflowed in createJPEGMarker() for large tags, and then software will crash
@@ -1241,10 +1238,10 @@
 
     // assemble and write exif marker
     if (exifRoot) {
-        int size = rtexif::ExifManager::createJPEGMarker (exifRoot, exifChange, cinfo.image_width, cinfo.image_height, buffer);
+        int size = rtexif::ExifManager::createJPEGMarker(exifRoot, exifChange, cinfo.image_width, cinfo.image_height, buffer);
 
         if (size > 0 && size < 65530) {
-            jpeg_write_marker (&cinfo, JPEG_APP0 + 1, buffer, size);
+            jpeg_write_marker(&cinfo, JPEG_APP0 + 1, buffer, size);
         }
     }
 
@@ -1253,9 +1250,9 @@
         unsigned char* iptcdata;
         bool error = false;
 
-        if (iptc_data_save (iptc, &iptcdata, &size)) {
+        if (iptc_data_save(iptc, &iptcdata, &size)) {
             if (iptcdata) {
-                iptc_data_free_buf (iptc, iptcdata);
+                iptc_data_free_buf(iptc, iptcdata);
             }
 
             error = true;
@@ -1263,16 +1260,16 @@
 
         int bytes = 0;
 
-        if (!error && (bytes = iptc_jpeg_ps3_save_iptc (nullptr, 0, iptcdata, size, buffer, 65532)) < 0) {
+        if (!error && (bytes = iptc_jpeg_ps3_save_iptc(nullptr, 0, iptcdata, size, buffer, 65532)) < 0) {
             if (iptcdata) {
-                iptc_data_free_buf (iptc, iptcdata);
+                iptc_data_free_buf(iptc, iptcdata);
             }
 
             error = true;
         }
 
         if (!error) {
-            jpeg_write_marker (&cinfo, JPEG_APP0 + 13, buffer, bytes);
+            jpeg_write_marker(&cinfo, JPEG_APP0 + 13, buffer, bytes);
         }
     }
 
@@ -1280,7 +1277,7 @@
 
     // write icc profile to the output
     if (profileData) {
-        write_icc_profile (&cinfo, (JOCTET*)profileData, profileLength);
+        write_icc_profile(&cinfo, (JOCTET*)profileData, profileLength);
     }
 
     // write image data
@@ -1290,54 +1287,54 @@
     /* To avoid memory leaks we establish a new setjmp return context for my_error_exit to use. */
 #if defined( WIN32 ) && defined( __x86_64__ )
 
-    if (__builtin_setjmp (jerr.setjmp_buffer)) {
+    if (__builtin_setjmp(jerr.setjmp_buffer)) {
 #else
 
-    if (setjmp (jerr.setjmp_buffer)) {
+    if (setjmp(jerr.setjmp_buffer)) {
 #endif
         /* If we get here, the JPEG code has signaled an error.
            We need to clean up the JPEG object, close the file, remove the already saved part of the file and return.
         */
         delete [] row;
-        jpeg_destroy_compress (&cinfo);
-        fclose (file);
-        g_remove (fname.c_str());
+        jpeg_destroy_compress(&cinfo);
+        fclose(file);
+        g_remove(fname.c_str());
         return IMIO_CANNOTWRITEFILE;
     }
 
     while (cinfo.next_scanline < cinfo.image_height) {
 
-        getScanline (cinfo.next_scanline, row, 8);
-
-        if (jpeg_write_scanlines (&cinfo, &row, 1) < 1) {
-            jpeg_destroy_compress (&cinfo);
+        getScanline(cinfo.next_scanline, row, 8);
+
+        if (jpeg_write_scanlines(&cinfo, &row, 1) < 1) {
+            jpeg_destroy_compress(&cinfo);
             delete [] row;
-            fclose (file);
-            g_remove (fname.c_str());
+            fclose(file);
+            g_remove(fname.c_str());
             return IMIO_CANNOTWRITEFILE;
         }
 
-        if (pl && ! (cinfo.next_scanline % 100)) {
-            pl->setProgress ((double) (cinfo.next_scanline) / cinfo.image_height);
-        }
-    }
-
-    jpeg_finish_compress (&cinfo);
-    jpeg_destroy_compress (&cinfo);
+        if (pl && !(cinfo.next_scanline % 100)) {
+            pl->setProgress((double)(cinfo.next_scanline) / cinfo.image_height);
+        }
+    }
+
+    jpeg_finish_compress(&cinfo);
+    jpeg_destroy_compress(&cinfo);
 
     delete [] row;
 
-    fclose (file);
+    fclose(file);
 
     if (pl) {
-        pl->setProgressStr ("PROGRESSBAR_READY");
-        pl->setProgress (1.0);
+        pl->setProgressStr("PROGRESSBAR_READY");
+        pl->setProgress(1.0);
     }
 
     return IMIO_SUCCESS;
 }
 
-int ImageIO::saveTIFF (Glib::ustring fname, int bps, bool uncompressed)
+int ImageIO::saveTIFF(Glib::ustring fname, int bps, bool uncompressed)
 {
     if (getWidth() < 1 || getHeight() < 1) {
         return IMIO_HEADERERROR;
@@ -1345,11 +1342,11 @@
 
     //TODO: Handling 32 bits floating point output images!
     bool writeOk = true;
-    int width = getWidth ();
-    int height = getHeight ();
+    int width = getWidth();
+    int height = getHeight();
 
     if (bps < 0) {
-        bps = getBPS ();
+        bps = getBPS();
     }
 
     int lineWidth = width * 3 * bps / 8;
@@ -1357,7 +1354,7 @@
 
 // TODO the following needs to be looked into - do we really need two ways to write a Tiff file ?
     if (exifRoot && uncompressed) {
-        FILE *file = g_fopen_withBinaryAndLock (fname);
+        FILE *file = g_fopen_withBinaryAndLock(fname);
 
         if (!file) {
             delete [] linebuffer;
@@ -1365,8 +1362,8 @@
         }
 
         if (pl) {
-            pl->setProgressStr ("PROGRESSBAR_SAVETIFF");
-            pl->setProgress (0.0);
+            pl->setProgressStr("PROGRESSBAR_SAVETIFF");
+            pl->setProgress(0.0);
         }
 
         // buffer for the exif and iptc
@@ -1375,21 +1372,21 @@
         unsigned char* iptcdata = nullptr;
         unsigned int iptclen = 0;
 
-        if (iptc && iptc_data_save (iptc, &iptcdata, &iptclen) && iptcdata) {
-            iptc_data_free_buf (iptc, iptcdata);
+        if (iptc && iptc_data_save(iptc, &iptcdata, &iptclen) && iptcdata) {
+            iptc_data_free_buf(iptc, iptcdata);
             iptcdata = nullptr;
         }
 
-        int size = rtexif::ExifManager::createTIFFHeader (exifRoot, exifChange, width, height, bps, profileData, profileLength, (char*)iptcdata, iptclen, buffer, bufferSize);
+        int size = rtexif::ExifManager::createTIFFHeader(exifRoot, exifChange, width, height, bps, profileData, profileLength, (char*)iptcdata, iptclen, buffer, bufferSize);
 
         if (iptcdata) {
-            iptc_data_free_buf (iptc, iptcdata);
+            iptc_data_free_buf(iptc, iptcdata);
         }
 
         // The maximum lenght is strangely not the same than for the JPEG file...
         // Which maximum length is the good one ?
-        if (size > 0 && size <= static_cast<int> (bufferSize)) {
-            fwrite (buffer, size, 1, file);
+        if (size > 0 && size <= static_cast<int>(bufferSize)) {
+            fwrite(buffer, size, 1, file);
         }
 
 #if __BYTE_ORDER__==__ORDER_LITTLE_ENDIAN__
@@ -1399,7 +1396,7 @@
 #endif
 
         for (int i = 0; i < height; i++) {
-            getScanline (i, linebuffer, bps);
+            getScanline(i, linebuffer, bps);
 
             if (needsReverse)
                 for (int i = 0; i < lineWidth; i += 2) {
@@ -1408,10 +1405,10 @@
                     linebuffer[i + 1] = c;
                 }
 
-            fwrite (linebuffer, lineWidth, 1, file);
-
-            if (pl && ! (i % 100)) {
-                pl->setProgress ((double) (i + 1) / height);
+            fwrite(linebuffer, lineWidth, 1, file);
+
+            if (pl && !(i % 100)) {
+                pl->setProgress((double)(i + 1) / height);
             }
         }
 
@@ -1419,22 +1416,22 @@
             delete [] buffer;
         }
 
-        if (ferror (file)) {
+        if (ferror(file)) {
             writeOk = false;
         }
 
-        fclose (file);
+        fclose(file);
     } else {
         // little hack to get libTiff to use proper byte order (see TIFFClienOpen()):
         const char *mode = !exifRoot ? "w" : (exifRoot->getOrder() == rtexif::INTEL ? "wl" : "wb");
 #ifdef WIN32
-        FILE *file = g_fopen_withBinaryAndLock (fname);
-        int fileno = _fileno (file);
-        int osfileno = _get_osfhandle (fileno);
-        TIFF* out = TIFFFdOpen (osfileno, fname.c_str(), mode);
+        FILE *file = g_fopen_withBinaryAndLock(fname);
+        int fileno = _fileno(file);
+        int osfileno = _get_osfhandle(fileno);
+        TIFF* out = TIFFFdOpen(osfileno, fname.c_str(), mode);
 #else
-        TIFF* out = TIFFOpen (fname.c_str(), mode);
-        int fileno = TIFFFileno (out);
+        TIFF* out = TIFFOpen(fname.c_str(), mode);
+        int fileno = TIFFFileno(out);
 #endif
 
         if (!out) {
@@ -1443,12 +1440,12 @@
         }
 
         if (pl) {
-            pl->setProgressStr ("PROGRESSBAR_SAVETIFF");
-            pl->setProgress (0.0);
+            pl->setProgressStr("PROGRESSBAR_SAVETIFF");
+            pl->setProgress(0.0);
         }
 
         if (exifRoot) {
-            rtexif::Tag *tag = exifRoot->getTag (TIFFTAG_EXIFIFD);
+            rtexif::Tag *tag = exifRoot->getTag(TIFFTAG_EXIFIFD);
 
             if (tag && tag->isDirectory()) {
                 rtexif::TagDirectory *exif = tag->getDirectory();
@@ -1458,160 +1455,160 @@
                     unsigned char *buffer = new unsigned char[exif_size + 8];
                     // TIFFOpen writes out the header and sets file pointer at position 8
 
-                    exif->write (8, buffer);
-
-                    write (fileno, buffer + 8, exif_size);
+                    exif->write(8, buffer);
+
+                    write(fileno, buffer + 8, exif_size);
 
                     delete [] buffer;
                     // let libtiff know that scanlines or any other following stuff should go
                     // at a different offset:
-                    TIFFSetWriteOffset (out, exif_size + 8);
-                    TIFFSetField (out, TIFFTAG_EXIFIFD, 8);
+                    TIFFSetWriteOffset(out, exif_size + 8);
+                    TIFFSetField(out, TIFFTAG_EXIFIFD, 8);
                 }
             }
 
 //TODO Even though we are saving EXIF IFD - MakerNote still comes out screwed.
 
-            if ((tag = exifRoot->getTag (TIFFTAG_MODEL)) != nullptr) {
-                TIFFSetField (out, TIFFTAG_MODEL, tag->getValue());
-            }
-
-            if ((tag = exifRoot->getTag (TIFFTAG_MAKE)) != nullptr) {
-                TIFFSetField (out, TIFFTAG_MAKE, tag->getValue());
-            }
-
-            if ((tag = exifRoot->getTag (TIFFTAG_DATETIME)) != nullptr) {
-                TIFFSetField (out, TIFFTAG_DATETIME, tag->getValue());
-            }
-
-            if ((tag = exifRoot->getTag (TIFFTAG_ARTIST)) != nullptr) {
-                TIFFSetField (out, TIFFTAG_ARTIST, tag->getValue());
-            }
-
-            if ((tag = exifRoot->getTag (TIFFTAG_COPYRIGHT)) != nullptr) {
-                TIFFSetField (out, TIFFTAG_COPYRIGHT, tag->getValue());
-            }
-
-        }
-
-        TIFFSetField (out, TIFFTAG_SOFTWARE, "RawTherapee " RTVERSION);
-        TIFFSetField (out, TIFFTAG_IMAGEWIDTH, width);
-        TIFFSetField (out, TIFFTAG_IMAGELENGTH, height);
-        TIFFSetField (out, TIFFTAG_ORIENTATION, ORIENTATION_TOPLEFT);
-        TIFFSetField (out, TIFFTAG_SAMPLESPERPIXEL, 3);
-        TIFFSetField (out, TIFFTAG_ROWSPERSTRIP, height);
-        TIFFSetField (out, TIFFTAG_BITSPERSAMPLE, bps);
-        TIFFSetField (out, TIFFTAG_PLANARCONFIG, PLANARCONFIG_CONTIG);
-        TIFFSetField (out, TIFFTAG_SAMPLEFORMAT, SAMPLEFORMAT_UINT);
-        TIFFSetField (out, TIFFTAG_PHOTOMETRIC, PHOTOMETRIC_RGB);
-        TIFFSetField (out, TIFFTAG_COMPRESSION, uncompressed ? COMPRESSION_NONE : COMPRESSION_DEFLATE);
+            if ((tag = exifRoot->getTag(TIFFTAG_MODEL)) != nullptr) {
+                TIFFSetField(out, TIFFTAG_MODEL, tag->getValue());
+            }
+
+            if ((tag = exifRoot->getTag(TIFFTAG_MAKE)) != nullptr) {
+                TIFFSetField(out, TIFFTAG_MAKE, tag->getValue());
+            }
+
+            if ((tag = exifRoot->getTag(TIFFTAG_DATETIME)) != nullptr) {
+                TIFFSetField(out, TIFFTAG_DATETIME, tag->getValue());
+            }
+
+            if ((tag = exifRoot->getTag(TIFFTAG_ARTIST)) != nullptr) {
+                TIFFSetField(out, TIFFTAG_ARTIST, tag->getValue());
+            }
+
+            if ((tag = exifRoot->getTag(TIFFTAG_COPYRIGHT)) != nullptr) {
+                TIFFSetField(out, TIFFTAG_COPYRIGHT, tag->getValue());
+            }
+
+        }
+
+        TIFFSetField(out, TIFFTAG_SOFTWARE, "RawTherapee " RTVERSION);
+        TIFFSetField(out, TIFFTAG_IMAGEWIDTH, width);
+        TIFFSetField(out, TIFFTAG_IMAGELENGTH, height);
+        TIFFSetField(out, TIFFTAG_ORIENTATION, ORIENTATION_TOPLEFT);
+        TIFFSetField(out, TIFFTAG_SAMPLESPERPIXEL, 3);
+        TIFFSetField(out, TIFFTAG_ROWSPERSTRIP, height);
+        TIFFSetField(out, TIFFTAG_BITSPERSAMPLE, bps);
+        TIFFSetField(out, TIFFTAG_PLANARCONFIG, PLANARCONFIG_CONTIG);
+        TIFFSetField(out, TIFFTAG_SAMPLEFORMAT, SAMPLEFORMAT_UINT);
+        TIFFSetField(out, TIFFTAG_PHOTOMETRIC, PHOTOMETRIC_RGB);
+        TIFFSetField(out, TIFFTAG_COMPRESSION, uncompressed ? COMPRESSION_NONE : COMPRESSION_DEFLATE);
 
         if (!uncompressed) {
-            TIFFSetField (out, TIFFTAG_PREDICTOR, PREDICTOR_NONE);
+            TIFFSetField(out, TIFFTAG_PREDICTOR, PREDICTOR_NONE);
         }
 
         if (profileData) {
-            TIFFSetField (out, TIFFTAG_ICCPROFILE, profileLength, profileData);
+            TIFFSetField(out, TIFFTAG_ICCPROFILE, profileLength, profileData);
         }
 
         for (int row = 0; row < height; row++) {
-            getScanline (row, linebuffer, bps);
-
-            if (TIFFWriteScanline (out, linebuffer, row, 0) < 0) {
-                TIFFClose (out);
+            getScanline(row, linebuffer, bps);
+
+            if (TIFFWriteScanline(out, linebuffer, row, 0) < 0) {
+                TIFFClose(out);
                 delete [] linebuffer;
                 return IMIO_CANNOTWRITEFILE;
             }
 
-            if (pl && ! (row % 100)) {
-                pl->setProgress ((double) (row + 1) / height);
-            }
-        }
-
-        if (TIFFFlush (out) != 1) {
+            if (pl && !(row % 100)) {
+                pl->setProgress((double)(row + 1) / height);
+            }
+        }
+
+        if (TIFFFlush(out) != 1) {
             writeOk = false;
         }
 
-        TIFFClose (out);
+        TIFFClose(out);
 #ifdef WIN32
-        fclose (file);
+        fclose(file);
 #endif
     }
 
     delete [] linebuffer;
 
     if (pl) {
-        pl->setProgressStr ("PROGRESSBAR_READY");
-        pl->setProgress (1.0);
+        pl->setProgressStr("PROGRESSBAR_READY");
+        pl->setProgress(1.0);
     }
 
     if (writeOk) {
         return IMIO_SUCCESS;
     } else {
-        g_remove (fname.c_str());
+        g_remove(fname.c_str());
         return IMIO_CANNOTWRITEFILE;
     }
 }
 
 // PNG read and write routines:
 
-void png_read_data (png_structp png_ptr, png_bytep data, png_size_t length)
+void png_read_data(png_structp png_ptr, png_bytep data, png_size_t length)
 {
     png_size_t check;
 
     /* fread() returns 0 on error, so it is OK to store this in a png_size_t
      * instead of an int, which is what fread() actually returns.
      */
-    check = (png_size_t)fread (data, (png_size_t)1, length, (FILE *)png_get_io_ptr (png_ptr));
+    check = (png_size_t)fread(data, (png_size_t)1, length, (FILE *)png_get_io_ptr(png_ptr));
 
     if (check != length) {
-        png_error (png_ptr, "Read Error");
-    }
-}
-
-void png_write_data (png_structp png_ptr, png_bytep data, png_size_t length)
+        png_error(png_ptr, "Read Error");
+    }
+}
+
+void png_write_data(png_structp png_ptr, png_bytep data, png_size_t length)
 {
     png_uint_32 check;
 
-    check = fwrite (data, 1, length, (FILE *)png_get_io_ptr (png_ptr));
+    check = fwrite(data, 1, length, (FILE *)png_get_io_ptr(png_ptr));
 
     if (check != length) {
-        png_error (png_ptr, "Write Error");
-    }
-}
-
-void png_flush (png_structp png_ptr)
+        png_error(png_ptr, "Write Error");
+    }
+}
+
+void png_flush(png_structp png_ptr)
 {
     FILE *io_ptr;
-    io_ptr = (FILE *) (png_get_io_ptr (png_ptr));
+    io_ptr = (FILE *)(png_get_io_ptr(png_ptr));
 
     if (io_ptr != nullptr) {
-        fflush (io_ptr);
-    }
-}
-
-int ImageIO::load (Glib::ustring fname)
-{
-
-    if (hasPngExtension (fname)) {
-        return loadPNG (fname);
-    } else if (hasJpegExtension (fname)) {
-        return loadJPEG (fname);
-    } else if (hasTiffExtension (fname)) {
-        return loadTIFF (fname);
+        fflush(io_ptr);
+    }
+}
+
+int ImageIO::load(Glib::ustring fname)
+{
+
+    if (hasPngExtension(fname)) {
+        return loadPNG(fname);
+    } else if (hasJpegExtension(fname)) {
+        return loadJPEG(fname);
+    } else if (hasTiffExtension(fname)) {
+        return loadTIFF(fname);
     } else {
         return IMIO_FILETYPENOTSUPPORTED;
     }
 }
 
-int ImageIO::save (Glib::ustring fname)
-{
-    if (hasPngExtension (fname)) {
-        return savePNG (fname);
-    } else if (hasJpegExtension (fname)) {
-        return saveJPEG (fname);
-    } else if (hasTiffExtension (fname)) {
-        return saveTIFF (fname);
+int ImageIO::save(Glib::ustring fname)
+{
+    if (hasPngExtension(fname)) {
+        return savePNG(fname);
+    } else if (hasJpegExtension(fname)) {
+        return saveJPEG(fname);
+    } else if (hasTiffExtension(fname)) {
+        return saveTIFF(fname);
     } else {
         return IMIO_FILETYPENOTSUPPORTED;
     }
