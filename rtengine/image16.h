/*
 *  This file is part of RawTherapee.
 *
 *  Copyright (c) 2004-2010 Gabor Horvath <hgabor@rawtherapee.com>
 *
 *  RawTherapee is free software: you can redistribute it and/or modify
 *  it under the terms of the GNU General Public License as published by
 *  the Free Software Foundation, either version 3 of the License, or
 *  (at your option) any later version.
 *
 *  RawTherapee is distributed in the hope that it will be useful,
 *  but WITHOUT ANY WARRANTY; without even the implied warranty of
 *  MERCHANTABILITY or FITNESS FOR A PARTICULAR PURPOSE.  See the
 *  GNU General Public License for more details.
 *
 *  You should have received a copy of the GNU General Public License
 *  along with RawTherapee.  If not, see <http://www.gnu.org/licenses/>.
 */
//
// A class representing a 16 bit rgb image with separate planes and 16 byte aligned data
//
#ifndef _IMAGE16_
#define _IMAGE16_

#include "imageio.h"
#include "rtengine.h"
#include "imagefloat.h"

namespace rtengine
{

class Image8;

class Image16 : public IImage16, public ImageIO
{

public:

    Image16();
    Image16(int width, int height);
    ~Image16();

    Image16*             copy();

    Image8*              to8();
    Imagefloat*          tofloat();

    virtual void         getStdImage(ColorTemp ctemp, int tran, Imagefloat* image, PreviewProps pp, bool first, procparams::ToneCurveParams hrp);
    virtual void         getStdImageloc(int begx, int begy, int yEn, int xEn, int cx, int cy, ColorTemp ctemp, int tran, Imagefloat* image, Imagefloat* bufimage, PreviewProps pp, bool first, procparams::ToneCurveParams hrp);

    virtual const char*  getType() const
    {
        return sImage16;
    }
    virtual int          getBPS()
    {
        return 8 * sizeof(unsigned short);
    }
<<<<<<< HEAD
    virtual void         getScanline(int row, unsigned char* buffer, int bps);
    virtual void         setScanline(int row, unsigned char* buffer, int bps, float *minValue = nullptr, float *maxValue = nullptr);
=======
    virtual void         getScanline (int row, unsigned char* buffer, int bps);
    virtual void         setScanline (int row, unsigned char* buffer, int bps, unsigned int numSamples, float *minValue = nullptr, float *maxValue = nullptr);
>>>>>>> 4511b693

    // functions inherited from IImage16:
    virtual MyMutex&     getMutex()
    {
        return mutex();
    }
    virtual cmsHPROFILE  getProfile()
    {
        return getEmbeddedProfile();
    }
    virtual int          getBitsPerPixel()
    {
        return 8 * sizeof(unsigned short);
    }
    virtual int          saveToFile(Glib::ustring fname)
    {
        return save(fname);
    }
    virtual int          saveAsPNG(Glib::ustring fname, int bps = -1)
    {
        return savePNG(fname, bps);
    }
    virtual int          saveAsJPEG(Glib::ustring fname, int quality = 100, int subSamp = 3)
    {
        return saveJPEG(fname, quality, subSamp);
    }
    virtual int          saveAsTIFF(Glib::ustring fname, int bps = -1, bool uncompressed = false)
    {
        return saveTIFF(fname, bps, uncompressed);
    }
    virtual void         setSaveProgressListener(ProgressListener* pl)
    {
        setProgressListener(pl);
    }
    virtual void         free()
    {
        delete this;
    }

    /* void                 ExecCMSTransform(cmsHTRANSFORM hTransform, const LabImage &labImage, int cx, int cy); */
};

}
#endif<|MERGE_RESOLUTION|>--- conflicted
+++ resolved
@@ -56,13 +56,8 @@
     {
         return 8 * sizeof(unsigned short);
     }
-<<<<<<< HEAD
     virtual void         getScanline(int row, unsigned char* buffer, int bps);
-    virtual void         setScanline(int row, unsigned char* buffer, int bps, float *minValue = nullptr, float *maxValue = nullptr);
-=======
-    virtual void         getScanline (int row, unsigned char* buffer, int bps);
     virtual void         setScanline (int row, unsigned char* buffer, int bps, unsigned int numSamples, float *minValue = nullptr, float *maxValue = nullptr);
->>>>>>> 4511b693
 
     // functions inherited from IImage16:
     virtual MyMutex&     getMutex()
