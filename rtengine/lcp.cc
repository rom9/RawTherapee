/*
*  This file is part of RawTherapee.
*
*  Copyright (c) 2012 Oliver Duis <www.oliverduis.de>
*
*  RawTherapee is free software: you can redistribute it and/or modify
*  it under the terms of the GNU General Public License as published by
*  the Free Software Foundation, either version 3 of the License, or
*  (at your option) any later version.
*
*  RawTherapee is distributed in the hope that it will be useful,
*  but WITHOUT ANY WARRANTY; without even the implied warranty of
*  MERCHANTABILITY or FITNESS FOR A PARTICULAR PURPOSE.  See the
*  GNU General Public License for more details.
*
*  You should have received a copy of the GNU General Public License
*  along with RawTherapee.  If not, see <http://www.gnu.org/licenses/>.
*/

#include <algorithm>
#include <cstring>

#include <glib/gstdio.h>

#ifdef WIN32
#include <shlobj.h>
#include <windows.h>
#endif

#include "lcp.h"

#include "settings.h"

namespace rtengine
{

extern const Settings* settings;

}

class rtengine::LCPProfile::LCPPersModel
{
public:
    LCPPersModel();
    bool hasModeData(LCPCorrectionMode mode) const;
    void print() const;

    float focLen;
    float focDist;
    float aperture;  // this is what it refers to

    LCPModelCommon base;  // base perspective correction
    LCPModelCommon chromRG;
    LCPModelCommon chromG;
    LCPModelCommon chromBG;  // red/green, green, blue/green (may be empty)
    LCPModelCommon vignette;  // vignette (may be empty)
};

rtengine::LCPModelCommon::LCPModelCommon() :
    foc_len_x(-1.0f),
    foc_len_y(-1.0f),
    img_center_x(0.5f),
    img_center_y(0.5f),
    param{{}},
    scale_factor(1.0f),
    mean_error(0.0),
    bad_error(false),
    x0(0.0f),
    y0(0.0f),
    fx(0.0f),
    fy(0.0f),
    rfx(0.0f),
    rfy(0.0f),
    vign_param{{}}
{
}

bool rtengine::LCPModelCommon::empty() const
{
    return
        param[0] == 0.0f
        && param[1] == 0.0f
        && param[2] == 0.0f;
}

void rtengine::LCPModelCommon::print() const
{
    std::printf("focLen %g/%g; imgCenter %g/%g; scale %g; err %g\n", foc_len_x, foc_len_y, img_center_x, img_center_y, scale_factor, mean_error);
    std::printf("xy0 %g/%g  fxy %g/%g\n", x0, y0, fx, fy);
    std::printf("param: %g/%g/%g/%g/%g\n", param[0], param[1], param[2], param[3], param[4]);
}

// weighted merge two parameters
void rtengine::LCPModelCommon::merge(const LCPModelCommon& a, const LCPModelCommon& b, float facA)
{
    const float facB = 1.0f - facA;

    foc_len_x    = facA * a.foc_len_x    + facB * b.foc_len_x;
    foc_len_y    = facA * a.foc_len_y    + facB * b.foc_len_y;
    img_center_x = facA * a.img_center_x + facB * b.img_center_x;
    img_center_y = facA * a.img_center_y + facB * b.img_center_y;
    scale_factor = facA * a.scale_factor + facB * b.scale_factor;
    mean_error   = facA * a.mean_error   + facB * b.mean_error;

    for (int i = 0; i < 5; ++i) {
        param[i] = facA * a.param[i] + facB * b.param[i];
    }

    const float param0Sqr = param[0] * param[0];

    vign_param[0] = -param[0];
    vign_param[1] = param0Sqr - param[1];
    vign_param[2] = param0Sqr * param[0] - 2.0f * param[0] * param[1] + param[2];
    vign_param[3] = param0Sqr * param0Sqr + param[1] * param[1] + 2.0f * param[0] * param[2] - 3.0f * param0Sqr * param[1];

}

void rtengine::LCPModelCommon::prepareParams(
    int fullWidth,
    int fullHeight,
    float focalLength,
    float focalLength35mm,
    float sensorFormatFactor,
    bool swapXY,
    bool mirrorX,
    bool mirrorY
)
{
    // Mention that the Adobe technical paper has a bug here, the DMAX is handled differently for focLen and imgCenter
    const int Dmax = std::max(fullWidth, fullHeight);

    // correct focLens
    if (foc_len_x < 0.0f) { // they may not be given
        // and 35mm may not be given either
        if (focalLength35mm < 1.0f) {
            focalLength35mm = focalLength * sensorFormatFactor;
        }

        foc_len_x = foc_len_y = focalLength / (35.0f * focalLength / focalLength35mm); // focLen must be calculated in pixels
    }

    if (swapXY) {
        x0 = (mirrorX ? 1.0f - img_center_y : img_center_y) * fullWidth;
        y0 = (mirrorY ? 1.0f - img_center_x : img_center_x) * fullHeight;
        fx = foc_len_y * Dmax;
        fy = foc_len_x * Dmax;
    } else {
        x0 = (mirrorX ? 1.0f - img_center_x : img_center_x) * fullWidth;
        y0 = (mirrorY ? 1.0f - img_center_y : img_center_y) * fullHeight;
        fx = foc_len_x * Dmax;
        fy = foc_len_y * Dmax;
    }
    rfx = 1.0f / fx;
    rfy = 1.0f / fy;

    //std::printf("FW %i /X0 %g   FH %i /Y0 %g  %g\n",fullWidth,x0,fullHeight,y0, imgYCenter);
}

rtengine::LCPProfile::LCPPersModel::LCPPersModel() :
    focLen(0.f),
    focDist(0.f),
    aperture(0.f)
{
}

bool rtengine::LCPProfile::LCPPersModel::hasModeData(LCPCorrectionMode mode) const
{
    switch (mode) {
        case LCPCorrectionMode::VIGNETTE: {
            return !vignette.empty() && !vignette.bad_error;
        }

        case LCPCorrectionMode::DISTORTION: {
            return !base.empty() && !base.bad_error;
        }

        case LCPCorrectionMode::CA: {
            return
                !chromRG.empty()
                && !chromG.empty()
                && !chromBG.empty()
                && !chromRG.bad_error
                && !chromG.bad_error
                && !chromBG.bad_error;
        }
    }

    assert(false);
    return false;
}

void rtengine::LCPProfile::LCPPersModel::print() const
{
    std::printf("--- PersModel focLen %g; focDist %g; aperture %g\n", focLen, focDist, aperture);
    std::printf("Base:\n");
    base.print();

    if (!chromRG.empty()) {
        std::printf("ChromRG:\n");
        chromRG.print();
    }

    if (!chromG.empty()) {
        std::printf("ChromG:\n");
        chromG.print();
    }

    if (!chromBG.empty()) {
        std::printf("ChromBG:\n");
        chromBG.print();
    }

    if (!vignette.empty()) {
        std::printf("Vignette:\n");
        vignette.print();
    }

    std::printf("\n");
}

<<<<<<< HEAD
void LCPMapper::correctDistortion(double &x, double &y, int cx, int cy, double scale) const
{
    x += cx;
    y += cy;
    
    if (isFisheye) {
        double u = x * scale;
        double v = y * scale;
        double u0 = mc.x0 * scale;
        double v0 = mc.y0 * scale;
        double du = (u - u0);
        double dv = (v - v0);
        double fx = mc.fx;
        double fy = mc.fy;
        double k1 = mc.param[0];
        double k2 = mc.param[1];
        double r = sqrt(du * du + dv * dv);
        double f = sqrt(fx*fy / (scale * scale));
        double th = atan2(r, f);
        double th2 = th * th;
        double cfact = (((k2 * th2 + k1) * th2 + 1) * th) / r;
        double ud = cfact * fx * du + u0;
        double vd = cfact * fy * dv + v0;

        x = ud;
        y = vd;
    } else {
        x *= scale;
        y *= scale;
        double x0 = mc.x0 * scale;
        double y0 = mc.y0 * scale;
        double xd = (x - x0) / mc.fx, yd = (y - y0) / mc.fy;

        const LCPModelCommon::Param aDist = mc.param;
        double rsqr      = xd * xd + yd * yd;
        double xfac = aDist[swapXY ? 3 : 4], yfac = aDist[swapXY ? 4 : 3];

        double commonFac = (((aDist[2] * rsqr + aDist[1]) * rsqr + aDist[0]) * rsqr + 1.)
            + 2. * (yfac * yd + xfac * xd);

        double xnew = xd * commonFac + xfac * rsqr;
        double ynew = yd * commonFac + yfac * rsqr;

        x = xnew * mc.fx + x0;
        y = ynew * mc.fy + y0;
    }

    x -= cx * scale;
    y -= cy * scale;
}

void LCPMapper::correctCA(double& x, double& y, int channel) const
{
    if (!enableCA) {
        return;
    }

    double rsqr, xgreen, ygreen;

    // First calc the green channel like normal distortion
    // the other are just deviations from it
    double xd = (x - chrom[1].x0) / chrom[1].fx, yd = (y - chrom[1].y0) / chrom[1].fy;

    // Green contains main distortion, just like base
    if (useCADist) {
        const LCPModelCommon::Param aDist = chrom[1].param;
        double rsqr      = xd * xd + yd * yd;
        double xfac = aDist[swapXY ? 3 : 4], yfac = aDist[swapXY ? 4 : 3];

        double commonFac = (((aDist[2] * rsqr + aDist[1]) * rsqr + aDist[0]) * rsqr + 1.)
                           + 2. * (yfac * yd + xfac * xd);

        xgreen = xd * commonFac + aDist[4] * rsqr;
        ygreen = yd * commonFac + aDist[3] * rsqr;
    } else {
        xgreen = xd;
        ygreen = yd;
    }

    if (channel == 1) {
        // green goes directly
        x = xgreen * chrom[1].fx + chrom[1].x0;
        y = ygreen * chrom[1].fy + chrom[1].y0;
    } else {
        // others are diffs from green
        xd = xgreen;
        yd = ygreen;
        rsqr = xd * xd + yd * yd;

        const LCPModelCommon::Param aCA = chrom[channel].param;
        double xfac = aCA[swapXY ? 3 : 4], yfac = aCA[swapXY ? 4 : 3];
        double commonSum = 1. + rsqr * (aCA[0] + rsqr * (aCA[1] + aCA[2] * rsqr)) + 2. * (yfac * yd + xfac * xd);

        x = (chrom[channel].scale_factor * ( xd * commonSum + xfac * rsqr )) * chrom[channel].fx + chrom[channel].x0;
        y = (chrom[channel].scale_factor * ( yd * commonSum + yfac * rsqr )) * chrom[channel].fy + chrom[channel].y0;
    }
}

SSEFUNCTION void LCPMapper::processVignetteLine(int width, int y, float *line) const
{
    // No need for swapXY, since vignette is in RAW and always before rotation
    float yd = ((float)y - mc.y0) * mc.rfy;
    yd *= yd;
    int x = 0;
#ifdef __SSE2__
    const vfloat fourv = F2V(4.f);
    const vfloat zerov = F2V(0.f);
    const vfloat ydv = F2V(yd);
    const vfloat p0 = F2V(mc.vign_param[0]);
    const vfloat p1 = F2V(mc.vign_param[1]);
    const vfloat p2 = F2V(mc.vign_param[2]);
    const vfloat p3 = F2V(mc.vign_param[3]);
    const vfloat x0v = F2V(mc.x0);
    const vfloat rfxv = F2V(mc.rfx);

    vfloat xv = _mm_setr_ps(0.f, 1.f, 2.f, 3.f);
    for (; x < width-3; x+=4) {
        vfloat xdv = (xv - x0v) * rfxv;
        vfloat rsqr = xdv * xdv + ydv;
        vfloat vignFactorv = rsqr * (p0 + rsqr * (p1 - p2 * rsqr + p3 * rsqr * rsqr));
        vfloat valv = LVFU(line[x]);
        valv += valv * vselfzero(vmaskf_gt(valv, zerov), vignFactorv);
        STVFU(line[x], valv);
        xv += fourv;
    }
#endif // __SSE2__
    for (; x < width; x++) {
        if (line[x] > 0) {
            float xd = ((float)x - mc.x0) * mc.rfx;
            const LCPModelCommon::VignParam vignParam = mc.vign_param;
            float rsqr = xd * xd + yd;
            line[x] += line[x] * rsqr * (vignParam[0] + rsqr * ((vignParam[1]) - (vignParam[2]) * rsqr + (vignParam[3]) * rsqr * rsqr));
        }
    }
}

SSEFUNCTION void LCPMapper::processVignetteLine3Channels(int width, int y, float *line) const
{
    // No need for swapXY, since vignette is in RAW and always before rotation
    float yd = ((float)y - mc.y0) * mc.rfy;
    yd *= yd;
    const LCPModelCommon::VignParam vignParam = mc.vign_param;
    for (int x = 0; x < width; x++) {
        float xd = ((float)x - mc.x0) * mc.rfx;
        float rsqr = xd * xd + yd;
        float vignetteFactor = rsqr * (vignParam[0] + rsqr * ((vignParam[1]) - (vignParam[2]) * rsqr + (vignParam[3]) * rsqr * rsqr));
        for(int c = 0;c < 3; ++c) {
            if (line[3*x+c] > 0) {
                line[3*x+c] += line[3*x+c] * vignetteFactor;
            }
        }
    }
}


LCPProfile::LCPProfile(const Glib::ustring &fname)
{
    for (int i = 0; i < MaxPersModelCount; i++) {
        aPersModel[i] = nullptr;
    }
    pCurPersModel = nullptr;

=======
rtengine::LCPProfile::LCPProfile(const Glib::ustring& fname) :
    isFisheye(false),
    sensorFormatFactor(1.f),
    persModelCount(0),
    inCamProfiles(false),
    firstLIDone(false),
    inPerspect(false),
    inAlternateLensID(false),
    inAlternateLensNames(false),
    lastTag{},
    inInvalidTag{},
    pCurPersModel(nullptr),
    pCurCommon(nullptr),
    aPersModel{}
{
>>>>>>> d442f7a8
    const int BufferSize = 8192;
    char buf[BufferSize];

    XML_Parser parser = XML_ParserCreate(nullptr);

    if (!parser) {
        throw "Couldn't allocate memory for XML parser";
    }

    XML_SetElementHandler(parser, XmlStartHandler, XmlEndHandler);
    XML_SetCharacterDataHandler(parser, XmlTextHandler);
    XML_SetUserData(parser, static_cast<void*>(this));

    FILE* const pFile = g_fopen(fname.c_str (), "rb");

    if (pFile) {
        bool done;

        do {
            int bytesRead = fread(buf, 1, BufferSize, pFile);
            done = feof(pFile);

            if (XML_Parse(parser, buf, bytesRead, done) == XML_STATUS_ERROR) {
                XML_ParserFree(parser);
                throw "Invalid XML in LCP file";
            }
        } while (!done);

        fclose(pFile);
    }

    XML_ParserFree(parser);

    if (settings->verbose) {
        std::printf("Parsing %s\n", fname.c_str());
    }
    // Two phase filter: first filter out the very rough ones, that distord the average a lot
    // force it, even if there are few frames (community profiles)
    filterBadFrames(LCPCorrectionMode::VIGNETTE, 2.0, 0);
    filterBadFrames(LCPCorrectionMode::CA, 2.0, 0);
    // from the non-distorded, filter again on new average basis, but only if there are enough frames left
    filterBadFrames(LCPCorrectionMode::VIGNETTE, 1.5, 50);
    filterBadFrames(LCPCorrectionMode::CA, 1.5, 50);
}

rtengine::LCPProfile::~LCPProfile()
{
    delete pCurPersModel;

    for (int i = 0; i < MaxPersModelCount; ++i) {
        delete aPersModel[i];
    }
}

void rtengine::LCPProfile::calcParams(
    LCPCorrectionMode mode,
    float focalLength,
    float focusDist,
    float aperture,
    LCPModelCommon* pCorr1,
    LCPModelCommon* pCorr2,
    LCPModelCommon* pCorr3
) const
{
    const float euler = std::exp(1.0);

    // find the frames with the least distance, focal length wise
    LCPPersModel* pLow = nullptr;
    LCPPersModel* pHigh = nullptr;

    const float focalLengthLog = std::log(focalLength); //, apertureLog=aperture>0 ? std::log(aperture) : 0;
    const float focusDistLog = focusDist > 0 ? std::log(focusDist) + euler : 0;

    // Pass 1: determining best focal length, if possible different focusDistances (for the focDist is not given case)
    for (int pm = 0; pm < persModelCount; ++pm) {
        const float f = aPersModel[pm]->focLen;

        if (aPersModel[pm]->hasModeData(mode)) {
            if (
                f <= focalLength
                && (
                    pLow == nullptr
                    || f > pLow->focLen
                    || (
                        focusDist == 0
                        && f == pLow->focLen
                        && pLow->focDist > aPersModel[pm]->focDist
                    )
                )
            ) {
                pLow = aPersModel[pm];
            }

            if (
                f >= focalLength
                && (
                    pHigh == nullptr
                    || f < pHigh->focLen
                    || (
                        focusDist == 0
                        && f == pHigh->focLen
                        && pHigh->focDist < aPersModel[pm]->focDist
                    )
                )
            ) {
                pHigh = aPersModel[pm];
            }
        }
    }

    if (!pLow) {
        pLow = pHigh;
    }
    else if (!pHigh) {
        pHigh = pLow;
    }
    else {
        // Pass 2: We have some, so take the best aperture for vignette and best focus for CA and distortion
        // there are usually several frame per focal length. In the end pLow will have both flen and apterure/focdis below the target,
        // and vice versa pHigh
        const float bestFocLenLow = pLow->focLen;
        const float bestFocLenHigh = pHigh->focLen;

        for (int pm = 0; pm < persModelCount; ++pm) {
            const float aper = aPersModel[pm]->aperture; // float aperLog=std::log(aper);
            const float focDist = aPersModel[pm]->focDist;
            const float focDistLog = std::log(focDist) + euler;

            double meanErr;

            if (aPersModel[pm]->hasModeData(mode)) {
                double lowMeanErr = 0.0;
                double highMeanErr = 0.0;

                switch (mode) {
                    case LCPCorrectionMode::VIGNETTE: {
                        meanErr = aPersModel[pm]->vignette.mean_error;
                        lowMeanErr = pLow->vignette.mean_error;
                        highMeanErr = pHigh->vignette.mean_error;
                        break;
                    }

                    case LCPCorrectionMode::DISTORTION: {
                        meanErr = aPersModel[pm]->base.mean_error;
                        lowMeanErr = pLow->base.mean_error;
                        highMeanErr = pHigh->base.mean_error;
                        break;
                    }

                    case LCPCorrectionMode::CA: {
                        meanErr = aPersModel[pm]->chromG.mean_error;
                        lowMeanErr = pLow->chromG.mean_error;
                        highMeanErr = pHigh->chromG.mean_error;
                        break;
                    }
                }

                if (aperture > 0 && mode != LCPCorrectionMode::CA) {
                    if (
                        aPersModel[pm]->focLen == bestFocLenLow
                        && (
                            (
                                aper == aperture
                                && lowMeanErr > meanErr
                            )
                            || (
                                aper >= aperture
                                && aper < pLow->aperture
                                && pLow->aperture > aperture
                            )
                            || (
                                aper <= aperture
                                && (
                                    pLow->aperture > aperture
                                    || fabs(aperture - aper) < fabs(aperture - pLow->aperture)
                                )
                            )
                        )
                    ) {
                        pLow = aPersModel[pm];
                    }

                    if (
                        aPersModel[pm]->focLen == bestFocLenHigh
                        && (
                            (
                                aper == aperture
                                && highMeanErr > meanErr
                            )
                            || (
                                aper <= aperture
                                && aper > pHigh->aperture
                                && pHigh->aperture < aperture
                            )
                            || (
                                aper >= aperture
                                && (
                                    pHigh->aperture < aperture
                                    || fabs(aperture - aper) < fabs(aperture - pHigh->aperture)
                                )
                            )
                        )
                    ) {
                        pHigh = aPersModel[pm];
                    }
                }
                else if (focusDist > 0 && mode != LCPCorrectionMode::VIGNETTE) {
                    // by focus distance
                    if (
                        aPersModel[pm]->focLen == bestFocLenLow
                        && (
                            (
                                focDist == focusDist
                                && lowMeanErr > meanErr
                            )
                            || (
                                focDist >= focusDist
                                && focDist < pLow->focDist
                                && pLow->focDist > focusDist
                            )
                            || (
                                focDist <= focusDist
                                && (
                                    pLow->focDist > focusDist
                                    || fabs(focusDistLog - focDistLog) < fabs(focusDistLog - (std::log(pLow->focDist) + euler))
                                )
                            )
                        )
                    ) {
                        pLow = aPersModel[pm];
                    }

                    if (
                        aPersModel[pm]->focLen == bestFocLenHigh
                        && (
                            (
                                focDist == focusDist
                                && highMeanErr > meanErr
                            )
                            || (
                                focDist <= focusDist
                                && focDist > pHigh->focDist
                                && pHigh->focDist < focusDist
                            )
                            || (
                                focDist >= focusDist
                                && (
                                    pHigh->focDist < focusDist
                                    || fabs(focusDistLog - focDistLog) < fabs(focusDistLog - (std::log(pHigh->focDist) + euler))
                                )
                            )
                        )
                    ) {
                        pHigh = aPersModel[pm];
                    }
                }
                else {
                    // no focus distance available, just error
                    if (aPersModel[pm]->focLen == bestFocLenLow && lowMeanErr > meanErr) {
                        pLow = aPersModel[pm];
                    }

                    if (aPersModel[pm]->focLen == bestFocLenHigh && highMeanErr > meanErr) {
                        pHigh = aPersModel[pm];
                    }
                }

            }
        }
    }

    if (pLow != nullptr && pHigh != nullptr) {
        // average out the factors, linear interpolation in logarithmic scale
        float facLow = 0.5f;
        bool focLenOnSpot = false; // pretty often, since max/min are often as frames in LCP

        // There is as foclen range, take that as basis
        if (pLow->focLen < pHigh->focLen) {
            facLow = (std::log(pHigh->focLen) - focalLengthLog) / (std::log(pHigh->focLen) - std::log(pLow->focLen));
        } else {
            focLenOnSpot = pLow->focLen == pHigh->focLen && pLow->focLen == focalLength;
        }

        // and average the other factor if available
        if (
            mode == LCPCorrectionMode::VIGNETTE
            && pLow->aperture < aperture
            && pHigh->aperture > aperture
        ) {
            // Mix in aperture
            const float facAperLow = (pHigh->aperture - aperture) / (pHigh->aperture - pLow->aperture);
            facLow = focLenOnSpot ? facAperLow : (0.5 * facLow + 0.5 * facAperLow);
        }
        else if (
            mode != LCPCorrectionMode::VIGNETTE
            && focusDist > 0
            && pLow->focDist < focusDist
            && pHigh->focDist > focusDist
        ) {
            // focus distance for all else (if focus distance is given)
            const float facDistLow = (std::log(pHigh->focDist) + euler - focusDistLog) / (std::log(pHigh->focDist) - std::log(pLow->focDist));
            facLow = focLenOnSpot ? facDistLow : (0.8 * facLow + 0.2 * facDistLow);
        }

        switch (mode) {
            case LCPCorrectionMode::VIGNETTE: {
                pCorr1->merge(pLow->vignette, pHigh->vignette, facLow);
                break;
            }

            case LCPCorrectionMode::DISTORTION: {
                pCorr1->merge(pLow->base, pHigh->base, facLow);
                break;
            }

            case LCPCorrectionMode::CA: {
                pCorr1->merge(pLow->chromRG, pHigh->chromRG, facLow);
                pCorr2->merge(pLow->chromG,  pHigh->chromG,  facLow);
                pCorr3->merge(pLow->chromBG, pHigh->chromBG, facLow);
                break;
            }
        }

        if (settings->verbose) {
            std::printf("LCP mode=%i, dist: %g found frames: Fno %g-%g; FocLen %g-%g; Dist %g-%g with weight %g\n", toUnderlying(mode), focusDist, pLow->aperture, pHigh->aperture, pLow->focLen, pHigh->focLen, pLow->focDist, pHigh->focDist, facLow);
        }
    } else {
        if (settings->verbose) {
            std::printf("Error: LCP file contained no %s parameters\n", mode == LCPCorrectionMode::VIGNETTE ? "vignette" : mode == LCPCorrectionMode::DISTORTION ? "distortion" : "CA" );
        }
    }
}

void rtengine::LCPProfile::print() const
{
    std::printf("=== Profile %s\n", profileName.c_str());
    std::printf("Frames: %i, RAW: %i; Fisheye: %i; Sensorformat: %f\n", persModelCount, isRaw, isFisheye, sensorFormatFactor);

    for (int pm = 0; pm < persModelCount; ++pm) {
        aPersModel[pm]->print();
    }
}

// from all frames not marked as bad already, take average and filter out frames with higher deviation than this if there are enough values
int rtengine::LCPProfile::filterBadFrames(LCPCorrectionMode mode, double maxAvgDevFac, int minFramesLeft)
{
    // take average error, then calculated the maximum deviation allowed
    double err = 0.0;
    int count = 0;

    for (int pm = 0; pm < MaxPersModelCount && aPersModel[pm]; ++pm) {
        if (aPersModel[pm]->hasModeData(mode)) {
            ++count;
            switch (mode) {
                case LCPCorrectionMode::VIGNETTE: {
                    err += aPersModel[pm]->vignette.mean_error;
                    break;
                }

                case LCPCorrectionMode::DISTORTION: {
                    err += aPersModel[pm]->base.mean_error;
                    break;
                }

                case LCPCorrectionMode::CA: {
                    err += rtengine::max(aPersModel[pm]->chromRG.mean_error, aPersModel[pm]->chromG.mean_error, aPersModel[pm]->chromBG.mean_error);
                    break;
                }
            }
        }
    }

    // Only if we have enough frames, filter out errors
    int filtered = 0;

    if (count >= minFramesLeft) {
        if (count > 0) {
            err /= count;
        }

        // Now mark all the bad ones as bad, and hasModeData will return false;
        for (int pm = 0; pm < MaxPersModelCount && aPersModel[pm]; ++pm) {
            if (aPersModel[pm]->hasModeData(mode)) {
                switch (mode) {
                    case LCPCorrectionMode::VIGNETTE: {
                        if (aPersModel[pm]->vignette.mean_error > maxAvgDevFac * err) {
                            aPersModel[pm]->vignette.bad_error = true;
                            filtered++;
                        }
                        break;
                    }

                    case LCPCorrectionMode::DISTORTION: {
                        if (aPersModel[pm]->base.mean_error > maxAvgDevFac * err) {
                            aPersModel[pm]->base.bad_error = true;
                            filtered++;
                        }
                        break;
                    }

                    case LCPCorrectionMode::CA: {
                        if (
                            aPersModel[pm]->chromRG.mean_error > maxAvgDevFac * err
                            || aPersModel[pm]->chromG.mean_error > maxAvgDevFac * err
                            || aPersModel[pm]->chromBG.mean_error > maxAvgDevFac * err
                        ) {
                            aPersModel[pm]->chromRG.bad_error = true;
                            aPersModel[pm]->chromG.bad_error = true;
                            aPersModel[pm]->chromBG.bad_error = true;
                            ++filtered;
                        }
                        break;
                    }
                }
            }
        }

        if (settings->verbose) {
            std::printf("Filtered %.1f%% frames for maxAvgDevFac %g leaving %i\n", filtered *100.f / count, maxAvgDevFac, count - filtered);
        }
    }

    return filtered;
}

void rtengine::LCPProfile::handle_text(const std::string& text)
{
    // Check if it contains non-whitespaces (there are several calls to this for one tag unfortunately)
    bool onlyWhiteSpace = true;
    for (auto c : text) {
        if (!std::isspace(c)) {
            onlyWhiteSpace = false;
            break;
        }
    }

    if (onlyWhiteSpace) {
        return;
    }

    LCPProfile* const pProf = this;

    // convert to null terminated
    const std::string tag = pProf->lastTag;

    // Common data section
    if (!pProf->firstLIDone) {
        // Generic tags are the same for all
        if (tag == "ProfileName") {
            pProf->profileName = text;
        } else if (tag == "Model") {
            pProf->camera = text;
        } else if (tag == "Lens") {
            pProf->lens = text;
        } else if (tag == "CameraPrettyName") {
            pProf->cameraPrettyName = text;
        } else if (tag == "LensPrettyName") {
            pProf->lensPrettyName = text;
        } else if (tag == "CameraRawProfile") {
            pProf->isRaw = text == "True";
        }
    }

    // Locale should be already set
    assert(std::atof("1.2345") == 1.2345);

    if (!pProf->firstLIDone) {
        if (tag == "SensorFormatFactor") {
            pProf->sensorFormatFactor = std::atof(text.c_str());
        }
    }

    // Perspective model base data
    if (tag == "FocalLength") {
        pProf->pCurPersModel->focLen = std::atof(text.c_str());
    } else if (tag == "FocusDistance") {
        double focDist = std::atof(text.c_str());
        pProf->pCurPersModel->focDist = focDist < 10000 ? focDist : 10000;
    } else if (tag == "ApertureValue") {
        pProf->pCurPersModel->aperture = std::atof(text.c_str());
    }

    // Section depended
    if (tag == "FocalLengthX") {
        pProf->pCurCommon->foc_len_x = std::atof(text.c_str());
    } else if (tag == "FocalLengthY") {
        pProf->pCurCommon->foc_len_y = std::atof(text.c_str());
    } else if (tag == "ImageXCenter") {
        pProf->pCurCommon->img_center_x = std::atof(text.c_str());
    } else if (tag == "ImageYCenter") {
        pProf->pCurCommon->img_center_y = std::atof(text.c_str());
    } else if (tag == "ScaleFactor") {
        pProf->pCurCommon->scale_factor = std::atof(text.c_str());
    } else if (tag == "ResidualMeanError") {
        pProf->pCurCommon->mean_error = std::atof(text.c_str());
    } else if (tag == "RadialDistortParam1" || tag == "VignetteModelParam1") {
        pProf->pCurCommon->param[0] = std::atof(text.c_str());
    } else if (tag == "RadialDistortParam2" || tag == "VignetteModelParam2") {
        pProf->pCurCommon->param[1] = std::atof(text.c_str());
    } else if (tag == "RadialDistortParam3" || tag == "VignetteModelParam3") {
        pProf->pCurCommon->param[2] = std::atof(text.c_str());
    } else if (tag == "RadialDistortParam4" || tag == "TangentialDistortParam1") {
        pProf->pCurCommon->param[3] = std::atof(text.c_str());
    } else if (tag == "RadialDistortParam5" || tag == "TangentialDistortParam2") {
        pProf->pCurCommon->param[4] = std::atof(text.c_str());
    }
}

void XMLCALL rtengine::LCPProfile::XmlStartHandler(void* pLCPProfile, const char* el, const char** attr)
{
    LCPProfile* const pProf = static_cast<LCPProfile*>(pLCPProfile);

    bool parseAttr = false;

    if (*pProf->inInvalidTag) {
        return;    // We ignore everything in dirty tag till it's gone
    }

    // clean up tagname
    const char* src = strrchr(el, ':');

    if (src == nullptr) {
        src = el;
    } else {
        ++src;
    }

    strcpy(pProf->lastTag, src);

    const std::string src_str = src;

    if (src_str == "VignetteModelPiecewiseParam") {
        strcpy(pProf->inInvalidTag, src);
    }

    if (src_str == "CameraProfiles") {
        pProf->inCamProfiles = true;
    }

    if (src_str == "AlternateLensIDs") {
        pProf->inAlternateLensID = true;
    }

    if (src_str == "AlternateLensNames") {
        pProf->inAlternateLensNames = true;
    }

    if (
        !pProf->inCamProfiles
        || pProf->inAlternateLensID
        || pProf->inAlternateLensNames
    ) {
        return;
    }

    if (src_str == "li") {
        pProf->pCurPersModel = new LCPPersModel();
        pProf->pCurCommon = &pProf->pCurPersModel->base; // iterated to next tags within persModel
        return;
    }

    if (src_str == "PerspectiveModel") {
        pProf->firstLIDone = true;
        pProf->inPerspect = true;
        return;
    } else if (src_str == "FisheyeModel") {
        pProf->firstLIDone = true;
        pProf->inPerspect = true;
        pProf->isFisheye = true; // just misses third param, and different path, rest is the same
        return;
    } else if (src_str == "Description") {
        parseAttr = true;
    }

    // Move pointer to general section
    if (pProf->inPerspect) {
        if (src_str == "ChromaticRedGreenModel") {
            pProf->pCurCommon = &pProf->pCurPersModel->chromRG;
            parseAttr = true;
        } else if (src_str == "ChromaticGreenModel") {
            pProf->pCurCommon = &pProf->pCurPersModel->chromG;
            parseAttr = true;
        } else if (src_str == "ChromaticBlueGreenModel") {
            pProf->pCurCommon = &pProf->pCurPersModel->chromBG;
            parseAttr = true;
        } else if (src_str == "VignetteModel") {
            pProf->pCurCommon = &pProf->pCurPersModel->vignette;
            parseAttr = true;
        }
    }

    // some profiles (espc. Pentax) have a different structure that is attributes based
    // simulate tags by feeding them in
    if (parseAttr && attr != nullptr) {
        for (int i = 0; attr[i]; i += 2) {
            const char* nameStart = strrchr(attr[i], ':');

            if (nameStart == nullptr) {
                nameStart = attr[i];
            } else {
                ++nameStart;
            }

            strncpy(pProf->lastTag, nameStart, 255);

            pProf->handle_text(attr[i + 1]);
        }
    }
}

void XMLCALL rtengine::LCPProfile::XmlTextHandler(void* pLCPProfile, const XML_Char* s, int len)
{
    LCPProfile* const pProf = static_cast<LCPProfile*>(pLCPProfile);

    if (
        !pProf->inCamProfiles
        || pProf->inAlternateLensID
        || pProf->inAlternateLensNames
        || *pProf->inInvalidTag
    ) {
        return;
    }

    for (int i = 0; i < len; ++i) {
        pProf->textbuf << s[i];
    }
}

void XMLCALL rtengine::LCPProfile::XmlEndHandler(void* pLCPProfile, const char* el)
{
    LCPProfile* const pProf = static_cast<LCPProfile*>(pLCPProfile);

    pProf->handle_text(pProf->textbuf.str());
    pProf->textbuf.str("");

    // We ignore everything in dirty tag till it's gone
    if (*pProf->inInvalidTag) {
        if (std::strstr(el, pProf->inInvalidTag)) {
            *pProf->inInvalidTag = 0;
        }

        return;
    }

    if (std::strstr(el, ":CameraProfiles")) {
        pProf->inCamProfiles = false;
    }

    if (std::strstr(el, ":AlternateLensIDs")) {
        pProf->inAlternateLensID = false;
    }

    if (std::strstr(el, ":AlternateLensNames")) {
        pProf->inAlternateLensNames = false;
    }

    if (
        !pProf->inCamProfiles
        || pProf->inAlternateLensID
        || pProf->inAlternateLensNames
    ) {
        return;
    }

    if (std::strstr(el, ":PerspectiveModel") || std::strstr(el, ":FisheyeModel")) {
        pProf->inPerspect = false;
    } else if (std::strstr(el, ":li")) {
        pProf->aPersModel[pProf->persModelCount] = pProf->pCurPersModel;
        pProf->pCurPersModel = nullptr;
        ++pProf->persModelCount;
    }
}

// Generates as singleton
rtengine::LCPStore* rtengine::LCPStore::getInstance()
{
    static LCPStore instance_;
    return &instance_;
}

bool rtengine::LCPStore::isValidLCPFileName(const Glib::ustring& filename) const
{
    if (!Glib::file_test(filename, Glib::FILE_TEST_EXISTS) || Glib::file_test (filename, Glib::FILE_TEST_IS_DIR)) {
        return false;
    }

    const size_t pos = filename.find_last_of ('.');
    return pos > 0 && !filename.casefold().compare(pos, 4, ".lcp");
}

std::shared_ptr<rtengine::LCPProfile> rtengine::LCPStore::getProfile(const Glib::ustring& filename) const
{
    if (filename.length() == 0 || !isValidLCPFileName(filename)) {
        return nullptr;
    }

    std::shared_ptr<LCPProfile> res;
    if (!cache.get(filename, res)) {
        res.reset(new LCPProfile(filename));
        cache.set(filename, res);
    }

    return res;
}

Glib::ustring rtengine::LCPStore::getDefaultCommonDirectory() const
{
    Glib::ustring dir;

#ifdef WIN32
    WCHAR pathW[MAX_PATH] = {0};

    if (SHGetSpecialFolderPathW(NULL, pathW, CSIDL_COMMON_APPDATA, false)) {
        char pathA[MAX_PATH];
        WideCharToMultiByte(CP_UTF8, 0, pathW, -1, pathA, MAX_PATH, 0, 0);
        Glib::ustring fullDir = Glib::ustring(pathA) + Glib::ustring("\\Adobe\\CameraRaw\\LensProfiles\\1.0");

        if (Glib::file_test (fullDir, Glib::FILE_TEST_IS_DIR)) {
            dir = fullDir;
        }
    }

#endif

    // TODO: Add Mac paths here

    return dir;
}

rtengine::LCPStore::LCPStore(unsigned int _cache_size) :
    cache(_cache_size)
{
}

// if !vignette then geometric and CA
rtengine::LCPMapper::LCPMapper(
    const std::shared_ptr<LCPProfile>& pProf,
    float focalLength,
    float focalLength35mm,
    float focusDist,
    float aperture,
    bool vignette,
    bool useCADistP,
    int fullWidth,
    int fullHeight,
    const CoarseTransformParams& coarse,
    int rawRotationDeg
) :
    enableCA(false),
    useCADist(useCADistP),
    swapXY(false),
    isFisheye(false)
{
    if (!pProf) {
        return;
    }

    // determine in what the image with the RAW landscape in comparison (calibration target)
    // in vignetting, the rotation has not taken place yet
    int rot = 0;

    if (rawRotationDeg >= 0) {
        rot = (coarse.rotate + rawRotationDeg) % 360;
    }

    swapXY = (rot == 90  || rot == 270);

    const bool mirrorX = (rot == 90  || rot == 180);
    const bool mirrorY = (rot == 180 || rot == 270);
    if (settings->verbose) {
        std::printf("Vign: %i, fullWidth: %i/%i, focLen %g SwapXY: %i / MirX/Y %i / %i on rot:%i from %i\n",vignette, fullWidth, fullHeight, focalLength, swapXY, mirrorX, mirrorY, rot, rawRotationDeg);
    }

    pProf->calcParams(vignette ? LCPCorrectionMode::VIGNETTE : LCPCorrectionMode::DISTORTION, focalLength, focusDist, aperture, &mc, nullptr, nullptr);
    mc.prepareParams(fullWidth, fullHeight, focalLength, focalLength35mm, pProf->sensorFormatFactor, swapXY, mirrorX, mirrorY);

    if (!vignette) {
        pProf->calcParams(LCPCorrectionMode::CA, focalLength, focusDist, aperture, &chrom[0], &chrom[1], &chrom[2]);

        for (int i = 0; i < 3; ++i) {
            chrom[i].prepareParams(fullWidth, fullHeight, focalLength, focalLength35mm, pProf->sensorFormatFactor, swapXY, mirrorX, mirrorY);
        }
    }

    enableCA = !vignette && focusDist > 0.f;
    isFisheye = pProf->isFisheye;
}

bool rtengine::LCPMapper::isCACorrectionAvailable() const
{
    return enableCA;
}

void rtengine::LCPMapper::correctDistortion(double& x, double& y, double scale) const
{
    if (isFisheye) {
        const double u = x * scale;
        const double v = y * scale;
        const double u0 = mc.x0 * scale;
        const double v0 = mc.y0 * scale;
        const double du = (u - u0);
        const double dv = (v - v0);
        const double fx = mc.fx;
        const double fy = mc.fy;
        const double k1 = mc.param[0];
        const double k2 = mc.param[1];
        const double r = sqrt(du * du + dv * dv);
        const double f = sqrt(fx*fy / (scale * scale));
        const double th = atan2(r, f);
        const double th2 = th * th;
        const double cfact = (((k2 * th2 + k1) * th2 + 1) * th) / r;
        const double ud = cfact * fx * du + u0;
        const double vd = cfact * fy * dv + v0;

        x = ud;
        y = vd;
    } else {
        x *= scale;
        y *= scale;
        const double x0 = mc.x0 * scale;
        const double y0 = mc.y0 * scale;
        const double xd = (x - x0) / mc.fx, yd = (y - y0) / mc.fy;

        const LCPModelCommon::Param aDist = mc.param;
        const double rsqr      = xd * xd + yd * yd;
        const double xfac = aDist[swapXY ? 3 : 4], yfac = aDist[swapXY ? 4 : 3];

        const double commonFac = (((aDist[2] * rsqr + aDist[1]) * rsqr + aDist[0]) * rsqr + 1.)
            + 2. * (yfac * yd + xfac * xd);

        const double xnew = xd * commonFac + xfac * rsqr;
        const double ynew = yd * commonFac + yfac * rsqr;

        x = xnew * mc.fx + x0;
        y = ynew * mc.fy + y0;
    }
}

void rtengine::LCPMapper::correctCA(double& x, double& y, int channel) const
{
    if (!enableCA) {
        return;
    }

    double xgreen, ygreen;

    // First calc the green channel like normal distortion
    // the other are just deviations from it
    double xd = (x - chrom[1].x0) / chrom[1].fx;
    double yd = (y - chrom[1].y0) / chrom[1].fy;

    // Green contains main distortion, just like base
    if (useCADist) {
        const LCPModelCommon::Param aDist = chrom[1].param;
        double rsqr      = xd * xd + yd * yd;
        double xfac = aDist[swapXY ? 3 : 4], yfac = aDist[swapXY ? 4 : 3];

        double commonFac = (((aDist[2] * rsqr + aDist[1]) * rsqr + aDist[0]) * rsqr + 1.)
                           + 2. * (yfac * yd + xfac * xd);

        xgreen = xd * commonFac + aDist[4] * rsqr;
        ygreen = yd * commonFac + aDist[3] * rsqr;
    } else {
        xgreen = xd;
        ygreen = yd;
    }

    if (channel == 1) {
        // green goes directly
        x = xgreen * chrom[1].fx + chrom[1].x0;
        y = ygreen * chrom[1].fy + chrom[1].y0;
    } else {
        // others are diffs from green
        xd = xgreen;
        yd = ygreen;
        const double rsqr = xd * xd + yd * yd;

        const LCPModelCommon::Param aCA = chrom[channel].param;
        const double xfac = aCA[swapXY ? 3 : 4], yfac = aCA[swapXY ? 4 : 3];
        const double commonSum = 1. + rsqr * (aCA[0] + rsqr * (aCA[1] + aCA[2] * rsqr)) + 2. * (yfac * yd + xfac * xd);

        x = (chrom[channel].scale_factor * ( xd * commonSum + xfac * rsqr )) * chrom[channel].fx + chrom[channel].x0;
        y = (chrom[channel].scale_factor * ( yd * commonSum + yfac * rsqr )) * chrom[channel].fy + chrom[channel].y0;
    }
}

SSEFUNCTION void rtengine::LCPMapper::processVignetteLine(int width, int y, float* line) const
{
    // No need for swapXY, since vignette is in RAW and always before rotation
    float yd = ((float)y - mc.y0) * mc.rfy;
    yd *= yd;
    int x = 0;
#ifdef __SSE2__
    const vfloat fourv = F2V(4.f);
    const vfloat zerov = F2V(0.f);
    const vfloat ydv = F2V(yd);
    const vfloat p0 = F2V(mc.vign_param[0]);
    const vfloat p1 = F2V(mc.vign_param[1]);
    const vfloat p2 = F2V(mc.vign_param[2]);
    const vfloat p3 = F2V(mc.vign_param[3]);
    const vfloat x0v = F2V(mc.x0);
    const vfloat rfxv = F2V(mc.rfx);

    vfloat xv = _mm_setr_ps(0.f, 1.f, 2.f, 3.f);
    for (; x < width-3; x+=4) {
        const vfloat xdv = (xv - x0v) * rfxv;
        const vfloat rsqr = xdv * xdv + ydv;
        const vfloat vignFactorv = rsqr * (p0 + rsqr * (p1 - p2 * rsqr + p3 * rsqr * rsqr));
        vfloat valv = LVFU(line[x]);
        valv += valv * vselfzero(vmaskf_gt(valv, zerov), vignFactorv);
        STVFU(line[x], valv);
        xv += fourv;
    }
#endif // __SSE2__
    for (; x < width; x++) {
        if (line[x] > 0) {
            const float xd = ((float)x - mc.x0) * mc.rfx;
            const LCPModelCommon::VignParam vignParam = mc.vign_param;
            const float rsqr = xd * xd + yd;
            line[x] += line[x] * rsqr * (vignParam[0] + rsqr * ((vignParam[1]) - (vignParam[2]) * rsqr + (vignParam[3]) * rsqr * rsqr));
        }
    }
}

SSEFUNCTION void rtengine::LCPMapper::processVignetteLine3Channels(int width, int y, float* line) const
{
    // No need for swapXY, since vignette is in RAW and always before rotation
    float yd = ((float)y - mc.y0) * mc.rfy;
    yd *= yd;
    const LCPModelCommon::VignParam vignParam = mc.vign_param;
    for (int x = 0; x < width; x++) {
        const float xd = ((float)x - mc.x0) * mc.rfx;
        const float rsqr = xd * xd + yd;
        const float vignetteFactor = rsqr * (vignParam[0] + rsqr * ((vignParam[1]) - (vignParam[2]) * rsqr + (vignParam[3]) * rsqr * rsqr));
        for(int c = 0;c < 3; ++c) {
            if (line[3*x+c] > 0) {
                line[3*x+c] += line[3*x+c] * vignetteFactor;
            }
        }
    }
}<|MERGE_RESOLUTION|>--- conflicted
+++ resolved
@@ -218,170 +218,6 @@
     std::printf("\n");
 }
 
-<<<<<<< HEAD
-void LCPMapper::correctDistortion(double &x, double &y, int cx, int cy, double scale) const
-{
-    x += cx;
-    y += cy;
-    
-    if (isFisheye) {
-        double u = x * scale;
-        double v = y * scale;
-        double u0 = mc.x0 * scale;
-        double v0 = mc.y0 * scale;
-        double du = (u - u0);
-        double dv = (v - v0);
-        double fx = mc.fx;
-        double fy = mc.fy;
-        double k1 = mc.param[0];
-        double k2 = mc.param[1];
-        double r = sqrt(du * du + dv * dv);
-        double f = sqrt(fx*fy / (scale * scale));
-        double th = atan2(r, f);
-        double th2 = th * th;
-        double cfact = (((k2 * th2 + k1) * th2 + 1) * th) / r;
-        double ud = cfact * fx * du + u0;
-        double vd = cfact * fy * dv + v0;
-
-        x = ud;
-        y = vd;
-    } else {
-        x *= scale;
-        y *= scale;
-        double x0 = mc.x0 * scale;
-        double y0 = mc.y0 * scale;
-        double xd = (x - x0) / mc.fx, yd = (y - y0) / mc.fy;
-
-        const LCPModelCommon::Param aDist = mc.param;
-        double rsqr      = xd * xd + yd * yd;
-        double xfac = aDist[swapXY ? 3 : 4], yfac = aDist[swapXY ? 4 : 3];
-
-        double commonFac = (((aDist[2] * rsqr + aDist[1]) * rsqr + aDist[0]) * rsqr + 1.)
-            + 2. * (yfac * yd + xfac * xd);
-
-        double xnew = xd * commonFac + xfac * rsqr;
-        double ynew = yd * commonFac + yfac * rsqr;
-
-        x = xnew * mc.fx + x0;
-        y = ynew * mc.fy + y0;
-    }
-
-    x -= cx * scale;
-    y -= cy * scale;
-}
-
-void LCPMapper::correctCA(double& x, double& y, int channel) const
-{
-    if (!enableCA) {
-        return;
-    }
-
-    double rsqr, xgreen, ygreen;
-
-    // First calc the green channel like normal distortion
-    // the other are just deviations from it
-    double xd = (x - chrom[1].x0) / chrom[1].fx, yd = (y - chrom[1].y0) / chrom[1].fy;
-
-    // Green contains main distortion, just like base
-    if (useCADist) {
-        const LCPModelCommon::Param aDist = chrom[1].param;
-        double rsqr      = xd * xd + yd * yd;
-        double xfac = aDist[swapXY ? 3 : 4], yfac = aDist[swapXY ? 4 : 3];
-
-        double commonFac = (((aDist[2] * rsqr + aDist[1]) * rsqr + aDist[0]) * rsqr + 1.)
-                           + 2. * (yfac * yd + xfac * xd);
-
-        xgreen = xd * commonFac + aDist[4] * rsqr;
-        ygreen = yd * commonFac + aDist[3] * rsqr;
-    } else {
-        xgreen = xd;
-        ygreen = yd;
-    }
-
-    if (channel == 1) {
-        // green goes directly
-        x = xgreen * chrom[1].fx + chrom[1].x0;
-        y = ygreen * chrom[1].fy + chrom[1].y0;
-    } else {
-        // others are diffs from green
-        xd = xgreen;
-        yd = ygreen;
-        rsqr = xd * xd + yd * yd;
-
-        const LCPModelCommon::Param aCA = chrom[channel].param;
-        double xfac = aCA[swapXY ? 3 : 4], yfac = aCA[swapXY ? 4 : 3];
-        double commonSum = 1. + rsqr * (aCA[0] + rsqr * (aCA[1] + aCA[2] * rsqr)) + 2. * (yfac * yd + xfac * xd);
-
-        x = (chrom[channel].scale_factor * ( xd * commonSum + xfac * rsqr )) * chrom[channel].fx + chrom[channel].x0;
-        y = (chrom[channel].scale_factor * ( yd * commonSum + yfac * rsqr )) * chrom[channel].fy + chrom[channel].y0;
-    }
-}
-
-SSEFUNCTION void LCPMapper::processVignetteLine(int width, int y, float *line) const
-{
-    // No need for swapXY, since vignette is in RAW and always before rotation
-    float yd = ((float)y - mc.y0) * mc.rfy;
-    yd *= yd;
-    int x = 0;
-#ifdef __SSE2__
-    const vfloat fourv = F2V(4.f);
-    const vfloat zerov = F2V(0.f);
-    const vfloat ydv = F2V(yd);
-    const vfloat p0 = F2V(mc.vign_param[0]);
-    const vfloat p1 = F2V(mc.vign_param[1]);
-    const vfloat p2 = F2V(mc.vign_param[2]);
-    const vfloat p3 = F2V(mc.vign_param[3]);
-    const vfloat x0v = F2V(mc.x0);
-    const vfloat rfxv = F2V(mc.rfx);
-
-    vfloat xv = _mm_setr_ps(0.f, 1.f, 2.f, 3.f);
-    for (; x < width-3; x+=4) {
-        vfloat xdv = (xv - x0v) * rfxv;
-        vfloat rsqr = xdv * xdv + ydv;
-        vfloat vignFactorv = rsqr * (p0 + rsqr * (p1 - p2 * rsqr + p3 * rsqr * rsqr));
-        vfloat valv = LVFU(line[x]);
-        valv += valv * vselfzero(vmaskf_gt(valv, zerov), vignFactorv);
-        STVFU(line[x], valv);
-        xv += fourv;
-    }
-#endif // __SSE2__
-    for (; x < width; x++) {
-        if (line[x] > 0) {
-            float xd = ((float)x - mc.x0) * mc.rfx;
-            const LCPModelCommon::VignParam vignParam = mc.vign_param;
-            float rsqr = xd * xd + yd;
-            line[x] += line[x] * rsqr * (vignParam[0] + rsqr * ((vignParam[1]) - (vignParam[2]) * rsqr + (vignParam[3]) * rsqr * rsqr));
-        }
-    }
-}
-
-SSEFUNCTION void LCPMapper::processVignetteLine3Channels(int width, int y, float *line) const
-{
-    // No need for swapXY, since vignette is in RAW and always before rotation
-    float yd = ((float)y - mc.y0) * mc.rfy;
-    yd *= yd;
-    const LCPModelCommon::VignParam vignParam = mc.vign_param;
-    for (int x = 0; x < width; x++) {
-        float xd = ((float)x - mc.x0) * mc.rfx;
-        float rsqr = xd * xd + yd;
-        float vignetteFactor = rsqr * (vignParam[0] + rsqr * ((vignParam[1]) - (vignParam[2]) * rsqr + (vignParam[3]) * rsqr * rsqr));
-        for(int c = 0;c < 3; ++c) {
-            if (line[3*x+c] > 0) {
-                line[3*x+c] += line[3*x+c] * vignetteFactor;
-            }
-        }
-    }
-}
-
-
-LCPProfile::LCPProfile(const Glib::ustring &fname)
-{
-    for (int i = 0; i < MaxPersModelCount; i++) {
-        aPersModel[i] = nullptr;
-    }
-    pCurPersModel = nullptr;
-
-=======
 rtengine::LCPProfile::LCPProfile(const Glib::ustring& fname) :
     isFisheye(false),
     sensorFormatFactor(1.f),
@@ -397,7 +233,6 @@
     pCurCommon(nullptr),
     aPersModel{}
 {
->>>>>>> d442f7a8
     const int BufferSize = 8192;
     char buf[BufferSize];
 
@@ -1191,8 +1026,11 @@
     return enableCA;
 }
 
-void rtengine::LCPMapper::correctDistortion(double& x, double& y, double scale) const
-{
+void rtengine::LCPMapper::correctDistortion(double &x, double &y, int cx, int cy, double scale) const
+{
+    x += cx;
+    y += cy;
+    
     if (isFisheye) {
         const double u = x * scale;
         const double v = y * scale;
@@ -1234,6 +1072,9 @@
         x = xnew * mc.fx + x0;
         y = ynew * mc.fy + y0;
     }
+
+    x -= cx * scale;
+    y -= cy * scale;
 }
 
 void rtengine::LCPMapper::correctCA(double& x, double& y, int channel) const
