--- conflicted
+++ resolved
@@ -996,17 +996,10 @@
     y += cy;
 
     if (isFisheye) {
-<<<<<<< HEAD
         const double u = x;
         const double v = y;
-        const double u0 = mc.x0;
-        const double v0 = mc.y0;
-=======
-        const double u = x * scale;
-        const double v = y * scale;
-        const double u0 = static_cast<double>(mc.x0) * scale;
-        const double v0 = static_cast<double>(mc.y0) * scale;
->>>>>>> 1beb3c91
+        const double u0 = static_cast<double>(mc.x0);
+        const double v0 = static_cast<double>(mc.y0);
         const double du = (u - u0);
         const double dv = (v - v0);
         const double fx = mc.fx;
@@ -1024,17 +1017,9 @@
         x = ud;
         y = vd;
     } else {
-<<<<<<< HEAD
-        const double x0 = mc.x0;
-        const double y0 = mc.y0;
-        const double xd = (x - x0) / mc.fx, yd = (y - y0) / mc.fy;
-=======
-        x *= scale;
-        y *= scale;
-        const double x0 = static_cast<double>(mc.x0) * scale;
-        const double y0 = static_cast<double>(mc.y0) * scale;
+        const double x0 = static_cast<double>(mc.x0);
+        const double y0 = static_cast<double>(mc.y0);
         const double xd = (x - x0) / static_cast<double>(mc.fx), yd = (y - y0) / static_cast<double>(mc.fy);
->>>>>>> 1beb3c91
 
         const auto& aDist = mc.param;
         const double rsqr      = xd * xd + yd * yd;
