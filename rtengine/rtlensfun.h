/* -*- C++ -*-
 *
 *  This file is part of RawTherapee.
 *
 *  Copyright (c) 2017 Alberto Griggio <alberto.griggio@gmail.com>
 *
 *  RawTherapee is free software: you can redistribute it and/or modify
 *  it under the terms of the GNU General Public License as published by
 *  the Free Software Foundation, either version 3 of the License, or
 *  (at your option) any later version.
 *
 *  RawTherapee is distributed in the hope that it will be useful,
 *  but WITHOUT ANY WARRANTY; without even the implied warranty of
 *  MERCHANTABILITY or FITNESS FOR A PARTICULAR PURPOSE.  See the
 *  GNU General Public License for more details.
 *
 *  You should have received a copy of the GNU General Public License
 *  along with RawTherapee.  If not, see <http://www.gnu.org/licenses/>.
 */

#pragma once

#include <memory>
#include <vector>

#include <glibmm.h>

#include <lensfun.h>

#include "lcp.h"
#include "noncopyable.h"
#include "procparams.h"

namespace rtengine {

class LFModifier final :
    public LensCorrection,
    public NonCopyable
{
public:
    ~LFModifier();

    explicit operator bool() const;

    void correctDistortion(double &x, double &y, int cx, int cy, double scale) const override;
    bool isCACorrectionAvailable() const override;
<<<<<<< HEAD
    void correctCA(double &x, double &y, int channel) const override;
    void processVignetteLine(int width, int y, int xoffs, int yoffs, float *line) const override;
=======
    void correctCA(double &x, double &y, int cx, int cy, int channel) const override;
    void processVignetteLine(int width, int y, float *line) const override;
>>>>>>> ba74c5c0
    void processVignetteLine3Channels(int width, int y, float *line) const override;

    Glib::ustring getDisplayString() const;

private:
    LFModifier(lfModifier *m, bool swap_xy, int flags);

    friend class LFDatabase;
    lfModifier *data_;
    bool swap_xy_;
    int flags_;
};

class LFCamera final
{
public:
    LFCamera();

    explicit operator bool() const;

    Glib::ustring getMake() const;
    Glib::ustring getModel() const;
    float getCropFactor() const;
    bool isFixedLens() const;

    Glib::ustring getDisplayString() const;

private:
    friend class LFDatabase;
    const lfCamera *data_;
};

class LFLens final
{
public:
    LFLens();

    explicit operator bool() const;

    Glib::ustring getMake() const;
    Glib::ustring getLens() const;
    Glib::ustring getDisplayString() const { return getLens(); }
    float getCropFactor() const;
    bool hasVignettingCorrection() const;
    bool hasDistortionCorrection() const;
    bool hasCACorrection() const;

private:
    friend class LFDatabase;
    const lfLens *data_;
};

class LFDatabase final :
    public NonCopyable
{
public:
    static bool init(const Glib::ustring &dbdir);
    static const LFDatabase *getInstance();

    ~LFDatabase();

    std::vector<LFCamera> getCameras() const;
    std::vector<LFLens> getLenses() const;
    LFCamera findCamera(const Glib::ustring &make, const Glib::ustring &model) const;
    LFLens findLens(const LFCamera &camera, const Glib::ustring &name) const;

    static std::unique_ptr<LFModifier> findModifier(const LensProfParams &lensProf, const FramesMetaData *idata, int width, int height, const CoarseTransformParams &coarse, int rawRotationDeg);

private:
    std::unique_ptr<LFModifier> getModifier(const LFCamera &camera, const LFLens &lens,
                                            float focalLen, float aperture, float focusDist,
                                            int width, int height, bool swap_xy) const;
    LFDatabase();
    bool LoadDirectory(const char *dirname);

    static LFDatabase instance_;
    lfDatabase *data_;
};

} // namespace rtengine<|MERGE_RESOLUTION|>--- conflicted
+++ resolved
@@ -44,13 +44,8 @@
 
     void correctDistortion(double &x, double &y, int cx, int cy, double scale) const override;
     bool isCACorrectionAvailable() const override;
-<<<<<<< HEAD
-    void correctCA(double &x, double &y, int channel) const override;
+    void correctCA(double &x, double &y, int cx, int cy, int channel) const override;
     void processVignetteLine(int width, int y, int xoffs, int yoffs, float *line) const override;
-=======
-    void correctCA(double &x, double &y, int cx, int cy, int channel) const override;
-    void processVignetteLine(int width, int y, float *line) const override;
->>>>>>> ba74c5c0
     void processVignetteLine3Channels(int width, int y, float *line) const override;
 
     Glib::ustring getDisplayString() const;
