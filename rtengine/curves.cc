/*
 *  This file is part of RawTherapee.
 *
 *  Copyright (c) 2004-2010 Gabor Horvath <hgabor@rawtherapee.com>
 *
 *  RawTherapee is free software: you can redistribute it and/or modify
 *  it under the terms of the GNU General Public License as published by
 *  the Free Software Foundation, either version 3 of the License, or
 *  (at your option) any later version.
 *
 *  RawTherapee is distributed in the hope that it will be useful,
 *  but WITHOUT ANY WARRANTY; without even the implied warranty of
 *  MERCHANTABILITY or FITNESS FOR A PARTICULAR PURPOSE.  See the
 *  GNU General Public License for more details.
 *
 *  You should have received a copy of the GNU General Public License
 *  along with RawTherapee.  If not, see <http://www.gnu.org/licenses/>.
 */
#include <vector>
#include <algorithm>
#include <memory>
#include <cmath>
#include <cstring>
#include <glib.h>
#include <glib/gstdio.h>
#ifdef _OPENMP
#include <omp.h>
#endif

#include "rt_math.h"

#include "mytime.h"
#include "array2D.h"
#include "LUT.h"
#include "curves.h"
#include "opthelper.h"
#include "ciecam02.h"
#include "color.h"
#include "iccstore.h"
#undef CLIPD
#define CLIPD(a) ((a)>0.0f?((a)<1.0f?(a):1.0f):0.0f)

using namespace std;

namespace rtengine
{

Curve::Curve () : N (0), ppn (0), x (nullptr), y (nullptr), mc (0.0), mfc (0.0), msc (0.0), mhc (0.0), ypp (nullptr), x1 (0.0), y1 (0.0), x2 (0.0), y2 (0.0), x3 (0.0), y3 (0.0), firstPointIncluded (false), increment (0.0), nbr_points (0), hashSize (1000 /* has to be initialized to the maximum value */) {}

void Curve::AddPolygons ()
{
    if (firstPointIncluded) {
        poly_x.push_back (x1);
        poly_y.push_back (y1);
    }

    for (int k = 1; k < (nbr_points - 1); k++) {
        double t = k * increment;
        double t2 = t * t;
        double tr = 1. - t;
        double tr2 = tr * tr;
        double tr2t = tr * 2 * t;

        // adding a point to the polyline
        poly_x.push_back ( tr2 * x1 + tr2t * x2 + t2 * x3);
        poly_y.push_back ( tr2 * y1 + tr2t * y2 + t2 * y3);
    }

    // adding the last point of the sub-curve
    poly_x.push_back (x3);
    poly_y.push_back (y3);
}

void Curve::fillDyByDx ()
{
    dyByDx.resize (poly_x.size() - 1);

    for (unsigned int i = 0; i < poly_x.size() - 1; i++) {
        double dx = poly_x[i + 1] - poly_x[i];
        double dy = poly_y[i + 1] - poly_y[i];
        dyByDx[i] = dy / dx;

    }
}

void Curve::fillHash()
{
    hash.resize (hashSize + 2);

    unsigned int polyIter = 0;
    double const increment = 1. / hashSize;
    double milestone = 0.;

    for (unsigned short i = 0; i < (hashSize + 1);) {
        while (poly_x[polyIter] <= milestone) {
            ++polyIter;
        }

        hash.at (i).smallerValue = polyIter - 1;
        ++i;
        milestone = i * increment;
    }

    milestone = 0.;
    polyIter = 0;

    for (unsigned int i = 0; i < (hashSize + 1);) {
        while (poly_x[polyIter] < (milestone + increment)) {
            ++polyIter;
        }

        hash.at (i).higherValue = polyIter;
        ++i;
        milestone = i * increment;
    }

    hash.at (hashSize + 1).smallerValue = poly_x.size() - 1;
    hash.at (hashSize + 1).higherValue = poly_x.size();

    /*
     * Uncoment the code below to dump the polygon points and the hash table in files
    if (poly_x.size() > 500) {
        printf("Files generated (%d points)\n", poly_x.size());
        FILE* f = fopen ("hash.txt", "wt");
        for (unsigned int i=0; i<hashSize;i++) {
            unsigned short s = hash.at(i).smallerValue;
            unsigned short h = hash.at(i).higherValue;
            fprintf (f, "%d: %d<%d (%.5f<%.5f)\n", i, s, h, poly_x[s], poly_x[h]);
        }
        fclose (f);
        f = fopen ("poly_x.txt", "wt");
        for (size_t i=0; i<poly_x.size();i++) {
            fprintf (f, "%d: %.5f, %.5f\n", i, poly_x[i], poly_y[i]);
        }
        fclose (f);
    }
    */

}

/** @ brief Return the number of control points of the curve
 * This method return the number of control points of a curve. Not suitable for parametric curves.
 * @return number of control points of the curve. 0 will be sent back for Parametric curves
 */
int Curve::getSize () const
{
    return N;
}

/** @ brief Return the a control point's value
 * This method return a control points' value. Not suitable for parametric curves.
 * @param cpNum id of the control points we're interested in
 * @param x Y value of the control points, or -1 if invalid
 * @param y Y value of the control points, or -1 if invalid
 */
void Curve::getControlPoint (int cpNum, double &x, double &y) const
{
    if (this->x && cpNum < N) {
        x = this->x[cpNum];
        y = this->y[cpNum];
    } else {
        x = y = -1.;
    }
}

// Wikipedia sRGB: Unlike most other RGB color spaces, the sRGB gamma cannot be expressed as a single numerical value.
// The overall gamma is approximately 2.2, consisting of a linear (gamma 1.0) section near black, and a non-linear section elsewhere involving a 2.4 exponent
// and a gamma (slope of log output versus log input) changing from 1.0 through about 2.3.
const double CurveFactory::sRGBGamma = 2.2;
const double CurveFactory::sRGBGammaCurve = 2.4;

void fillCurveArray (DiagonalCurve* diagCurve, LUTf &outCurve, int skip, bool needed)
{
    if (needed) {

        for (int i = 0; i <= 0xffff; i += i < 0xffff - skip ? skip : 1 ) {
            // change to [0,1] range
            float val = (float)i / 65535.f;
            // apply custom/parametric/NURBS curve, if any
            val = diagCurve->getVal (val);
            // store result in a temporary array
            outCurve[i] = val;
        }

        // if skip>1, let apply linear interpolation in the skipped points of the curve
        if (skip > 1) {
            float skipmul = 1.f / (float) skip;

            for (int i = 0; i <= 0x10000 - skip; i += skip) {
                for (int j = 1; j < skip; j++) {
                    outCurve[i + j] = ( outCurve[i] * (skip - j) + outCurve[i + skip] * j ) * skipmul;
                }
            }
        }

        outCurve *= 65535.f;
    } else {
        outCurve.makeIdentity();
    }
}

void CurveFactory::curveLightBrightColor (const std::vector<double>& curvePoints1, const std::vector<double>& curvePoints2, const std::vector<double>& curvePoints3,
        const LUTu & histogram, LUTu & outBeforeCCurveHistogram,//for Luminance
        const LUTu & histogramC, LUTu & outBeforeCCurveHistogramC,//for chroma
        ColorAppearance & customColCurve1, ColorAppearance & customColCurve2, ColorAppearance & customColCurve3, int skip)
{

    outBeforeCCurveHistogram.clear();
    outBeforeCCurveHistogramC.clear();
    bool histNeeded = false;
    customColCurve3.Reset();

    if (!curvePoints3.empty() && curvePoints3[0] > DCT_Linear && curvePoints3[0] < DCT_Unchanged) {
        DiagonalCurve tcurve (curvePoints3, CURVES_MIN_POLY_POINTS / skip);

        if (outBeforeCCurveHistogramC) {
            histogramC.compressTo (outBeforeCCurveHistogramC, 48000);
        }

        if (!tcurve.isIdentity()) {
            customColCurve3.Set (tcurve);
        }
    }


    customColCurve2.Reset();

    if (!curvePoints2.empty() && curvePoints2[0] > DCT_Linear && curvePoints2[0] < DCT_Unchanged) {
        DiagonalCurve tcurve (curvePoints2, CURVES_MIN_POLY_POINTS / skip);

        if (outBeforeCCurveHistogram) {
            histNeeded = true;
        }

        if (!tcurve.isIdentity()) {
            customColCurve2.Set (tcurve);
        }
    }


    // create first curve if needed
    customColCurve1.Reset();

    if (!curvePoints1.empty() && curvePoints1[0] > DCT_Linear && curvePoints1[0] < DCT_Unchanged) {
        DiagonalCurve tcurve (curvePoints1, CURVES_MIN_POLY_POINTS / skip);

        if (outBeforeCCurveHistogram) {
            histNeeded = true;
        }

        if (!tcurve.isIdentity()) {
            customColCurve1.Set (tcurve);
        }
    }

    if (histNeeded) {
        histogram.compressTo (outBeforeCCurveHistogram, 32768);
    }
}

void CurveFactory::curveBW ( const std::vector<double>& curvePointsbw, const std::vector<double>& curvePointsbw2,
                             const LUTu & histogrambw, LUTu & outBeforeCCurveHistogrambw,//for Luminance
                             ToneCurve & customToneCurvebw1, ToneCurve & customToneCurvebw2, int skip)
{

    const float gamma_ = Color::sRGBGammaCurve;

    outBeforeCCurveHistogrambw.clear();
    bool histNeeded = false;

    customToneCurvebw2.Reset();

    if (!curvePointsbw2.empty() && curvePointsbw2[0] > DCT_Linear && curvePointsbw2[0] < DCT_Unchanged) {
        DiagonalCurve tcurve (curvePointsbw2, CURVES_MIN_POLY_POINTS / skip);

        if (outBeforeCCurveHistogrambw) {
            histNeeded = true;
        }

        if (!tcurve.isIdentity()) {
            customToneCurvebw2.Set (tcurve, gamma_);
        }
    }


    customToneCurvebw1.Reset();

    if (!curvePointsbw.empty() && curvePointsbw[0] > DCT_Linear && curvePointsbw[0] < DCT_Unchanged) {
        DiagonalCurve tcurve (curvePointsbw, CURVES_MIN_POLY_POINTS / skip);

        if (outBeforeCCurveHistogrambw ) {
            histNeeded = true;
        }

        if (!tcurve.isIdentity()) {
            customToneCurvebw1.Set (tcurve, gamma_);
        }
    }


    // create first curve if needed
    if (histNeeded) {
        histogrambw.compressTo (outBeforeCCurveHistogrambw, 32768);
    }
}

// add curve Lab : C=f(L)
void CurveFactory::curveCL ( bool & clcutili, const std::vector<double>& clcurvePoints, LUTf & clCurve, int skip)
{
    clcutili = false;
    std::unique_ptr<DiagonalCurve> dCurve;

    if (!clcurvePoints.empty() && clcurvePoints[0] != 0) {
        dCurve = std::unique_ptr<DiagonalCurve> (new DiagonalCurve (clcurvePoints, CURVES_MIN_POLY_POINTS / skip));

        if (dCurve && !dCurve->isIdentity()) {
            clcutili = true;
        }
    }

    fillCurveArray (dCurve.get(), clCurve, skip, clcutili);
}

void CurveFactory::mapcurve ( bool & mapcontlutili, const std::vector<double>& mapcurvePoints, LUTf & mapcurve, int skip, const LUTu & histogram, LUTu & outBeforeCurveHistogram)
{
    bool needed = false;
    std::unique_ptr<DiagonalCurve> dCurve;
    outBeforeCurveHistogram.clear();
    bool histNeeded = false;

    if (!mapcurvePoints.empty() && mapcurvePoints[0] != 0) {
        dCurve = std::unique_ptr<DiagonalCurve> (new DiagonalCurve (mapcurvePoints, CURVES_MIN_POLY_POINTS / skip));

        if (outBeforeCurveHistogram) {
            histNeeded = true;
        }

        if (dCurve && !dCurve->isIdentity()) {
            needed = true;
            mapcontlutili = true;
        }
    }

    if (histNeeded) {
        histogram.compressTo (outBeforeCurveHistogram, 32768);
    }

    fillCurveArray (dCurve.get(), mapcurve, skip, needed);
}

void CurveFactory::curveDehaContL ( bool & dehacontlutili, const std::vector<double>& dehaclcurvePoints, LUTf & dehaclCurve, int skip, const LUTu & histogram, LUTu & outBeforeCurveHistogram)
{
    bool needed = false;
    std::unique_ptr<DiagonalCurve> dCurve;
    outBeforeCurveHistogram.clear();
    bool histNeeded = false;

    if (!dehaclcurvePoints.empty() && dehaclcurvePoints[0] != 0) {
        dCurve = std::unique_ptr<DiagonalCurve> (new DiagonalCurve (dehaclcurvePoints, CURVES_MIN_POLY_POINTS / skip));

        if (outBeforeCurveHistogram) {
            histNeeded = true;
        }

        if (dCurve && !dCurve->isIdentity()) {
            needed = true;
            dehacontlutili = true;
        }
    }

    if (histNeeded) {
        histogram.compressTo (outBeforeCurveHistogram, 32768);
    }

    fillCurveArray (dCurve.get(), dehaclCurve, skip, needed);
}

// add curve Lab wavelet : Cont=f(L)
void CurveFactory::curveWavContL ( bool & wavcontlutili, const std::vector<double>& wavclcurvePoints, LUTf & wavclCurve, /*LUTu & histogramwavcl, LUTu & outBeforeWavCLurveHistogram,*/int skip)
{
    bool needed = false;
    std::unique_ptr<DiagonalCurve> dCurve;

    if (!wavclcurvePoints.empty() && wavclcurvePoints[0] != 0) {
        dCurve = std::unique_ptr<DiagonalCurve> (new DiagonalCurve (wavclcurvePoints, CURVES_MIN_POLY_POINTS / skip));

        if (dCurve && !dCurve->isIdentity()) {
            needed = true;
            wavcontlutili = true;
        }
    }

    fillCurveArray (dCurve.get(), wavclCurve, skip, needed);
}

// add curve Colortoning : C=f(L) and CLf(L)
void CurveFactory::curveToning ( const std::vector<double>& curvePoints, LUTf & ToningCurve, int skip)
{
    bool needed = false;
    std::unique_ptr<DiagonalCurve> dCurve;

    if (!curvePoints.empty() && curvePoints[0] != 0) {
        dCurve = std::unique_ptr<DiagonalCurve> (new DiagonalCurve (curvePoints, CURVES_MIN_POLY_POINTS / skip));

        if (dCurve && !dCurve->isIdentity()) {
            needed = true;
        }
    }

    fillCurveArray (dCurve.get(), ToningCurve, skip, needed);
}

void CurveFactory::curveLocal (bool & locallutili, const std::vector<double>& curvePoints, LUTf & LocalLCurve, int skip)
{
    bool needed = false;
    std::unique_ptr<DiagonalCurve> dCurve;

    if (!curvePoints.empty() && curvePoints[0] != 0) {
        dCurve = std::unique_ptr<DiagonalCurve> (new DiagonalCurve (curvePoints, CURVES_MIN_POLY_POINTS / skip));

        if (dCurve && !dCurve->isIdentity()) {
            needed = true;
            locallutili = true;
        }
    }

    fillCurveArray (dCurve.get(), LocalLCurve, skip, needed);
    //LocalLCurve.dump("wav");

}

void CurveFactory::curveCCLocal (bool & localcutili, const std::vector<double>& curvePoints, LUTf & LocalCCurve, int skip)
{
    bool needed = false;
    std::unique_ptr<DiagonalCurve> dCurve;

    if (!curvePoints.empty() && curvePoints[0] != 0) {
        dCurve = std::unique_ptr<DiagonalCurve> (new DiagonalCurve (curvePoints, CURVES_MIN_POLY_POINTS / skip));

        if (dCurve && !dCurve->isIdentity()) {
            needed = true;
            localcutili = true;
        }
    }

    fillCurveArray (dCurve.get(), LocalCCurve, skip, needed);
    //LocalLCurve.dump("wav");

}


void CurveFactory::localLCurve (double br, double contr, /*const std::vector<double>& curvePoints,*/
                                LUTu & histogram, LUTf & outCurve,
                                int skip, bool & utili)
{

    // curve without contrast
    LUTf dcurve (65536, 0);

    // clear array that stores histogram valid before applying the custom curve

    //%%%%%%%%%%%%%%%%%%%%%%%%%%%%%%%%%%%%%%%%%%%%%%%%%%%%%%
    // tone curve base. a: slope (from exp.comp.), b: black, def_mul: max. x value (can be>1), hr,sr: highlight,shadow recovery
    //%%%%%%%%%%%%%%%%%%%%%%%%%%%%%%%%%%%%%%%%%%%%%%%%%%%%%%

    // check if brightness curve is needed
    if (br > 0.00001 || br < -0.00001) {
        utili = true;

        std::vector<double> brightcurvePoints;
        brightcurvePoints.resize (9);
        brightcurvePoints.at (0) = double (DCT_NURBS);

        brightcurvePoints.at (1) = 0.; // black point.  Value in [0 ; 1] range
        brightcurvePoints.at (2) = 0.; // black point.  Value in [0 ; 1] range

        if (br > 0) {
            brightcurvePoints.at (3) = 0.1; // toe point
            brightcurvePoints.at (4) = 0.1 + br / 150.0; //value at toe point

            brightcurvePoints.at (5) = 0.7; // shoulder point
            brightcurvePoints.at (6) = min (1.0, 0.7 + br / 300.0); //value at shoulder point
        } else {
            brightcurvePoints.at (3) = 0.1 - br / 150.0; // toe point
            brightcurvePoints.at (4) = 0.1; // value at toe point

            brightcurvePoints.at (5) = min (1.0, 0.7 - br / 300.0); // shoulder point
            brightcurvePoints.at (6) = 0.7; // value at shoulder point
        }

        brightcurvePoints.at (7) = 1.; // white point
        brightcurvePoints.at (8) = 1.; // value at white point

        DiagonalCurve* brightcurve = new DiagonalCurve (brightcurvePoints, CURVES_MIN_POLY_POINTS / skip);
        //%%%%%%%%%%%%%%%%%%%%%%%%%%%%%%%%%%%%%%%%%%%%%%%%%%%%%%

        // Applying brightness curve
        for (int i = 0; i < 32768; i++) { // L values range up to 32767, higher values are for highlight overflow

            // change to [0,1] range
            float val = (float)i / 32767.0;

            // apply brightness curve
            val = brightcurve->getVal (val);

            // store result in a temporary array
            dcurve[i] = CLIPD (val);
        }

        delete brightcurve;
    } else {
        for (int i = 0; i < 32768; i++) { // L values range up to 32767, higher values are for highlight overflow
            // set the identity curve in the temporary array
            dcurve[i] = (float)i / 32767.0;
        }
    }

    //%%%%%%%%%%%%%%%%%%%%%%%%%%%%%%%%%%%%%%%%%%%%%%%%%%%%%%

    //%%%%%%%%%%%%%%%%%%%%%%%%%%%%%%%%%%%%%%%%%%%%%%%%%%%%%%

    // check if contrast curve is needed
    if (contr > 0.00001 || contr < -0.00001) {
        utili = true;

        DiagonalCurve* contrastcurve = NULL;

        // compute mean luminance of the image with the curve applied
        int sum = 0;
        float avg = 0;

        //float sqavg = 0;
        for (int i = 0; i < 32768; i++) {
            avg += dcurve[i] * histogram[i];
            //sqavg += dcurve[i]*dcurve[i] * histogram[i];
            sum += histogram[i];
        }

        if (sum) {
            avg /= sum;
            //sqavg /= sum;
            //float stddev = sqrt(sqavg-avg*avg);
            //      printf("avg=%f\n",avg);

            //%%%%%%%%%%%%%%%%%%%%%%%%%%%%%%%%%%%%%%%%%%%%%%%%%%%%%%
            std::vector<double> contrastcurvePoints;
            contrastcurvePoints.resize (9);
            contrastcurvePoints.at (0) = double (DCT_NURBS);

            contrastcurvePoints.at (1) = 0.; // black point.  Value in [0 ; 1] range
            contrastcurvePoints.at (2) = 0.; // black point.  Value in [0 ; 1] range

            contrastcurvePoints.at (3) = avg - avg * (0.6 - contr / 250.0); // toe point
            contrastcurvePoints.at (4) = avg - avg * (0.6 + contr / 250.0); // value at toe point

            contrastcurvePoints.at (5) = avg + (1 - avg) * (0.6 - contr / 250.0); // shoulder point
            contrastcurvePoints.at (6) = avg + (1 - avg) * (0.6 + contr / 250.0); // value at shoulder point

            contrastcurvePoints.at (7) = 1.; // white point
            contrastcurvePoints.at (8) = 1.; // value at white point

            contrastcurve = new DiagonalCurve (contrastcurvePoints, CURVES_MIN_POLY_POINTS / skip);
            //%%%%%%%%%%%%%%%%%%%%%%%%%%%%%%%%%%%%%%%%%%%%%%%%%%%%%%
        } else {
            //%%%%%%%%%%%%%%%%%%%%%%%%%%%%%%%%%%%%%%%%%%%%%%%%%%%%%%
            // sum has an invalid value (next to 0, producing a division by zero, so we create a fake contrast curve, producing a white image
            std::vector<double> contrastcurvePoints;
            contrastcurvePoints.resize (5);
            contrastcurvePoints.at (0) = double (DCT_NURBS);

            contrastcurvePoints.at (1) = 0.; // black point.  Value in [0 ; 1] range
            contrastcurvePoints.at (2) = 1.; // black point.  Value in [0 ; 1] range

            contrastcurvePoints.at (3) = 1.; // white point
            contrastcurvePoints.at (4) = 1.; // value at white point

            contrastcurve = new DiagonalCurve (contrastcurvePoints, CURVES_MIN_POLY_POINTS / skip);
            //%%%%%%%%%%%%%%%%%%%%%%%%%%%%%%%%%%%%%%%%%%%%%%%%%%%%%%
        }

        // apply contrast enhancement
        for (int i = 0; i < 32768; i++) {
            dcurve[i]  = contrastcurve->getVal (dcurve[i]);
        }

        delete contrastcurve;
    }

    //%%%%%%%%%%%%%%%%%%%%%%%%%%%%%%%%%%%%%%%%%%%%%%%%%%%%%%

    // create a curve if needed
    /*  DiagonalCurve* tcurve = NULL;
        bool histNeeded = false;
        if (!curvePoints.empty() && curvePoints[0]!=0) {
            tcurve = new DiagonalCurve (curvePoints, CURVES_MIN_POLY_POINTS/skip);
        }
        if (tcurve && tcurve->isIdentity()) {
            delete tcurve;
            tcurve = NULL;
        }

        if (tcurve) {
            utili=true;//if active

            // L values go up to 32767, last stop is for highlight overflow
            for (int i=0; i<32768; i++) {
                float val;
                // apply custom/parametric/NURBS curve, if any
                val = tcurve->getVal (dcurve[i]);

                outCurve[i] = (32767.0 * val);
            }
        }
        else
        */
    {
        // Skip the slow getval method if no curve is used (or an identity curve)
        // L values go up to 32767, last stop is for highlight overflow
        for (int i = 0; i < 32768; i++) {
            outCurve[i] = 32767.0 * dcurve[i];
        }
    }

    for (int i = 32768; i < 65536; i++) {
        outCurve[i] = (float)i;
    }

    //  if (tcurve)
    //      delete tcurve;

}






//%%%%%%%%%%%%%%%%%%%%%%%%%%%%%%%%%%%%%%%%%%%%%%%%%%%%%%
void CurveFactory::complexsgnCurve (bool & autili,  bool & butili, bool & ccutili, bool & cclutili,
                                    const std::vector<double>& acurvePoints, const std::vector<double>& bcurvePoints, const std::vector<double>& cccurvePoints,
                                    const std::vector<double>& lccurvePoints, LUTf & aoutCurve, LUTf & boutCurve, LUTf & satCurve, LUTf & lhskCurve,
                                    int skip)
{

    autili = butili = ccutili = cclutili = false;
    std::unique_ptr<DiagonalCurve> dCurve;

    // create a curve if needed
    if (!acurvePoints.empty() && acurvePoints[0] != 0) {
        dCurve = std::unique_ptr<DiagonalCurve> (new DiagonalCurve (acurvePoints, CURVES_MIN_POLY_POINTS / skip));

        if (dCurve && !dCurve->isIdentity()) {
            autili = true;
        }
    }

    fillCurveArray (dCurve.get(), aoutCurve, skip, autili);

    dCurve = nullptr;

    //-----------------------------------------------------

    if (!bcurvePoints.empty() && bcurvePoints[0] != 0) {
        dCurve = std::unique_ptr<DiagonalCurve> (new DiagonalCurve (bcurvePoints, CURVES_MIN_POLY_POINTS / skip));

        if (dCurve && !dCurve->isIdentity()) {
            butili = true;
        }
    }

    fillCurveArray (dCurve.get(), boutCurve, skip, butili);

    dCurve = nullptr;

    //-----------------------------------------------

    if (!cccurvePoints.empty() && cccurvePoints[0] != 0) {
        dCurve = std::unique_ptr<DiagonalCurve> (new DiagonalCurve (cccurvePoints, CURVES_MIN_POLY_POINTS / skip));

        if (dCurve && !dCurve->isIdentity()) {
            ccutili = true;
        }
    }

    fillCurveArray (dCurve.get(), satCurve, skip, ccutili);

    dCurve = nullptr;

    //----------------------------

    if (!lccurvePoints.empty() && lccurvePoints[0] != 0) {
        dCurve = std::unique_ptr<DiagonalCurve> (new DiagonalCurve (lccurvePoints, CURVES_MIN_POLY_POINTS / skip));

        if (dCurve && !dCurve->isIdentity()) {
            cclutili = true;
        }
    }

    fillCurveArray (dCurve.get(), lhskCurve, skip, cclutili);

}

//%%%%%%%%%%%%%%%%%%%%%%%%%%%%%%%%%%%%%%%%%%%%%%%%%%%%%%

//%%%%%%%%%%%%%%%%%%%%%%%%%%%%%%%%%%%%%%%%%%%%%%%%%%%%%%

SSEFUNCTION void CurveFactory::complexCurve (double ecomp, double black, double hlcompr, double hlcomprthresh,
        double shcompr, double br, double contr,
        procparams::ToneCurveParams::eTCModeId curveMode, const std::vector<double>& curvePoints,
        procparams::ToneCurveParams::eTCModeId curveMode2, const std::vector<double>& curvePoints2,
        LUTu & histogram,
        LUTf & hlCurve, LUTf & shCurve, LUTf & outCurve,
        LUTu & outBeforeCCurveHistogram,
        ToneCurve & customToneCurve1,
        ToneCurve & customToneCurve2,
        int skip)
{

    // the curve shapes are defined in sRGB gamma, but the output curves will operate on linear floating point data,
    // hence we do both forward and inverse gamma conversions here.
    const float gamma_ = Color::sRGBGammaCurve;
    const float start = expf (gamma_ * logf ( -0.055 / ((1.0 / gamma_ - 1.0) * 1.055 )));
    const float slope = 1.055 * powf (start, 1.0 / gamma_ - 1) - 0.055 / start;
    const float mul = 1.055;
    const float add = 0.055;

    // a: slope of the curve, black: starting point at the x axis
    const float a = powf (2.0, ecomp);

    // clear array that stores histogram valid before applying the custom curve
    outBeforeCCurveHistogram.clear();

    //%%%%%%%%%%%%%%%%%%%%%%%%%%%%%%%%%%%%%%%%%%%%%%%%%%%%%%
    // tone curve base. a: slope (from exp.comp.), b: black, def_mul: max. x value (can be>1), hr,sr: highlight,shadow recovery
    //%%%%%%%%%%%%%%%%%%%%%%%%%%%%%%%%%%%%%%%%%%%%%%%%%%%%%%

    std::unique_ptr<DiagonalCurve> brightcurve;

    // check if brightness curve is needed
    if (br > 0.00001 || br < -0.00001) {

        std::vector<double> brightcurvePoints (9);
        brightcurvePoints[0] = DCT_NURBS;

        brightcurvePoints[1] = 0.; //black point.  Value in [0 ; 1] range
        brightcurvePoints[2] = 0.; //black point.  Value in [0 ; 1] range

        if (br > 0) {
            brightcurvePoints[3] = 0.1; //toe point
            brightcurvePoints[4] = 0.1 + br / 150.0; //value at toe point

            brightcurvePoints[5] = 0.7; //shoulder point
            brightcurvePoints[6] = min (1.0, 0.7 + br / 300.0); //value at shoulder point
        } else {
            brightcurvePoints[3] = max (0.0, 0.1 - br / 150.0); //toe point
            brightcurvePoints[4] = 0.1; //value at toe point

            brightcurvePoints[5] = 0.7 - br / 300.0; //shoulder point
            brightcurvePoints[6] = 0.7; //value at shoulder point
        }

        brightcurvePoints[7] = 1.; // white point
        brightcurvePoints[8] = 1.; // value at white point

        brightcurve = std::unique_ptr<DiagonalCurve> (new DiagonalCurve (brightcurvePoints, CURVES_MIN_POLY_POINTS / skip));
    }

    //%%%%%%%%%%%%%%%%%%%%%%%%%%%%%%%%%%%%%%%%%%%%%%%%%%%%%%

    hlCurve.setClip (LUT_CLIP_BELOW); // used LUT_CLIP_BELOW, because we want to have a baseline of 2^expcomp in this curve. If we don't clip the lut we get wrong values, see Issue 2621 #14 for details
    float exp_scale = a;
    float scale = 65536.0;
    float comp = (max (0.0, ecomp) + 1.0) * hlcompr / 100.0;
    float shoulder = ((scale / max (1.0f, exp_scale)) * (hlcomprthresh / 200.0)) + 0.1;

    if (comp <= 0.0f) {
        hlCurve.makeConstant (exp_scale);
    } else {
        hlCurve.makeConstant (exp_scale, shoulder + 1);

        float scalemshoulder = scale - shoulder;

#ifdef __SSE2__
        int i = shoulder + 1;

        if (i & 1) { // original formula, slower than optimized formulas below but only used once or none, so I let it as is for reference
            // change to [0,1] range
            float val = (float)i - shoulder;
            float R = val * comp / (scalemshoulder);
            hlCurve[i] = xlog (1.0 + R * exp_scale) / R; // don't use xlogf or 1.f here. Leads to errors caused by too low precision
            i++;
        }

        vdouble onev = _mm_set1_pd (1.0);
        vdouble Rv = _mm_set_pd ((i + 1 - shoulder) * (double)comp / scalemshoulder, (i - shoulder) * (double)comp / scalemshoulder);
        vdouble incrementv = _mm_set1_pd (2.0 * comp / scalemshoulder);
        vdouble exp_scalev = _mm_set1_pd (exp_scale);

        for (; i < 0x10000; i += 2) {
            // change to [0,1] range
            vdouble resultv = xlog (onev + Rv * exp_scalev) / Rv;
            vfloat resultfv = _mm_cvtpd_ps (resultv);
            _mm_store_ss (&hlCurve[i], resultfv);
            resultfv = PERMUTEPS (resultfv, _MM_SHUFFLE (1, 1, 1, 1));
            _mm_store_ss (&hlCurve[i + 1], resultfv);
            Rv += incrementv;
        }

#else
        float R = comp / scalemshoulder;
        float increment = R;

        for (int i = shoulder + 1; i < 0x10000; i++) {
            // change to [0,1] range
            hlCurve[i] = xlog (1.0 + R * exp_scale) / R; // don't use xlogf or 1.f here. Leads to errors caused by too low precision
            R += increment;
        }

#endif

    }


    // curve without contrast
    LUTf dcurve (0x10000);

    //%%%%%%%%%%%%%%%%%%%%%%%%%%
    // change to [0,1] range
    shCurve.setClip (LUT_CLIP_ABOVE); // used LUT_CLIP_ABOVE, because the curve converges to 1.0 at the upper end and we don't want to exceed this value.
    float val = 1.f / 65535.f;
    float val2 = simplebasecurve (val, black, 0.015 * shcompr);
    shCurve[0] = CLIPD (val2) / val;
    // gamma correction

    val = Color::gammatab_srgb[0] / 65535.f;

    // apply brightness curve
    if (brightcurve) {
        val = brightcurve->getVal (val);    // TODO: getVal(double) is very slow! Optimize with a LUTf
    }

    // store result in a temporary array
    dcurve[0] = CLIPD (val);

    for (int i = 1; i < 0x10000; i++) {
        float val = i / 65535.f;

        float   val2 = simplebasecurve (val, black, 0.015 * shcompr);
        shCurve[i] = val2 / val;

        // gamma correction
        val = Color::gammatab_srgb[i] / 65535.f;

        // apply brightness curve
        if (brightcurve) {
            val = CLIPD (brightcurve->getVal (val));   // TODO: getVal(double) is very slow! Optimize with a LUTf
        }

        // store result in a temporary array
        dcurve[i] = val;
    }

    brightcurve = nullptr;

    //%%%%%%%%%%%%%%%%%%%%%%%%%%%%%%%%%%%%%%%%%%%%%%%%%%%%%%

    //%%%%%%%%%%%%%%%%%%%%%%%%%%%%%%%%%%%%%%%%%%%%%%%%%%%%%%

    // check if contrast curve is needed
    if (contr > 0.00001 || contr < -0.00001) {

        // compute mean luminance of the image with the curve applied
        unsigned int sum = 0;
        float avg = 0;

        for (int i = 0; i <= 0xffff; i++) {
            float fi = i * hlCurve[i];
            avg += dcurve[ (int) (shCurve[fi] * fi)] * histogram[i];
            sum += histogram[i];
        }

        avg /= sum;

        //%%%%%%%%%%%%%%%%%%%%%%%%%%%%%%%%%%%%%%%%%%%%%%%%%%%%%%
        std::vector<double> contrastcurvePoints (9);
        contrastcurvePoints[0] = DCT_NURBS;

        contrastcurvePoints[1] = 0; //black point.  Value in [0 ; 1] range
        contrastcurvePoints[2] = 0; //black point.  Value in [0 ; 1] range

        contrastcurvePoints[3] = avg - avg * (0.6 - contr / 250.0); //toe point
        contrastcurvePoints[4] = avg - avg * (0.6 + contr / 250.0); //value at toe point

        contrastcurvePoints[5] = avg + (1 - avg) * (0.6 - contr / 250.0); //shoulder point
        contrastcurvePoints[6] = avg + (1 - avg) * (0.6 + contr / 250.0); //value at shoulder point

        contrastcurvePoints[7] = 1.; // white point
        contrastcurvePoints[8] = 1.; // value at white point

        const DiagonalCurve contrastcurve (contrastcurvePoints, CURVES_MIN_POLY_POINTS / skip);

        //%%%%%%%%%%%%%%%%%%%%%%%%%%%%%%%%%%%%%%%%%%%%%%%%%%%%%%
        // apply contrast enhancement
        for (int i = 0; i <= 0xffff; i++) {
            dcurve[i] = contrastcurve.getVal (dcurve[i]);
        }
    }

    //%%%%%%%%%%%%%%%%%%%%%%%%%%%%%%%%%%%%%%%%%%%%%%%%%%%%%%

    // create second curve if needed
    bool histNeeded = false;
    customToneCurve2.Reset();

    if (!curvePoints2.empty() && curvePoints2[0] > DCT_Linear && curvePoints2[0] < DCT_Unchanged) {
        const DiagonalCurve tcurve (curvePoints2, CURVES_MIN_POLY_POINTS / skip);

        if (!tcurve.isIdentity()) {
            customToneCurve2.Set (tcurve, gamma_);
        }

        if (outBeforeCCurveHistogram ) {
            histNeeded = true;
        }
    }

    //%%%%%%%%%%%%%%%%%%%%%%%%%%%%%%%%%%%%%%%%%%%%%%%%%%%%%%

    //%%%%%%%%%%%%%%%%%%%%%%%%%%%%%%%%%%%%%%%%%%%%%%%%%%%%%%

    // create first curve if needed
    customToneCurve1.Reset();

    if (!curvePoints.empty() && curvePoints[0] > DCT_Linear && curvePoints[0] < DCT_Unchanged) {
        const DiagonalCurve tcurve (curvePoints, CURVES_MIN_POLY_POINTS / skip);

        if (!tcurve.isIdentity()) {
            customToneCurve1.Set (tcurve, gamma_);
        }

        if (outBeforeCCurveHistogram) {
            histNeeded = true;
        }
    }

    //%%%%%%%%%%%%%%%%%%%%%%%%%%%%%%%%%%%%%%%%%%%%%%%%%%%%%%

#ifdef __SSE2__
    vfloat gamma_v = F2V (gamma_);
    vfloat startv = F2V (start);
    vfloat slopev = F2V (slope);
    vfloat mulv = F2V (mul);
    vfloat addv = F2V (add);
    vfloat c65535v = F2V (65535.f);

    for (int i = 0; i <= 0xffff; i += 4) {
        vfloat valv = LVFU (dcurve[i]);
        valv = igamma (valv, gamma_v, startv, slopev, mulv, addv);
        STVFU (outCurve[i], c65535v * valv);
    }

#else

    for (int i = 0; i <= 0xffff; i++) {
        float val = dcurve[i];
        val = igamma (val, gamma_, start, slope, mul, add);
        outCurve[i] = (65535.f * val);
    }

#endif

    if (histNeeded) {
        for (int i = 0; i <= 0xffff; i++) {
            float fi = i;
            float hval = hlCurve[i] * fi;
            hval = dcurve[shCurve[hval] * hval];
            int hi = (int) (255.f * (hval));
            outBeforeCCurveHistogram[hi] += histogram[i] ;
        }
    }
}


//%%%%%%%%%%%%%%%%%%%%%%%%%%%%%%%%%%%%%%%%%%%%%%%%%%%%%%

//%%%%%%%%%%%%%%%%%%%%%%%%%%%%%%%%%%%%%%%%%%%%%%%%%%%%%%

void CurveFactory::complexLCurve (double br, double contr, const std::vector<double>& curvePoints,
                                  const LUTu & histogram, LUTf & outCurve,
                                  LUTu & outBeforeCCurveHistogram, int skip, bool & utili)
{

    utili = false;

    // clear array that stores histogram valid before applying the custom curve
    if (outBeforeCCurveHistogram) {
        outBeforeCCurveHistogram.clear();
    }

    //%%%%%%%%%%%%%%%%%%%%%%%%%%%%%%%%%%%%%%%%%%%%%%%%%%%%%%
    // tone curve base. a: slope (from exp.comp.), b: black, def_mul: max. x value (can be>1), hr,sr: highlight,shadow recovery
    //%%%%%%%%%%%%%%%%%%%%%%%%%%%%%%%%%%%%%%%%%%%%%%%%%%%%%%

    // check if brightness curve is needed
    if (br > 0.00001 || br < -0.00001) {
        utili = true;

        std::vector<double> brightcurvePoints;
        brightcurvePoints.resize (9);
        brightcurvePoints.at (0) = double (DCT_NURBS);

        brightcurvePoints.at (1) = 0.; // black point.  Value in [0 ; 1] range
        brightcurvePoints.at (2) = 0.; // black point.  Value in [0 ; 1] range

        if (br > 0) {
            brightcurvePoints.at (3) = 0.1; // toe point
            brightcurvePoints.at (4) = 0.1 + br / 150.0; //value at toe point

            brightcurvePoints.at (5) = 0.7; // shoulder point
            brightcurvePoints.at (6) = min (1.0, 0.7 + br / 300.0); //value at shoulder point
        } else {
            brightcurvePoints.at (3) = 0.1 - br / 150.0; // toe point
            brightcurvePoints.at (4) = 0.1; // value at toe point

            brightcurvePoints.at (5) = min (1.0, 0.7 - br / 300.0); // shoulder point
            brightcurvePoints.at (6) = 0.7; // value at shoulder point
        }

        brightcurvePoints.at (7) = 1.; // white point
        brightcurvePoints.at (8) = 1.; // value at white point

        DiagonalCurve brightcurve (brightcurvePoints, CURVES_MIN_POLY_POINTS / skip);
        //%%%%%%%%%%%%%%%%%%%%%%%%%%%%%%%%%%%%%%%%%%%%%%%%%%%%%%

        // Applying brightness curve
        for (int i = 0; i < 32768; i++) { // L values range up to 32767, higher values are for highlight overflow

            // change to [0,1] range
            float val = (float)i / 32767.0;

            // apply brightness curve
            val = brightcurve.getVal (val);

            // store result in a temporary array
            outCurve[i] = CLIPD (val);
        }

    } else {
        outCurve.makeIdentity (32767.f);
    }

    //%%%%%%%%%%%%%%%%%%%%%%%%%%%%%%%%%%%%%%%%%%%%%%%%%%%%%%

    //%%%%%%%%%%%%%%%%%%%%%%%%%%%%%%%%%%%%%%%%%%%%%%%%%%%%%%

    // check if contrast curve is needed
    if (contr > 0.00001 || contr < -0.00001) {
        utili = true;

        // compute mean luminance of the image with the curve applied
        int sum = 0;
        float avg = 0;

        for (int i = 0; i < 32768; i++) {
            avg += outCurve[i] * histogram[i];
            sum += histogram[i];
        }

        std::vector<double> contrastcurvePoints;

        if (sum) {
            avg /= sum;

            //%%%%%%%%%%%%%%%%%%%%%%%%%%%%%%%%%%%%%%%%%%%%%%%%%%%%%%
            contrastcurvePoints.resize (9);
            contrastcurvePoints.at (0) = double (DCT_NURBS);

            contrastcurvePoints.at (1) = 0.; // black point.  Value in [0 ; 1] range
            contrastcurvePoints.at (2) = 0.; // black point.  Value in [0 ; 1] range

            contrastcurvePoints.at (3) = avg - avg * (0.6 - contr / 250.0); // toe point
            contrastcurvePoints.at (4) = avg - avg * (0.6 + contr / 250.0); // value at toe point

            contrastcurvePoints.at (5) = avg + (1 - avg) * (0.6 - contr / 250.0); // shoulder point
            contrastcurvePoints.at (6) = avg + (1 - avg) * (0.6 + contr / 250.0); // value at shoulder point

            contrastcurvePoints.at (7) = 1.; // white point
            contrastcurvePoints.at (8) = 1.; // value at white point

            //%%%%%%%%%%%%%%%%%%%%%%%%%%%%%%%%%%%%%%%%%%%%%%%%%%%%%%
        } else {
            //%%%%%%%%%%%%%%%%%%%%%%%%%%%%%%%%%%%%%%%%%%%%%%%%%%%%%%
            // sum has an invalid value (next to 0, producing a division by zero, so we create a fake contrast curve, producing a white image
            contrastcurvePoints.resize (5);
            contrastcurvePoints.at (0) = double (DCT_NURBS);

            contrastcurvePoints.at (1) = 0.; // black point.  Value in [0 ; 1] range
            contrastcurvePoints.at (2) = 1.; // black point.  Value in [0 ; 1] range

            contrastcurvePoints.at (3) = 1.; // white point
            contrastcurvePoints.at (4) = 1.; // value at white point

            //%%%%%%%%%%%%%%%%%%%%%%%%%%%%%%%%%%%%%%%%%%%%%%%%%%%%%%
        }

        DiagonalCurve contrastcurve (contrastcurvePoints, CURVES_MIN_POLY_POINTS / skip);

        // apply contrast enhancement
        for (int i = 0; i < 32768; i++) {
            outCurve[i] = contrastcurve.getVal (outCurve[i]);
        }

    }

    //%%%%%%%%%%%%%%%%%%%%%%%%%%%%%%%%%%%%%%%%%%%%%%%%%%%%%%

    // create a curve if needed
    std::unique_ptr<DiagonalCurve> tcurve;
    bool histNeeded = false;

    if (!curvePoints.empty() && curvePoints[0] != 0) {
        tcurve = std::unique_ptr<DiagonalCurve> (new DiagonalCurve (curvePoints, CURVES_MIN_POLY_POINTS / skip));

        if (outBeforeCCurveHistogram) {
            histNeeded = true;
        }
    }

    if (tcurve && tcurve->isIdentity()) {
        tcurve = nullptr;
    }

    if (tcurve) {
        utili = true; //if active

        // L values go up to 32767, last stop is for highlight overflow
        for (int i = 0; i < 32768; i++) {
            float val;

            if (histNeeded) {
                float hval = outCurve[i];
                int hi = (int) (255.f * hval);
                outBeforeCCurveHistogram[hi] += histogram[i] ;
            }

            // apply custom/parametric/NURBS curve, if any
            val = tcurve->getVal (outCurve[i]);

            outCurve[i] = (32767.f * val);
        }
    } else {

        // Skip the slow getval method if no curve is used (or an identity curve)
        // L values go up to 32767, last stop is for highlight overflow
        if (histNeeded) {
            histogram.compressTo (outBeforeCCurveHistogram, 32768, outCurve);
        }

        outCurve *= 32767.f;

    }

    for (int i = 32768; i < 32770; i++) { // set last two elements of lut to 32768 and 32769 to allow linear interpolation
        outCurve[i] = (float)i;
    }

}

//%%%%%%%%%%%%%%%%%%%%%%%%%%%%%%%%%%%%%%%%%%%%%%%%%%%%%%

//%%%%%%%%%%%%%%%%%%%%%%%%%%%%%%%%%%%%%%%%%%%%%%%%%%%%%%

void CurveFactory::RGBCurve (const std::vector<double>& curvePoints, LUTf & outCurve, int skip)
{

    // create a curve if needed
    std::unique_ptr<DiagonalCurve> tcurve;

    if (!curvePoints.empty() && curvePoints[0] != 0) {
        tcurve = std::unique_ptr<DiagonalCurve> (new DiagonalCurve (curvePoints, CURVES_MIN_POLY_POINTS / skip));
    }

    if (tcurve && tcurve->isIdentity()) {
        tcurve = nullptr;
    }

    if (tcurve) {
        if (!outCurve) {
            outCurve (65536, 0);
        }

        for (int i = 0; i < 65536; i++) {
            // apply custom/parametric/NURBS curve, if any
            // RGB curves are defined with sRGB gamma, but operate on linear data
            float val = Color::gamma2curve[i] / 65535.f;
            val = tcurve->getVal (val);
            outCurve[i] = Color::igammatab_srgb[val * 65535.f];
        }
    } else { // let the LUTf empty for identity curves
        outCurve.reset();
    }
}


LocretigainCurverab::LocretigainCurverab() : sum (0.f) {};

void LocretigainCurverab::Reset()
{
    lutLocretigainCurverab.reset();
    sum = 0.f;
}

void LocretigainCurverab::Set (const Curve &pCurve)
{
    if (pCurve.isIdentity()) {
        Reset(); // raise this value if the quality suffers from this number of samples
        return;
    }

    lutLocretigainCurverab (501); // raise this value if the quality suffers from this number of samples
    sum = 0.f;

    for (int i = 0; i < 501; i++) {
        lutLocretigainCurverab[i] = pCurve.getVal (double (i) / 500.);

        if (lutLocretigainCurverab[i] < 0.02f) {
            lutLocretigainCurverab[i] = 0.02f;    //avoid 0.f for wavelet : under 0.01f quasi no action for each value
        }

        sum += lutLocretigainCurverab[i];
    }

    //lutLocCurve.dump("wav");
}

void LocretigainCurverab::Set (const std::vector<double> &curvePoints)
{

    if (!curvePoints.empty() && curvePoints[0] > FCT_Linear && curvePoints[0] < FCT_Unchanged) {
        FlatCurve tcurve (curvePoints, false, CURVES_MIN_POLY_POINTS / 2);
        tcurve.setIdentityValue (0.);
        Set (tcurve);
    } else {
        Reset();
    }
}

LocLHCurve::LocLHCurve() : sum (0.f) {};

void LocLHCurve::Reset()
{
    lutLocLHCurve.reset();
    sum = 0.f;
}

void LocLHCurve::Set (const Curve &pCurve)
{
    if (pCurve.isIdentity()) {
        Reset(); // raise this value if the quality suffers from this number of samples
        return;
    }

    lutLocLHCurve (501); // raise this value if the quality suffers from this number of samples
    sum = 0.f;

    for (int i = 0; i < 501; i++) {
        lutLocLHCurve[i] = pCurve.getVal (double (i) / 500.);

        if (lutLocLHCurve[i] < 0.02f) {
            lutLocLHCurve[i] = 0.02f;    //avoid 0.f for wavelet : under 0.01f quasi no action for each value
        }

        sum += lutLocLHCurve[i];
    }

    //lutLocCurve.dump("wav");
}

void LocLHCurve::Set (const std::vector<double> &curvePoints)
{

    if (!curvePoints.empty() && curvePoints[0] > FCT_Linear && curvePoints[0] < FCT_Unchanged) {
        FlatCurve tcurve (curvePoints, false, CURVES_MIN_POLY_POINTS / 2);
        tcurve.setIdentityValue (0.);
        Set (tcurve);
    } else {
        Reset();
    }
}


LocretigainCurve::LocretigainCurve() : sum (0.f) {};

void LocretigainCurve::Reset()
{
    lutLocretigainCurve.reset();
    sum = 0.f;
}

void LocretigainCurve::Set (const Curve &pCurve)
{
    if (pCurve.isIdentity()) {
        Reset(); // raise this value if the quality suffers from this number of samples
        return;
    }

    lutLocretigainCurve (501); // raise this value if the quality suffers from this number of samples
    sum = 0.f;

    for (int i = 0; i < 501; i++) {
        lutLocretigainCurve[i] = pCurve.getVal (double (i) / 500.);

        if (lutLocretigainCurve[i] < 0.02f) {
            lutLocretigainCurve[i] = 0.02f;    //avoid 0.f for wavelet : under 0.01f quasi no action for each value
        }

        sum += lutLocretigainCurve[i];
    }

    //lutLocCurve.dump("wav");
}
void LocretigainCurve::Set (const std::vector<double> &curvePoints)
{

    if (!curvePoints.empty() && curvePoints[0] > FCT_Linear && curvePoints[0] < FCT_Unchanged) {
        FlatCurve tcurve (curvePoints, false, CURVES_MIN_POLY_POINTS / 2);
        tcurve.setIdentityValue (0.);
        Set (tcurve);
    } else {
        Reset();
    }
}



void ColorAppearance::Reset()
{
    lutColCurve.reset();
}

// Fill a LUT with X/Y, ranged 0xffff
void ColorAppearance::Set (const Curve &pCurve)
{
    lutColCurve (65536);

    for (int i = 0; i < 65536; i++) {
        lutColCurve[i] = pCurve.getVal (double (i) / 65535.) * 65535.;
    }
}

//
RetinextransmissionCurve::RetinextransmissionCurve() {};

void RetinextransmissionCurve::Reset()
{
    luttransmission.reset();
}

void RetinextransmissionCurve::Set (const Curve &pCurve)
{
    if (pCurve.isIdentity()) {
        luttransmission.reset(); // raise this value if the quality suffers from this number of samples
        return;
    }

    luttransmission (501); // raise this value if the quality suffers from this number of samples

    for (int i = 0; i < 501; i++) {
        luttransmission[i] = pCurve.getVal (double (i) / 500.);
    }
}

void RetinextransmissionCurve::Set (const std::vector<double> &curvePoints)
{
    if (!curvePoints.empty() && curvePoints[0] > FCT_Linear && curvePoints[0] < FCT_Unchanged) {
        FlatCurve tcurve (curvePoints, false, CURVES_MIN_POLY_POINTS / 2);
        tcurve.setIdentityValue (0.);
        Set (tcurve);
    } else {
        Reset();
    }
}


RetinexgaintransmissionCurve::RetinexgaintransmissionCurve() {};

void RetinexgaintransmissionCurve::Reset()
{
    lutgaintransmission.reset();
}

void RetinexgaintransmissionCurve::Set (const Curve &pCurve)
{
    if (pCurve.isIdentity()) {
        lutgaintransmission.reset(); // raise this value if the quality suffers from this number of samples
        return;
    }

    lutgaintransmission (501); // raise this value if the quality suffers from this number of samples

    for (int i = 0; i < 501; i++) {
        lutgaintransmission[i] = pCurve.getVal (double (i) / 500.);
    }
}

void RetinexgaintransmissionCurve::Set (const std::vector<double> &curvePoints)
{
    if (!curvePoints.empty() && curvePoints[0] > FCT_Linear && curvePoints[0] < FCT_Unchanged) {
        FlatCurve tcurve (curvePoints, false, CURVES_MIN_POLY_POINTS / 2);
        tcurve.setIdentityValue (0.);
        Set (tcurve);
    } else {
        Reset();
    }
}

void ToneCurve::Reset()
{
    lutToneCurve.reset();
}

// Fill a LUT with X/Y, ranged 0xffff
void ToneCurve::Set (const Curve &pCurve, float gamma)
{
    lutToneCurve (65536);

    if (gamma <= 0.0 || gamma == 1.) {
        for (int i = 0; i < 65536; i++) {
            lutToneCurve[i] = (float)pCurve.getVal (float (i) / 65535.f) * 65535.f;
        }
    } else if (gamma == (float)Color::sRGBGammaCurve) {
        // for sRGB gamma we can use luts, which is much faster
        for (int i = 0; i < 65536; i++) {
            float val = Color::gammatab_srgb[i] / 65535.f;
            val = pCurve.getVal (val);
            val = Color::igammatab_srgb[val * 65535.f];
            lutToneCurve[i] = val;
        }

    } else {
        const float start = expf (gamma * logf ( -0.055 / ((1.0 / gamma - 1.0) * 1.055 )));
        const float slope = 1.055 * powf (start, 1.0 / gamma - 1) - 0.055 / start;
        const float mul = 1.055;
        const float add = 0.055;

        // apply gamma, that is 'pCurve' is defined with the given gamma and here we convert it to a curve in linear space
        for (int i = 0; i < 65536; i++) {
            float val = float (i) / 65535.f;
            val = CurveFactory::gamma (val, gamma, start, slope, mul, add);
            val = pCurve.getVal (val);
            val = CurveFactory::igamma (val, gamma, start, slope, mul, add);
            lutToneCurve[i] = val * 65535.f;
        }
    }
}

void OpacityCurve::Reset()
{
    lutOpacityCurve.reset();
}

void OpacityCurve::Set (const Curve *pCurve)
{
    if (pCurve->isIdentity()) {
        lutOpacityCurve.reset(); // raise this value if the quality suffers from this number of samples
        return;
    }

    lutOpacityCurve (501); // raise this value if the quality suffers from this number of samples

    for (int i = 0; i < 501; i++) {
        lutOpacityCurve[i] = pCurve->getVal (double (i) / 500.);
    }

    //lutOpacityCurve.dump("opacity");
}

void OpacityCurve::Set (const std::vector<double> &curvePoints, bool &opautili)
{
    std::unique_ptr<FlatCurve> tcurve;

    if (!curvePoints.empty() && curvePoints[0] > FCT_Linear && curvePoints[0] < FCT_Unchanged) {
        tcurve = std::unique_ptr<FlatCurve> (new FlatCurve (curvePoints, false, CURVES_MIN_POLY_POINTS / 2));
        tcurve->setIdentityValue (0.);
    }

    if (tcurve) {
        Set (tcurve.get());
        opautili = true;
        tcurve = nullptr;
    }
}


WavCurve::WavCurve() : sum (0.f) {};

void WavCurve::Reset()
{
    lutWavCurve.reset();
    sum = 0.f;
}

void WavCurve::Set (const Curve &pCurve)
{
    if (pCurve.isIdentity()) {
        Reset(); // raise this value if the quality suffers from this number of samples
        return;
    }

    lutWavCurve (501); // raise this value if the quality suffers from this number of samples
    sum = 0.f;

    for (int i = 0; i < 501; i++) {
        lutWavCurve[i] = pCurve.getVal (double (i) / 500.);

        if (lutWavCurve[i] < 0.02f) {
            lutWavCurve[i] = 0.02f;    //avoid 0.f for wavelet : under 0.01f quasi no action for each value
        }

        sum += lutWavCurve[i];
    }

    //lutWavCurve.dump("wav");
}
void WavCurve::Set (const std::vector<double> &curvePoints)
{

    if (!curvePoints.empty() && curvePoints[0] > FCT_Linear && curvePoints[0] < FCT_Unchanged) {
        FlatCurve tcurve (curvePoints, false, CURVES_MIN_POLY_POINTS / 2);
        tcurve.setIdentityValue (0.);
        Set (tcurve);
    } else {
        Reset();
    }
}


WavOpacityCurveRG::WavOpacityCurveRG() {};

void WavOpacityCurveRG::Reset()
{
    lutOpacityCurveRG.reset();
}

void WavOpacityCurveRG::Set (const Curve &pCurve)
{
    if (pCurve.isIdentity()) {
        Reset(); // raise this value if the quality suffers from this number of samples
        return;
    }

    lutOpacityCurveRG (501); // raise this value if the quality suffers from this number of samples

    for (int i = 0; i < 501; i++) {
        lutOpacityCurveRG[i] = pCurve.getVal (double (i) / 500.);
    }
}

void WavOpacityCurveRG::Set (const std::vector<double> &curvePoints)
{
    if (!curvePoints.empty() && curvePoints[0] > FCT_Linear && curvePoints[0] < FCT_Unchanged) {
        FlatCurve tcurve (curvePoints, false, CURVES_MIN_POLY_POINTS / 2);
        tcurve.setIdentityValue (0.);
        Set (tcurve);
    } else {
        Reset();
    }

}

WavOpacityCurveBY::WavOpacityCurveBY() {};

void WavOpacityCurveBY::Reset()
{
    lutOpacityCurveBY.reset();
}

void WavOpacityCurveBY::Set (const Curve &pCurve)
{
    if (pCurve.isIdentity()) {
        lutOpacityCurveBY.reset(); // raise this value if the quality suffers from this number of samples
        return;
    }

    lutOpacityCurveBY (501); // raise this value if the quality suffers from this number of samples

    for (int i = 0; i < 501; i++) {
        lutOpacityCurveBY[i] = pCurve.getVal (double (i) / 500.);
    }
}

void WavOpacityCurveBY::Set (const std::vector<double> &curvePoints)
{
    if (!curvePoints.empty() && curvePoints[0] > FCT_Linear && curvePoints[0] < FCT_Unchanged) {
        FlatCurve tcurve (curvePoints, false, CURVES_MIN_POLY_POINTS / 2);
        tcurve.setIdentityValue (0.);
        Set (tcurve);
    } else {
        Reset();
    }
}

WavOpacityCurveW::WavOpacityCurveW() {};

void WavOpacityCurveW::Reset()
{
    lutOpacityCurveW.reset();
}

void WavOpacityCurveW::Set (const Curve &pCurve)
{
    if (pCurve.isIdentity()) {
        lutOpacityCurveW.reset(); // raise this value if the quality suffers from this number of samples
        return;
    }

    lutOpacityCurveW (501); // raise this value if the quality suffers from this number of samples

    for (int i = 0; i < 501; i++) {
        lutOpacityCurveW[i] = pCurve.getVal (double (i) / 500.);
    }
}

void WavOpacityCurveW::Set (const std::vector<double> &curvePoints)
{
    if (!curvePoints.empty() && curvePoints[0] > FCT_Linear && curvePoints[0] < FCT_Unchanged) {
        FlatCurve tcurve (curvePoints, false, CURVES_MIN_POLY_POINTS / 2);
        tcurve.setIdentityValue (0.);
        Set (tcurve);
    } else {
        Reset();
    }
}

WavOpacityCurveWL::WavOpacityCurveWL() {};

void WavOpacityCurveWL::Reset()
{
    lutOpacityCurveWL.reset();
}

void WavOpacityCurveWL::Set (const Curve &pCurve)
{
    if (pCurve.isIdentity()) {
        lutOpacityCurveWL.reset(); // raise this value if the quality suffers from this number of samples
        return;
    }

    lutOpacityCurveWL (501); // raise this value if the quality suffers from this number of samples

    for (int i = 0; i < 501; i++) {
        lutOpacityCurveWL[i] = pCurve.getVal (double (i) / 500.);
    }
}

void WavOpacityCurveWL::Set (const std::vector<double> &curvePoints)
{
    if (!curvePoints.empty() && curvePoints[0] > FCT_Linear && curvePoints[0] < FCT_Unchanged) {
        FlatCurve tcurve (curvePoints, false, CURVES_MIN_POLY_POINTS / 2);
        tcurve.setIdentityValue (0.);
        Set (tcurve);
    } else {
        Reset();
    }
}


NoiseCurve::NoiseCurve() : sum (0.f) {};

void NoiseCurve::Reset()
{
    lutNoiseCurve.reset();
    sum = 0.f;
}

void NoiseCurve::Set (const Curve &pCurve)
{
    if (pCurve.isIdentity()) {
        Reset(); // raise this value if the quality suffers from this number of samples
        return;
    }

    lutNoiseCurve (501); // raise this value if the quality suffers from this number of samples
    sum = 0.f;

    for (int i = 0; i < 501; i++) {
        lutNoiseCurve[i] = pCurve.getVal (double (i) / 500.);

        if (lutNoiseCurve[i] < 0.01f) {
            lutNoiseCurve[i] = 0.01f;    //avoid 0.f for wavelet : under 0.01f quasi no action for each value
        }

        sum += lutNoiseCurve[i]; //minima for Wavelet about 6.f or 7.f quasi no action
    }

    //lutNoisCurve.dump("Nois");
}

void NoiseCurve::Set (const std::vector<double> &curvePoints)
{

    if (!curvePoints.empty() && curvePoints[0] > FCT_Linear && curvePoints[0] < FCT_Unchanged) {
        FlatCurve tcurve (curvePoints, false, CURVES_MIN_POLY_POINTS / 2);
        tcurve.setIdentityValue (0.);
        Set (tcurve);
    } else {
        Reset();
    }
}


void ColorGradientCurve::Reset()
{
    lut1.reset();
    lut2.reset();
    lut3.reset();
}

void ColorGradientCurve::SetXYZ (const Curve *pCurve, const double xyz_rgb[3][3], const double rgb_xyz[3][3], float satur, float lumin)
{
    if (pCurve->isIdentity()) {
        lut1.reset();
        lut2.reset();
        lut3.reset();
        return;
    }

    if (!lut1) {
        lut1 (501);
        lut2 (501);
        lut3 (501);
    }

    float r, g, b, xx, yy, zz;
    float lr1, lr2;
    int upperBound = lut1.getUpperBound();

    if (pCurve->isIdentity()) {
        Color::hsv2rgb (0.5f, satur, lumin, r, g, b);
        Color::rgbxyz (r, g, b, xx, yy, zz, xyz_rgb);

        for (int i = 0; i <= 500; ++i) {
            // WARNING: set the identity value according to what is set in the GUI
            lut1[i] = xx;
            lut2[i] = yy;
            lut3[i] = zz;
        }

        return;
    }

    int nPoints = pCurve->getSize();
    int ptNum = 0;
    double nextX, nextY;
    pCurve->getControlPoint (ptNum, nextX, nextY);
    double prevY = nextY;
    double dY = 0.;
    low = nextX;
    lr1 = (0.5f + low) / 2.f; //optimize use of gamut in low light..one can optimize more using directly low ?
    //lr1=low;

    for (int i = 0; i <= upperBound; ++i) {
        double x = double (i) / double (upperBound);

        if (x > nextX) {
            ++ptNum;

            if (ptNum < nPoints) {
                prevY = nextY;
                pCurve->getControlPoint (ptNum, nextX, nextY);
                dY = nextY - prevY;
                high = nextX;
                lr2 = (0.5f + high) / 2.f; //optimize use of gamut in high light..one can optimize more using directly high ?
                //lr2=high;
            }
        }

        if (!ptNum) {
            Color::hsv2rgb (float (prevY), satur, lr1, r, g, b);
            Color::rgbxyz (r, g, b, xx, yy, zz, xyz_rgb);
            lut1[i] = xx;
            lut2[i] = yy;
            lut3[i] = zz;
        } else if (ptNum >= nPoints) {
            Color::hsv2rgb (float (nextY), satur, lr2, r, g, b);
            Color::rgbxyz (r, g, b, xx, yy, zz, xyz_rgb);
            lut1[i] = xx;
            lut2[i] = yy;
            lut3[i] = zz;
        } else {
            double currY = pCurve->getVal (x) - prevY;

            if (dY > 0.000001 || dY < -0.000001) {
                float r1, g1, b1, r2, g2, b2;
                Color::hsv2rgb (float (prevY), satur, lr1, r1, g1, b1);
                Color::hsv2rgb (float (nextY), satur, lr2, r2, g2, b2);
                LUTf dum;
                float X1, X2, Y1, Y2, Z1, Z2, L1, a_1, b_1, c1, h1;
                Color::rgbxyz (r2, g2, b2, X2, Y2, Z2, xyz_rgb);
                Color::rgbxyz (r1, g1, b1, X1, Y1, Z1, xyz_rgb);
                //I use XYZ to mix color 1 and 2 rather than rgb (gamut) and rather than Lab artifacts
                X1 = X1 + (X2 - X1) * currY / dY;

                if (X1 < 0.f) {
                    X1 = 0.f;    //negative value not good
                }

                Y1 = Y1 + (Y2 - Y1) * currY / dY;

                if (Y1 < 0.f) {
                    Y1 = 0.f;
                }

                Z1 = Z1 + (Z2 - Z1) * currY / dY;

                if (Z1 < 0.f) {
                    Z1 = 0.f;
                }

                Color::XYZ2Lab (X1, Y1, Z1, L1, a_1, b_1); //prepare to gamut control
                Color::Lab2Lch (a_1, b_1, c1, h1);
                float Lr = L1 / 327.68f;
                float RR, GG, BB;
#ifndef NDEBUG
                bool neg = false;
                bool more_rgb = false;
                //gamut control : Lab values are in gamut
                Color::gamutLchonly (h1, Lr, c1, RR, GG, BB, xyz_rgb, false, 0.15f, 0.96f, neg, more_rgb);
#else
                Color::gamutLchonly (h1, Lr, c1, RR, GG, BB, xyz_rgb, false, 0.15f, 0.96f);
#endif
                L1 = Lr * 327.68f;
                float a, b, X, Y, Z;
                // converting back to rgb
                Color::Lch2Lab (c1, h1, a, b);
                Color::Lab2XYZ (L1, a, b, X, Y, Z);
                lut1[i] = X;
                lut2[i] = Y;
                lut3[i] = Z;
            } else {
                Color::hsv2rgb (float (nextY), satur, lumin, r, g, b);
                Color::rgbxyz (r, g, b, xx, yy, zz, xyz_rgb);
                lut1[i] = xx;
                lut2[i] = yy;
                lut3[i] = zz;
            }
        }
    }

    /*
    #ifndef NDEBUG
    lutRed.dump("red");
    lutGreen.dump("green");
    lutBlue.dump("blue");
    #endif
    */
}

void ColorGradientCurve::SetXYZ (const std::vector<double> &curvePoints, const double xyz_rgb[3][3], const double rgb_xyz[3][3], float satur, float lumin)
{
    std::unique_ptr<FlatCurve> tcurve;

    if (!curvePoints.empty() && curvePoints[0] > FCT_Linear && curvePoints[0] < FCT_Unchanged) {
        tcurve = std::unique_ptr<FlatCurve> (new FlatCurve (curvePoints, false, CURVES_MIN_POLY_POINTS / 2));
    }

    if (tcurve) {
        SetXYZ (tcurve.get(), xyz_rgb, rgb_xyz, satur, lumin);
    }
}

void ColorGradientCurve::SetRGB (const Curve *pCurve, const double xyz_rgb[3][3], const double rgb_xyz[3][3])
{
    if (pCurve->isIdentity()) {
        lut1.reset();
        lut2.reset();
        lut3.reset();
        return;
    }

    if (!lut1) {
        lut1 (501);
        lut2 (501);
        lut3 (501);
    }

    float r, g, b;

    int upperBound = lut1.getUpperBound();

    int nPoints = pCurve->getSize();
    int ptNum = 0;
    double nextX, nextY;
    pCurve->getControlPoint (ptNum, nextX, nextY);
    double prevY = nextY;
    double dY = 0.;
    Color::eInterpolationDirection dir = Color::ID_DOWN;

    for (int i = 0; i <= upperBound; ++i) {
        double x = double (i) / double (upperBound);

        if (x > nextX) {
            ++ptNum;

            if (ptNum < nPoints) {
                prevY = nextY;
                pCurve->getControlPoint (ptNum, nextX, nextY);
                dY = nextY - prevY;
                dir = Color::getHueInterpolationDirection (prevY, nextY, Color::IP_SHORTEST);
            }
        }

        if (!ptNum) {
            Color::hsv2rgb (float (prevY), 1.f, 1.f, r, g, b);
            lut1[i] = r;
            lut2[i] = g;
            lut3[i] = b;
        } else if (ptNum >= nPoints) {
            Color::hsv2rgb (float (nextY), 1.f, 1.f, r, g, b);
            lut1[i] = r;
            lut2[i] = g;
            lut3[i] = b;
        } else {
            double currY = pCurve->getVal (x) - prevY;

            if (dY > 0.0000001 || dY < -0.0000001) {
#if 1
                float ro, go, bo;
                double h2 = Color::interpolateHueHSV (prevY, nextY, currY / dY, dir);
                Color::hsv2rgb (h2, 1.f, 1.f, ro, go, bo);
#else
                float r1, g1, b1, r2, g2, b2, ro, go, bo;
                Color::hsv2rgb (float (prevY), 1., 1., r1, g1, b1);
                Color::hsv2rgb (float (nextY), 1., 1., r2, g2, b2);
                Color::interpolateRGBColor (currY / dY, r1, g1, b1, r2, g2, b2, Color::CHANNEL_LIGHTNESS | Color::CHANNEL_CHROMATICITY | Color::CHANNEL_HUE, xyz_rgb, rgb_xyz, ro, go, bo);
#endif
                lut1[i] = ro;
                lut2[i] = go;
                lut3[i] = bo;
            } else {
                Color::hsv2rgb (float (nextY), 1.f, 1.f, r, g, b);
                lut1[i] = r;
                lut2[i] = g;
                lut3[i] = b;
            }
        }
    }

    /*
    #ifndef NDEBUG
    lut1.dump("red");
    lut2.dump("green");
    lut3.dump("blue");
    #endif
    */
}

void ColorGradientCurve::SetRGB (const std::vector<double> &curvePoints, const double xyz_rgb[3][3], const double rgb_xyz[3][3])
{
    std::unique_ptr<FlatCurve> tcurve;

    if (!curvePoints.empty() && curvePoints[0] > FCT_Linear && curvePoints[0] < FCT_Unchanged) {
        tcurve = std::unique_ptr<FlatCurve> (new FlatCurve (curvePoints, false, CURVES_MIN_POLY_POINTS / 2));
    }

    if (tcurve) {
        SetRGB (tcurve.get(), xyz_rgb, rgb_xyz);
    }
}

void ColorGradientCurve::getVal (float index, float &r, float &g, float &b) const
{
    r = lut1[index * 500.f];
    g = lut2[index * 500.f];
    b = lut3[index * 500.f];
}

// this is a generic cubic spline implementation, to clean up we could probably use something already existing elsewhere
void PerceptualToneCurve::cubic_spline (const float x[], const float y[], const int len, const float out_x[], float out_y[], const int out_len)
{
    int i, j;

    float **A = (float **)malloc (2 * len * sizeof (*A));
    float *As = (float *)calloc (1, 2 * len * 2 * len * sizeof (*As));
    float *b = (float *)calloc (1, 2 * len * sizeof (*b));
    float *c = (float *)calloc (1, 2 * len * sizeof (*c));
    float *d = (float *)calloc (1, 2 * len * sizeof (*d));

    for (i = 0; i < 2 * len; i++) {
        A[i] = &As[2 * len * i];
    }

    for (i = len - 1; i > 0; i--) {
        b[i] = (y[i] - y[i - 1]) / (x[i] - x[i - 1]);
        d[i - 1] = x[i] - x[i - 1];
    }

    for (i = 1; i < len - 1; i++) {
        A[i][i] = 2 * (d[i - 1] + d[i]);

        if (i > 1) {
            A[i][i - 1] = d[i - 1];
            A[i - 1][i] = d[i - 1];
        }

        A[i][len - 1] = 6 * (b[i + 1] - b[i]);
    }

    for (i = 1; i < len - 2; i++) {
        float v = A[i + 1][i] / A[i][i];

        for (j = 1; j <= len - 1; j++) {
            A[i + 1][j] -= v * A[i][j];
        }
    }

    for (i = len - 2; i > 0; i--) {
        float acc = 0;

        for (j = i; j <= len - 2; j++) {
            acc += A[i][j] * c[j];
        }

        c[i] = (A[i][len - 1] - acc) / A[i][i];
    }

    for (i = 0; i < out_len; i++) {
        float x_out = out_x[i];
        float y_out = 0;

        for (j = 0; j < len - 1; j++) {
            if (x[j] <= x_out && x_out <= x[j + 1]) {
                float v = x_out - x[j];
                y_out = y[j] +
                        ((y[j + 1] - y[j]) / d[j] - (2 * d[j] * c[j] + c[j + 1] * d[j]) / 6) * v +
                        (c[j] * 0.5) * v * v +
                        ((c[j + 1] - c[j]) / (6 * d[j])) * v * v * v;
            }
        }

        out_y[i] = y_out;
    }

    free (A);
    free (As);
    free (b);
    free (c);
    free (d);
}

// generic function for finding minimum of f(x) in the a-b range using the interval halving method
float PerceptualToneCurve::find_minimum_interval_halving (float (*func) (float x, void *arg), void *arg, float a, float b, float tol, int nmax)
{
    float L = b - a;
    float x = (a + b) * 0.5;

    for (int i = 0; i < nmax; i++) {
        float f_x = func (x, arg);

        if ((b - a) * 0.5 < tol) {
            return x;
        }

        float x1 = a + L / 4;
        float f_x1 = func (x1, arg);

        if (f_x1 < f_x) {
            b = x;
            x = x1;
        } else {
            float x2 = b - L / 4;
            float f_x2 = func (x2, arg);

            if (f_x2 < f_x) {
                a = x;
                x = x2;
            } else {
                a = x1;
                b = x2;
            }
        }

        L = b - a;
    }

    return x;
}

struct find_tc_slope_fun_arg {
    const ToneCurve * tc;
};

float PerceptualToneCurve::find_tc_slope_fun (float k, void *arg)
{
    struct find_tc_slope_fun_arg *a = (struct find_tc_slope_fun_arg *)arg;
    float areasum = 0;
    const int steps = 10;

    for (int i = 0; i < steps; i++) {
        float x = 0.1 + ((float)i / (steps - 1)) * 0.5; // testing (sRGB) range [0.1 - 0.6], ie ignore highligths and dark shadows
        float y = CurveFactory::gamma2 (a->tc->lutToneCurve[CurveFactory::igamma2 (x) * 65535] / 65535.0);
        float y1 = k * x;

        if (y1 > 1) {
            y1 = 1;
        }

        areasum += (y - y1) * (y - y1); // square is a rough approx of (twice) the area, but it's fine for our purposes
    }

    return areasum;
}

float PerceptualToneCurve::get_curve_val (float x, float range[2], float lut[], size_t lut_size)
{
    float xm = (x - range[0]) / (range[1] - range[0]) * (lut_size - 1);

    if (xm <= 0) {
        return lut[0];
    }

    int idx = (int)xm;

    if (idx >= lut_size - 1) {
        return lut[lut_size - 1];
    }

    float d = xm - (float)idx; // [0 .. 1]
    return (1.0 - d) * lut[idx] + d * lut[idx + 1];
}

// calculate a single value that represents the contrast of the tone curve
float PerceptualToneCurve::calculateToneCurveContrastValue() const
{

    // find linear y = k*x the best approximates the curve, which is the linear scaling/exposure component that does not contribute any contrast

    // Note: the analysis is made on the gamma encoded curve, as the LUT is linear we make backwards gamma to
    struct find_tc_slope_fun_arg arg = { this };
    float k = find_minimum_interval_halving (find_tc_slope_fun, &arg, 0.1, 5.0, 0.01, 20); // normally found in 8 iterations
    //fprintf(stderr, "average slope: %f\n", k);

    float maxslope = 0;
    {
        // look at midtone slope
        const float xd = 0.07;
        const float tx[] = { 0.30, 0.35, 0.40, 0.45 }; // we only look in the midtone range

        for (int i = 0; i < sizeof (tx) / sizeof (tx[0]); i++) {
            float x0 = tx[i] - xd;
            float y0 = CurveFactory::gamma2 (lutToneCurve[CurveFactory::igamma2 (x0) * 65535.f] / 65535.f) - k * x0;
            float x1 = tx[i] + xd;
            float y1 = CurveFactory::gamma2 (lutToneCurve[CurveFactory::igamma2 (x1) * 65535.f] / 65535.f) - k * x1;
            float slope = 1.0 + (y1 - y0) / (x1 - x0);

            if (slope > maxslope) {
                maxslope = slope;
            }
        }

        // look at slope at (light) shadows and (dark) highlights
        float e_maxslope = 0;
        {
            const float tx[] = { 0.20, 0.25, 0.50, 0.55 }; // we only look in the midtone range

            for (int i = 0; i < sizeof (tx) / sizeof (tx[0]); i++) {
                float x0 = tx[i] - xd;
                float y0 = CurveFactory::gamma2 (lutToneCurve[CurveFactory::igamma2 (x0) * 65535.f] / 65535.f) - k * x0;
                float x1 = tx[i] + xd;
                float y1 = CurveFactory::gamma2 (lutToneCurve[CurveFactory::igamma2 (x1) * 65535.f] / 65535.f) - k * x1;
                float slope = 1.0 + (y1 - y0) / (x1 - x0);

                if (slope > e_maxslope) {
                    e_maxslope = slope;
                }
            }
        }
        //fprintf(stderr, "%.3f %.3f\n", maxslope, e_maxslope);
        // midtone slope is more important for contrast, but weigh in some slope from brights and darks too.
        maxslope = maxslope * 0.7 + e_maxslope * 0.3;
    }
    return maxslope;
}

void PerceptualToneCurve::Apply (float &r, float &g, float &b, PerceptualToneCurveState & state) const
{
    float x, y, z;

    if (!state.isProphoto) {
        // convert to prophoto space to make sure the same result is had regardless of working color space
        float newr = state.Working2Prophoto[0][0] * r + state.Working2Prophoto[0][1] * g + state.Working2Prophoto[0][2] * b;
        float newg = state.Working2Prophoto[1][0] * r + state.Working2Prophoto[1][1] * g + state.Working2Prophoto[1][2] * b;
        float newb = state.Working2Prophoto[2][0] * r + state.Working2Prophoto[2][1] * g + state.Working2Prophoto[2][2] * b;
        r = newr;
        g = newg;
        b = newb;
    }

    const AdobeToneCurve& adobeTC = static_cast<const AdobeToneCurve&> ((const ToneCurve&) * this);
    float ar = r;
    float ag = g;
    float ab = b;
    adobeTC.Apply (ar, ag, ab);

    if (ar >= 65535.f && ag >= 65535.f && ab >= 65535.f) {
        // clip fast path, will also avoid strange colors of clipped highlights
        r = g = b = 65535.f;
        return;
    }

    if (ar <= 0.f && ag <= 0.f && ab <= 0.f) {
        r = g = b = 0;
        return;
    }

    // ProPhoto constants for luminance, that is xyz_prophoto[1][]
    const float Yr = 0.2880402f;
    const float Yg = 0.7118741f;
    const float Yb = 0.0000857f;

    // we use the Adobe (RGB-HSV hue-stabilized) curve to decide luminance, which generally leads to a less contrasty result
    // compared to a pure luminance curve. We do this to be more compatible with the most popular curves.
    float oldLuminance = r * Yr + g * Yg + b * Yb;
    float newLuminance = ar * Yr + ag * Yg + ab * Yb;
    float Lcoef = newLuminance / oldLuminance;
    r = LIM<float> (r * Lcoef, 0.f, 65535.f);
    g = LIM<float> (g * Lcoef, 0.f, 65535.f);
    b = LIM<float> (b * Lcoef, 0.f, 65535.f);

    // move to JCh so we can modulate chroma based on the global contrast-related chroma scaling factor
    Color::Prophotoxyz (r, g, b, x, y, z);

    float J, C, h;
    Ciecam02::xyz2jch_ciecam02float ( J, C, h,
                                      aw, fl,
                                      x * 0.0015259022f,  y * 0.0015259022f,  z * 0.0015259022f,
                                      xw, yw,  zw,
                                      c,  nc, pow1, nbb, ncb, cz, d);


    if (!isfinite (J) || !isfinite (C) || !isfinite (h)) {
        // this can happen for dark noise colors or colors outside human gamut. Then we just return the curve's result.
        if (!state.isProphoto) {
            float newr = state.Prophoto2Working[0][0] * r + state.Prophoto2Working[0][1] * g + state.Prophoto2Working[0][2] * b;
            float newg = state.Prophoto2Working[1][0] * r + state.Prophoto2Working[1][1] * g + state.Prophoto2Working[1][2] * b;
            float newb = state.Prophoto2Working[2][0] * r + state.Prophoto2Working[2][1] * g + state.Prophoto2Working[2][2] * b;
            r = newr;
            g = newg;
            b = newb;
        }

        return;
    }

    float cmul = state.cmul_contrast; // chroma scaling factor

    // depending on color, the chroma scaling factor can be fine-tuned below

    {
        // decrease chroma scaling sligthly of extremely saturated colors
        float saturated_scale_factor = 0.95f;
        const float lolim = 35.f; // lower limit, below this chroma all colors will keep original chroma scaling factor
        const float hilim = 60.f; // high limit, above this chroma the chroma scaling factor is multiplied with the saturated scale factor value above

        if (C < lolim) {
            // chroma is low enough, don't scale
            saturated_scale_factor = 1.f;
        } else if (C < hilim) {
            // S-curve transition between low and high limit
            float x = (C - lolim) / (hilim - lolim); // x = [0..1], 0 at lolim, 1 at hilim

            if (x < 0.5f) {
                x = 2.f * SQR (x);
            } else {
                x = 1.f - 2.f * SQR (1 - x);
            }

            saturated_scale_factor = (1.f - x) + saturated_scale_factor * x;
        } else {
            // do nothing, high saturation color, keep scale factor
        }

        cmul *= saturated_scale_factor;
    }

    {
        // increase chroma scaling slightly of shadows
        float nL = Color::gamma2curve[newLuminance]; // apply gamma so we make comparison and transition with a more perceptual lightness scale
        float dark_scale_factor = 1.20f;
        //float dark_scale_factor = 1.0 + state.debug.p2 / 100.0f;
        const float lolim = 0.15f;
        const float hilim = 0.50f;

        if (nL < lolim) {
            // do nothing, keep scale factor
        } else if (nL < hilim) {
            // S-curve transition
            float x = (nL - lolim) / (hilim - lolim); // x = [0..1], 0 at lolim, 1 at hilim

            if (x < 0.5f) {
                x = 2.f * SQR (x);
            } else {
                x = 1.f - 2.f * SQR (1 - x);
            }

            dark_scale_factor = dark_scale_factor * (1.0f - x) + x;
        } else {
            dark_scale_factor = 1.f;
        }

        cmul *= dark_scale_factor;
    }

    {
        // to avoid strange CIECAM02 chroma errors on close-to-shadow-clipping colors we reduce chroma scaling towards 1.0 for black colors
        float dark_scale_factor = 1.f / cmul;
        const float lolim = 4.f;
        const float hilim = 7.f;

        if (J < lolim) {
            // do nothing, keep scale factor
        } else if (J < hilim) {
            // S-curve transition
            float x = (J - lolim) / (hilim - lolim);

            if (x < 0.5f) {
                x = 2.f * SQR (x);
            } else {
                x = 1.f - 2.f * SQR (1 - x);
            }

            dark_scale_factor = dark_scale_factor * (1.f - x) + x;
        } else {
            dark_scale_factor = 1.f;
        }

        cmul *= dark_scale_factor;
    }

    C *= cmul;

    Ciecam02::jch2xyz_ciecam02float ( x, y, z,
                                      J, C, h,
                                      xw, yw,  zw,
                                      f,  c, nc, 1, pow1, nbb, ncb, fl, cz, d, aw );

    if (!isfinite (x) || !isfinite (y) || !isfinite (z)) {
        // can happen for colors on the rim of being outside gamut, that worked without chroma scaling but not with. Then we return only the curve's result.
        if (!state.isProphoto) {
            float newr = state.Prophoto2Working[0][0] * r + state.Prophoto2Working[0][1] * g + state.Prophoto2Working[0][2] * b;
            float newg = state.Prophoto2Working[1][0] * r + state.Prophoto2Working[1][1] * g + state.Prophoto2Working[1][2] * b;
            float newb = state.Prophoto2Working[2][0] * r + state.Prophoto2Working[2][1] * g + state.Prophoto2Working[2][2] * b;
            r = newr;
            g = newg;
            b = newb;
        }

        return;
    }

    Color::xyz2Prophoto (x, y, z, r, g, b);
    r *= 655.35f;
    g *= 655.35f;
    b *= 655.35f;
    r = LIM<float> (r, 0.f, 65535.f);
    g = LIM<float> (g, 0.f, 65535.f);
    b = LIM<float> (b, 0.f, 65535.f);

    {
        // limit saturation increase in rgb space to avoid severe clipping and flattening in extreme highlights

        // we use the RGB-HSV hue-stable "Adobe" curve as reference. For S-curve contrast it increases
        // saturation greatly, but desaturates extreme highlights and thus provide a smooth transition to
        // the white point. However the desaturation effect is quite strong so we make a weighting
        float ah, as, av, h, s, v;
        Color::rgb2hsv (ar, ag, ab, ah, as, av);
        Color::rgb2hsv (r, g, b, h, s, v);

        float sat_scale = as <= 0.f ? 1.f : s / as; // saturation scale compared to Adobe curve
        float keep = 0.2f;
        const float lolim = 1.00f; // only mix in the Adobe curve if we have increased saturation compared to it
        const float hilim = 1.20f;

        if (sat_scale < lolim) {
            // saturation is low enough, don't desaturate
            keep = 1.f;
        } else if (sat_scale < hilim) {
            // S-curve transition
            float x = (sat_scale - lolim) / (hilim - lolim); // x = [0..1], 0 at lolim, 1 at hilim

            if (x < 0.5f) {
                x = 2.f * SQR (x);
            } else {
                x = 1.f - 2.f * SQR (1 - x);
            }

            keep = (1.f - x) + keep * x;
        } else {
            // do nothing, very high increase, keep minimum amount
        }

        if (keep < 1.f) {
            // mix in some of the Adobe curve result
            r = r * keep + (1.f - keep) * ar;
            g = g * keep + (1.f - keep) * ag;
            b = b * keep + (1.f - keep) * ab;
        }
    }

    if (!state.isProphoto) {
        float newr = state.Prophoto2Working[0][0] * r + state.Prophoto2Working[0][1] * g + state.Prophoto2Working[0][2] * b;
        float newg = state.Prophoto2Working[1][0] * r + state.Prophoto2Working[1][1] * g + state.Prophoto2Working[1][2] * b;
        float newb = state.Prophoto2Working[2][0] * r + state.Prophoto2Working[2][1] * g + state.Prophoto2Working[2][2] * b;
        r = newr;
        g = newg;
        b = newb;
    }
}

float PerceptualToneCurve::cf_range[2];
float PerceptualToneCurve::cf[1000];
float PerceptualToneCurve::f, PerceptualToneCurve::c, PerceptualToneCurve::nc, PerceptualToneCurve::yb, PerceptualToneCurve::la, PerceptualToneCurve::xw, PerceptualToneCurve::yw, PerceptualToneCurve::zw, PerceptualToneCurve::gamut;
float PerceptualToneCurve::n, PerceptualToneCurve::d, PerceptualToneCurve::nbb, PerceptualToneCurve::ncb, PerceptualToneCurve::cz, PerceptualToneCurve::aw, PerceptualToneCurve::wh, PerceptualToneCurve::pfl, PerceptualToneCurve::fl, PerceptualToneCurve::pow1;

void PerceptualToneCurve::init()
{

    // init ciecam02 state, used for chroma scalings
    xw = 96.42f;
    yw = 100.0f;
    zw = 82.49f;
    yb = 20;
    la = 20;
    f  = 1.00f;
    c  = 0.69f;
    nc = 1.00f;

    Ciecam02::initcam1float (gamut, yb, 1.f, f, la, xw, yw, zw, n, d, nbb, ncb,
                             cz, aw, wh, pfl, fl, c);
    pow1 = pow_F ( 1.64f - pow_F ( 0.29f, n ), 0.73f );

    {
        // init contrast-value-to-chroma-scaling conversion curve

        // contrast value in the left column, chroma scaling in the right. Handles for a spline.
        // Put the columns in a file (without commas) and you can plot the spline with gnuplot: "plot 'curve.txt' smooth csplines"
        // A spline can easily get overshoot issues so if you fine-tune the values here make sure that the resulting spline is smooth afterwards, by
        // plotting it for example.
        const float p[] = {
            0.60, 0.70, // lowest contrast
            0.70, 0.80,
            0.90, 0.94,
            0.99, 1.00,
            1.00, 1.00, // 1.0 (linear curve) to 1.0, no scaling
            1.07, 1.00,
            1.08, 1.00,
            1.11, 1.02,
            1.20, 1.08,
            1.30, 1.12,
            1.80, 1.20,
            2.00, 1.22  // highest contrast
        };

        const size_t in_len = sizeof (p) / sizeof (p[0]) / 2;
        float in_x[in_len];
        float in_y[in_len];

        for (size_t i = 0; i < in_len; i++) {
            in_x[i] = p[2 * i + 0];
            in_y[i] = p[2 * i + 1];
        }

        const size_t out_len = sizeof (cf) / sizeof (cf[0]);
        float out_x[out_len];

        for (size_t i = 0; i < out_len; i++) {
            out_x[i] = in_x[0] + (in_x[in_len - 1] - in_x[0]) * (float)i / (out_len - 1);
        }

        cubic_spline (in_x, in_y, in_len, out_x, cf, out_len);
        cf_range[0] = in_x[0];
        cf_range[1] = in_x[in_len - 1];
    }
}

void PerceptualToneCurve::initApplyState (PerceptualToneCurveState & state, Glib::ustring workingSpace) const
{

    // Get the curve's contrast value, and convert to a chroma scaling
    const float contrast_value = calculateToneCurveContrastValue();
    state.cmul_contrast = get_curve_val (contrast_value, cf_range, cf, sizeof (cf) / sizeof (cf[0]));
    //fprintf(stderr, "contrast value: %f => chroma scaling %f\n", contrast_value, state.cmul_contrast);

    // Create state for converting to/from prophoto (if necessary)
    if (workingSpace == "ProPhoto") {
        state.isProphoto = true;
    } else {
        state.isProphoto = false;
<<<<<<< HEAD
        TMatrix Work = iccStore->workingSpaceMatrix (workingSpace);
        memset (state.Working2Prophoto, 0, sizeof (state.Working2Prophoto));
=======
        TMatrix Work = ICCStore::getInstance()->workingSpaceMatrix(workingSpace);
        memset(state.Working2Prophoto, 0, sizeof(state.Working2Prophoto));
>>>>>>> 2228159f

        for (int i = 0; i < 3; i++)
            for (int j = 0; j < 3; j++)
                for (int k = 0; k < 3; k++) {
                    state.Working2Prophoto[i][j] += prophoto_xyz[i][k] * Work[k][j];
                }

<<<<<<< HEAD
        Work = iccStore->workingSpaceInverseMatrix (workingSpace);
        memset (state.Prophoto2Working, 0, sizeof (state.Prophoto2Working));
=======
        Work = ICCStore::getInstance()->workingSpaceInverseMatrix (workingSpace);
        memset(state.Prophoto2Working, 0, sizeof(state.Prophoto2Working));
>>>>>>> 2228159f

        for (int i = 0; i < 3; i++)
            for (int j = 0; j < 3; j++)
                for (int k = 0; k < 3; k++) {
                    state.Prophoto2Working[i][j] += Work[i][k] * xyz_prophoto[k][j];
                }
    }
}

}<|MERGE_RESOLUTION|>--- conflicted
+++ resolved
@@ -2496,13 +2496,8 @@
         state.isProphoto = true;
     } else {
         state.isProphoto = false;
-<<<<<<< HEAD
-        TMatrix Work = iccStore->workingSpaceMatrix (workingSpace);
-        memset (state.Working2Prophoto, 0, sizeof (state.Working2Prophoto));
-=======
         TMatrix Work = ICCStore::getInstance()->workingSpaceMatrix(workingSpace);
         memset(state.Working2Prophoto, 0, sizeof(state.Working2Prophoto));
->>>>>>> 2228159f
 
         for (int i = 0; i < 3; i++)
             for (int j = 0; j < 3; j++)
@@ -2510,13 +2505,8 @@
                     state.Working2Prophoto[i][j] += prophoto_xyz[i][k] * Work[k][j];
                 }
 
-<<<<<<< HEAD
-        Work = iccStore->workingSpaceInverseMatrix (workingSpace);
-        memset (state.Prophoto2Working, 0, sizeof (state.Prophoto2Working));
-=======
         Work = ICCStore::getInstance()->workingSpaceInverseMatrix (workingSpace);
         memset(state.Prophoto2Working, 0, sizeof(state.Prophoto2Working));
->>>>>>> 2228159f
 
         for (int i = 0; i < 3; i++)
             for (int j = 0; j < 3; j++)
