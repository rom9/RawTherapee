/*
 *  This file is part of RawTherapee.
 *
 *  Copyright (c) 2004-2010 Gabor Horvath <hgabor@rawtherapee.com>
 *
 *  RawTherapee is free software: you can redistribute it and/or modify
 *  it under the terms of the GNU General Public License as published by
 *  the Free Software Foundation, either version 3 of the License, or
 *  (at your option) any later version.
 *
 *  RawTherapee is distributed in the hope that it will be useful,
 *  but WITHOUT ANY WARRANTY; without even the implied warranty of
 *  MERCHANTABILITY or FITNESS FOR A PARTICULAR PURPOSE.  See the
 *  GNU General Public License for more details.
 *
 *  You should have received a copy of the GNU General Public License
 *  along with RawTherapee.  If not, see <http://www.gnu.org/licenses/>.
 */
#include <vector>
#include <algorithm>
#include <memory>
#include <cmath>
#include <cstring>
#include <glib.h>
#include <glib/gstdio.h>
#ifdef _OPENMP
#include <omp.h>
#endif

#include "rt_math.h"

#include "mytime.h"
#include "array2D.h"
#include "LUT.h"
#include "curves.h"
#include "opthelper.h"
#include "ciecam02.h"
#include "color.h"
#include "iccstore.h"
#undef CLIPD
#define CLIPD(a) ((a)>0.0f?((a)<1.0f?(a):1.0f):0.0f)

using namespace std;

namespace rtengine
{
Curve::Curve() : N(0), ppn(0), x(nullptr), y(nullptr), mc(0.0), mfc(0.0), msc(0.0), mhc(0.0), hashSize(1000 /* has to be initialized to the maximum value */), ypp(nullptr), x1(0.0), y1(0.0), x2(0.0), y2(0.0), x3(0.0), y3(0.0), firstPointIncluded(false), increment(0.0), nbr_points(0) {}

void Curve::AddPolygons()
{
    if (firstPointIncluded) {
        poly_x.push_back(x1);
        poly_y.push_back(y1);
    }

    for (int k = 1; k < (nbr_points - 1); k++) {
        double t = k * increment;
        double t2 = t * t;
        double tr = 1. - t;
        double tr2 = tr * tr;
        double tr2t = tr * 2 * t;

        // adding a point to the polyline
        poly_x.push_back(tr2 * x1 + tr2t * x2 + t2 * x3);
        poly_y.push_back(tr2 * y1 + tr2t * y2 + t2 * y3);
    }

    // adding the last point of the sub-curve
    poly_x.push_back(x3);
    poly_y.push_back(y3);
}

void Curve::fillDyByDx()
{
    dyByDx.resize(poly_x.size() - 1);

    for (unsigned int i = 0; i < poly_x.size() - 1; i++) {
        double dx = poly_x[i + 1] - poly_x[i];
        double dy = poly_y[i + 1] - poly_y[i];
        dyByDx[i] = dy / dx;

    }
}

void Curve::fillHash()
{
    hash.resize(hashSize + 2);

    unsigned int polyIter = 0;
    double const increment = 1. / hashSize;
    double milestone = 0.;

    for (unsigned short i = 0; i < (hashSize + 1);) {
        while (poly_x[polyIter] <= milestone) {
            ++polyIter;
        }

        hash.at(i).smallerValue = polyIter - 1;
        ++i;
        milestone = i * increment;
    }

    milestone = 0.;
    polyIter = 0;

    for (unsigned int i = 0; i < hashSize + 1u;) {
        while (poly_x[polyIter] < (milestone + increment)) {
            ++polyIter;
        }

        hash.at(i).higherValue = polyIter;
        ++i;
        milestone = i * increment;
    }

    hash.at(hashSize + 1).smallerValue = poly_x.size() - 1;
    hash.at(hashSize + 1).higherValue = poly_x.size();

    /*
     * Uncoment the code below to dump the polygon points and the hash table in files
    if (poly_x.size() > 500) {
        printf("Files generated (%d points)\n", poly_x.size());
        FILE* f = fopen ("hash.txt", "wt");
        for (unsigned int i=0; i<hashSize;i++) {
            unsigned short s = hash.at(i).smallerValue;
            unsigned short h = hash.at(i).higherValue;
            fprintf (f, "%d: %d<%d (%.5f<%.5f)\n", i, s, h, poly_x[s], poly_x[h]);
        }
        fclose (f);
        f = fopen ("poly_x.txt", "wt");
        for (size_t i=0; i<poly_x.size();i++) {
            fprintf (f, "%d: %.5f, %.5f\n", i, poly_x[i], poly_y[i]);
        }
        fclose (f);
    }
    */

}

/** @ brief Return the number of control points of the curve
 * This method return the number of control points of a curve. Not suitable for parametric curves.
 * @return number of control points of the curve. 0 will be sent back for Parametric curves
 */
int Curve::getSize() const
{
    return N;
}

/** @ brief Return the a control point's value
 * This method return a control points' value. Not suitable for parametric curves.
 * @param cpNum id of the control points we're interested in
 * @param x Y value of the control points, or -1 if invalid
 * @param y Y value of the control points, or -1 if invalid
 */
void Curve::getControlPoint(int cpNum, double &x, double &y) const
{
    if (this->x && cpNum < N) {
        x = this->x[cpNum];
        y = this->y[cpNum];
    } else {
        x = y = -1.;
    }
}

// Wikipedia sRGB: Unlike most other RGB color spaces, the sRGB gamma cannot be expressed as a single numerical value.
// The overall gamma is approximately 2.2, consisting of a linear (gamma 1.0) section near black, and a non-linear section elsewhere involving a 2.4 exponent
// and a gamma (slope of log output versus log input) changing from 1.0 through about 2.3.
const double CurveFactory::sRGBGamma = 2.2;
const double CurveFactory::sRGBGammaCurve = 2.4;

void fillCurveArray(DiagonalCurve* diagCurve, LUTf &outCurve, int skip, bool needed)
{
    if (needed) {

        for (int i = 0; i <= 0xffff; i += i < 0xffff - skip ? skip : 1) {
            // change to [0,1] range
            float val = (float)i / 65535.f;
            // apply custom/parametric/NURBS curve, if any
            val = diagCurve->getVal(val);
            // store result in a temporary array
            outCurve[i] = val;
        }

        // if skip>1, let apply linear interpolation in the skipped points of the curve
        if (skip > 1) {
            float skipmul = 1.f / (float) skip;

            for (int i = 0; i <= 0x10000 - skip; i += skip) {
                for (int j = 1; j < skip; j++) {
                    outCurve[i + j] = (outCurve[i] * (skip - j) + outCurve[i + skip] * j) * skipmul;
                }
            }
        }

        outCurve *= 65535.f;
    } else {
        outCurve.makeIdentity();
    }
}

void CurveFactory::curveLightBrightColor(const std::vector<double>& curvePoints1, const std::vector<double>& curvePoints2, const std::vector<double>& curvePoints3,
        const LUTu & histogram, LUTu & outBeforeCCurveHistogram,//for Luminance
        const LUTu & histogramC, LUTu & outBeforeCCurveHistogramC,//for chroma
        ColorAppearance & customColCurve1, ColorAppearance & customColCurve2, ColorAppearance & customColCurve3, int skip)
{

    outBeforeCCurveHistogram.clear();
    outBeforeCCurveHistogramC.clear();
    bool histNeeded = false;
    customColCurve3.Reset();

    if (!curvePoints3.empty() && curvePoints3[0] > DCT_Linear && curvePoints3[0] < DCT_Unchanged) {
        DiagonalCurve tcurve(curvePoints3, CURVES_MIN_POLY_POINTS / skip);

        if (outBeforeCCurveHistogramC) {
            histogramC.compressTo(outBeforeCCurveHistogramC, 48000);
        }

        if (!tcurve.isIdentity()) {
            customColCurve3.Set(tcurve);
        }
    }


    customColCurve2.Reset();

    if (!curvePoints2.empty() && curvePoints2[0] > DCT_Linear && curvePoints2[0] < DCT_Unchanged) {
        DiagonalCurve tcurve(curvePoints2, CURVES_MIN_POLY_POINTS / skip);

        if (outBeforeCCurveHistogram) {
            histNeeded = true;
        }

        if (!tcurve.isIdentity()) {
            customColCurve2.Set(tcurve);
        }
    }


    // create first curve if needed
    customColCurve1.Reset();

    if (!curvePoints1.empty() && curvePoints1[0] > DCT_Linear && curvePoints1[0] < DCT_Unchanged) {
        DiagonalCurve tcurve(curvePoints1, CURVES_MIN_POLY_POINTS / skip);

        if (outBeforeCCurveHistogram) {
            histNeeded = true;
        }

        if (!tcurve.isIdentity()) {
            customColCurve1.Set(tcurve);
        }
    }

    if (histNeeded) {
        histogram.compressTo(outBeforeCCurveHistogram, 32768);
    }
}

void CurveFactory::curveBW(const std::vector<double>& curvePointsbw, const std::vector<double>& curvePointsbw2,
                           const LUTu & histogrambw, LUTu & outBeforeCCurveHistogrambw,//for Luminance
                           ToneCurve & customToneCurvebw1, ToneCurve & customToneCurvebw2, int skip)
{

    const float gamma_ = Color::sRGBGammaCurve;

    outBeforeCCurveHistogrambw.clear();
    bool histNeeded = false;

    customToneCurvebw2.Reset();

    if (!curvePointsbw2.empty() && curvePointsbw2[0] > DCT_Linear && curvePointsbw2[0] < DCT_Unchanged) {
        DiagonalCurve tcurve(curvePointsbw2, CURVES_MIN_POLY_POINTS / skip);

        if (outBeforeCCurveHistogrambw) {
            histNeeded = true;
        }

        if (!tcurve.isIdentity()) {
            customToneCurvebw2.Set(tcurve, gamma_);
        }
    }


    customToneCurvebw1.Reset();

    if (!curvePointsbw.empty() && curvePointsbw[0] > DCT_Linear && curvePointsbw[0] < DCT_Unchanged) {
        DiagonalCurve tcurve(curvePointsbw, CURVES_MIN_POLY_POINTS / skip);

        if (outBeforeCCurveHistogrambw) {
            histNeeded = true;
        }

        if (!tcurve.isIdentity()) {
            customToneCurvebw1.Set(tcurve, gamma_);
        }
    }


    // create first curve if needed
    if (histNeeded) {
        histogrambw.compressTo(outBeforeCCurveHistogrambw, 32768);
    }
}

// add curve Lab : C=f(L)
void CurveFactory::curveCL(bool & clcutili, const std::vector<double>& clcurvePoints, LUTf & clCurve, int skip)
{
    clcutili = false;
    std::unique_ptr<DiagonalCurve> dCurve;

    if (!clcurvePoints.empty() && clcurvePoints[0] != 0) {
        dCurve = std::unique_ptr<DiagonalCurve> (new DiagonalCurve(clcurvePoints, CURVES_MIN_POLY_POINTS / skip));

        if (dCurve && !dCurve->isIdentity()) {
            clcutili = true;
        }
    }

    fillCurveArray(dCurve.get(), clCurve, skip, clcutili);
}

void CurveFactory::mapcurve(bool & mapcontlutili, const std::vector<double>& mapcurvePoints, LUTf & mapcurve, int skip, const LUTu & histogram, LUTu & outBeforeCurveHistogram)
{
    bool needed = false;
    std::unique_ptr<DiagonalCurve> dCurve;
    outBeforeCurveHistogram.clear();
    bool histNeeded = false;

    if (!mapcurvePoints.empty() && mapcurvePoints[0] != 0) {
        dCurve = std::unique_ptr<DiagonalCurve> (new DiagonalCurve(mapcurvePoints, CURVES_MIN_POLY_POINTS / skip));

        if (outBeforeCurveHistogram) {
            histNeeded = true;
        }

        if (dCurve && !dCurve->isIdentity()) {
            needed = true;
            mapcontlutili = true;
        }
    }

    if (histNeeded) {
        histogram.compressTo(outBeforeCurveHistogram, 32768);
    }

    fillCurveArray(dCurve.get(), mapcurve, skip, needed);
}

void CurveFactory::curveDehaContL(bool & dehacontlutili, const std::vector<double>& dehaclcurvePoints, LUTf & dehaclCurve, int skip, const LUTu & histogram, LUTu & outBeforeCurveHistogram)
{
    bool needed = false;
    std::unique_ptr<DiagonalCurve> dCurve;
    outBeforeCurveHistogram.clear();
    bool histNeeded = false;

    if (!dehaclcurvePoints.empty() && dehaclcurvePoints[0] != 0) {
        dCurve = std::unique_ptr<DiagonalCurve> (new DiagonalCurve(dehaclcurvePoints, CURVES_MIN_POLY_POINTS / skip));

        if (outBeforeCurveHistogram) {
            histNeeded = true;
        }

        if (dCurve && !dCurve->isIdentity()) {
            needed = true;
            dehacontlutili = true;
        }
    }

    if (histNeeded) {
        histogram.compressTo(outBeforeCurveHistogram, 32768);
    }

    fillCurveArray(dCurve.get(), dehaclCurve, skip, needed);
}

// add curve Lab wavelet : Cont=f(L)
void CurveFactory::curveWavContL(bool & wavcontlutili, const std::vector<double>& wavclcurvePoints, LUTf & wavclCurve, /*LUTu & histogramwavcl, LUTu & outBeforeWavCLurveHistogram,*/int skip)
{
    bool needed = false;
    std::unique_ptr<DiagonalCurve> dCurve;

    if (!wavclcurvePoints.empty() && wavclcurvePoints[0] != 0) {
        dCurve = std::unique_ptr<DiagonalCurve> (new DiagonalCurve(wavclcurvePoints, CURVES_MIN_POLY_POINTS / skip));

        if (dCurve && !dCurve->isIdentity()) {
            needed = true;
            wavcontlutili = true;
        }
    }

    fillCurveArray(dCurve.get(), wavclCurve, skip, needed);
}

// add curve Colortoning : C=f(L) and CLf(L)
void CurveFactory::curveToning(const std::vector<double>& curvePoints, LUTf & ToningCurve, int skip)
{
    bool needed = false;
    std::unique_ptr<DiagonalCurve> dCurve;

    if (!curvePoints.empty() && curvePoints[0] != 0) {
        dCurve = std::unique_ptr<DiagonalCurve> (new DiagonalCurve(curvePoints, CURVES_MIN_POLY_POINTS / skip));

        if (dCurve && !dCurve->isIdentity()) {
            needed = true;
        }
    }

    fillCurveArray(dCurve.get(), ToningCurve, skip, needed);
}

void CurveFactory::curveLocal(bool & locallutili, const std::vector<double>& curvePoints, LUTf & LocalLCurve, int skip)
{
    bool needed = false;
    std::unique_ptr<DiagonalCurve> dCurve;

    if (!curvePoints.empty() && curvePoints[0] != 0) {
        dCurve = std::unique_ptr<DiagonalCurve> (new DiagonalCurve(curvePoints, CURVES_MIN_POLY_POINTS / skip));

        if (dCurve && !dCurve->isIdentity()) {
            needed = true;
            locallutili = true;
        }
    }

    fillCurveArray(dCurve.get(), LocalLCurve, skip, needed);
    //LocalLCurve.dump("wav");

}

void CurveFactory::curveCCLocal(bool & localcutili, const std::vector<double>& curvePoints, LUTf & LocalCCurve, int skip)
{
    bool needed = false;
    std::unique_ptr<DiagonalCurve> dCurve;

    if (!curvePoints.empty() && curvePoints[0] != 0) {
        dCurve = std::unique_ptr<DiagonalCurve> (new DiagonalCurve(curvePoints, CURVES_MIN_POLY_POINTS / skip));

        if (dCurve && !dCurve->isIdentity()) {
            needed = true;
            localcutili = true;
        }
    }

    fillCurveArray(dCurve.get(), LocalCCurve, skip, needed);
    //LocalLCurve.dump("wav");

}

void CurveFactory::curveskLocal(bool & localskutili, const std::vector<double>& curvePoints, LUTf & LocalskCurve, int skip)
{
    bool needed = false;
    std::unique_ptr<DiagonalCurve> dCurve;

    if (localskutili && !curvePoints.empty() && curvePoints[0] != 0) {
        dCurve = std::unique_ptr<DiagonalCurve> (new DiagonalCurve(curvePoints, CURVES_MIN_POLY_POINTS / skip));

        if (dCurve && !dCurve->isIdentity()) {
            needed = true;
            //  localskutili = true;
        }
    }

    fillCurveArray(dCurve.get(), LocalskCurve, skip, needed);

}

void CurveFactory::curveexLocal(bool & localexutili, const std::vector<double>& curvePoints, LUTf & LocalexCurve, int skip)
{
    bool needed = false;
    std::unique_ptr<DiagonalCurve> dCurve;

    if (localexutili && !curvePoints.empty() && curvePoints[0] != 0) {
        dCurve = std::unique_ptr<DiagonalCurve> (new DiagonalCurve(curvePoints, CURVES_MIN_POLY_POINTS / skip));

        if (dCurve && !dCurve->isIdentity()) {
            needed = true;
        }
    }

    fillCurveArray(dCurve.get(), LocalexCurve, skip, needed);

}


void CurveFactory::localLCurve(double br, double contr,  /*const std::vector<double>& curvePoints,*/
                               LUTu & histogram, LUTf & outCurve,
                               int skip, bool & utili)
{

    // curve without contrast
    LUTf dcurve(65536, 0);

    // clear array that stores histogram valid before applying the custom curve

    //%%%%%%%%%%%%%%%%%%%%%%%%%%%%%%%%%%%%%%%%%%%%%%%%%%%%%%
    // tone curve base. a: slope (from exp.comp.), b: black, def_mul: max. x value (can be>1), hr,sr: highlight,shadow recovery
    //%%%%%%%%%%%%%%%%%%%%%%%%%%%%%%%%%%%%%%%%%%%%%%%%%%%%%%

    // check if brightness curve is needed
    if (br > 0.00001 || br < -0.00001) {
        utili = true;

        std::vector<double> brightcurvePoints;
        brightcurvePoints.resize(9);
        brightcurvePoints.at(0) = double (DCT_NURBS);

        brightcurvePoints.at(1) = 0.;  // black point.  Value in [0 ; 1] range
        brightcurvePoints.at(2) = 0.;  // black point.  Value in [0 ; 1] range

        if (br > 0) {
            brightcurvePoints.at(3) = 0.1;  // toe point
            brightcurvePoints.at(4) = 0.1 + br / 150.0;  //value at toe point

            brightcurvePoints.at(5) = 0.7;  // shoulder point
            brightcurvePoints.at(6) = min(1.0, 0.7 + br / 300.0);   //value at shoulder point
        } else {
            brightcurvePoints.at(3) = 0.1 - br / 150.0;  // toe point
            brightcurvePoints.at(4) = 0.1;  // value at toe point

            brightcurvePoints.at(5) = min(1.0, 0.7 - br / 300.0);   // shoulder point
            brightcurvePoints.at(6) = 0.7;  // value at shoulder point
        }

        brightcurvePoints.at(7) = 1.;  // white point
        brightcurvePoints.at(8) = 1.;  // value at white point

        DiagonalCurve* brightcurve = new DiagonalCurve(brightcurvePoints, CURVES_MIN_POLY_POINTS / skip);
        //%%%%%%%%%%%%%%%%%%%%%%%%%%%%%%%%%%%%%%%%%%%%%%%%%%%%%%

        // Applying brightness curve
        for (int i = 0; i < 32768; i++) { // L values range up to 32767, higher values are for highlight overflow

            // change to [0,1] range
            float val = (float)i / 32767.0;

            // apply brightness curve
            val = brightcurve->getVal(val);

            // store result in a temporary array
            dcurve[i] = CLIPD(val);
        }

        delete brightcurve;
    } else {
        for (int i = 0; i < 32768; i++) { // L values range up to 32767, higher values are for highlight overflow
            // set the identity curve in the temporary array
            dcurve[i] = (float)i / 32767.0;
        }
    }

    //%%%%%%%%%%%%%%%%%%%%%%%%%%%%%%%%%%%%%%%%%%%%%%%%%%%%%%

    //%%%%%%%%%%%%%%%%%%%%%%%%%%%%%%%%%%%%%%%%%%%%%%%%%%%%%%

    // check if contrast curve is needed
    if (contr > 0.00001 || contr < -0.00001) {
        utili = true;

        DiagonalCurve* contrastcurve = NULL;

        // compute mean luminance of the image with the curve applied
        int sum = 0;
        float avg = 0;

        //float sqavg = 0;
        for (int i = 0; i < 32768; i++) {
            avg += dcurve[i] * histogram[i];
            //sqavg += dcurve[i]*dcurve[i] * histogram[i];
            sum += histogram[i];
        }

        if (sum) {
            avg /= sum;
            //sqavg /= sum;
            //float stddev = sqrt(sqavg-avg*avg);
            //      printf("avg=%f\n",avg);

            //%%%%%%%%%%%%%%%%%%%%%%%%%%%%%%%%%%%%%%%%%%%%%%%%%%%%%%
            std::vector<double> contrastcurvePoints;
            contrastcurvePoints.resize(9);
            contrastcurvePoints.at(0) = double (DCT_NURBS);

            contrastcurvePoints.at(1) = 0.;  // black point.  Value in [0 ; 1] range
            contrastcurvePoints.at(2) = 0.;  // black point.  Value in [0 ; 1] range

            contrastcurvePoints.at(3) = avg - avg * (0.6 - contr / 250.0);  // toe point
            contrastcurvePoints.at(4) = avg - avg * (0.6 + contr / 250.0);  // value at toe point

            contrastcurvePoints.at(5) = avg + (1 - avg) * (0.6 - contr / 250.0);  // shoulder point
            contrastcurvePoints.at(6) = avg + (1 - avg) * (0.6 + contr / 250.0);  // value at shoulder point

            contrastcurvePoints.at(7) = 1.;  // white point
            contrastcurvePoints.at(8) = 1.;  // value at white point

            contrastcurve = new DiagonalCurve(contrastcurvePoints, CURVES_MIN_POLY_POINTS / skip);
            //%%%%%%%%%%%%%%%%%%%%%%%%%%%%%%%%%%%%%%%%%%%%%%%%%%%%%%
        } else {
            //%%%%%%%%%%%%%%%%%%%%%%%%%%%%%%%%%%%%%%%%%%%%%%%%%%%%%%
            // sum has an invalid value (next to 0, producing a division by zero, so we create a fake contrast curve, producing a white image
            std::vector<double> contrastcurvePoints;
            contrastcurvePoints.resize(5);
            contrastcurvePoints.at(0) = double (DCT_NURBS);

            contrastcurvePoints.at(1) = 0.;  // black point.  Value in [0 ; 1] range
            contrastcurvePoints.at(2) = 1.;  // black point.  Value in [0 ; 1] range

            contrastcurvePoints.at(3) = 1.;  // white point
            contrastcurvePoints.at(4) = 1.;  // value at white point

            contrastcurve = new DiagonalCurve(contrastcurvePoints, CURVES_MIN_POLY_POINTS / skip);
            //%%%%%%%%%%%%%%%%%%%%%%%%%%%%%%%%%%%%%%%%%%%%%%%%%%%%%%
        }

        // apply contrast enhancement
        for (int i = 0; i < 32768; i++) {
            dcurve[i]  = contrastcurve->getVal(dcurve[i]);
        }

        delete contrastcurve;
    }

    //%%%%%%%%%%%%%%%%%%%%%%%%%%%%%%%%%%%%%%%%%%%%%%%%%%%%%%

    // create a curve if needed
    /*  DiagonalCurve* tcurve = NULL;
        bool histNeeded = false;
        if (!curvePoints.empty() && curvePoints[0]!=0) {
            tcurve = new DiagonalCurve (curvePoints, CURVES_MIN_POLY_POINTS/skip);
        }
        if (tcurve && tcurve->isIdentity()) {
            delete tcurve;
            tcurve = NULL;
        }

        if (tcurve) {
            utili=true;//if active

            // L values go up to 32767, last stop is for highlight overflow
            for (int i=0; i<32768; i++) {
                float val;
                // apply custom/parametric/NURBS curve, if any
                val = tcurve->getVal (dcurve[i]);

                outCurve[i] = (32767.0 * val);
            }
        }
        else
        */
    {
        // Skip the slow getval method if no curve is used (or an identity curve)
        // L values go up to 32767, last stop is for highlight overflow
        for (int i = 0; i < 32768; i++) {
            outCurve[i] = 32767.0 * dcurve[i];
        }
    }

    for (int i = 32768; i < 65536; i++) {
        outCurve[i] = (float)i;
    }

    //  if (tcurve)
    //      delete tcurve;

}






//%%%%%%%%%%%%%%%%%%%%%%%%%%%%%%%%%%%%%%%%%%%%%%%%%%%%%%
void CurveFactory::complexsgnCurve(bool & autili,  bool & butili, bool & ccutili, bool & cclutili,
                                   const std::vector<double>& acurvePoints, const std::vector<double>& bcurvePoints, const std::vector<double>& cccurvePoints,
                                   const std::vector<double>& lccurvePoints, LUTf & aoutCurve, LUTf & boutCurve, LUTf & satCurve, LUTf & lhskCurve,
                                   int skip)
{

    autili = butili = ccutili = cclutili = false;
    std::unique_ptr<DiagonalCurve> dCurve;

    // create a curve if needed
    if (!acurvePoints.empty() && acurvePoints[0] != 0) {
        dCurve = std::unique_ptr<DiagonalCurve> (new DiagonalCurve(acurvePoints, CURVES_MIN_POLY_POINTS / skip));

        if (dCurve && !dCurve->isIdentity()) {
            autili = true;
        }
    }

    fillCurveArray(dCurve.get(), aoutCurve, skip, autili);

    dCurve = nullptr;

    //-----------------------------------------------------

    if (!bcurvePoints.empty() && bcurvePoints[0] != 0) {
        dCurve = std::unique_ptr<DiagonalCurve> (new DiagonalCurve(bcurvePoints, CURVES_MIN_POLY_POINTS / skip));

        if (dCurve && !dCurve->isIdentity()) {
            butili = true;
        }
    }

    fillCurveArray(dCurve.get(), boutCurve, skip, butili);

    dCurve = nullptr;

    //-----------------------------------------------

    if (!cccurvePoints.empty() && cccurvePoints[0] != 0) {
        dCurve = std::unique_ptr<DiagonalCurve> (new DiagonalCurve(cccurvePoints, CURVES_MIN_POLY_POINTS / skip));

        if (dCurve && !dCurve->isIdentity()) {
            ccutili = true;
        }
    }

    fillCurveArray(dCurve.get(), satCurve, skip, ccutili);

    dCurve = nullptr;

    //----------------------------

    if (!lccurvePoints.empty() && lccurvePoints[0] != 0) {
        dCurve = std::unique_ptr<DiagonalCurve> (new DiagonalCurve(lccurvePoints, CURVES_MIN_POLY_POINTS / skip));

        if (dCurve && !dCurve->isIdentity()) {
            cclutili = true;
        }
    }

    fillCurveArray(dCurve.get(), lhskCurve, skip, cclutili);

}

<<<<<<< HEAD
SSEFUNCTION void CurveFactory::complexCurve(double ecomp, double black, double hlcompr, double hlcomprthresh,
=======
void CurveFactory::complexCurve (double ecomp, double black, double hlcompr, double hlcomprthresh,
>>>>>>> 24151b31
        double shcompr, double br, double contr,
        const std::vector<double>& curvePoints,
        const std::vector<double>& curvePoints2,
        LUTu & histogram,
        LUTf & hlCurve, LUTf & shCurve, LUTf & outCurve,
        LUTu & outBeforeCCurveHistogram,
        ToneCurve & customToneCurve1,
        ToneCurve & customToneCurve2,
        int skip)
{

    // the curve shapes are defined in sRGB gamma, but the output curves will operate on linear floating point data,
    // hence we do both forward and inverse gamma conversions here.
    const float gamma_ = Color::sRGBGammaCurve;
    const float start = expf(gamma_ * logf(-0.055 / ((1.0 / gamma_ - 1.0) * 1.055)));
    const float slope = 1.055 * powf(start, 1.0 / gamma_ - 1) - 0.055 / start;
    const float mul = 1.055;
    const float add = 0.055;

    // a: slope of the curve, black: starting point at the x axis
    const float a = powf(2.0, ecomp);

    // clear array that stores histogram valid before applying the custom curve
    outBeforeCCurveHistogram.clear();

    //%%%%%%%%%%%%%%%%%%%%%%%%%%%%%%%%%%%%%%%%%%%%%%%%%%%%%%
    // tone curve base. a: slope (from exp.comp.), b: black, def_mul: max. x value (can be>1), hr,sr: highlight,shadow recovery
    //%%%%%%%%%%%%%%%%%%%%%%%%%%%%%%%%%%%%%%%%%%%%%%%%%%%%%%

    std::unique_ptr<DiagonalCurve> brightcurve;

    // check if brightness curve is needed
    if (br > 0.00001 || br < -0.00001) {

        std::vector<double> brightcurvePoints(9);
        brightcurvePoints[0] = DCT_NURBS;

        brightcurvePoints[1] = 0.; //black point.  Value in [0 ; 1] range
        brightcurvePoints[2] = 0.; //black point.  Value in [0 ; 1] range

        if (br > 0) {
            brightcurvePoints[3] = 0.1; //toe point
            brightcurvePoints[4] = 0.1 + br / 150.0; //value at toe point

            brightcurvePoints[5] = 0.7; //shoulder point
            brightcurvePoints[6] = min(1.0, 0.7 + br / 300.0);  //value at shoulder point
        } else {
            brightcurvePoints[3] = max(0.0, 0.1 - br / 150.0);  //toe point
            brightcurvePoints[4] = 0.1; //value at toe point

            brightcurvePoints[5] = 0.7 - br / 300.0; //shoulder point
            brightcurvePoints[6] = 0.7; //value at shoulder point
        }

        brightcurvePoints[7] = 1.; // white point
        brightcurvePoints[8] = 1.; // value at white point

        brightcurve = std::unique_ptr<DiagonalCurve> (new DiagonalCurve(brightcurvePoints, CURVES_MIN_POLY_POINTS / skip));
    }

    //%%%%%%%%%%%%%%%%%%%%%%%%%%%%%%%%%%%%%%%%%%%%%%%%%%%%%%

    hlCurve.setClip(LUT_CLIP_BELOW);  // used LUT_CLIP_BELOW, because we want to have a baseline of 2^expcomp in this curve. If we don't clip the lut we get wrong values, see Issue 2621 #14 for details
    float exp_scale = a;
    float scale = 65536.0;
    float comp = (max(0.0, ecomp) + 1.0) * hlcompr / 100.0;
    float shoulder = ((scale / max(1.0f, exp_scale)) * (hlcomprthresh / 200.0)) + 0.1;

    if (comp <= 0.0f) {
        hlCurve.makeConstant(exp_scale);
    } else {
        hlCurve.makeConstant(exp_scale, shoulder + 1);

        float scalemshoulder = scale - shoulder;

#ifdef __SSE2__
        int i = shoulder + 1;

        if (i & 1) { // original formula, slower than optimized formulas below but only used once or none, so I let it as is for reference
            // change to [0,1] range
            float val = (float)i - shoulder;
            float R = val * comp / (scalemshoulder);
            hlCurve[i] = xlog(1.0 + R * exp_scale) / R;  // don't use xlogf or 1.f here. Leads to errors caused by too low precision
            i++;
        }

        vdouble onev = _mm_set1_pd(1.0);
        vdouble Rv = _mm_set_pd((i + 1 - shoulder) * (double)comp / scalemshoulder, (i - shoulder) * (double)comp / scalemshoulder);
        vdouble incrementv = _mm_set1_pd(2.0 * comp / scalemshoulder);
        vdouble exp_scalev = _mm_set1_pd(exp_scale);

        for (; i < 0x10000; i += 2) {
            // change to [0,1] range
            vdouble resultv = xlog(onev + Rv * exp_scalev) / Rv;
            vfloat resultfv = _mm_cvtpd_ps(resultv);
            _mm_store_ss(&hlCurve[i], resultfv);
            resultfv = PERMUTEPS(resultfv, _MM_SHUFFLE(1, 1, 1, 1));
            _mm_store_ss(&hlCurve[i + 1], resultfv);
            Rv += incrementv;
        }

#else
        float R = comp / scalemshoulder;
        float increment = R;

        for (int i = shoulder + 1; i < 0x10000; i++) {
            // change to [0,1] range
            hlCurve[i] = xlog(1.0 + R * exp_scale) / R;  // don't use xlogf or 1.f here. Leads to errors caused by too low precision
            R += increment;
        }

#endif

    }


    // curve without contrast
    LUTf dcurve(0x10000);

    //%%%%%%%%%%%%%%%%%%%%%%%%%%
    // change to [0,1] range
    shCurve.setClip(LUT_CLIP_ABOVE);  // used LUT_CLIP_ABOVE, because the curve converges to 1.0 at the upper end and we don't want to exceed this value.
    float val = 1.f / 65535.f;
    float val2 = simplebasecurve(val, black, 0.015 * shcompr);
    shCurve[0] = CLIPD(val2) / val;
    // gamma correction

    val = Color::gammatab_srgb[0] / 65535.f;

    // apply brightness curve
    if (brightcurve) {
        val = brightcurve->getVal(val);     // TODO: getVal(double) is very slow! Optimize with a LUTf
    }

    // store result in a temporary array
    dcurve[0] = CLIPD(val);

    for (int i = 1; i < 0x10000; i++) {
        float val = i / 65535.f;

        float   val2 = simplebasecurve(val, black, 0.015 * shcompr);
        shCurve[i] = val2 / val;

        // gamma correction
        val = Color::gammatab_srgb[i] / 65535.f;

        // apply brightness curve
        if (brightcurve) {
            val = CLIPD(brightcurve->getVal(val));     // TODO: getVal(double) is very slow! Optimize with a LUTf
        }

        // store result in a temporary array
        dcurve[i] = val;
    }

    brightcurve = nullptr;

    //%%%%%%%%%%%%%%%%%%%%%%%%%%%%%%%%%%%%%%%%%%%%%%%%%%%%%%

    //%%%%%%%%%%%%%%%%%%%%%%%%%%%%%%%%%%%%%%%%%%%%%%%%%%%%%%

    // check if contrast curve is needed
    if (contr > 0.00001 || contr < -0.00001) {

        // compute mean luminance of the image with the curve applied
        unsigned int sum = 0;
        float avg = 0;

        for (int i = 0; i <= 0xffff; i++) {
            float fi = i * hlCurve[i];
            avg += dcurve[(int)(shCurve[fi] * fi)] * histogram[i];
            sum += histogram[i];
        }

        avg /= sum;

        //%%%%%%%%%%%%%%%%%%%%%%%%%%%%%%%%%%%%%%%%%%%%%%%%%%%%%%
        std::vector<double> contrastcurvePoints(9);
        contrastcurvePoints[0] = DCT_NURBS;

        contrastcurvePoints[1] = 0; //black point.  Value in [0 ; 1] range
        contrastcurvePoints[2] = 0; //black point.  Value in [0 ; 1] range

        contrastcurvePoints[3] = avg - avg * (0.6 - contr / 250.0); //toe point
        contrastcurvePoints[4] = avg - avg * (0.6 + contr / 250.0); //value at toe point

        contrastcurvePoints[5] = avg + (1 - avg) * (0.6 - contr / 250.0); //shoulder point
        contrastcurvePoints[6] = avg + (1 - avg) * (0.6 + contr / 250.0); //value at shoulder point

        contrastcurvePoints[7] = 1.; // white point
        contrastcurvePoints[8] = 1.; // value at white point

        const DiagonalCurve contrastcurve(contrastcurvePoints, CURVES_MIN_POLY_POINTS / skip);

        //%%%%%%%%%%%%%%%%%%%%%%%%%%%%%%%%%%%%%%%%%%%%%%%%%%%%%%
        // apply contrast enhancement
        for (int i = 0; i <= 0xffff; i++) {
            dcurve[i] = contrastcurve.getVal(dcurve[i]);
        }
    }

    //%%%%%%%%%%%%%%%%%%%%%%%%%%%%%%%%%%%%%%%%%%%%%%%%%%%%%%

    // create second curve if needed
    bool histNeeded = false;
    customToneCurve2.Reset();

    if (!curvePoints2.empty() && curvePoints2[0] > DCT_Linear && curvePoints2[0] < DCT_Unchanged) {
        const DiagonalCurve tcurve(curvePoints2, CURVES_MIN_POLY_POINTS / skip);

        if (!tcurve.isIdentity()) {
            customToneCurve2.Set(tcurve, gamma_);
        }

        if (outBeforeCCurveHistogram) {
            histNeeded = true;
        }
    }

    //%%%%%%%%%%%%%%%%%%%%%%%%%%%%%%%%%%%%%%%%%%%%%%%%%%%%%%

    //%%%%%%%%%%%%%%%%%%%%%%%%%%%%%%%%%%%%%%%%%%%%%%%%%%%%%%

    // create first curve if needed
    customToneCurve1.Reset();

    if (!curvePoints.empty() && curvePoints[0] > DCT_Linear && curvePoints[0] < DCT_Unchanged) {
        const DiagonalCurve tcurve(curvePoints, CURVES_MIN_POLY_POINTS / skip);

        if (!tcurve.isIdentity()) {
            customToneCurve1.Set(tcurve, gamma_);
        }

        if (outBeforeCCurveHistogram) {
            histNeeded = true;
        }
    }

    //%%%%%%%%%%%%%%%%%%%%%%%%%%%%%%%%%%%%%%%%%%%%%%%%%%%%%%

#ifdef __SSE2__
    vfloat gamma_v = F2V(gamma_);
    vfloat startv = F2V(start);
    vfloat slopev = F2V(slope);
    vfloat mulv = F2V(mul);
    vfloat addv = F2V(add);
    vfloat c65535v = F2V(65535.f);

    for (int i = 0; i <= 0xffff; i += 4) {
        vfloat valv = LVFU(dcurve[i]);
        valv = igamma(valv, gamma_v, startv, slopev, mulv, addv);
        STVFU(outCurve[i], c65535v * valv);
    }

#else

    for (int i = 0; i <= 0xffff; i++) {
        float val = dcurve[i];
        val = igamma(val, gamma_, start, slope, mul, add);
        outCurve[i] = (65535.f * val);
    }

#endif

    if (histNeeded) {
        for (int i = 0; i <= 0xffff; i++) {
            float fi = i;
            float hval = hlCurve[i] * fi;
            hval = dcurve[shCurve[hval] * hval];
            int hi = (int)(255.f * (hval));
            outBeforeCCurveHistogram[hi] += histogram[i] ;
        }
    }
}


//%%%%%%%%%%%%%%%%%%%%%%%%%%%%%%%%%%%%%%%%%%%%%%%%%%%%%%
//%%%%%%%%%%%%%%%%%%%%%%%%%%%%%%%%%%%%%%%%%%%%%%%%%%%%%%



SSEFUNCTION void CurveFactory::complexCurvelocal(double ecomp, double black, double hlcompr, double hlcomprthresh,
        double shcompr, double br, double contr,
        LUTu & histogram,
        LUTf & hlCurve, LUTf & shCurve, LUTf & outCurve,
        int skip)
{

    // the curve shapes are defined in sRGB gamma, but the output curves will operate on linear floating point data,
    // hence we do both forward and inverse gamma conversions here.
    const float gamma_ = Color::sRGBGammaCurve;
    const float start = expf(gamma_ * logf(-0.055 / ((1.0 / gamma_ - 1.0) * 1.055)));
    const float slope = 1.055 * powf(start, 1.0 / gamma_ - 1) - 0.055 / start;
    const float mul = 1.055;
    const float add = 0.055;
    float maxran = 32768.f; //65536

    ecomp /= 100.;//for mip files in integer * 100

    // a: slope of the curve, black: starting point at the x axis
    const float a = powf(2.0, ecomp);

    // clear array that stores histogram valid before applying the custom curve
    // outBeforeCCurveHistogram.clear();

    //%%%%%%%%%%%%%%%%%%%%%%%%%%%%%%%%%%%%%%%%%%%%%%%%%%%%%%
    // tone curve base. a: slope (from exp.comp.), b: black, def_mul: max. x value (can be>1), hr,sr: highlight,shadow recovery
    //%%%%%%%%%%%%%%%%%%%%%%%%%%%%%%%%%%%%%%%%%%%%%%%%%%%%%%

    std::unique_ptr<DiagonalCurve> brightcurve;

    // check if brightness curve is needed
    if (br > 0.00001 || br < -0.00001) {

        std::vector<double> brightcurvePoints(9);
        brightcurvePoints[0] = DCT_NURBS;

        brightcurvePoints[1] = 0.; //black point.  Value in [0 ; 1] range
        brightcurvePoints[2] = 0.; //black point.  Value in [0 ; 1] range

        if (br > 0) {
            brightcurvePoints[3] = 0.1; //toe point
            brightcurvePoints[4] = 0.1 + br / 150.0; //value at toe point

            brightcurvePoints[5] = 0.7; //shoulder point
            brightcurvePoints[6] = min(1.0, 0.7 + br / 300.0);  //value at shoulder point
        } else {
            brightcurvePoints[3] = max(0.0, 0.1 - br / 150.0);  //toe point
            brightcurvePoints[4] = 0.1; //value at toe point

            brightcurvePoints[5] = 0.7 - br / 300.0; //shoulder point
            brightcurvePoints[6] = 0.7; //value at shoulder point
        }

        brightcurvePoints[7] = 1.; // white point
        brightcurvePoints[8] = 1.; // value at white point

        brightcurve = std::unique_ptr<DiagonalCurve> (new DiagonalCurve(brightcurvePoints, CURVES_MIN_POLY_POINTS / skip));
    }

    //%%%%%%%%%%%%%%%%%%%%%%%%%%%%%%%%%%%%%%%%%%%%%%%%%%%%%%

    hlCurve.setClip(LUT_CLIP_BELOW);  // used LUT_CLIP_BELOW, because we want to have a baseline of 2^expcomp in this curve. If we don't clip the lut we get wrong values, see Issue 2621 #14 for details
    float exp_scale = a;
//   float scale = 65536.0;
    float scale = maxran;
    float comp = (max(0.0, ecomp) + 1.0) * hlcompr / 100.0;
    float shoulder = ((scale / max(1.0f, exp_scale)) * (hlcomprthresh / 200.0)) + 0.1;

    if (comp <= 0.0f) {
        hlCurve.makeConstant(exp_scale);
    } else {
        hlCurve.makeConstant(exp_scale, shoulder + 1);

        float scalemshoulder = scale - shoulder;

#ifdef __SSE2__
        int i = shoulder + 1;

        if (i & 1) { // original formula, slower than optimized formulas below but only used once or none, so I let it as is for reference
            // change to [0,1] range
            float val = (float)i - shoulder;
            float R = val * comp / (scalemshoulder);
            hlCurve[i] = xlog(1.0 + R * exp_scale) / R;  // don't use xlogf or 1.f here. Leads to errors caused by too low precision
            i++;
        }

        vdouble onev = _mm_set1_pd(1.0);
        vdouble Rv = _mm_set_pd((i + 1 - shoulder) * (double)comp / scalemshoulder, (i - shoulder) * (double)comp / scalemshoulder);
        vdouble incrementv = _mm_set1_pd(2.0 * comp / scalemshoulder);
        vdouble exp_scalev = _mm_set1_pd(exp_scale);

        //  for (; i < 0x10000; i += 2) {
        for (; i < maxran; i += 2) {
            // change to [0,1] range
            vdouble resultv = xlog(onev + Rv * exp_scalev) / Rv;
            vfloat resultfv = _mm_cvtpd_ps(resultv);
            _mm_store_ss(&hlCurve[i], resultfv);
            resultfv = PERMUTEPS(resultfv, _MM_SHUFFLE(1, 1, 1, 1));
            _mm_store_ss(&hlCurve[i + 1], resultfv);
            Rv += incrementv;
        }

#else
        float R = comp / scalemshoulder;
        float increment = R;

        // for (int i = shoulder + 1; i < 0x10000; i++) {
        for (int i = shoulder + 1; i < maxran; i++) {
            // change to [0,1] range
            hlCurve[i] = xlog(1.0 + R * exp_scale) / R;  // don't use xlogf or 1.f here. Leads to errors caused by too low precision
            R += increment;
        }

#endif

    }


    // curve without contrast
    //  LUTf dcurve (0x10000);
    LUTf dcurve(maxran);

    //%%%%%%%%%%%%%%%%%%%%%%%%%%
    // change to [0,1] range
    shCurve.setClip(LUT_CLIP_ABOVE);  // used LUT_CLIP_ABOVE, because the curve converges to 1.0 at the upper end and we don't want to exceed this value.
    float val = 1.f / (maxran - 1.f);
    float val2 = simplebasecurve(val, black, 0.015 * shcompr);
    shCurve[0] = CLIPD(val2) / val;
    // gamma correction

    // val = Color::gammatab_srgb[0] / maxran;
    val = Color::gammatab_srgb327[0] / 32767.f;

    // apply brightness curve
    if (brightcurve) {
        val = brightcurve->getVal(val);     // TODO: getVal(double) is very slow! Optimize with a LUTf
    }

    // store result in a temporary array
    dcurve[0] = CLIPD(val);

//   for (int i = 1; i < 0x10000; i++) {
//       float val = i / 65535.f;
    for (int i = 1; i < maxran; i++) {
        float val = i / (maxran - 1.f);

        float   val2 = simplebasecurve(val, black, 0.015 * shcompr);
        shCurve[i] = val2 / val;

        // gamma correction
        //  val = Color::gammatab_srgb[i] / maxran;
        val = Color::gammatab_srgb327[i] / 32767.f;

        // apply brightness curve
        if (brightcurve) {
            val = CLIPD(brightcurve->getVal(val));     // TODO: getVal(double) is very slow! Optimize with a LUTf
        }

        // store result in a temporary array
        dcurve[i] = val;
    }

    brightcurve = nullptr;

    //%%%%%%%%%%%%%%%%%%%%%%%%%%%%%%%%%%%%%%%%%%%%%%%%%%%%%%

    //%%%%%%%%%%%%%%%%%%%%%%%%%%%%%%%%%%%%%%%%%%%%%%%%%%%%%%

    // check if contrast curve is needed
    if (contr > 0.00001 || contr < -0.00001) {

        // compute mean luminance of the image with the curve applied
        unsigned int sum = 0;
        float avg = 0;

        //    for (int i = 0; i <= 0xffff; i++) {
        for (int i = 0; i <= (maxran - 1.f); i++) {
            float fi = i * hlCurve[i];
            avg += dcurve[(int)(shCurve[fi] * fi)] * histogram[i];
            sum += histogram[i];
        }

        avg /= sum;

        //%%%%%%%%%%%%%%%%%%%%%%%%%%%%%%%%%%%%%%%%%%%%%%%%%%%%%%
        std::vector<double> contrastcurvePoints(9);
        contrastcurvePoints[0] = DCT_NURBS;

        contrastcurvePoints[1] = 0; //black point.  Value in [0 ; 1] range
        contrastcurvePoints[2] = 0; //black point.  Value in [0 ; 1] range

        contrastcurvePoints[3] = avg - avg * (0.6 - contr / 250.0); //toe point
        contrastcurvePoints[4] = avg - avg * (0.6 + contr / 250.0); //value at toe point

        contrastcurvePoints[5] = avg + (1 - avg) * (0.6 - contr / 250.0); //shoulder point
        contrastcurvePoints[6] = avg + (1 - avg) * (0.6 + contr / 250.0); //value at shoulder point

        contrastcurvePoints[7] = 1.; // white point
        contrastcurvePoints[8] = 1.; // value at white point

        const DiagonalCurve contrastcurve(contrastcurvePoints, CURVES_MIN_POLY_POINTS / skip);

        //%%%%%%%%%%%%%%%%%%%%%%%%%%%%%%%%%%%%%%%%%%%%%%%%%%%%%%
        // apply contrast enhancement
        // for (int i = 0; i <= 0xffff; i++) {
        for (int i = 0; i <= (maxran - 1.f); i++) {
            dcurve[i] = contrastcurve.getVal(dcurve[i]);
        }
    }

    //%%%%%%%%%%%%%%%%%%%%%%%%%%%%%%%%%%%%%%%%%%%%%%%%%%%%%%

#ifdef __SSE2__
    vfloat gamma_v = F2V(gamma_);
    vfloat startv = F2V(start);
    vfloat slopev = F2V(slope);
    vfloat mulv = F2V(mul);
    vfloat addv = F2V(add);
    // vfloat c65535v = F2V (65535.f);
    vfloat c65535v = F2V(maxran - 1.f);

    //  for (int i = 0; i <= 0xffff; i += 4) {
    for (int i = 0; i <= (maxran - 1.f); i += 4) {
        vfloat valv = LVFU(dcurve[i]);
        valv = igamma(valv, gamma_v, startv, slopev, mulv, addv);
        STVFU(outCurve[i], c65535v * valv);
    }

#else

    // for (int i = 0; i <= 0xffff; i++) {
    for (int i = 0; i <= (maxran - 1.f); i++) {
        float val = dcurve[i];
        val = igamma(val, gamma_, start, slope, mul, add);
        //  outCurve[i] = (65535.f * val);
        outCurve[i] = ((maxran - 1.) * val);
    }

#endif

}

//%%%%%%%%%%%%%%%%%%%%%%%%%%%%%%%%%%%%%%%%%%%%%%%%%%%%%%

void CurveFactory::complexLCurve(double br, double contr, const std::vector<double>& curvePoints,
                                 const LUTu & histogram, LUTf & outCurve,
                                 LUTu & outBeforeCCurveHistogram, int skip, bool & utili)
{

    utili = false;

    // clear array that stores histogram valid before applying the custom curve
    if (outBeforeCCurveHistogram) {
        outBeforeCCurveHistogram.clear();
    }

    //%%%%%%%%%%%%%%%%%%%%%%%%%%%%%%%%%%%%%%%%%%%%%%%%%%%%%%
    // tone curve base. a: slope (from exp.comp.), b: black, def_mul: max. x value (can be>1), hr,sr: highlight,shadow recovery
    //%%%%%%%%%%%%%%%%%%%%%%%%%%%%%%%%%%%%%%%%%%%%%%%%%%%%%%

    // check if brightness curve is needed
    if (br > 0.00001 || br < -0.00001) {
        utili = true;

        std::vector<double> brightcurvePoints;
        brightcurvePoints.resize(9);
        brightcurvePoints.at(0) = double (DCT_NURBS);

        brightcurvePoints.at(1) = 0.;  // black point.  Value in [0 ; 1] range
        brightcurvePoints.at(2) = 0.;  // black point.  Value in [0 ; 1] range

        if (br > 0) {
            brightcurvePoints.at(3) = 0.1;  // toe point
            brightcurvePoints.at(4) = 0.1 + br / 150.0;  //value at toe point

            brightcurvePoints.at(5) = 0.7;  // shoulder point
            brightcurvePoints.at(6) = min(1.0, 0.7 + br / 300.0);   //value at shoulder point
        } else {
            brightcurvePoints.at(3) = 0.1 - br / 150.0;  // toe point
            brightcurvePoints.at(4) = 0.1;  // value at toe point

            brightcurvePoints.at(5) = min(1.0, 0.7 - br / 300.0);   // shoulder point
            brightcurvePoints.at(6) = 0.7;  // value at shoulder point
        }

        brightcurvePoints.at(7) = 1.;  // white point
        brightcurvePoints.at(8) = 1.;  // value at white point

        DiagonalCurve brightcurve(brightcurvePoints, CURVES_MIN_POLY_POINTS / skip);
        //%%%%%%%%%%%%%%%%%%%%%%%%%%%%%%%%%%%%%%%%%%%%%%%%%%%%%%

        // Applying brightness curve
        for (int i = 0; i < 32768; i++) { // L values range up to 32767, higher values are for highlight overflow

            // change to [0,1] range
            float val = (float)i / 32767.0;

            // apply brightness curve
            val = brightcurve.getVal(val);

            // store result in a temporary array
            outCurve[i] = CLIPD(val);
        }

    } else {
        outCurve.makeIdentity(32767.f);
    }

    //%%%%%%%%%%%%%%%%%%%%%%%%%%%%%%%%%%%%%%%%%%%%%%%%%%%%%%

    //%%%%%%%%%%%%%%%%%%%%%%%%%%%%%%%%%%%%%%%%%%%%%%%%%%%%%%

    // check if contrast curve is needed
    if (contr > 0.00001 || contr < -0.00001) {
        utili = true;

        // compute mean luminance of the image with the curve applied
        int sum = 0;
        float avg = 0;

        for (int i = 0; i < 32768; i++) {
            avg += outCurve[i] * histogram[i];
            sum += histogram[i];
        }

        std::vector<double> contrastcurvePoints;

        if (sum) {
            avg /= sum;

            //%%%%%%%%%%%%%%%%%%%%%%%%%%%%%%%%%%%%%%%%%%%%%%%%%%%%%%
            contrastcurvePoints.resize(9);
            contrastcurvePoints.at(0) = double (DCT_NURBS);

            contrastcurvePoints.at(1) = 0.;  // black point.  Value in [0 ; 1] range
            contrastcurvePoints.at(2) = 0.;  // black point.  Value in [0 ; 1] range

            contrastcurvePoints.at(3) = avg - avg * (0.6 - contr / 250.0);  // toe point
            contrastcurvePoints.at(4) = avg - avg * (0.6 + contr / 250.0);  // value at toe point

            contrastcurvePoints.at(5) = avg + (1 - avg) * (0.6 - contr / 250.0);  // shoulder point
            contrastcurvePoints.at(6) = avg + (1 - avg) * (0.6 + contr / 250.0);  // value at shoulder point

            contrastcurvePoints.at(7) = 1.;  // white point
            contrastcurvePoints.at(8) = 1.;  // value at white point

            //%%%%%%%%%%%%%%%%%%%%%%%%%%%%%%%%%%%%%%%%%%%%%%%%%%%%%%
        } else {
            //%%%%%%%%%%%%%%%%%%%%%%%%%%%%%%%%%%%%%%%%%%%%%%%%%%%%%%
            // sum has an invalid value (next to 0, producing a division by zero, so we create a fake contrast curve, producing a white image
            contrastcurvePoints.resize(5);
            contrastcurvePoints.at(0) = double (DCT_NURBS);

            contrastcurvePoints.at(1) = 0.;  // black point.  Value in [0 ; 1] range
            contrastcurvePoints.at(2) = 1.;  // black point.  Value in [0 ; 1] range

            contrastcurvePoints.at(3) = 1.;  // white point
            contrastcurvePoints.at(4) = 1.;  // value at white point

            //%%%%%%%%%%%%%%%%%%%%%%%%%%%%%%%%%%%%%%%%%%%%%%%%%%%%%%
        }

        DiagonalCurve contrastcurve(contrastcurvePoints, CURVES_MIN_POLY_POINTS / skip);

        // apply contrast enhancement
        for (int i = 0; i < 32768; i++) {
            outCurve[i] = contrastcurve.getVal(outCurve[i]);
        }

    }

    //%%%%%%%%%%%%%%%%%%%%%%%%%%%%%%%%%%%%%%%%%%%%%%%%%%%%%%

    // create a curve if needed
    std::unique_ptr<DiagonalCurve> tcurve;
    bool histNeeded = false;

    if (!curvePoints.empty() && curvePoints[0] != 0) {
        tcurve = std::unique_ptr<DiagonalCurve> (new DiagonalCurve(curvePoints, CURVES_MIN_POLY_POINTS / skip));

        if (outBeforeCCurveHistogram) {
            histNeeded = true;
        }
    }

    if (tcurve && tcurve->isIdentity()) {
        tcurve = nullptr;
    }

    if (tcurve) {
        utili = true; //if active

        // L values go up to 32767, last stop is for highlight overflow
        for (int i = 0; i < 32768; i++) {
            float val;

            if (histNeeded) {
                float hval = outCurve[i];
                int hi = (int)(255.f * hval);
                outBeforeCCurveHistogram[hi] += histogram[i] ;
            }

            // apply custom/parametric/NURBS curve, if any
            val = tcurve->getVal(outCurve[i]);

            outCurve[i] = (32767.f * val);
        }
    } else {

        // Skip the slow getval method if no curve is used (or an identity curve)
        // L values go up to 32767, last stop is for highlight overflow
        if (histNeeded) {
            histogram.compressTo(outBeforeCCurveHistogram, 32768, outCurve);
        }

        outCurve *= 32767.f;

    }

    for (int i = 32768; i < 32770; i++) { // set last two elements of lut to 32768 and 32769 to allow linear interpolation
        outCurve[i] = (float)i;
    }

}

//%%%%%%%%%%%%%%%%%%%%%%%%%%%%%%%%%%%%%%%%%%%%%%%%%%%%%%

//%%%%%%%%%%%%%%%%%%%%%%%%%%%%%%%%%%%%%%%%%%%%%%%%%%%%%%

void CurveFactory::RGBCurve(const std::vector<double>& curvePoints, LUTf & outCurve, int skip)
{

    // create a curve if needed
    std::unique_ptr<DiagonalCurve> tcurve;

    if (!curvePoints.empty() && curvePoints[0] != 0) {
        tcurve = std::unique_ptr<DiagonalCurve> (new DiagonalCurve(curvePoints, CURVES_MIN_POLY_POINTS / skip));
    }

    if (tcurve && tcurve->isIdentity()) {
        tcurve = nullptr;
    }

    if (tcurve) {
        if (!outCurve) {
            outCurve(65536, 0);
        }

        for (int i = 0; i < 65536; i++) {
            // apply custom/parametric/NURBS curve, if any
            // RGB curves are defined with sRGB gamma, but operate on linear data
            float val = Color::gamma2curve[i] / 65535.f;
            val = tcurve->getVal(val);
            outCurve[i] = Color::igammatab_srgb[val * 65535.f];
        }
    } else { // let the LUTf empty for identity curves
        outCurve.reset();
    }
}


LocretigainCurverab::LocretigainCurverab() : sum(0.f) {};

void LocretigainCurverab::Reset()
{
    lutLocretigainCurverab.reset();
    sum = 0.f;
}

void LocretigainCurverab::Set(const Curve &pCurve)
{
    if (pCurve.isIdentity()) {
        Reset(); // raise this value if the quality suffers from this number of samples
        return;
    }

    lutLocretigainCurverab(501);  // raise this value if the quality suffers from this number of samples
    sum = 0.f;

    for (int i = 0; i < 501; i++) {
        lutLocretigainCurverab[i] = pCurve.getVal(double (i) / 500.);

        if (lutLocretigainCurverab[i] < 0.02f) {
            lutLocretigainCurverab[i] = 0.02f;    //avoid 0.f for wavelet : under 0.01f quasi no action for each value
        }

        sum += lutLocretigainCurverab[i];
    }

    //lutLocCurve.dump("wav");
}

void LocretigainCurverab::Set(const std::vector<double> &curvePoints)
{

    if (!curvePoints.empty() && curvePoints[0] > FCT_Linear && curvePoints[0] < FCT_Unchanged) {
        FlatCurve tcurve(curvePoints, false, CURVES_MIN_POLY_POINTS / 2);
        tcurve.setIdentityValue(0.);
        Set(tcurve);
    } else {
        Reset();
    }
}


LocHHCurve::LocHHCurve() : sum(0.f) {};

void LocHHCurve::Reset()
{
    lutLocHHCurve.reset();
    sum = 0.f;
}
void LocHHCurve::Set(const Curve &pCurve)
{
    if (pCurve.isIdentity()) {
        Reset(); // raise this value if the quality suffers from this number of samples
        return;
    }

    lutLocHHCurve(501);  // raise this value if the quality suffers from this number of samples
    sum = 0.f;

    for (int i = 0; i < 501; i++) {
        lutLocHHCurve[i] = pCurve.getVal(double (i) / 500.);

        if (lutLocHHCurve[i] < 0.02f) {
            lutLocHHCurve[i] = 0.02f;    //avoid 0.f for wavelet : under 0.01f quasi no action for each value
        }

        sum += lutLocHHCurve[i];
    }

    //lutLocHHCurve.dump("wav");
}



void LocHHCurve::Set(const std::vector<double> &curvePoints, bool &HHutili)
{
    if (HHutili && !curvePoints.empty() && curvePoints[0] > FCT_Linear && curvePoints[0] < FCT_Unchanged) {
        FlatCurve ttcurve(curvePoints, false, CURVES_MIN_POLY_POINTS / 2);
        ttcurve.setIdentityValue(0.);
        Set(ttcurve);
    } else {
        Reset();
    }
}


LocLHCurve::LocLHCurve() : sum(0.f) {};

void LocLHCurve::Reset()
{
    lutLocLHCurve.reset();
    sum = 0.f;
}

void LocLHCurve::Set(const Curve &pCurve)
{
    if (pCurve.isIdentity()) {
        Reset(); // raise this value if the quality suffers from this number of samples
        return;
    }

    lutLocLHCurve(501);  // raise this value if the quality suffers from this number of samples
    sum = 0.f;

    for (int i = 0; i < 501; i++) {
        lutLocLHCurve[i] = pCurve.getVal(double (i) / 500.);

        if (lutLocLHCurve[i] < 0.02f) {
            lutLocLHCurve[i] = 0.02f;    //avoid 0.f for wavelet : under 0.01f quasi no action for each value
        }

        sum += lutLocLHCurve[i];
    }

    //lutLocCurve.dump("wav");
}




void LocLHCurve::Set(const std::vector<double> &curvePoints, bool &LHutili)
{

    if (LHutili && !curvePoints.empty() && curvePoints[0] > FCT_Linear && curvePoints[0] < FCT_Unchanged) {
        FlatCurve tcurve(curvePoints, false, CURVES_MIN_POLY_POINTS / 2);
        tcurve.setIdentityValue(0.);
        Set(tcurve);
    } else {
        Reset();
    }
}


LocretigainCurve::LocretigainCurve() : sum(0.f) {};

void LocretigainCurve::Reset()
{
    lutLocretigainCurve.reset();
    sum = 0.f;
}

void LocretigainCurve::Set(const Curve &pCurve)
{
    if (pCurve.isIdentity()) {
        Reset(); // raise this value if the quality suffers from this number of samples
        return;
    }

    lutLocretigainCurve(501);  // raise this value if the quality suffers from this number of samples
    sum = 0.f;

    for (int i = 0; i < 501; i++) {
        lutLocretigainCurve[i] = pCurve.getVal(double (i) / 500.);

        if (lutLocretigainCurve[i] < 0.02f) {
            lutLocretigainCurve[i] = 0.02f;    //avoid 0.f for wavelet : under 0.01f quasi no action for each value
        }

        sum += lutLocretigainCurve[i];
    }

    //lutLocCurve.dump("wav");
}
void LocretigainCurve::Set(const std::vector<double> &curvePoints)
{

    if (!curvePoints.empty() && curvePoints[0] > FCT_Linear && curvePoints[0] < FCT_Unchanged) {
        FlatCurve tcurve(curvePoints, false, CURVES_MIN_POLY_POINTS / 2);
        tcurve.setIdentityValue(0.);
        Set(tcurve);
    } else {
        Reset();
    }
}



void ColorAppearance::Reset()
{
    lutColCurve.reset();
}

// Fill a LUT with X/Y, ranged 0xffff
void ColorAppearance::Set(const Curve &pCurve)
{
    lutColCurve(65536);

    for (int i = 0; i < 65536; i++) {
        lutColCurve[i] = pCurve.getVal(double (i) / 65535.) * 65535.;
    }
}

//
RetinextransmissionCurve::RetinextransmissionCurve() {};

void RetinextransmissionCurve::Reset()
{
    luttransmission.reset();
}

void RetinextransmissionCurve::Set(const Curve &pCurve)
{
    if (pCurve.isIdentity()) {
        luttransmission.reset(); // raise this value if the quality suffers from this number of samples
        return;
    }

    luttransmission(501);  // raise this value if the quality suffers from this number of samples

    for (int i = 0; i < 501; i++) {
        luttransmission[i] = pCurve.getVal(double (i) / 500.);
    }
}

void RetinextransmissionCurve::Set(const std::vector<double> &curvePoints)
{
    if (!curvePoints.empty() && curvePoints[0] > FCT_Linear && curvePoints[0] < FCT_Unchanged) {
        FlatCurve tcurve(curvePoints, false, CURVES_MIN_POLY_POINTS / 2);
        tcurve.setIdentityValue(0.);
        Set(tcurve);
    } else {
        Reset();
    }
}


RetinexgaintransmissionCurve::RetinexgaintransmissionCurve() {};

void RetinexgaintransmissionCurve::Reset()
{
    lutgaintransmission.reset();
}

void RetinexgaintransmissionCurve::Set(const Curve &pCurve)
{
    if (pCurve.isIdentity()) {
        lutgaintransmission.reset(); // raise this value if the quality suffers from this number of samples
        return;
    }

    lutgaintransmission(501);  // raise this value if the quality suffers from this number of samples

    for (int i = 0; i < 501; i++) {
        lutgaintransmission[i] = pCurve.getVal(double (i) / 500.);
    }
}

void RetinexgaintransmissionCurve::Set(const std::vector<double> &curvePoints)
{
    if (!curvePoints.empty() && curvePoints[0] > FCT_Linear && curvePoints[0] < FCT_Unchanged) {
        FlatCurve tcurve(curvePoints, false, CURVES_MIN_POLY_POINTS / 2);
        tcurve.setIdentityValue(0.);
        Set(tcurve);
    } else {
        Reset();
    }
}

void ToneCurve::Reset()
{
    lutToneCurve.reset();
}

// Fill a LUT with X/Y, ranged 0xffff
void ToneCurve::Set(const Curve &pCurve, float gamma)
{
    lutToneCurve(65536);

    if (gamma <= 0.0 || gamma == 1.) {
        for (int i = 0; i < 65536; i++) {
            lutToneCurve[i] = (float)pCurve.getVal(float (i) / 65535.f) * 65535.f;
        }
    } else if (gamma == (float)Color::sRGBGammaCurve) {
        // for sRGB gamma we can use luts, which is much faster
        for (int i = 0; i < 65536; i++) {
            float val = Color::gammatab_srgb[i] / 65535.f;
            val = pCurve.getVal(val);
            val = Color::igammatab_srgb[val * 65535.f];
            lutToneCurve[i] = val;
        }

    } else {
        const float start = expf(gamma * logf(-0.055 / ((1.0 / gamma - 1.0) * 1.055)));
        const float slope = 1.055 * powf(start, 1.0 / gamma - 1) - 0.055 / start;
        const float mul = 1.055;
        const float add = 0.055;

        // apply gamma, that is 'pCurve' is defined with the given gamma and here we convert it to a curve in linear space
        for (int i = 0; i < 65536; i++) {
            float val = float (i) / 65535.f;
            val = CurveFactory::gamma(val, gamma, start, slope, mul, add);
            val = pCurve.getVal(val);
            val = CurveFactory::igamma(val, gamma, start, slope, mul, add);
            lutToneCurve[i] = val * 65535.f;
        }
    }
}

void OpacityCurve::Reset()
{
    lutOpacityCurve.reset();
}

void OpacityCurve::Set(const Curve *pCurve)
{
    if (pCurve->isIdentity()) {
        lutOpacityCurve.reset(); // raise this value if the quality suffers from this number of samples
        return;
    }

    lutOpacityCurve(501);  // raise this value if the quality suffers from this number of samples

    for (int i = 0; i < 501; i++) {
        lutOpacityCurve[i] = pCurve->getVal(double (i) / 500.);
    }

    //lutOpacityCurve.dump("opacity");
}

void OpacityCurve::Set(const std::vector<double> &curvePoints, bool &opautili)
{
    std::unique_ptr<FlatCurve> tcurve;

    if (!curvePoints.empty() && curvePoints[0] > FCT_Linear && curvePoints[0] < FCT_Unchanged) {
        tcurve = std::unique_ptr<FlatCurve> (new FlatCurve(curvePoints, false, CURVES_MIN_POLY_POINTS / 2));
        tcurve->setIdentityValue(0.);
    }

    if (tcurve) {
        Set(tcurve.get());
        opautili = true;
        tcurve = nullptr;
    }
}


WavCurve::WavCurve() : sum(0.f) {};

void WavCurve::Reset()
{
    lutWavCurve.reset();
    sum = 0.f;
}

void WavCurve::Set(const Curve &pCurve)
{
    if (pCurve.isIdentity()) {
        Reset(); // raise this value if the quality suffers from this number of samples
        return;
    }

    lutWavCurve(501);  // raise this value if the quality suffers from this number of samples
    sum = 0.f;

    for (int i = 0; i < 501; i++) {
        lutWavCurve[i] = pCurve.getVal(double (i) / 500.);

        if (lutWavCurve[i] < 0.02f) {
            lutWavCurve[i] = 0.02f;    //avoid 0.f for wavelet : under 0.01f quasi no action for each value
        }

        sum += lutWavCurve[i];
    }

    //lutWavCurve.dump("wav");
}
void WavCurve::Set(const std::vector<double> &curvePoints)
{

    if (!curvePoints.empty() && curvePoints[0] > FCT_Linear && curvePoints[0] < FCT_Unchanged) {
        FlatCurve tcurve(curvePoints, false, CURVES_MIN_POLY_POINTS / 2);
        tcurve.setIdentityValue(0.);
        Set(tcurve);
    } else {
        Reset();
    }
}


WavOpacityCurveRG::WavOpacityCurveRG() {};

void WavOpacityCurveRG::Reset()
{
    lutOpacityCurveRG.reset();
}

void WavOpacityCurveRG::Set(const Curve &pCurve)
{
    if (pCurve.isIdentity()) {
        Reset(); // raise this value if the quality suffers from this number of samples
        return;
    }

    lutOpacityCurveRG(501);  // raise this value if the quality suffers from this number of samples

    for (int i = 0; i < 501; i++) {
        lutOpacityCurveRG[i] = pCurve.getVal(double (i) / 500.);
    }
}

void WavOpacityCurveRG::Set(const std::vector<double> &curvePoints)
{
    if (!curvePoints.empty() && curvePoints[0] > FCT_Linear && curvePoints[0] < FCT_Unchanged) {
        FlatCurve tcurve(curvePoints, false, CURVES_MIN_POLY_POINTS / 2);
        tcurve.setIdentityValue(0.);
        Set(tcurve);
    } else {
        Reset();
    }

}

WavOpacityCurveBY::WavOpacityCurveBY() {};

void WavOpacityCurveBY::Reset()
{
    lutOpacityCurveBY.reset();
}

void WavOpacityCurveBY::Set(const Curve &pCurve)
{
    if (pCurve.isIdentity()) {
        lutOpacityCurveBY.reset(); // raise this value if the quality suffers from this number of samples
        return;
    }

    lutOpacityCurveBY(501);  // raise this value if the quality suffers from this number of samples

    for (int i = 0; i < 501; i++) {
        lutOpacityCurveBY[i] = pCurve.getVal(double (i) / 500.);
    }
}

void WavOpacityCurveBY::Set(const std::vector<double> &curvePoints)
{
    if (!curvePoints.empty() && curvePoints[0] > FCT_Linear && curvePoints[0] < FCT_Unchanged) {
        FlatCurve tcurve(curvePoints, false, CURVES_MIN_POLY_POINTS / 2);
        tcurve.setIdentityValue(0.);
        Set(tcurve);
    } else {
        Reset();
    }
}

WavOpacityCurveW::WavOpacityCurveW() {};

void WavOpacityCurveW::Reset()
{
    lutOpacityCurveW.reset();
}

void WavOpacityCurveW::Set(const Curve &pCurve)
{
    if (pCurve.isIdentity()) {
        lutOpacityCurveW.reset(); // raise this value if the quality suffers from this number of samples
        return;
    }

    lutOpacityCurveW(501);  // raise this value if the quality suffers from this number of samples

    for (int i = 0; i < 501; i++) {
        lutOpacityCurveW[i] = pCurve.getVal(double (i) / 500.);
    }
}

void WavOpacityCurveW::Set(const std::vector<double> &curvePoints)
{
    if (!curvePoints.empty() && curvePoints[0] > FCT_Linear && curvePoints[0] < FCT_Unchanged) {
        FlatCurve tcurve(curvePoints, false, CURVES_MIN_POLY_POINTS / 2);
        tcurve.setIdentityValue(0.);
        Set(tcurve);
    } else {
        Reset();
    }
}

WavOpacityCurveWL::WavOpacityCurveWL() {};

void WavOpacityCurveWL::Reset()
{
    lutOpacityCurveWL.reset();
}

void WavOpacityCurveWL::Set(const Curve &pCurve)
{
    if (pCurve.isIdentity()) {
        lutOpacityCurveWL.reset(); // raise this value if the quality suffers from this number of samples
        return;
    }

    lutOpacityCurveWL(501);  // raise this value if the quality suffers from this number of samples

    for (int i = 0; i < 501; i++) {
        lutOpacityCurveWL[i] = pCurve.getVal(double (i) / 500.);
    }
}

void WavOpacityCurveWL::Set(const std::vector<double> &curvePoints)
{
    if (!curvePoints.empty() && curvePoints[0] > FCT_Linear && curvePoints[0] < FCT_Unchanged) {
        FlatCurve tcurve(curvePoints, false, CURVES_MIN_POLY_POINTS / 2);
        tcurve.setIdentityValue(0.);
        Set(tcurve);
    } else {
        Reset();
    }
}


NoiseCurve::NoiseCurve() : sum(0.f) {};

void NoiseCurve::Reset()
{
    lutNoiseCurve.reset();
    sum = 0.f;
}

void NoiseCurve::Set(const Curve &pCurve)
{
    if (pCurve.isIdentity()) {
        Reset(); // raise this value if the quality suffers from this number of samples
        return;
    }

    lutNoiseCurve(501);  // raise this value if the quality suffers from this number of samples
    sum = 0.f;

    for (int i = 0; i < 501; i++) {
        lutNoiseCurve[i] = pCurve.getVal(double (i) / 500.);

        if (lutNoiseCurve[i] < 0.01f) {
            lutNoiseCurve[i] = 0.01f;    //avoid 0.f for wavelet : under 0.01f quasi no action for each value
        }

        sum += lutNoiseCurve[i]; //minima for Wavelet about 6.f or 7.f quasi no action
    }

    //lutNoisCurve.dump("Nois");
}

void NoiseCurve::Set(const std::vector<double> &curvePoints)
{

    if (!curvePoints.empty() && curvePoints[0] > FCT_Linear && curvePoints[0] < FCT_Unchanged) {
        FlatCurve tcurve(curvePoints, false, CURVES_MIN_POLY_POINTS / 2);
        tcurve.setIdentityValue(0.);
        Set(tcurve);
    } else {
        Reset();
    }
}


void ColorGradientCurve::Reset()
{
    lut1.reset();
    lut2.reset();
    lut3.reset();
}

void ColorGradientCurve::SetXYZ(const Curve *pCurve, const double xyz_rgb[3][3], float satur, float lumin)
{
    if (pCurve->isIdentity()) {
        lut1.reset();
        lut2.reset();
        lut3.reset();
        return;
    }

    if (!lut1) {
        lut1(501);
        lut2(501);
        lut3(501);
    }

    float r, g, b, xx, yy, zz;
    float lr1, lr2 = 0.f;
    int upperBound = lut1.getUpperBound();

    if (pCurve->isIdentity()) {
        Color::hsv2rgb(0.5f, satur, lumin, r, g, b);
        Color::rgbxyz(r, g, b, xx, yy, zz, xyz_rgb);

        for (int i = 0; i <= 500; ++i) {
            // WARNING: set the identity value according to what is set in the GUI
            lut1[i] = xx;
            lut2[i] = yy;
            lut3[i] = zz;
        }

        return;
    }

    int nPoints = pCurve->getSize();
    int ptNum = 0;
    double nextX, nextY;
    pCurve->getControlPoint(ptNum, nextX, nextY);
    double prevY = nextY;
    double dY = 0.;
    low = nextX;
    lr1 = (0.5f + low) / 2.f; //optimize use of gamut in low light..one can optimize more using directly low ?
    //lr1=low;

    for (int i = 0; i <= upperBound; ++i) {
        double x = double (i) / double (upperBound);

        if (x > nextX) {
            ++ptNum;

            if (ptNum < nPoints) {
                prevY = nextY;
                pCurve->getControlPoint(ptNum, nextX, nextY);
                dY = nextY - prevY;
                high = nextX;
                lr2 = (0.5f + high) / 2.f; //optimize use of gamut in high light..one can optimize more using directly high ?
                //lr2=high;
            }
        }

        if (!ptNum) {
            Color::hsv2rgb(float (prevY), satur, lr1, r, g, b);
            Color::rgbxyz(r, g, b, xx, yy, zz, xyz_rgb);
            lut1[i] = xx;
            lut2[i] = yy;
            lut3[i] = zz;
        } else if (ptNum >= nPoints) {
            Color::hsv2rgb(float (nextY), satur, lr2, r, g, b);
            Color::rgbxyz(r, g, b, xx, yy, zz, xyz_rgb);
            lut1[i] = xx;
            lut2[i] = yy;
            lut3[i] = zz;
        } else {
            double currY = pCurve->getVal(x) - prevY;

            if (dY > 0.000001 || dY < -0.000001) {
                float r1, g1, b1, r2, g2, b2;
                Color::hsv2rgb(float (prevY), satur, lr1, r1, g1, b1);
                Color::hsv2rgb(float (nextY), satur, lr2, r2, g2, b2);
                LUTf dum;
                float X1, X2, Y1, Y2, Z1, Z2, L1, a_1, b_1, c1, h1;
                Color::rgbxyz(r2, g2, b2, X2, Y2, Z2, xyz_rgb);
                Color::rgbxyz(r1, g1, b1, X1, Y1, Z1, xyz_rgb);
                //I use XYZ to mix color 1 and 2 rather than rgb (gamut) and rather than Lab artifacts
                X1 = X1 + (X2 - X1) * currY / dY;

                if (X1 < 0.f) {
                    X1 = 0.f;    //negative value not good
                }

                Y1 = Y1 + (Y2 - Y1) * currY / dY;

                if (Y1 < 0.f) {
                    Y1 = 0.f;
                }

                Z1 = Z1 + (Z2 - Z1) * currY / dY;

                if (Z1 < 0.f) {
                    Z1 = 0.f;
                }

                Color::XYZ2Lab(X1, Y1, Z1, L1, a_1, b_1);  //prepare to gamut control
                Color::Lab2Lch(a_1, b_1, c1, h1);
                float Lr = L1 / 327.68f;
                float RR, GG, BB;
#ifndef NDEBUG
                bool neg = false;
                bool more_rgb = false;
                //gamut control : Lab values are in gamut
                Color::gamutLchonly(h1, Lr, c1, RR, GG, BB, xyz_rgb, false, 0.15f, 0.96f, neg, more_rgb);
#else
                Color::gamutLchonly(h1, Lr, c1, RR, GG, BB, xyz_rgb, false, 0.15f, 0.96f);
#endif
                L1 = Lr * 327.68f;
                float a, b, X, Y, Z;
                // converting back to rgb
                Color::Lch2Lab(c1, h1, a, b);
                Color::Lab2XYZ(L1, a, b, X, Y, Z);
                lut1[i] = X;
                lut2[i] = Y;
                lut3[i] = Z;
            } else {
                Color::hsv2rgb(float (nextY), satur, lumin, r, g, b);
                Color::rgbxyz(r, g, b, xx, yy, zz, xyz_rgb);
                lut1[i] = xx;
                lut2[i] = yy;
                lut3[i] = zz;
            }
        }
    }

    /*
    #ifndef NDEBUG
    lutRed.dump("red");
    lutGreen.dump("green");
    lutBlue.dump("blue");
    #endif
    */
}

void ColorGradientCurve::SetXYZ(const std::vector<double> &curvePoints, const double xyz_rgb[3][3], float satur, float lumin)
{
    std::unique_ptr<FlatCurve> tcurve;

    if (!curvePoints.empty() && curvePoints[0] > FCT_Linear && curvePoints[0] < FCT_Unchanged) {
        tcurve = std::unique_ptr<FlatCurve> (new FlatCurve(curvePoints, false, CURVES_MIN_POLY_POINTS / 2));
    }

    if (tcurve) {
        SetXYZ(tcurve.get(), xyz_rgb, satur, lumin);
    }
}

void ColorGradientCurve::SetRGB(const Curve *pCurve)
{
    if (pCurve->isIdentity()) {
        lut1.reset();
        lut2.reset();
        lut3.reset();
        return;
    }

    if (!lut1) {
        lut1(501);
        lut2(501);
        lut3(501);
    }

    float r, g, b;

    int upperBound = lut1.getUpperBound();

    int nPoints = pCurve->getSize();
    int ptNum = 0;
    double nextX, nextY;
    pCurve->getControlPoint(ptNum, nextX, nextY);
    double prevY = nextY;
    double dY = 0.;
    Color::eInterpolationDirection dir = Color::ID_DOWN;

    for (int i = 0; i <= upperBound; ++i) {
        double x = double (i) / double (upperBound);

        if (x > nextX) {
            ++ptNum;

            if (ptNum < nPoints) {
                prevY = nextY;
                pCurve->getControlPoint(ptNum, nextX, nextY);
                dY = nextY - prevY;
                dir = Color::getHueInterpolationDirection(prevY, nextY, Color::IP_SHORTEST);
            }
        }

        if (!ptNum) {
            Color::hsv2rgb(float (prevY), 1.f, 1.f, r, g, b);
            lut1[i] = r;
            lut2[i] = g;
            lut3[i] = b;
        } else if (ptNum >= nPoints) {
            Color::hsv2rgb(float (nextY), 1.f, 1.f, r, g, b);
            lut1[i] = r;
            lut2[i] = g;
            lut3[i] = b;
        } else {
            double currY = pCurve->getVal(x) - prevY;

            if (dY > 0.0000001 || dY < -0.0000001) {
#if 1
                float ro, go, bo;
                double h2 = Color::interpolateHueHSV(prevY, nextY, currY / dY, dir);
                Color::hsv2rgb(h2, 1.f, 1.f, ro, go, bo);
#else
                float r1, g1, b1, r2, g2, b2, ro, go, bo;
                Color::hsv2rgb(float (prevY), 1., 1., r1, g1, b1);
                Color::hsv2rgb(float (nextY), 1., 1., r2, g2, b2);
                Color::interpolateRGBColor(currY / dY, r1, g1, b1, r2, g2, b2, Color::CHANNEL_LIGHTNESS | Color::CHANNEL_CHROMATICITY | Color::CHANNEL_HUE, xyz_rgb, rgb_xyz, ro, go, bo);
#endif
                lut1[i] = ro;
                lut2[i] = go;
                lut3[i] = bo;
            } else {
                Color::hsv2rgb(float (nextY), 1.f, 1.f, r, g, b);
                lut1[i] = r;
                lut2[i] = g;
                lut3[i] = b;
            }
        }
    }

    /*
    #ifndef NDEBUG
    lut1.dump("red");
    lut2.dump("green");
    lut3.dump("blue");
    #endif
    */
}

void ColorGradientCurve::SetRGB(const std::vector<double> &curvePoints)
{
    std::unique_ptr<FlatCurve> tcurve;

    if (!curvePoints.empty() && curvePoints[0] > FCT_Linear && curvePoints[0] < FCT_Unchanged) {
        tcurve = std::unique_ptr<FlatCurve> (new FlatCurve(curvePoints, false, CURVES_MIN_POLY_POINTS / 2));
    }

    if (tcurve) {
        SetRGB(tcurve.get());
    }
}

void ColorGradientCurve::getVal(float index, float &r, float &g, float &b) const
{
    r = lut1[index * 500.f];
    g = lut2[index * 500.f];
    b = lut3[index * 500.f];
}

// this is a generic cubic spline implementation, to clean up we could probably use something already existing elsewhere
void PerceptualToneCurve::cubic_spline(const float x[], const float y[], const int len, const float out_x[], float out_y[], const int out_len)
{
    int i, j;

    float **A = (float **)malloc(2 * len * sizeof(*A));
    float *As = (float *)calloc(1, 2 * len * 2 * len * sizeof(*As));
    float *b = (float *)calloc(1, 2 * len * sizeof(*b));
    float *c = (float *)calloc(1, 2 * len * sizeof(*c));
    float *d = (float *)calloc(1, 2 * len * sizeof(*d));

    for (i = 0; i < 2 * len; i++) {
        A[i] = &As[2 * len * i];
    }

    for (i = len - 1; i > 0; i--) {
        b[i] = (y[i] - y[i - 1]) / (x[i] - x[i - 1]);
        d[i - 1] = x[i] - x[i - 1];
    }

    for (i = 1; i < len - 1; i++) {
        A[i][i] = 2 * (d[i - 1] + d[i]);

        if (i > 1) {
            A[i][i - 1] = d[i - 1];
            A[i - 1][i] = d[i - 1];
        }

        A[i][len - 1] = 6 * (b[i + 1] - b[i]);
    }

    for (i = 1; i < len - 2; i++) {
        float v = A[i + 1][i] / A[i][i];

        for (j = 1; j <= len - 1; j++) {
            A[i + 1][j] -= v * A[i][j];
        }
    }

    for (i = len - 2; i > 0; i--) {
        float acc = 0;

        for (j = i; j <= len - 2; j++) {
            acc += A[i][j] * c[j];
        }

        c[i] = (A[i][len - 1] - acc) / A[i][i];
    }

    for (i = 0; i < out_len; i++) {
        float x_out = out_x[i];
        float y_out = 0;

        for (j = 0; j < len - 1; j++) {
            if (x[j] <= x_out && x_out <= x[j + 1]) {
                float v = x_out - x[j];
                y_out = y[j] +
                        ((y[j + 1] - y[j]) / d[j] - (2 * d[j] * c[j] + c[j + 1] * d[j]) / 6) * v +
                        (c[j] * 0.5) * v * v +
                        ((c[j + 1] - c[j]) / (6 * d[j])) * v * v * v;
            }
        }

        out_y[i] = y_out;
    }

    free(A);
    free(As);
    free(b);
    free(c);
    free(d);
}

// generic function for finding minimum of f(x) in the a-b range using the interval halving method
float PerceptualToneCurve::find_minimum_interval_halving(float (*func)(float x, void *arg), void *arg, float a, float b, float tol, int nmax)
{
    float L = b - a;
    float x = (a + b) * 0.5;

    for (int i = 0; i < nmax; i++) {
        float f_x = func(x, arg);

        if ((b - a) * 0.5 < tol) {
            return x;
        }

        float x1 = a + L / 4;
        float f_x1 = func(x1, arg);

        if (f_x1 < f_x) {
            b = x;
            x = x1;
        } else {
            float x2 = b - L / 4;
            float f_x2 = func(x2, arg);

            if (f_x2 < f_x) {
                a = x;
                x = x2;
            } else {
                a = x1;
                b = x2;
            }
        }

        L = b - a;
    }

    return x;
}

struct find_tc_slope_fun_arg {
    const ToneCurve * tc;
};

float PerceptualToneCurve::find_tc_slope_fun(float k, void *arg)
{
    struct find_tc_slope_fun_arg *a = (struct find_tc_slope_fun_arg *)arg;
    float areasum = 0;
    const int steps = 10;

    for (int i = 0; i < steps; i++) {
        float x = 0.1 + ((float)i / (steps - 1)) * 0.5; // testing (sRGB) range [0.1 - 0.6], ie ignore highligths and dark shadows
        float y = CurveFactory::gamma2(a->tc->lutToneCurve[CurveFactory::igamma2(x) * 65535] / 65535.0);
        float y1 = k * x;

        if (y1 > 1) {
            y1 = 1;
        }

        areasum += (y - y1) * (y - y1); // square is a rough approx of (twice) the area, but it's fine for our purposes
    }

    return areasum;
}

float PerceptualToneCurve::get_curve_val(float x, float range[2], float lut[], size_t lut_size)
{
    float xm = (x - range[0]) / (range[1] - range[0]) * (lut_size - 1);

    if (xm <= 0) {
        return lut[0];
    }

    int idx = (int)xm;

    if (idx >= static_cast<int>(lut_size) - 1) {
        return lut[lut_size - 1];
    }

    float d = xm - (float)idx; // [0 .. 1]
    return (1.0 - d) * lut[idx] + d * lut[idx + 1];
}

// calculate a single value that represents the contrast of the tone curve
float PerceptualToneCurve::calculateToneCurveContrastValue() const
{

    // find linear y = k*x the best approximates the curve, which is the linear scaling/exposure component that does not contribute any contrast

    // Note: the analysis is made on the gamma encoded curve, as the LUT is linear we make backwards gamma to
    struct find_tc_slope_fun_arg arg = { this };
    float k = find_minimum_interval_halving(find_tc_slope_fun, &arg, 0.1, 5.0, 0.01, 20);  // normally found in 8 iterations
    //fprintf(stderr, "average slope: %f\n", k);

    float maxslope = 0;
    {
        // look at midtone slope
        const float xd = 0.07;
        const float tx[] = { 0.30, 0.35, 0.40, 0.45 }; // we only look in the midtone range

        for (size_t i = 0; i < sizeof(tx) / sizeof(tx[0]); i++) {
            float x0 = tx[i] - xd;
            float y0 = CurveFactory::gamma2(lutToneCurve[CurveFactory::igamma2(x0) * 65535.f] / 65535.f) - k * x0;
            float x1 = tx[i] + xd;
            float y1 = CurveFactory::gamma2(lutToneCurve[CurveFactory::igamma2(x1) * 65535.f] / 65535.f) - k * x1;
            float slope = 1.0 + (y1 - y0) / (x1 - x0);

            if (slope > maxslope) {
                maxslope = slope;
            }
        }

        // look at slope at (light) shadows and (dark) highlights
        float e_maxslope = 0;
        {
            const float tx[] = { 0.20, 0.25, 0.50, 0.55 }; // we only look in the midtone range

            for (size_t i = 0; i < sizeof(tx) / sizeof(tx[0]); i++) {
                float x0 = tx[i] - xd;
                float y0 = CurveFactory::gamma2(lutToneCurve[CurveFactory::igamma2(x0) * 65535.f] / 65535.f) - k * x0;
                float x1 = tx[i] + xd;
                float y1 = CurveFactory::gamma2(lutToneCurve[CurveFactory::igamma2(x1) * 65535.f] / 65535.f) - k * x1;
                float slope = 1.0 + (y1 - y0) / (x1 - x0);

                if (slope > e_maxslope) {
                    e_maxslope = slope;
                }
            }
        }
        //fprintf(stderr, "%.3f %.3f\n", maxslope, e_maxslope);
        // midtone slope is more important for contrast, but weigh in some slope from brights and darks too.
        maxslope = maxslope * 0.7 + e_maxslope * 0.3;
    }
    return maxslope;
}

void PerceptualToneCurve::BatchApply(const size_t start, const size_t end, float *rc, float *gc, float *bc, const PerceptualToneCurveState &state) const
{
    const AdobeToneCurve& adobeTC = static_cast<const AdobeToneCurve&>((const ToneCurve&) * this);

    for (size_t i = start; i < end; ++i) {
        float r = CLIP(rc[i]);
        float g = CLIP(gc[i]);
        float b = CLIP(bc[i]);

        if (!state.isProphoto) {
            // convert to prophoto space to make sure the same result is had regardless of working color space
            float newr = state.Working2Prophoto[0][0] * r + state.Working2Prophoto[0][1] * g + state.Working2Prophoto[0][2] * b;
            float newg = state.Working2Prophoto[1][0] * r + state.Working2Prophoto[1][1] * g + state.Working2Prophoto[1][2] * b;
            float newb = state.Working2Prophoto[2][0] * r + state.Working2Prophoto[2][1] * g + state.Working2Prophoto[2][2] * b;
            r = newr;
            g = newg;
            b = newb;
        }

        float ar = r;
        float ag = g;
        float ab = b;
        adobeTC.Apply(ar, ag, ab);

        if (ar >= 65535.f && ag >= 65535.f && ab >= 65535.f) {
            // clip fast path, will also avoid strange colours of clipped highlights
            rc[i] = gc[i] = bc[i] = 65535.f;
            continue;
        }

        if (ar <= 0.f && ag <= 0.f && ab <= 0.f) {
            rc[i] = gc[i] = bc[i] = 0;
            continue;
        }

        // ProPhoto constants for luminance, that is xyz_prophoto[1][]
        constexpr float Yr = 0.2880402f;
        constexpr float Yg = 0.7118741f;
        constexpr float Yb = 0.0000857f;

        // we use the Adobe (RGB-HSV hue-stabilized) curve to decide luminance, which generally leads to a less contrasty result
        // compared to a pure luminance curve. We do this to be more compatible with the most popular curves.
        const float oldLuminance = r * Yr + g * Yg + b * Yb;
        const float newLuminance = ar * Yr + ag * Yg + ab * Yb;
        const float Lcoef = newLuminance / oldLuminance;
        r = LIM<float>(r * Lcoef, 0.f, 65535.f);
        g = LIM<float>(g * Lcoef, 0.f, 65535.f);
        b = LIM<float>(b * Lcoef, 0.f, 65535.f);

        // move to JCh so we can modulate chroma based on the global contrast-related chroma scaling factor
        float x, y, z;
        Color::Prophotoxyz(r, g, b, x, y, z);

        float J, C, h;
        Ciecam02::xyz2jch_ciecam02float( J, C, h,
                                         aw, fl,
                                         x * 0.0015259022f,  y * 0.0015259022f,  z * 0.0015259022f,
                                         xw, yw,  zw,
                                         c,  nc, pow1, nbb, ncb, cz, d);


        if (!isfinite(J) || !isfinite(C) || !isfinite(h)) {
            // this can happen for dark noise colours or colours outside human gamut. Then we just return the curve's result.
            if (!state.isProphoto) {
                float newr = state.Prophoto2Working[0][0] * r + state.Prophoto2Working[0][1] * g + state.Prophoto2Working[0][2] * b;
                float newg = state.Prophoto2Working[1][0] * r + state.Prophoto2Working[1][1] * g + state.Prophoto2Working[1][2] * b;
                float newb = state.Prophoto2Working[2][0] * r + state.Prophoto2Working[2][1] * g + state.Prophoto2Working[2][2] * b;
                r = newr;
                g = newg;
                b = newb;
            }
            rc[i] = r;
            gc[i] = g;
            bc[i] = b;

            continue;
        }

        float cmul = state.cmul_contrast; // chroma scaling factor

        // depending on color, the chroma scaling factor can be fine-tuned below

        {
            // decrease chroma scaling sligthly of extremely saturated colors
            float saturated_scale_factor = 0.95f;
            constexpr float lolim = 35.f; // lower limit, below this chroma all colors will keep original chroma scaling factor
            constexpr float hilim = 60.f; // high limit, above this chroma the chroma scaling factor is multiplied with the saturated scale factor value above

            if (C < lolim) {
                // chroma is low enough, don't scale
                saturated_scale_factor = 1.f;
            } else if (C < hilim) {
                // S-curve transition between low and high limit
                float x = (C - lolim) / (hilim - lolim); // x = [0..1], 0 at lolim, 1 at hilim

                if (x < 0.5f) {
                    x = 2.f * SQR(x);
                } else {
                    x = 1.f - 2.f * SQR(1 - x);
                }

                saturated_scale_factor = (1.f - x) + saturated_scale_factor * x;
            } else {
                // do nothing, high saturation color, keep scale factor
            }

            cmul *= saturated_scale_factor;
        }

        {
            // increase chroma scaling slightly of shadows
            float nL = Color::gamma2curve[newLuminance]; // apply gamma so we make comparison and transition with a more perceptual lightness scale
            float dark_scale_factor = 1.20f;
            //float dark_scale_factor = 1.0 + state.debug.p2 / 100.0f;
            constexpr float lolim = 0.15f;
            constexpr float hilim = 0.50f;

            if (nL < lolim) {
                // do nothing, keep scale factor
            } else if (nL < hilim) {
                // S-curve transition
                float x = (nL - lolim) / (hilim - lolim); // x = [0..1], 0 at lolim, 1 at hilim

                if (x < 0.5f) {
                    x = 2.f * SQR(x);
                } else {
                    x = 1.f - 2.f * SQR(1 - x);
                }

                dark_scale_factor = dark_scale_factor * (1.0f - x) + x;
            } else {
                dark_scale_factor = 1.f;
            }

            cmul *= dark_scale_factor;
        }

        {
            // to avoid strange CIECAM02 chroma errors on close-to-shadow-clipping colors we reduce chroma scaling towards 1.0 for black colors
            float dark_scale_factor = 1.f / cmul;
            constexpr float lolim = 4.f;
            constexpr float hilim = 7.f;

            if (J < lolim) {
                // do nothing, keep scale factor
            } else if (J < hilim) {
                // S-curve transition
                float x = (J - lolim) / (hilim - lolim);

                if (x < 0.5f) {
                    x = 2.f * SQR(x);
                } else {
                    x = 1.f - 2.f * SQR(1 - x);
                }

                dark_scale_factor = dark_scale_factor * (1.f - x) + x;
            } else {
                dark_scale_factor = 1.f;
            }

            cmul *= dark_scale_factor;
        }

        C *= cmul;

        Ciecam02::jch2xyz_ciecam02float( x, y, z,
                                         J, C, h,
                                         xw, yw,  zw,
                                         c, nc, 1, pow1, nbb, ncb, fl, cz, d, aw );

        if (!isfinite(x) || !isfinite(y) || !isfinite(z)) {
            // can happen for colours on the rim of being outside gamut, that worked without chroma scaling but not with. Then we return only the curve's result.
            if (!state.isProphoto) {
                float newr = state.Prophoto2Working[0][0] * r + state.Prophoto2Working[0][1] * g + state.Prophoto2Working[0][2] * b;
                float newg = state.Prophoto2Working[1][0] * r + state.Prophoto2Working[1][1] * g + state.Prophoto2Working[1][2] * b;
                float newb = state.Prophoto2Working[2][0] * r + state.Prophoto2Working[2][1] * g + state.Prophoto2Working[2][2] * b;
                r = newr;
                g = newg;
                b = newb;
            }

            rc[i] = r;
            gc[i] = g;
            bc[i] = b;

            continue;
        }

        Color::xyz2Prophoto(x, y, z, r, g, b);
        r *= 655.35f;
        g *= 655.35f;
        b *= 655.35f;
        r = LIM<float>(r, 0.f, 65535.f);
        g = LIM<float>(g, 0.f, 65535.f);
        b = LIM<float>(b, 0.f, 65535.f);

        {
            // limit saturation increase in rgb space to avoid severe clipping and flattening in extreme highlights

            // we use the RGB-HSV hue-stable "Adobe" curve as reference. For S-curve contrast it increases
            // saturation greatly, but desaturates extreme highlights and thus provide a smooth transition to
            // the white point. However the desaturation effect is quite strong so we make a weighting
            const float as = Color::rgb2s(ar, ag, ab);
            const float s = Color::rgb2s(r, g, b);

            const float sat_scale = as <= 0.f ? 1.f : s / as; // saturation scale compared to Adobe curve
            float keep = 0.2f;
            constexpr float lolim = 1.00f; // only mix in the Adobe curve if we have increased saturation compared to it
            constexpr float hilim = 1.20f;

            if (sat_scale < lolim) {
                // saturation is low enough, don't desaturate
                keep = 1.f;
            } else if (sat_scale < hilim) {
                // S-curve transition
                float x = (sat_scale - lolim) / (hilim - lolim); // x = [0..1], 0 at lolim, 1 at hilim

                if (x < 0.5f) {
                    x = 2.f * SQR(x);
                } else {
                    x = 1.f - 2.f * SQR(1 - x);
                }

                keep = (1.f - x) + keep * x;
            } else {
                // do nothing, very high increase, keep minimum amount
            }

            if (keep < 1.f) {
                // mix in some of the Adobe curve result
                r = intp(keep, r, ar);
                g = intp(keep, g, ag);
                b = intp(keep, b, ab);
            }
        }

        if (!state.isProphoto) {
            float newr = state.Prophoto2Working[0][0] * r + state.Prophoto2Working[0][1] * g + state.Prophoto2Working[0][2] * b;
            float newg = state.Prophoto2Working[1][0] * r + state.Prophoto2Working[1][1] * g + state.Prophoto2Working[1][2] * b;
            float newb = state.Prophoto2Working[2][0] * r + state.Prophoto2Working[2][1] * g + state.Prophoto2Working[2][2] * b;
            r = newr;
            g = newg;
            b = newb;
        }
        rc[i] = r;
        gc[i] = g;
        bc[i] = b;
    }
}
float PerceptualToneCurve::cf_range[2];
float PerceptualToneCurve::cf[1000];
float PerceptualToneCurve::f, PerceptualToneCurve::c, PerceptualToneCurve::nc, PerceptualToneCurve::yb, PerceptualToneCurve::la, PerceptualToneCurve::xw, PerceptualToneCurve::yw, PerceptualToneCurve::zw, PerceptualToneCurve::gamut;
float PerceptualToneCurve::n, PerceptualToneCurve::d, PerceptualToneCurve::nbb, PerceptualToneCurve::ncb, PerceptualToneCurve::cz, PerceptualToneCurve::aw, PerceptualToneCurve::wh, PerceptualToneCurve::pfl, PerceptualToneCurve::fl, PerceptualToneCurve::pow1;

void PerceptualToneCurve::init()
{

    // init ciecam02 state, used for chroma scalings
    xw = 96.42f;
    yw = 100.0f;
    zw = 82.49f;
    yb = 20;
    la = 20;
    f  = 1.00f;
    c  = 0.69f;
    nc = 1.00f;

    Ciecam02::initcam1float(gamut, yb, 1.f, f, la, xw, yw, zw, n, d, nbb, ncb,
                            cz, aw, wh, pfl, fl, c);
    pow1 = pow_F(1.64f - pow_F(0.29f, n), 0.73f);

    {
        // init contrast-value-to-chroma-scaling conversion curve

        // contrast value in the left column, chroma scaling in the right. Handles for a spline.
        // Put the columns in a file (without commas) and you can plot the spline with gnuplot: "plot 'curve.txt' smooth csplines"
        // A spline can easily get overshoot issues so if you fine-tune the values here make sure that the resulting spline is smooth afterwards, by
        // plotting it for example.
        const float p[] = {
            0.60, 0.70, // lowest contrast
            0.70, 0.80,
            0.90, 0.94,
            0.99, 1.00,
            1.00, 1.00, // 1.0 (linear curve) to 1.0, no scaling
            1.07, 1.00,
            1.08, 1.00,
            1.11, 1.02,
            1.20, 1.08,
            1.30, 1.12,
            1.80, 1.20,
            2.00, 1.22  // highest contrast
        };

        const size_t in_len = sizeof(p) / sizeof(p[0]) / 2;
        float in_x[in_len];
        float in_y[in_len];

        for (size_t i = 0; i < in_len; i++) {
            in_x[i] = p[2 * i + 0];
            in_y[i] = p[2 * i + 1];
        }

        const size_t out_len = sizeof(cf) / sizeof(cf[0]);
        float out_x[out_len];

        for (size_t i = 0; i < out_len; i++) {
            out_x[i] = in_x[0] + (in_x[in_len - 1] - in_x[0]) * (float)i / (out_len - 1);
        }

        cubic_spline(in_x, in_y, in_len, out_x, cf, out_len);
        cf_range[0] = in_x[0];
        cf_range[1] = in_x[in_len - 1];
    }
}

void PerceptualToneCurve::initApplyState(PerceptualToneCurveState & state, Glib::ustring workingSpace) const
{

    // Get the curve's contrast value, and convert to a chroma scaling
    const float contrast_value = calculateToneCurveContrastValue();
    state.cmul_contrast = get_curve_val(contrast_value, cf_range, cf, sizeof(cf) / sizeof(cf[0]));
    //fprintf(stderr, "contrast value: %f => chroma scaling %f\n", contrast_value, state.cmul_contrast);

    // Create state for converting to/from prophoto (if necessary)
    if (workingSpace == "ProPhoto") {
        state.isProphoto = true;
    } else {
        state.isProphoto = false;
        TMatrix Work = ICCStore::getInstance()->workingSpaceMatrix(workingSpace);
        memset(state.Working2Prophoto, 0, sizeof(state.Working2Prophoto));

        for (int i = 0; i < 3; i++)
            for (int j = 0; j < 3; j++)
                for (int k = 0; k < 3; k++) {
                    state.Working2Prophoto[i][j] += prophoto_xyz[i][k] * Work[k][j];
                }

        Work = ICCStore::getInstance()->workingSpaceInverseMatrix(workingSpace);
        memset(state.Prophoto2Working, 0, sizeof(state.Prophoto2Working));

        for (int i = 0; i < 3; i++)
            for (int j = 0; j < 3; j++)
                for (int k = 0; k < 3; k++) {
                    state.Prophoto2Working[i][j] += Work[i][k] * xyz_prophoto[k][j];
                }
    }
}

}<|MERGE_RESOLUTION|>--- conflicted
+++ resolved
@@ -734,11 +734,7 @@
 
 }
 
-<<<<<<< HEAD
-SSEFUNCTION void CurveFactory::complexCurve(double ecomp, double black, double hlcompr, double hlcomprthresh,
-=======
 void CurveFactory::complexCurve (double ecomp, double black, double hlcompr, double hlcomprthresh,
->>>>>>> 24151b31
         double shcompr, double br, double contr,
         const std::vector<double>& curvePoints,
         const std::vector<double>& curvePoints2,
@@ -1020,7 +1016,7 @@
 
 
 
-SSEFUNCTION void CurveFactory::complexCurvelocal(double ecomp, double black, double hlcompr, double hlcomprthresh,
+void CurveFactory::complexCurvelocal(double ecomp, double black, double hlcompr, double hlcomprthresh,
         double shcompr, double br, double contr,
         LUTu & histogram,
         LUTf & hlCurve, LUTf & shCurve, LUTf & outCurve,
