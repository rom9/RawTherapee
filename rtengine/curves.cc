/*
 *  This file is part of RawTherapee.
 *
 *  Copyright (c) 2004-2010 Gabor Horvath <hgabor@rawtherapee.com>
 *
 *  RawTherapee is free software: you can redistribute it and/or modify
 *  it under the terms of the GNU General Public License as published by
 *  the Free Software Foundation, either version 3 of the License, or
 *  (at your option) any later version.
 *
 *  RawTherapee is distributed in the hope that it will be useful,
 *  but WITHOUT ANY WARRANTY; without even the implied warranty of
 *  MERCHANTABILITY or FITNESS FOR A PARTICULAR PURPOSE.  See the
 *  GNU General Public License for more details.
 *
 *  You should have received a copy of the GNU General Public License
 *  along with RawTherapee.  If not, see <http://www.gnu.org/licenses/>.
 */
#include <vector>
#include <algorithm>
#include <memory>
#include <cmath>
#include <cstring>
#include <glib.h>
#include <glib/gstdio.h>
#ifdef _OPENMP
#include <omp.h>
#endif

#include "rt_math.h"

#include "mytime.h"
#include "array2D.h"
#include "LUT.h"
#include "curves.h"
#include "opthelper.h"
#include "ciecam02.h"
#include "color.h"
#include "iccstore.h"
#undef CLIPD
#define CLIPD(a) ((a)>0.0f?((a)<1.0f?(a):1.0f):0.0f)

using namespace std;

namespace rtengine
{
bool sanitizeCurve(std::vector<double>& curve)
{
    // A curve is valid under one of the following conditions:
    // 1) Curve has exactly one entry which is D(F)CT_Linear
    // 2) Number of curve entries is > 3 and odd
    // 3) curve[0] == DCT_Parametric and curve size is >= 8 and curve[1] .. curve[3] are ordered ascending and are distinct
    if (curve.empty()) {
        curve.push_back (DCT_Linear);
        return true;
    } else if(curve.size() == 1 && curve[0] != DCT_Linear) {
        curve[0] = DCT_Linear;
        return true;
    } else if((curve.size() % 2 == 0 || curve.size() < 5) && curve[0] != DCT_Parametric) {
        curve.clear();
        curve.push_back (DCT_Linear);
        return true;
    } else if(curve[0] == DCT_Parametric) {
        if (curve.size() < 8) {
            curve.clear();
            curve.push_back (DCT_Linear);
            return true;
        } else {
            // curve[1] to curve[3] must be ordered ascending and distinct
            for (int i = 1; i < 3; i++) {
                if (curve[i] >= curve[i + 1]) {
                    curve[1] = 0.25f;
                    curve[2] = 0.5f;
                    curve[3] = 0.75f;
                    break;
                }
            }
        }
    }
    return false;
}

Curve::Curve() : N(0), ppn(0), x(nullptr), y(nullptr), mc(0.0), mfc(0.0), msc(0.0), mhc(0.0), hashSize(1000 /* has to be initialized to the maximum value */), ypp(nullptr), x1(0.0), y1(0.0), x2(0.0), y2(0.0), x3(0.0), y3(0.0), firstPointIncluded(false), increment(0.0), nbr_points(0) {}

void Curve::AddPolygons()
{
    if (firstPointIncluded) {
        poly_x.push_back(x1);
        poly_y.push_back(y1);
    }

    for (int k = 1; k < (nbr_points - 1); k++) {
        double t = k * increment;
        double t2 = t * t;
        double tr = 1. - t;
        double tr2 = tr * tr;
        double tr2t = tr * 2 * t;

        // adding a point to the polyline
        poly_x.push_back(tr2 * x1 + tr2t * x2 + t2 * x3);
        poly_y.push_back(tr2 * y1 + tr2t * y2 + t2 * y3);
    }

    // adding the last point of the sub-curve
    poly_x.push_back(x3);
    poly_y.push_back(y3);
}

void Curve::fillDyByDx()
{
    dyByDx.resize(poly_x.size() - 1);

    for (unsigned int i = 0; i < poly_x.size() - 1; i++) {
        double dx = poly_x[i + 1] - poly_x[i];
        double dy = poly_y[i + 1] - poly_y[i];
        dyByDx[i] = dy / dx;

    }
}

void Curve::fillHash()
{
    hash.resize(hashSize + 2);

    unsigned int polyIter = 0;
    double const increment = 1. / hashSize;
    double milestone = 0.;

    for (unsigned short i = 0; i < (hashSize + 1);) {
        while (poly_x[polyIter] <= milestone) {
            ++polyIter;
        }

        hash.at(i).smallerValue = polyIter - 1;
        ++i;
        milestone = i * increment;
    }

    milestone = 0.;
    polyIter = 0;

    for (unsigned int i = 0; i < hashSize + 1u;) {
        while (poly_x[polyIter] < (milestone + increment)) {
            ++polyIter;
        }

        hash.at(i).higherValue = polyIter;
        ++i;
        milestone = i * increment;
    }

    hash.at(hashSize + 1).smallerValue = poly_x.size() - 1;
    hash.at(hashSize + 1).higherValue = poly_x.size();

    /*
     * Uncomment the code below to dump the polygon points and the hash table in files
    if (poly_x.size() > 500) {
        printf("Files generated (%d points)\n", poly_x.size());
        FILE* f = fopen ("hash.txt", "wt");
        for (unsigned int i=0; i<hashSize;i++) {
            unsigned short s = hash.at(i).smallerValue;
            unsigned short h = hash.at(i).higherValue;
            fprintf (f, "%d: %d<%d (%.5f<%.5f)\n", i, s, h, poly_x[s], poly_x[h]);
        }
        fclose (f);
        f = fopen ("poly_x.txt", "wt");
        for (size_t i=0; i<poly_x.size();i++) {
            fprintf (f, "%d: %.5f, %.5f\n", i, poly_x[i], poly_y[i]);
        }
        fclose (f);
    }
    */

}

/** @ brief Return the number of control points of the curve
 * This method return the number of control points of a curve. Not suitable for parametric curves.
 * @return number of control points of the curve. 0 will be sent back for Parametric curves
 */
int Curve::getSize() const
{
    return N;
}

/** @ brief Return the a control point's value
 * This method return a control points' value. Not suitable for parametric curves.
 * @param cpNum id of the control points we're interested in
 * @param x Y value of the control points, or -1 if invalid
 * @param y Y value of the control points, or -1 if invalid
 */
void Curve::getControlPoint(int cpNum, double &x, double &y) const
{
    if (this->x && cpNum < N) {
        x = this->x[cpNum];
        y = this->y[cpNum];
    } else {
        x = y = -1.;
    }
}

// Wikipedia sRGB: Unlike most other RGB color spaces, the sRGB gamma cannot be expressed as a single numerical value.
// The overall gamma is approximately 2.2, consisting of a linear (gamma 1.0) section near black, and a non-linear section elsewhere involving a 2.4 exponent
// and a gamma (slope of log output versus log input) changing from 1.0 through about 2.3.
const double CurveFactory::sRGBGamma = 2.2;
const double CurveFactory::sRGBGammaCurve = 2.4;

void fillCurveArray(DiagonalCurve* diagCurve, LUTf &outCurve, int skip, bool needed)
{
    if (needed) {

        for (int i = 0; i <= 0xffff; i += i < 0xffff - skip ? skip : 1) {
            // change to [0,1] range
            float val = (float)i / 65535.f;
            // apply custom/parametric/NURBS curve, if any
            val = diagCurve->getVal(val);
            // store result in a temporary array
            outCurve[i] = val;
        }

        // if skip>1, let apply linear interpolation in the skipped points of the curve
        if (skip > 1) {
            float skipmul = 1.f / (float) skip;

            for (int i = 0; i <= 0x10000 - skip; i += skip) {
                for (int j = 1; j < skip; j++) {
                    outCurve[i + j] = (outCurve[i] * (skip - j) + outCurve[i + skip] * j) * skipmul;
                }
            }
        }

        outCurve *= 65535.f;
    } else {
        outCurve.makeIdentity();
    }
}

void CurveFactory::curveLightBrightColor(const std::vector<double>& curvePoints1, const std::vector<double>& curvePoints2, const std::vector<double>& curvePoints3,
        const LUTu & histogram, LUTu & outBeforeCCurveHistogram,//for Luminance
        const LUTu & histogramC, LUTu & outBeforeCCurveHistogramC,//for chroma
        ColorAppearance & customColCurve1, ColorAppearance & customColCurve2, ColorAppearance & customColCurve3, int skip)
{

    outBeforeCCurveHistogram.clear();
    outBeforeCCurveHistogramC.clear();
    bool histNeeded = false;
    customColCurve3.Reset();

    if (!curvePoints3.empty() && curvePoints3[0] > DCT_Linear && curvePoints3[0] < DCT_Unchanged) {
        DiagonalCurve tcurve(curvePoints3, CURVES_MIN_POLY_POINTS / skip);

        if (outBeforeCCurveHistogramC) {
            histogramC.compressTo(outBeforeCCurveHistogramC, 48000);
        }

        if (!tcurve.isIdentity()) {
            customColCurve3.Set(tcurve);
        }
    }


    customColCurve2.Reset();

    if (!curvePoints2.empty() && curvePoints2[0] > DCT_Linear && curvePoints2[0] < DCT_Unchanged) {
        DiagonalCurve tcurve(curvePoints2, CURVES_MIN_POLY_POINTS / skip);

        if (outBeforeCCurveHistogram) {
            histNeeded = true;
        }

        if (!tcurve.isIdentity()) {
            customColCurve2.Set(tcurve);
        }
    }


    // create first curve if needed
    customColCurve1.Reset();

    if (!curvePoints1.empty() && curvePoints1[0] > DCT_Linear && curvePoints1[0] < DCT_Unchanged) {
        DiagonalCurve tcurve(curvePoints1, CURVES_MIN_POLY_POINTS / skip);

        if (outBeforeCCurveHistogram) {
            histNeeded = true;
        }

        if (!tcurve.isIdentity()) {
            customColCurve1.Set(tcurve);
        }
    }

    if (histNeeded) {
        histogram.compressTo(outBeforeCCurveHistogram, 32768);
    }
}

void CurveFactory::curveBW(const std::vector<double>& curvePointsbw, const std::vector<double>& curvePointsbw2,
                           const LUTu & histogrambw, LUTu & outBeforeCCurveHistogrambw,//for Luminance
                           ToneCurve & customToneCurvebw1, ToneCurve & customToneCurvebw2, int skip)
{

    const float gamma_ = Color::sRGBGammaCurve;

    outBeforeCCurveHistogrambw.clear();
    bool histNeeded = false;

    customToneCurvebw2.Reset();

    if (!curvePointsbw2.empty() && curvePointsbw2[0] > DCT_Linear && curvePointsbw2[0] < DCT_Unchanged) {
        DiagonalCurve tcurve(curvePointsbw2, CURVES_MIN_POLY_POINTS / skip);

        if (outBeforeCCurveHistogrambw) {
            histNeeded = true;
        }

        if (!tcurve.isIdentity()) {
            customToneCurvebw2.Set(tcurve, gamma_);
        }
    }


    customToneCurvebw1.Reset();

    if (!curvePointsbw.empty() && curvePointsbw[0] > DCT_Linear && curvePointsbw[0] < DCT_Unchanged) {
        DiagonalCurve tcurve(curvePointsbw, CURVES_MIN_POLY_POINTS / skip);

        if (outBeforeCCurveHistogrambw) {
            histNeeded = true;
        }

        if (!tcurve.isIdentity()) {
            customToneCurvebw1.Set(tcurve, gamma_);
        }
    }


    // create first curve if needed
    if (histNeeded) {
        histogrambw.compressTo(outBeforeCCurveHistogrambw, 32768);
    }
}

// add curve Lab : C=f(L)
void CurveFactory::curveCL(bool & clcutili, const std::vector<double>& clcurvePoints, LUTf & clCurve, int skip)
{
    clcutili = false;
    std::unique_ptr<DiagonalCurve> dCurve;

    if (!clcurvePoints.empty() && clcurvePoints[0] != 0) {
        dCurve = std::unique_ptr<DiagonalCurve> (new DiagonalCurve(clcurvePoints, CURVES_MIN_POLY_POINTS / skip));

        if (dCurve && !dCurve->isIdentity()) {
            clcutili = true;
        }
    }

    fillCurveArray(dCurve.get(), clCurve, skip, clcutili);
}

void CurveFactory::mapcurve(bool & mapcontlutili, const std::vector<double>& mapcurvePoints, LUTf & mapcurve, int skip, const LUTu & histogram, LUTu & outBeforeCurveHistogram)
{
    bool needed = false;
    std::unique_ptr<DiagonalCurve> dCurve;
    outBeforeCurveHistogram.clear();
    bool histNeeded = false;

    if (!mapcurvePoints.empty() && mapcurvePoints[0] != 0) {
        dCurve = std::unique_ptr<DiagonalCurve> (new DiagonalCurve(mapcurvePoints, CURVES_MIN_POLY_POINTS / skip));

        if (outBeforeCurveHistogram) {
            histNeeded = true;
        }

        if (dCurve && !dCurve->isIdentity()) {
            needed = true;
            mapcontlutili = true;
        }
    }

    if (histNeeded) {
        histogram.compressTo(outBeforeCurveHistogram, 32768);
    }

    fillCurveArray(dCurve.get(), mapcurve, skip, needed);
}

void CurveFactory::curveDehaContL(bool & dehacontlutili, const std::vector<double>& dehaclcurvePoints, LUTf & dehaclCurve, int skip, const LUTu & histogram, LUTu & outBeforeCurveHistogram)
{
    bool needed = false;
    std::unique_ptr<DiagonalCurve> dCurve;
    outBeforeCurveHistogram.clear();
    bool histNeeded = false;

    if (!dehaclcurvePoints.empty() && dehaclcurvePoints[0] != 0) {
        dCurve = std::unique_ptr<DiagonalCurve> (new DiagonalCurve(dehaclcurvePoints, CURVES_MIN_POLY_POINTS / skip));

        if (outBeforeCurveHistogram) {
            histNeeded = true;
        }

        if (dCurve && !dCurve->isIdentity()) {
            needed = true;
            dehacontlutili = true;
        }
    }

    if (histNeeded) {
        histogram.compressTo(outBeforeCurveHistogram, 32768);
    }

    fillCurveArray(dCurve.get(), dehaclCurve, skip, needed);
}

// add curve Lab wavelet : Cont=f(L)
void CurveFactory::curveWavContL(bool & wavcontlutili, const std::vector<double>& wavclcurvePoints, LUTf & wavclCurve, /*LUTu & histogramwavcl, LUTu & outBeforeWavCLurveHistogram,*/int skip)
{
    bool needed = false;
    std::unique_ptr<DiagonalCurve> dCurve;

    if (!wavclcurvePoints.empty() && wavclcurvePoints[0] != 0) {
        dCurve = std::unique_ptr<DiagonalCurve> (new DiagonalCurve(wavclcurvePoints, CURVES_MIN_POLY_POINTS / skip));

        if (dCurve && !dCurve->isIdentity()) {
            needed = true;
            wavcontlutili = true;
        }
    }

    fillCurveArray(dCurve.get(), wavclCurve, skip, needed);
}

// add curve Colortoning : C=f(L) and CLf(L)
void CurveFactory::curveToning(const std::vector<double>& curvePoints, LUTf & ToningCurve, int skip)
{
    bool needed = false;
    std::unique_ptr<DiagonalCurve> dCurve;

    if (!curvePoints.empty() && curvePoints[0] != 0) {
        dCurve = std::unique_ptr<DiagonalCurve> (new DiagonalCurve(curvePoints, CURVES_MIN_POLY_POINTS / skip));

        if (dCurve && !dCurve->isIdentity()) {
            needed = true;
        }
    }

    fillCurveArray(dCurve.get(), ToningCurve, skip, needed);
}

void CurveFactory::curveLocal(bool & locallutili, const std::vector<double>& curvePoints, LUTf & LocalLCurve, int skip)
{
    bool needed = false;
    std::unique_ptr<DiagonalCurve> dCurve;

    if (!curvePoints.empty() && curvePoints[0] != 0) {
        dCurve = std::unique_ptr<DiagonalCurve> (new DiagonalCurve(curvePoints, CURVES_MIN_POLY_POINTS / skip));

        if (dCurve && !dCurve->isIdentity()) {
            needed = true;
            locallutili = true;
        }
    }

    fillCurveArray(dCurve.get(), LocalLCurve, skip, needed);
    //LocalLCurve.dump("wav");

}

void CurveFactory::curveCCLocal(bool & localcutili, const std::vector<double>& curvePoints, LUTf & LocalCCurve, int skip)
{
    bool needed = false;
    std::unique_ptr<DiagonalCurve> dCurve;

    if (!curvePoints.empty() && curvePoints[0] != 0) {
        dCurve = std::unique_ptr<DiagonalCurve> (new DiagonalCurve(curvePoints, CURVES_MIN_POLY_POINTS / skip));

        if (dCurve && !dCurve->isIdentity()) {
            needed = true;
            localcutili = true;
        }
    }

    fillCurveArray(dCurve.get(), LocalCCurve, skip, needed);
    //LocalLCurve.dump("wav");

}

void CurveFactory::curveskLocal(bool & localskutili, const std::vector<double>& curvePoints, LUTf & LocalskCurve, int skip)
{
    bool needed = false;
    std::unique_ptr<DiagonalCurve> dCurve;

//    if (localskutili && !curvePoints.empty() && curvePoints[0] != 0) {
    if (!curvePoints.empty() && curvePoints[0] != 0) {
        dCurve = std::unique_ptr<DiagonalCurve> (new DiagonalCurve(curvePoints, CURVES_MIN_POLY_POINTS / skip));

        if (dCurve && !dCurve->isIdentity()) {
            needed = true;
            localskutili = true;
        }
    }

    fillCurveArray(dCurve.get(), LocalskCurve, skip, needed);

}

void CurveFactory::curveexLocal(bool & localexutili, const std::vector<double>& curvePoints, LUTf & LocalexCurve, int skip)
{
    bool needed = false;
    std::unique_ptr<DiagonalCurve> dCurve;

//    if (localexutili && !curvePoints.empty() && curvePoints[0] != 0) {
    if (!curvePoints.empty() && curvePoints[0] != 0) {
        dCurve = std::unique_ptr<DiagonalCurve> (new DiagonalCurve(curvePoints, CURVES_MIN_POLY_POINTS / skip));

        if (dCurve && !dCurve->isIdentity()) {
            needed = true;
            localexutili = true;
        }
    }

    fillCurveArray(dCurve.get(), LocalexCurve, skip, needed);

}


void CurveFactory::localLCurve(double br, double contr,  /*const std::vector<double>& curvePoints,*/
                               LUTu & histogram, LUTf & outCurve,
                               int skip, bool & utili)
{

    // curve without contrast
    LUTf dcurve(65536, 0);

    // clear array that stores histogram valid before applying the custom curve

    //%%%%%%%%%%%%%%%%%%%%%%%%%%%%%%%%%%%%%%%%%%%%%%%%%%%%%%
    // tone curve base. a: slope (from exp.comp.), b: black, def_mul: max. x value (can be>1), hr,sr: highlight,shadow recovery
    //%%%%%%%%%%%%%%%%%%%%%%%%%%%%%%%%%%%%%%%%%%%%%%%%%%%%%%

    // check if brightness curve is needed
    if (br > 0.00001 || br < -0.00001) {
        utili = true;

        std::vector<double> brightcurvePoints;
        brightcurvePoints.resize(9);
        brightcurvePoints.at(0) = double (DCT_NURBS);

        brightcurvePoints.at(1) = 0.;  // black point.  Value in [0 ; 1] range
        brightcurvePoints.at(2) = 0.;  // black point.  Value in [0 ; 1] range

        if (br > 0) {
            brightcurvePoints.at(3) = 0.1;  // toe point
            brightcurvePoints.at(4) = 0.1 + br / 150.0;  //value at toe point

            brightcurvePoints.at(5) = 0.7;  // shoulder point
            brightcurvePoints.at(6) = min(1.0, 0.7 + br / 300.0);   //value at shoulder point
        } else {
            brightcurvePoints.at(3) = 0.1 - br / 150.0;  // toe point
            brightcurvePoints.at(4) = 0.1;  // value at toe point

            brightcurvePoints.at(5) = min(1.0, 0.7 - br / 300.0);   // shoulder point
            brightcurvePoints.at(6) = 0.7;  // value at shoulder point
        }

        brightcurvePoints.at(7) = 1.;  // white point
        brightcurvePoints.at(8) = 1.;  // value at white point

        DiagonalCurve* brightcurve = new DiagonalCurve(brightcurvePoints, CURVES_MIN_POLY_POINTS / skip);
        //%%%%%%%%%%%%%%%%%%%%%%%%%%%%%%%%%%%%%%%%%%%%%%%%%%%%%%

        // Applying brightness curve
        for (int i = 0; i < 32768; i++) { // L values range up to 32767, higher values are for highlight overflow

            // change to [0,1] range
            float val = (float)i / 32767.0;

            // apply brightness curve
            val = brightcurve->getVal(val);

            // store result in a temporary array
            dcurve[i] = CLIPD(val);
        }

        delete brightcurve;
    } else {
        for (int i = 0; i < 32768; i++) { // L values range up to 32767, higher values are for highlight overflow
            // set the identity curve in the temporary array
            dcurve[i] = (float)i / 32767.0;
        }
    }

    //%%%%%%%%%%%%%%%%%%%%%%%%%%%%%%%%%%%%%%%%%%%%%%%%%%%%%%

    //%%%%%%%%%%%%%%%%%%%%%%%%%%%%%%%%%%%%%%%%%%%%%%%%%%%%%%

    // check if contrast curve is needed
    if (contr > 0.00001 || contr < -0.00001) {
        utili = true;

        DiagonalCurve* contrastcurve = NULL;

        // compute mean luminance of the image with the curve applied
        int sum = 0;
        float avg = 0;

        //float sqavg = 0;
        for (int i = 0; i < 32768; i++) {
            avg += dcurve[i] * histogram[i];
            //sqavg += dcurve[i]*dcurve[i] * histogram[i];
            sum += histogram[i];
        }

        if (sum) {
            avg /= sum;
            //sqavg /= sum;
            //float stddev = sqrt(sqavg-avg*avg);
            //      printf("avg=%f\n",avg);

            //%%%%%%%%%%%%%%%%%%%%%%%%%%%%%%%%%%%%%%%%%%%%%%%%%%%%%%
            std::vector<double> contrastcurvePoints;
            contrastcurvePoints.resize(9);
            contrastcurvePoints.at(0) = double (DCT_NURBS);

            contrastcurvePoints.at(1) = 0.;  // black point.  Value in [0 ; 1] range
            contrastcurvePoints.at(2) = 0.;  // black point.  Value in [0 ; 1] range

            contrastcurvePoints.at(3) = avg - avg * (0.6 - contr / 250.0);  // toe point
            contrastcurvePoints.at(4) = avg - avg * (0.6 + contr / 250.0);  // value at toe point

            contrastcurvePoints.at(5) = avg + (1 - avg) * (0.6 - contr / 250.0);  // shoulder point
            contrastcurvePoints.at(6) = avg + (1 - avg) * (0.6 + contr / 250.0);  // value at shoulder point

            contrastcurvePoints.at(7) = 1.;  // white point
            contrastcurvePoints.at(8) = 1.;  // value at white point

            contrastcurve = new DiagonalCurve(contrastcurvePoints, CURVES_MIN_POLY_POINTS / skip);
            //%%%%%%%%%%%%%%%%%%%%%%%%%%%%%%%%%%%%%%%%%%%%%%%%%%%%%%
        } else {
            //%%%%%%%%%%%%%%%%%%%%%%%%%%%%%%%%%%%%%%%%%%%%%%%%%%%%%%
            // sum has an invalid value (next to 0, producing a division by zero, so we create a fake contrast curve, producing a white image
            std::vector<double> contrastcurvePoints;
            contrastcurvePoints.resize(5);
            contrastcurvePoints.at(0) = double (DCT_NURBS);

            contrastcurvePoints.at(1) = 0.;  // black point.  Value in [0 ; 1] range
            contrastcurvePoints.at(2) = 1.;  // black point.  Value in [0 ; 1] range

            contrastcurvePoints.at(3) = 1.;  // white point
            contrastcurvePoints.at(4) = 1.;  // value at white point

            contrastcurve = new DiagonalCurve(contrastcurvePoints, CURVES_MIN_POLY_POINTS / skip);
            //%%%%%%%%%%%%%%%%%%%%%%%%%%%%%%%%%%%%%%%%%%%%%%%%%%%%%%
        }

        // apply contrast enhancement
        for (int i = 0; i < 32768; i++) {
            dcurve[i]  = contrastcurve->getVal(dcurve[i]);
        }

        delete contrastcurve;
    }

    //%%%%%%%%%%%%%%%%%%%%%%%%%%%%%%%%%%%%%%%%%%%%%%%%%%%%%%

    // create a curve if needed
    /*  DiagonalCurve* tcurve = NULL;
        bool histNeeded = false;
        if (!curvePoints.empty() && curvePoints[0]!=0) {
            tcurve = new DiagonalCurve (curvePoints, CURVES_MIN_POLY_POINTS/skip);
        }
        if (tcurve && tcurve->isIdentity()) {
            delete tcurve;
            tcurve = NULL;
        }

        if (tcurve) {
            utili=true;//if active

            // L values go up to 32767, last stop is for highlight overflow
            for (int i=0; i<32768; i++) {
                float val;
                // apply custom/parametric/NURBS curve, if any
                val = tcurve->getVal (dcurve[i]);

                outCurve[i] = (32767.0 * val);
            }
        }
        else
        */
    {
        // Skip the slow getval method if no curve is used (or an identity curve)
        // L values go up to 32767, last stop is for highlight overflow
        for (int i = 0; i < 32768; i++) {
            outCurve[i] = 32767.0 * dcurve[i];
        }
    }

    for (int i = 32768; i < 65536; i++) {
        outCurve[i] = (float)i;
    }

    //  if (tcurve)
    //      delete tcurve;

}






//%%%%%%%%%%%%%%%%%%%%%%%%%%%%%%%%%%%%%%%%%%%%%%%%%%%%%%
void CurveFactory::complexsgnCurve(bool & autili,  bool & butili, bool & ccutili, bool & cclutili,
                                   const std::vector<double>& acurvePoints, const std::vector<double>& bcurvePoints, const std::vector<double>& cccurvePoints,
                                   const std::vector<double>& lccurvePoints, LUTf & aoutCurve, LUTf & boutCurve, LUTf & satCurve, LUTf & lhskCurve,
                                   int skip)
{

    autili = butili = ccutili = cclutili = false;
    std::unique_ptr<DiagonalCurve> dCurve;

    // create a curve if needed
    if (!acurvePoints.empty() && acurvePoints[0] != 0) {
        dCurve = std::unique_ptr<DiagonalCurve> (new DiagonalCurve(acurvePoints, CURVES_MIN_POLY_POINTS / skip));

        if (dCurve && !dCurve->isIdentity()) {
            autili = true;
        }
    }

    fillCurveArray(dCurve.get(), aoutCurve, skip, autili);

    dCurve = nullptr;

    //-----------------------------------------------------

    if (!bcurvePoints.empty() && bcurvePoints[0] != 0) {
        dCurve = std::unique_ptr<DiagonalCurve> (new DiagonalCurve(bcurvePoints, CURVES_MIN_POLY_POINTS / skip));

        if (dCurve && !dCurve->isIdentity()) {
            butili = true;
        }
    }

    fillCurveArray(dCurve.get(), boutCurve, skip, butili);

    dCurve = nullptr;

    //-----------------------------------------------

    if (!cccurvePoints.empty() && cccurvePoints[0] != 0) {
        dCurve = std::unique_ptr<DiagonalCurve> (new DiagonalCurve(cccurvePoints, CURVES_MIN_POLY_POINTS / skip));

        if (dCurve && !dCurve->isIdentity()) {
            ccutili = true;
        }
    }

    fillCurveArray(dCurve.get(), satCurve, skip, ccutili);

    dCurve = nullptr;

    //----------------------------

    if (!lccurvePoints.empty() && lccurvePoints[0] != 0) {
        dCurve = std::unique_ptr<DiagonalCurve> (new DiagonalCurve(lccurvePoints, CURVES_MIN_POLY_POINTS / skip));

        if (dCurve && !dCurve->isIdentity()) {
            cclutili = true;
        }
    }

    fillCurveArray(dCurve.get(), lhskCurve, skip, cclutili);

}

void CurveFactory::complexCurve(double ecomp, double black, double hlcompr, double hlcomprthresh,
                                double shcompr, double br, double contr,
                                const std::vector<double>& curvePoints,
                                const std::vector<double>& curvePoints2,
                                LUTu & histogram,
                                LUTf & hlCurve, LUTf & shCurve, LUTf & outCurve,
                                LUTu & outBeforeCCurveHistogram,
                                ToneCurve & customToneCurve1,
                                ToneCurve & customToneCurve2,
                                int skip)
{

    // the curve shapes are defined in sRGB gamma, but the output curves will operate on linear floating point data,
    // hence we do both forward and inverse gamma conversions here.
    const float gamma_ = Color::sRGBGammaCurve;
    const float start = expf(gamma_ * logf(-0.055 / ((1.0 / gamma_ - 1.0) * 1.055)));
    const float slope = 1.055 * powf(start, 1.0 / gamma_ - 1) - 0.055 / start;
    const float mul = 1.055;
    const float add = 0.055;


    // a: slope of the curve, black: starting point at the x axis
    const float a = powf(2.0, ecomp);

    // clear array that stores histogram valid before applying the custom curve
    outBeforeCCurveHistogram.clear();

    //%%%%%%%%%%%%%%%%%%%%%%%%%%%%%%%%%%%%%%%%%%%%%%%%%%%%%%
    // tone curve base. a: slope (from exp.comp.), b: black, def_mul: max. x value (can be>1), hr,sr: highlight,shadow recovery
    //%%%%%%%%%%%%%%%%%%%%%%%%%%%%%%%%%%%%%%%%%%%%%%%%%%%%%%

    std::unique_ptr<DiagonalCurve> brightcurve;

    // check if brightness curve is needed
    if (br > 0.00001 || br < -0.00001) {

        std::vector<double> brightcurvePoints(9);
        brightcurvePoints[0] = DCT_NURBS;

        brightcurvePoints[1] = 0.; //black point.  Value in [0 ; 1] range
        brightcurvePoints[2] = 0.; //black point.  Value in [0 ; 1] range

        if (br > 0) {
            brightcurvePoints[3] = 0.1; //toe point
            brightcurvePoints[4] = 0.1 + br / 150.0; //value at toe point

            brightcurvePoints[5] = 0.7; //shoulder point
            brightcurvePoints[6] = min(1.0, 0.7 + br / 300.0);  //value at shoulder point
        } else {
            brightcurvePoints[3] = max(0.0, 0.1 - br / 150.0);  //toe point
            brightcurvePoints[4] = 0.1; //value at toe point

            brightcurvePoints[5] = 0.7 - br / 300.0; //shoulder point
            brightcurvePoints[6] = 0.7; //value at shoulder point
        }

        brightcurvePoints[7] = 1.; // white point
        brightcurvePoints[8] = 1.; // value at white point

        brightcurve = std::unique_ptr<DiagonalCurve> (new DiagonalCurve(brightcurvePoints, CURVES_MIN_POLY_POINTS / skip));
    }

    //%%%%%%%%%%%%%%%%%%%%%%%%%%%%%%%%%%%%%%%%%%%%%%%%%%%%%%

    hlCurve.setClip(LUT_CLIP_BELOW);  // used LUT_CLIP_BELOW, because we want to have a baseline of 2^expcomp in this curve. If we don't clip the lut we get wrong values, see Issue 2621 #14 for details
    float exp_scale = a;
    float scale = 65536.0;
    float comp = (max(0.0, ecomp) + 1.0) * hlcompr / 100.0;
    float shoulder = ((scale / max(1.0f, exp_scale)) * (hlcomprthresh / 200.0)) + 0.1;

    if (comp <= 0.0f) {
        hlCurve.makeConstant(exp_scale);
    } else {
        hlCurve.makeConstant(exp_scale, shoulder + 1);

        float scalemshoulder = scale - shoulder;

#ifdef __SSE2__
        int i = shoulder + 1;

        if (i & 1) { // original formula, slower than optimized formulas below but only used once or none, so I let it as is for reference
            // change to [0,1] range
            float val = (float)i - shoulder;
            float R = val * comp / (scalemshoulder);
            hlCurve[i] = xlog(1.0 + R * exp_scale) / R;  // don't use xlogf or 1.f here. Leads to errors caused by too low precision
            i++;
        }

        vdouble onev = _mm_set1_pd(1.0);
        vdouble Rv = _mm_set_pd((i + 1 - shoulder) * (double)comp / scalemshoulder, (i - shoulder) * (double)comp / scalemshoulder);
        vdouble incrementv = _mm_set1_pd(2.0 * comp / scalemshoulder);
        vdouble exp_scalev = _mm_set1_pd(exp_scale);

        for (; i < 0x10000; i += 2) {
            // change to [0,1] range
            vdouble resultv = xlog(onev + Rv * exp_scalev) / Rv;
            vfloat resultfv = _mm_cvtpd_ps(resultv);
            _mm_store_ss(&hlCurve[i], resultfv);
            resultfv = PERMUTEPS(resultfv, _MM_SHUFFLE(1, 1, 1, 1));
            _mm_store_ss(&hlCurve[i + 1], resultfv);
            Rv += incrementv;
        }

#else
        float R = comp / scalemshoulder;
        float increment = R;

        for (int i = shoulder + 1; i < 0x10000; i++) {
            // change to [0,1] range
            hlCurve[i] = xlog(1.0 + R * exp_scale) / R;  // don't use xlogf or 1.f here. Leads to errors caused by too low precision
            R += increment;
        }

#endif

    }


    // curve without contrast
    LUTf dcurve(0x10000);

    //%%%%%%%%%%%%%%%%%%%%%%%%%%
    // change to [0,1] range
    shCurve.setClip(LUT_CLIP_ABOVE);  // used LUT_CLIP_ABOVE, because the curve converges to 1.0 at the upper end and we don't want to exceed this value.
    float val = 1.f / 65535.f;
    float val2 = simplebasecurve(val, black, 0.015 * shcompr);
    shCurve[0] = CLIPD(val2) / val;
    // gamma correction

    val = Color::gammatab_srgb[0] / 65535.f;

    // apply brightness curve
    if (brightcurve) {
        val = brightcurve->getVal(val);     // TODO: getVal(double) is very slow! Optimize with a LUTf
    }

    // store result in a temporary array
    dcurve[0] = CLIPD(val);

    for (int i = 1; i < 0x10000; i++) {
        float val = i / 65535.f;

        float   val2 = simplebasecurve(val, black, 0.015 * shcompr);
        shCurve[i] = val2 / val;

        // gamma correction
        val = Color::gammatab_srgb[i] / 65535.f;

        // apply brightness curve
        if (brightcurve) {
            val = CLIPD(brightcurve->getVal(val));     // TODO: getVal(double) is very slow! Optimize with a LUTf
        }

        // store result in a temporary array
        dcurve[i] = val;
    }

    brightcurve = nullptr;

    //%%%%%%%%%%%%%%%%%%%%%%%%%%%%%%%%%%%%%%%%%%%%%%%%%%%%%%

    //%%%%%%%%%%%%%%%%%%%%%%%%%%%%%%%%%%%%%%%%%%%%%%%%%%%%%%

    // check if contrast curve is needed
    if (contr > 0.00001 || contr < -0.00001) {

        // compute mean luminance of the image with the curve applied
        unsigned int sum = 0;
        float avg = 0;

        for (int i = 0; i <= 0xffff; i++) {
            float fi = i * hlCurve[i];
            avg += dcurve[(int)(shCurve[fi] * fi)] * histogram[i];
            sum += histogram[i];
        }

        avg /= sum;

        //%%%%%%%%%%%%%%%%%%%%%%%%%%%%%%%%%%%%%%%%%%%%%%%%%%%%%%
        std::vector<double> contrastcurvePoints(9);
        contrastcurvePoints[0] = DCT_NURBS;

        contrastcurvePoints[1] = 0; //black point.  Value in [0 ; 1] range
        contrastcurvePoints[2] = 0; //black point.  Value in [0 ; 1] range

        contrastcurvePoints[3] = avg - avg * (0.6 - contr / 250.0); //toe point
        contrastcurvePoints[4] = avg - avg * (0.6 + contr / 250.0); //value at toe point

        contrastcurvePoints[5] = avg + (1 - avg) * (0.6 - contr / 250.0); //shoulder point
        contrastcurvePoints[6] = avg + (1 - avg) * (0.6 + contr / 250.0); //value at shoulder point

        contrastcurvePoints[7] = 1.; // white point
        contrastcurvePoints[8] = 1.; // value at white point

        const DiagonalCurve contrastcurve(contrastcurvePoints, CURVES_MIN_POLY_POINTS / skip);

        //%%%%%%%%%%%%%%%%%%%%%%%%%%%%%%%%%%%%%%%%%%%%%%%%%%%%%%
        // apply contrast enhancement
        for (int i = 0; i <= 0xffff; i++) {
            dcurve[i] = contrastcurve.getVal(dcurve[i]);
        }
    }

    //%%%%%%%%%%%%%%%%%%%%%%%%%%%%%%%%%%%%%%%%%%%%%%%%%%%%%%

    // create second curve if needed
    bool histNeeded = false;
    customToneCurve2.Reset();

    if (!curvePoints2.empty() && curvePoints2[0] > DCT_Linear && curvePoints2[0] < DCT_Unchanged) {
        const DiagonalCurve tcurve(curvePoints2, CURVES_MIN_POLY_POINTS / skip);

        if (!tcurve.isIdentity()) {
            customToneCurve2.Set(tcurve, gamma_);
        }

        if (outBeforeCCurveHistogram) {
            histNeeded = true;
        }
    }

    //%%%%%%%%%%%%%%%%%%%%%%%%%%%%%%%%%%%%%%%%%%%%%%%%%%%%%%

    //%%%%%%%%%%%%%%%%%%%%%%%%%%%%%%%%%%%%%%%%%%%%%%%%%%%%%%

    // create first curve if needed
    customToneCurve1.Reset();

    if (!curvePoints.empty() && curvePoints[0] > DCT_Linear && curvePoints[0] < DCT_Unchanged) {
        const DiagonalCurve tcurve(curvePoints, CURVES_MIN_POLY_POINTS / skip);

        if (!tcurve.isIdentity()) {
            customToneCurve1.Set(tcurve, gamma_);
        }

        if (outBeforeCCurveHistogram) {
            histNeeded = true;
        }
    }

    //%%%%%%%%%%%%%%%%%%%%%%%%%%%%%%%%%%%%%%%%%%%%%%%%%%%%%%

#ifdef __SSE2__
    vfloat gamma_v = F2V(gamma_);
    vfloat startv = F2V(start);
    vfloat slopev = F2V(slope);
    vfloat mulv = F2V(mul);
    vfloat addv = F2V(add);
    vfloat c65535v = F2V(65535.f);

    for (int i = 0; i <= 0xffff; i += 4) {
        vfloat valv = LVFU(dcurve[i]);
        valv = igamma(valv, gamma_v, startv, slopev, mulv, addv);
        STVFU(outCurve[i], c65535v * valv);
    }

#else

    for (int i = 0; i <= 0xffff; i++) {
        float val = dcurve[i];
        val = igamma(val, gamma_, start, slope, mul, add);
        outCurve[i] = (65535.f * val);
    }

#endif

    if (histNeeded) {
        for (int i = 0; i <= 0xffff; i++) {
            float fi = i;
            float hval = hlCurve[i] * fi;
            hval = dcurve[shCurve[hval] * hval];
            int hi = (int)(255.f * (hval));
            outBeforeCCurveHistogram[hi] += histogram[i] ;
        }
    }
}


//%%%%%%%%%%%%%%%%%%%%%%%%%%%%%%%%%%%%%%%%%%%%%%%%%%%%%%
//%%%%%%%%%%%%%%%%%%%%%%%%%%%%%%%%%%%%%%%%%%%%%%%%%%%%%%
void CurveFactory::complexCurvelocal(double ecomp, double black, double hlcompr, double hlcomprthresh,
                                     double shcompr, double br,
                                     LUTf & hlCurve, LUTf & shCurve, LUTf & outCurve, LUTf & lightCurveloc,
                                     int skip)
{

    // the curve shapes are defined in sRGB gamma, but the output curves will operate on linear floating point data,
    // hence we do both forward and inverse gamma conversions here.
    const float gamma_ = Color::sRGBGammaCurve;
    const float start = expf(gamma_ * logf(-0.055f / ((1.0f / gamma_ - 1.0f) * 1.055f)));
    const float slope = 1.055f * powf(start, 1.0f / gamma_ - 1.f) - 0.055f / start;
    const float mul = 1.055f;
    const float add = 0.055f;
    float maxran = 65536.f; //65536

    ecomp /= 100.;//for mip files in integer * 100

    // check if brightness curve is needed
    if (br > 0.00001 || br < -0.00001) {
        //     utili = true;

        std::vector<double> brightcurvePoints;
        brightcurvePoints.resize(9);
        brightcurvePoints.at(0) = double (DCT_NURBS);

        brightcurvePoints.at(1) = 0.;  // black point.  Value in [0 ; 1] range
        brightcurvePoints.at(2) = 0.;  // black point.  Value in [0 ; 1] range

        if (br > 0) {
            brightcurvePoints.at(3) = 0.1;  // toe point
            brightcurvePoints.at(4) = 0.1 + br / 150.0;  //value at toe point

            brightcurvePoints.at(5) = 0.7;  // shoulder point
            brightcurvePoints.at(6) = min(1.0, 0.7 + br / 300.0);   //value at shoulder point
        } else {
            brightcurvePoints.at(3) = 0.1 - br / 150.0;  // toe point
            brightcurvePoints.at(4) = 0.1;  // value at toe point

            brightcurvePoints.at(5) = min(1.0, 0.7 - br / 300.0);   // shoulder point
            brightcurvePoints.at(6) = 0.7;  // value at shoulder point
        }

        brightcurvePoints.at(7) = 1.;  // white point
        brightcurvePoints.at(8) = 1.;  // value at white point

        DiagonalCurve brightcurve(brightcurvePoints, CURVES_MIN_POLY_POINTS / skip);
        //%%%%%%%%%%%%%%%%%%%%%%%%%%%%%%%%%%%%%%%%%%%%%%%%%%%%%%

        // Applying brightness curve
        for (int i = 0; i < 32768; i++) { // L values range up to 32767, higher values are for highlight overflow

            // change to [0,1] range
            float val = (float)i / 32767.0;

            // apply brightness curve
            val = brightcurve.getVal(val);

            // store result in a temporary array
            lightCurveloc[i] = CLIPD(val);
        }

        lightCurveloc *= 32767.f;

        for (int i = 32768; i < 32770; i++) { // set last two elements of lut to 32768 and 32769 to allow linear interpolation
            lightCurveloc[i] = (float)i;
        }


    } else {
        lightCurveloc.makeIdentity(32767.f);
    }




    // a: slope of the curve, black: starting point at the x axis
    const float a = powf(2.0f, ecomp);


    //%%%%%%%%%%%%%%%%%%%%%%%%%%%%%%%%%%%%%%%%%%%%%%%%%%%%%%
    // tone curve base. a: slope (from exp.comp.), b: black, def_mul: max. x value (can be>1), hr,sr: highlight,shadow recovery
    //%%%%%%%%%%%%%%%%%%%%%%%%%%%%%%%%%%%%%%%%%%%%%%%%%%%%%%


    hlCurve.setClip(LUT_CLIP_BELOW);  // used LUT_CLIP_BELOW, because we want to have a baseline of 2^expcomp in this curve. If we don't clip the lut we get wrong values, see Issue 2621 #14 for details
    float exp_scale = a;
//   float scale = 65536.0;
    float scale = maxran;
    float comp = (max(0.0, ecomp) + 1.0) * hlcompr / 100.0;
    float shoulder = ((scale / max(1.0f, exp_scale)) * (hlcomprthresh / 200.0)) + 0.1;

    if (comp <= 0.0f) {
        hlCurve.makeConstant(exp_scale);
    } else {
        hlCurve.makeConstant(exp_scale, shoulder + 1);

        float scalemshoulder = scale - shoulder;

#ifdef __SSE2__
        int i = shoulder + 1;

        if (i & 1) { // original formula, slower than optimized formulas below but only used once or none, so I let it as is for reference
            // change to [0,1] range
            float val = (float)i - shoulder;
            float R = val * comp / (scalemshoulder);
            hlCurve[i] = xlog(1.0f + R * exp_scale) / R;  // don't use xlogf or 1.f here. Leads to errors caused by too low precision
            i++;
        }

        vdouble onev = _mm_set1_pd(1.0);
        vdouble Rv = _mm_set_pd((i + 1 - shoulder) * (double)comp / scalemshoulder, (i - shoulder) * (double)comp / scalemshoulder);
        vdouble incrementv = _mm_set1_pd(2.0 * comp / scalemshoulder);
        vdouble exp_scalev = _mm_set1_pd(exp_scale);

        //  for (; i < 0x10000; i += 2) {
        for (; i < maxran; i += 2) {
            // change to [0,1] range
            vdouble resultv = xlog(onev + Rv * exp_scalev) / Rv;
            vfloat resultfv = _mm_cvtpd_ps(resultv);
            _mm_store_ss(&hlCurve[i], resultfv);
            resultfv = PERMUTEPS(resultfv, _MM_SHUFFLE(1, 1, 1, 1));
            _mm_store_ss(&hlCurve[i + 1], resultfv);
            Rv += incrementv;
        }

#else
        float R = comp / scalemshoulder;
        float increment = R;

        // for (int i = shoulder + 1; i < 0x10000; i++) {
        for (int i = shoulder + 1; i < maxran; i++) {
            // change to [0,1] range
            hlCurve[i] = xlog(1.0f + R * exp_scale) / R;  // don't use xlogf or 1.f here. Leads to errors caused by too low precision
            R += increment;
        }

#endif

    }


    // curve without contrast
    LUTf dcurve(maxran);

    //%%%%%%%%%%%%%%%%%%%%%%%%%%
    // change to [0,1] range
    shCurve.setClip(LUT_CLIP_ABOVE);  // used LUT_CLIP_ABOVE, because the curve converges to 1.0 at the upper end and we don't want to exceed this value.
    float val = 1.f / (maxran - 1.f);
    float val2 = simplebasecurve(val, black, 0.015 * shcompr);
    shCurve[0] = CLIPD(val2) / val;
    // gamma correction

    val = Color::gammatab_srgb[0] / maxran;
    // store result in a temporary array
    dcurve[0] = CLIPD(val);

    for (int i = 1; i < maxran; i++) {
        float val = i / (maxran - 1.f);

        float   val2 = simplebasecurve(val, black, 0.015 * shcompr);
        shCurve[i] = val2 / val;

        // gamma correction
        val = Color::gammatab_srgb[i] / maxran;
        // store result in a temporary array
        dcurve[i] = val;
    }


#ifdef __SSE2__
    vfloat gamma_v = F2V(gamma_);
    vfloat startv = F2V(start);
    vfloat slopev = F2V(slope);
    vfloat mulv = F2V(mul);
    vfloat addv = F2V(add);
    // vfloat c65535v = F2V (65535.f);
    vfloat c65535v = F2V(maxran - 1.f);

    for (int i = 0; i <= (maxran - 1.f); i += 4) {
        vfloat valv = LVFU(dcurve[i]);
        valv = igamma(valv, gamma_v, startv, slopev, mulv, addv);
        STVFU(outCurve[i], c65535v * valv);
    }

#else

    for (int i = 0; i <= (maxran - 1.f); i++) {
        float val = dcurve[i];
        val = igamma(val, gamma_, start, slope, mul, add);
        outCurve[i] = ((maxran - 1.) * val);
    }

#endif

}



//%%%%%%%%%%%%%%%%%%%%%%%%%%%%%%%%%%%%%%%%%%%%%%%%%%%%%%

void CurveFactory::complexLCurve(double br, double contr, const std::vector<double>& curvePoints,
                                 const LUTu & histogram, LUTf & outCurve,
                                 LUTu & outBeforeCCurveHistogram, int skip, bool & utili)
{

    utili = false;

    // clear array that stores histogram valid before applying the custom curve
    if (outBeforeCCurveHistogram) {
        outBeforeCCurveHistogram.clear();
    }

    //%%%%%%%%%%%%%%%%%%%%%%%%%%%%%%%%%%%%%%%%%%%%%%%%%%%%%%
    // tone curve base. a: slope (from exp.comp.), b: black, def_mul: max. x value (can be>1), hr,sr: highlight,shadow recovery
    //%%%%%%%%%%%%%%%%%%%%%%%%%%%%%%%%%%%%%%%%%%%%%%%%%%%%%%

    // check if brightness curve is needed
    if (br > 0.00001 || br < -0.00001) {
        utili = true;

        std::vector<double> brightcurvePoints;
        brightcurvePoints.resize(9);
        brightcurvePoints.at(0) = double (DCT_NURBS);

        brightcurvePoints.at(1) = 0.;  // black point.  Value in [0 ; 1] range
        brightcurvePoints.at(2) = 0.;  // black point.  Value in [0 ; 1] range

        if (br > 0) {
            brightcurvePoints.at(3) = 0.1;  // toe point
            brightcurvePoints.at(4) = 0.1 + br / 150.0;  //value at toe point

            brightcurvePoints.at(5) = 0.7;  // shoulder point
            brightcurvePoints.at(6) = min(1.0, 0.7 + br / 300.0);   //value at shoulder point
        } else {
            brightcurvePoints.at(3) = 0.1 - br / 150.0;  // toe point
            brightcurvePoints.at(4) = 0.1;  // value at toe point

            brightcurvePoints.at(5) = min(1.0, 0.7 - br / 300.0);   // shoulder point
            brightcurvePoints.at(6) = 0.7;  // value at shoulder point
        }

        brightcurvePoints.at(7) = 1.;  // white point
        brightcurvePoints.at(8) = 1.;  // value at white point

        DiagonalCurve brightcurve(brightcurvePoints, CURVES_MIN_POLY_POINTS / skip);
        //%%%%%%%%%%%%%%%%%%%%%%%%%%%%%%%%%%%%%%%%%%%%%%%%%%%%%%

        // Applying brightness curve
        for (int i = 0; i < 32768; i++) { // L values range up to 32767, higher values are for highlight overflow

            // change to [0,1] range
            float val = (float)i / 32767.0;

            // apply brightness curve
            val = brightcurve.getVal(val);

            // store result in a temporary array
            outCurve[i] = CLIPD(val);
        }

    } else {
        outCurve.makeIdentity(32767.f);
    }

    //%%%%%%%%%%%%%%%%%%%%%%%%%%%%%%%%%%%%%%%%%%%%%%%%%%%%%%

    //%%%%%%%%%%%%%%%%%%%%%%%%%%%%%%%%%%%%%%%%%%%%%%%%%%%%%%

    // check if contrast curve is needed
    if (contr > 0.00001 || contr < -0.00001) {
        utili = true;

        // compute mean luminance of the image with the curve applied
        int sum = 0;
        float avg = 0;

        for (int i = 0; i < 32768; i++) {
            avg += outCurve[i] * histogram[i];
            sum += histogram[i];
        }

        std::vector<double> contrastcurvePoints;

        if (sum) {
            avg /= sum;

            //%%%%%%%%%%%%%%%%%%%%%%%%%%%%%%%%%%%%%%%%%%%%%%%%%%%%%%
            contrastcurvePoints.resize(9);
            contrastcurvePoints.at(0) = double (DCT_NURBS);

            contrastcurvePoints.at(1) = 0.;  // black point.  Value in [0 ; 1] range
            contrastcurvePoints.at(2) = 0.;  // black point.  Value in [0 ; 1] range

            contrastcurvePoints.at(3) = avg - avg * (0.6 - contr / 250.0);  // toe point
            contrastcurvePoints.at(4) = avg - avg * (0.6 + contr / 250.0);  // value at toe point

            contrastcurvePoints.at(5) = avg + (1 - avg) * (0.6 - contr / 250.0);  // shoulder point
            contrastcurvePoints.at(6) = avg + (1 - avg) * (0.6 + contr / 250.0);  // value at shoulder point

            contrastcurvePoints.at(7) = 1.;  // white point
            contrastcurvePoints.at(8) = 1.;  // value at white point

            //%%%%%%%%%%%%%%%%%%%%%%%%%%%%%%%%%%%%%%%%%%%%%%%%%%%%%%
        } else {
            //%%%%%%%%%%%%%%%%%%%%%%%%%%%%%%%%%%%%%%%%%%%%%%%%%%%%%%
            // sum has an invalid value (next to 0, producing a division by zero, so we create a fake contrast curve, producing a white image
            contrastcurvePoints.resize(5);
            contrastcurvePoints.at(0) = double (DCT_NURBS);

            contrastcurvePoints.at(1) = 0.;  // black point.  Value in [0 ; 1] range
            contrastcurvePoints.at(2) = 1.;  // black point.  Value in [0 ; 1] range

            contrastcurvePoints.at(3) = 1.;  // white point
            contrastcurvePoints.at(4) = 1.;  // value at white point

            //%%%%%%%%%%%%%%%%%%%%%%%%%%%%%%%%%%%%%%%%%%%%%%%%%%%%%%
        }

        DiagonalCurve contrastcurve(contrastcurvePoints, CURVES_MIN_POLY_POINTS / skip);

        // apply contrast enhancement
        for (int i = 0; i < 32768; i++) {
            outCurve[i] = contrastcurve.getVal(outCurve[i]);
        }

    }

    //%%%%%%%%%%%%%%%%%%%%%%%%%%%%%%%%%%%%%%%%%%%%%%%%%%%%%%

    // create a curve if needed
    std::unique_ptr<DiagonalCurve> tcurve;
    bool histNeeded = false;

    if (!curvePoints.empty() && curvePoints[0] != 0) {
        tcurve = std::unique_ptr<DiagonalCurve> (new DiagonalCurve(curvePoints, CURVES_MIN_POLY_POINTS / skip));

        if (outBeforeCCurveHistogram) {
            histNeeded = true;
        }
    }

    if (tcurve && tcurve->isIdentity()) {
        tcurve = nullptr;
    }

    if (tcurve) {
        utili = true; //if active

        // L values go up to 32767, last stop is for highlight overflow
        for (int i = 0; i < 32768; i++) {
            float val;

            if (histNeeded) {
                float hval = outCurve[i];
                int hi = (int)(255.f * hval);
                outBeforeCCurveHistogram[hi] += histogram[i] ;
            }

            // apply custom/parametric/NURBS curve, if any
            val = tcurve->getVal(outCurve[i]);

            outCurve[i] = (32767.f * val);
        }
    } else {

        // Skip the slow getval method if no curve is used (or an identity curve)
        // L values go up to 32767, last stop is for highlight overflow
        if (histNeeded) {
            histogram.compressTo(outBeforeCCurveHistogram, 32768, outCurve);
        }

        outCurve *= 32767.f;

    }

    for (int i = 32768; i < 32770; i++) { // set last two elements of lut to 32768 and 32769 to allow linear interpolation
        outCurve[i] = (float)i;
    }

}

//%%%%%%%%%%%%%%%%%%%%%%%%%%%%%%%%%%%%%%%%%%%%%%%%%%%%%%

//%%%%%%%%%%%%%%%%%%%%%%%%%%%%%%%%%%%%%%%%%%%%%%%%%%%%%%

void CurveFactory::RGBCurve(const std::vector<double>& curvePoints, LUTf & outCurve, int skip)
{

    // create a curve if needed
    std::unique_ptr<DiagonalCurve> tcurve;

    if (!curvePoints.empty() && curvePoints[0] != 0) {
        tcurve = std::unique_ptr<DiagonalCurve> (new DiagonalCurve(curvePoints, CURVES_MIN_POLY_POINTS / skip));
    }

    if (tcurve && tcurve->isIdentity()) {
        tcurve = nullptr;
    }

    if (tcurve) {
        if (!outCurve) {
            outCurve(65536, 0);
        }

        for (int i = 0; i < 65536; i++) {
            // apply custom/parametric/NURBS curve, if any
            // RGB curves are defined with sRGB gamma, but operate on linear data
            float val = Color::gamma2curve[i] / 65535.f;
            val = tcurve->getVal(val);
            outCurve[i] = Color::igammatab_srgb[val * 65535.f];
        }
    } else { // let the LUTf empty for identity curves
        outCurve.reset();
    }
}


LocretigainCurverab::LocretigainCurverab() : sum(0.f) {};

void LocretigainCurverab::Reset()
{
    lutLocretigainCurverab.reset();
    sum = 0.f;
}

void LocretigainCurverab::Set(const Curve &pCurve)
{
    if (pCurve.isIdentity()) {
        Reset(); // raise this value if the quality suffers from this number of samples
        return;
    }

    lutLocretigainCurverab(501);  // raise this value if the quality suffers from this number of samples
    sum = 0.f;

    for (int i = 0; i < 501; i++) {
        lutLocretigainCurverab[i] = pCurve.getVal(double (i) / 500.);

        if (lutLocretigainCurverab[i] < 0.02f) {
            lutLocretigainCurverab[i] = 0.02f;    //avoid 0.f for wavelet : under 0.01f quasi no action for each value
        }

        sum += lutLocretigainCurverab[i];
    }

    //lutLocCurve.dump("wav");
}

void LocretigainCurverab::Set(const std::vector<double> &curvePoints)
{

    if (!curvePoints.empty() && curvePoints[0] > FCT_Linear && curvePoints[0] < FCT_Unchanged) {
        FlatCurve tcurve(curvePoints, false, CURVES_MIN_POLY_POINTS / 2);
        tcurve.setIdentityValue(0.);
        Set(tcurve);
    } else {
        Reset();
    }
}


LocHHCurve::LocHHCurve() : sum(0.f) {};

void LocHHCurve::Reset()
{
    lutLocHHCurve.reset();
    sum = 0.f;
}
void LocHHCurve::Set(const Curve &pCurve)
{
    if (pCurve.isIdentity()) {
        Reset(); // raise this value if the quality suffers from this number of samples
        return;
    }

    lutLocHHCurve(501);  // raise this value if the quality suffers from this number of samples
    sum = 0.f;

    for (int i = 0; i < 501; i++) {
        lutLocHHCurve[i] = pCurve.getVal(double (i) / 500.);

        if (lutLocHHCurve[i] < 0.02f) {
            lutLocHHCurve[i] = 0.02f;    //avoid 0.f for wavelet : under 0.01f quasi no action for each value
        }

        sum += lutLocHHCurve[i];
    }

    //lutLocHHCurve.dump("wav");
}



void LocHHCurve::Set(const std::vector<double> &curvePoints, bool &HHutili)
{
    //  if (HHutili && !curvePoints.empty() && curvePoints[0] > FCT_Linear && curvePoints[0] < FCT_Unchanged) {
    if (!curvePoints.empty() && curvePoints[0] > FCT_Linear && curvePoints[0] < FCT_Unchanged) {
        FlatCurve ttcurve(curvePoints, false, CURVES_MIN_POLY_POINTS / 2);
        ttcurve.setIdentityValue(0.);
        Set(ttcurve);
        HHutili = true;
    } else {
        Reset();
    }
}


LocLHCurve::LocLHCurve() : sum(0.f) {};

void LocLHCurve::Reset()
{
    lutLocLHCurve.reset();
    sum = 0.f;
}

void LocLHCurve::Set(const Curve &pCurve)
{
    if (pCurve.isIdentity()) {
        Reset(); // raise this value if the quality suffers from this number of samples
        return;
    }

    lutLocLHCurve(501);  // raise this value if the quality suffers from this number of samples
    sum = 0.f;

    for (int i = 0; i < 501; i++) {
        lutLocLHCurve[i] = pCurve.getVal(double (i) / 500.);

        if (lutLocLHCurve[i] < 0.02f) {
            lutLocLHCurve[i] = 0.02f;    //avoid 0.f for wavelet : under 0.01f quasi no action for each value
        }

        sum += lutLocLHCurve[i];
    }

    //lutLocCurve.dump("wav");
}




void LocLHCurve::Set(const std::vector<double> &curvePoints, bool &LHutili)
{

    if (!curvePoints.empty() && curvePoints[0] > FCT_Linear && curvePoints[0] < FCT_Unchanged) {
//    if (LHutili && !curvePoints.empty() && curvePoints[0] > FCT_Linear && curvePoints[0] < FCT_Unchanged) {
        FlatCurve tcurve(curvePoints, false, CURVES_MIN_POLY_POINTS / 2);
        tcurve.setIdentityValue(0.);
        Set(tcurve);
        LHutili = true;
    } else {
        Reset();
    }
}


LocretigainCurve::LocretigainCurve() : sum(0.f) {};

void LocretigainCurve::Reset()
{
    lutLocretigainCurve.reset();
    sum = 0.f;
}

void LocretigainCurve::Set(const Curve &pCurve)
{
    if (pCurve.isIdentity()) {
        Reset(); // raise this value if the quality suffers from this number of samples
        return;
    }

    lutLocretigainCurve(501);  // raise this value if the quality suffers from this number of samples
    sum = 0.f;

    for (int i = 0; i < 501; i++) {
        lutLocretigainCurve[i] = pCurve.getVal(double (i) / 500.);

        if (lutLocretigainCurve[i] < 0.02f) {
            lutLocretigainCurve[i] = 0.02f;    //avoid 0.f for wavelet : under 0.01f quasi no action for each value
        }

        sum += lutLocretigainCurve[i];
    }

    //lutLocCurve.dump("wav");
}
void LocretigainCurve::Set(const std::vector<double> &curvePoints)
{

    if (!curvePoints.empty() && curvePoints[0] > FCT_Linear && curvePoints[0] < FCT_Unchanged) {
        FlatCurve tcurve(curvePoints, false, CURVES_MIN_POLY_POINTS / 2);
        tcurve.setIdentityValue(0.);
        Set(tcurve);
    } else {
        Reset();
    }
}



void ColorAppearance::Reset()
{
    lutColCurve.reset();
}

// Fill a LUT with X/Y, ranged 0xffff
void ColorAppearance::Set(const Curve &pCurve)
{
    lutColCurve(65536);

    for (int i = 0; i < 65536; i++) {
        lutColCurve[i] = pCurve.getVal(double (i) / 65535.) * 65535.;
    }
}

//
RetinextransmissionCurve::RetinextransmissionCurve() {}

void RetinextransmissionCurve::Reset()
{
    luttransmission.reset();
}

void RetinextransmissionCurve::Set(const Curve &pCurve)
{
    if (pCurve.isIdentity()) {
        luttransmission.reset(); // raise this value if the quality suffers from this number of samples
        return;
    }

    luttransmission(501);  // raise this value if the quality suffers from this number of samples

    for (int i = 0; i < 501; i++) {
        luttransmission[i] = pCurve.getVal(double (i) / 500.);
    }
}

void RetinextransmissionCurve::Set(const std::vector<double> &curvePoints)
{
    if (!curvePoints.empty() && curvePoints[0] > FCT_Linear && curvePoints[0] < FCT_Unchanged) {
        FlatCurve tcurve(curvePoints, false, CURVES_MIN_POLY_POINTS / 2);
        tcurve.setIdentityValue(0.);
        Set(tcurve);
    } else {
        Reset();
    }
}


RetinexgaintransmissionCurve::RetinexgaintransmissionCurve() {}

void RetinexgaintransmissionCurve::Reset()
{
    lutgaintransmission.reset();
}

void RetinexgaintransmissionCurve::Set(const Curve &pCurve)
{
    if (pCurve.isIdentity()) {
        lutgaintransmission.reset(); // raise this value if the quality suffers from this number of samples
        return;
    }

    lutgaintransmission(501);  // raise this value if the quality suffers from this number of samples

    for (int i = 0; i < 501; i++) {
        lutgaintransmission[i] = pCurve.getVal(double (i) / 500.);
    }
}

void RetinexgaintransmissionCurve::Set(const std::vector<double> &curvePoints)
{
    if (!curvePoints.empty() && curvePoints[0] > FCT_Linear && curvePoints[0] < FCT_Unchanged) {
        FlatCurve tcurve(curvePoints, false, CURVES_MIN_POLY_POINTS / 2);
        tcurve.setIdentityValue(0.);
        Set(tcurve);
    } else {
        Reset();
    }
}

void ToneCurve::Reset()
{
    lutToneCurve.reset();
}

// Fill a LUT with X/Y, ranged 0xffff
void ToneCurve::Set(const Curve &pCurve, float gamma)
{
    lutToneCurve(65536);

    if (gamma <= 0.0 || gamma == 1.) {
        for (int i = 0; i < 65536; i++) {
            lutToneCurve[i] = (float)pCurve.getVal(float (i) / 65535.f) * 65535.f;
        }
    } else if (gamma == (float)Color::sRGBGammaCurve) {
        // for sRGB gamma we can use luts, which is much faster
        for (int i = 0; i < 65536; i++) {
            float val = Color::gammatab_srgb[i] / 65535.f;
            val = pCurve.getVal(val);
            val = Color::igammatab_srgb[val * 65535.f];
            lutToneCurve[i] = val;
        }

    } else {
        const float start = expf(gamma * logf(-0.055 / ((1.0 / gamma - 1.0) * 1.055)));
        const float slope = 1.055 * powf(start, 1.0 / gamma - 1) - 0.055 / start;
        const float mul = 1.055;
        const float add = 0.055;

        // apply gamma, that is 'pCurve' is defined with the given gamma and here we convert it to a curve in linear space
        for (int i = 0; i < 65536; i++) {
            float val = float (i) / 65535.f;
            val = CurveFactory::gamma(val, gamma, start, slope, mul, add);
            val = pCurve.getVal(val);
            val = CurveFactory::igamma(val, gamma, start, slope, mul, add);
            lutToneCurve[i] = val * 65535.f;
        }
    }
}

void OpacityCurve::Reset()
{
    lutOpacityCurve.reset();
}

void OpacityCurve::Set(const Curve *pCurve)
{
    if (pCurve->isIdentity()) {
        lutOpacityCurve.reset(); // raise this value if the quality suffers from this number of samples
        return;
    }

    lutOpacityCurve(501);  // raise this value if the quality suffers from this number of samples

    for (int i = 0; i < 501; i++) {
        lutOpacityCurve[i] = pCurve->getVal(double (i) / 500.);
    }

    //lutOpacityCurve.dump("opacity");
}

void OpacityCurve::Set(const std::vector<double> &curvePoints, bool &opautili)
{
    std::unique_ptr<FlatCurve> tcurve;

    if (!curvePoints.empty() && curvePoints[0] > FCT_Linear && curvePoints[0] < FCT_Unchanged) {
        tcurve = std::unique_ptr<FlatCurve> (new FlatCurve(curvePoints, false, CURVES_MIN_POLY_POINTS / 2));
        tcurve->setIdentityValue(0.);
    }

    if (tcurve) {
        Set(tcurve.get());
        opautili = true;
        tcurve = nullptr;
    }
}


WavCurve::WavCurve() : sum(0.f) {}

void WavCurve::Reset()
{
    lutWavCurve.reset();
    sum = 0.f;
}

void WavCurve::Set(const Curve &pCurve)
{
    if (pCurve.isIdentity()) {
        Reset(); // raise this value if the quality suffers from this number of samples
        return;
    }

    lutWavCurve(501);  // raise this value if the quality suffers from this number of samples
    sum = 0.f;

    for (int i = 0; i < 501; i++) {
        lutWavCurve[i] = pCurve.getVal(double (i) / 500.);

        if (lutWavCurve[i] < 0.02f) {
            lutWavCurve[i] = 0.02f;    //avoid 0.f for wavelet : under 0.01f quasi no action for each value
        }

        sum += lutWavCurve[i];
    }

    //lutWavCurve.dump("wav");
}
void WavCurve::Set(const std::vector<double> &curvePoints)
{

    if (!curvePoints.empty() && curvePoints[0] > FCT_Linear && curvePoints[0] < FCT_Unchanged) {
        FlatCurve tcurve(curvePoints, false, CURVES_MIN_POLY_POINTS / 2);
        tcurve.setIdentityValue(0.);
        Set(tcurve);
    } else {
        Reset();
    }
}


WavOpacityCurveRG::WavOpacityCurveRG() {}

void WavOpacityCurveRG::Reset()
{
    lutOpacityCurveRG.reset();
}

void WavOpacityCurveRG::Set(const Curve &pCurve)
{
    if (pCurve.isIdentity()) {
        Reset(); // raise this value if the quality suffers from this number of samples
        return;
    }

    lutOpacityCurveRG(501);  // raise this value if the quality suffers from this number of samples

    for (int i = 0; i < 501; i++) {
        lutOpacityCurveRG[i] = pCurve.getVal(double (i) / 500.);
    }
}

void WavOpacityCurveRG::Set(const std::vector<double> &curvePoints)
{
    if (!curvePoints.empty() && curvePoints[0] > FCT_Linear && curvePoints[0] < FCT_Unchanged) {
        FlatCurve tcurve(curvePoints, false, CURVES_MIN_POLY_POINTS / 2);
        tcurve.setIdentityValue(0.);
        Set(tcurve);
    } else {
        Reset();
    }

}

WavOpacityCurveBY::WavOpacityCurveBY() {}

void WavOpacityCurveBY::Reset()
{
    lutOpacityCurveBY.reset();
}

void WavOpacityCurveBY::Set(const Curve &pCurve)
{
    if (pCurve.isIdentity()) {
        lutOpacityCurveBY.reset(); // raise this value if the quality suffers from this number of samples
        return;
    }

    lutOpacityCurveBY(501);  // raise this value if the quality suffers from this number of samples

    for (int i = 0; i < 501; i++) {
        lutOpacityCurveBY[i] = pCurve.getVal(double (i) / 500.);
    }
}

void WavOpacityCurveBY::Set(const std::vector<double> &curvePoints)
{
    if (!curvePoints.empty() && curvePoints[0] > FCT_Linear && curvePoints[0] < FCT_Unchanged) {
        FlatCurve tcurve(curvePoints, false, CURVES_MIN_POLY_POINTS / 2);
        tcurve.setIdentityValue(0.);
        Set(tcurve);
    } else {
        Reset();
    }
}

WavOpacityCurveW::WavOpacityCurveW() {}

void WavOpacityCurveW::Reset()
{
    lutOpacityCurveW.reset();
}

void WavOpacityCurveW::Set(const Curve &pCurve)
{
    if (pCurve.isIdentity()) {
        lutOpacityCurveW.reset(); // raise this value if the quality suffers from this number of samples
        return;
    }

    lutOpacityCurveW(501);  // raise this value if the quality suffers from this number of samples

    for (int i = 0; i < 501; i++) {
        lutOpacityCurveW[i] = pCurve.getVal(double (i) / 500.);
    }
}

void WavOpacityCurveW::Set(const std::vector<double> &curvePoints)
{
    if (!curvePoints.empty() && curvePoints[0] > FCT_Linear && curvePoints[0] < FCT_Unchanged) {
        FlatCurve tcurve(curvePoints, false, CURVES_MIN_POLY_POINTS / 2);
        tcurve.setIdentityValue(0.);
        Set(tcurve);
    } else {
        Reset();
    }
}

WavOpacityCurveWL::WavOpacityCurveWL() {}

void WavOpacityCurveWL::Reset()
{
    lutOpacityCurveWL.reset();
}

void WavOpacityCurveWL::Set(const Curve &pCurve)
{
    if (pCurve.isIdentity()) {
        lutOpacityCurveWL.reset(); // raise this value if the quality suffers from this number of samples
        return;
    }

    lutOpacityCurveWL(501);  // raise this value if the quality suffers from this number of samples

    for (int i = 0; i < 501; i++) {
        lutOpacityCurveWL[i] = pCurve.getVal(double (i) / 500.);
    }
}

void WavOpacityCurveWL::Set(const std::vector<double> &curvePoints)
{
    if (!curvePoints.empty() && curvePoints[0] > FCT_Linear && curvePoints[0] < FCT_Unchanged) {
        FlatCurve tcurve(curvePoints, false, CURVES_MIN_POLY_POINTS / 2);
        tcurve.setIdentityValue(0.);
        Set(tcurve);
    } else {
        Reset();
    }
}


NoiseCurve::NoiseCurve() : sum(0.f) {}

void NoiseCurve::Reset()
{
    lutNoiseCurve.reset();
    sum = 0.f;
}

void NoiseCurve::Set(const Curve &pCurve)
{
    if (pCurve.isIdentity()) {
        Reset(); // raise this value if the quality suffers from this number of samples
        return;
    }

    lutNoiseCurve(501);  // raise this value if the quality suffers from this number of samples
    sum = 0.f;

    for (int i = 0; i < 501; i++) {
        lutNoiseCurve[i] = pCurve.getVal(double (i) / 500.);

        if (lutNoiseCurve[i] < 0.01f) {
            lutNoiseCurve[i] = 0.01f;    //avoid 0.f for wavelet : under 0.01f quasi no action for each value
        }

        sum += lutNoiseCurve[i]; //minima for Wavelet about 6.f or 7.f quasi no action
    }

    //lutNoisCurve.dump("Nois");
}

void NoiseCurve::Set(const std::vector<double> &curvePoints)
{

    if (!curvePoints.empty() && curvePoints[0] > FCT_Linear && curvePoints[0] < FCT_Unchanged) {
        FlatCurve tcurve(curvePoints, false, CURVES_MIN_POLY_POINTS / 2);
        tcurve.setIdentityValue(0.);
        Set(tcurve);
    } else {
        Reset();
    }
}


void ColorGradientCurve::Reset()
{
    lut1.reset();
    lut2.reset();
    lut3.reset();
}

void ColorGradientCurve::SetXYZ(const Curve *pCurve, const double xyz_rgb[3][3], float satur, float lumin)
{
    if (pCurve->isIdentity()) {
        lut1.reset();
        lut2.reset();
        lut3.reset();
        return;
    }

    if (!lut1) {
        lut1(501);
        lut2(501);
        lut3(501);
    }

    float r, g, b, xx, yy, zz;
    float lr1, lr2 = 0.f;
    int upperBound = lut1.getUpperBound();

    if (pCurve->isIdentity()) {
        Color::hsv2rgb(0.5f, satur, lumin, r, g, b);
        Color::rgbxyz(r, g, b, xx, yy, zz, xyz_rgb);

        for (int i = 0; i <= 500; ++i) {
            // WARNING: set the identity value according to what is set in the GUI
            lut1[i] = xx;
            lut2[i] = yy;
            lut3[i] = zz;
        }

        return;
    }

    int nPoints = pCurve->getSize();
    int ptNum = 0;
    double nextX, nextY;
    pCurve->getControlPoint(ptNum, nextX, nextY);
    double prevY = nextY;
    double dY = 0.;
    low = nextX;
    lr1 = (0.5f + low) / 2.f; //optimize use of gamut in low light..one can optimize more using directly low ?
    //lr1=low;

    for (int i = 0; i <= upperBound; ++i) {
        double x = double (i) / double (upperBound);

        if (x > nextX) {
            ++ptNum;

            if (ptNum < nPoints) {
                prevY = nextY;
                pCurve->getControlPoint(ptNum, nextX, nextY);
                dY = nextY - prevY;
                high = nextX;
                lr2 = (0.5f + high) / 2.f; //optimize use of gamut in high light..one can optimize more using directly high ?
                //lr2=high;
            }
        }

        if (!ptNum) {
            Color::hsv2rgb(float (prevY), satur, lr1, r, g, b);
            Color::rgbxyz(r, g, b, xx, yy, zz, xyz_rgb);
            lut1[i] = xx;
            lut2[i] = yy;
            lut3[i] = zz;
        } else if (ptNum >= nPoints) {
            Color::hsv2rgb(float (nextY), satur, lr2, r, g, b);
            Color::rgbxyz(r, g, b, xx, yy, zz, xyz_rgb);
            lut1[i] = xx;
            lut2[i] = yy;
            lut3[i] = zz;
        } else {
            double currY = pCurve->getVal(x) - prevY;

            if (dY > 0.000001 || dY < -0.000001) {
                float r1, g1, b1, r2, g2, b2;
                Color::hsv2rgb(float (prevY), satur, lr1, r1, g1, b1);
                Color::hsv2rgb(float (nextY), satur, lr2, r2, g2, b2);
                LUTf dum;
                float X1, X2, Y1, Y2, Z1, Z2, L1, a_1, b_1, c1, h1;
                Color::rgbxyz(r2, g2, b2, X2, Y2, Z2, xyz_rgb);
                Color::rgbxyz(r1, g1, b1, X1, Y1, Z1, xyz_rgb);
                //I use XYZ to mix color 1 and 2 rather than rgb (gamut) and rather than Lab artifacts
                X1 = X1 + (X2 - X1) * currY / dY;

                if (X1 < 0.f) {
                    X1 = 0.f;    //negative value not good
                }

                Y1 = Y1 + (Y2 - Y1) * currY / dY;

                if (Y1 < 0.f) {
                    Y1 = 0.f;
                }

                Z1 = Z1 + (Z2 - Z1) * currY / dY;

                if (Z1 < 0.f) {
                    Z1 = 0.f;
                }

                Color::XYZ2Lab(X1, Y1, Z1, L1, a_1, b_1);  //prepare to gamut control
                Color::Lab2Lch(a_1, b_1, c1, h1);
                float Lr = L1 / 327.68f;
                float RR, GG, BB;
#ifndef NDEBUG
                bool neg = false;
                bool more_rgb = false;
                //gamut control : Lab values are in gamut
                Color::gamutLchonly(h1, Lr, c1, RR, GG, BB, xyz_rgb, false, 0.15f, 0.96f, neg, more_rgb);
#else
                Color::gamutLchonly(h1, Lr, c1, RR, GG, BB, xyz_rgb, false, 0.15f, 0.96f);
#endif
                L1 = Lr * 327.68f;
                float a, b, X, Y, Z;
                // converting back to rgb
                Color::Lch2Lab(c1, h1, a, b);
                Color::Lab2XYZ(L1, a, b, X, Y, Z);
                lut1[i] = X;
                lut2[i] = Y;
                lut3[i] = Z;
            } else {
                Color::hsv2rgb(float (nextY), satur, lumin, r, g, b);
                Color::rgbxyz(r, g, b, xx, yy, zz, xyz_rgb);
                lut1[i] = xx;
                lut2[i] = yy;
                lut3[i] = zz;
            }
        }
    }

    /*
    #ifndef NDEBUG
    lutRed.dump("red");
    lutGreen.dump("green");
    lutBlue.dump("blue");
    #endif
    */
}

void ColorGradientCurve::SetXYZ(const std::vector<double> &curvePoints, const double xyz_rgb[3][3], float satur, float lumin)
{
    std::unique_ptr<FlatCurve> tcurve;

    if (!curvePoints.empty() && curvePoints[0] > FCT_Linear && curvePoints[0] < FCT_Unchanged) {
        tcurve = std::unique_ptr<FlatCurve> (new FlatCurve(curvePoints, false, CURVES_MIN_POLY_POINTS / 2));
    }

    if (tcurve) {
        SetXYZ(tcurve.get(), xyz_rgb, satur, lumin);
    }
}

void ColorGradientCurve::SetRGB(const Curve *pCurve)
{
    if (pCurve->isIdentity()) {
        lut1.reset();
        lut2.reset();
        lut3.reset();
        return;
    }

    if (!lut1) {
        lut1(501);
        lut2(501);
        lut3(501);
    }

    float r, g, b;

    int upperBound = lut1.getUpperBound();

    int nPoints = pCurve->getSize();
    int ptNum = 0;
    double nextX, nextY;
    pCurve->getControlPoint(ptNum, nextX, nextY);
    double prevY = nextY;
    double dY = 0.;
    Color::eInterpolationDirection dir = Color::ID_DOWN;

    for (int i = 0; i <= upperBound; ++i) {
        double x = double (i) / double (upperBound);

        if (x > nextX) {
            ++ptNum;

            if (ptNum < nPoints) {
                prevY = nextY;
                pCurve->getControlPoint(ptNum, nextX, nextY);
                dY = nextY - prevY;
                dir = Color::getHueInterpolationDirection(prevY, nextY, Color::IP_SHORTEST);
            }
        }

        if (!ptNum) {
            Color::hsv2rgb(float (prevY), 1.f, 1.f, r, g, b);
            lut1[i] = r;
            lut2[i] = g;
            lut3[i] = b;
        } else if (ptNum >= nPoints) {
            Color::hsv2rgb(float (nextY), 1.f, 1.f, r, g, b);
            lut1[i] = r;
            lut2[i] = g;
            lut3[i] = b;
        } else {
            double currY = pCurve->getVal(x) - prevY;

            if (dY > 0.0000001 || dY < -0.0000001) {
#if 1
                float ro, go, bo;
                double h2 = Color::interpolateHueHSV(prevY, nextY, currY / dY, dir);
                Color::hsv2rgb(h2, 1.f, 1.f, ro, go, bo);
#else
                float r1, g1, b1, r2, g2, b2, ro, go, bo;
                Color::hsv2rgb(float (prevY), 1., 1., r1, g1, b1);
                Color::hsv2rgb(float (nextY), 1., 1., r2, g2, b2);
                Color::interpolateRGBColor(currY / dY, r1, g1, b1, r2, g2, b2, Color::CHANNEL_LIGHTNESS | Color::CHANNEL_CHROMATICITY | Color::CHANNEL_HUE, xyz_rgb, rgb_xyz, ro, go, bo);
#endif
                lut1[i] = ro;
                lut2[i] = go;
                lut3[i] = bo;
            } else {
                Color::hsv2rgb(float (nextY), 1.f, 1.f, r, g, b);
                lut1[i] = r;
                lut2[i] = g;
                lut3[i] = b;
            }
        }
    }

    /*
    #ifndef NDEBUG
    lut1.dump("red");
    lut2.dump("green");
    lut3.dump("blue");
    #endif
    */
}

void ColorGradientCurve::SetRGB(const std::vector<double> &curvePoints)
{
    std::unique_ptr<FlatCurve> tcurve;

    if (!curvePoints.empty() && curvePoints[0] > FCT_Linear && curvePoints[0] < FCT_Unchanged) {
        tcurve = std::unique_ptr<FlatCurve> (new FlatCurve(curvePoints, false, CURVES_MIN_POLY_POINTS / 2));
    }

    if (tcurve) {
        SetRGB(tcurve.get());
    }
}

void ColorGradientCurve::getVal(float index, float &r, float &g, float &b) const
{
    r = lut1[index * 500.f];
    g = lut2[index * 500.f];
    b = lut3[index * 500.f];
}

// this is a generic cubic spline implementation, to clean up we could probably use something already existing elsewhere
void PerceptualToneCurve::cubic_spline(const float x[], const float y[], const int len, const float out_x[], float out_y[], const int out_len)
{
    int i, j;

    float **A = (float **)malloc(2 * len * sizeof(*A));
    float *As = (float *)calloc(1, 2 * len * 2 * len * sizeof(*As));
    float *b = (float *)calloc(1, 2 * len * sizeof(*b));
    float *c = (float *)calloc(1, 2 * len * sizeof(*c));
    float *d = (float *)calloc(1, 2 * len * sizeof(*d));

    for (i = 0; i < 2 * len; i++) {
        A[i] = &As[2 * len * i];
    }

    for (i = len - 1; i > 0; i--) {
        b[i] = (y[i] - y[i - 1]) / (x[i] - x[i - 1]);
        d[i - 1] = x[i] - x[i - 1];
    }

    for (i = 1; i < len - 1; i++) {
        A[i][i] = 2 * (d[i - 1] + d[i]);

        if (i > 1) {
            A[i][i - 1] = d[i - 1];
            A[i - 1][i] = d[i - 1];
        }

        A[i][len - 1] = 6 * (b[i + 1] - b[i]);
    }

    for (i = 1; i < len - 2; i++) {
        float v = A[i + 1][i] / A[i][i];

        for (j = 1; j <= len - 1; j++) {
            A[i + 1][j] -= v * A[i][j];
        }
    }

    for (i = len - 2; i > 0; i--) {
        float acc = 0;

        for (j = i; j <= len - 2; j++) {
            acc += A[i][j] * c[j];
        }

        c[i] = (A[i][len - 1] - acc) / A[i][i];
    }

    for (i = 0; i < out_len; i++) {
        float x_out = out_x[i];
        float y_out = 0;

        for (j = 0; j < len - 1; j++) {
            if (x[j] <= x_out && x_out <= x[j + 1]) {
                float v = x_out - x[j];
                y_out = y[j] +
                        ((y[j + 1] - y[j]) / d[j] - (2 * d[j] * c[j] + c[j + 1] * d[j]) / 6) * v +
                        (c[j] * 0.5) * v * v +
                        ((c[j + 1] - c[j]) / (6 * d[j])) * v * v * v;
            }
        }

        out_y[i] = y_out;
    }

    free(A);
    free(As);
    free(b);
    free(c);
    free(d);
}

// generic function for finding minimum of f(x) in the a-b range using the interval halving method
float PerceptualToneCurve::find_minimum_interval_halving(float (*func)(float x, void *arg), void *arg, float a, float b, float tol, int nmax)
{
    float L = b - a;
    float x = (a + b) * 0.5;

    for (int i = 0; i < nmax; i++) {
        float f_x = func(x, arg);

        if ((b - a) * 0.5 < tol) {
            return x;
        }

        float x1 = a + L / 4;
        float f_x1 = func(x1, arg);

        if (f_x1 < f_x) {
            b = x;
            x = x1;
        } else {
            float x2 = b - L / 4;
            float f_x2 = func(x2, arg);

            if (f_x2 < f_x) {
                a = x;
                x = x2;
            } else {
                a = x1;
                b = x2;
            }
        }

        L = b - a;
    }

    return x;
}

struct find_tc_slope_fun_arg {
    const ToneCurve * tc;
};

float PerceptualToneCurve::find_tc_slope_fun(float k, void *arg)
{
    struct find_tc_slope_fun_arg *a = (struct find_tc_slope_fun_arg *)arg;
    float areasum = 0;
    const int steps = 10;

    for (int i = 0; i < steps; i++) {
        float x = 0.1 + ((float)i / (steps - 1)) * 0.5; // testing (sRGB) range [0.1 - 0.6], ie ignore highligths and dark shadows
        float y = CurveFactory::gamma2(a->tc->lutToneCurve[CurveFactory::igamma2(x) * 65535] / 65535.0);
        float y1 = k * x;

        if (y1 > 1) {
            y1 = 1;
        }

        areasum += (y - y1) * (y - y1); // square is a rough approx of (twice) the area, but it's fine for our purposes
    }

    return areasum;
}

float PerceptualToneCurve::get_curve_val(float x, float range[2], float lut[], size_t lut_size)
{
    float xm = (x - range[0]) / (range[1] - range[0]) * (lut_size - 1);

    if (xm <= 0) {
        return lut[0];
    }

    int idx = (int)xm;

    if (idx >= static_cast<int>(lut_size) - 1) {
        return lut[lut_size - 1];
    }

    float d = xm - (float)idx; // [0 .. 1]
    return (1.0 - d) * lut[idx] + d * lut[idx + 1];
}

// calculate a single value that represents the contrast of the tone curve
float PerceptualToneCurve::calculateToneCurveContrastValue() const
{

    // find linear y = k*x the best approximates the curve, which is the linear scaling/exposure component that does not contribute any contrast

    // Note: the analysis is made on the gamma encoded curve, as the LUT is linear we make backwards gamma to
    struct find_tc_slope_fun_arg arg = { this };
    float k = find_minimum_interval_halving(find_tc_slope_fun, &arg, 0.1, 5.0, 0.01, 20);  // normally found in 8 iterations
    //fprintf(stderr, "average slope: %f\n", k);

    float maxslope = 0;
    {
        // look at midtone slope
        const float xd = 0.07;
        const float tx[] = { 0.30, 0.35, 0.40, 0.45 }; // we only look in the midtone range

        for (size_t i = 0; i < sizeof(tx) / sizeof(tx[0]); i++) {
            float x0 = tx[i] - xd;
            float y0 = CurveFactory::gamma2(lutToneCurve[CurveFactory::igamma2(x0) * 65535.f] / 65535.f) - k * x0;
            float x1 = tx[i] + xd;
            float y1 = CurveFactory::gamma2(lutToneCurve[CurveFactory::igamma2(x1) * 65535.f] / 65535.f) - k * x1;
            float slope = 1.0 + (y1 - y0) / (x1 - x0);

            if (slope > maxslope) {
                maxslope = slope;
            }
        }

        // look at slope at (light) shadows and (dark) highlights
        float e_maxslope = 0;
        {
            const float tx[] = { 0.20, 0.25, 0.50, 0.55 }; // we only look in the midtone range

            for (size_t i = 0; i < sizeof(tx) / sizeof(tx[0]); i++) {
                float x0 = tx[i] - xd;
                float y0 = CurveFactory::gamma2(lutToneCurve[CurveFactory::igamma2(x0) * 65535.f] / 65535.f) - k * x0;
                float x1 = tx[i] + xd;
                float y1 = CurveFactory::gamma2(lutToneCurve[CurveFactory::igamma2(x1) * 65535.f] / 65535.f) - k * x1;
                float slope = 1.0 + (y1 - y0) / (x1 - x0);

                if (slope > e_maxslope) {
                    e_maxslope = slope;
                }
            }
        }
        //fprintf(stderr, "%.3f %.3f\n", maxslope, e_maxslope);
        // midtone slope is more important for contrast, but weigh in some slope from brights and darks too.
        maxslope = maxslope * 0.7 + e_maxslope * 0.3;
    }
    return maxslope;
}

void PerceptualToneCurve::BatchApply(const size_t start, const size_t end, float *rc, float *gc, float *bc, const PerceptualToneCurveState &state) const
{
    const AdobeToneCurve& adobeTC = static_cast<const AdobeToneCurve&>((const ToneCurve&) * this);

    for (size_t i = start; i < end; ++i) {
        const bool oog_r = OOG(rc[i]);
        const bool oog_g = OOG(gc[i]);
        const bool oog_b = OOG(bc[i]);

        if (oog_r && oog_g && oog_b) {
            continue;
        }
        
        float r = CLIP(rc[i]);
        float g = CLIP(gc[i]);
        float b = CLIP(bc[i]);

        if (!state.isProphoto) {
            // convert to prophoto space to make sure the same result is had regardless of working color space
            float newr = state.Working2Prophoto[0][0] * r + state.Working2Prophoto[0][1] * g + state.Working2Prophoto[0][2] * b;
            float newg = state.Working2Prophoto[1][0] * r + state.Working2Prophoto[1][1] * g + state.Working2Prophoto[1][2] * b;
            float newb = state.Working2Prophoto[2][0] * r + state.Working2Prophoto[2][1] * g + state.Working2Prophoto[2][2] * b;
            r = newr;
            g = newg;
            b = newb;
        }

        float ar = r;
        float ag = g;
        float ab = b;
        adobeTC.Apply(ar, ag, ab);

        if (ar >= 65535.f && ag >= 65535.f && ab >= 65535.f) {
            // clip fast path, will also avoid strange colours of clipped highlights
            //rc[i] = gc[i] = bc[i] = 65535.f;
            if (!oog_r) rc[i] = 65535.f;
            if (!oog_g) gc[i] = 65535.f;
            if (!oog_b) bc[i] = 65535.f;
            continue;
        }

        if (ar <= 0.f && ag <= 0.f && ab <= 0.f) {
            //rc[i] = gc[i] = bc[i] = 0;
            if (!oog_r) rc[i] = 0.f;
            if (!oog_g) gc[i] = 0.f;
            if (!oog_b) bc[i] = 0.f;
            continue;
        }

        // ProPhoto constants for luminance, that is xyz_prophoto[1][]
        constexpr float Yr = 0.2880402f;
        constexpr float Yg = 0.7118741f;
        constexpr float Yb = 0.0000857f;

        // we use the Adobe (RGB-HSV hue-stabilized) curve to decide luminance, which generally leads to a less contrasty result
        // compared to a pure luminance curve. We do this to be more compatible with the most popular curves.
        const float oldLuminance = r * Yr + g * Yg + b * Yb;
        const float newLuminance = ar * Yr + ag * Yg + ab * Yb;
        const float Lcoef = newLuminance / oldLuminance;
        r = LIM<float>(r * Lcoef, 0.f, 65535.f);
        g = LIM<float>(g * Lcoef, 0.f, 65535.f);
        b = LIM<float>(b * Lcoef, 0.f, 65535.f);

        // move to JCh so we can modulate chroma based on the global contrast-related chroma scaling factor
        float x, y, z;
        Color::Prophotoxyz(r, g, b, x, y, z);

        float J, C, h;
        Ciecam02::xyz2jch_ciecam02float(J, C, h,
                                        aw, fl,
                                        x * 0.0015259022f,  y * 0.0015259022f,  z * 0.0015259022f,
                                        xw, yw,  zw,
                                        c,  nc, pow1, nbb, ncb, cz, d);


        if (!isfinite(J) || !isfinite(C) || !isfinite(h)) {
            // this can happen for dark noise colours or colours outside human gamut. Then we just return the curve's result.
            if (!state.isProphoto) {
                float newr = state.Prophoto2Working[0][0] * r + state.Prophoto2Working[0][1] * g + state.Prophoto2Working[0][2] * b;
                float newg = state.Prophoto2Working[1][0] * r + state.Prophoto2Working[1][1] * g + state.Prophoto2Working[1][2] * b;
                float newb = state.Prophoto2Working[2][0] * r + state.Prophoto2Working[2][1] * g + state.Prophoto2Working[2][2] * b;
                r = newr;
                g = newg;
                b = newb;
            }
            if (!oog_r) rc[i] = r;
            if (!oog_g) gc[i] = g;
            if (!oog_b) bc[i] = b;

            continue;
        }

        float cmul = state.cmul_contrast; // chroma scaling factor

        // depending on color, the chroma scaling factor can be fine-tuned below

        {
            // decrease chroma scaling slightly of extremely saturated colors
            float saturated_scale_factor = 0.95f;
            constexpr float lolim = 35.f; // lower limit, below this chroma all colors will keep original chroma scaling factor
            constexpr float hilim = 60.f; // high limit, above this chroma the chroma scaling factor is multiplied with the saturated scale factor value above

            if (C < lolim) {
                // chroma is low enough, don't scale
                saturated_scale_factor = 1.f;
            } else if (C < hilim) {
                // S-curve transition between low and high limit
                float x = (C - lolim) / (hilim - lolim); // x = [0..1], 0 at lolim, 1 at hilim

                if (x < 0.5f) {
                    x = 2.f * SQR(x);
                } else {
                    x = 1.f - 2.f * SQR(1 - x);
                }

                saturated_scale_factor = (1.f - x) + saturated_scale_factor * x;
            } else {
                // do nothing, high saturation color, keep scale factor
            }

            cmul *= saturated_scale_factor;
        }

        {
            // increase chroma scaling slightly of shadows
            float nL = Color::gamma2curve[newLuminance]; // apply gamma so we make comparison and transition with a more perceptual lightness scale
            float dark_scale_factor = 1.20f;
            //float dark_scale_factor = 1.0 + state.debug.p2 / 100.0f;
            constexpr float lolim = 0.15f;
            constexpr float hilim = 0.50f;

            if (nL < lolim) {
                // do nothing, keep scale factor
            } else if (nL < hilim) {
                // S-curve transition
                float x = (nL - lolim) / (hilim - lolim); // x = [0..1], 0 at lolim, 1 at hilim

                if (x < 0.5f) {
                    x = 2.f * SQR(x);
                } else {
                    x = 1.f - 2.f * SQR(1 - x);
                }

                dark_scale_factor = dark_scale_factor * (1.0f - x) + x;
            } else {
                dark_scale_factor = 1.f;
            }

            cmul *= dark_scale_factor;
        }

        {
            // to avoid strange CIECAM02 chroma errors on close-to-shadow-clipping colors we reduce chroma scaling towards 1.0 for black colors
            float dark_scale_factor = 1.f / cmul;
            constexpr float lolim = 4.f;
            constexpr float hilim = 7.f;

            if (J < lolim) {
                // do nothing, keep scale factor
            } else if (J < hilim) {
                // S-curve transition
                float x = (J - lolim) / (hilim - lolim);

                if (x < 0.5f) {
                    x = 2.f * SQR(x);
                } else {
                    x = 1.f - 2.f * SQR(1 - x);
                }

                dark_scale_factor = dark_scale_factor * (1.f - x) + x;
            } else {
                dark_scale_factor = 1.f;
            }

            cmul *= dark_scale_factor;
        }

        C *= cmul;

<<<<<<< HEAD
        Ciecam02::jch2xyz_ciecam02float(x, y, z,
                                        J, C, h,
                                        xw, yw,  zw,
                                        c, nc, 1, pow1, nbb, ncb, fl, cz, d, aw);
=======
        Ciecam02::jch2xyz_ciecam02float( x, y, z,
                                         J, C, h,
                                         xw, yw,  zw,
                                         c, nc, pow1, nbb, ncb, fl, cz, d, aw );
>>>>>>> d1571658

        if (!isfinite(x) || !isfinite(y) || !isfinite(z)) {
            // can happen for colours on the rim of being outside gamut, that worked without chroma scaling but not with. Then we return only the curve's result.
            if (!state.isProphoto) {
                float newr = state.Prophoto2Working[0][0] * r + state.Prophoto2Working[0][1] * g + state.Prophoto2Working[0][2] * b;
                float newg = state.Prophoto2Working[1][0] * r + state.Prophoto2Working[1][1] * g + state.Prophoto2Working[1][2] * b;
                float newb = state.Prophoto2Working[2][0] * r + state.Prophoto2Working[2][1] * g + state.Prophoto2Working[2][2] * b;
                r = newr;
                g = newg;
                b = newb;
            }

            if (!oog_r) rc[i] = r;
            if (!oog_g) gc[i] = g;
            if (!oog_b) bc[i] = b;

            continue;
        }

        Color::xyz2Prophoto(x, y, z, r, g, b);
        r *= 655.35f;
        g *= 655.35f;
        b *= 655.35f;
        r = LIM<float>(r, 0.f, 65535.f);
        g = LIM<float>(g, 0.f, 65535.f);
        b = LIM<float>(b, 0.f, 65535.f);

        {
            // limit saturation increase in rgb space to avoid severe clipping and flattening in extreme highlights

            // we use the RGB-HSV hue-stable "Adobe" curve as reference. For S-curve contrast it increases
            // saturation greatly, but desaturates extreme highlights and thus provide a smooth transition to
            // the white point. However the desaturation effect is quite strong so we make a weighting
            const float as = Color::rgb2s(ar, ag, ab);
            const float s = Color::rgb2s(r, g, b);

            const float sat_scale = as <= 0.f ? 1.f : s / as; // saturation scale compared to Adobe curve
            float keep = 0.2f;
            constexpr float lolim = 1.00f; // only mix in the Adobe curve if we have increased saturation compared to it
            constexpr float hilim = 1.20f;

            if (sat_scale < lolim) {
                // saturation is low enough, don't desaturate
                keep = 1.f;
            } else if (sat_scale < hilim) {
                // S-curve transition
                float x = (sat_scale - lolim) / (hilim - lolim); // x = [0..1], 0 at lolim, 1 at hilim

                if (x < 0.5f) {
                    x = 2.f * SQR(x);
                } else {
                    x = 1.f - 2.f * SQR(1 - x);
                }

                keep = (1.f - x) + keep * x;
            } else {
                // do nothing, very high increase, keep minimum amount
            }

            if (keep < 1.f) {
                // mix in some of the Adobe curve result
                r = intp(keep, r, ar);
                g = intp(keep, g, ag);
                b = intp(keep, b, ab);
            }
        }

        if (!state.isProphoto) {
            float newr = state.Prophoto2Working[0][0] * r + state.Prophoto2Working[0][1] * g + state.Prophoto2Working[0][2] * b;
            float newg = state.Prophoto2Working[1][0] * r + state.Prophoto2Working[1][1] * g + state.Prophoto2Working[1][2] * b;
            float newb = state.Prophoto2Working[2][0] * r + state.Prophoto2Working[2][1] * g + state.Prophoto2Working[2][2] * b;
            r = newr;
            g = newg;
            b = newb;
        }
        if (!oog_r) rc[i] = r;
        if (!oog_g) gc[i] = g;
        if (!oog_b) bc[i] = b;
    }
}
float PerceptualToneCurve::cf_range[2];
float PerceptualToneCurve::cf[1000];
float PerceptualToneCurve::f, PerceptualToneCurve::c, PerceptualToneCurve::nc, PerceptualToneCurve::yb, PerceptualToneCurve::la, PerceptualToneCurve::xw, PerceptualToneCurve::yw, PerceptualToneCurve::zw;
float PerceptualToneCurve::n, PerceptualToneCurve::d, PerceptualToneCurve::nbb, PerceptualToneCurve::ncb, PerceptualToneCurve::cz, PerceptualToneCurve::aw, PerceptualToneCurve::wh, PerceptualToneCurve::pfl, PerceptualToneCurve::fl, PerceptualToneCurve::pow1;

void PerceptualToneCurve::init()
{

    // init ciecam02 state, used for chroma scalings
    xw = 96.42f;
    yw = 100.0f;
    zw = 82.49f;
    yb = 20;
    la = 20;
    f  = 1.00f;
    c  = 0.69f;
    nc = 1.00f;

    Ciecam02::initcam1float(yb, 1.f, f, la, xw, yw, zw, n, d, nbb, ncb,
                            cz, aw, wh, pfl, fl, c);
    pow1 = pow_F(1.64f - pow_F(0.29f, n), 0.73f);

    {
        // init contrast-value-to-chroma-scaling conversion curve

        // contrast value in the left column, chroma scaling in the right. Handles for a spline.
        // Put the columns in a file (without commas) and you can plot the spline with gnuplot: "plot 'curve.txt' smooth csplines"
        // A spline can easily get overshoot issues so if you fine-tune the values here make sure that the resulting spline is smooth afterwards, by
        // plotting it for example.
        const float p[] = {
            0.60, 0.70, // lowest contrast
            0.70, 0.80,
            0.90, 0.94,
            0.99, 1.00,
            1.00, 1.00, // 1.0 (linear curve) to 1.0, no scaling
            1.07, 1.00,
            1.08, 1.00,
            1.11, 1.02,
            1.20, 1.08,
            1.30, 1.12,
            1.80, 1.20,
            2.00, 1.22  // highest contrast
        };

        const size_t in_len = sizeof(p) / sizeof(p[0]) / 2;
        float in_x[in_len];
        float in_y[in_len];

        for (size_t i = 0; i < in_len; i++) {
            in_x[i] = p[2 * i + 0];
            in_y[i] = p[2 * i + 1];
        }

        const size_t out_len = sizeof(cf) / sizeof(cf[0]);
        float out_x[out_len];

        for (size_t i = 0; i < out_len; i++) {
            out_x[i] = in_x[0] + (in_x[in_len - 1] - in_x[0]) * (float)i / (out_len - 1);
        }

        cubic_spline(in_x, in_y, in_len, out_x, cf, out_len);
        cf_range[0] = in_x[0];
        cf_range[1] = in_x[in_len - 1];
    }
}

void PerceptualToneCurve::initApplyState(PerceptualToneCurveState & state, Glib::ustring workingSpace) const
{

    // Get the curve's contrast value, and convert to a chroma scaling
    const float contrast_value = calculateToneCurveContrastValue();
    state.cmul_contrast = get_curve_val(contrast_value, cf_range, cf, sizeof(cf) / sizeof(cf[0]));
    //fprintf(stderr, "contrast value: %f => chroma scaling %f\n", contrast_value, state.cmul_contrast);

    // Create state for converting to/from prophoto (if necessary)
    if (workingSpace == "ProPhoto") {
        state.isProphoto = true;
    } else {
        state.isProphoto = false;
        TMatrix Work = ICCStore::getInstance()->workingSpaceMatrix(workingSpace);
        memset(state.Working2Prophoto, 0, sizeof(state.Working2Prophoto));

        for (int i = 0; i < 3; i++)
            for (int j = 0; j < 3; j++)
                for (int k = 0; k < 3; k++) {
                    state.Working2Prophoto[i][j] += prophoto_xyz[i][k] * Work[k][j];
                }

        Work = ICCStore::getInstance()->workingSpaceInverseMatrix(workingSpace);
        memset(state.Prophoto2Working, 0, sizeof(state.Prophoto2Working));

        for (int i = 0; i < 3; i++)
            for (int j = 0; j < 3; j++)
                for (int k = 0; k < 3; k++) {
                    state.Prophoto2Working[i][j] += Work[i][k] * xyz_prophoto[k][j];
                }
    }
}

}<|MERGE_RESOLUTION|>--- conflicted
+++ resolved
@@ -2681,17 +2681,10 @@
 
         C *= cmul;
 
-<<<<<<< HEAD
         Ciecam02::jch2xyz_ciecam02float(x, y, z,
                                         J, C, h,
                                         xw, yw,  zw,
-                                        c, nc, 1, pow1, nbb, ncb, fl, cz, d, aw);
-=======
-        Ciecam02::jch2xyz_ciecam02float( x, y, z,
-                                         J, C, h,
-                                         xw, yw,  zw,
                                          c, nc, pow1, nbb, ncb, fl, cz, d, aw );
->>>>>>> d1571658
 
         if (!isfinite(x) || !isfinite(y) || !isfinite(z)) {
             // can happen for colours on the rim of being outside gamut, that worked without chroma scaling but not with. Then we return only the curve's result.
