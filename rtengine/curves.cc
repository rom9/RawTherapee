--- conflicted
+++ resolved
@@ -2080,73 +2080,15 @@
     return maxslope;
 }
 
-<<<<<<< HEAD
-void PerceptualToneCurve::Apply (float &r, float &g, float &b, PerceptualToneCurveState & state) const
-{
-    float x, y, z;
-
-    if (!state.isProphoto) {
-        // convert to prophoto space to make sure the same result is had regardless of working color space
-        float newr = state.Working2Prophoto[0][0] * r + state.Working2Prophoto[0][1] * g + state.Working2Prophoto[0][2] * b;
-        float newg = state.Working2Prophoto[1][0] * r + state.Working2Prophoto[1][1] * g + state.Working2Prophoto[1][2] * b;
-        float newb = state.Working2Prophoto[2][0] * r + state.Working2Prophoto[2][1] * g + state.Working2Prophoto[2][2] * b;
-        r = newr;
-        g = newg;
-        b = newb;
-    }
-
-    const AdobeToneCurve& adobeTC = static_cast<const AdobeToneCurve&> ((const ToneCurve&) * this);
-    float ar = r;
-    float ag = g;
-    float ab = b;
-    adobeTC.Apply (ar, ag, ab);
-
-    if (ar >= 65535.f && ag >= 65535.f && ab >= 65535.f) {
-        // clip fast path, will also avoid strange colors of clipped highlights
-        r = g = b = 65535.f;
-        return;
-    }
-
-    if (ar <= 0.f && ag <= 0.f && ab <= 0.f) {
-        r = g = b = 0;
-        return;
-    }
-=======
 void PerceptualToneCurve::BatchApply(const size_t start, const size_t end, float *rc, float *gc, float *bc, const PerceptualToneCurveState &state) const
 {
     const AdobeToneCurve& adobeTC = static_cast<const AdobeToneCurve&>((const ToneCurve&) * this);
->>>>>>> 2d37fd66
 
     for (size_t i = start; i < end; ++i) {
         float r = CLIP(rc[i]);
         float g = CLIP(gc[i]);
         float b = CLIP(bc[i]);
 
-<<<<<<< HEAD
-    // we use the Adobe (RGB-HSV hue-stabilized) curve to decide luminance, which generally leads to a less contrasty result
-    // compared to a pure luminance curve. We do this to be more compatible with the most popular curves.
-    float oldLuminance = r * Yr + g * Yg + b * Yb;
-    float newLuminance = ar * Yr + ag * Yg + ab * Yb;
-    float Lcoef = newLuminance / oldLuminance;
-    r = LIM<float> (r * Lcoef, 0.f, 65535.f);
-    g = LIM<float> (g * Lcoef, 0.f, 65535.f);
-    b = LIM<float> (b * Lcoef, 0.f, 65535.f);
-
-    // move to JCh so we can modulate chroma based on the global contrast-related chroma scaling factor
-    Color::Prophotoxyz (r, g, b, x, y, z);
-
-    float J, C, h;
-    Ciecam02::xyz2jch_ciecam02float ( J, C, h,
-                                      aw, fl,
-                                      x * 0.0015259022f,  y * 0.0015259022f,  z * 0.0015259022f,
-                                      xw, yw,  zw,
-                                      c,  nc, pow1, nbb, ncb, cz, d);
-
-
-    if (!isfinite (J) || !isfinite (C) || !isfinite (h)) {
-        // this can happen for dark noise colors or colors outside human gamut. Then we just return the curve's result.
-=======
->>>>>>> 2d37fd66
         if (!state.isProphoto) {
             // convert to prophoto space to make sure the same result is had regardless of working color space
             float newr = state.Working2Prophoto[0][0] * r + state.Working2Prophoto[0][1] * g + state.Working2Prophoto[0][2] * b;
@@ -2218,25 +2160,6 @@
 
         float cmul = state.cmul_contrast; // chroma scaling factor
 
-<<<<<<< HEAD
-    {
-        // decrease chroma scaling sligthly of extremely saturated colors
-        float saturated_scale_factor = 0.95f;
-        const float lolim = 35.f; // lower limit, below this chroma all colors will keep original chroma scaling factor
-        const float hilim = 60.f; // high limit, above this chroma the chroma scaling factor is multiplied with the saturated scale factor value above
-
-        if (C < lolim) {
-            // chroma is low enough, don't scale
-            saturated_scale_factor = 1.f;
-        } else if (C < hilim) {
-            // S-curve transition between low and high limit
-            float x = (C - lolim) / (hilim - lolim); // x = [0..1], 0 at lolim, 1 at hilim
-
-            if (x < 0.5f) {
-                x = 2.f * SQR (x);
-            } else {
-                x = 1.f - 2.f * SQR (1 - x);
-=======
         // depending on color, the chroma scaling factor can be fine-tuned below
 
         {
@@ -2261,7 +2184,6 @@
                 saturated_scale_factor = (1.f - x) + saturated_scale_factor * x;
             } else {
                 // do nothing, high saturation color, keep scale factor
->>>>>>> 2d37fd66
             }
 
             cmul *= saturated_scale_factor;
@@ -2287,30 +2209,9 @@
                     x = 1.f - 2.f * SQR(1 - x);
                 }
 
-<<<<<<< HEAD
-    {
-        // increase chroma scaling slightly of shadows
-        float nL = Color::gamma2curve[newLuminance]; // apply gamma so we make comparison and transition with a more perceptual lightness scale
-        float dark_scale_factor = 1.20f;
-        //float dark_scale_factor = 1.0 + state.debug.p2 / 100.0f;
-        const float lolim = 0.15f;
-        const float hilim = 0.50f;
-
-        if (nL < lolim) {
-            // do nothing, keep scale factor
-        } else if (nL < hilim) {
-            // S-curve transition
-            float x = (nL - lolim) / (hilim - lolim); // x = [0..1], 0 at lolim, 1 at hilim
-
-            if (x < 0.5f) {
-                x = 2.f * SQR (x);
-            } else {
-                x = 1.f - 2.f * SQR (1 - x);
-=======
                 dark_scale_factor = dark_scale_factor * (1.0f - x) + x;
             } else {
                 dark_scale_factor = 1.f;
->>>>>>> 2d37fd66
             }
 
             cmul *= dark_scale_factor;
@@ -2334,28 +2235,9 @@
                     x = 1.f - 2.f * SQR(1 - x);
                 }
 
-<<<<<<< HEAD
-    {
-        // to avoid strange CIECAM02 chroma errors on close-to-shadow-clipping colors we reduce chroma scaling towards 1.0 for black colors
-        float dark_scale_factor = 1.f / cmul;
-        const float lolim = 4.f;
-        const float hilim = 7.f;
-
-        if (J < lolim) {
-            // do nothing, keep scale factor
-        } else if (J < hilim) {
-            // S-curve transition
-            float x = (J - lolim) / (hilim - lolim);
-
-            if (x < 0.5f) {
-                x = 2.f * SQR (x);
-            } else {
-                x = 1.f - 2.f * SQR (1 - x);
-=======
                 dark_scale_factor = dark_scale_factor * (1.f - x) + x;
             } else {
                 dark_scale_factor = 1.f;
->>>>>>> 2d37fd66
             }
 
             cmul *= dark_scale_factor;
@@ -2368,22 +2250,6 @@
                                          xw, yw,  zw,
                                          c, nc, 1, pow1, nbb, ncb, fl, cz, d, aw );
 
-<<<<<<< HEAD
-    Ciecam02::jch2xyz_ciecam02float ( x, y, z,
-                                      J, C, h,
-                                      xw, yw,  zw,
-                                     c, nc, 1, pow1, nbb, ncb, fl, cz, d, aw );
-
-    if (!isfinite (x) || !isfinite (y) || !isfinite (z)) {
-        // can happen for colors on the rim of being outside gamut, that worked without chroma scaling but not with. Then we return only the curve's result.
-        if (!state.isProphoto) {
-            float newr = state.Prophoto2Working[0][0] * r + state.Prophoto2Working[0][1] * g + state.Prophoto2Working[0][2] * b;
-            float newg = state.Prophoto2Working[1][0] * r + state.Prophoto2Working[1][1] * g + state.Prophoto2Working[1][2] * b;
-            float newb = state.Prophoto2Working[2][0] * r + state.Prophoto2Working[2][1] * g + state.Prophoto2Working[2][2] * b;
-            r = newr;
-            g = newg;
-            b = newb;
-=======
         if (!isfinite(x) || !isfinite(y) || !isfinite(z)) {
             // can happen for colours on the rim of being outside gamut, that worked without chroma scaling but not with. Then we return only the curve's result.
             if (!state.isProphoto) {
@@ -2400,7 +2266,6 @@
             bc[i] = b;
 
             continue;
->>>>>>> 2d37fd66
         }
 
         Color::xyz2Prophoto(x, y, z, r, g, b);
@@ -2411,42 +2276,6 @@
         g = LIM<float>(g, 0.f, 65535.f);
         b = LIM<float>(b, 0.f, 65535.f);
 
-<<<<<<< HEAD
-    Color::xyz2Prophoto (x, y, z, r, g, b);
-    r *= 655.35f;
-    g *= 655.35f;
-    b *= 655.35f;
-    r = LIM<float> (r, 0.f, 65535.f);
-    g = LIM<float> (g, 0.f, 65535.f);
-    b = LIM<float> (b, 0.f, 65535.f);
-
-    {
-        // limit saturation increase in rgb space to avoid severe clipping and flattening in extreme highlights
-
-        // we use the RGB-HSV hue-stable "Adobe" curve as reference. For S-curve contrast it increases
-        // saturation greatly, but desaturates extreme highlights and thus provide a smooth transition to
-        // the white point. However the desaturation effect is quite strong so we make a weighting
-        float ah, as, av, h, s, v;
-        Color::rgb2hsv (ar, ag, ab, ah, as, av);
-        Color::rgb2hsv (r, g, b, h, s, v);
-
-        float sat_scale = as <= 0.f ? 1.f : s / as; // saturation scale compared to Adobe curve
-        float keep = 0.2f;
-        const float lolim = 1.00f; // only mix in the Adobe curve if we have increased saturation compared to it
-        const float hilim = 1.20f;
-
-        if (sat_scale < lolim) {
-            // saturation is low enough, don't desaturate
-            keep = 1.f;
-        } else if (sat_scale < hilim) {
-            // S-curve transition
-            float x = (sat_scale - lolim) / (hilim - lolim); // x = [0..1], 0 at lolim, 1 at hilim
-
-            if (x < 0.5f) {
-                x = 2.f * SQR (x);
-            } else {
-                x = 1.f - 2.f * SQR (1 - x);
-=======
         {
             // limit saturation increase in rgb space to avoid severe clipping and flattening in extreme highlights
 
@@ -2477,7 +2306,6 @@
                 keep = (1.f - x) + keep * x;
             } else {
                 // do nothing, very high increase, keep minimum amount
->>>>>>> 2d37fd66
             }
 
             if (keep < 1.f) {
