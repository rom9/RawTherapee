/*
 *  This file is part of RawTherapee.
 *
 *  Copyright (c) 2004-2010 Gabor Horvath <hgabor@rawtherapee.com>
 *
 *  RawTherapee is free software: you can redistribute it and/or modify
 *  it under the terms of the GNU General Public License as published by
 *  the Free Software Foundation, either version 3 of the License, or
 *  (at your option) any later version.
 *
 *  RawTherapee is distributed in the hope that it will be useful,
 *  but WITHOUT ANY WARRANTY; without even the implied warranty of
 *  MERCHANTABILITY or FITNESS FOR A PARTICULAR PURPOSE.  See the
 *  GNU General Public License for more details.
 *
 *  You should have received a copy of the GNU General Public License
 *  along with RawTherapee.  If not, see <http://www.gnu.org/licenses/>.
 */
#ifndef _COLORTEMP_
#define _COLORTEMP_

#include <cmath>
<<<<<<< HEAD
#include "iccstore.h"
#include "procparams.h"

#define pow_F(a,b) (xexpf(b*xlogf(a)))
=======
#include <map>
#include <string>
>>>>>>> 309eef69

namespace rtengine
{

constexpr double MINTEMP = 1500.0;
constexpr double MAXTEMP = 60000.0;
constexpr double MINGREEN = 0.02;
constexpr double MAXGREEN = 10.0;
constexpr double MINEQUAL = 0.8;
constexpr double MAXEQUAL = 1.5;
constexpr double INITIALBLACKBODY = 4000.0;


class ColorTemp
{

private:
    double temp;
    double green;
    double equal;
    std::string method;
    static void clip (double &temp, double &green);
    static void clip (double &temp, double &green, double &equal);
    int XYZtoCorColorTemp (double x0, double y0, double z0, double &temp) const;
    void temp2mul (double temp, double green, double equal, double& rmul, double& gmul, double& bmul) const;
    const static std::map<std::string,const double *> spectMap;
public:

<<<<<<< HEAD
    ColorTemp () : temp (-1.), green (-1.), equal (1.), method ("Custom") {}
    explicit ColorTemp (double e) : temp (-1.), green (-1.), equal (e), method ("Custom") {}
    ColorTemp (double t, double g, double e, const Glib::ustring &m);
=======
    ColorTemp () : temp(-1.), green(-1.), equal (1.), method("Custom") {}
    explicit ColorTemp (double e) : temp(-1.), green(-1.), equal (e), method("Custom") {}
    ColorTemp (double t, double g, double e, const std::string &m);
>>>>>>> 309eef69
    ColorTemp (double mulr, double mulg, double mulb, double e);
    static void tempxy (double &temp, float **Tx, float **Ty, float **TYY, float **Ta, float **Tb, float **TL, float **TX, float **TY, float **TZ);
    static void xyz_to_cat02floatraw ( float & r, float & g, float & b, float x, float y, float z);
    static void cat02_to_xyzfloatraw ( float & x, float & y, float & z, float r, float g, float b);

    void update (const double rmul, const double gmul, const double bmul, const double equal, const double tempBias = 0.0)
    {
        this->equal = equal;
        mul2temp (rmul, gmul, bmul, this->equal, temp, green);

        if (tempBias != 0.0 && tempBias >= -1.0 && tempBias <= 1.0) {
            temp += temp * tempBias;
        }
    }
    void useDefaults (const double equal)
    {
        temp = 6504;    // Values copied from procparams.cc
        green = 1.0;
        this->equal = equal;
    }

    inline std::string getMethod() const
    {
        return method;
    }
    inline double getTemp () const
    {
        return temp;
    }
    inline double getGreen () const
    {
        return green;
    }
    inline double getEqual () const
    {
        return equal;
    }

    void  getMultipliers (double &mulr, double &mulg, double &mulb) const
    {
        temp2mul (temp, green, equal, mulr, mulg, mulb);
    }

    void mul2temp (const double rmul, const double gmul, const double bmul, const double equal, double& temp, double& green) const;
    static void temp2mulxyz (double tem, const std::string &method, double &Xxyz, double &Zxyz);

    static void cieCAT02 (double Xw, double Yw, double Zw, double &CAM02BB00, double &CAM02BB01, double &CAM02BB02, double &CAM02BB10, double &CAM02BB11, double &CAM02BB12, double &CAM02BB20, double &CAM02BB21, double &CAM02BB22, double adap );
    static void icieCAT02 (double Xw, double Yw, double Zw, double &iCAM02BB00, double &iCAM02BB01, double &iCAM02BB02, double &iCAM02BB10, double &iCAM02BB11, double &iCAM02BB12, double &iCAM02BB20, double &iCAM02BB21, double &iCAM02BB22, double adap );
    //static    void CAT02 (Imagefloat* baseImg, const ProcParams* params);
    //static void ciecam_02 (LabImage* lab, const ProcParams* params);

    bool operator== (const ColorTemp& other) const
    {
        return fabs (temp - other.temp) < 1e-10 && fabs (green - other.green) < 1e-10;
    }
    bool operator!= (const ColorTemp& other) const
    {
        return ! (*this == other);
    }

    static double blackbody_spect (double wavelength, double temperature);
    static double daylight_spect  (double wavelength, double m1, double m2);
    static const double Cloudy6200_spect[97];
    static const double Daylight5300_spect[97];
    static const double Shade7600_spect[97];
    static const double A2856_spect[97];
    static const double FluoF1_spect[97];
    static const double FluoF2_spect[97];
    static const double FluoF3_spect[97];
    static const double FluoF4_spect[97];
    static const double FluoF5_spect[97];
    static const double FluoF6_spect[97];
    static const double FluoF7_spect[97];
    static const double FluoF8_spect[97];
    static const double FluoF9_spect[97];
    static const double FluoF10_spect[97];
    static const double FluoF11_spect[97];
    static const double FluoF12_spect[97];
    static const double HMI_spect[97];
    static const double GTI_spect[97];
    static const double JudgeIII_spect[97];
    static const double Solux3500_spect[97];
    static const double Solux4100_spect[97];
    static const double Solux4700_spect[97];
    static const double NG_Solux4700_spect[97];
    static const double NG_LEDLSI2040_spect[97];
    static const double NG_CRSSP12WWMR16_spect[97];
    static const double Flash5500_spect[97];
    static const double Flash6000_spect[97];
    static const double Flash6500_spect[97];


    //spectral data 8 color Colorchecker24
    static double get_spectral_color (double wavelength, const double* array)
    {
        int wlm = (int) ((wavelength - 350.) / 5.);
        return (array[wlm]);
    }

//    static const double ColorchechredA1_spect[97];
    static const double ColorchechredC3_spect[97];
    static const double ColorchechOraA2_spect[97];
    static const double ColorchechYelD3_spect[97];
    static const double ColorchechGreE2_spect[97];
    static const double ColorchechGreB3_spect[97];
    static const double ColorchechCyaF3_spect[97];
    static const double ColorchechPurD2_spect[97];
    static const double ColorchechMagE3_spect[97];
    static const double ColorchechSkiA138_13_14_spect[97];
    static const double ColorchechGraC4_67_spect[97];
    static const double ColorchechSkiB166_18_18_spect[97];
    static const double ColorchechBluC150_m5_m22_spect[97];
    static const double ColorchechDCBluN881_m7_m14_spect[97];//ColorChecker DC  N8
    static const double ColorchechSGSkiF763_14_26_spect[97];//ColorChecker SG  F7
    static const double ColorchechSGSkiK285_11_17_spect[97];//ColorChecker SG  K2
    static const double ColorchechWhiA496_spect[97];
    static const double ColorchechGreD1_spect[97];
    static const double ColorchechSGBlaN3_6_spect[97];//ColorChecker SG  N3
    static const double JDC468_GraK14_44_spect[97];//468  K14
    static const double JDC468_BluM5_spect[97]; //468 M5
    static const double JDC468_BluD6_spect[97]; //468 D6
    static const double JDC468_BluF4_spect[97]; //468 F4
    static const double JDC468_RedG21va_spect[97]; //468 G21 modifié
    static const double JDC468_RedI9_spect[97]; //468 I9
    static const double JDC468_GreI8_spect[97]; //468 I8
    static const double JDC468_GreQ7_spect[97]; //468 Q7
    static const double ColorGreenM25_spect[97];
    static const double ColorYellowkeltano_spect[97];
    static const double ColorGreenalsi_spect[97];
    static const double ColorRedpetunia_spect[97];
    static const double ColorRedkurttu_spect[97];
    static const double Colorblue_spect[97];

    static const double JDC468_OraO18_spect[97]; //468 O18
    static const double JDC468_OraD17_spect[97]; //468 D17
    static const double Fictif_61greyspect[97];//468 K15
    static const double JDC468_K15_87greyspect[97];
    static const double JDC468_YelN10_spect[97]; //468 N10
    static const double JDC468_GreN7_spect[97]; //468 N7
    static const double JDC468_GreA10_spect[97]; //468 A10
    static const double JDC468_GreK7_spect[97]; //468 K7
    static const double JDC468_PurE24_spect[97]; //468 E24
    static const double JDC468_BluH10_spect[97];//468  H10
    static const double ColabSkin35_15_17_spect[97];//Skin L 35
    static const double ColabSkin57_22_18_spect[97];//Skin L 57
    static const double ColabSkin40_17_17_spect[97];//Skin L 40
    static const double ColabSkin91_4_14_spect[97];//Skin L 91
    static const double ColabSkin87_8_8_spect[97];//Skin L 87
    static const double ColabSkin89_8_21_spect[97];//Skin L 89
    static const double ColabSkin75_8_4_spect[97];//Skin L 75
    static const double ColabSkin75_10_33_spect[97];//Skin L 75
    static const double ColabSkin65_33_11_spect[97];//Skin L 65
    static const double ColabSkin65_7_24_spect[97];//Skin L 65
    static const double ColabSkin57_19_6_spect[97];//Skin L 57
    static const double ColabSkin57_4_19_spect[97];//Skin L 57
    static const double ColabSkin57_10_28_spect[97];//Skin L 57
    static const double ColabSkin40_7_19_spect[97];//Skin L 57
    static const double ColabSkin40_17_6_spect[97];//Skin L 40
    static const double ColabSkin40_4_11_spect[97];//Skin L 40
    static const double ColabSkin33_6_15_spect[97];//Skin L 33
    static const double ColabSkin33_15_5_spect[97];//Skin L 33
    static const double ColabSkin33_10_15_spect[97];//Skin L 33
    static const double ColabSkin24_5_6_spect[97];//Skin L 24
    static const double ColabSkin26_18_18_spect[97];//Skin L 26
    static const double ColabSkin24_7_5_spect[97];//Skin L 24
    static const double ColabSkin20_4_2_spect[97];//Skin L 20
    static const double ColabSkin98_m2_10_spect[97];//Skin L 98
    static const double ColabSkin90_m1_20_spect[97];//Skin L 90
    static const double ColabSkin95_0_4_spect[97];//Skin L 95
    static const double ColabSkin81_2_14_spect[97];//Skin L 81
    static const double ColabSkin87_3_10_spect[97];//Skin L 87
    static const double ColabSkin77_12_21_spect[97];//Skin L 77
    static const double ColabSkin70_7_32_spect[97];//Skin L 77
    static const double ColabSky60_0_m31_spect[97];//Sky L=60
    static const double ColabSky42_0_m24_spect[97];//Sky L=42

    static void spectrum_to_xyz_daylight  (double _m1, double _m2, double &x, double &y, double &z);
    static void spectrum_to_xyz_blackbody (double _temp, double &x, double &y, double &z);
    static void spectrum_to_xyz_preset    (const double* spec_intens, double &x, double &y, double &z);

    static void spectrum_to_color_xyz_daylight  (const double* spec_color, double _m1, double _m2, double &xx, double &yy, double &zz);
    static void spectrum_to_color_xyz_blackbody (const double* spec_color, double _temp, double &xx, double &yy, double &zz);
    static void spectrum_to_color_xyz_preset    (const double* spec_color, const double* spec_intens, double &xx, double &yy, double &zz);

};
}
#endif<|MERGE_RESOLUTION|>--- conflicted
+++ resolved
@@ -20,15 +20,10 @@
 #define _COLORTEMP_
 
 #include <cmath>
-<<<<<<< HEAD
-#include "iccstore.h"
-#include "procparams.h"
-
-#define pow_F(a,b) (xexpf(b*xlogf(a)))
-=======
+//#include "iccstore.h"
+//#include "procparams.h"
 #include <map>
 #include <string>
->>>>>>> 309eef69
 
 namespace rtengine
 {
@@ -50,37 +45,31 @@
     double green;
     double equal;
     std::string method;
-    static void clip (double &temp, double &green);
-    static void clip (double &temp, double &green, double &equal);
-    int XYZtoCorColorTemp (double x0, double y0, double z0, double &temp) const;
-    void temp2mul (double temp, double green, double equal, double& rmul, double& gmul, double& bmul) const;
-    const static std::map<std::string,const double *> spectMap;
+    static void clip(double &temp, double &green);
+    static void clip(double &temp, double &green, double &equal);
+    int XYZtoCorColorTemp(double x0, double y0, double z0, double &temp) const;
+    void temp2mul(double temp, double green, double equal, double& rmul, double& gmul, double& bmul) const;
+    const static std::map<std::string, const double *> spectMap;
 public:
 
-<<<<<<< HEAD
-    ColorTemp () : temp (-1.), green (-1.), equal (1.), method ("Custom") {}
-    explicit ColorTemp (double e) : temp (-1.), green (-1.), equal (e), method ("Custom") {}
-    ColorTemp (double t, double g, double e, const Glib::ustring &m);
-=======
-    ColorTemp () : temp(-1.), green(-1.), equal (1.), method("Custom") {}
-    explicit ColorTemp (double e) : temp(-1.), green(-1.), equal (e), method("Custom") {}
-    ColorTemp (double t, double g, double e, const std::string &m);
->>>>>>> 309eef69
-    ColorTemp (double mulr, double mulg, double mulb, double e);
-    static void tempxy (double &temp, float **Tx, float **Ty, float **TYY, float **Ta, float **Tb, float **TL, float **TX, float **TY, float **TZ);
-    static void xyz_to_cat02floatraw ( float & r, float & g, float & b, float x, float y, float z);
-    static void cat02_to_xyzfloatraw ( float & x, float & y, float & z, float r, float g, float b);
-
-    void update (const double rmul, const double gmul, const double bmul, const double equal, const double tempBias = 0.0)
+    ColorTemp() : temp(-1.), green(-1.), equal(1.), method("Custom") {}
+    explicit ColorTemp(double e) : temp(-1.), green(-1.), equal(e), method("Custom") {}
+    ColorTemp(double t, double g, double e, const std::string &m);
+    ColorTemp(double mulr, double mulg, double mulb, double e);
+    static void tempxy(double &temp, float **Tx, float **Ty, float **TYY, float **Ta, float **Tb, float **TL, float **TX, float **TY, float **TZ);
+    static void xyz_to_cat02floatraw(float & r, float & g, float & b, float x, float y, float z);
+    static void cat02_to_xyzfloatraw(float & x, float & y, float & z, float r, float g, float b);
+
+    void update(const double rmul, const double gmul, const double bmul, const double equal, const double tempBias = 0.0)
     {
         this->equal = equal;
-        mul2temp (rmul, gmul, bmul, this->equal, temp, green);
+        mul2temp(rmul, gmul, bmul, this->equal, temp, green);
 
         if (tempBias != 0.0 && tempBias >= -1.0 && tempBias <= 1.0) {
             temp += temp * tempBias;
         }
     }
-    void useDefaults (const double equal)
+    void useDefaults(const double equal)
     {
         temp = 6504;    // Values copied from procparams.cc
         green = 1.0;
@@ -91,43 +80,43 @@
     {
         return method;
     }
-    inline double getTemp () const
+    inline double getTemp() const
     {
         return temp;
     }
-    inline double getGreen () const
+    inline double getGreen() const
     {
         return green;
     }
-    inline double getEqual () const
+    inline double getEqual() const
     {
         return equal;
     }
 
-    void  getMultipliers (double &mulr, double &mulg, double &mulb) const
-    {
-        temp2mul (temp, green, equal, mulr, mulg, mulb);
-    }
-
-    void mul2temp (const double rmul, const double gmul, const double bmul, const double equal, double& temp, double& green) const;
-    static void temp2mulxyz (double tem, const std::string &method, double &Xxyz, double &Zxyz);
-
-    static void cieCAT02 (double Xw, double Yw, double Zw, double &CAM02BB00, double &CAM02BB01, double &CAM02BB02, double &CAM02BB10, double &CAM02BB11, double &CAM02BB12, double &CAM02BB20, double &CAM02BB21, double &CAM02BB22, double adap );
-    static void icieCAT02 (double Xw, double Yw, double Zw, double &iCAM02BB00, double &iCAM02BB01, double &iCAM02BB02, double &iCAM02BB10, double &iCAM02BB11, double &iCAM02BB12, double &iCAM02BB20, double &iCAM02BB21, double &iCAM02BB22, double adap );
+    void  getMultipliers(double &mulr, double &mulg, double &mulb) const
+    {
+        temp2mul(temp, green, equal, mulr, mulg, mulb);
+    }
+
+    void mul2temp(const double rmul, const double gmul, const double bmul, const double equal, double& temp, double& green) const;
+    static void temp2mulxyz(double tem, const std::string &method, double &Xxyz, double &Zxyz);
+
+    static void cieCAT02(double Xw, double Yw, double Zw, double &CAM02BB00, double &CAM02BB01, double &CAM02BB02, double &CAM02BB10, double &CAM02BB11, double &CAM02BB12, double &CAM02BB20, double &CAM02BB21, double &CAM02BB22, double adap);
+    static void icieCAT02(double Xw, double Yw, double Zw, double &iCAM02BB00, double &iCAM02BB01, double &iCAM02BB02, double &iCAM02BB10, double &iCAM02BB11, double &iCAM02BB12, double &iCAM02BB20, double &iCAM02BB21, double &iCAM02BB22, double adap);
     //static    void CAT02 (Imagefloat* baseImg, const ProcParams* params);
     //static void ciecam_02 (LabImage* lab, const ProcParams* params);
 
     bool operator== (const ColorTemp& other) const
     {
-        return fabs (temp - other.temp) < 1e-10 && fabs (green - other.green) < 1e-10;
+        return fabs(temp - other.temp) < 1e-10 && fabs(green - other.green) < 1e-10;
     }
     bool operator!= (const ColorTemp& other) const
     {
-        return ! (*this == other);
-    }
-
-    static double blackbody_spect (double wavelength, double temperature);
-    static double daylight_spect  (double wavelength, double m1, double m2);
+        return !(*this == other);
+    }
+
+    static double blackbody_spect(double wavelength, double temperature);
+    static double daylight_spect(double wavelength, double m1, double m2);
     static const double Cloudy6200_spect[97];
     static const double Daylight5300_spect[97];
     static const double Shade7600_spect[97];
@@ -159,9 +148,9 @@
 
 
     //spectral data 8 color Colorchecker24
-    static double get_spectral_color (double wavelength, const double* array)
-    {
-        int wlm = (int) ((wavelength - 350.) / 5.);
+    static double get_spectral_color(double wavelength, const double* array)
+    {
+        int wlm = (int)((wavelength - 350.) / 5.);
         return (array[wlm]);
     }
 
@@ -242,13 +231,13 @@
     static const double ColabSky60_0_m31_spect[97];//Sky L=60
     static const double ColabSky42_0_m24_spect[97];//Sky L=42
 
-    static void spectrum_to_xyz_daylight  (double _m1, double _m2, double &x, double &y, double &z);
-    static void spectrum_to_xyz_blackbody (double _temp, double &x, double &y, double &z);
-    static void spectrum_to_xyz_preset    (const double* spec_intens, double &x, double &y, double &z);
-
-    static void spectrum_to_color_xyz_daylight  (const double* spec_color, double _m1, double _m2, double &xx, double &yy, double &zz);
-    static void spectrum_to_color_xyz_blackbody (const double* spec_color, double _temp, double &xx, double &yy, double &zz);
-    static void spectrum_to_color_xyz_preset    (const double* spec_color, const double* spec_intens, double &xx, double &yy, double &zz);
+    static void spectrum_to_xyz_daylight(double _m1, double _m2, double &x, double &y, double &z);
+    static void spectrum_to_xyz_blackbody(double _temp, double &x, double &y, double &z);
+    static void spectrum_to_xyz_preset(const double* spec_intens, double &x, double &y, double &z);
+
+    static void spectrum_to_color_xyz_daylight(const double* spec_color, double _m1, double _m2, double &xx, double &yy, double &zz);
+    static void spectrum_to_color_xyz_blackbody(const double* spec_color, double _temp, double &xx, double &yy, double &zz);
+    static void spectrum_to_color_xyz_preset(const double* spec_color, const double* spec_intens, double &xx, double &yy, double &zz);
 
 };
 }
