/* -*- C++ -*-
 *
 *  This file is part of RawTherapee.
 *
 *  Copyright (c) 2018 Alberto Griggio <alberto.griggio@gmail.com>
 *
 *  RawTherapee is free software: you can redistribute it and/or modify
 *  it under the terms of the GNU General Public License as published by
 *  the Free Software Foundation, either version 3 of the License, or
 *  (at your option) any later version.
 *
 *  RawTherapee is distributed in the hope that it will be useful,
 *  but WITHOUT ANY WARRANTY; without even the implied warranty of
 *  MERCHANTABILITY or FITNESS FOR A PARTICULAR PURPOSE.  See the
 *  GNU General Public License for more details.
 *
 *  You should have received a copy of the GNU General Public License
 *  along with RawTherapee.  If not, see <http://www.gnu.org/licenses/>.
 */

/**
 * This is a Fast Guided Filter implementation, derived directly from the
 * pseudo-code of the paper:
 *
 * Fast Guided Filter
 * by Kaiming He, Jian Sun
 *
 * available at https://arxiv.org/abs/1505.00996
 */

<<<<<<< HEAD
=======
#include "array2D.h"
#include "boxblur.h"
>>>>>>> aae22fcc
#include "guidedfilter.h"
#include "boxblur.h"
#include "sleef.h"
#include "rescale.h"
#include "imagefloat.h"

namespace rtengine {

#if 0
#  define DEBUG_DUMP(arr)                                                 \
    do {                                                                \
        Imagefloat im(arr.width(), arr.height());                      \
        const char *out = "/tmp/" #arr ".tif";                     \
        for (int y = 0; y < im.getHeight(); ++y) {                      \
            for (int x = 0; x < im.getWidth(); ++x) {                   \
                im.r(y, x) = im.g(y, x) = im.b(y, x) = arr[y][x] * 65535.f; \
            }                                                           \
        }                                                               \
        im.saveTIFF(out, 16);                                           \
    } while (false)
#else
#  define DEBUG_DUMP(arr)
#endif


namespace {

int calculate_subsampling(int w, int h, int r)
{
    if (r == 1) {
        return 1;
    }
    
    if (max(w, h) <= 600) {
        return 1;
    }
    
    for (int s = 5; s > 0; --s) {
        if (r % s == 0) {
            return s;
        }
    }

    return LIM(r / 2, 2, 4);
}

} // namespace


void guidedFilter(const array2D<float> &guide, const array2D<float> &src, array2D<float> &dst, int r, float epsilon, bool multithread, int subsampling)
{

    const int W = src.width();
    const int H = src.height();

    if (subsampling <= 0) {
        subsampling = calculate_subsampling(W, H, r);
    }

    enum Op { MUL, DIVEPSILON, ADD, SUB, ADDMUL, SUBMUL };

    const auto apply =
        [=](Op op, array2D<float> &res, const array2D<float> &a, const array2D<float> &b, const array2D<float> &c=array2D<float>()) -> void
        {
            const int w = res.width();
            const int h = res.height();
            
#ifdef _OPENMP
            #pragma omp parallel for if (multithread)
#endif
            for (int y = 0; y < h; ++y) {
                for (int x = 0; x < w; ++x) {
                    float r;
                    float aa = a[y][x];
                    float bb = b[y][x];
                    switch (op) {
                    case MUL:
                        r = aa * bb;
                        break;
                    case DIVEPSILON:
                        r = aa / (bb + epsilon);
                        break;
                    case ADD:
                        r = aa + bb;
                        break;
                    case SUB:
                        r = aa - bb;
                        break;
                    case ADDMUL:
                        r = aa * bb + c[y][x];
                        break;
                    case SUBMUL:
                        r = c[y][x] - (aa * bb);
                        break;
                    default:
                        assert(false);
                        r = 0;
                        break;
                    }
                    res[y][x] = r;
                }
            }
        };

    // use the terminology of the paper (Algorithm 2)
    const array2D<float> &I = guide;
    const array2D<float> &p = src;
    array2D<float> &q = dst;

    const auto f_subsample =
        [=](array2D<float> &d, const array2D<float> &s) -> void
        {
            if (d.width() == s.width() && d.height() == s.height()) {
#ifdef _OPENMP
#               pragma omp parallel for if (multithread)
#endif
                for (int y = 0; y < s.height(); ++y) {
                    for (int x = 0; x < s.width(); ++x) {
                        d[y][x] = s[y][x];
                    }
                }
            } else {
                rescaleBilinear(s, d, multithread);
            }
        };

    // const auto f_upsample = f_subsample;
    
    const size_t w = W / subsampling;
    const size_t h = H / subsampling;

    const auto f_mean =
        [multithread](array2D<float> &d, array2D<float> &s, int rad) -> void
        {
            rad = LIM(rad, 0, (min(s.width(), s.height()) - 1) / 2 - 1);
           // boxblur(s, d, rad, s.width(), s.height(), multithread);
            boxblur(static_cast<float**>(s), static_cast<float**>(d), rad, s.width(), s.height(), multithread);
        };

    array2D<float> I1(w, h);
    array2D<float> p1(w, h);

    f_subsample(I1, I);
    f_subsample(p1, p);

    DEBUG_DUMP(I);
    DEBUG_DUMP(p);
    DEBUG_DUMP(I1);
    DEBUG_DUMP(p1);

    float r1 = float(r) / subsampling;

    array2D<float> meanI(w, h);
    f_mean(meanI, I1, r1);
    DEBUG_DUMP(meanI);

    array2D<float> meanp(w, h);
    f_mean(meanp, p1, r1);
    DEBUG_DUMP(meanp);

    array2D<float> &corrIp = p1;
    apply(MUL, corrIp, I1, p1);
    f_mean(corrIp, corrIp, r1);
    DEBUG_DUMP(corrIp);

    array2D<float> &corrI = I1;
    apply(MUL, corrI, I1, I1);
    f_mean(corrI, corrI, r1);
    DEBUG_DUMP(corrI);

    array2D<float> &varI = corrI;
    apply(SUBMUL, varI, meanI, meanI, corrI);
    DEBUG_DUMP(varI);

    array2D<float> &covIp = corrIp;
    apply(SUBMUL, covIp, meanI, meanp, corrIp);
    DEBUG_DUMP(covIp);

    array2D<float> &a = varI;
    apply(DIVEPSILON, a, covIp, varI);
    DEBUG_DUMP(a);

    array2D<float> &b = covIp;
    apply(SUBMUL, b, a, meanI, meanp);
    DEBUG_DUMP(b);

    array2D<float> &meana = a;
    f_mean(meana, a, r1);
    DEBUG_DUMP(meana);

    array2D<float> &meanb = b;
    f_mean(meanb, b, r1);
    DEBUG_DUMP(meanb);

    // speedup by heckflosse67
    const int Ws = meana.width();
    const int Hs = meana.height();
    const int Wd = q.width();
    const int Hd = q.height();
    const float col_scale = float(Ws) / float(Wd);
    const float row_scale = float(Hs) / float(Hd);

#ifdef _OPENMP
#   pragma omp parallel for if (multithread)
#endif
    for (int y = 0; y < Hd; ++y) {
        float ymrs = y * row_scale; 
        for (int x = 0; x < Wd; ++x) {
            q[y][x] = getBilinearValue(meana, x * col_scale, ymrs) * I[y][x] + getBilinearValue(meanb, x * col_scale, ymrs);
        }
    }
}


void guidedFilterLog(const array2D<float> &guide, float base, array2D<float> &chan, int r, float eps, bool multithread, int subsampling)
{
#ifdef _OPENMP
#    pragma omp parallel for if (multithread)
#endif
    for (int y = 0; y < chan.height(); ++y) {
        for (int x = 0; x < chan.width(); ++x) {
            chan[y][x] = xlin2log(max(chan[y][x], 0.f), base);
        }
    }

    guidedFilter(guide, chan, chan, r, eps, multithread, subsampling);

#ifdef _OPENMP
#    pragma omp parallel for if (multithread)
#endif
    for (int y = 0; y < chan.height(); ++y) {
        for (int x = 0; x < chan.width(); ++x) {
            chan[y][x] = xlog2lin(max(chan[y][x], 0.f), base);
        }
    }
}


void guidedFilterLog(float base, array2D<float> &chan, int r, float eps, bool multithread, int subsampling)
{
    guidedFilterLog(chan, base, chan, r, eps, multithread, subsampling);
}

} // namespace rtengine



<|MERGE_RESOLUTION|>--- conflicted
+++ resolved
@@ -28,11 +28,8 @@
  * available at https://arxiv.org/abs/1505.00996
  */
 
-<<<<<<< HEAD
-=======
 #include "array2D.h"
 #include "boxblur.h"
->>>>>>> aae22fcc
 #include "guidedfilter.h"
 #include "boxblur.h"
 #include "sleef.h"
