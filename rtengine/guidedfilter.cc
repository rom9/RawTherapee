/* -*- C++ -*-
 *
 *  This file is part of RawTherapee.
 *
 *  Copyright (c) 2018 Alberto Griggio <alberto.griggio@gmail.com>
 *
 *  RawTherapee is free software: you can redistribute it and/or modify
 *  it under the terms of the GNU General Public License as published by
 *  the Free Software Foundation, either version 3 of the License, or
 *  (at your option) any later version.
 *
 *  RawTherapee is distributed in the hope that it will be useful,
 *  but WITHOUT ANY WARRANTY; without even the implied warranty of
 *  MERCHANTABILITY or FITNESS FOR A PARTICULAR PURPOSE.  See the
 *  GNU General Public License for more details.
 *
 *  You should have received a copy of the GNU General Public License
 *  along with RawTherapee.  If not, see <http://www.gnu.org/licenses/>.
 */

/**
 * This is a Fast Guided Filter implementation, derived directly from the
 * pseudo-code of the paper:
 *
 * Fast Guided Filter
 * by Kaiming He, Jian Sun
 *
 * available at https://arxiv.org/abs/1505.00996
 */

#include "boxblur.h"
<<<<<<< HEAD
#include "sleef.c"
#include "rescale.h"
#include "imagefloat.h"

namespace rtengine {

#if 0
#  define DEBUG_DUMP(arr)                                                 \
    do {                                                                \
        Imagefloat im(arr.width(), arr.height());                      \
        const char *out = "/tmp/" #arr ".tif";                     \
        for (int y = 0; y < im.getHeight(); ++y) {                      \
            for (int x = 0; x < im.getWidth(); ++x) {                   \
                im.r(y, x) = im.g(y, x) = im.b(y, x) = arr[y][x] * 65535.f; \
            }                                                           \
        }                                                               \
        im.saveTIFF(out, 16);                                           \
    } while (false)
#else
#  define DEBUG_DUMP(arr)
#endif


namespace {
=======
#include "guidedfilter.h"
#include "imagefloat.h"
#include "rescale.h"

#define BENCHMARK
#include "StopWatch.h"

namespace rtengine
{

namespace
{
>>>>>>> ec5eaf9c

int calculate_subsampling(int w, int h, int r)
{
    if (r == 1) {
        return 1;
    }
    
    if (max(w, h) <= 600) {
        return 1;
    }
    
    for (int s = 5; s > 0; --s) {
        if (r % s == 0) {
            return s;
        }
    }

    return LIM(r / 2, 2, 4);
}

} // namespace

void guidedFilter(const array2D<float> &guide, const array2D<float> &src, array2D<float> &dst, int r, float epsilon, bool multithread, int subsampling)
{

    const int W = src.width();
    const int H = src.height();

    if (subsampling <= 0) {
        subsampling = calculate_subsampling(W, H, r);
    }

    enum Op { MUL, DIVEPSILON, ADD, SUB, ADDMUL, SUBMUL };

    const auto apply =
#ifdef _OPENMP
        [multithread, epsilon](Op op, array2D<float> &res, const array2D<float> &a, const array2D<float> &b, const array2D<float> &c=array2D<float>()) -> void
#else
        // removed multithread to fix clang warning on msys2 clang builds, which don't support OpenMp
        [epsilon](Op op, array2D<float> &res, const array2D<float> &a, const array2D<float> &b, const array2D<float> &c=array2D<float>()) -> void
#endif
        {
            const int w = res.width();
            const int h = res.height();
            
#ifdef _OPENMP
            #pragma omp parallel for if (multithread)
#endif
            for (int y = 0; y < h; ++y) {
                for (int x = 0; x < w; ++x) {
                    float r;
                    float aa = a[y][x];
                    float bb = b[y][x];
                    switch (op) {
                    case MUL:
                        r = aa * bb;
                        break;
                    case DIVEPSILON:
                        r = aa / (bb + epsilon);
                        break;
                    case ADD:
                        r = aa + bb;
                        break;
                    case SUB:
                        r = aa - bb;
                        break;
                    case ADDMUL:
                        r = aa * bb + c[y][x];
                        break;
                    case SUBMUL:
                        r = c[y][x] - (aa * bb);
                        break;
                    default:
                        assert(false);
                        r = 0;
                        break;
                    }
                    res[y][x] = r;
                }
            }
        };

    // use the terminology of the paper (Algorithm 2)
    const array2D<float> &I = guide;
    const array2D<float> &p = src;
    array2D<float> &q = dst;

    const auto f_subsample =
        [=](array2D<float> &d, const array2D<float> &s) -> void
        {
            rescaleBilinear(s, d, multithread);
        };

    // const auto f_upsample = f_subsample;
    
    const size_t w = W / subsampling;
    const size_t h = H / subsampling;

    const auto f_mean =
        [multithread](array2D<float> &d, array2D<float> &s, int rad) -> void
        {
            rad = LIM(rad, 0, (min(s.width(), s.height()) - 1) / 2 - 1);
            boxblur(static_cast<float**>(s), static_cast<float**>(d), rad, s.width(), s.height(), multithread);
        };

    array2D<float> I1(w, h);
    array2D<float> p1(w, h);

    f_subsample(I1, I);
    f_subsample(p1, p);

    DEBUG_DUMP(I);
    DEBUG_DUMP(p);
    DEBUG_DUMP(I1);
    DEBUG_DUMP(p1);

    float r1 = float(r) / subsampling;

    array2D<float> meanI(w, h);
    f_mean(meanI, I1, r1);
    DEBUG_DUMP(meanI);

    array2D<float> meanp(w, h);
    f_mean(meanp, p1, r1);
    DEBUG_DUMP(meanp);

    array2D<float> &corrIp = p1;
    apply(MUL, corrIp, I1, p1);
    f_mean(corrIp, corrIp, r1);
    DEBUG_DUMP(corrIp);

    array2D<float> &corrI = I1;
    apply(MUL, corrI, I1, I1);
    f_mean(corrI, corrI, r1);
    DEBUG_DUMP(corrI);

    array2D<float> &varI = corrI;
    apply(SUBMUL, varI, meanI, meanI, corrI);
    DEBUG_DUMP(varI);

    array2D<float> &covIp = corrIp;
    apply(SUBMUL, covIp, meanI, meanp, corrIp);
    DEBUG_DUMP(covIp);

    array2D<float> &a = varI;
    apply(DIVEPSILON, a, covIp, varI);
    DEBUG_DUMP(a);

    array2D<float> &b = covIp;
    apply(SUBMUL, b, a, meanI, meanp);
    DEBUG_DUMP(b);

    array2D<float> &meana = a;
    f_mean(meana, a, r1);
    DEBUG_DUMP(meana);

    array2D<float> &meanb = b;
    f_mean(meanb, b, r1);
    DEBUG_DUMP(meanb);

    // speedup by heckflosse67
    const int Ws = meana.width();
    const int Hs = meana.height();
    const int Wd = q.width();
    const int Hd = q.height();
    const float col_scale = float(Ws) / float(Wd);
    const float row_scale = float(Hs) / float(Hd);

#ifdef _OPENMP
#   pragma omp parallel for if (multithread)
#endif
    for (int y = 0; y < Hd; ++y) {
        float ymrs = y * row_scale; 
        for (int x = 0; x < Wd; ++x) {
            q[y][x] = getBilinearValue(meana, x * col_scale, ymrs) * I[y][x] + getBilinearValue(meanb, x * col_scale, ymrs);
        }
    }
}


void guidedFilterLog(float base, array2D<float> &chan, int r, float eps, bool multithread, int subsampling)
{
#ifdef _OPENMP
#    pragma omp parallel for if (multithread)
#endif
    for (int y = 0; y < chan.height(); ++y) {
        for (int x = 0; x < chan.width(); ++x) {
            chan[y][x] = xlin2log(max(chan[y][x], 0.f), base);
        }
    }

    guidedFilter(chan, chan, chan, r, eps, multithread, subsampling);

#ifdef _OPENMP
#    pragma omp parallel for if (multithread)
#endif
    for (int y = 0; y < chan.height(); ++y) {
        for (int x = 0; x < chan.width(); ++x) {
            chan[y][x] = xlog2lin(max(chan[y][x], 0.f), base);
        }
    }
}


} // namespace rtengine<|MERGE_RESOLUTION|>--- conflicted
+++ resolved
@@ -29,35 +29,10 @@
  */
 
 #include "boxblur.h"
-<<<<<<< HEAD
-#include "sleef.c"
-#include "rescale.h"
-#include "imagefloat.h"
-
-namespace rtengine {
-
-#if 0
-#  define DEBUG_DUMP(arr)                                                 \
-    do {                                                                \
-        Imagefloat im(arr.width(), arr.height());                      \
-        const char *out = "/tmp/" #arr ".tif";                     \
-        for (int y = 0; y < im.getHeight(); ++y) {                      \
-            for (int x = 0; x < im.getWidth(); ++x) {                   \
-                im.r(y, x) = im.g(y, x) = im.b(y, x) = arr[y][x] * 65535.f; \
-            }                                                           \
-        }                                                               \
-        im.saveTIFF(out, 16);                                           \
-    } while (false)
-#else
-#  define DEBUG_DUMP(arr)
-#endif
-
-
-namespace {
-=======
 #include "guidedfilter.h"
 #include "imagefloat.h"
 #include "rescale.h"
+#include "sleef.h"
 
 #define BENCHMARK
 #include "StopWatch.h"
@@ -67,7 +42,6 @@
 
 namespace
 {
->>>>>>> ec5eaf9c
 
 int calculate_subsampling(int w, int h, int r)
 {
@@ -179,54 +153,39 @@
     f_subsample(I1, I);
     f_subsample(p1, p);
 
-    DEBUG_DUMP(I);
-    DEBUG_DUMP(p);
-    DEBUG_DUMP(I1);
-    DEBUG_DUMP(p1);
-
     float r1 = float(r) / subsampling;
 
     array2D<float> meanI(w, h);
     f_mean(meanI, I1, r1);
-    DEBUG_DUMP(meanI);
 
     array2D<float> meanp(w, h);
     f_mean(meanp, p1, r1);
-    DEBUG_DUMP(meanp);
 
     array2D<float> &corrIp = p1;
     apply(MUL, corrIp, I1, p1);
     f_mean(corrIp, corrIp, r1);
-    DEBUG_DUMP(corrIp);
 
     array2D<float> &corrI = I1;
     apply(MUL, corrI, I1, I1);
     f_mean(corrI, corrI, r1);
-    DEBUG_DUMP(corrI);
 
     array2D<float> &varI = corrI;
     apply(SUBMUL, varI, meanI, meanI, corrI);
-    DEBUG_DUMP(varI);
 
     array2D<float> &covIp = corrIp;
     apply(SUBMUL, covIp, meanI, meanp, corrIp);
-    DEBUG_DUMP(covIp);
 
     array2D<float> &a = varI;
     apply(DIVEPSILON, a, covIp, varI);
-    DEBUG_DUMP(a);
 
     array2D<float> &b = covIp;
     apply(SUBMUL, b, a, meanI, meanp);
-    DEBUG_DUMP(b);
 
     array2D<float> &meana = a;
     f_mean(meana, a, r1);
-    DEBUG_DUMP(meana);
 
     array2D<float> &meanb = b;
     f_mean(meanb, b, r1);
-    DEBUG_DUMP(meanb);
 
     // speedup by heckflosse67
     const int Ws = meana.width();
