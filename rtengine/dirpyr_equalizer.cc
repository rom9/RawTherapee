/*
 *  This file is part of RawTherapee.
 *
 *  RawTherapee is free software: you can redistribute it and/or modify
 *  it under the terms of the GNU General Public License as published by
 *  the Free Software Foundation, either version 3 of the License, or
 *  (at your option) any later version.
 *
 *  RawTherapee is distributed in the hope that it will be useful,
 *  but WITHOUT ANY WARRANTY; without even the implied warranty of
 *  MERCHANTABILITY or FITNESS FOR A PARTICULAR PURPOSE.  See the
 *  GNU General Public License for more details.
 *
 *  You should have received a copy of the GNU General Public License
 *  along with RawTherapee.  If not, see <http://www.gnu.org/licenses/>.
 *
 *  (C) 2010 Emil Martinec <ejmartin@uchicago.edu>
 *
 */

#include <cstddef>
#include <cmath>
#include "improcfun.h"
#include "array2D.h"
#include "rt_math.h"
#include "opthelper.h"

#define RANGEFN(i) ((1000.0f / (i + 1000.0f)))
#define DIRWT(i1,j1,i,j) ( domker[(i1-i)/scale+halfwin][(j1-j)/scale+halfwin] * RANGEFN(fabsf((data_fine[i1][j1]-data_fine[i][j]))) )

namespace rtengine
{

constexpr int maxlevel = 6;
constexpr int maxlevelloc = 5;
constexpr float noise = 2000;

//sequence of scales
constexpr int scales[maxlevel] = {1, 2, 4, 8, 16, 32};
constexpr int scalesloc[5] = {1, 2, 4, 8, 16};
extern const Settings* settings;

//sequence of scales

void ImProcFunctions :: dirpyr_equalizer(float ** src, float ** dst, int srcwidth, int srcheight, float ** l_a, float ** l_b, const double * mult, const double dirpyrThreshold, const double skinprot, float b_l, float t_l, float t_r, int scaleprev)
{
    int lastlevel = maxlevel;

    if (settings->verbose) {
        printf("Dirpyr scaleprev=%i\n", scaleprev);
    }

    float atten123 = (float) settings->level123_cbdl;

    if (atten123 > 50.f) {
        atten123 = 50.f;
    }

    if (atten123 < 0.f) {
        atten123 = 0.f;
    }

    float atten0 = (float) settings->level0_cbdl;

    if (atten0 > 40.f) {
        atten123 = 40.f;
    }

    if (atten0 < 0.f) {
        atten0 = 0.f;
    }

    if ((t_r - t_l) < 0.55f) {
        t_l = t_r + 0.55f;    //avoid too small range
    }


    while (lastlevel > 0 && fabs(mult[lastlevel - 1] - 1) < 0.001) {
        lastlevel--;
        //printf("last level to process %d \n",lastlevel);
    }

    if (lastlevel == 0) {
        return;
    }

    int level;
    float multi[maxlevel] = {1.f, 1.f, 1.f, 1.f, 1.f, 1.f};
    float scalefl[maxlevel];

    for (int lv = 0; lv < maxlevel; lv++) {
        scalefl[lv] = ((float) scales[lv]) / (float) scaleprev;

        if (lv >= 1) {
            if (scalefl[lv] < 1.f) {
                multi[lv] = (atten123 * ((float) mult[lv] - 1.f) / 100.f) + 1.f;    //modulate action if zoom < 100%
            } else {
                multi[lv] = (float) mult[lv];
            }
        } else  {
            if (scalefl[lv] < 1.f) {
                multi[lv] = (atten0 * ((float) mult[lv] - 1.f) / 100.f) + 1.f;    //modulate action if zoom < 100%
            } else {
                multi[lv] = (float) mult[lv];
            }
        }

    }

    if (settings->verbose) {
        printf("CbDL mult0=%f  1=%f 2=%f 3=%f 4=%f 5=%f\n", multi[0], multi[1], multi[2], multi[3], multi[4], multi[5]);
    }

    multi_array2D<float, maxlevel> dirpyrlo(srcwidth, srcheight);

    level = 0;

    //int thresh = 100 * mult[5];
    int scale = (int)(scales[level]) / scaleprev;

    if (scale < 1) {
        scale = 1;
    }


    dirpyr_channel(src, dirpyrlo[0], srcwidth, srcheight, 0, scale);

    level = 1;

    while (level < lastlevel) {

        scale = (int)(scales[level]) / scaleprev;

        if (scale < 1) {
            scale = 1;
        }

        dirpyr_channel(dirpyrlo[level - 1], dirpyrlo[level], srcwidth, srcheight, level, scale);

        level ++;
    }

    float **tmpHue = nullptr, **tmpChr = nullptr;

    if (skinprot != 0.f) {
        // precalculate hue and chroma, use SSE, if available
        // by precalculating these values we can greatly reduce the number of calculations in idirpyr_eq_channel()
        // but we need two additional buffers for this preprocessing
        tmpHue = new float*[srcheight];

        for (int i = 0; i < srcheight; i++) {
            tmpHue[i] = new float[srcwidth];
        }

#ifdef __SSE2__
        #pragma omp parallel for

        for (int i = 0; i < srcheight; i++) {
            int j;

            for (j = 0; j < srcwidth - 3; j += 4) {
                _mm_storeu_ps(&tmpHue[i][j], xatan2f(LVFU(l_b[i][j]), LVFU(l_a[i][j])));
            }

            for (; j < srcwidth; j++) {
                tmpHue[i][j] = xatan2f(l_b[i][j], l_a[i][j]);
            }
        }

#else
        #pragma omp parallel for

        for (int i = 0; i < srcheight; i++) {
            for (int j = 0; j < srcwidth; j++) {
                tmpHue[i][j] = xatan2f(l_b[i][j], l_a[i][j]);
            }
        }

#endif
        tmpChr = new float*[srcheight];

        for (int i = 0; i < srcheight; i++) {
            tmpChr[i] = new float[srcwidth];
        }

#ifdef __SSE2__
        #pragma omp parallel
        {
            __m128 div = _mm_set1_ps(327.68f);
            #pragma omp for

            for (int i = 0; i < srcheight; i++) {
                int j;

                for (j = 0; j < srcwidth - 3; j += 4) {
                    _mm_storeu_ps(&tmpChr[i][j], _mm_sqrt_ps(SQRV(LVFU(l_b[i][j])) + SQRV(LVFU(l_a[i][j]))) / div);
                }

                for (; j < srcwidth; j++) {
                    tmpChr[i][j] = sqrtf(SQR((l_b[i][j])) + SQR((l_a[i][j]))) / 327.68f;
                }
            }
        }
#else
        #pragma omp parallel for

        for (int i = 0; i < srcheight; i++) {
            for (int j = 0; j < srcwidth; j++) {
                tmpChr[i][j] = sqrtf(SQR((l_b[i][j])) + SQR((l_a[i][j]))) / 327.68f;
            }
        }

#endif
    }

    // with the current implementation of idirpyr_eq_channel we can safely use the buffer from last level as buffer, saves some memory
    float ** buffer = dirpyrlo[lastlevel - 1];

    for (int level = lastlevel - 1; level > 0; level--) {
        idirpyr_eq_channel(dirpyrlo[level], dirpyrlo[level - 1], buffer, srcwidth, srcheight, level, multi, dirpyrThreshold, tmpHue, tmpChr, skinprot, b_l, t_l, t_r);
    }

    scale = scales[0];

    idirpyr_eq_channel(dirpyrlo[0], dst, buffer, srcwidth, srcheight, 0, multi, dirpyrThreshold, tmpHue, tmpChr, skinprot, b_l, t_l, t_r);

    if (skinprot != 0.f) {
        for (int i = 0; i < srcheight; i++) {
            delete [] tmpChr[i];
        }

        delete [] tmpChr;

        for (int i = 0; i < srcheight; i++) {
            delete [] tmpHue[i];
        }

        delete [] tmpHue;
    }

    #pragma omp parallel for

    for (int i = 0; i < srcheight; i++)
        for (int j = 0; j < srcwidth; j++) {
            dst[i][j] = /*CLIP*/(buffer[i][j]);  // TODO: Really a clip necessary?
        }

}

void ImProcFunctions::cbdl_local_temp(float ** src, float ** dst, float ** loctemp, int srcwidth, int srcheight, const float * mult, float kchro, const double dirpyrThreshold, const double skinprot, const bool gamutlab, float b_l, float t_l, float t_r, float b_r, int choice, int scaleprev)
{
    int lastlevel = maxlevelloc;

    if (settings->verbose) {
        printf("Dirpyr scaleprev=%i\n", scaleprev);
    }

    float atten123 = (float) settings->level123_cbdl;

    if (atten123 > 50.f) {
        atten123 = 50.f;
    }

    if (atten123 < 0.f) {
        atten123 = 0.f;
    }

    float atten0 = (float) settings->level0_cbdl;

    if (atten0 > 40.f) {
        atten123 = 40.f;
    }

    if (atten0 < 0.f) {
        atten0 = 0.f;
    }

    if ((t_r - t_l) < 0.55f) {
        t_l = t_r + 0.55f;    //avoid too small range
    }

    while (lastlevel > 0 && fabs(mult[lastlevel - 1] - 1) < 0.001) {

        lastlevel--;
        //printf("last level to process %d \n",lastlevel);
    }

    if (lastlevel == 0) {
        return;
    }

    int level;
    float multi[5] = {1.f, 1.f, 1.f, 1.f, 1.f};
    float scalefl[5];

    for (int lv = 0; lv < 5; lv++) {
        scalefl[lv] = ((float) scalesloc[lv]) / (float) scaleprev;

        if (lv >= 1) {
            if (scalefl[lv] < 1.f) {
                if (mult[lv] > 1.f) {
                    multi[lv] = (atten123 * ((float) mult[lv] - 1.f) / 100.f) + 1.f;    //modulate action if zoom < 100%
                }
            } else {
                multi[lv] = (float) mult[lv];
            }
        } else  {
            if (scalefl[lv] < 1.f) {
                if (mult[lv] > 1.f) {
                    multi[lv] = (atten0 * ((float) mult[lv] - 1.f) / 100.f) + 1.f;    //modulate action if zoom < 100%
                }
            } else {
                multi[lv] = (float) mult[lv];
            }
        }
    }

    if (settings->verbose) {
        printf("CbDL local mult0=%f  1=%f 2=%f 3=%f 4=%f\n", multi[0], multi[1], multi[2], multi[3], multi[4]);
    }

    multi_array2D<float, maxlevelloc> dirpyrlo(srcwidth, srcheight);

    level = 0;

    //int thresh = 100 * mult[5];
    int scale = (int)(scalesloc[level]) / scaleprev;

    if (scale < 1) {
        scale = 1;
    }


    dirpyr_channel(src, dirpyrlo[0], srcwidth, srcheight, 0, scale);

    level = 1;

    while (level < lastlevel) {

        scale = (int)(scalesloc[level]) / scaleprev;

        if (scale < 1) {
            scale = 1;
        }

        dirpyr_channel(dirpyrlo[level - 1], dirpyrlo[level], srcwidth, srcheight, level, scale);

        level ++;
    }

    float **tmpHue = nullptr;
    float **tmpChr = nullptr;
    // with the current implementation of idirpyr_eq_channel we can safely use the buffer from last level as buffer, saves some memory
    float ** buffer = dirpyrlo[lastlevel - 1];

    for (int level = lastlevel - 1; level > 0; level--) {
        idirpyr_eq_channel_loc(dirpyrlo[level], dirpyrlo[level - 1], loctemp, buffer, srcwidth, srcheight, level, multi, dirpyrThreshold, tmpHue, tmpChr, skinprot, gamutlab, b_l, t_l, t_r, b_r, choice);
    }

    scale = scalesloc[0];

    idirpyr_eq_channel_loc(dirpyrlo[0], dst, loctemp, buffer, srcwidth, srcheight, 0, multi, dirpyrThreshold, tmpHue, tmpChr, skinprot, gamutlab, b_l, t_l, t_r, b_r, choice);
    //%%%%%%%%%%%%%%%%%%%%%%%%%%%%%%%%%%%%%%%%%%%%%%%%%%%%%%
    #pragma omp parallel for

    for (int i = 0; i < srcheight; i++)
        for (int j = 0; j < srcwidth; j++) {
            dst[i][j] = src[i][j];
            loctemp[i][j] = CLIP(buffer[i][j]);  // TODO: Really a clip necessary?
            //  dst[i][j] = CLIP (buffer[i][j]); // TODO: Really a clip necessary?
        }

}


void ImProcFunctions :: dirpyr_equalizercam(CieImage *ncie, float ** src, float ** dst, int srcwidth, int srcheight, float ** h_p, float ** C_p, const double * mult, const double dirpyrThreshold, const double skinprot, bool execdir, float b_l, float t_l, float t_r, int scaleprev)
{
    int lastlevel = maxlevel;

    if (settings->verbose) {
        printf("CAM dirpyr scaleprev=%i\n", scaleprev);
    }

    float atten123 = (float) settings->level123_cbdl;

    if (atten123 > 50.f) {
        atten123 = 50.f;
    }

    if (atten123 < 0.f) {
        atten123 = 0.f;
    }

//      printf("atten=%f\n",atten);
    float atten0 = (float) settings->level0_cbdl;

    if (atten0 > 40.f) {
        atten123 = 40.f;
    }

    if (atten0 < 0.f) {
        atten0 = 0.f;
    }

    if ((t_r - t_l) < 0.55f) {
        t_l = t_r + 0.55f;    //avoid too small range
    }

    while (fabs(mult[lastlevel - 1] - 1) < 0.001 && lastlevel > 0) {
        lastlevel--;
        //printf("last level to process %d \n",lastlevel);
    }

    if (lastlevel == 0) {
        return;
    }

    int level;

    float multi[maxlevel] = {1.f, 1.f, 1.f, 1.f, 1.f, 1.f};
    float scalefl[maxlevel];

    for (int lv = 0; lv < maxlevel; lv++) {
        scalefl[lv] = ((float) scales[lv]) / (float) scaleprev;

        //  if(scalefl[lv] < 1.f) multi[lv] = 1.f; else  multi[lv]=(float) mult[lv];
        if (lv >= 1) {
            if (scalefl[lv] < 1.f) {
                multi[lv] = (atten123 * ((float) mult[lv] - 1.f) / 100.f) + 1.f;
            } else {
                multi[lv] = (float) mult[lv];
            }
        } else {
            if (scalefl[lv] < 1.f) {
                multi[lv] = (atten0 * ((float) mult[lv] - 1.f) / 100.f) + 1.f;
            } else {
                multi[lv] = (float) mult[lv];
            }
        }


    }

    if (settings->verbose) {
        printf("CAM CbDL mult0=%f  1=%f 2=%f 3=%f 4=%f 5=%f\n", multi[0], multi[1], multi[2], multi[3], multi[4], multi[5]);
    }




    multi_array2D<float, maxlevel> dirpyrlo(srcwidth, srcheight);

    level = 0;

    int scale = (int)(scales[level]) / scaleprev;

    if (scale < 1) {
        scale = 1;
    }

    dirpyr_channel(src, dirpyrlo[0], srcwidth, srcheight, 0, scale);

    level = 1;

    while (level < lastlevel) {
        scale = (int)(scales[level]) / scaleprev;

        if (scale < 1) {
            scale = 1;
        }

        dirpyr_channel(dirpyrlo[level - 1], dirpyrlo[level], srcwidth, srcheight, level, scale);

        level ++;
    }


    // with the current implementation of idirpyr_eq_channel we can safely use the buffer from last level as buffer, saves some memory
    float ** buffer = dirpyrlo[lastlevel - 1];

    for (int level = lastlevel - 1; level > 0; level--) {
        idirpyr_eq_channelcam(dirpyrlo[level], dirpyrlo[level - 1], buffer, srcwidth, srcheight, level, multi, dirpyrThreshold, h_p, C_p, skinprot, b_l, t_l, t_r);
    }

    idirpyr_eq_channelcam(dirpyrlo[0], dst, buffer, srcwidth, srcheight, 0, multi, dirpyrThreshold,  h_p, C_p, skinprot, b_l, t_l, t_r);


    if (execdir) {
#ifdef _OPENMP
        #pragma omp parallel for schedule(dynamic,16)
#endif

        for (int i = 0; i < srcheight; i++)
            for (int j = 0; j < srcwidth; j++) {
<<<<<<< HEAD
                if (ncie->J_p[i][j] > 8.f && ncie->J_p[i][j] < 92.f) {
                    dst[i][j] = CLIP(buffer[i][j]);      // TODO: Really a clip necessary?
=======
                if(ncie->J_p[i][j] > 8.f && ncie->J_p[i][j] < 92.f) {
                    dst[i][j] = /*CLIP*/( buffer[i][j] );    // TODO: Really a clip necessary?
>>>>>>> b42a45b4
                } else {
                    dst[i][j] = src[i][j];
                }
            }
    } else {
        for (int i = 0; i < srcheight; i++)
            for (int j = 0; j < srcwidth; j++) {
<<<<<<< HEAD
                dst[i][j] = CLIP(buffer[i][j]);    // TODO: Really a clip necessary?
=======
                dst[i][j] = /*CLIP*/( buffer[i][j] );  // TODO: Really a clip necessary?
>>>>>>> b42a45b4
            }
    }
}

void ImProcFunctions::dirpyr_channel(float ** data_fine, float ** data_coarse, int width, int height, int level, int scale)
{
    // scale is spacing of directional averaging weights
    // calculate weights, compute directionally weighted average

    if (level > 1) {
        //generate domain kernel
        int domker[5][5] = {{1, 1, 1, 1, 1}, {1, 2, 2, 2, 1}, {1, 2, 2, 2, 1}, {1, 2, 2, 2, 1}, {1, 1, 1, 1, 1}};
        //  int domker[5][5] = {{1,1,1,1,1},{1,1,1,1,1},{1,1,1,1,1},{1,1,1,1,1},{1,1,1,1,1}};
        static const int halfwin = 2;
        const int scalewin = halfwin * scale;
#ifdef _OPENMP
        #pragma omp parallel
#endif
        {
#ifdef __SSE2__
            __m128 thousandv = _mm_set1_ps(1000.0f);
            __m128 dirwtv, valv, normv, dftemp1v, dftemp2v;
//  multiplied each value of domkerv by 1000 to avoid multiplication by 1000 inside the loop
            float domkerv[5][5][4] ALIGNED16 = {{{1000, 1000, 1000, 1000}, {1000, 1000, 1000, 1000}, {1000, 1000, 1000, 1000}, {1000, 1000, 1000, 1000}, {1000, 1000, 1000, 1000}}, {{1000, 1000, 1000, 1000}, {2000, 2000, 2000, 2000}, {2000, 2000, 2000, 2000}, {2000, 2000, 2000, 2000}, {1000, 1000, 1000, 1000}}, {{1000, 1000, 1000, 1000}, {2000, 2000, 2000, 2000}, {2000, 2000, 2000, 2000}, {2000, 2000, 2000, 2000}, {1000, 1000, 1000, 1000}}, {{1000, 1000, 1000, 1000}, {2000, 2000, 2000, 2000}, {2000, 2000, 2000, 2000}, {2000, 2000, 2000, 2000}, {1000, 1000, 1000, 1000}}, {{1000, 1000, 1000, 1000}, {1000, 1000, 1000, 1000}, {1000, 1000, 1000, 1000}, {1000, 1000, 1000, 1000}, {1000, 1000, 1000, 1000}}};
#endif // __SSE2__

            int j;
#ifdef _OPENMP
            #pragma omp for //schedule (dynamic,8)
#endif

            for (int i = 0; i < height; i++) {
                float dirwt;

                for (j = 0; j < scalewin; j++) {
                    float val = 0.f;
                    float norm = 0.f;


                    for (int inbr = max(0, i - scalewin); inbr <= min(height - 1, i + scalewin); inbr += scale) {
                        for (int jnbr = max(0, j - scalewin); jnbr <= j + scalewin; jnbr += scale) {
                            //printf("i=%d ",(inbr-i)/scale+halfwin);
                            dirwt = DIRWT(inbr, jnbr, i, j);
                            val += dirwt * data_fine[inbr][jnbr];
                            norm += dirwt;
                        }
                    }

                    data_coarse[i][j] = val / norm; //low pass filter
                }

#ifdef __SSE2__

                for (; j < width - scalewin - 3; j += 4) {
                    valv = _mm_setzero_ps();
                    normv = _mm_setzero_ps();
                    dftemp1v = LVFU(data_fine[i][j]);

                    for (int inbr = MAX(0, i - scalewin); inbr <= MIN(height - 1, i + scalewin); inbr += scale) {
                        int indexihlp = (inbr - i) / scale + halfwin;

                        for (int jnbr = j - scalewin, indexjhlp = 0; jnbr <= j + scalewin; jnbr += scale, indexjhlp++) {
                            dftemp2v = LVFU(data_fine[inbr][jnbr]);
                            dirwtv = LVF(domkerv[indexihlp][indexjhlp]) / (vabsf(dftemp1v - dftemp2v) + thousandv);
                            valv += dirwtv * dftemp2v;
                            normv += dirwtv;
                        }
                    }

                    _mm_storeu_ps(&data_coarse[i][j], valv / normv);   //low pass filter
                }

                for (; j < width - scalewin; j++) {
                    float val = 0.f;
                    float norm = 0.f;

                    for (int inbr = max(0, i - scalewin); inbr <= min(height - 1, i + scalewin); inbr += scale) {
                        for (int jnbr = j - scalewin; jnbr <= j + scalewin; jnbr += scale) {
                            dirwt = DIRWT(inbr, jnbr, i, j);
                            val += dirwt * data_fine[inbr][jnbr];
                            norm += dirwt;
                        }
                    }

                    data_coarse[i][j] = val / norm; //low pass filter
                }

#else

                for (; j < width - scalewin; j++) {
                    float val = 0.f;
                    float norm = 0.f;

                    for (int inbr = max(0, i - scalewin); inbr <= min(height - 1, i + scalewin); inbr += scale) {
                        for (int jnbr = j - scalewin; jnbr <= j + scalewin; jnbr += scale) {
                            dirwt = DIRWT(inbr, jnbr, i, j);
                            val += dirwt * data_fine[inbr][jnbr];
                            norm += dirwt;
                        }
                    }

                    data_coarse[i][j] = val / norm; //low pass filter
                }

#endif

                for (; j < width; j++) {
                    float val = 0.f;
                    float norm = 0.f;

                    for (int inbr = max(0, i - scalewin); inbr <= min(height - 1, i + scalewin); inbr += scale) {
                        for (int jnbr = j - scalewin; jnbr <= min(width - 1, j + scalewin); jnbr += scale) {
                            dirwt = DIRWT(inbr, jnbr, i, j);
                            val += dirwt * data_fine[inbr][jnbr];
                            norm += dirwt;
                        }
                    }

                    data_coarse[i][j] = val / norm; //low pass filter
                }
            }
        }
    } else {    // level <=1 means that all values of domker would be 1.0f, so no need for multiplication
//      const int scalewin = scale;
#ifdef _OPENMP
        #pragma omp parallel
#endif
        {
#ifdef __SSE2__
            __m128 thousandv = _mm_set1_ps(1000.0f);
            __m128 dirwtv, valv, normv, dftemp1v, dftemp2v;
#endif // __SSE2__
            int j;
#ifdef _OPENMP
            #pragma omp for schedule(dynamic,16)
#endif

            for (int i = 0; i < height; i++)
            {
                float dirwt;

                for (j = 0; j < scale; j++) {
                    float val = 0.f;
                    float norm = 0.f;

                    for (int inbr = max(0, i - scale); inbr <= min(height - 1, i + scale); inbr += scale) {
                        for (int jnbr = max(0, j - scale); jnbr <= j + scale; jnbr += scale) {
                            dirwt = RANGEFN(fabsf(data_fine[inbr][jnbr] - data_fine[i][j]));
                            val += dirwt * data_fine[inbr][jnbr];
                            norm += dirwt;
                        }
                    }

                    data_coarse[i][j] = val / norm; //low pass filter
                }

#ifdef __SSE2__

                for (; j < width - scale - 3; j += 4) {
                    valv = _mm_setzero_ps();
                    normv = _mm_setzero_ps();
                    dftemp1v = LVFU(data_fine[i][j]);

                    for (int inbr = MAX(0, i - scale); inbr <= MIN(height - 1, i + scale); inbr += scale) {
                        for (int jnbr = j - scale; jnbr <= j + scale; jnbr += scale) {
                            dftemp2v = LVFU(data_fine[inbr][jnbr]);
                            dirwtv = thousandv / (vabsf(dftemp2v - dftemp1v) + thousandv);
                            valv += dirwtv * dftemp2v;
                            normv += dirwtv;
                        }
                    }

                    _mm_storeu_ps(&data_coarse[i][j], valv / normv);   //low pass filter
                }

                for (; j < width - scale; j++) {
                    float val = 0.f;
                    float norm = 0.f;

                    for (int inbr = max(0, i - scale); inbr <= min(height - 1, i + scale); inbr += scale) {
                        for (int jnbr = j - scale; jnbr <= j + scale; jnbr += scale) {
                            dirwt = RANGEFN(fabsf(data_fine[inbr][jnbr] - data_fine[i][j]));
                            val += dirwt * data_fine[inbr][jnbr];
                            norm += dirwt;
                        }
                    }

                    data_coarse[i][j] = val / norm; //low pass filter
                }

#else

                for (; j < width - scale; j++) {
                    float val = 0.f;
                    float norm = 0.f;

                    for (int inbr = max(0, i - scale); inbr <= min(height - 1, i + scale); inbr += scale) {
                        for (int jnbr = j - scale; jnbr <= j + scale; jnbr += scale) {
                            dirwt = RANGEFN(fabsf(data_fine[inbr][jnbr] - data_fine[i][j]));
                            val += dirwt * data_fine[inbr][jnbr];
                            norm += dirwt;
                        }
                    }

                    data_coarse[i][j] = val / norm; //low pass filter
                }

#endif

                for (; j < width; j++) {
                    float val = 0.f;
                    float norm = 0.f;

                    for (int inbr = max(0, i - scale); inbr <= min(height - 1, i + scale); inbr += scale) {
                        for (int jnbr = j - scale; jnbr <= min(width - 1, j + scale); jnbr += scale) {
                            dirwt = RANGEFN(fabsf(data_fine[inbr][jnbr] - data_fine[i][j]));
                            val += dirwt * data_fine[inbr][jnbr];
                            norm += dirwt;
                        }
                    }

                    data_coarse[i][j] = val / norm; //low pass filter
                }
            }
        }
    }
}

//%%%%%%%%%%%%%%%%%%%%%%%%%%%%%%%%%%%%%%%%%%%%%%%%%%%%%%
void ImProcFunctions::idirpyr_eq_channel_loc(float ** data_coarse, float ** data_fine, float ** loctemp, float ** buffer, int width, int height, int level, float mult[5], const double dirpyrThreshold, float ** hue, float ** chrom, const double skinprot, const bool gamutlab, float b_l, float t_l, float t_r, float b_r, int choice)
{
    //  const float skinprotneg = -skinprot;
//   const float factorHard = (1.f - skinprotneg / 100.f);

    float offs;

    if (skinprot == 0.f) {
        offs = 0.f;
    } else {
        offs = -1.f;
    }

    float multbis[5];

    multbis[level] = mult[level]; //multbis to reduce artifacts for high values mult

    if (level == 4 && mult[level] > 1.f) {
        multbis[level] = 1.f + 0.65f * (mult[level] - 1.f);
    }

    //  if(level == 5 && mult[level] > 1.f) {
    //      multbis[level] = 1.f + 0.45f * (mult[level] - 1.f);
    //  }

    LUTf irangefn(0x20000);
    {
        const float noisehi = 1.33f * noise * dirpyrThreshold / expf(level * log(3.0)), noiselo = 0.66f * noise * dirpyrThreshold / expf(level * log(3.0));
        //printf("level=%i multlev=%f noisehi=%f noiselo=%f skinprot=%f\n",level,mult[level], noisehi, noiselo, skinprot);

        for (int i = 0; i < 0x20000; i++) {
            if (abs(i - 0x10000) > noisehi || multbis[level] < 1.0) {
                irangefn[i] = multbis[level] + offs;
            } else {
                if (abs(i - 0x10000) < noiselo) {
                    irangefn[i] = 1.f + offs ;
                } else {
                    irangefn[i] = 1.f + offs + (multbis[level] - 1.f) * (noisehi - abs(i - 0x10000)) / (noisehi - noiselo + 0.01f) ;
                }
            }
        }
    }

    if (skinprot == 0.f)
#ifdef _OPENMP
        #pragma omp parallel for schedule(dynamic,16)
#endif
        for (int i = 0; i < height; i++) {
            for (int j = 0; j < width; j++) {
                float hipass = (data_fine[i][j] - data_coarse[i][j]);
                buffer[i][j] += irangefn[hipass + 0x10000] * hipass;
            }
        }

    /*
    else if(skinprot > 0.f)
    #ifdef _OPENMP
    #pragma omp parallel for schedule(dynamic,16)
    #endif
    for(int i = 0; i < height; i++) {
        for(int j = 0; j < width; j++) {
            float scale = 1.f;
            float hipass = (data_fine[i][j] - data_coarse[i][j]);
            // These values are precalculated now
            float modhue = hue[i][j];
            float modchro = chrom[i][j];
            Color::SkinSatCbdl ((data_fine[i][j]) / 327.68f, modhue, modchro, skinprot, scale, true, b_l, t_l, t_r);
            buffer[i][j] += (1.f + (irangefn[hipass + 0x10000]) * scale) * hipass ;
        }
    }
    else
    #ifdef _OPENMP
    #pragma omp parallel for schedule(dynamic,16)
    #endif
    for(int i = 0; i < height; i++) {
        for(int j = 0; j < width; j++) {
            float scale = 1.f;
            float hipass = (data_fine[i][j] - data_coarse[i][j]);
            // These values are precalculated now
            float modhue = hue[i][j];
            float modchro = chrom[i][j];
            Color::SkinSatCbdl ((data_fine[i][j]) / 327.68f, modhue, modchro, skinprotneg, scale, false, b_l, t_l, t_r);
            float correct = irangefn[hipass + 0x10000];

            if (scale == 1.f) {//image hard
                buffer[i][j] += (1.f + (correct) * (factorHard)) * hipass ;
            } else { //image soft with scale < 1 ==> skin
                buffer[i][j] += (1.f + (correct)) * hipass ;
            }
        }
    }
    */
}

void ImProcFunctions::idirpyr_eq_channel(float ** data_coarse, float ** data_fine, float ** buffer, int width, int height, int level, float mult[maxlevel], const double dirpyrThreshold, float ** hue, float ** chrom, const double skinprot, float b_l, float t_l, float t_r)
{
    const float skinprotneg = -skinprot;
    const float factorHard = (1.f - skinprotneg / 100.f);

    float offs;

    if (skinprot == 0.f) {
        offs = 0.f;
    } else {
        offs = -1.f;
    }

    float multbis[maxlevel];

    multbis[level] = mult[level]; //multbis to reduce artifacts for high values mult

    if (level == 4 && mult[level] > 1.f) {
        multbis[level] = 1.f + 0.65f * (mult[level] - 1.f);
    }

    if (level == 5 && mult[level] > 1.f) {
        multbis[level] = 1.f + 0.45f * (mult[level] - 1.f);
    }

    LUTf irangefn(0x20000);
    {
        const float noisehi = 1.33f * noise * dirpyrThreshold / expf(level * log(3.0)), noiselo = 0.66f * noise * dirpyrThreshold / expf(level * log(3.0));
        //printf("level=%i multlev=%f noisehi=%f noiselo=%f skinprot=%f\n",level,mult[level], noisehi, noiselo, skinprot);

        for (int i = 0; i < 0x20000; i++) {
            if (abs(i - 0x10000) > noisehi || multbis[level] < 1.0) {
                irangefn[i] = multbis[level] + offs;
            } else {
                if (abs(i - 0x10000) < noiselo) {
                    irangefn[i] = 1.f + offs ;
                } else {
                    irangefn[i] = 1.f + offs + (multbis[level] - 1.f) * (noisehi - abs(i - 0x10000)) / (noisehi - noiselo + 0.01f) ;
                }
            }
        }
    }

    if (skinprot == 0.f)
#ifdef _OPENMP
        #pragma omp parallel for schedule(dynamic,16)
#endif
        for (int i = 0; i < height; i++) {
            for (int j = 0; j < width; j++) {
                float hipass = (data_fine[i][j] - data_coarse[i][j]);
                buffer[i][j] += irangefn[hipass + 0x10000] * hipass;
            }
        } else if (skinprot > 0.f)
#ifdef _OPENMP
        #pragma omp parallel for schedule(dynamic,16)
#endif
        for (int i = 0; i < height; i++) {
            for (int j = 0; j < width; j++) {
                float scale = 1.f;
                float hipass = (data_fine[i][j] - data_coarse[i][j]);
                // These values are precalculated now
                float modhue = hue[i][j];
                float modchro = chrom[i][j];
                Color::SkinSatCbdl((data_fine[i][j]) / 327.68f, modhue, modchro, skinprot, scale, true, b_l, t_l, t_r);
                buffer[i][j] += (1.f + (irangefn[hipass + 0x10000]) * scale) * hipass ;
            }
        } else
#ifdef _OPENMP
        #pragma omp parallel for schedule(dynamic,16)
#endif
        for (int i = 0; i < height; i++) {
            for (int j = 0; j < width; j++) {
                float scale = 1.f;
                float hipass = (data_fine[i][j] - data_coarse[i][j]);
                // These values are precalculated now
                float modhue = hue[i][j];
                float modchro = chrom[i][j];
                Color::SkinSatCbdl((data_fine[i][j]) / 327.68f, modhue, modchro, skinprotneg, scale, false, b_l, t_l, t_r);
                float correct = irangefn[hipass + 0x10000];

                if (scale == 1.f) {//image hard
                    buffer[i][j] += (1.f + (correct) * (factorHard)) * hipass ;
                } else { //image soft with scale < 1 ==> skin
                    buffer[i][j] += (1.f + (correct)) * hipass ;
                }
            }
        }
}


void ImProcFunctions::idirpyr_eq_channelcam(float ** data_coarse, float ** data_fine, float ** buffer, int width, int height, int level, float mult[maxlevel], const double dirpyrThreshold, float ** l_a_h, float ** l_b_c, const double skinprot, float b_l, float t_l, float t_r)
{

    const float skinprotneg = -skinprot;
    const float factorHard = (1.f - skinprotneg / 100.f);

    float offs;

    if (skinprot == 0.f) {
        offs = 0.f;
    } else {
        offs = -1.f;
    }

    float multbis[maxlevel];

    multbis[level] = mult[level]; //multbis to reduce artifacts for high values mult

    if (level == 4 && mult[level] > 1.f) {
        multbis[level] = 1.f + 0.65f * (mult[level] - 1.f);
    }

    if (level == 5 && mult[level] > 1.f) {
        multbis[level] = 1.f + 0.45f * (mult[level] - 1.f);
    }

    LUTf irangefn(0x20000);
    {
        const float noisehi = 1.33f * noise * dirpyrThreshold / expf(level * log(3.0)), noiselo = 0.66f * noise * dirpyrThreshold / expf(level * log(3.0));

        //printf("level=%i multlev=%f noisehi=%f noiselo=%f skinprot=%f\n",level,mult[level], noisehi, noiselo, skinprot);
        for (int i = 0; i < 0x20000; i++) {
            if (abs(i - 0x10000) > noisehi || multbis[level] < 1.0) {
                irangefn[i] = multbis[level] + offs;
            } else {
                if (abs(i - 0x10000) < noiselo) {
                    irangefn[i] = 1.f + offs ;
                } else {
                    irangefn[i] = 1.f + offs + (multbis[level] - 1.f) * (noisehi - abs(i - 0x10000)) / (noisehi - noiselo + 0.01f) ;
                }
            }
        }
    }

    if (skinprot == 0.f)
#ifdef _OPENMP
        #pragma omp parallel for schedule(dynamic,16)
#endif
        for (int i = 0; i < height; i++) {
            for (int j = 0; j < width; j++) {
                float hipass = (data_fine[i][j] - data_coarse[i][j]);
                buffer[i][j] += irangefn[hipass + 0x10000] * hipass ;
            }
        } else if (skinprot > 0.f)
#ifdef _OPENMP
        #pragma omp parallel for schedule(dynamic,16)
#endif
        for (int i = 0; i < height; i++) {
            for (int j = 0; j < width; j++) {
                float hipass = (data_fine[i][j] - data_coarse[i][j]);
                float scale = 1.f;
                Color::SkinSatCbdlCam((data_fine[i][j]) / 327.68f, l_a_h[i][j], l_b_c[i][j], skinprot, scale, true, b_l, t_l, t_r);
                buffer[i][j] += (1.f + (irangefn[hipass + 0x10000]) * scale) * hipass ;
            }
        } else
#ifdef _OPENMP
        #pragma omp parallel for schedule(dynamic,16)
#endif
        for (int i = 0; i < height; i++) {
            for (int j = 0; j < width; j++) {
                float hipass = (data_fine[i][j] - data_coarse[i][j]);
                float scale = 1.f;
                float correct;
                correct = irangefn[hipass + 0x10000];
                Color::SkinSatCbdlCam((data_fine[i][j]) / 327.68f, l_a_h[i][j], l_b_c[i][j], skinprotneg, scale, false, b_l, t_l, t_r);

                if (scale == 1.f) {//image hard
                    buffer[i][j] += (1.f + (correct) * factorHard) * hipass ;

                } else { //image soft
                    buffer[i][j] += (1.f + (correct)) * hipass ;
                }
            }
        }

    //  if(gamutlab) {
    //    ImProcFunctions::badpixcam (buffer[i][j], 6.0, 10, 2);//for bad pixels
    //  }

    /*      if(gamutlab) {//disabled
            float Lprov1=(buffer[i][j])/327.68f;
            float R,G,B;
    #ifdef _DEBUG
                bool neg=false;
                bool more_rgb=false;
                //gamut control : Lab values are in gamut
                Color::gamutLchonly(modhue,Lprov1,modchro, R, G, B, wip, highlight, 0.15f, 0.96f, neg, more_rgb);
    #else
                //gamut control : Lab values are in gamut
                Color::gamutLchonly(modhue,Lprov1,modchro, R, G, B, wip, highlight, 0.15f, 0.96f);
    #endif
    //      Color::gamutLchonly(modhue,Lprov1,modchro, R, G, B, wip, highlight, 0.15f, 0.96f);//gamut control in Lab mode ..not in CIECAM
                buffer[i][j]=Lprov1*327.68f;
                float2 sincosval = xsincosf(modhue);
                l_a_h[i][j]=327.68f*modchro*sincosval.y;
                l_b_c[i][j]=327.68f*modchro*sincosval.x;
            }
            */
}

//  float hipass = (data_fine[i][j]-data_coarse[i][j]);
//  buffer[i][j] += irangefn[hipass+0x10000] * hipass ;

#undef DIRWT_L
#undef DIRWT_AB

#undef NRWT_L
#undef NRWT_AB

}
<|MERGE_RESOLUTION|>--- conflicted
+++ resolved
@@ -492,13 +492,8 @@
 
         for (int i = 0; i < srcheight; i++)
             for (int j = 0; j < srcwidth; j++) {
-<<<<<<< HEAD
                 if (ncie->J_p[i][j] > 8.f && ncie->J_p[i][j] < 92.f) {
-                    dst[i][j] = CLIP(buffer[i][j]);      // TODO: Really a clip necessary?
-=======
-                if(ncie->J_p[i][j] > 8.f && ncie->J_p[i][j] < 92.f) {
                     dst[i][j] = /*CLIP*/( buffer[i][j] );    // TODO: Really a clip necessary?
->>>>>>> b42a45b4
                 } else {
                     dst[i][j] = src[i][j];
                 }
@@ -506,11 +501,7 @@
     } else {
         for (int i = 0; i < srcheight; i++)
             for (int j = 0; j < srcwidth; j++) {
-<<<<<<< HEAD
-                dst[i][j] = CLIP(buffer[i][j]);    // TODO: Really a clip necessary?
-=======
                 dst[i][j] = /*CLIP*/( buffer[i][j] );  // TODO: Really a clip necessary?
->>>>>>> b42a45b4
             }
     }
 }
