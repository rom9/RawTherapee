/*
 *  This file is part of RawTherapee.
 *
 *  Copyright (c) 2004-2010 Gabor Horvath <hgabor@rawtherapee.com>
 *
 *  RawTherapee is free software: you can redistribute it and/or modify
 *  it under the terms of the GNU General Public License as published by
 *  the Free Software Foundation, either version 3 of the License, or
 *  (at your option) any later version.
 *
 *  RawTherapee is distributed in the hope that it will be useful,
 *  but WITHOUT ANY WARRANTY; without even the implied warranty of
 *  MERCHANTABILITY or FITNESS FOR A PARTICULAR PURPOSE.  See the
 *  GNU General Public License for more details.
 *
 *  You should have received a copy of the GNU General Public License
 *  along with RawTherapee.  If not, see <http://www.gnu.org/licenses/>.
 */
#include <functional>
#include <strings.h>
#include <glib/gstdio.h>
#include <tiff.h>

#include "imagedata.h"
#include "iptcpairs.h"
#include "imagesource.h"
#include "rt_math.h"
#pragma GCC diagnostic warning "-Wextra"
#define PRINT_HDR_PS_DETECTION 0

using namespace rtengine;

extern "C" IptcData *iptc_data_new_from_jpeg_file(FILE* infile);

namespace
{

Glib::ustring to_utf8(const std::string& str)
{
    try {
        return Glib::locale_to_utf8(str);
    } catch (Glib::Error&) {
        return Glib::convert_with_fallback(str, "UTF-8", "ISO-8859-1", "?");
    }
}

template<typename T>
T getFromFrame(
    const std::vector<std::unique_ptr<FrameData>>& frames,
    std::size_t frame,
    const std::function<T (const FrameData&)>& function
)
{
    if (frame < frames.size()) {
        return function(*frames[frame]);
    }
    if (!frames.empty()) {
        return function(*frames[0]);
    }
    return {};
}

}

FramesMetaData* FramesMetaData::fromFile(const Glib::ustring& fname, std::unique_ptr<RawMetaDataLocation> rml, bool firstFrameOnly)
{
    return new FramesData(fname, std::move(rml), firstFrameOnly);
}

FrameData::FrameData(rtexif::TagDirectory* frameRootDir_, rtexif::TagDirectory* rootDir, rtexif::TagDirectory* firstRootDir)
    : frameRootDir(frameRootDir_), iptc(nullptr), time(), timeStamp(), iso_speed(0), aperture(0.), focal_len(0.), focal_len35mm(0.), focus_dist(0.f),
      shutter(0.), expcomp(0.), make("Unknown"), model("Unknown"), orientation("Unknown"), lens("Unknown"),
      sampleFormat(IIOSF_UNKNOWN), isPixelShift(false), isHDR(false)
{
    memset(&time, 0, sizeof(time));

    if (!frameRootDir) {
        return;
    }

    rtexif::Tag* tag;
    rtexif::TagDirectory* newFrameRootDir = frameRootDir;

    memset(&time, 0, sizeof(time));
    timeStamp = 0;
    iso_speed = 0;
    aperture = 0.0;
    focal_len = 0.0;
    focal_len35mm = 0.0;
    focus_dist = 0.0f;
    shutter = 0.0;
    expcomp = 0.0;
    make.clear();
    model.clear();
    serial.clear();
    orientation.clear();
    lens.clear();

    tag = newFrameRootDir->findTag("Make");

    if (!tag) {
        newFrameRootDir = rootDir;
        tag = newFrameRootDir->findTag("Make");

        if (!tag) {
            // For some raw files (like Canon's CR2 files), the metadata are contained in the first root directory
            newFrameRootDir = firstRootDir;
            tag = newFrameRootDir->findTag("Make");
        }
    }

    if (tag) {
        make = tag->valueToString();

        // Same dcraw treatment
        for (const auto& corp : {
        "Canon",
        "NIKON",
        "EPSON",
        "KODAK",
        "Kodak",
        "OLYMPUS",
        "PENTAX",
        "RICOH",
        "MINOLTA",
        "Minolta",
        "Konica",
        "CASIO",
        "Sinar",
        "Phase One",
        "SAMSUNG",
        "Mamiya",
        "MOTOROLA",
        "Leaf",
        "Panasonic"
    }) {
            if (make.find(corp) != std::string::npos) { // Simplify company names
                make = corp;
                break;
            }
        }

        make.erase(make.find_last_not_of(' ') + 1);
    }

    tag = newFrameRootDir->findTagUpward("Model");

    if (tag) {
        model = tag->valueToString();
    }

    if (!model.empty()) {
        std::string::size_type i = 0;

        if (
            make.find("KODAK") != std::string::npos
            && (
                (i = model.find(" DIGITAL CAMERA")) != std::string::npos
                || (i = model.find(" Digital Camera")) !=  std::string::npos
                || (i = model.find("FILE VERSION")) !=  std::string::npos
            )
        ) {
            model.resize(i);
        }

        model.erase(model.find_last_not_of(' ') + 1);

        if (!strncasecmp(model.c_str(), make.c_str(), make.size())) {
            if (model.size() >= make.size() && model[make.size()] == ' ') {
                model.erase(0, make.size() + 1);
            }
        }

        if (model.find("Digital Camera ") != std::string::npos) {
            model.erase(0, 15);
        }
    } else {
        model = "Unknown";
    }

    if (model == "Unknown") {
        tag = newFrameRootDir->findTag("UniqueCameraModel");
        if (tag) {
            model = tag->valueToString();
        }
    }

    tag = newFrameRootDir->findTagUpward("Orientation");

    if (tag) {
        orientation = tag->valueToString();
    }

    tag = newFrameRootDir->findTagUpward("MakerNote");
    rtexif::TagDirectory* mnote = nullptr;

    if (tag) {
        mnote = tag->getDirectory();
    }

    rtexif::TagDirectory* exif = nullptr;
    tag = newFrameRootDir->findTagUpward("Exif");

    if (tag) {
        exif = tag->getDirectory();
    }

    if (exif) {

        // standard exif tags
        if ((tag = exif->getTag("ShutterSpeedValue"))) {
            shutter = tag->toDouble();
        }

        if ((tag = exif->getTag("ExposureTime"))) {
            shutter = tag->toDouble();
        }

        if ((tag = exif->getTag("ApertureValue"))) {
            aperture = tag->toDouble();
        }

        if ((tag = exif->getTag("FNumber"))) {
            aperture = tag->toDouble();
        }

        if ((tag = exif->getTag("ExposureBiasValue"))) {
            expcomp = tag->toDouble();
        }

        if ((tag = exif->getTag("FocalLength"))) {
            focal_len = tag->toDouble();
        }

        if ((tag = exif->getTag("FocalLengthIn35mmFilm"))) {
            focal_len35mm = tag->toDouble();
        }

        // Focus distance from EXIF or XMP. MakerNote ones are scattered and partly encrypted
        int num = -3, denom = -3;

        // First try, official EXIF. Set by Adobe on some DNGs
        tag = exif->getTag("SubjectDistance");

        if (tag) {
            int num, denom;
            tag->toRational(num, denom);
        } else {
            // Second try, XMP data
            char sXMPVal[64];

            if (newFrameRootDir->getXMPTagValue("aux:ApproximateFocusDistance", sXMPVal)) {
                sscanf(sXMPVal, "%d/%d", &num, &denom);
            }
        }

        if (num != -3) {
            if ((denom == 1 && num >= 10000) || num < 0 || denom < 0) {
                focus_dist = 10000;    // infinity
            } else if (denom > 0) {
                focus_dist = (float)num / denom;
            }
        }

        if ((tag = exif->getTag("ISOSpeedRatings"))) {
            iso_speed = tag->toDouble();
        }

        if ((tag = exif->getTag("DateTimeOriginal"))) {
            if (sscanf((const char*)tag->getValue(), "%d:%d:%d %d:%d:%d", &time.tm_year, &time.tm_mon, &time.tm_mday, &time.tm_hour, &time.tm_min, &time.tm_sec) == 6) {
                time.tm_year -= 1900;
                time.tm_mon -= 1;
                time.tm_isdst = -1;
                timeStamp = mktime(&time);
            }
        }

        tag = exif->findTag("SerialNumber");

        if (!tag) {
            tag = exif->findTag("InternalSerialNumber");
        }

        if (tag) {
            serial = tag->valueToString();
        }

        // guess lens...
        lens = "Unknown";

        // Sometimes (e.g. DNG) EXIF already contains lens data

        if (!make.compare(0, 8, "FUJIFILM")) {
            if (exif->getTag("LensModel")) {
                lens = exif->getTag("LensModel")->valueToString();
            }
        } else if (!make.compare(0, 4, "SONY")) {
            if (iso_speed == 65535 || iso_speed == 0) {
                rtexif::Tag* isoTag = exif->getTag("RecommendedExposureIndex");

                if (isoTag) {
                    iso_speed = isoTag->toDouble();
                }
            }

        }

        if (lens == "Unknown") {
            const auto lens_from_make_and_model =
                [this, exif]() -> bool
                {
                    if (!exif) {
                        return false;
                    }

                    const rtexif::Tag* const lens_model = exif->getTag(0xA434);

                    if (lens_model) {
                        const rtexif::Tag* const lens_make = exif->getTag(0xA433);
                        const std::string make =
                            lens_make
                                ? lens_make->valueToString()
                                : std::string();
                        const std::string model = lens_model->valueToString();

                        if (!model.empty()) {
                            lens = make;

                            if (!lens.empty()) {
                                lens += ' ';
                            }

                            lens += model;

                            return true;
                        }
                    }

                    return false;
                };

            if (mnote) {

                if (!make.compare(0, 5, "NIKON")) {
                    // ISO at max value supported, check manufacturer specific
                    if (iso_speed == 65535 || iso_speed == 0) {
                        rtexif::Tag* isoTag = mnote->getTagP("ISOInfo/ISO");

                        if (isoTag) {
                            iso_speed = isoTag->toInt();
                        }
                    }

                    bool lensOk = false;

                    if (mnote->getTag("LensData")) {
                        std::string ldata = mnote->getTag("LensData")->valueToString();
                        size_t pos;

                        if (ldata.size() > 10 && (pos = ldata.find("Lens = ")) != Glib::ustring::npos) {
                            lens = ldata.substr(pos + 7);

                            if (lens.compare(0, 7, "Unknown")) {
                                lensOk = true;
                            } else {
                                size_t pos = lens.find("$FL$");        // is there a placeholder for focallength?

                                if (pos != Glib::ustring::npos) {               // then fill in focallength
                                    lens = lens.replace(pos, 4, exif->getTag("FocalLength")->valueToString());

                                    if (mnote->getTag("LensType")) {
                                        std::string ltype = mnote->getTag("LensType")->valueToString();

                                        if (ltype.find("MF = Yes") != Glib::ustring::npos) { // check, whether it's a MF lens, should be always
                                            lens = lens.replace(0, 7, "MF");
                                        }

                                        lensOk = true;
                                    }
                                }
                            }
                            // If MakeNotes are vague, fall back to Exif LensMake and LensModel if set
                            // https://www.sno.phy.queensu.ca/~phil/exiftool/TagNames/Nikon.html#LensType
                            if (lens == "Manual Lens No CPU") {
                                lens_from_make_and_model();
                            }
                        }
                    }

                    if (!lensOk && mnote->getTag("Lens")) {
                        std::string ldata = mnote->getTag("Lens")->valueToString();
                        size_t i = 0, j = 0;
                        double n[4] = {0.0};

                        for (int m = 0; m < 4; m++) {
                            while (i < ldata.size() && ldata[i] != '/') {
                                i++;
                            }

                            int nom = atoi(ldata.substr(j, i).c_str());
                            j = i + 1;
                            i++;

                            while (i < ldata.size() && ldata[i] != ',') {
                                i++;
                            }

                            int den = atoi(ldata.substr(j, i).c_str());
                            j = i + 2;
                            i += 2;
                            n[m] = (double) nom / std::max(den, 1);
                        }

                        std::ostringstream str;

                        if (n[0] == n[1]) {
                            str << "Unknown " << n[0] << "mm F/" << n[2];
                        } else if (n[2] == n[3]) {
                            str << "Unknown " << n[0] << "-" << n[1] << "mm F/" << n[2];
                        } else {
                            str << "Unknown " << n[0] << "-" << n[1] << "mm F/" << n[2] << "-" << n[3];
                        }

                        lens = str.str();

                        // Look whether it's MF or AF
                        if (mnote->getTag("LensType")) {
                            std::string ltype = mnote->getTag("LensType")->valueToString();

                            if (ltype.find("MF = Yes") != Glib::ustring::npos) { // check, whether it's a MF lens
                                lens = lens.replace(0, 7, "MF");    // replace 'Unknwon' with 'MF'
                            } else {
                                lens = lens.replace(0, 7, "AF");    // replace 'Unknwon' with 'AF'
                            }
                        }
                    }
                } else if (!make.compare(0, 5, "Canon")) {
                    // ISO at max value supported, check manufacturer specific
                    if (iso_speed == 65535 || iso_speed == 0) {
                        rtexif::Tag* baseIsoTag = mnote->getTagP("CanonShotInfo/BaseISO");

                        if (baseIsoTag) {
                            iso_speed = baseIsoTag->toInt();
                        }
                    }

                    int found = false;
                    // canon EXIF have a string for lens model
                    rtexif::Tag *lt = mnote->getTag("LensType");

                    if (lt) {
                        if (lt->toInt()) {
                            std::string ldata = lt->valueToString ();

                            if (ldata.size() > 1) {
                                found = true;
                                lens = "Canon " + ldata;
                            }
                        }
                    }

                    if (!found || lens.substr(lens.find(' ')).length() < 7) {
                        lt = mnote->findTag("LensID");

                        if (lt) {
                            std::string ldata = lt->valueToString();

                            if (ldata.size() > 1) {
                                lens = ldata;
                            }
                        }
                    }
<<<<<<< HEAD
                } else if (!make.compare(0, 6, "PENTAX") || (!make.compare(0, 5, "RICOH") && !model.compare(0, 6, "PENTAX"))) {
=======

                    if (!found) {
                        lens_from_make_and_model();
                    }
                } else if (!make.compare (0, 6, "PENTAX") || (!make.compare (0, 5, "RICOH") && !model.compare (0, 6, "PENTAX"))) {
>>>>>>> 28bf4f0d
                    // ISO at max value supported, check manufacturer specific
                    if (iso_speed == 65535 || iso_speed == 0) {
                        rtexif::Tag* baseIsoTag = mnote->getTag("ISO");

                        if (baseIsoTag) {
                            std::string isoData = baseIsoTag->valueToString();

                            if (isoData.size() > 1) {
                                iso_speed = stoi(isoData);
                            }
                        }
                    }

                    if (mnote->getTag("LensType")) {
                        lens = mnote->getTag ("LensType")->valueToString();
                        // If MakeNotes are vague, fall back to Exif LensMake and LensModel if set
                        // https://www.sno.phy.queensu.ca/~phil/exiftool/TagNames/Pentax.html#LensType
                        if (lens == "M-42 or No Lens" || lens == "K or M Lens" || lens == "A Series Lens" || lens == "Sigma") {
                            lens_from_make_and_model();
                        }
                    } else {
                        lens_from_make_and_model();
                    }

                    // Try to get the FocalLength from the LensInfo structure, where length below 10mm will be correctly set
                    rtexif::Tag* flt = mnote->getTagP("LensInfo/FocalLength");

                    if (flt) {
                        // Don't replace Exif focal_len if Makernotes focal_len is 0
                        if (flt->toDouble() > 0) {
                            focal_len = flt->toDouble();
                        }
                    } else if ((flt = mnote->getTagP("FocalLength"))) {
                        rtexif::Tag* flt = mnote->getTag("FocalLength");
                        focal_len = flt->toDouble();
                    }

                    if (mnote->getTag("FocalLengthIn35mmFilm")) {
                        focal_len35mm = mnote->getTag("FocalLengthIn35mmFilm")->toDouble();
                    }
<<<<<<< HEAD
                } else if (mnote && (!make.compare(0, 4, "SONY") || !make.compare(0, 6, "KONICA"))) {
                    if (mnote->getTag("LensID")) {
                        lens = mnote->getTag("LensID")->valueToString();
=======
                } else if (mnote && (!make.compare (0, 4, "SONY") || !make.compare (0, 6, "KONICA"))) {
                    if (mnote->getTag ("LensID")) {
                        lens = mnote->getTag ("LensID")->valueToString ();
                        if (lens == "Unknown") {
                            lens_from_make_and_model();
                        }
>>>>>>> 28bf4f0d
                    }
                } else if (!make.compare(0, 7, "OLYMPUS")) {
                    if (mnote->getTag("Equipment"))  {
                        rtexif::TagDirectory* eq = mnote->getTag("Equipment")->getDirectory();

                        if (eq->getTag("LensType")) {
                            lens = eq->getTag("LensType")->valueToString();
                        }
                    }
<<<<<<< HEAD
                } else if (mnote && !make.compare(0, 9, "Panasonic")) {
                    if (mnote->getTag("LensType")) {
=======
                    if (lens == "Unknown") {
                        lens_from_make_and_model();
                    }
                } else if (mnote && !make.compare (0, 9, "Panasonic")) {
                    if (mnote->getTag ("LensType")) {
>>>>>>> 28bf4f0d
                        std::string panalens = mnote->getTag("LensType")->valueToString();

                        if (panalens.find("LUMIX") != Glib::ustring::npos) {
                            lens = "Panasonic " + panalens;
                        } else {
                            lens = panalens;
                        }
                    }
                }
            } else if (exif->getTag("DNGLensInfo")) {
                lens = exif->getTag("DNGLensInfo")->valueToString();
            } else if (!lens_from_make_and_model() && exif->getTag ("LensInfo")) {
                lens = exif->getTag("LensInfo")->valueToString();
            }
        }
    }

    rtexif::Tag* t = newFrameRootDir->getTag(0x83BB);

    if (t) {
        iptc = iptc_data_new_from_data((unsigned char*)t->getValue(), (unsigned)t->getValueSize());
    }


    // -----------------------  Special file type detection (HDR, PixelShift) ------------------------


    uint16 bitspersample = 0, samplesperpixel = 0, sampleformat = 0, photometric = 0, compression = 0;
    const rtexif::Tag* const bps = frameRootDir->findTag("BitsPerSample");
    const rtexif::Tag* const spp = frameRootDir->findTag("SamplesPerPixel");
    const rtexif::Tag* const sf = frameRootDir->findTag("SampleFormat");
    const rtexif::Tag* const pi = frameRootDir->findTag("PhotometricInterpretation");
    const rtexif::Tag* const c = frameRootDir->findTag("Compression");

    if (mnote && (!make.compare(0, 6, "PENTAX") || (!make.compare(0, 5, "RICOH") && !model.compare(0, 6, "PENTAX")))) {
        const rtexif::Tag* const hdr = mnote->findTag("HDR");

        if (hdr) {
            if (hdr->toInt() > 0) {
                isHDR = true;
#if PRINT_HDR_PS_DETECTION
                printf("HDR detected ! -> \"HDR\" tag found\n");
#endif
            }
        } else {
            const rtexif::Tag* const dm = mnote->findTag("DriveMode");

            if (dm) {
                char buffer[60];
                dm->toString(buffer, 3);
                buffer[3] = 0;

                if (!strcmp(buffer, "HDR")) {
                    isHDR = true;
#if PRINT_HDR_PS_DETECTION
                    printf("HDR detected ! -> DriveMode = \"HDR\"\n");
#endif
                }
            }
        }

        if (!isHDR) {
            const rtexif::Tag* const q = mnote->findTag("Quality");
            if (q && (q->toInt() == 7 || q->toInt() == 8)) {
                isPixelShift = true;
#if PRINT_HDR_PS_DETECTION
                printf("PixelShift detected ! -> \"Quality\" = 7\n");
#endif
            }
        }
    }

    sampleFormat = IIOSF_UNKNOWN;

    if (!sf)
        /*
         * WARNING: This is a dirty hack!
         * We assume that files which doesn't contain the TIFFTAG_SAMPLEFORMAT tag
         * (which is the case with uncompressed TIFFs produced by RT!) are RGB files,
         * but that may be not true.   --- Hombre
         */
    {
        sampleformat = SAMPLEFORMAT_UINT;
    } else {
        sampleformat = sf->toInt();
    }

    if (
        !bps
        || !spp
        || !pi
    ) {
        return;
    }

    bitspersample = bps->toInt();
    samplesperpixel = spp->toInt();

    photometric = pi->toInt();

    if (photometric == PHOTOMETRIC_LOGLUV) {
        if (!c) {
            compression = COMPRESSION_NONE;
        } else {
            compression = c->toInt();
        }
    }

    if (photometric == PHOTOMETRIC_RGB || photometric == PHOTOMETRIC_MINISBLACK) {
        if (sampleformat == SAMPLEFORMAT_INT || sampleformat == SAMPLEFORMAT_UINT) {
            if (bitspersample == 8) {
                sampleFormat = IIOSF_UNSIGNED_CHAR;
            } else if (bitspersample <= 16) {
                sampleFormat = IIOSF_UNSIGNED_SHORT;
            }
        } else if (sampleformat == SAMPLEFORMAT_IEEEFP) {
            if (bitspersample==16) {
                sampleFormat = IIOSF_FLOAT16;
                isHDR = true;
#if PRINT_HDR_PS_DETECTION
                printf("HDR detected ! -> sampleFormat = %d   (16-bit)\n", sampleFormat);
#endif
            }
            else if (bitspersample == 24) {
                sampleFormat = IIOSF_FLOAT24;
                isHDR = true;
#if PRINT_HDR_PS_DETECTION
                printf("HDR detected ! -> sampleFormat = %d   (24-bit)\n", sampleFormat);
#endif
            }
            else if (bitspersample == 32) {
                sampleFormat = IIOSF_FLOAT32;
                isHDR = true;
#if PRINT_HDR_PS_DETECTION
                printf("HDR detected ! -> sampleFormat = %d   (32-bit)\n", sampleFormat);
#endif
            }
        }
    } else if (photometric == PHOTOMETRIC_CFA) {
        if (sampleformat == SAMPLEFORMAT_IEEEFP) {
            if (bitspersample == 16) {
                sampleFormat = IIOSF_FLOAT16;
                isHDR = true;
#if PRINT_HDR_PS_DETECTION
                printf("HDR detected ! -> sampleFormat = %d   (16-bit)\n", sampleFormat);
#endif
            }
            else if (bitspersample == 24) {
                sampleFormat = IIOSF_FLOAT24;
                isHDR = true;
#if PRINT_HDR_PS_DETECTION
                printf("HDR detected ! -> sampleFormat = %d   (24-bit)\n", sampleFormat);
#endif
            }
            else if (bitspersample == 32) {
                sampleFormat = IIOSF_FLOAT32;
                isHDR = true;
#if PRINT_HDR_PS_DETECTION
                printf("HDR detected ! -> sampleFormat = %d   (32-bit)\n", sampleFormat);
#endif
            }
        } else if (sampleformat == SAMPLEFORMAT_INT || sampleformat == SAMPLEFORMAT_UINT) {
            if (bitspersample == 8) {   // shouldn't occur...
                sampleFormat = IIOSF_UNSIGNED_CHAR;
            } else if (bitspersample <= 16) {
                sampleFormat = IIOSF_UNSIGNED_SHORT;
            }
        }
    } else if (photometric == 34892 || photometric == 32892  /* Linear RAW (see DNG spec ; 32892 seem to be a flaw from Sony's ARQ files) */) {
        if (sampleformat == SAMPLEFORMAT_IEEEFP) {
            sampleFormat = IIOSF_FLOAT32;
            isHDR = true;
#if PRINT_HDR_PS_DETECTION
            printf("HDR detected ! -> sampleFormat = %d\n", sampleFormat);
#endif
        } else if (sampleformat == SAMPLEFORMAT_INT || sampleformat == SAMPLEFORMAT_UINT) {
            if (bitspersample == 8) {   // shouldn't occur...
                sampleFormat = IIOSF_UNSIGNED_CHAR;
            } else if (bitspersample <= 16) {
                sampleFormat = IIOSF_UNSIGNED_SHORT;

                if (mnote && (!make.compare(0, 4, "SONY")) && bitspersample >= 12 && samplesperpixel == 4) {
                    isPixelShift = true;
#if PRINT_HDR_PS_DETECTION
                    printf("PixelShift detected ! -> \"Make\" = SONY, bitsPerPixel > 8, samplesPerPixel == 4\n");
#endif
                }
            }
        }
    } else if (photometric == PHOTOMETRIC_LOGLUV) {
        if (compression == COMPRESSION_SGILOG24) {
            sampleFormat = IIOSF_LOGLUV24;
            isHDR = true;
#if PRINT_HDR_PS_DETECTION
            printf("HDR detected ! -> sampleFormat = %d\n", sampleFormat);
#endif
        } else if (compression == COMPRESSION_SGILOG) {
            sampleFormat = IIOSF_LOGLUV32;
            isHDR = true;
#if PRINT_HDR_PS_DETECTION
            printf("HDR detected ! -> sampleFormat = %d\n", sampleFormat);
#endif
        }
    }
}

FrameData::~FrameData()
{

    if (iptc) {
        iptc_data_free(iptc);
    }
}

procparams::IPTCPairs FrameData::getIPTCData() const
{
    return getIPTCData(iptc);
}

procparams::IPTCPairs FrameData::getIPTCData(IptcData* iptc_)
{

    procparams::IPTCPairs iptcc;

    if (!iptc_) {
        return iptcc;
    }

    unsigned char buffer[2100];

    for (int i = 0; i < 16; i++) {
        IptcDataSet* ds = iptc_data_get_next_dataset(iptc_, nullptr, IPTC_RECORD_APP_2, strTags[i].tag);

        if (ds) {
            iptc_dataset_get_data(ds, buffer, 2100);
            std::vector<Glib::ustring> icValues;
            icValues.push_back(to_utf8((char*)buffer));

            iptcc[strTags[i].field] = icValues;
            iptc_dataset_unref(ds);
        }
    }

    IptcDataSet* ds = nullptr;
    std::vector<Glib::ustring> keywords;

    while ((ds = iptc_data_get_next_dataset(iptc_, ds, IPTC_RECORD_APP_2, IPTC_TAG_KEYWORDS))) {
        iptc_dataset_get_data(ds, buffer, 2100);
        keywords.push_back(to_utf8((char*)buffer));
    }

    iptcc["Keywords"] = keywords;
    ds = nullptr;
    std::vector<Glib::ustring> suppCategories;

    while ((ds = iptc_data_get_next_dataset(iptc_, ds, IPTC_RECORD_APP_2, IPTC_TAG_SUPPL_CATEGORY))) {
        iptc_dataset_get_data(ds, buffer, 2100);
        suppCategories.push_back(to_utf8((char*)buffer));
        iptc_dataset_unref(ds);
    }

    iptcc["SupplementalCategories"] = suppCategories;
    return iptcc;
}


bool FrameData::getPixelShift() const
{
    return isPixelShift;
}
bool FrameData::getHDR() const
{
    return isHDR;
}
std::string FrameData::getImageType () const
{
    return isPixelShift ? "PS" : isHDR ? "HDR" : "STD";
}
IIOSampleFormat FrameData::getSampleFormat() const
{
    return sampleFormat;
}
rtexif::TagDirectory* FrameData::getExifData() const
{
    return frameRootDir;
}
bool FrameData::hasExif() const
{
    return frameRootDir && frameRootDir->getCount();
}
bool FrameData::hasIPTC() const
{
    return iptc;
}
tm FrameData::getDateTime() const
{
    return time;
}
time_t FrameData::getDateTimeAsTS() const
{
    return timeStamp;
}
int FrameData::getISOSpeed() const
{
    return iso_speed;
}
double FrameData::getFNumber() const
{
    return aperture;
}
double FrameData::getFocalLen() const
{
    return focal_len;
}
double FrameData::getFocalLen35mm() const
{
    return focal_len35mm;
}
float FrameData::getFocusDist() const
{
    return focus_dist;
}
double FrameData::getShutterSpeed() const
{
    return shutter;
}
double FrameData::getExpComp() const
{
    return expcomp;
}
std::string FrameData::getMake() const
{
    return make;
}
std::string FrameData::getModel() const
{
    return model;
}
std::string FrameData::getLens() const
{
    return lens;
}
std::string FrameData::getSerialNumber() const
{
    return serial;
}
std::string FrameData::getOrientation() const
{
    return orientation;
}



void FramesData::setDCRawFrameCount(unsigned int frameCount)
{
    dcrawFrameCount = frameCount;
}

unsigned int FramesData::getRootCount() const
{
    return roots.size();
}

unsigned int FramesData::getFrameCount() const
{
    return dcrawFrameCount ? dcrawFrameCount : frames.size();
}

bool FramesData::getPixelShift () const
{
    // So far only Pentax and Sony provide multi-frame Pixel Shift files.
    // Only the first frame contains the Pixel Shift tag
    // If more brand have to be supported, this rule may need
    // to evolve

    return frames.empty() ? false : frames.at(0)->getPixelShift ();
}
bool FramesData::getHDR(unsigned int frame) const
{
    // So far only Pentax provides multi-frame HDR file.
    // Only the first frame contains the HDR tag
    // If more brand have to be supported, this rule may need
    // to evolve

    return frames.empty() || frame >= frames.size()  ? false : frames.at(0)->getHDR();
}

std::string FramesData::getImageType (unsigned int frame) const
{
    return frames.empty() || frame >= frames.size() ? "STD" : frames.at(0)->getImageType();
}

IIOSampleFormat FramesData::getSampleFormat(unsigned int frame) const
{
    return frames.empty() || frame >= frames.size()  ? IIOSF_UNKNOWN : frames.at(frame)->getSampleFormat();
}

rtexif::TagDirectory* FramesData::getFrameExifData(unsigned int frame) const
{
    return frames.empty() || frame >= frames.size()  ? nullptr : frames.at(frame)->getExifData();
}

rtexif::TagDirectory* FramesData::getBestExifData(ImageSource *imgSource, procparams::RAWParams *rawParams) const
{
    rtexif::TagDirectory *td = nullptr;

    if (frames.empty()) {
        return nullptr;
    }

    if (imgSource && rawParams) {
        eSensorType sensorType = imgSource->getSensorType();
        unsigned int imgNum = 0;

        if (sensorType == ST_BAYER) {
            imgNum = rtengine::LIM<unsigned int>(rawParams->bayersensor.imageNum, 0, frames.size() - 1);
            /*
            // might exist someday ?
            } else if (sensorType == ST_FUJI_XTRANS) {
                imgNum = rtengine::LIM<unsigned int>(rawParams->xtranssensor.imageNum, 0, frames.size() - 1);
            } else if (sensorType == ST_NONE && !imgSource->isRAW()) {
                // standard image multiframe support should come here (when implemented in GUI)
            */
        }

        td = getFrameExifData(imgNum);
        rtexif::Tag* makeTag;

        if (td && (makeTag = td->findTag("Make", true))) {
            td = makeTag->getParent();
        } else {
            td = getRootExifData(0);
        }
    }

    return td;
}

rtexif::TagDirectory* FramesData::getRootExifData(unsigned int root) const
{
    return roots.empty() || root >= roots.size()  ? nullptr : roots.at(root);
}

procparams::IPTCPairs FramesData::getIPTCData(unsigned int frame) const
{
    if (frame < frames.size() && frames.at(frame)->hasIPTC()) {
        return frames.at(frame)->getIPTCData();
    } else {
        if (iptc) {
            return FrameData::getIPTCData(iptc);
        } else {
            procparams::IPTCPairs emptyPairs;
            return emptyPairs;
        }
    }
}

bool FramesData::hasExif(unsigned int frame) const
{
    return getFromFrame<bool>(
        frames,
        frame,
        [](const FrameData& frame_data)
        {
            return frame_data.hasExif();
        }
    );
}

bool FramesData::hasIPTC(unsigned int frame) const
{
    return getFromFrame<bool>(
        frames,
        frame,
        [](const FrameData& frame_data)
        {
            return frame_data.hasIPTC();
        }
    );
}

tm FramesData::getDateTime(unsigned int frame) const
{
    return getFromFrame<tm>(
        frames,
        frame,
        [](const FrameData& frame_data)
        {
            return frame_data.getDateTime();
        }
    );
}

time_t FramesData::getDateTimeAsTS(unsigned int frame) const
{
    return getFromFrame<time_t>(
        frames,
        frame,
        [](const FrameData& frame_data)
        {
            return frame_data.getDateTimeAsTS();
        }
    );
}

int FramesData::getISOSpeed(unsigned int frame) const
{
    return getFromFrame<int>(
        frames,
        frame,
        [](const FrameData& frame_data)
        {
            return frame_data.getISOSpeed();
        }
    );
}

double FramesData::getFNumber(unsigned int frame) const
{
    return getFromFrame<double>(
        frames,
        frame,
        [](const FrameData& frame_data)
        {
            return frame_data.getFNumber();
        }
    );
}

double FramesData::getFocalLen(unsigned int frame) const
{
    return getFromFrame<double>(
        frames,
        frame,
        [](const FrameData& frame_data)
        {
            return frame_data.getFocalLen();
        }
    );
}

double FramesData::getFocalLen35mm(unsigned int frame) const
{
    return getFromFrame<double>(
        frames,
        frame,
        [](const FrameData& frame_data)
        {
            return frame_data.getFocalLen35mm();
        }
    );
}

float FramesData::getFocusDist(unsigned int frame) const
{
    return getFromFrame<float>(
        frames,
        frame,
        [](const FrameData& frame_data)
        {
            return frame_data.getFocusDist();
        }
    );
}

double FramesData::getShutterSpeed(unsigned int frame) const
{
    return getFromFrame<double>(
        frames,
        frame,
        [](const FrameData& frame_data)
        {
            return frame_data.getShutterSpeed();
        }
    );
}

double FramesData::getExpComp(unsigned int frame) const
{
    return getFromFrame<double>(
        frames,
        frame,
        [](const FrameData& frame_data)
        {
            return frame_data.getExpComp();
        }
    );
}

std::string FramesData::getMake(unsigned int frame) const
{
    return getFromFrame<std::string>(
        frames,
        frame,
        [](const FrameData& frame_data)
        {
            return frame_data.getMake();
        }
    );
}

std::string FramesData::getModel(unsigned int frame) const
{
    return getFromFrame<std::string>(
        frames,
        frame,
        [](const FrameData& frame_data)
        {
            return frame_data.getModel();
        }
    );
}

std::string FramesData::getLens(unsigned int frame) const
{
    return getFromFrame<std::string>(
        frames,
        frame,
        [](const FrameData& frame_data)
        {
            return frame_data.getLens();
        }
    );
}

std::string FramesData::getSerialNumber(unsigned int frame) const
{
    return getFromFrame<std::string>(
        frames,
        frame,
        [](const FrameData& frame_data)
        {
            return frame_data.getSerialNumber();
        }
    );
}

std::string FramesData::getOrientation(unsigned int frame) const
{
    return getFromFrame<std::string>(
        frames,
        frame,
        [](const FrameData& frame_data)
        {
            return frame_data.getOrientation();
        }
    );
}


//------inherited functions--------------//


std::string FramesMetaData::apertureToString(double aperture)
{

    char buffer[256];
    sprintf(buffer, "%0.1f", aperture);
    return buffer;
}

std::string FramesMetaData::shutterToString(double shutter)
{

    char buffer[256];

    if (shutter > 0.0 && shutter <= 0.5) {
        sprintf(buffer, "1/%0.0f", 1.0 / shutter);
    } else {
        sprintf(buffer, "%0.1f", shutter);
    }

    return buffer;
}

std::string FramesMetaData::expcompToString(double expcomp, bool maskZeroexpcomp)
{

    char buffer[256];

    if (maskZeroexpcomp) {
        if (expcomp != 0.0) {
            sprintf(buffer, "%0.2f", expcomp);
            return buffer;
        } else {
            return "";
        }
    } else {
        sprintf(buffer, "%0.2f", expcomp);
        return buffer;
    }
}

double FramesMetaData::shutterFromString(std::string s)
{

    size_t i = s.find_first_of('/');

    if (i == std::string::npos) {
        return atof(s.c_str());
    } else {
        return atof(s.substr(0, i).c_str()) / atof(s.substr(i + 1).c_str());
    }
}

double FramesMetaData::apertureFromString(std::string s)
{

    return atof(s.c_str());
}

extern "C" {

#include <libiptcdata/iptc-data.h>
#include <libiptcdata/iptc-jpeg.h>

    struct _IptcDataPrivate {
        unsigned int ref_count;

        IptcLog *log;
        IptcMem *mem;
    };

    IptcData *
    iptc_data_new_from_jpeg_file(FILE *infile)
    {
        IptcData *d;
        unsigned char * buf;
        int buf_len = 256 * 256;
        int len, offset;
        unsigned int iptc_len;

        if (!infile) {
            return nullptr;
        }

        d = iptc_data_new();

        if (!d) {
            return nullptr;
        }

        buf = (unsigned char*)iptc_mem_alloc(d->priv->mem, buf_len);

        if (!buf) {
            iptc_data_unref(d);
            return nullptr;
        }

        len = iptc_jpeg_read_ps3(infile, buf, buf_len);

        if (len <= 0) {
            goto failure;
        }

        offset = iptc_jpeg_ps3_find_iptc(buf, len, &iptc_len);

        if (offset <= 0) {
            goto failure;
        }

        iptc_data_load(d, buf + offset, iptc_len);

        iptc_mem_free(d->priv->mem, buf);
        return d;

failure:
        iptc_mem_free(d->priv->mem, buf);
        iptc_data_unref(d);
        return nullptr;
    }

}

FramesData::FramesData(const Glib::ustring& fname, std::unique_ptr<RawMetaDataLocation> rml, bool firstFrameOnly) :
    iptc(nullptr), dcrawFrameCount(0)
{
    if (rml && (rml->exifBase >= 0 || rml->ciffBase >= 0)) {
        FILE* f = g_fopen(fname.c_str(), "rb");

        if (f) {
<<<<<<< HEAD
            const bool has_rml_exif_base = rml->exifBase >= 0;
            rtexif::ExifManager exifManager(f, std::move(rml), firstFrameOnly);

            if (has_rml_exif_base) {
                if (exifManager.f && exifManager.rml) {
                    if (exifManager.rml->exifBase >= 0) {
                        exifManager.parseRaw();

                    } else if (exifManager.rml->ciffBase >= 0) {
                        exifManager.parseCIFF();
                    }
=======
            rtexif::ExifManager exifManager (f, std::move(rml), firstFrameOnly);
            if (exifManager.f && exifManager.rml) {
                if (exifManager.rml->exifBase >= 0) {
                    exifManager.parseRaw ();
                } else if (exifManager.rml->ciffBase >= 0) {
                    exifManager.parseCIFF ();
>>>>>>> 28bf4f0d
                }
            }

            // copying roots
            roots = exifManager.roots;

<<<<<<< HEAD
                // creating FrameData
                for (auto currFrame : exifManager.frames) {
                    frames.push_back(std::unique_ptr<FrameData>(new FrameData(currFrame, currFrame->getRoot(), roots.at(0))));
                }

                for (auto currRoot : roots) {
                    rtexif::Tag* t = currRoot->getTag(0x83BB);

                    if (t && !iptc) {
                        iptc = iptc_data_new_from_data((unsigned char*)t->getValue(), (unsigned)t->getValueSize());
                        break;
                    }
                }
            }

            fclose(f);
=======
            // creating FrameData
            for (auto currFrame : exifManager.frames) {
                frames.push_back(std::unique_ptr<FrameData>(new FrameData(currFrame, currFrame->getRoot(), roots.at(0))));
            }
            for (auto currRoot : roots) {
                rtexif::Tag* t = currRoot->getTag(0x83BB);

                if (t && !iptc) {
                    iptc = iptc_data_new_from_data ((unsigned char*)t->getValue (), (unsigned)t->getValueSize ());
                    break;
                }
            }

            fclose (f);
>>>>>>> 28bf4f0d
        }
    } else if (hasJpegExtension(fname)) {
        FILE* f = g_fopen(fname.c_str(), "rb");

        if (f) {
            rtexif::ExifManager exifManager(f, std::move(rml), true);

            if (exifManager.f) {
                exifManager.parseJPEG();
                roots = exifManager.roots;

                for (auto currFrame : exifManager.frames) {
                    frames.push_back(std::unique_ptr<FrameData>(new FrameData(currFrame, currFrame->getRoot(), roots.at(0))));
                }

                rewind(exifManager.f);  // Not sure this is necessary
                iptc = iptc_data_new_from_jpeg_file(exifManager.f);
            }

            fclose(f);
        }
    } else if (hasTiffExtension(fname)) {
        FILE* f = g_fopen(fname.c_str(), "rb");

        if (f) {
            rtexif::ExifManager exifManager(f, std::move(rml), firstFrameOnly);

            exifManager.parseTIFF();
            roots = exifManager.roots;

            // creating FrameData
            for (auto currFrame : exifManager.frames) {
                frames.push_back(std::unique_ptr<FrameData>(new FrameData(currFrame, currFrame->getRoot(), roots.at(0))));
            }

            for (auto currRoot : roots) {
                rtexif::Tag* t = currRoot->getTag(0x83BB);

                if (t && !iptc) {
                    iptc = iptc_data_new_from_data((unsigned char*)t->getValue(), (unsigned)t->getValueSize());
                    break;
                }
            }

            fclose(f);
        }
    }
}

FramesData::~FramesData()
{
    for (auto currRoot : roots) {
        delete currRoot;
    }

    if (iptc) {
        iptc_data_free(iptc);
    }
}<|MERGE_RESOLUTION|>--- conflicted
+++ resolved
@@ -470,15 +470,11 @@
                             }
                         }
                     }
-<<<<<<< HEAD
-                } else if (!make.compare(0, 6, "PENTAX") || (!make.compare(0, 5, "RICOH") && !model.compare(0, 6, "PENTAX"))) {
-=======
 
                     if (!found) {
                         lens_from_make_and_model();
                     }
-                } else if (!make.compare (0, 6, "PENTAX") || (!make.compare (0, 5, "RICOH") && !model.compare (0, 6, "PENTAX"))) {
->>>>>>> 28bf4f0d
+                } else if (!make.compare(0, 6, "PENTAX") || (!make.compare(0, 5, "RICOH") && !model.compare(0, 6, "PENTAX"))) {
                     // ISO at max value supported, check manufacturer specific
                     if (iso_speed == 65535 || iso_speed == 0) {
                         rtexif::Tag* baseIsoTag = mnote->getTag("ISO");
@@ -519,18 +515,12 @@
                     if (mnote->getTag("FocalLengthIn35mmFilm")) {
                         focal_len35mm = mnote->getTag("FocalLengthIn35mmFilm")->toDouble();
                     }
-<<<<<<< HEAD
                 } else if (mnote && (!make.compare(0, 4, "SONY") || !make.compare(0, 6, "KONICA"))) {
                     if (mnote->getTag("LensID")) {
                         lens = mnote->getTag("LensID")->valueToString();
-=======
-                } else if (mnote && (!make.compare (0, 4, "SONY") || !make.compare (0, 6, "KONICA"))) {
-                    if (mnote->getTag ("LensID")) {
-                        lens = mnote->getTag ("LensID")->valueToString ();
                         if (lens == "Unknown") {
                             lens_from_make_and_model();
                         }
->>>>>>> 28bf4f0d
                     }
                 } else if (!make.compare(0, 7, "OLYMPUS")) {
                     if (mnote->getTag("Equipment"))  {
@@ -540,16 +530,11 @@
                             lens = eq->getTag("LensType")->valueToString();
                         }
                     }
-<<<<<<< HEAD
+                    if (lens == "Unknown") {
+                        lens_from_make_and_model();
+                    }
                 } else if (mnote && !make.compare(0, 9, "Panasonic")) {
                     if (mnote->getTag("LensType")) {
-=======
-                    if (lens == "Unknown") {
-                        lens_from_make_and_model();
-                    }
-                } else if (mnote && !make.compare (0, 9, "Panasonic")) {
-                    if (mnote->getTag ("LensType")) {
->>>>>>> 28bf4f0d
                         std::string panalens = mnote->getTag("LensType")->valueToString();
 
                         if (panalens.find("LUMIX") != Glib::ustring::npos) {
@@ -1331,54 +1316,23 @@
         FILE* f = g_fopen(fname.c_str(), "rb");
 
         if (f) {
-<<<<<<< HEAD
-            const bool has_rml_exif_base = rml->exifBase >= 0;
             rtexif::ExifManager exifManager(f, std::move(rml), firstFrameOnly);
-
-            if (has_rml_exif_base) {
-                if (exifManager.f && exifManager.rml) {
-                    if (exifManager.rml->exifBase >= 0) {
-                        exifManager.parseRaw();
-
-                    } else if (exifManager.rml->ciffBase >= 0) {
-                        exifManager.parseCIFF();
-                    }
-=======
-            rtexif::ExifManager exifManager (f, std::move(rml), firstFrameOnly);
             if (exifManager.f && exifManager.rml) {
                 if (exifManager.rml->exifBase >= 0) {
                     exifManager.parseRaw ();
                 } else if (exifManager.rml->ciffBase >= 0) {
                     exifManager.parseCIFF ();
->>>>>>> 28bf4f0d
                 }
             }
 
             // copying roots
             roots = exifManager.roots;
 
-<<<<<<< HEAD
-                // creating FrameData
-                for (auto currFrame : exifManager.frames) {
-                    frames.push_back(std::unique_ptr<FrameData>(new FrameData(currFrame, currFrame->getRoot(), roots.at(0))));
-                }
-
-                for (auto currRoot : roots) {
-                    rtexif::Tag* t = currRoot->getTag(0x83BB);
-
-                    if (t && !iptc) {
-                        iptc = iptc_data_new_from_data((unsigned char*)t->getValue(), (unsigned)t->getValueSize());
-                        break;
-                    }
-                }
-            }
-
-            fclose(f);
-=======
             // creating FrameData
             for (auto currFrame : exifManager.frames) {
                 frames.push_back(std::unique_ptr<FrameData>(new FrameData(currFrame, currFrame->getRoot(), roots.at(0))));
             }
+
             for (auto currRoot : roots) {
                 rtexif::Tag* t = currRoot->getTag(0x83BB);
 
@@ -1388,8 +1342,8 @@
                 }
             }
 
-            fclose (f);
->>>>>>> 28bf4f0d
+
+            fclose(f);
         }
     } else if (hasJpegExtension(fname)) {
         FILE* f = g_fopen(fname.c_str(), "rb");
