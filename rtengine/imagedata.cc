/*
 *  This file is part of RawTherapee.
 *
 *  Copyright (c) 2004-2010 Gabor Horvath <hgabor@rawtherapee.com>
 *
 *  RawTherapee is free software: you can redistribute it and/or modify
 *  it under the terms of the GNU General Public License as published by
 *  the Free Software Foundation, either version 3 of the License, or
 *  (at your option) any later version.
 *
 *  RawTherapee is distributed in the hope that it will be useful,
 *  but WITHOUT ANY WARRANTY; without even the implied warranty of
 *  MERCHANTABILITY or FITNESS FOR A PARTICULAR PURPOSE.  See the
 *  GNU General Public License for more details.
 *
 *  You should have received a copy of the GNU General Public License
 *  along with RawTherapee.  If not, see <http://www.gnu.org/licenses/>.
 */
#include <functional>
#include <strings.h>
#include <glib/gstdio.h>
#include <tiff.h>

#include "imagedata.h"
#include "iptcpairs.h"
#include "imagesource.h"
#include "rt_math.h"
#pragma GCC diagnostic warning "-Wextra"
#define PRINT_HDR_PS_DETECTION 0

using namespace rtengine;

extern "C" IptcData *iptc_data_new_from_jpeg_file(FILE* infile);

namespace
{

Glib::ustring to_utf8(const std::string& str)
{
    try {
        return Glib::locale_to_utf8(str);
    } catch (Glib::Error&) {
        return Glib::convert_with_fallback(str, "UTF-8", "ISO-8859-1", "?");
    }
}

template<typename T>
T getFromFrame(
    const std::vector<std::unique_ptr<FrameData>>& frames,
    std::size_t frame,
    const std::function<T (const FrameData&)>& function
)
{
    if (frame < frames.size()) {
        return function(*frames[frame]);
    }
    if (!frames.empty()) {
        return function(*frames[0]);
    }
    return {};
}

}

FramesMetaData* FramesMetaData::fromFile(const Glib::ustring& fname, std::unique_ptr<RawMetaDataLocation> rml, bool firstFrameOnly)
{
    return new FramesData(fname, std::move(rml), firstFrameOnly);
}

FrameData::FrameData(rtexif::TagDirectory* frameRootDir_, rtexif::TagDirectory* rootDir, rtexif::TagDirectory* firstRootDir)
    : frameRootDir(frameRootDir_), iptc(nullptr), time(), timeStamp(), iso_speed(0), aperture(0.), focal_len(0.), focal_len35mm(0.), focus_dist(0.f),
      shutter(0.), expcomp(0.), make("Unknown"), model("Unknown"), orientation("Unknown"), lens("Unknown"),
      sampleFormat(IIOSF_UNKNOWN), isPixelShift(false), isHDR(false)
{
    memset(&time, 0, sizeof(time));

    if (!frameRootDir) {
        return;
    }

    rtexif::Tag* tag;
    rtexif::TagDirectory* newFrameRootDir = frameRootDir;

    memset(&time, 0, sizeof(time));
    timeStamp = 0;
    iso_speed = 0;
    aperture = 0.0;
    focal_len = 0.0;
    focal_len35mm = 0.0;
    focus_dist = 0.0f;
    shutter = 0.0;
    expcomp = 0.0;
    make.clear();
    model.clear();
    serial.clear();
    orientation.clear();
    lens.clear();

    tag = newFrameRootDir->findTag("Make");

    if (!tag) {
        newFrameRootDir = rootDir;
        tag = newFrameRootDir->findTag("Make");

        if (!tag) {
            // For some raw files (like Canon's CR2 files), the metadata are contained in the first root directory
            newFrameRootDir = firstRootDir;
            tag = newFrameRootDir->findTag("Make");
        }
    }

    if (tag) {
        make = tag->valueToString();

        // Same dcraw treatment
        for (const auto& corp : {
        "Canon",
        "NIKON",
        "EPSON",
        "KODAK",
        "Kodak",
        "OLYMPUS",
        "PENTAX",
        "RICOH",
        "MINOLTA",
        "Minolta",
        "Konica",
        "CASIO",
        "Sinar",
        "Phase One",
        "SAMSUNG",
        "Mamiya",
        "MOTOROLA",
        "Leaf",
        "Panasonic"
    }) {
            if (make.find(corp) != std::string::npos) { // Simplify company names
                make = corp;
                break;
            }
        }

        make.erase(make.find_last_not_of(' ') + 1);
    }

    tag = newFrameRootDir->findTagUpward("Model");

    if (tag) {
        model = tag->valueToString();
    }

    if (!model.empty()) {
        std::string::size_type i = 0;

        if (
            make.find("KODAK") != std::string::npos
            && (
                (i = model.find(" DIGITAL CAMERA")) != std::string::npos
                || (i = model.find(" Digital Camera")) !=  std::string::npos
                || (i = model.find("FILE VERSION")) !=  std::string::npos
            )
        ) {
            model.resize(i);
        }

        model.erase(model.find_last_not_of(' ') + 1);

        if (!strncasecmp(model.c_str(), make.c_str(), make.size())) {
            if (model.size() >= make.size() && model[make.size()] == ' ') {
                model.erase(0, make.size() + 1);
            }
        }

        if (model.find("Digital Camera ") != std::string::npos) {
            model.erase(0, 15);
        }
    } else {
        model = "Unknown";
    }

    if (model == "Unknown") {
        tag = newFrameRootDir->findTag("UniqueCameraModel");
        if (tag) {
            model = tag->valueToString();
        }
    }

    tag = newFrameRootDir->findTagUpward("Orientation");

    if (tag) {
        orientation = tag->valueToString();
    }

    tag = newFrameRootDir->findTagUpward("MakerNote");
    rtexif::TagDirectory* mnote = nullptr;

    if (tag) {
        mnote = tag->getDirectory();
    }

    rtexif::TagDirectory* exif = nullptr;
    tag = newFrameRootDir->findTagUpward("Exif");

    if (tag) {
        exif = tag->getDirectory();
    }

    if (exif) {

        // standard exif tags
        if ((tag = exif->getTag("ShutterSpeedValue"))) {
            shutter = tag->toDouble();
        }

        if ((tag = exif->getTag("ExposureTime"))) {
            shutter = tag->toDouble();
        }

        if ((tag = exif->getTag("ApertureValue"))) {
            aperture = tag->toDouble();
        }

        if ((tag = exif->getTag("FNumber"))) {
            aperture = tag->toDouble();
        }

        if ((tag = exif->getTag("ExposureBiasValue"))) {
            expcomp = tag->toDouble();
        }

        if ((tag = exif->getTag("FocalLength"))) {
            focal_len = tag->toDouble();
        }

        if ((tag = exif->getTag("FocalLengthIn35mmFilm"))) {
            focal_len35mm = tag->toDouble();
        }

        // Focus distance from EXIF or XMP. MakerNote ones are scattered and partly encrypted
        int num = -3, denom = -3;

        // First try, official EXIF. Set by Adobe on some DNGs
        tag = exif->getTag("SubjectDistance");

        if (tag) {
            int num, denom;
            tag->toRational(num, denom);
        } else {
            // Second try, XMP data
            char sXMPVal[64];

            if (newFrameRootDir->getXMPTagValue("aux:ApproximateFocusDistance", sXMPVal)) {
                sscanf(sXMPVal, "%d/%d", &num, &denom);
            }
        }

        if (num != -3) {
            if ((denom == 1 && num >= 10000) || num < 0 || denom < 0) {
                focus_dist = 10000;    // infinity
            } else if (denom > 0) {
                focus_dist = (float)num / denom;
            }
        }

        if ((tag = exif->getTag("ISOSpeedRatings"))) {
            iso_speed = tag->toDouble();
        }

        if ((tag = exif->getTag("DateTimeOriginal"))) {
            if (sscanf((const char*)tag->getValue(), "%d:%d:%d %d:%d:%d", &time.tm_year, &time.tm_mon, &time.tm_mday, &time.tm_hour, &time.tm_min, &time.tm_sec) == 6) {
                time.tm_year -= 1900;
                time.tm_mon -= 1;
                time.tm_isdst = -1;
                timeStamp = mktime(&time);
            }
        }

        tag = exif->findTag("SerialNumber");

        if (!tag) {
            tag = exif->findTag("InternalSerialNumber");
        }

        if (tag) {
            serial = tag->valueToString();
        }

        // guess lens...
        lens = "Unknown";

        // Sometimes (e.g. DNG) EXIF already contains lens data

        if (!make.compare(0, 8, "FUJIFILM")) {
            if (exif->getTag("LensModel")) {
                lens = exif->getTag("LensModel")->valueToString();
            }
        } else if (!make.compare(0, 4, "SONY")) {
            if (iso_speed == 65535 || iso_speed == 0) {
                rtexif::Tag* isoTag = exif->getTag("RecommendedExposureIndex");

                if (isoTag) {
                    iso_speed = isoTag->toDouble();
                }
            }

        }

        if (lens == "Unknown") {

            if (mnote) {

                if (!make.compare(0, 5, "NIKON")) {
                    // ISO at max value supported, check manufacturer specific
                    if (iso_speed == 65535 || iso_speed == 0) {
                        rtexif::Tag* isoTag = mnote->getTagP("ISOInfo/ISO");

                        if (isoTag) {
                            iso_speed = isoTag->toInt();
                        }
                    }

                    bool lensOk = false;

                    if (mnote->getTag("LensData")) {
                        std::string ldata = mnote->getTag("LensData")->valueToString();
                        size_t pos;

                        if (ldata.size() > 10 && (pos = ldata.find("Lens = ")) != Glib::ustring::npos) {
                            lens = ldata.substr(pos + 7);

                            if (lens.compare(0, 7, "Unknown")) {
                                lensOk = true;
                            } else {
                                size_t pos = lens.find("$FL$");        // is there a placeholder for focallength?

                                if (pos != Glib::ustring::npos) {               // then fill in focallength
                                    lens = lens.replace(pos, 4, exif->getTag("FocalLength")->valueToString());

                                    if (mnote->getTag("LensType")) {
                                        std::string ltype = mnote->getTag("LensType")->valueToString();

                                        if (ltype.find("MF = Yes") != Glib::ustring::npos) { // check, whether it's a MF lens, should be always
                                            lens = lens.replace(0, 7, "MF");
                                        }

                                        lensOk = true;
                                    }
                                }
                            }
                        }
                    }

                    if (!lensOk && mnote->getTag("Lens")) {
                        std::string ldata = mnote->getTag("Lens")->valueToString();
                        size_t i = 0, j = 0;
                        double n[4] = {0.0};

                        for (int m = 0; m < 4; m++) {
                            while (i < ldata.size() && ldata[i] != '/') {
                                i++;
                            }

                            int nom = atoi(ldata.substr(j, i).c_str());
                            j = i + 1;
                            i++;

                            while (i < ldata.size() && ldata[i] != ',') {
                                i++;
                            }

                            int den = atoi(ldata.substr(j, i).c_str());
                            j = i + 2;
                            i += 2;
                            n[m] = (double) nom / std::max(den, 1);
                        }

                        std::ostringstream str;

                        if (n[0] == n[1]) {
                            str << "Unknown " << n[0] << "mm F/" << n[2];
                        } else if (n[2] == n[3]) {
                            str << "Unknown " << n[0] << "-" << n[1] << "mm F/" << n[2];
                        } else {
                            str << "Unknown " << n[0] << "-" << n[1] << "mm F/" << n[2] << "-" << n[3];
                        }

                        lens = str.str();

                        // Look whether it's MF or AF
                        if (mnote->getTag("LensType")) {
                            std::string ltype = mnote->getTag("LensType")->valueToString();

                            if (ltype.find("MF = Yes") != Glib::ustring::npos) { // check, whether it's a MF lens
                                lens = lens.replace(0, 7, "MF");    // replace 'Unknwon' with 'MF'
                            } else {
                                lens = lens.replace(0, 7, "AF");    // replace 'Unknwon' with 'AF'
                            }
                        }
                    }
                } else if (!make.compare(0, 5, "Canon")) {
                    // ISO at max value supported, check manufacturer specific
                    if (iso_speed == 65535 || iso_speed == 0) {
                        rtexif::Tag* baseIsoTag = mnote->getTagP("CanonShotInfo/BaseISO");

                        if (baseIsoTag) {
                            iso_speed = baseIsoTag->toInt();
                        }
                    }

                    int found = false;
                    // canon EXIF have a string for lens model
                    rtexif::Tag *lt = mnote->getTag("LensType");

                    if (lt) {
                        std::string ldata = lt->valueToString();

                        if (ldata.size() > 1) {
                            found = true;
                            lens = "Canon " + ldata;
                        }
                    }

                    if (!found || lens.substr(lens.find(' ')).length() < 7) {
                        lt = mnote->findTag("LensID");

                        if (lt) {
                            std::string ldata = lt->valueToString();

                            if (ldata.size() > 1) {
                                lens = ldata;
                            }
                        }
                    }
                } else if (!make.compare(0, 6, "PENTAX") || (!make.compare(0, 5, "RICOH") && !model.compare(0, 6, "PENTAX"))) {
                    // ISO at max value supported, check manufacturer specific
                    if (iso_speed == 65535 || iso_speed == 0) {
                        rtexif::Tag* baseIsoTag = mnote->getTag("ISO");

                        if (baseIsoTag) {
                            std::string isoData = baseIsoTag->valueToString();

                            if (isoData.size() > 1) {
                                iso_speed = stoi(isoData);
                            }
                        }
                    }

                    if (mnote->getTag("LensType")) {
                        lens = mnote->getTag("LensType")->valueToString();
                    }

                    // Try to get the FocalLength from the LensInfo structure, where length below 10mm will be correctly set
                    rtexif::Tag* flt = mnote->getTagP("LensInfo/FocalLength");

                    if (flt) {
                        // Don't replace Exif focal_len if Makernotes focal_len is 0
                        if (flt->toDouble() > 0) {
                            focal_len = flt->toDouble();
                        }
                    } else if ((flt = mnote->getTagP("FocalLength"))) {
                        rtexif::Tag* flt = mnote->getTag("FocalLength");
                        focal_len = flt->toDouble();
                    }

                    if (mnote->getTag("FocalLengthIn35mmFilm")) {
                        focal_len35mm = mnote->getTag("FocalLengthIn35mmFilm")->toDouble();
                    }
                } else if (mnote && (!make.compare(0, 4, "SONY") || !make.compare(0, 6, "KONICA"))) {
                    if (mnote->getTag("LensID")) {
                        lens = mnote->getTag("LensID")->valueToString();
                    }
                } else if (!make.compare(0, 7, "OLYMPUS")) {
                    if (mnote->getTag("Equipment"))  {
                        rtexif::TagDirectory* eq = mnote->getTag("Equipment")->getDirectory();

                        if (eq->getTag("LensType")) {
                            lens = eq->getTag("LensType")->valueToString();
                        }
                    }
                } else if (mnote && !make.compare(0, 9, "Panasonic")) {
                    if (mnote->getTag("LensType")) {
                        std::string panalens = mnote->getTag("LensType")->valueToString();

                        if (panalens.find("LUMIX") != Glib::ustring::npos) {
                            lens = "Panasonic " + panalens;
                        } else {
                            lens = panalens;
                        }
                    }
                }
            } else if (exif->getTag("DNGLensInfo")) {
                lens = exif->getTag("DNGLensInfo")->valueToString();
            } else if (exif->getTag("LensModel")) {
                lens = exif->getTag("LensModel")->valueToString();
            } else if (exif->getTag("LensInfo")) {
                lens = exif->getTag("LensInfo")->valueToString();
            }
        }
    }

    rtexif::Tag* t = newFrameRootDir->getTag(0x83BB);

    if (t) {
        iptc = iptc_data_new_from_data((unsigned char*)t->getValue(), (unsigned)t->getValueSize());
    }


    // -----------------------  Special file type detection (HDR, PixelShift) ------------------------


    uint16 bitspersample = 0, samplesperpixel = 0, sampleformat = 0, photometric = 0, compression = 0;
    const rtexif::Tag* const bps = frameRootDir->findTag("BitsPerSample");
    const rtexif::Tag* const spp = frameRootDir->findTag("SamplesPerPixel");
    const rtexif::Tag* const sf = frameRootDir->findTag("SampleFormat");
    const rtexif::Tag* const pi = frameRootDir->findTag("PhotometricInterpretation");
    const rtexif::Tag* const c = frameRootDir->findTag("Compression");

    if (mnote && (!make.compare(0, 6, "PENTAX") || (!make.compare(0, 5, "RICOH") && !model.compare(0, 6, "PENTAX")))) {
        const rtexif::Tag* const hdr = mnote->findTag("HDR");

        if (hdr) {
            if (hdr->toInt() > 0) {
                isHDR = true;
#if PRINT_HDR_PS_DETECTION
                printf("HDR detected ! -> \"HDR\" tag found\n");
#endif
            }
        } else {
            const rtexif::Tag* const dm = mnote->findTag("DriveMode");

            if (dm) {
                char buffer[60];
                dm->toString(buffer, 3);
                buffer[3] = 0;

                if (!strcmp(buffer, "HDR")) {
                    isHDR = true;
#if PRINT_HDR_PS_DETECTION
                    printf("HDR detected ! -> DriveMode = \"HDR\"\n");
#endif
                }
            }
        }

        if (!isHDR) {
            const rtexif::Tag* const q = mnote->findTag("Quality");
            if (q && (q->toInt() == 7 || q->toInt() == 8)) {
                isPixelShift = true;
#if PRINT_HDR_PS_DETECTION
                printf("PixelShift detected ! -> \"Quality\" = 7\n");
#endif
            }
        }
    }

    sampleFormat = IIOSF_UNKNOWN;

    if (!sf)
        /*
         * WARNING: This is a dirty hack!
         * We assume that files which doesn't contain the TIFFTAG_SAMPLEFORMAT tag
         * (which is the case with uncompressed TIFFs produced by RT!) are RGB files,
         * but that may be not true.   --- Hombre
         */
    {
        sampleformat = SAMPLEFORMAT_UINT;
    } else {
        sampleformat = sf->toInt();
    }

    if (
        !bps
        || !spp
        || !pi
    ) {
        return;
    }

    bitspersample = bps->toInt();
    samplesperpixel = spp->toInt();

    photometric = pi->toInt();

    if (photometric == PHOTOMETRIC_LOGLUV) {
        if (!c) {
            compression = COMPRESSION_NONE;
        } else {
            compression = c->toInt();
        }
    }

    if (photometric == PHOTOMETRIC_RGB || photometric == PHOTOMETRIC_MINISBLACK) {
        if (sampleformat == SAMPLEFORMAT_INT || sampleformat == SAMPLEFORMAT_UINT) {
            if (bitspersample == 8) {
                sampleFormat = IIOSF_UNSIGNED_CHAR;
            } else if (bitspersample <= 16) {
                sampleFormat = IIOSF_UNSIGNED_SHORT;
            }
        } else if (sampleformat == SAMPLEFORMAT_IEEEFP) {
            if (bitspersample==16) {
                sampleFormat = IIOSF_FLOAT16;
                isHDR = true;
#if PRINT_HDR_PS_DETECTION
                printf("HDR detected ! -> sampleFormat = %d   (16-bit)\n", sampleFormat);
#endif
            }
            else if (bitspersample == 24) {
                sampleFormat = IIOSF_FLOAT24;
                isHDR = true;
#if PRINT_HDR_PS_DETECTION
                printf("HDR detected ! -> sampleFormat = %d   (24-bit)\n", sampleFormat);
#endif
            }
            else if (bitspersample == 32) {
                sampleFormat = IIOSF_FLOAT32;
                isHDR = true;
#if PRINT_HDR_PS_DETECTION
                printf("HDR detected ! -> sampleFormat = %d   (32-bit)\n", sampleFormat);
#endif
            }
        }
    } else if (photometric == PHOTOMETRIC_CFA) {
        if (sampleformat == SAMPLEFORMAT_IEEEFP) {
            if (bitspersample == 16) {
                sampleFormat = IIOSF_FLOAT16;
                isHDR = true;
#if PRINT_HDR_PS_DETECTION
                printf("HDR detected ! -> sampleFormat = %d   (16-bit)\n", sampleFormat);
#endif
            }
            else if (bitspersample == 24) {
                sampleFormat = IIOSF_FLOAT24;
                isHDR = true;
#if PRINT_HDR_PS_DETECTION
                printf("HDR detected ! -> sampleFormat = %d   (24-bit)\n", sampleFormat);
#endif
            }
            else if (bitspersample == 32) {
                sampleFormat = IIOSF_FLOAT32;
                isHDR = true;
#if PRINT_HDR_PS_DETECTION
                printf("HDR detected ! -> sampleFormat = %d   (32-bit)\n", sampleFormat);
#endif
            }
        } else if (sampleformat == SAMPLEFORMAT_INT || sampleformat == SAMPLEFORMAT_UINT) {
            if (bitspersample == 8) {   // shouldn't occur...
                sampleFormat = IIOSF_UNSIGNED_CHAR;
            } else if (bitspersample <= 16) {
                sampleFormat = IIOSF_UNSIGNED_SHORT;
            }
        }
    } else if (photometric == 34892 || photometric == 32892  /* Linear RAW (see DNG spec ; 32892 seem to be a flaw from Sony's ARQ files) */) {
        if (sampleformat == SAMPLEFORMAT_IEEEFP) {
            sampleFormat = IIOSF_FLOAT32;
            isHDR = true;
#if PRINT_HDR_PS_DETECTION
            printf("HDR detected ! -> sampleFormat = %d\n", sampleFormat);
#endif
        } else if (sampleformat == SAMPLEFORMAT_INT || sampleformat == SAMPLEFORMAT_UINT) {
            if (bitspersample == 8) {   // shouldn't occur...
                sampleFormat = IIOSF_UNSIGNED_CHAR;
            } else if (bitspersample <= 16) {
                sampleFormat = IIOSF_UNSIGNED_SHORT;

                if (mnote && (!make.compare(0, 4, "SONY")) && bitspersample >= 12 && samplesperpixel == 4) {
                    isPixelShift = true;
#if PRINT_HDR_PS_DETECTION
                    printf("PixelShift detected ! -> \"Make\" = SONY, bitsPerPixel > 8, samplesPerPixel == 4\n");
#endif
                }
            }
        }
    } else if (photometric == PHOTOMETRIC_LOGLUV) {
        if (compression == COMPRESSION_SGILOG24) {
            sampleFormat = IIOSF_LOGLUV24;
            isHDR = true;
#if PRINT_HDR_PS_DETECTION
            printf("HDR detected ! -> sampleFormat = %d\n", sampleFormat);
#endif
        } else if (compression == COMPRESSION_SGILOG) {
            sampleFormat = IIOSF_LOGLUV32;
            isHDR = true;
#if PRINT_HDR_PS_DETECTION
            printf("HDR detected ! -> sampleFormat = %d\n", sampleFormat);
#endif
        }
    }
}

FrameData::~FrameData()
{

    if (iptc) {
        iptc_data_free(iptc);
    }
}

procparams::IPTCPairs FrameData::getIPTCData() const
{
    return getIPTCData(iptc);
}

procparams::IPTCPairs FrameData::getIPTCData(IptcData* iptc_)
{

    procparams::IPTCPairs iptcc;

    if (!iptc_) {
        return iptcc;
    }

    unsigned char buffer[2100];

    for (int i = 0; i < 16; i++) {
        IptcDataSet* ds = iptc_data_get_next_dataset(iptc_, nullptr, IPTC_RECORD_APP_2, strTags[i].tag);

        if (ds) {
            iptc_dataset_get_data(ds, buffer, 2100);
            std::vector<Glib::ustring> icValues;
            icValues.push_back(to_utf8((char*)buffer));

            iptcc[strTags[i].field] = icValues;
            iptc_dataset_unref(ds);
        }
    }

    IptcDataSet* ds = nullptr;
    std::vector<Glib::ustring> keywords;

    while ((ds = iptc_data_get_next_dataset(iptc_, ds, IPTC_RECORD_APP_2, IPTC_TAG_KEYWORDS))) {
        iptc_dataset_get_data(ds, buffer, 2100);
        keywords.push_back(to_utf8((char*)buffer));
    }

    iptcc["Keywords"] = keywords;
    ds = nullptr;
    std::vector<Glib::ustring> suppCategories;

    while ((ds = iptc_data_get_next_dataset(iptc_, ds, IPTC_RECORD_APP_2, IPTC_TAG_SUPPL_CATEGORY))) {
        iptc_dataset_get_data(ds, buffer, 2100);
        suppCategories.push_back(to_utf8((char*)buffer));
        iptc_dataset_unref(ds);
    }

    iptcc["SupplementalCategories"] = suppCategories;
    return iptcc;
}


bool FrameData::getPixelShift() const
{
    return isPixelShift;
}
bool FrameData::getHDR() const
{
    return isHDR;
}
std::string FrameData::getImageType () const
{
    return isPixelShift ? "PS" : isHDR ? "HDR" : "STD";
}
IIOSampleFormat FrameData::getSampleFormat() const
{
    return sampleFormat;
}
rtexif::TagDirectory* FrameData::getExifData() const
{
    return frameRootDir;
}
bool FrameData::hasExif() const
{
    return frameRootDir && frameRootDir->getCount();
}
bool FrameData::hasIPTC() const
{
    return iptc;
}
tm FrameData::getDateTime() const
{
    return time;
}
time_t FrameData::getDateTimeAsTS() const
{
    return timeStamp;
}
int FrameData::getISOSpeed() const
{
    return iso_speed;
}
double FrameData::getFNumber() const
{
    return aperture;
}
double FrameData::getFocalLen() const
{
    return focal_len;
}
double FrameData::getFocalLen35mm() const
{
    return focal_len35mm;
}
float FrameData::getFocusDist() const
{
    return focus_dist;
}
double FrameData::getShutterSpeed() const
{
    return shutter;
}
double FrameData::getExpComp() const
{
    return expcomp;
}
std::string FrameData::getMake() const
{
    return make;
}
std::string FrameData::getModel() const
{
    return model;
}
std::string FrameData::getLens() const
{
    return lens;
}
std::string FrameData::getSerialNumber() const
{
    return serial;
}
std::string FrameData::getOrientation() const
{
    return orientation;
}



void FramesData::setDCRawFrameCount(unsigned int frameCount)
{
    dcrawFrameCount = frameCount;
}

unsigned int FramesData::getRootCount() const
{
    return roots.size();
}

unsigned int FramesData::getFrameCount() const
{
    return dcrawFrameCount ? dcrawFrameCount : frames.size();
}

bool FramesData::getPixelShift () const
{
    // So far only Pentax and Sony provide multi-frame Pixel Shift files.
    // Only the first frame contains the Pixel Shift tag
    // If more brand have to be supported, this rule may need
    // to evolve

    return frames.empty() ? false : frames.at(0)->getPixelShift ();
}
bool FramesData::getHDR(unsigned int frame) const
{
    // So far only Pentax provides multi-frame HDR file.
    // Only the first frame contains the HDR tag
    // If more brand have to be supported, this rule may need
    // to evolve

    return frames.empty() || frame >= frames.size()  ? false : frames.at(0)->getHDR();
}

std::string FramesData::getImageType (unsigned int frame) const
{
    return frames.empty() || frame >= frames.size() ? "STD" : frames.at(0)->getImageType();
}

IIOSampleFormat FramesData::getSampleFormat(unsigned int frame) const
{
    return frames.empty() || frame >= frames.size()  ? IIOSF_UNKNOWN : frames.at(frame)->getSampleFormat();
}

rtexif::TagDirectory* FramesData::getFrameExifData(unsigned int frame) const
{
    return frames.empty() || frame >= frames.size()  ? nullptr : frames.at(frame)->getExifData();
}

rtexif::TagDirectory* FramesData::getBestExifData(ImageSource *imgSource, procparams::RAWParams *rawParams) const
{
    rtexif::TagDirectory *td = nullptr;

    if (frames.empty()) {
        return nullptr;
    }

    if (imgSource && rawParams) {
        eSensorType sensorType = imgSource->getSensorType();
        unsigned int imgNum = 0;

        if (sensorType == ST_BAYER) {
            imgNum = rtengine::LIM<unsigned int>(rawParams->bayersensor.imageNum, 0, frames.size() - 1);
            /*
            // might exist someday ?
            } else if (sensorType == ST_FUJI_XTRANS) {
                imgNum = rtengine::LIM<unsigned int>(rawParams->xtranssensor.imageNum, 0, frames.size() - 1);
            } else if (sensorType == ST_NONE && !imgSource->isRAW()) {
                // standard image multiframe support should come here (when implemented in GUI)
            */
        }

        td = getFrameExifData(imgNum);
        rtexif::Tag* makeTag;

        if (td && (makeTag = td->findTag("Make", true))) {
            td = makeTag->getParent();
        } else {
            td = getRootExifData(0);
        }
    }

    return td;
}

rtexif::TagDirectory* FramesData::getRootExifData(unsigned int root) const
{
    return roots.empty() || root >= roots.size()  ? nullptr : roots.at(root);
}

procparams::IPTCPairs FramesData::getIPTCData(unsigned int frame) const
{
    if (frame < frames.size() && frames.at(frame)->hasIPTC()) {
        return frames.at(frame)->getIPTCData();
    } else {
        if (iptc) {
            return FrameData::getIPTCData(iptc);
        } else {
            procparams::IPTCPairs emptyPairs;
            return emptyPairs;
        }
    }
}

bool FramesData::hasExif(unsigned int frame) const
{
<<<<<<< HEAD
    return frames.empty() || frame >= frames.size()  ? false : frames.at(frame)->hasExif();
}
bool FramesData::hasIPTC(unsigned int frame) const
{
    return frames.empty() || frame >= frames.size()  ?  false : frames.at(frame)->hasIPTC();
=======
    return getFromFrame<bool>(
        frames,
        frame,
        [](const FrameData& frame_data)
        {
            return frame_data.hasExif();
        }
    );
}

bool FramesData::hasIPTC(unsigned int frame) const
{
    return getFromFrame<bool>(
        frames,
        frame,
        [](const FrameData& frame_data)
        {
            return frame_data.hasIPTC();
        }
    );
>>>>>>> e39726db
}

tm FramesData::getDateTime(unsigned int frame) const
{
<<<<<<< HEAD
    if (frames.empty() || frame >= frames.size()) {
        return {};
    } else {
        return frames.at(frame)->getDateTime();
    }
=======
    return getFromFrame<tm>(
        frames,
        frame,
        [](const FrameData& frame_data)
        {
            return frame_data.getDateTime();
        }
    );
>>>>>>> e39726db
}

time_t FramesData::getDateTimeAsTS(unsigned int frame) const
{
<<<<<<< HEAD
    return frames.empty() || frame >= frames.size()  ? 0 : frames.at(frame)->getDateTimeAsTS();
}
int FramesData::getISOSpeed(unsigned int frame) const
{
    return frames.empty() || frame >= frames.size()  ? 0 : frames.at(frame)->getISOSpeed();
}
double FramesData::getFNumber(unsigned int frame) const
{
    return frames.empty() || frame >= frames.size()  ? 0. : frames.at(frame)->getFNumber();
}
double FramesData::getFocalLen(unsigned int frame) const
{
    return frames.empty() || frame >= frames.size()  ? 0. : frames.at(frame)->getFocalLen();
}
double FramesData::getFocalLen35mm(unsigned int frame) const
{
    return frames.empty() || frame >= frames.size()  ? 0. : frames.at(frame)->getFocalLen35mm();
}
float FramesData::getFocusDist(unsigned int frame) const
{
    return frames.empty() || frame >= frames.size()  ? 0.f : frames.at(frame)->getFocusDist();
}
double FramesData::getShutterSpeed(unsigned int frame) const
{
    return frames.empty() || frame >= frames.size()  ? 0. : frames.at(frame)->getShutterSpeed();
}
double FramesData::getExpComp(unsigned int frame) const
{
    return frames.empty() || frame >= frames.size()  ? 0. : frames.at(frame)->getExpComp();
}
std::string FramesData::getMake(unsigned int frame) const
{
    return frames.empty() || frame >= frames.size()  ? std::string() : frames.at(frame)->getMake();
}
std::string FramesData::getModel(unsigned int frame) const
{
    return frames.empty() || frame >= frames.size()  ? std::string() : frames.at(frame)->getModel();
}
std::string FramesData::getLens(unsigned int frame) const
{
    return frames.empty() || frame >= frames.size()  ? std::string() : frames.at(frame)->getLens();
}
std::string FramesData::getSerialNumber(unsigned int frame) const
{
    return frames.empty() || frame >= frames.size()  ? std::string() : frames.at(frame)->getSerialNumber();
}
std::string FramesData::getOrientation(unsigned int frame) const
{
    return frames.empty() || frame >= frames.size()  ? std::string() : frames.at(frame)->getOrientation();
=======
    return getFromFrame<time_t>(
        frames,
        frame,
        [](const FrameData& frame_data)
        {
            return frame_data.getDateTimeAsTS();
        }
    );
}

int FramesData::getISOSpeed(unsigned int frame) const
{
    return getFromFrame<int>(
        frames,
        frame,
        [](const FrameData& frame_data)
        {
            return frame_data.getISOSpeed();
        }
    );
}

double FramesData::getFNumber(unsigned int frame) const
{
    return getFromFrame<double>(
        frames,
        frame,
        [](const FrameData& frame_data)
        {
            return frame_data.getFNumber();
        }
    );
}

double FramesData::getFocalLen(unsigned int frame) const
{
    return getFromFrame<double>(
        frames,
        frame,
        [](const FrameData& frame_data)
        {
            return frame_data.getFocalLen();
        }
    );
}

double FramesData::getFocalLen35mm(unsigned int frame) const
{
    return getFromFrame<double>(
        frames,
        frame,
        [](const FrameData& frame_data)
        {
            return frame_data.getFocalLen35mm();
        }
    );
}

float FramesData::getFocusDist(unsigned int frame) const
{
    return getFromFrame<float>(
        frames,
        frame,
        [](const FrameData& frame_data)
        {
            return frame_data.getFocusDist();
        }
    );
}

double FramesData::getShutterSpeed(unsigned int frame) const
{
    return getFromFrame<double>(
        frames,
        frame,
        [](const FrameData& frame_data)
        {
            return frame_data.getShutterSpeed();
        }
    );
}

double FramesData::getExpComp(unsigned int frame) const
{
    return getFromFrame<double>(
        frames,
        frame,
        [](const FrameData& frame_data)
        {
            return frame_data.getExpComp();
        }
    );
}

std::string FramesData::getMake(unsigned int frame) const
{
    return getFromFrame<std::string>(
        frames,
        frame,
        [](const FrameData& frame_data)
        {
            return frame_data.getMake();
        }
    );
}

std::string FramesData::getModel(unsigned int frame) const
{
    return getFromFrame<std::string>(
        frames,
        frame,
        [](const FrameData& frame_data)
        {
            return frame_data.getModel();
        }
    );
}

std::string FramesData::getLens(unsigned int frame) const
{
    return getFromFrame<std::string>(
        frames,
        frame,
        [](const FrameData& frame_data)
        {
            return frame_data.getLens();
        }
    );
}

std::string FramesData::getSerialNumber(unsigned int frame) const
{
    return getFromFrame<std::string>(
        frames,
        frame,
        [](const FrameData& frame_data)
        {
            return frame_data.getSerialNumber();
        }
    );
}

std::string FramesData::getOrientation(unsigned int frame) const
{
    return getFromFrame<std::string>(
        frames,
        frame,
        [](const FrameData& frame_data)
        {
            return frame_data.getOrientation();
        }
    );
>>>>>>> e39726db
}


//------inherited functions--------------//


std::string FramesMetaData::apertureToString(double aperture)
{

    char buffer[256];
    sprintf(buffer, "%0.1f", aperture);
    return buffer;
}

std::string FramesMetaData::shutterToString(double shutter)
{

    char buffer[256];

    if (shutter > 0.0 && shutter <= 0.5) {
        sprintf(buffer, "1/%0.0f", 1.0 / shutter);
    } else {
        sprintf(buffer, "%0.1f", shutter);
    }

    return buffer;
}

std::string FramesMetaData::expcompToString(double expcomp, bool maskZeroexpcomp)
{

    char buffer[256];

    if (maskZeroexpcomp) {
        if (expcomp != 0.0) {
            sprintf(buffer, "%0.2f", expcomp);
            return buffer;
        } else {
            return "";
        }
    } else {
        sprintf(buffer, "%0.2f", expcomp);
        return buffer;
    }
}

double FramesMetaData::shutterFromString(std::string s)
{

    size_t i = s.find_first_of('/');

    if (i == std::string::npos) {
        return atof(s.c_str());
    } else {
        return atof(s.substr(0, i).c_str()) / atof(s.substr(i + 1).c_str());
    }
}

double FramesMetaData::apertureFromString(std::string s)
{

    return atof(s.c_str());
}

extern "C" {

#include <libiptcdata/iptc-data.h>
#include <libiptcdata/iptc-jpeg.h>

    struct _IptcDataPrivate {
        unsigned int ref_count;

        IptcLog *log;
        IptcMem *mem;
    };

    IptcData *
    iptc_data_new_from_jpeg_file(FILE *infile)
    {
        IptcData *d;
        unsigned char * buf;
        int buf_len = 256 * 256;
        int len, offset;
        unsigned int iptc_len;

        if (!infile) {
            return nullptr;
        }

        d = iptc_data_new();

        if (!d) {
            return nullptr;
        }

        buf = (unsigned char*)iptc_mem_alloc(d->priv->mem, buf_len);

        if (!buf) {
            iptc_data_unref(d);
            return nullptr;
        }

        len = iptc_jpeg_read_ps3(infile, buf, buf_len);

        if (len <= 0) {
            goto failure;
        }

        offset = iptc_jpeg_ps3_find_iptc(buf, len, &iptc_len);

        if (offset <= 0) {
            goto failure;
        }

        iptc_data_load(d, buf + offset, iptc_len);

        iptc_mem_free(d->priv->mem, buf);
        return d;

failure:
        iptc_mem_free(d->priv->mem, buf);
        iptc_data_unref(d);
        return nullptr;
    }

}

FramesData::FramesData(const Glib::ustring& fname, std::unique_ptr<RawMetaDataLocation> rml, bool firstFrameOnly) :
    iptc(nullptr), dcrawFrameCount(0)
{
    if (rml && (rml->exifBase >= 0 || rml->ciffBase >= 0)) {
        FILE* f = g_fopen(fname.c_str(), "rb");

        if (f) {
            const bool has_rml_exif_base = rml->exifBase >= 0;
            rtexif::ExifManager exifManager(f, std::move(rml), firstFrameOnly);

            if (has_rml_exif_base) {
                if (exifManager.f && exifManager.rml) {
                    if (exifManager.rml->exifBase >= 0) {
                        exifManager.parseRaw();

                    } else if (exifManager.rml->ciffBase >= 0) {
                        exifManager.parseCIFF();
                    }
                }

                // copying roots
                roots = exifManager.roots;

                // creating FrameData
                for (auto currFrame : exifManager.frames) {
                    frames.push_back(std::unique_ptr<FrameData>(new FrameData(currFrame, currFrame->getRoot(), roots.at(0))));
                }

                for (auto currRoot : roots) {
                    rtexif::Tag* t = currRoot->getTag(0x83BB);

                    if (t && !iptc) {
                        iptc = iptc_data_new_from_data((unsigned char*)t->getValue(), (unsigned)t->getValueSize());
                        break;
                    }
                }
            }

            fclose(f);
        }
    } else if (hasJpegExtension(fname)) {
        FILE* f = g_fopen(fname.c_str(), "rb");

        if (f) {
            rtexif::ExifManager exifManager(f, std::move(rml), true);

            if (exifManager.f) {
                exifManager.parseJPEG();
                roots = exifManager.roots;

                for (auto currFrame : exifManager.frames) {
                    frames.push_back(std::unique_ptr<FrameData>(new FrameData(currFrame, currFrame->getRoot(), roots.at(0))));
                }

                rewind(exifManager.f);  // Not sure this is necessary
                iptc = iptc_data_new_from_jpeg_file(exifManager.f);
            }

            fclose(f);
        }
    } else if (hasTiffExtension(fname)) {
        FILE* f = g_fopen(fname.c_str(), "rb");

        if (f) {
            rtexif::ExifManager exifManager(f, std::move(rml), firstFrameOnly);

            exifManager.parseTIFF();
            roots = exifManager.roots;

            // creating FrameData
            for (auto currFrame : exifManager.frames) {
                frames.push_back(std::unique_ptr<FrameData>(new FrameData(currFrame, currFrame->getRoot(), roots.at(0))));
            }

            for (auto currRoot : roots) {
                rtexif::Tag* t = currRoot->getTag(0x83BB);

                if (t && !iptc) {
                    iptc = iptc_data_new_from_data((unsigned char*)t->getValue(), (unsigned)t->getValueSize());
                    break;
                }
            }

            fclose(f);
        }
    }
}

FramesData::~FramesData()
{
    for (auto currRoot : roots) {
        delete currRoot;
    }

    if (iptc) {
        iptc_data_free(iptc);
    }
}<|MERGE_RESOLUTION|>--- conflicted
+++ resolved
@@ -940,45 +940,30 @@
 
 bool FramesData::hasExif(unsigned int frame) const
 {
-<<<<<<< HEAD
-    return frames.empty() || frame >= frames.size()  ? false : frames.at(frame)->hasExif();
-}
+    return getFromFrame<bool>(
+        frames,
+        frame,
+        [](const FrameData& frame_data)
+        {
+            return frame_data.hasExif();
+        }
+    );
+}
+
 bool FramesData::hasIPTC(unsigned int frame) const
 {
-    return frames.empty() || frame >= frames.size()  ?  false : frames.at(frame)->hasIPTC();
-=======
     return getFromFrame<bool>(
         frames,
         frame,
         [](const FrameData& frame_data)
         {
-            return frame_data.hasExif();
-        }
-    );
-}
-
-bool FramesData::hasIPTC(unsigned int frame) const
-{
-    return getFromFrame<bool>(
-        frames,
-        frame,
-        [](const FrameData& frame_data)
-        {
             return frame_data.hasIPTC();
         }
     );
->>>>>>> e39726db
 }
 
 tm FramesData::getDateTime(unsigned int frame) const
 {
-<<<<<<< HEAD
-    if (frames.empty() || frame >= frames.size()) {
-        return {};
-    } else {
-        return frames.at(frame)->getDateTime();
-    }
-=======
     return getFromFrame<tm>(
         frames,
         frame,
@@ -987,215 +972,162 @@
             return frame_data.getDateTime();
         }
     );
->>>>>>> e39726db
 }
 
 time_t FramesData::getDateTimeAsTS(unsigned int frame) const
 {
-<<<<<<< HEAD
-    return frames.empty() || frame >= frames.size()  ? 0 : frames.at(frame)->getDateTimeAsTS();
-}
+    return getFromFrame<time_t>(
+        frames,
+        frame,
+        [](const FrameData& frame_data)
+        {
+            return frame_data.getDateTimeAsTS();
+        }
+    );
+}
+
 int FramesData::getISOSpeed(unsigned int frame) const
 {
-    return frames.empty() || frame >= frames.size()  ? 0 : frames.at(frame)->getISOSpeed();
-}
+    return getFromFrame<int>(
+        frames,
+        frame,
+        [](const FrameData& frame_data)
+        {
+            return frame_data.getISOSpeed();
+        }
+    );
+}
+
 double FramesData::getFNumber(unsigned int frame) const
 {
-    return frames.empty() || frame >= frames.size()  ? 0. : frames.at(frame)->getFNumber();
-}
+    return getFromFrame<double>(
+        frames,
+        frame,
+        [](const FrameData& frame_data)
+        {
+            return frame_data.getFNumber();
+        }
+    );
+}
+
 double FramesData::getFocalLen(unsigned int frame) const
 {
-    return frames.empty() || frame >= frames.size()  ? 0. : frames.at(frame)->getFocalLen();
-}
+    return getFromFrame<double>(
+        frames,
+        frame,
+        [](const FrameData& frame_data)
+        {
+            return frame_data.getFocalLen();
+        }
+    );
+}
+
 double FramesData::getFocalLen35mm(unsigned int frame) const
 {
-    return frames.empty() || frame >= frames.size()  ? 0. : frames.at(frame)->getFocalLen35mm();
-}
+    return getFromFrame<double>(
+        frames,
+        frame,
+        [](const FrameData& frame_data)
+        {
+            return frame_data.getFocalLen35mm();
+        }
+    );
+}
+
 float FramesData::getFocusDist(unsigned int frame) const
 {
-    return frames.empty() || frame >= frames.size()  ? 0.f : frames.at(frame)->getFocusDist();
-}
+    return getFromFrame<float>(
+        frames,
+        frame,
+        [](const FrameData& frame_data)
+        {
+            return frame_data.getFocusDist();
+        }
+    );
+}
+
 double FramesData::getShutterSpeed(unsigned int frame) const
 {
-    return frames.empty() || frame >= frames.size()  ? 0. : frames.at(frame)->getShutterSpeed();
-}
+    return getFromFrame<double>(
+        frames,
+        frame,
+        [](const FrameData& frame_data)
+        {
+            return frame_data.getShutterSpeed();
+        }
+    );
+}
+
 double FramesData::getExpComp(unsigned int frame) const
 {
-    return frames.empty() || frame >= frames.size()  ? 0. : frames.at(frame)->getExpComp();
-}
+    return getFromFrame<double>(
+        frames,
+        frame,
+        [](const FrameData& frame_data)
+        {
+            return frame_data.getExpComp();
+        }
+    );
+}
+
 std::string FramesData::getMake(unsigned int frame) const
 {
-    return frames.empty() || frame >= frames.size()  ? std::string() : frames.at(frame)->getMake();
-}
+    return getFromFrame<std::string>(
+        frames,
+        frame,
+        [](const FrameData& frame_data)
+        {
+            return frame_data.getMake();
+        }
+    );
+}
+
 std::string FramesData::getModel(unsigned int frame) const
 {
-    return frames.empty() || frame >= frames.size()  ? std::string() : frames.at(frame)->getModel();
-}
+    return getFromFrame<std::string>(
+        frames,
+        frame,
+        [](const FrameData& frame_data)
+        {
+            return frame_data.getModel();
+        }
+    );
+}
+
 std::string FramesData::getLens(unsigned int frame) const
 {
-    return frames.empty() || frame >= frames.size()  ? std::string() : frames.at(frame)->getLens();
-}
+    return getFromFrame<std::string>(
+        frames,
+        frame,
+        [](const FrameData& frame_data)
+        {
+            return frame_data.getLens();
+        }
+    );
+}
+
 std::string FramesData::getSerialNumber(unsigned int frame) const
 {
-    return frames.empty() || frame >= frames.size()  ? std::string() : frames.at(frame)->getSerialNumber();
-}
+    return getFromFrame<std::string>(
+        frames,
+        frame,
+        [](const FrameData& frame_data)
+        {
+            return frame_data.getSerialNumber();
+        }
+    );
+}
+
 std::string FramesData::getOrientation(unsigned int frame) const
 {
-    return frames.empty() || frame >= frames.size()  ? std::string() : frames.at(frame)->getOrientation();
-=======
-    return getFromFrame<time_t>(
-        frames,
-        frame,
-        [](const FrameData& frame_data)
-        {
-            return frame_data.getDateTimeAsTS();
-        }
-    );
-}
-
-int FramesData::getISOSpeed(unsigned int frame) const
-{
-    return getFromFrame<int>(
-        frames,
-        frame,
-        [](const FrameData& frame_data)
-        {
-            return frame_data.getISOSpeed();
-        }
-    );
-}
-
-double FramesData::getFNumber(unsigned int frame) const
-{
-    return getFromFrame<double>(
-        frames,
-        frame,
-        [](const FrameData& frame_data)
-        {
-            return frame_data.getFNumber();
-        }
-    );
-}
-
-double FramesData::getFocalLen(unsigned int frame) const
-{
-    return getFromFrame<double>(
-        frames,
-        frame,
-        [](const FrameData& frame_data)
-        {
-            return frame_data.getFocalLen();
-        }
-    );
-}
-
-double FramesData::getFocalLen35mm(unsigned int frame) const
-{
-    return getFromFrame<double>(
-        frames,
-        frame,
-        [](const FrameData& frame_data)
-        {
-            return frame_data.getFocalLen35mm();
-        }
-    );
-}
-
-float FramesData::getFocusDist(unsigned int frame) const
-{
-    return getFromFrame<float>(
-        frames,
-        frame,
-        [](const FrameData& frame_data)
-        {
-            return frame_data.getFocusDist();
-        }
-    );
-}
-
-double FramesData::getShutterSpeed(unsigned int frame) const
-{
-    return getFromFrame<double>(
-        frames,
-        frame,
-        [](const FrameData& frame_data)
-        {
-            return frame_data.getShutterSpeed();
-        }
-    );
-}
-
-double FramesData::getExpComp(unsigned int frame) const
-{
-    return getFromFrame<double>(
-        frames,
-        frame,
-        [](const FrameData& frame_data)
-        {
-            return frame_data.getExpComp();
-        }
-    );
-}
-
-std::string FramesData::getMake(unsigned int frame) const
-{
     return getFromFrame<std::string>(
         frames,
         frame,
         [](const FrameData& frame_data)
         {
-            return frame_data.getMake();
-        }
-    );
-}
-
-std::string FramesData::getModel(unsigned int frame) const
-{
-    return getFromFrame<std::string>(
-        frames,
-        frame,
-        [](const FrameData& frame_data)
-        {
-            return frame_data.getModel();
-        }
-    );
-}
-
-std::string FramesData::getLens(unsigned int frame) const
-{
-    return getFromFrame<std::string>(
-        frames,
-        frame,
-        [](const FrameData& frame_data)
-        {
-            return frame_data.getLens();
-        }
-    );
-}
-
-std::string FramesData::getSerialNumber(unsigned int frame) const
-{
-    return getFromFrame<std::string>(
-        frames,
-        frame,
-        [](const FrameData& frame_data)
-        {
-            return frame_data.getSerialNumber();
-        }
-    );
-}
-
-std::string FramesData::getOrientation(unsigned int frame) const
-{
-    return getFromFrame<std::string>(
-        frames,
-        frame,
-        [](const FrameData& frame_data)
-        {
             return frame_data.getOrientation();
         }
     );
->>>>>>> e39726db
 }
 
 
