--- conflicted
+++ resolved
@@ -463,9 +463,6 @@
                         }
                     }
 
-<<<<<<< HEAD
-                    if (!found || lens.substr(lens.find(' ')).length() < 7) {
-=======
                     const std::string::size_type first_space_pos = lens.find(' ');
                     const std::string::size_type remaining_size =
                         first_space_pos != std::string::npos
@@ -473,7 +470,6 @@
                             : 0;
 
                     if( !found || remaining_size < 7U ) {
->>>>>>> 86690f1c
                         lt = mnote->findTag("LensID");
 
                         if (lt) {
@@ -484,15 +480,7 @@
                             }
                         }
                     }
-<<<<<<< HEAD
-
-                    if (!found) {
-                        lens_from_make_and_model();
-                    }
-                } else if (!make.compare(0, 6, "PENTAX") || (!make.compare(0, 5, "RICOH") && !model.compare(0, 6, "PENTAX"))) {
-=======
                 } else if (!make.compare (0, 6, "PENTAX") || (!make.compare (0, 5, "RICOH") && !model.compare (0, 6, "PENTAX"))) {
->>>>>>> 86690f1c
                     // ISO at max value supported, check manufacturer specific
                     if (iso_speed == 65535 || iso_speed == 0) {
                         rtexif::Tag* baseIsoTag = mnote->getTag("ISO");
