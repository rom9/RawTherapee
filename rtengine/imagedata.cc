/*
 *  This file is part of RawTherapee.
 *
 *  Copyright (c) 2004-2010 Gabor Horvath <hgabor@rawtherapee.com>
 *
 *  RawTherapee is free software: you can redistribute it and/or modify
 *  it under the terms of the GNU General Public License as published by
 *  the Free Software Foundation, either version 3 of the License, or
 *  (at your option) any later version.
 *
 *  RawTherapee is distributed in the hope that it will be useful,
 *  but WITHOUT ANY WARRANTY; without even the implied warranty of
 *  MERCHANTABILITY or FITNESS FOR A PARTICULAR PURPOSE.  See the
 *  GNU General Public License for more details.
 *
 *  You should have received a copy of the GNU General Public License
 *  along with RawTherapee.  If not, see <http://www.gnu.org/licenses/>.
 */
#include <functional>
#include <strings.h>
#include <glib/gstdio.h>
#include <tiff.h>

#include "imagedata.h"
#include "iptcpairs.h"
#include "imagesource.h"
#include "rt_math.h"
#include "procparams.h"

#pragma GCC diagnostic warning "-Wextra"
#define PRINT_HDR_PS_DETECTION 0

using namespace rtengine;

extern "C" IptcData *iptc_data_new_from_jpeg_file(FILE* infile);

namespace
{

Glib::ustring to_utf8(const std::string& str)
{
    try {
        return Glib::locale_to_utf8(str);
    } catch (Glib::Error&) {
        return Glib::convert_with_fallback(str, "UTF-8", "ISO-8859-1", "?");
    }
}

template<typename T>
T getFromFrame(
    const std::vector<std::unique_ptr<FrameData>>& frames,
    std::size_t frame,
    const std::function<T (const FrameData&)>& function
)
{
    if (frame < frames.size()) {
        return function(*frames[frame]);
    }
    if (!frames.empty()) {
        return function(*frames[0]);
    }
    return {};
}

}

FramesMetaData* FramesMetaData::fromFile(const Glib::ustring& fname, std::unique_ptr<RawMetaDataLocation> rml, bool firstFrameOnly)
{
    return new FramesData(fname, std::move(rml), firstFrameOnly);
}

FrameData::FrameData(rtexif::TagDirectory* frameRootDir_, rtexif::TagDirectory* rootDir, rtexif::TagDirectory* firstRootDir) :
    frameRootDir(frameRootDir_),
    iptc(nullptr),
    time{},
    timeStamp{},
    iso_speed(0),
    aperture(0.),
    focal_len(0.),
    focal_len35mm(0.),
    focus_dist(0.f),
    shutter(0.),
    expcomp(0.),
    make("Unknown"),
    model("Unknown"),
    orientation("Unknown"),
    rating(0),
    lens("Unknown"),
    sampleFormat(IIOSF_UNKNOWN),
    isPixelShift(false),
    isHDR(false)
{
    if (!frameRootDir) {
        return;
    }

    make.clear();
    model.clear();
    serial.clear();
    orientation.clear();
    lens.clear();

    rtexif::TagDirectory* newFrameRootDir = frameRootDir;

    rtexif::Tag* tag = newFrameRootDir->findTag("Make");
    if (!tag) {
        newFrameRootDir = rootDir;
        tag = newFrameRootDir->findTag("Make");

        if (!tag) {
            // For some raw files (like Canon's CR2 files), the metadata are contained in the first root directory
            newFrameRootDir = firstRootDir;
            tag = newFrameRootDir->findTag("Make");
        }
    }

    if (tag) {
        make = tag->valueToString();

        // Same dcraw treatment
        for (const auto& corp : {
        "Canon",
        "NIKON",
        "EPSON",
        "KODAK",
        "Kodak",
        "OLYMPUS",
        "PENTAX",
        "RICOH",
        "MINOLTA",
        "Minolta",
        "Konica",
        "CASIO",
        "Sinar",
        "Phase One",
        "SAMSUNG",
        "Mamiya",
        "MOTOROLA",
        "Leaf",
        "Panasonic"
    }) {
            if (make.find(corp) != std::string::npos) { // Simplify company names
                make = corp;
                break;
            }
        }

        make.erase(make.find_last_not_of(' ') + 1);
    }

    tag = newFrameRootDir->findTagUpward("Model");

    if (tag) {
        model = tag->valueToString();
    }

    if (!model.empty()) {
        std::string::size_type i = 0;

        if (
            make.find("KODAK") != std::string::npos
            && (
                (i = model.find(" DIGITAL CAMERA")) != std::string::npos
                || (i = model.find(" Digital Camera")) !=  std::string::npos
                || (i = model.find("FILE VERSION")) !=  std::string::npos
            )
        ) {
            model.resize(i);
        }

        model.erase(model.find_last_not_of(' ') + 1);

        if (!strncasecmp(model.c_str(), make.c_str(), make.size())) {
            if (model.size() >= make.size() && model[make.size()] == ' ') {
                model.erase(0, make.size() + 1);
            }
        }

        if (model.find("Digital Camera ") != std::string::npos) {
            model.erase(0, 15);
        }
    } else {
        model = "Unknown";
    }

    if (model == "Unknown") {
        tag = newFrameRootDir->findTag("UniqueCameraModel");
        if (tag) {
            model = tag->valueToString();
        }
    }

    tag = newFrameRootDir->findTagUpward("Orientation");

    if (tag) {
        orientation = tag->valueToString();
    }

    // Look for Rating metadata in the following order:
    // 1. EXIF
    // 2. XMP
    // 3. pp3 sidecar file
    tag = newFrameRootDir->findTagUpward("Rating");
    if (tag && tag->toInt() != 0) {
        rating = tag->toInt();
    }
    char sXMPRating[64];
    if (newFrameRootDir->getXMPTagValue("xmp:Rating", sXMPRating)) {
        // Guard against out-of-range values (<0, >5)
        rating = rtengine::max(0, rtengine::min(5, atoi(sXMPRating)));
        // Currently, Rating=-1 is not supported. A value of -1 should mean
        // "Rejected" according to the specification. Maybe in the future, Rating=-1
        // sets InTrash=true?
    }

    tag = newFrameRootDir->findTagUpward("MakerNote");
    rtexif::TagDirectory* mnote = nullptr;

    if (tag) {
        mnote = tag->getDirectory();
    }

    rtexif::TagDirectory* exif = nullptr;
    tag = newFrameRootDir->findTagUpward("Exif");

    if (tag) {
        exif = tag->getDirectory();
    }

    if (exif) {

        // standard exif tags
        if ((tag = exif->getTag("ShutterSpeedValue"))) {
            shutter = tag->toDouble();
        }

        if ((tag = exif->getTag("ExposureTime"))) {
            shutter = tag->toDouble();
        }

        if ((tag = exif->getTag("ApertureValue"))) {
            aperture = tag->toDouble();
        }

        if ((tag = exif->getTag("FNumber"))) {
            aperture = tag->toDouble();
        }

        if ((tag = exif->getTag("ExposureBiasValue"))) {
            expcomp = tag->toDouble();
        }

        if ((tag = exif->getTag("FocalLength"))) {
            focal_len = tag->toDouble();
        }

        if ((tag = exif->getTag("FocalLengthIn35mmFilm"))) {
            focal_len35mm = tag->toDouble();
        }

        // Focus distance from EXIF or XMP. MakerNote ones are scattered and partly encrypted
        int num = -3, denom = -3;

        // First try, official EXIF. Set by Adobe on some DNGs
        tag = exif->getTag("SubjectDistance");

        if (tag) {
            tag->toRational(num, denom);
        } else {
            // Second try, XMP data
            char sXMPVal[64];

            if (newFrameRootDir->getXMPTagValue("aux:ApproximateFocusDistance", sXMPVal)) {
                sscanf(sXMPVal, "%d/%d", &num, &denom);
            }
        }

        if (num != -3) {
            if ((denom == 1 && num >= 10000) || num < 0 || denom < 0) {
                focus_dist = 10000;    // infinity
            } else if (denom > 0) {
                focus_dist = (float)num / denom;
            }
        }

        if ((tag = exif->getTag("ISOSpeedRatings"))) {
            iso_speed = tag->toDouble();
        }

        if ((tag = exif->findTag("DateTimeOriginal", true))) {
            if (sscanf((const char*)tag->getValue(), "%d:%d:%d %d:%d:%d", &time.tm_year, &time.tm_mon, &time.tm_mday, &time.tm_hour, &time.tm_min, &time.tm_sec) == 6) {
                time.tm_year -= 1900;
                time.tm_mon -= 1;
                time.tm_isdst = -1;
                timeStamp = mktime(&time);
            }
        }

        tag = exif->findTag("SerialNumber");

        if (!tag) {
            tag = exif->findTag("InternalSerialNumber");
        }

        if (tag) {
            serial = tag->valueToString();
        }

        // guess lens...
        lens = "Unknown";

        // Sometimes (e.g. DNG) EXIF already contains lens data

        if (!make.compare(0, 8, "FUJIFILM")) {
            if (exif->getTag("LensModel")) {
                lens = exif->getTag("LensModel")->valueToString();
            }
        } else if (!make.compare(0, 4, "SONY")) {
            if (iso_speed == 65535 || iso_speed == 0) {
                rtexif::Tag* isoTag = exif->getTag("RecommendedExposureIndex");

                if (isoTag) {
                    iso_speed = isoTag->toDouble();
                }
            }

        }

        if (lens == "Unknown") {
            const auto lens_from_make_and_model =
                [this, exif]() -> bool
                {
                    if (!exif) {
                        return false;
                    }

                    const rtexif::Tag* const lens_model = exif->getTag(0xA434);

                    if (lens_model) {
                        const rtexif::Tag* const lens_make = exif->getTag(0xA433);
                        const std::string make =
                            lens_make
                                ? lens_make->valueToString()
                                : std::string();
                        const std::string model = lens_model->valueToString();

                        if (!model.empty()) {
                            lens = make;

                            if (!lens.empty()) {
                                lens += ' ';
                            }

                            lens += model;

                            return true;
                        }
                    }

                    return false;
                };

            if (mnote) {

                if (!make.compare(0, 5, "NIKON")) {
                    // ISO at max value supported, check manufacturer specific
                    if (iso_speed == 65535 || iso_speed == 0) {
                        rtexif::Tag* isoTag = mnote->getTagP("ISOInfo/ISO");

                        if (isoTag) {
                            iso_speed = isoTag->toInt();
                        }
                    }

                    bool lensOk = false;

                    if (mnote->getTag("LensData")) {
                        std::string ldata = mnote->getTag("LensData")->valueToString();
                        size_t pos;

                        if (ldata.size() > 10 && (pos = ldata.find("Lens = ")) != Glib::ustring::npos) {
                            lens = ldata.substr(pos + 7);

                            if (lens.compare(0, 7, "Unknown")) {
                                lensOk = true;
                            } else {
                                size_t pos = lens.find("$FL$");        // is there a placeholder for focallength?

                                if (pos != Glib::ustring::npos) {               // then fill in focallength
                                    lens = lens.replace(pos, 4, exif->getTag("FocalLength")->valueToString());

                                    if (mnote->getTag("LensType")) {
                                        std::string ltype = mnote->getTag("LensType")->valueToString();

                                        if (ltype.find("MF = Yes") != Glib::ustring::npos) { // check, whether it's a MF lens, should be always
                                            lens = lens.replace(0, 7, "MF");
                                        }

                                        lensOk = true;
                                    }
                                }
                            }
                            // If MakeNotes are vague, fall back to Exif LensMake and LensModel if set
                            // https://www.sno.phy.queensu.ca/~phil/exiftool/TagNames/Nikon.html#LensType
                            if (lens == "Manual Lens No CPU") {
                                lens_from_make_and_model();
                            }
                        }
                    }

                    if (!lensOk && mnote->getTag("Lens")) {
                        std::string ldata = mnote->getTag("Lens")->valueToString();
                        size_t i = 0, j = 0;
                        double n[4] = {0.0};

                        for (int m = 0; m < 4; m++) {
                            while (i < ldata.size() && ldata[i] != '/') {
                                i++;
                            }

                            int nom = atoi(ldata.substr(j, i).c_str());
                            j = i + 1;
                            i++;

                            while (i < ldata.size() && ldata[i] != ',') {
                                i++;
                            }

                            int den = atoi(ldata.substr(j, i).c_str());
                            j = i + 2;
                            i += 2;
                            n[m] = (double) nom / std::max(den, 1);
                        }

                        std::ostringstream str;

                        if (n[0] == n[1]) {
                            str << "Unknown " << n[0] << "mm F/" << n[2];
                        } else if (n[2] == n[3]) {
                            str << "Unknown " << n[0] << "-" << n[1] << "mm F/" << n[2];
                        } else {
                            str << "Unknown " << n[0] << "-" << n[1] << "mm F/" << n[2] << "-" << n[3];
                        }

                        lens = str.str();

                        // Look whether it's MF or AF
                        if (mnote->getTag("LensType")) {
                            std::string ltype = mnote->getTag("LensType")->valueToString();

                            if (ltype.find("MF = Yes") != Glib::ustring::npos) { // check, whether it's a MF lens
                                lens = lens.replace(0, 7, "MF");    // replace 'Unknwon' with 'MF'
                            } else {
                                lens = lens.replace(0, 7, "AF");    // replace 'Unknwon' with 'AF'
                            }
                        }
                    }
                } else if (!make.compare(0, 5, "Canon")) {
                    // ISO at max value supported, check manufacturer specific
                    if (iso_speed == 65535 || iso_speed == 0) {
                        rtexif::Tag* baseIsoTag = mnote->getTagP("CanonShotInfo/BaseISO");

                        if (baseIsoTag) {
                            iso_speed = baseIsoTag->toInt();
                        }
                    }

                    int found = false;
                    // canon EXIF have a string for lens model
                    rtexif::Tag *lt = mnote->getTag("LensType");

                    if (lt) {
                        if (lt->toInt()) {
                            std::string ldata = lt->valueToString ();

                            if (ldata.size() > 1) {
                                found = true;
                                lens = "Canon " + ldata;
                            }
                        } else {
                            found = lens_from_make_and_model();
                        }
                    }

                    const std::string::size_type first_space_pos = lens.find(' ');
                    const std::string::size_type remaining_size =
                        first_space_pos != std::string::npos
                            ? lens.size() - first_space_pos
                            : 0;

                    if( !found || remaining_size < 7U ) {
                        lt = mnote->findTag("LensID");

                        if (lt) {
                            std::string ldata = lt->valueToString();

                            if (ldata.size() > 1) {
                                lens = ldata;
                            }
                        }
                    }
                } else if (!make.compare (0, 6, "PENTAX") || (!make.compare (0, 5, "RICOH") && !model.compare (0, 6, "PENTAX"))) {
                    // ISO at max value supported, check manufacturer specific
                    if (iso_speed == 65535 || iso_speed == 0) {
                        rtexif::Tag* baseIsoTag = mnote->getTag("ISO");

                        if (baseIsoTag) {
                            std::string isoData = baseIsoTag->valueToString();

                            if (isoData.size() > 1) {
                                iso_speed = stoi(isoData);
                            }
                        }
                    }

                    if (mnote->getTag("LensType")) {
                        lens = mnote->getTag ("LensType")->valueToString();
                        // If MakeNotes are vague, fall back to Exif LensMake and LensModel if set
                        // https://www.sno.phy.queensu.ca/~phil/exiftool/TagNames/Pentax.html#LensType
                        if (lens == "M-42 or No Lens" || lens == "K or M Lens" || lens == "A Series Lens" || lens == "Sigma") {
                            lens_from_make_and_model();
                        }
                    } else {
                        lens_from_make_and_model();
                    }

                    // Try to get the FocalLength from the LensInfo structure, where length below 10mm will be correctly set
                    rtexif::Tag* flt = mnote->getTagP("LensInfo/FocalLength");

                    if (flt) {
                        // Don't replace Exif focal_len if Makernotes focal_len is 0
                        if (flt->toDouble() > 0) {
                            focal_len = flt->toDouble();
                        }
<<<<<<< HEAD
                    } else if ((flt = mnote->getTagP("FocalLength"))) {
                        rtexif::Tag* flt = mnote->getTag("FocalLength");
                        focal_len = flt->toDouble();
=======
                    } else if ((flt = mnote->getTagP ("FocalLength"))) {
                        focal_len = mnote->getTag("FocalLength")->toDouble ();
>>>>>>> 82e329ca
                    }

                    if (mnote->getTag("FocalLengthIn35mmFilm")) {
                        focal_len35mm = mnote->getTag("FocalLengthIn35mmFilm")->toDouble();
                    }
                } else if (mnote && (!make.compare(0, 4, "SONY") || !make.compare(0, 6, "KONICA"))) {
                    if (mnote->getTag("LensID")) {
                        lens = mnote->getTag("LensID")->valueToString();
                        if (lens == "Unknown") {
                            lens_from_make_and_model();
                        }
                    }
                } else if (!make.compare(0, 7, "OLYMPUS")) {
                    if (mnote->getTag("Equipment"))  {
                        rtexif::TagDirectory* eq = mnote->getTag("Equipment")->getDirectory();

                        if (eq->getTag("LensType")) {
                            lens = eq->getTag("LensType")->valueToString();
                        }
                    }
                    if (lens == "Unknown") {
                        lens_from_make_and_model();
                    }
                } else if (mnote && !make.compare(0, 9, "Panasonic")) {
                    if (mnote->getTag("LensType")) {
                        std::string panalens = mnote->getTag("LensType")->valueToString();

                        if (panalens.find("LUMIX") != Glib::ustring::npos) {
                            lens = "Panasonic " + panalens;
                        } else {
                            lens = panalens;
                        }
                    }
                }
            } else if (exif->getTag("DNGLensInfo")) {
                lens = exif->getTag("DNGLensInfo")->valueToString();
            } else if (!lens_from_make_and_model() && exif->getTag ("LensInfo")) {
                lens = exif->getTag("LensInfo")->valueToString();
            }
        }
    }

    rtexif::Tag* t = newFrameRootDir->getTag(0x83BB);

    if (t) {
        iptc = iptc_data_new_from_data((unsigned char*)t->getValue(), (unsigned)t->getValueSize());
    }


    // -----------------------  Special file type detection (HDR, PixelShift) ------------------------


    uint16 bitspersample = 0, samplesperpixel = 0, sampleformat = 0, photometric = 0, compression = 0;
    const rtexif::Tag* const bps = frameRootDir->findTag("BitsPerSample");
    const rtexif::Tag* const spp = frameRootDir->findTag("SamplesPerPixel");
    const rtexif::Tag* const sf = frameRootDir->findTag("SampleFormat");
    const rtexif::Tag* const pi = frameRootDir->findTag("PhotometricInterpretation");
    const rtexif::Tag* const c = frameRootDir->findTag("Compression");

    if (mnote && (!make.compare(0, 6, "PENTAX") || (!make.compare(0, 5, "RICOH") && !model.compare(0, 6, "PENTAX")))) {
        const rtexif::Tag* const hdr = mnote->findTag("HDR");

        if (hdr) {
            if (hdr->toInt() > 0) {
                isHDR = true;
#if PRINT_HDR_PS_DETECTION
                printf("HDR detected ! -> \"HDR\" tag found\n");
#endif
            }
        } else {
            const rtexif::Tag* const dm = mnote->findTag("DriveMode");

            if (dm) {
                char buffer[60];
                dm->toString(buffer, 3);
                buffer[3] = 0;

                if (!strcmp(buffer, "HDR")) {
                    isHDR = true;
#if PRINT_HDR_PS_DETECTION
                    printf("HDR detected ! -> DriveMode = \"HDR\"\n");
#endif
                }
            }
        }

        if (!isHDR) {
            const rtexif::Tag* const q = mnote->findTag("Quality");
            if (q && (q->toInt() == 7 || q->toInt() == 8)) {
                isPixelShift = true;
#if PRINT_HDR_PS_DETECTION
                printf("PixelShift detected ! -> \"Quality\" = 7\n");
#endif
            }
        }
    }

    sampleFormat = IIOSF_UNKNOWN;

    if (!sf)
        /*
         * WARNING: This is a dirty hack!
         * We assume that files which doesn't contain the TIFFTAG_SAMPLEFORMAT tag
         * (which is the case with uncompressed TIFFs produced by RT!) are RGB files,
         * but that may be not true.   --- Hombre
         */
    {
        sampleformat = SAMPLEFORMAT_UINT;
    } else {
        sampleformat = sf->toInt();
    }

    if (
        !bps
        || !spp
        || !pi
    ) {
        return;
    }

    bitspersample = bps->toInt();
    samplesperpixel = spp->toInt();

    photometric = pi->toInt();

    if (photometric == PHOTOMETRIC_LOGLUV) {
        if (!c) {
            compression = COMPRESSION_NONE;
        } else {
            compression = c->toInt();
        }
    }

    if (photometric == PHOTOMETRIC_RGB || photometric == PHOTOMETRIC_MINISBLACK) {
        if (sampleformat == SAMPLEFORMAT_INT || sampleformat == SAMPLEFORMAT_UINT) {
            if (bitspersample == 8) {
                sampleFormat = IIOSF_UNSIGNED_CHAR;
            } else if (bitspersample <= 16) {
                sampleFormat = IIOSF_UNSIGNED_SHORT;
            }
        } else if (sampleformat == SAMPLEFORMAT_IEEEFP) {
            if (bitspersample==16) {
                sampleFormat = IIOSF_FLOAT16;
                isHDR = true;
#if PRINT_HDR_PS_DETECTION
                printf("HDR detected ! -> sampleFormat = %d   (16-bit)\n", sampleFormat);
#endif
            }
            else if (bitspersample == 24) {
                sampleFormat = IIOSF_FLOAT24;
                isHDR = true;
#if PRINT_HDR_PS_DETECTION
                printf("HDR detected ! -> sampleFormat = %d   (24-bit)\n", sampleFormat);
#endif
            }
            else if (bitspersample == 32) {
                sampleFormat = IIOSF_FLOAT32;
                isHDR = true;
#if PRINT_HDR_PS_DETECTION
                printf("HDR detected ! -> sampleFormat = %d   (32-bit)\n", sampleFormat);
#endif
            }
        }
    } else if (photometric == PHOTOMETRIC_CFA) {
        if (sampleformat == SAMPLEFORMAT_IEEEFP) {
            if (bitspersample == 16) {
                sampleFormat = IIOSF_FLOAT16;
                isHDR = true;
#if PRINT_HDR_PS_DETECTION
                printf("HDR detected ! -> sampleFormat = %d   (16-bit)\n", sampleFormat);
#endif
            }
            else if (bitspersample == 24) {
                sampleFormat = IIOSF_FLOAT24;
                isHDR = true;
#if PRINT_HDR_PS_DETECTION
                printf("HDR detected ! -> sampleFormat = %d   (24-bit)\n", sampleFormat);
#endif
            }
            else if (bitspersample == 32) {
                sampleFormat = IIOSF_FLOAT32;
                isHDR = true;
#if PRINT_HDR_PS_DETECTION
                printf("HDR detected ! -> sampleFormat = %d   (32-bit)\n", sampleFormat);
#endif
            }
        } else if (sampleformat == SAMPLEFORMAT_INT || sampleformat == SAMPLEFORMAT_UINT) {
            if (bitspersample == 8) {   // shouldn't occur...
                sampleFormat = IIOSF_UNSIGNED_CHAR;
            } else if (bitspersample <= 16) {
                sampleFormat = IIOSF_UNSIGNED_SHORT;
            }
        }
    } else if (photometric == 34892 || photometric == 32892  /* Linear RAW (see DNG spec ; 32892 seem to be a flaw from Sony's ARQ files) */) {
        if (sampleformat == SAMPLEFORMAT_IEEEFP) {
            sampleFormat = IIOSF_FLOAT32;
            isHDR = true;
#if PRINT_HDR_PS_DETECTION
            printf("HDR detected ! -> sampleFormat = %d\n", sampleFormat);
#endif
        } else if (sampleformat == SAMPLEFORMAT_INT || sampleformat == SAMPLEFORMAT_UINT) {
            if (bitspersample == 8) {   // shouldn't occur...
                sampleFormat = IIOSF_UNSIGNED_CHAR;
            } else if (bitspersample <= 16) {
                sampleFormat = IIOSF_UNSIGNED_SHORT;

                if (mnote && (!make.compare(0, 4, "SONY")) && bitspersample >= 12 && samplesperpixel == 4) {
                    isPixelShift = true;
#if PRINT_HDR_PS_DETECTION
                    printf("PixelShift detected ! -> \"Make\" = SONY, bitsPerPixel > 8, samplesPerPixel == 4\n");
#endif
                }
            }
        }
    } else if (photometric == PHOTOMETRIC_LOGLUV) {
        if (compression == COMPRESSION_SGILOG24) {
            sampleFormat = IIOSF_LOGLUV24;
            isHDR = true;
#if PRINT_HDR_PS_DETECTION
            printf("HDR detected ! -> sampleFormat = %d\n", sampleFormat);
#endif
        } else if (compression == COMPRESSION_SGILOG) {
            sampleFormat = IIOSF_LOGLUV32;
            isHDR = true;
#if PRINT_HDR_PS_DETECTION
            printf("HDR detected ! -> sampleFormat = %d\n", sampleFormat);
#endif
        }
    }
}

FrameData::~FrameData()
{

    if (iptc) {
        iptc_data_free(iptc);
    }
}

procparams::IPTCPairs FrameData::getIPTCData() const
{
    return getIPTCData(iptc);
}

procparams::IPTCPairs FrameData::getIPTCData(IptcData* iptc_)
{

    procparams::IPTCPairs iptcc;

    if (!iptc_) {
        return iptcc;
    }

    unsigned char buffer[2100];

    for (int i = 0; i < 16; i++) {
        IptcDataSet* ds = iptc_data_get_next_dataset(iptc_, nullptr, IPTC_RECORD_APP_2, strTags[i].tag);

        if (ds) {
            iptc_dataset_get_data(ds, buffer, 2100);
            std::vector<Glib::ustring> icValues;
            icValues.push_back(to_utf8((char*)buffer));

            iptcc[strTags[i].field] = icValues;
            iptc_dataset_unref(ds);
        }
    }

    IptcDataSet* ds = nullptr;
    std::vector<Glib::ustring> keywords;

    while ((ds = iptc_data_get_next_dataset(iptc_, ds, IPTC_RECORD_APP_2, IPTC_TAG_KEYWORDS))) {
        iptc_dataset_get_data(ds, buffer, 2100);
        keywords.push_back(to_utf8((char*)buffer));
    }

    iptcc["Keywords"] = keywords;
    ds = nullptr;
    std::vector<Glib::ustring> suppCategories;

    while ((ds = iptc_data_get_next_dataset(iptc_, ds, IPTC_RECORD_APP_2, IPTC_TAG_SUPPL_CATEGORY))) {
        iptc_dataset_get_data(ds, buffer, 2100);
        suppCategories.push_back(to_utf8((char*)buffer));
        iptc_dataset_unref(ds);
    }

    iptcc["SupplementalCategories"] = suppCategories;
    return iptcc;
}


bool FrameData::getPixelShift() const
{
    return isPixelShift;
}
bool FrameData::getHDR() const
{
    return isHDR;
}
std::string FrameData::getImageType () const
{
    return isPixelShift ? "PS" : isHDR ? "HDR" : "STD";
}
IIOSampleFormat FrameData::getSampleFormat() const
{
    return sampleFormat;
}
rtexif::TagDirectory* FrameData::getExifData() const
{
    return frameRootDir;
}
bool FrameData::hasExif() const
{
    return frameRootDir && frameRootDir->getCount();
}
bool FrameData::hasIPTC() const
{
    return iptc;
}
tm FrameData::getDateTime() const
{
    return time;
}
time_t FrameData::getDateTimeAsTS() const
{
    return timeStamp;
}
int FrameData::getISOSpeed() const
{
    return iso_speed;
}
double FrameData::getFNumber() const
{
    return aperture;
}
double FrameData::getFocalLen() const
{
    return focal_len;
}
double FrameData::getFocalLen35mm() const
{
    return focal_len35mm;
}
float FrameData::getFocusDist() const
{
    return focus_dist;
}
double FrameData::getShutterSpeed() const
{
    return shutter;
}
double FrameData::getExpComp() const
{
    return expcomp;
}
std::string FrameData::getMake() const
{
    return make;
}
std::string FrameData::getModel() const
{
    return model;
}
std::string FrameData::getLens() const
{
    return lens;
}
std::string FrameData::getSerialNumber() const
{
    return serial;
}
std::string FrameData::getOrientation() const
{
    return orientation;
}

int FrameData::getRating () const
{
    return rating;
}



void FramesData::setDCRawFrameCount(unsigned int frameCount)
{
    dcrawFrameCount = frameCount;
}

unsigned int FramesData::getRootCount() const
{
    return roots.size();
}

unsigned int FramesData::getFrameCount() const
{
    return dcrawFrameCount ? dcrawFrameCount : frames.size();
}

bool FramesData::getPixelShift () const
{
    // So far only Pentax and Sony provide multi-frame Pixel Shift files.
    // Only the first frame contains the Pixel Shift tag
    // If more brand have to be supported, this rule may need
    // to evolve

    return frames.empty() ? false : frames.at(0)->getPixelShift ();
}
bool FramesData::getHDR(unsigned int frame) const
{
    // So far only Pentax provides multi-frame HDR file.
    // Only the first frame contains the HDR tag
    // If more brand have to be supported, this rule may need
    // to evolve

    return frames.empty() || frame >= frames.size()  ? false : frames.at(0)->getHDR();
}

std::string FramesData::getImageType (unsigned int frame) const
{
    return frames.empty() || frame >= frames.size() ? "STD" : frames.at(0)->getImageType();
}

IIOSampleFormat FramesData::getSampleFormat(unsigned int frame) const
{
    return frames.empty() || frame >= frames.size()  ? IIOSF_UNKNOWN : frames.at(frame)->getSampleFormat();
}

rtexif::TagDirectory* FramesData::getFrameExifData(unsigned int frame) const
{
    return frames.empty() || frame >= frames.size()  ? nullptr : frames.at(frame)->getExifData();
}

rtexif::TagDirectory* FramesData::getBestExifData(ImageSource *imgSource, procparams::RAWParams *rawParams) const
{
    rtexif::TagDirectory *td = nullptr;

    if (frames.empty()) {
        return nullptr;
    }

    if (imgSource && rawParams) {
        eSensorType sensorType = imgSource->getSensorType();
        unsigned int imgNum = 0;

        if (sensorType == ST_BAYER) {
            imgNum = rtengine::LIM<unsigned int>(rawParams->bayersensor.imageNum, 0, frames.size() - 1);
            /*
            // might exist someday ?
            } else if (sensorType == ST_FUJI_XTRANS) {
                imgNum = rtengine::LIM<unsigned int>(rawParams->xtranssensor.imageNum, 0, frames.size() - 1);
            } else if (sensorType == ST_NONE && !imgSource->isRAW()) {
                // standard image multiframe support should come here (when implemented in GUI)
            */
        }

        td = getFrameExifData(imgNum);
        rtexif::Tag* makeTag;

        if (td && (makeTag = td->findTag("Make", true))) {
            td = makeTag->getParent();
        } else {
            td = getRootExifData(0);
        }
    }

    return td;
}

rtexif::TagDirectory* FramesData::getRootExifData(unsigned int root) const
{
    return roots.empty() || root >= roots.size()  ? nullptr : roots.at(root);
}

procparams::IPTCPairs FramesData::getIPTCData(unsigned int frame) const
{
    if (frame < frames.size() && frames.at(frame)->hasIPTC()) {
        return frames.at(frame)->getIPTCData();
    } else {
        if (iptc) {
            return FrameData::getIPTCData(iptc);
        } else {
            procparams::IPTCPairs emptyPairs;
            return emptyPairs;
        }
    }
}

bool FramesData::hasExif(unsigned int frame) const
{
    return getFromFrame<bool>(
        frames,
        frame,
        [](const FrameData& frame_data)
        {
            return frame_data.hasExif();
        }
    );
}

bool FramesData::hasIPTC(unsigned int frame) const
{
    return getFromFrame<bool>(
        frames,
        frame,
        [](const FrameData& frame_data)
        {
            return frame_data.hasIPTC();
        }
    );
}

tm FramesData::getDateTime(unsigned int frame) const
{
    return getFromFrame<tm>(
        frames,
        frame,
        [](const FrameData& frame_data)
        {
            return frame_data.getDateTime();
        }
    );
}

time_t FramesData::getDateTimeAsTS(unsigned int frame) const
{
    return getFromFrame<time_t>(
        frames,
        frame,
        [](const FrameData& frame_data)
        {
            return frame_data.getDateTimeAsTS();
        }
    );
}

int FramesData::getISOSpeed(unsigned int frame) const
{
    return getFromFrame<int>(
        frames,
        frame,
        [](const FrameData& frame_data)
        {
            return frame_data.getISOSpeed();
        }
    );
}

double FramesData::getFNumber(unsigned int frame) const
{
    return getFromFrame<double>(
        frames,
        frame,
        [](const FrameData& frame_data)
        {
            return frame_data.getFNumber();
        }
    );
}

double FramesData::getFocalLen(unsigned int frame) const
{
    return getFromFrame<double>(
        frames,
        frame,
        [](const FrameData& frame_data)
        {
            return frame_data.getFocalLen();
        }
    );
}

double FramesData::getFocalLen35mm(unsigned int frame) const
{
    return getFromFrame<double>(
        frames,
        frame,
        [](const FrameData& frame_data)
        {
            return frame_data.getFocalLen35mm();
        }
    );
}

float FramesData::getFocusDist(unsigned int frame) const
{
    return getFromFrame<float>(
        frames,
        frame,
        [](const FrameData& frame_data)
        {
            return frame_data.getFocusDist();
        }
    );
}

double FramesData::getShutterSpeed(unsigned int frame) const
{
    return getFromFrame<double>(
        frames,
        frame,
        [](const FrameData& frame_data)
        {
            return frame_data.getShutterSpeed();
        }
    );
}

double FramesData::getExpComp(unsigned int frame) const
{
    return getFromFrame<double>(
        frames,
        frame,
        [](const FrameData& frame_data)
        {
            return frame_data.getExpComp();
        }
    );
}

std::string FramesData::getMake(unsigned int frame) const
{
    return getFromFrame<std::string>(
        frames,
        frame,
        [](const FrameData& frame_data)
        {
            return frame_data.getMake();
        }
    );
}

std::string FramesData::getModel(unsigned int frame) const
{
    return getFromFrame<std::string>(
        frames,
        frame,
        [](const FrameData& frame_data)
        {
            return frame_data.getModel();
        }
    );
}

std::string FramesData::getLens(unsigned int frame) const
{
    return getFromFrame<std::string>(
        frames,
        frame,
        [](const FrameData& frame_data)
        {
            return frame_data.getLens();
        }
    );
}

std::string FramesData::getSerialNumber(unsigned int frame) const
{
    return getFromFrame<std::string>(
        frames,
        frame,
        [](const FrameData& frame_data)
        {
            return frame_data.getSerialNumber();
        }
    );
}

std::string FramesData::getOrientation(unsigned int frame) const
{
    return getFromFrame<std::string>(
        frames,
        frame,
        [](const FrameData& frame_data)
        {
            return frame_data.getOrientation();
        }
    );
}

int FramesData::getRating(unsigned int frame) const
{
    return getFromFrame<int>(
        frames,
        frame,
        [](const FrameData& frame_data)
        {
            return frame_data.getRating();
        }
    );
}

//------inherited functions--------------//

std::string FramesMetaData::apertureToString(double aperture)
{

    char buffer[256];
    sprintf(buffer, "%0.1f", aperture);
    return buffer;
}

std::string FramesMetaData::shutterToString(double shutter)
{

    char buffer[256];

    if (shutter > 0.0 && shutter <= 0.5) {
        sprintf(buffer, "1/%0.0f", 1.0 / shutter);
    } else {
        sprintf(buffer, "%0.1f", shutter);
    }

    return buffer;
}

std::string FramesMetaData::expcompToString(double expcomp, bool maskZeroexpcomp)
{

    char buffer[256];

    if (maskZeroexpcomp) {
        if (expcomp != 0.0) {
            sprintf(buffer, "%0.2f", expcomp);
            return buffer;
        } else {
            return "";
        }
    } else {
        sprintf(buffer, "%0.2f", expcomp);
        return buffer;
    }
}

double FramesMetaData::shutterFromString(std::string s)
{

    size_t i = s.find_first_of('/');

    if (i == std::string::npos) {
        return atof(s.c_str());
    } else {
        return atof(s.substr(0, i).c_str()) / atof(s.substr(i + 1).c_str());
    }
}

double FramesMetaData::apertureFromString(std::string s)
{

    return atof(s.c_str());
}

extern "C" {

#include <libiptcdata/iptc-data.h>
#include <libiptcdata/iptc-jpeg.h>

    struct _IptcDataPrivate {
        unsigned int ref_count;

        IptcLog *log;
        IptcMem *mem;
    };

    IptcData *
    iptc_data_new_from_jpeg_file(FILE *infile)
    {
        IptcData *d;
        unsigned char * buf;
        int buf_len = 256 * 256;
        int len, offset;
        unsigned int iptc_len;

        if (!infile) {
            return nullptr;
        }

        d = iptc_data_new();

        if (!d) {
            return nullptr;
        }

        buf = (unsigned char*)iptc_mem_alloc(d->priv->mem, buf_len);

        if (!buf) {
            iptc_data_unref(d);
            return nullptr;
        }

        len = iptc_jpeg_read_ps3(infile, buf, buf_len);

        if (len <= 0) {
            goto failure;
        }

        offset = iptc_jpeg_ps3_find_iptc(buf, len, &iptc_len);

        if (offset <= 0) {
            goto failure;
        }

        iptc_data_load(d, buf + offset, iptc_len);

        iptc_mem_free(d->priv->mem, buf);
        return d;

failure:
        iptc_mem_free(d->priv->mem, buf);
        iptc_data_unref(d);
        return nullptr;
    }

}

FramesData::FramesData(const Glib::ustring& fname, std::unique_ptr<RawMetaDataLocation> rml, bool firstFrameOnly) :
    iptc(nullptr), dcrawFrameCount(0)
{
    if (rml && (rml->exifBase >= 0 || rml->ciffBase >= 0)) {
        FILE* f = g_fopen(fname.c_str(), "rb");

        if (f) {
            rtexif::ExifManager exifManager(f, std::move(rml), firstFrameOnly);
            if (exifManager.f && exifManager.rml) {
                if (exifManager.rml->exifBase >= 0) {
                    exifManager.parseRaw ();
                } else if (exifManager.rml->ciffBase >= 0) {
                    exifManager.parseCIFF ();
                }
            }

            // copying roots
            roots = exifManager.roots;

            // creating FrameData
            for (auto currFrame : exifManager.frames) {
                frames.push_back(std::unique_ptr<FrameData>(new FrameData(currFrame, currFrame->getRoot(), roots.at(0))));
            }

            for (auto currRoot : roots) {
                rtexif::Tag* t = currRoot->getTag(0x83BB);

                if (t && !iptc) {
                    iptc = iptc_data_new_from_data ((unsigned char*)t->getValue (), (unsigned)t->getValueSize ());
                    break;
                }
            }


            fclose(f);
        }
    } else if (hasJpegExtension(fname)) {
        FILE* f = g_fopen(fname.c_str(), "rb");

        if (f) {
            rtexif::ExifManager exifManager(f, std::move(rml), true);

            if (exifManager.f) {
                exifManager.parseJPEG();
                roots = exifManager.roots;

                for (auto currFrame : exifManager.frames) {
                    frames.push_back(std::unique_ptr<FrameData>(new FrameData(currFrame, currFrame->getRoot(), roots.at(0))));
                }

                rewind(exifManager.f);  // Not sure this is necessary
                iptc = iptc_data_new_from_jpeg_file(exifManager.f);
            }

            fclose(f);
        }
    } else if (hasTiffExtension(fname)) {
        FILE* f = g_fopen(fname.c_str(), "rb");

        if (f) {
            rtexif::ExifManager exifManager(f, std::move(rml), firstFrameOnly);

            exifManager.parseTIFF();
            roots = exifManager.roots;

            // creating FrameData
            for (auto currFrame : exifManager.frames) {
                frames.push_back(std::unique_ptr<FrameData>(new FrameData(currFrame, currFrame->getRoot(), roots.at(0))));
            }

            for (auto currRoot : roots) {
                rtexif::Tag* t = currRoot->getTag(0x83BB);

                if (t && !iptc) {
                    iptc = iptc_data_new_from_data((unsigned char*)t->getValue(), (unsigned)t->getValueSize());
                    break;
                }
            }

            fclose(f);
        }
    }
}

FramesData::~FramesData()
{
    for (auto currRoot : roots) {
        delete currRoot;
    }

    if (iptc) {
        iptc_data_free(iptc);
    }
}<|MERGE_RESOLUTION|>--- conflicted
+++ resolved
@@ -532,14 +532,8 @@
                         if (flt->toDouble() > 0) {
                             focal_len = flt->toDouble();
                         }
-<<<<<<< HEAD
-                    } else if ((flt = mnote->getTagP("FocalLength"))) {
-                        rtexif::Tag* flt = mnote->getTag("FocalLength");
-                        focal_len = flt->toDouble();
-=======
                     } else if ((flt = mnote->getTagP ("FocalLength"))) {
                         focal_len = mnote->getTag("FocalLength")->toDouble ();
->>>>>>> 82e329ca
                     }
 
                     if (mnote->getTag("FocalLengthIn35mmFilm")) {
