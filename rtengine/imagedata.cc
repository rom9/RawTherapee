/*
 *  This file is part of RawTherapee.
 *
 *  Copyright (c) 2004-2010 Gabor Horvath <hgabor@rawtherapee.com>
 *
 *  RawTherapee is free software: you can redistribute it and/or modify
 *  it under the terms of the GNU General Public License as published by
 *  the Free Software Foundation, either version 3 of the License, or
 *  (at your option) any later version.
 *
 *  RawTherapee is distributed in the hope that it will be useful,
 *  but WITHOUT ANY WARRANTY; without even the implied warranty of
 *  MERCHANTABILITY or FITNESS FOR A PARTICULAR PURPOSE.  See the
 *  GNU General Public License for more details.
 *
 *  You should have received a copy of the GNU General Public License
 *  along with RawTherapee.  If not, see <http://www.gnu.org/licenses/>.
 */
#include <functional>
#include <strings.h>
#include <glib/gstdio.h>
#include <tiff.h>

#include "imagedata.h"
#include "iptcpairs.h"
#include "imagesource.h"
#include "rt_math.h"
#pragma GCC diagnostic warning "-Wextra"
#define PRINT_HDR_PS_DETECTION 0

using namespace rtengine;

extern "C" IptcData *iptc_data_new_from_jpeg_file(FILE* infile);

namespace
{

Glib::ustring to_utf8(const std::string& str)
{
    try {
        return Glib::locale_to_utf8(str);
    } catch (Glib::Error&) {
        return Glib::convert_with_fallback(str, "UTF-8", "ISO-8859-1", "?");
    }
}

template<typename T>
T getFromFrame(
    const std::vector<std::unique_ptr<FrameData>>& frames,
    std::size_t frame,
    const std::function<T (const FrameData&)>& function
)
{
    if (frame < frames.size()) {
        return function(*frames[frame]);
    }
    if (!frames.empty()) {
        return function(*frames[0]);
    }
    return {};
}

}

FramesMetaData* FramesMetaData::fromFile(const Glib::ustring& fname, std::unique_ptr<RawMetaDataLocation> rml, bool firstFrameOnly)
{
    return new FramesData(fname, std::move(rml), firstFrameOnly);
}

FrameData::FrameData(rtexif::TagDirectory* frameRootDir_, rtexif::TagDirectory* rootDir, rtexif::TagDirectory* firstRootDir)
    : frameRootDir(frameRootDir_), iptc(nullptr), time(), timeStamp(), iso_speed(0), aperture(0.), focal_len(0.), focal_len35mm(0.), focus_dist(0.f),
      shutter(0.), expcomp(0.), make("Unknown"), model("Unknown"), orientation("Unknown"), lens("Unknown"),
      sampleFormat(IIOSF_UNKNOWN), isPixelShift(false), isHDR(false)
{
    memset(&time, 0, sizeof(time));

    if (!frameRootDir) {
        return;
    }

    rtexif::Tag* tag;
    rtexif::TagDirectory* newFrameRootDir = frameRootDir;

    memset(&time, 0, sizeof(time));
    timeStamp = 0;
    iso_speed = 0;
    aperture = 0.0;
    focal_len = 0.0;
    focal_len35mm = 0.0;
    focus_dist = 0.0f;
    shutter = 0.0;
    expcomp = 0.0;
    make.clear();
    model.clear();
    serial.clear();
    orientation.clear();
    lens.clear();

    tag = newFrameRootDir->findTag("Make");

    if (!tag) {
        newFrameRootDir = rootDir;
        tag = newFrameRootDir->findTag("Make");

        if (!tag) {
            // For some raw files (like Canon's CR2 files), the metadata are contained in the first root directory
            newFrameRootDir = firstRootDir;
            tag = newFrameRootDir->findTag("Make");
        }
    }

    if (tag) {
        make = tag->valueToString();

        // Same dcraw treatment
        for (const auto& corp : {
        "Canon",
        "NIKON",
        "EPSON",
        "KODAK",
        "Kodak",
        "OLYMPUS",
        "PENTAX",
        "RICOH",
        "MINOLTA",
        "Minolta",
        "Konica",
        "CASIO",
        "Sinar",
        "Phase One",
        "SAMSUNG",
        "Mamiya",
        "MOTOROLA",
        "Leaf",
        "Panasonic"
    }) {
            if (make.find(corp) != std::string::npos) { // Simplify company names
                make = corp;
                break;
            }
        }

        make.erase(make.find_last_not_of(' ') + 1);
    }

    tag = newFrameRootDir->findTagUpward("Model");

    if (tag) {
        model = tag->valueToString();
    }

    if (!model.empty()) {
        std::string::size_type i = 0;

        if (
            make.find("KODAK") != std::string::npos
            && (
                (i = model.find(" DIGITAL CAMERA")) != std::string::npos
                || (i = model.find(" Digital Camera")) !=  std::string::npos
                || (i = model.find("FILE VERSION")) !=  std::string::npos
            )
        ) {
            model.resize(i);
        }

        model.erase(model.find_last_not_of(' ') + 1);

        if (!strncasecmp(model.c_str(), make.c_str(), make.size())) {
            if (model.size() >= make.size() && model[make.size()] == ' ') {
                model.erase(0, make.size() + 1);
            }
        }

        if (model.find("Digital Camera ") != std::string::npos) {
            model.erase(0, 15);
        }
    } else {
        model = "Unknown";
    }

    if (model == "Unknown") {
        tag = newFrameRootDir->findTag("UniqueCameraModel");
        if (tag) {
            model = tag->valueToString();
        }
    }

    tag = newFrameRootDir->findTagUpward("Orientation");

    if (tag) {
        orientation = tag->valueToString();
    }

    tag = newFrameRootDir->findTagUpward("MakerNote");
    rtexif::TagDirectory* mnote = nullptr;

    if (tag) {
        mnote = tag->getDirectory();
    }

    rtexif::TagDirectory* exif = nullptr;
    tag = newFrameRootDir->findTagUpward("Exif");

    if (tag) {
        exif = tag->getDirectory();
    }

    if (exif) {

        // standard exif tags
        if ((tag = exif->getTag("ShutterSpeedValue"))) {
            shutter = tag->toDouble();
        }

        if ((tag = exif->getTag("ExposureTime"))) {
            shutter = tag->toDouble();
        }

        if ((tag = exif->getTag("ApertureValue"))) {
            aperture = tag->toDouble();
        }

        if ((tag = exif->getTag("FNumber"))) {
            aperture = tag->toDouble();
        }

        if ((tag = exif->getTag("ExposureBiasValue"))) {
            expcomp = tag->toDouble();
        }

        if ((tag = exif->getTag("FocalLength"))) {
            focal_len = tag->toDouble();
        }

        if ((tag = exif->getTag("FocalLengthIn35mmFilm"))) {
            focal_len35mm = tag->toDouble();
        }

        // Focus distance from EXIF or XMP. MakerNote ones are scattered and partly encrypted
        int num = -3, denom = -3;

        // First try, official EXIF. Set by Adobe on some DNGs
        tag = exif->getTag("SubjectDistance");

        if (tag) {
            int num, denom;
            tag->toRational(num, denom);
        } else {
            // Second try, XMP data
            char sXMPVal[64];

            if (newFrameRootDir->getXMPTagValue("aux:ApproximateFocusDistance", sXMPVal)) {
                sscanf(sXMPVal, "%d/%d", &num, &denom);
            }
        }

        if (num != -3) {
            if ((denom == 1 && num >= 10000) || num < 0 || denom < 0) {
                focus_dist = 10000;    // infinity
            } else if (denom > 0) {
                focus_dist = (float)num / denom;
            }
        }

        if ((tag = exif->getTag("ISOSpeedRatings"))) {
            iso_speed = tag->toDouble();
        }

        if ((tag = exif->getTag("DateTimeOriginal"))) {
            if (sscanf((const char*)tag->getValue(), "%d:%d:%d %d:%d:%d", &time.tm_year, &time.tm_mon, &time.tm_mday, &time.tm_hour, &time.tm_min, &time.tm_sec) == 6) {
                time.tm_year -= 1900;
                time.tm_mon -= 1;
                time.tm_isdst = -1;
                timeStamp = mktime(&time);
            }
        }

        tag = exif->findTag("SerialNumber");

        if (!tag) {
            tag = exif->findTag("InternalSerialNumber");
        }

        if (tag) {
            serial = tag->valueToString();
        }

        // guess lens...
        lens = "Unknown";

        // Sometimes (e.g. DNG) EXIF already contains lens data

        if (!make.compare(0, 8, "FUJIFILM")) {
            if (exif->getTag("LensModel")) {
                lens = exif->getTag("LensModel")->valueToString();
            }
        } else if (!make.compare(0, 4, "SONY")) {
            if (iso_speed == 65535 || iso_speed == 0) {
                rtexif::Tag* isoTag = exif->getTag("RecommendedExposureIndex");

                if (isoTag) {
                    iso_speed = isoTag->toDouble();
                }
            }

        }

        if (lens == "Unknown") {
            const auto lens_from_make_and_model =
                [this, exif]() -> bool
                {
                    if (!exif) {
                        return false;
                    }

                    const rtexif::Tag* const lens_model = exif->getTag(0xA434);

                    if (lens_model) {
                        const rtexif::Tag* const lens_make = exif->getTag(0xA433);
                        const std::string make =
                            lens_make
                                ? lens_make->valueToString()
                                : std::string();
                        const std::string model = lens_model->valueToString();

                        if (!model.empty()) {
                            lens = make;

                            if (!lens.empty()) {
                                lens += ' ';
                            }

                            lens += model;

                            return true;
                        }
                    }

                    return false;
                };

            if (mnote) {

                if (!make.compare(0, 5, "NIKON")) {
                    // ISO at max value supported, check manufacturer specific
                    if (iso_speed == 65535 || iso_speed == 0) {
                        rtexif::Tag* isoTag = mnote->getTagP("ISOInfo/ISO");

                        if (isoTag) {
                            iso_speed = isoTag->toInt();
                        }
                    }

                    bool lensOk = false;

                    if (mnote->getTag("LensData")) {
                        std::string ldata = mnote->getTag("LensData")->valueToString();
                        size_t pos;

                        if (ldata.size() > 10 && (pos = ldata.find("Lens = ")) != Glib::ustring::npos) {
                            lens = ldata.substr(pos + 7);

                            if (lens.compare(0, 7, "Unknown")) {
                                lensOk = true;
                            } else {
                                size_t pos = lens.find("$FL$");        // is there a placeholder for focallength?

                                if (pos != Glib::ustring::npos) {               // then fill in focallength
                                    lens = lens.replace(pos, 4, exif->getTag("FocalLength")->valueToString());

                                    if (mnote->getTag("LensType")) {
                                        std::string ltype = mnote->getTag("LensType")->valueToString();

                                        if (ltype.find("MF = Yes") != Glib::ustring::npos) { // check, whether it's a MF lens, should be always
                                            lens = lens.replace(0, 7, "MF");
                                        }

                                        lensOk = true;
                                    }
                                }
                            }
                        }
                    }

                    if (!lensOk && mnote->getTag("Lens")) {
                        std::string ldata = mnote->getTag("Lens")->valueToString();
                        size_t i = 0, j = 0;
                        double n[4] = {0.0};

                        for (int m = 0; m < 4; m++) {
                            while (i < ldata.size() && ldata[i] != '/') {
                                i++;
                            }

                            int nom = atoi(ldata.substr(j, i).c_str());
                            j = i + 1;
                            i++;

                            while (i < ldata.size() && ldata[i] != ',') {
                                i++;
                            }

                            int den = atoi(ldata.substr(j, i).c_str());
                            j = i + 2;
                            i += 2;
                            n[m] = (double) nom / std::max(den, 1);
                        }

                        std::ostringstream str;

                        if (n[0] == n[1]) {
                            str << "Unknown " << n[0] << "mm F/" << n[2];
                        } else if (n[2] == n[3]) {
                            str << "Unknown " << n[0] << "-" << n[1] << "mm F/" << n[2];
                        } else {
                            str << "Unknown " << n[0] << "-" << n[1] << "mm F/" << n[2] << "-" << n[3];
                        }

                        lens = str.str();

                        // Look whether it's MF or AF
                        if (mnote->getTag("LensType")) {
                            std::string ltype = mnote->getTag("LensType")->valueToString();

                            if (ltype.find("MF = Yes") != Glib::ustring::npos) { // check, whether it's a MF lens
                                lens = lens.replace(0, 7, "MF");    // replace 'Unknwon' with 'MF'
                            } else {
                                lens = lens.replace(0, 7, "AF");    // replace 'Unknwon' with 'AF'
                            }
                        }
                    }
                } else if (!make.compare(0, 5, "Canon")) {
                    // ISO at max value supported, check manufacturer specific
                    if (iso_speed == 65535 || iso_speed == 0) {
                        rtexif::Tag* baseIsoTag = mnote->getTagP("CanonShotInfo/BaseISO");

                        if (baseIsoTag) {
                            iso_speed = baseIsoTag->toInt();
                        }
                    }

                    int found = false;
                    // canon EXIF have a string for lens model
                    rtexif::Tag *lt = mnote->getTag("LensType");

<<<<<<< HEAD
                    if (lt) {
                        std::string ldata = lt->valueToString();
=======
                    if ( lt ) {
                        if (lt->toInt()) {
                            std::string ldata = lt->valueToString ();
>>>>>>> 540e3599

                            if (ldata.size() > 1) {
                                found = true;
                                lens = "Canon " + ldata;
                            }
                        } else {
                            found = lens_from_make_and_model();
                        }
                    }

                    if (!found || lens.substr(lens.find(' ')).length() < 7) {
                        lt = mnote->findTag("LensID");

                        if (lt) {
                            std::string ldata = lt->valueToString();

                            if (ldata.size() > 1) {
                                lens = ldata;
                            }
                        }
                    }
                } else if (!make.compare(0, 6, "PENTAX") || (!make.compare(0, 5, "RICOH") && !model.compare(0, 6, "PENTAX"))) {
                    // ISO at max value supported, check manufacturer specific
                    if (iso_speed == 65535 || iso_speed == 0) {
                        rtexif::Tag* baseIsoTag = mnote->getTag("ISO");

                        if (baseIsoTag) {
                            std::string isoData = baseIsoTag->valueToString();

                            if (isoData.size() > 1) {
                                iso_speed = stoi(isoData);
                            }
                        }
                    }
<<<<<<< HEAD

                    if (mnote->getTag("LensType")) {
                        lens = mnote->getTag("LensType")->valueToString();
=======
                    if (mnote->getTag ("LensType")) {
                        lens = mnote->getTag ("LensType")->valueToString();
                        if (!mnote->getTag("LensType")->toInt()) {
                            // try to find something better than "M-42 or No Lens"
                            lens_from_make_and_model();
                        }
                    } else {
                        lens_from_make_and_model();
>>>>>>> 540e3599
                    }

                    // Try to get the FocalLength from the LensInfo structure, where length below 10mm will be correctly set
                    rtexif::Tag* flt = mnote->getTagP("LensInfo/FocalLength");

                    if (flt) {
                        // Don't replace Exif focal_len if Makernotes focal_len is 0
                        if (flt->toDouble() > 0) {
                            focal_len = flt->toDouble();
                        }
                    } else if ((flt = mnote->getTagP("FocalLength"))) {
                        rtexif::Tag* flt = mnote->getTag("FocalLength");
                        focal_len = flt->toDouble();
                    }

                    if (mnote->getTag("FocalLengthIn35mmFilm")) {
                        focal_len35mm = mnote->getTag("FocalLengthIn35mmFilm")->toDouble();
                    }
                } else if (mnote && (!make.compare(0, 4, "SONY") || !make.compare(0, 6, "KONICA"))) {
                    if (mnote->getTag("LensID")) {
                        lens = mnote->getTag("LensID")->valueToString();
                    }
                } else if (!make.compare(0, 7, "OLYMPUS")) {
                    if (mnote->getTag("Equipment"))  {
                        rtexif::TagDirectory* eq = mnote->getTag("Equipment")->getDirectory();

                        if (eq->getTag("LensType")) {
                            lens = eq->getTag("LensType")->valueToString();
                        }
                    }
                } else if (mnote && !make.compare(0, 9, "Panasonic")) {
                    if (mnote->getTag("LensType")) {
                        std::string panalens = mnote->getTag("LensType")->valueToString();

                        if (panalens.find("LUMIX") != Glib::ustring::npos) {
                            lens = "Panasonic " + panalens;
                        } else {
                            lens = panalens;
                        }
                    }
                }
<<<<<<< HEAD
            } else if (exif->getTag("DNGLensInfo")) {
                lens = exif->getTag("DNGLensInfo")->valueToString();
            } else if (exif->getTag("LensModel")) {
                lens = exif->getTag("LensModel")->valueToString();
            } else if (exif->getTag("LensInfo")) {
                lens = exif->getTag("LensInfo")->valueToString();
=======
            } else if (exif->getTag ("DNGLensInfo")) {
                lens = exif->getTag ("DNGLensInfo")->valueToString ();
            } else if (!lens_from_make_and_model() && exif->getTag ("LensInfo")) {
                lens = exif->getTag ("LensInfo")->valueToString ();
>>>>>>> 540e3599
            }
        }
    }

    rtexif::Tag* t = newFrameRootDir->getTag(0x83BB);

    if (t) {
        iptc = iptc_data_new_from_data((unsigned char*)t->getValue(), (unsigned)t->getValueSize());
    }


    // -----------------------  Special file type detection (HDR, PixelShift) ------------------------


    uint16 bitspersample = 0, samplesperpixel = 0, sampleformat = 0, photometric = 0, compression = 0;
    const rtexif::Tag* const bps = frameRootDir->findTag("BitsPerSample");
    const rtexif::Tag* const spp = frameRootDir->findTag("SamplesPerPixel");
    const rtexif::Tag* const sf = frameRootDir->findTag("SampleFormat");
    const rtexif::Tag* const pi = frameRootDir->findTag("PhotometricInterpretation");
    const rtexif::Tag* const c = frameRootDir->findTag("Compression");

    if (mnote && (!make.compare(0, 6, "PENTAX") || (!make.compare(0, 5, "RICOH") && !model.compare(0, 6, "PENTAX")))) {
        const rtexif::Tag* const hdr = mnote->findTag("HDR");

        if (hdr) {
            if (hdr->toInt() > 0) {
                isHDR = true;
#if PRINT_HDR_PS_DETECTION
                printf("HDR detected ! -> \"HDR\" tag found\n");
#endif
            }
        } else {
            const rtexif::Tag* const dm = mnote->findTag("DriveMode");

            if (dm) {
                char buffer[60];
                dm->toString(buffer, 3);
                buffer[3] = 0;

                if (!strcmp(buffer, "HDR")) {
                    isHDR = true;
#if PRINT_HDR_PS_DETECTION
                    printf("HDR detected ! -> DriveMode = \"HDR\"\n");
#endif
                }
            }
        }

        if (!isHDR) {
            const rtexif::Tag* const q = mnote->findTag("Quality");
            if (q && (q->toInt() == 7 || q->toInt() == 8)) {
                isPixelShift = true;
#if PRINT_HDR_PS_DETECTION
                printf("PixelShift detected ! -> \"Quality\" = 7\n");
#endif
            }
        }
    }

    sampleFormat = IIOSF_UNKNOWN;

    if (!sf)
        /*
         * WARNING: This is a dirty hack!
         * We assume that files which doesn't contain the TIFFTAG_SAMPLEFORMAT tag
         * (which is the case with uncompressed TIFFs produced by RT!) are RGB files,
         * but that may be not true.   --- Hombre
         */
    {
        sampleformat = SAMPLEFORMAT_UINT;
    } else {
        sampleformat = sf->toInt();
    }

    if (
        !bps
        || !spp
        || !pi
    ) {
        return;
    }

    bitspersample = bps->toInt();
    samplesperpixel = spp->toInt();

    photometric = pi->toInt();

    if (photometric == PHOTOMETRIC_LOGLUV) {
        if (!c) {
            compression = COMPRESSION_NONE;
        } else {
            compression = c->toInt();
        }
    }

    if (photometric == PHOTOMETRIC_RGB || photometric == PHOTOMETRIC_MINISBLACK) {
        if (sampleformat == SAMPLEFORMAT_INT || sampleformat == SAMPLEFORMAT_UINT) {
            if (bitspersample == 8) {
                sampleFormat = IIOSF_UNSIGNED_CHAR;
            } else if (bitspersample <= 16) {
                sampleFormat = IIOSF_UNSIGNED_SHORT;
            }
        } else if (sampleformat == SAMPLEFORMAT_IEEEFP) {
            if (bitspersample==16) {
                sampleFormat = IIOSF_FLOAT16;
                isHDR = true;
#if PRINT_HDR_PS_DETECTION
                printf("HDR detected ! -> sampleFormat = %d   (16-bit)\n", sampleFormat);
#endif
            }
            else if (bitspersample == 24) {
                sampleFormat = IIOSF_FLOAT24;
                isHDR = true;
#if PRINT_HDR_PS_DETECTION
                printf("HDR detected ! -> sampleFormat = %d   (24-bit)\n", sampleFormat);
#endif
            }
            else if (bitspersample == 32) {
                sampleFormat = IIOSF_FLOAT32;
                isHDR = true;
#if PRINT_HDR_PS_DETECTION
                printf("HDR detected ! -> sampleFormat = %d   (32-bit)\n", sampleFormat);
#endif
            }
        }
    } else if (photometric == PHOTOMETRIC_CFA) {
        if (sampleformat == SAMPLEFORMAT_IEEEFP) {
            if (bitspersample == 16) {
                sampleFormat = IIOSF_FLOAT16;
                isHDR = true;
#if PRINT_HDR_PS_DETECTION
                printf("HDR detected ! -> sampleFormat = %d   (16-bit)\n", sampleFormat);
#endif
            }
            else if (bitspersample == 24) {
                sampleFormat = IIOSF_FLOAT24;
                isHDR = true;
#if PRINT_HDR_PS_DETECTION
                printf("HDR detected ! -> sampleFormat = %d   (24-bit)\n", sampleFormat);
#endif
            }
            else if (bitspersample == 32) {
                sampleFormat = IIOSF_FLOAT32;
                isHDR = true;
#if PRINT_HDR_PS_DETECTION
                printf("HDR detected ! -> sampleFormat = %d   (32-bit)\n", sampleFormat);
#endif
            }
        } else if (sampleformat == SAMPLEFORMAT_INT || sampleformat == SAMPLEFORMAT_UINT) {
            if (bitspersample == 8) {   // shouldn't occur...
                sampleFormat = IIOSF_UNSIGNED_CHAR;
            } else if (bitspersample <= 16) {
                sampleFormat = IIOSF_UNSIGNED_SHORT;
            }
        }
    } else if (photometric == 34892 || photometric == 32892  /* Linear RAW (see DNG spec ; 32892 seem to be a flaw from Sony's ARQ files) */) {
        if (sampleformat == SAMPLEFORMAT_IEEEFP) {
            sampleFormat = IIOSF_FLOAT32;
            isHDR = true;
#if PRINT_HDR_PS_DETECTION
            printf("HDR detected ! -> sampleFormat = %d\n", sampleFormat);
#endif
        } else if (sampleformat == SAMPLEFORMAT_INT || sampleformat == SAMPLEFORMAT_UINT) {
            if (bitspersample == 8) {   // shouldn't occur...
                sampleFormat = IIOSF_UNSIGNED_CHAR;
            } else if (bitspersample <= 16) {
                sampleFormat = IIOSF_UNSIGNED_SHORT;

                if (mnote && (!make.compare(0, 4, "SONY")) && bitspersample >= 12 && samplesperpixel == 4) {
                    isPixelShift = true;
#if PRINT_HDR_PS_DETECTION
                    printf("PixelShift detected ! -> \"Make\" = SONY, bitsPerPixel > 8, samplesPerPixel == 4\n");
#endif
                }
            }
        }
    } else if (photometric == PHOTOMETRIC_LOGLUV) {
        if (compression == COMPRESSION_SGILOG24) {
            sampleFormat = IIOSF_LOGLUV24;
            isHDR = true;
#if PRINT_HDR_PS_DETECTION
            printf("HDR detected ! -> sampleFormat = %d\n", sampleFormat);
#endif
        } else if (compression == COMPRESSION_SGILOG) {
            sampleFormat = IIOSF_LOGLUV32;
            isHDR = true;
#if PRINT_HDR_PS_DETECTION
            printf("HDR detected ! -> sampleFormat = %d\n", sampleFormat);
#endif
        }
    }
}

FrameData::~FrameData()
{

    if (iptc) {
        iptc_data_free(iptc);
    }
}

procparams::IPTCPairs FrameData::getIPTCData() const
{
    return getIPTCData(iptc);
}

procparams::IPTCPairs FrameData::getIPTCData(IptcData* iptc_)
{

    procparams::IPTCPairs iptcc;

    if (!iptc_) {
        return iptcc;
    }

    unsigned char buffer[2100];

    for (int i = 0; i < 16; i++) {
        IptcDataSet* ds = iptc_data_get_next_dataset(iptc_, nullptr, IPTC_RECORD_APP_2, strTags[i].tag);

        if (ds) {
            iptc_dataset_get_data(ds, buffer, 2100);
            std::vector<Glib::ustring> icValues;
            icValues.push_back(to_utf8((char*)buffer));

            iptcc[strTags[i].field] = icValues;
            iptc_dataset_unref(ds);
        }
    }

    IptcDataSet* ds = nullptr;
    std::vector<Glib::ustring> keywords;

    while ((ds = iptc_data_get_next_dataset(iptc_, ds, IPTC_RECORD_APP_2, IPTC_TAG_KEYWORDS))) {
        iptc_dataset_get_data(ds, buffer, 2100);
        keywords.push_back(to_utf8((char*)buffer));
    }

    iptcc["Keywords"] = keywords;
    ds = nullptr;
    std::vector<Glib::ustring> suppCategories;

    while ((ds = iptc_data_get_next_dataset(iptc_, ds, IPTC_RECORD_APP_2, IPTC_TAG_SUPPL_CATEGORY))) {
        iptc_dataset_get_data(ds, buffer, 2100);
        suppCategories.push_back(to_utf8((char*)buffer));
        iptc_dataset_unref(ds);
    }

    iptcc["SupplementalCategories"] = suppCategories;
    return iptcc;
}


bool FrameData::getPixelShift() const
{
    return isPixelShift;
}
bool FrameData::getHDR() const
{
    return isHDR;
}
std::string FrameData::getImageType () const
{
    return isPixelShift ? "PS" : isHDR ? "HDR" : "STD";
}
IIOSampleFormat FrameData::getSampleFormat() const
{
    return sampleFormat;
}
rtexif::TagDirectory* FrameData::getExifData() const
{
    return frameRootDir;
}
bool FrameData::hasExif() const
{
    return frameRootDir && frameRootDir->getCount();
}
bool FrameData::hasIPTC() const
{
    return iptc;
}
tm FrameData::getDateTime() const
{
    return time;
}
time_t FrameData::getDateTimeAsTS() const
{
    return timeStamp;
}
int FrameData::getISOSpeed() const
{
    return iso_speed;
}
double FrameData::getFNumber() const
{
    return aperture;
}
double FrameData::getFocalLen() const
{
    return focal_len;
}
double FrameData::getFocalLen35mm() const
{
    return focal_len35mm;
}
float FrameData::getFocusDist() const
{
    return focus_dist;
}
double FrameData::getShutterSpeed() const
{
    return shutter;
}
double FrameData::getExpComp() const
{
    return expcomp;
}
std::string FrameData::getMake() const
{
    return make;
}
std::string FrameData::getModel() const
{
    return model;
}
std::string FrameData::getLens() const
{
    return lens;
}
std::string FrameData::getSerialNumber() const
{
    return serial;
}
std::string FrameData::getOrientation() const
{
    return orientation;
}



void FramesData::setDCRawFrameCount(unsigned int frameCount)
{
    dcrawFrameCount = frameCount;
}

unsigned int FramesData::getRootCount() const
{
    return roots.size();
}

unsigned int FramesData::getFrameCount() const
{
    return dcrawFrameCount ? dcrawFrameCount : frames.size();
}

bool FramesData::getPixelShift () const
{
    // So far only Pentax and Sony provide multi-frame Pixel Shift files.
    // Only the first frame contains the Pixel Shift tag
    // If more brand have to be supported, this rule may need
    // to evolve

    return frames.empty() ? false : frames.at(0)->getPixelShift ();
}
bool FramesData::getHDR(unsigned int frame) const
{
    // So far only Pentax provides multi-frame HDR file.
    // Only the first frame contains the HDR tag
    // If more brand have to be supported, this rule may need
    // to evolve

    return frames.empty() || frame >= frames.size()  ? false : frames.at(0)->getHDR();
}

std::string FramesData::getImageType (unsigned int frame) const
{
    return frames.empty() || frame >= frames.size() ? "STD" : frames.at(0)->getImageType();
}

IIOSampleFormat FramesData::getSampleFormat(unsigned int frame) const
{
    return frames.empty() || frame >= frames.size()  ? IIOSF_UNKNOWN : frames.at(frame)->getSampleFormat();
}

rtexif::TagDirectory* FramesData::getFrameExifData(unsigned int frame) const
{
    return frames.empty() || frame >= frames.size()  ? nullptr : frames.at(frame)->getExifData();
}

rtexif::TagDirectory* FramesData::getBestExifData(ImageSource *imgSource, procparams::RAWParams *rawParams) const
{
    rtexif::TagDirectory *td = nullptr;

    if (frames.empty()) {
        return nullptr;
    }

    if (imgSource && rawParams) {
        eSensorType sensorType = imgSource->getSensorType();
        unsigned int imgNum = 0;

        if (sensorType == ST_BAYER) {
            imgNum = rtengine::LIM<unsigned int>(rawParams->bayersensor.imageNum, 0, frames.size() - 1);
            /*
            // might exist someday ?
            } else if (sensorType == ST_FUJI_XTRANS) {
                imgNum = rtengine::LIM<unsigned int>(rawParams->xtranssensor.imageNum, 0, frames.size() - 1);
            } else if (sensorType == ST_NONE && !imgSource->isRAW()) {
                // standard image multiframe support should come here (when implemented in GUI)
            */
        }

        td = getFrameExifData(imgNum);
        rtexif::Tag* makeTag;

        if (td && (makeTag = td->findTag("Make", true))) {
            td = makeTag->getParent();
        } else {
            td = getRootExifData(0);
        }
    }

    return td;
}

rtexif::TagDirectory* FramesData::getRootExifData(unsigned int root) const
{
    return roots.empty() || root >= roots.size()  ? nullptr : roots.at(root);
}

procparams::IPTCPairs FramesData::getIPTCData(unsigned int frame) const
{
    if (frame < frames.size() && frames.at(frame)->hasIPTC()) {
        return frames.at(frame)->getIPTCData();
    } else {
        if (iptc) {
            return FrameData::getIPTCData(iptc);
        } else {
            procparams::IPTCPairs emptyPairs;
            return emptyPairs;
        }
    }
}

bool FramesData::hasExif(unsigned int frame) const
{
    return getFromFrame<bool>(
        frames,
        frame,
        [](const FrameData& frame_data)
        {
            return frame_data.hasExif();
        }
    );
}

bool FramesData::hasIPTC(unsigned int frame) const
{
    return getFromFrame<bool>(
        frames,
        frame,
        [](const FrameData& frame_data)
        {
            return frame_data.hasIPTC();
        }
    );
}

tm FramesData::getDateTime(unsigned int frame) const
{
    return getFromFrame<tm>(
        frames,
        frame,
        [](const FrameData& frame_data)
        {
            return frame_data.getDateTime();
        }
    );
}

time_t FramesData::getDateTimeAsTS(unsigned int frame) const
{
    return getFromFrame<time_t>(
        frames,
        frame,
        [](const FrameData& frame_data)
        {
            return frame_data.getDateTimeAsTS();
        }
    );
}

int FramesData::getISOSpeed(unsigned int frame) const
{
    return getFromFrame<int>(
        frames,
        frame,
        [](const FrameData& frame_data)
        {
            return frame_data.getISOSpeed();
        }
    );
}

double FramesData::getFNumber(unsigned int frame) const
{
    return getFromFrame<double>(
        frames,
        frame,
        [](const FrameData& frame_data)
        {
            return frame_data.getFNumber();
        }
    );
}

double FramesData::getFocalLen(unsigned int frame) const
{
    return getFromFrame<double>(
        frames,
        frame,
        [](const FrameData& frame_data)
        {
            return frame_data.getFocalLen();
        }
    );
}

double FramesData::getFocalLen35mm(unsigned int frame) const
{
    return getFromFrame<double>(
        frames,
        frame,
        [](const FrameData& frame_data)
        {
            return frame_data.getFocalLen35mm();
        }
    );
}

float FramesData::getFocusDist(unsigned int frame) const
{
    return getFromFrame<float>(
        frames,
        frame,
        [](const FrameData& frame_data)
        {
            return frame_data.getFocusDist();
        }
    );
}

double FramesData::getShutterSpeed(unsigned int frame) const
{
    return getFromFrame<double>(
        frames,
        frame,
        [](const FrameData& frame_data)
        {
            return frame_data.getShutterSpeed();
        }
    );
}

double FramesData::getExpComp(unsigned int frame) const
{
    return getFromFrame<double>(
        frames,
        frame,
        [](const FrameData& frame_data)
        {
            return frame_data.getExpComp();
        }
    );
}

std::string FramesData::getMake(unsigned int frame) const
{
    return getFromFrame<std::string>(
        frames,
        frame,
        [](const FrameData& frame_data)
        {
            return frame_data.getMake();
        }
    );
}

std::string FramesData::getModel(unsigned int frame) const
{
    return getFromFrame<std::string>(
        frames,
        frame,
        [](const FrameData& frame_data)
        {
            return frame_data.getModel();
        }
    );
}

std::string FramesData::getLens(unsigned int frame) const
{
    return getFromFrame<std::string>(
        frames,
        frame,
        [](const FrameData& frame_data)
        {
            return frame_data.getLens();
        }
    );
}

std::string FramesData::getSerialNumber(unsigned int frame) const
{
    return getFromFrame<std::string>(
        frames,
        frame,
        [](const FrameData& frame_data)
        {
            return frame_data.getSerialNumber();
        }
    );
}

std::string FramesData::getOrientation(unsigned int frame) const
{
    return getFromFrame<std::string>(
        frames,
        frame,
        [](const FrameData& frame_data)
        {
            return frame_data.getOrientation();
        }
    );
}


//------inherited functions--------------//


std::string FramesMetaData::apertureToString(double aperture)
{

    char buffer[256];
    sprintf(buffer, "%0.1f", aperture);
    return buffer;
}

std::string FramesMetaData::shutterToString(double shutter)
{

    char buffer[256];

    if (shutter > 0.0 && shutter <= 0.5) {
        sprintf(buffer, "1/%0.0f", 1.0 / shutter);
    } else {
        sprintf(buffer, "%0.1f", shutter);
    }

    return buffer;
}

std::string FramesMetaData::expcompToString(double expcomp, bool maskZeroexpcomp)
{

    char buffer[256];

    if (maskZeroexpcomp) {
        if (expcomp != 0.0) {
            sprintf(buffer, "%0.2f", expcomp);
            return buffer;
        } else {
            return "";
        }
    } else {
        sprintf(buffer, "%0.2f", expcomp);
        return buffer;
    }
}

double FramesMetaData::shutterFromString(std::string s)
{

    size_t i = s.find_first_of('/');

    if (i == std::string::npos) {
        return atof(s.c_str());
    } else {
        return atof(s.substr(0, i).c_str()) / atof(s.substr(i + 1).c_str());
    }
}

double FramesMetaData::apertureFromString(std::string s)
{

    return atof(s.c_str());
}

extern "C" {

#include <libiptcdata/iptc-data.h>
#include <libiptcdata/iptc-jpeg.h>

    struct _IptcDataPrivate {
        unsigned int ref_count;

        IptcLog *log;
        IptcMem *mem;
    };

    IptcData *
    iptc_data_new_from_jpeg_file(FILE *infile)
    {
        IptcData *d;
        unsigned char * buf;
        int buf_len = 256 * 256;
        int len, offset;
        unsigned int iptc_len;

        if (!infile) {
            return nullptr;
        }

        d = iptc_data_new();

        if (!d) {
            return nullptr;
        }

        buf = (unsigned char*)iptc_mem_alloc(d->priv->mem, buf_len);

        if (!buf) {
            iptc_data_unref(d);
            return nullptr;
        }

        len = iptc_jpeg_read_ps3(infile, buf, buf_len);

        if (len <= 0) {
            goto failure;
        }

        offset = iptc_jpeg_ps3_find_iptc(buf, len, &iptc_len);

        if (offset <= 0) {
            goto failure;
        }

        iptc_data_load(d, buf + offset, iptc_len);

        iptc_mem_free(d->priv->mem, buf);
        return d;

failure:
        iptc_mem_free(d->priv->mem, buf);
        iptc_data_unref(d);
        return nullptr;
    }

}

FramesData::FramesData(const Glib::ustring& fname, std::unique_ptr<RawMetaDataLocation> rml, bool firstFrameOnly) :
    iptc(nullptr), dcrawFrameCount(0)
{
    if (rml && (rml->exifBase >= 0 || rml->ciffBase >= 0)) {
        FILE* f = g_fopen(fname.c_str(), "rb");

        if (f) {
            const bool has_rml_exif_base = rml->exifBase >= 0;
            rtexif::ExifManager exifManager(f, std::move(rml), firstFrameOnly);

            if (has_rml_exif_base) {
                if (exifManager.f && exifManager.rml) {
                    if (exifManager.rml->exifBase >= 0) {
                        exifManager.parseRaw();

                    } else if (exifManager.rml->ciffBase >= 0) {
                        exifManager.parseCIFF();
                    }
                }

                // copying roots
                roots = exifManager.roots;

                // creating FrameData
                for (auto currFrame : exifManager.frames) {
                    frames.push_back(std::unique_ptr<FrameData>(new FrameData(currFrame, currFrame->getRoot(), roots.at(0))));
                }

                for (auto currRoot : roots) {
                    rtexif::Tag* t = currRoot->getTag(0x83BB);

                    if (t && !iptc) {
                        iptc = iptc_data_new_from_data((unsigned char*)t->getValue(), (unsigned)t->getValueSize());
                        break;
                    }
                }
            }

            fclose(f);
        }
    } else if (hasJpegExtension(fname)) {
        FILE* f = g_fopen(fname.c_str(), "rb");

        if (f) {
            rtexif::ExifManager exifManager(f, std::move(rml), true);

            if (exifManager.f) {
                exifManager.parseJPEG();
                roots = exifManager.roots;

                for (auto currFrame : exifManager.frames) {
                    frames.push_back(std::unique_ptr<FrameData>(new FrameData(currFrame, currFrame->getRoot(), roots.at(0))));
                }

                rewind(exifManager.f);  // Not sure this is necessary
                iptc = iptc_data_new_from_jpeg_file(exifManager.f);
            }

            fclose(f);
        }
    } else if (hasTiffExtension(fname)) {
        FILE* f = g_fopen(fname.c_str(), "rb");

        if (f) {
            rtexif::ExifManager exifManager(f, std::move(rml), firstFrameOnly);

            exifManager.parseTIFF();
            roots = exifManager.roots;

            // creating FrameData
            for (auto currFrame : exifManager.frames) {
                frames.push_back(std::unique_ptr<FrameData>(new FrameData(currFrame, currFrame->getRoot(), roots.at(0))));
            }

            for (auto currRoot : roots) {
                rtexif::Tag* t = currRoot->getTag(0x83BB);

                if (t && !iptc) {
                    iptc = iptc_data_new_from_data((unsigned char*)t->getValue(), (unsigned)t->getValueSize());
                    break;
                }
            }

            fclose(f);
        }
    }
}

FramesData::~FramesData()
{
    for (auto currRoot : roots) {
        delete currRoot;
    }

    if (iptc) {
        iptc_data_free(iptc);
    }
}<|MERGE_RESOLUTION|>--- conflicted
+++ resolved
@@ -443,14 +443,9 @@
                     // canon EXIF have a string for lens model
                     rtexif::Tag *lt = mnote->getTag("LensType");
 
-<<<<<<< HEAD
                     if (lt) {
-                        std::string ldata = lt->valueToString();
-=======
-                    if ( lt ) {
                         if (lt->toInt()) {
                             std::string ldata = lt->valueToString ();
->>>>>>> 540e3599
 
                             if (ldata.size() > 1) {
                                 found = true;
@@ -485,12 +480,8 @@
                             }
                         }
                     }
-<<<<<<< HEAD
 
                     if (mnote->getTag("LensType")) {
-                        lens = mnote->getTag("LensType")->valueToString();
-=======
-                    if (mnote->getTag ("LensType")) {
                         lens = mnote->getTag ("LensType")->valueToString();
                         if (!mnote->getTag("LensType")->toInt()) {
                             // try to find something better than "M-42 or No Lens"
@@ -498,7 +489,6 @@
                         }
                     } else {
                         lens_from_make_and_model();
->>>>>>> 540e3599
                     }
 
                     // Try to get the FocalLength from the LensInfo structure, where length below 10mm will be correctly set
@@ -540,19 +530,10 @@
                         }
                     }
                 }
-<<<<<<< HEAD
             } else if (exif->getTag("DNGLensInfo")) {
                 lens = exif->getTag("DNGLensInfo")->valueToString();
-            } else if (exif->getTag("LensModel")) {
-                lens = exif->getTag("LensModel")->valueToString();
-            } else if (exif->getTag("LensInfo")) {
+            } else if (!lens_from_make_and_model() && exif->getTag ("LensInfo")) {
                 lens = exif->getTag("LensInfo")->valueToString();
-=======
-            } else if (exif->getTag ("DNGLensInfo")) {
-                lens = exif->getTag ("DNGLensInfo")->valueToString ();
-            } else if (!lens_from_make_and_model() && exif->getTag ("LensInfo")) {
-                lens = exif->getTag ("LensInfo")->valueToString ();
->>>>>>> 540e3599
             }
         }
     }
