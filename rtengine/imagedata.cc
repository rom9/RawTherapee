/*
 *  This file is part of RawTherapee.
 *
 *  Copyright (c) 2004-2010 Gabor Horvath <hgabor@rawtherapee.com>
 *
 *  RawTherapee is free software: you can redistribute it and/or modify
 *  it under the terms of the GNU General Public License as published by
 *  the Free Software Foundation, either version 3 of the License, or
 *  (at your option) any later version.
 *
 *  RawTherapee is distributed in the hope that it will be useful,
 *  but WITHOUT ANY WARRANTY; without even the implied warranty of
 *  MERCHANTABILITY or FITNESS FOR A PARTICULAR PURPOSE.  See the
 *  GNU General Public License for more details.
 *
 *  You should have received a copy of the GNU General Public License
 *  along with RawTherapee.  If not, see <http://www.gnu.org/licenses/>.
 */
#include <functional>
#include <strings.h>
#include <glib/gstdio.h>
#include <tiff.h>

#include "imagedata.h"
#include "iptcpairs.h"
#include "imagesource.h"
#include "rt_math.h"
#include "procparams.h"

#pragma GCC diagnostic warning "-Wextra"
#define PRINT_HDR_PS_DETECTION 0

using namespace rtengine;

extern "C" IptcData *iptc_data_new_from_jpeg_file(FILE* infile);

namespace
{

Glib::ustring to_utf8(const std::string& str)
{
    try {
        return Glib::locale_to_utf8(str);
    } catch (Glib::Error&) {
        return Glib::convert_with_fallback(str, "UTF-8", "ISO-8859-1", "?");
    }
}

template<typename T>
T getFromFrame(
    const std::vector<std::unique_ptr<FrameData>>& frames,
    std::size_t frame,
    const std::function<T (const FrameData&)>& function
)
{
    if (frame < frames.size()) {
        return function(*frames[frame]);
    }
    if (!frames.empty()) {
        return function(*frames[0]);
    }
    return {};
}

}

FramesMetaData* FramesMetaData::fromFile(const Glib::ustring& fname, std::unique_ptr<RawMetaDataLocation> rml, bool firstFrameOnly)
{
    return new FramesData(fname, std::move(rml), firstFrameOnly);
}

FrameData::FrameData(rtexif::TagDirectory* frameRootDir_, rtexif::TagDirectory* rootDir, rtexif::TagDirectory* firstRootDir)
    : frameRootDir(frameRootDir_), iptc(nullptr), time(), timeStamp(), iso_speed(0), aperture(0.), focal_len(0.), focal_len35mm(0.), focus_dist(0.f),
      shutter(0.), expcomp(0.), make("Unknown"), model("Unknown"), orientation("Unknown"), lens("Unknown"),
      sampleFormat(IIOSF_UNKNOWN), isPixelShift(false), isHDR(false)
{
    memset(&time, 0, sizeof(time));

    if (!frameRootDir) {
        return;
    }

    rtexif::Tag* tag;
    rtexif::TagDirectory* newFrameRootDir = frameRootDir;

    memset(&time, 0, sizeof(time));
    timeStamp = 0;
    iso_speed = 0;
    aperture = 0.0;
    focal_len = 0.0;
    focal_len35mm = 0.0;
    focus_dist = 0.0f;
    shutter = 0.0;
    expcomp = 0.0;
    make.clear();
    model.clear();
    serial.clear();
    orientation.clear();
    lens.clear();

    tag = newFrameRootDir->findTag("Make");

    if (!tag) {
        newFrameRootDir = rootDir;
        tag = newFrameRootDir->findTag("Make");

        if (!tag) {
            // For some raw files (like Canon's CR2 files), the metadata are contained in the first root directory
            newFrameRootDir = firstRootDir;
            tag = newFrameRootDir->findTag("Make");
        }
    }

    if (tag) {
        make = tag->valueToString();

        // Same dcraw treatment
        for (const auto& corp : {
        "Canon",
        "NIKON",
        "EPSON",
        "KODAK",
        "Kodak",
        "OLYMPUS",
        "PENTAX",
        "RICOH",
        "MINOLTA",
        "Minolta",
        "Konica",
        "CASIO",
        "Sinar",
        "Phase One",
        "SAMSUNG",
        "Mamiya",
        "MOTOROLA",
        "Leaf",
        "Panasonic"
    }) {
            if (make.find(corp) != std::string::npos) { // Simplify company names
                make = corp;
                break;
            }
        }

        make.erase(make.find_last_not_of(' ') + 1);
    }

    tag = newFrameRootDir->findTagUpward("Model");

    if (tag) {
        model = tag->valueToString();
    }

    if (!model.empty()) {
        std::string::size_type i = 0;

        if (
            make.find("KODAK") != std::string::npos
            && (
                (i = model.find(" DIGITAL CAMERA")) != std::string::npos
                || (i = model.find(" Digital Camera")) !=  std::string::npos
                || (i = model.find("FILE VERSION")) !=  std::string::npos
            )
        ) {
            model.resize(i);
        }

        model.erase(model.find_last_not_of(' ') + 1);

        if (!strncasecmp(model.c_str(), make.c_str(), make.size())) {
            if (model.size() >= make.size() && model[make.size()] == ' ') {
                model.erase(0, make.size() + 1);
            }
        }

        if (model.find("Digital Camera ") != std::string::npos) {
            model.erase(0, 15);
        }
    } else {
        model = "Unknown";
    }

    if (model == "Unknown") {
        tag = newFrameRootDir->findTag("UniqueCameraModel");
        if (tag) {
            model = tag->valueToString();
        }
    }

    tag = newFrameRootDir->findTagUpward("Orientation");

    if (tag) {
        orientation = tag->valueToString();
    }

    tag = newFrameRootDir->findTagUpward("MakerNote");
    rtexif::TagDirectory* mnote = nullptr;

    if (tag) {
        mnote = tag->getDirectory();
    }

    rtexif::TagDirectory* exif = nullptr;
    tag = newFrameRootDir->findTagUpward("Exif");

    if (tag) {
        exif = tag->getDirectory();
    }

    if (exif) {

        // standard exif tags
        if ((tag = exif->getTag("ShutterSpeedValue"))) {
            shutter = tag->toDouble();
        }

        if ((tag = exif->getTag("ExposureTime"))) {
            shutter = tag->toDouble();
        }

        if ((tag = exif->getTag("ApertureValue"))) {
            aperture = tag->toDouble();
        }

        if ((tag = exif->getTag("FNumber"))) {
            aperture = tag->toDouble();
        }

        if ((tag = exif->getTag("ExposureBiasValue"))) {
            expcomp = tag->toDouble();
        }

        if ((tag = exif->getTag("FocalLength"))) {
            focal_len = tag->toDouble();
        }

        if ((tag = exif->getTag("FocalLengthIn35mmFilm"))) {
            focal_len35mm = tag->toDouble();
        }

        // Focus distance from EXIF or XMP. MakerNote ones are scattered and partly encrypted
        int num = -3, denom = -3;

        // First try, official EXIF. Set by Adobe on some DNGs
        tag = exif->getTag("SubjectDistance");

        if (tag) {
            int num, denom;
            tag->toRational(num, denom);
        } else {
            // Second try, XMP data
            char sXMPVal[64];

            if (newFrameRootDir->getXMPTagValue("aux:ApproximateFocusDistance", sXMPVal)) {
                sscanf(sXMPVal, "%d/%d", &num, &denom);
            }
        }

        if (num != -3) {
            if ((denom == 1 && num >= 10000) || num < 0 || denom < 0) {
                focus_dist = 10000;    // infinity
            } else if (denom > 0) {
                focus_dist = (float)num / denom;
            }
        }

        if ((tag = exif->getTag("ISOSpeedRatings"))) {
            iso_speed = tag->toDouble();
        }

<<<<<<< HEAD
        if ((tag = exif->getTag("DateTimeOriginal"))) {
            if (sscanf((const char*)tag->getValue(), "%d:%d:%d %d:%d:%d", &time.tm_year, &time.tm_mon, &time.tm_mday, &time.tm_hour, &time.tm_min, &time.tm_sec) == 6) {
=======
        if ((tag = exif->findTag("DateTimeOriginal", true))) {
            if (sscanf ((const char*)tag->getValue(), "%d:%d:%d %d:%d:%d", &time.tm_year, &time.tm_mon, &time.tm_mday, &time.tm_hour, &time.tm_min, &time.tm_sec) == 6) {
>>>>>>> 458f47d1
                time.tm_year -= 1900;
                time.tm_mon -= 1;
                time.tm_isdst = -1;
                timeStamp = mktime(&time);
            }
        }

        tag = exif->findTag("SerialNumber");

        if (!tag) {
            tag = exif->findTag("InternalSerialNumber");
        }

        if (tag) {
            serial = tag->valueToString();
        }

        // guess lens...
        lens = "Unknown";

        // Sometimes (e.g. DNG) EXIF already contains lens data

        if (!make.compare(0, 8, "FUJIFILM")) {
            if (exif->getTag("LensModel")) {
                lens = exif->getTag("LensModel")->valueToString();
            }
        } else if (!make.compare(0, 4, "SONY")) {
            if (iso_speed == 65535 || iso_speed == 0) {
                rtexif::Tag* isoTag = exif->getTag("RecommendedExposureIndex");

                if (isoTag) {
                    iso_speed = isoTag->toDouble();
                }
            }

        }

        if (lens == "Unknown") {
            const auto lens_from_make_and_model =
                [this, exif]() -> bool
                {
                    if (!exif) {
                        return false;
                    }

                    const rtexif::Tag* const lens_model = exif->getTag(0xA434);

                    if (lens_model) {
                        const rtexif::Tag* const lens_make = exif->getTag(0xA433);
                        const std::string make =
                            lens_make
                                ? lens_make->valueToString()
                                : std::string();
                        const std::string model = lens_model->valueToString();

                        if (!model.empty()) {
                            lens = make;

                            if (!lens.empty()) {
                                lens += ' ';
                            }

                            lens += model;

                            return true;
                        }
                    }

                    return false;
                };

            if (mnote) {

                if (!make.compare(0, 5, "NIKON")) {
                    // ISO at max value supported, check manufacturer specific
                    if (iso_speed == 65535 || iso_speed == 0) {
                        rtexif::Tag* isoTag = mnote->getTagP("ISOInfo/ISO");

                        if (isoTag) {
                            iso_speed = isoTag->toInt();
                        }
                    }

                    bool lensOk = false;

                    if (mnote->getTag("LensData")) {
                        std::string ldata = mnote->getTag("LensData")->valueToString();
                        size_t pos;

                        if (ldata.size() > 10 && (pos = ldata.find("Lens = ")) != Glib::ustring::npos) {
                            lens = ldata.substr(pos + 7);

                            if (lens.compare(0, 7, "Unknown")) {
                                lensOk = true;
                            } else {
                                size_t pos = lens.find("$FL$");        // is there a placeholder for focallength?

                                if (pos != Glib::ustring::npos) {               // then fill in focallength
                                    lens = lens.replace(pos, 4, exif->getTag("FocalLength")->valueToString());

                                    if (mnote->getTag("LensType")) {
                                        std::string ltype = mnote->getTag("LensType")->valueToString();

                                        if (ltype.find("MF = Yes") != Glib::ustring::npos) { // check, whether it's a MF lens, should be always
                                            lens = lens.replace(0, 7, "MF");
                                        }

                                        lensOk = true;
                                    }
                                }
                            }
                            // If MakeNotes are vague, fall back to Exif LensMake and LensModel if set
                            // https://www.sno.phy.queensu.ca/~phil/exiftool/TagNames/Nikon.html#LensType
                            if (lens == "Manual Lens No CPU") {
                                lens_from_make_and_model();
                            }
                        }
                    }

                    if (!lensOk && mnote->getTag("Lens")) {
                        std::string ldata = mnote->getTag("Lens")->valueToString();
                        size_t i = 0, j = 0;
                        double n[4] = {0.0};

                        for (int m = 0; m < 4; m++) {
                            while (i < ldata.size() && ldata[i] != '/') {
                                i++;
                            }

                            int nom = atoi(ldata.substr(j, i).c_str());
                            j = i + 1;
                            i++;

                            while (i < ldata.size() && ldata[i] != ',') {
                                i++;
                            }

                            int den = atoi(ldata.substr(j, i).c_str());
                            j = i + 2;
                            i += 2;
                            n[m] = (double) nom / std::max(den, 1);
                        }

                        std::ostringstream str;

                        if (n[0] == n[1]) {
                            str << "Unknown " << n[0] << "mm F/" << n[2];
                        } else if (n[2] == n[3]) {
                            str << "Unknown " << n[0] << "-" << n[1] << "mm F/" << n[2];
                        } else {
                            str << "Unknown " << n[0] << "-" << n[1] << "mm F/" << n[2] << "-" << n[3];
                        }

                        lens = str.str();

                        // Look whether it's MF or AF
                        if (mnote->getTag("LensType")) {
                            std::string ltype = mnote->getTag("LensType")->valueToString();

                            if (ltype.find("MF = Yes") != Glib::ustring::npos) { // check, whether it's a MF lens
                                lens = lens.replace(0, 7, "MF");    // replace 'Unknwon' with 'MF'
                            } else {
                                lens = lens.replace(0, 7, "AF");    // replace 'Unknwon' with 'AF'
                            }
                        }
                    }
                } else if (!make.compare(0, 5, "Canon")) {
                    // ISO at max value supported, check manufacturer specific
                    if (iso_speed == 65535 || iso_speed == 0) {
                        rtexif::Tag* baseIsoTag = mnote->getTagP("CanonShotInfo/BaseISO");

                        if (baseIsoTag) {
                            iso_speed = baseIsoTag->toInt();
                        }
                    }

                    int found = false;
                    // canon EXIF have a string for lens model
                    rtexif::Tag *lt = mnote->getTag("LensType");

                    if (lt) {
                        if (lt->toInt()) {
                            std::string ldata = lt->valueToString ();

                            if (ldata.size() > 1) {
                                found = true;
                                lens = "Canon " + ldata;
                            }
                        } else {
                            found = lens_from_make_and_model();
                        }
                    }

                    const std::string::size_type first_space_pos = lens.find(' ');
                    const std::string::size_type remaining_size =
                        first_space_pos != std::string::npos
                            ? lens.size() - first_space_pos
                            : 0;

                    if( !found || remaining_size < 7U ) {
                        lt = mnote->findTag("LensID");

                        if (lt) {
                            std::string ldata = lt->valueToString();

                            if (ldata.size() > 1) {
                                lens = ldata;
                            }
                        }
                    }
                } else if (!make.compare (0, 6, "PENTAX") || (!make.compare (0, 5, "RICOH") && !model.compare (0, 6, "PENTAX"))) {
                    // ISO at max value supported, check manufacturer specific
                    if (iso_speed == 65535 || iso_speed == 0) {
                        rtexif::Tag* baseIsoTag = mnote->getTag("ISO");

                        if (baseIsoTag) {
                            std::string isoData = baseIsoTag->valueToString();

                            if (isoData.size() > 1) {
                                iso_speed = stoi(isoData);
                            }
                        }
                    }

                    if (mnote->getTag("LensType")) {
                        lens = mnote->getTag ("LensType")->valueToString();
                        // If MakeNotes are vague, fall back to Exif LensMake and LensModel if set
                        // https://www.sno.phy.queensu.ca/~phil/exiftool/TagNames/Pentax.html#LensType
                        if (lens == "M-42 or No Lens" || lens == "K or M Lens" || lens == "A Series Lens" || lens == "Sigma") {
                            lens_from_make_and_model();
                        }
                    } else {
                        lens_from_make_and_model();
                    }

                    // Try to get the FocalLength from the LensInfo structure, where length below 10mm will be correctly set
                    rtexif::Tag* flt = mnote->getTagP("LensInfo/FocalLength");

                    if (flt) {
                        // Don't replace Exif focal_len if Makernotes focal_len is 0
                        if (flt->toDouble() > 0) {
                            focal_len = flt->toDouble();
                        }
                    } else if ((flt = mnote->getTagP("FocalLength"))) {
                        rtexif::Tag* flt = mnote->getTag("FocalLength");
                        focal_len = flt->toDouble();
                    }

                    if (mnote->getTag("FocalLengthIn35mmFilm")) {
                        focal_len35mm = mnote->getTag("FocalLengthIn35mmFilm")->toDouble();
                    }
                } else if (mnote && (!make.compare(0, 4, "SONY") || !make.compare(0, 6, "KONICA"))) {
                    if (mnote->getTag("LensID")) {
                        lens = mnote->getTag("LensID")->valueToString();
                        if (lens == "Unknown") {
                            lens_from_make_and_model();
                        }
                    }
                } else if (!make.compare(0, 7, "OLYMPUS")) {
                    if (mnote->getTag("Equipment"))  {
                        rtexif::TagDirectory* eq = mnote->getTag("Equipment")->getDirectory();

                        if (eq->getTag("LensType")) {
                            lens = eq->getTag("LensType")->valueToString();
                        }
                    }
                    if (lens == "Unknown") {
                        lens_from_make_and_model();
                    }
                } else if (mnote && !make.compare(0, 9, "Panasonic")) {
                    if (mnote->getTag("LensType")) {
                        std::string panalens = mnote->getTag("LensType")->valueToString();

                        if (panalens.find("LUMIX") != Glib::ustring::npos) {
                            lens = "Panasonic " + panalens;
                        } else {
                            lens = panalens;
                        }
                    }
                }
            } else if (exif->getTag("DNGLensInfo")) {
                lens = exif->getTag("DNGLensInfo")->valueToString();
            } else if (!lens_from_make_and_model() && exif->getTag ("LensInfo")) {
                lens = exif->getTag("LensInfo")->valueToString();
            }
        }
    }

    rtexif::Tag* t = newFrameRootDir->getTag(0x83BB);

    if (t) {
        iptc = iptc_data_new_from_data((unsigned char*)t->getValue(), (unsigned)t->getValueSize());
    }


    // -----------------------  Special file type detection (HDR, PixelShift) ------------------------


    uint16 bitspersample = 0, samplesperpixel = 0, sampleformat = 0, photometric = 0, compression = 0;
    const rtexif::Tag* const bps = frameRootDir->findTag("BitsPerSample");
    const rtexif::Tag* const spp = frameRootDir->findTag("SamplesPerPixel");
    const rtexif::Tag* const sf = frameRootDir->findTag("SampleFormat");
    const rtexif::Tag* const pi = frameRootDir->findTag("PhotometricInterpretation");
    const rtexif::Tag* const c = frameRootDir->findTag("Compression");

    if (mnote && (!make.compare(0, 6, "PENTAX") || (!make.compare(0, 5, "RICOH") && !model.compare(0, 6, "PENTAX")))) {
        const rtexif::Tag* const hdr = mnote->findTag("HDR");

        if (hdr) {
            if (hdr->toInt() > 0) {
                isHDR = true;
#if PRINT_HDR_PS_DETECTION
                printf("HDR detected ! -> \"HDR\" tag found\n");
#endif
            }
        } else {
            const rtexif::Tag* const dm = mnote->findTag("DriveMode");

            if (dm) {
                char buffer[60];
                dm->toString(buffer, 3);
                buffer[3] = 0;

                if (!strcmp(buffer, "HDR")) {
                    isHDR = true;
#if PRINT_HDR_PS_DETECTION
                    printf("HDR detected ! -> DriveMode = \"HDR\"\n");
#endif
                }
            }
        }

        if (!isHDR) {
            const rtexif::Tag* const q = mnote->findTag("Quality");
            if (q && (q->toInt() == 7 || q->toInt() == 8)) {
                isPixelShift = true;
#if PRINT_HDR_PS_DETECTION
                printf("PixelShift detected ! -> \"Quality\" = 7\n");
#endif
            }
        }
    }

    sampleFormat = IIOSF_UNKNOWN;

    if (!sf)
        /*
         * WARNING: This is a dirty hack!
         * We assume that files which doesn't contain the TIFFTAG_SAMPLEFORMAT tag
         * (which is the case with uncompressed TIFFs produced by RT!) are RGB files,
         * but that may be not true.   --- Hombre
         */
    {
        sampleformat = SAMPLEFORMAT_UINT;
    } else {
        sampleformat = sf->toInt();
    }

    if (
        !bps
        || !spp
        || !pi
    ) {
        return;
    }

    bitspersample = bps->toInt();
    samplesperpixel = spp->toInt();

    photometric = pi->toInt();

    if (photometric == PHOTOMETRIC_LOGLUV) {
        if (!c) {
            compression = COMPRESSION_NONE;
        } else {
            compression = c->toInt();
        }
    }

    if (photometric == PHOTOMETRIC_RGB || photometric == PHOTOMETRIC_MINISBLACK) {
        if (sampleformat == SAMPLEFORMAT_INT || sampleformat == SAMPLEFORMAT_UINT) {
            if (bitspersample == 8) {
                sampleFormat = IIOSF_UNSIGNED_CHAR;
            } else if (bitspersample <= 16) {
                sampleFormat = IIOSF_UNSIGNED_SHORT;
            }
        } else if (sampleformat == SAMPLEFORMAT_IEEEFP) {
            if (bitspersample==16) {
                sampleFormat = IIOSF_FLOAT16;
                isHDR = true;
#if PRINT_HDR_PS_DETECTION
                printf("HDR detected ! -> sampleFormat = %d   (16-bit)\n", sampleFormat);
#endif
            }
            else if (bitspersample == 24) {
                sampleFormat = IIOSF_FLOAT24;
                isHDR = true;
#if PRINT_HDR_PS_DETECTION
                printf("HDR detected ! -> sampleFormat = %d   (24-bit)\n", sampleFormat);
#endif
            }
            else if (bitspersample == 32) {
                sampleFormat = IIOSF_FLOAT32;
                isHDR = true;
#if PRINT_HDR_PS_DETECTION
                printf("HDR detected ! -> sampleFormat = %d   (32-bit)\n", sampleFormat);
#endif
            }
        }
    } else if (photometric == PHOTOMETRIC_CFA) {
        if (sampleformat == SAMPLEFORMAT_IEEEFP) {
            if (bitspersample == 16) {
                sampleFormat = IIOSF_FLOAT16;
                isHDR = true;
#if PRINT_HDR_PS_DETECTION
                printf("HDR detected ! -> sampleFormat = %d   (16-bit)\n", sampleFormat);
#endif
            }
            else if (bitspersample == 24) {
                sampleFormat = IIOSF_FLOAT24;
                isHDR = true;
#if PRINT_HDR_PS_DETECTION
                printf("HDR detected ! -> sampleFormat = %d   (24-bit)\n", sampleFormat);
#endif
            }
            else if (bitspersample == 32) {
                sampleFormat = IIOSF_FLOAT32;
                isHDR = true;
#if PRINT_HDR_PS_DETECTION
                printf("HDR detected ! -> sampleFormat = %d   (32-bit)\n", sampleFormat);
#endif
            }
        } else if (sampleformat == SAMPLEFORMAT_INT || sampleformat == SAMPLEFORMAT_UINT) {
            if (bitspersample == 8) {   // shouldn't occur...
                sampleFormat = IIOSF_UNSIGNED_CHAR;
            } else if (bitspersample <= 16) {
                sampleFormat = IIOSF_UNSIGNED_SHORT;
            }
        }
    } else if (photometric == 34892 || photometric == 32892  /* Linear RAW (see DNG spec ; 32892 seem to be a flaw from Sony's ARQ files) */) {
        if (sampleformat == SAMPLEFORMAT_IEEEFP) {
            sampleFormat = IIOSF_FLOAT32;
            isHDR = true;
#if PRINT_HDR_PS_DETECTION
            printf("HDR detected ! -> sampleFormat = %d\n", sampleFormat);
#endif
        } else if (sampleformat == SAMPLEFORMAT_INT || sampleformat == SAMPLEFORMAT_UINT) {
            if (bitspersample == 8) {   // shouldn't occur...
                sampleFormat = IIOSF_UNSIGNED_CHAR;
            } else if (bitspersample <= 16) {
                sampleFormat = IIOSF_UNSIGNED_SHORT;

                if (mnote && (!make.compare(0, 4, "SONY")) && bitspersample >= 12 && samplesperpixel == 4) {
                    isPixelShift = true;
#if PRINT_HDR_PS_DETECTION
                    printf("PixelShift detected ! -> \"Make\" = SONY, bitsPerPixel > 8, samplesPerPixel == 4\n");
#endif
                }
            }
        }
    } else if (photometric == PHOTOMETRIC_LOGLUV) {
        if (compression == COMPRESSION_SGILOG24) {
            sampleFormat = IIOSF_LOGLUV24;
            isHDR = true;
#if PRINT_HDR_PS_DETECTION
            printf("HDR detected ! -> sampleFormat = %d\n", sampleFormat);
#endif
        } else if (compression == COMPRESSION_SGILOG) {
            sampleFormat = IIOSF_LOGLUV32;
            isHDR = true;
#if PRINT_HDR_PS_DETECTION
            printf("HDR detected ! -> sampleFormat = %d\n", sampleFormat);
#endif
        }
    }
}

FrameData::~FrameData()
{

    if (iptc) {
        iptc_data_free(iptc);
    }
}

procparams::IPTCPairs FrameData::getIPTCData() const
{
    return getIPTCData(iptc);
}

procparams::IPTCPairs FrameData::getIPTCData(IptcData* iptc_)
{

    procparams::IPTCPairs iptcc;

    if (!iptc_) {
        return iptcc;
    }

    unsigned char buffer[2100];

    for (int i = 0; i < 16; i++) {
        IptcDataSet* ds = iptc_data_get_next_dataset(iptc_, nullptr, IPTC_RECORD_APP_2, strTags[i].tag);

        if (ds) {
            iptc_dataset_get_data(ds, buffer, 2100);
            std::vector<Glib::ustring> icValues;
            icValues.push_back(to_utf8((char*)buffer));

            iptcc[strTags[i].field] = icValues;
            iptc_dataset_unref(ds);
        }
    }

    IptcDataSet* ds = nullptr;
    std::vector<Glib::ustring> keywords;

    while ((ds = iptc_data_get_next_dataset(iptc_, ds, IPTC_RECORD_APP_2, IPTC_TAG_KEYWORDS))) {
        iptc_dataset_get_data(ds, buffer, 2100);
        keywords.push_back(to_utf8((char*)buffer));
    }

    iptcc["Keywords"] = keywords;
    ds = nullptr;
    std::vector<Glib::ustring> suppCategories;

    while ((ds = iptc_data_get_next_dataset(iptc_, ds, IPTC_RECORD_APP_2, IPTC_TAG_SUPPL_CATEGORY))) {
        iptc_dataset_get_data(ds, buffer, 2100);
        suppCategories.push_back(to_utf8((char*)buffer));
        iptc_dataset_unref(ds);
    }

    iptcc["SupplementalCategories"] = suppCategories;
    return iptcc;
}


bool FrameData::getPixelShift() const
{
    return isPixelShift;
}
bool FrameData::getHDR() const
{
    return isHDR;
}
std::string FrameData::getImageType () const
{
    return isPixelShift ? "PS" : isHDR ? "HDR" : "STD";
}
IIOSampleFormat FrameData::getSampleFormat() const
{
    return sampleFormat;
}
rtexif::TagDirectory* FrameData::getExifData() const
{
    return frameRootDir;
}
bool FrameData::hasExif() const
{
    return frameRootDir && frameRootDir->getCount();
}
bool FrameData::hasIPTC() const
{
    return iptc;
}
tm FrameData::getDateTime() const
{
    return time;
}
time_t FrameData::getDateTimeAsTS() const
{
    return timeStamp;
}
int FrameData::getISOSpeed() const
{
    return iso_speed;
}
double FrameData::getFNumber() const
{
    return aperture;
}
double FrameData::getFocalLen() const
{
    return focal_len;
}
double FrameData::getFocalLen35mm() const
{
    return focal_len35mm;
}
float FrameData::getFocusDist() const
{
    return focus_dist;
}
double FrameData::getShutterSpeed() const
{
    return shutter;
}
double FrameData::getExpComp() const
{
    return expcomp;
}
std::string FrameData::getMake() const
{
    return make;
}
std::string FrameData::getModel() const
{
    return model;
}
std::string FrameData::getLens() const
{
    return lens;
}
std::string FrameData::getSerialNumber() const
{
    return serial;
}
std::string FrameData::getOrientation() const
{
    return orientation;
}



void FramesData::setDCRawFrameCount(unsigned int frameCount)
{
    dcrawFrameCount = frameCount;
}

unsigned int FramesData::getRootCount() const
{
    return roots.size();
}

unsigned int FramesData::getFrameCount() const
{
    return dcrawFrameCount ? dcrawFrameCount : frames.size();
}

bool FramesData::getPixelShift () const
{
    // So far only Pentax and Sony provide multi-frame Pixel Shift files.
    // Only the first frame contains the Pixel Shift tag
    // If more brand have to be supported, this rule may need
    // to evolve

    return frames.empty() ? false : frames.at(0)->getPixelShift ();
}
bool FramesData::getHDR(unsigned int frame) const
{
    // So far only Pentax provides multi-frame HDR file.
    // Only the first frame contains the HDR tag
    // If more brand have to be supported, this rule may need
    // to evolve

    return frames.empty() || frame >= frames.size()  ? false : frames.at(0)->getHDR();
}

std::string FramesData::getImageType (unsigned int frame) const
{
    return frames.empty() || frame >= frames.size() ? "STD" : frames.at(0)->getImageType();
}

IIOSampleFormat FramesData::getSampleFormat(unsigned int frame) const
{
    return frames.empty() || frame >= frames.size()  ? IIOSF_UNKNOWN : frames.at(frame)->getSampleFormat();
}

rtexif::TagDirectory* FramesData::getFrameExifData(unsigned int frame) const
{
    return frames.empty() || frame >= frames.size()  ? nullptr : frames.at(frame)->getExifData();
}

rtexif::TagDirectory* FramesData::getBestExifData(ImageSource *imgSource, procparams::RAWParams *rawParams) const
{
    rtexif::TagDirectory *td = nullptr;

    if (frames.empty()) {
        return nullptr;
    }

    if (imgSource && rawParams) {
        eSensorType sensorType = imgSource->getSensorType();
        unsigned int imgNum = 0;

        if (sensorType == ST_BAYER) {
            imgNum = rtengine::LIM<unsigned int>(rawParams->bayersensor.imageNum, 0, frames.size() - 1);
            /*
            // might exist someday ?
            } else if (sensorType == ST_FUJI_XTRANS) {
                imgNum = rtengine::LIM<unsigned int>(rawParams->xtranssensor.imageNum, 0, frames.size() - 1);
            } else if (sensorType == ST_NONE && !imgSource->isRAW()) {
                // standard image multiframe support should come here (when implemented in GUI)
            */
        }

        td = getFrameExifData(imgNum);
        rtexif::Tag* makeTag;

        if (td && (makeTag = td->findTag("Make", true))) {
            td = makeTag->getParent();
        } else {
            td = getRootExifData(0);
        }
    }

    return td;
}

rtexif::TagDirectory* FramesData::getRootExifData(unsigned int root) const
{
    return roots.empty() || root >= roots.size()  ? nullptr : roots.at(root);
}

procparams::IPTCPairs FramesData::getIPTCData(unsigned int frame) const
{
    if (frame < frames.size() && frames.at(frame)->hasIPTC()) {
        return frames.at(frame)->getIPTCData();
    } else {
        if (iptc) {
            return FrameData::getIPTCData(iptc);
        } else {
            procparams::IPTCPairs emptyPairs;
            return emptyPairs;
        }
    }
}

bool FramesData::hasExif(unsigned int frame) const
{
    return getFromFrame<bool>(
        frames,
        frame,
        [](const FrameData& frame_data)
        {
            return frame_data.hasExif();
        }
    );
}

bool FramesData::hasIPTC(unsigned int frame) const
{
    return getFromFrame<bool>(
        frames,
        frame,
        [](const FrameData& frame_data)
        {
            return frame_data.hasIPTC();
        }
    );
}

tm FramesData::getDateTime(unsigned int frame) const
{
    return getFromFrame<tm>(
        frames,
        frame,
        [](const FrameData& frame_data)
        {
            return frame_data.getDateTime();
        }
    );
}

time_t FramesData::getDateTimeAsTS(unsigned int frame) const
{
    return getFromFrame<time_t>(
        frames,
        frame,
        [](const FrameData& frame_data)
        {
            return frame_data.getDateTimeAsTS();
        }
    );
}

int FramesData::getISOSpeed(unsigned int frame) const
{
    return getFromFrame<int>(
        frames,
        frame,
        [](const FrameData& frame_data)
        {
            return frame_data.getISOSpeed();
        }
    );
}

double FramesData::getFNumber(unsigned int frame) const
{
    return getFromFrame<double>(
        frames,
        frame,
        [](const FrameData& frame_data)
        {
            return frame_data.getFNumber();
        }
    );
}

double FramesData::getFocalLen(unsigned int frame) const
{
    return getFromFrame<double>(
        frames,
        frame,
        [](const FrameData& frame_data)
        {
            return frame_data.getFocalLen();
        }
    );
}

double FramesData::getFocalLen35mm(unsigned int frame) const
{
    return getFromFrame<double>(
        frames,
        frame,
        [](const FrameData& frame_data)
        {
            return frame_data.getFocalLen35mm();
        }
    );
}

float FramesData::getFocusDist(unsigned int frame) const
{
    return getFromFrame<float>(
        frames,
        frame,
        [](const FrameData& frame_data)
        {
            return frame_data.getFocusDist();
        }
    );
}

double FramesData::getShutterSpeed(unsigned int frame) const
{
    return getFromFrame<double>(
        frames,
        frame,
        [](const FrameData& frame_data)
        {
            return frame_data.getShutterSpeed();
        }
    );
}

double FramesData::getExpComp(unsigned int frame) const
{
    return getFromFrame<double>(
        frames,
        frame,
        [](const FrameData& frame_data)
        {
            return frame_data.getExpComp();
        }
    );
}

std::string FramesData::getMake(unsigned int frame) const
{
    return getFromFrame<std::string>(
        frames,
        frame,
        [](const FrameData& frame_data)
        {
            return frame_data.getMake();
        }
    );
}

std::string FramesData::getModel(unsigned int frame) const
{
    return getFromFrame<std::string>(
        frames,
        frame,
        [](const FrameData& frame_data)
        {
            return frame_data.getModel();
        }
    );
}

std::string FramesData::getLens(unsigned int frame) const
{
    return getFromFrame<std::string>(
        frames,
        frame,
        [](const FrameData& frame_data)
        {
            return frame_data.getLens();
        }
    );
}

std::string FramesData::getSerialNumber(unsigned int frame) const
{
    return getFromFrame<std::string>(
        frames,
        frame,
        [](const FrameData& frame_data)
        {
            return frame_data.getSerialNumber();
        }
    );
}

std::string FramesData::getOrientation(unsigned int frame) const
{
    return getFromFrame<std::string>(
        frames,
        frame,
        [](const FrameData& frame_data)
        {
            return frame_data.getOrientation();
        }
    );
}


//------inherited functions--------------//


std::string FramesMetaData::apertureToString(double aperture)
{

    char buffer[256];
    sprintf(buffer, "%0.1f", aperture);
    return buffer;
}

std::string FramesMetaData::shutterToString(double shutter)
{

    char buffer[256];

    if (shutter > 0.0 && shutter <= 0.5) {
        sprintf(buffer, "1/%0.0f", 1.0 / shutter);
    } else {
        sprintf(buffer, "%0.1f", shutter);
    }

    return buffer;
}

std::string FramesMetaData::expcompToString(double expcomp, bool maskZeroexpcomp)
{

    char buffer[256];

    if (maskZeroexpcomp) {
        if (expcomp != 0.0) {
            sprintf(buffer, "%0.2f", expcomp);
            return buffer;
        } else {
            return "";
        }
    } else {
        sprintf(buffer, "%0.2f", expcomp);
        return buffer;
    }
}

double FramesMetaData::shutterFromString(std::string s)
{

    size_t i = s.find_first_of('/');

    if (i == std::string::npos) {
        return atof(s.c_str());
    } else {
        return atof(s.substr(0, i).c_str()) / atof(s.substr(i + 1).c_str());
    }
}

double FramesMetaData::apertureFromString(std::string s)
{

    return atof(s.c_str());
}

extern "C" {

#include <libiptcdata/iptc-data.h>
#include <libiptcdata/iptc-jpeg.h>

    struct _IptcDataPrivate {
        unsigned int ref_count;

        IptcLog *log;
        IptcMem *mem;
    };

    IptcData *
    iptc_data_new_from_jpeg_file(FILE *infile)
    {
        IptcData *d;
        unsigned char * buf;
        int buf_len = 256 * 256;
        int len, offset;
        unsigned int iptc_len;

        if (!infile) {
            return nullptr;
        }

        d = iptc_data_new();

        if (!d) {
            return nullptr;
        }

        buf = (unsigned char*)iptc_mem_alloc(d->priv->mem, buf_len);

        if (!buf) {
            iptc_data_unref(d);
            return nullptr;
        }

        len = iptc_jpeg_read_ps3(infile, buf, buf_len);

        if (len <= 0) {
            goto failure;
        }

        offset = iptc_jpeg_ps3_find_iptc(buf, len, &iptc_len);

        if (offset <= 0) {
            goto failure;
        }

        iptc_data_load(d, buf + offset, iptc_len);

        iptc_mem_free(d->priv->mem, buf);
        return d;

failure:
        iptc_mem_free(d->priv->mem, buf);
        iptc_data_unref(d);
        return nullptr;
    }

}

FramesData::FramesData(const Glib::ustring& fname, std::unique_ptr<RawMetaDataLocation> rml, bool firstFrameOnly) :
    iptc(nullptr), dcrawFrameCount(0)
{
    if (rml && (rml->exifBase >= 0 || rml->ciffBase >= 0)) {
        FILE* f = g_fopen(fname.c_str(), "rb");

        if (f) {
            rtexif::ExifManager exifManager(f, std::move(rml), firstFrameOnly);
            if (exifManager.f && exifManager.rml) {
                if (exifManager.rml->exifBase >= 0) {
                    exifManager.parseRaw ();
                } else if (exifManager.rml->ciffBase >= 0) {
                    exifManager.parseCIFF ();
                }
            }

            // copying roots
            roots = exifManager.roots;

            // creating FrameData
            for (auto currFrame : exifManager.frames) {
                frames.push_back(std::unique_ptr<FrameData>(new FrameData(currFrame, currFrame->getRoot(), roots.at(0))));
            }

            for (auto currRoot : roots) {
                rtexif::Tag* t = currRoot->getTag(0x83BB);

                if (t && !iptc) {
                    iptc = iptc_data_new_from_data ((unsigned char*)t->getValue (), (unsigned)t->getValueSize ());
                    break;
                }
            }


            fclose(f);
        }
    } else if (hasJpegExtension(fname)) {
        FILE* f = g_fopen(fname.c_str(), "rb");

        if (f) {
            rtexif::ExifManager exifManager(f, std::move(rml), true);

            if (exifManager.f) {
                exifManager.parseJPEG();
                roots = exifManager.roots;

                for (auto currFrame : exifManager.frames) {
                    frames.push_back(std::unique_ptr<FrameData>(new FrameData(currFrame, currFrame->getRoot(), roots.at(0))));
                }

                rewind(exifManager.f);  // Not sure this is necessary
                iptc = iptc_data_new_from_jpeg_file(exifManager.f);
            }

            fclose(f);
        }
    } else if (hasTiffExtension(fname)) {
        FILE* f = g_fopen(fname.c_str(), "rb");

        if (f) {
            rtexif::ExifManager exifManager(f, std::move(rml), firstFrameOnly);

            exifManager.parseTIFF();
            roots = exifManager.roots;

            // creating FrameData
            for (auto currFrame : exifManager.frames) {
                frames.push_back(std::unique_ptr<FrameData>(new FrameData(currFrame, currFrame->getRoot(), roots.at(0))));
            }

            for (auto currRoot : roots) {
                rtexif::Tag* t = currRoot->getTag(0x83BB);

                if (t && !iptc) {
                    iptc = iptc_data_new_from_data((unsigned char*)t->getValue(), (unsigned)t->getValueSize());
                    break;
                }
            }

            fclose(f);
        }
    }
}

FramesData::~FramesData()
{
    for (auto currRoot : roots) {
        delete currRoot;
    }

    if (iptc) {
        iptc_data_free(iptc);
    }
}<|MERGE_RESOLUTION|>--- conflicted
+++ resolved
@@ -268,13 +268,8 @@
             iso_speed = tag->toDouble();
         }
 
-<<<<<<< HEAD
-        if ((tag = exif->getTag("DateTimeOriginal"))) {
+        if ((tag = exif->findTag("DateTimeOriginal", true))) {
             if (sscanf((const char*)tag->getValue(), "%d:%d:%d %d:%d:%d", &time.tm_year, &time.tm_mon, &time.tm_mday, &time.tm_hour, &time.tm_min, &time.tm_sec) == 6) {
-=======
-        if ((tag = exif->findTag("DateTimeOriginal", true))) {
-            if (sscanf ((const char*)tag->getValue(), "%d:%d:%d %d:%d:%d", &time.tm_year, &time.tm_mon, &time.tm_mday, &time.tm_hour, &time.tm_min, &time.tm_sec) == 6) {
->>>>>>> 458f47d1
                 time.tm_year -= 1900;
                 time.tm_mon -= 1;
                 time.tm_isdst = -1;
