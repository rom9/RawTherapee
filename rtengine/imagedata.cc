--- conflicted
+++ resolved
@@ -546,15 +546,9 @@
                     if (mnote->getTag("FocalLengthIn35mmFilm")) {
                         focal_len35mm = mnote->getTag("FocalLengthIn35mmFilm")->toDouble();
                     }
-<<<<<<< HEAD
-                } else if (mnote && (!make.compare(0, 4, "SONY") || !make.compare(0, 6, "KONICA"))) {
-                    if (mnote->getTag("LensID")) {
-                        lens = mnote->getTag("LensID")->valueToString();
-=======
                 } else if (!make.compare (0, 4, "SONY") || !make.compare (0, 6, "KONICA")) {
                     if (mnote->getTag ("LensID")) {
                         lens = mnote->getTag ("LensID")->valueToString ();
->>>>>>> c2eb20be
                         if (lens == "Unknown") {
                             lens_from_make_and_model();
                         }
@@ -570,13 +564,8 @@
                     if (lens == "Unknown") {
                         lens_from_make_and_model();
                     }
-<<<<<<< HEAD
-                } else if (mnote && !make.compare(0, 9, "Panasonic")) {
-                    if (mnote->getTag("LensType")) {
-=======
                 } else if (!make.compare (0, 9, "Panasonic")) {
                     if (mnote->getTag ("LensType")) {
->>>>>>> c2eb20be
                         std::string panalens = mnote->getTag("LensType")->valueToString();
 
                         if (panalens.find("LUMIX") != Glib::ustring::npos) {
