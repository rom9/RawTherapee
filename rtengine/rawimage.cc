--- conflicted
+++ resolved
@@ -272,13 +272,6 @@
 
                                 sum[c] += val;
                                 sum[c + 4]++;
-<<<<<<< HEAD
-
-                                if (this->isBayer()) {
-                                    break;
-                                }
-=======
->>>>>>> e3cb9130
                             }
 
                     for (c = 0; c < 8; c++) {
