/*
 *  This file is part of RawTherapee.
 *
 *  Created on: 20/nov/2010
 */

#include <strings.h>
#ifdef WIN32
#include <winsock2.h>
#else
#include <netinet/in.h>
#endif

#include "rawimage.h"
#include "settings.h"
#include "camconst.h"
#include "utils.h"

namespace rtengine
{

extern const Settings* settings;

RawImage::RawImage(const Glib::ustring &name)
    : data(nullptr)
    , prefilters(0)
    , filename(name)
    , rotate_deg(0)
    , profile_data(nullptr)
    , allocation(nullptr)
{
    memset(maximum_c4, 0, sizeof(maximum_c4));
    RT_matrix_from_constant = ThreeValBool::X;
    RT_blacklevel_from_constant = ThreeValBool::X;
    RT_whitelevel_from_constant = ThreeValBool::X;
}

RawImage::~RawImage()
{
    if (ifp) {
        fclose(ifp);
        ifp = nullptr;
    }

    if (image) {
        free(image);
    }

    if (allocation) {
        delete [] allocation;
        allocation = nullptr;
    }

    if (float_raw_image) {
        delete [] float_raw_image;
        float_raw_image = nullptr;
    }

    if (data) {
        delete [] data;
        data = nullptr;
    }

    if (profile_data) {
        delete [] profile_data;
        profile_data = nullptr;
    }
}

eSensorType RawImage::getSensorType()
{
    if (isBayer()) {
        return ST_BAYER;
    } else if (isXtrans()) {
        return ST_FUJI_XTRANS;
    } else if (isFoveon()) {
        return ST_FOVEON;
    }

    return ST_NONE;
}

/* Similar to dcraw scale_colors for coeff. calculation, but without actual pixels scaling.
 * need pixels in data[][] available
 */
void RawImage::get_colorsCoeff(float *pre_mul_, float *scale_mul_, float *cblack_, bool forceAutoWB)
{
    unsigned sum[8], c;
    unsigned W = this->get_width();
    unsigned H = this->get_height();
    float val;
    double dsum[8], dmin, dmax;

    if (isXtrans()) {
        // for xtrans files dcraw stores black levels in cblack[6] .. cblack[41], but all are equal, so we just use cblack[6]
        for (int c = 0; c < 4; c++) {
            cblack_[c] = (float) this->get_cblack(6);
            pre_mul_[c] = this->get_pre_mul(c);
        }
    } else if ((this->get_cblack(4) + 1) / 2 == 1 && (this->get_cblack(5) + 1) / 2 == 1) {
        for (int c = 0; c < 4; c++) {
            cblack_[c] = this->get_cblack(c);
        }

        for (int c = 0; c < 4; c++) {
            cblack_[FC(c / 2, c % 2)] = this->get_cblack(6 + c / 2 % this->get_cblack(4) * this->get_cblack(5) + c % 2 % this->get_cblack(5));
            pre_mul_[c] = this->get_pre_mul(c);
        }
    } else {
        for (int c = 0; c < 4; c++) {
            cblack_[c] = (float) this->get_cblack(c);
            pre_mul_[c] = this->get_pre_mul(c);
        }
    }

    if (this->get_cam_mul(0) == -1 || forceAutoWB) {
        if (!data) { // this happens only for thumbnail creation when get_cam_mul(0) == -1
            compress_image(0, false);
        }

        memset(dsum, 0, sizeof dsum);

        constexpr float blackThreshold = 8.f;
        constexpr float whiteThreshold = 25.f;
        if (this->isBayer()) {
            // calculate number of pixels per color
            dsum[FC(0, 0) + 4] += (int)(((W + 1) / 2) * ((H + 1) / 2));
            dsum[FC(0, 1) + 4] += (int)(((W / 2) * ((H + 1) / 2)));
            dsum[FC(1, 0) + 4] += (int)(((W + 1) / 2) * (H / 2));
            dsum[FC(1, 1) + 4] += (int)((W / 2) * (H / 2));

#ifdef _OPENMP
            #pragma omp parallel private(val)
#endif
            {
                double dsumthr[8];
                memset(dsumthr, 0, sizeof dsumthr);
                float sum[4];
                // make local copies of the black and white values to avoid calculations and conversions
                float cblackfloat[4];
                float whitefloat[4];

                for (int c = 0; c < 4; c++) {
                    cblackfloat[c] = cblack_[c] + blackThreshold;
                    whitefloat[c] = this->get_white(c) - whiteThreshold;
                }

                float *tempdata = data[0];
#ifdef _OPENMP
                #pragma omp for nowait
#endif

                for (size_t row = 0; row < H; row += 8) {
                    size_t ymax = row + 8 < H ? row + 8 : H;

                    for (size_t col = 0; col < W ; col += 8) {
                        size_t xmax = col + 8 < W ? col + 8 : W;
                        memset(sum, 0, sizeof sum);

                        for (size_t y = row; y < ymax; y++)
                            for (size_t x = col; x < xmax; x++) {
                                int c = FC(y, x);
                                val = tempdata[y * W + x];

                                if (val > whitefloat[c] || val < cblackfloat[c]) { // calculate number of pixels to be subtracted from sum and skip the block
                                    dsumthr[FC(row, col) + 4]      += (int)(((xmax - col + 1) / 2) * ((ymax - row + 1) / 2));
                                    dsumthr[FC(row, col + 1) + 4]    += (int)(((xmax - col) / 2) * ((ymax - row + 1) / 2));
                                    dsumthr[FC(row + 1, col) + 4]    += (int)(((xmax - col + 1) / 2) * ((ymax - row) / 2));
                                    dsumthr[FC(row + 1, col + 1) + 4]  += (int)(((xmax - col) / 2) * ((ymax - row) / 2));
                                    goto skip_block2;
                                }

                                sum[c] += val;
                            }

                        for (int c = 0; c < 4; c++) {
                            dsumthr[c] += sum[c];
                        }

skip_block2:
                        ;
                    }
                }

#ifdef _OPENMP
                #pragma omp critical
#endif
                {
                    for (int c = 0; c < 4; c++) {
                        dsum[c] += dsumthr[c];
                    }

                    for (int c = 4; c < 8; c++) {
                        dsum[c] -= dsumthr[c];
                    }

                }
            }

            for (int c = 0; c < 4; c++) {
                dsum[c] -= cblack_[c] * dsum[c + 4];
            }

<<<<<<< HEAD
        } else if (isXtrans()) {
=======
        } else if(isXtrans()) {
#ifdef _OPENMP
>>>>>>> 37027e46
            #pragma omp parallel
#endif
            {
                double dsumthr[8];
                memset(dsumthr, 0, sizeof dsumthr);
                float sum[8];
                // make local copies of the black and white values to avoid calculations and conversions
                float cblackfloat[4];
                float whitefloat[4];

                for (int c = 0; c < 4; c++)
                {
                    cblackfloat[c] = cblack_[c] + blackThreshold;
                    whitefloat[c] = this->get_white(c) - whiteThreshold;
                }

#ifdef _OPENMP
                #pragma omp for nowait
#endif

                for (size_t row = 0; row < H; row += 8)
                    for (size_t col = 0; col < W ; col += 8)
                    {
                        memset(sum, 0, sizeof sum);

                        for (size_t y = row; y < row + 8 && y < H; y++)
                            for (size_t x = col; x < col + 8 && x < W; x++) {
                                int c = XTRANSFC(y, x);
                                float val = data[y][x];

                                if (val > whitefloat[c] || val < cblackfloat[c]) {
                                    goto skip_block3;
                                }

                                val -= cblack_[c];

                                sum[c] += val;
                                sum[c + 4]++;
                            }

                        for (int c = 0; c < 8; c++) {
                            dsumthr[c] += sum[c];
                        }

skip_block3:
                        ;
                    }

#ifdef _OPENMP
                #pragma omp critical
#endif
                {
                    for (int c = 0; c < 8; c++)
                    {
                        dsum[c] += dsumthr[c];
                    }

                }
            }
        } else if (colors == 1) {
            for (int c = 0; c < 4; c++) {
                pre_mul_[c] = 1;
            }
        } else {
            for (size_t row = 0; row < H; row += 8)
                for (size_t col = 0; col < W ; col += 8) {
                    memset(sum, 0, sizeof sum);

                    for (size_t y = row; y < row + 8 && y < H; y++)
                        for (size_t x = col; x < col + 8 && x < W; x++)
                            for (int c = 0; c < 3; c++) {
                                val = data[y][3 * x + c];

                                if (val > this->get_white(c) - whiteThreshold || val < cblack_[c] + blackThreshold) {
                                    goto skip_block;
                                }

                                val -= cblack_[c];

                                sum[c] += val;
                                sum[c + 4]++;
                            }

                    for (c = 0; c < 8; c++) {
                        dsum[c] += sum[c];
                    }

skip_block:
                    ;
                }
        }

        for (int c = 0; c < 4; c++)
            if (dsum[c]) {
                pre_mul_[c] = dsum[c + 4] / dsum[c];
            }
    } else {
        memset(sum, 0, sizeof sum);

        for (size_t row = 0; row < 8; row++)
            for (size_t col = 0; col < 8; col++) {
                int c = FC(row, col);

                if ((val = white[row][col] - cblack_[c]) > 0) {
                    sum[c] += val;
                }

                sum[c + 4]++;
            }

        if (sum[0] && sum[1] && sum[2] && sum[3])
            for (int c = 0; c < 4; c++) {
                pre_mul_[c] = (float) sum[c + 4] / sum[c];
            } else if (this->get_cam_mul(0) && this->get_cam_mul(2)) {
            pre_mul_[0] = this->get_cam_mul(0);
            pre_mul_[1] = this->get_cam_mul(1);
            pre_mul_[2] = this->get_cam_mul(2);
            pre_mul_[3] = this->get_cam_mul(3);
        } else {
            fprintf(stderr, "Cannot use camera white balance.\n");
        }
    }

    if (pre_mul_[3] == 0) {
        pre_mul_[3] = this->get_colors() < 4 ? pre_mul_[1] : 1;
    } else if (this->get_colors() < 4) {
        pre_mul_[3] = pre_mul_[1] = (pre_mul_[3] + pre_mul_[1]) / 2;
    }

    if (colors == 1) {
        // there are monochrome cameras with wrong matrix. We just replace with this one.
        rgb_cam[0][0] = 1; rgb_cam[1][0] = 0; rgb_cam[2][0] = 0;
        rgb_cam[0][1] = 0; rgb_cam[1][1] = 1; rgb_cam[2][1] = 0;
        rgb_cam[0][2] = 0; rgb_cam[1][2] = 0; rgb_cam[2][2] = 1;

        for (c = 1; c < 4; c++) {
            cblack_[c] = cblack_[0];
        }
    }

    bool multiple_whites = false;
    int largest_white = this->get_white(0);

    for (c = 1; c < 4; c++) {
        if (this->get_white(c) != this->get_white(0)) {
            multiple_whites = true;

            if (this->get_white(c) > largest_white) {
                largest_white = this->get_white(c);
            }
        }
    }

    if (multiple_whites) {
        // dcraw's pre_mul/cam_mul expects a single white, so if we have provided multiple whites we need
        // to adapt scaling to avoid color shifts.
        for (c = 0; c < 4; c++) {
            // we don't really need to do the largest_white division but do so just to keep pre_mul in similar
            // range as before adjustment so they don't look strangely large if someone would print them
            pre_mul_[c] *= (float)this->get_white(c) / largest_white;
        }
    }

    for (dmin = DBL_MAX, dmax = c = 0; c < 4; c++) {
        if (dmin > pre_mul_[c]) {
            dmin = pre_mul_[c];
        }

        if (dmax < pre_mul_[c]) {
            dmax = pre_mul_[c];
        }
    }

    for (c = 0; c < 4; c++) {
        int sat = this->get_white(c) - cblack_[c];
        scale_mul_[c] = (pre_mul_[c] /= dmax) * 65535.0 / sat;
    }

    if (settings->verbose) {
        float asn[4] = { 1 / cam_mul[0], 1 / cam_mul[1], 1 / cam_mul[2], 1 / cam_mul[3] };

        for (dmax = c = 0; c < 4; c++) {
            if (cam_mul[c] == 0) {
                asn[c] = 0;
            }

            if (asn[c] > dmax) {
                dmax = asn[c];
            }
        }

        for (c = 0; c < 4; c++) {
            asn[c] /= dmax;
        }

        printf("cam_mul:[%f %f %f %f], AsShotNeutral:[%f %f %f %f]\n",
               cam_mul[0], cam_mul[1], cam_mul[2], cam_mul[3], asn[0], asn[1], asn[2], asn[3]);
        printf("pre_mul:[%f %f %f %f], scale_mul:[%f %f %f %f], cblack:[%f %f %f %f]\n",
               pre_mul_[0], pre_mul_[1], pre_mul_[2], pre_mul_[3],
               scale_mul_[0], scale_mul_[1], scale_mul_[2], scale_mul_[3],
               cblack_[0], cblack_[1], cblack_[2], cblack_[3]);
        printf("rgb_cam:[ [ %f %f %f], [%f %f %f], [%f %f %f] ]%s\n",
               rgb_cam[0][0], rgb_cam[1][0], rgb_cam[2][0],
               rgb_cam[0][1], rgb_cam[1][1], rgb_cam[2][1],
               rgb_cam[0][2], rgb_cam[1][2], rgb_cam[2][2],
               (!this->isBayer()) ? " (not bayer)" : "");

    }
}

int RawImage::loadRaw(bool loadData, unsigned int imageNum, bool closeFile, ProgressListener *plistener, double progressRange)
{
    ifname = filename.c_str();
    image = nullptr;
    verbose = settings->verbose;
    oprof = nullptr;

    if (!ifp) {
        ifp = gfopen(ifname);   // Maps to either file map or direct fopen
    } else  {
        fseek(ifp, 0, SEEK_SET);
    }

    if (!ifp) {
        return 3;
    }

    imfile_set_plistener(ifp, plistener, 0.9 * progressRange);

    thumb_length = 0;
    thumb_offset = 0;
    thumb_load_raw = nullptr;
    use_camera_wb = 0;
    highlight = 1;
    half_size = 0;
    raw_image = nullptr;

    //***************** Read ALL raw file info
    // set the number of the frame to extract. If the number is larger then number of existing frames - 1, dcraw will handle that correctly

    shot_select = imageNum;
    identify();
    // in case dcraw didn't handle the above mentioned case...
    shot_select = std::min(shot_select, std::max(is_raw, 1u) - 1);

    if (!is_raw) {
        fclose(ifp);
        ifp = nullptr;

        if (plistener) {
            plistener->setProgress(1.0 * progressRange);
        }

        return 2;
    }

    if (!strcmp(make, "Fujifilm") && raw_height * raw_width * 2u != raw_size) {
        if (raw_width * raw_height * 7u / 4u == raw_size) {
            load_raw = &RawImage::fuji_14bit_load_raw;
        } else {
            parse_fuji_compressed_header();
        }
    }

    if (flip == 5) {
        this->rotate_deg = 270;
    } else if (flip == 3) {
        this->rotate_deg = 180;
    } else if (flip == 6) {
        this->rotate_deg = 90;
    } else if (flip % 90 == 0 && flip < 360) {
        this->rotate_deg = flip;
    } else {
        this->rotate_deg = 0;
    }

    if (loadData) {

        use_camera_wb = 1;
        shrink = 0;

        if (settings->verbose) {
            printf("Loading %s %s image from %s...\n", make, model, filename.c_str());
        }

        iheight = height;
        iwidth  = width;

        if (filters || colors == 1) {
            raw_image = (ushort *) calloc ((static_cast<unsigned int>(raw_height) + 7u) * static_cast<unsigned int>(raw_width), 2);
            merror(raw_image, "main()");
        }

        // dcraw needs this global variable to hold pixel data
        image = (dcrawImage_t)calloc (static_cast<unsigned int>(height) * static_cast<unsigned int>(width) * sizeof * image + meta_length, 1);
        meta_data = (char *) (image + static_cast<unsigned int>(height) * static_cast<unsigned int>(width));

        if (!image) {
            return 200;
        }

        /* Issue 2467
              if (setjmp (failure)) {
                  if (image) { free (image); image=NULL; }
                  if (raw_image) { free(raw_image); raw_image=NULL; }
                  fclose(ifp); ifp=NULL;
                  return 100;
              }
        */
        // Load raw pixels data
        fseek(ifp, data_offset, SEEK_SET);
        (this->*load_raw)();

        if (!float_raw_image) { // apply baseline exposure only for float DNGs
            RT_baseline_exposure = 0;
        }

        if (plistener) {
            plistener->setProgress(0.9 * progressRange);
        }

        CameraConstantsStore* ccs = CameraConstantsStore::getInstance();
        CameraConst *cc = ccs->get(make, model);

        if (raw_image) {
            if (cc && cc->has_rawCrop()) {
                int lm, tm, w, h;
                cc->get_rawCrop(lm, tm, w, h);

                if (isXtrans()) {
                    shiftXtransMatrix(6 - ((top_margin - tm) % 6), 6 - ((left_margin - lm) % 6));
                } else {
                    if (((int)top_margin - tm) & 1) { // we have an odd border difference
                        filters = (filters << 4) | (filters >> 28);    // left rotate filters by 4 bits
                    }
                }

                left_margin = lm;
                top_margin = tm;

                if (w < 0) {
                    iwidth += w;
                    iwidth -= left_margin;
                    width += w;
                    width -= left_margin;
                } else if (w > 0) {
                    iwidth = width = min((int)width, w);
                }

                if (h < 0) {
                    iheight += h;
                    iheight -= top_margin;
                    height += h;
                    height -= top_margin;
                } else if (h > 0) {
                    iheight = height = min((int)height, h);
                }
            }

            if (cc && cc->has_rawMask(0)) {
                for (int i = 0; i < 8 && cc->has_rawMask(i); i++) {
                    cc->get_rawMask(i, mask[i][0], mask[i][1], mask[i][2], mask[i][3]);
                }
            }

            crop_masked_pixels();
            free(raw_image);
            raw_image = nullptr;
        } else {
            if (get_maker() == "Sigma" && cc && cc->has_rawCrop()) { // foveon images
                int lm, tm, w, h;
                cc->get_rawCrop(lm, tm, w, h);
                left_margin = lm;
                top_margin = tm;

                if (w < 0) {
                    width += w;
                    width -= left_margin;
                } else if (w > 0) {
                    width = min((int)width, w);
                }

                if (h < 0) {
                    height += h;
                    height -= top_margin;
                } else if (h > 0) {
                    height = min((int)height, h);
                }
            }
        }

        // Load embedded profile
        if (profile_length) {
            profile_data = new char[profile_length];
            fseek(ifp, profile_offset, SEEK_SET);
            fread(profile_data, 1, profile_length, ifp);
        }

        /*
          Setting the black level, there are three sources:
          dcraw single value 'black' or multi-value 'cblack', can be calculated or come
          from a hard-coded table or come from a stored value in the raw file, and
          finally there's 'black_c4' which are table values provided by RT camera constants.
          Any of these may or may not be set.

          We reduce these sources to one four channel black level, and do this by picking
          the highest found.
        */
        int black_c4[4] = { -1, -1, -1, -1 };

        bool white_from_cc = false;
        bool black_from_cc = false;

        if (cc) {
            for (int i = 0; i < 4; i++) {
                if (RT_blacklevel_from_constant == ThreeValBool::T) {
                    int blackFromCc = cc->get_BlackLevel(i, iso_speed);
                    // if black level from camconst > 0xffff it is an absolute value.
                    black_c4[i] = blackFromCc > 0xffff ? (blackFromCc & 0xffff) : blackFromCc + cblack[i];
                }

                // load 4 channel white level here, will be used if available
                if (RT_whitelevel_from_constant == ThreeValBool::T) {
                    maximum_c4[i] = cc->get_WhiteLevel(i, iso_speed, aperture);

                    if (tiff_bps > 0 && maximum_c4[i] > 0 && !isFoveon()) {
                        unsigned compare = ((uint64_t)1 << tiff_bps) - 1; // use uint64_t to avoid overflow if tiff_bps == 32

                        while (static_cast<uint64_t>(maximum_c4[i]) > compare) {
                            maximum_c4[i] >>= 1;
                        }
                    }
                }
            }
        }

        if (black_c4[0] == -1) {
            if (isXtrans())
                for (int c = 0; c < 4; c++) {
                    black_c4[c] = cblack[6];
                } else

                // RT constants not set, bring in the DCRAW single channel black constant
                for (int c = 0; c < 4; c++) {
                    black_c4[c] = black + cblack[c];
                }
        } else {
            black_from_cc = true;
        }

        if (maximum_c4[0] > 0) {
            white_from_cc = true;
        }

        for (int c = 0; c < 4; c++) {
            if (static_cast<int>(cblack[c]) < black_c4[c]) {
                cblack[c] = black_c4[c];
            }
        }

        if (settings->verbose) {
            if (cc) {
                printf("constants exists for \"%s %s\" in camconst.json\n", make, model);
            } else {
                printf("no constants in camconst.json exists for \"%s %s\" (relying only on dcraw defaults)\n", make, model);
            }

            printf("black levels: R:%d G1:%d B:%d G2:%d (%s)\n", get_cblack(0), get_cblack(1), get_cblack(2), get_cblack(3),
                   black_from_cc ? "provided by camconst.json" : "provided by dcraw");
            printf("white levels: R:%d G1:%d B:%d G2:%d (%s)\n", get_white(0), get_white(1), get_white(2), get_white(3),
                   white_from_cc ? "provided by camconst.json" : "provided by dcraw");
            printf("raw crop: %d %d %d %d (provided by %s)\n", left_margin, top_margin, iwidth, iheight, (cc && cc->has_rawCrop()) ? "camconst.json" : "dcraw");
            printf("color matrix provided by %s\n", (cc && cc->has_dcrawMatrix()) ? "camconst.json" : "dcraw");
        }
    }

    if (closeFile) {
        fclose(ifp);
        ifp = nullptr;
    }

    if (plistener) {
        plistener->setProgress(1.0 * progressRange);
    }

    return 0;
}

float** RawImage::compress_image(unsigned int frameNum, bool freeImage)
{
    if (!image) {
        return nullptr;
    }

    if (isBayer() || isXtrans()) {
        if (!allocation) {
            // shift the beginning of all frames but the first by 32 floats to avoid cache miss conflicts on CPUs which have <= 4-way associative L1-Cache
            allocation = new float[static_cast<unsigned int>(height) * static_cast<unsigned int>(width) + frameNum * 32u];
            data = new float*[height];

            for (int i = 0; i < height; i++) {
                data[i] = allocation + i * width + frameNum * 32;
            }
        }
    } else if (colors == 1) {
        // Monochrome
        if (!allocation) {
            allocation = new float[static_cast<unsigned long>(height) * static_cast<unsigned long>(width)];
            data = new float*[height];

            for (int i = 0; i < height; i++) {
                data[i] = allocation + i * width;
            }
        }
    } else {
        if (!allocation) {
            allocation = new float[3UL * static_cast<unsigned long>(height) * static_cast<unsigned long>(width)];
            data = new float*[height];

            for (int i = 0; i < height; i++) {
                data[i] = allocation + 3 * i * width;
            }
        }
    }

    // copy pixel raw data: the compressed format earns space
<<<<<<< HEAD
    if (float_raw_image) {
=======
    if( float_raw_image ) {
#ifdef _OPENMP
>>>>>>> 37027e46
        #pragma omp parallel for
#endif

        for (int row = 0; row < height; row++)
            for (int col = 0; col < width; col++) {
                this->data[row][col] = float_raw_image[(row + top_margin) * raw_width + col + left_margin];
            }

        delete [] float_raw_image;
        float_raw_image = nullptr;
    } else if (filters != 0 && !isXtrans()) {
#ifdef _OPENMP
        #pragma omp parallel for
#endif

        for (int row = 0; row < height; row++)
            for (int col = 0; col < width; col++) {
                this->data[row][col] = image[row * width + col][FC(row, col)];
            }
    } else if (isXtrans()) {
#ifdef _OPENMP
        #pragma omp parallel for
#endif

        for (int row = 0; row < height; row++)
            for (int col = 0; col < width; col++) {
                this->data[row][col] = image[row * width + col][XTRANSFC(row, col)];
            }
    } else if (colors == 1) {
#ifdef _OPENMP
        #pragma omp parallel for
#endif

        for (int row = 0; row < height; row++)
            for (int col = 0; col < width; col++) {
                this->data[row][col] = image[row * width + col][0];
            }
    } else {
        if (get_maker() == "Sigma" && dng_version) { // Hack to prevent sigma dng files from crashing
            height -= top_margin;
            width -= left_margin;
        }
<<<<<<< HEAD

=======
#ifdef _OPENMP
>>>>>>> 37027e46
        #pragma omp parallel for
#endif

        for (int row = 0; row < height; row++)
            for (int col = 0; col < width; col++) {
                this->data[row][3 * col + 0] = image[(row + top_margin) * iwidth + col + left_margin][0];
                this->data[row][3 * col + 1] = image[(row + top_margin) * iwidth + col + left_margin][1];
                this->data[row][3 * col + 2] = image[(row + top_margin) * iwidth + col + left_margin][2];
            }
    }

    if (freeImage) {
        free(image); // we don't need this anymore
        image = nullptr;
    }

    return data;
}

bool
RawImage::is_supportedThumb() const
{
    return ((thumb_width * thumb_height) > 0 &&
            (write_thumb == &rtengine::RawImage::jpeg_thumb ||
             write_thumb == &rtengine::RawImage::ppm_thumb) &&
            !thumb_load_raw);
}

bool
RawImage::is_jpegThumb() const
{
    return ((thumb_width * thumb_height) > 0 &&
            write_thumb == &rtengine::RawImage::jpeg_thumb &&
            !thumb_load_raw);
}

bool
RawImage::is_ppmThumb() const
{
    return ((thumb_width * thumb_height) > 0 &&
            write_thumb == &rtengine::RawImage::ppm_thumb &&
            !thumb_load_raw);
}

void RawImage::getXtransMatrix(int XtransMatrix[6][6])
{
    for (int row = 0; row < 6; row++)
        for (int col = 0; col < 6; col++) {
            XtransMatrix[row][col] = xtrans[row][col];
        }
}

void RawImage::getRgbCam(float rgbcam[3][4])
{
    for (int row = 0; row < 3; row++)
        for (int col = 0; col < 4; col++) {
            rgbcam[row][col] = rgb_cam[row][col];
        }

}

bool
RawImage::get_thumbSwap() const
{
    return (order == 0x4949) == (ntohs(0x1234) == 0x1234);
}

} //namespace rtengine

bool
DCraw::dcraw_coeff_overrides(const char make[], const char model[], const int iso_speed, short trans[12], int *black_level, int *white_level)
{
    static const int dcraw_arw2_scaling_bugfix_shift = 2;
    static const struct {
        const char *prefix;
        int black_level, white_level; // set to -1 for no change
        short trans[12]; // set first value to 0 for no change
    } table[] = {

        {
            "Canon EOS 5D Mark III", -1, 0x3a98,  /* RT */
            { 6722, -635, -963, -4287, 12460, 2028, -908, 2162, 5668 }
        },
        {
            "Canon EOS 5D", -1, 0xe6c, /* RT */
            { 6319, -793, -614, -5809, 13342, 2738, -1132, 1559, 7971 }
        },
        {
            "Canon EOS 6D", -1, 0x3c82,
            { 7034, -804, -1014, -4420, 12564, 2058, -851, 1994, 5758 }
        },
        {
            "Canon EOS 7D", -1, 0x3510, /* RT - Colin Walker */
            { 5962, -171, -732, -4189, 12307, 2099, -911, 1981, 6304 }
        },
        {
            "Canon EOS 20D", -1, 0xfff,  /* RT */
            { 7590, -1646, -673, -4697, 12411, 2568, -627, 1118, 7295 }
        },
        {
            "Canon EOS 40D", -1, 0x3f60,  /* RT */
            { 6070, -531, -883, -5763, 13647, 2315, -1533, 2582, 6801 }
        },
        {
            "Canon EOS 60D", -1, 0x2ff7, /* RT - Colin Walker */
            { 5678, -179, -718, -4389, 12381, 2243, -869, 1819, 6380 }
        },
        {
            "Canon EOS 450D", -1, 0x390d, /* RT */
            { 6246, -1272, -523, -5075, 12357, 3075, -1035, 1825, 7333 }
        },
        {
            "Canon EOS 550D", -1, 0x3dd7, /* RT - Lebedev*/
            { 6519, -772, -703, -4994, 12737, 2519, -1387, 2492, 6175 }
        },
        {
            "Canon EOS-1D Mark III", 0, 0x3bb0,  /* RT */
            { 7406, -1592, -646, -4856, 12457, 2698, -432, 726, 7921 }
        },
        {
            "Canon PowerShot G10", -1, -1,  /* RT */
            { 12535, -5030, -796, -2711, 10134, 3006, -413, 1605, 5264 }
        },
        {
            "Canon PowerShot G12", -1, -1,  /* RT */
            { 12222, -4097, -1380, -2876, 11016, 2130, -888, 1630, 4434 }
        },


        {
            "Fujifilm X100", -1, -1,  /* RT - Colin Walker */
            { 10841, -3288, -807, -4652, 12552, 2344, -642, 1355, 7206 }
        },


        {
            "Nikon D200", -1, 0xfbc, /* RT */
            { 8498, -2633, -295, -5423, 12869, 2860, -777, 1077, 8124 }
        },
        {
            "Nikon D3000", -1, -1, /* RT */
            { 9211, -2521, -104, -6487, 14280, 2394, -754, 1122, 8033 }
        },
        {
            "Nikon D3100", -1, -1, /* RT */
            { 7729, -2212, -481, -5709, 13148, 2858, -1295, 1908, 8936 }
        },
        {
            "Nikon D3S", -1, -1, /* RT */
            { 8792, -2663, -344, -5221, 12764, 2752, -1491, 2165, 8121 }
        },
        {
            "Nikon D5200", -1, -1, // color matrix copied from D5200 DNG D65 matrix
            { 8322, -3112, -1047, -6367, 14342, 2179, -988, 1638, 6394 }
        },
        {
            "Nikon D7000", -1, -1, /* RT - Tanveer(tsk1979) */
            { 7530, -1942, -255, -4318, 11390, 3362, -926, 1694, 7649 }
        },
        {
            "Nikon D7100", -1, -1, // color matrix and WP copied from D7100 DNG D65 matrix
            { 8322, -3112, -1047, -6367, 14342, 2179, -988, 1638, 6394 }
        },
        {
            "Nikon D700", -1, -1, /* RT */
            { 8364, -2503, -352, -6307, 14026, 2492, -1134, 1512, 8156 }
        },
        {
            "Nikon COOLPIX A", -1, 0x3e00, // color matrix and WP copied from "COOLPIX A" DNG D65 matrix
            { 8198, -2239, -724, -4871, 12389, 2798, -1043, 205, 7181 }
        },


        {
            "Olympus E-30", -1, 0xfbc,  /* RT - Colin Walker */
            { 8510, -2355, -693, -4819, 12520, 2578, -1029, 2067, 7752 }
        },
        {
            "Olympus E-5", -1, 0xeec, /* RT - Colin Walker */
            { 9732, -2629, -999, -4899, 12931, 2173, -1243, 2353, 7457 }
        },
        {
            "Olympus E-P1", -1, 0xffd, /* RT - Colin Walker */
            { 8834, -2344, -804, -4691, 12503, 2448, -978, 1919, 7603 }
        },
        {
            "Olympus E-P2", -1, 0xffd, /* RT - Colin Walker */
            { 7758, -1619, -800, -5002, 12886, 2349, -985, 1964, 8305 }
        },
        {
            "Olympus E-P3", -1, -1, /* RT - Colin Walker */
            { 7041, -1794, -336, -3790, 11192, 2984, -1364, 2625, 6217 }
        },
        {
            "Olympus E-PL1s", -1, -1, /* RT - Colin Walker */
            { 9010, -2271, -838, -4792, 12753, 2263, -1059, 2058, 7589 }
        },
        {
            "Olympus E-PL1", -1, -1, /* RT - Colin Walker */
            { 9010, -2271, -838, -4792, 12753, 2263, -1059, 2058, 7589 }
        },
        {
            "Olympus E-PL2", -1, -1, /* RT - Colin Walker */
            { 11975, -3351, -1184, -4500, 12639, 2061, -1230, 2353, 7009 }
        },
        {
            "Olympus E-PL3", -1, -1, /* RT - Colin Walker */
            { 7041, -1794, -336, -3790, 11192, 2984, -1364, 2625, 6217 }
        },
        {
            "Olympus XZ-1", -1, -1, /* RT - Colin Walker */
            { 8665, -2247, -762, -2424, 10372, 2382, -1011, 2286, 5189 }
        },


        /* since Dcraw_v9.21 Panasonic BlackLevel is read from exif (tags 0x001c BlackLevelRed, 0x001d BlackLevelGreen, 0x001e BlackLevelBlue
          and we define here the needed offset of around 15. The total BL is BL + BLoffset (cblack + black)  */

        {
            "Panasonic DMC-FZ150", 15, 0xfd2,  /* RT */
            { 10435, -3208, -72, -2293, 10506, 2067, -486, 1725, 4682 }
        },
        {
            "Panasonic DMC-G10", 15, 0xf50, /* RT - Colin Walker - variable WL 3920 - 4080 */
            { 8310, -1811, -960, -4941, 12990, 2151, -1378, 2468, 6860 }
        },
        {
            "Panasonic DMC-G1", 15, 0xf50,  /* RT - Colin Walker - variable WL 3920 - 4080 */
            { 7477, -1615, -651, -5016, 12769, 2506, -1380, 2475, 7240 }
        },
        {
            "Panasonic DMC-G2", 15, 0xf50,  /* RT - Colin Walker - variable WL 3920 - 4080  */
            { 8310, -1811, -960, -4941, 12990, 2151, -1378, 2468, 6860 }
        },
        {
            "Panasonic DMC-G3", 15, 0xfdc,  /* RT - Colin Walker - WL 4060 */
            { 6051, -1406, -671, -4015, 11505, 2868, -1654, 2667, 6219 }
        },
        {
            "Panasonic DMC-G5", 15, 0xfdc,   /* RT - WL 4060 */
            { 7122, -2092, -419, -4643, 11769, 3283, -1363, 2413, 5944 }
        },
        {
            "Panasonic DMC-GF1", 15, 0xf50, /* RT - Colin Walker - Variable WL 3920 - 4080 */
            { 7863, -2080, -668, -4623, 12331, 2578, -1020, 2066, 7266 }
        },
        {
            "Panasonic DMC-GF2", 15, 0xfd2, /* RT - Colin Walker - WL 4050 */
            { 7694, -1791, -745, -4917, 12818, 2332, -1221, 2322, 7197 }
        },
        {
            "Panasonic DMC-GF3", 15, 0xfd2, /* RT - Colin Walker - WL 4050 */
            { 8074, -1846, -861, -5026, 12999, 2239, -1320, 2375, 7422 }
        },
        {
            "Panasonic DMC-GH1", 15, 0xf5a,  /* RT - Colin Walker - variable WL 3930 - 4080 */
            { 6360, -1557, -375, -4201, 11504, 3086, -1378, 2518, 5843 }
        },
        {
            "Panasonic DMC-GH2", 15, 0xf5a,  /* RT - Colin Walker - variable WL 3930 - 4080 */
//        { 6855,-1765,-456,-4223,11600,2996,-1450,2602,5761 } }, disabled due to problems with underwater WB
            { 7780, -2410, -806, -3913, 11724, 2484, -1018, 2390, 5298 }
        }, // dcraw original

        {
            "Pentax K200D", -1, -1,  /* RT */
            { 10962, -4428, -542, -5486, 13023, 2748, -569, 842, 8390 }
        },


        {
            "Leica Camera AG M9 Digital Camera", -1, -1,  /* RT */
            { 7181, -1706, -55, -3557, 11409, 2450, -621, 2072, 7533 }
        },


        {
            "SONY NEX-3", 128 << dcraw_arw2_scaling_bugfix_shift, -1, /* RT - Colin Walker */
            { 5145, -741, -123, -4915, 12310, 2945, -794, 1489, 6906 }
        },
        {
            "SONY NEX-5", 128 << dcraw_arw2_scaling_bugfix_shift, -1, /* RT - Colin Walker */
            { 5154, -716, -115, -5065, 12506, 2882, -988, 1715, 6800 }
        },
        {
            "Sony NEX-5N", 128 << dcraw_arw2_scaling_bugfix_shift, -1, /* RT - Colin Walker */
            { 5130, -1055, -269, -4473, 11797, 3050, -701, 1310, 7121 }
        },
        {
            "Sony NEX-5R", 128 << dcraw_arw2_scaling_bugfix_shift, -1,
            { 6129, -1545, -418, -4930, 12490, 2743, -977, 1693, 6615 }
        },
        {
            "SONY NEX-C3", 128 << dcraw_arw2_scaling_bugfix_shift, -1,  /* RT - Colin Walker */
            { 5130, -1055, -269, -4473, 11797, 3050, -701, 1310, 7121 }
        },
        {
            "Sony SLT-A77", 128 << dcraw_arw2_scaling_bugfix_shift, -1,  /* RT - Colin Walker */
            { 5126, -830, -261, -4788, 12196, 2934, -948, 1602, 7068 }
        },
    };

    *black_level = -1;
    *white_level = -1;

    const bool is_pentax_dng = dng_version && !strncmp(RT_software.c_str(), "PENTAX", 6);
    
    if (RT_blacklevel_from_constant == ThreeValBool::F && !is_pentax_dng) {
        *black_level = black;
    }
    if (RT_whitelevel_from_constant == ThreeValBool::F && !is_pentax_dng) {
        *white_level = maximum;
    }
    memset(trans, 0, sizeof(*trans) * 12);

    // // indicate that DCRAW wants these from constants (rather than having loaded these from RAW file
    // // note: this is simplified so far, in some cases dcraw calls this when it has say the black level
    // // from file, but then we will not provide any black level in the tables. This case is mainly just
    // // to avoid loading table values if we have loaded a DNG conversion of a raw file (which already
    // // have constants stored in the file).
    // if (RT_whitelevel_from_constant == ThreeValBool::X || is_pentax_dng) {
    //     RT_whitelevel_from_constant = ThreeValBool::T;
    // }
    // if (RT_blacklevel_from_constant == ThreeValBool::X || is_pentax_dng) {
    //     RT_blacklevel_from_constant = ThreeValBool::T;
    // }
    // if (RT_matrix_from_constant == ThreeValBool::X) {
    //     RT_matrix_from_constant = ThreeValBool::T;
    // }

    {
        // test if we have any information in the camera constants store, if so we take that.
        rtengine::CameraConstantsStore* ccs = rtengine::CameraConstantsStore::getInstance();
        rtengine::CameraConst *cc = ccs->get(make, model);

        if (cc) {
            if (RT_blacklevel_from_constant == ThreeValBool::T) {
                *black_level = cc->get_BlackLevel(0, iso_speed);
            }
            if (RT_whitelevel_from_constant == ThreeValBool::T) {
                *white_level = cc->get_WhiteLevel(0, iso_speed, aperture);
            }

            if (RT_matrix_from_constant == ThreeValBool::T && cc->has_dcrawMatrix()) {
                const short *mx = cc->get_dcrawMatrix();

                for (int j = 0; j < 12; j++) {
                    trans[j] = mx[j];
                }
            }

            return true;
        }
    }

    char name[strlen(make) + strlen(model) + 32];
    sprintf(name, "%s %s", make, model);

    for (size_t i = 0; i < sizeof table / sizeof(table[0]); i++) {
        if (strcasecmp(name, table[i].prefix) == 0) {
            if (RT_blacklevel_from_constant == ThreeValBool::T) {
                *black_level = table[i].black_level;
            }
            if (RT_whitelevel_from_constant == ThreeValBool::T) {
                *white_level = table[i].white_level;
            }

            for (int j = 0; j < 12; j++) {
                trans[j] = table[i].trans[j];
            }

            return true;
        }
    }

    return false;
}<|MERGE_RESOLUTION|>--- conflicted
+++ resolved
@@ -201,12 +201,8 @@
                 dsum[c] -= cblack_[c] * dsum[c + 4];
             }
 
-<<<<<<< HEAD
         } else if (isXtrans()) {
-=======
-        } else if(isXtrans()) {
 #ifdef _OPENMP
->>>>>>> 37027e46
             #pragma omp parallel
 #endif
             {
@@ -733,12 +729,8 @@
     }
 
     // copy pixel raw data: the compressed format earns space
-<<<<<<< HEAD
     if (float_raw_image) {
-=======
-    if( float_raw_image ) {
 #ifdef _OPENMP
->>>>>>> 37027e46
         #pragma omp parallel for
 #endif
 
@@ -781,11 +773,7 @@
             height -= top_margin;
             width -= left_margin;
         }
-<<<<<<< HEAD
-
-=======
 #ifdef _OPENMP
->>>>>>> 37027e46
         #pragma omp parallel for
 #endif
 
