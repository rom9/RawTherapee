/*
 *  This file is part of RawTherapee.
 *
 *  Created on: 20/nov/2010
 */

#include <strings.h>
#ifdef WIN32
#include <winsock2.h>
#else
#include <netinet/in.h>
#endif

#include "rawimage.h"
#include "settings.h"
#include "camconst.h"
#include "utils.h"

namespace rtengine
{

extern const Settings* settings;

RawImage::RawImage(const Glib::ustring &name)
    : data(nullptr)
    , prefilters(0)
    , filename(name)
    , rotate_deg(0)
    , profile_data(nullptr)
    , allocation(nullptr)
{
    memset(maximum_c4, 0, sizeof(maximum_c4));
    RT_matrix_from_constant = 0;
    RT_blacklevel_from_constant = 0;
    RT_whitelevel_from_constant = 0;
}

RawImage::~RawImage()
{
    if (ifp) {
        fclose(ifp);
        ifp = nullptr;
    }

    if (image) {
        free(image);
    }

    if (allocation) {
        delete [] allocation;
        allocation = nullptr;
    }

    if (float_raw_image) {
        delete [] float_raw_image;
        float_raw_image = nullptr;
    }

    if (data) {
        delete [] data;
        data = nullptr;
    }

    if (profile_data) {
        delete [] profile_data;
        profile_data = nullptr;
    }
}

eSensorType RawImage::getSensorType()
{
    if (isBayer()) {
        return ST_BAYER;
    } else if (isXtrans()) {
        return ST_FUJI_XTRANS;
    } else if (isFoveon()) {
        return ST_FOVEON;
    }

    return ST_NONE;
}

/* Similar to dcraw scale_colors for coeff. calculation, but without actual pixels scaling.
 * need pixels in data[][] available
 */
void RawImage::get_colorsCoeff(float *pre_mul_, float *scale_mul_, float *cblack_, bool forceAutoWB)
{
    unsigned sum[8], c;
    unsigned W = this->get_width();
    unsigned H = this->get_height();
    float val;
    double dsum[8], dmin, dmax;

    if (isXtrans()) {
        // for xtrans files dcraw stores black levels in cblack[6] .. cblack[41], but all are equal, so we just use cblack[6]
        for (int c = 0; c < 4; c++) {
            cblack_[c] = (float) this->get_cblack(6);
            pre_mul_[c] = this->get_pre_mul(c);
        }
    } else if ((this->get_cblack(4) + 1) / 2 == 1 && (this->get_cblack(5) + 1) / 2 == 1) {
        for (int c = 0; c < 4; c++) {
            cblack_[c] = this->get_cblack(c);
        }

        for (int c = 0; c < 4; c++) {
            cblack_[FC(c / 2, c % 2)] = this->get_cblack(6 + c / 2 % this->get_cblack(4) * this->get_cblack(5) + c % 2 % this->get_cblack(5));
            pre_mul_[c] = this->get_pre_mul(c);
        }
    } else {
        for (int c = 0; c < 4; c++) {
            cblack_[c] = (float) this->get_cblack(c);
            pre_mul_[c] = this->get_pre_mul(c);
        }
    }

    if (this->get_cam_mul(0) == -1 || forceAutoWB) {
        if (!data) { // this happens only for thumbnail creation when get_cam_mul(0) == -1
            compress_image(0, false);
        }

        memset(dsum, 0, sizeof dsum);

        if (this->isBayer()) {
            // calculate number of pixels per color
            dsum[FC(0, 0) + 4] += (int)(((W + 1) / 2) * ((H + 1) / 2));
            dsum[FC(0, 1) + 4] += (int)(((W / 2) * ((H + 1) / 2)));
            dsum[FC(1, 0) + 4] += (int)(((W + 1) / 2) * (H / 2));
            dsum[FC(1, 1) + 4] += (int)((W / 2) * (H / 2));

            #pragma omp parallel private(val)
            {
                double dsumthr[8];
                memset(dsumthr, 0, sizeof dsumthr);
                float sum[4];
                // make local copies of the black and white values to avoid calculations and conversions
                float cblackfloat[4];
                float whitefloat[4];

                for (int c = 0; c < 4; c++) {
                    cblackfloat[c] = cblack_[c];
                    whitefloat[c] = this->get_white(c) - 25;
                }

                float *tempdata = data[0];
                #pragma omp for nowait

                for (size_t row = 0; row < H; row += 8) {
                    size_t ymax = row + 8 < H ? row + 8 : H;

                    for (size_t col = 0; col < W ; col += 8) {
                        size_t xmax = col + 8 < W ? col + 8 : W;
                        memset(sum, 0, sizeof sum);

                        for (size_t y = row; y < ymax; y++)
                            for (size_t x = col; x < xmax; x++) {
                                int c = FC(y, x);
                                val = tempdata[y * W + x];

                                if (val > whitefloat[c]) { // calculate number of pixels to be substracted from sum and skip the block
                                    dsumthr[FC(row, col) + 4]      += (int)(((xmax - col + 1) / 2) * ((ymax - row + 1) / 2));
                                    dsumthr[FC(row, col + 1) + 4]    += (int)(((xmax - col) / 2) * ((ymax - row + 1) / 2));
                                    dsumthr[FC(row + 1, col) + 4]    += (int)(((xmax - col + 1) / 2) * ((ymax - row) / 2));
                                    dsumthr[FC(row + 1, col + 1) + 4]  += (int)(((xmax - col) / 2) * ((ymax - row) / 2));
                                    goto skip_block2;
                                }

                                if (val < cblackfloat[c]) {
                                    val = cblackfloat[c];
                                }

                                sum[c] += val;
                            }

                        for (int c = 0; c < 4; c++) {
                            dsumthr[c] += sum[c];
                        }

skip_block2:
                        ;
                    }
                }

                #pragma omp critical
                {
                    for (int c = 0; c < 4; c++) {
                        dsum[c] += dsumthr[c];
                    }

                    for (int c = 4; c < 8; c++) {
                        dsum[c] -= dsumthr[c];
                    }

                }
            }

            for (int c = 0; c < 4; c++) {
                dsum[c] -= cblack_[c] * dsum[c + 4];
            }

        } else if (isXtrans()) {
            #pragma omp parallel
            {
                double dsumthr[8];
                memset(dsumthr, 0, sizeof dsumthr);
                float sum[8];
                // make local copies of the black and white values to avoid calculations and conversions
                float whitefloat[4];

                for (int c = 0; c < 4; c++)
                {
                    whitefloat[c] = this->get_white(c) - 25;
                }

                #pragma omp for nowait

                for (size_t row = 0; row < H; row += 8)
                    for (size_t col = 0; col < W ; col += 8)
                    {
                        memset(sum, 0, sizeof sum);

                        for (size_t y = row; y < row + 8 && y < H; y++)
                            for (size_t x = col; x < col + 8 && x < W; x++) {
                                int c = XTRANSFC(y, x);
                                float val = data[y][x];

                                if (val > whitefloat[c]) {
                                    goto skip_block3;
                                }

                                if ((val -= cblack_[c]) < 0) {
                                    val = 0;
                                }

                                sum[c] += val;
                                sum[c + 4]++;
                            }

                        for (int c = 0; c < 8; c++) {
                            dsumthr[c] += sum[c];
                        }

skip_block3:
                        ;
                    }

                #pragma omp critical
                {
                    for (int c = 0; c < 8; c++)
                    {
                        dsum[c] += dsumthr[c];
                    }

                }
            }
        } else if (colors == 1) {
            for (int c = 0; c < 4; c++) {
                pre_mul_[c] = 1;
            }
        } else {
            for (size_t row = 0; row < H; row += 8)
                for (size_t col = 0; col < W ; col += 8) {
                    memset(sum, 0, sizeof sum);

                    for (size_t y = row; y < row + 8 && y < H; y++)
                        for (size_t x = col; x < col + 8 && x < W; x++)
                            for (int c = 0; c < 3; c++) {
                                if (this->isBayer()) {
                                    c = FC(y, x);
                                    val = data[y][x];
                                } else {
                                    val = data[y][3 * x + c];
                                }

                                if (val > this->get_white(c) - 25) {
                                    goto skip_block;
                                }

                                if ((val -= cblack_[c]) < 0) {
                                    val = 0;
                                }

                                sum[c] += val;
                                sum[c + 4]++;

                                if (this->isBayer()) {
                                    break;
                                }
                            }

                    for (c = 0; c < 8; c++) {
                        dsum[c] += sum[c];
                    }

skip_block:
                    ;
                }
        }

        for (int c = 0; c < 4; c++)
            if (dsum[c]) {
                pre_mul_[c] = dsum[c + 4] / dsum[c];
            }
    } else {
        memset(sum, 0, sizeof sum);

        for (size_t row = 0; row < 8; row++)
            for (size_t col = 0; col < 8; col++) {
                int c = FC(row, col);

                if ((val = white[row][col] - cblack_[c]) > 0) {
                    sum[c] += val;
                }

                sum[c + 4]++;
            }

        if (sum[0] && sum[1] && sum[2] && sum[3])
            for (int c = 0; c < 4; c++) {
                pre_mul_[c] = (float) sum[c + 4] / sum[c];
            } else if (this->get_cam_mul(0) && this->get_cam_mul(2)) {
            pre_mul_[0] = this->get_cam_mul(0);
            pre_mul_[1] = this->get_cam_mul(1);
            pre_mul_[2] = this->get_cam_mul(2);
            pre_mul_[3] = this->get_cam_mul(3);
        } else {
            fprintf(stderr, "Cannot use camera white balance.\n");
        }
    }

    if (pre_mul_[3] == 0) {
        pre_mul_[3] = this->get_colors() < 4 ? pre_mul_[1] : 1;
    } else if (this->get_colors() < 4) {
        pre_mul_[3] = pre_mul_[1] = (pre_mul_[3] + pre_mul_[1]) / 2;
    }

    if (colors == 1) {
        // there are monochrome cameras with wrong matrix. We just replace with this one.
        rgb_cam[0][0] = 1; rgb_cam[1][0] = 0; rgb_cam[2][0] = 0;
        rgb_cam[0][1] = 0; rgb_cam[1][1] = 1; rgb_cam[2][1] = 0;
        rgb_cam[0][2] = 0; rgb_cam[1][2] = 0; rgb_cam[2][2] = 1;

        for (c = 1; c < 4; c++) {
            cblack_[c] = cblack_[0];
        }
    }

    bool multiple_whites = false;
    int largest_white = this->get_white(0);

    for (c = 1; c < 4; c++) {
        if (this->get_white(c) != this->get_white(0)) {
            multiple_whites = true;

            if (this->get_white(c) > largest_white) {
                largest_white = this->get_white(c);
            }
        }
    }

    if (multiple_whites) {
        // dcraw's pre_mul/cam_mul expects a single white, so if we have provided multiple whites we need
        // to adapt scaling to avoid color shifts.
        for (c = 0; c < 4; c++) {
            // we don't really need to do the largest_white division but do so just to keep pre_mul in similar
            // range as before adjustment so they don't look strangely large if someone would print them
            pre_mul_[c] *= (float)this->get_white(c) / largest_white;
        }
    }

    for (dmin = DBL_MAX, dmax = c = 0; c < 4; c++) {
        if (dmin > pre_mul_[c]) {
            dmin = pre_mul_[c];
        }

        if (dmax < pre_mul_[c]) {
            dmax = pre_mul_[c];
        }
    }

    for (c = 0; c < 4; c++) {
        int sat = this->get_white(c) - cblack_[c];
        scale_mul_[c] = (pre_mul_[c] /= dmax) * 65535.0 / sat;
    }

    if (settings->verbose) {
        float asn[4] = { 1 / cam_mul[0], 1 / cam_mul[1], 1 / cam_mul[2], 1 / cam_mul[3] };

        for (dmax = c = 0; c < 4; c++) {
            if (cam_mul[c] == 0) {
                asn[c] = 0;
            }

            if (asn[c] > dmax) {
                dmax = asn[c];
            }
        }

        for (c = 0; c < 4; c++) {
            asn[c] /= dmax;
        }

        printf("cam_mul:[%f %f %f %f], AsShotNeutral:[%f %f %f %f]\n",
               cam_mul[0], cam_mul[1], cam_mul[2], cam_mul[3], asn[0], asn[1], asn[2], asn[3]);
        printf("pre_mul:[%f %f %f %f], scale_mul:[%f %f %f %f], cblack:[%f %f %f %f]\n",
               pre_mul_[0], pre_mul_[1], pre_mul_[2], pre_mul_[3],
               scale_mul_[0], scale_mul_[1], scale_mul_[2], scale_mul_[3],
               cblack_[0], cblack_[1], cblack_[2], cblack_[3]);
        printf("rgb_cam:[ [ %f %f %f], [%f %f %f], [%f %f %f] ]%s\n",
               rgb_cam[0][0], rgb_cam[1][0], rgb_cam[2][0],
               rgb_cam[0][1], rgb_cam[1][1], rgb_cam[2][1],
               rgb_cam[0][2], rgb_cam[1][2], rgb_cam[2][2],
               (!this->isBayer()) ? " (not bayer)" : "");

    }
}

int RawImage::loadRaw(bool loadData, unsigned int imageNum, bool closeFile, ProgressListener *plistener, double progressRange)
{
    ifname = filename.c_str();
    image = nullptr;
    verbose = settings->verbose;
    oprof = nullptr;

    if (!ifp) {
        ifp = gfopen(ifname);   // Maps to either file map or direct fopen
    } else  {
        fseek(ifp, 0, SEEK_SET);
    }

    if (!ifp) {
        return 3;
    }

    imfile_set_plistener(ifp, plistener, 0.9 * progressRange);

    thumb_length = 0;
    thumb_offset = 0;
    thumb_load_raw = nullptr;
    use_camera_wb = 0;
    highlight = 1;
    half_size = 0;
    raw_image = nullptr;

    //***************** Read ALL raw file info
    // set the number of the frame to extract. If the number is larger then number of existing frames - 1, dcraw will handle that correctly

    shot_select = imageNum;
    identify();
    // in case dcraw didn't handle the above mentioned case...
    shot_select = std::min(shot_select, std::max(is_raw, 1u) - 1);

    if (!is_raw) {
        fclose(ifp);
        ifp = nullptr;

        if (plistener) {
            plistener->setProgress(1.0 * progressRange);
        }

        return 2;
    }

<<<<<<< HEAD
    if (!strcmp(make, "Fujifilm") && raw_height * raw_width * 2u != raw_size) {
        parse_fuji_compressed_header();
=======
    if(!strcmp(make,"Fujifilm") && raw_height * raw_width * 2u != raw_size) {
        if (raw_width * raw_height * 7 / 4 == raw_size) {
            load_raw = &RawImage::fuji_14bit_load_raw;
        } else {
            parse_fuji_compressed_header();
        }
>>>>>>> 4511b693
    }

    if (flip == 5) {
        this->rotate_deg = 270;
    } else if (flip == 3) {
        this->rotate_deg = 180;
    } else if (flip == 6) {
        this->rotate_deg = 90;
    } else if (flip % 90 == 0 && flip < 360) {
        this->rotate_deg = flip;
    } else {
        this->rotate_deg = 0;
    }

    if (loadData) {

        use_camera_wb = 1;
        shrink = 0;

        if (settings->verbose) {
            printf("Loading %s %s image from %s...\n", make, model, filename.c_str());
        }

        iheight = height;
        iwidth  = width;

        if (filters || colors == 1) {
            raw_image = (ushort *) calloc((raw_height + 7) * raw_width, 2);
            merror(raw_image, "main()");
        }

        // dcraw needs this global variable to hold pixel data
        image = (dcrawImage_t)calloc(height * width * sizeof * image + meta_length, 1);
        meta_data = (char *)(image + height * width);

        if (!image) {
            return 200;
        }

        /* Issue 2467
              if (setjmp (failure)) {
                  if (image) { free (image); image=NULL; }
                  if (raw_image) { free(raw_image); raw_image=NULL; }
                  fclose(ifp); ifp=NULL;
                  return 100;
              }
        */
        // Load raw pixels data
        fseek(ifp, data_offset, SEEK_SET);
        (this->*load_raw)();

        if (plistener) {
            plistener->setProgress(0.9 * progressRange);
        }

        CameraConstantsStore* ccs = CameraConstantsStore::getInstance();
        CameraConst *cc = ccs->get(make, model);

        if (raw_image) {
            if (cc && cc->has_rawCrop()) {
                int lm, tm, w, h;
                cc->get_rawCrop(lm, tm, w, h);

                if (isXtrans()) {
                    shiftXtransMatrix(6 - ((top_margin - tm) % 6), 6 - ((left_margin - lm) % 6));
                } else {
                    if (((int)top_margin - tm) & 1) { // we have an odd border difference
                        filters = (filters << 4) | (filters >> 28);    // left rotate filters by 4 bits
                    }
                }

                left_margin = lm;
                top_margin = tm;

                if (w < 0) {
                    iwidth += w;
                    iwidth -= left_margin;
                    width += w;
                    width -= left_margin;
                } else if (w > 0) {
                    iwidth = width = min((int)width, w);
                }

                if (h < 0) {
                    iheight += h;
                    iheight -= top_margin;
                    height += h;
                    height -= top_margin;
                } else if (h > 0) {
                    iheight = height = min((int)height, h);
                }
            }

            if (cc && cc->has_rawMask(0)) {
                for (int i = 0; i < 8 && cc->has_rawMask(i); i++) {
                    cc->get_rawMask(i, mask[i][0], mask[i][1], mask[i][2], mask[i][3]);
                }
            }

            crop_masked_pixels();
            free(raw_image);
            raw_image = nullptr;
        } else {
            if (get_maker() == "Sigma" && cc && cc->has_rawCrop()) { // foveon images
                int lm, tm, w, h;
                cc->get_rawCrop(lm, tm, w, h);
                left_margin = lm;
                top_margin = tm;

                if (w < 0) {
                    width += w;
                    width -= left_margin;
                } else if (w > 0) {
                    width = min((int)width, w);
                }

                if (h < 0) {
                    height += h;
                    height -= top_margin;
                } else if (h > 0) {
                    height = min((int)height, h);
                }
            }
        }

        // Load embedded profile
        if (profile_length) {
            profile_data = new char[profile_length];
            fseek(ifp, profile_offset, SEEK_SET);
            fread(profile_data, 1, profile_length, ifp);
        }

        /*
          Setting the black level, there are three sources:
          dcraw single value 'black' or multi-value 'cblack', can be calculated or come
          from a hard-coded table or come from a stored value in the raw file, and
          finally there's 'black_c4' which are table values provided by RT camera constants.
          Any of these may or may not be set.

          We reduce these sources to one four channel black level, and do this by picking
          the highest found.
        */
        int black_c4[4] = { -1, -1, -1, -1 };

        bool white_from_cc = false;
        bool black_from_cc = false;

        if (cc) {
            for (int i = 0; i < 4; i++) {
                if (RT_blacklevel_from_constant) {
                    int blackFromCc = cc->get_BlackLevel(i, iso_speed);
                    // if black level from camconst > 0xffff it is an absolute value.
                    black_c4[i] = blackFromCc > 0xffff ? (blackFromCc & 0xffff) : blackFromCc + cblack[i];
                }

                // load 4 channel white level here, will be used if available
                if (RT_whitelevel_from_constant) {
                    maximum_c4[i] = cc->get_WhiteLevel(i, iso_speed, aperture);

                    if (tiff_bps > 0 && maximum_c4[i] > 0 && !isFoveon()) {
                        unsigned compare = ((uint64_t)1 << tiff_bps) - 1; // use uint64_t to avoid overflow if tiff_bps == 32

                        while (static_cast<uint64_t>(maximum_c4[i]) > compare) {
                            maximum_c4[i] >>= 1;
                        }
                    }
                }
            }
        }

        if (black_c4[0] == -1) {
            if (isXtrans())
                for (int c = 0; c < 4; c++) {
                    black_c4[c] = cblack[6];
                } else

                // RT constants not set, bring in the DCRAW single channel black constant
                for (int c = 0; c < 4; c++) {
                    black_c4[c] = black + cblack[c];
                }
        } else {
            black_from_cc = true;
        }

        if (maximum_c4[0] > 0) {
            white_from_cc = true;
        }

        for (int c = 0; c < 4; c++) {
            if (static_cast<int>(cblack[c]) < black_c4[c]) {
                cblack[c] = black_c4[c];
            }
        }

        if (settings->verbose) {
            if (cc) {
                printf("constants exists for \"%s %s\" in camconst.json\n", make, model);
            } else {
                printf("no constants in camconst.json exists for \"%s %s\" (relying only on dcraw defaults)\n", make, model);
            }

            printf("black levels: R:%d G1:%d B:%d G2:%d (%s)\n", get_cblack(0), get_cblack(1), get_cblack(2), get_cblack(3),
                   black_from_cc ? "provided by camconst.json" : "provided by dcraw");
            printf("white levels: R:%d G1:%d B:%d G2:%d (%s)\n", get_white(0), get_white(1), get_white(2), get_white(3),
                   white_from_cc ? "provided by camconst.json" : "provided by dcraw");
            printf("raw crop: %d %d %d %d (provided by %s)\n", left_margin, top_margin, iwidth, iheight, (cc && cc->has_rawCrop()) ? "camconst.json" : "dcraw");
            printf("color matrix provided by %s\n", (cc && cc->has_dcrawMatrix()) ? "camconst.json" : "dcraw");
        }
    }

    if (closeFile) {
        fclose(ifp);
        ifp = nullptr;
    }

    if (plistener) {
        plistener->setProgress(1.0 * progressRange);
    }

    return 0;
}

float** RawImage::compress_image(int frameNum, bool freeImage)
{
    if (!image) {
        return nullptr;
    }

    if (isBayer() || isXtrans()) {
        if (!allocation) {
            // shift the beginning of all frames but the first by 32 floats to avoid cache miss conflicts on CPUs which have <= 4-way associative L1-Cache
            allocation = new float[height * width + frameNum * 32];
            data = new float*[height];

            for (int i = 0; i < height; i++) {
                data[i] = allocation + i * width + frameNum * 32;
            }
        }
    } else if (colors == 1) {
        // Monochrome
        if (!allocation) {
            allocation = new float[static_cast<unsigned long>(height) * static_cast<unsigned long>(width)];
            data = new float*[height];

            for (int i = 0; i < height; i++) {
                data[i] = allocation + i * width;
            }
        }
    } else {
        if (!allocation) {
            allocation = new float[3UL * static_cast<unsigned long>(height) * static_cast<unsigned long>(width)];
            data = new float*[height];

            for (int i = 0; i < height; i++) {
                data[i] = allocation + 3 * i * width;
            }
        }
    }

    // copy pixel raw data: the compressed format earns space
    if (float_raw_image) {
        #pragma omp parallel for

        for (int row = 0; row < height; row++)
            for (int col = 0; col < width; col++) {
                this->data[row][col] = float_raw_image[(row + top_margin) * raw_width + col + left_margin];
            }

        delete [] float_raw_image;
        float_raw_image = nullptr;
    } else if (filters != 0 && !isXtrans()) {
        #pragma omp parallel for

        for (int row = 0; row < height; row++)
            for (int col = 0; col < width; col++) {
                this->data[row][col] = image[row * width + col][FC(row, col)];
            }
    } else if (isXtrans()) {
        #pragma omp parallel for

        for (int row = 0; row < height; row++)
            for (int col = 0; col < width; col++) {
                this->data[row][col] = image[row * width + col][XTRANSFC(row, col)];
            }
    } else if (colors == 1) {
        #pragma omp parallel for

        for (int row = 0; row < height; row++)
            for (int col = 0; col < width; col++) {
                this->data[row][col] = image[row * width + col][0];
            }
    } else {
        if (get_maker() == "Sigma" && dng_version) { // Hack to prevent sigma dng files from crashing
            height -= top_margin;
            width -= left_margin;
        }

        #pragma omp parallel for

        for (int row = 0; row < height; row++)
            for (int col = 0; col < width; col++) {
                this->data[row][3 * col + 0] = image[(row + top_margin) * iwidth + col + left_margin][0];
                this->data[row][3 * col + 1] = image[(row + top_margin) * iwidth + col + left_margin][1];
                this->data[row][3 * col + 2] = image[(row + top_margin) * iwidth + col + left_margin][2];
            }
    }

    if (freeImage) {
        free(image); // we don't need this anymore
        image = nullptr;
    }

    return data;
}

bool
RawImage::is_supportedThumb() const
{
    return ((thumb_width * thumb_height) > 0 &&
            (write_thumb == &rtengine::RawImage::jpeg_thumb ||
             write_thumb == &rtengine::RawImage::ppm_thumb) &&
            !thumb_load_raw);
}

bool
RawImage::is_jpegThumb() const
{
    return ((thumb_width * thumb_height) > 0 &&
            write_thumb == &rtengine::RawImage::jpeg_thumb &&
            !thumb_load_raw);
}

bool
RawImage::is_ppmThumb() const
{
    return ((thumb_width * thumb_height) > 0 &&
            write_thumb == &rtengine::RawImage::ppm_thumb &&
            !thumb_load_raw);
}

void RawImage::getXtransMatrix(int XtransMatrix[6][6])
{
    for (int row = 0; row < 6; row++)
        for (int col = 0; col < 6; col++) {
            XtransMatrix[row][col] = xtrans[row][col];
        }
}

void RawImage::getRgbCam(float rgbcam[3][4])
{
    for (int row = 0; row < 3; row++)
        for (int col = 0; col < 4; col++) {
            rgbcam[row][col] = rgb_cam[row][col];
        }

}

bool
RawImage::get_thumbSwap() const
{
    return (order == 0x4949) == (ntohs(0x1234) == 0x1234);
}

} //namespace rtengine

bool
DCraw::dcraw_coeff_overrides(const char make[], const char model[], const int iso_speed, short trans[12], int *black_level, int *white_level)
{
    static const int dcraw_arw2_scaling_bugfix_shift = 2;
    static const struct {
        const char *prefix;
        int black_level, white_level; // set to -1 for no change
        short trans[12]; // set first value to 0 for no change
    } table[] = {

        {
            "Canon EOS 5D Mark III", -1, 0x3a98,  /* RT */
            { 6722, -635, -963, -4287, 12460, 2028, -908, 2162, 5668 }
        },
        {
            "Canon EOS 5D", -1, 0xe6c, /* RT */
            { 6319, -793, -614, -5809, 13342, 2738, -1132, 1559, 7971 }
        },
        {
            "Canon EOS 6D", -1, 0x3c82,
            { 7034, -804, -1014, -4420, 12564, 2058, -851, 1994, 5758 }
        },
        {
            "Canon EOS 7D", -1, 0x3510, /* RT - Colin Walker */
            { 5962, -171, -732, -4189, 12307, 2099, -911, 1981, 6304 }
        },
        {
            "Canon EOS 20D", -1, 0xfff,  /* RT */
            { 7590, -1646, -673, -4697, 12411, 2568, -627, 1118, 7295 }
        },
        {
            "Canon EOS 40D", -1, 0x3f60,  /* RT */
            { 6070, -531, -883, -5763, 13647, 2315, -1533, 2582, 6801 }
        },
        {
            "Canon EOS 60D", -1, 0x2ff7, /* RT - Colin Walker */
            { 5678, -179, -718, -4389, 12381, 2243, -869, 1819, 6380 }
        },
        {
            "Canon EOS 450D", -1, 0x390d, /* RT */
            { 6246, -1272, -523, -5075, 12357, 3075, -1035, 1825, 7333 }
        },
        {
            "Canon EOS 550D", -1, 0x3dd7, /* RT - Lebedev*/
            { 6519, -772, -703, -4994, 12737, 2519, -1387, 2492, 6175 }
        },
        {
            "Canon EOS-1D Mark III", 0, 0x3bb0,  /* RT */
            { 7406, -1592, -646, -4856, 12457, 2698, -432, 726, 7921 }
        },
        {
            "Canon PowerShot G10", -1, -1,  /* RT */
            { 12535, -5030, -796, -2711, 10134, 3006, -413, 1605, 5264 }
        },
        {
            "Canon PowerShot G12", -1, -1,  /* RT */
            { 12222, -4097, -1380, -2876, 11016, 2130, -888, 1630, 4434 }
        },


        {
            "Fujifilm X100", -1, -1,  /* RT - Colin Walker */
            { 10841, -3288, -807, -4652, 12552, 2344, -642, 1355, 7206 }
        },


        {
            "Nikon D200", -1, 0xfbc, /* RT */
            { 8498, -2633, -295, -5423, 12869, 2860, -777, 1077, 8124 }
        },
        {
            "Nikon D3000", -1, -1, /* RT */
            { 9211, -2521, -104, -6487, 14280, 2394, -754, 1122, 8033 }
        },
        {
            "Nikon D3100", -1, -1, /* RT */
            { 7729, -2212, -481, -5709, 13148, 2858, -1295, 1908, 8936 }
        },
        {
            "Nikon D3S", -1, -1, /* RT */
            { 8792, -2663, -344, -5221, 12764, 2752, -1491, 2165, 8121 }
        },
        {
            "Nikon D5200", -1, -1, // color matrix copied from D5200 DNG D65 matrix
            { 8322, -3112, -1047, -6367, 14342, 2179, -988, 1638, 6394 }
        },
        {
            "Nikon D7000", -1, -1, /* RT - Tanveer(tsk1979) */
            { 7530, -1942, -255, -4318, 11390, 3362, -926, 1694, 7649 }
        },
        {
            "Nikon D7100", -1, -1, // color matrix and WP copied from D7100 DNG D65 matrix
            { 8322, -3112, -1047, -6367, 14342, 2179, -988, 1638, 6394 }
        },
        {
            "Nikon D700", -1, -1, /* RT */
            { 8364, -2503, -352, -6307, 14026, 2492, -1134, 1512, 8156 }
        },
        {
            "Nikon COOLPIX A", -1, 0x3e00, // color matrix and WP copied from "COOLPIX A" DNG D65 matrix
            { 8198, -2239, -724, -4871, 12389, 2798, -1043, 205, 7181 }
        },


        {
            "Olympus E-30", -1, 0xfbc,  /* RT - Colin Walker */
            { 8510, -2355, -693, -4819, 12520, 2578, -1029, 2067, 7752 }
        },
        {
            "Olympus E-5", -1, 0xeec, /* RT - Colin Walker */
            { 9732, -2629, -999, -4899, 12931, 2173, -1243, 2353, 7457 }
        },
        {
            "Olympus E-P1", -1, 0xffd, /* RT - Colin Walker */
            { 8834, -2344, -804, -4691, 12503, 2448, -978, 1919, 7603 }
        },
        {
            "Olympus E-P2", -1, 0xffd, /* RT - Colin Walker */
            { 7758, -1619, -800, -5002, 12886, 2349, -985, 1964, 8305 }
        },
        {
            "Olympus E-P3", -1, -1, /* RT - Colin Walker */
            { 7041, -1794, -336, -3790, 11192, 2984, -1364, 2625, 6217 }
        },
        {
            "Olympus E-PL1s", -1, -1, /* RT - Colin Walker */
            { 9010, -2271, -838, -4792, 12753, 2263, -1059, 2058, 7589 }
        },
        {
            "Olympus E-PL1", -1, -1, /* RT - Colin Walker */
            { 9010, -2271, -838, -4792, 12753, 2263, -1059, 2058, 7589 }
        },
        {
            "Olympus E-PL2", -1, -1, /* RT - Colin Walker */
            { 11975, -3351, -1184, -4500, 12639, 2061, -1230, 2353, 7009 }
        },
        {
            "Olympus E-PL3", -1, -1, /* RT - Colin Walker */
            { 7041, -1794, -336, -3790, 11192, 2984, -1364, 2625, 6217 }
        },
        {
            "Olympus XZ-1", -1, -1, /* RT - Colin Walker */
            { 8665, -2247, -762, -2424, 10372, 2382, -1011, 2286, 5189 }
        },


        /* since Dcraw_v9.21 Panasonic BlackLevel is read from exif (tags 0x001c BlackLevelRed, 0x001d BlackLevelGreen, 0x001e BlackLevelBlue
          and we define here the needed offset of around 15. The total BL is BL + BLoffset (cblack + black)  */

        {
            "Panasonic DMC-FZ150", 15, 0xfd2,  /* RT */
            { 10435, -3208, -72, -2293, 10506, 2067, -486, 1725, 4682 }
        },
        {
            "Panasonic DMC-G10", 15, 0xf50, /* RT - Colin Walker - variable WL 3920 - 4080 */
            { 8310, -1811, -960, -4941, 12990, 2151, -1378, 2468, 6860 }
        },
        {
            "Panasonic DMC-G1", 15, 0xf50,  /* RT - Colin Walker - variable WL 3920 - 4080 */
            { 7477, -1615, -651, -5016, 12769, 2506, -1380, 2475, 7240 }
        },
        {
            "Panasonic DMC-G2", 15, 0xf50,  /* RT - Colin Walker - variable WL 3920 - 4080  */
            { 8310, -1811, -960, -4941, 12990, 2151, -1378, 2468, 6860 }
        },
        {
            "Panasonic DMC-G3", 15, 0xfdc,  /* RT - Colin Walker - WL 4060 */
            { 6051, -1406, -671, -4015, 11505, 2868, -1654, 2667, 6219 }
        },
        {
            "Panasonic DMC-G5", 15, 0xfdc,   /* RT - WL 4060 */
            { 7122, -2092, -419, -4643, 11769, 3283, -1363, 2413, 5944 }
        },
        {
            "Panasonic DMC-GF1", 15, 0xf50, /* RT - Colin Walker - Variable WL 3920 - 4080 */
            { 7863, -2080, -668, -4623, 12331, 2578, -1020, 2066, 7266 }
        },
        {
            "Panasonic DMC-GF2", 15, 0xfd2, /* RT - Colin Walker - WL 4050 */
            { 7694, -1791, -745, -4917, 12818, 2332, -1221, 2322, 7197 }
        },
        {
            "Panasonic DMC-GF3", 15, 0xfd2, /* RT - Colin Walker - WL 4050 */
            { 8074, -1846, -861, -5026, 12999, 2239, -1320, 2375, 7422 }
        },
        {
            "Panasonic DMC-GH1", 15, 0xf5a,  /* RT - Colin Walker - variable WL 3930 - 4080 */
            { 6360, -1557, -375, -4201, 11504, 3086, -1378, 2518, 5843 }
        },
        {
            "Panasonic DMC-GH2", 15, 0xf5a,  /* RT - Colin Walker - variable WL 3930 - 4080 */
//        { 6855,-1765,-456,-4223,11600,2996,-1450,2602,5761 } }, disabled due to problems with underwater WB
            { 7780, -2410, -806, -3913, 11724, 2484, -1018, 2390, 5298 }
        }, // dcraw original

        {
            "Pentax K200D", -1, -1,  /* RT */
            { 10962, -4428, -542, -5486, 13023, 2748, -569, 842, 8390 }
        },


        {
            "Leica Camera AG M9 Digital Camera", -1, -1,  /* RT */
            { 7181, -1706, -55, -3557, 11409, 2450, -621, 2072, 7533 }
        },


        {
            "SONY NEX-3", 128 << dcraw_arw2_scaling_bugfix_shift, -1, /* RT - Colin Walker */
            { 5145, -741, -123, -4915, 12310, 2945, -794, 1489, 6906 }
        },
        {
            "SONY NEX-5", 128 << dcraw_arw2_scaling_bugfix_shift, -1, /* RT - Colin Walker */
            { 5154, -716, -115, -5065, 12506, 2882, -988, 1715, 6800 }
        },
        {
            "Sony NEX-5N", 128 << dcraw_arw2_scaling_bugfix_shift, -1, /* RT - Colin Walker */
            { 5130, -1055, -269, -4473, 11797, 3050, -701, 1310, 7121 }
        },
        {
            "Sony NEX-5R", 128 << dcraw_arw2_scaling_bugfix_shift, -1,
            { 6129, -1545, -418, -4930, 12490, 2743, -977, 1693, 6615 }
        },
        {
            "SONY NEX-C3", 128 << dcraw_arw2_scaling_bugfix_shift, -1,  /* RT - Colin Walker */
            { 5130, -1055, -269, -4473, 11797, 3050, -701, 1310, 7121 }
        },
        {
            "Sony SLT-A77", 128 << dcraw_arw2_scaling_bugfix_shift, -1,  /* RT - Colin Walker */
            { 5126, -830, -261, -4788, 12196, 2934, -948, 1602, 7068 }
        },
    };

    *black_level = -1;
    *white_level = -1;
    memset(trans, 0, sizeof(*trans) * 12);

    // indicate that DCRAW wants these from constants (rather than having loaded these from RAW file
    // note: this is simplified so far, in some cases dcraw calls this when it has say the black level
    // from file, but then we will not provide any black level in the tables. This case is mainly just
    // to avoid loading table values if we have loaded a DNG conversion of a raw file (which already
    // have constants stored in the file).
    RT_whitelevel_from_constant = 1;
    RT_blacklevel_from_constant = 1;
    RT_matrix_from_constant = 1;

    {
        // test if we have any information in the camera constants store, if so we take that.
        rtengine::CameraConstantsStore* ccs = rtengine::CameraConstantsStore::getInstance();
        rtengine::CameraConst *cc = ccs->get(make, model);

        if (cc) {
            *black_level = cc->get_BlackLevel(0, iso_speed);
            *white_level = cc->get_WhiteLevel(0, iso_speed, aperture);

            if (cc->has_dcrawMatrix()) {
                const short *mx = cc->get_dcrawMatrix();

                for (int j = 0; j < 12; j++) {
                    trans[j] = mx[j];
                }
            }

            return true;
        }
    }

    char name[strlen(make) + strlen(model) + 32];
    sprintf(name, "%s %s", make, model);

    for (size_t i = 0; i < sizeof table / sizeof(table[0]); i++) {
        if (strcasecmp(name, table[i].prefix) == 0) {
            *black_level = table[i].black_level;
            *white_level = table[i].white_level;

            for (int j = 0; j < 12; j++) {
                trans[j] = table[i].trans[j];
            }

            return true;
        }
    }

    return false;
}<|MERGE_RESOLUTION|>--- conflicted
+++ resolved
@@ -460,17 +460,12 @@
         return 2;
     }
 
-<<<<<<< HEAD
     if (!strcmp(make, "Fujifilm") && raw_height * raw_width * 2u != raw_size) {
-        parse_fuji_compressed_header();
-=======
-    if(!strcmp(make,"Fujifilm") && raw_height * raw_width * 2u != raw_size) {
         if (raw_width * raw_height * 7 / 4 == raw_size) {
             load_raw = &RawImage::fuji_14bit_load_raw;
         } else {
             parse_fuji_compressed_header();
         }
->>>>>>> 4511b693
     }
 
     if (flip == 5) {
