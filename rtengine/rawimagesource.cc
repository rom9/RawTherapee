/*
 *  This file is part of RawTherapee.
 *
 *  Copyright (c) 2004-2010 Gabor Horvath <hgabor@rawtherapee.com>
 *
 *  RawTherapee is free software: you can redistribute it and/or modify
 *  it under the terms of the GNU General Public License as published by
 *  the Free Software Foundation, either version 3 of the License, or
 *  (at your option) any later version.
 *
 *  RawTherapee is distributed in the hope that it will be useful,
 *  but WITHOUT ANY WARRANTY; without even the implied warranty of
 *  MERCHANTABILITY or FITNESS FOR A PARTICULAR PURPOSE.  See the
 *  GNU General Public License for more details.
 *
 *  You should have received a copy of the GNU General Public License
 *  along with RawTherapee.  If not, see <https://www.gnu.org/licenses/>.
 */
#include <cmath>
#include <iostream>

#include "rtengine.h"
#include "rawimagesource.h"
#include "rawimagesource_i.h"
#include "jaggedarray.h"
#include "median.h"
#include "rawimage.h"
#include "mytime.h"
#include "iccstore.h"
#include "curves.h"
#include "dfmanager.h"
#include "ffmanager.h"
#include "dcp.h"
#include "rt_math.h"
#include "improcfun.h"
#include "rtlensfun.h"
#include "pdaflinesfilter.h"
#include "camconst.h"
#include "procparams.h"
#include "color.h"
//#define BENCHMARK
//#include "StopWatch.h"
#ifdef _OPENMP
#include <omp.h>
#endif
#include "opthelper.h"
#define clipretinex( val, minv, maxv )    (( val = (val < minv ? minv : val ) ) > maxv ? maxv : val )
#undef CLIPD
#define CLIPD(a) ((a)>0.0f?((a)<1.0f?(a):1.0f):0.0f)

namespace
{

void rotateLine(const float* const line, rtengine::PlanarPtr<float> &channel, const int tran, const int i, const int w, const int h)
{
    switch (tran & TR_ROT) {
        case TR_R180:
            for (int j = 0; j < w; j++) {
                channel(h - 1 - i, w - 1 - j) = line[j];
            }

            break;

        case TR_R90:
            for (int j = 0; j < w; j++) {
                channel(j, h - 1 - i) = line[j];
            }

            break;

        case TR_R270:
            for (int j = 0; j < w; j++) {
                channel(w - 1 - j, i) = line[j];
            }

            break;

        case TR_NONE:
        default:
            for (int j = 0; j < w; j++) {
                channel(i, j) = line[j];
            }
    }
}

void transLineStandard(const float* const red, const float* const green, const float* const blue, const int i, rtengine::Imagefloat* const image, const int tran, const int imwidth, const int imheight)
{
    // conventional CCD coarse rotation
    rotateLine(red, image->r, tran, i, imwidth, imheight);
    rotateLine(green, image->g, tran, i, imwidth, imheight);
    rotateLine(blue, image->b, tran, i, imwidth, imheight);
}

void transLineFuji(const float* const red, const float* const green, const float* const blue, const int i, rtengine::Imagefloat* const image, const int tran, const int imheight, const int fw)
{

    // Fuji SuperCCD rotation + coarse rotation
    int start = ABS(fw - i);
    int w = fw * 2 + 1;
    int h = (imheight - fw) * 2 + 1;
    int end = min(h + fw - i, w - fw + i);

    switch (tran & TR_ROT) {
        case TR_R180:
            for (int j = start; j < end; j++) {
                int y = i + j - fw;
                int x = fw - i + j;

                if (x >= 0 && y < image->getHeight() && y >= 0 && x < image->getWidth()) {
                    image->r(image->getHeight() - 1 - y, image->getWidth() - 1 - x) = red[j];
                    image->g(image->getHeight() - 1 - y, image->getWidth() - 1 - x) = green[j];
                    image->b(image->getHeight() - 1 - y, image->getWidth() - 1 - x) = blue[j];
                }
            }

            break;

        case TR_R270:
            for (int j = start; j < end; j++) {
                int y = i + j - fw;
                int x = fw - i + j;

                if (x >= 0 && x < image->getHeight() && y >= 0 && y < image->getWidth()) {
                    image->r(image->getHeight() - 1 - x, y) = red[j];
                    image->g(image->getHeight() - 1 - x, y) = green[j];
                    image->b(image->getHeight() - 1 - x, y) = blue[j];
                }
            }

            break;

        case TR_R90:
            for (int j = start; j < end; j++) {
                int y = i + j - fw;
                int x = fw - i + j;

                if (x >= 0 && y < image->getWidth() && y >= 0 && x < image->getHeight()) {
                    image->r(x, image->getWidth() - 1 - y) = red[j];
                    image->g(x, image->getWidth() - 1 - y) = green[j];
                    image->b(x, image->getWidth() - 1 - y) = blue[j];
                }
            }

            break;

        case TR_NONE:
        default:
            for (int j = start; j < end; j++) {
                int y = i + j - fw;
                int x = fw - i + j;

                if (x >= 0 && y < image->getHeight() && y >= 0 && x < image->getWidth()) {
                    image->r(y, x) = red[j];
                    image->g(y, x) = green[j];
                    image->b(y, x) = blue[j];
                }
            }
    }
}

void transLineD1x (const float* const red, const float* const green, const float* const blue, const int i, rtengine::Imagefloat* const image, const int tran, const int imwidth, const int imheight, const bool oddHeight, const bool clip)
{
    // Nikon D1X has an uncommon sensor with 4028 x 1324 sensels.
    // Vertical sensel size is 2x horizontal sensel size
    // We have to do vertical interpolation for the 'missing' rows
    // We do that in combination with coarse rotation

    switch (tran & TR_ROT) {
        case TR_R180: // rotate 180 degree
            for (int j = 0; j < imwidth; j++) {
                image->r(2 * (imheight - 1 - i), imwidth - 1 - j) = red[j];
                image->g(2 * (imheight - 1 - i), imwidth - 1 - j) = green[j];
                image->b(2 * (imheight - 1 - i), imwidth - 1 - j) = blue[j];
            }

            if (i == 0) {
                for (int j = 0; j < imwidth; j++) {
                    image->r(2 * imheight - 1, imwidth - 1 - j) = red[j];
                    image->g(2 * imheight - 1, imwidth - 1 - j) = green[j];
                    image->b(2 * imheight - 1, imwidth - 1 - j) = blue[j];
                }
            }

            if (i == 1 || i == 2) { // linear interpolation
                int row = 2 * imheight - 1 - 2 * i;

                for (int j = 0; j < imwidth; j++) {
                    int col = imwidth - 1 - j;
                    image->r(row, col) = (red[j] + image->r(row + 1, col)) / 2;
                    image->g(row, col) = (green[j] + image->g(row + 1, col)) / 2;
                    image->b(row, col) = (blue[j] + image->b(row + 1, col)) / 2;
                }

                if (i == 2 && oddHeight) {
                    int row = 2 * imheight;

                    for (int j = 0; j < imwidth; j++) {
                        int col = imwidth - 1 - j;
                        image->r(row, col) = (red[j] + image->r(row - 2, col)) / 2;
                        image->g(row, col) = (green[j] + image->g(row - 2, col)) / 2;
                        image->b(row, col) = (blue[j] + image->b(row - 2, col)) / 2;
                    }
                }
            } else if (i == imheight - 1 || i == imheight - 2) {
                int row = 2 * imheight - 1 - 2 * i;

                for (int j = 0; j < imwidth; j++) {
                    int col = imwidth - 1 - j;
                    image->r(row, col) = (red[j] + image->r(row + 1, col)) / 2;
                    image->g(row, col) = (green[j] + image->g(row + 1, col)) / 2;
                    image->b(row, col) = (blue[j] + image->b(row + 1, col)) / 2;
                }

                row = 2 * imheight - 1 - 2 * i + 2;

                for (int j = 0; j < imwidth; j++) {
                    int col = imwidth - 1 - j;
                    image->r(row, col) = (red[j] + image->r(row + 1, col)) / 2;
                    image->g(row, col) = (green[j] + image->g(row + 1, col)) / 2;
                    image->b(row, col) = (blue[j] + image->b(row + 1, col)) / 2;
                }
            } else if (i > 2 && i < imheight - 1) { // vertical bicubic interpolation
                int row = 2 * imheight - 1 - 2 * i + 2;

                for (int j = 0; j < imwidth; j++) {
                    int col = imwidth - 1 - j;
                    image->r(row, col) = MAX(0.f, -0.0625f * (red[j] + image->r(row + 3, col)) + 0.5625f * (image->r(row - 1, col) + image->r(row + 1, col)));
                    image->g(row, col) = MAX(0.f, -0.0625f * (green[j] + image->g(row + 3, col)) + 0.5625f * (image->g(row - 1, col) + image->g(row + 1, col)));
                    image->b(row, col) = MAX(0.f, -0.0625f * (blue[j] + image->b(row + 3, col)) + 0.5625f * (image->b(row - 1, col) + image->b(row + 1, col)));

                    if(clip) {
                        image->r(row, col) = MIN(image->r(row, col), rtengine::MAXVALF);
                        image->g(row, col) = MIN(image->g(row, col), rtengine::MAXVALF);
                        image->b(row, col) = MIN(image->b(row, col), rtengine::MAXVALF);
                    }
                }
            }

            break;

        case TR_R90: // rotate right
            if (i == 0) {
                for (int j = 0; j < imwidth; j++) {
                    image->r(j, 2 * imheight - 1) = red[j];
                    image->g(j, 2 * imheight - 1) = green[j];
                    image->b(j, 2 * imheight - 1) = blue[j];
                }
            }

            for (int j = 0; j < imwidth; j++) {
                image->r(j, 2 * (imheight - 1 - i)) = red[j];
                image->g(j, 2 * (imheight - 1 - i)) = green[j];
                image->b(j, 2 * (imheight - 1 - i)) = blue[j];
            }

            if (i == 1 || i == 2) { // linear interpolation
                int col = 2 * imheight - 1 - 2 * i;

                for (int j = 0; j < imwidth; j++) {
                    image->r(j, col) = (red[j] + image->r(j, col + 1)) / 2;
                    image->g(j, col) = (green[j] + image->g(j, col + 1)) / 2;
                    image->b(j, col) = (blue[j] + image->b(j, col + 1)) / 2;

                    if (oddHeight && i == 2) {
                        image->r(j, 2 * imheight) = (red[j] + image->r(j, 2 * imheight - 2)) / 2;
                        image->g(j, 2 * imheight) = (green[j] + image->g(j, 2 * imheight - 2)) / 2;
                        image->b(j, 2 * imheight) = (blue[j] + image->b(j, 2 * imheight - 2)) / 2;
                    }
                }
            } else if (i == imheight - 1) {
                int col = 2 * imheight - 1 - 2 * i;

                for (int j = 0; j < imwidth; j++) {
                    image->r(j, col) = (red[j] + image->r(j, col + 1)) / 2;
                    image->g(j, col) = (green[j] + image->g(j, col + 1)) / 2;
                    image->b(j, col) = (blue[j] + image->b(j, col + 1)) / 2;
                }

                col = 2 * imheight - 1 - 2 * i + 2;

                for (int j = 0; j < imwidth; j++) {
                    image->r(j, col) = (red[j] + image->r(j, col + 1)) / 2;
                    image->g(j, col) = (green[j] + image->g(j, col + 1)) / 2;
                    image->b(j, col) = (blue[j] + image->b(j, col + 1)) / 2;
                }
            } else if (i > 2 && i < imheight - 1) { // vertical bicubic interpolation
                int col = 2 * imheight - 1 - 2 * i + 2;

                for (int j = 0; j < imwidth; j++) {
                    image->r(j, col) = MAX(0.f, -0.0625f * (red[j] + image->r(j, col + 3)) + 0.5625f * (image->r(j, col - 1) + image->r(j, col + 1)));
                    image->g(j, col) = MAX(0.f, -0.0625f * (green[j] + image->g(j, col + 3)) + 0.5625f * (image->g(j, col - 1) + image->g(j, col + 1)));
                    image->b(j, col) = MAX(0.f, -0.0625f * (blue[j] + image->b(j, col + 3)) + 0.5625f * (image->b(j, col - 1) + image->b(j, col + 1)));

                    if(clip) {
                        image->r(j, col) = MIN(image->r(j, col), rtengine::MAXVALF);
                        image->g(j, col) = MIN(image->g(j, col), rtengine::MAXVALF);
                        image->b(j, col) = MIN(image->b(j, col), rtengine::MAXVALF);
                    }
                }
            }

            break;

        case TR_R270: // rotate left
            if (i == 0) {
                for (int j = imwidth - 1, row = 0; j >= 0; j--, row++) {
                    image->r(row, 2 * i) = red[j];
                    image->g(row, 2 * i) = green[j];
                    image->b(row, 2 * i) = blue[j];
                }
            } else if (i == 1 || i == 2) { // linear interpolation
                for (int j = imwidth - 1, row = 0; j >= 0; j--, row++) {
                    image->r(row, 2 * i) = red[j];
                    image->g(row, 2 * i) = green[j];
                    image->b(row, 2 * i) = blue[j];
                    image->r(row, 2 * i - 1) = (red[j] + image->r(row, 2 * i - 2)) * 0.5f;
                    image->g(row, 2 * i - 1) = (green[j] + image->g(row, 2 * i - 2)) * 0.5f;
                    image->b(row, 2 * i - 1) = (blue[j] + image->b(row, 2 * i - 2)) * 0.5f;
                }
            } else if (i > 0 && i < imheight) { // vertical bicubic interpolation
                for (int j = imwidth - 1, row = 0; j >= 0; j--, row++) {
                    image->r(row, 2 * i - 3) = MAX(0.f, -0.0625f * (red[j] + image->r(row, 2 * i - 6)) + 0.5625f * (image->r(row, 2 * i - 2) + image->r(row, 2 * i - 4)));
                    image->g(row, 2 * i - 3) = MAX(0.f, -0.0625f * (green[j] + image->g(row, 2 * i - 6)) + 0.5625f * (image->g(row, 2 * i - 2) + image->g(row, 2 * i - 4)));
                    image->b(row, 2 * i - 3) = MAX(0.f, -0.0625f * (blue[j] + image->b(row, 2 * i - 6)) + 0.5625f * (image->b(row, 2 * i - 2) + image->b(row, 2 * i - 4)));

                    if(clip) {
                        image->r(row, 2 * i - 3) = MIN(image->r(row, 2 * i - 3), rtengine::MAXVALF);
                        image->g(row, 2 * i - 3) = MIN(image->g(row, 2 * i - 3), rtengine::MAXVALF);
                        image->b(row, 2 * i - 3) = MIN(image->b(row, 2 * i - 3), rtengine::MAXVALF);
                    }

                    image->r(row, 2 * i) = red[j];
                    image->g(row, 2 * i) = green[j];
                    image->b(row, 2 * i) = blue[j];
                }
            }

            if (i == imheight - 1) {
                for (int j = imwidth - 1, row = 0; j >= 0; j--, row++) {
                    image->r(row, 2 * i - 1) = MAX(0.f, -0.0625f * (red[j] + image->r(row, 2 * i - 4)) + 0.5625f * (image->r(row, 2 * i) + image->r(row, 2 * i - 2)));
                    image->g(row, 2 * i - 1) = MAX(0.f, -0.0625f * (green[j] + image->g(row, 2 * i - 4)) + 0.5625f * (image->g(row, 2 * i) + image->g(row, 2 * i - 2)));
                    image->b(row, 2 * i - 1) = MAX(0.f, -0.0625f * (blue[j] + image->b(row, 2 * i - 4)) + 0.5625f * (image->b(row, 2 * i) + image->b(row, 2 * i - 2)));

                    if(clip) {
                        image->r(j, 2 * i - 1) = MIN(image->r(j, 2 * i - 1), rtengine::MAXVALF);
                        image->g(j, 2 * i - 1) = MIN(image->g(j, 2 * i - 1), rtengine::MAXVALF);
                        image->b(j, 2 * i - 1) = MIN(image->b(j, 2 * i - 1), rtengine::MAXVALF);
                    }

                    image->r(row, 2 * i + 1) = (red[j] + image->r(row, 2 * i - 1)) / 2;
                    image->g(row, 2 * i + 1) = (green[j] + image->g(row, 2 * i - 1)) / 2;
                    image->b(row, 2 * i + 1) = (blue[j] + image->b(row, 2 * i - 1)) / 2;

                    if (oddHeight) {
                        image->r(row, 2 * i + 2) = (red[j] + image->r(row, 2 * i - 2)) / 2;
                        image->g(row, 2 * i + 2) = (green[j] + image->g(row, 2 * i - 2)) / 2;
                        image->b(row, 2 * i + 2) = (blue[j] + image->b(row, 2 * i - 2)) / 2;
                    }
                }
            }

            break;

        case TR_NONE: // no coarse rotation
        default:
            rotateLine(red, image->r, tran, 2 * i, imwidth, imheight);
            rotateLine(green, image->g, tran, 2 * i, imwidth, imheight);
            rotateLine(blue, image->b, tran, 2 * i, imwidth, imheight);

            if (i == 1 || i == 2) { // linear interpolation
                for (int j = 0; j < imwidth; j++) {
                    image->r(2 * i - 1, j) = (red[j] + image->r(2 * i - 2, j)) / 2;
                    image->g(2 * i - 1, j) = (green[j] + image->g(2 * i - 2, j)) / 2;
                    image->b(2 * i - 1, j) = (blue[j] + image->b(2 * i - 2, j)) / 2;
                }
            } else if (i > 2 && i < imheight) { // vertical bicubic interpolation
                for (int j = 0; j < imwidth; j++) {
                    image->r(2 * i - 3, j) = MAX(0.f, -0.0625f * (red[j] + image->r(2 * i - 6, j)) + 0.5625f * (image->r(2 * i - 2, j) + image->r(2 * i - 4, j)));
                    image->g(2 * i - 3, j) = MAX(0.f, -0.0625f * (green[j] + image->g(2 * i - 6, j)) + 0.5625f * (image->g(2 * i - 2, j) + image->g(2 * i - 4, j)));
                    image->b(2 * i - 3, j) = MAX(0.f, -0.0625f * (blue[j] + image->b(2 * i - 6, j)) + 0.5625f * (image->b(2 * i - 2, j) + image->b(2 * i - 4, j)));

                    if(clip) {
                        image->r(2 * i - 3, j) = MIN(image->r(2 * i - 3, j), rtengine::MAXVALF);
                        image->g(2 * i - 3, j) = MIN(image->g(2 * i - 3, j), rtengine::MAXVALF);
                        image->b(2 * i - 3, j) = MIN(image->b(2 * i - 3, j), rtengine::MAXVALF);
                    }
                }
            }

            if (i == imheight - 1) {
                for (int j = 0; j < imwidth; j++) {
                    image->r(2 * i - 1, j) = MAX(0.f, -0.0625f * (red[j] + image->r(2 * i - 4, j)) + 0.5625f * (image->r(2 * i, j) + image->r(2 * i - 2, j)));
                    image->g(2 * i - 1, j) = MAX(0.f, -0.0625f * (green[j] + image->g(2 * i - 4, j)) + 0.5625f * (image->g(2 * i, j) + image->g(2 * i - 2, j)));
                    image->b(2 * i - 1, j) = MAX(0.f, -0.0625f * (blue[j] + image->b(2 * i - 4, j)) + 0.5625f * (image->b(2 * i, j) + image->b(2 * i - 2, j)));

                    if(clip) {
                        image->r(2 * i - 1, j) = MIN(image->r(2 * i - 1, j), rtengine::MAXVALF);
                        image->g(2 * i - 1, j) = MIN(image->g(2 * i - 1, j), rtengine::MAXVALF);
                        image->b(2 * i - 1, j) = MIN(image->b(2 * i - 1, j), rtengine::MAXVALF);
                    }

                    image->r(2 * i + 1, j) = (red[j] + image->r(2 * i - 1, j)) / 2;
                    image->g(2 * i + 1, j) = (green[j] + image->g(2 * i - 1, j)) / 2;
                    image->b(2 * i + 1, j) = (blue[j] + image->b(2 * i - 1, j)) / 2;

                    if (oddHeight) {
                        image->r(2 * i + 2, j) = (red[j] + image->r(2 * i - 2, j)) / 2;
                        image->g(2 * i + 2, j) = (green[j] + image->g(2 * i - 2, j)) / 2;
                        image->b(2 * i + 2, j) = (blue[j] + image->b(2 * i - 2, j)) / 2;
                    }
                }
            }
    }
}

}


namespace rtengine
{

extern const Settings* settings;
#undef ABS
#undef DIST

#define ABS(a) ((a)<0?-(a):(a))
#define DIST(a,b) (ABS(a-b))

RawImageSource::RawImageSource()
    : ImageSource()
    , W(0), H(0)
    , plistener(nullptr)
    , scale_mul{}
    , c_black{}
    , c_white{}
    , cblacksom{}
    , ref_pre_mul{}
    , refwb_red(0.0)
    , refwb_green(0.0)
    , refwb_blue(0.0)
    , rgb_cam{}
    , cam_rgb{}
    , xyz_cam{}
    , cam_xyz{}
    , fuji(false)
    , d1x(false)
    , border(4)
    , chmax{}
    , hlmax{}
    , clmax{}
    , initialGain(0.0)
    , camInitialGain(0.0)
    , defGain(0.0)
    , ri(nullptr)
    , rawData(0, 0)
    , green(0, 0)
    , red(0, 0)
    , blue(0, 0)
    , greenCache(nullptr)
    , redCache(nullptr)
    , blueCache(nullptr)
    , rawDirty(true)
    , histMatchingParams(new procparams::ColorManagementParams)
{
    camProfile = nullptr;
    embProfile = nullptr;
    rgbSourceModified = false;

    for (int i = 0; i < 4; ++i) {
        psRedBrightness[i] = psGreenBrightness[i] = psBlueBrightness[i] = 1.f;
    }
}

//%%%%%%%%%%%%%%%%%%%%%%%%%%%%%%%%%%%%%%%

RawImageSource::~RawImageSource()
{

    delete idata;
    delete redCache;
    delete greenCache;
    delete blueCache;

    for (size_t i = 0; i < numFrames; ++i) {
        delete riFrames[i];
    }

    for(size_t i = 0; i + 1 < numFrames; ++i) {
        delete rawDataBuffer[i];
    }

    flushRGB();
    flushRawData();

    if (camProfile) {
        cmsCloseProfile(camProfile);
    }

    if (embProfile) {
        cmsCloseProfile(embProfile);
    }
}

//%%%%%%%%%%%%%%%%%%%%%%%%%%%%%%%%%%%%%%%

void RawImageSource::transformRect(const PreviewProps &pp, int tran, int &ssx1, int &ssy1, int &width, int &height, int &fw)
{
    int pp_x = pp.getX() + border;
    int pp_y = pp.getY() + border;
    int pp_width = pp.getWidth();
    int pp_height = pp.getHeight();

    if (d1x) {
        if ((tran & TR_ROT) == TR_R90 || (tran & TR_ROT) == TR_R270) {
            pp_x /= 2;
            pp_width = pp_width / 2 + 1;
        } else {
            pp_y /= 2;
            pp_height = pp_height / 2 + 1;
        }
    }

    int w = W, h = H;

    if (fuji) {
        w = ri->get_FujiWidth() * 2 + 1;
        h = (H - ri->get_FujiWidth()) * 2 + 1;
    }

    int sw = w, sh = h;

    if ((tran & TR_ROT) == TR_R90 || (tran & TR_ROT) == TR_R270) {
        sw = h;
        sh = w;
    }

    if (pp_width > sw - 2 * border) {
        pp_width = sw - 2 * border;
    }

    if (pp_height > sh - 2 * border) {
        pp_height = sh - 2 * border;
    }

    int ppx = pp_x, ppy = pp_y;

    if (tran & TR_HFLIP) {
        ppx = max(sw - pp_x - pp_width, 0);
    }

    if (tran & TR_VFLIP) {
        ppy = max(sh - pp_y - pp_height, 0);
    }

    int sx1 = ppx;        // assuming it's >=0
    int sy1 = ppy;        // assuming it's >=0
    int sx2 = min(ppx + pp_width, w - 1);
    int sy2 = min(ppy + pp_height, h - 1);

    if ((tran & TR_ROT) == TR_R180) {
        sx1 = max(w - ppx - pp_width, 0);
        sy1 = max(h - ppy - pp_height, 0);
        sx2 = min(sx1 + pp_width, w - 1);
        sy2 = min(sy1 + pp_height, h - 1);
    } else if ((tran & TR_ROT) == TR_R90) {
        sx1 = ppy;
        sy1 = max(h - ppx - pp_width, 0);
        sx2 = min(sx1 + pp_height, w - 1);
        sy2 = min(sy1 + pp_width, h - 1);
    } else if ((tran & TR_ROT) == TR_R270) {
        sx1 = max(w - ppy - pp_height, 0);
        sy1 = ppx;
        sx2 = min(sx1 + pp_height, w - 1);
        sy2 = min(sy1 + pp_width, h - 1);
    }

    if (fuji) {
        // atszamoljuk a koordinatakat fuji-ra:
        // recalculate the coordinates fuji-ra:
        ssx1 = (sx1 + sy1) / 2;
        ssy1 = (sy1 - sx2) / 2 + ri->get_FujiWidth();
        int ssx2 = (sx2 + sy2) / 2 + 1;
        int ssy2 = (sy2 - sx1) / 2 + ri->get_FujiWidth();
        fw   = (sx2 - sx1) / 2 / pp.getSkip();
        width  = (ssx2 - ssx1) / pp.getSkip() + ((ssx2 - ssx1) % pp.getSkip() > 0);
        height = (ssy2 - ssy1) / pp.getSkip() + ((ssy2 - ssy1) % pp.getSkip() > 0);
    } else {
        ssx1 = sx1;
        ssy1 = sy1;
        width  = (sx2 + 1 - sx1) / pp.getSkip() + ((sx2 + 1 - sx1) % pp.getSkip() > 0);
        height = (sy2 + 1 - sy1) / pp.getSkip() + ((sy2 + 1 - sy1) % pp.getSkip() > 0);
    }
}

float calculate_scale_mul(float scale_mul[4], const float pre_mul_[4], const float c_white[4], const float c_black[4], bool isMono, int colors)
{
    if (isMono || colors == 1) {
        for (int c = 0; c < 4; c++) {
            scale_mul[c] = 65535.0 / (c_white[c] - c_black[c]);
        }
    } else {
        float pre_mul[4];

        for (int c = 0; c < 4; c++) {
            pre_mul[c] = pre_mul_[c];
        }

        if (pre_mul[3] == 0) {
            pre_mul[3] = pre_mul[1]; // G2 == G1
        }

        float maxpremul = max(pre_mul[0], pre_mul[1], pre_mul[2], pre_mul[3]);

        for (int c = 0; c < 4; c++) {
            scale_mul[c] = (pre_mul[c] / maxpremul) * 65535.0 / (c_white[c] - c_black[c]);
        }
    }

    float gain = max(scale_mul[0], scale_mul[1], scale_mul[2], scale_mul[3]) / min(scale_mul[0], scale_mul[1], scale_mul[2], scale_mul[3]);
    return gain;
}

void RawImageSource::getImage(const ColorTemp &ctemp, int tran, Imagefloat* image, const PreviewProps &pp, const ToneCurveParams &hrp, const RAWParams &raw)
{
    MyMutex::MyLock lock(getImageMutex);

    tran = defTransform(tran);

    // compute channel multipliers
    double r, g, b;
    float rm, gm, bm;

    if (ctemp.getTemp() < 0) {
        // no white balance, ie revert the pre-process white balance to restore original unbalanced raw camera color
        rm = ri->get_pre_mul(0);
        gm = ri->get_pre_mul(1);
        bm = ri->get_pre_mul(2);
    } else {
        ctemp.getMultipliers(r, g, b);
        rm = imatrices.cam_rgb[0][0] * r + imatrices.cam_rgb[0][1] * g + imatrices.cam_rgb[0][2] * b;
        gm = imatrices.cam_rgb[1][0] * r + imatrices.cam_rgb[1][1] * g + imatrices.cam_rgb[1][2] * b;
        bm = imatrices.cam_rgb[2][0] * r + imatrices.cam_rgb[2][1] * g + imatrices.cam_rgb[2][2] * b;
    }

    if (true) {
        // adjust gain so the maximum raw value of the least scaled channel just hits max
        const float new_pre_mul[4] = { ri->get_pre_mul(0) / rm, ri->get_pre_mul(1) / gm, ri->get_pre_mul(2) / bm, ri->get_pre_mul(3) / gm };
        float new_scale_mul[4];

        bool isMono = (ri->getSensorType() == ST_FUJI_XTRANS && raw.xtranssensor.method == RAWParams::XTransSensor::getMethodString(RAWParams::XTransSensor::Method::MONO))
                      || (ri->getSensorType() == ST_BAYER && raw.bayersensor.method == RAWParams::BayerSensor::getMethodString(RAWParams::BayerSensor::Method::MONO));

        for (int i = 0; i < 4; ++i) {
            c_white[i] = (ri->get_white(i) - cblacksom[i]) / raw.expos + cblacksom[i];
        }

        float gain = calculate_scale_mul(new_scale_mul, new_pre_mul, c_white, cblacksom, isMono, ri->get_colors());
        rm = new_scale_mul[0] / scale_mul[0] * gain;
        gm = new_scale_mul[1] / scale_mul[1] * gain;
        bm = new_scale_mul[2] / scale_mul[2] * gain;
        //fprintf(stderr, "camera gain: %f, current wb gain: %f, diff in stops %f\n", camInitialGain, gain, log2(camInitialGain) - log2(gain));
    } else {
        // old scaling: used a fixed reference gain based on camera (as-shot) white balance

        // how much we need to scale each channel to get our new white balance
        rm = refwb_red / rm;
        gm = refwb_green / gm;
        bm = refwb_blue / bm;
        // normalize so larger multiplier becomes 1.0
        float minval = min(rm, gm, bm);
        rm /= minval;
        gm /= minval;
        bm /= minval;
        // multiply with reference gain, ie as-shot WB
        rm *= camInitialGain;
        gm *= camInitialGain;
        bm *= camInitialGain;
    }

    defGain = 0.0;
    // compute image area to render in order to provide the requested part of the image
    int sx1, sy1, imwidth, imheight, fw, d1xHeightOdd = 0;
    transformRect(pp, tran, sx1, sy1, imwidth, imheight, fw);

    // check possible overflows
    int maximwidth, maximheight;

    if ((tran & TR_ROT) == TR_R90 || (tran & TR_ROT) == TR_R270) {
        maximwidth = image->getHeight();
        maximheight = image->getWidth();
    } else {
        maximwidth = image->getWidth();
        maximheight = image->getHeight();
    }

    if (d1x) {
        // D1X has only half of the required rows
        // we interpolate the missing ones later to get correct aspect ratio
        // if the height is odd we also have to add an additional row to avoid a black line
        d1xHeightOdd = maximheight & 1;
        maximheight /= 2;
        imheight = maximheight;
    }

    // correct if overflow (very rare), but not fuji because it is corrected in transline
    if (!fuji && imwidth > maximwidth) {
        imwidth = maximwidth;
    }

    if (!fuji && imheight > maximheight) {
        imheight = maximheight;
    }

    if (fuji) { // zero image to avoid access to uninitialized values in further processing because fuji super-ccd processing is not clean...
        for (int i = 0; i < image->getHeight(); ++i) {
            for (int j = 0; j < image->getWidth(); ++j) {
                image->r(i, j) = image->g(i, j) = image->b(i, j) = 0;
            }
        }
    }

    int maxx = this->W, maxy = this->H, skip = pp.getSkip();

    // raw clip levels after white balance
    hlmax[0] = clmax[0] * rm;
    hlmax[1] = clmax[1] * gm;
    hlmax[2] = clmax[2] * bm;

    const bool doClip = (chmax[0] >= clmax[0] || chmax[1] >= clmax[1] || chmax[2] >= clmax[2]) && !hrp.hrenabled && hrp.clampOOG;

    float area = skip * skip;
    rm /= area;
    gm /= area;
    bm /= area;
    bool doHr = (hrp.hrenabled && hrp.method != "Color");
    const float expcomp = std::pow(2, ri->getBaselineExposure());
    rm *= expcomp;
    gm *= expcomp;
    bm *= expcomp;
    
#ifdef _OPENMP
    #pragma omp parallel if(!d1x)       // omp disabled for D1x to avoid race conditions (see Issue 1088 http://code.google.com/p/rawtherapee/issues/detail?id=1088)
    {
#endif
        // render the requested image part
        float line_red[imwidth] ALIGNED16;
        float line_grn[imwidth] ALIGNED16;
        float line_blue[imwidth] ALIGNED16;

#ifdef _OPENMP
        #pragma omp for schedule(dynamic,16)
#endif

        for (int ix = 0; ix < imheight; ix++) {
            int i = sy1 + skip * ix;
            i = std::min(i, maxy - skip); // avoid trouble

            if (ri->getSensorType() == ST_BAYER || ri->getSensorType() == ST_FUJI_XTRANS || ri->get_colors() == 1) {
                for (int j = 0, jx = sx1; j < imwidth; j++, jx += skip) {
                    jx = std::min(jx, maxx - skip); // avoid trouble

                    float rtot = 0.f, gtot = 0.f, btot = 0.f;

                    for (int m = 0; m < skip; m++)
                        for (int n = 0; n < skip; n++) {
                            rtot += red[i + m][jx + n];
                            gtot += green[i + m][jx + n];
                            btot += blue[i + m][jx + n];
                        }

                    rtot *= rm;
                    gtot *= gm;
                    btot *= bm;

                    if (doClip) {
                        // note: as hlmax[] can be larger than CLIP and we can later apply negative
                        // exposure this means that we can clip away local highlights which actually
                        // are not clipped. We have to do that though as we only check pixel by pixel
                        // and don't know if this will transition into a clipped area, if so we need
                        // to clip also surrounding to make a good colour transition
                        rtot = CLIP(rtot);
                        gtot = CLIP(gtot);
                        btot = CLIP(btot);
                    }

                    line_red[j] = rtot;
                    line_grn[j] = gtot;
                    line_blue[j] = btot;
                }
            } else {
                for (int j = 0, jx = sx1; j < imwidth; j++, jx += skip) {
                    if (jx > maxx - skip) {
                        jx = maxx - skip - 1;
                    }

                    float rtot, gtot, btot;
                    rtot = gtot = btot = 0;

                    for (int m = 0; m < skip; m++)
                        for (int n = 0; n < skip; n++) {
                            rtot += rawData[i + m][(jx + n) * 3 + 0];
                            gtot += rawData[i + m][(jx + n) * 3 + 1];
                            btot += rawData[i + m][(jx + n) * 3 + 2];
                        }

                    rtot *= rm;
                    gtot *= gm;
                    btot *= bm;

                    if (doClip) {
                        rtot = CLIP(rtot);
                        gtot = CLIP(gtot);
                        btot = CLIP(btot);
                    }

                    line_red[j] = rtot;
                    line_grn[j] = gtot;
                    line_blue[j] = btot;

                }
            }

            //process all highlight recovery other than "Color"
            if (doHr) {
                hlRecovery(hrp.method, line_red, line_grn, line_blue, imwidth, hlmax);
            }

            if (d1x) {
                transLineD1x (line_red, line_grn, line_blue, ix, image, tran, imwidth, imheight, d1xHeightOdd, doClip);
            } else if (fuji) {
                transLineFuji(line_red, line_grn, line_blue, ix, image, tran, imheight, fw);
            } else {
                transLineStandard(line_red, line_grn, line_blue, ix, image, tran, imwidth, imheight);
            }

        }

#ifdef _OPENMP
    }
#endif

    if (fuji) {
        int a = ((tran & TR_ROT) == TR_R90 && image->getWidth() % 2 == 0) || ((tran & TR_ROT) == TR_R180 && image->getHeight() % 2 + image->getWidth() % 2 == 1) || ((tran & TR_ROT) == TR_R270 && image->getHeight() % 2 == 0);

        // first row
        for (int j = 1 + a; j < image->getWidth() - 1; j += 2) {
            image->r(0, j) = (image->r(1, j) + image->r(0, j + 1) + image->r(0, j - 1)) / 3;
            image->g(0, j) = (image->g(1, j) + image->g(0, j + 1) + image->g(0, j - 1)) / 3;
            image->b(0, j) = (image->b(1, j) + image->b(0, j + 1) + image->b(0, j - 1)) / 3;
        }

        // other rows
        for (int i = 1; i < image->getHeight() - 1; i++) {
            for (int j = 2 - (a + i + 1) % 2; j < image->getWidth() - 1; j += 2) {
                // edge-adaptive interpolation
                double dh = (ABS(image->r(i, j + 1) - image->r(i, j - 1)) + ABS(image->g(i, j + 1) - image->g(i, j - 1)) + ABS(image->b(i, j + 1) - image->b(i, j - 1))) / 1.0;
                double dv = (ABS(image->r(i + 1, j) - image->r(i - 1, j)) + ABS(image->g(i + 1, j) - image->g(i - 1, j)) + ABS(image->b(i + 1, j) - image->b(i - 1, j))) / 1.0;
                double eh = 1.0 / (1.0 + dh);
                double ev = 1.0 / (1.0 + dv);
                image->r(i, j) = (eh * (image->r(i, j + 1) + image->r(i, j - 1)) + ev * (image->r(i + 1, j) + image->r(i - 1, j))) / (2.0 * (eh + ev));
                image->g(i, j) = (eh * (image->g(i, j + 1) + image->g(i, j - 1)) + ev * (image->g(i + 1, j) + image->g(i - 1, j))) / (2.0 * (eh + ev));
                image->b(i, j) = (eh * (image->b(i, j + 1) + image->b(i, j - 1)) + ev * (image->b(i + 1, j) + image->b(i - 1, j))) / (2.0 * (eh + ev));
            }

            // first pixel
            if (2 - (a + i + 1) % 2 == 2) {
                image->r(i, 0) = (image->r(i + 1, 0) + image->r(i - 1, 0) + image->r(i, 1)) / 3;
                image->g(i, 0) = (image->g(i + 1, 0) + image->g(i - 1, 0) + image->g(i, 1)) / 3;
                image->b(i, 0) = (image->b(i + 1, 0) + image->b(i - 1, 0) + image->b(i, 1)) / 3;
            }

            // last pixel
            if (2 - (a + i + image->getWidth()) % 2 == 2) {
                image->r(i, image->getWidth() - 1) = (image->r(i + 1, image->getWidth() - 1) + image->r(i - 1, image->getWidth() - 1) + image->r(i, image->getWidth() - 2)) / 3;
                image->g(i, image->getWidth() - 1) = (image->g(i + 1, image->getWidth() - 1) + image->g(i - 1, image->getWidth() - 1) + image->g(i, image->getWidth() - 2)) / 3;
                image->b(i, image->getWidth() - 1) = (image->b(i + 1, image->getWidth() - 1) + image->b(i - 1, image->getWidth() - 1) + image->b(i, image->getWidth() - 2)) / 3;
            }
        }

        // last row
        int b = (a == 1 && image->getHeight() % 2) || (a == 0 && image->getHeight() % 2 == 0);

        for (int j = 1 + b; j < image->getWidth() - 1; j += 2) {
            image->r(image->getHeight() - 1, j) = (image->r(image->getHeight() - 2, j) + image->r(image->getHeight() - 1, j + 1) + image->r(image->getHeight() - 1, j - 1)) / 3;
            image->g(image->getHeight() - 1, j) = (image->g(image->getHeight() - 2, j) + image->g(image->getHeight() - 1, j + 1) + image->g(image->getHeight() - 1, j - 1)) / 3;
            image->b(image->getHeight() - 1, j) = (image->b(image->getHeight() - 2, j) + image->b(image->getHeight() - 1, j + 1) + image->b(image->getHeight() - 1, j - 1)) / 3;
        }
    }

    // Flip if needed
    if (tran & TR_HFLIP) {
        hflip(image);
    }

    if (tran & TR_VFLIP) {
        vflip(image);
    }

    // Colour correction (only when running on full resolution)
    if (pp.getSkip() == 1) {
        switch (ri->getSensorType()) {
            case ST_BAYER:
                processFalseColorCorrection(image, raw.bayersensor.ccSteps);
                break;

            case ST_FUJI_XTRANS:
                processFalseColorCorrection(image, raw.xtranssensor.ccSteps);
                break;

            case ST_FOVEON:
            case ST_NONE:
                break;
        }
    }
}

DCPProfile *RawImageSource::getDCP(const ColorManagementParams &cmp, DCPProfile::ApplyState &as)
{
    if (cmp.inputProfile == "(camera)" || cmp.inputProfile == "(none)") {
        return nullptr;
    }

    DCPProfile *dcpProf = nullptr;
    cmsHPROFILE dummy;
    findInputProfile(cmp.inputProfile, nullptr, (static_cast<const FramesData*>(getMetaData()))->getCamera(), &dcpProf, dummy);

    if (dcpProf == nullptr) {
        if (settings->verbose) {
            printf("Can't load DCP profile '%s'!\n", cmp.inputProfile.c_str());
        }

        return nullptr;
    }

    dcpProf->setStep2ApplyState(cmp.workingProfile, cmp.toneCurve, cmp.applyLookTable, cmp.applyBaselineExposureOffset, as);
    return dcpProf;
}

void RawImageSource::convertColorSpace(Imagefloat* image, const ColorManagementParams &cmp, const ColorTemp &wb)
{
    double pre_mul[3] = { ri->get_pre_mul(0), ri->get_pre_mul(1), ri->get_pre_mul(2) };
    colorSpaceConversion(image, cmp, wb, pre_mul, embProfile, camProfile, imatrices.xyz_cam, (static_cast<const FramesData*>(getMetaData()))->getCamera());
}

void RawImageSource::getFullSize(int& w, int& h, int tr)
{

    tr = defTransform(tr);

    if (fuji) {
        w = ri->get_FujiWidth() * 2 + 1;
        h = (H - ri->get_FujiWidth()) * 2 + 1;
    } else if (d1x) {
        w = W;
        h = 2 * H;
    } else {
        w = W;
        h = H;
    }

    if ((tr & TR_ROT) == TR_R90 || (tr & TR_ROT) == TR_R270) {
        int tmp = w;
        w = h;
        h = tmp;
    }

    w -= 2 * border;
    h -= 2 * border;
}

//%%%%%%%%%%%%%%%%%%%%%%%%%%%%%%%%%%%%%%%

void RawImageSource::getSize(const PreviewProps &pp, int& w, int& h)
{
    w = pp.getWidth() / pp.getSkip() + (pp.getWidth() % pp.getSkip() > 0);
    h = pp.getHeight() / pp.getSkip() + (pp.getHeight() % pp.getSkip() > 0);
}

//%%%%%%%%%%%%%%%%%%%%%%%%%%%%%%%%%%%%%%%

void RawImageSource::hflip(Imagefloat* image)
{
    image->hflip();
}

//%%%%%%%%%%%%%%%%%%%%%%%%%%%%%%%%%%%%%%%

void RawImageSource::vflip(Imagefloat* image)
{
    image->vflip();
}


//%%%%%%%%%%%%%%%%%%%%%%%%%%%%%%%%%%%%%%%

int RawImageSource::load (const Glib::ustring &fname, bool firstFrameOnly)
{

    MyTime t1, t2;
    t1.set();
    fileName = fname;

    if (plistener) {
        plistener->setProgressStr ("PROGRESSBAR_DECODING");
        plistener->setProgress(0.0);
    }

    ri = new RawImage(fname);
    int errCode = ri->loadRaw(false, 0, false);

    if (errCode) {
        return errCode;
    }
    numFrames = firstFrameOnly ? (numFrames < 7 ? 1 : ri->getFrameCount()) : ri->getFrameCount();

    errCode = 0;

    if(numFrames >= 7) {
        // special case to avoid crash when loading Hasselblad H6D-100cMS pixelshift files
        // limit to 6 frames and skip first frame, as first frame is not bayer
        if (firstFrameOnly) {
            numFrames = 1;
        } else {
            numFrames = 6;
        }
#ifdef _OPENMP
        #pragma omp parallel
#endif
        {
            int errCodeThr = 0;
#ifdef _OPENMP
            #pragma omp for nowait
#endif
            for(unsigned int i = 0; i < numFrames; ++i) {
                if(i == 0) {
                    riFrames[i] = ri;
                    errCodeThr = riFrames[i]->loadRaw (true, i + 1, true, plistener, 0.8);
                } else {
                    riFrames[i] = new RawImage(fname);
                    errCodeThr = riFrames[i]->loadRaw (true, i + 1);
                }
            }
#ifdef _OPENMP
            #pragma omp critical
#endif
            {
                errCode = errCodeThr ? errCodeThr : errCode;
            }
        }
    } else if(numFrames > 1) {
#ifdef _OPENMP
        #pragma omp parallel
#endif
        {
            int errCodeThr = 0;
#ifdef _OPENMP
            #pragma omp for nowait
#endif

            for (unsigned int i = 0; i < numFrames; ++i)
            {
                if (i == 0) {
                    riFrames[i] = ri;
                    errCodeThr = riFrames[i]->loadRaw(true, i, true, plistener, 0.8);
                } else {
                    riFrames[i] = new RawImage(fname);
                    errCodeThr = riFrames[i]->loadRaw(true, i);
                }
            }

#ifdef _OPENMP
            #pragma omp critical
#endif
            {
                errCode = errCodeThr ? errCodeThr : errCode;
            }
        }
    } else {
        riFrames[0] = ri;
        errCode = riFrames[0]->loadRaw(true, 0, true, plistener, 0.8);
    }

    if (!errCode) {
        for (unsigned int i = 0; i < numFrames; ++i) {
            riFrames[i]->compress_image(i);
        }
    } else {
        return errCode;
    }

    if (numFrames > 1) {  // this disables multi frame support for Fuji S5 until I found a solution to handle different dimensions
        if (riFrames[0]->get_width() != riFrames[1]->get_width() || riFrames[0]->get_height() != riFrames[1]->get_height()) {
            numFrames = 1;
        }
    }

    if (plistener) {
        plistener->setProgress(0.9);
    }

    /***** Copy once constant data extracted from raw *******/
    W = ri->get_width();
    H = ri->get_height();
    fuji = ri->get_FujiWidth() != 0;

    for (int i = 0; i < 3; i++)
        for (int j = 0; j < 3; j++) {
            imatrices.rgb_cam[i][j] = ri->get_colors() == 1 ? (i == j) : ri->get_rgb_cam(i, j);
        }

    // compute inverse of the color transformation matrix
    // first arg is matrix, second arg is inverse
    inverse33(imatrices.rgb_cam, imatrices.cam_rgb);

    d1x  = ! ri->get_model().compare("D1X");

    if (ri->getSensorType() == ST_FUJI_XTRANS) {
        border = 7;
    } else if (ri->getSensorType() == ST_FOVEON) {
        border = 0;
    }

    if (ri->get_profile()) {
        embProfile = cmsOpenProfileFromMem(ri->get_profile(), ri->get_profileLen());
    }

    // create profile
    memset(imatrices.xyz_cam, 0, sizeof(imatrices.xyz_cam));

    for (int i = 0; i < 3; i++)
        for (int j = 0; j < 3; j++)
            for (int k = 0; k < 3; k++) {
                imatrices.xyz_cam[i][j] += xyz_sRGB[i][k] * imatrices.rgb_cam[k][j];
            }

    camProfile = ICCStore::getInstance()->createFromMatrix(imatrices.xyz_cam, false, "Camera");
    inverse33(imatrices.xyz_cam, imatrices.cam_xyz);

    // First we get the "as shot" ("Camera") white balance and store it
    float pre_mul[4];
    // FIXME: get_colorsCoeff not so much used nowadays, when we have calculate_scale_mul() function here
    ri->get_colorsCoeff(pre_mul, scale_mul, c_black, false);   //modify  for black level
    camInitialGain = max(scale_mul[0], scale_mul[1], scale_mul[2], scale_mul[3]) / min(scale_mul[0], scale_mul[1], scale_mul[2], scale_mul[3]);

    double camwb_red = ri->get_pre_mul(0) / pre_mul[0];
    double camwb_green = ri->get_pre_mul(1) / pre_mul[1];
    double camwb_blue = ri->get_pre_mul(2) / pre_mul[2];
    double cam_r = imatrices.rgb_cam[0][0] * camwb_red + imatrices.rgb_cam[0][1] * camwb_green + imatrices.rgb_cam[0][2] * camwb_blue;
    double cam_g = imatrices.rgb_cam[1][0] * camwb_red + imatrices.rgb_cam[1][1] * camwb_green + imatrices.rgb_cam[1][2] * camwb_blue;
    double cam_b = imatrices.rgb_cam[2][0] * camwb_red + imatrices.rgb_cam[2][1] * camwb_green + imatrices.rgb_cam[2][2] * camwb_blue;
    camera_wb = ColorTemp(cam_r, cam_g, cam_b, 1.);  // as shot WB

    ColorTemp ReferenceWB;
    double ref_r, ref_g, ref_b;
    {
        // ...then we re-get the constants but now with auto which gives us better demosaicing and CA auto-correct
        // performance for strange white balance settings (such as UniWB)
        ri->get_colorsCoeff(ref_pre_mul, scale_mul, c_black, true);
        refwb_red = ri->get_pre_mul(0) / ref_pre_mul[0];
        refwb_green = ri->get_pre_mul(1) / ref_pre_mul[1];
        refwb_blue = ri->get_pre_mul(2) / ref_pre_mul[2];
        initialGain = max(scale_mul[0], scale_mul[1], scale_mul[2], scale_mul[3]) / min(scale_mul[0], scale_mul[1], scale_mul[2], scale_mul[3]);
        ref_r = imatrices.rgb_cam[0][0] * refwb_red + imatrices.rgb_cam[0][1] * refwb_green + imatrices.rgb_cam[0][2] * refwb_blue;
        ref_g = imatrices.rgb_cam[1][0] * refwb_red + imatrices.rgb_cam[1][1] * refwb_green + imatrices.rgb_cam[1][2] * refwb_blue;
        ref_b = imatrices.rgb_cam[2][0] * refwb_red + imatrices.rgb_cam[2][1] * refwb_green + imatrices.rgb_cam[2][2] * refwb_blue;
        ReferenceWB = ColorTemp(ref_r, ref_g, ref_b, 1.);
    }

    if (settings->verbose) {
        printf("Raw As Shot White balance: temp %f, tint %f\n", camera_wb.getTemp(), camera_wb.getGreen());
        printf("Raw Reference (auto) white balance: temp %f, tint %f, multipliers [%f %f %f | %f %f %f]\n", ReferenceWB.getTemp(), ReferenceWB.getGreen(), ref_r, ref_g, ref_b, refwb_red, refwb_blue, refwb_green);
    }

    /*{
            // Test code: if you want to test a specific white balance
        ColorTemp d50wb = ColorTemp(5000.0, 1.0, 1.0, "Custom");
        double rm,gm,bm,r,g,b;
        d50wb.getMultipliers(r, g, b);
        camwb_red   = imatrices.cam_rgb[0][0]*r + imatrices.cam_rgb[0][1]*g + imatrices.cam_rgb[0][2]*b;
        camwb_green = imatrices.cam_rgb[1][0]*r + imatrices.cam_rgb[1][1]*g + imatrices.cam_rgb[1][2]*b;
        camwb_blue  = imatrices.cam_rgb[2][0]*r + imatrices.cam_rgb[2][1]*g + imatrices.cam_rgb[2][2]*b;
        double pre_mul[3], dmax = 0;
        pre_mul[0] = ri->get_pre_mul(0) / camwb_red;
        pre_mul[1] = ri->get_pre_mul(1) / camwb_green;
        pre_mul[2] = ri->get_pre_mul(2) / camwb_blue;
        for (int c = 0; c < 3; c++) {
            if (dmax < pre_mul[c])
                dmax = pre_mul[c];
                }
                for (int c = 0; c < 3; c++) {
            pre_mul[c] /= dmax;
                }
                camwb_red *= dmax;
                camwb_green *= dmax;
                camwb_blue *= dmax;
                for (int c = 0; c < 3; c++) {
            int sat = ri->get_white(c) - ri->get_cblack(c);
            scale_mul[c] = pre_mul[c] * 65535.0 / sat;
                }
                scale_mul[3] = pre_mul[1] * 65535.0 / (ri->get_white(3) - ri->get_cblack(3));
                initialGain = 1.0 / min(pre_mul[0], pre_mul[1], pre_mul[2]);
    }*/

    for (unsigned int i = 0; i < numFrames; ++i) {
        riFrames[i]->set_prefilters();
    }


    // Load complete Exif information
    std::unique_ptr<RawMetaDataLocation> rml(new RawMetaDataLocation(ri->get_exifBase(), ri->get_ciffBase(), ri->get_ciffLen()));
    idata = new FramesData(fname, std::move(rml));
    idata->setDCRawFrameCount(numFrames);

    green(W, H);
    red(W, H);
    blue(W, H);
    //hpmap = allocArray<char>(W, H);

    if (plistener) {
        plistener->setProgress(1.0);
    }

    plistener = nullptr; // This must be reset, because only load() is called through progressConnector
    t2.set();

    if (settings->verbose) {
        printf("Load %s: %d usec\n", fname.c_str(), t2.etime(t1));
    }

    return 0; // OK!
}

//%%%%%%%%%%%%%%%%%%%%%%%%%%%%%%%%%%%%%%%

void RawImageSource::preprocess(const RAWParams &raw, const LensProfParams &lensProf, const CoarseTransformParams& coarse, bool prepareDenoise)
{
//    BENCHFUN
    MyTime t1, t2;
    t1.set();

    Glib::ustring newDF = raw.dark_frame;
    RawImage *rid = nullptr;

    if (!raw.df_autoselect) {
        if (!raw.dark_frame.empty()) {
            rid = dfm.searchDarkFrame(raw.dark_frame);
        }
    } else {
        rid = dfm.searchDarkFrame(idata->getMake(), idata->getModel(), idata->getISOSpeed(), idata->getShutterSpeed(), idata->getDateTimeAsTS());
    }

    if (rid && settings->verbose) {
        printf("Subtracting Darkframe:%s\n", rid->get_filename().c_str());
    }

    std::unique_ptr<PixelsMap> bitmapBads;

    int totBP = 0; // Hold count of bad pixels to correct

    if (ri->zeroIsBad()) { // mark all pixels with value zero as bad, has to be called before FF and DF. dcraw sets this flag only for some cameras (mainly Panasonic and Leica)
        bitmapBads.reset(new PixelsMap(W, H));
        totBP = findZeroPixels(*(bitmapBads.get()));

        if (settings->verbose) {
            printf("%d pixels with value zero marked as bad pixels\n", totBP);
        }
    }

    //FLATFIELD start
    RawImage *rif = nullptr;

    if (!raw.ff_AutoSelect) {
        if (!raw.ff_file.empty()) {
            rif = ffm.searchFlatField(raw.ff_file);
        }
    } else {
        rif = ffm.searchFlatField(idata->getMake(), idata->getModel(), idata->getLens(), idata->getFocalLen(), idata->getFNumber(), idata->getDateTimeAsTS());
    }


    bool hasFlatField = (rif != nullptr);

    if (hasFlatField && settings->verbose) {
        printf("Flat Field Correction:%s\n", rif->get_filename().c_str());
    }

    if (numFrames == 4) {
        int bufferNumber = 0;

        for (unsigned int i = 0; i < 4; ++i) {
            if (i == currFrame) {
                copyOriginalPixels(raw, ri, rid, rif, rawData);
                rawDataFrames[i] = &rawData;
            } else {
                if (!rawDataBuffer[bufferNumber]) {
                    rawDataBuffer[bufferNumber] = new array2D<float>;
                }

                rawDataFrames[i] = rawDataBuffer[bufferNumber];
                ++bufferNumber;
                copyOriginalPixels(raw, riFrames[i], rid, rif, *rawDataFrames[i]);
            }
        }
    } else if (numFrames == 2 && currFrame == 2) { // average the frames
        if(!rawDataBuffer[0]) {
            rawDataBuffer[0] = new array2D<float>;
        }
        rawDataFrames[1] = rawDataBuffer[0];
        copyOriginalPixels(raw, riFrames[1], rid, rif, *rawDataFrames[1]);
        copyOriginalPixels(raw, ri, rid, rif, rawData);

        for (int i = 0; i < H; ++i) {
            for (int j = 0; j < W; ++j) {
                rawData[i][j] = (rawData[i][j] + (*rawDataFrames[1])[i][j]) * 0.5f;
            }
        }
    } else {
        copyOriginalPixels(raw, ri, rid, rif, rawData);
    }

    //FLATFIELD end


    // Always correct camera badpixels from .badpixels file
    std::vector<badPix> *bp = dfm.getBadPixels(ri->get_maker(), ri->get_model(), idata->getSerialNumber());

    if (bp) {
        if (!bitmapBads) {
            bitmapBads.reset(new PixelsMap(W, H));
        }

        totBP += bitmapBads->set(*bp);

        if (settings->verbose) {
            std::cout << "Correcting " << bp->size() << " pixels from .badpixels" << std::endl;
        }
    }

    // If darkframe selected, correct hotpixels found on darkframe
    bp = nullptr;

    if (raw.df_autoselect) {
        bp = dfm.getHotPixels(idata->getMake(), idata->getModel(), idata->getISOSpeed(), idata->getShutterSpeed(), idata->getDateTimeAsTS());
    } else if (!raw.dark_frame.empty()) {
        bp = dfm.getHotPixels(raw.dark_frame);
    }

    if (bp) {
        if (!bitmapBads) {
            bitmapBads.reset(new PixelsMap(W, H));
        }

        totBP += bitmapBads->set(*bp);

        if (settings->verbose && !bp->empty()) {
            std::cout << "Correcting " << bp->size() << " hotpixels from darkframe" << std::endl;
        }
    }

    if (numFrames == 4) {
        for (int i = 0; i < 4; ++i) {
            scaleColors(0, 0, W, H, raw, *rawDataFrames[i]);
        }
    } else {
        scaleColors(0, 0, W, H, raw, rawData);   //+ + raw parameters for black level(raw.blackxx)
    }

    // Correct vignetting of lens profile
    if (!hasFlatField && lensProf.useVign && lensProf.lcMode != LensProfParams::LcMode::NONE) {
        std::unique_ptr<LensCorrection> pmap;

        if (lensProf.useLensfun()) {
            pmap = LFDatabase::findModifier(lensProf, idata, W, H, coarse, -1);
        } else {
            const std::shared_ptr<LCPProfile> pLCPProf = LCPStore::getInstance()->getProfile(lensProf.lcpFile);

            if (pLCPProf) { // don't check focal length to allow distortion correction for lenses without chip, also pass dummy focal length 1 in case of 0
                pmap.reset(new LCPMapper(pLCPProf, max(idata->getFocalLen(), 1.0), idata->getFocalLen35mm(), idata->getFocusDist(), idata->getFNumber(), true, false, W, H, coarse, -1));
            }
        }

        if (pmap) {
            LensCorrection &map = *pmap;

            if (ri->getSensorType() == ST_BAYER || ri->getSensorType() == ST_FUJI_XTRANS || ri->get_colors() == 1) {
                if (numFrames == 4) {
                    for (int i = 0; i < 4; ++i) {
#ifdef _OPENMP
                        #pragma omp parallel for schedule(dynamic,16)
#endif

                        for (int y = 0; y < H; y++) {
                            map.processVignetteLine(W, y, (*rawDataFrames[i])[y]);
                        }
                    }
                } else {

#ifdef _OPENMP
                    #pragma omp parallel for schedule(dynamic,16)
#endif

                    for (int y = 0; y < H; y++) {
                        map.processVignetteLine(W, y, rawData[y]);
                    }
                }
            } else if (ri->get_colors() == 3) {
#ifdef _OPENMP
                #pragma omp parallel for schedule(dynamic,16)
#endif

                for (int y = 0; y < H; y++) {
                    map.processVignetteLine3Channels(W, y, rawData[y]);
                }
            }
        }
    }

    defGain = 0.0;//log(initialGain) / log(2.0);

    if (ri->getSensorType() == ST_BAYER && (raw.hotPixelFilter > 0 || raw.deadPixelFilter > 0)) {
        if (plistener) {
            plistener->setProgressStr ("PROGRESSBAR_HOTDEADPIXELFILTER");
            plistener->setProgress(0.0);
        }

        if (!bitmapBads) {
            bitmapBads.reset(new PixelsMap(W, H));
        }

        int nFound = findHotDeadPixels(*(bitmapBads.get()), raw.hotdeadpix_thresh, raw.hotPixelFilter, raw.deadPixelFilter );
        totBP += nFound;

        if (settings->verbose && nFound > 0) {
            printf("Correcting %d hot/dead pixels found inside image\n", nFound);
        }
    }

    if (ri->getSensorType() == ST_BAYER && raw.bayersensor.pdafLinesFilter) {
        PDAFLinesFilter f(ri);

        if (!bitmapBads) {
            bitmapBads.reset(new PixelsMap(W, H));
        }
        
        int n = f.mark(rawData, *(bitmapBads.get()));
        totBP += n;

        if (n > 0) {
            if (settings->verbose) {
                printf("Marked %d hot pixels from PDAF lines\n", n);            
            }

            auto &thresh = f.greenEqThreshold();        
            if (numFrames == 4) {
                for (int i = 0; i < 4; ++i) {
                    green_equilibrate(thresh, *rawDataFrames[i]);
                }
            } else {
                green_equilibrate(thresh, rawData);
            }
        }
    }

    // check if green equilibration is needed. If yes, compute G channel pre-compensation factors
    const auto globalGreenEq =
        [&]() -> bool
        {
            CameraConstantsStore *ccs = CameraConstantsStore::getInstance();
            CameraConst *cc = ccs->get(ri->get_maker().c_str(), ri->get_model().c_str());
            return cc && cc->get_globalGreenEquilibration();
        };
    
    if ( ri->getSensorType() == ST_BAYER && (raw.bayersensor.greenthresh || (globalGreenEq() && raw.bayersensor.method != RAWParams::BayerSensor::getMethodString( RAWParams::BayerSensor::Method::VNG4))) ) {
        if (settings->verbose) {
            printf("Performing global green equilibration...\n");
        }
        // global correction
        if (numFrames == 4) {
            for (int i = 0; i < 4; ++i) {
                green_equilibrate_global(*rawDataFrames[i]);
            }
        } else {
            green_equilibrate_global(rawData);
        }
    }

    if (ri->getSensorType() == ST_BAYER && raw.bayersensor.greenthresh > 0) {
        if (plistener) {
            plistener->setProgressStr ("PROGRESSBAR_GREENEQUIL");
            plistener->setProgress(0.0);
        }

        GreenEqulibrateThreshold thresh(0.01 * raw.bayersensor.greenthresh);

        if (numFrames == 4) {
            for (int i = 0; i < 4; ++i) {
                green_equilibrate(thresh, *rawDataFrames[i]);
            }
        } else {
            green_equilibrate(thresh, rawData);
        }
    }


    if (totBP) {
        if (ri->getSensorType() == ST_BAYER) {
            if (numFrames == 4) {
                for (int i = 0; i < 4; ++i) {
                    interpolateBadPixelsBayer(*(bitmapBads.get()), *rawDataFrames[i]);
                }
            } else {
                interpolateBadPixelsBayer(*(bitmapBads.get()), rawData);
            }
        } else if (ri->getSensorType() == ST_FUJI_XTRANS) {
            interpolateBadPixelsXtrans(*(bitmapBads.get()));
        } else {
            interpolateBadPixelsNColours(*(bitmapBads.get()), ri->get_colors());
        }
    }

    if (ri->getSensorType() == ST_BAYER && raw.bayersensor.linenoise > 0) {
        if (plistener) {
            plistener->setProgressStr ("PROGRESSBAR_LINEDENOISE");
            plistener->setProgress(0.0);
        }

        std::unique_ptr<CFALineDenoiseRowBlender> line_denoise_rowblender;
        if (raw.bayersensor.linenoiseDirection == RAWParams::BayerSensor::LineNoiseDirection::PDAF_LINES) {
            PDAFLinesFilter f(ri);
            line_denoise_rowblender = f.lineDenoiseRowBlender();
        } else {
            line_denoise_rowblender.reset(new CFALineDenoiseRowBlender());
        }

        cfa_linedn(0.00002 * (raw.bayersensor.linenoise), int(raw.bayersensor.linenoiseDirection) & int(RAWParams::BayerSensor::LineNoiseDirection::VERTICAL), int(raw.bayersensor.linenoiseDirection) & int(RAWParams::BayerSensor::LineNoiseDirection::HORIZONTAL), *line_denoise_rowblender);
    }

    if ((raw.ca_autocorrect || fabs(raw.cared) > 0.001 || fabs(raw.cablue) > 0.001) && ri->getSensorType() == ST_BAYER) {     // Auto CA correction disabled for X-Trans, for now...
        if (plistener) {
            plistener->setProgressStr ("PROGRESSBAR_RAWCACORR");
            plistener->setProgress(0.0);
        }

        if (numFrames == 4) {
            double fitParams[64];
            float *buffer = CA_correct_RT(raw.ca_autocorrect, raw.caautoiterations, raw.cared, raw.cablue, raw.ca_avoidcolourshift, *rawDataFrames[0], fitParams, false, true, nullptr, false, options.chunkSizeCA, options.measure);
            for(int i = 1; i < 3; ++i) {
                CA_correct_RT(raw.ca_autocorrect, raw.caautoiterations, raw.cared, raw.cablue, raw.ca_avoidcolourshift, *rawDataFrames[i], fitParams, true, false, buffer, false, options.chunkSizeCA, options.measure);
            }
            CA_correct_RT(raw.ca_autocorrect, raw.caautoiterations, raw.cared, raw.cablue, raw.ca_avoidcolourshift, *rawDataFrames[3], fitParams, true, false, buffer, true, options.chunkSizeCA, options.measure);
        } else {
            CA_correct_RT(raw.ca_autocorrect, raw.caautoiterations, raw.cared, raw.cablue, raw.ca_avoidcolourshift, rawData, nullptr, false, false, nullptr, true, options.chunkSizeCA, options.measure);
        }
    }

    if (prepareDenoise && dirpyrdenoiseExpComp == INFINITY) {
        LUTu aehist;
        int aehistcompr;
        double clip = 0;
        int brightness, contrast, black, hlcompr, hlcomprthresh;
        getAutoExpHistogram(aehist, aehistcompr);
        ImProcFunctions::getAutoExp(aehist, aehistcompr, clip, dirpyrdenoiseExpComp, brightness, contrast, black, hlcompr, hlcomprthresh);
    }

    t2.set();

    if (settings->verbose) {
        printf("Preprocessing: %d usec\n", t2.etime(t1));
    }

    rawDirty = true;
    return;
}
//%%%%%%%%%%%%%%%%%%%%%%%%%%%%%%%%%%%%%%%

void RawImageSource::demosaic(const RAWParams &raw, bool autoContrast, double &contrastThreshold, bool cache)
{
    MyTime t1, t2;
    t1.set();

    if (ri->getSensorType() == ST_BAYER) {
        if (raw.bayersensor.method == RAWParams::BayerSensor::getMethodString(RAWParams::BayerSensor::Method::HPHD)) {
            hphd_demosaic();
        } else if (raw.bayersensor.method == RAWParams::BayerSensor::getMethodString(RAWParams::BayerSensor::Method::VNG4)) {
            vng4_demosaic (rawData, red, green, blue);
        } else if (raw.bayersensor.method == RAWParams::BayerSensor::getMethodString(RAWParams::BayerSensor::Method::AHD)) {
            ahd_demosaic();
        } else if (raw.bayersensor.method == RAWParams::BayerSensor::getMethodString(RAWParams::BayerSensor::Method::AMAZE)) {
            amaze_demosaic_RT (0, 0, W, H, rawData, red, green, blue, options.chunkSizeAMAZE, options.measure);
        } else if (raw.bayersensor.method == RAWParams::BayerSensor::getMethodString(RAWParams::BayerSensor::Method::AMAZEVNG4)
                   || raw.bayersensor.method == RAWParams::BayerSensor::getMethodString(RAWParams::BayerSensor::Method::DCBVNG4)
                   || raw.bayersensor.method == RAWParams::BayerSensor::getMethodString(RAWParams::BayerSensor::Method::RCDVNG4)) {
            if (!autoContrast) {
                double threshold = raw.bayersensor.dualDemosaicContrast;
                dual_demosaic_RT (true, raw, W, H, rawData, red, green, blue, threshold, false);
            } else {
                dual_demosaic_RT (true, raw, W, H, rawData, red, green, blue, contrastThreshold, true);
            }
        } else if (raw.bayersensor.method == RAWParams::BayerSensor::getMethodString(RAWParams::BayerSensor::Method::PIXELSHIFT)) {
            pixelshift(0, 0, W, H, raw, currFrame, ri->get_maker(), ri->get_model(), raw.expos);
        } else if (raw.bayersensor.method == RAWParams::BayerSensor::getMethodString(RAWParams::BayerSensor::Method::DCB)) {
            dcb_demosaic(raw.bayersensor.dcb_iterations, raw.bayersensor.dcb_enhance);
        } else if (raw.bayersensor.method == RAWParams::BayerSensor::getMethodString(RAWParams::BayerSensor::Method::EAHD)) {
            eahd_demosaic();
        } else if (raw.bayersensor.method == RAWParams::BayerSensor::getMethodString(RAWParams::BayerSensor::Method::IGV)) {
            igv_interpolate(W, H);
        } else if (raw.bayersensor.method == RAWParams::BayerSensor::getMethodString(RAWParams::BayerSensor::Method::LMMSE)) {
            lmmse_interpolate_omp(W, H, rawData, red, green, blue, raw.bayersensor.lmmse_iterations);
        } else if (raw.bayersensor.method == RAWParams::BayerSensor::getMethodString(RAWParams::BayerSensor::Method::FAST)) {
            fast_demosaic();
        } else if (raw.bayersensor.method == RAWParams::BayerSensor::getMethodString(RAWParams::BayerSensor::Method::MONO)) {
            nodemosaic(true);
        } else if (raw.bayersensor.method == RAWParams::BayerSensor::getMethodString(RAWParams::BayerSensor::Method::RCD)) {
            rcd_demosaic(options.chunkSizeRCD, options.measure);
        } else {
            nodemosaic(false);
        }
    } else if (ri->getSensorType() == ST_FUJI_XTRANS) {
        if (raw.xtranssensor.method == RAWParams::XTransSensor::getMethodString(RAWParams::XTransSensor::Method::FAST)) {
            fast_xtrans_interpolate(rawData, red, green, blue);
        } else if (raw.xtranssensor.method == RAWParams::XTransSensor::getMethodString(RAWParams::XTransSensor::Method::ONE_PASS)) {
            xtrans_interpolate(1, false, options.chunkSizeXT, options.measure);
        } else if (raw.xtranssensor.method == RAWParams::XTransSensor::getMethodString(RAWParams::XTransSensor::Method::THREE_PASS)) {
            xtrans_interpolate(3, true, options.chunkSizeXT, options.measure);
        } else if (raw.xtranssensor.method == RAWParams::XTransSensor::getMethodString(RAWParams::XTransSensor::Method::FOUR_PASS) || raw.xtranssensor.method == RAWParams::XTransSensor::getMethodString(RAWParams::XTransSensor::Method::TWO_PASS)) {
            if (!autoContrast) {
                double threshold = raw.xtranssensor.dualDemosaicContrast;
                dual_demosaic_RT (false, raw, W, H, rawData, red, green, blue, threshold, false);
            } else {
                dual_demosaic_RT (false, raw, W, H, rawData, red, green, blue, contrastThreshold, true);
            }
        } else if (raw.xtranssensor.method == RAWParams::XTransSensor::getMethodString(RAWParams::XTransSensor::Method::MONO)) {
            nodemosaic(true);
        } else {
            nodemosaic(false);
        }
    } else if (ri->get_colors() == 1) {
        // Monochrome
        nodemosaic(true);
    }

    t2.set();


    rgbSourceModified = false;

    if (cache) {
        if (!redCache) {
            redCache = new array2D<float>(W, H);
            greenCache = new array2D<float>(W, H);
            blueCache = new array2D<float>(W, H);
        }
#ifdef _OPENMP
        #pragma omp parallel sections
#endif
        {
#ifdef _OPENMP
            #pragma omp section
#endif
            for (int i = 0; i < H; ++i) {
                for (int j = 0; j < W; ++j) {
                    (*redCache)[i][j] = red[i][j];
                }
            }
#ifdef _OPENMP
            #pragma omp section
#endif
            for (int i = 0; i < H; ++i) {
                for (int j = 0; j < W; ++j) {
                    (*greenCache)[i][j] = green[i][j];
                }
            }
#ifdef _OPENMP
            #pragma omp section
#endif
            for (int i = 0; i < H; ++i) {
                for (int j = 0; j < W; ++j) {
                    (*blueCache)[i][j] = blue[i][j];
                }
            }
        }
    } else {
        delete redCache;
        redCache = nullptr;
        delete greenCache;
        greenCache = nullptr;
        delete blueCache;
        blueCache = nullptr;
    }
    if (settings->verbose) {
        if (getSensorType() == ST_BAYER) {
            printf("Demosaicing Bayer data: %s - %d usec\n", raw.bayersensor.method.c_str(), t2.etime(t1));
        } else if (getSensorType() == ST_FUJI_XTRANS) {
            printf("Demosaicing X-Trans data: %s - %d usec\n", raw.xtranssensor.method.c_str(), t2.etime(t1));
        }
    }
}


//void RawImageSource::retinexPrepareBuffers(ColorManagementParams cmp, RetinexParams retinexParams, multi_array2D<float, 3> &conversionBuffer, LUTu &lhist16RETI)
void RawImageSource::retinexPrepareBuffers(const ColorManagementParams& cmp, const RetinexParams &retinexParams, multi_array2D<float, 4> &conversionBuffer, LUTu &lhist16RETI)
{
    bool useHsl = (retinexParams.retinexcolorspace == "HSLLOG" || retinexParams.retinexcolorspace == "HSLLIN");
    conversionBuffer[0](W - 2 * border, H - 2 * border);
    conversionBuffer[1](W - 2 * border, H - 2 * border);
    conversionBuffer[2](W - 2 * border, H - 2 * border);
    conversionBuffer[3](W - 2 * border, H - 2 * border);

    LUTf *retinexgamtab = nullptr;//gamma before and after Retinex to restore tones
    LUTf lutTonereti;

    if (retinexParams.gammaretinex == "low") {
        retinexgamtab = & (Color::gammatab_115_2);
    } else if (retinexParams.gammaretinex == "mid") {
        retinexgamtab = & (Color::gammatab_13_2);
    } else if (retinexParams.gammaretinex == "hig") {
        retinexgamtab = & (Color::gammatab_145_3);
    } else if (retinexParams.gammaretinex == "fre") {
        GammaValues g_a;
        double pwr = 1.0 / retinexParams.gam;
        double gamm = retinexParams.gam;
        double ts = retinexParams.slope;
        double gamm2 = retinexParams.gam;

        if (gamm2 < 1.) {
            std::swap(pwr, gamm);
        }

        int mode = 0;
        Color::calcGamma(pwr, ts, mode, g_a); // call to calcGamma with selected gamma and slope

   //        printf("g_a0=%f g_a1=%f g_a2=%f g_a3=%f g_a4=%f\n", g_a0,g_a1,g_a2,g_a3,g_a4);
        double start;
        double add;

        if (gamm2 < 1.) {
            start = g_a[2];
            add = g_a[4];
        } else {
            start = g_a[3];
            add = g_a[4];
        }

        double mul = 1. + g_a[4];

        lutTonereti(65536);

        for (int i = 0; i < 65536; i++) {
            double val = (i) / 65535.;
            double x;

            if (gamm2 < 1.) {
                x = Color::igammareti(val, gamm, start, ts, mul, add);
            } else {
                x = Color::gammareti(val, gamm, start, ts, mul, add);
            }

            lutTonereti[i] = CLIP(x * 65535.);  // CLIP avoid in some case extra values
        }

        retinexgamtab = &lutTonereti;
    }

    /*
    //test with amsterdam.pef and other files
    float rr,gg,bb;
    rr=red[50][2300];
    gg=green[50][2300];
    bb=blue[50][2300];
    printf("rr=%f gg=%f bb=%f \n",rr,gg,bb);
    rr=red[1630][370];
    gg=green[1630][370];
    bb=blue[1630][370];
    printf("rr1=%f gg1=%f bb1=%f \n",rr,gg,bb);
    rr=red[380][1630];
    gg=green[380][1630];
    bb=blue[380][1630];
    printf("rr2=%f gg2=%f bb2=%f \n",rr,gg,bb);
    */
    /*
    if(retinexParams.highlig < 100 && retinexParams.retinexMethod == "highliplus") {//try to recover magenta...very difficult !
        float hig = ((float)retinexParams.highlig)/100.f;
        float higgb = ((float)retinexParams.grbl)/100.f;

    #ifdef _OPENMP
            #pragma omp parallel for
    #endif
            for (int i = border; i < H - border; i++ ) {
                for (int j = border; j < W - border; j++ ) {
                    float R_,G_,B_;
                    R_=red[i][j];
                    G_=green[i][j];
                    B_=blue[i][j];

                    //empirical method to find highlight magenta with no conversion RGB and no white balance
                    //red = master   Gr and Bl default higgb=0.5
         //           if(R_>65535.f*hig  && G_ > 65535.f*higgb && B_ > 65535.f*higgb) conversionBuffer[3][i - border][j - border] = R_;
          //          else conversionBuffer[3][i - border][j - border] = 0.f;
                }
            }
    }
    */
    if (retinexParams.gammaretinex != "none" && retinexParams.str != 0 && retinexgamtab) { //gamma

#ifdef _OPENMP
        #pragma omp parallel for
#endif

        for (int i = border; i < H - border; i++) {
            for (int j = border; j < W - border; j++) {
                float R_, G_, B_;
                R_ = red[i][j];
                G_ = green[i][j];
                B_ = blue[i][j];

                red[i][j] = (*retinexgamtab)[R_];
                green[i][j] = (*retinexgamtab)[G_];
                blue[i][j] = (*retinexgamtab)[B_];
            }
        }
    }

    if (useHsl) {
#ifdef _OPENMP
        #pragma omp parallel
#endif
        {
            // one LUT per thread
            LUTu lhist16RETIThr;

            if (lhist16RETI)
            {
                lhist16RETIThr(lhist16RETI.getSize());
                lhist16RETIThr.clear();
            }

#ifdef __SSE2__
            vfloat c32768 = F2V(32768.f);
#endif
#ifdef _OPENMP
            #pragma omp for
#endif

            for (int i = border; i < H - border; i++)
            {
                int j = border;
#ifdef __SSE2__

                for (; j < W - border - 3; j += 4) {
                    vfloat H, S, L;
                    Color::rgb2hsl(LVFU(red[i][j]), LVFU(green[i][j]), LVFU(blue[i][j]), H, S, L);
                    STVFU(conversionBuffer[0][i - border][j - border], H);
                    STVFU(conversionBuffer[1][i - border][j - border], S);
                    L *= c32768;
                    STVFU(conversionBuffer[2][i - border][j - border], L);
                    STVFU(conversionBuffer[3][i - border][j - border], H);

                    if (lhist16RETI) {
                        for (int p = 0; p < 4; p++) {
                            int pos = (conversionBuffer[2][i - border][j - border + p]); //histogram in curve HSL
                            lhist16RETIThr[pos]++;
                        }
                    }
                }

#endif

                for (; j < W - border; j++) {
                    float L;
                    //rgb=>lab
                    Color::rgb2hslfloat(red[i][j], green[i][j], blue[i][j], conversionBuffer[0][i - border][j - border], conversionBuffer[1][i - border][j - border], L);
                    L *= 32768.f;
                    conversionBuffer[2][i - border][j - border] = L;

                    if (lhist16RETI) {
                        int pos = L;
                        lhist16RETIThr[pos]++;
                    }
                }
            }

#ifdef _OPENMP
            #pragma omp critical
            {
                if (lhist16RETI)
                {
                    lhist16RETI += lhist16RETIThr; // Add per Thread LUT to global LUT
                }
            }
#endif

        }
    } else {
        TMatrix wprof = ICCStore::getInstance()->workingSpaceMatrix (cmp.workingProfile);
        const float wp[3][3] = {
            {static_cast<float>(wprof[0][0]), static_cast<float>(wprof[0][1]), static_cast<float>(wprof[0][2])},
            {static_cast<float>(wprof[1][0]), static_cast<float>(wprof[1][1]), static_cast<float>(wprof[1][2])},
            {static_cast<float>(wprof[2][0]), static_cast<float>(wprof[2][1]), static_cast<float>(wprof[2][2])}
        };

        // Conversion rgb -> lab is hard to vectorize because it uses a lut (that's not the main problem)
        // and it uses a condition inside XYZ2Lab which is almost impossible to vectorize without making it slower...
#ifdef _OPENMP
        #pragma omp parallel
#endif
        {
            // one LUT per thread
            LUTu lhist16RETIThr;

            if (lhist16RETI) {
                lhist16RETIThr(lhist16RETI.getSize());
                lhist16RETIThr.clear();
            }

#ifdef _OPENMP
            #pragma omp for schedule(dynamic,16)
#endif

            for (int i = border; i < H - border; i++)
                for (int j = border; j < W - border; j++) {
                    float X, Y, Z, L, aa, bb;
                    //rgb=>lab
                    Color::rgbxyz(red[i][j], green[i][j], blue[i][j], X, Y, Z, wp);
                    //convert Lab
                    Color::XYZ2Lab(X, Y, Z, L, aa, bb);
                    conversionBuffer[0][i - border][j - border] = aa;
                    conversionBuffer[1][i - border][j - border] = bb;
                    conversionBuffer[2][i - border][j - border] = L;
                    conversionBuffer[3][i - border][j - border] = xatan2f(bb, aa);

//                   if(R_>40000.f  && G_ > 30000.f && B_ > 30000.f) conversionBuffer[3][i - border][j - border] = R_;
//                   else conversionBuffer[3][i - border][j - border] = 0.f;
                    if (lhist16RETI) {
                        int pos = L;
                        lhist16RETIThr[pos]++;//histogram in Curve Lab
                    }
                }

#ifdef _OPENMP
            #pragma omp critical
            {
                if (lhist16RETI) {
                    lhist16RETI += lhist16RETIThr; // Add per Thread LUT to global LUT
                }
            }
#endif

        }
    }



}

void RawImageSource::retinexPrepareCurves(const RetinexParams &retinexParams, LUTf &cdcurve, LUTf &mapcurve, RetinextransmissionCurve &retinextransmissionCurve, RetinexgaintransmissionCurve &retinexgaintransmissionCurve, bool &retinexcontlutili, bool &mapcontlutili, bool &useHsl, LUTu & lhist16RETI, LUTu & histLRETI)
{
    useHsl = (retinexParams.retinexcolorspace == "HSLLOG" || retinexParams.retinexcolorspace == "HSLLIN");

    if (useHsl) {
        CurveFactory::curveDehaContL(retinexcontlutili, retinexParams.cdHcurve, cdcurve, 1, lhist16RETI, histLRETI);
    } else {
        CurveFactory::curveDehaContL(retinexcontlutili, retinexParams.cdcurve, cdcurve, 1, lhist16RETI, histLRETI);
    }

    CurveFactory::mapcurve(mapcontlutili, retinexParams.mapcurve, mapcurve, 1, lhist16RETI, histLRETI);
    mapcurve *= 0.5f;
    retinexParams.getCurves(retinextransmissionCurve, retinexgaintransmissionCurve);
}

void RawImageSource::retinex(const ColorManagementParams& cmp, const RetinexParams &deh, const ToneCurveParams& Tc, LUTf & cdcurve, LUTf & mapcurve, const RetinextransmissionCurve & dehatransmissionCurve, const RetinexgaintransmissionCurve & dehagaintransmissionCurve, multi_array2D<float, 4> &conversionBuffer, bool dehacontlutili, bool mapcontlutili, bool useHsl, float &minCD, float &maxCD, float &mini, float &maxi, float &Tmean, float &Tsigma, float &Tmin, float &Tmax, LUTu &histLRETI)
{
    MyTime t4, t5;
    t4.set();

    if (settings->verbose) {
        printf("Applying Retinex\n");
    }

    LUTf lutToneireti;
    lutToneireti(65536);

    LUTf *retinexigamtab = nullptr;//gamma before and after Retinex to restore tones

    if (deh.gammaretinex == "low") {
        retinexigamtab = & (Color::igammatab_115_2);
    } else if (deh.gammaretinex == "mid") {
        retinexigamtab = & (Color::igammatab_13_2);
    } else if (deh.gammaretinex == "hig") {
        retinexigamtab = & (Color::igammatab_145_3);
    } else if (deh.gammaretinex == "fre") {
        GammaValues g_a;
        double pwr = 1.0 / deh.gam;
        double gamm = deh.gam;
        double gamm2 = gamm;
        double ts = deh.slope;
        int mode = 0;

        if (gamm2 < 1.) {
            std::swap(pwr, gamm);
        }

        Color::calcGamma(pwr, ts, mode, g_a); // call to calcGamma with selected gamma and slope

        double mul = 1. + g_a[4];
        double add;
        double start;

        if (gamm2 < 1.) {
            start = g_a[3];
            add = g_a[3];
        } else {
            add = g_a[4];
            start = g_a[2];
        }

        //    printf("g_a0=%f g_a1=%f g_a2=%f g_a3=%f g_a4=%f\n", g_a0,g_a1,g_a2,g_a3,g_a4);
        for (int i = 0; i < 65536; i++) {
            double val = (i) / 65535.;
            double x;

            if (gamm2 < 1.) {
                x = Color::gammareti(val, gamm, start, ts, mul, add);
            } else {
                x = Color::igammareti(val, gamm, start, ts, mul, add);
            }

            lutToneireti[i] = CLIP(x * 65535.);
        }

        retinexigamtab = &lutToneireti;
    }

    // We need a buffer with original L data to allow correct blending
    // red, green and blue still have original size of raw, but we can't use the borders
    const int HNew = H - 2 * border;
    const int WNew = W - 2 * border;

    array2D<float> LBuffer(WNew, HNew);
    float **temp = conversionBuffer[2]; // one less dereference
    LUTf dLcurve;
    LUTu hist16RET;

    if (dehacontlutili && histLRETI) {
        hist16RET(32768);
        hist16RET.clear();
        histLRETI.clear();
        dLcurve(32768);
    }

    FlatCurve* chcurve = nullptr;//curve c=f(H)
    bool chutili = false;

    if (deh.enabled && deh.retinexMethod == "highli") {
        chcurve = new FlatCurve(deh.lhcurve);

        if (!chcurve || chcurve->isIdentity()) {
            if (chcurve) {
                delete chcurve;
                chcurve = nullptr;
            }
        } else {
            chutili = true;
        }
    }



#ifdef _OPENMP
    #pragma omp parallel
#endif
    {
        // one LUT per thread
        LUTu hist16RETThr;

        if (hist16RET) {
            hist16RETThr(hist16RET.getSize());
            hist16RETThr.clear();
        }

#ifdef _OPENMP
        #pragma omp for
#endif

        for (int i = 0; i < H - 2 * border; i++)
            if (dehacontlutili)
                for (int j = 0; j < W - 2 * border; j++) {
                    LBuffer[i][j] = cdcurve[2.f * temp[i][j]] / 2.f;

                    if (histLRETI) {
                        int pos = LBuffer[i][j];
                        hist16RETThr[pos]++; //histogram in Curve
                    }
                } else
                for (int j = 0; j < W - 2 * border; j++) {
                    LBuffer[i][j] = temp[i][j];
                }

#ifdef _OPENMP
        #pragma omp critical
#endif
        {
            if (hist16RET) {
                hist16RET += hist16RETThr; // Add per Thread LUT to global LUT
            }
        }
    }

    if (hist16RET) { //update histogram
        // TODO : When rgbcurvesspeedup branch is merged into master, replace this by the following 1-liner
        // hist16RET.compressTo(histLRETI);
        // also remove declaration and init of dLcurve some lines above then and finally remove this comment :)
        for (int i = 0; i < 32768; i++) {
            float val = (double)i / 32767.0;
            dLcurve[i] = val;
        }

        for (int i = 0; i < 32768; i++) {
            float hval = dLcurve[i];
            int hi = (int)(255.0f * hval);
            histLRETI[hi] += hist16RET[i];
        }
    }

    MSR(LBuffer, conversionBuffer[2], conversionBuffer[3], mapcurve, mapcontlutili, WNew, HNew, deh, dehatransmissionCurve, dehagaintransmissionCurve, minCD, maxCD, mini, maxi, Tmean, Tsigma, Tmin, Tmax);

    if (useHsl) {
        if (chutili) {
#ifdef _OPENMP
            #pragma omp parallel for
#endif

            for (int i = border; i < H - border; i++) {
                int j = border;

                for (; j < W - border; j++) {

                    float valp = (chcurve->getVal(conversionBuffer[3][i - border][j - border]) - 0.5f);
                    conversionBuffer[1][i - border][j - border] *= (1.f + 2.f * valp);

                }
            }
        }

#ifdef _OPENMP
        #pragma omp parallel for
#endif

        for (int i = border; i < H - border; i++) {
            int j = border;
#ifdef __SSE2__
            vfloat c32768 = F2V(32768.f);

            for (; j < W - border - 3; j += 4) {
                vfloat R, G, B;
                Color::hsl2rgb(LVFU(conversionBuffer[0][i - border][j - border]), LVFU(conversionBuffer[1][i - border][j - border]), LVFU(LBuffer[i - border][j - border]) / c32768, R, G, B);

                STVFU(red[i][j], R);
                STVFU(green[i][j], G);
                STVFU(blue[i][j], B);
            }

#endif

            for (; j < W - border; j++) {
                Color::hsl2rgbfloat(conversionBuffer[0][i - border][j - border], conversionBuffer[1][i - border][j - border], LBuffer[i - border][j - border] / 32768.f, red[i][j], green[i][j], blue[i][j]);
            }
        }

    } else {
        TMatrix wiprof = ICCStore::getInstance()->workingSpaceInverseMatrix (cmp.workingProfile);

        double wip[3][3] = {
            {wiprof[0][0], wiprof[0][1], wiprof[0][2]},
            {wiprof[1][0], wiprof[1][1], wiprof[1][2]},
            {wiprof[2][0], wiprof[2][1], wiprof[2][2]}
        };
        // gamut control only in Lab mode
        const bool highlight = Tc.hrenabled;
#ifdef _OPENMP
        #pragma omp parallel
#endif
        {
#ifdef __SSE2__
            // we need some line buffers to precalculate some expensive stuff using SSE
            float atan2Buffer[W] ALIGNED16;
            float sqrtBuffer[W] ALIGNED16;
            float sincosxBuffer[W] ALIGNED16;
            float sincosyBuffer[W] ALIGNED16;
            const vfloat c327d68v = F2V(327.68);
            const vfloat onev = F2V(1.f);
#endif // __SSE2__
#ifdef _OPENMP
            #pragma omp for
#endif

            for (int i = border; i < H - border; i++) {
#ifdef __SSE2__
                // vectorized precalculation
                {
                    int j = border;

                    for (; j < W - border - 3; j += 4)
                    {
                        vfloat av = LVFU(conversionBuffer[0][i - border][j - border]);
                        vfloat bv = LVFU(conversionBuffer[1][i - border][j - border]);
                        vfloat chprovv = vsqrtf(SQRV(av) + SQRV(bv));
                        STVF(sqrtBuffer[j - border], chprovv / c327d68v);
                        vfloat HHv = xatan2f(bv, av);
                        STVF(atan2Buffer[j - border], HHv);
                        av /= chprovv;
                        bv /= chprovv;
                        vmask selMask = vmaskf_eq(chprovv, ZEROV);
                        STVF(sincosyBuffer[j - border], vself(selMask, onev, av));
                        STVF(sincosxBuffer[j - border], vselfnotzero(selMask, bv));
                    }

                    for (; j < W - border; j++)
                    {
                        float aa = conversionBuffer[0][i - border][j - border];
                        float bb = conversionBuffer[1][i - border][j - border];
                        float Chprov1 = sqrt(SQR(aa) + SQR(bb)) / 327.68f;
                        sqrtBuffer[j - border] = Chprov1;
                        float HH = xatan2f(bb, aa);
                        atan2Buffer[j - border] = HH;

                        if (Chprov1 == 0.0f) {
                            sincosyBuffer[j - border] = 1.f;
                            sincosxBuffer[j - border] = 0.0f;
                        } else {
                            sincosyBuffer[j - border] = aa / (Chprov1 * 327.68f);
                            sincosxBuffer[j - border] = bb / (Chprov1 * 327.68f);
                        }
                    }
                }
#endif // __SSE2__

                for (int j = border; j < W - border; j++) {
                    float Lprov1 = (LBuffer[i - border][j - border]) / 327.68f;
#ifdef __SSE2__
                    float Chprov1 = sqrtBuffer[j - border];
                    float  HH = atan2Buffer[j - border];
                    float2 sincosval;
                    sincosval.x = sincosxBuffer[j - border];
                    sincosval.y = sincosyBuffer[j - border];

#else
                    float aa = conversionBuffer[0][i - border][j - border];
                    float bb = conversionBuffer[1][i - border][j - border];
                    float Chprov1 = sqrt(SQR(aa) + SQR(bb)) / 327.68f;
                    float  HH = xatan2f(bb, aa);
                    float2 sincosval;// = xsincosf(HH);

                    if (Chprov1 == 0.0f) {
                        sincosval.y = 1.f;
                        sincosval.x = 0.0f;
                    } else {
                        sincosval.y = aa / (Chprov1 * 327.68f);
                        sincosval.x = bb / (Chprov1 * 327.68f);
                    }

#endif

                    if (chutili) { // c=f(H)
                        float valp = float ((chcurve->getVal(Color::huelab_to_huehsv2(HH)) - 0.5f));
                        Chprov1 *= (1.f + 2.f * valp);
                    }

                    float R, G, B;
#ifdef _DEBUG
                    bool neg = false;
                    bool more_rgb = false;
                    //gamut control : Lab values are in gamut
                    Color::gamutLchonly(HH, sincosval, Lprov1, Chprov1, R, G, B, wip, highlight, 0.15f, 0.96f, neg, more_rgb);
#else
                    //gamut control : Lab values are in gamut
                    Color::gamutLchonly(HH, sincosval, Lprov1, Chprov1, R, G, B, wip, highlight, 0.15f, 0.96f);
#endif



                    conversionBuffer[0][i - border][j - border] = 327.68f * Chprov1 * sincosval.y;
                    conversionBuffer[1][i - border][j - border] = 327.68f * Chprov1 * sincosval.x;
                    LBuffer[i - border][j - border] = Lprov1 * 327.68f;
                }
            }
        }
        //end gamut control
#ifdef __SSE2__
        vfloat wipv[3][3];

        for (int i = 0; i < 3; i++)
            for (int j = 0; j < 3; j++) {
                wipv[i][j] = F2V(wiprof[i][j]);
            }

#endif // __SSE2__
#ifdef _OPENMP
        #pragma omp parallel for
#endif

        for (int i = border; i < H - border; i++) {
            int j = border;
#ifdef __SSE2__

            for (; j < W - border - 3; j += 4) {
                vfloat x_, y_, z_;
                vfloat R, G, B;
                Color::Lab2XYZ(LVFU(LBuffer[i - border][j - border]), LVFU(conversionBuffer[0][i - border][j - border]), LVFU(conversionBuffer[1][i - border][j - border]), x_, y_, z_) ;
                Color::xyz2rgb(x_, y_, z_, R, G, B, wipv);

                STVFU(red[i][j], R);
                STVFU(green[i][j], G);
                STVFU(blue[i][j], B);

            }

#endif

            for (; j < W - border; j++) {
                float x_, y_, z_;
                float R, G, B;
                Color::Lab2XYZ(LBuffer[i - border][j - border], conversionBuffer[0][i - border][j - border], conversionBuffer[1][i - border][j - border], x_, y_, z_) ;
                Color::xyz2rgb(x_, y_, z_, R, G, B, wip);
                red[i][j] = R;
                green[i][j] = G;
                blue[i][j] = B;
            }
        }
    }

    if (chcurve) {
        delete chcurve;
    }

    if (deh.gammaretinex != "none"  && deh.str != 0) { //inverse gamma
#ifdef _OPENMP
        #pragma omp parallel for
#endif

        for (int i = border; i < H - border; i++) {
            for (int j = border; j < W - border; j++) {
                float R_, G_, B_;
                R_ = red[i][j];
                G_ = green[i][j];
                B_ = blue[i][j];
                red[i][j] = (*retinexigamtab)[R_];
                green[i][j] = (*retinexigamtab)[G_];
                blue[i][j] = (*retinexigamtab)[B_];
            }
        }
    }

    rgbSourceModified = false; // tricky handling for Color propagation

    t5.set();

    if (settings->verbose) {
        printf("Retinex=%d usec\n",  t5.etime(t4));
    }

}

void RawImageSource::flushRawData()
{
    if (rawData) {
        rawData(0, 0);
    }
}

void RawImageSource::flushRGB()
{
    if (green) {
        green(0, 0);
    }

    if (red) {
        red(0, 0);
    }

    if (blue) {
        blue(0, 0);
    }
}

void RawImageSource::HLRecovery_Global(const ToneCurveParams &hrp)
{
    if (hrp.hrenabled && hrp.method == "Color") {
        if (!rgbSourceModified) {
            if (settings->verbose) {
                printf("Applying Highlight Recovery: Color propagation...\n");
            }

            HLRecovery_inpaint(red, green, blue);
            rgbSourceModified = true;
        }
    }

}

<<<<<<< HEAD

void RawImageSource::processFlatField(const RAWParams &raw, RawImage *riFlatFile, unsigned short black[4])
{
//    BENCHFUN
    float *cfablur = (float (*)) malloc(H * W * sizeof * cfablur);
    int BS = raw.ff_BlurRadius;
    BS += BS & 1;

    //function call to cfabloxblur
    if (raw.ff_BlurType == RAWParams::getFlatFieldBlurTypeString(RAWParams::FlatFieldBlurType::V)) {
        cfaboxblur(riFlatFile, cfablur, 2 * BS, 0);
    } else if (raw.ff_BlurType == RAWParams::getFlatFieldBlurTypeString(RAWParams::FlatFieldBlurType::H)) {
        cfaboxblur(riFlatFile, cfablur, 0, 2 * BS);
    } else if (raw.ff_BlurType == RAWParams::getFlatFieldBlurTypeString(RAWParams::FlatFieldBlurType::VH)) {
        //slightly more complicated blur if trying to correct both vertical and horizontal anomalies
        cfaboxblur(riFlatFile, cfablur, BS, BS);    //first do area blur to correct vignette
    } else { //(raw.ff_BlurType == RAWParams::getFlatFieldBlurTypeString(RAWParams::area_ff))
        cfaboxblur(riFlatFile, cfablur, BS, BS);
    }

    if(ri->getSensorType() == ST_BAYER || ri->get_colors() == 1) {
        float refcolor[2][2];

        //find centre average values by channel
        for (int m = 0; m < 2; m++)
            for (int n = 0; n < 2; n++) {
                int row = 2 * (H >> 2) + m;
                int col = 2 * (W >> 2) + n;
                int c  = ri->get_colors() != 1 ? FC(row, col) : 0;
                int c4 = ri->get_colors() != 1 ? (( c == 1 && !(row & 1) ) ? 3 : c) : 0;
                refcolor[m][n] = max(0.0f, cfablur[row * W + col] - black[c4]);
            }

        float limitFactor = 1.f;

        if (raw.ff_AutoClipControl) {
            for (int m = 0; m < 2; m++)
                for (int n = 0; n < 2; n++) {
                    float maxval = 0.f;
                    int c  = ri->get_colors() != 1 ? FC(m, n) : 0;
                    int c4 = ri->get_colors() != 1 ? (( c == 1 && !(m & 1) ) ? 3 : c) : 0;
#ifdef _OPENMP
                    #pragma omp parallel
#endif
                    {
                        float maxvalthr = 0.f;
#ifdef _OPENMP
                        #pragma omp for
#endif

                        for (int row = 0; row < H - m; row += 2) {
                            for (int col = 0; col < W - n; col += 2) {
                                float tempval = (rawData[row + m][col + n] - black[c4]) * (refcolor[m][n] / max(1e-5f, cfablur[(row + m) * W + col + n] - black[c4]));

                                if (tempval > maxvalthr) {
                                    maxvalthr = tempval;
                                }
                            }
                        }

#ifdef _OPENMP
                        #pragma omp critical
#endif
                        {

                            if (maxvalthr > maxval) {
                                maxval = maxvalthr;
                            }

                        }
                    }

                    // now we have the max value for the channel
                    // if it clips, calculate factor to avoid clipping
                    if (maxval + black[c4] >= ri->get_white(c4)) {
                        limitFactor = min(limitFactor, ri->get_white(c4) / (maxval + black[c4]));
                    }
                }

            flatFieldAutoClipValue = (1.f - limitFactor) * 100.f;           // this value can be used to set the clip control slider in gui
        } else {
            limitFactor = max((float)(100 - raw.ff_clipControl) / 100.f, 0.01f);
        }

        for (int m = 0; m < 2; m++)
            for (int n = 0; n < 2; n++) {
                refcolor[m][n] *= limitFactor;
            }

        unsigned int c[2][2] {};
        unsigned int c4[2][2] {};
        if(ri->get_colors() != 1) {
            for (int i = 0; i < 2; ++i) {
                for(int j = 0; j < 2; ++j) {
                    c[i][j] = FC(i, j);
                }
            }
            c4[0][0] = ( c[0][0] == 1) ? 3 : c[0][0];
            c4[0][1] = ( c[0][1] == 1) ? 3 : c[0][1];
            c4[1][0] = c[1][0];
            c4[1][1] = c[1][1];
        }

        constexpr float minValue = 1.f; // if the pixel value in the flat field is less or equal this value, no correction will be applied.

#ifdef __SSE2__
        vfloat refcolorv[2] = {_mm_set_ps(refcolor[0][1], refcolor[0][0], refcolor[0][1], refcolor[0][0]),
                               _mm_set_ps(refcolor[1][1], refcolor[1][0], refcolor[1][1], refcolor[1][0])
                              };
        vfloat blackv[2] = {_mm_set_ps(black[c4[0][1]], black[c4[0][0]], black[c4[0][1]], black[c4[0][0]]),
                            _mm_set_ps(black[c4[1][1]], black[c4[1][0]], black[c4[1][1]], black[c4[1][0]])
                           };

        vfloat onev = F2V(1.f);
        vfloat minValuev = F2V(minValue);
#endif
#ifdef _OPENMP
        #pragma omp parallel for schedule(dynamic,16)
#endif

        for (int row = 0; row < H; row ++) {
            int col = 0;
#ifdef __SSE2__
            vfloat rowBlackv = blackv[row & 1];
            vfloat rowRefcolorv = refcolorv[row & 1];

            for (; col < W - 3; col += 4) {
                vfloat blurv = LVFU(cfablur[(row) * W + col]) - rowBlackv;
                vfloat vignettecorrv = rowRefcolorv / blurv;
                vignettecorrv = vself(vmaskf_le(blurv, minValuev), onev, vignettecorrv);
                vfloat valv = LVFU(rawData[row][col]);
                valv -= rowBlackv;
                STVFU(rawData[row][col], valv * vignettecorrv + rowBlackv);
            }

#endif

            for (; col < W; col ++) {
                float blur = cfablur[(row) * W + col] - black[c4[row & 1][col & 1]];
                float vignettecorr = blur <= minValue ? 1.f : refcolor[row & 1][col & 1] / blur;
                rawData[row][col] = (rawData[row][col] - black[c4[row & 1][col & 1]]) * vignettecorr + black[c4[row & 1][col & 1]];
            }
        }
    } else if (ri->getSensorType() == ST_FUJI_XTRANS) {
        float refcolor[3] = {0.f};
        int cCount[3] = {0};

        //find center ave values by channel
        for (int m = -3; m < 3; m++)
            for (int n = -3; n < 3; n++) {
                int row = 2 * (H >> 2) + m;
                int col = 2 * (W >> 2) + n;
                int c  = riFlatFile->XTRANSFC(row, col);
                refcolor[c] += max(0.0f, cfablur[row * W + col] - black[c]);
                cCount[c] ++;
            }

        for (int c = 0; c < 3; c++) {
            refcolor[c] = refcolor[c] / cCount[c];
        }

        float limitFactor = 1.f;

        if (raw.ff_AutoClipControl) {
            // determine maximum calculated value to avoid clipping
            float maxval = 0.f;
            // xtrans files have only one black level actually, so we can simplify the code a bit
#ifdef _OPENMP
            #pragma omp parallel
#endif
            {
                float maxvalthr = 0.f;
#ifdef _OPENMP
                #pragma omp for schedule(dynamic,16) nowait
#endif

                for (int row = 0; row < H; row++) {
                    for (int col = 0; col < W; col++) {
                        float tempval = (rawData[row][col] - black[0]) * (refcolor[ri->XTRANSFC(row, col)] / max(1e-5f, cfablur[(row) * W + col] - black[0]));

                        if (tempval > maxvalthr) {
                            maxvalthr = tempval;
                        }
                    }
                }

#ifdef _OPENMP
                #pragma omp critical
#endif
                {
                    if (maxvalthr > maxval) {
                        maxval = maxvalthr;
                    }
                }
            }

            // there's only one white level for xtrans
            if (maxval + black[0] > ri->get_white(0)) {
                limitFactor = ri->get_white(0) / (maxval + black[0]);
                flatFieldAutoClipValue = (1.f - limitFactor) * 100.f;           // this value can be used to set the clip control slider in gui
            }
        } else {
            limitFactor = max((float)(100 - raw.ff_clipControl) / 100.f, 0.01f);
        }


        for (int c = 0; c < 3; c++) {
            refcolor[c] *= limitFactor;
        }

        constexpr float minValue = 1.f; // if the pixel value in the flat field is less or equal this value, no correction will be applied.

#ifdef _OPENMP
        #pragma omp parallel for
#endif

        for (int row = 0; row < H; row++) {
            for (int col = 0; col < W; col++) {
                int c  = ri->XTRANSFC(row, col);
                float blur = cfablur[(row) * W + col] - black[c];
                float vignettecorr = blur <= minValue ? 1.f : refcolor[c] / blur;
                rawData[row][col] = (rawData[row][col] - black[c]) * vignettecorr + black[c];
            }
        }
    }

    if (raw.ff_BlurType == RAWParams::getFlatFieldBlurTypeString(RAWParams::FlatFieldBlurType::VH)) {
        float *cfablur1 = (float (*)) malloc(H * W * sizeof * cfablur1);
        float *cfablur2 = (float (*)) malloc(H * W * sizeof * cfablur2);
        //slightly more complicated blur if trying to correct both vertical and horizontal anomalies
        cfaboxblur(riFlatFile, cfablur1, 0, 2 * BS);  //now do horizontal blur
        cfaboxblur(riFlatFile, cfablur2, 2 * BS, 0);  //now do vertical blur

        if(ri->getSensorType() == ST_BAYER || ri->get_colors() == 1) {
            unsigned int c[2][2] {};
            unsigned int c4[2][2] {};
            if(ri->get_colors() != 1) {
                for (int i = 0; i < 2; ++i) {
                    for(int j = 0; j < 2; ++j) {
                        c[i][j] = FC(i, j);
                    }
                }
                c4[0][0] = ( c[0][0] == 1) ? 3 : c[0][0];
                c4[0][1] = ( c[0][1] == 1) ? 3 : c[0][1];
                c4[1][0] = c[1][0];
                c4[1][1] = c[1][1];
            }

#ifdef __SSE2__
            vfloat blackv[2] = {_mm_set_ps(black[c4[0][1]], black[c4[0][0]], black[c4[0][1]], black[c4[0][0]]),
                                _mm_set_ps(black[c4[1][1]], black[c4[1][0]], black[c4[1][1]], black[c4[1][0]])
                               };

            vfloat epsv = F2V(1e-5f);
#endif
#ifdef _OPENMP
            #pragma omp parallel for schedule(dynamic,16)
#endif

            for (int row = 0; row < H; row ++) {
                int col = 0;
#ifdef __SSE2__
                vfloat rowBlackv = blackv[row & 1];

                for (; col < W - 3; col += 4) {
                    vfloat linecorrv = SQRV(vmaxf(LVFU(cfablur[row * W + col]) - rowBlackv, epsv)) /
                                       (vmaxf(LVFU(cfablur1[row * W + col]) - rowBlackv, epsv) * vmaxf(LVFU(cfablur2[row * W + col]) - rowBlackv, epsv));
                    vfloat valv = LVFU(rawData[row][col]);
                    valv -= rowBlackv;
                    STVFU(rawData[row][col], valv * linecorrv + rowBlackv);
                }

#endif

                for (; col < W; col ++) {
                    float linecorr = SQR(max(1e-5f, cfablur[row * W + col] - black[c4[row & 1][col & 1]])) /
                                     (max(1e-5f, cfablur1[row * W + col] - black[c4[row & 1][col & 1]]) * max(1e-5f, cfablur2[row * W + col] - black[c4[row & 1][col & 1]])) ;
                    rawData[row][col] = (rawData[row][col] - black[c4[row & 1][col & 1]]) * linecorr + black[c4[row & 1][col & 1]];
                }
            }
        } else if (ri->getSensorType() == ST_FUJI_XTRANS) {
#ifdef _OPENMP
            #pragma omp parallel for
#endif

            for (int row = 0; row < H; row++) {
                for (int col = 0; col < W; col++) {
                    int c  = ri->XTRANSFC(row, col);
                    float hlinecorr = (max(1e-5f, cfablur[(row) * W + col] - black[c]) / max(1e-5f, cfablur1[(row) * W + col] - black[c]));
                    float vlinecorr = (max(1e-5f, cfablur[(row) * W + col] - black[c]) / max(1e-5f, cfablur2[(row) * W + col] - black[c]));
                    rawData[row][col] = ((rawData[row][col] - black[c]) * hlinecorr * vlinecorr + black[c]);
                }
            }

        }

        free(cfablur1);
        free(cfablur2);
    }

    free(cfablur);
}

//%%%%%%%%%%%%%%%%%%%%%%%%%%%%%%%%%%%%%%%

=======
>>>>>>> 58f44e96
/* Copy original pixel data and
 * subtract dark frame (if present) from current image and apply flat field correction (if present)
 */
void RawImageSource::copyOriginalPixels(const RAWParams &raw, RawImage *src, RawImage *riDark, RawImage *riFlatFile, array2D<float> &rawData)
{
    // TODO: Change type of black[] to float to avoid conversions
    unsigned short black[4] = {
        (unsigned short)ri->get_cblack(0), (unsigned short)ri->get_cblack(1),
        (unsigned short)ri->get_cblack(2), (unsigned short)ri->get_cblack(3)
    };

    if (ri->getSensorType() == ST_BAYER || ri->getSensorType() == ST_FUJI_XTRANS) {
        if (!rawData) {
            rawData(W, H);
        }

        if (riDark && W == riDark->get_width() && H == riDark->get_height()) { // This works also for xtrans-sensors, because black[0] to black[4] are equal for these
            for (int row = 0; row < H; row++) {
                for (int col = 0; col < W; col++) {
                    int c  = FC(row, col);
                    int c4 = (c == 1 && !(row & 1)) ? 3 : c;
                    rawData[row][col] = max(src->data[row][col] + black[c4] - riDark->data[row][col], 0.0f);
                }
            }
        } else {
#ifdef _OPENMP
            #pragma omp parallel for
#endif

            for (int row = 0; row < H; row++) {
                for (int col = 0; col < W; col++) {
                    rawData[row][col] = src->data[row][col];
                }
            }
        }


        if (riFlatFile && W == riFlatFile->get_width() && H == riFlatFile->get_height()) {
            processFlatField(raw, riFlatFile, black);
        }  // flatfield
    } else if (ri->get_colors() == 1) {
        // Monochrome
        if (!rawData) {
            rawData(W, H);
        }

        if (riDark && W == riDark->get_width() && H == riDark->get_height()) {
            for (int row = 0; row < H; row++) {
                for (int col = 0; col < W; col++) {
                    rawData[row][col] = max(src->data[row][col] + black[0] - riDark->data[row][col], 0.0f);
                }
            }
        } else {
            for (int row = 0; row < H; row++) {
                for (int col = 0; col < W; col++) {
                    rawData[row][col] = src->data[row][col];
                }
            }
        }
        if (riFlatFile && W == riFlatFile->get_width() && H == riFlatFile->get_height()) {
            processFlatField(raw, riFlatFile, black);
        }  // flatfield
    } else {
        // No bayer pattern
        // TODO: Is there a flat field correction possible?
        if (!rawData) {
            rawData(3 * W, H);
        }

        if (riDark && W == riDark->get_width() && H == riDark->get_height()) {
            for (int row = 0; row < H; row++) {
                for (int col = 0; col < W; col++) {
                    int c  = FC(row, col);
                    int c4 = (c == 1 && !(row & 1)) ? 3 : c;
                    rawData[row][3 * col + 0] = max(src->data[row][3 * col + 0] + black[c4] - riDark->data[row][3 * col + 0], 0.0f);
                    rawData[row][3 * col + 1] = max(src->data[row][3 * col + 1] + black[c4] - riDark->data[row][3 * col + 1], 0.0f);
                    rawData[row][3 * col + 2] = max(src->data[row][3 * col + 2] + black[c4] - riDark->data[row][3 * col + 2], 0.0f);
                }
            }
        } else {
            for (int row = 0; row < H; row++) {
                for (int col = 0; col < W; col++) {
                    rawData[row][3 * col + 0] = src->data[row][3 * col + 0];
                    rawData[row][3 * col + 1] = src->data[row][3 * col + 1];
                    rawData[row][3 * col + 2] = src->data[row][3 * col + 2];
                }
            }
        }
    }
}

<<<<<<< HEAD
void RawImageSource::cfaboxblur(RawImage *riFlatFile, float* cfablur, int boxH, int boxW)
{

    if (boxW < 0 || boxH < 0 || (boxW == 0 && boxH == 0)) { // nothing to blur or negative values
        memcpy(cfablur, riFlatFile->data[0], W * H * sizeof(float));
        return;
    }

    float *tmpBuffer = nullptr;
    float *cfatmp = nullptr;
    float *srcVertical = nullptr;


    if (boxH > 0 && boxW > 0) {
        // we need a temporary buffer if we have to blur both directions
        tmpBuffer = (float (*)) calloc(H * W, sizeof * tmpBuffer);
    }

    if (boxH == 0) {
        // if boxH == 0 we can skip the vertical blur and process the horizontal blur from riFlatFile to cfablur without using a temporary buffer
        cfatmp = cfablur;
    } else {
        cfatmp = tmpBuffer;
    }

    if (boxW == 0) {
        // if boxW == 0 we can skip the horizontal blur and process the vertical blur from riFlatFile to cfablur without using a temporary buffer
        srcVertical = riFlatFile->data[0];
    } else {
        srcVertical = cfatmp;
    }

#ifdef _OPENMP
    #pragma omp parallel
#endif
    {

        if (boxW > 0) {
            //box blur cfa image; box size = BS
            //horizontal blur
#ifdef _OPENMP
            #pragma omp for
#endif

            for (int row = 0; row < H; row++) {
                int len = boxW / 2 + 1;
                cfatmp[row * W + 0] = riFlatFile->data[row][0] / len;
                cfatmp[row * W + 1] = riFlatFile->data[row][1] / len;

                for (int j = 2; j <= boxW; j += 2) {
                    cfatmp[row * W + 0] += riFlatFile->data[row][j] / len;
                    cfatmp[row * W + 1] += riFlatFile->data[row][j + 1] / len;
                }

                for (int col = 2; col <= boxW; col += 2) {
                    cfatmp[row * W + col] = (cfatmp[row * W + col - 2] * len + riFlatFile->data[row][boxW + col]) / (len + 1);
                    cfatmp[row * W + col + 1] = (cfatmp[row * W + col - 1] * len + riFlatFile->data[row][boxW + col + 1]) / (len + 1);
                    len ++;
                }

                for (int col = boxW + 2; col < W - boxW; col++) {
                    cfatmp[row * W + col] = cfatmp[row * W + col - 2] + (riFlatFile->data[row][boxW + col] - cfatmp[row * W + col - boxW - 2]) / len;
                }

                for (int col = W - boxW; col < W; col += 2) {
                    cfatmp[row * W + col] = (cfatmp[row * W + col - 2] * len - cfatmp[row * W + col - boxW - 2]) / (len - 1);

                    if (col + 1 < W) {
                        cfatmp[row * W + col + 1] = (cfatmp[row * W + col - 1] * len - cfatmp[row * W + col - boxW - 1]) / (len - 1);
                    }

                    len --;
                }
            }
        }

        if (boxH > 0) {
            //vertical blur
#ifdef __SSE2__
            vfloat  leninitv = F2V(boxH / 2 + 1);
            vfloat  onev = F2V(1.0f);
            vfloat  temp1v, temp2v, temp3v, temp4v, lenv, lenp1v, lenm1v;
            int row;
#ifdef _OPENMP
            #pragma omp for nowait
#endif

            for (int col = 0; col < W - 7; col += 8) {
                lenv = leninitv;
                temp1v = LVFU(srcVertical[0 * W + col]) / lenv;
                temp2v = LVFU(srcVertical[1 * W + col]) / lenv;
                temp3v = LVFU(srcVertical[0 * W + col + 4]) / lenv;
                temp4v = LVFU(srcVertical[1 * W + col + 4]) / lenv;

                for (int i = 2; i < boxH + 2; i += 2) {
                    temp1v += LVFU(srcVertical[i * W + col]) / lenv;
                    temp2v += LVFU(srcVertical[(i + 1) * W + col]) / lenv;
                    temp3v += LVFU(srcVertical[i * W + col + 4]) / lenv;
                    temp4v += LVFU(srcVertical[(i + 1) * W + col + 4]) / lenv;
                }

                STVFU(cfablur[0 * W + col], temp1v);
                STVFU(cfablur[1 * W + col], temp2v);
                STVFU(cfablur[0 * W + col + 4], temp3v);
                STVFU(cfablur[1 * W + col + 4], temp4v);

                for (row = 2; row < boxH + 2; row += 2) {
                    lenp1v = lenv + onev;
                    temp1v = (temp1v * lenv + LVFU(srcVertical[(row + boxH) * W + col])) / lenp1v;
                    temp2v = (temp2v * lenv + LVFU(srcVertical[(row + boxH + 1) * W + col])) / lenp1v;
                    temp3v = (temp3v * lenv + LVFU(srcVertical[(row + boxH) * W + col + 4])) / lenp1v;
                    temp4v = (temp4v * lenv + LVFU(srcVertical[(row + boxH + 1) * W + col + 4])) / lenp1v;
                    STVFU(cfablur[row * W + col], temp1v);
                    STVFU(cfablur[(row + 1)*W + col], temp2v);
                    STVFU(cfablur[row * W + col + 4], temp3v);
                    STVFU(cfablur[(row + 1)*W + col + 4], temp4v);
                    lenv = lenp1v;
                }

                for (; row < H - boxH - 1; row += 2) {
                    temp1v = temp1v + (LVFU(srcVertical[(row + boxH) * W + col]) - LVFU(srcVertical[(row - boxH - 2) * W + col])) / lenv;
                    temp2v = temp2v + (LVFU(srcVertical[(row + 1 + boxH) * W + col]) - LVFU(srcVertical[(row + 1 - boxH - 2) * W + col])) / lenv;
                    temp3v = temp3v + (LVFU(srcVertical[(row + boxH) * W + col + 4]) - LVFU(srcVertical[(row - boxH - 2) * W + col + 4])) / lenv;
                    temp4v = temp4v + (LVFU(srcVertical[(row + 1 + boxH) * W + col + 4]) - LVFU(srcVertical[(row + 1 - boxH - 2) * W + col + 4])) / lenv;
                    STVFU(cfablur[row * W + col], temp1v);
                    STVFU(cfablur[(row + 1)*W + col], temp2v);
                    STVFU(cfablur[row * W + col + 4], temp3v);
                    STVFU(cfablur[(row + 1)*W + col + 4], temp4v);
                }

                for (; row < H - boxH; row++) {
                    temp1v = temp1v + (LVFU(srcVertical[(row + boxH) * W + col]) - LVFU(srcVertical[(row - boxH - 2) * W + col])) / lenv;
                    temp3v = temp3v + (LVFU(srcVertical[(row + boxH) * W + col + 4]) - LVFU(srcVertical[(row - boxH - 2) * W + col + 4])) / lenv;
                    STVFU(cfablur[row * W + col], temp1v);
                    STVFU(cfablur[row * W + col + 4], temp3v);
                    vfloat swapv = temp1v;
                    temp1v = temp2v;
                    temp2v = swapv;
                    swapv = temp3v;
                    temp3v = temp4v;
                    temp4v = swapv;
                }

                for (; row < H - 1; row += 2) {
                    lenm1v = lenv - onev;
                    temp1v = (temp1v * lenv - LVFU(srcVertical[(row - boxH - 2) * W + col])) / lenm1v;
                    temp2v = (temp2v * lenv - LVFU(srcVertical[(row - boxH - 1) * W + col])) / lenm1v;
                    temp3v = (temp3v * lenv - LVFU(srcVertical[(row - boxH - 2) * W + col + 4])) / lenm1v;
                    temp4v = (temp4v * lenv - LVFU(srcVertical[(row - boxH - 1) * W + col + 4])) / lenm1v;
                    STVFU(cfablur[row * W + col], temp1v);
                    STVFU(cfablur[(row + 1)*W + col], temp2v);
                    STVFU(cfablur[row * W + col + 4], temp3v);
                    STVFU(cfablur[(row + 1)*W + col + 4], temp4v);
                    lenv = lenm1v;
                }

                for (; row < H; row++) {
                    lenm1v = lenv - onev;
                    temp1v = (temp1v * lenv - LVFU(srcVertical[(row - boxH - 2) * W + col])) / lenm1v;
                    temp3v = (temp3v * lenv - LVFU(srcVertical[(row - boxH - 2) * W + col + 4])) / lenm1v;
                    STVFU(cfablur[(row)*W + col], temp1v);
                    STVFU(cfablur[(row)*W + col + 4], temp3v);
                }

            }

#ifdef _OPENMP
            #pragma omp single
#endif

            for (int col = W - (W % 8); col < W; col++) {
                int len = boxH / 2 + 1;
                cfablur[0 * W + col] = srcVertical[0 * W + col] / len;
                cfablur[1 * W + col] = srcVertical[1 * W + col] / len;

                for (int i = 2; i < boxH + 2; i += 2) {
                    cfablur[0 * W + col] += srcVertical[i * W + col] / len;
                    cfablur[1 * W + col] += srcVertical[(i + 1) * W + col] / len;
                }

                for (int row = 2; row < boxH + 2; row += 2) {
                    cfablur[row * W + col] = (cfablur[(row - 2) * W + col] * len + srcVertical[(row + boxH) * W + col]) / (len + 1);
                    cfablur[(row + 1)*W + col] = (cfablur[(row - 1) * W + col] * len + srcVertical[(row + boxH + 1) * W + col]) / (len + 1);
                    len ++;
                }

                for (int row = boxH + 2; row < H - boxH; row++) {
                    cfablur[row * W + col] = cfablur[(row - 2) * W + col] + (srcVertical[(row + boxH) * W + col] - srcVertical[(row - boxH - 2) * W + col]) / len;
                }

                for (int row = H - boxH; row < H; row += 2) {
                    cfablur[row * W + col] = (cfablur[(row - 2) * W + col] * len - srcVertical[(row - boxH - 2) * W + col]) / (len - 1);

                    if (row + 1 < H) {
                        cfablur[(row + 1)*W + col] = (cfablur[(row - 1) * W + col] * len - srcVertical[(row - boxH - 1) * W + col]) / (len - 1);
                    }

                    len --;
                }
            }

#else
#ifdef _OPENMP
            #pragma omp for
#endif

            for (int col = 0; col < W; col++) {
                int len = boxH / 2 + 1;
                cfablur[0 * W + col] = srcVertical[0 * W + col] / len;
                cfablur[1 * W + col] = srcVertical[1 * W + col] / len;

                for (int i = 2; i < boxH + 2; i += 2) {
                    cfablur[0 * W + col] += srcVertical[i * W + col] / len;
                    cfablur[1 * W + col] += srcVertical[(i + 1) * W + col] / len;
                }

                for (int row = 2; row < boxH + 2; row += 2) {
                    cfablur[row * W + col] = (cfablur[(row - 2) * W + col] * len + srcVertical[(row + boxH) * W + col]) / (len + 1);
                    cfablur[(row + 1)*W + col] = (cfablur[(row - 1) * W + col] * len + srcVertical[(row + boxH + 1) * W + col]) / (len + 1);
                    len ++;
                }

                for (int row = boxH + 2; row < H - boxH; row++) {
                    cfablur[row * W + col] = cfablur[(row - 2) * W + col] + (srcVertical[(row + boxH) * W + col] - srcVertical[(row - boxH - 2) * W + col]) / len;
                }

                for (int row = H - boxH; row < H; row += 2) {
                    cfablur[row * W + col] = (cfablur[(row - 2) * W + col] * len - srcVertical[(row - boxH - 2) * W + col]) / (len - 1);

                    if (row + 1 < H) {
                        cfablur[(row + 1)*W + col] = (cfablur[(row - 1) * W + col] * len - srcVertical[(row - boxH - 1) * W + col]) / (len - 1);
                    }

                    len --;
                }
            }

#endif
        }
    }

    if (tmpBuffer) {
        free(tmpBuffer);
    }
}


=======
>>>>>>> 58f44e96
// Scale original pixels into the range 0 65535 using black offsets and multipliers
void RawImageSource::scaleColors(int winx, int winy, int winw, int winh, const RAWParams &raw, array2D<float> &rawData)
{
    chmax[0] = chmax[1] = chmax[2] = chmax[3] = 0; //channel maxima
    float black_lev[4] = {0.f};//black level

    //adjust black level  (eg Canon)
    bool isMono = false;

    if (getSensorType() == ST_BAYER || getSensorType() == ST_FOVEON) {

        black_lev[0] = raw.bayersensor.black1; //R
        black_lev[1] = raw.bayersensor.black0; //G1
        black_lev[2] = raw.bayersensor.black2; //B
        black_lev[3] = raw.bayersensor.black3; //G2

        isMono = RAWParams::BayerSensor::getMethodString(RAWParams::BayerSensor::Method::MONO) == raw.bayersensor.method;
    } else if (getSensorType() == ST_FUJI_XTRANS) {

        black_lev[0] = raw.xtranssensor.blackred; //R
        black_lev[1] = raw.xtranssensor.blackgreen; //G1
        black_lev[2] = raw.xtranssensor.blackblue; //B
        black_lev[3] = raw.xtranssensor.blackgreen; //G2  (set, only used with a Bayer filter)

        isMono = RAWParams::XTransSensor::getMethodString(RAWParams::XTransSensor::Method::MONO) == raw.xtranssensor.method;
    }

    for (int i = 0; i < 4 ; i++) {
        cblacksom[i] = max(c_black[i] + black_lev[i], 0.0f);      // adjust black level
    }

    for (int i = 0; i < 4; ++i) {
        c_white[i] = (ri->get_white(i) - cblacksom[i]) / raw.expos + cblacksom[i];
    }

    initialGain = calculate_scale_mul(scale_mul, ref_pre_mul, c_white, cblacksom, isMono, ri->get_colors());  // recalculate scale colors with adjusted levels

    //fprintf(stderr, "recalc: %f [%f %f %f %f]\n", initialGain, scale_mul[0], scale_mul[1], scale_mul[2], scale_mul[3]);
    for (int i = 0; i < 4 ; i++) {
        clmax[i] = (c_white[i] - cblacksom[i]) * scale_mul[i];    // raw clip level
    }

    // this seems strange, but it works

    // scale image colors

    if (ri->getSensorType() == ST_BAYER) {
#ifdef _OPENMP
        #pragma omp parallel
#endif
        {
            float tmpchmax[3];
            tmpchmax[0] = tmpchmax[1] = tmpchmax[2] = 0.0f;
#ifdef _OPENMP
            #pragma omp for nowait
#endif

            for (int row = winy; row < winy + winh; row ++)
            {
                for (int col = winx; col < winx + winw; col++) {
                    float val = rawData[row][col];
                    int c  = FC(row, col);                        // three colors,  0=R, 1=G,  2=B
                    int c4 = (c == 1 && !(row & 1)) ? 3 : c;      // four  colors,  0=R, 1=G1, 2=B, 3=G2
                    val -= cblacksom[c4];
                    val *= scale_mul[c4];
                    rawData[row][col] = (val);
                    tmpchmax[c] = max(tmpchmax[c], val);
                }
            }

#ifdef _OPENMP
            #pragma omp critical
#endif
            {
                chmax[0] = max(tmpchmax[0], chmax[0]);
                chmax[1] = max(tmpchmax[1], chmax[1]);
                chmax[2] = max(tmpchmax[2], chmax[2]);
            }
        }
    } else if (ri->get_colors() == 1) {
#ifdef _OPENMP
        #pragma omp parallel
#endif
        {
            float tmpchmax = 0.0f;
#ifdef _OPENMP
            #pragma omp for nowait
#endif

            for (int row = winy; row < winy + winh; row ++)
            {
                for (int col = winx; col < winx + winw; col++) {
                    float val = rawData[row][col];
                    val -= cblacksom[0];
                    val *= scale_mul[0];
                    rawData[row][col] = (val);
                    tmpchmax = max(tmpchmax, val);
                }
            }

#ifdef _OPENMP
            #pragma omp critical
#endif
            {
                chmax[0] = chmax[1] = chmax[2] = chmax[3] = max(tmpchmax, chmax[0]);
            }
        }
    } else if (ri->getSensorType() == ST_FUJI_XTRANS) {
#ifdef _OPENMP
        #pragma omp parallel
#endif
        {
            float tmpchmax[3];
            tmpchmax[0] = tmpchmax[1] = tmpchmax[2] = 0.0f;
#ifdef _OPENMP
            #pragma omp for nowait
#endif

            for (int row = winy; row < winy + winh; row ++)
            {
                for (int col = winx; col < winx + winw; col++) {
                    float val = rawData[row][col];
                    int c = ri->XTRANSFC(row, col);
                    val -= cblacksom[c];
                    val *= scale_mul[c];

                    rawData[row][col] = (val);
                    tmpchmax[c] = max(tmpchmax[c], val);
                }
            }

#ifdef _OPENMP
            #pragma omp critical
#endif
            {
                chmax[0] = max(tmpchmax[0], chmax[0]);
                chmax[1] = max(tmpchmax[1], chmax[1]);
                chmax[2] = max(tmpchmax[2], chmax[2]);
            }
        }
    } else {
#ifdef _OPENMP
        #pragma omp parallel
#endif
        {
            float tmpchmax[3];
            tmpchmax[0] = tmpchmax[1] = tmpchmax[2] = 0.0f;
#ifdef _OPENMP
            #pragma omp for nowait
#endif

            for (int row = winy; row < winy + winh; row ++)
            {
                for (int col = winx; col < winx + winw; col++) {
                    for (int c = 0; c < 3; c++) {                 // three colors,  0=R, 1=G,  2=B
                        float val = rawData[row][3 * col + c];
                        val -= cblacksom[c];
                        val *= scale_mul[c];
                        rawData[row][3 * col + c] = (val);
                        tmpchmax[c] = max(tmpchmax[c], val);
                    }
                }
            }

#ifdef _OPENMP
            #pragma omp critical
#endif
            {
                chmax[0] = max(tmpchmax[0], chmax[0]);
                chmax[1] = max(tmpchmax[1], chmax[1]);
                chmax[2] = max(tmpchmax[2], chmax[2]);
            }
        }
        chmax[3] = chmax[1];
    }

}

//%%%%%%%%%%%%%%%%%%%%%%%%%%%%%%%%%%%%%%%

int RawImageSource::defTransform(int tran)
{

    int deg = ri->get_rotateDegree();

    if ((tran & TR_ROT) == TR_R180) {
        deg += 180;
    } else if ((tran & TR_ROT) == TR_R90) {
        deg += 90;
    } else if ((tran & TR_ROT) == TR_R270) {
        deg += 270;
    }

    deg %= 360;

    int ret = 0;

    if (deg == 90) {
        ret |= TR_R90;
    } else if (deg == 180) {
        ret |= TR_R180;
    } else if (deg == 270) {
        ret |= TR_R270;
    }

    if (tran & TR_HFLIP) {
        ret |= TR_HFLIP;
    }

    if (tran & TR_VFLIP) {
        ret |= TR_VFLIP;
    }

    return ret;
}

//%%%%%%%%%%%%%%%%%%%%%%%%%%%%%%%%%%%%%%%

// Thread called part
void RawImageSource::processFalseColorCorrectionThread(Imagefloat* im, array2D<float> &rbconv_Y, array2D<float> &rbconv_I, array2D<float> &rbconv_Q, array2D<float> &rbout_I, array2D<float> &rbout_Q, const int row_from, const int row_to)
{

    const int W = im->getWidth();
    constexpr float onebynine = 1.f / 9.f;

#ifdef __SSE2__
    vfloat buffer[12];
    vfloat* pre1 = &buffer[0];
    vfloat* pre2 = &buffer[3];
    vfloat* post1 = &buffer[6];
    vfloat* post2 = &buffer[9];
#else
    float buffer[12];
    float* pre1 = &buffer[0];
    float* pre2 = &buffer[3];
    float* post1 = &buffer[6];
    float* post2 = &buffer[9];
#endif

    int px = (row_from - 1) % 3, cx = row_from % 3, nx = 0;

    convert_row_to_YIQ(im->r(row_from - 1), im->g(row_from - 1), im->b(row_from - 1), rbconv_Y[px], rbconv_I[px], rbconv_Q[px], W);
    convert_row_to_YIQ(im->r(row_from), im->g(row_from), im->b(row_from), rbconv_Y[cx], rbconv_I[cx], rbconv_Q[cx], W);

    for (int j = 0; j < W; j++) {
        rbout_I[px][j] = rbconv_I[px][j];
        rbout_Q[px][j] = rbconv_Q[px][j];
    }

    for (int i = row_from; i < row_to; i++) {

        px = (i - 1) % 3;
        cx = i % 3;
        nx = (i + 1) % 3;

        convert_row_to_YIQ(im->r(i + 1), im->g(i + 1), im->b(i + 1), rbconv_Y[nx], rbconv_I[nx], rbconv_Q[nx], W);

#ifdef __SSE2__
        pre1[0] = _mm_setr_ps(rbconv_I[px][0], rbconv_Q[px][0], 0, 0), pre1[1] = _mm_setr_ps(rbconv_I[cx][0], rbconv_Q[cx][0], 0, 0), pre1[2] = _mm_setr_ps(rbconv_I[nx][0], rbconv_Q[nx][0], 0, 0);
        pre2[0] = _mm_setr_ps(rbconv_I[px][1], rbconv_Q[px][1], 0, 0), pre2[1] = _mm_setr_ps(rbconv_I[cx][1], rbconv_Q[cx][1], 0, 0), pre2[2] = _mm_setr_ps(rbconv_I[nx][1], rbconv_Q[nx][1], 0, 0);

        // fill first element in rbout_I and rbout_Q
        rbout_I[cx][0] = rbconv_I[cx][0];
        rbout_Q[cx][0] = rbconv_Q[cx][0];

        // median I channel
        for (int j = 1; j < W - 2; j += 2) {
            post1[0] = _mm_setr_ps(rbconv_I[px][j + 1], rbconv_Q[px][j + 1], 0, 0), post1[1] = _mm_setr_ps(rbconv_I[cx][j + 1], rbconv_Q[cx][j + 1], 0, 0), post1[2] = _mm_setr_ps(rbconv_I[nx][j + 1], rbconv_Q[nx][j + 1], 0, 0);
            const auto middle = middle4of6(pre2[0], pre2[1], pre2[2], post1[0], post1[1], post1[2]);
            vfloat medianval = median(pre1[0], pre1[1], pre1[2], middle[0], middle[1], middle[2], middle[3]);
            rbout_I[cx][j] = medianval[0];
            rbout_Q[cx][j] = medianval[1];
            post2[0] = _mm_setr_ps(rbconv_I[px][j + 2], rbconv_Q[px][j + 2], 0, 0), post2[1] = _mm_setr_ps(rbconv_I[cx][j + 2], rbconv_Q[cx][j + 2], 0, 0), post2[2] = _mm_setr_ps(rbconv_I[nx][j + 2], rbconv_Q[nx][j + 2], 0, 0);
            medianval = median(post2[0], post2[1], post2[2], middle[0], middle[1], middle[2], middle[3]);
            rbout_I[cx][j + 1] = medianval[0];
            rbout_Q[cx][j + 1] = medianval[1];
            std::swap(pre1, post1);
            std::swap(pre2, post2);
        }

        // fill last elements in rbout_I and rbout_Q
        rbout_I[cx][W - 1] = rbconv_I[cx][W - 1];
        rbout_I[cx][W - 2] = rbconv_I[cx][W - 2];
        rbout_Q[cx][W - 1] = rbconv_Q[cx][W - 1];
        rbout_Q[cx][W - 2] = rbconv_Q[cx][W - 2];

#else
        pre1[0] = rbconv_I[px][0], pre1[1] = rbconv_I[cx][0], pre1[2] = rbconv_I[nx][0];
        pre2[0] = rbconv_I[px][1], pre2[1] = rbconv_I[cx][1], pre2[2] = rbconv_I[nx][1];

        // fill first element in rbout_I
        rbout_I[cx][0] = rbconv_I[cx][0];

        // median I channel
        for (int j = 1; j < W - 2; j += 2) {
            post1[0] = rbconv_I[px][j + 1], post1[1] = rbconv_I[cx][j + 1], post1[2] = rbconv_I[nx][j + 1];
            const auto middle = middle4of6(pre2[0], pre2[1], pre2[2], post1[0], post1[1], post1[2]);
            rbout_I[cx][j] = median(pre1[0], pre1[1], pre1[2], middle[0], middle[1], middle[2], middle[3]);
            post2[0] = rbconv_I[px][j + 2], post2[1] = rbconv_I[cx][j + 2], post2[2] = rbconv_I[nx][j + 2];
            rbout_I[cx][j + 1] = median(post2[0], post2[1], post2[2], middle[0], middle[1], middle[2], middle[3]);
            std::swap(pre1, post1);
            std::swap(pre2, post2);
        }

        // fill last elements in rbout_I
        rbout_I[cx][W - 1] = rbconv_I[cx][W - 1];
        rbout_I[cx][W - 2] = rbconv_I[cx][W - 2];

        pre1[0] = rbconv_Q[px][0], pre1[1] = rbconv_Q[cx][0], pre1[2] = rbconv_Q[nx][0];
        pre2[0] = rbconv_Q[px][1], pre2[1] = rbconv_Q[cx][1], pre2[2] = rbconv_Q[nx][1];

        // fill first element in rbout_Q
        rbout_Q[cx][0] = rbconv_Q[cx][0];

        // median Q channel
        for (int j = 1; j < W - 2; j += 2) {
            post1[0] = rbconv_Q[px][j + 1], post1[1] = rbconv_Q[cx][j + 1], post1[2] = rbconv_Q[nx][j + 1];
            const auto middle = middle4of6(pre2[0], pre2[1], pre2[2], post1[0], post1[1], post1[2]);
            rbout_Q[cx][j] = median(pre1[0], pre1[1], pre1[2], middle[0], middle[1], middle[2], middle[3]);
            post2[0] = rbconv_Q[px][j + 2], post2[1] = rbconv_Q[cx][j + 2], post2[2] = rbconv_Q[nx][j + 2];
            rbout_Q[cx][j + 1] = median(post2[0], post2[1], post2[2], middle[0], middle[1], middle[2], middle[3]);
            std::swap(pre1, post1);
            std::swap(pre2, post2);
        }

        // fill last elements in rbout_Q
        rbout_Q[cx][W - 1] = rbconv_Q[cx][W - 1];
        rbout_Q[cx][W - 2] = rbconv_Q[cx][W - 2];
#endif

        // blur i-1th row
        if (i > row_from) {
            convert_to_RGB(im->r(i - 1, 0), im->g(i - 1, 0), im->b(i - 1, 0), rbconv_Y[px][0], rbout_I[px][0], rbout_Q[px][0]);

#ifdef _OPENMP
            #pragma omp simd
#endif

            for (int j = 1; j < W - 1; j++) {
                float I = (rbout_I[px][j - 1] + rbout_I[px][j] + rbout_I[px][j + 1] + rbout_I[cx][j - 1] + rbout_I[cx][j] + rbout_I[cx][j + 1] + rbout_I[nx][j - 1] + rbout_I[nx][j] + rbout_I[nx][j + 1]) * onebynine;
                float Q = (rbout_Q[px][j - 1] + rbout_Q[px][j] + rbout_Q[px][j + 1] + rbout_Q[cx][j - 1] + rbout_Q[cx][j] + rbout_Q[cx][j + 1] + rbout_Q[nx][j - 1] + rbout_Q[nx][j] + rbout_Q[nx][j + 1]) * onebynine;
                convert_to_RGB(im->r(i - 1, j), im->g(i - 1, j), im->b(i - 1, j), rbconv_Y[px][j], I, Q);
            }

            convert_to_RGB(im->r(i - 1, W - 1), im->g(i - 1, W - 1), im->b(i - 1, W - 1), rbconv_Y[px][W - 1], rbout_I[px][W - 1], rbout_Q[px][W - 1]);
        }
    }

    // blur last 3 row and finalize H-1th row
    convert_to_RGB(im->r(row_to - 1, 0), im->g(row_to - 1, 0), im->b(row_to - 1, 0), rbconv_Y[cx][0], rbout_I[cx][0], rbout_Q[cx][0]);
#ifdef _OPENMP
    #pragma omp simd
#endif

    for (int j = 1; j < W - 1; j++) {
        float I = (rbout_I[px][j - 1] + rbout_I[px][j] + rbout_I[px][j + 1] + rbout_I[cx][j - 1] + rbout_I[cx][j] + rbout_I[cx][j + 1] + rbconv_I[nx][j - 1] + rbconv_I[nx][j] + rbconv_I[nx][j + 1]) * onebynine;
        float Q = (rbout_Q[px][j - 1] + rbout_Q[px][j] + rbout_Q[px][j + 1] + rbout_Q[cx][j - 1] + rbout_Q[cx][j] + rbout_Q[cx][j + 1] + rbconv_Q[nx][j - 1] + rbconv_Q[nx][j] + rbconv_Q[nx][j + 1]) * onebynine;
        convert_to_RGB(im->r(row_to - 1, j), im->g(row_to - 1, j), im->b(row_to - 1, j), rbconv_Y[cx][j], I, Q);
    }

    convert_to_RGB(im->r(row_to - 1, W - 1), im->g(row_to - 1, W - 1), im->b(row_to - 1, W - 1), rbconv_Y[cx][W - 1], rbout_I[cx][W - 1], rbout_Q[cx][W - 1]);
}

//%%%%%%%%%%%%%%%%%%%%%%%%%%%%%%%%%%%%%%%

// correction_YIQ_LQ
void RawImageSource::processFalseColorCorrection(Imagefloat* im, const int steps)
{

    if (im->getHeight() < 4 || steps < 1) {
        return;
    }

#ifdef _OPENMP
    #pragma omp parallel
    {
        multi_array2D<float, 5> buffer(W, 3);
        int tid = omp_get_thread_num();
        int nthreads = omp_get_num_threads();
        int blk = (im->getHeight() - 2) / nthreads;

        for (int t = 0; t < steps; t++) {

            if (tid < nthreads - 1) {
                processFalseColorCorrectionThread(im, buffer[0], buffer[1], buffer[2], buffer[3], buffer[4], 1 + tid * blk, 1 + (tid + 1)*blk);
            } else {
                processFalseColorCorrectionThread(im, buffer[0], buffer[1], buffer[2], buffer[3], buffer[4], 1 + tid * blk, im->getHeight() - 1);
            }

            #pragma omp barrier
        }
    }
#else
    multi_array2D<float, 5> buffer(W, 3);

    for (int t = 0; t < steps; t++) {
        processFalseColorCorrectionThread(im, buffer[0], buffer[1], buffer[2], buffer[3], buffer[4], 1, im->getHeight() - 1);
    }

#endif
}

// Some camera input profiles need gamma preprocessing
// gamma is applied before the CMS, correct line fac=lineFac*rawPixel+LineSum after the CMS
void RawImageSource::getProfilePreprocParams(cmsHPROFILE in, float& gammaFac, float& lineFac, float& lineSum)
{
    gammaFac = 0;
    lineFac = 1;
    lineSum = 0;

    char copyright[256];
    copyright[0] = 0;

    if (cmsGetProfileInfoASCII(in, cmsInfoCopyright, cmsNoLanguage, cmsNoCountry, copyright, 256) > 0) {
        if (strstr(copyright, "Phase One") != nullptr) {
            gammaFac = 0.55556;    // 1.8
        } else if (strstr(copyright, "Nikon Corporation") != nullptr) {
            gammaFac = 0.5;
            lineFac = -0.4;
            lineSum = 1.35; // determined in reverse by measuring NX an RT developed colorchecker PNGs
        }
    }
}

//%%%%%%%%%%%%%%%%%%%%%%%%%%%%%%%%%%%%%%%

static void
lab2ProphotoRgbD50(float L, float A, float B, float& r, float& g, float& b)
{
    float X;
    float Y;
    float Z;
#define CLIP01(a) ((a)>0?((a)<1?(a):1):0)
    {
        // convert from Lab to XYZ
        float x, y, z, fx, fy, fz;

        fy = (L + 16.0f) / 116.0f;
        fx = A / 500.0f + fy;
        fz = fy - B / 200.0f;

        if (fy > 24.0f / 116.0f) {
            y = fy * fy * fy;
        } else {
            y = (fy - 16.0f / 116.0f) / 7.787036979f;
        }

        if (fx > 24.0f / 116.0f) {
            x = fx * fx * fx;
        } else {
            x = (fx - 16.0 / 116.0) / 7.787036979f;
        }

        if (fz > 24.0f / 116.0f) {
            z = fz * fz * fz;
        } else {
            z = (fz - 16.0f / 116.0f) / 7.787036979f;
        }

        //0.9642, 1.0000, 0.8249 D50
        X = x * 0.9642;
        Y = y;
        Z = z * 0.8249;
    }
    r = prophoto_xyz[0][0] * X + prophoto_xyz[0][1] * Y + prophoto_xyz[0][2] * Z;
    g = prophoto_xyz[1][0] * X + prophoto_xyz[1][1] * Y + prophoto_xyz[1][2] * Z;
    b = prophoto_xyz[2][0] * X + prophoto_xyz[2][1] * Y + prophoto_xyz[2][2] * Z;
    // r = CLIP01(r);
    // g = CLIP01(g);
    // b = CLIP01(b);
}

// Converts raw image including ICC input profile to working space - floating point version
void RawImageSource::colorSpaceConversion_(Imagefloat* im, const ColorManagementParams& cmp, const ColorTemp &wb, double pre_mul[3], cmsHPROFILE embedded, cmsHPROFILE camprofile, double camMatrix[3][3], const std::string &camName)
{

//    MyTime t1, t2, t3;
//    t1.set ();
    cmsHPROFILE in;
    DCPProfile *dcpProf;

    if (!findInputProfile(cmp.inputProfile, embedded, camName, &dcpProf, in)) {
        return;
    }

    if (dcpProf != nullptr) {
        // DCP processing
        const DCPProfile::Triple pre_mul_row = {
            pre_mul[0],
            pre_mul[1],
            pre_mul[2]
        };
        const DCPProfile::Matrix cam_matrix = {{
                {camMatrix[0][0], camMatrix[0][1], camMatrix[0][2]},
                {camMatrix[1][0], camMatrix[1][1], camMatrix[1][2]},
                {camMatrix[2][0], camMatrix[2][1], camMatrix[2][2]}
            }
        };
        dcpProf->apply(im, cmp.dcpIlluminant, cmp.workingProfile, wb, pre_mul_row, cam_matrix, cmp.applyHueSatMap);
        return;
    }

    if (in == nullptr) {
        // use default camprofile, supplied by dcraw
        // in this case we avoid using the slllllooooooowwww lcms

        // Calculate matrix for direct conversion raw>working space
        TMatrix work = ICCStore::getInstance()->workingSpaceInverseMatrix (cmp.workingProfile);
        double mat[3][3] = {{0, 0, 0}, {0, 0, 0}, {0, 0, 0}};

        for (int i = 0; i < 3; i++)
            for (int j = 0; j < 3; j++)
                for (int k = 0; k < 3; k++) {
                    mat[i][j] += work[i][k] * camMatrix[k][j];    // rgb_xyz * imatrices.xyz_cam
                }

#ifdef _OPENMP
        #pragma omp parallel for
#endif

        for (int i = 0; i < im->getHeight(); i++)
            for (int j = 0; j < im->getWidth(); j++) {

                float newr = mat[0][0] * im->r(i, j) + mat[0][1] * im->g(i, j) + mat[0][2] * im->b(i, j);
                float newg = mat[1][0] * im->r(i, j) + mat[1][1] * im->g(i, j) + mat[1][2] * im->b(i, j);
                float newb = mat[2][0] * im->r(i, j) + mat[2][1] * im->g(i, j) + mat[2][2] * im->b(i, j);

                im->r(i, j) = newr;
                im->g(i, j) = newg;
                im->b(i, j) = newb;

            }
    } else {
        bool working_space_is_prophoto = (cmp.workingProfile == "ProPhoto");

        // use supplied input profile

        /*
          The goal here is to in addition to user-made custom ICC profiles also support profiles
          supplied with other popular raw converters. As curves affect color rendering and
          different raw converters deal with them differently (and few if any is as flexible
          as RawTherapee) we cannot really expect to get the *exact* same color rendering here.
          However we try hard to make the best out of it.

          Third-party input profiles that contain a LUT (usually A2B0 tag) often needs some preprocessing,
          as ICC LUTs are not really designed for dealing with linear camera data. Generally one
          must apply some sort of curve to get efficient use of the LUTs. Unfortunately how you
          should preprocess is not standardized so there are almost as many ways as there are
          software makers, and for each one we have to reverse engineer to find out how it has
          been done. (The ICC files made for RT has linear LUTs)

          ICC profiles which only contain the <r,g,b>XYZ tags (ie only a color matrix) should
          (hopefully) not require any pre-processing.

          Some LUT ICC profiles apply a contrast curve and desaturate highlights (to give a "film-like"
          behavior. These will generally work with RawTherapee, but will not produce good results when
          you enable highlight recovery/reconstruction, as that data is added linearly on top of the
          original range. RawTherapee works best with linear ICC profiles.
        */

        enum camera_icc_type {
            CAMERA_ICC_TYPE_GENERIC, // Generic, no special pre-processing required, RTs own is this way
            CAMERA_ICC_TYPE_PHASE_ONE, // Capture One profiles
            CAMERA_ICC_TYPE_LEAF, // Leaf profiles, former Leaf Capture now in Capture One, made for Leaf digital backs
            CAMERA_ICC_TYPE_NIKON // Nikon NX profiles
        } camera_icc_type = CAMERA_ICC_TYPE_GENERIC;

        float leaf_prophoto_mat[3][3];
        {
            // identify ICC type
            char copyright[256] = "";
            char description[256] = "";

            cmsGetProfileInfoASCII(in, cmsInfoCopyright, cmsNoLanguage, cmsNoCountry, copyright, 256);
            cmsGetProfileInfoASCII(in, cmsInfoDescription, cmsNoLanguage, cmsNoCountry, description, 256);
            camera_icc_type = CAMERA_ICC_TYPE_GENERIC;

            // Note: order the identification with the most detailed matching first since the more general ones may also match the more detailed
            if ((strstr(copyright, "Leaf") != nullptr ||
                    strstr(copyright, "Phase One A/S") != nullptr ||
                    strstr(copyright, "Kodak") != nullptr ||
                    strstr(copyright, "Creo") != nullptr) &&
                    (strstr(description, "LF2 ") == description ||
                     strstr(description, "LF3 ") == description ||
                     strstr(description, "LeafLF2") == description ||
                     strstr(description, "LeafLF3") == description ||
                     strstr(description, "LeafLF4") == description ||
                     strstr(description, "MamiyaLF2") == description ||
                     strstr(description, "MamiyaLF3") == description)) {
                camera_icc_type = CAMERA_ICC_TYPE_LEAF;
            } else if (strstr(copyright, "Phase One A/S") != nullptr) {
                camera_icc_type = CAMERA_ICC_TYPE_PHASE_ONE;
            } else if (strstr(copyright, "Nikon Corporation") != nullptr) {
                camera_icc_type = CAMERA_ICC_TYPE_NIKON;
            }
        }

        // Initialize transform
        cmsHTRANSFORM hTransform;
        cmsHPROFILE prophoto = ICCStore::getInstance()->workingSpace("ProPhoto");  // We always use Prophoto to apply the ICC profile to minimize problems with clipping in LUT conversion.
        bool transform_via_pcs_lab = false;
        bool separate_pcs_lab_highlights = false;

        // check if the working space is fully contained in prophoto
        if (!working_space_is_prophoto && camera_icc_type == CAMERA_ICC_TYPE_GENERIC) {
            TMatrix toxyz = ICCStore::getInstance()->workingSpaceMatrix(cmp.workingProfile);
            TMatrix torgb = ICCStore::getInstance()->workingSpaceInverseMatrix("ProPhoto");
            float rgb[3] = {0.f, 0.f, 0.f};
            for (int i = 0; i < 2 && !working_space_is_prophoto; ++i) {
                rgb[i] = 1.f;
                float x, y, z;

                Color::rgbxyz(rgb[0], rgb[1], rgb[2], x, y, z, toxyz);
                Color::xyz2rgb(x, y, z, rgb[0], rgb[1], rgb[2], torgb);

                for (int j = 0; j < 2; ++j) {
                    if (rgb[j] < 0.f || rgb[j] > 1.f) {
                        working_space_is_prophoto = true;
                        prophoto = ICCStore::getInstance()->workingSpace(cmp.workingProfile);
                        if (settings->verbose) {
                            std::cout << "colorSpaceConversion_: converting directly to " << cmp.workingProfile << " instead of passing through ProPhoto" << std::endl;
                        }
                        break;
                    }
                    rgb[j] = 0.f;
                }
            }
        }
        
        lcmsMutex->lock();

        switch (camera_icc_type) {
            case CAMERA_ICC_TYPE_PHASE_ONE:
            case CAMERA_ICC_TYPE_LEAF: {
                // These profiles have a RGB to Lab cLUT, gives gamma 1.8 output, and expects a "film-like" curve on input
                transform_via_pcs_lab = true;
                separate_pcs_lab_highlights = true;
                // We transform to Lab because we can and that we avoid getting an unnecessary unmatched gamma conversion which we would need to revert.
                hTransform = cmsCreateTransform(in, TYPE_RGB_FLT, nullptr, TYPE_Lab_FLT, INTENT_RELATIVE_COLORIMETRIC, cmsFLAGS_NOOPTIMIZE | cmsFLAGS_NOCACHE);

                for (int i = 0; i < 3; i++) {
                    for (int j = 0; j < 3; j++) {
                        leaf_prophoto_mat[i][j] = 0;

                        for (int k = 0; k < 3; k++) {
                            leaf_prophoto_mat[i][j] += prophoto_xyz[i][k] * camMatrix[k][j];
                        }
                    }
                }

                break;
            }

            case CAMERA_ICC_TYPE_NIKON:
            case CAMERA_ICC_TYPE_GENERIC:
            default:
                hTransform = cmsCreateTransform(in, TYPE_RGB_FLT, prophoto, TYPE_RGB_FLT, INTENT_RELATIVE_COLORIMETRIC, cmsFLAGS_NOOPTIMIZE | cmsFLAGS_NOCACHE);    // NOCACHE is important for thread safety
                break;
        }

        lcmsMutex->unlock();

        if (hTransform == nullptr) {
            // Fallback: create transform from camera profile. Should not happen normally.
            lcmsMutex->lock();
            hTransform = cmsCreateTransform(camprofile, TYPE_RGB_FLT, prophoto, TYPE_RGB_FLT, INTENT_RELATIVE_COLORIMETRIC, cmsFLAGS_NOOPTIMIZE | cmsFLAGS_NOCACHE);
            lcmsMutex->unlock();
        }

        TMatrix toxyz = {}, torgb = {};

        if (!working_space_is_prophoto) {
            toxyz = ICCStore::getInstance()->workingSpaceMatrix("ProPhoto");
            torgb = ICCStore::getInstance()->workingSpaceInverseMatrix (cmp.workingProfile); //sRGB .. Adobe...Wide...
        }

#ifdef _OPENMP
        #pragma omp parallel
#endif
        {
            AlignedBuffer<float> buffer(im->getWidth() * 3);
            AlignedBuffer<float> hl_buffer(im->getWidth() * 3);
            AlignedBuffer<float> hl_scale(im->getWidth());
#ifdef _OPENMP
            #pragma omp for schedule(static)
#endif

            for (int h = 0; h < im->getHeight(); ++h) {
                float *p = buffer.data, *pR = im->r(h), *pG = im->g(h), *pB = im->b(h);

                // Apply pre-processing
                for (int w = 0; w < im->getWidth(); ++w) {
                    float r = * (pR++);
                    float g = * (pG++);
                    float b = * (pB++);

                    // convert to 0-1 range as LCMS expects that
                    r /= 65535.0f;
                    g /= 65535.0f;
                    b /= 65535.0f;

                    float maxc = max(r, g, b);

                    if (maxc <= 1.0) {
                        hl_scale.data[w] = 1.0;
                    } else {
                        // highlight recovery extend the range past the clip point, which means we can get values larger than 1.0 here.
                        // LUT ICC profiles only work in the 0-1 range so we scale down to fit and restore after conversion.
                        hl_scale.data[w] = 1.0 / maxc;
                        r *= hl_scale.data[w];
                        g *= hl_scale.data[w];
                        b *= hl_scale.data[w];
                    }

                    switch (camera_icc_type) {
                        case CAMERA_ICC_TYPE_PHASE_ONE:
                            // Here we apply a curve similar to Capture One's "Film Standard" + gamma, the reason is that the LUTs embedded in the
                            // ICCs are designed to work on such input, and if you provide it with a different curve you don't get as good result.
                            // We will revert this curve after we've made the color transform. However when we revert the curve, we'll notice that
                            // highlight rendering suffers due to that the LUT transform don't expand well, therefore we do a less compressed
                            // conversion too and mix them, this gives us the highest quality and most flexible result.
                            hl_buffer.data[3 * w + 0] = pow_F(r, 1.0 / 1.8);
                            hl_buffer.data[3 * w + 1] = pow_F(g, 1.0 / 1.8);
                            hl_buffer.data[3 * w + 2] = pow_F(b, 1.0 / 1.8);
                            r = phaseOneIccCurveInv->getVal(r);
                            g = phaseOneIccCurveInv->getVal(g);
                            b = phaseOneIccCurveInv->getVal(b);
                            break;

                        case CAMERA_ICC_TYPE_LEAF: {
                            // Leaf profiles expect that the camera native RGB has been converted to Prophoto RGB
                            float newr = leaf_prophoto_mat[0][0] * r + leaf_prophoto_mat[0][1] * g + leaf_prophoto_mat[0][2] * b;
                            float newg = leaf_prophoto_mat[1][0] * r + leaf_prophoto_mat[1][1] * g + leaf_prophoto_mat[1][2] * b;
                            float newb = leaf_prophoto_mat[2][0] * r + leaf_prophoto_mat[2][1] * g + leaf_prophoto_mat[2][2] * b;
                            hl_buffer.data[3 * w + 0] = pow_F(newr, 1.0 / 1.8);
                            hl_buffer.data[3 * w + 1] = pow_F(newg, 1.0 / 1.8);
                            hl_buffer.data[3 * w + 2] = pow_F(newb, 1.0 / 1.8);
                            r = phaseOneIccCurveInv->getVal(newr);
                            g = phaseOneIccCurveInv->getVal(newg);
                            b = phaseOneIccCurveInv->getVal(newb);
                            break;
                        }

                        case CAMERA_ICC_TYPE_NIKON:
                            // gamma 0.5
                            r = sqrtf(r);
                            g = sqrtf(g);
                            b = sqrtf(b);
                            break;

                        case CAMERA_ICC_TYPE_GENERIC:
                        default:
                            // do nothing
                            break;
                    }

                    * (p++) = r;
                    * (p++) = g;
                    * (p++) = b;
                }

                // Run icc transform
                cmsDoTransform(hTransform, buffer.data, buffer.data, im->getWidth());

                if (separate_pcs_lab_highlights) {
                    cmsDoTransform(hTransform, hl_buffer.data, hl_buffer.data, im->getWidth());
                }

                // Apply post-processing
                p = buffer.data;
                pR = im->r(h);
                pG = im->g(h);
                pB = im->b(h);

                for (int w = 0; w < im->getWidth(); ++w) {

                    float r, g, b, hr = 0.f, hg = 0.f, hb = 0.f;

                    if (transform_via_pcs_lab) {
                        float L = * (p++);
                        float A = * (p++);
                        float B = * (p++);
                        // profile connection space CIELAB should have D50 illuminant
                        lab2ProphotoRgbD50(L, A, B, r, g, b);

                        if (separate_pcs_lab_highlights) {
                            lab2ProphotoRgbD50(hl_buffer.data[3 * w + 0], hl_buffer.data[3 * w + 1], hl_buffer.data[3 * w + 2], hr, hg, hb);
                        }
                    } else {
                        r = * (p++);
                        g = * (p++);
                        b = * (p++);
                    }

                    // restore pre-processing and/or add post-processing for the various ICC types
                    switch (camera_icc_type) {
                        default:
                            break;

                        case CAMERA_ICC_TYPE_PHASE_ONE:
                        case CAMERA_ICC_TYPE_LEAF: {
                            // note the 1/1.8 gamma, it's the gamma that the profile has applied, which we must revert before we can revert the curve
                            r = phaseOneIccCurve->getVal(pow_F(r, 1.0 / 1.8));
                            g = phaseOneIccCurve->getVal(pow_F(g, 1.0 / 1.8));
                            b = phaseOneIccCurve->getVal(pow_F(b, 1.0 / 1.8));
                            const float mix = 0.25; // may seem a low number, but remember this is linear space, mixing starts 2 stops from clipping
                            const float maxc = max(r, g, b);

                            if (maxc > mix) {
                                float fac = (maxc - mix) / (1.0 - mix);
                                fac = sqrtf(sqrtf(fac));   // gamma 0.25 to mix in highlight render relatively quick
                                r = (1.0 - fac) * r + fac * hr;
                                g = (1.0 - fac) * g + fac * hg;
                                b = (1.0 - fac) * b + fac * hb;
                            }

                            break;
                        }

                        case CAMERA_ICC_TYPE_NIKON: {
                            const float lineFac = -0.4;
                            const float lineSum = 1.35;
                            r *= r * lineFac + lineSum;
                            g *= g * lineFac + lineSum;
                            b *= b * lineFac + lineSum;
                            break;
                        }
                    }

                    // restore highlight scaling if any
                    if (hl_scale.data[w] != 1.0) {
                        float fac = 1.0 / hl_scale.data[w];
                        r *= fac;
                        g *= fac;
                        b *= fac;
                    }

                    // If we don't have ProPhoto as chosen working profile, convert. This conversion is clipless, ie if we convert
                    // to a small space such as sRGB we may end up with negative values and values larger than max.
                    if (!working_space_is_prophoto) {
                        //convert from Prophoto to XYZ
                        float x = (toxyz[0][0] * r + toxyz[0][1] * g + toxyz[0][2] * b) ;
                        float y = (toxyz[1][0] * r + toxyz[1][1] * g + toxyz[1][2] * b) ;
                        float z = (toxyz[2][0] * r + toxyz[2][1] * g + toxyz[2][2] * b) ;
                        //convert from XYZ to cmp.working  (sRGB...Adobe...Wide..)
                        r = ((torgb[0][0] * x + torgb[0][1] * y + torgb[0][2] * z)) ;
                        g = ((torgb[1][0] * x + torgb[1][1] * y + torgb[1][2] * z)) ;
                        b = ((torgb[2][0] * x + torgb[2][1] * y + torgb[2][2] * z)) ;
                    }

                    // return to the 0.0 - 65535.0 range (with possible negative and > max values present)
                    r *= 65535.0;
                    g *= 65535.0;
                    b *= 65535.0;

                    * (pR++) = r;
                    * (pG++) = g;
                    * (pB++) = b;
                }
            }
        } // End of parallelization
        cmsDeleteTransform(hTransform);
    }

//t3.set ();
//        printf ("ICM TIME: %d usec\n", t3.etime(t1));
}


// Determine RAW input and output profiles. Returns TRUE on success
bool RawImageSource::findInputProfile(Glib::ustring inProfile, cmsHPROFILE embedded, std::string camName, DCPProfile **dcpProf, cmsHPROFILE& in)
{
    in = nullptr; // cam will be taken on NULL
    *dcpProf = nullptr;

    if (inProfile == "(none)") {
        return false;
    }

    if (embedded && inProfile == "(embedded)") {
        in = embedded;
    } else if (inProfile == "(cameraICC)") {
        // DCPs have higher quality, so use them first
        *dcpProf = DCPStore::getInstance()->getStdProfile(camName);

        if (*dcpProf == nullptr) {
            in = ICCStore::getInstance()->getStdProfile(camName);
        }
    } else if (inProfile != "(camera)" && !inProfile.empty()) {
        Glib::ustring normalName = inProfile;

        if (!inProfile.compare(0, 5, "file:")) {
            normalName = inProfile.substr(5);
        }

        if (DCPStore::getInstance()->isValidDCPFileName(normalName)) {
            *dcpProf = DCPStore::getInstance()->getProfile(normalName);
        }

        if (*dcpProf == nullptr) {
            in = ICCStore::getInstance()->getProfile(inProfile);
        }
    }

    // "in" might be NULL because of "not found". That's ok, we take the cam profile then

    return true;
}

//%%%%%%%%%%%%%%%%%%%%%%%%%%%%%%%%%%%%%%%
// derived from Dcraw "blend_highlights()"
//  very effective to reduce (or remove) the magenta, but with levels of grey !
void RawImageSource::HLRecovery_blend(float* rin, float* gin, float* bin, int width, float maxval, float* hlmax)
{
    constexpr int ColorCount = 3;

    // Transform matrixes rgb>lab and back
    constexpr float trans[ColorCount][ColorCount] = { { 1, 1, 1 }, { 1.7320508, -1.7320508, 0 }, { -1, -1, 2 } };
    constexpr float itrans[ColorCount][ColorCount] = { { 1, 0.8660254, -0.5 }, { 1, -0.8660254, -0.5 }, { 1, 0, 1 } };

#define FOREACHCOLOR for (int c=0; c < ColorCount; c++)

    float minpt = min(hlmax[0], hlmax[1], hlmax[2]);  //min of the raw clip points
    //float maxpt=max(hlmax[0],hlmax[1],hlmax[2]);//max of the raw clip points
    //float medpt=hlmax[0]+hlmax[1]+hlmax[2]-minpt-maxpt;//median of the raw clip points
    float maxave = (hlmax[0] + hlmax[1] + hlmax[2]) / 3; //ave of the raw clip points
    //some thresholds:
    const float clipthresh = 0.95;
    const float fixthresh = 0.5;
    const float satthresh = 0.5;

    float clip[3];
    FOREACHCOLOR clip[c] = min(maxave, hlmax[c]);

    // Determine the maximum level (clip) of all channels
    const float clippt = clipthresh * maxval;
    const float fixpt = fixthresh * minpt;
    const float desatpt = satthresh * maxave + (1 - satthresh) * maxval;

    for (int col = 0; col < width; col++) {
        float rgb[ColorCount], cam[2][ColorCount], lab[2][ColorCount], sum[2], chratio, lratio = 0;
        float L, C, H;

        // Copy input pixel to rgb so it's easier to access in loops
        rgb[0] = rin[col];
        rgb[1] = gin[col];
        rgb[2] = bin[col];

        // If no channel is clipped, do nothing on pixel
        int c;

        for (c = 0; c < ColorCount; c++) {
            if (rgb[c] > clippt) {
                break;
            }
        }

        if (c == ColorCount) {
            continue;
        }

        // Initialize cam with raw input [0] and potentially clipped input [1]
        FOREACHCOLOR {
            lratio += min(rgb[c], clip[c]);
            cam[0][c] = rgb[c];
            cam[1][c] = min(cam[0][c], maxval);
        }

        // Calculate the lightness correction ratio (chratio)
        for (int i = 0; i < 2; i++) {
            FOREACHCOLOR {
                lab[i][c] = 0;

                for (int j = 0; j < ColorCount; j++)
                {
                    lab[i][c] += trans[c][j] * cam[i][j];
                }
            }

            sum[i] = 0;

            for (int c = 1; c < ColorCount; c++) {
                sum[i] += SQR(lab[i][c]);
            }
        }

        chratio = (sqrt(sum[1] / sum[0]));

        // Apply ratio to lightness in LCH space
        for (int c = 1; c < ColorCount; c++) {
            lab[0][c] *= chratio;
        }

        // Transform back from LCH to RGB
        FOREACHCOLOR {
            cam[0][c] = 0;

            for (int j = 0; j < ColorCount; j++)
            {
                cam[0][c] += itrans[c][j] * lab[0][j];
            }
        }
        FOREACHCOLOR rgb[c] = cam[0][c] / ColorCount;

        // Copy converted pixel back
        if (rin[col] > fixpt) {
            float rfrac = SQR((min(clip[0], rin[col]) - fixpt) / (clip[0] - fixpt));
            rin[col] = min(maxave, rfrac * rgb[0] + (1 - rfrac) * rin[col]);
        }

        if (gin[col] > fixpt) {
            float gfrac = SQR((min(clip[1], gin[col]) - fixpt) / (clip[1] - fixpt));
            gin[col] = min(maxave, gfrac * rgb[1] + (1 - gfrac) * gin[col]);
        }

        if (bin[col] > fixpt) {
            float bfrac = SQR((min(clip[2], bin[col]) - fixpt) / (clip[2] - fixpt));
            bin[col] = min(maxave, bfrac * rgb[2] + (1 - bfrac) * bin[col]);
        }

        lratio /= (rin[col] + gin[col] + bin[col]);
        L = (rin[col] + gin[col] + bin[col]) / 3;
        C = lratio * 1.732050808 * (rin[col] - gin[col]);
        H = lratio * (2 * bin[col] - rin[col] - gin[col]);
        rin[col] = L - H / 6.0 + C / 3.464101615;
        gin[col] = L - H / 6.0 - C / 3.464101615;
        bin[col] = L + H / 3.0;

        if ((L = (rin[col] + gin[col] + bin[col]) / 3) > desatpt) {
            float Lfrac = max(0.0f, (maxave - L) / (maxave - desatpt));
            C = Lfrac * 1.732050808 * (rin[col] - gin[col]);
            H = Lfrac * (2 * bin[col] - rin[col] - gin[col]);
            rin[col] = L - H / 6.0 + C / 3.464101615;
            gin[col] = L - H / 6.0 - C / 3.464101615;
            bin[col] = L + H / 3.0;
        }
    }
}

void RawImageSource::HLRecovery_Luminance(float* rin, float* gin, float* bin, float* rout, float* gout, float* bout, int width, float maxval)
{

    for (int i = 0; i < width; i++) {
        float r = rin[i], g = gin[i], b = bin[i];

        if (r > maxval || g > maxval || b > maxval) {
            float ro = min(r, maxval);
            float go = min(g, maxval);
            float bo = min(b, maxval);
            double L = r + g + b;
            double C = 1.732050808 * (r - g);
            double H = 2 * b - r - g;
            double Co = 1.732050808 * (ro - go);
            double Ho = 2 * bo - ro - go;

            if (r != g && g != b) {
                double ratio = sqrt((Co * Co + Ho * Ho) / (C * C + H * H));
                C *= ratio;
                H *= ratio;
            }

            float rr = L / 3.0 - H / 6.0 + C / 3.464101615;
            float gr = L / 3.0 - H / 6.0 - C / 3.464101615;
            float br = L / 3.0 + H / 3.0;
            rout[i] = rr;
            gout[i] = gr;
            bout[i] = br;
        } else {
            rout[i] = rin[i];
            gout[i] = gin[i];
            bout[i] = bin[i];
        }
    }
}

//%%%%%%%%%%%%%%%%%%%%%%%%%%%%%%%%%%%%%%%

void RawImageSource::HLRecovery_CIELab(float* rin, float* gin, float* bin, float* rout, float* gout, float* bout,
                                       int width, float maxval, double xyz_cam[3][3], double cam_xyz[3][3])
{

    //static bool crTableReady = false;

    // lookup table for Lab conversion
    // perhaps should be centralized, universally defined so we don't keep remaking it???
    /*for (int ix=0; ix < 0x10000; ix++) {
            float rx = ix / 65535.0;
            fv[ix] = rx > 0.008856 ? exp(1.0/3 * log(rx)) : 7.787*rx + 16/116.0;
        }*/
    //crTableReady = true;


    for (int i = 0; i < width; i++) {
        float r = rin[i], g = gin[i], b = bin[i];

        if (r > maxval || g > maxval || b > maxval) {
            float ro = min(r, maxval);
            float go = min(g, maxval);
            float bo = min(b, maxval);
            float yy = xyz_cam[1][0] * r + xyz_cam[1][1] * g + xyz_cam[1][2] * b;
            float fy = (yy < 65535.0 ? Color::cachef[yy] / 327.68 : std::cbrt(yy / MAXVALD));
            // compute LCH decomposition of the clipped pixel (only color information, thus C and H will be used)
            float x = xyz_cam[0][0] * ro + xyz_cam[0][1] * go + xyz_cam[0][2] * bo;
            float y = xyz_cam[1][0] * ro + xyz_cam[1][1] * go + xyz_cam[1][2] * bo;
            float z = xyz_cam[2][0] * ro + xyz_cam[2][1] * go + xyz_cam[2][2] * bo;
            x = (x < 65535.0 ? Color::cachef[x] / 327.68 : std::cbrt(x / MAXVALD));
            y = (y < 65535.0 ? Color::cachef[y] / 327.68 : std::cbrt(y / MAXVALD));
            z = (z < 65535.0 ? Color::cachef[z] / 327.68 : std::cbrt(z / MAXVALD));
            // convert back to rgb
            double fz = fy - y + z;
            double fx = fy + x - y;

            double zr = Color::f2xyz(fz);
            double xr = Color::f2xyz(fx);

            x = xr * 65535.0 ;
            y = yy;
            z = zr * 65535.0 ;
            float rr = cam_xyz[0][0] * x + cam_xyz[0][1] * y + cam_xyz[0][2] * z;
            float gr = cam_xyz[1][0] * x + cam_xyz[1][1] * y + cam_xyz[1][2] * z;
            float br = cam_xyz[2][0] * x + cam_xyz[2][1] * y + cam_xyz[2][2] * z;
            rout[i] = (rr);
            gout[i] = (gr);
            bout[i] = (br);
        } else {
            rout[i] = (rin[i]);
            gout[i] = (gin[i]);
            bout[i] = (bin[i]);
        }
    }
}

//%%%%%%%%%%%%%%%%%%%%%%%%%%%%%%%%%%%%%%%

void RawImageSource::hlRecovery(const std::string &method, float* red, float* green, float* blue, int width, float* hlmax)
{

    if (method == "Luminance") {
        HLRecovery_Luminance(red, green, blue, red, green, blue, width, 65535.0);
    } else if (method == "CIELab blending") {
        HLRecovery_CIELab(red, green, blue, red, green, blue, width, 65535.0, imatrices.xyz_cam, imatrices.cam_xyz);
    } else if (method == "Blend") { // derived from Dcraw
        HLRecovery_blend(red, green, blue, width, 65535.0, hlmax);
    }

}

//%%%%%%%%%%%%%%%%%%%%%%%%%%%%%%%%%%%%%%%

void RawImageSource::getAutoExpHistogram(LUTu & histogram, int& histcompr)
{
//    BENCHFUN
    histcompr = 3;

    histogram(65536 >> histcompr);
    histogram.clear();
    const float refwb[3] = {static_cast<float>(refwb_red  / (1 << histcompr)), static_cast<float>(refwb_green / (1 << histcompr)), static_cast<float>(refwb_blue / (1 << histcompr))};

#ifdef _OPENMP
    #pragma omp parallel
#endif
    {
        LUTu tmphistogram(histogram.getSize());
        tmphistogram.clear();
#ifdef _OPENMP
        #pragma omp for schedule(dynamic,16) nowait
#endif

        for (int i = border; i < H - border; i++) {
            int start, end;
            getRowStartEnd(i, start, end);

            if (ri->getSensorType() == ST_BAYER) {
                // precalculate factors to avoid expensive per pixel calculations
                float refwb0 =  refwb[ri->FC(i, start)];
                float refwb1 =  refwb[ri->FC(i, start + 1)];
                int j;

                for (j = start; j < end - 1; j += 2) {
                    tmphistogram[(int)(refwb0 * rawData[i][j])] += 4;
                    tmphistogram[(int)(refwb1 * rawData[i][j + 1])] += 4;
                }

                if (j < end) {
                    tmphistogram[(int)(refwb0 * rawData[i][j])] += 4;
                }
            } else if (ri->getSensorType() == ST_FUJI_XTRANS) {
                // precalculate factors to avoid expensive per pixel calculations
                float refwb0 =  refwb[ri->XTRANSFC(i, start)];
                float refwb1 =  refwb[ri->XTRANSFC(i, start + 1)];
                float refwb2 =  refwb[ri->XTRANSFC(i, start + 2)];
                float refwb3 =  refwb[ri->XTRANSFC(i, start + 3)];
                float refwb4 =  refwb[ri->XTRANSFC(i, start + 4)];
                float refwb5 =  refwb[ri->XTRANSFC(i, start + 5)];
                int j;

                for (j = start; j < end - 5; j += 6) {
                    tmphistogram[(int)(refwb0 * rawData[i][j])] += 4;
                    tmphistogram[(int)(refwb1 * rawData[i][j + 1])] += 4;
                    tmphistogram[(int)(refwb2 * rawData[i][j + 2])] += 4;
                    tmphistogram[(int)(refwb3 * rawData[i][j + 3])] += 4;
                    tmphistogram[(int)(refwb4 * rawData[i][j + 4])] += 4;
                    tmphistogram[(int)(refwb5 * rawData[i][j + 5])] += 4;
                }

                for (; j < end; j++) {
                    tmphistogram[(int)(refwb[ri->XTRANSFC(i, j)] * rawData[i][j])] += 4;
                }
            } else if (ri->get_colors() == 1) {
                for (int j = start; j < end; j++) {
                    tmphistogram[(int)(refwb[0] * rawData[i][j])]++;
                }
            } else {
                for (int j = start; j < end; j++) {
                    tmphistogram[(int)(refwb[0] * rawData[i][3 * j + 0])]++;
                    tmphistogram[(int)(refwb[1] * rawData[i][3 * j + 1])]++;
                    tmphistogram[(int)(refwb[2] * rawData[i][3 * j + 2])]++;
                }
            }
        }

#ifdef _OPENMP
        #pragma omp critical
#endif
        {
            histogram += tmphistogram;
        }
    }
}

// Histogram MUST be 256 in size; gamma is applied, blackpoint and gain also
void RawImageSource::getRAWHistogram(LUTu & histRedRaw, LUTu & histGreenRaw, LUTu & histBlueRaw)
{
//    BENCHFUN
    histRedRaw.clear();
    histGreenRaw.clear();
    histBlueRaw.clear();

    const float maxWhite = rtengine::max(c_white[0], c_white[1], c_white[2], c_white[3]);
    const float scale = maxWhite <= 1.f ? 65535.f : 1.f; // special case for float raw images in [0.0;1.0] range
    const float multScale = maxWhite <= 1.f ? 1.f / 255.f : 255.f;
    const float mult[4] = { multScale / (c_white[0] - cblacksom[0]),
                            multScale / (c_white[1] - cblacksom[1]),
                            multScale / (c_white[2] - cblacksom[2]),
                            multScale / (c_white[3] - cblacksom[3])
                          };

    const bool fourColours = ri->getSensorType() == ST_BAYER && ((mult[1] != mult[3] || cblacksom[1] != cblacksom[3]) || FC(0, 0) == 3 || FC(0, 1) == 3 || FC(1, 0) == 3 || FC(1, 1) == 3);

    constexpr int histoSize = 65536;
    LUTu hist[4];
    hist[0](histoSize);
    hist[0].clear();

    if (ri->get_colors() > 1) {
        hist[1](histoSize);
        hist[1].clear();
        hist[2](histoSize);
        hist[2].clear();
    }

    if (fourColours) {
        hist[3](histoSize);
        hist[3].clear();
    }

#ifdef _OPENMP
    int numThreads;
    // reduce the number of threads under certain conditions to avoid overhead of too many critical regions
    numThreads = sqrt((((H - 2 * border) * (W - 2 * border)) / 262144.f));
    numThreads = std::min(std::max(numThreads, 1), omp_get_max_threads());

    #pragma omp parallel num_threads(numThreads)
#endif
    {
        // we need one LUT per color and thread, which corresponds to 1 MB per thread
        LUTu tmphist[4];
        tmphist[0](histoSize);
        tmphist[0].clear();

        if (ri->get_colors() > 1) {
            tmphist[1](histoSize);
            tmphist[1].clear();
            tmphist[2](histoSize);
            tmphist[2].clear();

            if (fourColours) {
                tmphist[3](histoSize);
                tmphist[3].clear();
            }
        }

#ifdef _OPENMP
        #pragma omp for nowait
#endif

        for (int i = border; i < H - border; i++) {
            int start, end;
            getRowStartEnd(i, start, end);

            if (ri->getSensorType() == ST_BAYER) {
                int j;
                int c1 = FC(i, start);
                c1 = (fourColours && c1 == 1 && !(i & 1)) ? 3 : c1;
                int c2 = FC(i, start + 1);
                c2 = (fourColours && c2 == 1 && !(i & 1)) ? 3 : c2;

                for (j = start; j < end - 1; j += 2) {
                    tmphist[c1][(int)(ri->data[i][j] * scale)]++;
                    tmphist[c2][(int)(ri->data[i][j + 1] * scale)]++;
                }

                if (j < end) { // last pixel of row if width is odd
                    tmphist[c1][(int)(ri->data[i][j] * scale)]++;
                }
            } else if (ri->get_colors() == 1) {
                for (int j = start; j < end; j++) {
                    tmphist[0][(int)(ri->data[i][j] * scale)]++;
                }
            } else if (ri->getSensorType() == ST_FUJI_XTRANS) {
                for (int j = start; j < end - 1; j += 2) {
                    int c = ri->XTRANSFC(i, j);
                    tmphist[c][(int)(ri->data[i][j] * scale)]++;
                }
            } else {
                for (int j = start; j < end; j++) {
                    for (int c = 0; c < 3; c++) {
                        tmphist[c][(int)(ri->data[i][3 * j + c] * scale)]++;
                    }
                }
            }
        }

#ifdef _OPENMP
        #pragma omp critical
#endif
        {
            hist[0] += tmphist[0];

            if (ri->get_colors() > 1) {
                hist[1] += tmphist[1];
                hist[2] += tmphist[2];

                if (fourColours) {
                    hist[3] += tmphist[3];
                }
            }
        } // end of critical region
    } // end of parallel region

    const auto getidx =
        [&](int c, int i) -> int
        {
            float f = mult[c] * std::max(0.f, i - cblacksom[c]);
            return f > 0.f ? (f < 1.f ? 1 : std::min(int(f), 255)) : 0;
        };

    for(int i = 0; i < histoSize; i++) {
        int idx = getidx(0, i);
        histRedRaw[idx] += hist[0][i];

        if (ri->get_colors() > 1) {
            idx = getidx(1, i);
            histGreenRaw[idx] += hist[1][i];

            if (fourColours) {
                idx = getidx(3, i);
                histGreenRaw[idx] += hist[3][i];
            }

            idx = getidx(2, i);
            histBlueRaw[idx] += hist[2][i];
        }
    }

    if (ri->getSensorType() == ST_BAYER)    // since there are twice as many greens, correct for it
        for (int i = 0; i < 256; i++) {
            histGreenRaw[i] >>= 1;
        } else if (ri->getSensorType() == ST_FUJI_XTRANS) // since Xtrans has 2.5 as many greens, correct for it
        for (int i = 0; i < 256; i++) {
            histGreenRaw[i] = (histGreenRaw[i] * 2) / 5;
        } else if (ri->get_colors() == 1) { // monochrome sensor => set all histograms equal
        histGreenRaw += histRedRaw;
        histBlueRaw += histRedRaw;
    }

}

//%%%%%%%%%%%%%%%%%%%%%%%%%%%%%%%%%%%%%%%

void RawImageSource::getRowStartEnd(int x, int &start, int &end)
{
    if (fuji) {
        int fw = ri->get_FujiWidth();
        start = ABS(fw - x) + border;
        end = min(H + W - fw - x, fw + x) - border;
    } else {
        start = border;
        end = W - border;
    }
}

//%%%%%%%%%%%%%%%%%%%%%%%%%%%%%%%%%%%%%%%
void RawImageSource::getAutoWBMultipliers(double &rm, double &gm, double &bm)
{
//    BENCHFUN
    constexpr double clipHigh = 64000.0;

    if (ri->get_colors() == 1) {
        rm = gm = bm = 1;
        return;
    }

    if (redAWBMul != -1.) {
        rm = redAWBMul;
        gm = greenAWBMul;
        bm = blueAWBMul;
        return;
    }

    if (!isWBProviderReady()) {
        rm = -1.0;
        gm = -1.0;
        bm = -1.0;
        return;
    }

    double avg_r = 0;
    double avg_g = 0;
    double avg_b = 0;
    int rn = 0, gn = 0, bn = 0;

    if (fuji) {
        for (int i = 32; i < H - 32; i++) {
            int fw = ri->get_FujiWidth();
            int start = ABS(fw - i) + 32;
            int end = min(H + W - fw - i, fw + i) - 32;

            for (int j = start; j < end; j++) {
                if (ri->getSensorType() != ST_BAYER) {
                    double dr = CLIP(initialGain * (rawData[i][3 * j]));
                    double dg = CLIP(initialGain * (rawData[i][3 * j + 1]));
                    double db = CLIP(initialGain * (rawData[i][3 * j + 2]));

                    if (dr > clipHigh || dg > clipHigh || db > clipHigh) {
                        continue;
                    }

                    avg_r += dr;
                    avg_g += dg;
                    avg_b += db;
                    rn = gn = ++bn;
                } else {
                    int c = FC(i, j);
                    double d = CLIP(initialGain * (rawData[i][j]));

                    if (d > clipHigh) {
                        continue;
                    }

                    // Let's test green first, because they are more numerous
                    if (c == 1) {
                        avg_g += d;
                        gn++;
                    } else if (c == 0) {
                        avg_r += d;
                        rn++;
                    } else { /*if (c==2)*/
                        avg_b += d;
                        bn++;
                    }
                }
            }
        }
    } else {
        if (ri->getSensorType() != ST_BAYER) {
            if (ri->getSensorType() == ST_FUJI_XTRANS) {
                const double compval = clipHigh / initialGain;
#ifdef _OPENMP
                #pragma omp parallel
#endif
                {
                    double avg_c[3] = {0.0};
                    int cn[3] = {0};
#ifdef _OPENMP
                    #pragma omp for schedule(dynamic,16) nowait
#endif

                    for (int i = 32; i < H - 32; i++) {
                        for (int j = 32; j < W - 32; j++) {
                            // each loop read 1 rgb triplet value
                            double d = rawData[i][j];

                            if (d > compval) {
                                continue;
                            }

                            int c = ri->XTRANSFC(i, j);
                            avg_c[c] += d;
                            cn[c]++;
                        }
                    }

#ifdef _OPENMP
                    #pragma omp critical
#endif
                    {
                        avg_r += avg_c[0];
                        avg_g += avg_c[1];
                        avg_b += avg_c[2];
                        rn += cn[0];
                        gn += cn[1];
                        bn += cn[2];
                    }
                }
                avg_r *= initialGain;
                avg_g *= initialGain;
                avg_b *= initialGain;
            } else {
                for (int i = 32; i < H - 32; i++)
                    for (int j = 32; j < W - 32; j++) {
                        // each loop read 1 rgb triplet value

                        double dr = CLIP(initialGain * (rawData[i][3 * j]));
                        double dg = CLIP(initialGain * (rawData[i][3 * j + 1]));
                        double db = CLIP(initialGain * (rawData[i][3 * j + 2]));

                        if (dr > clipHigh || dg > clipHigh || db > clipHigh) {
                            continue;
                        }

                        avg_r += dr;
                        rn++;
                        avg_g += dg;
                        avg_b += db;
                    }

                gn = rn;
                bn = rn;
            }
        } else {
            //determine GRBG coset; (ey,ex) is the offset of the R subarray
            int ey, ex;

            if (ri->ISGREEN(0, 0)) {  //first pixel is G
                if (ri->ISRED(0, 1)) {
                    ey = 0;
                    ex = 1;
                } else {
                    ey = 1;
                    ex = 0;
                }
            } else {//first pixel is R or B
                if (ri->ISRED(0, 0)) {
                    ey = 0;
                    ex = 0;
                } else {
                    ey = 1;
                    ex = 1;
                }
            }

            const double compval = clipHigh / initialGain;
#ifdef _OPENMP
            #pragma omp parallel for reduction(+:avg_r,avg_g,avg_b,rn,gn,bn) schedule(dynamic,8)
#endif

            for (int i = 32; i < H - 32; i += 2)
                for (int j = 32; j < W - 32; j += 2) {
                    //average each Bayer quartet component individually if non-clipped
                    double d[2][2];
                    d[0][0] = rawData[i][j];
                    d[0][1] = rawData[i][j + 1];
                    d[1][0] = rawData[i + 1][j];
                    d[1][1] = rawData[i + 1][j + 1];

                    if (d[ey][ex] <= compval) {
                        avg_r += d[ey][ex];
                        rn++;
                    }

                    if (d[1 - ey][ex] <= compval) {
                        avg_g += d[1 - ey][ex];
                        gn++;
                    }

                    if (d[ey][1 - ex] <= compval) {
                        avg_g += d[ey][1 - ex];
                        gn++;
                    }

                    if (d[1 - ey][1 - ex] <= compval) {
                        avg_b += d[1 - ey][1 - ex];
                        bn++;
                    }
                }

            avg_r *= initialGain;
            avg_g *= initialGain;
            avg_b *= initialGain;

        }
    }

    if (settings->verbose) {
        printf("AVG: %g %g %g\n", avg_r / std::max(1, rn), avg_g / std::max(1, gn), avg_b / std::max(1, bn));
    }

    //    return ColorTemp (pow(avg_r/rn, 1.0/6.0)*img_r, pow(avg_g/gn, 1.0/6.0)*img_g, pow(avg_b/bn, 1.0/6.0)*img_b);

    double reds   = avg_r / std::max(1, rn) * refwb_red;
    double greens = avg_g / std::max(1, gn) * refwb_green;
    double blues  = avg_b / std::max(1, bn) * refwb_blue;

    redAWBMul   = rm = imatrices.rgb_cam[0][0] * reds + imatrices.rgb_cam[0][1] * greens + imatrices.rgb_cam[0][2] * blues;
    greenAWBMul = gm = imatrices.rgb_cam[1][0] * reds + imatrices.rgb_cam[1][1] * greens + imatrices.rgb_cam[1][2] * blues;
    blueAWBMul  = bm = imatrices.rgb_cam[2][0] * reds + imatrices.rgb_cam[2][1] * greens + imatrices.rgb_cam[2][2] * blues;
}

//%%%%%%%%%%%%%%%%%%%%%%%%%%%%%%%%%%%%%%%


ColorTemp RawImageSource::getSpotWB(std::vector<Coord2D> &red, std::vector<Coord2D> &green, std::vector<Coord2D> &blue, int tran, double equal)
{

    int x;
    int y;
    double reds = 0, greens = 0, blues = 0;
    unsigned int rn = 0;

    if (ri->getSensorType() != ST_BAYER) {
        if (ri->getSensorType() == ST_FUJI_XTRANS) {
            int d[9][2] = {{0, 0}, { -1, -1}, { -1, 0}, { -1, 1}, {0, -1}, {0, 1}, {1, -1}, {1, 0}, {1, 1}};

            for (size_t i = 0; i < red.size(); i++) {
                transformPosition(red[i].x, red[i].y, tran, x, y);
                double rloc, gloc, bloc;
                int rnbrs, gnbrs, bnbrs;
                rloc = gloc = bloc = rnbrs = gnbrs = bnbrs = 0;

                for (int k = 0; k < 9; k++) {
                    int xv = x + d[k][0];
                    int yv = y + d[k][1];

                    if (xv >= 0 && yv >= 0 && xv < W && yv < H) {
                        if (ri->ISXTRANSRED(yv, xv)) {  //RED
                            rloc += (rawData[yv][xv]);
                            rnbrs++;
                            continue;
                        } else if (ri->ISXTRANSBLUE(yv, xv)) {  //BLUE
                            bloc += (rawData[yv][xv]);
                            bnbrs++;
                            continue;
                        } else { // GREEN
                            gloc += (rawData[yv][xv]);
                            gnbrs++;
                            continue;
                        }
                    }
                }

                rloc /= rnbrs;
                gloc /= gnbrs;
                bloc /= bnbrs;

                if (rloc < clmax[0] && gloc < clmax[1] && bloc < clmax[2]) {
                    reds += rloc;
                    greens += gloc;
                    blues += bloc;
                    rn++;
                }
            }

        } else {
            int xmin, xmax, ymin, ymax;
            int xr, xg, xb, yr, yg, yb;

            for (size_t i = 0; i < red.size(); i++) {
                transformPosition(red[i].x, red[i].y, tran, xr, yr);
                transformPosition(green[i].x, green[i].y, tran, xg, yg);
                transformPosition(blue[i].x, blue[i].y, tran, xb, yb);

                if (initialGain * (rawData[yr][3 * xr]) > 52500 ||
                        initialGain * (rawData[yg][3 * xg + 1]) > 52500 ||
                        initialGain * (rawData[yb][3 * xb + 2]) > 52500) {
                    continue;
                }

                xmin = min(xr, xg, xb);
                xmax = max(xr, xg, xb);
                ymin = min(yr, yg, yb);
                ymax = max(yr, yg, yb);

                if (xmin >= 0 && ymin >= 0 && xmax < W && ymax < H) {
                    reds    += (rawData[yr][3 * xr]);
                    greens  += (rawData[yg][3 * xg + 1]);
                    blues   += (rawData[yb][3 * xb + 2]);
                    rn++;
                }
            }
        }

    } else {

        int d[9][2] = {{0, 0}, { -1, -1}, { -1, 0}, { -1, 1}, {0, -1}, {0, 1}, {1, -1}, {1, 0}, {1, 1}};

        for (size_t i = 0; i < red.size(); i++) {
            transformPosition(red[i].x, red[i].y, tran, x, y);
            double rloc, gloc, bloc;
            int rnbrs, gnbrs, bnbrs;
            rloc = gloc = bloc = rnbrs = gnbrs = bnbrs = 0;

            for (int k = 0; k < 9; k++) {
                int xv = x + d[k][0];
                int yv = y + d[k][1];
                int c = FC(yv, xv);

                if (xv >= 0 && yv >= 0 && xv < W && yv < H) {
                    if (c == 0) { //RED
                        rloc += (rawData[yv][xv]);
                        rnbrs++;
                        continue;
                    } else if (c == 2) { //BLUE
                        bloc += (rawData[yv][xv]);
                        bnbrs++;
                        continue;
                    } else { // GREEN
                        gloc += (rawData[yv][xv]);
                        gnbrs++;
                        continue;
                    }
                }
            }

            rloc /= std::max(1, rnbrs);
            gloc /= std::max(1, gnbrs);
            bloc /= std::max(1, bnbrs);

            if (rloc < clmax[0] && gloc < clmax[1] && bloc < clmax[2]) {
                reds += rloc;
                greens += gloc;
                blues += bloc;
                rn++;
            }

            transformPosition(green[i].x, green[i].y, tran, x, y); //these are redundant now ??? if not, repeat for these blocks same as for red[]
            rloc = gloc = bloc = rnbrs = gnbrs = bnbrs = 0;

            for (int k = 0; k < 9; k++) {
                int xv = x + d[k][0];
                int yv = y + d[k][1];
                int c = FC(yv, xv);

                if (xv >= 0 && yv >= 0 && xv < W && yv < H) {
                    if (c == 0) { //RED
                        rloc += (rawData[yv][xv]);
                        rnbrs++;
                        continue;
                    } else if (c == 2) { //BLUE
                        bloc += (rawData[yv][xv]);
                        bnbrs++;
                        continue;
                    } else { // GREEN
                        gloc += (rawData[yv][xv]);
                        gnbrs++;
                        continue;
                    }
                }
            }

            rloc /= std::max(rnbrs, 1);
            gloc /= std::max(gnbrs, 1);
            bloc /= std::max(bnbrs, 1);

            if (rloc < clmax[0] && gloc < clmax[1] && bloc < clmax[2]) {
                reds += rloc;
                greens += gloc;
                blues += bloc;
                rn++;
            }

            transformPosition(blue[i].x, blue[i].y, tran, x, y);
            rloc = gloc = bloc = rnbrs = gnbrs = bnbrs = 0;

            for (int k = 0; k < 9; k++) {
                int xv = x + d[k][0];
                int yv = y + d[k][1];
                int c = FC(yv, xv);

                if (xv >= 0 && yv >= 0 && xv < W && yv < H) {
                    if (c == 0) { //RED
                        rloc += (rawData[yv][xv]);
                        rnbrs++;
                        continue;
                    } else if (c == 2) { //BLUE
                        bloc += (rawData[yv][xv]);
                        bnbrs++;
                        continue;
                    } else { // GREEN
                        gloc += (rawData[yv][xv]);
                        gnbrs++;
                        continue;
                    }
                }
            }

            rloc /= std::max(rnbrs, 1);
            gloc /= std::max(gnbrs, 1);
            bloc /= std::max(bnbrs, 1);

            if (rloc < clmax[0] && gloc < clmax[1] && bloc < clmax[2]) {
                reds += rloc;
                greens += gloc;
                blues += bloc;
                rn++;
            }
        }
    }

    if (2u * rn < red.size()) {
        return ColorTemp(equal);
    } else {
        reds = reds / std::max(1u, rn) * refwb_red;
        greens = greens / std::max(1u, rn) * refwb_green;
        blues = blues / std::max(1u, rn) * refwb_blue;

        double rm = imatrices.rgb_cam[0][0] * reds + imatrices.rgb_cam[0][1] * greens + imatrices.rgb_cam[0][2] * blues;
        double gm = imatrices.rgb_cam[1][0] * reds + imatrices.rgb_cam[1][1] * greens + imatrices.rgb_cam[1][2] * blues;
        double bm = imatrices.rgb_cam[2][0] * reds + imatrices.rgb_cam[2][1] * greens + imatrices.rgb_cam[2][2] * blues;

        return ColorTemp(rm, gm, bm, equal);
    }
}


//%%%%%%%%%%%%%%%%%%%%%%%%%%%%%%%%%%%%%%%

void RawImageSource::transformPosition(int x, int y, int tran, int& ttx, int& tty)
{

    tran = defTransform(tran);

    x += border;
    y += border;

    if (d1x) {
        if ((tran & TR_ROT) == TR_R90 || (tran & TR_ROT) == TR_R270) {
            x /= 2;
        } else {
            y /= 2;
        }
    }

    int w = W, h = H;

    if (fuji) {
        w = ri->get_FujiWidth() * 2 + 1;
        h = (H - ri->get_FujiWidth()) * 2 + 1;
    }

    int sw = w, sh = h;

    if ((tran & TR_ROT) == TR_R90 || (tran & TR_ROT) == TR_R270) {
        sw = h;
        sh = w;
    }

    int ppx = x, ppy = y;

    if (tran & TR_HFLIP) {
        ppx = sw - 1 - x ;
    }

    if (tran & TR_VFLIP) {
        ppy = sh - 1 - y;
    }

    int tx = ppx;
    int ty = ppy;

    if ((tran & TR_ROT) == TR_R180) {
        tx = w - 1 - ppx;
        ty = h - 1 - ppy;
    } else if ((tran & TR_ROT) == TR_R90) {
        tx = ppy;
        ty = h - 1 - ppx;
    } else if ((tran & TR_ROT) == TR_R270) {
        tx = w - 1 - ppy;
        ty = ppx;
    }

    if (fuji) {
        ttx = (tx + ty) / 2;
        tty = (ty - tx) / 2 + ri->get_FujiWidth();
    } else {
        ttx = tx;
        tty = ty;
    }
}

//%%%%%%%%%%%%%%%%%%%%%%%%%%%%%%%%%%%%%%%

void RawImageSource::inverse33(const double (*rgb_cam)[3], double (*cam_rgb)[3])
{
    double nom = (rgb_cam[0][2] * rgb_cam[1][1] * rgb_cam[2][0] - rgb_cam[0][1] * rgb_cam[1][2] * rgb_cam[2][0] -
                  rgb_cam[0][2] * rgb_cam[1][0] * rgb_cam[2][1] + rgb_cam[0][0] * rgb_cam[1][2] * rgb_cam[2][1] +
                  rgb_cam[0][1] * rgb_cam[1][0] * rgb_cam[2][2] - rgb_cam[0][0] * rgb_cam[1][1] * rgb_cam[2][2]);
    cam_rgb[0][0] = (rgb_cam[1][2] * rgb_cam[2][1] - rgb_cam[1][1] * rgb_cam[2][2]) / nom;
    cam_rgb[0][1] = - (rgb_cam[0][2] * rgb_cam[2][1] - rgb_cam[0][1] * rgb_cam[2][2]) / nom;
    cam_rgb[0][2] = (rgb_cam[0][2] * rgb_cam[1][1] - rgb_cam[0][1] * rgb_cam[1][2]) / nom;
    cam_rgb[1][0] = - (rgb_cam[1][2] * rgb_cam[2][0] - rgb_cam[1][0] * rgb_cam[2][2]) / nom;
    cam_rgb[1][1] = (rgb_cam[0][2] * rgb_cam[2][0] - rgb_cam[0][0] * rgb_cam[2][2]) / nom;
    cam_rgb[1][2] = - (rgb_cam[0][2] * rgb_cam[1][0] - rgb_cam[0][0] * rgb_cam[1][2]) / nom;
    cam_rgb[2][0] = (rgb_cam[1][1] * rgb_cam[2][0] - rgb_cam[1][0] * rgb_cam[2][1]) / nom;
    cam_rgb[2][1] = - (rgb_cam[0][1] * rgb_cam[2][0] - rgb_cam[0][0] * rgb_cam[2][1]) / nom;
    cam_rgb[2][2] = (rgb_cam[0][1] * rgb_cam[1][0] - rgb_cam[0][0] * rgb_cam[1][1]) / nom;
}

DiagonalCurve* RawImageSource::phaseOneIccCurve;
DiagonalCurve* RawImageSource::phaseOneIccCurveInv;

void RawImageSource::init()
{

    {
        // Initialize Phase One ICC curves

        /* This curve is derived from TIFFTAG_TRANSFERFUNCTION of a Capture One P25+ image with applied film curve,
           exported to TIFF with embedded camera ICC. It's assumed to be similar to most standard curves in
           Capture One. It's not necessary to be exactly the same, it's just to be close to a typical curve to
           give the Phase One ICC files a good working space. */
        const double phase_one_forward[] = {
            0.0000000000, 0.0000000000, 0.0152590219, 0.0029602502, 0.0305180438, 0.0058899825, 0.0457770657, 0.0087739376, 0.0610360876, 0.0115968566,
            0.0762951095, 0.0143587396, 0.0915541314, 0.0171969177, 0.1068131533, 0.0201876860, 0.1220721752, 0.0232852674, 0.1373311971, 0.0264744030,
            0.1525902190, 0.0297245747, 0.1678492409, 0.0330205234, 0.1831082628, 0.0363775082, 0.1983672847, 0.0397802701, 0.2136263066, 0.0432593271,
            0.2288853285, 0.0467841611, 0.2441443503, 0.0503700313, 0.2594033722, 0.0540474556, 0.2746623941, 0.0577859159, 0.2899214160, 0.0616159304,
            0.3051804379, 0.0655222400, 0.3204394598, 0.0695353628, 0.3356984817, 0.0736552987, 0.3509575036, 0.0778973068, 0.3662165255, 0.0822461280,
            0.3814755474, 0.0867170214, 0.3967345693, 0.0913252461, 0.4119935912, 0.0960860609, 0.4272526131, 0.1009994659, 0.4425116350, 0.1060654612,
            0.4577706569, 0.1113298238, 0.4730296788, 0.1167925536, 0.4882887007, 0.1224841688, 0.5035477226, 0.1284046693, 0.5188067445, 0.1345540551,
            0.5340657664, 0.1409781033, 0.5493247883, 0.1476615549, 0.5645838102, 0.1546501869, 0.5798428321, 0.1619287404, 0.5951018540, 0.1695277333,
            0.6103608759, 0.1774776837, 0.6256198978, 0.1858091096, 0.6408789197, 0.1945525292, 0.6561379416, 0.2037384604, 0.6713969635, 0.2134279393,
            0.6866559854, 0.2236667430, 0.7019150072, 0.2345159075, 0.7171740291, 0.2460517281, 0.7324330510, 0.2583047227, 0.7476920729, 0.2714122225,
            0.7629510948, 0.2854352636, 0.7782101167, 0.3004959182, 0.7934691386, 0.3167620356, 0.8087281605, 0.3343862058, 0.8239871824, 0.3535820554,
            0.8392462043, 0.3745937285, 0.8545052262, 0.3977111467, 0.8697642481, 0.4232547494, 0.8850232700, 0.4515754940, 0.9002822919, 0.4830701152,
            0.9155413138, 0.5190966659, 0.9308003357, 0.5615320058, 0.9460593576, 0.6136263066, 0.9613183795, 0.6807965209, 0.9765774014, 0.7717402914,
            0.9918364233, 0.9052109560, 1.0000000000, 1.0000000000
        };
        std::vector<double> cForwardPoints;
        cForwardPoints.push_back(double (DCT_Spline));  // The first value is the curve type
        std::vector<double> cInversePoints;
        cInversePoints.push_back(double (DCT_Spline));  // The first value is the curve type

        for (unsigned int i = 0; i < sizeof(phase_one_forward) / sizeof(phase_one_forward[0]); i += 2) {
            cForwardPoints.push_back(phase_one_forward[i + 0]);
            cForwardPoints.push_back(phase_one_forward[i + 1]);
            cInversePoints.push_back(phase_one_forward[i + 1]);
            cInversePoints.push_back(phase_one_forward[i + 0]);
        }

        phaseOneIccCurve = new DiagonalCurve(cForwardPoints, CURVES_MIN_POLY_POINTS);
        phaseOneIccCurveInv = new DiagonalCurve(cInversePoints, CURVES_MIN_POLY_POINTS);
    }
}

void RawImageSource::getRawValues(int x, int y, int rotate, int &R, int &G, int &B)
{
    if(d1x) { // Nikon D1x has special sensor. We just skip it
        R = G = B = 0;
        return;
    }
    int xnew = x + border;
    int ynew = y + border;
    rotate += ri->get_rotateDegree();
    rotate %= 360;

    if (rotate == 90) {
        std::swap(xnew, ynew);
        ynew = H - 1 - ynew;
    } else if (rotate == 180) {
        xnew = W - 1 - xnew;
        ynew = H - 1 - ynew;
    } else if (rotate == 270) {
        std::swap(xnew, ynew);
        xnew = W - 1 - xnew;
    }

    xnew = LIM(xnew, 0, W - 1);
    ynew = LIM(ynew, 0, H - 1);
    int c = ri->getSensorType() == ST_FUJI_XTRANS ? ri->XTRANSFC(ynew,xnew) : ri->FC(ynew,xnew);
    int val = round(rawData[ynew][xnew] / scale_mul[c]);

    if (c == 0) {
        R = val;
        G = 0;
        B = 0;
    } else if (c == 2) {
        R = 0;
        G = 0;
        B = val;
    } else {
        R = 0;
        G = val;
        B = 0;
    }
}

void RawImageSource::cleanup()
{
    delete phaseOneIccCurve;
    delete phaseOneIccCurveInv;
}

} /* namespace */<|MERGE_RESOLUTION|>--- conflicted
+++ resolved
@@ -2397,314 +2397,6 @@
 
 }
 
-<<<<<<< HEAD
-
-void RawImageSource::processFlatField(const RAWParams &raw, RawImage *riFlatFile, unsigned short black[4])
-{
-//    BENCHFUN
-    float *cfablur = (float (*)) malloc(H * W * sizeof * cfablur);
-    int BS = raw.ff_BlurRadius;
-    BS += BS & 1;
-
-    //function call to cfabloxblur
-    if (raw.ff_BlurType == RAWParams::getFlatFieldBlurTypeString(RAWParams::FlatFieldBlurType::V)) {
-        cfaboxblur(riFlatFile, cfablur, 2 * BS, 0);
-    } else if (raw.ff_BlurType == RAWParams::getFlatFieldBlurTypeString(RAWParams::FlatFieldBlurType::H)) {
-        cfaboxblur(riFlatFile, cfablur, 0, 2 * BS);
-    } else if (raw.ff_BlurType == RAWParams::getFlatFieldBlurTypeString(RAWParams::FlatFieldBlurType::VH)) {
-        //slightly more complicated blur if trying to correct both vertical and horizontal anomalies
-        cfaboxblur(riFlatFile, cfablur, BS, BS);    //first do area blur to correct vignette
-    } else { //(raw.ff_BlurType == RAWParams::getFlatFieldBlurTypeString(RAWParams::area_ff))
-        cfaboxblur(riFlatFile, cfablur, BS, BS);
-    }
-
-    if(ri->getSensorType() == ST_BAYER || ri->get_colors() == 1) {
-        float refcolor[2][2];
-
-        //find centre average values by channel
-        for (int m = 0; m < 2; m++)
-            for (int n = 0; n < 2; n++) {
-                int row = 2 * (H >> 2) + m;
-                int col = 2 * (W >> 2) + n;
-                int c  = ri->get_colors() != 1 ? FC(row, col) : 0;
-                int c4 = ri->get_colors() != 1 ? (( c == 1 && !(row & 1) ) ? 3 : c) : 0;
-                refcolor[m][n] = max(0.0f, cfablur[row * W + col] - black[c4]);
-            }
-
-        float limitFactor = 1.f;
-
-        if (raw.ff_AutoClipControl) {
-            for (int m = 0; m < 2; m++)
-                for (int n = 0; n < 2; n++) {
-                    float maxval = 0.f;
-                    int c  = ri->get_colors() != 1 ? FC(m, n) : 0;
-                    int c4 = ri->get_colors() != 1 ? (( c == 1 && !(m & 1) ) ? 3 : c) : 0;
-#ifdef _OPENMP
-                    #pragma omp parallel
-#endif
-                    {
-                        float maxvalthr = 0.f;
-#ifdef _OPENMP
-                        #pragma omp for
-#endif
-
-                        for (int row = 0; row < H - m; row += 2) {
-                            for (int col = 0; col < W - n; col += 2) {
-                                float tempval = (rawData[row + m][col + n] - black[c4]) * (refcolor[m][n] / max(1e-5f, cfablur[(row + m) * W + col + n] - black[c4]));
-
-                                if (tempval > maxvalthr) {
-                                    maxvalthr = tempval;
-                                }
-                            }
-                        }
-
-#ifdef _OPENMP
-                        #pragma omp critical
-#endif
-                        {
-
-                            if (maxvalthr > maxval) {
-                                maxval = maxvalthr;
-                            }
-
-                        }
-                    }
-
-                    // now we have the max value for the channel
-                    // if it clips, calculate factor to avoid clipping
-                    if (maxval + black[c4] >= ri->get_white(c4)) {
-                        limitFactor = min(limitFactor, ri->get_white(c4) / (maxval + black[c4]));
-                    }
-                }
-
-            flatFieldAutoClipValue = (1.f - limitFactor) * 100.f;           // this value can be used to set the clip control slider in gui
-        } else {
-            limitFactor = max((float)(100 - raw.ff_clipControl) / 100.f, 0.01f);
-        }
-
-        for (int m = 0; m < 2; m++)
-            for (int n = 0; n < 2; n++) {
-                refcolor[m][n] *= limitFactor;
-            }
-
-        unsigned int c[2][2] {};
-        unsigned int c4[2][2] {};
-        if(ri->get_colors() != 1) {
-            for (int i = 0; i < 2; ++i) {
-                for(int j = 0; j < 2; ++j) {
-                    c[i][j] = FC(i, j);
-                }
-            }
-            c4[0][0] = ( c[0][0] == 1) ? 3 : c[0][0];
-            c4[0][1] = ( c[0][1] == 1) ? 3 : c[0][1];
-            c4[1][0] = c[1][0];
-            c4[1][1] = c[1][1];
-        }
-
-        constexpr float minValue = 1.f; // if the pixel value in the flat field is less or equal this value, no correction will be applied.
-
-#ifdef __SSE2__
-        vfloat refcolorv[2] = {_mm_set_ps(refcolor[0][1], refcolor[0][0], refcolor[0][1], refcolor[0][0]),
-                               _mm_set_ps(refcolor[1][1], refcolor[1][0], refcolor[1][1], refcolor[1][0])
-                              };
-        vfloat blackv[2] = {_mm_set_ps(black[c4[0][1]], black[c4[0][0]], black[c4[0][1]], black[c4[0][0]]),
-                            _mm_set_ps(black[c4[1][1]], black[c4[1][0]], black[c4[1][1]], black[c4[1][0]])
-                           };
-
-        vfloat onev = F2V(1.f);
-        vfloat minValuev = F2V(minValue);
-#endif
-#ifdef _OPENMP
-        #pragma omp parallel for schedule(dynamic,16)
-#endif
-
-        for (int row = 0; row < H; row ++) {
-            int col = 0;
-#ifdef __SSE2__
-            vfloat rowBlackv = blackv[row & 1];
-            vfloat rowRefcolorv = refcolorv[row & 1];
-
-            for (; col < W - 3; col += 4) {
-                vfloat blurv = LVFU(cfablur[(row) * W + col]) - rowBlackv;
-                vfloat vignettecorrv = rowRefcolorv / blurv;
-                vignettecorrv = vself(vmaskf_le(blurv, minValuev), onev, vignettecorrv);
-                vfloat valv = LVFU(rawData[row][col]);
-                valv -= rowBlackv;
-                STVFU(rawData[row][col], valv * vignettecorrv + rowBlackv);
-            }
-
-#endif
-
-            for (; col < W; col ++) {
-                float blur = cfablur[(row) * W + col] - black[c4[row & 1][col & 1]];
-                float vignettecorr = blur <= minValue ? 1.f : refcolor[row & 1][col & 1] / blur;
-                rawData[row][col] = (rawData[row][col] - black[c4[row & 1][col & 1]]) * vignettecorr + black[c4[row & 1][col & 1]];
-            }
-        }
-    } else if (ri->getSensorType() == ST_FUJI_XTRANS) {
-        float refcolor[3] = {0.f};
-        int cCount[3] = {0};
-
-        //find center ave values by channel
-        for (int m = -3; m < 3; m++)
-            for (int n = -3; n < 3; n++) {
-                int row = 2 * (H >> 2) + m;
-                int col = 2 * (W >> 2) + n;
-                int c  = riFlatFile->XTRANSFC(row, col);
-                refcolor[c] += max(0.0f, cfablur[row * W + col] - black[c]);
-                cCount[c] ++;
-            }
-
-        for (int c = 0; c < 3; c++) {
-            refcolor[c] = refcolor[c] / cCount[c];
-        }
-
-        float limitFactor = 1.f;
-
-        if (raw.ff_AutoClipControl) {
-            // determine maximum calculated value to avoid clipping
-            float maxval = 0.f;
-            // xtrans files have only one black level actually, so we can simplify the code a bit
-#ifdef _OPENMP
-            #pragma omp parallel
-#endif
-            {
-                float maxvalthr = 0.f;
-#ifdef _OPENMP
-                #pragma omp for schedule(dynamic,16) nowait
-#endif
-
-                for (int row = 0; row < H; row++) {
-                    for (int col = 0; col < W; col++) {
-                        float tempval = (rawData[row][col] - black[0]) * (refcolor[ri->XTRANSFC(row, col)] / max(1e-5f, cfablur[(row) * W + col] - black[0]));
-
-                        if (tempval > maxvalthr) {
-                            maxvalthr = tempval;
-                        }
-                    }
-                }
-
-#ifdef _OPENMP
-                #pragma omp critical
-#endif
-                {
-                    if (maxvalthr > maxval) {
-                        maxval = maxvalthr;
-                    }
-                }
-            }
-
-            // there's only one white level for xtrans
-            if (maxval + black[0] > ri->get_white(0)) {
-                limitFactor = ri->get_white(0) / (maxval + black[0]);
-                flatFieldAutoClipValue = (1.f - limitFactor) * 100.f;           // this value can be used to set the clip control slider in gui
-            }
-        } else {
-            limitFactor = max((float)(100 - raw.ff_clipControl) / 100.f, 0.01f);
-        }
-
-
-        for (int c = 0; c < 3; c++) {
-            refcolor[c] *= limitFactor;
-        }
-
-        constexpr float minValue = 1.f; // if the pixel value in the flat field is less or equal this value, no correction will be applied.
-
-#ifdef _OPENMP
-        #pragma omp parallel for
-#endif
-
-        for (int row = 0; row < H; row++) {
-            for (int col = 0; col < W; col++) {
-                int c  = ri->XTRANSFC(row, col);
-                float blur = cfablur[(row) * W + col] - black[c];
-                float vignettecorr = blur <= minValue ? 1.f : refcolor[c] / blur;
-                rawData[row][col] = (rawData[row][col] - black[c]) * vignettecorr + black[c];
-            }
-        }
-    }
-
-    if (raw.ff_BlurType == RAWParams::getFlatFieldBlurTypeString(RAWParams::FlatFieldBlurType::VH)) {
-        float *cfablur1 = (float (*)) malloc(H * W * sizeof * cfablur1);
-        float *cfablur2 = (float (*)) malloc(H * W * sizeof * cfablur2);
-        //slightly more complicated blur if trying to correct both vertical and horizontal anomalies
-        cfaboxblur(riFlatFile, cfablur1, 0, 2 * BS);  //now do horizontal blur
-        cfaboxblur(riFlatFile, cfablur2, 2 * BS, 0);  //now do vertical blur
-
-        if(ri->getSensorType() == ST_BAYER || ri->get_colors() == 1) {
-            unsigned int c[2][2] {};
-            unsigned int c4[2][2] {};
-            if(ri->get_colors() != 1) {
-                for (int i = 0; i < 2; ++i) {
-                    for(int j = 0; j < 2; ++j) {
-                        c[i][j] = FC(i, j);
-                    }
-                }
-                c4[0][0] = ( c[0][0] == 1) ? 3 : c[0][0];
-                c4[0][1] = ( c[0][1] == 1) ? 3 : c[0][1];
-                c4[1][0] = c[1][0];
-                c4[1][1] = c[1][1];
-            }
-
-#ifdef __SSE2__
-            vfloat blackv[2] = {_mm_set_ps(black[c4[0][1]], black[c4[0][0]], black[c4[0][1]], black[c4[0][0]]),
-                                _mm_set_ps(black[c4[1][1]], black[c4[1][0]], black[c4[1][1]], black[c4[1][0]])
-                               };
-
-            vfloat epsv = F2V(1e-5f);
-#endif
-#ifdef _OPENMP
-            #pragma omp parallel for schedule(dynamic,16)
-#endif
-
-            for (int row = 0; row < H; row ++) {
-                int col = 0;
-#ifdef __SSE2__
-                vfloat rowBlackv = blackv[row & 1];
-
-                for (; col < W - 3; col += 4) {
-                    vfloat linecorrv = SQRV(vmaxf(LVFU(cfablur[row * W + col]) - rowBlackv, epsv)) /
-                                       (vmaxf(LVFU(cfablur1[row * W + col]) - rowBlackv, epsv) * vmaxf(LVFU(cfablur2[row * W + col]) - rowBlackv, epsv));
-                    vfloat valv = LVFU(rawData[row][col]);
-                    valv -= rowBlackv;
-                    STVFU(rawData[row][col], valv * linecorrv + rowBlackv);
-                }
-
-#endif
-
-                for (; col < W; col ++) {
-                    float linecorr = SQR(max(1e-5f, cfablur[row * W + col] - black[c4[row & 1][col & 1]])) /
-                                     (max(1e-5f, cfablur1[row * W + col] - black[c4[row & 1][col & 1]]) * max(1e-5f, cfablur2[row * W + col] - black[c4[row & 1][col & 1]])) ;
-                    rawData[row][col] = (rawData[row][col] - black[c4[row & 1][col & 1]]) * linecorr + black[c4[row & 1][col & 1]];
-                }
-            }
-        } else if (ri->getSensorType() == ST_FUJI_XTRANS) {
-#ifdef _OPENMP
-            #pragma omp parallel for
-#endif
-
-            for (int row = 0; row < H; row++) {
-                for (int col = 0; col < W; col++) {
-                    int c  = ri->XTRANSFC(row, col);
-                    float hlinecorr = (max(1e-5f, cfablur[(row) * W + col] - black[c]) / max(1e-5f, cfablur1[(row) * W + col] - black[c]));
-                    float vlinecorr = (max(1e-5f, cfablur[(row) * W + col] - black[c]) / max(1e-5f, cfablur2[(row) * W + col] - black[c]));
-                    rawData[row][col] = ((rawData[row][col] - black[c]) * hlinecorr * vlinecorr + black[c]);
-                }
-            }
-
-        }
-
-        free(cfablur1);
-        free(cfablur2);
-    }
-
-    free(cfablur);
-}
-
-//%%%%%%%%%%%%%%%%%%%%%%%%%%%%%%%%%%%%%%%
-
-=======
->>>>>>> 58f44e96
 /* Copy original pixel data and
  * subtract dark frame (if present) from current image and apply flat field correction (if present)
  */
@@ -2796,256 +2488,6 @@
     }
 }
 
-<<<<<<< HEAD
-void RawImageSource::cfaboxblur(RawImage *riFlatFile, float* cfablur, int boxH, int boxW)
-{
-
-    if (boxW < 0 || boxH < 0 || (boxW == 0 && boxH == 0)) { // nothing to blur or negative values
-        memcpy(cfablur, riFlatFile->data[0], W * H * sizeof(float));
-        return;
-    }
-
-    float *tmpBuffer = nullptr;
-    float *cfatmp = nullptr;
-    float *srcVertical = nullptr;
-
-
-    if (boxH > 0 && boxW > 0) {
-        // we need a temporary buffer if we have to blur both directions
-        tmpBuffer = (float (*)) calloc(H * W, sizeof * tmpBuffer);
-    }
-
-    if (boxH == 0) {
-        // if boxH == 0 we can skip the vertical blur and process the horizontal blur from riFlatFile to cfablur without using a temporary buffer
-        cfatmp = cfablur;
-    } else {
-        cfatmp = tmpBuffer;
-    }
-
-    if (boxW == 0) {
-        // if boxW == 0 we can skip the horizontal blur and process the vertical blur from riFlatFile to cfablur without using a temporary buffer
-        srcVertical = riFlatFile->data[0];
-    } else {
-        srcVertical = cfatmp;
-    }
-
-#ifdef _OPENMP
-    #pragma omp parallel
-#endif
-    {
-
-        if (boxW > 0) {
-            //box blur cfa image; box size = BS
-            //horizontal blur
-#ifdef _OPENMP
-            #pragma omp for
-#endif
-
-            for (int row = 0; row < H; row++) {
-                int len = boxW / 2 + 1;
-                cfatmp[row * W + 0] = riFlatFile->data[row][0] / len;
-                cfatmp[row * W + 1] = riFlatFile->data[row][1] / len;
-
-                for (int j = 2; j <= boxW; j += 2) {
-                    cfatmp[row * W + 0] += riFlatFile->data[row][j] / len;
-                    cfatmp[row * W + 1] += riFlatFile->data[row][j + 1] / len;
-                }
-
-                for (int col = 2; col <= boxW; col += 2) {
-                    cfatmp[row * W + col] = (cfatmp[row * W + col - 2] * len + riFlatFile->data[row][boxW + col]) / (len + 1);
-                    cfatmp[row * W + col + 1] = (cfatmp[row * W + col - 1] * len + riFlatFile->data[row][boxW + col + 1]) / (len + 1);
-                    len ++;
-                }
-
-                for (int col = boxW + 2; col < W - boxW; col++) {
-                    cfatmp[row * W + col] = cfatmp[row * W + col - 2] + (riFlatFile->data[row][boxW + col] - cfatmp[row * W + col - boxW - 2]) / len;
-                }
-
-                for (int col = W - boxW; col < W; col += 2) {
-                    cfatmp[row * W + col] = (cfatmp[row * W + col - 2] * len - cfatmp[row * W + col - boxW - 2]) / (len - 1);
-
-                    if (col + 1 < W) {
-                        cfatmp[row * W + col + 1] = (cfatmp[row * W + col - 1] * len - cfatmp[row * W + col - boxW - 1]) / (len - 1);
-                    }
-
-                    len --;
-                }
-            }
-        }
-
-        if (boxH > 0) {
-            //vertical blur
-#ifdef __SSE2__
-            vfloat  leninitv = F2V(boxH / 2 + 1);
-            vfloat  onev = F2V(1.0f);
-            vfloat  temp1v, temp2v, temp3v, temp4v, lenv, lenp1v, lenm1v;
-            int row;
-#ifdef _OPENMP
-            #pragma omp for nowait
-#endif
-
-            for (int col = 0; col < W - 7; col += 8) {
-                lenv = leninitv;
-                temp1v = LVFU(srcVertical[0 * W + col]) / lenv;
-                temp2v = LVFU(srcVertical[1 * W + col]) / lenv;
-                temp3v = LVFU(srcVertical[0 * W + col + 4]) / lenv;
-                temp4v = LVFU(srcVertical[1 * W + col + 4]) / lenv;
-
-                for (int i = 2; i < boxH + 2; i += 2) {
-                    temp1v += LVFU(srcVertical[i * W + col]) / lenv;
-                    temp2v += LVFU(srcVertical[(i + 1) * W + col]) / lenv;
-                    temp3v += LVFU(srcVertical[i * W + col + 4]) / lenv;
-                    temp4v += LVFU(srcVertical[(i + 1) * W + col + 4]) / lenv;
-                }
-
-                STVFU(cfablur[0 * W + col], temp1v);
-                STVFU(cfablur[1 * W + col], temp2v);
-                STVFU(cfablur[0 * W + col + 4], temp3v);
-                STVFU(cfablur[1 * W + col + 4], temp4v);
-
-                for (row = 2; row < boxH + 2; row += 2) {
-                    lenp1v = lenv + onev;
-                    temp1v = (temp1v * lenv + LVFU(srcVertical[(row + boxH) * W + col])) / lenp1v;
-                    temp2v = (temp2v * lenv + LVFU(srcVertical[(row + boxH + 1) * W + col])) / lenp1v;
-                    temp3v = (temp3v * lenv + LVFU(srcVertical[(row + boxH) * W + col + 4])) / lenp1v;
-                    temp4v = (temp4v * lenv + LVFU(srcVertical[(row + boxH + 1) * W + col + 4])) / lenp1v;
-                    STVFU(cfablur[row * W + col], temp1v);
-                    STVFU(cfablur[(row + 1)*W + col], temp2v);
-                    STVFU(cfablur[row * W + col + 4], temp3v);
-                    STVFU(cfablur[(row + 1)*W + col + 4], temp4v);
-                    lenv = lenp1v;
-                }
-
-                for (; row < H - boxH - 1; row += 2) {
-                    temp1v = temp1v + (LVFU(srcVertical[(row + boxH) * W + col]) - LVFU(srcVertical[(row - boxH - 2) * W + col])) / lenv;
-                    temp2v = temp2v + (LVFU(srcVertical[(row + 1 + boxH) * W + col]) - LVFU(srcVertical[(row + 1 - boxH - 2) * W + col])) / lenv;
-                    temp3v = temp3v + (LVFU(srcVertical[(row + boxH) * W + col + 4]) - LVFU(srcVertical[(row - boxH - 2) * W + col + 4])) / lenv;
-                    temp4v = temp4v + (LVFU(srcVertical[(row + 1 + boxH) * W + col + 4]) - LVFU(srcVertical[(row + 1 - boxH - 2) * W + col + 4])) / lenv;
-                    STVFU(cfablur[row * W + col], temp1v);
-                    STVFU(cfablur[(row + 1)*W + col], temp2v);
-                    STVFU(cfablur[row * W + col + 4], temp3v);
-                    STVFU(cfablur[(row + 1)*W + col + 4], temp4v);
-                }
-
-                for (; row < H - boxH; row++) {
-                    temp1v = temp1v + (LVFU(srcVertical[(row + boxH) * W + col]) - LVFU(srcVertical[(row - boxH - 2) * W + col])) / lenv;
-                    temp3v = temp3v + (LVFU(srcVertical[(row + boxH) * W + col + 4]) - LVFU(srcVertical[(row - boxH - 2) * W + col + 4])) / lenv;
-                    STVFU(cfablur[row * W + col], temp1v);
-                    STVFU(cfablur[row * W + col + 4], temp3v);
-                    vfloat swapv = temp1v;
-                    temp1v = temp2v;
-                    temp2v = swapv;
-                    swapv = temp3v;
-                    temp3v = temp4v;
-                    temp4v = swapv;
-                }
-
-                for (; row < H - 1; row += 2) {
-                    lenm1v = lenv - onev;
-                    temp1v = (temp1v * lenv - LVFU(srcVertical[(row - boxH - 2) * W + col])) / lenm1v;
-                    temp2v = (temp2v * lenv - LVFU(srcVertical[(row - boxH - 1) * W + col])) / lenm1v;
-                    temp3v = (temp3v * lenv - LVFU(srcVertical[(row - boxH - 2) * W + col + 4])) / lenm1v;
-                    temp4v = (temp4v * lenv - LVFU(srcVertical[(row - boxH - 1) * W + col + 4])) / lenm1v;
-                    STVFU(cfablur[row * W + col], temp1v);
-                    STVFU(cfablur[(row + 1)*W + col], temp2v);
-                    STVFU(cfablur[row * W + col + 4], temp3v);
-                    STVFU(cfablur[(row + 1)*W + col + 4], temp4v);
-                    lenv = lenm1v;
-                }
-
-                for (; row < H; row++) {
-                    lenm1v = lenv - onev;
-                    temp1v = (temp1v * lenv - LVFU(srcVertical[(row - boxH - 2) * W + col])) / lenm1v;
-                    temp3v = (temp3v * lenv - LVFU(srcVertical[(row - boxH - 2) * W + col + 4])) / lenm1v;
-                    STVFU(cfablur[(row)*W + col], temp1v);
-                    STVFU(cfablur[(row)*W + col + 4], temp3v);
-                }
-
-            }
-
-#ifdef _OPENMP
-            #pragma omp single
-#endif
-
-            for (int col = W - (W % 8); col < W; col++) {
-                int len = boxH / 2 + 1;
-                cfablur[0 * W + col] = srcVertical[0 * W + col] / len;
-                cfablur[1 * W + col] = srcVertical[1 * W + col] / len;
-
-                for (int i = 2; i < boxH + 2; i += 2) {
-                    cfablur[0 * W + col] += srcVertical[i * W + col] / len;
-                    cfablur[1 * W + col] += srcVertical[(i + 1) * W + col] / len;
-                }
-
-                for (int row = 2; row < boxH + 2; row += 2) {
-                    cfablur[row * W + col] = (cfablur[(row - 2) * W + col] * len + srcVertical[(row + boxH) * W + col]) / (len + 1);
-                    cfablur[(row + 1)*W + col] = (cfablur[(row - 1) * W + col] * len + srcVertical[(row + boxH + 1) * W + col]) / (len + 1);
-                    len ++;
-                }
-
-                for (int row = boxH + 2; row < H - boxH; row++) {
-                    cfablur[row * W + col] = cfablur[(row - 2) * W + col] + (srcVertical[(row + boxH) * W + col] - srcVertical[(row - boxH - 2) * W + col]) / len;
-                }
-
-                for (int row = H - boxH; row < H; row += 2) {
-                    cfablur[row * W + col] = (cfablur[(row - 2) * W + col] * len - srcVertical[(row - boxH - 2) * W + col]) / (len - 1);
-
-                    if (row + 1 < H) {
-                        cfablur[(row + 1)*W + col] = (cfablur[(row - 1) * W + col] * len - srcVertical[(row - boxH - 1) * W + col]) / (len - 1);
-                    }
-
-                    len --;
-                }
-            }
-
-#else
-#ifdef _OPENMP
-            #pragma omp for
-#endif
-
-            for (int col = 0; col < W; col++) {
-                int len = boxH / 2 + 1;
-                cfablur[0 * W + col] = srcVertical[0 * W + col] / len;
-                cfablur[1 * W + col] = srcVertical[1 * W + col] / len;
-
-                for (int i = 2; i < boxH + 2; i += 2) {
-                    cfablur[0 * W + col] += srcVertical[i * W + col] / len;
-                    cfablur[1 * W + col] += srcVertical[(i + 1) * W + col] / len;
-                }
-
-                for (int row = 2; row < boxH + 2; row += 2) {
-                    cfablur[row * W + col] = (cfablur[(row - 2) * W + col] * len + srcVertical[(row + boxH) * W + col]) / (len + 1);
-                    cfablur[(row + 1)*W + col] = (cfablur[(row - 1) * W + col] * len + srcVertical[(row + boxH + 1) * W + col]) / (len + 1);
-                    len ++;
-                }
-
-                for (int row = boxH + 2; row < H - boxH; row++) {
-                    cfablur[row * W + col] = cfablur[(row - 2) * W + col] + (srcVertical[(row + boxH) * W + col] - srcVertical[(row - boxH - 2) * W + col]) / len;
-                }
-
-                for (int row = H - boxH; row < H; row += 2) {
-                    cfablur[row * W + col] = (cfablur[(row - 2) * W + col] * len - srcVertical[(row - boxH - 2) * W + col]) / (len - 1);
-
-                    if (row + 1 < H) {
-                        cfablur[(row + 1)*W + col] = (cfablur[(row - 1) * W + col] * len - srcVertical[(row - boxH - 1) * W + col]) / (len - 1);
-                    }
-
-                    len --;
-                }
-            }
-
-#endif
-        }
-    }
-
-    if (tmpBuffer) {
-        free(tmpBuffer);
-    }
-}
-
-
-=======
->>>>>>> 58f44e96
 // Scale original pixels into the range 0 65535 using black offsets and multipliers
 void RawImageSource::scaleColors(int winx, int winy, int winw, int winh, const RAWParams &raw, array2D<float> &rawData)
 {
