--- conflicted
+++ resolved
@@ -156,11 +156,7 @@
     }
 }
 
-<<<<<<< HEAD
-void transLineD1x(const float* const red, const float* const green, const float* const blue, const int i, rtengine::Imagefloat* const image, const int tran, const int imwidth, const int imheight, const bool oddHeight, const bool clip)
-=======
 void transLineD1x (const float* const red, const float* const green, const float* const blue, const int i, rtengine::Imagefloat* const image, const int tran, const int imwidth, const int imheight, const bool oddHeight)
->>>>>>> b42a45b4
 {
     // Nikon D1X has an uncommon sensor with 4028 x 1324 sensels.
     // Vertical sensel size is 2x horizontal sensel size
@@ -229,15 +225,6 @@
                     image->r(row, col) = MAX(0.f, -0.0625f * (red[j] + image->r(row + 3, col)) + 0.5625f * (image->r(row - 1, col) + image->r(row + 1, col)));
                     image->g(row, col) = MAX(0.f, -0.0625f * (green[j] + image->g(row + 3, col)) + 0.5625f * (image->g(row - 1, col) + image->g(row + 1, col)));
                     image->b(row, col) = MAX(0.f, -0.0625f * (blue[j] + image->b(row + 3, col)) + 0.5625f * (image->b(row - 1, col) + image->b(row + 1, col)));
-<<<<<<< HEAD
-
-                    if (clip) {
-                        image->r(row, col) = MIN(image->r(row, col), rtengine::MAXVALF);
-                        image->g(row, col) = MIN(image->g(row, col), rtengine::MAXVALF);
-                        image->b(row, col) = MIN(image->b(row, col), rtengine::MAXVALF);
-                    }
-=======
->>>>>>> b42a45b4
                 }
             }
 
@@ -295,15 +282,6 @@
                     image->r(j, col) = MAX(0.f, -0.0625f * (red[j] + image->r(j, col + 3)) + 0.5625f * (image->r(j, col - 1) + image->r(j, col + 1)));
                     image->g(j, col) = MAX(0.f, -0.0625f * (green[j] + image->g(j, col + 3)) + 0.5625f * (image->g(j, col - 1) + image->g(j, col + 1)));
                     image->b(j, col) = MAX(0.f, -0.0625f * (blue[j] + image->b(j, col + 3)) + 0.5625f * (image->b(j, col - 1) + image->b(j, col + 1)));
-<<<<<<< HEAD
-
-                    if (clip) {
-                        image->r(j, col) = MIN(image->r(j, col), rtengine::MAXVALF);
-                        image->g(j, col) = MIN(image->g(j, col), rtengine::MAXVALF);
-                        image->b(j, col) = MIN(image->b(j, col), rtengine::MAXVALF);
-                    }
-=======
->>>>>>> b42a45b4
                 }
             }
 
@@ -331,15 +309,6 @@
                     image->g(row, 2 * i - 3) = MAX(0.f, -0.0625f * (green[j] + image->g(row, 2 * i - 6)) + 0.5625f * (image->g(row, 2 * i - 2) + image->g(row, 2 * i - 4)));
                     image->b(row, 2 * i - 3) = MAX(0.f, -0.0625f * (blue[j] + image->b(row, 2 * i - 6)) + 0.5625f * (image->b(row, 2 * i - 2) + image->b(row, 2 * i - 4)));
 
-<<<<<<< HEAD
-                    if (clip) {
-                        image->r(row, 2 * i - 3) = MIN(image->r(row, 2 * i - 3), rtengine::MAXVALF);
-                        image->g(row, 2 * i - 3) = MIN(image->g(row, 2 * i - 3), rtengine::MAXVALF);
-                        image->b(row, 2 * i - 3) = MIN(image->b(row, 2 * i - 3), rtengine::MAXVALF);
-                    }
-
-=======
->>>>>>> b42a45b4
                     image->r(row, 2 * i) = red[j];
                     image->g(row, 2 * i) = green[j];
                     image->b(row, 2 * i) = blue[j];
@@ -352,15 +321,6 @@
                     image->g(row, 2 * i - 1) = MAX(0.f, -0.0625f * (green[j] + image->g(row, 2 * i - 4)) + 0.5625f * (image->g(row, 2 * i) + image->g(row, 2 * i - 2)));
                     image->b(row, 2 * i - 1) = MAX(0.f, -0.0625f * (blue[j] + image->b(row, 2 * i - 4)) + 0.5625f * (image->b(row, 2 * i) + image->b(row, 2 * i - 2)));
 
-<<<<<<< HEAD
-                    if (clip) {
-                        image->r(j, 2 * i - 1) = MIN(image->r(j, 2 * i - 1), rtengine::MAXVALF);
-                        image->g(j, 2 * i - 1) = MIN(image->g(j, 2 * i - 1), rtengine::MAXVALF);
-                        image->b(j, 2 * i - 1) = MIN(image->b(j, 2 * i - 1), rtengine::MAXVALF);
-                    }
-
-=======
->>>>>>> b42a45b4
                     image->r(row, 2 * i + 1) = (red[j] + image->r(row, 2 * i - 1)) / 2;
                     image->g(row, 2 * i + 1) = (green[j] + image->g(row, 2 * i - 1)) / 2;
                     image->b(row, 2 * i + 1) = (blue[j] + image->b(row, 2 * i - 1)) / 2;
@@ -392,15 +352,6 @@
                     image->r(2 * i - 3, j) = MAX(0.f, -0.0625f * (red[j] + image->r(2 * i - 6, j)) + 0.5625f * (image->r(2 * i - 2, j) + image->r(2 * i - 4, j)));
                     image->g(2 * i - 3, j) = MAX(0.f, -0.0625f * (green[j] + image->g(2 * i - 6, j)) + 0.5625f * (image->g(2 * i - 2, j) + image->g(2 * i - 4, j)));
                     image->b(2 * i - 3, j) = MAX(0.f, -0.0625f * (blue[j] + image->b(2 * i - 6, j)) + 0.5625f * (image->b(2 * i - 2, j) + image->b(2 * i - 4, j)));
-<<<<<<< HEAD
-
-                    if (clip) {
-                        image->r(2 * i - 3, j) = MIN(image->r(2 * i - 3, j), rtengine::MAXVALF);
-                        image->g(2 * i - 3, j) = MIN(image->g(2 * i - 3, j), rtengine::MAXVALF);
-                        image->b(2 * i - 3, j) = MIN(image->b(2 * i - 3, j), rtengine::MAXVALF);
-                    }
-=======
->>>>>>> b42a45b4
                 }
             }
 
@@ -410,15 +361,6 @@
                     image->g(2 * i - 1, j) = MAX(0.f, -0.0625f * (green[j] + image->g(2 * i - 4, j)) + 0.5625f * (image->g(2 * i, j) + image->g(2 * i - 2, j)));
                     image->b(2 * i - 1, j) = MAX(0.f, -0.0625f * (blue[j] + image->b(2 * i - 4, j)) + 0.5625f * (image->b(2 * i, j) + image->b(2 * i - 2, j)));
 
-<<<<<<< HEAD
-                    if (clip) {
-                        image->r(2 * i - 1, j) = MIN(image->r(2 * i - 1, j), rtengine::MAXVALF);
-                        image->g(2 * i - 1, j) = MIN(image->g(2 * i - 1, j), rtengine::MAXVALF);
-                        image->b(2 * i - 1, j) = MIN(image->b(2 * i - 1, j), rtengine::MAXVALF);
-                    }
-
-=======
->>>>>>> b42a45b4
                     image->r(2 * i + 1, j) = (red[j] + image->r(2 * i - 1, j)) / 2;
                     image->g(2 * i + 1, j) = (green[j] + image->g(2 * i - 1, j)) / 2;
                     image->b(2 * i + 1, j) = (blue[j] + image->b(2 * i - 1, j)) / 2;
@@ -805,6 +747,8 @@
     hlmax[1] = clmax[1] * gm;
     hlmax[2] = clmax[2] * bm;
 
+    const bool doClip = (chmax[0] >= clmax[0] || chmax[1] >= clmax[1] || chmax[2] >= clmax[2]) && !hrp.hrenabled;
+
     float area = skip * skip;
     rm /= area;
     gm /= area;
@@ -847,6 +791,17 @@
                     gtot *= gm;
                     btot *= bm;
 
+                    if (doClip) {
+                        // note: as hlmax[] can be larger than CLIP and we can later apply negative
+                        // exposure this means that we can clip away local highlights which actually
+                        // are not clipped. We have to do that though as we only check pixel by pixel
+                        // and don't know if this will transition into a clipped area, if so we need
+                        // to clip also surrounding to make a good colour transition
+                        rtot = CLIP(rtot);
+                        gtot = CLIP(gtot);
+                        btot = CLIP(btot);
+                    }
+
                     line_red[j] = rtot;
                     line_grn[j] = gtot;
                     line_blue[j] = btot;
@@ -871,6 +826,12 @@
                     gtot *= gm;
                     btot *= bm;
 
+                    if (doClip) {
+                        rtot = CLIP(rtot);
+                        gtot = CLIP(gtot);
+                        btot = CLIP(btot);
+                    }
+
                     line_red[j] = rtot;
                     line_grn[j] = gtot;
                     line_blue[j] = btot;
@@ -883,21 +844,15 @@
                 hlRecovery(hrp.method, line_red, line_grn, line_blue, imwidth, hlmax);
             }
 
-<<<<<<< HEAD
             if (d1x) {
-                transLineD1x(line_red, line_grn, line_blue, ix, image, tran, imwidth, imheight, d1xHeightOdd, doClip);
+                transLineD1x (line_red, line_grn, line_blue, ix, image, tran, imwidth, imheight, d1xHeightOdd);
             } else if (fuji) {
                 transLineFuji(line_red, line_grn, line_blue, ix, image, tran, imheight, fw);
 
-=======
-            if(d1x) {
-                transLineD1x (line_red, line_grn, line_blue, ix, image, tran, imwidth, imheight, d1xHeightOdd);
-            } else if(fuji) {
-                transLineFuji (line_red, line_grn, line_blue, ix, image, tran, imheight, fw);
->>>>>>> b42a45b4
             } else {
                 transLineStandard(line_red, line_grn, line_blue, ix, image, tran, imwidth, imheight);
             }
+			
         }
 
 #ifdef _OPENMP
@@ -1122,8 +1077,6 @@
     hlmax[1] = clmax[1] * gm;
     hlmax[2] = clmax[2] * bm;
 
-    const bool doClip = (chmax[0] >= clmax[0] || chmax[1] >= clmax[1] || chmax[2] >= clmax[2]) && !hrp.hrenabled;
-
     float area = skip * skip;
     rm /= area;
     gm /= area;
@@ -1166,17 +1119,6 @@
                     gtot *= gm;
                     btot *= bm;
 
-                    if (doClip) {
-                        // note: as hlmax[] can be larger than CLIP and we can later apply negative
-                        // exposure this means that we can clip away local highlights which actually
-                        // are not clipped. We have to do that though as we only check pixel by pixel
-                        // and don't know if this will transition into a clipped area, if so we need
-                        // to clip also surrounding to make a good colour transition
-                        rtot = CLIP(rtot);
-                        gtot = CLIP(gtot);
-                        btot = CLIP(btot);
-                    }
-
                     line_red[j] = rtot;
                     line_grn[j] = gtot;
                     line_blue[j] = btot;
@@ -1201,12 +1143,6 @@
                     gtot *= gm;
                     btot *= bm;
 
-                    if (doClip) {
-                        rtot = CLIP(rtot);
-                        gtot = CLIP(gtot);
-                        btot = CLIP(btot);
-                    }
-
                     line_red[j] = rtot;
                     line_grn[j] = gtot;
                     line_blue[j] = btot;
@@ -1220,7 +1156,7 @@
             }
 
             if (d1x) {
-                transLineD1x(line_red, line_grn, line_blue, ix, image, tran, imwidth, imheight, d1xHeightOdd, doClip);
+                transLineD1x (line_red, line_grn, line_blue, ix, image, tran, imwidth, imheight, d1xHeightOdd);
             } else if (fuji) {
                 transLineFuji(line_red, line_grn, line_blue, ix, image, tran, imheight, fw);
 
@@ -4364,9 +4300,9 @@
     r = prophoto_xyz[0][0] * X + prophoto_xyz[0][1] * Y + prophoto_xyz[0][2] * Z;
     g = prophoto_xyz[1][0] * X + prophoto_xyz[1][1] * Y + prophoto_xyz[1][2] * Z;
     b = prophoto_xyz[2][0] * X + prophoto_xyz[2][1] * Y + prophoto_xyz[2][2] * Z;
-    r = CLIP01(r);
-    g = CLIP01(g);
-    b = CLIP01(b);
+    // r = CLIP01(r);
+    // g = CLIP01(g);
+    // b = CLIP01(b);
 }
 
 // Converts raw image including ICC input profile to working space - floating point version
@@ -7396,16 +7332,6 @@
     for (int i = 0; i < Nc; i++) {
         Tx[i] = new float[nbt];
     }
-<<<<<<< HEAD
-=======
-    r = prophoto_xyz[0][0] * X + prophoto_xyz[0][1] * Y + prophoto_xyz[0][2] * Z;
-    g = prophoto_xyz[1][0] * X + prophoto_xyz[1][1] * Y + prophoto_xyz[1][2] * Z;
-    b = prophoto_xyz[2][0] * X + prophoto_xyz[2][1] * Y + prophoto_xyz[2][2] * Z;
-    // r = CLIP01(r);
-    // g = CLIP01(g);
-    // b = CLIP01(b);
-}
->>>>>>> b42a45b4
 
     Ty = new float*[Nc];
 
